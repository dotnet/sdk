parameters:
  # This template adds arcade-powered source-build to CI.

  # This is a 'steps' template, and is intended for advanced scenarios where the existing build
  # infra has a careful build methodology that must be followed. For example, a repo
  # (dotnet/runtime) might choose to clone the GitHub repo only once and store it as a pipeline
  # artifact for all subsequent jobs to use, to reduce dependence on a strong network connection to
  # GitHub. Using this steps template leaves room for that infra to be included.

  # Defines the platform on which to run the steps. See 'eng/common/templates-official/job/source-build.yml'
  # for details. The entire object is described in the 'job' template for simplicity, even though
  # the usage of the properties on this object is split between the 'job' and 'steps' templates.
  platform: {}

  # Optional list of directories to ignore for component governance scans.
  cgIgnoreDirectories: []

steps:
# Build. Keep it self-contained for simple reusability. (No source-build-specific job variables.)
- script: |
    set -x
    df -h

    # If building on the internal project, the artifact feeds variable may be available (usually only if needed)
    # In that case, call the feed setup script to add internal feeds corresponding to public ones.
    # In addition, add an msbuild argument to copy the WIP from the repo to the target build location.
    # This is because SetupNuGetSources.sh will alter the current NuGet.config file, and we need to preserve those
    # changes.
    internalRestoreArgs=
    if [ '$(dn-bot-dnceng-artifact-feeds-rw)' != '$''(dn-bot-dnceng-artifact-feeds-rw)' ]; then
      # Temporarily work around https://github.com/dotnet/arcade/issues/7709
      chmod +x $(System.DefaultWorkingDirectory)/eng/common/SetupNugetSources.sh
      $(System.DefaultWorkingDirectory)/eng/common/SetupNugetSources.sh $(System.DefaultWorkingDirectory)/NuGet.config $(dn-bot-dnceng-artifact-feeds-rw)
      internalRestoreArgs='/p:CopyWipIntoInnerSourceBuildRepo=true'

      # The 'Copy WIP' feature of source build uses git stash to apply changes from the original repo.
      # This only works if there is a username/email configured, which won't be the case in most CI runs.
      git config --get user.email
      if [ $? -ne 0 ]; then
        git config user.email dn-bot@microsoft.com
        git config user.name dn-bot
      fi
    fi

    # If building on the internal project, the internal storage variable may be available (usually only if needed)
    # In that case, add variables to allow the download of internal runtimes if the specified versions are not found
    # in the default public locations.
    internalRuntimeDownloadArgs=
    if [ '$(dotnetbuilds-internal-container-read-token-base64)' != '$''(dotnetbuilds-internal-container-read-token-base64)' ]; then
      internalRuntimeDownloadArgs='/p:DotNetRuntimeSourceFeed=https://dotnetbuilds.blob.core.windows.net/internal /p:DotNetRuntimeSourceFeedKey=$(dotnetbuilds-internal-container-read-token-base64) --runtimesourcefeed https://dotnetbuilds.blob.core.windows.net/internal --runtimesourcefeedkey $(dotnetbuilds-internal-container-read-token-base64)'
    fi

    buildConfig=Release
    # Check if AzDO substitutes in a build config from a variable, and use it if so.
    if [ '$(_BuildConfig)' != '$''(_BuildConfig)' ]; then
      buildConfig='$(_BuildConfig)'
    fi

    officialBuildArgs=
    if [ '${{ and(ne(variables['System.TeamProject'], 'public'), notin(variables['Build.Reason'], 'PullRequest')) }}' = 'True' ]; then
      officialBuildArgs='/p:DotNetPublishUsingPipelines=true /p:OfficialBuildId=$(BUILD.BUILDNUMBER)'
    fi

    targetRidArgs=
    if [ '${{ parameters.platform.targetRID }}' != '' ]; then
      targetRidArgs='/p:TargetRid=${{ parameters.platform.targetRID }}'
    fi

    runtimeOsArgs=
    if [ '${{ parameters.platform.runtimeOS }}' != '' ]; then
      runtimeOsArgs='/p:RuntimeOS=${{ parameters.platform.runtimeOS }}'
    fi

    baseOsArgs=
    if [ '${{ parameters.platform.baseOS }}' != '' ]; then
      baseOsArgs='/p:BaseOS=${{ parameters.platform.baseOS }}'
    fi

    publishArgs=
    if [ '${{ parameters.platform.skipPublishValidation }}' != 'true' ]; then
      publishArgs='--publish'
    fi

    assetManifestFileName=SourceBuild_RidSpecific.xml
    if [ '${{ parameters.platform.name }}' != '' ]; then
      assetManifestFileName=SourceBuild_${{ parameters.platform.name }}.xml
    fi

    ${{ coalesce(parameters.platform.buildScript, './build.sh') }} --ci \
      --configuration $buildConfig \
      --restore --build --pack $publishArgs -bl \
      $officialBuildArgs \
      $internalRuntimeDownloadArgs \
      $internalRestoreArgs \
      $targetRidArgs \
      $runtimeOsArgs \
      $baseOsArgs \
      /p:SourceBuildNonPortable=${{ parameters.platform.nonPortable }} \
      /p:ArcadeBuildFromSource=true \
      /p:AssetManifestFileName=$assetManifestFileName
  displayName: Build

# Upload build logs for diagnosis.
- task: CopyFiles@2
  displayName: Prepare BuildLogs staging directory
  inputs:
    SourceFolder: '$(System.DefaultWorkingDirectory)'
    Contents: |
      **/*.log
      **/*.binlog
      artifacts/source-build/self/prebuilt-report/**
    TargetFolder: '$(Build.StagingDirectory)/BuildLogs'
    CleanTargetFolder: true
  continueOnError: true
  condition: succeededOrFailed()

- task: 1ES.PublishPipelineArtifact@1
  displayName: Publish BuildLogs
  inputs:
    targetPath: '$(Build.StagingDirectory)/BuildLogs'
    artifactName: BuildLogs_SourceBuild_${{ parameters.platform.name }}_Attempt$(System.JobAttempt)
  continueOnError: true
  condition: succeededOrFailed()

# Manually inject component detection so that we can ignore the source build upstream cache, which contains
# a nupkg cache of input packages (a local feed).
# This path must match the upstream cache path in property 'CurrentRepoSourceBuiltNupkgCacheDir'
# in src\Microsoft.DotNet.Arcade.Sdk\tools\SourceBuild\SourceBuildArcade.targets
- task: ComponentGovernanceComponentDetection@0
  displayName: Component Detection (Exclude upstream cache)
  inputs:
<<<<<<< HEAD
    ignoreDirectories: '$(System.DefaultWorkingDirectory)/artifacts/source-build/self/src/artifacts/obj/source-built-upstream-cache'
=======
    ${{ if eq(length(parameters.cgIgnoreDirectories), 0) }}:
      ignoreDirectories: '$(System.DefaultWorkingDirectory)/artifacts/source-build/self/src/artifacts/obj/source-built-upstream-cache'
    ${{ else }}:
      ignoreDirectories: ${{ join(',', parameters.cgIgnoreDirectories) }}
>>>>>>> 23487420
<|MERGE_RESOLUTION|>--- conflicted
+++ resolved
@@ -129,11 +129,7 @@
 - task: ComponentGovernanceComponentDetection@0
   displayName: Component Detection (Exclude upstream cache)
   inputs:
-<<<<<<< HEAD
-    ignoreDirectories: '$(System.DefaultWorkingDirectory)/artifacts/source-build/self/src/artifacts/obj/source-built-upstream-cache'
-=======
     ${{ if eq(length(parameters.cgIgnoreDirectories), 0) }}:
       ignoreDirectories: '$(System.DefaultWorkingDirectory)/artifacts/source-build/self/src/artifacts/obj/source-built-upstream-cache'
     ${{ else }}:
-      ignoreDirectories: ${{ join(',', parameters.cgIgnoreDirectories) }}
->>>>>>> 23487420
+      ignoreDirectories: ${{ join(',', parameters.cgIgnoreDirectories) }}
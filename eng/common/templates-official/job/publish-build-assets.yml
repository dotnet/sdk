--- conflicted
+++ resolved
@@ -1,170 +1,7 @@
-<<<<<<< HEAD
-parameters:
-  configuration: 'Debug'
-
-  # Optional: condition for the job to run
-  condition: ''
-
-  # Optional: 'true' if future jobs should run even if this job fails
-  continueOnError: false
-
-  # Optional: dependencies of the job
-  dependsOn: ''
-
-  # Optional: Include PublishBuildArtifacts task
-  enablePublishBuildArtifacts: false
-
-  # Optional: A defined YAML pool - https://docs.microsoft.com/en-us/azure/devops/pipelines/yaml-schema?view=vsts&tabs=schema#pool
-  pool: {}
-
-  # Optional: should run as a public build even in the internal project
-  #           if 'true', the build won't run any of the internal only steps, even if it is running in non-public projects.
-  runAsPublic: false
-
-  # Optional: whether the build's artifacts will be published using release pipelines or direct feed publishing
-  publishUsingPipelines: false
-
-  # Optional: whether the build's artifacts will be published using release pipelines or direct feed publishing
-  publishAssetsImmediately: false
-
-  artifactsPublishingAdditionalParameters: ''
-
-  signingValidationAdditionalParameters: ''
-
-  repositoryAlias: self
-
-jobs:
-- job: Asset_Registry_Publish
-
-  dependsOn: ${{ parameters.dependsOn }}
-  timeoutInMinutes: 150
-
-  ${{ if eq(parameters.publishAssetsImmediately, 'true') }}:
-    displayName: Publish Assets
-  ${{ else }}:
-    displayName: Publish to Build Asset Registry
-
-  variables:
-  - template: /eng/common/templates-official/variables/pool-providers.yml
-  - ${{ if and(eq(parameters.runAsPublic, 'false'), ne(variables['System.TeamProject'], 'public'), notin(variables['Build.Reason'], 'PullRequest')) }}:
-    - group: Publish-Build-Assets
-    - group: AzureDevOps-Artifact-Feeds-Pats
-    - name: runCodesignValidationInjection
-      value: false
-    - ${{ if eq(parameters.publishAssetsImmediately, 'true') }}:
-      - template: /eng/common/templates-official/post-build/common-variables.yml
-
-  pool:
-    # We don't use the collection uri here because it might vary (.visualstudio.com vs. dev.azure.com)
-    ${{ if eq(variables['System.TeamProject'], 'DevDiv') }}:
-      name: AzurePipelines-EO
-      image: 1ESPT-Windows2022
-      demands: Cmd
-      os: windows
-    # If it's not devdiv, it's dnceng
-    ${{ if ne(variables['System.TeamProject'], 'DevDiv') }}:
-      name: NetCore1ESPool-Publishing-Internal
-      image: windows.vs2019.amd64
-      os: windows
-  steps:
-  - ${{ if and(eq(parameters.runAsPublic, 'false'), ne(variables['System.TeamProject'], 'public'), notin(variables['Build.Reason'], 'PullRequest')) }}:
-    - checkout: ${{ parameters.repositoryAlias }}
-      fetchDepth: 3
-      clean: true
-    - task: DownloadBuildArtifacts@0
-      displayName: Download artifact
-      inputs:
-        artifactName: AssetManifests
-        downloadPath: '$(Build.StagingDirectory)/Download'
-        checkDownloadedFiles: true
-      condition: ${{ parameters.condition }}
-      continueOnError: ${{ parameters.continueOnError }}
-    
-    - task: NuGetAuthenticate@1
-
-    - task: AzureCLI@2
-      displayName: Publish Build Assets
-      inputs:
-        azureSubscription: "Darc: Maestro Production"
-        scriptType: ps
-        scriptLocation: scriptPath
-        scriptPath: $(System.DefaultWorkingDirectory)/eng/common/sdk-task.ps1
-        arguments: >
-          -task PublishBuildAssets -restore -msbuildEngine dotnet
-          /p:ManifestsPath='$(Build.StagingDirectory)/Download/AssetManifests'
-          /p:MaestroApiEndpoint=https://maestro.dot.net
-          /p:PublishUsingPipelines=${{ parameters.publishUsingPipelines }}
-          /p:OfficialBuildId=$(Build.BuildNumber)
-      condition: ${{ parameters.condition }}
-      continueOnError: ${{ parameters.continueOnError }}
-    
-    - task: powershell@2
-      displayName: Create ReleaseConfigs Artifact
-      inputs:
-        targetType: inline
-        script: |
-          New-Item -Path "$(Build.StagingDirectory)/ReleaseConfigs" -ItemType Directory -Force
-          $filePath = "$(Build.StagingDirectory)/ReleaseConfigs/ReleaseConfigs.txt"
-          Add-Content -Path $filePath -Value $(BARBuildId)
-          Add-Content -Path $filePath -Value "$(DefaultChannels)"
-          Add-Content -Path $filePath -Value $(IsStableBuild)
-    
-    - task: 1ES.PublishBuildArtifacts@1
-      displayName: Publish ReleaseConfigs Artifact
-      inputs:
-        PathtoPublish: '$(Build.StagingDirectory)/ReleaseConfigs'
-        PublishLocation: Container
-        ArtifactName: ReleaseConfigs
-
-    - task: powershell@2
-      displayName: Check if SymbolPublishingExclusionsFile.txt exists
-      inputs:
-        targetType: inline
-        script: |
-          $symbolExclusionfile = "$(System.DefaultWorkingDirectory)/eng/SymbolPublishingExclusionsFile.txt"
-          if(Test-Path -Path $symbolExclusionfile)
-          {
-            Write-Host "SymbolExclusionFile exists"
-            Write-Host "##vso[task.setvariable variable=SymbolExclusionFile]true"
-          }
-          else{
-           Write-Host "Symbols Exclusion file does not exists"
-           Write-Host "##vso[task.setvariable variable=SymbolExclusionFile]false"
-          }
-
-    - task: 1ES.PublishBuildArtifacts@1
-      displayName: Publish SymbolPublishingExclusionsFile Artifact
-      condition: eq(variables['SymbolExclusionFile'], 'true') 
-      inputs:
-        PathtoPublish: '$(System.DefaultWorkingDirectory)/eng/SymbolPublishingExclusionsFile.txt'
-        PublishLocation: Container
-        ArtifactName: ReleaseConfigs
-
-    - ${{ if eq(parameters.publishAssetsImmediately, 'true') }}:
-      - template: /eng/common/templates-official/post-build/setup-maestro-vars.yml
-        parameters:
-          BARBuildId: ${{ parameters.BARBuildId }}
-          PromoteToChannelIds: ${{ parameters.PromoteToChannelIds }}
-
-      - task: AzureCLI@2
-        displayName: Publish Using Darc
-        inputs:
-          azureSubscription: "Darc: Maestro Production"
-          scriptType: ps
-          scriptLocation: scriptPath
-          scriptPath: $(System.DefaultWorkingDirectory)/eng/common/post-build/publish-using-darc.ps1
-          arguments: -BuildId $(BARBuildId)
-            -PublishingInfraVersion 3
-            -AzdoToken '$(System.AccessToken)'
-            -WaitPublishingFinish true
-            -ArtifactsPublishingAdditionalParameters '${{ parameters.artifactsPublishingAdditionalParameters }}'
-            -SymbolPublishingAdditionalParameters '${{ parameters.symbolPublishingAdditionalParameters }}'
-=======
 jobs:
 - template: /eng/common/core-templates/job/publish-build-assets.yml
   parameters:
     is1ESPipeline: true
->>>>>>> 2329d349
 
     ${{ each parameter in parameters }}:
       ${{ parameter.key }}: ${{ parameter.value }}
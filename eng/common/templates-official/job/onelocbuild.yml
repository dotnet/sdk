--- conflicted
+++ resolved
@@ -1,122 +1,7 @@
-<<<<<<< HEAD
-parameters:
-  # Optional: dependencies of the job
-  dependsOn: ''
-
-  # Optional: A defined YAML pool - https://docs.microsoft.com/en-us/azure/devops/pipelines/yaml-schema?view=vsts&tabs=schema#pool
-  pool: ''
-    
-  CeapexPat: $(dn-bot-ceapex-package-r) # PAT for the loc AzDO instance https://dev.azure.com/ceapex
-  GithubPat: $(BotAccount-dotnet-bot-repo-PAT)
-
-  SourcesDirectory: $(System.DefaultWorkingDirectory)
-  CreatePr: true
-  AutoCompletePr: false
-  ReusePr: true
-  UseLfLineEndings: true
-  UseCheckedInLocProjectJson: false
-  SkipLocProjectJsonGeneration: false
-  LanguageSet: VS_Main_Languages
-  LclSource: lclFilesInRepo
-  LclPackageId: ''
-  RepoType: gitHub
-  GitHubOrg: dotnet
-  MirrorRepo: ''
-  MirrorBranch: main
-  condition: ''
-  JobNameSuffix: ''
-
-jobs:
-- job: OneLocBuild${{ parameters.JobNameSuffix }}
-  
-  dependsOn: ${{ parameters.dependsOn }}
-
-  displayName: OneLocBuild${{ parameters.JobNameSuffix }}
-
-  variables:
-    - group: OneLocBuildVariables # Contains the CeapexPat and GithubPat
-    - name: _GenerateLocProjectArguments
-      value: -SourcesDirectory ${{ parameters.SourcesDirectory }}
-        -LanguageSet "${{ parameters.LanguageSet }}"
-        -CreateNeutralXlfs
-    - ${{ if eq(parameters.UseCheckedInLocProjectJson, 'true') }}:
-      - name: _GenerateLocProjectArguments
-        value: ${{ variables._GenerateLocProjectArguments }} -UseCheckedInLocProjectJson
-    - template: /eng/common/templates-official/variables/pool-providers.yml
-
-  ${{ if ne(parameters.pool, '') }}:
-    pool: ${{ parameters.pool }}
-  ${{ if eq(parameters.pool, '') }}:
-    pool:
-      # We don't use the collection uri here because it might vary (.visualstudio.com vs. dev.azure.com)
-      ${{ if eq(variables['System.TeamProject'], 'DevDiv') }}:
-        name: AzurePipelines-EO
-        image: 1ESPT-Windows2022
-        demands: Cmd
-        os: windows
-      # If it's not devdiv, it's dnceng
-      ${{ if ne(variables['System.TeamProject'], 'DevDiv') }}:
-        name: $(DncEngInternalBuildPool)
-        image: 1es-windows-2022
-        os: windows
-
-  steps:
-    - ${{ if ne(parameters.SkipLocProjectJsonGeneration, 'true') }}:
-      - task: Powershell@2
-        inputs:
-          filePath: $(System.DefaultWorkingDirectory)/eng/common/generate-locproject.ps1
-          arguments: $(_GenerateLocProjectArguments)
-        displayName: Generate LocProject.json
-        condition: ${{ parameters.condition }}
-
-    - task: OneLocBuild@2
-      displayName: OneLocBuild
-      env:
-        SYSTEM_ACCESSTOKEN: $(System.AccessToken)
-      inputs:
-        locProj: eng/Localize/LocProject.json
-        outDir: $(Build.ArtifactStagingDirectory)
-        lclSource: ${{ parameters.LclSource }}
-        lclPackageId: ${{ parameters.LclPackageId }}
-        isCreatePrSelected: ${{ parameters.CreatePr }}
-        isAutoCompletePrSelected: ${{ parameters.AutoCompletePr }}
-        ${{ if eq(parameters.CreatePr, true) }}:
-          isUseLfLineEndingsSelected: ${{ parameters.UseLfLineEndings }}
-          ${{ if eq(parameters.RepoType, 'gitHub') }}:
-            isShouldReusePrSelected: ${{ parameters.ReusePr }}
-        packageSourceAuth: patAuth
-        patVariable: ${{ parameters.CeapexPat }}
-        ${{ if eq(parameters.RepoType, 'gitHub') }}:
-          repoType: ${{ parameters.RepoType }}
-          gitHubPatVariable: "${{ parameters.GithubPat }}"
-        ${{ if ne(parameters.MirrorRepo, '') }}:
-          isMirrorRepoSelected: true
-          gitHubOrganization: ${{ parameters.GitHubOrg }}
-          mirrorRepo: ${{ parameters.MirrorRepo }}
-          mirrorBranch: ${{ parameters.MirrorBranch }}
-      condition: ${{ parameters.condition }}
-
-    - task: 1ES.PublishBuildArtifacts@1
-      displayName: Publish Localization Files
-      inputs:
-        PathtoPublish: '$(Build.ArtifactStagingDirectory)/loc'
-        PublishLocation: Container
-        ArtifactName: Loc
-      condition: ${{ parameters.condition }}
-
-    - task: 1ES.PublishBuildArtifacts@1
-      displayName: Publish LocProject.json
-      inputs:
-        PathtoPublish: '$(System.DefaultWorkingDirectory)/eng/Localize/'
-        PublishLocation: Container
-        ArtifactName: Loc
-      condition: ${{ parameters.condition }}
-=======
 jobs:
 - template: /eng/common/core-templates/job/onelocbuild.yml
   parameters:
     is1ESPipeline: true
 
     ${{ each parameter in parameters }}:
-      ${{ parameter.key }}: ${{ parameter.value }}
->>>>>>> 2329d349
+      ${{ parameter.key }}: ${{ parameter.value }}
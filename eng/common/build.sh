--- conflicted
+++ resolved
@@ -187,10 +187,6 @@
 }
 
 function Build {
-<<<<<<< HEAD
-
-=======
->>>>>>> 8afb9046
   InitializeToolset
   InitializeCustomToolset
 

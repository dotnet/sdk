--- conflicted
+++ resolved
@@ -262,11 +262,8 @@
           BARBuildId: ${{ parameters.BARBuildId }}
           PromoteToChannelIds: ${{ parameters.PromoteToChannelIds }}
 
-<<<<<<< HEAD
-=======
       - task: NuGetAuthenticate@0
 
->>>>>>> 8afb9046
       - task: PowerShell@2
         displayName: Publish Using Darc
         inputs:

--- conflicted
+++ resolved
@@ -29,8 +29,6 @@
 
   is1ESPipeline: ''
 
-<<<<<<< HEAD
-=======
   # Optional: 🌤️ or not the build has assets it wants to publish to BAR
   isAssetlessBuild: false
 
@@ -40,7 +38,6 @@
   # Optional: A minimatch pattern for the asset manifests to publish to BAR
   assetManifestsPattern: '*/manifests/**/*.xml'
 
->>>>>>> c150dbc8
   repositoryAlias: self
 
 jobs:

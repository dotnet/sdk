parameters:
  # Enable install tasks for MicroBuild
  enableMicrobuild: false
  # Enable install tasks for MicroBuild on Mac and Linux
  # Will be ignored if 'enableMicrobuild' is false or 'Agent.Os' is 'Windows_NT'
  enableMicrobuildForMacAndLinux: false
  # Enable preview version of MB signing plugin
  enablePreviewMicrobuild: false
  # Determines whether the ESRP service connection information should be passed to the signing plugin.
  # This overlaps with _SignType to some degree. We only need the service connection for real signing.
  # It's important that the service connection not be passed to the MicroBuildSigningPlugin task in this place.
  # Doing so will cause the service connection to be authorized for the pipeline, which isn't allowed and won't work for non-prod.
  # Unfortunately, _SignType can't be used to exclude the use of the service connection in non-real sign scenarios. The
  # variable is not available in template expression. _SignType has a very large proliferation across .NET, so replacing it is tough.
  microbuildUseESRP: true
<<<<<<< HEAD
  # Microbuild installation directory
  microBuildOutputFolder: $(Agent.TempDirectory)/MicroBuild
=======
>>>>>>> ac22bcf8
  # Microbuild version
  microbuildPluginVersion: 'latest'

  continueOnError: false

steps:
  - ${{ if eq(parameters.enableMicrobuild, 'true') }}:
    - ${{ if eq(parameters.enableMicrobuildForMacAndLinux, 'true') }}:
      # Needed to download the MicroBuild plugin nupkgs on Mac and Linux when nuget.exe is unavailable
      - task: UseDotNet@2
        displayName: Install .NET 8.0 SDK for MicroBuild Plugin
        inputs:
          packageType: sdk
          version: 8.0.x
          installationPath: ${{ parameters.microBuildOutputFolder }}/.dotnet-microbuild
        condition: and(succeeded(), ne(variables['Agent.Os'], 'Windows_NT'))

      - script: |
          set -euo pipefail

          # UseDotNet@2 prepends the dotnet executable path to the PATH variable, so we can call dotnet directly
          version=$(dotnet --version)
          cat << 'EOF' > ${{ parameters.microBuildOutputFolder }}/global.json
          {
            "sdk": {
              "version": "$version",
              "paths": [
                "${{ parameters.microBuildOutputFolder }}/.dotnet-microbuild"
              ],
              "errorMessage": "The .NET SDK version $version is required to install the MicroBuild signing plugin."
            }
          }
          EOF
        displayName: 'Add global.json to MicroBuild Installation path'
        workingDirectory: ${{ parameters.microBuildOutputFolder }}
        condition: and(succeeded(), ne(variables['Agent.Os'], 'Windows_NT'))

    - script: |
        REM Check if ESRP is disabled while SignType is real
        if /I "${{ parameters.microbuildUseESRP }}"=="false" if /I "$(_SignType)"=="real" (
          echo Error: ESRP must be enabled when SignType is real.
          exit /b 1
        )
      displayName: 'Validate ESRP usage (Windows)'
      condition: and(succeeded(), eq(variables['Agent.Os'], 'Windows_NT'))
    - script: |
        # Check if ESRP is disabled while SignType is real
        if [ "${{ parameters.microbuildUseESRP }}" = "false" ] && [ "$(_SignType)" = "real" ]; then
          echo "Error: ESRP must be enabled when SignType is real."
          exit 1
        fi
      displayName: 'Validate ESRP usage (Non-Windows)'
      condition: and(succeeded(), ne(variables['Agent.Os'], 'Windows_NT'))

    # Two different MB install steps. This is due to not being able to use the agent OS during
    # YAML expansion, and Windows vs. Linux/Mac uses different service connections. However,
    # we can avoid including the MB install step if not enabled at all. This avoids a bunch of
    # extra pipeline authorizations, since most pipelines do not sign on non-Windows.
    - template: /eng/common/core-templates/steps/install-microbuild-impl.yml@self
      parameters:
        enablePreviewMicrobuild: ${{ parameters.enablePreviewMicrobuild }}
        microbuildTaskInputs:
          signType: $(_SignType)
          zipSources: false
          feedSource: https://dnceng.pkgs.visualstudio.com/_packaging/MicroBuildToolset/nuget/v3/index.json
          version: ${{ parameters.microbuildPluginVersion }}
          ${{ if eq(parameters.microbuildUseESRP, true) }}:
            ConnectedServiceName: 'MicroBuild Signing Task (DevDiv)'
            ${{ if eq(variables['System.TeamProject'], 'DevDiv') }}:
              ConnectedPMEServiceName: 6cc74545-d7b9-4050-9dfa-ebefcc8961ea
            ${{ else }}:
              ConnectedPMEServiceName: 248d384a-b39b-46e3-8ad5-c2c210d5e7ca
        microbuildEnv:
          TeamName: $(_TeamName)
          MicroBuildOutputFolderOverride: $(Agent.TempDirectory)/MicroBuild
          SYSTEM_ACCESSTOKEN: $(System.AccessToken)
        continueOnError: ${{ parameters.continueOnError }}
        condition: and(succeeded(), eq(variables['Agent.Os'], 'Windows_NT'), in(variables['_SignType'], 'real', 'test'))

    - ${{ if eq(parameters.enableMicrobuildForMacAndLinux, true) }}:
      - template: /eng/common/core-templates/steps/install-microbuild-impl.yml@self
        parameters:
          enablePreviewMicrobuild: ${{ parameters.enablePreviewMicrobuild }}
          microbuildTaskInputs:
            signType: $(_SignType)
            zipSources: false
            feedSource: https://dnceng.pkgs.visualstudio.com/_packaging/MicroBuildToolset/nuget/v3/index.json
            version: ${{ parameters.microbuildPluginVersion }}
            workingDirectory: ${{ parameters.microBuildOutputFolder }}
            ${{ if eq(parameters.microbuildUseESRP, true) }}:
              ConnectedServiceName: 'MicroBuild Signing Task (DevDiv)'
              ${{ if eq(variables['System.TeamProject'], 'DevDiv') }}:
                ConnectedPMEServiceName: beb8cb23-b303-4c95-ab26-9e44bc958d39
              ${{ else }}:
                ConnectedPMEServiceName: c24de2a5-cc7a-493d-95e4-8e5ff5cad2bc
          microbuildEnv:
            TeamName: $(_TeamName)
            MicroBuildOutputFolderOverride: $(Agent.TempDirectory)/MicroBuild
            SYSTEM_ACCESSTOKEN: $(System.AccessToken)
          continueOnError: ${{ parameters.continueOnError }}
          condition: and(succeeded(), ne(variables['Agent.Os'], 'Windows_NT'),  eq(variables['_SignType'], 'real'))<|MERGE_RESOLUTION|>--- conflicted
+++ resolved
@@ -13,11 +13,8 @@
   # Unfortunately, _SignType can't be used to exclude the use of the service connection in non-real sign scenarios. The
   # variable is not available in template expression. _SignType has a very large proliferation across .NET, so replacing it is tough.
   microbuildUseESRP: true
-<<<<<<< HEAD
   # Microbuild installation directory
   microBuildOutputFolder: $(Agent.TempDirectory)/MicroBuild
-=======
->>>>>>> ac22bcf8
   # Microbuild version
   microbuildPluginVersion: 'latest'
 

parameters:
  # Enable install tasks for MicroBuild
  enableMicrobuild: false
  # Enable install tasks for MicroBuild on Mac and Linux
  # Will be ignored if 'enableMicrobuild' is false or 'Agent.Os' is 'Windows_NT'
  enableMicrobuildForMacAndLinux: false
  # Enable preview version of MB signing plugin
  enablePreviewMicrobuild: false
  # Determines whether the ESRP service connection information should be passed to the signing plugin.
  # This overlaps with _SignType to some degree. We only need the service connection for real signing.
  # It's important that the service connection not be passed to the MicroBuildSigningPlugin task in this place.
  # Doing so will cause the service connection to be authorized for the pipeline, which isn't allowed and won't work for non-prod.
  # Unfortunately, _SignType can't be used to exclude the use of the service connection in non-real sign scenarios. The
  # variable is not available in template expression. _SignType has a very large proliferation across .NET, so replacing it is tough.
  microbuildUseESRP: true
<<<<<<< HEAD
=======
  # Location of the MicroBuild output folder
  # NOTE: There's something that relies on this being in the "default" source directory for tasks such as Signing to work properly.
  microBuildOutputFolder: '$(Build.SourcesDirectory)'
  # Microbuild version
  microbuildPluginVersion: 'latest'
>>>>>>> 7538a89c

  continueOnError: false

steps:
  - ${{ if eq(parameters.enableMicrobuild, 'true') }}:
    - ${{ if eq(parameters.enableMicrobuildForMacAndLinux, 'true') }}:
      # Installing .NET 8 is required to use the MicroBuild signing plugin on non-Windows platforms
      - task: UseDotNet@2
        displayName: Install .NET 8.0 SDK for MicroBuild Plugin
        inputs:
          packageType: sdk
          version: 8.0.x
          # Installing the SDK in a '.dotnet-microbuild' directory is required for signing.
          # See target FindDotNetPathForMicroBuild in arcade/src/Microsoft.DotNet.Arcade.Sdk/tools/Sign.proj
          # Do not remove '.dotnet-microbuild' from the path without changing the corresponding logic.
          installationPath: $(Agent.TempDirectory)/.dotnet-microbuild
        condition: and(succeeded(), ne(variables['Agent.Os'], 'Windows_NT'))

    - script: |
        REM Check if ESRP is disabled while SignType is real
        if /I "${{ parameters.microbuildUseESRP }}"=="false" if /I "$(_SignType)"=="real" (
          echo Error: ESRP must be enabled when SignType is real.
          exit /b 1
        )
      displayName: 'Validate ESRP usage (Windows)'
      condition: and(succeeded(), eq(variables['Agent.Os'], 'Windows_NT'))
    - script: |
        # Check if ESRP is disabled while SignType is real
        if [ "${{ parameters.microbuildUseESRP }}" = "false" ] && [ "$(_SignType)" = "real" ]; then
          echo "Error: ESRP must be enabled when SignType is real."
          exit 1
        fi
      displayName: 'Validate ESRP usage (Non-Windows)'
      condition: and(succeeded(), ne(variables['Agent.Os'], 'Windows_NT'))

    # Two different MB install steps. This is due to not being able to use the agent OS during
    # YAML expansion, and Windows vs. Linux/Mac uses different service connections. However,
    # we can avoid including the MB install step if not enabled at all. This avoids a bunch of
    # extra pipeline authorizations, since most pipelines do not sign on non-Windows.
<<<<<<< HEAD
    - task: MicroBuildSigningPlugin@4
      displayName: Install MicroBuild plugin (Windows)
      inputs:
        signType: $(_SignType)
        zipSources: false
        feedSource: https://dnceng.pkgs.visualstudio.com/_packaging/MicroBuildToolset/nuget/v3/index.json
        ${{ if eq(parameters.microbuildUseESRP, true) }}:
          ConnectedServiceName: 'MicroBuild Signing Task (DevDiv)'
          ${{ if eq(variables['System.TeamProject'], 'DevDiv') }}:
            ConnectedPMEServiceName: 6cc74545-d7b9-4050-9dfa-ebefcc8961ea
          ${{ else }}:
            ConnectedPMEServiceName: 248d384a-b39b-46e3-8ad5-c2c210d5e7ca
      env:
        TeamName: $(_TeamName)
        MicroBuildOutputFolderOverride: $(Agent.TempDirectory)/MicroBuild
        SYSTEM_ACCESSTOKEN: $(System.AccessToken)
      continueOnError: ${{ parameters.continueOnError }}
      condition: and(succeeded(), eq(variables['Agent.Os'], 'Windows_NT'), in(variables['_SignType'], 'real', 'test'))

    - ${{ if eq(parameters.enableMicrobuildForMacAndLinux, true) }}:
      - task: MicroBuildSigningPlugin@4
        displayName: Install MicroBuild plugin (non-Windows)
        inputs:
=======
    - template: /eng/common/core-templates/steps/install-microbuild-impl.yml@self
      parameters:
        enablePreviewMicrobuild: ${{ parameters.enablePreviewMicrobuild }}
        microbuildTaskInputs:
>>>>>>> 7538a89c
          signType: $(_SignType)
          zipSources: false
          feedSource: https://dnceng.pkgs.visualstudio.com/_packaging/MicroBuildToolset/nuget/v3/index.json
          version: ${{ parameters.microbuildPluginVersion }}
          ${{ if eq(parameters.microbuildUseESRP, true) }}:
            ConnectedServiceName: 'MicroBuild Signing Task (DevDiv)'
            ${{ if eq(variables['System.TeamProject'], 'DevDiv') }}:
              ConnectedPMEServiceName: 6cc74545-d7b9-4050-9dfa-ebefcc8961ea
            ${{ else }}:
              ConnectedPMEServiceName: 248d384a-b39b-46e3-8ad5-c2c210d5e7ca
        microbuildEnv:
          TeamName: $(_TeamName)
          MicroBuildOutputFolderOverride: $(Agent.TempDirectory)/MicroBuild
          SYSTEM_ACCESSTOKEN: $(System.AccessToken)
        continueOnError: ${{ parameters.continueOnError }}
        condition: and(succeeded(), eq(variables['Agent.Os'], 'Windows_NT'), in(variables['_SignType'], 'real', 'test'))

    - ${{ if eq(parameters.enableMicrobuildForMacAndLinux, true) }}:
      - template: /eng/common/core-templates/steps/install-microbuild-impl.yml@self
        parameters:
          enablePreviewMicrobuild: ${{ parameters.enablePreviewMicrobuild }}
          microbuildTaskInputs:
            signType: $(_SignType)
            zipSources: false
            feedSource: https://dnceng.pkgs.visualstudio.com/_packaging/MicroBuildToolset/nuget/v3/index.json
            version: ${{ parameters.microbuildPluginVersion }}
            ${{ if eq(parameters.microbuildUseESRP, true) }}:
              ConnectedServiceName: 'MicroBuild Signing Task (DevDiv)'
              ${{ if eq(variables['System.TeamProject'], 'DevDiv') }}:
                ConnectedPMEServiceName: beb8cb23-b303-4c95-ab26-9e44bc958d39
              ${{ else }}:
                ConnectedPMEServiceName: c24de2a5-cc7a-493d-95e4-8e5ff5cad2bc
          microbuildEnv:
            TeamName: $(_TeamName)
            MicroBuildOutputFolderOverride: ${{ parameters.microBuildOutputFolder }}
            SYSTEM_ACCESSTOKEN: $(System.AccessToken)
          continueOnError: ${{ parameters.continueOnError }}
          condition: and(succeeded(), ne(variables['Agent.Os'], 'Windows_NT'),  eq(variables['_SignType'], 'real'))<|MERGE_RESOLUTION|>--- conflicted
+++ resolved
@@ -13,14 +13,11 @@
   # Unfortunately, _SignType can't be used to exclude the use of the service connection in non-real sign scenarios. The
   # variable is not available in template expression. _SignType has a very large proliferation across .NET, so replacing it is tough.
   microbuildUseESRP: true
-<<<<<<< HEAD
-=======
   # Location of the MicroBuild output folder
   # NOTE: There's something that relies on this being in the "default" source directory for tasks such as Signing to work properly.
   microBuildOutputFolder: '$(Build.SourcesDirectory)'
   # Microbuild version
   microbuildPluginVersion: 'latest'
->>>>>>> 7538a89c
 
   continueOnError: false
 
@@ -60,36 +57,10 @@
     # YAML expansion, and Windows vs. Linux/Mac uses different service connections. However,
     # we can avoid including the MB install step if not enabled at all. This avoids a bunch of
     # extra pipeline authorizations, since most pipelines do not sign on non-Windows.
-<<<<<<< HEAD
-    - task: MicroBuildSigningPlugin@4
-      displayName: Install MicroBuild plugin (Windows)
-      inputs:
-        signType: $(_SignType)
-        zipSources: false
-        feedSource: https://dnceng.pkgs.visualstudio.com/_packaging/MicroBuildToolset/nuget/v3/index.json
-        ${{ if eq(parameters.microbuildUseESRP, true) }}:
-          ConnectedServiceName: 'MicroBuild Signing Task (DevDiv)'
-          ${{ if eq(variables['System.TeamProject'], 'DevDiv') }}:
-            ConnectedPMEServiceName: 6cc74545-d7b9-4050-9dfa-ebefcc8961ea
-          ${{ else }}:
-            ConnectedPMEServiceName: 248d384a-b39b-46e3-8ad5-c2c210d5e7ca
-      env:
-        TeamName: $(_TeamName)
-        MicroBuildOutputFolderOverride: $(Agent.TempDirectory)/MicroBuild
-        SYSTEM_ACCESSTOKEN: $(System.AccessToken)
-      continueOnError: ${{ parameters.continueOnError }}
-      condition: and(succeeded(), eq(variables['Agent.Os'], 'Windows_NT'), in(variables['_SignType'], 'real', 'test'))
-
-    - ${{ if eq(parameters.enableMicrobuildForMacAndLinux, true) }}:
-      - task: MicroBuildSigningPlugin@4
-        displayName: Install MicroBuild plugin (non-Windows)
-        inputs:
-=======
     - template: /eng/common/core-templates/steps/install-microbuild-impl.yml@self
       parameters:
         enablePreviewMicrobuild: ${{ parameters.enablePreviewMicrobuild }}
         microbuildTaskInputs:
->>>>>>> 7538a89c
           signType: $(_SignType)
           zipSources: false
           feedSource: https://dnceng.pkgs.visualstudio.com/_packaging/MicroBuildToolset/nuget/v3/index.json
@@ -102,7 +73,7 @@
               ConnectedPMEServiceName: 248d384a-b39b-46e3-8ad5-c2c210d5e7ca
         microbuildEnv:
           TeamName: $(_TeamName)
-          MicroBuildOutputFolderOverride: $(Agent.TempDirectory)/MicroBuild
+          MicroBuildOutputFolderOverride: ${{ parameters.microBuildOutputFolder }}
           SYSTEM_ACCESSTOKEN: $(System.AccessToken)
         continueOnError: ${{ parameters.continueOnError }}
         condition: and(succeeded(), eq(variables['Agent.Os'], 'Windows_NT'), in(variables['_SignType'], 'real', 'test'))

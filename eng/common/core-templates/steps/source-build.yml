--- conflicted
+++ resolved
@@ -55,14 +55,8 @@
 
     ${{ coalesce(parameters.platform.buildScript, './build.sh') }} --ci \
       --configuration $buildConfig \
-<<<<<<< HEAD
-      --restore --build --pack $publishArgs -bl \
-      ${{ parameters.platform.buildArguments }} \
-      $officialBuildArgs \
-=======
       --restore --build --pack -bl \
       ${{ parameters.platform.buildArguments }} \
->>>>>>> 87c30754
       $internalRuntimeDownloadArgs \
       $targetRidArgs \
       $runtimeOsArgs \

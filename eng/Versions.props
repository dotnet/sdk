<?xml version="1.0" encoding="utf-8"?>
<!-- Copyright (c) .NET Foundation and contributors. All rights reserved. Licensed under the MIT license. See License.txt in the project root for full license information. -->
<Project DefaultTargets="Build" xmlns="http://schemas.microsoft.com/developer/msbuild/2003">
  <PropertyGroup>
    <MSBuildAllProjects>$(MSBuildAllProjects);$(MSBuildThisFileFullPath)</MSBuildAllProjects>
  </PropertyGroup>
  <!-- Opt out of certain Arcade features -->
  <PropertyGroup>
    <UsingToolNetFrameworkReferenceAssemblies>true</UsingToolNetFrameworkReferenceAssemblies>
    <UsingToolMicrosoftNetCompilers>true</UsingToolMicrosoftNetCompilers>
  </PropertyGroup>
  <!-- Repo Version Information -->
  <PropertyGroup>
    <VersionPrefix>8.0.200</VersionPrefix>
    <WorkloadsFeatureBand>8.0.200</WorkloadsFeatureBand>
    <!-- Enable to remove prerelease label. -->
    <StabilizePackageVersion Condition="'$(StabilizePackageVersion)' == ''">false</StabilizePackageVersion>
    <DotNetFinalVersionKind Condition="'$(StabilizePackageVersion)' == 'true'">release</DotNetFinalVersionKind>
    <!-- Calculate prerelease label -->
    <PreReleaseVersionLabel Condition="'$(StabilizePackageVersion)' != 'true'">preview</PreReleaseVersionLabel>
    <PreReleaseVersionLabel Condition="'$(StabilizePackageVersion)' == 'true' and $(VersionPrefix.EndsWith('00'))">rtm</PreReleaseVersionLabel>
    <PreReleaseVersionLabel Condition="'$(StabilizePackageVersion)' == 'true' and !$(VersionPrefix.EndsWith('00'))">servicing</PreReleaseVersionLabel>
    <PreReleaseVersionIteration Condition="'$(StabilizePackageVersion)' != 'true'">
    </PreReleaseVersionIteration>
  </PropertyGroup>
  <!-- Production Dependencies -->
  <PropertyGroup>
    <MicrosoftCssParserVersion>1.0.0-20230414.1</MicrosoftCssParserVersion>
    <MicrosoftExtensionsDependencyModelVersion>2.1.0-preview2-26306-03</MicrosoftExtensionsDependencyModelVersion>
    <MicrosoftApplicationInsightsPackageVersion>2.21.0</MicrosoftApplicationInsightsPackageVersion>
    <NETStandardLibraryNETFrameworkVersion>2.0.1-servicing-26011-01</NETStandardLibraryNETFrameworkVersion>
    <NewtonsoftJsonPackageVersion>13.0.3</NewtonsoftJsonPackageVersion>
    <StyleCopAnalyzersPackageVersion>1.2.0-beta.435</StyleCopAnalyzersPackageVersion>
    <SystemCollectionsImmutablePackageVersion>7.0.0</SystemCollectionsImmutablePackageVersion>
    <SystemDiagnosticsFileVersionInfoVersion>4.0.0</SystemDiagnosticsFileVersionInfoVersion>
    <SystemReflectionMetadataVersion>7.0.0</SystemReflectionMetadataVersion>
    <MicrosoftDotNetSignToolVersion>8.0.0-beta.23556.5</MicrosoftDotNetSignToolVersion>
    <MicrosoftWebXdtPackageVersion>7.0.0-preview.22423.2</MicrosoftWebXdtPackageVersion>
    <SystemSecurityCryptographyProtectedDataPackageVersion>8.0.0-rtm.23520.16</SystemSecurityCryptographyProtectedDataPackageVersion>
    <SystemCollectionsSpecializedPackageVersion>4.3.0</SystemCollectionsSpecializedPackageVersion>
    <SystemXmlXmlDocumentPackageVersion>4.3.0</SystemXmlXmlDocumentPackageVersion>
    <WebDeploymentPackageVersion>4.0.5</WebDeploymentPackageVersion>
    <SystemTextJsonVersion>7.0.3</SystemTextJsonVersion>
    <SystemReflectionMetadataLoadContextVersion>8.0.0-rtm.23520.16</SystemReflectionMetadataLoadContextVersion>
    <SystemManagementPackageVersion>4.6.0</SystemManagementPackageVersion>
    <SystemCommandLineVersion>2.0.0-beta4.23307.1</SystemCommandLineVersion>
    <MicrosoftDeploymentDotNetReleasesVersion>2.0.0-preview.1.23463.1</MicrosoftDeploymentDotNetReleasesVersion>
    <MicrosoftVisualStudioSetupConfigurationInteropVersion>3.2.2146</MicrosoftVisualStudioSetupConfigurationInteropVersion>
  </PropertyGroup>
  <PropertyGroup>
    <!-- Dependencies from https://github.com/dotnet/runtime -->
    <MicrosoftNETCoreAppRefPackageVersion>8.0.0-rtm.23520.16</MicrosoftNETCoreAppRefPackageVersion>
    <VSRedistCommonNetCoreSharedFrameworkx6480PackageVersion>8.0.0-rtm.23520.16</VSRedistCommonNetCoreSharedFrameworkx6480PackageVersion>
    <MicrosoftNETCoreAppRuntimewinx64PackageVersion>8.0.0-rtm.23520.16</MicrosoftNETCoreAppRuntimewinx64PackageVersion>
    <MicrosoftNETCoreAppRuntimePackageVersion>$(MicrosoftNETCoreAppRuntimewinx64PackageVersion)</MicrosoftNETCoreAppRuntimePackageVersion>
    <MicrosoftExtensionsDependencyModelPackageVersion>8.0.0-rtm.23520.16</MicrosoftExtensionsDependencyModelPackageVersion>
    <MicrosoftNETCoreDotNetHostResolverPackageVersion>8.0.0-rtm.23520.16</MicrosoftNETCoreDotNetHostResolverPackageVersion>
    <MicrosoftNETHostModelVersion>8.0.0-rtm.23520.16</MicrosoftNETHostModelVersion>
    <MicrosoftExtensionsFileSystemGlobbingPackageVersion>8.0.0-rtm.23520.16</MicrosoftExtensionsFileSystemGlobbingPackageVersion>
    <MicrosoftExtensionsDependencyModelVersion>$(MicrosoftExtensionsDependencyModelPackageVersion)</MicrosoftExtensionsDependencyModelVersion>
    <MicrosoftExtensionsLoggingAbstractionsVersion>8.0.0-rtm.23520.16</MicrosoftExtensionsLoggingAbstractionsVersion>
    <MicrosoftExtensionsLoggingConsoleVersion>8.0.0-rtm.23520.16</MicrosoftExtensionsLoggingConsoleVersion>
    <MicrosoftExtensionsLoggingVersion>8.0.0-rtm.23520.16</MicrosoftExtensionsLoggingVersion>
    <MicrosoftNETILLinkTasksPackageVersion>8.0.0-rtm.23520.16</MicrosoftNETILLinkTasksPackageVersion>
    <SystemServiceProcessServiceControllerVersion>8.0.0-rtm.23520.16</SystemServiceProcessServiceControllerVersion>
  </PropertyGroup>
  <PropertyGroup>
    <!-- Dependencies from https://github.com/nuget/nuget.client -->
    <NuGetBuildTasksPackageVersion>6.9.0-preview.1.36</NuGetBuildTasksPackageVersion>
    <NuGetBuildTasksConsolePackageVersion>6.9.0-preview.1.36</NuGetBuildTasksConsolePackageVersion>
    <NuGetLocalizationPackageVersion>6.0.0-rc.278</NuGetLocalizationPackageVersion>
    <NuGetBuildTasksPackPackageVersion>6.9.0-preview.1.36</NuGetBuildTasksPackPackageVersion>
    <NuGetCommandLineXPlatPackageVersion>6.9.0-preview.1.36</NuGetCommandLineXPlatPackageVersion>
    <NuGetProjectModelPackageVersion>6.9.0-preview.1.36</NuGetProjectModelPackageVersion>
    <MicrosoftBuildNuGetSdkResolverPackageVersion>6.9.0-preview.1.36</MicrosoftBuildNuGetSdkResolverPackageVersion>
    <NuGetCommonPackageVersion>6.9.0-preview.1.36</NuGetCommonPackageVersion>
    <NuGetConfigurationPackageVersion>6.9.0-preview.1.36</NuGetConfigurationPackageVersion>
    <NuGetFrameworksPackageVersion>6.9.0-preview.1.36</NuGetFrameworksPackageVersion>
    <NuGetPackagingPackageVersion>6.9.0-preview.1.36</NuGetPackagingPackageVersion>
    <NuGetVersioningPackageVersion>6.9.0-preview.1.36</NuGetVersioningPackageVersion>
    <NuGetPackagingVersion>$(NuGetPackagingPackageVersion)</NuGetPackagingVersion>
    <NuGetProjectModelVersion>$(NuGetProjectModelPackageVersion)</NuGetProjectModelVersion>
  </PropertyGroup>
  <PropertyGroup>
    <!-- Dependencies from https://github.com/Microsoft/vstest -->
    <MicrosoftNETTestSdkPackageVersion>17.9.0-preview-23565-01</MicrosoftNETTestSdkPackageVersion>
    <MicrosoftTestPlatformCLIPackageVersion>17.9.0-preview-23565-01</MicrosoftTestPlatformCLIPackageVersion>
    <MicrosoftTestPlatformBuildPackageVersion>17.9.0-preview-23565-01</MicrosoftTestPlatformBuildPackageVersion>
  </PropertyGroup>
  <PropertyGroup>
    <!-- Dependencies from https://github.com/dotnet/runtime -->
    <SystemCodeDomPackageVersion>8.0.0-rtm.23520.16</SystemCodeDomPackageVersion>
    <SystemTextEncodingCodePagesPackageVersion>8.0.0-rtm.23520.16</SystemTextEncodingCodePagesPackageVersion>
    <SystemResourcesExtensionsPackageVersion>8.0.0-rtm.23520.16</SystemResourcesExtensionsPackageVersion>
  </PropertyGroup>
  <PropertyGroup>
    <!-- Dependencies from https://github.com/dotnet/format -->
<<<<<<< HEAD
    <dotnetformatVersion>8.0.453106</dotnetformatVersion>
=======
    <dotnetformatVersion>8.0.456602</dotnetformatVersion>
>>>>>>> 677e0cd9
  </PropertyGroup>
  <PropertyGroup>
    <!-- Dependencies from https://github.com/dotnet/roslyn-analyzers -->
    <MicrosoftCodeAnalysisNetAnalyzersVersion>8.0.0-preview.23525.2</MicrosoftCodeAnalysisNetAnalyzersVersion>
    <MicrosoftCodeAnalysisPublicApiAnalyzersVersion>3.11.0-beta1.23525.2</MicrosoftCodeAnalysisPublicApiAnalyzersVersion>
  </PropertyGroup>
  <PropertyGroup>
    <!-- Dependencies from https://github.com/Microsoft/msbuild -->
    <MicrosoftBuildPackageVersion>17.9.0-preview-23570-02</MicrosoftBuildPackageVersion>
    <MicrosoftBuildCurrentPackageVersion>$(MicrosoftBuildPackageVersion)</MicrosoftBuildCurrentPackageVersion>
    <!-- Some tasks and the resolver will need to run in an MSBuild that is older than the very latest,
          so target one that matches the version in minimumMSBuildVersion.

          This avoids the need to juggle references to packages that have been updated in newer MSBuild. -->
    <MicrosoftBuildPackageVersion Condition="exists('$(RepoRoot)\src\Layout\redist\minimumMSBuildVersion') and '$(DotNetBuildFromSource)' != 'true'">$([System.IO.File]::ReadAllText('$(RepoRoot)\src\Layout\redist\minimumMSBuildVersion').Trim())</MicrosoftBuildPackageVersion>
    <MicrosoftBuildFrameworkPackageVersion>$(MicrosoftBuildPackageVersion)</MicrosoftBuildFrameworkPackageVersion>
    <MicrosoftBuildRuntimePackageVersion>$(MicrosoftBuildPackageVersion)</MicrosoftBuildRuntimePackageVersion>
    <MicrosoftBuildLocalizationPackageVersion>17.9.0-preview-23570-02</MicrosoftBuildLocalizationPackageVersion>
    <MicrosoftBuildUtilitiesCorePackageVersion>$(MicrosoftBuildPackageVersion)</MicrosoftBuildUtilitiesCorePackageVersion>
    <MicrosoftBuildTasksCorePackageVersion>$(MicrosoftBuildPackageVersion)</MicrosoftBuildTasksCorePackageVersion>
    <MicrosoftBuildTasksCoreVersion>$(MicrosoftBuildTasksCorePackageVersion)</MicrosoftBuildTasksCoreVersion>
  </PropertyGroup>
  <PropertyGroup>
    <!-- Dependencies from https://github.com/dotnet/templating -->
    <MicrosoftTemplateEngineAbstractionsPackageVersion>8.0.200-preview.23558.10</MicrosoftTemplateEngineAbstractionsPackageVersion>
    <MicrosoftTemplateEngineEdgePackageVersion>$(MicrosoftTemplateEngineAbstractionsPackageVersion)</MicrosoftTemplateEngineEdgePackageVersion>
    <MicrosoftTemplateEngineOrchestratorRunnableProjectsPackageVersion>$(MicrosoftTemplateEngineAbstractionsPackageVersion)</MicrosoftTemplateEngineOrchestratorRunnableProjectsPackageVersion>
    <MicrosoftTemplateEngineUtilsPackageVersion>$(MicrosoftTemplateEngineAbstractionsPackageVersion)</MicrosoftTemplateEngineUtilsPackageVersion>
    <MicrosoftTemplateSearchCommonPackageVersion>$(MicrosoftTemplateEngineAbstractionsPackageVersion)</MicrosoftTemplateSearchCommonPackageVersion>
    <!-- test dependencies -->
    <MicrosoftTemplateEngineMocksPackageVersion>8.0.200-preview.23558.10</MicrosoftTemplateEngineMocksPackageVersion>
    <MicrosoftTemplateEngineTestHelperPackageVersion>$(MicrosoftTemplateEngineMocksPackageVersion)</MicrosoftTemplateEngineTestHelperPackageVersion>
    <MicrosoftTemplateEngineAuthoringTemplateVerifierVersion>$(MicrosoftTemplateEngineAbstractionsPackageVersion)</MicrosoftTemplateEngineAuthoringTemplateVerifierVersion>
    <MicrosoftTemplateSearchTemplateDiscoveryPackageVersion>$(MicrosoftTemplateEngineMocksPackageVersion)</MicrosoftTemplateSearchTemplateDiscoveryPackageVersion>
  </PropertyGroup>
  <PropertyGroup>
    <!-- Dependencies from https://github.com/Microsoft/visualfsharp -->
    <MicrosoftFSharpCompilerPackageVersion>12.8.0-beta.23563.3</MicrosoftFSharpCompilerPackageVersion>
  </PropertyGroup>
  <PropertyGroup>
    <!-- Dependencies from https://github.com/dotnet/roslyn -->
    <MicrosoftNetCompilersToolsetPackageVersion>4.9.0-2.23562.2</MicrosoftNetCompilersToolsetPackageVersion>
    <MicrosoftCodeAnalysisPackageVersion>4.9.0-2.23562.2</MicrosoftCodeAnalysisPackageVersion>
    <MicrosoftCodeAnalysisCSharpPackageVersion>4.9.0-2.23562.2</MicrosoftCodeAnalysisCSharpPackageVersion>
    <MicrosoftCodeAnalysisCSharpCodeStylePackageVersion>4.9.0-2.23562.2</MicrosoftCodeAnalysisCSharpCodeStylePackageVersion>
    <MicrosoftCodeAnalysisCSharpFeaturesPackageVersion>4.9.0-2.23562.2</MicrosoftCodeAnalysisCSharpFeaturesPackageVersion>
    <MicrosoftCodeAnalysisWorkspacesMSBuildPackageVersion>4.9.0-2.23562.2</MicrosoftCodeAnalysisWorkspacesMSBuildPackageVersion>
    <MicrosoftCodeAnalysisCSharpWorkspacesPackageVersion>4.9.0-2.23562.2</MicrosoftCodeAnalysisCSharpWorkspacesPackageVersion>
    <MicrosoftNetCompilersToolsetVersion>$(MicrosoftNetCompilersToolsetPackageVersion)</MicrosoftNetCompilersToolsetVersion>
  </PropertyGroup>
  <PropertyGroup>
    <!-- Dependencies from https://github.com/aspnet/AspNetCore -->
    <MicrosoftAspNetCoreAppRefPackageVersion>8.0.0</MicrosoftAspNetCoreAppRefPackageVersion>
    <MicrosoftAspNetCoreDeveloperCertificatesXPlatPackageVersion>8.0.0-rtm.23531.12</MicrosoftAspNetCoreDeveloperCertificatesXPlatPackageVersion>
    <MicrosoftAspNetCoreComponentsSdkAnalyzersPackageVersion>8.0.0-rtm.23531.12</MicrosoftAspNetCoreComponentsSdkAnalyzersPackageVersion>
    <MicrosoftAspNetCoreMvcAnalyzersPackageVersion>8.0.0-rtm.23531.12</MicrosoftAspNetCoreMvcAnalyzersPackageVersion>
    <MicrosoftAspNetCoreMvcApiAnalyzersPackageVersion>8.0.0-rtm.23531.12</MicrosoftAspNetCoreMvcApiAnalyzersPackageVersion>
    <MicrosoftAspNetCoreAnalyzersPackageVersion>8.0.0-rtm.23531.12</MicrosoftAspNetCoreAnalyzersPackageVersion>
    <MicrosoftAspNetCoreTestHostPackageVersion>8.0.0</MicrosoftAspNetCoreTestHostPackageVersion>
  </PropertyGroup>
  <!-- Dependencies from https://github.com/dotnet/razor -->
  <PropertyGroup>
    <MicrosoftAspNetCoreMvcRazorExtensionsToolingInternalPackageVersion>7.0.0-preview.23568.1</MicrosoftAspNetCoreMvcRazorExtensionsToolingInternalPackageVersion>
    <MicrosoftCodeAnalysisRazorToolingInternalVersion>7.0.0-preview.23568.1</MicrosoftCodeAnalysisRazorToolingInternalVersion>
    <MicrosoftNETSdkRazorSourceGeneratorsTransportPackageVersion>7.0.0-preview.23568.1</MicrosoftNETSdkRazorSourceGeneratorsTransportPackageVersion>
  </PropertyGroup>
  <PropertyGroup>
    <!-- Dependencies from https://github.com/dotnet/wpf -->
    <MicrosoftNETSdkWindowsDesktopPackageVersion>8.0.0-rtm.23531.4</MicrosoftNETSdkWindowsDesktopPackageVersion>
  </PropertyGroup>
  <PropertyGroup Label="Manually updated">
    <!-- Dependencies from https://github.com/microsoft/MSBuildLocator -->
    <MicrosoftBuildLocatorPackageVersion>1.6.10</MicrosoftBuildLocatorPackageVersion>
    <MicrosoftCodeAnalysisCSharpAnalyzerPinnedVersionPackageVersion>4.0.1</MicrosoftCodeAnalysisCSharpAnalyzerPinnedVersionPackageVersion>
  </PropertyGroup>
  <PropertyGroup>
    <!-- Dependencies from https://github.com/dotnet/xliff-tasks -->
    <MicrosoftDotNetXliffTasksVersion>1.0.0-beta.23475.1</MicrosoftDotNetXliffTasksVersion>
  </PropertyGroup>
  <PropertyGroup>
    <!-- Dependencies from https://github.com/dotnet/sourcelink -->
    <MicrosoftBuildTasksGitVersion>8.0.0-beta.23567.1</MicrosoftBuildTasksGitVersion>
    <MicrosoftSourceLinkCommonVersion>8.0.0-beta.23567.1</MicrosoftSourceLinkCommonVersion>
    <MicrosoftSourceLinkAzureReposGitVersion>8.0.0-beta.23567.1</MicrosoftSourceLinkAzureReposGitVersion>
    <MicrosoftSourceLinkGitHubVersion>8.0.0-beta.23567.1</MicrosoftSourceLinkGitHubVersion>
    <MicrosoftSourceLinkGitLabVersion>8.0.0-beta.23567.1</MicrosoftSourceLinkGitLabVersion>
    <MicrosoftSourceLinkBitbucketGitVersion>8.0.0-beta.23567.1</MicrosoftSourceLinkBitbucketGitVersion>
  </PropertyGroup>
  <!-- Get .NET Framework reference assemblies from NuGet packages -->
  <PropertyGroup>
    <UsingToolNetFrameworkReferenceAssemblies>true</UsingToolNetFrameworkReferenceAssemblies>
  </PropertyGroup>
  <!-- Test Dependencies -->
  <PropertyGroup>
    <FluentAssertionsVersion>6.12.0</FluentAssertionsVersion>
    <FluentAssertionsJsonVersion>6.1.0</FluentAssertionsJsonVersion>
    <MicrosoftDotNetXUnitExtensionsVersion>8.0.0-beta.23556.5</MicrosoftDotNetXUnitExtensionsVersion>
    <MoqPackageVersion>4.18.4</MoqPackageVersion>
    <XunitCombinatorialVersion>1.3.2</XunitCombinatorialVersion>
    <MicrosoftDotNetInstallerWindowsSecurityTestDataPackageVersion>6.0.0-beta.22262.1</MicrosoftDotNetInstallerWindowsSecurityTestDataPackageVersion>
  </PropertyGroup>
  <PropertyGroup>
    <ExeExtension>.exe</ExeExtension>
    <ExeExtension Condition=" '$(OS)' != 'Windows_NT' ">
    </ExeExtension>
    <_DotNetHiveRoot>$(DOTNET_INSTALL_DIR)</_DotNetHiveRoot>
    <_DotNetHiveRoot Condition="'$(_DotNetHiveRoot)' == ''">$(RepoRoot).dotnet/</_DotNetHiveRoot>
    <_DotNetHiveRoot Condition="!HasTrailingSlash('$(_DotNetHiveRoot)')">$(_DotNetHiveRoot)/</_DotNetHiveRoot>
    <DotNetExe>$(_DotNetHiveRoot)dotnet$(ExeExtension)</DotNetExe>
  </PropertyGroup>
  <PropertyGroup>
    <!-- Workloads from dotnet/emsdk -->
    <MicrosoftNETWorkloadEmscriptenCurrentManifest80100TransportPackageVersion>8.0.0-rtm.23511.3</MicrosoftNETWorkloadEmscriptenCurrentManifest80100TransportPackageVersion>
    <MicrosoftNETWorkloadEmscriptenCurrentManifest80100PackageVersion>$(MicrosoftNETWorkloadEmscriptenCurrentManifest80100TransportPackageVersion)</MicrosoftNETWorkloadEmscriptenCurrentManifest80100PackageVersion>
    <EmscriptenWorkloadManifestVersion>$(MicrosoftNETWorkloadEmscriptenCurrentManifest80100PackageVersion)</EmscriptenWorkloadManifestVersion>
    <!-- emsdk workload prerelease version band must match the emsdk feature band -->
    <EmscriptenWorkloadFeatureBand>8.0.100$([System.Text.RegularExpressions.Regex]::Match($(EmscriptenWorkloadManifestVersion), `-rtm|-[A-z]*\.*\d*`))</EmscriptenWorkloadFeatureBand>
    <!-- Workloads from dotnet/runtime use MicrosoftNETCoreAppRefPackageVersion because it has a stable name that does not include the full feature band -->
    <MonoWorkloadManifestVersion>$(MicrosoftNETCoreAppRefPackageVersion)</MonoWorkloadManifestVersion>
    <!-- mono workload prerelease version band must match the runtime feature band -->
    <MonoWorkloadFeatureBand>8.0.100$([System.Text.RegularExpressions.Regex]::Match($(MonoWorkloadManifestVersion), `-rtm|-[A-z]*\.*\d*`))</MonoWorkloadFeatureBand>
  </PropertyGroup>
</Project><|MERGE_RESOLUTION|>--- conflicted
+++ resolved
@@ -95,11 +95,7 @@
   </PropertyGroup>
   <PropertyGroup>
     <!-- Dependencies from https://github.com/dotnet/format -->
-<<<<<<< HEAD
-    <dotnetformatVersion>8.0.453106</dotnetformatVersion>
-=======
     <dotnetformatVersion>8.0.456602</dotnetformatVersion>
->>>>>>> 677e0cd9
   </PropertyGroup>
   <PropertyGroup>
     <!-- Dependencies from https://github.com/dotnet/roslyn-analyzers -->

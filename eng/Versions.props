--- conflicted
+++ resolved
@@ -182,13 +182,8 @@
          At usage sites, either we use MicrosoftBuildMinimumVersion, or MicrosoftBuildVersion in source-only modes.
 
          Additionally, set the MinimumVSVersion for the installer UI that's required for targeting NetCurrent -->
-<<<<<<< HEAD
-    <MicrosoftBuildVersion>17.12.39</MicrosoftBuildVersion>
-    <MicrosoftBuildLocalizationVersion>17.12.39-preview-25312-03</MicrosoftBuildLocalizationVersion>
-=======
     <MicrosoftBuildVersion>17.14.12</MicrosoftBuildVersion>
     <MicrosoftBuildLocalizationVersion>17.14.12-servicing-25278-08</MicrosoftBuildLocalizationVersion>
->>>>>>> 957591bf
     <MicrosoftBuildMinimumVersion Condition="'$(DotNetBuildSourceOnly)' != 'true'">17.11.31</MicrosoftBuildMinimumVersion>
     <MinimumVSVersion>17.12</MinimumVSVersion>
   </PropertyGroup>

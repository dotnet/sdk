<?xml version="1.0" encoding="utf-8"?>
<!-- Copyright (c) .NET Foundation and contributors. All rights reserved. Licensed under the MIT license. See License.txt in the project root for full license information. -->
<Project DefaultTargets="Build" xmlns="http://schemas.microsoft.com/developer/msbuild/2003">
  <PropertyGroup>
    <MSBuildAllProjects>$(MSBuildAllProjects);$(MSBuildThisFileFullPath)</MSBuildAllProjects>
  </PropertyGroup>
  <!-- Opt out of certain Arcade features -->
  <PropertyGroup>
    <UsingToolNetFrameworkReferenceAssemblies>true</UsingToolNetFrameworkReferenceAssemblies>
  </PropertyGroup>
  <!-- Repo Version Information -->
  <PropertyGroup>
<<<<<<< HEAD
    <VersionPrefix>6.0.115</VersionPrefix>
=======
    <VersionPrefix>6.0.310</VersionPrefix>
>>>>>>> 86fa7f48
    <PreReleaseVersionLabel>servicing</PreReleaseVersionLabel>
    <!-- Enable to remove prerelease label. -->
    <StabilizePackageVersion Condition="'$(StabilizePackageVersion)' == ''">true</StabilizePackageVersion>
    <DotNetFinalVersionKind Condition="'$(StabilizePackageVersion)' == 'true'">release</DotNetFinalVersionKind>
  </PropertyGroup>
  <!-- Production Dependencies -->
  <PropertyGroup>
    <MicrosoftBuildVersion>15.4.8</MicrosoftBuildVersion>
    <MicrosoftBuildFrameworkVersion>15.4.8</MicrosoftBuildFrameworkVersion>
    <MicrosoftBuildUtilitiesCoreVersion>15.4.8</MicrosoftBuildUtilitiesCoreVersion>
    <MicrosoftCssParserVersion>1.0.0-20200708.1</MicrosoftCssParserVersion>
    <MicrosoftApplicationInsightsPackageVersion>2.20.0</MicrosoftApplicationInsightsPackageVersion>
    <NETStandardLibraryNETFrameworkVersion>2.0.1-servicing-26011-01</NETStandardLibraryNETFrameworkVersion>
    <NewtonsoftJsonPackageVersion>13.0.1</NewtonsoftJsonPackageVersion>
    <NewtonsoftJsonVersion>$(NewtonsoftJsonPackageVersion)</NewtonsoftJsonVersion>
    <SystemDiagnosticsFileVersionInfoVersion>4.0.0</SystemDiagnosticsFileVersionInfoVersion>
    <SystemReflectionMetadataVersion>5.0.0</SystemReflectionMetadataVersion>
    <MicrosoftDotNetSignToolVersion>6.0.0-beta.23060.6</MicrosoftDotNetSignToolVersion>
    <MicrosoftWebXdtPackageVersion>3.1.0</MicrosoftWebXdtPackageVersion>
    <SystemSecurityCryptographyProtectedDataPackageVersion>6.0.0</SystemSecurityCryptographyProtectedDataPackageVersion>
    <SystemCollectionsSpecializedPackageVersion>4.3.0</SystemCollectionsSpecializedPackageVersion>
    <SystemXmlXmlDocumentPackageVersion>4.3.0</SystemXmlXmlDocumentPackageVersion>
    <WebDeploymentPackageVersion>4.0.5</WebDeploymentPackageVersion>
    <SystemTextJsonVersion>6.0.0</SystemTextJsonVersion>
    <SystemReflectionMetadataLoadContextVersion>6.0.0</SystemReflectionMetadataLoadContextVersion>
    <SystemManagementPackageVersion>4.6.0</SystemManagementPackageVersion>
    <SystemCommandLineVersion>2.0.0-beta3.22220.1</SystemCommandLineVersion>
    <MicrosoftDeploymentDotNetReleasesVersion>1.0.0-preview5.1.22263.1</MicrosoftDeploymentDotNetReleasesVersion>
    <MicrosoftVisualStudioSetupConfigurationInteropVersion>3.0.4496</MicrosoftVisualStudioSetupConfigurationInteropVersion>
  </PropertyGroup>
  <PropertyGroup>
    <!-- Dependencies from https://github.com/dotnet/runtime -->
    <MicrosoftNETCoreAppRefPackageVersion>6.0.13</MicrosoftNETCoreAppRefPackageVersion>
    <VSRedistCommonNetCoreSharedFrameworkx6460PackageVersion>6.0.13-servicing.22580.9</VSRedistCommonNetCoreSharedFrameworkx6460PackageVersion>
    <MicrosoftNETCoreAppRuntimewinx64PackageVersion>6.0.13</MicrosoftNETCoreAppRuntimewinx64PackageVersion>
    <MicrosoftNETCoreAppRuntimePackageVersion>$(MicrosoftNETCoreAppRuntimewinx64PackageVersion)</MicrosoftNETCoreAppRuntimePackageVersion>
    <MicrosoftExtensionsDependencyModelPackageVersion>6.0.0</MicrosoftExtensionsDependencyModelPackageVersion>
    <MicrosoftNETCoreDotNetHostResolverPackageVersion>6.0.13</MicrosoftNETCoreDotNetHostResolverPackageVersion>
    <MicrosoftNETHostModelVersion>6.0.13-servicing.22580.9</MicrosoftNETHostModelVersion>
    <MicrosoftExtensionsFileSystemGlobbingPackageVersion>6.0.0-preview.7.21363.9</MicrosoftExtensionsFileSystemGlobbingPackageVersion>
    <SystemServiceProcessServiceControllerVersion>6.0.0</SystemServiceProcessServiceControllerVersion>
  </PropertyGroup>
  <PropertyGroup>
    <!-- Dependencies from https://github.com/nuget/nuget.client -->
    <NuGetBuildTasksPackageVersion>6.2.3-rc.8</NuGetBuildTasksPackageVersion>
    <NuGetBuildTasksConsolePackageVersion>$(NuGetBuildTasksPackageVersion)</NuGetBuildTasksConsolePackageVersion>
    <NuGetLocalizationPackageVersion>6.0.0</NuGetLocalizationPackageVersion>
    <NuGetBuildTasksPackPackageVersion>$(NuGetBuildTasksPackageVersion)</NuGetBuildTasksPackPackageVersion>
    <NuGetCommandLineXPlatPackageVersion>$(NuGetBuildTasksPackageVersion)</NuGetCommandLineXPlatPackageVersion>
    <NuGetProjectModelPackageVersion>$(NuGetBuildTasksPackageVersion)</NuGetProjectModelPackageVersion>
    <MicrosoftBuildNuGetSdkResolverPackageVersion>6.2.3-rc.8</MicrosoftBuildNuGetSdkResolverPackageVersion>
    <NuGetCommonPackageVersion>$(NuGetBuildTasksPackageVersion)</NuGetCommonPackageVersion>
    <NuGetConfigurationPackageVersion>$(NuGetBuildTasksPackageVersion)</NuGetConfigurationPackageVersion>
    <NuGetFrameworksPackageVersion>$(NuGetBuildTasksPackageVersion)</NuGetFrameworksPackageVersion>
    <NuGetPackagingPackageVersion>$(NuGetBuildTasksPackageVersion)</NuGetPackagingPackageVersion>
    <NuGetVersioningPackageVersion>$(NuGetBuildTasksPackageVersion)</NuGetVersioningPackageVersion>
    <NuGetPackagingVersion>$(NuGetPackagingPackageVersion)</NuGetPackagingVersion>
    <NuGetProjectModelVersion>$(NuGetProjectModelPackageVersion)</NuGetProjectModelVersion>
  </PropertyGroup>
  <PropertyGroup>
    <!-- Dependencies from https://github.com/Microsoft/vstest -->
    <MicrosoftNETTestSdkPackageVersion>17.2.0-release-20220408-11</MicrosoftNETTestSdkPackageVersion>
    <MicrosoftTestPlatformCLIPackageVersion>$(MicrosoftNETTestSdkPackageVersion)</MicrosoftTestPlatformCLIPackageVersion>
    <MicrosoftTestPlatformBuildPackageVersion>$(MicrosoftNETTestSdkPackageVersion)</MicrosoftTestPlatformBuildPackageVersion>
  </PropertyGroup>
  <PropertyGroup>
    <!-- Dependencies from https://github.com/mono/linker -->
    <MicrosoftNETILLinkTasksPackageVersion>6.0.200-1.22219.3</MicrosoftNETILLinkTasksPackageVersion>
    <MicrosoftNETILLinkAnalyzerPackageVersion>$(MicrosoftNETILLinkTasksPackageVersion)</MicrosoftNETILLinkAnalyzerPackageVersion>
  </PropertyGroup>
  <PropertyGroup>
    <!-- Dependencies from https://github.com/dotnet/runtime -->
    <SystemCodeDomPackageVersion>6.0.0</SystemCodeDomPackageVersion>
    <SystemTextEncodingCodePagesPackageVersion>6.0.0</SystemTextEncodingCodePagesPackageVersion>
    <SystemSecurityCryptographyProtectedDataPackageVersion>5.0.0-preview.7.20364.11</SystemSecurityCryptographyProtectedDataPackageVersion>
    <SystemResourcesExtensionsPackageVersion>6.0.0</SystemResourcesExtensionsPackageVersion>
  </PropertyGroup>
  <PropertyGroup>
    <!-- Dependencies from https://github.com/dotnet/format -->
    <dotnetformatVersion>6.3.322007</dotnetformatVersion>
  </PropertyGroup>
  <PropertyGroup>
    <!-- Dependencies from https://github.com/dotnet/roslyn-analyzers -->
    <MicrosoftCodeAnalysisNetAnalyzersVersion>6.0.0</MicrosoftCodeAnalysisNetAnalyzersVersion>
  </PropertyGroup>
  <PropertyGroup>
    <!-- Dependencies from https://github.com/Microsoft/msbuild -->
    <MicrosoftBuildPackageVersion>17.2.2</MicrosoftBuildPackageVersion>
    <MicrosoftBuildFrameworkPackageVersion>$(MicrosoftBuildPackageVersion)</MicrosoftBuildFrameworkPackageVersion>
    <MicrosoftBuildRuntimePackageVersion>$(MicrosoftBuildPackageVersion)</MicrosoftBuildRuntimePackageVersion>
    <MicrosoftBuildLocalizationPackageVersion>17.2.2-preview-22463-08</MicrosoftBuildLocalizationPackageVersion>
    <MicrosoftBuildUtilitiesCorePackageVersion>$(MicrosoftBuildPackageVersion)</MicrosoftBuildUtilitiesCorePackageVersion>
    <MicrosoftBuildTasksCorePackageVersion>$(MicrosoftBuildPackageVersion)</MicrosoftBuildTasksCorePackageVersion>
    <MicrosoftBuildVersion>$(MicrosoftBuildPackageVersion)</MicrosoftBuildVersion>
    <MicrosoftBuildFrameworkVersion>$(MicrosoftBuildFrameworkPackageVersion)</MicrosoftBuildFrameworkVersion>
    <MicrosoftBuildUtilitiesCoreVersion>$(MicrosoftBuildUtilitiesCorePackageVersion)</MicrosoftBuildUtilitiesCoreVersion>
    <MicrosoftBuildTasksCoreVersion>$(MicrosoftBuildTasksCorePackageVersion)</MicrosoftBuildTasksCoreVersion>
    <FSharpBuildVersion>$(MicrosoftBuildPackageVersion)</FSharpBuildVersion>
  </PropertyGroup>
  <PropertyGroup>
    <!-- Dependencies from https://github.com/dotnet/templating -->
    <MicrosoftTemplateEngineCliPackageVersion>6.0.308-servicing.22580.45</MicrosoftTemplateEngineCliPackageVersion>
    <MicrosoftTemplateEngineAbstractionsPackageVersion>6.0.308</MicrosoftTemplateEngineAbstractionsPackageVersion>
    <MicrosoftTemplateEngineOrchestratorRunnableProjectsPackageVersion>6.0.308</MicrosoftTemplateEngineOrchestratorRunnableProjectsPackageVersion>
    <MicrosoftTemplateEngineUtilsPackageVersion>6.0.308</MicrosoftTemplateEngineUtilsPackageVersion>
    <MicrosoftTemplateSearchCommonPackageVersion>6.0.308</MicrosoftTemplateSearchCommonPackageVersion>
  </PropertyGroup>
  <PropertyGroup>
    <!-- Dependencies from https://github.com/Microsoft/visualfsharp -->
    <MicrosoftFSharpCompilerPackageVersion>12.0.4-beta.22329.1</MicrosoftFSharpCompilerPackageVersion>
  </PropertyGroup>
  <PropertyGroup>
    <!-- Dependencies from https://github.com/dotnet/roslyn -->
    <MicrosoftNetCompilersToolsetPackageVersion>4.2.0-4.22220.5</MicrosoftNetCompilersToolsetPackageVersion>
    <MicrosoftCodeAnalysisPackageVersion>4.2.0-4.22220.5</MicrosoftCodeAnalysisPackageVersion>
    <MicrosoftCodeAnalysisCSharpPackageVersion>4.2.0-4.22220.5</MicrosoftCodeAnalysisCSharpPackageVersion>
    <MicrosoftCodeAnalysisCSharpFeaturesPackageVersion>4.2.0-4.22220.5</MicrosoftCodeAnalysisCSharpFeaturesPackageVersion>
    <MicrosoftCodeAnalysisWorkspacesMSBuildPackageVersion>4.2.0-4.22220.5</MicrosoftCodeAnalysisWorkspacesMSBuildPackageVersion>
    <MicrosoftCodeAnalysisCSharpWorkspacesPackageVersion>4.2.0-4.22220.5</MicrosoftCodeAnalysisCSharpWorkspacesPackageVersion>
  </PropertyGroup>
  <PropertyGroup>
    <!-- Dependencies from https://github.com/aspnet/AspNetCore -->
    <MicrosoftAspNetCoreDeveloperCertificatesXPlatPackageVersion>6.0.13-servicing.22580.13</MicrosoftAspNetCoreDeveloperCertificatesXPlatPackageVersion>
    <MicrosoftAspNetCoreComponentsAnalyzersPackageVersion>6.0.13</MicrosoftAspNetCoreComponentsAnalyzersPackageVersion>
    <MicrosoftAspNetCoreMvcAnalyzersPackageVersion>6.0.13-servicing.22580.13</MicrosoftAspNetCoreMvcAnalyzersPackageVersion>
    <MicrosoftAspNetCoreMvcApiAnalyzersPackageVersion>6.0.13-servicing.22580.13</MicrosoftAspNetCoreMvcApiAnalyzersPackageVersion>
    <MicrosoftAspNetCoreAnalyzersPackageVersion>6.0.13-servicing.22580.13</MicrosoftAspNetCoreAnalyzersPackageVersion>
    <MicrosoftAspNetCoreTestHostPackageVersion>6.0.13</MicrosoftAspNetCoreTestHostPackageVersion>
    <MicrosoftAspNetCoreMvcRazorExtensionsToolingInternalPackageVersion>6.0.3-1.22213.1</MicrosoftAspNetCoreMvcRazorExtensionsToolingInternalPackageVersion>
    <MicrosoftCodeAnalysisRazorToolingInternalVersion>6.0.3-1.22213.1</MicrosoftCodeAnalysisRazorToolingInternalVersion>
    <MicrosoftAspNetCoreRazorSourceGeneratorToolingInternalPackageVersion>6.0.3-1.22213.1</MicrosoftAspNetCoreRazorSourceGeneratorToolingInternalPackageVersion>
  </PropertyGroup>
  <PropertyGroup>
    <!-- Dependencies from https://github.com/dotnet/wpf -->
    <MicrosoftNETSdkWindowsDesktopPackageVersion>6.0.13-servicing.22601.5</MicrosoftNETSdkWindowsDesktopPackageVersion>
  </PropertyGroup>
  <PropertyGroup>
    <!-- Dependencies from https://github.com/dotnet/windowsdesktop -->
    <VSRedistCommonWindowsDesktopSharedFrameworkx6460PackageVersion>6.0.13-servicing.22601.6</VSRedistCommonWindowsDesktopSharedFrameworkx6460PackageVersion>
  </PropertyGroup>
  <PropertyGroup Label="Manually updated">
    <!-- Dependencies from https://github.com/microsoft/MSBuildLocator -->
    <MicrosoftBuildLocatorPackageVersion>1.4.1</MicrosoftBuildLocatorPackageVersion>
    <MicrosoftCodeAnalysisCSharpAnalyzerPinnedVersionPackageVersion>4.0.1</MicrosoftCodeAnalysisCSharpAnalyzerPinnedVersionPackageVersion>
  </PropertyGroup>
  <PropertyGroup>
    <!-- Dependencies from https://github.com/dotnet/xliff-tasks -->
    <MicrosoftDotNetXliffTasksVersion>1.0.0-beta.21431.1</MicrosoftDotNetXliffTasksVersion>
  </PropertyGroup>
  <!-- Get .NET Framework reference assemblies from NuGet packages -->
  <PropertyGroup>
    <UsingToolNetFrameworkReferenceAssemblies>true</UsingToolNetFrameworkReferenceAssemblies>
  </PropertyGroup>
  <!-- Test Dependencies -->
  <PropertyGroup>
    <FluentAssertionsVersion>4.19.2</FluentAssertionsVersion>
    <FluentAssertionsJsonVersion>4.19.0</FluentAssertionsJsonVersion>
    <MicrosoftDotNetXUnitExtensionsVersion>6.0.0-beta.23060.6</MicrosoftDotNetXUnitExtensionsVersion>
    <MoqPackageVersion>4.8.2</MoqPackageVersion>
    <MicrosoftDotNetInstallerWindowsSecurityTestDataPackageVersion>6.0.0-beta.22262.1</MicrosoftDotNetInstallerWindowsSecurityTestDataPackageVersion>
  </PropertyGroup>
  <PropertyGroup>
    <ExeExtension>.exe</ExeExtension>
    <ExeExtension Condition=" '$(OS)' != 'Windows_NT' ">
    </ExeExtension>
    <_DotNetHiveRoot>$(DOTNET_INSTALL_DIR)</_DotNetHiveRoot>
    <_DotNetHiveRoot Condition="'$(_DotNetHiveRoot)' == ''">$(RepoRoot).dotnet/</_DotNetHiveRoot>
    <_DotNetHiveRoot Condition="!HasTrailingSlash('$(_DotNetHiveRoot)')">$(_DotNetHiveRoot)/</_DotNetHiveRoot>
    <DotNetExe>$(_DotNetHiveRoot)dotnet$(ExeExtension)</DotNetExe>
  </PropertyGroup>
</Project><|MERGE_RESOLUTION|>--- conflicted
+++ resolved
@@ -10,11 +10,7 @@
   </PropertyGroup>
   <!-- Repo Version Information -->
   <PropertyGroup>
-<<<<<<< HEAD
-    <VersionPrefix>6.0.115</VersionPrefix>
-=======
     <VersionPrefix>6.0.310</VersionPrefix>
->>>>>>> 86fa7f48
     <PreReleaseVersionLabel>servicing</PreReleaseVersionLabel>
     <!-- Enable to remove prerelease label. -->
     <StabilizePackageVersion Condition="'$(StabilizePackageVersion)' == ''">true</StabilizePackageVersion>

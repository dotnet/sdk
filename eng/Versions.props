<?xml version="1.0" encoding="utf-8"?>
<!-- Copyright (c) .NET Foundation and contributors. All rights reserved. Licensed under the MIT license. See License.txt in the project root for full license information. -->
<Project DefaultTargets="Build" xmlns="http://schemas.microsoft.com/developer/msbuild/2003">
  <PropertyGroup>
    <MSBuildAllProjects>$(MSBuildAllProjects);$(MSBuildThisFileFullPath)</MSBuildAllProjects>
  </PropertyGroup>
  <!-- Repo Version Information -->
  <PropertyGroup>
<<<<<<< HEAD
    <VersionPrefix>3.1.406</VersionPrefix>
=======
    <VersionPrefix>3.1.112</VersionPrefix>
>>>>>>> b86abc6a
    <PreReleaseVersionLabel>servicing</PreReleaseVersionLabel>
  </PropertyGroup>
  <!-- Production Dependencies -->
  <PropertyGroup>
    <MicrosoftBuildVersion>15.4.8</MicrosoftBuildVersion>
    <MicrosoftBuildFrameworkVersion>15.4.8</MicrosoftBuildFrameworkVersion>
    <MicrosoftBuildUtilitiesCoreVersion>15.4.8</MicrosoftBuildUtilitiesCoreVersion>
    <MicrosoftExtensionsDependencyModelVersion>2.1.0-preview2-26306-03</MicrosoftExtensionsDependencyModelVersion>
    <MicrosoftNETHostModelVersion>3.1.6</MicrosoftNETHostModelVersion>
    <NETStandardLibraryNETFrameworkVersion>2.0.1-servicing-26011-01</NETStandardLibraryNETFrameworkVersion>
    <NewtonsoftJsonVersion>9.0.1</NewtonsoftJsonVersion>
    <NuGetBuildTasksPackageVersion>5.7.0-rtm.6702</NuGetBuildTasksPackageVersion>
    <NuGetPackagingVersion>$(NuGetBuildTasksPackageVersion)</NuGetPackagingVersion>
    <NuGetProjectModelVersion>$(NuGetBuildTasksPackageVersion)</NuGetProjectModelVersion>
    <PlatformAbstractionsVersion>2.0.0</PlatformAbstractionsVersion>
    <SystemDiagnosticsFileVersionInfoVersion>4.0.0</SystemDiagnosticsFileVersionInfoVersion>
    <SystemReflectionMetadataVersion>1.5.0</SystemReflectionMetadataVersion>
    <MicrosoftDotNetSignToolVersion>1.0.0-beta.21063.4</MicrosoftDotNetSignToolVersion>
  </PropertyGroup>
  <!-- Get .NET Framework reference assemblies from NuGet packages -->
  <PropertyGroup>
    <UsingToolNetFrameworkReferenceAssemblies>true</UsingToolNetFrameworkReferenceAssemblies>
  </PropertyGroup>
  <!-- Test Dependencies -->
  <PropertyGroup>
    <FluentAssertionsVersion>4.19.2</FluentAssertionsVersion>
    <FluentAssertionsJsonVersion>4.19.0</FluentAssertionsJsonVersion>
    <MicrosoftDotNetCliUtilsVersion>2.0.0</MicrosoftDotNetCliUtilsVersion>
    <MicrosoftNETTestSdkVersion>15.0.0</MicrosoftNETTestSdkVersion>
  </PropertyGroup>
</Project><|MERGE_RESOLUTION|>--- conflicted
+++ resolved
@@ -6,11 +6,7 @@
   </PropertyGroup>
   <!-- Repo Version Information -->
   <PropertyGroup>
-<<<<<<< HEAD
     <VersionPrefix>3.1.406</VersionPrefix>
-=======
-    <VersionPrefix>3.1.112</VersionPrefix>
->>>>>>> b86abc6a
     <PreReleaseVersionLabel>servicing</PreReleaseVersionLabel>
   </PropertyGroup>
   <!-- Production Dependencies -->

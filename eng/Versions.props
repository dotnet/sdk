<Project>
  <PropertyGroup>
<<<<<<< HEAD
    <MajorVersion>7</MajorVersion>
    <MinorVersion>4</MinorVersion>
=======
    <MajorVersion>8</MajorVersion>
    <MinorVersion>0</MinorVersion>
>>>>>>> d02638c4
    <!-- Build release-only package. -->
    <PreReleaseVersionLabel />
    <!--
      Because this is a global tool Arcade is unable to generate prerelease versioned packages
      due to the shim executable containing a hardcoded path which includes the release version.
    -->
    <AutoGenerateAssemblyVersion>true</AutoGenerateAssemblyVersion>
    <DiscoverEditorConfigFiles>true</DiscoverEditorConfigFiles>
    <!-- MSBuildTheory test discovery fails from ./test.sh without this set. -->
    <UseVSTestRunner>true</UseVSTestRunner>
    <!-- Prohibit the usage of .NET Standard 1.x dependencies. -->
    <FlagNetStandard1XDependencies>true</FlagNetStandard1XDependencies>
  </PropertyGroup>
  <PropertyGroup>
    <!-- command-line-api -->
    <SystemCommandLineVersion>2.0.0-beta4.22564.1</SystemCommandLineVersion>
    <SystemCommandLineRenderingVersion>0.4.0-alpha.22564.1</SystemCommandLineRenderingVersion>
    <!-- corefx -->
    <MicrosoftVisualBasicVersion>10.3.0</MicrosoftVisualBasicVersion>
    <!-- msbuild -->
    <MicrosoftBuildVersion>17.3.2</MicrosoftBuildVersion>
    <!-- netstandard -->
    <NETStandardLibraryVersion>2.0.3</NETStandardLibraryVersion>
    <!-- nuget -->
    <!-- In order tests against the same version of NuGet as the SDK. We have to set this to match. -->
    <NuGetVersion>6.6.0-preview.3.61</NuGetVersion>
    <!-- roslyn -->
    <MicrosoftCodeAnalysisVersion>4.7.0-2.23271.1</MicrosoftCodeAnalysisVersion>
    <!-- roslyn-sdk -->
    <MicrosoftCodeAnalysisAnalzerTestingVersion>1.1.2-beta1.22216.1</MicrosoftCodeAnalysisAnalzerTestingVersion>
    <!-- runtime -->
    <MicrosoftExtensionsFileSystemGlobbingVersion>7.0.0</MicrosoftExtensionsFileSystemGlobbingVersion>
    <MicrosoftExtensionsLoggingVersion>7.0.0</MicrosoftExtensionsLoggingVersion>
    <!-- symreader -->
    <MicrosoftDiaSymReaderVersion>2.0.0</MicrosoftDiaSymReaderVersion>
    <!-- external -->
    <BenchmarkDotNetVersion>0.13.5</BenchmarkDotNetVersion>
    <BenchmarkDotNetAnnotationsVersion>0.13.5</BenchmarkDotNetAnnotationsVersion>
    <MicrosoftBuildLocatorVersion>1.5.5</MicrosoftBuildLocatorVersion>
    <MicrosoftVisualStudioCompositionVersion>17.4.16</MicrosoftVisualStudioCompositionVersion>
  </PropertyGroup>
</Project><|MERGE_RESOLUTION|>--- conflicted
+++ resolved
@@ -1,12 +1,7 @@
 <Project>
   <PropertyGroup>
-<<<<<<< HEAD
-    <MajorVersion>7</MajorVersion>
-    <MinorVersion>4</MinorVersion>
-=======
     <MajorVersion>8</MajorVersion>
     <MinorVersion>0</MinorVersion>
->>>>>>> d02638c4
     <!-- Build release-only package. -->
     <PreReleaseVersionLabel />
     <!--

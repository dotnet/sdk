<Project DefaultTargets="Build">
  <PropertyGroup>
    <MSBuildAllProjects>$(MSBuildAllProjects);$(MSBuildThisFileFullPath)</MSBuildAllProjects>
  </PropertyGroup>
  <PropertyGroup Label="Repo version information">
    <VersionMajor>10</VersionMajor>
    <VersionMinor>0</VersionMinor>
    <VersionSDKMinor>1</VersionSDKMinor>
    <VersionFeature>00</VersionFeature>
    <!-- This property powers the SdkAnalysisLevel property in end-user MSBuild code.
         It should always be the hundreds-value of the current SDK version, never any
         preview version components or anything else. E.g. 8.0.100, 9.0.300, etc. -->
    <SdkFeatureBand>$(VersionMajor).$(VersionMinor).$(VersionSDKMinor)00</SdkFeatureBand>
    <VersionPrefix>$(VersionMajor).$(VersionMinor).$(VersionSDKMinor)$(VersionFeature)</VersionPrefix>
    <MajorMinorVersion>$(VersionMajor).$(VersionMinor)</MajorMinorVersion>
    <CliProductBandVersion>$(MajorMinorVersion).$(VersionSDKMinor)</CliProductBandVersion>
    <WorkloadsFeatureBand>8.0.100</WorkloadsFeatureBand>
    <!-- Enable to remove prerelease label. -->
    <StabilizePackageVersion Condition="'$(StabilizePackageVersion)' == ''">false</StabilizePackageVersion>
    <DotNetFinalVersionKind Condition="'$(StabilizePackageVersion)' == 'true'">release</DotNetFinalVersionKind>
    <!-- Calculate prerelease label -->
    <PreReleaseVersionLabel Condition="'$(StabilizePackageVersion)' != 'true'">alpha</PreReleaseVersionLabel>
    <PreReleaseVersionLabel Condition="'$(StabilizePackageVersion)' == 'true' and $(VersionPrefix.EndsWith('00'))">rtm</PreReleaseVersionLabel>
    <PreReleaseVersionLabel Condition="'$(StabilizePackageVersion)' == 'true' and !$(VersionPrefix.EndsWith('00'))">servicing</PreReleaseVersionLabel>
    <PreReleaseVersionIteration Condition="'$(StabilizePackageVersion)' != 'true'">1</PreReleaseVersionIteration>
    <!-- In source-build the version of the compiler must be same or newer than the version of the
         compiler API targeted by analyzer assemblies. This is mostly an issue on source-build as
         in that build mode analyzer assemblies always target the live compiler API. -->
    <UsingToolMicrosoftNetCompilers Condition="'$(DotNetBuildSourceOnly)' == 'true'">true</UsingToolMicrosoftNetCompilers>
    <MicrosoftIORedistPackageVersion>6.0.1</MicrosoftIORedistPackageVersion>
    <FlagNetStandard1XDependencies Condition="'$(DotNetBuildSourceOnly)' == 'true'">true</FlagNetStandard1XDependencies>
  </PropertyGroup>
  <PropertyGroup Label="Servicing version information">
    <VersionFeature21>30</VersionFeature21>
    <VersionFeature31>32</VersionFeature31>
    <VersionFeature50>17</VersionFeature50>
    <VersionFeature60>35</VersionFeature60>
    <VersionFeature70>20</VersionFeature70>
    <VersionFeature80>10</VersionFeature80>
    <!-- Should be kept in sync with VersionFeature70. It should match the version of Microsoft.NET.ILLink.Tasks
         referenced by the same 7.0 SDK that references the 7.0.VersionFeature70 runtime pack. -->
    <_NET70ILLinkPackVersion>7.0.100-1.23211.1</_NET70ILLinkPackVersion>
  </PropertyGroup>
  <PropertyGroup Label="AspNetCore template versioning">
    <!-- Automated versions for asp.net templates -->
    <MicrosoftNETSdkPatchVersion>$(VersionFeature)</MicrosoftNETSdkPatchVersion>
    <!--
      Between branding and shipping, the templates should stay at last month's version.
      If the incoming SDK version is 2 versions behind us, we know we just branded but haven't done the internal -> public merge yet.
      Therefore we stay at last month's version.
      We also need to special case the 1st patch release, because the incoming SDK version will never be 2 versions behind us in that case.
      Instead the indicator is that the incoming SDK version is not RTM or greater yet.
      Preview releases already use -1 versionining so don't subtract one for that version.
      In public builds, we always use the 2 month old version.
    -->
    <SubtractOneFromTemplateVersions Condition="'$(SYSTEM_TEAMPROJECT)' != 'internal'">true</SubtractOneFromTemplateVersions>
    <SubtractOneFromTemplateVersions Condition="$([MSBuild]::Subtract($(VersionFeature), $(MicrosoftNETSdkPatchVersion))) &gt;= 2">true</SubtractOneFromTemplateVersions>
    <SubtractOneFromTemplateVersions Condition="$(VersionFeature) &gt;= 1 AND ! $(PreReleaseVersionLabel.Contains('rtm')) AND ! $(PreReleaseVersionLabel.Contains('servicing'))">true</SubtractOneFromTemplateVersions>
  </PropertyGroup>
  <PropertyGroup Label="Restore feeds">
    <!-- In an orchestrated build, this may be overridden to other Azure feeds. -->
    <DotNetAssetRootUrl Condition="'$(DotNetAssetRootUrl)'==''">https://dotnetbuilds.blob.core.windows.net/public/</DotNetAssetRootUrl>
    <DotNetPrivateAssetRootUrl Condition="'$(DotNetPrivateAssetRootUrl)'==''">https://dotnetclimsrc.blob.core.windows.net/dotnet/</DotNetPrivateAssetRootUrl>
  </PropertyGroup>
  <PropertyGroup Label="Production dependencies">
    <MicrosoftWebXdtPackageVersion>9.0.0-preview.24522.2</MicrosoftWebXdtPackageVersion>
    <MicrosoftCssParserVersion>1.0.0-20230414.1</MicrosoftCssParserVersion>
    <MicrosoftApplicationInsightsPackageVersion>2.22.0</MicrosoftApplicationInsightsPackageVersion>
    <NETStandardLibraryNETFrameworkVersion>2.0.1-servicing-26011-01</NETStandardLibraryNETFrameworkVersion>
    <NETStandardLibraryVersion>2.0.3</NETStandardLibraryVersion>
    <NewtonsoftJsonPackageVersion>13.0.3</NewtonsoftJsonPackageVersion>
    <SystemDataSqlClientPackageVersion>4.8.6</SystemDataSqlClientPackageVersion>
    <StyleCopAnalyzersPackageVersion>1.2.0-beta.435</StyleCopAnalyzersPackageVersion>
    <WebDeploymentPackageVersion>4.0.5</WebDeploymentPackageVersion>
    <SystemCommandLineVersion>2.0.0-beta4.24528.1</SystemCommandLineVersion>
    <SystemCommandLineRenderingVersion>0.4.0-alpha.24528.1</SystemCommandLineRenderingVersion>
    <MicrosoftDeploymentDotNetReleasesVersion>2.0.0-preview.1.24528.1</MicrosoftDeploymentDotNetReleasesVersion>
    <MicrosoftDiaSymReaderVersion>2.2.0-beta.24527.1</MicrosoftDiaSymReaderVersion>
    <MicrosoftCodeAnalysisAnalyzerTestingVersion>1.1.2-beta1.22216.1</MicrosoftCodeAnalysisAnalyzerTestingVersion>
    <MicrosoftVisualBasicVersion>10.3.0</MicrosoftVisualBasicVersion>
    <MicrosoftVisualStudioSetupConfigurationInteropVersion>3.2.2146</MicrosoftVisualStudioSetupConfigurationInteropVersion>
    <MicrosoftWindowsCsWin32PackageVersion>0.3.49-beta</MicrosoftWindowsCsWin32PackageVersion>
  </PropertyGroup>
  <PropertyGroup Label="NUnit3.DotNetNew.Template version">
    <!-- NUnit3.DotNetNew.Template versions do not 'flow in' -->
    <NUnit3DotNetNewTemplatePackageVersion>1.8.1</NUnit3DotNetNewTemplatePackageVersion>
  </PropertyGroup>
  <PropertyGroup Label="Cross-release dependency versions">
    <MicrosoftDotNetCommonItemTemplates90PackageVersion>9.0.100-rc.2.24427.15</MicrosoftDotNetCommonItemTemplates90PackageVersion>
    <MicrosoftWinFormsProjectTemplates90PackageVersion>9.0.0-rc.2.24427.3</MicrosoftWinFormsProjectTemplates90PackageVersion>
    <MicrosoftWPFProjectTemplates90PackageVersion>9.0.0-rc.2.24427.4</MicrosoftWPFProjectTemplates90PackageVersion>
  </PropertyGroup>
  <PropertyGroup Label="MicroBuild.Core version">
    <MicroBuildCorePackageVersion>0.2.0</MicroBuildCorePackageVersion>
  </PropertyGroup>
  <PropertyGroup>
    <!-- Dependency from https://github.com/dotnet/arcade-services -->
<<<<<<< HEAD
    <MicrosoftDotNetDarcLibVersion>1.1.0-beta.24562.2</MicrosoftDotNetDarcLibVersion>
=======
    <MicrosoftDotNetDarcLibVersion>1.1.0-beta.24555.1</MicrosoftDotNetDarcLibVersion>
>>>>>>> 04f5de59
  </PropertyGroup>
  <PropertyGroup>
    <!-- Dependency from https://github.com/dotnet/winforms -->
    <MicrosoftDotnetWinFormsProjectTemplatesPackageVersion>10.0.0-alpha.1.24560.1</MicrosoftDotnetWinFormsProjectTemplatesPackageVersion>
  </PropertyGroup>
  <PropertyGroup>
    <!-- Dependency from https://github.com/dotnet/test-templates -->
    <!-- Supported versions -->
    <MicrosoftDotNetTestProjectTemplates90PackageVersion>1.1.0-rtm.24561.1</MicrosoftDotNetTestProjectTemplates90PackageVersion>
  </PropertyGroup>
  <PropertyGroup>
    <!-- Dependencies from https://github.com/dotnet/runtime -->
    <MicrosoftNETCoreAppRefPackageVersion>10.0.0-alpha.1.24560.2</MicrosoftNETCoreAppRefPackageVersion>
    <VSRedistCommonNetCoreSharedFrameworkx64100PackageVersion>10.0.0-alpha.1.24560.2</VSRedistCommonNetCoreSharedFrameworkx64100PackageVersion>
    <MicrosoftNETCoreAppRuntimewinx64PackageVersion>10.0.0-alpha.1.24560.2</MicrosoftNETCoreAppRuntimewinx64PackageVersion>
    <MicrosoftExtensionsDependencyModelPackageVersion>10.0.0-alpha.1.24560.2</MicrosoftExtensionsDependencyModelPackageVersion>
    <MicrosoftNETHostModelVersion>10.0.0-alpha.1.24560.2</MicrosoftNETHostModelVersion>
    <MicrosoftExtensionsFileSystemGlobbingPackageVersion>10.0.0-alpha.1.24560.2</MicrosoftExtensionsFileSystemGlobbingPackageVersion>
    <MicrosoftExtensionsLoggingAbstractionsVersion>10.0.0-alpha.1.24560.2</MicrosoftExtensionsLoggingAbstractionsVersion>
    <MicrosoftExtensionsLoggingConsoleVersion>10.0.0-alpha.1.24560.2</MicrosoftExtensionsLoggingConsoleVersion>
    <MicrosoftExtensionsLoggingVersion>10.0.0-alpha.1.24560.2</MicrosoftExtensionsLoggingVersion>
    <MicrosoftNETILLinkTasksPackageVersion>10.0.0-alpha.1.24560.2</MicrosoftNETILLinkTasksPackageVersion>
    <SystemServiceProcessServiceControllerVersion>10.0.0-alpha.1.24560.2</SystemServiceProcessServiceControllerVersion>
    <MicrosoftNETCoreDotNetHostResolverPackageVersion>8.0.0-rc.1.23414.4</MicrosoftNETCoreDotNetHostResolverPackageVersion>
    <MicrosoftNETCorePlatformsPackageVersion>10.0.0-alpha.1.24560.2</MicrosoftNETCorePlatformsPackageVersion>
    <VSRedistCommonNetCoreTargetingPackx64100PackageVersion>10.0.0-alpha.1.24560.2</VSRedistCommonNetCoreTargetingPackx64100PackageVersion>
    <MicrosoftNETCoreAppHostwinx64PackageVersion>10.0.0-alpha.1.24560.2</MicrosoftNETCoreAppHostwinx64PackageVersion>
    <MicrosoftBclAsyncInterfacesPackageVersion>10.0.0-alpha.1.24560.2</MicrosoftBclAsyncInterfacesPackageVersion>
    <MicrosoftExtensionsFileProvidersAbstractionsPackageVersion>10.0.0-alpha.1.24560.2</MicrosoftExtensionsFileProvidersAbstractionsPackageVersion>
    <MicrosoftWin32SystemEventsPackageVersion>10.0.0-alpha.1.24560.2</MicrosoftWin32SystemEventsPackageVersion>
    <NETStandardLibraryRefPackageVersion>2.1.0</NETStandardLibraryRefPackageVersion>
    <SystemCodeDomPackageVersion>10.0.0-alpha.1.24560.2</SystemCodeDomPackageVersion>
    <SystemCompositionAttributedModelPackageVersion>10.0.0-alpha.1.24560.2</SystemCompositionAttributedModelPackageVersion>
    <SystemCompositionConventionPackageVersion>10.0.0-alpha.1.24560.2</SystemCompositionConventionPackageVersion>
    <SystemCompositionHostingPackageVersion>10.0.0-alpha.1.24560.2</SystemCompositionHostingPackageVersion>
    <SystemCompositionRuntimePackageVersion>10.0.0-alpha.1.24560.2</SystemCompositionRuntimePackageVersion>
    <SystemCompositionTypedPartsPackageVersion>10.0.0-alpha.1.24560.2</SystemCompositionTypedPartsPackageVersion>
    <SystemConfigurationConfigurationManagerPackageVersion>10.0.0-alpha.1.24560.2</SystemConfigurationConfigurationManagerPackageVersion>
    <SystemReflectionMetadataLoadContextVersion>10.0.0-alpha.1.24560.2</SystemReflectionMetadataLoadContextVersion>
    <SystemResourcesExtensionsPackageVersion>10.0.0-alpha.1.24560.2</SystemResourcesExtensionsPackageVersion>
    <SystemSecurityCryptographyPkcsPackageVersion>10.0.0-alpha.1.24560.2</SystemSecurityCryptographyPkcsPackageVersion>
    <SystemSecurityCryptographyProtectedDataPackageVersion>10.0.0-alpha.1.24560.2</SystemSecurityCryptographyProtectedDataPackageVersion>
    <SystemSecurityCryptographyXmlPackageVersion>10.0.0-alpha.1.24560.2</SystemSecurityCryptographyXmlPackageVersion>
    <SystemSecurityPermissionsPackageVersion>10.0.0-alpha.1.24560.2</SystemSecurityPermissionsPackageVersion>
    <SystemTextEncodingCodePagesPackageVersion>10.0.0-alpha.1.24560.2</SystemTextEncodingCodePagesPackageVersion>
    <SystemTextJsonPackageVersion>10.0.0-alpha.1.24560.2</SystemTextJsonPackageVersion>
    <SystemWindowsExtensionsPackageVersion>10.0.0-alpha.1.24560.2</SystemWindowsExtensionsPackageVersion>
    <SystemIOHashingPackageVersion>10.0.0-alpha.1.24560.2</SystemIOHashingPackageVersion>
    <SystemFormatsAsn1Version>10.0.0-alpha.1.24560.2</SystemFormatsAsn1Version>
    <!-- These are minimum versions used for netfx-targeted components that run in Visual Studio because in those cases,
         Visual Studio is providing those assemblies, and we should work with whichever version it ships. -->
    <MicrosoftBclAsyncInterfacesToolsetPackageVersion>8.0.0</MicrosoftBclAsyncInterfacesToolsetPackageVersion>
    <MicrosoftDeploymentDotNetReleasesToolsetPackageVersion>2.0.0-preview.1.24427.4</MicrosoftDeploymentDotNetReleasesToolsetPackageVersion>
    <SystemCollectionsImmutableToolsetPackageVersion>8.0.0</SystemCollectionsImmutableToolsetPackageVersion>
    <SystemReflectionMetadataLoadContextToolsetPackageVersion>8.0.0</SystemReflectionMetadataLoadContextToolsetPackageVersion>
    <SystemReflectionMetadataToolsetPackageVersion>8.0.0</SystemReflectionMetadataToolsetPackageVersion>
    <SystemTextJsonToolsetPackageVersion>8.0.4</SystemTextJsonToolsetPackageVersion>
    <SystemResourcesExtensionsToolsetPackageVersion>8.0.0</SystemResourcesExtensionsToolsetPackageVersion>
  </PropertyGroup>
  <PropertyGroup>
    <!-- Dependencies from https://github.com/dotnet/windowsdesktop -->
    <VSRedistCommonWindowsDesktopSharedFrameworkx64100PackageVersion>10.0.0-alpha.1.24561.2</VSRedistCommonWindowsDesktopSharedFrameworkx64100PackageVersion>
    <MicrosoftWindowsDesktopAppRuntimewinx64PackageVersion>10.0.0-alpha.1.24561.2</MicrosoftWindowsDesktopAppRuntimewinx64PackageVersion>
    <MicrosoftWindowsDesktopAppRefPackageVersion>10.0.0-alpha.1.24561.2</MicrosoftWindowsDesktopAppRefPackageVersion>
  </PropertyGroup>
  <PropertyGroup>
    <!-- Dependencies from https://github.com/nuget/nuget.client -->
    <NuGetBuildTasksPackageVersion>6.12.1-rc.1</NuGetBuildTasksPackageVersion>
    <NuGetBuildTasksConsolePackageVersion>6.12.1-rc.1</NuGetBuildTasksConsolePackageVersion>
    <NuGetLocalizationPackageVersion>6.12.1-rc.1</NuGetLocalizationPackageVersion>
    <NuGetBuildTasksPackPackageVersion>6.12.1-rc.1</NuGetBuildTasksPackPackageVersion>
    <NuGetCommandLineXPlatPackageVersion>6.12.1-rc.1</NuGetCommandLineXPlatPackageVersion>
    <NuGetProjectModelPackageVersion>6.12.1-rc.1</NuGetProjectModelPackageVersion>
    <MicrosoftBuildNuGetSdkResolverPackageVersion>6.12.1-rc.1</MicrosoftBuildNuGetSdkResolverPackageVersion>
    <NuGetCommonPackageVersion>6.12.1-rc.1</NuGetCommonPackageVersion>
    <NuGetConfigurationPackageVersion>6.12.1-rc.1</NuGetConfigurationPackageVersion>
    <NuGetFrameworksPackageVersion>6.12.1-rc.1</NuGetFrameworksPackageVersion>
    <NuGetPackagingPackageVersion>6.12.1-rc.1</NuGetPackagingPackageVersion>
    <NuGetVersioningPackageVersion>6.12.1-rc.1</NuGetVersioningPackageVersion>
  </PropertyGroup>
  <PropertyGroup>
    <!-- Dependencies from https://github.com/Microsoft/vstest -->
    <MicrosoftNETTestSdkPackageVersion>17.13.0-preview-24523-01</MicrosoftNETTestSdkPackageVersion>
    <MicrosoftTestPlatformCLIPackageVersion>17.13.0-preview-24523-01</MicrosoftTestPlatformCLIPackageVersion>
    <MicrosoftTestPlatformBuildPackageVersion>17.13.0-preview-24523-01</MicrosoftTestPlatformBuildPackageVersion>
  </PropertyGroup>
  <PropertyGroup>
    <!-- Dependencies from https://github.com/dotnet/roslyn-analyzers -->
    <MicrosoftCodeAnalysisNetAnalyzersVersion>10.0.0-preview.24559.1</MicrosoftCodeAnalysisNetAnalyzersVersion>
    <MicrosoftCodeAnalysisPublicApiAnalyzersVersion>3.12.0-beta1.24559.1</MicrosoftCodeAnalysisPublicApiAnalyzersVersion>
  </PropertyGroup>
  <PropertyGroup>
    <!-- Dependencies from https://github.com/Microsoft/msbuild -->
    <!-- In VMR modes, MicrosoftBuildVersion and MicrosoftBuildLocalizationVersion will end
         up overwritten by properties flowing the newest version that are imported after this file.
         These should be used in places where we always want to target the latest. This includes source-only modes (always use the latest)
         as well as some additional cases like the msbuild that is redistributed in the SDK.

         Some .NET Framework tasks and the resolver will need to run in a VS/MSBuild that is older
         than the very latest, based on what we want the SDK to support. So use a version that matches the version
         in minimumMSBuildVersion. In these cases, we don't want to use MicrosoftBuildVersion and other
         associated properties that are updated by the VMR infrastructure. So, we read this version
         from the 'minimumMSBuildVersion' file in non-source-only cases into MicrosoftBuildMinimumVersion,
         then use that in Directory.Packages.props.

         At usage sites, either we use MicrosoftBuildMinimumVersion, or MicrosoftBuildVersion in source-only modes. -->
    <MicrosoftBuildVersion>17.13.0-preview-24561-03</MicrosoftBuildVersion>
    <MicrosoftBuildLocalizationVersion>17.13.0-preview-24561-03</MicrosoftBuildLocalizationVersion>
    <MicrosoftBuildMinimumVersion Condition="Exists('$(RepoRoot)src\Layout\redist\minimumMSBuildVersion') and '$(DotNetBuildSourceOnly)' != 'true'">$([System.IO.File]::ReadAllText('$(RepoRoot)src\Layout\redist\minimumMSBuildVersion').Trim())</MicrosoftBuildMinimumVersion>
  </PropertyGroup>
  <PropertyGroup>
    <!-- Dependencies from https://github.com/dotnet/templating -->
    <MicrosoftTemplateEngineAbstractionsPackageVersion>10.0.100-alpha.1.24560.2</MicrosoftTemplateEngineAbstractionsPackageVersion>
    <MicrosoftTemplateEngineEdgePackageVersion>$(MicrosoftTemplateEngineAbstractionsPackageVersion)</MicrosoftTemplateEngineEdgePackageVersion>
    <MicrosoftTemplateEngineOrchestratorRunnableProjectsPackageVersion>$(MicrosoftTemplateEngineAbstractionsPackageVersion)</MicrosoftTemplateEngineOrchestratorRunnableProjectsPackageVersion>
    <MicrosoftTemplateEngineUtilsPackageVersion>$(MicrosoftTemplateEngineAbstractionsPackageVersion)</MicrosoftTemplateEngineUtilsPackageVersion>
    <MicrosoftTemplateSearchCommonPackageVersion>$(MicrosoftTemplateEngineAbstractionsPackageVersion)</MicrosoftTemplateSearchCommonPackageVersion>
    <!-- test dependencies -->
    <MicrosoftTemplateEngineMocksPackageVersion>10.0.100-alpha.1.24560.2</MicrosoftTemplateEngineMocksPackageVersion>
    <MicrosoftTemplateEngineTestHelperPackageVersion>$(MicrosoftTemplateEngineMocksPackageVersion)</MicrosoftTemplateEngineTestHelperPackageVersion>
    <MicrosoftTemplateEngineAuthoringTemplateVerifierVersion>$(MicrosoftTemplateEngineAbstractionsPackageVersion)</MicrosoftTemplateEngineAuthoringTemplateVerifierVersion>
    <MicrosoftTemplateSearchTemplateDiscoveryPackageVersion>$(MicrosoftTemplateEngineMocksPackageVersion)</MicrosoftTemplateSearchTemplateDiscoveryPackageVersion>
  </PropertyGroup>
  <PropertyGroup>
    <!-- Dependencies from https://github.com/Microsoft/visualfsharp -->
    <MicrosoftFSharpCompilerPackageVersion>13.9.200-beta.24561.2</MicrosoftFSharpCompilerPackageVersion>
  </PropertyGroup>
  <PropertyGroup>
    <!-- Dependencies from https://github.com/dotnet/roslyn -->
    <MicrosoftNetCompilersToolsetVersion>4.13.0-2.24561.1</MicrosoftNetCompilersToolsetVersion>
    <MicrosoftNetCompilersToolsetFrameworkPackageVersion>4.13.0-2.24561.1</MicrosoftNetCompilersToolsetFrameworkPackageVersion>
    <MicrosoftCodeAnalysisPackageVersion>4.13.0-2.24561.1</MicrosoftCodeAnalysisPackageVersion>
    <MicrosoftCodeAnalysisCSharpPackageVersion>4.13.0-2.24561.1</MicrosoftCodeAnalysisCSharpPackageVersion>
    <MicrosoftCodeAnalysisCSharpCodeStylePackageVersion>4.13.0-2.24561.1</MicrosoftCodeAnalysisCSharpCodeStylePackageVersion>
    <MicrosoftCodeAnalysisCSharpFeaturesPackageVersion>4.13.0-2.24561.1</MicrosoftCodeAnalysisCSharpFeaturesPackageVersion>
    <MicrosoftCodeAnalysisWorkspacesMSBuildPackageVersion>4.13.0-2.24561.1</MicrosoftCodeAnalysisWorkspacesMSBuildPackageVersion>
    <MicrosoftCodeAnalysisCSharpWorkspacesPackageVersion>4.13.0-2.24561.1</MicrosoftCodeAnalysisCSharpWorkspacesPackageVersion>
  </PropertyGroup>
  <PropertyGroup>
    <!-- Dependencies from https://github.com/aspnet/AspNetCore -->
    <MicrosoftAspNetCoreAppRefPackageVersion>10.0.0-alpha.2.24561.6</MicrosoftAspNetCoreAppRefPackageVersion>
    <MicrosoftAspNetCoreDeveloperCertificatesXPlatPackageVersion>9.0.0-rc.2.24474.3</MicrosoftAspNetCoreDeveloperCertificatesXPlatPackageVersion>
    <MicrosoftAspNetCoreComponentsSdkAnalyzersPackageVersion>10.0.0-alpha.2.24561.6</MicrosoftAspNetCoreComponentsSdkAnalyzersPackageVersion>
    <MicrosoftAspNetCoreMvcAnalyzersPackageVersion>10.0.0-alpha.2.24561.6</MicrosoftAspNetCoreMvcAnalyzersPackageVersion>
    <MicrosoftAspNetCoreMvcApiAnalyzersPackageVersion>10.0.0-alpha.2.24561.6</MicrosoftAspNetCoreMvcApiAnalyzersPackageVersion>
    <MicrosoftAspNetCoreAnalyzersPackageVersion>10.0.0-alpha.2.24561.6</MicrosoftAspNetCoreAnalyzersPackageVersion>
    <MicrosoftAspNetCoreTestHostPackageVersion>9.0.0-rc.2.24474.3</MicrosoftAspNetCoreTestHostPackageVersion>
    <MicrosoftAspNetCoreAppRuntimewinx64PackageVersion>10.0.0-alpha.2.24561.6</MicrosoftAspNetCoreAppRuntimewinx64PackageVersion>
    <MicrosoftAspNetCoreAppRefInternalPackageVersion>10.0.0-alpha.2.24561.6</MicrosoftAspNetCoreAppRefInternalPackageVersion>
    <VSRedistCommonAspNetCoreSharedFrameworkx64100PackageVersion>10.0.0-alpha.2.24561.6</VSRedistCommonAspNetCoreSharedFrameworkx64100PackageVersion>
    <dotnetdevcertsPackageVersion>10.0.0-alpha.2.24561.6</dotnetdevcertsPackageVersion>
    <dotnetuserjwtsPackageVersion>10.0.0-alpha.2.24561.6</dotnetuserjwtsPackageVersion>
    <dotnetusersecretsPackageVersion>10.0.0-alpha.2.24561.6</dotnetusersecretsPackageVersion>
  </PropertyGroup>
  <PropertyGroup>
    <!-- Dependencies from https://github.com/dotnet/razor -->
    <MicrosoftAspNetCoreMvcRazorExtensionsToolingInternalPackageVersion>9.0.0-preview.24558.2</MicrosoftAspNetCoreMvcRazorExtensionsToolingInternalPackageVersion>
    <MicrosoftCodeAnalysisRazorToolingInternalVersion>9.0.0-preview.24558.2</MicrosoftCodeAnalysisRazorToolingInternalVersion>
    <MicrosoftNETSdkRazorSourceGeneratorsTransportPackageVersion>9.0.0-preview.24558.2</MicrosoftNETSdkRazorSourceGeneratorsTransportPackageVersion>
  </PropertyGroup>
  <PropertyGroup>
    <!-- Dependencies from https://github.com/dotnet/wpf -->
    <MicrosoftNETSdkWindowsDesktopPackageVersion>10.0.0-alpha.1.24560.2</MicrosoftNETSdkWindowsDesktopPackageVersion>
    <MicrosoftDotNetWpfProjectTemplatesPackageVersion>10.0.0-alpha.1.24560.2</MicrosoftDotNetWpfProjectTemplatesPackageVersion>
  </PropertyGroup>
  <PropertyGroup Label="Template versions">
    <!-- 10.0 Template versions -->
    <AspNetCorePackageVersionFor100Templates>$(MicrosoftAspNetCoreAppRuntimewinx64PackageVersion)</AspNetCorePackageVersionFor100Templates>
    <MicrosoftDotnetWinFormsProjectTemplates100PackageVersion>$(MicrosoftDotnetWinFormsProjectTemplatesPackageVersion)</MicrosoftDotnetWinFormsProjectTemplates100PackageVersion>
    <MicrosoftDotNetWpfProjectTemplates100PackageVersion>$(MicrosoftDotNetWpfProjectTemplatesPackageVersion)</MicrosoftDotNetWpfProjectTemplates100PackageVersion>
    <!-- 9.0 Template versions -->
    <AspNetCorePackageVersionFor90Templates>9.0.0-rc.2.24474.3</AspNetCorePackageVersionFor90Templates>
    <MicrosoftDotnetWinFormsProjectTemplates90PackageVersion>$(MicrosoftWinFormsProjectTemplates90PackageVersion)</MicrosoftDotnetWinFormsProjectTemplates90PackageVersion>
    <MicrosoftDotNetWpfProjectTemplates90PackageVersion>$(MicrosoftWPFProjectTemplates90PackageVersion)</MicrosoftDotNetWpfProjectTemplates90PackageVersion>
    <NUnit3Templates90PackageVersion>$(NUnit3DotNetNewTemplatePackageVersion)</NUnit3Templates90PackageVersion>
  </PropertyGroup>
  <PropertyGroup Label="Infrastructure and test only dependencies">
    <VersionToolsVersion>2.2.0-beta.19072.10</VersionToolsVersion>
    <DotnetDebToolVersion>2.0.0</DotnetDebToolVersion>
    <MicrosoftDotNetScenarioTestsSdkTemplateTestsVersion>10.0.0-preview.24517.1</MicrosoftDotNetScenarioTestsSdkTemplateTestsVersion>
  </PropertyGroup>
  <PropertyGroup Label="Manually updated">
    <!-- Dependencies from https://github.com/microsoft/MSBuildLocator -->
    <MicrosoftBuildLocatorPackageVersion>1.6.10</MicrosoftBuildLocatorPackageVersion>
    <MicrosoftCodeAnalysisCSharpAnalyzerPinnedVersionPackageVersion>4.0.1</MicrosoftCodeAnalysisCSharpAnalyzerPinnedVersionPackageVersion>
  </PropertyGroup>
  <PropertyGroup>
    <!-- Dependencies from https://github.com/dotnet/arcade -->
    <MicrosoftDotNetBuildTasksInstallersPackageVersion>10.0.0-beta.24561.1</MicrosoftDotNetBuildTasksInstallersPackageVersion>
    <MicrosoftDotNetSignToolVersion>10.0.0-beta.24561.1</MicrosoftDotNetSignToolVersion>
    <MicrosoftDotNetXliffTasksVersion>10.0.0-beta.24561.1</MicrosoftDotNetXliffTasksVersion>
    <MicrosoftDotNetXUnitExtensionsVersion>10.0.0-beta.24561.1</MicrosoftDotNetXUnitExtensionsVersion>
  </PropertyGroup>
  <PropertyGroup>
    <!-- Dependencies from https://github.com/dotnet/sourcelink -->
    <MicrosoftBuildTasksGitVersion>9.0.0-beta.24559.2</MicrosoftBuildTasksGitVersion>
    <MicrosoftSourceLinkCommonVersion>9.0.0-beta.24559.2</MicrosoftSourceLinkCommonVersion>
    <MicrosoftSourceLinkAzureReposGitVersion>9.0.0-beta.24559.2</MicrosoftSourceLinkAzureReposGitVersion>
    <MicrosoftSourceLinkGitHubVersion>9.0.0-beta.24559.2</MicrosoftSourceLinkGitHubVersion>
    <MicrosoftSourceLinkGitLabVersion>9.0.0-beta.24559.2</MicrosoftSourceLinkGitLabVersion>
    <MicrosoftSourceLinkBitbucketGitVersion>9.0.0-beta.24559.2</MicrosoftSourceLinkBitbucketGitVersion>
  </PropertyGroup>
  <!-- Get .NET Framework reference assemblies from NuGet packages -->
  <PropertyGroup>
    <UsingToolNetFrameworkReferenceAssemblies>true</UsingToolNetFrameworkReferenceAssemblies>
  </PropertyGroup>
  <!-- Test Dependencies -->
  <PropertyGroup>
    <FluentAssertionsVersion>6.12.0</FluentAssertionsVersion>
    <FluentAssertionsJsonVersion>6.1.0</FluentAssertionsJsonVersion>
    <MoqPackageVersion>4.18.4</MoqPackageVersion>
    <MSTestVersion>3.4.3</MSTestVersion>
    <XunitCombinatorialVersion>1.3.2</XunitCombinatorialVersion>
    <MicrosoftDotNetInstallerWindowsSecurityTestDataPackageVersion>8.0.0-beta.23607.1</MicrosoftDotNetInstallerWindowsSecurityTestDataPackageVersion>
  </PropertyGroup>
  <PropertyGroup>
    <ExeExtension>.exe</ExeExtension>
    <ExeExtension Condition=" '$(OS)' != 'Windows_NT' ">
    </ExeExtension>
    <_DotNetHiveRoot>$(DOTNET_INSTALL_DIR)</_DotNetHiveRoot>
    <_DotNetHiveRoot Condition="'$(_DotNetHiveRoot)' == ''">$(RepoRoot).dotnet/</_DotNetHiveRoot>
    <_DotNetHiveRoot Condition="!HasTrailingSlash('$(_DotNetHiveRoot)')">$(_DotNetHiveRoot)/</_DotNetHiveRoot>
    <DotNetExe>$(_DotNetHiveRoot)dotnet$(ExeExtension)</DotNetExe>
  </PropertyGroup>
  <PropertyGroup Label="Workload manifest package versions">
    <AspireFeatureBand>8.0.100</AspireFeatureBand>
    <MicrosoftNETSdkAspireManifest80100PackageVersion>8.2.2</MicrosoftNETSdkAspireManifest80100PackageVersion>
    <MauiFeatureBand>9.0.100-preview.6</MauiFeatureBand>
    <MauiWorkloadManifestVersion>9.0.0-preview.6.24327.7</MauiWorkloadManifestVersion>
    <XamarinAndroidWorkloadManifestVersion>34.99.0-preview.6.340</XamarinAndroidWorkloadManifestVersion>
    <XamarinIOSWorkloadManifestVersion>17.2.9714-net9-p6</XamarinIOSWorkloadManifestVersion>
    <XamarinMacCatalystWorkloadManifestVersion>17.2.9714-net9-p6</XamarinMacCatalystWorkloadManifestVersion>
    <XamarinMacOSWorkloadManifestVersion>14.2.9714-net9-p6</XamarinMacOSWorkloadManifestVersion>
    <XamarinTvOSWorkloadManifestVersion>17.2.9714-net9-p6</XamarinTvOSWorkloadManifestVersion>
    <!-- Workloads from dotnet/emsdk -->
    <MicrosoftNETWorkloadEmscriptenCurrentManifest100100TransportPackageVersion>10.0.0-alpha.1.24524.3</MicrosoftNETWorkloadEmscriptenCurrentManifest100100TransportPackageVersion>
    <EmscriptenWorkloadManifestVersion>$(MicrosoftNETWorkloadEmscriptenCurrentManifest100100TransportPackageVersion)</EmscriptenWorkloadManifestVersion>
    <!-- emsdk workload prerelease version band must match the emsdk feature band -->
    <EmscriptenWorkloadFeatureBand>10.0.100$([System.Text.RegularExpressions.Regex]::Match($(EmscriptenWorkloadManifestVersion), `-[A-z]*[\.]*\d*`))</EmscriptenWorkloadFeatureBand>
    <!-- Workloads from dotnet/runtime use MicrosoftNETCoreAppRefPackageVersion because it has a stable name that does not include the full feature band -->
    <MonoWorkloadManifestVersion>$(MicrosoftNETCoreAppRefPackageVersion)</MonoWorkloadManifestVersion>
    <!-- mono workload prerelease version band must match the runtime feature band -->
    <MonoWorkloadFeatureBand>10.0.100$([System.Text.RegularExpressions.Regex]::Match($(MonoWorkloadManifestVersion), `-[A-z]*[\.]*\d*`))</MonoWorkloadFeatureBand>
  </PropertyGroup>
  <PropertyGroup Label="Pinned dependency">
    <!-- This package is not being produced outside of the 2.0 branch of corefx and should not change. -->
    <CLI_NETStandardLibraryNETFrameworkVersion>2.0.1-servicing-26011-01</CLI_NETStandardLibraryNETFrameworkVersion>
  </PropertyGroup>
  <Import Project="ManualVersions.props" />
</Project><|MERGE_RESOLUTION|>--- conflicted
+++ resolved
@@ -95,11 +95,7 @@
   </PropertyGroup>
   <PropertyGroup>
     <!-- Dependency from https://github.com/dotnet/arcade-services -->
-<<<<<<< HEAD
     <MicrosoftDotNetDarcLibVersion>1.1.0-beta.24562.2</MicrosoftDotNetDarcLibVersion>
-=======
-    <MicrosoftDotNetDarcLibVersion>1.1.0-beta.24555.1</MicrosoftDotNetDarcLibVersion>
->>>>>>> 04f5de59
   </PropertyGroup>
   <PropertyGroup>
     <!-- Dependency from https://github.com/dotnet/winforms -->

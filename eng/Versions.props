<?xml version="1.0" encoding="utf-8"?>
<!-- Copyright (c) .NET Foundation and contributors. All rights reserved. Licensed under the MIT license. See License.txt in the project root for full license information. -->
<Project DefaultTargets="Build" xmlns="http://schemas.microsoft.com/developer/msbuild/2003">
  <PropertyGroup>
    <MSBuildAllProjects>$(MSBuildAllProjects);$(MSBuildThisFileFullPath)</MSBuildAllProjects>
  </PropertyGroup>
  <!-- Repo Version Information -->
  <PropertyGroup>
<<<<<<< HEAD
    <VersionPrefix>3.1.101</VersionPrefix>
    <PreReleaseVersionLabel>servicing</PreReleaseVersionLabel>
=======
    <VersionPrefix>3.1.200</VersionPrefix>
    <PreReleaseVersionLabel>preview1</PreReleaseVersionLabel>
>>>>>>> 52a0d0a6
  </PropertyGroup>
  <!-- Production Dependencies -->
  <PropertyGroup>
    <MicrosoftBuildVersion>15.4.8</MicrosoftBuildVersion>
    <MicrosoftBuildFrameworkVersion>15.4.8</MicrosoftBuildFrameworkVersion>
    <MicrosoftBuildUtilitiesCoreVersion>15.4.8</MicrosoftBuildUtilitiesCoreVersion>
    <MicrosoftExtensionsDependencyModelVersion>2.1.0-preview2-26306-03</MicrosoftExtensionsDependencyModelVersion>
    <MicrosoftNETHostModelVersion>3.1.0</MicrosoftNETHostModelVersion>
    <NETStandardLibraryNETFrameworkVersion>2.0.1-servicing-26011-01</NETStandardLibraryNETFrameworkVersion>
    <NewtonsoftJsonVersion>9.0.1</NewtonsoftJsonVersion>
    <NuGetBuildTasksPackageVersion>5.4.0-rtm.6292</NuGetBuildTasksPackageVersion>
    <NuGetPackagingVersion>$(NuGetBuildTasksPackageVersion)</NuGetPackagingVersion>
    <NuGetProjectModelVersion>$(NuGetBuildTasksPackageVersion)</NuGetProjectModelVersion>
    <PlatformAbstractionsVersion>2.0.0</PlatformAbstractionsVersion>
    <SystemDiagnosticsFileVersionInfoVersion>4.0.0</SystemDiagnosticsFileVersionInfoVersion>
    <SystemReflectionMetadataVersion>1.5.0</SystemReflectionMetadataVersion>
    <MicrosoftDotNetSignToolVersion>1.0.0-beta.19577.5</MicrosoftDotNetSignToolVersion>
  </PropertyGroup>
  <!-- Get .NET Framework reference assemblies from NuGet packages -->
  <PropertyGroup>
    <UsingToolNetFrameworkReferenceAssemblies>true</UsingToolNetFrameworkReferenceAssemblies>
  </PropertyGroup>
  <!-- Test Dependencies -->
  <PropertyGroup>
    <FluentAssertionsVersion>4.19.2</FluentAssertionsVersion>
    <FluentAssertionsJsonVersion>4.19.0</FluentAssertionsJsonVersion>
    <MicrosoftDotNetCliUtilsVersion>2.0.0</MicrosoftDotNetCliUtilsVersion>
    <MicrosoftNETTestSdkVersion>15.0.0</MicrosoftNETTestSdkVersion>
  </PropertyGroup>
</Project><|MERGE_RESOLUTION|>--- conflicted
+++ resolved
@@ -6,13 +6,8 @@
   </PropertyGroup>
   <!-- Repo Version Information -->
   <PropertyGroup>
-<<<<<<< HEAD
-    <VersionPrefix>3.1.101</VersionPrefix>
-    <PreReleaseVersionLabel>servicing</PreReleaseVersionLabel>
-=======
     <VersionPrefix>3.1.200</VersionPrefix>
     <PreReleaseVersionLabel>preview1</PreReleaseVersionLabel>
->>>>>>> 52a0d0a6
   </PropertyGroup>
   <!-- Production Dependencies -->
   <PropertyGroup>

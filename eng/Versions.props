--- conflicted
+++ resolved
@@ -1,28 +1,18 @@
 <Project DefaultTargets="Build">
-
-  <Import Project="Version.Details.props" />
-
+  <Import Project="Version.Details.props" Condition="Exists('Version.Details.props')" />
+  <PropertyGroup>
+    <MSBuildAllProjects>$(MSBuildAllProjects);$(MSBuildThisFileFullPath)</MSBuildAllProjects>
+  </PropertyGroup>
   <PropertyGroup Label="Repo version information">
     <VersionMajor>11</VersionMajor>
     <VersionMinor>0</VersionMinor>
     <VersionSDKMinor>1</VersionSDKMinor>
     <VersionFeature>00</VersionFeature>
-    <VersionPrefix>$(VersionMajor).$(VersionMinor).$(VersionSDKMinor)$(VersionFeature)</VersionPrefix>
-    <PreReleaseVersionLabel>alpha</PreReleaseVersionLabel>
-    <PreReleaseVersionIteration>1</PreReleaseVersionIteration>
-    <!-- Allowed values: '', 'prerelease', 'release'. Set to 'release' when stabilizing. -->
-    <DotNetFinalVersionKind></DotNetFinalVersionKind>
-
     <!-- This property powers the SdkAnalysisLevel property in end-user MSBuild code.
          It should always be the hundreds-value of the current SDK version, never any
          preview version components or anything else. E.g. 8.0.100, 9.0.300, etc. -->
     <SdkFeatureBand>$(VersionMajor).$(VersionMinor).$(VersionSDKMinor)00</SdkFeatureBand>
     <BuiltinWorkloadFeatureBand>$(VersionMajor).$(VersionMinor).100</BuiltinWorkloadFeatureBand>
-<<<<<<< HEAD
-    <MajorMinorVersion>$(VersionMajor).$(VersionMinor)</MajorMinorVersion>
-    <CliProductBandVersion>$(MajorMinorVersion).$(VersionSDKMinor)</CliProductBandVersion>
-
-=======
     <VersionPrefix>$(VersionMajor).$(VersionMinor).$(VersionSDKMinor)$(VersionFeature)</VersionPrefix>
     <PreviousVersionPrefix>10.0.100</PreviousVersionPrefix>
     <MajorMinorVersion>$(VersionMajor).$(VersionMinor)</MajorMinorVersion>
@@ -35,18 +25,12 @@
     <PreReleaseVersionLabel Condition="'$(StabilizePackageVersion)' == 'true' and $(VersionPrefix.EndsWith('00'))">rtm</PreReleaseVersionLabel>
     <PreReleaseVersionLabel Condition="'$(StabilizePackageVersion)' == 'true' and !$(VersionPrefix.EndsWith('00'))">servicing</PreReleaseVersionLabel>
     <PreReleaseVersionIteration Condition="'$(StabilizePackageVersion)' != 'true'">0</PreReleaseVersionIteration>
->>>>>>> adbbd101
     <!-- In source-build the version of the compiler must be same or newer than the version of the
          compiler API targeted by analyzer assemblies. This is mostly an issue on source-build as
          in that build mode analyzer assemblies always target the live compiler API. -->
     <UsingToolMicrosoftNetCompilers Condition="'$(DotNetBuildSourceOnly)' == 'true'">true</UsingToolMicrosoftNetCompilers>
-<<<<<<< HEAD
-    <UsingToolVSSDK>true</UsingToolVSSDK>
-=======
     <FlagNetStandard1XDependencies Condition="'$(DotNetBuildSourceOnly)' == 'true'">true</FlagNetStandard1XDependencies>
->>>>>>> adbbd101
   </PropertyGroup>
-
   <PropertyGroup Label="Servicing version information">
     <VersionFeature21>30</VersionFeature21>
     <VersionFeature31>32</VersionFeature31>
@@ -63,13 +47,11 @@
     <VersionFeature80ForWorkloads>$(VersionFeature80)</VersionFeature80ForWorkloads>
     <VersionFeature90ForWorkloads>$(VersionFeature90)</VersionFeature90ForWorkloads>
   </PropertyGroup>
-
   <PropertyGroup Label="Restore feeds">
     <!-- In an orchestrated build, this may be overridden to other Azure feeds. -->
     <DotNetAssetRootUrl Condition="'$(DotNetAssetRootUrl)'==''">https://ci.dot.net/public/</DotNetAssetRootUrl>
     <DotNetPrivateAssetRootUrl Condition="'$(DotNetPrivateAssetRootUrl)'==''">https://dotnetclimsrc.blob.core.windows.net/dotnet/</DotNetPrivateAssetRootUrl>
   </PropertyGroup>
-
   <PropertyGroup Label="Production dependencies">
     <MicrosoftCssParserVersion>1.0.0-20230414.1</MicrosoftCssParserVersion>
     <MicrosoftApplicationInsightsPackageVersion>2.23.0</MicrosoftApplicationInsightsPackageVersion>
@@ -87,16 +69,13 @@
     <!-- When updating MicrosoftVisualStudioSolutionPersistenceVersion make sure to sync with dotnet/msbuild, dotnet/source-build-externals and NuGet/NuGet.Client -->
     <MicrosoftVisualStudioSolutionPersistenceVersion>1.0.52</MicrosoftVisualStudioSolutionPersistenceVersion>
   </PropertyGroup>
-
   <PropertyGroup Label="MicroBuild.Core version">
     <MicroBuildCorePackageVersion>0.2.0</MicroBuildCorePackageVersion>
   </PropertyGroup>
-
   <PropertyGroup>
     <!-- Dependency from https://github.com/dotnet/aspire -->
     <AspirePackageVersion>9.4.0</AspirePackageVersion>
   </PropertyGroup>
-
   <PropertyGroup>
     <!-- These are minimum versions used for netfx-targeted components that run in Visual Studio because in those cases,
          Visual Studio is providing those assemblies, and we should work with whichever version it ships. -->
@@ -114,7 +93,6 @@
     <SystemThreadingTasksExtensionsToolsetPackageVersion>4.5.4</SystemThreadingTasksExtensionsToolsetPackageVersion>
     <SystemResourcesExtensionsToolsetPackageVersion>8.0.0</SystemResourcesExtensionsToolsetPackageVersion>
   </PropertyGroup>
-
   <PropertyGroup>
     <!-- Dependencies from https://github.com/Microsoft/msbuild -->
     <!-- In VMR modes, MicrosoftBuildVersion and MicrosoftBuildLocalizationVersion will end
@@ -137,7 +115,6 @@
     <MicrosoftBuildMinimumVersion Condition="'$(DotNetBuildSourceOnly)' != 'true'">17.14.28</MicrosoftBuildMinimumVersion>
     <MinimumVSVersion>18.0</MinimumVSVersion>
   </PropertyGroup>
-
   <PropertyGroup>
     <!-- Dependencies from https://github.com/dotnet/emsdk -->
     <!-- emscripten versions, these are are included in package IDs and need to be kept in sync with emsdk -->
@@ -147,13 +124,15 @@
     <EmscriptenVersionNet7>3.1.12</EmscriptenVersionNet7>
     <EmscriptenVersionNet6>2.0.23</EmscriptenVersionNet6>
   </PropertyGroup>
-
   <PropertyGroup Label="Manually updated">
     <!-- Dependencies from https://github.com/microsoft/MSBuildLocator -->
     <MicrosoftBuildLocatorPackageVersion>1.10.2</MicrosoftBuildLocatorPackageVersion>
     <MicrosoftCodeAnalysisCSharpAnalyzerPinnedVersionPackageVersion>4.0.1</MicrosoftCodeAnalysisCSharpAnalyzerPinnedVersionPackageVersion>
   </PropertyGroup>
-
+  <!-- Get .NET Framework reference assemblies from NuGet packages -->
+  <PropertyGroup>
+    <UsingToolNetFrameworkReferenceAssemblies>true</UsingToolNetFrameworkReferenceAssemblies>
+  </PropertyGroup>
   <!-- Test Dependencies -->
   <PropertyGroup>
     <AwesomeAssertionsVersion>8.0.2</AwesomeAssertionsVersion>
@@ -163,7 +142,6 @@
     <MicrosoftDotNetInstallerWindowsSecurityTestDataPackageVersion>8.0.0-beta.23607.1</MicrosoftDotNetInstallerWindowsSecurityTestDataPackageVersion>
     <BenchmarkDotNetPackageVersion>0.14.0</BenchmarkDotNetPackageVersion>
   </PropertyGroup>
-
   <PropertyGroup Label="Workload manifest package versions">
     <MauiFeatureBand>10.0.100</MauiFeatureBand>
     <MauiWorkloadManifestVersion>10.0.0</MauiWorkloadManifestVersion>
@@ -173,12 +151,9 @@
     <XamarinMacOSWorkloadManifestVersion>26.0.11017</XamarinMacOSWorkloadManifestVersion>
     <XamarinTvOSWorkloadManifestVersion>26.0.11017</XamarinTvOSWorkloadManifestVersion>
   </PropertyGroup>
-
   <PropertyGroup Label="Pinned dependency">
     <!-- This package is not being produced outside of the 2.0 branch of corefx and should not change. -->
     <CLI_NETStandardLibraryNETFrameworkVersion>2.0.1-servicing-26011-01</CLI_NETStandardLibraryNETFrameworkVersion>
   </PropertyGroup>
-
   <Import Project="ManualVersions.props" />
-
 </Project>
--- conflicted
+++ resolved
@@ -116,15 +116,8 @@
          At usage sites, either we use MicrosoftBuildMinimumVersion, or MicrosoftBuildVersion in source-only modes.
 
          Additionally, set the MinimumVSVersion for the installer UI that's required for targeting NetCurrent -->
-<<<<<<< HEAD
-    <MicrosoftBuildVersion>17.15.0-preview-25377-103</MicrosoftBuildVersion>
-    <MicrosoftBuildLocalizationVersion>17.15.0-preview-25377-103</MicrosoftBuildLocalizationVersion>
     <MicrosoftBuildMinimumVersion Condition="'$(DotNetBuildSourceOnly)' != 'true'">17.14.8</MicrosoftBuildMinimumVersion>
     <MinimumVSVersion>17.14</MinimumVSVersion>
-=======
-    <MicrosoftBuildMinimumVersion Condition="'$(DotNetBuildSourceOnly)' != 'true'">17.11.4</MicrosoftBuildMinimumVersion>
-    <MinimumVSVersion>17.13</MinimumVSVersion>
->>>>>>> 0c167a08
   </PropertyGroup>
   <PropertyGroup>
     <!-- Dependencies from https://github.com/dotnet/emsdk -->

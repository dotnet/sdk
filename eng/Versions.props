<?xml version="1.0" encoding="utf-8"?>
<!-- Copyright (c) .NET Foundation and contributors. All rights reserved. Licensed under the MIT license. See License.txt in the project root for full license information. -->
<Project DefaultTargets="Build" xmlns="http://schemas.microsoft.com/developer/msbuild/2003">
  <PropertyGroup>
    <MSBuildAllProjects>$(MSBuildAllProjects);$(MSBuildThisFileFullPath)</MSBuildAllProjects>
  </PropertyGroup>
  <!-- Repo Version Information -->
  <PropertyGroup>
<<<<<<< HEAD
    <VersionPrefix>3.1.405</VersionPrefix>
=======
    <VersionPrefix>3.1.111</VersionPrefix>
>>>>>>> 14820d67
    <PreReleaseVersionLabel>servicing</PreReleaseVersionLabel>
  </PropertyGroup>
  <!-- Production Dependencies -->
  <PropertyGroup>
    <MicrosoftBuildVersion>15.4.8</MicrosoftBuildVersion>
    <MicrosoftBuildFrameworkVersion>15.4.8</MicrosoftBuildFrameworkVersion>
    <MicrosoftBuildUtilitiesCoreVersion>15.4.8</MicrosoftBuildUtilitiesCoreVersion>
    <MicrosoftExtensionsDependencyModelVersion>2.1.0-preview2-26306-03</MicrosoftExtensionsDependencyModelVersion>
    <MicrosoftNETHostModelVersion>3.1.6</MicrosoftNETHostModelVersion>
    <NETStandardLibraryNETFrameworkVersion>2.0.1-servicing-26011-01</NETStandardLibraryNETFrameworkVersion>
    <NewtonsoftJsonVersion>9.0.1</NewtonsoftJsonVersion>
    <NuGetBuildTasksPackageVersion>5.7.0-rtm.6702</NuGetBuildTasksPackageVersion>
    <NuGetPackagingVersion>$(NuGetBuildTasksPackageVersion)</NuGetPackagingVersion>
    <NuGetProjectModelVersion>$(NuGetBuildTasksPackageVersion)</NuGetProjectModelVersion>
    <PlatformAbstractionsVersion>2.0.0</PlatformAbstractionsVersion>
    <SystemDiagnosticsFileVersionInfoVersion>4.0.0</SystemDiagnosticsFileVersionInfoVersion>
    <SystemReflectionMetadataVersion>1.5.0</SystemReflectionMetadataVersion>
    <MicrosoftDotNetSignToolVersion>1.0.0-beta.20509.7</MicrosoftDotNetSignToolVersion>
  </PropertyGroup>
  <!-- Get .NET Framework reference assemblies from NuGet packages -->
  <PropertyGroup>
    <UsingToolNetFrameworkReferenceAssemblies>true</UsingToolNetFrameworkReferenceAssemblies>
  </PropertyGroup>
  <!-- Test Dependencies -->
  <PropertyGroup>
    <FluentAssertionsVersion>4.19.2</FluentAssertionsVersion>
    <FluentAssertionsJsonVersion>4.19.0</FluentAssertionsJsonVersion>
    <MicrosoftDotNetCliUtilsVersion>2.0.0</MicrosoftDotNetCliUtilsVersion>
    <MicrosoftNETTestSdkVersion>15.0.0</MicrosoftNETTestSdkVersion>
  </PropertyGroup>
</Project><|MERGE_RESOLUTION|>--- conflicted
+++ resolved
@@ -6,11 +6,7 @@
   </PropertyGroup>
   <!-- Repo Version Information -->
   <PropertyGroup>
-<<<<<<< HEAD
     <VersionPrefix>3.1.405</VersionPrefix>
-=======
-    <VersionPrefix>3.1.111</VersionPrefix>
->>>>>>> 14820d67
     <PreReleaseVersionLabel>servicing</PreReleaseVersionLabel>
   </PropertyGroup>
   <!-- Production Dependencies -->

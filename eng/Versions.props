--- conflicted
+++ resolved
@@ -180,13 +180,8 @@
          At usage sites, either we use MicrosoftBuildMinimumVersion, or MicrosoftBuildVersion in source-only modes.
 
          Additionally, set the MinimumVSVersion for the installer UI that's required for targeting NetCurrent -->
-<<<<<<< HEAD
-    <MicrosoftBuildVersion>17.12.52</MicrosoftBuildVersion>
-    <MicrosoftBuildLocalizationVersion>17.12.52-preview-25520-14</MicrosoftBuildLocalizationVersion>
-=======
     <MicrosoftBuildVersion>17.12.50</MicrosoftBuildVersion>
     <MicrosoftBuildLocalizationVersion>17.12.50-preview-25466-06</MicrosoftBuildLocalizationVersion>
->>>>>>> 49aa0344
     <MicrosoftBuildMinimumVersion Condition="'$(DotNetBuildSourceOnly)' != 'true'">17.11.31</MicrosoftBuildMinimumVersion>
     <MinimumVSVersion>17.12</MinimumVSVersion>
   </PropertyGroup>

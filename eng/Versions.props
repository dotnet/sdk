--- conflicted
+++ resolved
@@ -103,7 +103,6 @@
   </PropertyGroup>
   <PropertyGroup>
     <!-- Dependencies from https://github.com/Microsoft/msbuild -->
-<<<<<<< HEAD
     <!-- In VMR modes, MicrosoftBuildVersion and MicrosoftBuildLocalizationVersion will end
          up overwritten by properties flowing the newest version that are imported after this file.
          These should be used in places where we always want to target the latest. This includes source-only modes (always use the latest)
@@ -117,25 +116,9 @@
          then use that in Directory.Packages.props.
          
          At usage sites, either we use MicrosoftBuildMinimumVersion, or MicrosoftBuildVersion in source-only modes. -->
-    <MicrosoftBuildVersion>17.10.0-preview-24101-01</MicrosoftBuildVersion>
-    <MicrosoftBuildLocalizationVersion>17.10.0-preview-24101-01</MicrosoftBuildLocalizationVersion>
+    <MicrosoftBuildVersion>17.10.0-preview-24106-02</MicrosoftBuildVersion>
+    <MicrosoftBuildLocalizationVersion>17.10.0-preview-24106-02</MicrosoftBuildLocalizationVersion>
     <MicrosoftBuildMinimumVersion Condition="Exists('$(RepoRoot)src\Layout\redist\minimumMSBuildVersion') and '$(DotNetBuildSourceOnly)' != 'true'">$([System.IO.File]::ReadAllText('$(RepoRoot)src\Layout\redist\minimumMSBuildVersion').Trim())</MicrosoftBuildMinimumVersion>
-=======
-    <MicrosoftBuildPackageVersion>17.10.0-preview-24106-02</MicrosoftBuildPackageVersion>
-    <MicrosoftBuildCurrentPackageVersion>$(MicrosoftBuildPackageVersion)</MicrosoftBuildCurrentPackageVersion>
-    <!-- Some tasks and the resolver will need to run in an MSBuild that is older than the very latest,
-          so target one that matches the version in minimumMSBuildVersion.
-
-          This avoids the need to juggle references to packages that have been updated in newer MSBuild. -->
-    <MicrosoftBuildPackageVersion Condition="exists('$(RepoRoot)\src\Layout\redist\minimumMSBuildVersion') and '$(DotNetBuildFromSource)' != 'true'">$([System.IO.File]::ReadAllText('$(RepoRoot)\src\Layout\redist\minimumMSBuildVersion').Trim())</MicrosoftBuildPackageVersion>
-    <MicrosoftBuildFrameworkPackageVersion>$(MicrosoftBuildPackageVersion)</MicrosoftBuildFrameworkPackageVersion>
-    <MicrosoftBuildRuntimePackageVersion>$(MicrosoftBuildPackageVersion)</MicrosoftBuildRuntimePackageVersion>
-    <MicrosoftBuildLocalizationPackageVersion>17.10.0-preview-24106-02</MicrosoftBuildLocalizationPackageVersion>
-    <MicrosoftBuildUtilitiesCorePackageVersion>$(MicrosoftBuildPackageVersion)</MicrosoftBuildUtilitiesCorePackageVersion>
-    <MicrosoftBuildTasksCorePackageVersion>$(MicrosoftBuildPackageVersion)</MicrosoftBuildTasksCorePackageVersion>
-    <MicrosoftBuildTasksCoreVersion>$(MicrosoftBuildTasksCorePackageVersion)</MicrosoftBuildTasksCoreVersion>
-    <MicrosoftNETStringToolsPackageVersion>$(MicrosoftBuildPackageVersion)</MicrosoftNETStringToolsPackageVersion>
->>>>>>> 750c9775
   </PropertyGroup>
   <PropertyGroup>
     <!-- Dependencies from https://github.com/dotnet/templating -->

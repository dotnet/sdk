--- conflicted
+++ resolved
@@ -11,11 +11,7 @@
   </PropertyGroup>
   <!-- Repo Version Information -->
   <PropertyGroup>
-<<<<<<< HEAD
-    <VersionPrefix>6.0.408</VersionPrefix>
-=======
     <VersionPrefix>7.0.105</VersionPrefix>
->>>>>>> 6711d1f6
     <PreReleaseVersionLabel>servicing</PreReleaseVersionLabel>
     <PreReleaseVersionIteration>
     </PreReleaseVersionIteration>

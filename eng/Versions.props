--- conflicted
+++ resolved
@@ -18,11 +18,6 @@
          preview version components or anything else. E.g. 8.0.100, 9.0.300, etc. -->
     <SdkFeatureBand>$(VersionMajor).$(VersionMinor).$(VersionSDKMinor)00</SdkFeatureBand>
     <BuiltinWorkloadFeatureBand>$(VersionMajor).$(VersionMinor).100</BuiltinWorkloadFeatureBand>
-<<<<<<< HEAD
-    <MajorMinorVersion>$(VersionMajor).$(VersionMinor)</MajorMinorVersion>
-    <CliProductBandVersion>$(MajorMinorVersion).$(VersionSDKMinor)</CliProductBandVersion>
-
-=======
     <VersionPrefix>$(VersionMajor).$(VersionMinor).$(VersionSDKMinor)$(VersionFeature)</VersionPrefix>
     <PreviousVersionPrefix>10.0.100</PreviousVersionPrefix>
     <MajorMinorVersion>$(VersionMajor).$(VersionMinor)</MajorMinorVersion>
@@ -35,16 +30,11 @@
     <PreReleaseVersionLabel Condition="'$(StabilizePackageVersion)' == 'true' and $(VersionPrefix.EndsWith('00'))">rtm</PreReleaseVersionLabel>
     <PreReleaseVersionLabel Condition="'$(StabilizePackageVersion)' == 'true' and !$(VersionPrefix.EndsWith('00'))">servicing</PreReleaseVersionLabel>
     <PreReleaseVersionIteration Condition="'$(StabilizePackageVersion)' != 'true'">0</PreReleaseVersionIteration>
->>>>>>> 5398e10d
     <!-- In source-build the version of the compiler must be same or newer than the version of the
          compiler API targeted by analyzer assemblies. This is mostly an issue on source-build as
          in that build mode analyzer assemblies always target the live compiler API. -->
     <UsingToolMicrosoftNetCompilers Condition="'$(DotNetBuildSourceOnly)' == 'true'">true</UsingToolMicrosoftNetCompilers>
-<<<<<<< HEAD
-    <UsingToolVSSDK>true</UsingToolVSSDK>
-=======
     <FlagNetStandard1XDependencies Condition="'$(DotNetBuildSourceOnly)' == 'true'">true</FlagNetStandard1XDependencies>
->>>>>>> 5398e10d
   </PropertyGroup>
 
   <PropertyGroup Label="Servicing version information">

--- conflicted
+++ resolved
@@ -11,13 +11,8 @@
   </PropertyGroup>
   <!-- Repo Version Information -->
   <PropertyGroup>
-<<<<<<< HEAD
-    <VersionPrefix>8.0.314</VersionPrefix>
-    <WorkloadsFeatureBand>8.0.300</WorkloadsFeatureBand>
-=======
     <VersionPrefix>8.0.411</VersionPrefix>
     <WorkloadsFeatureBand>8.0.400</WorkloadsFeatureBand>
->>>>>>> 4f2b6228
     <!-- Enable to remove prerelease label. -->
     <StabilizePackageVersion Condition="'$(StabilizePackageVersion)' == ''">true</StabilizePackageVersion>
     <DotNetFinalVersionKind Condition="'$(StabilizePackageVersion)' == 'true'">release</DotNetFinalVersionKind>

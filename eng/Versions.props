<?xml version="1.0" encoding="utf-8"?>
<!-- Copyright (c) .NET Foundation and contributors. All rights reserved. Licensed under the MIT license. See License.txt in the project root for full license information. -->
<Project DefaultTargets="Build" xmlns="http://schemas.microsoft.com/developer/msbuild/2003">
  <PropertyGroup>
    <MSBuildAllProjects>$(MSBuildAllProjects);$(MSBuildThisFileFullPath)</MSBuildAllProjects>
  </PropertyGroup>
  <!-- Repo Version Information -->
  <PropertyGroup>
<<<<<<< HEAD
    <VersionPrefix>3.1.200</VersionPrefix>
    <PreReleaseVersionLabel>preview</PreReleaseVersionLabel>
=======
    <VersionPrefix>3.1.102</VersionPrefix>
    <PreReleaseVersionLabel>servicing</PreReleaseVersionLabel>
>>>>>>> 801d77cd
  </PropertyGroup>
  <!-- Production Dependencies -->
  <PropertyGroup>
    <MicrosoftBuildVersion>15.4.8</MicrosoftBuildVersion>
    <MicrosoftBuildFrameworkVersion>15.4.8</MicrosoftBuildFrameworkVersion>
    <MicrosoftBuildUtilitiesCoreVersion>15.4.8</MicrosoftBuildUtilitiesCoreVersion>
    <MicrosoftExtensionsDependencyModelVersion>2.1.0-preview2-26306-03</MicrosoftExtensionsDependencyModelVersion>
    <MicrosoftNETHostModelVersion>3.1.1</MicrosoftNETHostModelVersion>
    <NETStandardLibraryNETFrameworkVersion>2.0.1-servicing-26011-01</NETStandardLibraryNETFrameworkVersion>
    <NewtonsoftJsonVersion>9.0.1</NewtonsoftJsonVersion>
    <NuGetBuildTasksPackageVersion>5.5.0-preview.2.6355</NuGetBuildTasksPackageVersion>
    <NuGetPackagingVersion>$(NuGetBuildTasksPackageVersion)</NuGetPackagingVersion>
    <NuGetProjectModelVersion>$(NuGetBuildTasksPackageVersion)</NuGetProjectModelVersion>
    <PlatformAbstractionsVersion>2.0.0</PlatformAbstractionsVersion>
    <SystemDiagnosticsFileVersionInfoVersion>4.0.0</SystemDiagnosticsFileVersionInfoVersion>
    <SystemReflectionMetadataVersion>1.5.0</SystemReflectionMetadataVersion>
    <MicrosoftDotNetSignToolVersion>1.0.0-beta.19607.3</MicrosoftDotNetSignToolVersion>
  </PropertyGroup>
  <!-- Get .NET Framework reference assemblies from NuGet packages -->
  <PropertyGroup>
    <UsingToolNetFrameworkReferenceAssemblies>true</UsingToolNetFrameworkReferenceAssemblies>
  </PropertyGroup>
  <!-- Test Dependencies -->
  <PropertyGroup>
    <FluentAssertionsVersion>4.19.2</FluentAssertionsVersion>
    <FluentAssertionsJsonVersion>4.19.0</FluentAssertionsJsonVersion>
    <MicrosoftDotNetCliUtilsVersion>2.0.0</MicrosoftDotNetCliUtilsVersion>
    <MicrosoftNETTestSdkVersion>15.0.0</MicrosoftNETTestSdkVersion>
  </PropertyGroup>
</Project><|MERGE_RESOLUTION|>--- conflicted
+++ resolved
@@ -6,13 +6,8 @@
   </PropertyGroup>
   <!-- Repo Version Information -->
   <PropertyGroup>
-<<<<<<< HEAD
     <VersionPrefix>3.1.200</VersionPrefix>
     <PreReleaseVersionLabel>preview</PreReleaseVersionLabel>
-=======
-    <VersionPrefix>3.1.102</VersionPrefix>
-    <PreReleaseVersionLabel>servicing</PreReleaseVersionLabel>
->>>>>>> 801d77cd
   </PropertyGroup>
   <!-- Production Dependencies -->
   <PropertyGroup>

<Project>
  <PropertyGroup>
    <MajorVersion>9</MajorVersion>
    <MinorVersion>0</MinorVersion>
    <!-- Build release-only package. -->
    <PreReleaseVersionLabel />
    <!--
      Because this is a global tool Arcade is unable to generate prerelease versioned packages
      due to the shim executable containing a hardcoded path which includes the release version.
    -->
    <AutoGenerateAssemblyVersion>true</AutoGenerateAssemblyVersion>
    <DiscoverEditorConfigFiles>true</DiscoverEditorConfigFiles>
    <!-- MSBuildTheory test discovery fails from ./test.sh without this set. -->
    <UseVSTestRunner>true</UseVSTestRunner>
    <!-- Prohibit the usage of .NET Standard 1.x dependencies. -->
    <FlagNetStandard1XDependencies>true</FlagNetStandard1XDependencies>
    <StabilizePackageVersion Condition="'$(StabilizePackageVersion)' == ''">false</StabilizePackageVersion>
    <DotNetFinalVersionKind Condition="'$(StabilizePackageVersion)' == 'true'">release</DotNetFinalVersionKind>
  </PropertyGroup>
  <PropertyGroup>
    <!-- command-line-api -->
    <SystemCommandLineVersion>2.0.0-beta4.23307.1</SystemCommandLineVersion>
    <SystemCommandLineRenderingVersion>0.4.0-alpha.23307.1</SystemCommandLineRenderingVersion>
    <!-- corefx -->
    <MicrosoftVisualBasicVersion>10.3.0</MicrosoftVisualBasicVersion>
    <!-- msbuild -->
    <MicrosoftBuildVersion>17.3.2</MicrosoftBuildVersion>
    <!-- netstandard -->
    <NETStandardLibraryVersion>2.0.3</NETStandardLibraryVersion>
    <!-- nuget -->
    <!-- In order tests against the same version of NuGet as the SDK. We have to set this to match. -->
    <NuGetVersion>6.8.0-rc.122</NuGetVersion>
    <!-- roslyn -->
<<<<<<< HEAD
    <MicrosoftCodeAnalysisVersion>4.8.0-3.23524.11</MicrosoftCodeAnalysisVersion>
=======
    <MicrosoftCodeAnalysisVersion>4.9.0-1.23520.1</MicrosoftCodeAnalysisVersion>
>>>>>>> d71cadeb
    <!-- roslyn-sdk -->
    <MicrosoftCodeAnalysisAnalyzerTestingVersion>1.1.2-beta1.22216.1</MicrosoftCodeAnalysisAnalyzerTestingVersion>
    <!-- runtime -->
    <MicrosoftExtensionsFileSystemGlobbingVersion>9.0.0-alpha.1.23529.4</MicrosoftExtensionsFileSystemGlobbingVersion>
    <MicrosoftExtensionsLoggingVersion>9.0.0-alpha.1.23529.4</MicrosoftExtensionsLoggingVersion>
    <!-- symreader -->
    <MicrosoftDiaSymReaderVersion>2.0.0</MicrosoftDiaSymReaderVersion>
    <!-- external -->
    <BenchmarkDotNetVersion>0.13.5</BenchmarkDotNetVersion>
    <BenchmarkDotNetAnnotationsVersion>0.13.5</BenchmarkDotNetAnnotationsVersion>
    <MicrosoftBuildLocatorVersion>1.6.10</MicrosoftBuildLocatorVersion>
    <MicrosoftVisualStudioCompositionVersion>17.4.16</MicrosoftVisualStudioCompositionVersion>
  </PropertyGroup>
</Project><|MERGE_RESOLUTION|>--- conflicted
+++ resolved
@@ -31,11 +31,7 @@
     <!-- In order tests against the same version of NuGet as the SDK. We have to set this to match. -->
     <NuGetVersion>6.8.0-rc.122</NuGetVersion>
     <!-- roslyn -->
-<<<<<<< HEAD
-    <MicrosoftCodeAnalysisVersion>4.8.0-3.23524.11</MicrosoftCodeAnalysisVersion>
-=======
     <MicrosoftCodeAnalysisVersion>4.9.0-1.23520.1</MicrosoftCodeAnalysisVersion>
->>>>>>> d71cadeb
     <!-- roslyn-sdk -->
     <MicrosoftCodeAnalysisAnalyzerTestingVersion>1.1.2-beta1.22216.1</MicrosoftCodeAnalysisAnalyzerTestingVersion>
     <!-- runtime -->

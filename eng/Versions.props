--- conflicted
+++ resolved
@@ -95,11 +95,7 @@
   </PropertyGroup>
   <PropertyGroup>
     <!-- Dependencies from https://github.com/dotnet/format -->
-<<<<<<< HEAD
-    <dotnetformatVersion>8.0.447701</dotnetformatVersion>
-=======
     <dotnetformatVersion>8.0.453102</dotnetformatVersion>
->>>>>>> d8066521
   </PropertyGroup>
   <PropertyGroup>
     <!-- Dependencies from https://github.com/dotnet/roslyn-analyzers -->

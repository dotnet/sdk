--- conflicted
+++ resolved
@@ -180,15 +180,9 @@
          At usage sites, either we use MicrosoftBuildMinimumVersion, or MicrosoftBuildVersion in source-only modes.
 
          Additionally, set the MinimumVSVersion for the installer UI that's required for targeting NetCurrent -->
-<<<<<<< HEAD
-    <MicrosoftBuildVersion>17.12.50</MicrosoftBuildVersion>
-    <MicrosoftBuildLocalizationVersion>17.12.50-preview-25466-06</MicrosoftBuildLocalizationVersion>
-    <MicrosoftBuildMinimumVersion Condition="'$(DotNetBuildSourceOnly)' != 'true'">17.11.31</MicrosoftBuildMinimumVersion>
-=======
     <MicrosoftBuildVersion>17.12.52</MicrosoftBuildVersion>
     <MicrosoftBuildLocalizationVersion>17.12.52-preview-25520-14</MicrosoftBuildLocalizationVersion>
     <MicrosoftBuildMinimumVersion Condition="'$(DotNetBuildSourceOnly)' != 'true'">17.11.48</MicrosoftBuildMinimumVersion>
->>>>>>> 014e2751
     <MinimumVSVersion>17.12</MinimumVSVersion>
   </PropertyGroup>
   <PropertyGroup>

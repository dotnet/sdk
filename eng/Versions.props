<?xml version="1.0" encoding="utf-8"?>
<!-- Copyright (c) .NET Foundation and contributors. All rights reserved. Licensed under the MIT license. See License.txt in the project root for full license information. -->
<Project DefaultTargets="Build" xmlns="http://schemas.microsoft.com/developer/msbuild/2003">
  <PropertyGroup>
    <MSBuildAllProjects>$(MSBuildAllProjects);$(MSBuildThisFileFullPath)</MSBuildAllProjects>
  </PropertyGroup>
  <!-- Opt out of certain Arcade features -->
  <PropertyGroup>
    <UsingToolNetFrameworkReferenceAssemblies>true</UsingToolNetFrameworkReferenceAssemblies>
  </PropertyGroup>
  <!-- Repo Version Information -->
  <PropertyGroup>
    <VersionPrefix>6.0.300</VersionPrefix>
    <PreReleaseVersionLabel>preview</PreReleaseVersionLabel>
  </PropertyGroup>
  <!-- Production Dependencies -->
  <PropertyGroup>
    <MicrosoftBuildVersion>15.4.8</MicrosoftBuildVersion>
    <MicrosoftBuildFrameworkVersion>15.4.8</MicrosoftBuildFrameworkVersion>
    <MicrosoftBuildUtilitiesCoreVersion>15.4.8</MicrosoftBuildUtilitiesCoreVersion>
    <MicrosoftCssParserVersion>1.0.0-20200708.1</MicrosoftCssParserVersion>
    <MicrosoftApplicationInsightsPackageVersion>2.0.0</MicrosoftApplicationInsightsPackageVersion>
    <NETStandardLibraryNETFrameworkVersion>2.0.1-servicing-26011-01</NETStandardLibraryNETFrameworkVersion>
    <NewtonsoftJsonPackageVersion>13.0.1</NewtonsoftJsonPackageVersion>
    <NewtonsoftJsonVersion>$(NewtonsoftJsonPackageVersion)</NewtonsoftJsonVersion>
    <SystemDiagnosticsFileVersionInfoVersion>4.0.0</SystemDiagnosticsFileVersionInfoVersion>
    <SystemReflectionMetadataVersion>5.0.0</SystemReflectionMetadataVersion>
    <MicrosoftDotNetSignToolVersion>6.0.0-beta.22107.2</MicrosoftDotNetSignToolVersion>
    <MicrosoftWebXdtPackageVersion>3.1.0</MicrosoftWebXdtPackageVersion>
    <SystemSecurityCryptographyProtectedDataPackageVersion>6.0.0</SystemSecurityCryptographyProtectedDataPackageVersion>
    <SystemCollectionsSpecializedPackageVersion>4.3.0</SystemCollectionsSpecializedPackageVersion>
    <SystemXmlXmlDocumentPackageVersion>4.3.0</SystemXmlXmlDocumentPackageVersion>
    <WebDeploymentPackageVersion>4.0.5</WebDeploymentPackageVersion>
    <SystemTextJsonVersion>6.0.0</SystemTextJsonVersion>
    <SystemReflectionMetadataLoadContextVersion>6.0.0</SystemReflectionMetadataLoadContextVersion>
    <SystemManagementPackageVersion>4.6.0</SystemManagementPackageVersion>
    <SystemCommandLineVersion>2.0.0-beta3.22125.1</SystemCommandLineVersion>
    <MicrosoftDeploymentDotNetReleasesVersion>1.0.0-preview3.6.22115.1</MicrosoftDeploymentDotNetReleasesVersion>
    <MicrosoftVisualStudioSetupConfigurationInteropVersion>3.0.4496</MicrosoftVisualStudioSetupConfigurationInteropVersion>
  </PropertyGroup>
  <PropertyGroup>
    <!-- Dependencies from https://github.com/dotnet/runtime -->
    <MicrosoftNETCoreAppRefPackageVersion>6.0.2</MicrosoftNETCoreAppRefPackageVersion>
    <VSRedistCommonNetCoreSharedFrameworkx6460PackageVersion>6.0.2-servicing.22064.6</VSRedistCommonNetCoreSharedFrameworkx6460PackageVersion>
    <MicrosoftNETCoreAppRuntimewinx64PackageVersion>6.0.2</MicrosoftNETCoreAppRuntimewinx64PackageVersion>
    <MicrosoftNETCoreAppRuntimePackageVersion>$(MicrosoftNETCoreAppRuntimewinx64PackageVersion)</MicrosoftNETCoreAppRuntimePackageVersion>
    <MicrosoftExtensionsDependencyModelPackageVersion>6.0.0</MicrosoftExtensionsDependencyModelPackageVersion>
    <MicrosoftNETCoreDotNetHostResolverPackageVersion>6.0.2</MicrosoftNETCoreDotNetHostResolverPackageVersion>
    <MicrosoftNETHostModelVersion>6.0.2-servicing.22064.6</MicrosoftNETHostModelVersion>
    <MicrosoftExtensionsFileSystemGlobbingPackageVersion>6.0.0-preview.7.21363.9</MicrosoftExtensionsFileSystemGlobbingPackageVersion>
    <SystemServiceProcessServiceControllerVersion>6.0.0</SystemServiceProcessServiceControllerVersion>
  </PropertyGroup>
  <PropertyGroup>
    <!-- Dependencies from https://github.com/nuget/nuget.client -->
    <NuGetBuildTasksPackageVersion>6.2.0-preview.2.80</NuGetBuildTasksPackageVersion>
    <NuGetBuildTasksConsolePackageVersion>$(NuGetBuildTasksPackageVersion)</NuGetBuildTasksConsolePackageVersion>
    <NuGetLocalizationPackageVersion>6.0.0</NuGetLocalizationPackageVersion>
    <NuGetBuildTasksPackPackageVersion>$(NuGetBuildTasksPackageVersion)</NuGetBuildTasksPackPackageVersion>
    <NuGetCommandLineXPlatPackageVersion>$(NuGetBuildTasksPackageVersion)</NuGetCommandLineXPlatPackageVersion>
    <NuGetProjectModelPackageVersion>$(NuGetBuildTasksPackageVersion)</NuGetProjectModelPackageVersion>
    <MicrosoftBuildNuGetSdkResolverPackageVersion>6.2.0-preview.2.80</MicrosoftBuildNuGetSdkResolverPackageVersion>
    <NuGetCommonPackageVersion>$(NuGetBuildTasksPackageVersion)</NuGetCommonPackageVersion>
    <NuGetConfigurationPackageVersion>$(NuGetBuildTasksPackageVersion)</NuGetConfigurationPackageVersion>
    <NuGetFrameworksPackageVersion>$(NuGetBuildTasksPackageVersion)</NuGetFrameworksPackageVersion>
    <NuGetPackagingPackageVersion>$(NuGetBuildTasksPackageVersion)</NuGetPackagingPackageVersion>
    <NuGetVersioningPackageVersion>$(NuGetBuildTasksPackageVersion)</NuGetVersioningPackageVersion>
    <NuGetPackagingVersion>$(NuGetPackagingPackageVersion)</NuGetPackagingVersion>
    <NuGetProjectModelVersion>$(NuGetProjectModelPackageVersion)</NuGetProjectModelVersion>
  </PropertyGroup>
  <PropertyGroup>
    <!-- Dependencies from https://github.com/Microsoft/vstest -->
    <MicrosoftNETTestSdkPackageVersion>17.2.0-release-20220209-04</MicrosoftNETTestSdkPackageVersion>
    <MicrosoftTestPlatformCLIPackageVersion>$(MicrosoftNETTestSdkPackageVersion)</MicrosoftTestPlatformCLIPackageVersion>
    <MicrosoftTestPlatformBuildPackageVersion>$(MicrosoftNETTestSdkPackageVersion)</MicrosoftTestPlatformBuildPackageVersion>
  </PropertyGroup>
  <PropertyGroup>
    <!-- Dependencies from https://github.com/mono/linker -->
    <MicrosoftNETILLinkTasksPackageVersion>6.0.200-1.22124.2</MicrosoftNETILLinkTasksPackageVersion>
    <MicrosoftNETILLinkAnalyzerPackageVersion>$(MicrosoftNETILLinkTasksPackageVersion)</MicrosoftNETILLinkAnalyzerPackageVersion>
  </PropertyGroup>
  <PropertyGroup>
    <!-- Dependencies from https://github.com/dotnet/runtime -->
    <SystemCodeDomPackageVersion>6.0.0</SystemCodeDomPackageVersion>
    <SystemTextEncodingCodePagesPackageVersion>6.0.0</SystemTextEncodingCodePagesPackageVersion>
    <SystemSecurityCryptographyProtectedDataPackageVersion>5.0.0-preview.7.20364.11</SystemSecurityCryptographyProtectedDataPackageVersion>
    <SystemResourcesExtensionsPackageVersion>6.0.0</SystemResourcesExtensionsPackageVersion>
  </PropertyGroup>
  <PropertyGroup>
    <!-- Dependencies from https://github.com/dotnet/format -->
<<<<<<< HEAD
    <dotnetformatVersion>6.3.315103</dotnetformatVersion>
=======
    <dotnetformatVersion>6.0.307602</dotnetformatVersion>
>>>>>>> d27a1a84
  </PropertyGroup>
  <PropertyGroup>
    <!-- Dependencies from https://github.com/dotnet/roslyn-analyzers -->
    <MicrosoftCodeAnalysisNetAnalyzersVersion>6.0.0</MicrosoftCodeAnalysisNetAnalyzersVersion>
  </PropertyGroup>
  <PropertyGroup>
    <!-- Dependencies from https://github.com/Microsoft/msbuild -->
    <MicrosoftBuildPackageVersion>17.2.0-preview-22126-01</MicrosoftBuildPackageVersion>
    <MicrosoftBuildFrameworkPackageVersion>$(MicrosoftBuildPackageVersion)</MicrosoftBuildFrameworkPackageVersion>
    <MicrosoftBuildRuntimePackageVersion>$(MicrosoftBuildPackageVersion)</MicrosoftBuildRuntimePackageVersion>
    <MicrosoftBuildLocalizationPackageVersion>17.2.0-preview-22126-01</MicrosoftBuildLocalizationPackageVersion>
    <MicrosoftBuildUtilitiesCorePackageVersion>$(MicrosoftBuildPackageVersion)</MicrosoftBuildUtilitiesCorePackageVersion>
    <MicrosoftBuildTasksCorePackageVersion>$(MicrosoftBuildPackageVersion)</MicrosoftBuildTasksCorePackageVersion>
    <MicrosoftBuildVersion>$(MicrosoftBuildPackageVersion)</MicrosoftBuildVersion>
    <MicrosoftBuildFrameworkVersion>$(MicrosoftBuildFrameworkPackageVersion)</MicrosoftBuildFrameworkVersion>
    <MicrosoftBuildUtilitiesCoreVersion>$(MicrosoftBuildUtilitiesCorePackageVersion)</MicrosoftBuildUtilitiesCoreVersion>
    <MicrosoftBuildTasksCoreVersion>$(MicrosoftBuildTasksCorePackageVersion)</MicrosoftBuildTasksCoreVersion>
    <FSharpBuildVersion>$(MicrosoftBuildPackageVersion)</FSharpBuildVersion>
  </PropertyGroup>
  <PropertyGroup>
    <!-- Dependencies from https://github.com/dotnet/templating -->
    <MicrosoftTemplateEngineCliPackageVersion>6.0.300-preview.22126.1</MicrosoftTemplateEngineCliPackageVersion>
    <MicrosoftTemplateEngineAbstractionsPackageVersion>6.0.300-preview.22126.1</MicrosoftTemplateEngineAbstractionsPackageVersion>
    <MicrosoftTemplateEngineOrchestratorRunnableProjectsPackageVersion>6.0.300-preview.22126.1</MicrosoftTemplateEngineOrchestratorRunnableProjectsPackageVersion>
    <MicrosoftTemplateEngineUtilsPackageVersion>6.0.300-preview.22126.1</MicrosoftTemplateEngineUtilsPackageVersion>
    <MicrosoftTemplateSearchCommonPackageVersion>6.0.300-preview.22126.1</MicrosoftTemplateSearchCommonPackageVersion>
  </PropertyGroup>
  <PropertyGroup>
    <!-- Dependencies from https://github.com/Microsoft/visualfsharp -->
    <MicrosoftFSharpCompilerPackageVersion>12.0.2-beta.22152.1</MicrosoftFSharpCompilerPackageVersion>
  </PropertyGroup>
  <PropertyGroup>
    <!-- Dependencies from https://github.com/dotnet/roslyn -->
    <MicrosoftNetCompilersToolsetPackageVersion>4.2.0-2.22153.7</MicrosoftNetCompilersToolsetPackageVersion>
    <MicrosoftCodeAnalysisPackageVersion>4.2.0-2.22153.7</MicrosoftCodeAnalysisPackageVersion>
    <MicrosoftCodeAnalysisCSharpPackageVersion>4.2.0-2.22153.7</MicrosoftCodeAnalysisCSharpPackageVersion>
    <MicrosoftCodeAnalysisCSharpFeaturesPackageVersion>4.2.0-2.22153.7</MicrosoftCodeAnalysisCSharpFeaturesPackageVersion>
    <MicrosoftCodeAnalysisWorkspacesMSBuildPackageVersion>4.2.0-2.22153.7</MicrosoftCodeAnalysisWorkspacesMSBuildPackageVersion>
    <MicrosoftCodeAnalysisCSharpWorkspacesPackageVersion>4.2.0-2.22153.7</MicrosoftCodeAnalysisCSharpWorkspacesPackageVersion>
  </PropertyGroup>
  <PropertyGroup>
    <!-- Dependencies from https://github.com/aspnet/AspNetCore -->
    <MicrosoftAspNetCoreDeveloperCertificatesXPlatPackageVersion>6.0.1-servicing.21567.14</MicrosoftAspNetCoreDeveloperCertificatesXPlatPackageVersion>
    <MicrosoftAspNetCoreComponentsAnalyzersPackageVersion>6.0.1</MicrosoftAspNetCoreComponentsAnalyzersPackageVersion>
    <MicrosoftAspNetCoreMvcAnalyzersPackageVersion>6.0.1-servicing.21567.14</MicrosoftAspNetCoreMvcAnalyzersPackageVersion>
    <MicrosoftAspNetCoreMvcApiAnalyzersPackageVersion>6.0.1-servicing.21567.14</MicrosoftAspNetCoreMvcApiAnalyzersPackageVersion>
    <MicrosoftAspNetCoreAnalyzersPackageVersion>6.0.1-servicing.21567.14</MicrosoftAspNetCoreAnalyzersPackageVersion>
    <MicrosoftAspNetCoreTestHostPackageVersion>6.0.1</MicrosoftAspNetCoreTestHostPackageVersion>
    <MicrosoftAspNetCoreMvcRazorExtensionsToolingInternalPackageVersion>6.0.3-1.22125.1</MicrosoftAspNetCoreMvcRazorExtensionsToolingInternalPackageVersion>
    <MicrosoftCodeAnalysisRazorToolingInternalVersion>6.0.3-1.22125.1</MicrosoftCodeAnalysisRazorToolingInternalVersion>
    <MicrosoftAspNetCoreRazorSourceGeneratorToolingInternalPackageVersion>6.0.3-1.22125.1</MicrosoftAspNetCoreRazorSourceGeneratorToolingInternalPackageVersion>
  </PropertyGroup>
  <PropertyGroup>
    <!-- Dependencies from https://github.com/dotnet/wpf -->
    <MicrosoftNETSdkWindowsDesktopPackageVersion>6.0.2-servicing.22064.8</MicrosoftNETSdkWindowsDesktopPackageVersion>
  </PropertyGroup>
  <PropertyGroup>
    <!-- Dependencies from https://github.com/dotnet/windowsdesktop -->
    <VSRedistCommonWindowsDesktopSharedFrameworkx6460PackageVersion>6.0.2-servicing.22064.6</VSRedistCommonWindowsDesktopSharedFrameworkx6460PackageVersion>
  </PropertyGroup>
  <PropertyGroup Label="Manually updated">
    <!-- Dependencies from https://github.com/microsoft/MSBuildLocator -->
    <MicrosoftBuildLocatorPackageVersion>1.4.1</MicrosoftBuildLocatorPackageVersion>
  </PropertyGroup>
  <PropertyGroup>
    <!-- Dependencies from https://github.com/dotnet/xliff-tasks -->
    <MicrosoftDotNetXliffTasksVersion>1.0.0-beta.21431.1</MicrosoftDotNetXliffTasksVersion>
  </PropertyGroup>
  <!-- Get .NET Framework reference assemblies from NuGet packages -->
  <PropertyGroup>
    <UsingToolNetFrameworkReferenceAssemblies>true</UsingToolNetFrameworkReferenceAssemblies>
  </PropertyGroup>
  <!-- Test Dependencies -->
  <PropertyGroup>
    <FluentAssertionsVersion>4.19.2</FluentAssertionsVersion>
    <FluentAssertionsJsonVersion>4.19.0</FluentAssertionsJsonVersion>
    <MicrosoftDotNetXUnitExtensionsVersion>6.0.0-beta.22107.2</MicrosoftDotNetXUnitExtensionsVersion>
    <MoqPackageVersion>4.8.2</MoqPackageVersion>
    <MicrosoftDotNetInstallerWindowsSecurityTestDataPackageVersion>6.0.0-beta.21376.2</MicrosoftDotNetInstallerWindowsSecurityTestDataPackageVersion>
  </PropertyGroup>
  <PropertyGroup>
    <ExeExtension>.exe</ExeExtension>
    <ExeExtension Condition=" '$(OS)' != 'Windows_NT' ">
    </ExeExtension>
    <_DotNetHiveRoot>$(DOTNET_INSTALL_DIR)</_DotNetHiveRoot>
    <_DotNetHiveRoot Condition="'$(_DotNetHiveRoot)' == ''">$(RepoRoot).dotnet/</_DotNetHiveRoot>
    <_DotNetHiveRoot Condition="!HasTrailingSlash('$(_DotNetHiveRoot)')">$(_DotNetHiveRoot)/</_DotNetHiveRoot>
    <DotNetExe>$(_DotNetHiveRoot)dotnet$(ExeExtension)</DotNetExe>
  </PropertyGroup>
</Project><|MERGE_RESOLUTION|>--- conflicted
+++ resolved
@@ -87,11 +87,7 @@
   </PropertyGroup>
   <PropertyGroup>
     <!-- Dependencies from https://github.com/dotnet/format -->
-<<<<<<< HEAD
     <dotnetformatVersion>6.3.315103</dotnetformatVersion>
-=======
-    <dotnetformatVersion>6.0.307602</dotnetformatVersion>
->>>>>>> d27a1a84
   </PropertyGroup>
   <PropertyGroup>
     <!-- Dependencies from https://github.com/dotnet/roslyn-analyzers -->

--- conflicted
+++ resolved
@@ -97,16 +97,12 @@
   </PropertyGroup>
   <PropertyGroup>
     <!-- Dependencies from https://github.com/Microsoft/msbuild -->
-<<<<<<< HEAD
     <MicrosoftBuildPackageVersion>17.3.0-preview-22320-03</MicrosoftBuildPackageVersion>
-=======
-    <MicrosoftBuildPackageVersion>17.3.0-preview-22306-01</MicrosoftBuildPackageVersion>
     <!-- .NET Framework-targeted tasks will need to run in an MSBuild that is older than the very latest,
           so target one that matches the version in minimumMSBuildVersion.
 
           This avoids the need to juggle references to packages that have been updated in newer MSBuild. -->
     <MicrosoftBuildPackageVersion Condition=" '$([MSBuild]::GetTargetFrameworkIdentifier($(TargetFramework)))' == '.NETFramework' ">$([System.IO.File]::ReadAllText('$(RepoRoot)\src\Layout\redist\minimumMSBuildVersion').Trim())</MicrosoftBuildPackageVersion>
->>>>>>> e6bffb3e
     <MicrosoftBuildFrameworkPackageVersion>$(MicrosoftBuildPackageVersion)</MicrosoftBuildFrameworkPackageVersion>
     <MicrosoftBuildRuntimePackageVersion>$(MicrosoftBuildPackageVersion)</MicrosoftBuildRuntimePackageVersion>
     <MicrosoftBuildLocalizationPackageVersion>17.3.0-preview-22320-03</MicrosoftBuildLocalizationPackageVersion>

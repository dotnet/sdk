<Project>

  <PropertyGroup>
    <!-- This repo does its own symbol package generation to avoid generating symbols for a bunch of unrelated test packages. -->
    <AutoGenerateSymbolPackages>false</AutoGenerateSymbolPackages>
    <ProducesDotNetReleaseShippingAssets>true</ProducesDotNetReleaseShippingAssets>
  </PropertyGroup>

  <!-- FSharp needs to push different packages to nuget.org depending on whether the SDK is preview or not,
      To achieve this, we find the FSharp compiler package, then the stable or non-stable FSharp.Core and Compiler service
      package contained within, depending on the stability switch of the SDK. The SDK then treats these packages as its own outputs,
      which means they get automatically pushed on release day.

      These packages have already been signed by the FSharp build so we don't need to re-include them for signing. -->
  <PropertyGroup Condition="'$(EnableDefaultArtifacts)' == 'true'">
    <FSharpCorePath Condition="'$(DotNetFinalVersionKind)' != 'release'">Shipping</FSharpCorePath>
    <FSharpCorePath Condition="'$(DotNetFinalVersionKind)' == 'release'">Release</FSharpCorePath>
  </PropertyGroup>
  <ItemGroup Condition="'$(EnableDefaultArtifacts)' == 'true'">
    <Artifact Include="$(NuGetPackageRoot)\microsoft.fsharp.compiler\$(MicrosoftFSharpCompilerPackageVersion)\contentFiles\$(FSharpCorePath)\FSharp.Core.*.nupkg;
                       $(NuGetPackageRoot)\microsoft.fsharp.compiler\$(MicrosoftFSharpCompilerPackageVersion)\contentFiles\$(FSharpCorePath)\FSharp.Compiler.Service.*.nupkg"
              Kind="Package" />
  </ItemGroup>

  <!-- The PGO sdk should always have External visibility, even if someone changes the default artifact visibility -->
  <ItemGroup>
    <Artifact Update="$(ArtifactsShippingPackagesDir)dotnet-sdk-pgo-*" Visibility="External" />
  </ItemGroup>

<<<<<<< HEAD
  <Target Name="GenerateVersionBadge"
          Condition="'$(PublishBinariesAndBadge)' == 'true' and
                     '$(PgoInstrument)' != 'true' and
                     ('$(DotNetBuildPass)' == '' or '$(DotNetBuildPass)' == '1')"
          BeforeTargets="AddRelativeBlobPathToBlobArtifacts;PublishToAzureDevOpsArtifacts">
    <MSBuild Projects="$(RepositoryEngineeringDir)Badge.proj" Targets="GenerateVersionBadge">
      <Output TaskParameter="TargetOutputs" ItemName="Artifact" />
    </MSBuild>
  </Target>

=======
  <Target Name="GetNonStableProductVersion">
    <!-- Retrieve the non-stable product version. -->
    <MSBuild Projects="$(RepoRoot)src/Installer/redist-installer/redist-installer.proj"
             Targets="ReturnProductVersion">
      <Output TaskParameter="TargetOutputs" PropertyName="NonStableProductVersion" />
    </MSBuild>
  </Target>

  <Target Name="AddRelativeBlobPathToBlobArtifacts"
          DependsOnTargets="GetNonStableProductVersion"
          BeforeTargets="PublishToAzureDevOpsArtifacts"
          AfterTargets="GenerateChecksumsFromArtifacts">
    <ItemGroup>
      <Artifact Condition="'%(Artifact.Kind)' == 'Blob' and '%(Artifact.RelativeBlobPath)' == ''"
                RelativeBlobPath="Sdk/$(NonStableProductVersion)/%(Filename)%(Extension)" />
    </ItemGroup>
  </Target>

>>>>>>> 02b196af
</Project><|MERGE_RESOLUTION|>--- conflicted
+++ resolved
@@ -27,18 +27,6 @@
     <Artifact Update="$(ArtifactsShippingPackagesDir)dotnet-sdk-pgo-*" Visibility="External" />
   </ItemGroup>
 
-<<<<<<< HEAD
-  <Target Name="GenerateVersionBadge"
-          Condition="'$(PublishBinariesAndBadge)' == 'true' and
-                     '$(PgoInstrument)' != 'true' and
-                     ('$(DotNetBuildPass)' == '' or '$(DotNetBuildPass)' == '1')"
-          BeforeTargets="AddRelativeBlobPathToBlobArtifacts;PublishToAzureDevOpsArtifacts">
-    <MSBuild Projects="$(RepositoryEngineeringDir)Badge.proj" Targets="GenerateVersionBadge">
-      <Output TaskParameter="TargetOutputs" ItemName="Artifact" />
-    </MSBuild>
-  </Target>
-
-=======
   <Target Name="GetNonStableProductVersion">
     <!-- Retrieve the non-stable product version. -->
     <MSBuild Projects="$(RepoRoot)src/Installer/redist-installer/redist-installer.proj"
@@ -57,5 +45,18 @@
     </ItemGroup>
   </Target>
 
->>>>>>> 02b196af
+  <Target Name="GenerateVersionBadge"
+          Condition="'$(PublishBinariesAndBadge)' == 'true' and
+                     '$(PgoInstrument)' != 'true' and
+                     ('$(DotNetBuildPass)' == '' or '$(DotNetBuildPass)' == '1')"
+          BeforeTargets="AddRelativeBlobPathToBlobArtifacts;PublishToAzureDevOpsArtifacts">
+    <MSBuild Projects="$(RepositoryEngineeringDir)Badge.proj" Targets="GenerateVersionBadge">
+      <Output TaskParameter="TargetOutputs" ItemName="VersionBadge" />
+    </MSBuild>
+    
+    <ItemGroup>
+      <Artifact Include="@(VersionBadge)" Kind="Blob" />
+    </ItemGroup>
+  </Target>
+
 </Project>
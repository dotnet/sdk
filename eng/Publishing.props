--- conflicted
+++ resolved
@@ -6,7 +6,6 @@
     <ProducesDotNetReleaseShippingAssets>true</ProducesDotNetReleaseShippingAssets>
   </PropertyGroup>
 
-<<<<<<< HEAD
   <!-- FSharp needs to push different packages to nuget.org depending on whether the SDK is preview or not,
       To achieve this, we find the FSharp compiler package, then the stable or non-stable FSharp.Core and Compiler service
       package contained within, depending on the stability switch of the SDK. The SDK then treats these packages as its own outputs,
@@ -22,258 +21,9 @@
                         $(NuGetPackageRoot)\Microsoft.FSharp.Compiler\$(MicrosoftFSharpCompilerPackageVersion)\contentFiles\$(FSharpCorePath)\FSharp.Compiler.Service.*.nupkg"
               PublishFlatContainer="false" />
   </ItemGroup>
-=======
-  <PropertyGroup>
-    <Product>Sdk</Product>
-    <BlobStoragePartialRelativePath>$(Product)</BlobStoragePartialRelativePath>
-    <BlobStoragePartialRelativePath Condition="'$(IsNotOrchestratedPublish)' == 'false'">assets/$(Product)</BlobStoragePartialRelativePath>
-    <SdkAssetManifestBuildPass Condition="'$(DotNetBuildPass)' != ''">-BuildPass$(DotNetBuildPass)</SdkAssetManifestBuildPass>
-    <SdkAssetManifestFileName>$(OS)-$(PlatformName)-SdkAssets$(SdkAssetManifestBuildPass).xml</SdkAssetManifestFileName>
-    <SdkAssetsManifestFilePath>$(ArtifactsLogDir)AssetManifest\$(SdkAssetManifestFileName)</SdkAssetsManifestFilePath>
-
-    <PublishBinariesAndBadge Condition=" '$(PublishBinariesAndBadge)' == '' ">true</PublishBinariesAndBadge>
-
-    <IsStableBuild>false</IsStableBuild>
-    <IsStableBuild Condition="'$(DotNetFinalVersionKind)' == 'release'">true</IsStableBuild>
-  </PropertyGroup>
-
-  <!-- Pulled from arcade's publish.proj see https://github.com/dotnet/arcade/issues/5790 for
-       issue on making this common in arcade so it doesn't have to be duplicated here -->
-  <PropertyGroup>
-    <CollectionUri>$(SYSTEM_TEAMFOUNDATIONCOLLECTIONURI)</CollectionUri>
-
-    <!-- When we have dev.azure.com/<account>/ -->
-    <AzureDevOpsAccount Condition="$(CollectionUri.IndexOf('dev.azure.com')) >= 0">$(CollectionUri.Split('/')[3])</AzureDevOpsAccount>
-
-    <!-- When we have <account>.visualstudio.com -->
-    <AzureDevOpsAccount Condition="$(CollectionUri.IndexOf('visualstudio.com')) >= 0">$(CollectionUri.Split('.')[0].Split('/')[2])</AzureDevOpsAccount>
-  </PropertyGroup>
-
-  <!--
-    The new Maestro/BAR build model keeps separate Azure DevOps and GitHub build information.
-    The GitHub information will be extracted based on the Azure DevOps repository.
-  -->
-  <ItemGroup>
-    <ManifestBuildData Include="InitialAssetsLocation=$(SYSTEM_TEAMFOUNDATIONCOLLECTIONURI)$(SYSTEM_TEAMPROJECT)/_apis/build/builds/$(BUILD_BUILDID)/artifacts" />
-    <ManifestBuildData Include="AzureDevOpsBuildId=$(BUILD_BUILDID)" />
-    <ManifestBuildData Include="AzureDevOpsBuildDefinitionId=$(SYSTEM_DEFINITIONID)" />
-    <ManifestBuildData Include="AzureDevOpsAccount=$(AzureDevOpsAccount)" />
-    <ManifestBuildData Include="AzureDevOpsProject=$(SYSTEM_TEAMPROJECT)" />
-    <ManifestBuildData Include="AzureDevOpsBuildNumber=$(BUILD_BUILDNUMBER)" />
-    <ManifestBuildData Include="AzureDevOpsRepository=$(BUILD_REPOSITORY_URI)" />
-    <ManifestBuildData Include="AzureDevOpsBranch=$(BUILD_SOURCEBRANCH)" />
-  </ItemGroup>
 
   <!-- The PGO sdk should always have External visibility, even if someone changes the default artifact visibility -->
   <ItemGroup>
     <Artifact Update="$(ArtifactsShippingPackagesDir)/dotnet-sdk-pgo-*" Visibility="External" />
   </ItemGroup>
-
-  <ItemGroup>
-    <ToolsetAssetsToPublish Include="$(ArtifactsNonShippingPackagesDir)dotnet-toolset*.zip" Visibility="$(DefaultArtifactVisibility)" />
-  </ItemGroup>
-
-  <!-- Include RID specific packages when globbing for default artifacts is disabled. -->
-  <ItemGroup Condition="'$(EnableDefaultArtifacts)' != 'true'">
-    <ItemsToPushToBlobFeed Include="$(ArtifactsPackagesDir)**\VS.Tools.*.nupkg;
-                                    $(ArtifactsPackagesDir)**\VS.Redist.*.nupkg"
-                           IsShipping="$([System.String]::Copy('%(RecursiveDir)').StartsWith('Shipping'))" />
-  </ItemGroup>
-
-  <Target Name="ReadToolsetVersion">
-    <ReadLinesFromFile File="$(ArtifactsBinDir)version.txt">
-      <Output TaskParameter="Lines" ItemName="ToolsetVersion" />
-    </ReadLinesFromFile>
-
-    <CreateProperty Value="@(ToolsetVersion)">
-      <Output TaskParameter="Value" PropertyName="ToolsetVersionValue" />
-    </CreateProperty>
-  </Target>
-
-  <!-- FSharp needs to push different packages to nuget.org depending on whether the SDK is preview or not,
-       To achieve this, we find the FSharp compiler package, then the stable or non-stable FSharp.Core and Compiler service
-       package contained within, depending on the stability switch of the SDK. The SDK then treats these packages as its own outputs,
-       which means they get automatically pushed on release day. -->
-  <Target Name="_ResolvePublishFSharpNuGetPackages" Condition="'$(EnableDefaultArtifacts)' == 'true'" BeforeTargets="BeforePublish">
-    <PropertyGroup>
-      <FSharpCorePath Condition="'$(DotNetFinalVersionKind)' != 'release'">Shipping</FSharpCorePath>
-      <FSharpCorePath Condition="'$(DotNetFinalVersionKind)' == 'release'">Release</FSharpCorePath>
-    </PropertyGroup>
-    <ItemGroup>
-      <FSharpPackagesToPush Include="$(NuGetPackageRoot)\Microsoft.FSharp.Compiler\$(MicrosoftFSharpCompilerPackageVersion)\contentFiles\$(FSharpCorePath)\FSharp.Core.*.nupkg" />
-      <FSharpPackagesToPush Include="$(NuGetPackageRoot)\Microsoft.FSharp.Compiler\$(MicrosoftFSharpCompilerPackageVersion)\contentFiles\$(FSharpCorePath)\FSharp.Compiler.Service.*.nupkg" />
-      <Artifact Include="@(FSharpPackagesToPush)" PublishFlatContainer="false" />
-    </ItemGroup>
-  </Target>
-
-  <!-- We use a separate target to publish this to blob storage so that we can push this to a relative path inside the blob storage. -->
-  <Target Name="PublishToolsetAssets" DependsOnTargets="ReadToolsetVersion" BeforeTargets="Publish" Condition="'$(EnableDefaultArtifacts)' == 'true'">
-    <ItemGroup>
-      <ToolsetAssetsToPushToBlobFeed Include="@(ToolsetAssetsToPublish)"
-        RelativeBlobPath="$(BlobStoragePartialRelativePath)/$(ToolsetVersionValue)/$([System.String]::Copy('%(Filename)%(Extension)').Replace('\' ,'/'))"
-        IsShipping="false" />
-      <ToolsetAssetsToPushToBlobFeed ManifestArtifactData="Visibility=%(Visibility)" />
-    </ItemGroup>
-
-    <ItemGroup Condition="'$(PostBuildSign)' == 'true'">
-      <ItemsToSignPostBuild Remove="@(ItemsToSignPostBuild)" />
-      <ItemsToSignPostBuild Include="@(ToolsetAssetsToPublish->'%(Filename)%(Extension)')" />
-    </ItemGroup>
-
-    <PushToBuildStorage
-      PublishFlatContainer="true"
-      AzureDevOpsCollectionUri="$(SYSTEM_TEAMFOUNDATIONCOLLECTIONURI)"
-      AzureDevOpsProject="$(SYSTEM_TEAMPROJECT)"
-      AzureDevOpsBuildId="$(BUILD_BUILDID)"
-      ItemsToPush="@(ToolsetAssetsToPushToBlobFeed)"
-      ItemsToSign="@(ItemsToSignPostBuild)"
-      StrongNameSignInfo="@(StrongNameSignInfo)"
-      CertificatesSignInfo="@(CertificatesSignInfo)"
-      FileSignInfo="@(FileSignInfo)"
-      FileExtensionSignInfo="@(FileExtensionSignInfo)"
-      ManifestBuildData="@(ManifestBuildData)"
-      ManifestRepoUri="$(BUILD_REPOSITORY_NAME)"
-      ManifestBranch="$(BUILD_SOURCEBRANCH)"
-      ManifestBuildId="$(BUILD_BUILDNUMBER)"
-      ManifestCommit="$(BUILD_SOURCEVERSION)"
-      ManifestRepoOrigin="$(GitHubRepositoryName)"
-      IsStableBuild="$(IsStableBuild)"
-      PublishingVersion="$(PublishingVersion)"
-      AssetManifestPath="$(SdkAssetsManifestFilePath)"
-      IsReleaseOnlyPackageVersion="$(IsReleaseOnlyPackageVersion)"
-      PushToLocalStorage="$(PushToLocalStorage)"
-      AssetsLocalStorageDir="$(SourceBuiltAssetsDir)"
-      ShippingPackagesLocalStorageDir="$(SourceBuiltShippingPackagesDir)"
-      NonShippingPackagesLocalStorageDir="$(SourceBuiltNonShippingPackagesDir)"
-      AssetManifestsLocalStorageDir="$(SourceBuiltAssetManifestsDir)"
-      ArtifactVisibilitiesToPublish="@(ArtifactVisibilityToPublish)" />
-  </Target>
-
-  <PropertyGroup>
-    <!--
-      Because we may be building in a container, we should use an asset manifest file path that exists in the container. Disambiguate the manifests via available properties.
-      AGENT_OS and SYSTEM_PHASENAME are present on Azure DevOps agents. AssetManifestOS will also be used by arcade to generate the name of the manifest file name for the built in publishing.
-    -->
-    <AssetManifestOS Condition="'$(AGENT_OS)' != ''">$(AGENT_OS)</AssetManifestOS>
-    <AssetManifestOS Condition="'$(AGENT_OS)' == ''">$(OS)</AssetManifestOS>
-    <AssetManifestOS Condition="'$(SYSTEM_PHASENAME)' != ''">$(AssetManifestOS)-$(SYSTEM_PHASENAME)</AssetManifestOS>
-    <BaseAssetManifestFileName>$(AssetManifestOS)</BaseAssetManifestFileName>
-    <BaseAssetManifestFileName Condition="'$(SYSTEM_PHASENAME)' == '' and '$(Architecture)' != ''">$(AssetManifestOS)-$(Architecture)</BaseAssetManifestFileName>
-    <InstallersAssetManifestFileName>$(BaseAssetManifestFileName)-installers$(SdkAssetManifestBuildPass)</InstallersAssetManifestFileName>
-    <!-- Property AssetManifestFilePath would be reassigned by the Arcade SDK, so use a different name (InstallersAssetManifestFilePath) -->
-    <InstallersAssetManifestFilePath>$(ArtifactsLogDir)AssetManifest\$(InstallersAssetManifestFileName).xml</InstallersAssetManifestFilePath>
-  </PropertyGroup>
-
-  <!-- When doing a PGO build in the VMR, only ship the SDK's PGO archives -->
-  <Choose>
-    <When Condition="'$(PgoInstrument)' == 'true' and '$(DotNetBuildOrchestrator)' == 'true'">
-      <ItemGroup>
-        <SdkAssetsToPublish Include="$(ArtifactsShippingPackagesDir)/dotnet-sdk-pgo-*.zip" />
-        <SdkAssetsToPublish Include="$(ArtifactsShippingPackagesDir)/dotnet-sdk-pgo-*.tar.gz" />
-        <CheckSumsToPublish Include="$(ArtifactsShippingPackagesDir)/dotnet-sdk-pgo-*.zip.sha512" />
-        <CheckSumsToPublish Include="$(ArtifactsShippingPackagesDir)/dotnet-sdk-pgo-*.tar.gz.sha512" />
-      </ItemGroup>
-    </When>
-    <Otherwise>
-      <ItemGroup>
-        <SdkAssetsToPublish Include="$(ArtifactsShippingPackagesDir)*.zip" Condition=" '$(PublishBinariesAndBadge)' == 'true' " />
-        <SdkAssetsToPublish Include="$(ArtifactsShippingPackagesDir)*.tar.gz" Condition=" '$(PublishBinariesAndBadge)' == 'true' " />
-        <SdkAssetsToPublish Include="$(ArtifactsShippingPackagesDir)*.pkg" />
-        <SdkAssetsToPublish Include="$(ArtifactsShippingPackagesDir)*.exe" />
-        <SdkAssetsToPublish Include="$(ArtifactsShippingPackagesDir)*.deb" />
-        <SdkAssetsToPublish Include="$(ArtifactsShippingPackagesDir)*.rpm" />
-        <SdkAssetsToPublish Include="$(ArtifactsShippingPackagesDir)*.msi" />
-        <SdkAssetsToPublish Include="$(ArtifactsShippingPackagesDir)*.cab" />
-        <SdkAssetsToPublish Include="$(ArtifactsShippingPackagesDir)*.svg" Condition=" '$(PublishBinariesAndBadge)' == 'true' " />
-        <!-- Only publish this file from windows x64 so that we don't end up with duplicates -->
-        <SdkAssetsToPublish Include="$(ArtifactsShippingPackagesDir)productVersion.txt"
-            Condition=" '$(PublishBinariesAndBadge)' == 'true' and '$(OS)' == 'Windows_NT' and '$(Architecture)' == 'x64' and '$(PgoInstrument)' != 'true'" />
-        <SdkAssetsToPublish Include="$(ArtifactsShippingPackagesDir)sdk-productVersion.txt"
-            Condition=" '$(PublishBinariesAndBadge)' == 'true' and '$(OS)' == 'Windows_NT' and '$(Architecture)' == 'x64' and '$(PgoInstrument)' != 'true'" />
-        <SdkAssetsToPublish Include="$(ArtifactsShippingPackagesDir)productCommit-*.json" Condition=" '$(PublishBinariesAndBadge)' == 'true' " />
-        <SdkAssetsToPublish Include="$(ArtifactsShippingPackagesDir)productCommit-*.txt" Condition=" '$(PublishBinariesAndBadge)' == 'true' " />
-        <SdkNonShippingAssetsToPublish Include="$(ArtifactsNonShippingPackagesDir)*.swr" />
-        <SdkNonShippingAssetsToPublish Include="$(ArtifactsNonShippingPackagesDir)*.msi" />
-        <SdkNonShippingAssetsToPublish Condition="'$(PublishBinariesAndBadge)' != 'false'" Include="$(ArtifactsNonShippingPackagesDir)*.tar.gz" />
-        <!-- dotnet-toolset zips are published in the PublishToolsetAssets target. -->
-        <SdkNonShippingAssetsToPublish Condition="'$(PublishBinariesAndBadge)' != 'false'" Include="$(ArtifactsNonShippingPackagesDir)*.zip" Exclude="$(ArtifactsNonShippingPackagesDir)dotnet-toolset*.zip" />
-        <SdkNonShippingAssetsToPublish Include="$(ArtifactsNonShippingPackagesDir)*.pkg" />
-        <CheckSumsToPublish Include="$(ArtifactsShippingPackagesDir)*.sha512" />
-        <CheckSumsToPublish Remove="$(ArtifactsShippingPackagesDir)productCommit-*.json.sha512" Condition=" '$(PublishBinariesAndBadge)' == 'false' " />
-        <CheckSumsToPublish Remove="$(ArtifactsShippingPackagesDir)productCommit-*.txt.sha512" Condition=" '$(PublishBinariesAndBadge)' == 'false' " />
-        <CheckSumsToPublish Remove="$(ArtifactsShippingPackagesDir)productVersion.txt.sha512" Condition=" '$(OS)' != 'Windows_NT' or '$(Architecture)' != 'x64' " />
-        <CheckSumsToPublish Remove="$(ArtifactsShippingPackagesDir)sdk-productVersion.txt.sha512" Condition=" '$(OS)' != 'Windows_NT' or '$(Architecture)' != 'x64' " />
-        <CheckSumsToPublish Remove="$(ArtifactsShippingPackagesDir)*.zip.sha512" Condition=" '$(PublishBinariesAndBadge)' == 'false' " />
-        <CheckSumsToPublish Remove="$(ArtifactsShippingPackagesDir)*.tar.gz.sha512" Condition=" '$(PublishBinariesAndBadge)' == 'false' " />
-      </ItemGroup>
-    </Otherwise>
-  </Choose>
-
-  <!-- Publish the sdk and the checksums only in the initial build pass. -->
-  <Target Name="PublishSdkAssetsAndChecksums"
-          BeforeTargets="Publish"
-          Condition="'$(DotNetPublishUsingPipelines)' == 'true' and ('$(DotNetBuildPass)' == '' or '$(DotNetBuildPass)' == '1')">
-    <ReadLinesFromFile File="$(ArtifactsTmpDir)FullNugetVersion.version">
-      <Output TaskParameter="Lines" PropertyName="FullNugetVersion" />
-    </ReadLinesFromFile>
-
-    <ItemGroup>
-      <!-- Always publish blobs to a suffixed directory. -->
-      <SdkAssetsToPushToBlobFeed Include="@(SdkAssetsToPublish)">
-        <RelativeBlobPath>$(BlobStoragePartialRelativePath)/$(FullNugetVersion)/$([System.String]::Copy('%(Filename)%(Extension)'))</RelativeBlobPath>
-        <ManifestArtifactData>DotNetReleaseShipping=true</ManifestArtifactData>
-      </SdkAssetsToPushToBlobFeed>
-
-      <SdkAssetsToPushToBlobFeed Include="@(SdkNonShippingAssetsToPublish)">
-        <RelativeBlobPath>$(BlobStoragePartialRelativePath)/$(FullNugetVersion)/$([System.String]::Copy('%(Filename)%(Extension)'))</RelativeBlobPath>
-        <ManifestArtifactData>NonShipping=true</ManifestArtifactData>
-      </SdkAssetsToPushToBlobFeed>
-
-      <ChecksumsToPushToBlobFeed Include="@(CheckSumsToPublish)">
-        <RelativeBlobPath>$(BlobStoragePartialRelativePath)/$(FullNugetVersion)/$([System.String]::Copy('%(Filename)%(Extension)'))</RelativeBlobPath>
-        <ManifestArtifactData>DotNetReleaseShipping=true</ManifestArtifactData>
-      </ChecksumsToPushToBlobFeed>
-    </ItemGroup>
-
-    <ItemGroup Condition="'$(PostBuildSign)' == 'true'">
-      <ItemsToSignPostBuildWithPaths Include="$(ArtifactsShippingPackagesDir)*.zip" Condition=" '$(PublishBinariesAndBadge)' == 'true' " />
-      <ItemsToSignPostBuildWithPaths Include="$(ArtifactsShippingPackagesDir)*.exe" />
-      <ItemsToSignPostBuildWithPaths Include="$(ArtifactsShippingPackagesDir)*.msi" />
-      <ItemsToSignPostBuildWithPaths Include="$(ArtifactsNonShippingPackagesDir)*.msi" />
-      <!-- dotnet-toolset zips are signed in the PublishToolsetAssets target. -->
-      <ItemsToSignPostBuildWithPaths Include="$(ArtifactsNonShippingPackagesDir)*.zip" Exclude="$(ArtifactsNonShippingPackagesDir)dotnet-toolset*.zip" Condition=" '$(PublishBinariesAndBadge)' == 'true' " />
-      <ItemsToSignPostBuild Remove="@(ItemsToSignPostBuild)" />
-      <ItemsToSignPostBuild Include="@(ItemsToSignPostBuildWithPaths->'%(Filename)%(Extension)')" />
-    </ItemGroup>
-
-    <PushToBuildStorage
-      PublishFlatContainer="true"
-      AzureDevOpsCollectionUri="$(SYSTEM_TEAMFOUNDATIONCOLLECTIONURI)"
-      AzureDevOpsProject="$(SYSTEM_TEAMPROJECT)"
-      AzureDevOpsBuildId="$(BUILD_BUILDID)"
-      ItemsToPush="@(SdkAssetsToPushToBlobFeed);@(ChecksumsToPushToBlobFeed)"
-      ItemsToSign="@(ItemsToSignPostBuild)"
-      StrongNameSignInfo="@(StrongNameSignInfo)"
-      CertificatesSignInfo="@(CertificatesSignInfo)"
-      FileSignInfo="@(FileSignInfo)"
-      FileExtensionSignInfo="@(FileExtensionSignInfo)"
-      ManifestBuildData="@(ManifestBuildData)"
-      ManifestRepoUri="$(BUILD_REPOSITORY_NAME)"
-      ManifestBranch="$(BUILD_SOURCEBRANCH)"
-      ManifestBuildId="$(BUILD_BUILDNUMBER)"
-      ManifestCommit="$(BUILD_SOURCEVERSION)"
-      ManifestRepoOrigin="$(GitHubRepositoryName)"
-      IsStableBuild="$(IsStableBuild)"
-      PublishingVersion="$(PublishingVersion)"
-      AssetManifestPath="$(InstallersAssetManifestFilePath)"
-      IsReleaseOnlyPackageVersion="$(IsReleaseOnlyPackageVersion)"
-      PushToLocalStorage="$(PushToLocalStorage)"
-      AssetsLocalStorageDir="$(SourceBuiltAssetsDir)"
-      ShippingPackagesLocalStorageDir="$(SourceBuiltShippingPackagesDir)"
-      NonShippingPackagesLocalStorageDir="$(SourceBuiltNonShippingPackagesDir)"
-      AssetManifestsLocalStorageDir="$(SourceBuiltAssetManifestsDir)"
-      ArtifactVisibilitiesToPublish="@(ArtifactVisibilityToPublish)" />
-  </Target>
-
->>>>>>> e1767073
 </Project>
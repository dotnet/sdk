--- conflicted
+++ resolved
@@ -84,11 +84,9 @@
   </ItemGroup>
 
   <ItemGroup>
-<<<<<<< HEAD
-    <FileSignInfo Include="StreamJsonRpc.dll" CertificateName="MicrosoftSHA2" />
+    <!-- Roslyn apphosts -->
+    <FileSignInfo Condition="'$(TargetOS)' == 'osx'" Include="csc;vbc;VBCSCompiler" CertificateName="MacDeveloperHarden" />
 
-=======
->>>>>>> ac22bcf8
     <!-- Roslyn apphosts -->
     <FileSignInfo Condition="'$(TargetOS)' == 'osx'" Include="csc;vbc;VBCSCompiler" CertificateName="MacDeveloperHarden" />
   </ItemGroup>

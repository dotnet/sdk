--- conflicted
+++ resolved
@@ -12,12 +12,8 @@
     </Dependency>
     <Dependency Name="VS.Redist.Common.NetCore.SharedFramework.x64.8.0" Version="8.0.0-preview.4.23181.2">
       <Uri>https://github.com/dotnet/runtime</Uri>
-<<<<<<< HEAD
-      <Sha>beb708f6fe999cbbe5542846c9985ce596569097</Sha>
+      <Sha>958b1e046cbfff5c0bc647f531b4fcf9eb197a6c</Sha>
       <SourceBuild RepoName="runtime" ManagedOnly="false" />
-=======
-      <Sha>958b1e046cbfff5c0bc647f531b4fcf9eb197a6c</Sha>
->>>>>>> f8d7d61a
     </Dependency>
     <Dependency Name="VS.Redist.Common.NetCore.TargetingPack.x64.8.0" Version="8.0.0-preview.4.23181.2">
       <Uri>https://github.com/dotnet/runtime</Uri>
@@ -284,16 +280,12 @@
       <Sha>747f53d751983dd062f39f4654bff074536e0012</Sha>
       <SourceBuild RepoName="arcade" ManagedOnly="true" />
     </Dependency>
-<<<<<<< HEAD
     <Dependency Name="Microsoft.SourceLink.GitHub" Version="1.2.0-beta-23172-02" CoherentParentDependency="Microsoft.DotNet.Arcade.Sdk">
       <Uri>https://github.com/dotnet/sourcelink</Uri>
       <Sha>a86ac5afc76f4afbd3dd59029a00857cc3eeb6e3</Sha>
       <SourceBuild RepoName="sourcelink" ManagedOnly="true" />
     </Dependency>
-    <Dependency Name="Microsoft.DotNet.Helix.Sdk" Version="8.0.0-beta.23174.1">
-=======
     <Dependency Name="Microsoft.DotNet.Helix.Sdk" Version="8.0.0-beta.23177.4">
->>>>>>> f8d7d61a
       <Uri>https://github.com/dotnet/arcade</Uri>
       <Sha>747f53d751983dd062f39f4654bff074536e0012</Sha>
     </Dependency>

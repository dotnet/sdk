<?xml version="1.0" encoding="utf-8"?>
<Dependencies>
  <ProductDependencies>
    <Dependency Name="Microsoft.TemplateEngine.Abstractions" Version="7.0.101">
      <Uri>https://dev.azure.com/dnceng/internal/_git/dotnet-templating</Uri>
      <Sha>5dfa83c647542ec4fcc3d183ebc12cb782c87fb4</Sha>
    </Dependency>
    <Dependency Name="Microsoft.TemplateEngine.TestHelper" Version="7.0.101-servicing.22568.7">
      <Uri>https://dev.azure.com/dnceng/internal/_git/dotnet-templating</Uri>
      <Sha>5dfa83c647542ec4fcc3d183ebc12cb782c87fb4</Sha>
    </Dependency>
    <Dependency Name="Microsoft.TemplateEngine.Mocks" Version="7.0.101-servicing.22568.7">
      <Uri>https://dev.azure.com/dnceng/internal/_git/dotnet-templating</Uri>
      <Sha>5dfa83c647542ec4fcc3d183ebc12cb782c87fb4</Sha>
      <SourceBuild RepoName="templating" ManagedOnly="true" />
    </Dependency>
    <Dependency Name="Microsoft.NETCore.App.Ref" Version="7.0.1">
      <Uri>https://dev.azure.com/dnceng/internal/_git/dotnet-runtime</Uri>
      <Sha>97203d38ba734d76d39984c5206f2747f792fa89</Sha>
    </Dependency>
    <Dependency Name="VS.Redist.Common.NetCore.SharedFramework.x64.7.0" Version="7.0.1-servicing.22568.4">
      <Uri>https://dev.azure.com/dnceng/internal/_git/dotnet-runtime</Uri>
      <Sha>97203d38ba734d76d39984c5206f2747f792fa89</Sha>
    </Dependency>
    <Dependency Name="VS.Redist.Common.NetCore.TargetingPack.x64.7.0" Version="7.0.1-servicing.22568.4">
      <Uri>https://dev.azure.com/dnceng/internal/_git/dotnet-runtime</Uri>
      <Sha>97203d38ba734d76d39984c5206f2747f792fa89</Sha>
    </Dependency>
    <Dependency Name="Microsoft.NETCore.App.Runtime.win-x64" Version="7.0.1">
      <Uri>https://dev.azure.com/dnceng/internal/_git/dotnet-runtime</Uri>
      <Sha>97203d38ba734d76d39984c5206f2747f792fa89</Sha>
    </Dependency>
    <Dependency Name="Microsoft.NETCore.App.Host.win-x64" Version="7.0.1">
      <Uri>https://dev.azure.com/dnceng/internal/_git/dotnet-runtime</Uri>
      <Sha>97203d38ba734d76d39984c5206f2747f792fa89</Sha>
    </Dependency>
    <Dependency Name="Microsoft.NETCore.Platforms" Version="7.0.0">
      <Uri>https://dev.azure.com/dnceng/internal/_git/dotnet-runtime</Uri>
      <Sha>d099f075e45d2aa6007a22b71b45a08758559f80</Sha>
    </Dependency>
    <Dependency Name="Microsoft.NET.HostModel" Version="7.0.1-servicing.22568.4">
      <Uri>https://dev.azure.com/dnceng/internal/_git/dotnet-runtime</Uri>
      <Sha>97203d38ba734d76d39984c5206f2747f792fa89</Sha>
    </Dependency>
    <Dependency Name="Microsoft.Extensions.DependencyModel" Version="7.0.0">
      <Uri>https://dev.azure.com/dnceng/internal/_git/dotnet-runtime</Uri>
      <Sha>d099f075e45d2aa6007a22b71b45a08758559f80</Sha>
    </Dependency>
    <Dependency Name="Microsoft.NETCore.DotNetHostResolver" Version="7.0.1">
      <Uri>https://dev.azure.com/dnceng/internal/_git/dotnet-runtime</Uri>
      <Sha>97203d38ba734d76d39984c5206f2747f792fa89</Sha>
    </Dependency>
    <Dependency Name="Microsoft.Build" Version="17.4.0">
      <Uri>https://github.com/dotnet/msbuild</Uri>
      <Sha>18d5aef85920037c9d6ff49b1215a4daf515197f</Sha>
    </Dependency>
    <Dependency Name="Microsoft.Build.Localization" Version="17.4.0-preview-22518-02">
      <Uri>https://github.com/dotnet/msbuild</Uri>
      <Sha>18d5aef85920037c9d6ff49b1215a4daf515197f</Sha>
    </Dependency>
    <Dependency Name="Microsoft.FSharp.Compiler" Version="12.4.0-beta.22567.3">
      <Uri>https://github.com/dotnet/fsharp</Uri>
      <Sha>3ff020ff25bac58a33ff65bd42d57ae2542fecd4</Sha>
    </Dependency>
    <Dependency Name="Microsoft.SourceBuild.Intermediate.fsharp" Version="7.0.0-beta.22567.3">
      <Uri>https://github.com/dotnet/fsharp</Uri>
      <Sha>3ff020ff25bac58a33ff65bd42d57ae2542fecd4</Sha>
      <SourceBuild RepoName="fsharp" ManagedOnly="true" />
    </Dependency>
    <Dependency Name="dotnet-format" Version="7.0.352902">
      <Uri>https://github.com/dotnet/format</Uri>
      <Sha>f7beff0efdb20b8f22516d310279204a3fa9ef50</Sha>
      <SourceBuildTarball RepoName="format" ManagedOnly="true" />
    </Dependency>
    <Dependency Name="Microsoft.Net.Compilers.Toolset" Version="4.4.0-6.22565.8">
      <Uri>https://github.com/dotnet/roslyn</Uri>
      <Sha>53091686b435746d62a5df56abfab0e71203d83a</Sha>
      <SourceBuild RepoName="roslyn" ManagedOnly="true" />
    </Dependency>
    <Dependency Name="Microsoft.CodeAnalysis" Version="4.4.0-6.22565.8">
      <Uri>https://github.com/dotnet/roslyn</Uri>
      <Sha>53091686b435746d62a5df56abfab0e71203d83a</Sha>
    </Dependency>
    <Dependency Name="Microsoft.CodeAnalysis.CSharp" Version="4.4.0-6.22565.8">
      <Uri>https://github.com/dotnet/roslyn</Uri>
      <Sha>53091686b435746d62a5df56abfab0e71203d83a</Sha>
    </Dependency>
    <Dependency Name="Microsoft.CodeAnalysis.CSharp.CodeStyle" Version="4.4.0-6.22565.8">
      <Uri>https://github.com/dotnet/roslyn</Uri>
      <Sha>53091686b435746d62a5df56abfab0e71203d83a</Sha>
    </Dependency>
    <Dependency Name="Microsoft.CodeAnalysis.CSharp.Features" Version="4.4.0-6.22565.8">
      <Uri>https://github.com/dotnet/roslyn</Uri>
      <Sha>53091686b435746d62a5df56abfab0e71203d83a</Sha>
    </Dependency>
    <Dependency Name="Microsoft.CodeAnalysis.CSharp.Workspaces" Version="4.4.0-6.22565.8">
      <Uri>https://github.com/dotnet/roslyn</Uri>
      <Sha>53091686b435746d62a5df56abfab0e71203d83a</Sha>
    </Dependency>
    <Dependency Name="Microsoft.CodeAnalysis.Workspaces.MSBuild" Version="4.4.0-6.22565.8">
      <Uri>https://github.com/dotnet/roslyn</Uri>
      <Sha>53091686b435746d62a5df56abfab0e71203d83a</Sha>
    </Dependency>
    <Dependency Name="Microsoft.AspNetCore.DeveloperCertificates.XPlat" Version="7.0.1-servicing.22568.9">
      <Uri>https://dev.azure.com/dnceng/internal/_git/dotnet-aspnetcore</Uri>
      <Sha>432e6a061f28dda696ba16bc5442328d23b25d93</Sha>
    </Dependency>
    <Dependency Name="Microsoft.AspNetCore.TestHost" Version="7.0.1">
      <Uri>https://dev.azure.com/dnceng/internal/_git/dotnet-aspnetcore</Uri>
      <Sha>432e6a061f28dda696ba16bc5442328d23b25d93</Sha>
    </Dependency>
    <Dependency Name="NuGet.Build.Tasks" Version="6.4.0-rc.117">
      <Uri>https://github.com/nuget/nuget.client</Uri>
      <Sha>125f673fd1cdb3cc012f62aa3ce764d2460b89eb</Sha>
    </Dependency>
    <Dependency Name="Microsoft.NET.Test.Sdk" Version="17.4.0-release-20221019-01">
      <Uri>https://github.com/microsoft/vstest</Uri>
      <Sha>c02ece877c62577810f893c44279ce79af820112</Sha>
    </Dependency>
    <Dependency Name="Microsoft.NET.ILLink.Tasks" Version="7.0.100-1.22558.2">
      <Uri>https://github.com/dotnet/linker</Uri>
      <Sha>22376ee081ea791b4c8bfa82509f8e45af4bc629</Sha>
      <SourceBuild RepoName="linker" ManagedOnly="true" />
    </Dependency>
    <Dependency Name="Microsoft.DotNet.ILCompiler" Version="7.0.1">
      <Uri>https://dev.azure.com/dnceng/internal/_git/dotnet-runtime</Uri>
      <Sha>97203d38ba734d76d39984c5206f2747f792fa89</Sha>
      <SourceBuildTarball RepoName="runtime" ManagedOnly="true" />
    </Dependency>
    <Dependency Name="Microsoft.NET.ILLink.Analyzers" Version="7.0.100-1.22558.2">
      <Uri>https://github.com/dotnet/linker</Uri>
      <Sha>22376ee081ea791b4c8bfa82509f8e45af4bc629</Sha>
    </Dependency>
    <Dependency Name="System.CodeDom" Version="7.0.0">
      <Uri>https://dev.azure.com/dnceng/internal/_git/dotnet-runtime</Uri>
      <Sha>d099f075e45d2aa6007a22b71b45a08758559f80</Sha>
    </Dependency>
    <Dependency Name="System.Security.Cryptography.ProtectedData" Version="7.0.0">
      <Uri>https://dev.azure.com/dnceng/internal/_git/dotnet-runtime</Uri>
      <Sha>d099f075e45d2aa6007a22b71b45a08758559f80</Sha>
    </Dependency>
    <Dependency Name="System.ServiceProcess.ServiceController" Version="7.0.0">
      <Uri>https://dev.azure.com/dnceng/internal/_git/dotnet-runtime</Uri>
      <Sha>d099f075e45d2aa6007a22b71b45a08758559f80</Sha>
    </Dependency>
    <Dependency Name="System.Text.Encoding.CodePages" Version="7.0.0">
      <Uri>https://dev.azure.com/dnceng/internal/_git/dotnet-runtime</Uri>
      <Sha>d099f075e45d2aa6007a22b71b45a08758559f80</Sha>
    </Dependency>
    <Dependency Name="System.Resources.Extensions" Version="7.0.0">
      <Uri>https://dev.azure.com/dnceng/internal/_git/dotnet-runtime</Uri>
      <Sha>d099f075e45d2aa6007a22b71b45a08758559f80</Sha>
    </Dependency>
<<<<<<< HEAD
    <Dependency Name="Microsoft.WindowsDesktop.App.Runtime.win-x64" Version="7.0.1">
=======
    <Dependency Name="Microsoft.Extensions.FileSystemGlobbing" Version="7.0.0">
      <Uri>https://dev.azure.com/dnceng/internal/_git/dotnet-runtime</Uri>
      <Sha>d099f075e45d2aa6007a22b71b45a08758559f80</Sha>
    </Dependency>
    <Dependency Name="Microsoft.WindowsDesktop.App.Runtime.win-x64" Version="7.0.0">
>>>>>>> 69fd7b4a
      <Uri>https://dev.azure.com/dnceng/internal/_git/dotnet-windowsdesktop</Uri>
      <Sha>d72289533a08a74449b918919b1f860dbb82a85d</Sha>
    </Dependency>
    <Dependency Name="VS.Redist.Common.WindowsDesktop.SharedFramework.x64.7.0" Version="7.0.1-rtm.22559.2">
      <Uri>https://dev.azure.com/dnceng/internal/_git/dotnet-windowsdesktop</Uri>
      <Sha>d72289533a08a74449b918919b1f860dbb82a85d</Sha>
    </Dependency>
    <Dependency Name="Microsoft.WindowsDesktop.App.Ref" Version="7.0.1">
      <Uri>https://dev.azure.com/dnceng/internal/_git/dotnet-windowsdesktop</Uri>
      <Sha>d72289533a08a74449b918919b1f860dbb82a85d</Sha>
    </Dependency>
    <Dependency Name="VS.Redist.Common.WindowsDesktop.TargetingPack.x64.7.0" Version="7.0.1-rtm.22559.2">
      <Uri>https://dev.azure.com/dnceng/internal/_git/dotnet-windowsdesktop</Uri>
      <Sha>d72289533a08a74449b918919b1f860dbb82a85d</Sha>
    </Dependency>
    <Dependency Name="Microsoft.NET.Sdk.WindowsDesktop" Version="7.0.0-rtm.22518.2" CoherentParentDependency="Microsoft.WindowsDesktop.App.Ref">
      <Uri>https://dev.azure.com/dnceng/internal/_git/dotnet-wpf</Uri>
      <Sha>636e2b7a00a434a354a126f510a56e16ce3c6bbc</Sha>
    </Dependency>
    <Dependency Name="Microsoft.AspNetCore.App.Ref" Version="7.0.1">
      <Uri>https://dev.azure.com/dnceng/internal/_git/dotnet-aspnetcore</Uri>
      <Sha>432e6a061f28dda696ba16bc5442328d23b25d93</Sha>
    </Dependency>
    <Dependency Name="Microsoft.AspNetCore.App.Ref.Internal" Version="7.0.1-servicing.22568.9">
      <Uri>https://dev.azure.com/dnceng/internal/_git/dotnet-aspnetcore</Uri>
      <Sha>432e6a061f28dda696ba16bc5442328d23b25d93</Sha>
    </Dependency>
    <Dependency Name="Microsoft.AspNetCore.App.Runtime.win-x64" Version="7.0.1">
      <Uri>https://dev.azure.com/dnceng/internal/_git/dotnet-aspnetcore</Uri>
      <Sha>432e6a061f28dda696ba16bc5442328d23b25d93</Sha>
    </Dependency>
    <Dependency Name="VS.Redist.Common.AspNetCore.SharedFramework.x64.7.0" Version="7.0.1-servicing.22568.9">
      <Uri>https://dev.azure.com/dnceng/internal/_git/dotnet-aspnetcore</Uri>
      <Sha>432e6a061f28dda696ba16bc5442328d23b25d93</Sha>
      <SourceBuild RepoName="aspnetcore" ManagedOnly="true" />
    </Dependency>
    <Dependency Name="dotnet-dev-certs" Version="7.0.1-servicing.22568.9">
      <Uri>https://dev.azure.com/dnceng/internal/_git/dotnet-aspnetcore</Uri>
      <Sha>432e6a061f28dda696ba16bc5442328d23b25d93</Sha>
    </Dependency>
    <Dependency Name="dotnet-user-jwts" Version="7.0.1-servicing.22568.9">
      <Uri>https://dev.azure.com/dnceng/internal/_git/dotnet-aspnetcore</Uri>
      <Sha>432e6a061f28dda696ba16bc5442328d23b25d93</Sha>
    </Dependency>
    <Dependency Name="dotnet-user-secrets" Version="7.0.1-servicing.22568.9">
      <Uri>https://dev.azure.com/dnceng/internal/_git/dotnet-aspnetcore</Uri>
      <Sha>432e6a061f28dda696ba16bc5442328d23b25d93</Sha>
    </Dependency>
    <Dependency Name="Microsoft.AspNetCore.Analyzers" Version="7.0.1-servicing.22568.9">
      <Uri>https://dev.azure.com/dnceng/internal/_git/dotnet-aspnetcore</Uri>
      <Sha>432e6a061f28dda696ba16bc5442328d23b25d93</Sha>
    </Dependency>
    <Dependency Name="Microsoft.AspNetCore.Components.SdkAnalyzers" Version="7.0.1-servicing.22568.9">
      <Uri>https://dev.azure.com/dnceng/internal/_git/dotnet-aspnetcore</Uri>
      <Sha>432e6a061f28dda696ba16bc5442328d23b25d93</Sha>
    </Dependency>
    <Dependency Name="Microsoft.AspNetCore.Mvc.Analyzers" Version="7.0.1-servicing.22568.9">
      <Uri>https://dev.azure.com/dnceng/internal/_git/dotnet-aspnetcore</Uri>
      <Sha>432e6a061f28dda696ba16bc5442328d23b25d93</Sha>
    </Dependency>
    <Dependency Name="Microsoft.AspNetCore.Mvc.Api.Analyzers" Version="7.0.1-servicing.22568.9">
      <Uri>https://dev.azure.com/dnceng/internal/_git/dotnet-aspnetcore</Uri>
      <Sha>432e6a061f28dda696ba16bc5442328d23b25d93</Sha>
    </Dependency>
    <Dependency Name="Microsoft.CodeAnalysis.Razor.Tooling.Internal" Version="7.0.0-preview.5.22525.1">
      <Uri>https://github.com/dotnet/razor-compiler</Uri>
      <Sha>9ce52f1afbfb819fc8499a590385200b97b13f33</Sha>
      <SourceBuild RepoName="razor-compiler" ManagedOnly="true" />
    </Dependency>
    <Dependency Name="Microsoft.AspNetCore.Mvc.Razor.Extensions.Tooling.Internal" Version="7.0.0-preview.5.22525.1">
      <Uri>https://github.com/dotnet/razor-compiler</Uri>
      <Sha>9ce52f1afbfb819fc8499a590385200b97b13f33</Sha>
    </Dependency>
    <Dependency Name="Microsoft.AspNetCore.Razor.SourceGenerator.Tooling.Internal" Version="7.0.0-preview.5.22525.1">
      <Uri>https://github.com/dotnet/razor-compiler</Uri>
      <Sha>9ce52f1afbfb819fc8499a590385200b97b13f33</Sha>
    </Dependency>
    <Dependency Name="Microsoft.NET.Sdk.Razor.SourceGenerators.Transport" Version="7.0.0-preview.5.22525.1">
      <Uri>https://github.com/dotnet/razor-compiler</Uri>
      <Sha>9ce52f1afbfb819fc8499a590385200b97b13f33</Sha>
    </Dependency>
    <Dependency Name="Microsoft.Extensions.FileProviders.Embedded" Version="7.0.1">
      <Uri>https://dev.azure.com/dnceng/internal/_git/dotnet-aspnetcore</Uri>
      <Sha>432e6a061f28dda696ba16bc5442328d23b25d93</Sha>
    </Dependency>
    <Dependency Name="Microsoft.AspNetCore.Authorization" Version="7.0.1">
      <Uri>https://dev.azure.com/dnceng/internal/_git/dotnet-aspnetcore</Uri>
      <Sha>432e6a061f28dda696ba16bc5442328d23b25d93</Sha>
    </Dependency>
    <Dependency Name="Microsoft.AspNetCore.Components.Web" Version="7.0.1">
      <Uri>https://dev.azure.com/dnceng/internal/_git/dotnet-aspnetcore</Uri>
      <Sha>432e6a061f28dda696ba16bc5442328d23b25d93</Sha>
    </Dependency>
    <Dependency Name="Microsoft.JSInterop" Version="7.0.1">
      <Uri>https://dev.azure.com/dnceng/internal/_git/dotnet-aspnetcore</Uri>
      <Sha>432e6a061f28dda696ba16bc5442328d23b25d93</Sha>
    </Dependency>
    <Dependency Name="Microsoft.Web.Xdt" Version="7.0.0-preview.22423.2" Pinned="true">
      <Uri>https://github.com/dotnet/xdt</Uri>
      <Sha>9a1c3e1b7f0c8763d4c96e593961a61a72679a7b</Sha>
      <SourceBuild RepoName="xdt" ManagedOnly="true" />
    </Dependency>
    <Dependency Name="Microsoft.CodeAnalysis.NetAnalyzers" Version="7.0.0-preview1.22559.1">
      <Uri>https://github.com/dotnet/roslyn-analyzers</Uri>
      <Sha>31373ce8529c3d2f6b91e61585872160b0d7d7cd</Sha>
    </Dependency>
    <Dependency Name="Microsoft.SourceBuild.Intermediate.roslyn-analyzers" Version="3.3.4-beta1.22559.1">
      <Uri>https://github.com/dotnet/roslyn-analyzers</Uri>
      <Sha>31373ce8529c3d2f6b91e61585872160b0d7d7cd</Sha>
      <SourceBuild RepoName="roslyn-analyzers" ManagedOnly="true" />
    </Dependency>
    <Dependency Name="System.CommandLine" Version="2.0.0-beta4.22526.1">
      <Uri>https://github.com/dotnet/command-line-api</Uri>
      <Sha>605dd1d76ddfea34aa42b4337dfb3f7b467acb0d</Sha>
    </Dependency>
    <Dependency Name="Microsoft.SourceBuild.Intermediate.command-line-api" Version="0.1.352601">
      <Uri>https://github.com/dotnet/command-line-api</Uri>
      <Sha>605dd1d76ddfea34aa42b4337dfb3f7b467acb0d</Sha>
      <SourceBuild RepoName="command-line-api" ManagedOnly="true" />
    </Dependency>
    <Dependency Name="Microsoft.SourceBuild.Intermediate.source-build-externals" Version="7.0.0-alpha.1.22505.1">
      <Uri>https://github.com/dotnet/source-build-externals</Uri>
      <Sha>c47ba6c19d50081f90008da8bc61b3ac20348f20</Sha>
      <SourceBuild RepoName="source-build-externals" ManagedOnly="true" />
    </Dependency>
  </ProductDependencies>
  <ToolsetDependencies>
    <Dependency Name="Microsoft.DotNet.Arcade.Sdk" Version="7.0.0-beta.22561.2">
      <Uri>https://github.com/dotnet/arcade</Uri>
      <Sha>f36ea231c234560514ede4c2747897a737ced28f</Sha>
      <SourceBuild RepoName="arcade" ManagedOnly="true" />
    </Dependency>
    <Dependency Name="Microsoft.DotNet.Helix.Sdk" Version="7.0.0-beta.22561.2">
      <Uri>https://github.com/dotnet/arcade</Uri>
      <Sha>f36ea231c234560514ede4c2747897a737ced28f</Sha>
    </Dependency>
    <Dependency Name="Microsoft.DotNet.SignTool" Version="7.0.0-beta.22561.2">
      <Uri>https://github.com/dotnet/arcade</Uri>
      <Sha>f36ea231c234560514ede4c2747897a737ced28f</Sha>
    </Dependency>
    <Dependency Name="Microsoft.DotNet.XUnitExtensions" Version="7.0.0-beta.22561.2">
      <Uri>https://github.com/dotnet/arcade</Uri>
      <Sha>f36ea231c234560514ede4c2747897a737ced28f</Sha>
    </Dependency>
    <Dependency Name="System.Reflection.MetadataLoadContext" Version="7.0.0">
      <Uri>https://dev.azure.com/dnceng/internal/_git/dotnet-runtime</Uri>
      <Sha>d099f075e45d2aa6007a22b71b45a08758559f80</Sha>
    </Dependency>
    <Dependency Name="Microsoft.DotNet.XliffTasks" Version="1.0.0-beta.22427.1" CoherentParentDependency="Microsoft.DotNet.Arcade.Sdk">
      <Uri>https://github.com/dotnet/xliff-tasks</Uri>
      <Sha>740189d758fb3bbdc118c5b6171ef1a7351a8c44</Sha>
      <SourceBuild RepoName="xliff-tasks" ManagedOnly="true" />
    </Dependency>
  </ToolsetDependencies>
</Dependencies><|MERGE_RESOLUTION|>--- conflicted
+++ resolved
@@ -151,15 +151,11 @@
       <Uri>https://dev.azure.com/dnceng/internal/_git/dotnet-runtime</Uri>
       <Sha>d099f075e45d2aa6007a22b71b45a08758559f80</Sha>
     </Dependency>
-<<<<<<< HEAD
+    <Dependency Name="Microsoft.Extensions.FileSystemGlobbing" Version="7.0.0">
+      <Uri>https://dev.azure.com/dnceng/internal/_git/dotnet-runtime</Uri>
+      <Sha>d099f075e45d2aa6007a22b71b45a08758559f80</Sha>
+    </Dependency>
     <Dependency Name="Microsoft.WindowsDesktop.App.Runtime.win-x64" Version="7.0.1">
-=======
-    <Dependency Name="Microsoft.Extensions.FileSystemGlobbing" Version="7.0.0">
-      <Uri>https://dev.azure.com/dnceng/internal/_git/dotnet-runtime</Uri>
-      <Sha>d099f075e45d2aa6007a22b71b45a08758559f80</Sha>
-    </Dependency>
-    <Dependency Name="Microsoft.WindowsDesktop.App.Runtime.win-x64" Version="7.0.0">
->>>>>>> 69fd7b4a
       <Uri>https://dev.azure.com/dnceng/internal/_git/dotnet-windowsdesktop</Uri>
       <Sha>d72289533a08a74449b918919b1f860dbb82a85d</Sha>
     </Dependency>

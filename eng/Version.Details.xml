<?xml version="1.0" encoding="utf-8"?>
<Dependencies>
  <ProductDependencies>
    <Dependency Name="Microsoft.TemplateEngine.Abstractions" Version="9.0.100-preview.4.24202.5">
      <Uri>https://github.com/dotnet/templating</Uri>
      <Sha>f508b3c3afbc7c748d8b052c442c7173e3c73401</Sha>
    </Dependency>
    <Dependency Name="Microsoft.TemplateEngine.Mocks" Version="9.0.100-preview.4.24202.5">
      <Uri>https://github.com/dotnet/templating</Uri>
      <Sha>f508b3c3afbc7c748d8b052c442c7173e3c73401</Sha>
    </Dependency>
    <!-- Intermediate is necessary for source build. -->
    <Dependency Name="Microsoft.SourceBuild.Intermediate.templating" Version="9.0.100-preview.4.24202.5">
      <Uri>https://github.com/dotnet/templating</Uri>
      <Sha>f508b3c3afbc7c748d8b052c442c7173e3c73401</Sha>
      <SourceBuild RepoName="templating" ManagedOnly="true" />
    </Dependency>
<<<<<<< HEAD
    <Dependency Name="VS.Redist.Common.NetCore.SharedFramework.x64.9.0" Version="9.0.0-preview.2.24125.1">
=======
    <Dependency Name="Microsoft.NETCore.App.Ref" Version="9.0.0-preview.4.24203.2">
>>>>>>> eefd65af
      <Uri>https://github.com/dotnet/runtime</Uri>
      <Sha>3bae822e56590dec674ed25df8e5b7f23927af9a</Sha>
    </Dependency>
<<<<<<< HEAD
    <Dependency Name="Microsoft.NETCore.App.Ref" Version="9.0.0-preview.2.24125.1">
=======
    <Dependency Name="VS.Redist.Common.NetCore.SharedFramework.x64.9.0" Version="9.0.0-preview.4.24203.2">
>>>>>>> eefd65af
      <Uri>https://github.com/dotnet/runtime</Uri>
      <Sha>3bae822e56590dec674ed25df8e5b7f23927af9a</Sha>
    </Dependency>
    <Dependency Name="VS.Redist.Common.NetCore.TargetingPack.x64.9.0" Version="9.0.0-preview.4.24203.2">
      <Uri>https://github.com/dotnet/runtime</Uri>
      <Sha>3bae822e56590dec674ed25df8e5b7f23927af9a</Sha>
    </Dependency>
    <Dependency Name="Microsoft.NETCore.App.Runtime.win-x64" Version="9.0.0-preview.4.24203.2">
      <Uri>https://github.com/dotnet/runtime</Uri>
      <Sha>3bae822e56590dec674ed25df8e5b7f23927af9a</Sha>
    </Dependency>
    <Dependency Name="Microsoft.NETCore.App.Host.win-x64" Version="9.0.0-preview.4.24203.2">
      <Uri>https://github.com/dotnet/runtime</Uri>
      <Sha>3bae822e56590dec674ed25df8e5b7f23927af9a</Sha>
    </Dependency>
    <Dependency Name="Microsoft.NETCore.Platforms" Version="9.0.0-preview.4.24203.2">
      <Uri>https://github.com/dotnet/runtime</Uri>
      <Sha>3bae822e56590dec674ed25df8e5b7f23927af9a</Sha>
    </Dependency>
    <Dependency Name="Microsoft.NET.HostModel" Version="9.0.0-preview.4.24203.2">
      <Uri>https://github.com/dotnet/runtime</Uri>
      <Sha>3bae822e56590dec674ed25df8e5b7f23927af9a</Sha>
    </Dependency>
    <Dependency Name="Microsoft.Extensions.DependencyModel" Version="9.0.0-preview.4.24203.2">
      <Uri>https://github.com/dotnet/runtime</Uri>
      <Sha>3bae822e56590dec674ed25df8e5b7f23927af9a</Sha>
    </Dependency>
    <!-- Intermediate is necessary for source build. -->
    <Dependency Name="Microsoft.SourceBuild.Intermediate.runtime.linux-x64" Version="9.0.0-preview.4.24203.2">
      <Uri>https://github.com/dotnet/runtime</Uri>
      <Sha>3bae822e56590dec674ed25df8e5b7f23927af9a</Sha>
      <SourceBuild RepoName="runtime" ManagedOnly="false" />
    </Dependency>
<<<<<<< HEAD
    <!-- Change blob version in GenerateLayout.targets if this is unpinned to service targeting pack -->
    <!-- No new netstandard.library planned for 3.1 timeframe at this time. -->
    <Dependency Name="NETStandard.Library.Ref" Version="2.1.0" Pinned="true">
      <Uri>https://github.com/dotnet/core-setup</Uri>
      <Sha>7d57652f33493fa022125b7f63aad0d70c52d810</Sha>
    </Dependency>
    <Dependency Name="Microsoft.NET.Workload.Emscripten.Current.Manifest-9.0.100.Transport" Version="9.0.0-preview.2.24121.1" CoherentParentDependency="Microsoft.NETCore.App.Runtime.win-x64">
=======
    <Dependency Name="Microsoft.NET.Workload.Emscripten.Current.Manifest-9.0.100.Transport" Version="9.0.0-preview.4.24176.2" CoherentParentDependency="Microsoft.NETCore.App.Runtime.win-x64">
>>>>>>> eefd65af
      <Uri>https://github.com/dotnet/emsdk</Uri>
      <Sha>5b7beea1daa64d283d62d52a0027b13ee9484ff6</Sha>
    </Dependency>
    <!-- Intermediate is necessary for source build. -->
    <Dependency Name="Microsoft.SourceBuild.Intermediate.emsdk" Version="9.0.0-preview.4.24176.2" CoherentParentDependency="Microsoft.NETCore.App.Runtime.win-x64">
      <Uri>https://github.com/dotnet/emsdk</Uri>
      <Sha>5b7beea1daa64d283d62d52a0027b13ee9484ff6</Sha>
      <SourceBuild RepoName="emsdk" ManagedOnly="true" />
    </Dependency>
    <Dependency Name="Microsoft.Build" Version="17.11.0-preview-24178-16">
      <Uri>https://github.com/dotnet/msbuild</Uri>
      <Sha>7ca3c98fad986066bbf2802c863236b4a0f4e34a</Sha>
    </Dependency>
    <Dependency Name="Microsoft.Build.Localization" Version="17.11.0-preview-24178-16">
      <Uri>https://github.com/dotnet/msbuild</Uri>
      <Sha>7ca3c98fad986066bbf2802c863236b4a0f4e34a</Sha>
    </Dependency>
    <!-- Intermediate is necessary for source build. -->
    <Dependency Name="Microsoft.SourceBuild.Intermediate.msbuild" Version="17.11.0-preview-24178-16">
      <Uri>https://github.com/dotnet/msbuild</Uri>
      <Sha>7ca3c98fad986066bbf2802c863236b4a0f4e34a</Sha>
      <SourceBuild RepoName="msbuild" ManagedOnly="true" />
    </Dependency>
    <Dependency Name="Microsoft.FSharp.Compiler" Version="12.8.300-beta.24202.3">
      <Uri>https://github.com/dotnet/fsharp</Uri>
      <Sha>1632b069d8b6a8f323e9f53240a500bf71387c43</Sha>
    </Dependency>
    <!-- Intermediate is necessary for source build. -->
    <Dependency Name="Microsoft.SourceBuild.Intermediate.fsharp" Version="8.0.300-beta.24202.3">
      <Uri>https://github.com/dotnet/fsharp</Uri>
      <Sha>1632b069d8b6a8f323e9f53240a500bf71387c43</Sha>
      <SourceBuild RepoName="fsharp" ManagedOnly="true" />
    </Dependency>
    <Dependency Name="Microsoft.Net.Compilers.Toolset" Version="4.11.0-1.24180.2">
      <Uri>https://github.com/dotnet/roslyn</Uri>
      <Sha>0288056413b6de0d0941b0b1ed770c273d870fb0</Sha>
    </Dependency>
<<<<<<< HEAD
    <Dependency Name="Microsoft.CodeAnalysis" Version="4.10.0-2.24125.1">
=======
    <!-- Intermediate is necessary for source build. -->
    <Dependency Name="Microsoft.SourceBuild.Intermediate.roslyn" Version="4.11.0-1.24180.2">
      <Uri>https://github.com/dotnet/roslyn</Uri>
      <Sha>0288056413b6de0d0941b0b1ed770c273d870fb0</Sha>
      <SourceBuild RepoName="roslyn" ManagedOnly="true" />
    </Dependency>
    <Dependency Name="Microsoft.CodeAnalysis" Version="4.11.0-1.24180.2">
>>>>>>> eefd65af
      <Uri>https://github.com/dotnet/roslyn</Uri>
      <Sha>0288056413b6de0d0941b0b1ed770c273d870fb0</Sha>
    </Dependency>
    <Dependency Name="Microsoft.CodeAnalysis.CSharp" Version="4.11.0-1.24180.2">
      <Uri>https://github.com/dotnet/roslyn</Uri>
      <Sha>0288056413b6de0d0941b0b1ed770c273d870fb0</Sha>
    </Dependency>
    <Dependency Name="Microsoft.CodeAnalysis.CSharp.CodeStyle" Version="4.11.0-1.24180.2">
      <Uri>https://github.com/dotnet/roslyn</Uri>
      <Sha>0288056413b6de0d0941b0b1ed770c273d870fb0</Sha>
    </Dependency>
    <Dependency Name="Microsoft.CodeAnalysis.CSharp.Features" Version="4.11.0-1.24180.2">
      <Uri>https://github.com/dotnet/roslyn</Uri>
      <Sha>0288056413b6de0d0941b0b1ed770c273d870fb0</Sha>
    </Dependency>
    <Dependency Name="Microsoft.CodeAnalysis.CSharp.Workspaces" Version="4.11.0-1.24180.2">
      <Uri>https://github.com/dotnet/roslyn</Uri>
      <Sha>0288056413b6de0d0941b0b1ed770c273d870fb0</Sha>
    </Dependency>
    <Dependency Name="Microsoft.CodeAnalysis.Workspaces.MSBuild" Version="4.11.0-1.24180.2">
      <Uri>https://github.com/dotnet/roslyn</Uri>
      <Sha>0288056413b6de0d0941b0b1ed770c273d870fb0</Sha>
    </Dependency>
<<<<<<< HEAD
    <!-- Intermediate is necessary for source build. -->
    <Dependency Name="Microsoft.SourceBuild.Intermediate.roslyn" Version="4.10.0-2.24125.1">
      <Uri>https://github.com/dotnet/roslyn</Uri>
      <Sha>28580f7c690ff7ce97afc3eb03771e72adac3ff4</Sha>
      <SourceBuild RepoName="roslyn" ManagedOnly="true" />
    </Dependency>
    <Dependency Name="Microsoft.AspNetCore.DeveloperCertificates.XPlat" Version="9.0.0-preview.3.24124.1">
=======
    <Dependency Name="Microsoft.AspNetCore.DeveloperCertificates.XPlat" Version="9.0.0-preview.4.24202.2">
>>>>>>> eefd65af
      <Uri>https://github.com/dotnet/aspnetcore</Uri>
      <Sha>4e75678e761c993ed85b108fab57353eeecf5245</Sha>
    </Dependency>
    <Dependency Name="Microsoft.AspNetCore.TestHost" Version="9.0.0-preview.4.24202.2">
      <Uri>https://github.com/dotnet/aspnetcore</Uri>
      <Sha>4e75678e761c993ed85b108fab57353eeecf5245</Sha>
    </Dependency>
    <Dependency Name="Microsoft.Build.NuGetSdkResolver" Version="6.10.0-preview.2.97">
      <Uri>https://github.com/nuget/nuget.client</Uri>
      <Sha>fb50d1a45ed10b39b5f335bc3a4bdcaea9b951cf</Sha>
    </Dependency>
    <Dependency Name="NuGet.Build.Tasks" Version="6.10.0-preview.2.97">
      <Uri>https://github.com/nuget/nuget.client</Uri>
<<<<<<< HEAD
      <Sha>39c4f37d4baa00ee0b815fb394de7d51a58b17ab</Sha>
      <SourceBuildTarball RepoName="nuget-client" ManagedOnly="true" />
=======
      <Sha>fb50d1a45ed10b39b5f335bc3a4bdcaea9b951cf</Sha>
>>>>>>> eefd65af
    </Dependency>
    <Dependency Name="NuGet.Build.Tasks.Console" Version="6.10.0-preview.2.97">
      <Uri>https://github.com/nuget/nuget.client</Uri>
      <Sha>fb50d1a45ed10b39b5f335bc3a4bdcaea9b951cf</Sha>
    </Dependency>
    <Dependency Name="NuGet.Build.Tasks.Pack" Version="6.10.0-preview.2.97">
      <Uri>https://github.com/nuget/nuget.client</Uri>
      <Sha>fb50d1a45ed10b39b5f335bc3a4bdcaea9b951cf</Sha>
    </Dependency>
    <Dependency Name="NuGet.Commands" Version="6.10.0-preview.2.97">
      <Uri>https://github.com/nuget/nuget.client</Uri>
      <Sha>fb50d1a45ed10b39b5f335bc3a4bdcaea9b951cf</Sha>
    </Dependency>
    <Dependency Name="NuGet.CommandLine.XPlat" Version="6.10.0-preview.2.97">
      <Uri>https://github.com/nuget/nuget.client</Uri>
      <Sha>fb50d1a45ed10b39b5f335bc3a4bdcaea9b951cf</Sha>
    </Dependency>
    <Dependency Name="NuGet.Common" Version="6.10.0-preview.2.97">
      <Uri>https://github.com/nuget/nuget.client</Uri>
      <Sha>fb50d1a45ed10b39b5f335bc3a4bdcaea9b951cf</Sha>
    </Dependency>
    <Dependency Name="NuGet.Configuration" Version="6.10.0-preview.2.97">
      <Uri>https://github.com/nuget/nuget.client</Uri>
      <Sha>fb50d1a45ed10b39b5f335bc3a4bdcaea9b951cf</Sha>
    </Dependency>
    <Dependency Name="NuGet.Credentials" Version="6.10.0-preview.2.97">
      <Uri>https://github.com/nuget/nuget.client</Uri>
      <Sha>fb50d1a45ed10b39b5f335bc3a4bdcaea9b951cf</Sha>
    </Dependency>
    <Dependency Name="NuGet.DependencyResolver.Core" Version="6.10.0-preview.2.97">
      <Uri>https://github.com/nuget/nuget.client</Uri>
      <Sha>fb50d1a45ed10b39b5f335bc3a4bdcaea9b951cf</Sha>
    </Dependency>
    <Dependency Name="NuGet.Frameworks" Version="6.10.0-preview.2.97">
      <Uri>https://github.com/nuget/nuget.client</Uri>
      <Sha>fb50d1a45ed10b39b5f335bc3a4bdcaea9b951cf</Sha>
    </Dependency>
    <Dependency Name="NuGet.LibraryModel" Version="6.10.0-preview.2.97">
      <Uri>https://github.com/nuget/nuget.client</Uri>
      <Sha>fb50d1a45ed10b39b5f335bc3a4bdcaea9b951cf</Sha>
    </Dependency>
    <Dependency Name="NuGet.ProjectModel" Version="6.10.0-preview.2.97">
      <Uri>https://github.com/nuget/nuget.client</Uri>
      <Sha>fb50d1a45ed10b39b5f335bc3a4bdcaea9b951cf</Sha>
    </Dependency>
    <Dependency Name="NuGet.Protocol" Version="6.10.0-preview.2.97">
      <Uri>https://github.com/nuget/nuget.client</Uri>
      <Sha>fb50d1a45ed10b39b5f335bc3a4bdcaea9b951cf</Sha>
    </Dependency>
    <Dependency Name="NuGet.Packaging" Version="6.10.0-preview.2.97">
      <Uri>https://github.com/nuget/nuget.client</Uri>
      <Sha>fb50d1a45ed10b39b5f335bc3a4bdcaea9b951cf</Sha>
    </Dependency>
    <Dependency Name="NuGet.Versioning" Version="6.10.0-preview.2.97">
      <Uri>https://github.com/nuget/nuget.client</Uri>
      <Sha>fb50d1a45ed10b39b5f335bc3a4bdcaea9b951cf</Sha>
    </Dependency>
    <Dependency Name="NuGet.Localization" Version="6.10.0-preview.2.97">
      <Uri>https://github.com/nuget/nuget.client</Uri>
      <Sha>fb50d1a45ed10b39b5f335bc3a4bdcaea9b951cf</Sha>
    </Dependency>
    <Dependency Name="Microsoft.NET.Test.Sdk" Version="17.10.0-release-24177-07">
      <Uri>https://github.com/microsoft/vstest</Uri>
      <Sha>1cd0d8998250d36c95ed65a76304ef5d1b33e98f</Sha>
    </Dependency>
    <Dependency Name="Microsoft.TestPlatform.CLI" Version="17.10.0-release-24177-07">
      <Uri>https://github.com/microsoft/vstest</Uri>
      <Sha>1cd0d8998250d36c95ed65a76304ef5d1b33e98f</Sha>
    </Dependency>
    <Dependency Name="Microsoft.TestPlatform.Build" Version="17.10.0-release-24177-07">
      <Uri>https://github.com/microsoft/vstest</Uri>
      <Sha>1cd0d8998250d36c95ed65a76304ef5d1b33e98f</Sha>
    </Dependency>
    <!-- Intermediate is necessary for source build. -->
    <Dependency Name="Microsoft.SourceBuild.Intermediate.vstest" Version="17.10.0-release-24177-07">
      <Uri>https://github.com/microsoft/vstest</Uri>
      <Sha>1cd0d8998250d36c95ed65a76304ef5d1b33e98f</Sha>
      <SourceBuild RepoName="vstest" ManagedOnly="true" />
    </Dependency>
    <Dependency Name="Microsoft.NET.ILLink.Tasks" Version="9.0.0-preview.4.24203.2">
      <Uri>https://github.com/dotnet/runtime</Uri>
      <Sha>3bae822e56590dec674ed25df8e5b7f23927af9a</Sha>
    </Dependency>
    <Dependency Name="System.CodeDom" Version="9.0.0-preview.4.24203.2">
      <Uri>https://github.com/dotnet/runtime</Uri>
      <Sha>3bae822e56590dec674ed25df8e5b7f23927af9a</Sha>
    </Dependency>
    <Dependency Name="System.Security.Cryptography.ProtectedData" Version="9.0.0-preview.4.24203.2">
      <Uri>https://github.com/dotnet/runtime</Uri>
      <Sha>3bae822e56590dec674ed25df8e5b7f23927af9a</Sha>
    </Dependency>
    <Dependency Name="System.Text.Encoding.CodePages" Version="9.0.0-preview.4.24203.2">
      <Uri>https://github.com/dotnet/runtime</Uri>
      <Sha>3bae822e56590dec674ed25df8e5b7f23927af9a</Sha>
    </Dependency>
    <Dependency Name="System.Resources.Extensions" Version="9.0.0-preview.4.24203.2">
      <Uri>https://github.com/dotnet/runtime</Uri>
      <Sha>3bae822e56590dec674ed25df8e5b7f23927af9a</Sha>
    </Dependency>
<<<<<<< HEAD
    <Dependency Name="Microsoft.WindowsDesktop.App.Ref" Version="9.0.0-preview.3.24123.4">
      <Uri>https://github.com/dotnet/windowsdesktop</Uri>
      <Sha>b6977821bd63b7df4fe45b376589829019dcb463</Sha>
=======
    <Dependency Name="Microsoft.WindowsDesktop.App.Runtime.win-x64" Version="9.0.0-preview.4.24202.13">
      <Uri>https://github.com/dotnet/windowsdesktop</Uri>
      <Sha>0c21ff31531b14dc1712e2811625beb51cacee97</Sha>
      <SourceBuildTarball RepoName="windowsdesktop" ManagedOnly="true" />
>>>>>>> eefd65af
    </Dependency>
    <Dependency Name="VS.Redist.Common.WindowsDesktop.SharedFramework.x64.9.0" Version="9.0.0-preview.4.24202.13">
      <Uri>https://github.com/dotnet/windowsdesktop</Uri>
      <Sha>0c21ff31531b14dc1712e2811625beb51cacee97</Sha>
    </Dependency>
<<<<<<< HEAD
    <Dependency Name="VS.Redist.Common.WindowsDesktop.TargetingPack.x64.9.0" Version="9.0.0-preview.3.24123.4">
=======
    <Dependency Name="Microsoft.WindowsDesktop.App.Ref" Version="9.0.0-preview.4.24202.13">
>>>>>>> eefd65af
      <Uri>https://github.com/dotnet/windowsdesktop</Uri>
      <Sha>0c21ff31531b14dc1712e2811625beb51cacee97</Sha>
    </Dependency>
<<<<<<< HEAD
    <Dependency Name="Microsoft.WindowsDesktop.App.Runtime.win-x64" Version="9.0.0-preview.3.24123.4">
      <Uri>https://github.com/dotnet/windowsdesktop</Uri>
      <Sha>b6977821bd63b7df4fe45b376589829019dcb463</Sha>
      <SourceBuildTarball RepoName="windowsdesktop" ManagedOnly="true" />
=======
    <Dependency Name="VS.Redist.Common.WindowsDesktop.TargetingPack.x64.9.0" Version="9.0.0-preview.4.24202.13">
      <Uri>https://github.com/dotnet/windowsdesktop</Uri>
      <Sha>0c21ff31531b14dc1712e2811625beb51cacee97</Sha>
>>>>>>> eefd65af
    </Dependency>
    <Dependency Name="Microsoft.NET.Sdk.WindowsDesktop" Version="9.0.0-preview.4.24202.2" CoherentParentDependency="Microsoft.WindowsDesktop.App.Ref">
      <Uri>https://github.com/dotnet/wpf</Uri>
      <Sha>25ba139a0c67220a843c989343d27580877c3f8b</Sha>
    </Dependency>
    <Dependency Name="Microsoft.AspNetCore.App.Ref" Version="9.0.0-preview.4.24202.2">
      <Uri>https://github.com/dotnet/aspnetcore</Uri>
      <Sha>4e75678e761c993ed85b108fab57353eeecf5245</Sha>
    </Dependency>
    <Dependency Name="Microsoft.AspNetCore.App.Ref.Internal" Version="9.0.0-preview.4.24202.2">
      <Uri>https://github.com/dotnet/aspnetcore</Uri>
      <Sha>4e75678e761c993ed85b108fab57353eeecf5245</Sha>
    </Dependency>
    <Dependency Name="Microsoft.AspNetCore.App.Runtime.win-x64" Version="9.0.0-preview.4.24202.2">
      <Uri>https://github.com/dotnet/aspnetcore</Uri>
      <Sha>4e75678e761c993ed85b108fab57353eeecf5245</Sha>
    </Dependency>
    <Dependency Name="VS.Redist.Common.AspNetCore.SharedFramework.x64.9.0" Version="9.0.0-preview.4.24202.2">
      <Uri>https://github.com/dotnet/aspnetcore</Uri>
      <Sha>4e75678e761c993ed85b108fab57353eeecf5245</Sha>
    </Dependency>
    <Dependency Name="dotnet-dev-certs" Version="9.0.0-preview.4.24202.2">
      <Uri>https://github.com/dotnet/aspnetcore</Uri>
      <Sha>4e75678e761c993ed85b108fab57353eeecf5245</Sha>
    </Dependency>
    <Dependency Name="dotnet-user-jwts" Version="9.0.0-preview.4.24202.2">
      <Uri>https://github.com/dotnet/aspnetcore</Uri>
      <Sha>4e75678e761c993ed85b108fab57353eeecf5245</Sha>
    </Dependency>
    <Dependency Name="dotnet-user-secrets" Version="9.0.0-preview.4.24202.2">
      <Uri>https://github.com/dotnet/aspnetcore</Uri>
      <Sha>4e75678e761c993ed85b108fab57353eeecf5245</Sha>
    </Dependency>
    <Dependency Name="Microsoft.AspNetCore.Analyzers" Version="9.0.0-preview.4.24202.2">
      <Uri>https://github.com/dotnet/aspnetcore</Uri>
      <Sha>4e75678e761c993ed85b108fab57353eeecf5245</Sha>
    </Dependency>
    <Dependency Name="Microsoft.AspNetCore.Components.SdkAnalyzers" Version="9.0.0-preview.4.24202.2">
      <Uri>https://github.com/dotnet/aspnetcore</Uri>
      <Sha>4e75678e761c993ed85b108fab57353eeecf5245</Sha>
    </Dependency>
    <Dependency Name="Microsoft.AspNetCore.Mvc.Analyzers" Version="9.0.0-preview.4.24202.2">
      <Uri>https://github.com/dotnet/aspnetcore</Uri>
      <Sha>4e75678e761c993ed85b108fab57353eeecf5245</Sha>
    </Dependency>
    <Dependency Name="Microsoft.AspNetCore.Mvc.Api.Analyzers" Version="9.0.0-preview.4.24202.2">
      <Uri>https://github.com/dotnet/aspnetcore</Uri>
      <Sha>4e75678e761c993ed85b108fab57353eeecf5245</Sha>
    </Dependency>
    <Dependency Name="Microsoft.Extensions.FileProviders.Embedded" Version="9.0.0-preview.3.24124.1">
      <Uri>https://github.com/dotnet/aspnetcore</Uri>
      <Sha>db01a95c38c1966664f311d5507c600f210f475d</Sha>
    </Dependency>
    <Dependency Name="Microsoft.AspNetCore.Authorization" Version="9.0.0-preview.3.24124.1">
      <Uri>https://github.com/dotnet/aspnetcore</Uri>
      <Sha>db01a95c38c1966664f311d5507c600f210f475d</Sha>
    </Dependency>
    <Dependency Name="Microsoft.AspNetCore.Components.Web" Version="9.0.0-preview.3.24124.1">
      <Uri>https://github.com/dotnet/aspnetcore</Uri>
      <Sha>db01a95c38c1966664f311d5507c600f210f475d</Sha>
    </Dependency>
    <Dependency Name="Microsoft.JSInterop" Version="9.0.0-preview.3.24124.1">
      <Uri>https://github.com/dotnet/aspnetcore</Uri>
      <Sha>db01a95c38c1966664f311d5507c600f210f475d</Sha>
    </Dependency>
    <!-- Intermediate is necessary for source build. -->
    <Dependency Name="Microsoft.SourceBuild.Intermediate.aspnetcore" Version="9.0.0-preview.4.24202.2">
      <Uri>https://github.com/dotnet/aspnetcore</Uri>
      <Sha>4e75678e761c993ed85b108fab57353eeecf5245</Sha>
      <SourceBuild RepoName="aspnetcore" ManagedOnly="true" />
    </Dependency>
    <Dependency Name="Microsoft.CodeAnalysis.Razor.Tooling.Internal" Version="7.0.0-preview.24202.6">
      <Uri>https://github.com/dotnet/razor</Uri>
      <Sha>8c34fdd592ba3044c5af012b4eaf681fbd328585</Sha>
    </Dependency>
    <Dependency Name="Microsoft.AspNetCore.Mvc.Razor.Extensions.Tooling.Internal" Version="7.0.0-preview.24202.6">
      <Uri>https://github.com/dotnet/razor</Uri>
      <Sha>8c34fdd592ba3044c5af012b4eaf681fbd328585</Sha>
    </Dependency>
    <Dependency Name="Microsoft.NET.Sdk.Razor.SourceGenerators.Transport" Version="7.0.0-preview.24202.6">
      <Uri>https://github.com/dotnet/razor</Uri>
      <Sha>8c34fdd592ba3044c5af012b4eaf681fbd328585</Sha>
    </Dependency>
    <!-- Intermediate is necessary for source build. -->
    <Dependency Name="Microsoft.SourceBuild.Intermediate.razor" Version="7.0.0-preview.24202.6">
      <Uri>https://github.com/dotnet/razor</Uri>
      <Sha>8c34fdd592ba3044c5af012b4eaf681fbd328585</Sha>
      <SourceBuild RepoName="razor" ManagedOnly="true" />
    </Dependency>
<<<<<<< HEAD
    <Dependency Name="Microsoft.DotNet.Test.ProjectTemplates.2.1" Version="1.0.2-beta4.22406.1">
      <Uri>https://github.com/dotnet/test-templates</Uri>
      <Sha>0385265f4d0b6413d64aea0223172366a9b9858c</Sha>
    </Dependency>
    <Dependency Name="Microsoft.DotNet.Test.ProjectTemplates.5.0" Version="1.1.0-rc.23558.1">
      <Uri>https://github.com/dotnet/test-templates</Uri>
      <Sha>307b8f538d83a955d8f6dd909eee41a5555f2f4d</Sha>
    </Dependency>
    <Dependency Name="Microsoft.DotNet.Test.ProjectTemplates.6.0" Version="1.1.0-rc.24069.1">
      <Uri>https://github.com/dotnet/test-templates</Uri>
      <Sha>becc4bd157cd6608b51a5ffe414a5d2de6330272</Sha>
    </Dependency>
    <Dependency Name="Microsoft.DotNet.Test.ProjectTemplates.7.0" Version="1.1.0-rc.24069.1">
      <Uri>https://github.com/dotnet/test-templates</Uri>
      <Sha>becc4bd157cd6608b51a5ffe414a5d2de6330272</Sha>
    </Dependency>
    <Dependency Name="Microsoft.DotNet.Test.ProjectTemplates.8.0" Version="1.1.0-rc.24120.2">
      <Uri>https://github.com/dotnet/test-templates</Uri>
      <Sha>1591b24326caa98288e04e18e5c1b75c36c917c1</Sha>
    </Dependency>
    <Dependency Name="Microsoft.DotNet.Test.ProjectTemplates.9.0" Version="1.1.0-rc.24120.2">
      <Uri>https://github.com/dotnet/test-templates</Uri>
      <Sha>1591b24326caa98288e04e18e5c1b75c36c917c1</Sha>
    </Dependency>
    <!-- Intermediate is necessary for source build. -->
    <Dependency Name="Microsoft.SourceBuild.Intermediate.test-templates" Version="1.1.0-rc.24120.2">
      <Uri>https://github.com/dotnet/test-templates</Uri>
      <Sha>1591b24326caa98288e04e18e5c1b75c36c917c1</Sha>
      <SourceBuild RepoName="test-templates" ManagedOnly="true" />
    </Dependency>
    <!-- For coherency purposes, these versions should be gated by the versions of winforms and wpf routed via windowsdesktop -->
    <Dependency Name="Microsoft.Dotnet.WinForms.ProjectTemplates" Version="9.0.0-preview.2.24122.2" CoherentParentDependency="Microsoft.WindowsDesktop.App.Runtime.win-x64">
      <Uri>https://github.com/dotnet/winforms</Uri>
      <Sha>822e882f4080b6197234cd82ad0d2f2a485a4f35</Sha>
    </Dependency>
    <Dependency Name="Microsoft.DotNet.Wpf.ProjectTemplates" Version="9.0.0-preview.2.24122.1" CoherentParentDependency="Microsoft.WindowsDesktop.App.Runtime.win-x64">
      <Uri>https://github.com/dotnet/wpf</Uri>
      <Sha>a86dc342ee4a97a9d36c1e55503e5d7ae7eb8b80</Sha>
=======
    <Dependency Name="Microsoft.Extensions.FileProviders.Embedded" Version="9.0.0-preview.4.24202.2">
      <Uri>https://github.com/dotnet/aspnetcore</Uri>
      <Sha>4e75678e761c993ed85b108fab57353eeecf5245</Sha>
    </Dependency>
    <Dependency Name="Microsoft.AspNetCore.Authorization" Version="9.0.0-preview.4.24202.2">
      <Uri>https://github.com/dotnet/aspnetcore</Uri>
      <Sha>4e75678e761c993ed85b108fab57353eeecf5245</Sha>
    </Dependency>
    <Dependency Name="Microsoft.AspNetCore.Components.Web" Version="9.0.0-preview.4.24202.2">
      <Uri>https://github.com/dotnet/aspnetcore</Uri>
      <Sha>4e75678e761c993ed85b108fab57353eeecf5245</Sha>
    </Dependency>
    <Dependency Name="Microsoft.JSInterop" Version="9.0.0-preview.4.24202.2">
      <Uri>https://github.com/dotnet/aspnetcore</Uri>
      <Sha>4e75678e761c993ed85b108fab57353eeecf5245</Sha>
>>>>>>> eefd65af
    </Dependency>
    <Dependency Name="Microsoft.Web.Xdt" Version="9.0.0-preview.24201.1">
      <Uri>https://github.com/dotnet/xdt</Uri>
      <Sha>48b69ffe49e1514dc123b4e5453d4ee1e998581c</Sha>
    </Dependency>
    <!-- Intermediate is necessary for source build. -->
    <Dependency Name="Microsoft.SourceBuild.Intermediate.xdt" Version="9.0.0-preview.24201.1">
      <Uri>https://github.com/dotnet/xdt</Uri>
      <Sha>48b69ffe49e1514dc123b4e5453d4ee1e998581c</Sha>
      <SourceBuild RepoName="xdt" ManagedOnly="true" />
    </Dependency>
    <Dependency Name="Microsoft.CodeAnalysis.NetAnalyzers" Version="9.0.0-preview.24202.3">
      <Uri>https://github.com/dotnet/roslyn-analyzers</Uri>
      <Sha>9f40083f29172c903764255c909a0021dd0c8dd6</Sha>
    </Dependency>
    <Dependency Name="Microsoft.CodeAnalysis.PublicApiAnalyzers" Version="3.11.0-beta1.24202.3">
      <Uri>https://github.com/dotnet/roslyn-analyzers</Uri>
      <Sha>9f40083f29172c903764255c909a0021dd0c8dd6</Sha>
    </Dependency>
    <!-- Intermediate is necessary for source build. -->
    <Dependency Name="Microsoft.SourceBuild.Intermediate.roslyn-analyzers" Version="3.11.0-beta1.24202.3">
      <Uri>https://github.com/dotnet/roslyn-analyzers</Uri>
      <Sha>9f40083f29172c903764255c909a0021dd0c8dd6</Sha>
      <SourceBuild RepoName="roslyn-analyzers" ManagedOnly="true" />
    </Dependency>
<<<<<<< HEAD
    <Dependency Name="Microsoft.Deployment.DotNet.Releases" Version="2.0.0-preview.1.24113.2">
      <Uri>https://github.com/dotnet/deployment-tools</Uri>
      <Sha>822ff266c5f999ab9ceb6928df59d79285ea4a4f</Sha>
    </Dependency>
    <!-- Intermediate is necessary for source build. -->
    <Dependency Name="Microsoft.SourceBuild.Intermediate.deployment-tools" Version="9.0.0-preview.1.24113.2">
      <Uri>https://github.com/dotnet/deployment-tools</Uri>
      <Sha>822ff266c5f999ab9ceb6928df59d79285ea4a4f</Sha>
      <SourceBuild RepoName="deployment-tools" ManagedOnly="true" />
=======
    <Dependency Name="System.CommandLine" Version="2.0.0-beta4.24201.1">
      <Uri>https://github.com/dotnet/command-line-api</Uri>
      <Sha>c96672b8b84c307feb035fed6cbe9db85d5b87d3</Sha>
    </Dependency>
    <Dependency Name="System.CommandLine.Rendering" Version="0.4.0-alpha.24201.1">
      <Uri>https://github.com/dotnet/command-line-api</Uri>
      <Sha>c96672b8b84c307feb035fed6cbe9db85d5b87d3</Sha>
    </Dependency>
    <!-- Microsoft.CodeAnalysis.Workspaces.MSBuild transitively references M.Bcl.AsyncInterfaces.
         Adding an explicit dependency to make sure the latest version is used instead of the SBRP
         one under source build. -->
    <!-- Intermediate is necessary for source build. -->
    <Dependency Name="Microsoft.DiaSymReader" Version="2.0.0">
      <Uri>https://github.com/dotnet/symreader</Uri>
      <Sha>27e584661980ee6d82c419a2a471ae505b7d122e</Sha>
    </Dependency>
    <!-- Intermediate is necessary for source build. -->
    <Dependency Name="Microsoft.SourceBuild.Intermediate.command-line-api" Version="0.1.520101">
      <Uri>https://github.com/dotnet/command-line-api</Uri>
      <Sha>c96672b8b84c307feb035fed6cbe9db85d5b87d3</Sha>
      <SourceBuild RepoName="command-line-api" ManagedOnly="true" />
>>>>>>> eefd65af
    </Dependency>
    <!-- Intermediate is necessary for source build. -->
    <Dependency Name="Microsoft.SourceBuild.Intermediate.source-build-externals" Version="9.0.0-alpha.1.24201.3">
      <Uri>https://github.com/dotnet/source-build-externals</Uri>
      <Sha>bcd44732882bc2b81b30146c778eb6ccb7fea793</Sha>
      <SourceBuild RepoName="source-build-externals" ManagedOnly="true" />
    </Dependency>
<<<<<<< HEAD
    <Dependency Name="System.CommandLine" Version="2.0.0-beta4.24126.1">
      <Uri>https://github.com/dotnet/command-line-api</Uri>
      <Sha>5ea97af07263ea3ef68a18557c8aa3f7e3200bda</Sha>
    </Dependency>
    <!-- Intermediate is necessary for source build. -->
    <Dependency Name="Microsoft.SourceBuild.Intermediate.command-line-api" Version="0.1.512601">
      <Uri>https://github.com/dotnet/command-line-api</Uri>
      <Sha>5ea97af07263ea3ef68a18557c8aa3f7e3200bda</Sha>
      <SourceBuild RepoName="command-line-api" ManagedOnly="true" />
=======
    <!-- Intermediate is necessary for source build. -->
    <Dependency Name="Microsoft.SourceBuild.Intermediate.source-build-reference-packages" Version="9.0.0-alpha.1.24162.2">
      <Uri>https://github.com/dotnet/source-build-reference-packages</Uri>
      <Sha>c0b5d69a1a1513528c77fffff708c7502d57c35c</Sha>
      <SourceBuild RepoName="source-build-reference-packages" ManagedOnly="true" />
    </Dependency>
    <Dependency Name="Microsoft.Deployment.DotNet.Releases" Version="2.0.0-preview.1.24172.2">
      <Uri>https://github.com/dotnet/deployment-tools</Uri>
      <Sha>596a11e185d2274531fe57a2c9e03bbe4f23064d</Sha>
>>>>>>> eefd65af
    </Dependency>
    <Dependency Name="Microsoft.Build.Tasks.Git" Version="9.0.0-beta.24201.2">
      <Uri>https://github.com/dotnet/sourcelink</Uri>
      <Sha>ccd1118012ffc1a2813399a9f378ddf0b043d3ab</Sha>
    </Dependency>
    <Dependency Name="Microsoft.SourceLink.Common" Version="9.0.0-beta.24201.2">
      <Uri>https://github.com/dotnet/sourcelink</Uri>
      <Sha>ccd1118012ffc1a2813399a9f378ddf0b043d3ab</Sha>
    </Dependency>
    <Dependency Name="Microsoft.SourceLink.AzureRepos.Git" Version="9.0.0-beta.24201.2">
      <Uri>https://github.com/dotnet/sourcelink</Uri>
      <Sha>ccd1118012ffc1a2813399a9f378ddf0b043d3ab</Sha>
    </Dependency>
    <Dependency Name="Microsoft.SourceLink.GitHub" Version="9.0.0-beta.24201.2">
      <Uri>https://github.com/dotnet/sourcelink</Uri>
      <Sha>ccd1118012ffc1a2813399a9f378ddf0b043d3ab</Sha>
    </Dependency>
    <Dependency Name="Microsoft.SourceLink.GitLab" Version="9.0.0-beta.24201.2">
      <Uri>https://github.com/dotnet/sourcelink</Uri>
      <Sha>ccd1118012ffc1a2813399a9f378ddf0b043d3ab</Sha>
    </Dependency>
    <Dependency Name="Microsoft.SourceLink.Bitbucket.Git" Version="9.0.0-beta.24201.2">
      <Uri>https://github.com/dotnet/sourcelink</Uri>
      <Sha>ccd1118012ffc1a2813399a9f378ddf0b043d3ab</Sha>
    </Dependency>
    <!-- Intermediate is necessary for source build. -->
    <Dependency Name="Microsoft.SourceBuild.Intermediate.sourcelink" Version="9.0.0-beta.24201.2">
      <Uri>https://github.com/dotnet/sourcelink</Uri>
      <Sha>ccd1118012ffc1a2813399a9f378ddf0b043d3ab</Sha>
      <SourceBuild RepoName="sourcelink" ManagedOnly="true" />
    </Dependency>
    <!-- Intermediate is necessary for source build. -->
<<<<<<< HEAD
=======
    <Dependency Name="Microsoft.SourceBuild.Intermediate.deployment-tools" Version="9.0.0-preview.1.24172.2">
      <Uri>https://github.com/dotnet/deployment-tools</Uri>
      <Sha>596a11e185d2274531fe57a2c9e03bbe4f23064d</Sha>
      <SourceBuild RepoName="deployment-tools" ManagedOnly="true" />
    </Dependency>
    <!-- Intermediate is necessary for source build. -->
>>>>>>> eefd65af
    <Dependency Name="Microsoft.SourceBuild.Intermediate.symreader" Version="2.0.0-beta-23228-03">
      <Uri>https://github.com/dotnet/symreader</Uri>
      <Sha>27e584661980ee6d82c419a2a471ae505b7d122e</Sha>
      <SourceBuild RepoName="symreader" ManagedOnly="true" />
    </Dependency>
    <!-- Dependency required for flowing correct package version in source-build, using PVP flow. -->
    <Dependency Name="Microsoft.Extensions.Logging" Version="9.0.0-preview.4.24203.2">
      <Uri>https://github.com/dotnet/runtime</Uri>
      <Sha>3bae822e56590dec674ed25df8e5b7f23927af9a</Sha>
    </Dependency>
    <!-- Dependency required for flowing correct package version in source-build, using PVP flow. -->
    <Dependency Name="Microsoft.Extensions.Logging.Abstractions" Version="9.0.0-preview.4.24203.2">
      <Uri>https://github.com/dotnet/runtime</Uri>
      <Sha>3bae822e56590dec674ed25df8e5b7f23927af9a</Sha>
    </Dependency>
    <!-- Dependency required for flowing correct package version in source-build, using PVP flow. -->
    <Dependency Name="Microsoft.Extensions.Logging.Console" Version="9.0.0-preview.4.24203.2">
      <Uri>https://github.com/dotnet/runtime</Uri>
      <Sha>3bae822e56590dec674ed25df8e5b7f23927af9a</Sha>
    </Dependency>
    <!-- Dependency required for flowing correct package version in source-build, using PVP flow. -->
    <Dependency Name="Microsoft.Extensions.FileSystemGlobbing" Version="9.0.0-preview.4.24203.2">
      <Uri>https://github.com/dotnet/runtime</Uri>
      <Sha>3bae822e56590dec674ed25df8e5b7f23927af9a</Sha>
    </Dependency>
    <!-- Dependency required for flowing correct package version in source-build, using PVP flow. -->
    <Dependency Name="System.ServiceProcess.ServiceController" Version="9.0.0-preview.4.24203.2">
      <Uri>https://github.com/dotnet/runtime</Uri>
      <Sha>3bae822e56590dec674ed25df8e5b7f23927af9a</Sha>
    </Dependency>
  </ProductDependencies>
  <ToolsetDependencies>
    <Dependency Name="Microsoft.DotNet.Arcade.Sdk" Version="9.0.0-beta.24201.3">
      <Uri>https://github.com/dotnet/arcade</Uri>
      <Sha>0ffb8e9f4a064d8c77f07420dc399baec9daef89</Sha>
    </Dependency>
<<<<<<< HEAD
    <Dependency Name="Microsoft.DotNet.CMake.Sdk" Version="9.0.0-beta.24114.1">
=======
    <Dependency Name="Microsoft.DotNet.Helix.Sdk" Version="9.0.0-beta.24201.3">
      <Uri>https://github.com/dotnet/arcade</Uri>
      <Sha>0ffb8e9f4a064d8c77f07420dc399baec9daef89</Sha>
    </Dependency>
    <Dependency Name="Microsoft.DotNet.SignTool" Version="9.0.0-beta.24201.3">
>>>>>>> eefd65af
      <Uri>https://github.com/dotnet/arcade</Uri>
      <Sha>0ffb8e9f4a064d8c77f07420dc399baec9daef89</Sha>
    </Dependency>
<<<<<<< HEAD
    <Dependency Name="Microsoft.DotNet.Build.Tasks.Installers" Version="9.0.0-beta.24114.1">
=======
    <Dependency Name="Microsoft.DotNet.XUnitExtensions" Version="9.0.0-beta.24201.3">
>>>>>>> eefd65af
      <Uri>https://github.com/dotnet/arcade</Uri>
      <Sha>0ffb8e9f4a064d8c77f07420dc399baec9daef89</Sha>
    </Dependency>
    <Dependency Name="Microsoft.DotNet.XliffTasks" Version="9.0.0-beta.24201.3">
      <Uri>https://github.com/dotnet/arcade</Uri>
      <Sha>0ffb8e9f4a064d8c77f07420dc399baec9daef89</Sha>
    </Dependency>
    <!-- Intermediate is necessary for source build. -->
    <Dependency Name="Microsoft.SourceBuild.Intermediate.arcade" Version="9.0.0-beta.24201.3">
      <Uri>https://github.com/dotnet/arcade</Uri>
      <Sha>0ffb8e9f4a064d8c77f07420dc399baec9daef89</Sha>
      <SourceBuild RepoName="arcade" ManagedOnly="true" />
    </Dependency>
<<<<<<< HEAD
    <Dependency Name="Microsoft.DotNet.Darc" Version="1.1.0-beta.24112.3">
      <Uri>https://github.com/dotnet/arcade-services</Uri>
      <Sha>c041bcdab75f5447be8bd11ddcfbe8e639f13f32</Sha>
    </Dependency>
    <Dependency Name="Microsoft.DotNet.DarcLib" Version="1.1.0-beta.24112.3">
      <Uri>https://github.com/dotnet/arcade-services</Uri>
      <Sha>c041bcdab75f5447be8bd11ddcfbe8e639f13f32</Sha>
    </Dependency>
    <Dependency Name="Microsoft.Extensions.Logging.Console" Version="9.0.0-preview.2.24076.4">
      <Uri>https://github.com/dotnet/runtime</Uri>
      <Sha>bcc1d3d6f00fbcea3f454b2e35bceeaa51e604b1</Sha>
    </Dependency>
    <Dependency Name="Microsoft.SourceBuild.Intermediate.source-build-reference-packages" Version="9.0.0-alpha.1.24119.1">
      <Uri>https://github.com/dotnet/source-build-reference-packages</Uri>
      <Sha>539af5d8ae183d4fe61e8b2f8f4a8505c8a765a7</Sha>
      <SourceBuild RepoName="source-build-reference-packages" ManagedOnly="true" />
    </Dependency>
    <Dependency Name="Microsoft.DotNet.ScenarioTests.SdkTemplateTests" Version="9.0.0-preview.24057.2">
      <Uri>https://github.com/dotnet/scenario-tests</Uri>
      <Sha>bfde902a10d7b672f4fc7e844198ede405dbb9c6</Sha>
    </Dependency>
    <!-- Intermediate is necessary for source build. -->
    <Dependency Name="Microsoft.SourceBuild.Intermediate.scenario-tests" Version="9.0.0-preview.24057.2">
      <Uri>https://github.com/dotnet/scenario-tests</Uri>
      <Sha>bfde902a10d7b672f4fc7e844198ede405dbb9c6</Sha>
      <SourceBuild RepoName="scenario-tests" ManagedOnly="true" />
    </Dependency>
    <!-- Aspire isn't really a toolset dependency. However, it only inserts a baseline manifest in installer,
         and if you squint at it, this means we can say that its specific dependency versions don't matter to installer.
         Avoiding this as a product dependency avoids a long coherency path (aspnetcore->extensions->aspire->installer).
         **It is** of course possible that an incoherent aspire means that aspire depends on versions of extensions that
         aren't shipping, or those extensions packages depend on aspnetcore packages that won't ship. However, given the cost
         of maintaining this coherency path is high. This being toolset means that aspire is responsible for its own coherency.
    -->
    <Dependency Name="Microsoft.NET.Sdk.Aspire.Manifest-9.0.100-preview.1" Version="9.0.0-preview.1.24116.3">
      <Uri>https://github.com/dotnet/aspire</Uri>
      <Sha>1dd4b3265f01a50b20522fd3d7f3cd315db5be6b</Sha>
    </Dependency>
    <!-- Intermediate is necessary for source build. -->
    <Dependency Name="Microsoft.SourceBuild.Intermediate.aspire" Version="9.0.0-preview.1.24116.3">
      <Uri>https://github.com/dotnet/aspire</Uri>
      <Sha>1dd4b3265f01a50b20522fd3d7f3cd315db5be6b</Sha>
      <SourceBuild RepoName="aspire" ManagedOnly="true" />
    </Dependency>
    <Dependency Name="Microsoft.DotNet.Helix.Sdk" Version="9.0.0-beta.24114.1">
      <Uri>https://github.com/dotnet/arcade</Uri>
      <Sha>d5b02a4900c4d521cb48b8f0d7e3f28175268f7c</Sha>
    </Dependency>
    <Dependency Name="Microsoft.DotNet.SignTool" Version="9.0.0-beta.24114.1">
      <Uri>https://github.com/dotnet/arcade</Uri>
      <Sha>d5b02a4900c4d521cb48b8f0d7e3f28175268f7c</Sha>
    </Dependency>
    <Dependency Name="Microsoft.DotNet.XUnitExtensions" Version="9.0.0-beta.24114.1">
      <Uri>https://github.com/dotnet/arcade</Uri>
      <Sha>d5b02a4900c4d521cb48b8f0d7e3f28175268f7c</Sha>
    </Dependency>
    <Dependency Name="Microsoft.DotNet.XliffTasks" Version="9.0.0-beta.24114.1">
      <Uri>https://github.com/dotnet/arcade</Uri>
      <Sha>d5b02a4900c4d521cb48b8f0d7e3f28175268f7c</Sha>
    </Dependency>
    <Dependency Name="System.Reflection.MetadataLoadContext" Version="9.0.0-preview.2.24125.1">
=======
    <Dependency Name="System.Reflection.MetadataLoadContext" Version="9.0.0-preview.4.24203.2">
>>>>>>> eefd65af
      <Uri>https://github.com/dotnet/runtime</Uri>
      <Sha>3bae822e56590dec674ed25df8e5b7f23927af9a</Sha>
    </Dependency>
  </ToolsetDependencies>
</Dependencies><|MERGE_RESOLUTION|>--- conflicted
+++ resolved
@@ -15,19 +15,11 @@
       <Sha>f508b3c3afbc7c748d8b052c442c7173e3c73401</Sha>
       <SourceBuild RepoName="templating" ManagedOnly="true" />
     </Dependency>
-<<<<<<< HEAD
-    <Dependency Name="VS.Redist.Common.NetCore.SharedFramework.x64.9.0" Version="9.0.0-preview.2.24125.1">
-=======
     <Dependency Name="Microsoft.NETCore.App.Ref" Version="9.0.0-preview.4.24203.2">
->>>>>>> eefd65af
-      <Uri>https://github.com/dotnet/runtime</Uri>
-      <Sha>3bae822e56590dec674ed25df8e5b7f23927af9a</Sha>
-    </Dependency>
-<<<<<<< HEAD
-    <Dependency Name="Microsoft.NETCore.App.Ref" Version="9.0.0-preview.2.24125.1">
-=======
+      <Uri>https://github.com/dotnet/runtime</Uri>
+      <Sha>3bae822e56590dec674ed25df8e5b7f23927af9a</Sha>
+    </Dependency>
     <Dependency Name="VS.Redist.Common.NetCore.SharedFramework.x64.9.0" Version="9.0.0-preview.4.24203.2">
->>>>>>> eefd65af
       <Uri>https://github.com/dotnet/runtime</Uri>
       <Sha>3bae822e56590dec674ed25df8e5b7f23927af9a</Sha>
     </Dependency>
@@ -61,17 +53,13 @@
       <Sha>3bae822e56590dec674ed25df8e5b7f23927af9a</Sha>
       <SourceBuild RepoName="runtime" ManagedOnly="false" />
     </Dependency>
-<<<<<<< HEAD
     <!-- Change blob version in GenerateLayout.targets if this is unpinned to service targeting pack -->
     <!-- No new netstandard.library planned for 3.1 timeframe at this time. -->
     <Dependency Name="NETStandard.Library.Ref" Version="2.1.0" Pinned="true">
       <Uri>https://github.com/dotnet/core-setup</Uri>
       <Sha>7d57652f33493fa022125b7f63aad0d70c52d810</Sha>
     </Dependency>
-    <Dependency Name="Microsoft.NET.Workload.Emscripten.Current.Manifest-9.0.100.Transport" Version="9.0.0-preview.2.24121.1" CoherentParentDependency="Microsoft.NETCore.App.Runtime.win-x64">
-=======
     <Dependency Name="Microsoft.NET.Workload.Emscripten.Current.Manifest-9.0.100.Transport" Version="9.0.0-preview.4.24176.2" CoherentParentDependency="Microsoft.NETCore.App.Runtime.win-x64">
->>>>>>> eefd65af
       <Uri>https://github.com/dotnet/emsdk</Uri>
       <Sha>5b7beea1daa64d283d62d52a0027b13ee9484ff6</Sha>
     </Dependency>
@@ -109,9 +97,6 @@
       <Uri>https://github.com/dotnet/roslyn</Uri>
       <Sha>0288056413b6de0d0941b0b1ed770c273d870fb0</Sha>
     </Dependency>
-<<<<<<< HEAD
-    <Dependency Name="Microsoft.CodeAnalysis" Version="4.10.0-2.24125.1">
-=======
     <!-- Intermediate is necessary for source build. -->
     <Dependency Name="Microsoft.SourceBuild.Intermediate.roslyn" Version="4.11.0-1.24180.2">
       <Uri>https://github.com/dotnet/roslyn</Uri>
@@ -119,7 +104,6 @@
       <SourceBuild RepoName="roslyn" ManagedOnly="true" />
     </Dependency>
     <Dependency Name="Microsoft.CodeAnalysis" Version="4.11.0-1.24180.2">
->>>>>>> eefd65af
       <Uri>https://github.com/dotnet/roslyn</Uri>
       <Sha>0288056413b6de0d0941b0b1ed770c273d870fb0</Sha>
     </Dependency>
@@ -143,17 +127,7 @@
       <Uri>https://github.com/dotnet/roslyn</Uri>
       <Sha>0288056413b6de0d0941b0b1ed770c273d870fb0</Sha>
     </Dependency>
-<<<<<<< HEAD
-    <!-- Intermediate is necessary for source build. -->
-    <Dependency Name="Microsoft.SourceBuild.Intermediate.roslyn" Version="4.10.0-2.24125.1">
-      <Uri>https://github.com/dotnet/roslyn</Uri>
-      <Sha>28580f7c690ff7ce97afc3eb03771e72adac3ff4</Sha>
-      <SourceBuild RepoName="roslyn" ManagedOnly="true" />
-    </Dependency>
-    <Dependency Name="Microsoft.AspNetCore.DeveloperCertificates.XPlat" Version="9.0.0-preview.3.24124.1">
-=======
     <Dependency Name="Microsoft.AspNetCore.DeveloperCertificates.XPlat" Version="9.0.0-preview.4.24202.2">
->>>>>>> eefd65af
       <Uri>https://github.com/dotnet/aspnetcore</Uri>
       <Sha>4e75678e761c993ed85b108fab57353eeecf5245</Sha>
     </Dependency>
@@ -167,12 +141,8 @@
     </Dependency>
     <Dependency Name="NuGet.Build.Tasks" Version="6.10.0-preview.2.97">
       <Uri>https://github.com/nuget/nuget.client</Uri>
-<<<<<<< HEAD
-      <Sha>39c4f37d4baa00ee0b815fb394de7d51a58b17ab</Sha>
+      <Sha>fb50d1a45ed10b39b5f335bc3a4bdcaea9b951cf</Sha>
       <SourceBuildTarball RepoName="nuget-client" ManagedOnly="true" />
-=======
-      <Sha>fb50d1a45ed10b39b5f335bc3a4bdcaea9b951cf</Sha>
->>>>>>> eefd65af
     </Dependency>
     <Dependency Name="NuGet.Build.Tasks.Console" Version="6.10.0-preview.2.97">
       <Uri>https://github.com/nuget/nuget.client</Uri>
@@ -272,39 +242,22 @@
       <Uri>https://github.com/dotnet/runtime</Uri>
       <Sha>3bae822e56590dec674ed25df8e5b7f23927af9a</Sha>
     </Dependency>
-<<<<<<< HEAD
-    <Dependency Name="Microsoft.WindowsDesktop.App.Ref" Version="9.0.0-preview.3.24123.4">
-      <Uri>https://github.com/dotnet/windowsdesktop</Uri>
-      <Sha>b6977821bd63b7df4fe45b376589829019dcb463</Sha>
-=======
     <Dependency Name="Microsoft.WindowsDesktop.App.Runtime.win-x64" Version="9.0.0-preview.4.24202.13">
       <Uri>https://github.com/dotnet/windowsdesktop</Uri>
       <Sha>0c21ff31531b14dc1712e2811625beb51cacee97</Sha>
       <SourceBuildTarball RepoName="windowsdesktop" ManagedOnly="true" />
->>>>>>> eefd65af
     </Dependency>
     <Dependency Name="VS.Redist.Common.WindowsDesktop.SharedFramework.x64.9.0" Version="9.0.0-preview.4.24202.13">
       <Uri>https://github.com/dotnet/windowsdesktop</Uri>
       <Sha>0c21ff31531b14dc1712e2811625beb51cacee97</Sha>
     </Dependency>
-<<<<<<< HEAD
-    <Dependency Name="VS.Redist.Common.WindowsDesktop.TargetingPack.x64.9.0" Version="9.0.0-preview.3.24123.4">
-=======
     <Dependency Name="Microsoft.WindowsDesktop.App.Ref" Version="9.0.0-preview.4.24202.13">
->>>>>>> eefd65af
       <Uri>https://github.com/dotnet/windowsdesktop</Uri>
       <Sha>0c21ff31531b14dc1712e2811625beb51cacee97</Sha>
     </Dependency>
-<<<<<<< HEAD
-    <Dependency Name="Microsoft.WindowsDesktop.App.Runtime.win-x64" Version="9.0.0-preview.3.24123.4">
-      <Uri>https://github.com/dotnet/windowsdesktop</Uri>
-      <Sha>b6977821bd63b7df4fe45b376589829019dcb463</Sha>
-      <SourceBuildTarball RepoName="windowsdesktop" ManagedOnly="true" />
-=======
     <Dependency Name="VS.Redist.Common.WindowsDesktop.TargetingPack.x64.9.0" Version="9.0.0-preview.4.24202.13">
       <Uri>https://github.com/dotnet/windowsdesktop</Uri>
       <Sha>0c21ff31531b14dc1712e2811625beb51cacee97</Sha>
->>>>>>> eefd65af
     </Dependency>
     <Dependency Name="Microsoft.NET.Sdk.WindowsDesktop" Version="9.0.0-preview.4.24202.2" CoherentParentDependency="Microsoft.WindowsDesktop.App.Ref">
       <Uri>https://github.com/dotnet/wpf</Uri>
@@ -354,21 +307,21 @@
       <Uri>https://github.com/dotnet/aspnetcore</Uri>
       <Sha>4e75678e761c993ed85b108fab57353eeecf5245</Sha>
     </Dependency>
-    <Dependency Name="Microsoft.Extensions.FileProviders.Embedded" Version="9.0.0-preview.3.24124.1">
-      <Uri>https://github.com/dotnet/aspnetcore</Uri>
-      <Sha>db01a95c38c1966664f311d5507c600f210f475d</Sha>
-    </Dependency>
-    <Dependency Name="Microsoft.AspNetCore.Authorization" Version="9.0.0-preview.3.24124.1">
-      <Uri>https://github.com/dotnet/aspnetcore</Uri>
-      <Sha>db01a95c38c1966664f311d5507c600f210f475d</Sha>
-    </Dependency>
-    <Dependency Name="Microsoft.AspNetCore.Components.Web" Version="9.0.0-preview.3.24124.1">
-      <Uri>https://github.com/dotnet/aspnetcore</Uri>
-      <Sha>db01a95c38c1966664f311d5507c600f210f475d</Sha>
-    </Dependency>
-    <Dependency Name="Microsoft.JSInterop" Version="9.0.0-preview.3.24124.1">
-      <Uri>https://github.com/dotnet/aspnetcore</Uri>
-      <Sha>db01a95c38c1966664f311d5507c600f210f475d</Sha>
+    <Dependency Name="Microsoft.Extensions.FileProviders.Embedded" Version="9.0.0-preview.4.24202.2">
+      <Uri>https://github.com/dotnet/aspnetcore</Uri>
+      <Sha>4e75678e761c993ed85b108fab57353eeecf5245</Sha>
+    </Dependency>
+    <Dependency Name="Microsoft.AspNetCore.Authorization" Version="9.0.0-preview.4.24202.2">
+      <Uri>https://github.com/dotnet/aspnetcore</Uri>
+      <Sha>4e75678e761c993ed85b108fab57353eeecf5245</Sha>
+    </Dependency>
+    <Dependency Name="Microsoft.AspNetCore.Components.Web" Version="9.0.0-preview.4.24202.2">
+      <Uri>https://github.com/dotnet/aspnetcore</Uri>
+      <Sha>4e75678e761c993ed85b108fab57353eeecf5245</Sha>
+    </Dependency>
+    <Dependency Name="Microsoft.JSInterop" Version="9.0.0-preview.4.24202.2">
+      <Uri>https://github.com/dotnet/aspnetcore</Uri>
+      <Sha>4e75678e761c993ed85b108fab57353eeecf5245</Sha>
     </Dependency>
     <!-- Intermediate is necessary for source build. -->
     <Dependency Name="Microsoft.SourceBuild.Intermediate.aspnetcore" Version="9.0.0-preview.4.24202.2">
@@ -394,7 +347,22 @@
       <Sha>8c34fdd592ba3044c5af012b4eaf681fbd328585</Sha>
       <SourceBuild RepoName="razor" ManagedOnly="true" />
     </Dependency>
-<<<<<<< HEAD
+    <Dependency Name="Microsoft.Extensions.FileProviders.Embedded" Version="9.0.0-preview.4.24202.2">
+      <Uri>https://github.com/dotnet/aspnetcore</Uri>
+      <Sha>4e75678e761c993ed85b108fab57353eeecf5245</Sha>
+    </Dependency>
+    <Dependency Name="Microsoft.AspNetCore.Authorization" Version="9.0.0-preview.4.24202.2">
+      <Uri>https://github.com/dotnet/aspnetcore</Uri>
+      <Sha>4e75678e761c993ed85b108fab57353eeecf5245</Sha>
+    </Dependency>
+    <Dependency Name="Microsoft.AspNetCore.Components.Web" Version="9.0.0-preview.4.24202.2">
+      <Uri>https://github.com/dotnet/aspnetcore</Uri>
+      <Sha>4e75678e761c993ed85b108fab57353eeecf5245</Sha>
+    </Dependency>
+    <Dependency Name="Microsoft.JSInterop" Version="9.0.0-preview.4.24202.2">
+      <Uri>https://github.com/dotnet/aspnetcore</Uri>
+      <Sha>4e75678e761c993ed85b108fab57353eeecf5245</Sha>
+    </Dependency>
     <Dependency Name="Microsoft.DotNet.Test.ProjectTemplates.2.1" Version="1.0.2-beta4.22406.1">
       <Uri>https://github.com/dotnet/test-templates</Uri>
       <Sha>0385265f4d0b6413d64aea0223172366a9b9858c</Sha>
@@ -433,23 +401,6 @@
     <Dependency Name="Microsoft.DotNet.Wpf.ProjectTemplates" Version="9.0.0-preview.2.24122.1" CoherentParentDependency="Microsoft.WindowsDesktop.App.Runtime.win-x64">
       <Uri>https://github.com/dotnet/wpf</Uri>
       <Sha>a86dc342ee4a97a9d36c1e55503e5d7ae7eb8b80</Sha>
-=======
-    <Dependency Name="Microsoft.Extensions.FileProviders.Embedded" Version="9.0.0-preview.4.24202.2">
-      <Uri>https://github.com/dotnet/aspnetcore</Uri>
-      <Sha>4e75678e761c993ed85b108fab57353eeecf5245</Sha>
-    </Dependency>
-    <Dependency Name="Microsoft.AspNetCore.Authorization" Version="9.0.0-preview.4.24202.2">
-      <Uri>https://github.com/dotnet/aspnetcore</Uri>
-      <Sha>4e75678e761c993ed85b108fab57353eeecf5245</Sha>
-    </Dependency>
-    <Dependency Name="Microsoft.AspNetCore.Components.Web" Version="9.0.0-preview.4.24202.2">
-      <Uri>https://github.com/dotnet/aspnetcore</Uri>
-      <Sha>4e75678e761c993ed85b108fab57353eeecf5245</Sha>
-    </Dependency>
-    <Dependency Name="Microsoft.JSInterop" Version="9.0.0-preview.4.24202.2">
-      <Uri>https://github.com/dotnet/aspnetcore</Uri>
-      <Sha>4e75678e761c993ed85b108fab57353eeecf5245</Sha>
->>>>>>> eefd65af
     </Dependency>
     <Dependency Name="Microsoft.Web.Xdt" Version="9.0.0-preview.24201.1">
       <Uri>https://github.com/dotnet/xdt</Uri>
@@ -475,17 +426,6 @@
       <Sha>9f40083f29172c903764255c909a0021dd0c8dd6</Sha>
       <SourceBuild RepoName="roslyn-analyzers" ManagedOnly="true" />
     </Dependency>
-<<<<<<< HEAD
-    <Dependency Name="Microsoft.Deployment.DotNet.Releases" Version="2.0.0-preview.1.24113.2">
-      <Uri>https://github.com/dotnet/deployment-tools</Uri>
-      <Sha>822ff266c5f999ab9ceb6928df59d79285ea4a4f</Sha>
-    </Dependency>
-    <!-- Intermediate is necessary for source build. -->
-    <Dependency Name="Microsoft.SourceBuild.Intermediate.deployment-tools" Version="9.0.0-preview.1.24113.2">
-      <Uri>https://github.com/dotnet/deployment-tools</Uri>
-      <Sha>822ff266c5f999ab9ceb6928df59d79285ea4a4f</Sha>
-      <SourceBuild RepoName="deployment-tools" ManagedOnly="true" />
-=======
     <Dependency Name="System.CommandLine" Version="2.0.0-beta4.24201.1">
       <Uri>https://github.com/dotnet/command-line-api</Uri>
       <Sha>c96672b8b84c307feb035fed6cbe9db85d5b87d3</Sha>
@@ -507,7 +447,6 @@
       <Uri>https://github.com/dotnet/command-line-api</Uri>
       <Sha>c96672b8b84c307feb035fed6cbe9db85d5b87d3</Sha>
       <SourceBuild RepoName="command-line-api" ManagedOnly="true" />
->>>>>>> eefd65af
     </Dependency>
     <!-- Intermediate is necessary for source build. -->
     <Dependency Name="Microsoft.SourceBuild.Intermediate.source-build-externals" Version="9.0.0-alpha.1.24201.3">
@@ -515,17 +454,10 @@
       <Sha>bcd44732882bc2b81b30146c778eb6ccb7fea793</Sha>
       <SourceBuild RepoName="source-build-externals" ManagedOnly="true" />
     </Dependency>
-<<<<<<< HEAD
     <Dependency Name="System.CommandLine" Version="2.0.0-beta4.24126.1">
       <Uri>https://github.com/dotnet/command-line-api</Uri>
       <Sha>5ea97af07263ea3ef68a18557c8aa3f7e3200bda</Sha>
     </Dependency>
-    <!-- Intermediate is necessary for source build. -->
-    <Dependency Name="Microsoft.SourceBuild.Intermediate.command-line-api" Version="0.1.512601">
-      <Uri>https://github.com/dotnet/command-line-api</Uri>
-      <Sha>5ea97af07263ea3ef68a18557c8aa3f7e3200bda</Sha>
-      <SourceBuild RepoName="command-line-api" ManagedOnly="true" />
-=======
     <!-- Intermediate is necessary for source build. -->
     <Dependency Name="Microsoft.SourceBuild.Intermediate.source-build-reference-packages" Version="9.0.0-alpha.1.24162.2">
       <Uri>https://github.com/dotnet/source-build-reference-packages</Uri>
@@ -535,7 +467,6 @@
     <Dependency Name="Microsoft.Deployment.DotNet.Releases" Version="2.0.0-preview.1.24172.2">
       <Uri>https://github.com/dotnet/deployment-tools</Uri>
       <Sha>596a11e185d2274531fe57a2c9e03bbe4f23064d</Sha>
->>>>>>> eefd65af
     </Dependency>
     <Dependency Name="Microsoft.Build.Tasks.Git" Version="9.0.0-beta.24201.2">
       <Uri>https://github.com/dotnet/sourcelink</Uri>
@@ -568,15 +499,12 @@
       <SourceBuild RepoName="sourcelink" ManagedOnly="true" />
     </Dependency>
     <!-- Intermediate is necessary for source build. -->
-<<<<<<< HEAD
-=======
     <Dependency Name="Microsoft.SourceBuild.Intermediate.deployment-tools" Version="9.0.0-preview.1.24172.2">
       <Uri>https://github.com/dotnet/deployment-tools</Uri>
       <Sha>596a11e185d2274531fe57a2c9e03bbe4f23064d</Sha>
       <SourceBuild RepoName="deployment-tools" ManagedOnly="true" />
     </Dependency>
     <!-- Intermediate is necessary for source build. -->
->>>>>>> eefd65af
     <Dependency Name="Microsoft.SourceBuild.Intermediate.symreader" Version="2.0.0-beta-23228-03">
       <Uri>https://github.com/dotnet/symreader</Uri>
       <Sha>27e584661980ee6d82c419a2a471ae505b7d122e</Sha>
@@ -613,23 +541,11 @@
       <Uri>https://github.com/dotnet/arcade</Uri>
       <Sha>0ffb8e9f4a064d8c77f07420dc399baec9daef89</Sha>
     </Dependency>
-<<<<<<< HEAD
-    <Dependency Name="Microsoft.DotNet.CMake.Sdk" Version="9.0.0-beta.24114.1">
-=======
-    <Dependency Name="Microsoft.DotNet.Helix.Sdk" Version="9.0.0-beta.24201.3">
-      <Uri>https://github.com/dotnet/arcade</Uri>
-      <Sha>0ffb8e9f4a064d8c77f07420dc399baec9daef89</Sha>
-    </Dependency>
-    <Dependency Name="Microsoft.DotNet.SignTool" Version="9.0.0-beta.24201.3">
->>>>>>> eefd65af
-      <Uri>https://github.com/dotnet/arcade</Uri>
-      <Sha>0ffb8e9f4a064d8c77f07420dc399baec9daef89</Sha>
-    </Dependency>
-<<<<<<< HEAD
-    <Dependency Name="Microsoft.DotNet.Build.Tasks.Installers" Version="9.0.0-beta.24114.1">
-=======
-    <Dependency Name="Microsoft.DotNet.XUnitExtensions" Version="9.0.0-beta.24201.3">
->>>>>>> eefd65af
+    <Dependency Name="Microsoft.DotNet.CMake.Sdk" Version="9.0.0-beta.24201.3">
+      <Uri>https://github.com/dotnet/arcade</Uri>
+      <Sha>0ffb8e9f4a064d8c77f07420dc399baec9daef89</Sha>
+    </Dependency>
+    <Dependency Name="Microsoft.DotNet.Build.Tasks.Installers" Version="9.0.0-beta.24201.3">
       <Uri>https://github.com/dotnet/arcade</Uri>
       <Sha>0ffb8e9f4a064d8c77f07420dc399baec9daef89</Sha>
     </Dependency>
@@ -637,13 +553,6 @@
       <Uri>https://github.com/dotnet/arcade</Uri>
       <Sha>0ffb8e9f4a064d8c77f07420dc399baec9daef89</Sha>
     </Dependency>
-    <!-- Intermediate is necessary for source build. -->
-    <Dependency Name="Microsoft.SourceBuild.Intermediate.arcade" Version="9.0.0-beta.24201.3">
-      <Uri>https://github.com/dotnet/arcade</Uri>
-      <Sha>0ffb8e9f4a064d8c77f07420dc399baec9daef89</Sha>
-      <SourceBuild RepoName="arcade" ManagedOnly="true" />
-    </Dependency>
-<<<<<<< HEAD
     <Dependency Name="Microsoft.DotNet.Darc" Version="1.1.0-beta.24112.3">
       <Uri>https://github.com/dotnet/arcade-services</Uri>
       <Sha>c041bcdab75f5447be8bd11ddcfbe8e639f13f32</Sha>
@@ -655,11 +564,6 @@
     <Dependency Name="Microsoft.Extensions.Logging.Console" Version="9.0.0-preview.2.24076.4">
       <Uri>https://github.com/dotnet/runtime</Uri>
       <Sha>bcc1d3d6f00fbcea3f454b2e35bceeaa51e604b1</Sha>
-    </Dependency>
-    <Dependency Name="Microsoft.SourceBuild.Intermediate.source-build-reference-packages" Version="9.0.0-alpha.1.24119.1">
-      <Uri>https://github.com/dotnet/source-build-reference-packages</Uri>
-      <Sha>539af5d8ae183d4fe61e8b2f8f4a8505c8a765a7</Sha>
-      <SourceBuild RepoName="source-build-reference-packages" ManagedOnly="true" />
     </Dependency>
     <Dependency Name="Microsoft.DotNet.ScenarioTests.SdkTemplateTests" Version="9.0.0-preview.24057.2">
       <Uri>https://github.com/dotnet/scenario-tests</Uri>
@@ -688,26 +592,29 @@
       <Sha>1dd4b3265f01a50b20522fd3d7f3cd315db5be6b</Sha>
       <SourceBuild RepoName="aspire" ManagedOnly="true" />
     </Dependency>
-    <Dependency Name="Microsoft.DotNet.Helix.Sdk" Version="9.0.0-beta.24114.1">
-      <Uri>https://github.com/dotnet/arcade</Uri>
-      <Sha>d5b02a4900c4d521cb48b8f0d7e3f28175268f7c</Sha>
-    </Dependency>
-    <Dependency Name="Microsoft.DotNet.SignTool" Version="9.0.0-beta.24114.1">
-      <Uri>https://github.com/dotnet/arcade</Uri>
-      <Sha>d5b02a4900c4d521cb48b8f0d7e3f28175268f7c</Sha>
-    </Dependency>
-    <Dependency Name="Microsoft.DotNet.XUnitExtensions" Version="9.0.0-beta.24114.1">
-      <Uri>https://github.com/dotnet/arcade</Uri>
-      <Sha>d5b02a4900c4d521cb48b8f0d7e3f28175268f7c</Sha>
-    </Dependency>
-    <Dependency Name="Microsoft.DotNet.XliffTasks" Version="9.0.0-beta.24114.1">
-      <Uri>https://github.com/dotnet/arcade</Uri>
-      <Sha>d5b02a4900c4d521cb48b8f0d7e3f28175268f7c</Sha>
-    </Dependency>
-    <Dependency Name="System.Reflection.MetadataLoadContext" Version="9.0.0-preview.2.24125.1">
-=======
+    <Dependency Name="Microsoft.DotNet.Helix.Sdk" Version="9.0.0-beta.24201.3">
+      <Uri>https://github.com/dotnet/arcade</Uri>
+      <Sha>0ffb8e9f4a064d8c77f07420dc399baec9daef89</Sha>
+    </Dependency>
+    <Dependency Name="Microsoft.DotNet.SignTool" Version="9.0.0-beta.24201.3">
+      <Uri>https://github.com/dotnet/arcade</Uri>
+      <Sha>0ffb8e9f4a064d8c77f07420dc399baec9daef89</Sha>
+    </Dependency>
+    <Dependency Name="Microsoft.DotNet.XUnitExtensions" Version="9.0.0-beta.24201.3">
+      <Uri>https://github.com/dotnet/arcade</Uri>
+      <Sha>0ffb8e9f4a064d8c77f07420dc399baec9daef89</Sha>
+    </Dependency>
+    <Dependency Name="Microsoft.DotNet.XliffTasks" Version="9.0.0-beta.24201.3">
+      <Uri>https://github.com/dotnet/arcade</Uri>
+      <Sha>0ffb8e9f4a064d8c77f07420dc399baec9daef89</Sha>
+    </Dependency>
+    <!-- Intermediate is necessary for source build. -->
+    <Dependency Name="Microsoft.SourceBuild.Intermediate.arcade" Version="9.0.0-beta.24201.3">
+      <Uri>https://github.com/dotnet/arcade</Uri>
+      <Sha>0ffb8e9f4a064d8c77f07420dc399baec9daef89</Sha>
+      <SourceBuild RepoName="arcade" ManagedOnly="true" />
+    </Dependency>
     <Dependency Name="System.Reflection.MetadataLoadContext" Version="9.0.0-preview.4.24203.2">
->>>>>>> eefd65af
       <Uri>https://github.com/dotnet/runtime</Uri>
       <Sha>3bae822e56590dec674ed25df8e5b7f23927af9a</Sha>
     </Dependency>

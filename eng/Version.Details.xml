<?xml version="1.0" encoding="utf-8"?>
<Dependencies>
  <ProductDependencies>
    <Dependency Name="Microsoft.TemplateEngine.Cli" Version="6.0.403-rtm.22523.6">
      <Uri>https://dev.azure.com/dnceng/internal/_git/dotnet-templating</Uri>
      <Sha>3d823d128e0aafaa65c57b9bfa53d208db2f9d9b</Sha>
      <SourceBuild RepoName="templating" ManagedOnly="true" />
    </Dependency>
    <Dependency Name="Microsoft.TemplateEngine.Abstractions" Version="6.0.403">
      <Uri>https://dev.azure.com/dnceng/internal/_git/dotnet-templating</Uri>
      <Sha>3d823d128e0aafaa65c57b9bfa53d208db2f9d9b</Sha>
    </Dependency>
    <Dependency Name="Microsoft.TemplateEngine.Orchestrator.RunnableProjects" Version="6.0.403">
      <Uri>https://dev.azure.com/dnceng/internal/_git/dotnet-templating</Uri>
      <Sha>3d823d128e0aafaa65c57b9bfa53d208db2f9d9b</Sha>
    </Dependency>
    <Dependency Name="Microsoft.TemplateEngine.Utils" Version="6.0.403">
      <Uri>https://dev.azure.com/dnceng/internal/_git/dotnet-templating</Uri>
      <Sha>3d823d128e0aafaa65c57b9bfa53d208db2f9d9b</Sha>
    </Dependency>
    <Dependency Name="Microsoft.TemplateSearch.Common" Version="6.0.403">
      <Uri>https://dev.azure.com/dnceng/internal/_git/dotnet-templating</Uri>
      <Sha>3d823d128e0aafaa65c57b9bfa53d208db2f9d9b</Sha>
    </Dependency>
    <Dependency Name="Microsoft.DotNet.Common.ItemTemplates" Version="6.0.403">
      <Uri>https://dev.azure.com/dnceng/internal/_git/dotnet-templating</Uri>
      <Sha>3d823d128e0aafaa65c57b9bfa53d208db2f9d9b</Sha>
    </Dependency>
    <Dependency Name="Microsoft.DotNet.Common.ProjectTemplates.6.0" Version="6.0.403">
      <Uri>https://dev.azure.com/dnceng/internal/_git/dotnet-templating</Uri>
      <Sha>3d823d128e0aafaa65c57b9bfa53d208db2f9d9b</Sha>
    </Dependency>
    <Dependency Name="Microsoft.NETCore.App.Ref" Version="6.0.11">
      <Uri>https://dev.azure.com/dnceng/internal/_git/dotnet-runtime</Uri>
      <Sha>943474ca16db7c65ba6cff4a89c3ebd219dde3e5</Sha>
    </Dependency>
    <Dependency Name="VS.Redist.Common.NetCore.SharedFramework.x64.6.0" Version="6.0.11-servicing.22523.4">
      <Uri>https://dev.azure.com/dnceng/internal/_git/dotnet-runtime</Uri>
      <Sha>943474ca16db7c65ba6cff4a89c3ebd219dde3e5</Sha>
    </Dependency>
    <Dependency Name="VS.Redist.Common.NetCore.TargetingPack.x64.6.0" Version="6.0.11-servicing.22523.4">
      <Uri>https://dev.azure.com/dnceng/internal/_git/dotnet-runtime</Uri>
      <Sha>943474ca16db7c65ba6cff4a89c3ebd219dde3e5</Sha>
    </Dependency>
    <Dependency Name="Microsoft.NETCore.App.Runtime.win-x64" Version="6.0.11">
      <Uri>https://dev.azure.com/dnceng/internal/_git/dotnet-runtime</Uri>
      <Sha>943474ca16db7c65ba6cff4a89c3ebd219dde3e5</Sha>
    </Dependency>
    <Dependency Name="Microsoft.NETCore.App.Host.win-x64" Version="6.0.11">
      <Uri>https://dev.azure.com/dnceng/internal/_git/dotnet-runtime</Uri>
      <Sha>943474ca16db7c65ba6cff4a89c3ebd219dde3e5</Sha>
    </Dependency>
    <Dependency Name="Microsoft.NETCore.Platforms" Version="6.0.7">
      <Uri>https://dev.azure.com/dnceng/internal/_git/dotnet-runtime</Uri>
      <Sha>943474ca16db7c65ba6cff4a89c3ebd219dde3e5</Sha>
    </Dependency>
    <Dependency Name="Microsoft.NET.HostModel" Version="6.0.11-servicing.22523.4">
      <Uri>https://dev.azure.com/dnceng/internal/_git/dotnet-runtime</Uri>
      <Sha>943474ca16db7c65ba6cff4a89c3ebd219dde3e5</Sha>
    </Dependency>
    <Dependency Name="Microsoft.Extensions.DependencyModel" Version="6.0.0">
      <Uri>https://github.com/dotnet/runtime</Uri>
      <Sha>4822e3c3aa77eb82b2fb33c9321f923cf11ddde6</Sha>
    </Dependency>
    <Dependency Name="Microsoft.NETCore.DotNetHostResolver" Version="6.0.11">
      <Uri>https://dev.azure.com/dnceng/internal/_git/dotnet-runtime</Uri>
      <Sha>943474ca16db7c65ba6cff4a89c3ebd219dde3e5</Sha>
    </Dependency>
    <Dependency Name="Microsoft.Build" Version="17.3.2">
      <Uri>https://dev.azure.com/devdiv/DevDiv/_git/DotNet-msbuild-Trusted</Uri>
      <Sha>561848881bab01749e6d8b03be2869a18ca944f7</Sha>
    </Dependency>
    <Dependency Name="Microsoft.Build.Localization" Version="17.3.2-preview-22463-06">
      <Uri>https://dev.azure.com/devdiv/DevDiv/_git/DotNet-msbuild-Trusted</Uri>
      <Sha>561848881bab01749e6d8b03be2869a18ca944f7</Sha>
    </Dependency>
    <Dependency Name="Microsoft.FSharp.Compiler" Version="12.0.5-beta.22513.8">
      <Uri>https://github.com/dotnet/fsharp</Uri>
      <Sha>5d69143fbe992d8fa33d5b83d5fdd5f4ed7bb4fc</Sha>
    </Dependency>
    <Dependency Name="Microsoft.SourceBuild.Intermediate.fsharp" Version="6.0.7-beta.22513.8">
      <Uri>https://github.com/dotnet/fsharp</Uri>
      <Sha>5d69143fbe992d8fa33d5b83d5fdd5f4ed7bb4fc</Sha>
      <SourceBuild RepoName="fsharp" ManagedOnly="true" />
    </Dependency>
    <Dependency Name="dotnet-format" Version="6.4.352107">
      <Uri>https://github.com/dotnet/format</Uri>
      <Sha>29f0a64560676efb3c24bc01942bcd84d807b335</Sha>
      <SourceBuildTarball RepoName="format" ManagedOnly="true" />
    </Dependency>
    <Dependency Name="Microsoft.Net.Compilers.Toolset" Version="4.3.1-3.22526.13">
      <Uri>https://github.com/dotnet/roslyn</Uri>
      <Sha>41a5af9d2c459a06c0795bf21a1c046200f375bf</Sha>
      <SourceBuild RepoName="roslyn" ManagedOnly="true" />
    </Dependency>
    <Dependency Name="Microsoft.CodeAnalysis" Version="4.3.1-3.22526.13">
      <Uri>https://github.com/dotnet/roslyn</Uri>
      <Sha>41a5af9d2c459a06c0795bf21a1c046200f375bf</Sha>
    </Dependency>
    <Dependency Name="Microsoft.CodeAnalysis.CSharp" Version="4.3.1-3.22526.13">
      <Uri>https://github.com/dotnet/roslyn</Uri>
      <Sha>41a5af9d2c459a06c0795bf21a1c046200f375bf</Sha>
    </Dependency>
    <Dependency Name="Microsoft.CodeAnalysis.CSharp.Features" Version="4.3.1-3.22526.13">
      <Uri>https://github.com/dotnet/roslyn</Uri>
      <Sha>41a5af9d2c459a06c0795bf21a1c046200f375bf</Sha>
    </Dependency>
    <Dependency Name="Microsoft.CodeAnalysis.CSharp.Workspaces" Version="4.3.1-3.22526.13">
      <Uri>https://github.com/dotnet/roslyn</Uri>
      <Sha>41a5af9d2c459a06c0795bf21a1c046200f375bf</Sha>
    </Dependency>
    <Dependency Name="Microsoft.CodeAnalysis.Workspaces.MSBuild" Version="4.3.1-3.22526.13">
      <Uri>https://github.com/dotnet/roslyn</Uri>
      <Sha>41a5af9d2c459a06c0795bf21a1c046200f375bf</Sha>
    </Dependency>
    <Dependency Name="Microsoft.AspNetCore.DeveloperCertificates.XPlat" Version="6.0.11-servicing.22523.4">
      <Uri>https://dev.azure.com/dnceng/internal/_git/dotnet-aspnetcore</Uri>
      <Sha>617d594f2bf75a8904d3d0e7d68a0bacf8e6763a</Sha>
    </Dependency>
    <Dependency Name="Microsoft.AspNetCore.TestHost" Version="6.0.11">
      <Uri>https://dev.azure.com/dnceng/internal/_git/dotnet-aspnetcore</Uri>
      <Sha>617d594f2bf75a8904d3d0e7d68a0bacf8e6763a</Sha>
    </Dependency>
<<<<<<< HEAD
    <Dependency Name="NuGet.Build.Tasks" Version="6.2.3-rc.8">
      <Uri>https://github.com/nuget/nuget.client</Uri>
      <Sha>51ca5ad938c742e6ff876ea1545b0712b130f9d1</Sha>
    </Dependency>
    <Dependency Name="Microsoft.Build.NuGetSdkResolver" Version="6.2.3-rc.8">
      <Uri>https://github.com/nuget/nuget.client</Uri>
      <Sha>51ca5ad938c742e6ff876ea1545b0712b130f9d1</Sha>
=======
    <Dependency Name="NuGet.Build.Tasks" Version="6.3.2-rc.9">
      <Uri>https://github.com/nuget/nuget.client</Uri>
      <Sha>a90539fd502f9425311b34451cdd2965516f5d26</Sha>
    </Dependency>
    <Dependency Name="Microsoft.Build.NuGetSdkResolver" Version="6.3.2-rc.9">
      <Uri>https://github.com/nuget/nuget.client</Uri>
      <Sha>a90539fd502f9425311b34451cdd2965516f5d26</Sha>
>>>>>>> bcd11ecb
    </Dependency>
    <Dependency Name="Microsoft.NET.Test.Sdk" Version="17.3.1">
      <Uri>https://github.com/microsoft/vstest</Uri>
      <Sha>83d2f8162d29a66a8ff323c4bba93c8250013511</Sha>
    </Dependency>
    <Dependency Name="Microsoft.NET.ILLink.Tasks" Version="6.0.200-1.22553.1">
      <Uri>https://github.com/dotnet/linker</Uri>
      <Sha>4be765525a1b45d28ab69a48f92e008b70a4e56e</Sha>
      <SourceBuild RepoName="linker" ManagedOnly="true" />
    </Dependency>
    <Dependency Name="Microsoft.NET.ILLink.Analyzers" Version="6.0.200-1.22553.1">
      <Uri>https://github.com/dotnet/linker</Uri>
      <Sha>4be765525a1b45d28ab69a48f92e008b70a4e56e</Sha>
    </Dependency>
    <Dependency Name="System.CodeDom" Version="6.0.0">
      <Uri>https://github.com/dotnet/runtime</Uri>
      <Sha>4822e3c3aa77eb82b2fb33c9321f923cf11ddde6</Sha>
    </Dependency>
    <Dependency Name="System.Security.Cryptography.ProtectedData" Version="6.0.0">
      <Uri>https://github.com/dotnet/runtime</Uri>
      <Sha>4822e3c3aa77eb82b2fb33c9321f923cf11ddde6</Sha>
    </Dependency>
    <Dependency Name="System.ServiceProcess.ServiceController" Version="6.0.0">
      <Uri>https://github.com/dotnet/runtime</Uri>
      <Sha>4822e3c3aa77eb82b2fb33c9321f923cf11ddde6</Sha>
    </Dependency>
    <Dependency Name="System.Text.Encoding.CodePages" Version="6.0.0">
      <Uri>https://github.com/dotnet/runtime</Uri>
      <Sha>4822e3c3aa77eb82b2fb33c9321f923cf11ddde6</Sha>
    </Dependency>
    <Dependency Name="System.Resources.Extensions" Version="6.0.0">
      <Uri>https://github.com/dotnet/runtime</Uri>
      <Sha>4822e3c3aa77eb82b2fb33c9321f923cf11ddde6</Sha>
    </Dependency>
    <Dependency Name="System.IO.Pipelines" Version="6.0.3">
      <Uri>https://dev.azure.com/dnceng/internal/_git/dotnet-runtime</Uri>
      <Sha>70ae3df4a6f3c92fb6b315afc405edd10ff38579</Sha>
    </Dependency>
    <Dependency Name="Microsoft.WindowsDesktop.App.Runtime.win-x64" Version="6.0.11">
      <Uri>https://dev.azure.com/dnceng/internal/_git/dotnet-windowsdesktop</Uri>
      <Sha>ee26d5bddd7cf13b37987de68fee12d9e50ff33d</Sha>
    </Dependency>
    <Dependency Name="VS.Redist.Common.WindowsDesktop.SharedFramework.x64.6.0" Version="6.0.11-servicing.22523.3">
      <Uri>https://dev.azure.com/dnceng/internal/_git/dotnet-windowsdesktop</Uri>
      <Sha>ee26d5bddd7cf13b37987de68fee12d9e50ff33d</Sha>
    </Dependency>
    <Dependency Name="VS.Redist.Common.WindowsDesktop.TargetingPack.x64.6.0" Version="6.0.11-servicing.22523.3">
      <Uri>https://dev.azure.com/dnceng/internal/_git/dotnet-windowsdesktop</Uri>
      <Sha>ee26d5bddd7cf13b37987de68fee12d9e50ff33d</Sha>
    </Dependency>
    <Dependency Name="Microsoft.WindowsDesktop.App.Ref" Version="6.0.11">
      <Uri>https://dev.azure.com/dnceng/internal/_git/dotnet-windowsdesktop</Uri>
      <Sha>ee26d5bddd7cf13b37987de68fee12d9e50ff33d</Sha>
    </Dependency>
    <Dependency Name="Microsoft.NET.Sdk.WindowsDesktop" Version="6.0.11-servicing.22523.2" CoherentParentDependency="Microsoft.WindowsDesktop.App.Runtime.win-x64">
      <Uri>https://dev.azure.com/dnceng/internal/_git/dotnet-wpf</Uri>
      <Sha>96c5254e5ca5040021caf779216b1b3641875b1e</Sha>
    </Dependency>
    <Dependency Name="Microsoft.AspNetCore.App.Ref" Version="6.0.11">
      <Uri>https://dev.azure.com/dnceng/internal/_git/dotnet-aspnetcore</Uri>
      <Sha>617d594f2bf75a8904d3d0e7d68a0bacf8e6763a</Sha>
    </Dependency>
    <Dependency Name="Microsoft.AspNetCore.App.Ref.Internal" Version="6.0.11-servicing.22523.4">
      <Uri>https://dev.azure.com/dnceng/internal/_git/dotnet-aspnetcore</Uri>
      <Sha>617d594f2bf75a8904d3d0e7d68a0bacf8e6763a</Sha>
    </Dependency>
    <Dependency Name="Microsoft.AspNetCore.App.Runtime.win-x64" Version="6.0.11">
      <Uri>https://dev.azure.com/dnceng/internal/_git/dotnet-aspnetcore</Uri>
      <Sha>617d594f2bf75a8904d3d0e7d68a0bacf8e6763a</Sha>
    </Dependency>
    <Dependency Name="VS.Redist.Common.AspNetCore.SharedFramework.x64.6.0" Version="6.0.11-servicing.22523.4">
      <Uri>https://dev.azure.com/dnceng/internal/_git/dotnet-aspnetcore</Uri>
      <Sha>617d594f2bf75a8904d3d0e7d68a0bacf8e6763a</Sha>
      <SourceBuild RepoName="aspnetcore" ManagedOnly="true" />
    </Dependency>
    <Dependency Name="dotnet-dev-certs" Version="6.0.11-servicing.22523.4">
      <Uri>https://dev.azure.com/dnceng/internal/_git/dotnet-aspnetcore</Uri>
      <Sha>617d594f2bf75a8904d3d0e7d68a0bacf8e6763a</Sha>
    </Dependency>
    <Dependency Name="dotnet-user-secrets" Version="6.0.11-servicing.22523.4">
      <Uri>https://dev.azure.com/dnceng/internal/_git/dotnet-aspnetcore</Uri>
      <Sha>617d594f2bf75a8904d3d0e7d68a0bacf8e6763a</Sha>
    </Dependency>
    <Dependency Name="Microsoft.AspNetCore.Analyzers" Version="6.0.11-servicing.22523.4">
      <Uri>https://dev.azure.com/dnceng/internal/_git/dotnet-aspnetcore</Uri>
      <Sha>617d594f2bf75a8904d3d0e7d68a0bacf8e6763a</Sha>
    </Dependency>
    <Dependency Name="Microsoft.AspNetCore.Components.Analyzers" Version="6.0.11">
      <Uri>https://dev.azure.com/dnceng/internal/_git/dotnet-aspnetcore</Uri>
      <Sha>617d594f2bf75a8904d3d0e7d68a0bacf8e6763a</Sha>
    </Dependency>
    <Dependency Name="Microsoft.AspNetCore.Mvc.Analyzers" Version="6.0.11-servicing.22523.4">
      <Uri>https://dev.azure.com/dnceng/internal/_git/dotnet-aspnetcore</Uri>
      <Sha>617d594f2bf75a8904d3d0e7d68a0bacf8e6763a</Sha>
    </Dependency>
    <Dependency Name="Microsoft.AspNetCore.Mvc.Api.Analyzers" Version="6.0.11-servicing.22523.4">
      <Uri>https://dev.azure.com/dnceng/internal/_git/dotnet-aspnetcore</Uri>
      <Sha>617d594f2bf75a8904d3d0e7d68a0bacf8e6763a</Sha>
    </Dependency>
    <Dependency Name="Microsoft.CodeAnalysis.Razor.Tooling.Internal" Version="6.0.3-1.22181.2">
      <Uri>https://github.com/dotnet/razor-compiler</Uri>
      <Sha>503deb302b09bbd0ee3cb64e46117fa2d31af442</Sha>
      <SourceBuild RepoName="razor-compiler" ManagedOnly="true" />
    </Dependency>
    <Dependency Name="Microsoft.AspNetCore.Mvc.Razor.Extensions.Tooling.Internal" Version="6.0.3-1.22181.2">
      <Uri>https://github.com/dotnet/razor-compiler</Uri>
      <Sha>503deb302b09bbd0ee3cb64e46117fa2d31af442</Sha>
      <SourceBuild RepoName="razor-compiler" ManagedOnly="true" />
    </Dependency>
    <Dependency Name="Microsoft.AspNetCore.Razor.SourceGenerator.Tooling.Internal" Version="6.0.3-1.22181.2">
      <Uri>https://github.com/dotnet/razor-compiler</Uri>
      <Sha>503deb302b09bbd0ee3cb64e46117fa2d31af442</Sha>
      <SourceBuild RepoName="razor-compiler" ManagedOnly="true" />
    </Dependency>
    <Dependency Name="Microsoft.Extensions.FileProviders.Embedded" Version="6.0.11">
      <Uri>https://dev.azure.com/dnceng/internal/_git/dotnet-aspnetcore</Uri>
      <Sha>617d594f2bf75a8904d3d0e7d68a0bacf8e6763a</Sha>
    </Dependency>
    <Dependency Name="Microsoft.AspNetCore.Authorization" Version="6.0.11">
      <Uri>https://dev.azure.com/dnceng/internal/_git/dotnet-aspnetcore</Uri>
      <Sha>617d594f2bf75a8904d3d0e7d68a0bacf8e6763a</Sha>
    </Dependency>
    <Dependency Name="Microsoft.AspNetCore.Components.Web" Version="6.0.11">
      <Uri>https://dev.azure.com/dnceng/internal/_git/dotnet-aspnetcore</Uri>
      <Sha>617d594f2bf75a8904d3d0e7d68a0bacf8e6763a</Sha>
    </Dependency>
    <Dependency Name="Microsoft.JSInterop" Version="6.0.11">
      <Uri>https://dev.azure.com/dnceng/internal/_git/dotnet-aspnetcore</Uri>
      <Sha>617d594f2bf75a8904d3d0e7d68a0bacf8e6763a</Sha>
    </Dependency>
    <Dependency Name="Microsoft.Web.Xdt" Version="3.1.0" Pinned="true">
      <Uri>https://github.com/aspnet/xdt</Uri>
      <Sha>c01a538851a8ab1a1fbeb2e6243f391fff7587b4</Sha>
    </Dependency>
    <Dependency Name="Microsoft.CodeAnalysis.NetAnalyzers" Version="6.0.0">
      <Uri>https://github.com/dotnet/roslyn-analyzers</Uri>
      <Sha>c750b5a665adb75b528a93d844f238bd1360a91a</Sha>
    </Dependency>
    <Dependency Name="Microsoft.SourceBuild.Intermediate.roslyn-analyzers" Version="3.3.3-beta1.21519.5">
      <Uri>https://github.com/dotnet/roslyn-analyzers</Uri>
      <Sha>c750b5a665adb75b528a93d844f238bd1360a91a</Sha>
      <SourceBuild RepoName="roslyn-analyzers" ManagedOnly="true" />
    </Dependency>
    <Dependency Name="System.CommandLine" Version="2.0.0-beta4.22363.1">
      <Uri>https://github.com/dotnet/command-line-api</Uri>
      <Sha>ec67fa283e6690c63731c7c51293bb21833761ec</Sha>
    </Dependency>
    <Dependency Name="Microsoft.SourceBuild.Intermediate.command-line-api" Version="0.1.336301">
      <Uri>https://github.com/dotnet/command-line-api</Uri>
      <Sha>ec67fa283e6690c63731c7c51293bb21833761ec</Sha>
      <SourceBuild RepoName="command-line-api" ManagedOnly="true" />
    </Dependency>
    <Dependency Name="Microsoft.SourceBuild.Intermediate.source-build" Version="0.1.0-alpha.1.21519.2">
      <Uri>https://github.com/dotnet/source-build</Uri>
      <Sha>10d0f7e94aa45889155c312f51cfc01bf326b853</Sha>
      <SourceBuild RepoName="source-build" ManagedOnly="true" />
    </Dependency>
  </ProductDependencies>
  <ToolsetDependencies>
    <Dependency Name="Microsoft.DotNet.Arcade.Sdk" Version="6.0.0-beta.22561.1">
      <Uri>https://github.com/dotnet/arcade</Uri>
      <Sha>0967701e5527a1be21d9473821077c3f4be7f9dc</Sha>
      <SourceBuild RepoName="arcade" ManagedOnly="true" />
    </Dependency>
    <Dependency Name="Microsoft.DotNet.Helix.Sdk" Version="6.0.0-beta.22561.1">
      <Uri>https://github.com/dotnet/arcade</Uri>
      <Sha>0967701e5527a1be21d9473821077c3f4be7f9dc</Sha>
    </Dependency>
    <Dependency Name="Microsoft.DotNet.SignTool" Version="6.0.0-beta.22561.1">
      <Uri>https://github.com/dotnet/arcade</Uri>
      <Sha>0967701e5527a1be21d9473821077c3f4be7f9dc</Sha>
    </Dependency>
    <Dependency Name="Microsoft.DotNet.XUnitExtensions" Version="6.0.0-beta.22561.1">
      <Uri>https://github.com/dotnet/arcade</Uri>
      <Sha>0967701e5527a1be21d9473821077c3f4be7f9dc</Sha>
    </Dependency>
    <Dependency Name="System.Reflection.MetadataLoadContext" Version="6.0.0">
      <Uri>https://github.com/dotnet/runtime</Uri>
      <Sha>4822e3c3aa77eb82b2fb33c9321f923cf11ddde6</Sha>
    </Dependency>
    <Dependency Name="Microsoft.DotNet.XliffTasks" Version="1.0.0-beta.21431.1" CoherentParentDependency="Microsoft.DotNet.Arcade.Sdk">
      <Uri>https://github.com/dotnet/xliff-tasks</Uri>
      <Sha>bc3233146e1fcd393ed471d5005333c83363e0fe</Sha>
      <SourceBuild RepoName="xliff-tasks" ManagedOnly="true" />
    </Dependency>
  </ToolsetDependencies>
</Dependencies><|MERGE_RESOLUTION|>--- conflicted
+++ resolved
@@ -121,15 +121,6 @@
       <Uri>https://dev.azure.com/dnceng/internal/_git/dotnet-aspnetcore</Uri>
       <Sha>617d594f2bf75a8904d3d0e7d68a0bacf8e6763a</Sha>
     </Dependency>
-<<<<<<< HEAD
-    <Dependency Name="NuGet.Build.Tasks" Version="6.2.3-rc.8">
-      <Uri>https://github.com/nuget/nuget.client</Uri>
-      <Sha>51ca5ad938c742e6ff876ea1545b0712b130f9d1</Sha>
-    </Dependency>
-    <Dependency Name="Microsoft.Build.NuGetSdkResolver" Version="6.2.3-rc.8">
-      <Uri>https://github.com/nuget/nuget.client</Uri>
-      <Sha>51ca5ad938c742e6ff876ea1545b0712b130f9d1</Sha>
-=======
     <Dependency Name="NuGet.Build.Tasks" Version="6.3.2-rc.9">
       <Uri>https://github.com/nuget/nuget.client</Uri>
       <Sha>a90539fd502f9425311b34451cdd2965516f5d26</Sha>
@@ -137,7 +128,6 @@
     <Dependency Name="Microsoft.Build.NuGetSdkResolver" Version="6.3.2-rc.9">
       <Uri>https://github.com/nuget/nuget.client</Uri>
       <Sha>a90539fd502f9425311b34451cdd2965516f5d26</Sha>
->>>>>>> bcd11ecb
     </Dependency>
     <Dependency Name="Microsoft.NET.Test.Sdk" Version="17.3.1">
       <Uri>https://github.com/microsoft/vstest</Uri>

<?xml version="1.0" encoding="utf-8"?>
<Dependencies>
  <ProductDependencies>
    <Dependency Name="Microsoft.TemplateEngine.Abstractions" Version="8.0.100-alpha.1.22525.2">
      <Uri>https://github.com/dotnet/templating</Uri>
      <Sha>c215fb1f61036d7d3177b3c49f791230231034b5</Sha>
      <SourceBuild RepoName="templating" ManagedOnly="true" />
    </Dependency>
    <Dependency Name="Microsoft.NETCore.App.Ref" Version="8.0.0-alpha.1.22524.5">
      <Uri>https://github.com/dotnet/runtime</Uri>
      <Sha>5108757b997c59ab8ba1fc5309ab0d4e730e2b77</Sha>
    </Dependency>
    <Dependency Name="VS.Redist.Common.NetCore.SharedFramework.x64.8.0" Version="8.0.0-alpha.1.22524.5">
      <Uri>https://github.com/dotnet/runtime</Uri>
      <Sha>5108757b997c59ab8ba1fc5309ab0d4e730e2b77</Sha>
    </Dependency>
    <Dependency Name="VS.Redist.Common.NetCore.TargetingPack.x64.8.0" Version="8.0.0-alpha.1.22524.5">
      <Uri>https://github.com/dotnet/runtime</Uri>
      <Sha>5108757b997c59ab8ba1fc5309ab0d4e730e2b77</Sha>
    </Dependency>
    <Dependency Name="Microsoft.NETCore.App.Runtime.win-x64" Version="8.0.0-alpha.1.22524.5">
      <Uri>https://github.com/dotnet/runtime</Uri>
      <Sha>5108757b997c59ab8ba1fc5309ab0d4e730e2b77</Sha>
    </Dependency>
    <Dependency Name="Microsoft.NETCore.App.Host.win-x64" Version="8.0.0-alpha.1.22524.5">
      <Uri>https://github.com/dotnet/runtime</Uri>
      <Sha>5108757b997c59ab8ba1fc5309ab0d4e730e2b77</Sha>
    </Dependency>
    <Dependency Name="Microsoft.NETCore.Platforms" Version="8.0.0-alpha.1.22524.5">
      <Uri>https://github.com/dotnet/runtime</Uri>
      <Sha>5108757b997c59ab8ba1fc5309ab0d4e730e2b77</Sha>
    </Dependency>
    <Dependency Name="Microsoft.NET.HostModel" Version="8.0.0-alpha.1.22524.5">
      <Uri>https://github.com/dotnet/runtime</Uri>
      <Sha>5108757b997c59ab8ba1fc5309ab0d4e730e2b77</Sha>
    </Dependency>
    <Dependency Name="Microsoft.Extensions.DependencyModel" Version="8.0.0-alpha.1.22524.5">
      <Uri>https://github.com/dotnet/runtime</Uri>
      <Sha>5108757b997c59ab8ba1fc5309ab0d4e730e2b77</Sha>
    </Dependency>
    <Dependency Name="Microsoft.NETCore.DotNetHostResolver" Version="8.0.0-alpha.1.22524.5">
      <Uri>https://github.com/dotnet/runtime</Uri>
      <Sha>5108757b997c59ab8ba1fc5309ab0d4e730e2b77</Sha>
    </Dependency>
    <Dependency Name="Microsoft.Build" Version="17.5.0-preview-22525-01">
      <Uri>https://github.com/dotnet/msbuild</Uri>
      <Sha>3b7246b650398f47b6028e2673b06902613dc46e</Sha>
    </Dependency>
    <Dependency Name="Microsoft.Build.Localization" Version="17.5.0-preview-22525-01">
      <Uri>https://github.com/dotnet/msbuild</Uri>
      <Sha>3b7246b650398f47b6028e2673b06902613dc46e</Sha>
    </Dependency>
    <Dependency Name="Microsoft.FSharp.Compiler" Version="12.5.0-beta.22524.2">
      <Uri>https://github.com/dotnet/fsharp</Uri>
      <Sha>82c00c7dbc2e8e3509c1bef0d04a7fc1b5e0b707</Sha>
    </Dependency>
    <Dependency Name="Microsoft.SourceBuild.Intermediate.fsharp" Version="7.0.1-beta.22524.2">
      <Uri>https://github.com/dotnet/fsharp</Uri>
      <Sha>82c00c7dbc2e8e3509c1bef0d04a7fc1b5e0b707</Sha>
      <SourceBuild RepoName="fsharp" ManagedOnly="true" />
    </Dependency>
    <Dependency Name="dotnet-format" Version="7.0.351202">
      <Uri>https://github.com/dotnet/format</Uri>
      <Sha>bee17d238280246c6a8e6decbd86a91fda6d00c6</Sha>
      <SourceBuildTarball RepoName="format" ManagedOnly="true" />
    </Dependency>
    <Dependency Name="Microsoft.Net.Compilers.Toolset" Version="4.5.0-1.22524.15">
      <Uri>https://github.com/dotnet/roslyn</Uri>
      <Sha>34530dacae1efc796937b41a0e1cf55fd93c7a10</Sha>
      <SourceBuild RepoName="roslyn" ManagedOnly="true" />
    </Dependency>
    <Dependency Name="Microsoft.CodeAnalysis" Version="4.5.0-1.22524.15">
      <Uri>https://github.com/dotnet/roslyn</Uri>
      <Sha>34530dacae1efc796937b41a0e1cf55fd93c7a10</Sha>
    </Dependency>
    <Dependency Name="Microsoft.CodeAnalysis.CSharp" Version="4.5.0-1.22524.15">
      <Uri>https://github.com/dotnet/roslyn</Uri>
      <Sha>34530dacae1efc796937b41a0e1cf55fd93c7a10</Sha>
    </Dependency>
    <Dependency Name="Microsoft.CodeAnalysis.CSharp.CodeStyle" Version="4.5.0-1.22524.15">
      <Uri>https://github.com/dotnet/roslyn</Uri>
      <Sha>34530dacae1efc796937b41a0e1cf55fd93c7a10</Sha>
    </Dependency>
    <Dependency Name="Microsoft.CodeAnalysis.CSharp.Features" Version="4.5.0-1.22524.15">
      <Uri>https://github.com/dotnet/roslyn</Uri>
      <Sha>34530dacae1efc796937b41a0e1cf55fd93c7a10</Sha>
    </Dependency>
    <Dependency Name="Microsoft.CodeAnalysis.CSharp.Workspaces" Version="4.5.0-1.22524.15">
      <Uri>https://github.com/dotnet/roslyn</Uri>
      <Sha>34530dacae1efc796937b41a0e1cf55fd93c7a10</Sha>
    </Dependency>
    <Dependency Name="Microsoft.CodeAnalysis.Workspaces.MSBuild" Version="4.5.0-1.22524.15">
      <Uri>https://github.com/dotnet/roslyn</Uri>
      <Sha>34530dacae1efc796937b41a0e1cf55fd93c7a10</Sha>
    </Dependency>
    <Dependency Name="Microsoft.AspNetCore.DeveloperCertificates.XPlat" Version="8.0.0-alpha.1.22525.3">
      <Uri>https://github.com/dotnet/aspnetcore</Uri>
      <Sha>f73a1835a1454d31337b850e6adaedcf597b5119</Sha>
    </Dependency>
    <Dependency Name="Microsoft.AspNetCore.TestHost" Version="8.0.0-alpha.1.22525.3">
      <Uri>https://github.com/dotnet/aspnetcore</Uri>
      <Sha>f73a1835a1454d31337b850e6adaedcf597b5119</Sha>
    </Dependency>
    <Dependency Name="NuGet.Build.Tasks" Version="6.5.0-preview.1.36">
      <Uri>https://github.com/nuget/nuget.client</Uri>
      <Sha>41c08c5549ac3c738d5bf369014da059eff53fbd</Sha>
    </Dependency>
    <Dependency Name="Microsoft.NET.Test.Sdk" Version="17.5.0-preview-20221025-01">
      <Uri>https://github.com/microsoft/vstest</Uri>
      <Sha>9d12a2e26fda590fd384668271011fcd8f475209</Sha>
    </Dependency>
    <Dependency Name="Microsoft.NET.ILLink.Tasks" Version="7.0.100-1.22525.3">
      <Uri>https://github.com/dotnet/linker</Uri>
      <Sha>4db6ac94ffa8bf6dae8ad9c5c68f94b58de917fd</Sha>
      <SourceBuild RepoName="linker" ManagedOnly="true" />
    </Dependency>
<<<<<<< HEAD
    <Dependency Name="Microsoft.NET.ILLink.Analyzers" Version="7.0.100-1.22524.1">
=======
    <Dependency Name="Microsoft.DotNet.ILCompiler" Version="8.0.0-alpha.1.22524.5">
      <Uri>https://github.com/dotnet/runtime</Uri>
      <Sha>5108757b997c59ab8ba1fc5309ab0d4e730e2b77</Sha>
      <SourceBuildTarball RepoName="runtime" ManagedOnly="true" />
    </Dependency>
    <Dependency Name="Microsoft.NET.ILLink.Analyzers" Version="7.0.100-1.22525.3">
>>>>>>> 5c540211
      <Uri>https://github.com/dotnet/linker</Uri>
      <Sha>4db6ac94ffa8bf6dae8ad9c5c68f94b58de917fd</Sha>
    </Dependency>
    <Dependency Name="System.CodeDom" Version="8.0.0-alpha.1.22524.5">
      <Uri>https://github.com/dotnet/runtime</Uri>
      <Sha>5108757b997c59ab8ba1fc5309ab0d4e730e2b77</Sha>
    </Dependency>
    <Dependency Name="System.Security.Cryptography.ProtectedData" Version="8.0.0-alpha.1.22524.5">
      <Uri>https://github.com/dotnet/runtime</Uri>
      <Sha>5108757b997c59ab8ba1fc5309ab0d4e730e2b77</Sha>
    </Dependency>
    <Dependency Name="System.Text.Encoding.CodePages" Version="8.0.0-alpha.1.22524.5">
      <Uri>https://github.com/dotnet/runtime</Uri>
      <Sha>5108757b997c59ab8ba1fc5309ab0d4e730e2b77</Sha>
    </Dependency>
    <Dependency Name="System.Resources.Extensions" Version="8.0.0-alpha.1.22524.5">
      <Uri>https://github.com/dotnet/runtime</Uri>
      <Sha>5108757b997c59ab8ba1fc5309ab0d4e730e2b77</Sha>
    </Dependency>
    <Dependency Name="Microsoft.WindowsDesktop.App.Runtime.win-x64" Version="8.0.0-alpha.1.22523.1">
      <Uri>https://github.com/dotnet/windowsdesktop</Uri>
      <Sha>c3e484659d17ab5f96ffef601be29857c44ce7ea</Sha>
    </Dependency>
    <Dependency Name="VS.Redist.Common.WindowsDesktop.SharedFramework.x64.8.0" Version="8.0.0-alpha.1.22523.1">
      <Uri>https://github.com/dotnet/windowsdesktop</Uri>
      <Sha>c3e484659d17ab5f96ffef601be29857c44ce7ea</Sha>
    </Dependency>
    <Dependency Name="Microsoft.WindowsDesktop.App.Ref" Version="8.0.0-alpha.1.22523.1">
      <Uri>https://github.com/dotnet/windowsdesktop</Uri>
      <Sha>c3e484659d17ab5f96ffef601be29857c44ce7ea</Sha>
    </Dependency>
    <Dependency Name="VS.Redist.Common.WindowsDesktop.TargetingPack.x64.8.0" Version="8.0.0-alpha.1.22523.1">
      <Uri>https://github.com/dotnet/windowsdesktop</Uri>
      <Sha>c3e484659d17ab5f96ffef601be29857c44ce7ea</Sha>
    </Dependency>
    <Dependency Name="Microsoft.NET.Sdk.WindowsDesktop" Version="8.0.0-alpha.1.22522.1" CoherentParentDependency="Microsoft.WindowsDesktop.App.Ref">
      <Uri>https://github.com/dotnet/wpf</Uri>
      <Sha>89620aa2bd732a2072d9d38601be1587a4d73572</Sha>
    </Dependency>
    <Dependency Name="Microsoft.AspNetCore.App.Ref" Version="8.0.0-alpha.1.22525.3">
      <Uri>https://github.com/dotnet/aspnetcore</Uri>
      <Sha>f73a1835a1454d31337b850e6adaedcf597b5119</Sha>
    </Dependency>
    <Dependency Name="Microsoft.AspNetCore.App.Ref.Internal" Version="8.0.0-alpha.1.22525.3">
      <Uri>https://github.com/dotnet/aspnetcore</Uri>
      <Sha>f73a1835a1454d31337b850e6adaedcf597b5119</Sha>
    </Dependency>
    <Dependency Name="Microsoft.AspNetCore.App.Runtime.win-x64" Version="8.0.0-alpha.1.22525.3">
      <Uri>https://github.com/dotnet/aspnetcore</Uri>
      <Sha>f73a1835a1454d31337b850e6adaedcf597b5119</Sha>
    </Dependency>
    <Dependency Name="VS.Redist.Common.AspNetCore.SharedFramework.x64.8.0" Version="8.0.0-alpha.1.22525.3">
      <Uri>https://github.com/dotnet/aspnetcore</Uri>
      <Sha>f73a1835a1454d31337b850e6adaedcf597b5119</Sha>
      <SourceBuild RepoName="aspnetcore" ManagedOnly="true" />
    </Dependency>
    <Dependency Name="dotnet-dev-certs" Version="8.0.0-alpha.1.22525.3">
      <Uri>https://github.com/dotnet/aspnetcore</Uri>
      <Sha>f73a1835a1454d31337b850e6adaedcf597b5119</Sha>
    </Dependency>
    <Dependency Name="dotnet-user-jwts" Version="8.0.0-alpha.1.22525.3">
      <Uri>https://github.com/dotnet/aspnetcore</Uri>
      <Sha>f73a1835a1454d31337b850e6adaedcf597b5119</Sha>
    </Dependency>
    <Dependency Name="dotnet-user-secrets" Version="8.0.0-alpha.1.22525.3">
      <Uri>https://github.com/dotnet/aspnetcore</Uri>
      <Sha>f73a1835a1454d31337b850e6adaedcf597b5119</Sha>
    </Dependency>
    <Dependency Name="Microsoft.AspNetCore.Analyzers" Version="8.0.0-alpha.1.22525.3">
      <Uri>https://github.com/dotnet/aspnetcore</Uri>
      <Sha>f73a1835a1454d31337b850e6adaedcf597b5119</Sha>
    </Dependency>
    <Dependency Name="Microsoft.AspNetCore.Components.SdkAnalyzers" Version="8.0.0-alpha.1.22525.3">
      <Uri>https://github.com/dotnet/aspnetcore</Uri>
      <Sha>f73a1835a1454d31337b850e6adaedcf597b5119</Sha>
    </Dependency>
    <Dependency Name="Microsoft.AspNetCore.Mvc.Analyzers" Version="8.0.0-alpha.1.22525.3">
      <Uri>https://github.com/dotnet/aspnetcore</Uri>
      <Sha>f73a1835a1454d31337b850e6adaedcf597b5119</Sha>
    </Dependency>
    <Dependency Name="Microsoft.AspNetCore.Mvc.Api.Analyzers" Version="8.0.0-alpha.1.22525.3">
      <Uri>https://github.com/dotnet/aspnetcore</Uri>
      <Sha>f73a1835a1454d31337b850e6adaedcf597b5119</Sha>
    </Dependency>
    <Dependency Name="Microsoft.CodeAnalysis.Razor.Tooling.Internal" Version="7.0.0-preview.5.22412.2">
      <Uri>https://github.com/dotnet/razor-compiler</Uri>
      <Sha>a41514681a4db83c7cae7e17debf668d12efc1bb</Sha>
      <SourceBuild RepoName="razor-compiler" ManagedOnly="true" />
    </Dependency>
    <Dependency Name="Microsoft.AspNetCore.Mvc.Razor.Extensions.Tooling.Internal" Version="7.0.0-preview.5.22412.2">
      <Uri>https://github.com/dotnet/razor-compiler</Uri>
      <Sha>a41514681a4db83c7cae7e17debf668d12efc1bb</Sha>
    </Dependency>
    <Dependency Name="Microsoft.AspNetCore.Razor.SourceGenerator.Tooling.Internal" Version="7.0.0-preview.5.22412.2">
      <Uri>https://github.com/dotnet/razor-compiler</Uri>
      <Sha>a41514681a4db83c7cae7e17debf668d12efc1bb</Sha>
    </Dependency>
    <Dependency Name="Microsoft.NET.Sdk.Razor.SourceGenerators.Transport" Version="7.0.0-preview.5.22412.2">
      <Uri>https://github.com/dotnet/razor-compiler</Uri>
      <Sha>a41514681a4db83c7cae7e17debf668d12efc1bb</Sha>
    </Dependency>
    <Dependency Name="Microsoft.Extensions.FileProviders.Embedded" Version="8.0.0-alpha.1.22525.3">
      <Uri>https://github.com/dotnet/aspnetcore</Uri>
      <Sha>f73a1835a1454d31337b850e6adaedcf597b5119</Sha>
    </Dependency>
    <Dependency Name="Microsoft.AspNetCore.Authorization" Version="8.0.0-alpha.1.22525.3">
      <Uri>https://github.com/dotnet/aspnetcore</Uri>
      <Sha>f73a1835a1454d31337b850e6adaedcf597b5119</Sha>
    </Dependency>
    <Dependency Name="Microsoft.AspNetCore.Components.Web" Version="8.0.0-alpha.1.22525.3">
      <Uri>https://github.com/dotnet/aspnetcore</Uri>
      <Sha>f73a1835a1454d31337b850e6adaedcf597b5119</Sha>
    </Dependency>
    <Dependency Name="Microsoft.JSInterop" Version="8.0.0-alpha.1.22525.3">
      <Uri>https://github.com/dotnet/aspnetcore</Uri>
      <Sha>f73a1835a1454d31337b850e6adaedcf597b5119</Sha>
    </Dependency>
    <Dependency Name="Microsoft.Web.Xdt" Version="7.0.0-preview.22423.2" Pinned="true">
      <Uri>https://github.com/dotnet/xdt</Uri>
      <Sha>9a1c3e1b7f0c8763d4c96e593961a61a72679a7b</Sha>
      <SourceBuild RepoName="xdt" ManagedOnly="true" />
    </Dependency>
    <Dependency Name="Microsoft.CodeAnalysis.NetAnalyzers" Version="7.0.0-preview1.22511.2">
      <Uri>https://github.com/dotnet/roslyn-analyzers</Uri>
      <Sha>83c80bfbd2d283405d94af5e4bb496bf7d185b01</Sha>
    </Dependency>
    <Dependency Name="Microsoft.SourceBuild.Intermediate.roslyn-analyzers" Version="3.3.4-beta1.22511.2">
      <Uri>https://github.com/dotnet/roslyn-analyzers</Uri>
      <Sha>83c80bfbd2d283405d94af5e4bb496bf7d185b01</Sha>
      <SourceBuild RepoName="roslyn-analyzers" ManagedOnly="true" />
    </Dependency>
    <Dependency Name="System.CommandLine" Version="2.0.0-beta4.22504.1">
      <Uri>https://github.com/dotnet/command-line-api</Uri>
      <Sha>c776cd4e906b669b9cce1017fee7d0ba9845d163</Sha>
    </Dependency>
    <Dependency Name="Microsoft.SourceBuild.Intermediate.command-line-api" Version="0.1.350401">
      <Uri>https://github.com/dotnet/command-line-api</Uri>
      <Sha>c776cd4e906b669b9cce1017fee7d0ba9845d163</Sha>
      <SourceBuild RepoName="command-line-api" ManagedOnly="true" />
    </Dependency>
    <Dependency Name="Microsoft.SourceBuild.Intermediate.source-build-externals" Version="8.0.0-alpha.1.22513.1">
      <Uri>https://github.com/dotnet/source-build-externals</Uri>
      <Sha>eb8403e34790e0a5543e828afd26a6a425fa7455</Sha>
      <SourceBuild RepoName="source-build-externals" ManagedOnly="true" />
    </Dependency>
  </ProductDependencies>
  <ToolsetDependencies>
    <Dependency Name="Microsoft.DotNet.Arcade.Sdk" Version="8.0.0-beta.22524.5">
      <Uri>https://github.com/dotnet/arcade</Uri>
      <Sha>c5dd6a1da2e6d9b3423ab809fcda8af2927a408b</Sha>
      <SourceBuild RepoName="arcade" ManagedOnly="true" />
    </Dependency>
    <Dependency Name="Microsoft.DotNet.Helix.Sdk" Version="8.0.0-beta.22524.5">
      <Uri>https://github.com/dotnet/arcade</Uri>
      <Sha>c5dd6a1da2e6d9b3423ab809fcda8af2927a408b</Sha>
    </Dependency>
    <Dependency Name="Microsoft.DotNet.SignTool" Version="8.0.0-beta.22524.5">
      <Uri>https://github.com/dotnet/arcade</Uri>
      <Sha>c5dd6a1da2e6d9b3423ab809fcda8af2927a408b</Sha>
    </Dependency>
    <Dependency Name="Microsoft.DotNet.XUnitExtensions" Version="8.0.0-beta.22524.5">
      <Uri>https://github.com/dotnet/arcade</Uri>
      <Sha>c5dd6a1da2e6d9b3423ab809fcda8af2927a408b</Sha>
    </Dependency>
    <Dependency Name="System.Reflection.MetadataLoadContext" Version="8.0.0-alpha.1.22524.5">
      <Uri>https://github.com/dotnet/runtime</Uri>
      <Sha>5108757b997c59ab8ba1fc5309ab0d4e730e2b77</Sha>
    </Dependency>
    <Dependency Name="Microsoft.DotNet.XliffTasks" Version="1.0.0-beta.22513.1" CoherentParentDependency="Microsoft.DotNet.Arcade.Sdk">
      <Uri>https://github.com/dotnet/xliff-tasks</Uri>
      <Sha>366ad9b9f7af7d0eddbd36d1e13d8fcff0ac99db</Sha>
      <SourceBuild RepoName="xliff-tasks" ManagedOnly="true" />
    </Dependency>
  </ToolsetDependencies>
</Dependencies><|MERGE_RESOLUTION|>--- conflicted
+++ resolved
@@ -114,16 +114,7 @@
       <Sha>4db6ac94ffa8bf6dae8ad9c5c68f94b58de917fd</Sha>
       <SourceBuild RepoName="linker" ManagedOnly="true" />
     </Dependency>
-<<<<<<< HEAD
-    <Dependency Name="Microsoft.NET.ILLink.Analyzers" Version="7.0.100-1.22524.1">
-=======
-    <Dependency Name="Microsoft.DotNet.ILCompiler" Version="8.0.0-alpha.1.22524.5">
-      <Uri>https://github.com/dotnet/runtime</Uri>
-      <Sha>5108757b997c59ab8ba1fc5309ab0d4e730e2b77</Sha>
-      <SourceBuildTarball RepoName="runtime" ManagedOnly="true" />
-    </Dependency>
     <Dependency Name="Microsoft.NET.ILLink.Analyzers" Version="7.0.100-1.22525.3">
->>>>>>> 5c540211
       <Uri>https://github.com/dotnet/linker</Uri>
       <Sha>4db6ac94ffa8bf6dae8ad9c5c68f94b58de917fd</Sha>
     </Dependency>

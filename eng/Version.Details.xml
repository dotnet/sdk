<?xml version="1.0" encoding="utf-8"?>
<Dependencies>
  <ProductDependencies>
    <Dependency Name="Microsoft.TemplateEngine.Abstractions" Version="9.0.100-alpha.23524.5">
      <Uri>https://github.com/dotnet/templating</Uri>
      <Sha>61441481b54ae070d73b8056118aeb79691f59a1</Sha>
    </Dependency>
    <Dependency Name="Microsoft.TemplateEngine.Mocks" Version="9.0.100-alpha.23524.5">
      <Uri>https://github.com/dotnet/templating</Uri>
      <Sha>61441481b54ae070d73b8056118aeb79691f59a1</Sha>
    </Dependency>
    <Dependency Name="Microsoft.SourceBuild.Intermediate.templating" Version="9.0.100-alpha.23524.5">
      <Uri>https://github.com/dotnet/templating</Uri>
      <Sha>61441481b54ae070d73b8056118aeb79691f59a1</Sha>
      <SourceBuild RepoName="templating" ManagedOnly="true" />
    </Dependency>
    <Dependency Name="Microsoft.NETCore.App.Ref" Version="9.0.0-alpha.1.23529.4">
      <Uri>https://github.com/dotnet/runtime</Uri>
      <Sha>e5c631d28b985b773b28d0cb2346f49a92bd41dd</Sha>
    </Dependency>
    <Dependency Name="VS.Redist.Common.NetCore.SharedFramework.x64.9.0" Version="9.0.0-alpha.1.23529.4">
      <Uri>https://github.com/dotnet/runtime</Uri>
      <Sha>e5c631d28b985b773b28d0cb2346f49a92bd41dd</Sha>
      <SourceBuild RepoName="runtime" ManagedOnly="false" />
    </Dependency>
    <Dependency Name="VS.Redist.Common.NetCore.TargetingPack.x64.9.0" Version="9.0.0-alpha.1.23529.4">
      <Uri>https://github.com/dotnet/runtime</Uri>
      <Sha>e5c631d28b985b773b28d0cb2346f49a92bd41dd</Sha>
    </Dependency>
    <Dependency Name="Microsoft.NETCore.App.Runtime.win-x64" Version="9.0.0-alpha.1.23529.4">
      <Uri>https://github.com/dotnet/runtime</Uri>
      <Sha>e5c631d28b985b773b28d0cb2346f49a92bd41dd</Sha>
    </Dependency>
    <Dependency Name="Microsoft.NETCore.App.Host.win-x64" Version="9.0.0-alpha.1.23529.4">
      <Uri>https://github.com/dotnet/runtime</Uri>
      <Sha>e5c631d28b985b773b28d0cb2346f49a92bd41dd</Sha>
    </Dependency>
    <Dependency Name="Microsoft.NETCore.Platforms" Version="9.0.0-alpha.1.23529.4">
      <Uri>https://github.com/dotnet/runtime</Uri>
      <Sha>e5c631d28b985b773b28d0cb2346f49a92bd41dd</Sha>
    </Dependency>
    <Dependency Name="Microsoft.NET.HostModel" Version="9.0.0-alpha.1.23529.4">
      <Uri>https://github.com/dotnet/runtime</Uri>
      <Sha>e5c631d28b985b773b28d0cb2346f49a92bd41dd</Sha>
    </Dependency>
    <Dependency Name="Microsoft.Extensions.DependencyModel" Version="9.0.0-alpha.1.23529.4">
      <Uri>https://github.com/dotnet/runtime</Uri>
      <Sha>e5c631d28b985b773b28d0cb2346f49a92bd41dd</Sha>
    </Dependency>
    <Dependency Name="Microsoft.NET.Workload.Emscripten.Current.Manifest-9.0.100.Transport" Version="9.0.0-alpha.1.23528.1" CoherentParentDependency="Microsoft.NETCore.App.Runtime.win-x64">
      <Uri>https://github.com/dotnet/emsdk</Uri>
      <Sha>cdf33ffb6fc9e63c82cca2f67870e8e6cd16d741</Sha>
      <SourceBuild RepoName="emsdk" ManagedOnly="true" />
    </Dependency>
    <Dependency Name="Microsoft.Build" Version="17.9.0-preview-23527-03">
      <Uri>https://github.com/dotnet/msbuild</Uri>
      <Sha>d3fa6693db77b6aad33ac934ca0a87f852f4cdf2</Sha>
    </Dependency>
    <Dependency Name="Microsoft.Build.Localization" Version="17.9.0-preview-23527-03">
      <Uri>https://github.com/dotnet/msbuild</Uri>
      <Sha>d3fa6693db77b6aad33ac934ca0a87f852f4cdf2</Sha>
    </Dependency>
    <Dependency Name="Microsoft.SourceBuild.Intermediate.msbuild" Version="17.9.0-preview-23527-03">
      <Uri>https://github.com/dotnet/msbuild</Uri>
      <Sha>d3fa6693db77b6aad33ac934ca0a87f852f4cdf2</Sha>
      <SourceBuild RepoName="msbuild" ManagedOnly="true" />
    </Dependency>
    <Dependency Name="Microsoft.FSharp.Compiler" Version="12.8.0-beta.23525.2">
      <Uri>https://github.com/dotnet/fsharp</Uri>
      <Sha>c040d25693a071efb0df0deb24fca347802d0f22</Sha>
    </Dependency>
    <Dependency Name="Microsoft.SourceBuild.Intermediate.fsharp" Version="8.0.200-beta.23525.2">
      <Uri>https://github.com/dotnet/fsharp</Uri>
      <Sha>c040d25693a071efb0df0deb24fca347802d0f22</Sha>
      <SourceBuild RepoName="fsharp" ManagedOnly="true" />
    </Dependency>
    <Dependency Name="dotnet-format" Version="9.0.452901">
      <Uri>https://github.com/dotnet/format</Uri>
      <Sha>af058725f990c40e7a3085ade0c5940ea01dd310</Sha>
      <SourceBuild RepoName="format" ManagedOnly="true" />
    </Dependency>
    <Dependency Name="Microsoft.Net.Compilers.Toolset" Version="4.9.0-1.23527.10">
      <Uri>https://github.com/dotnet/roslyn</Uri>
      <Sha>c02db8cccfbc8b17a9c19aa0bebb6f344b6f8aa7</Sha>
      <SourceBuild RepoName="roslyn" ManagedOnly="true" />
    </Dependency>
    <Dependency Name="Microsoft.CodeAnalysis" Version="4.9.0-1.23527.10">
      <Uri>https://github.com/dotnet/roslyn</Uri>
      <Sha>c02db8cccfbc8b17a9c19aa0bebb6f344b6f8aa7</Sha>
    </Dependency>
    <Dependency Name="Microsoft.CodeAnalysis.CSharp" Version="4.9.0-1.23527.10">
      <Uri>https://github.com/dotnet/roslyn</Uri>
      <Sha>c02db8cccfbc8b17a9c19aa0bebb6f344b6f8aa7</Sha>
    </Dependency>
    <Dependency Name="Microsoft.CodeAnalysis.CSharp.CodeStyle" Version="4.9.0-1.23527.10">
      <Uri>https://github.com/dotnet/roslyn</Uri>
      <Sha>c02db8cccfbc8b17a9c19aa0bebb6f344b6f8aa7</Sha>
    </Dependency>
    <Dependency Name="Microsoft.CodeAnalysis.CSharp.Features" Version="4.9.0-1.23527.10">
      <Uri>https://github.com/dotnet/roslyn</Uri>
      <Sha>c02db8cccfbc8b17a9c19aa0bebb6f344b6f8aa7</Sha>
    </Dependency>
    <Dependency Name="Microsoft.CodeAnalysis.CSharp.Workspaces" Version="4.9.0-1.23527.10">
      <Uri>https://github.com/dotnet/roslyn</Uri>
      <Sha>c02db8cccfbc8b17a9c19aa0bebb6f344b6f8aa7</Sha>
    </Dependency>
    <Dependency Name="Microsoft.CodeAnalysis.Workspaces.MSBuild" Version="4.9.0-1.23527.10">
      <Uri>https://github.com/dotnet/roslyn</Uri>
      <Sha>c02db8cccfbc8b17a9c19aa0bebb6f344b6f8aa7</Sha>
    </Dependency>
    <Dependency Name="Microsoft.AspNetCore.DeveloperCertificates.XPlat" Version="9.0.0-alpha.1.23529.2">
      <Uri>https://github.com/dotnet/aspnetcore</Uri>
      <Sha>0bffc80eb103b6dca63a6249a168c4fee45d64ca</Sha>
    </Dependency>
    <Dependency Name="Microsoft.AspNetCore.TestHost" Version="9.0.0-alpha.1.23529.2">
      <Uri>https://github.com/dotnet/aspnetcore</Uri>
      <Sha>0bffc80eb103b6dca63a6249a168c4fee45d64ca</Sha>
    </Dependency>
    <Dependency Name="Microsoft.Build.NuGetSdkResolver" Version="6.9.0-preview.1.22">
      <Uri>https://github.com/nuget/nuget.client</Uri>
      <Sha>6af47d6bf6ceaa0bc99aa1a8e3af0cd759b04a37</Sha>
    </Dependency>
    <Dependency Name="NuGet.Build.Tasks" Version="6.9.0-preview.1.22">
      <Uri>https://github.com/nuget/nuget.client</Uri>
      <Sha>6af47d6bf6ceaa0bc99aa1a8e3af0cd759b04a37</Sha>
    </Dependency>
    <Dependency Name="NuGet.Build.Tasks.Console" Version="6.9.0-preview.1.22">
      <Uri>https://github.com/nuget/nuget.client</Uri>
      <Sha>6af47d6bf6ceaa0bc99aa1a8e3af0cd759b04a37</Sha>
    </Dependency>
    <Dependency Name="NuGet.Build.Tasks.Pack" Version="6.9.0-preview.1.22">
      <Uri>https://github.com/nuget/nuget.client</Uri>
      <Sha>6af47d6bf6ceaa0bc99aa1a8e3af0cd759b04a37</Sha>
    </Dependency>
    <Dependency Name="NuGet.Commands" Version="6.9.0-preview.1.22">
      <Uri>https://github.com/nuget/nuget.client</Uri>
      <Sha>6af47d6bf6ceaa0bc99aa1a8e3af0cd759b04a37</Sha>
    </Dependency>
    <Dependency Name="NuGet.CommandLine.XPlat" Version="6.9.0-preview.1.22">
      <Uri>https://github.com/nuget/nuget.client</Uri>
      <Sha>6af47d6bf6ceaa0bc99aa1a8e3af0cd759b04a37</Sha>
    </Dependency>
    <Dependency Name="NuGet.Common" Version="6.9.0-preview.1.22">
      <Uri>https://github.com/nuget/nuget.client</Uri>
      <Sha>6af47d6bf6ceaa0bc99aa1a8e3af0cd759b04a37</Sha>
    </Dependency>
    <Dependency Name="NuGet.Configuration" Version="6.9.0-preview.1.22">
      <Uri>https://github.com/nuget/nuget.client</Uri>
      <Sha>6af47d6bf6ceaa0bc99aa1a8e3af0cd759b04a37</Sha>
    </Dependency>
    <Dependency Name="NuGet.Credentials" Version="6.9.0-preview.1.22">
      <Uri>https://github.com/nuget/nuget.client</Uri>
      <Sha>6af47d6bf6ceaa0bc99aa1a8e3af0cd759b04a37</Sha>
    </Dependency>
    <Dependency Name="NuGet.DependencyResolver.Core" Version="6.9.0-preview.1.22">
      <Uri>https://github.com/nuget/nuget.client</Uri>
      <Sha>6af47d6bf6ceaa0bc99aa1a8e3af0cd759b04a37</Sha>
    </Dependency>
    <Dependency Name="NuGet.Frameworks" Version="6.9.0-preview.1.22">
      <Uri>https://github.com/nuget/nuget.client</Uri>
      <Sha>6af47d6bf6ceaa0bc99aa1a8e3af0cd759b04a37</Sha>
    </Dependency>
    <Dependency Name="NuGet.LibraryModel" Version="6.9.0-preview.1.22">
      <Uri>https://github.com/nuget/nuget.client</Uri>
      <Sha>6af47d6bf6ceaa0bc99aa1a8e3af0cd759b04a37</Sha>
    </Dependency>
    <Dependency Name="NuGet.ProjectModel" Version="6.9.0-preview.1.22">
      <Uri>https://github.com/nuget/nuget.client</Uri>
      <Sha>6af47d6bf6ceaa0bc99aa1a8e3af0cd759b04a37</Sha>
    </Dependency>
    <Dependency Name="NuGet.Protocol" Version="6.9.0-preview.1.22">
      <Uri>https://github.com/nuget/nuget.client</Uri>
      <Sha>6af47d6bf6ceaa0bc99aa1a8e3af0cd759b04a37</Sha>
    </Dependency>
    <Dependency Name="NuGet.Packaging" Version="6.9.0-preview.1.22">
      <Uri>https://github.com/nuget/nuget.client</Uri>
      <Sha>6af47d6bf6ceaa0bc99aa1a8e3af0cd759b04a37</Sha>
    </Dependency>
    <Dependency Name="NuGet.Versioning" Version="6.9.0-preview.1.22">
      <Uri>https://github.com/nuget/nuget.client</Uri>
      <Sha>6af47d6bf6ceaa0bc99aa1a8e3af0cd759b04a37</Sha>
    </Dependency>
    <Dependency Name="Microsoft.NET.Test.Sdk" Version="17.9.0-preview-23527-02">
      <Uri>https://github.com/microsoft/vstest</Uri>
      <Sha>376ead3aff7e7feec927ef04c1732a413267518d</Sha>
      <SourceBuild RepoName="vstest" ManagedOnly="true" />
    </Dependency>
    <Dependency Name="Microsoft.TestPlatform.CLI" Version="17.9.0-preview-23527-02">
      <Uri>https://github.com/microsoft/vstest</Uri>
      <Sha>376ead3aff7e7feec927ef04c1732a413267518d</Sha>
    </Dependency>
    <Dependency Name="Microsoft.TestPlatform.Build" Version="17.9.0-preview-23527-02">
      <Uri>https://github.com/microsoft/vstest</Uri>
      <Sha>376ead3aff7e7feec927ef04c1732a413267518d</Sha>
    </Dependency>
    <Dependency Name="Microsoft.NET.ILLink.Tasks" Version="9.0.0-alpha.1.23529.4">
      <Uri>https://github.com/dotnet/runtime</Uri>
      <Sha>e5c631d28b985b773b28d0cb2346f49a92bd41dd</Sha>
    </Dependency>
    <Dependency Name="System.CodeDom" Version="9.0.0-alpha.1.23529.4">
      <Uri>https://github.com/dotnet/runtime</Uri>
      <Sha>e5c631d28b985b773b28d0cb2346f49a92bd41dd</Sha>
    </Dependency>
    <Dependency Name="System.Security.Cryptography.ProtectedData" Version="9.0.0-alpha.1.23529.4">
      <Uri>https://github.com/dotnet/runtime</Uri>
      <Sha>e5c631d28b985b773b28d0cb2346f49a92bd41dd</Sha>
    </Dependency>
    <Dependency Name="System.Text.Encoding.CodePages" Version="9.0.0-alpha.1.23529.4">
      <Uri>https://github.com/dotnet/runtime</Uri>
      <Sha>e5c631d28b985b773b28d0cb2346f49a92bd41dd</Sha>
    </Dependency>
    <Dependency Name="System.Resources.Extensions" Version="9.0.0-alpha.1.23529.4">
      <Uri>https://github.com/dotnet/runtime</Uri>
      <Sha>e5c631d28b985b773b28d0cb2346f49a92bd41dd</Sha>
    </Dependency>
    <Dependency Name="Microsoft.WindowsDesktop.App.Runtime.win-x64" Version="9.0.0-alpha.1.23529.1">
      <Uri>https://github.com/dotnet/windowsdesktop</Uri>
      <Sha>a4c24e972fa7bc7c6ebd8e66cc364f66e5080ded</Sha>
    </Dependency>
    <Dependency Name="VS.Redist.Common.WindowsDesktop.SharedFramework.x64.9.0" Version="9.0.0-alpha.1.23529.1">
      <Uri>https://github.com/dotnet/windowsdesktop</Uri>
      <Sha>a4c24e972fa7bc7c6ebd8e66cc364f66e5080ded</Sha>
    </Dependency>
    <Dependency Name="Microsoft.WindowsDesktop.App.Ref" Version="9.0.0-alpha.1.23529.1">
      <Uri>https://github.com/dotnet/windowsdesktop</Uri>
      <Sha>a4c24e972fa7bc7c6ebd8e66cc364f66e5080ded</Sha>
    </Dependency>
    <Dependency Name="VS.Redist.Common.WindowsDesktop.TargetingPack.x64.9.0" Version="9.0.0-alpha.1.23529.1">
      <Uri>https://github.com/dotnet/windowsdesktop</Uri>
      <Sha>a4c24e972fa7bc7c6ebd8e66cc364f66e5080ded</Sha>
    </Dependency>
    <Dependency Name="Microsoft.NET.Sdk.WindowsDesktop" Version="9.0.0-alpha.1.23527.3" CoherentParentDependency="Microsoft.WindowsDesktop.App.Ref">
      <Uri>https://github.com/dotnet/wpf</Uri>
      <Sha>61b279e6fd87afb4835f43aa286c87ee72e80b2f</Sha>
    </Dependency>
    <Dependency Name="Microsoft.AspNetCore.App.Ref" Version="9.0.0-alpha.1.23529.2">
      <Uri>https://github.com/dotnet/aspnetcore</Uri>
      <Sha>0bffc80eb103b6dca63a6249a168c4fee45d64ca</Sha>
    </Dependency>
    <Dependency Name="Microsoft.AspNetCore.App.Ref.Internal" Version="9.0.0-alpha.1.23529.2">
      <Uri>https://github.com/dotnet/aspnetcore</Uri>
      <Sha>0bffc80eb103b6dca63a6249a168c4fee45d64ca</Sha>
    </Dependency>
    <Dependency Name="Microsoft.AspNetCore.App.Runtime.win-x64" Version="9.0.0-alpha.1.23529.2">
      <Uri>https://github.com/dotnet/aspnetcore</Uri>
      <Sha>0bffc80eb103b6dca63a6249a168c4fee45d64ca</Sha>
    </Dependency>
    <Dependency Name="VS.Redist.Common.AspNetCore.SharedFramework.x64.9.0" Version="9.0.0-alpha.1.23529.2">
      <Uri>https://github.com/dotnet/aspnetcore</Uri>
      <Sha>0bffc80eb103b6dca63a6249a168c4fee45d64ca</Sha>
      <SourceBuild RepoName="aspnetcore" ManagedOnly="true" />
    </Dependency>
    <Dependency Name="dotnet-dev-certs" Version="9.0.0-alpha.1.23529.2">
      <Uri>https://github.com/dotnet/aspnetcore</Uri>
      <Sha>0bffc80eb103b6dca63a6249a168c4fee45d64ca</Sha>
    </Dependency>
    <Dependency Name="dotnet-user-jwts" Version="9.0.0-alpha.1.23529.2">
      <Uri>https://github.com/dotnet/aspnetcore</Uri>
      <Sha>0bffc80eb103b6dca63a6249a168c4fee45d64ca</Sha>
    </Dependency>
    <Dependency Name="dotnet-user-secrets" Version="9.0.0-alpha.1.23529.2">
      <Uri>https://github.com/dotnet/aspnetcore</Uri>
      <Sha>0bffc80eb103b6dca63a6249a168c4fee45d64ca</Sha>
    </Dependency>
    <Dependency Name="Microsoft.AspNetCore.Analyzers" Version="9.0.0-alpha.1.23529.2">
      <Uri>https://github.com/dotnet/aspnetcore</Uri>
      <Sha>0bffc80eb103b6dca63a6249a168c4fee45d64ca</Sha>
    </Dependency>
    <Dependency Name="Microsoft.AspNetCore.Components.SdkAnalyzers" Version="9.0.0-alpha.1.23529.2">
      <Uri>https://github.com/dotnet/aspnetcore</Uri>
      <Sha>0bffc80eb103b6dca63a6249a168c4fee45d64ca</Sha>
    </Dependency>
    <Dependency Name="Microsoft.AspNetCore.Mvc.Analyzers" Version="9.0.0-alpha.1.23529.2">
      <Uri>https://github.com/dotnet/aspnetcore</Uri>
      <Sha>0bffc80eb103b6dca63a6249a168c4fee45d64ca</Sha>
    </Dependency>
    <Dependency Name="Microsoft.AspNetCore.Mvc.Api.Analyzers" Version="9.0.0-alpha.1.23529.2">
      <Uri>https://github.com/dotnet/aspnetcore</Uri>
      <Sha>0bffc80eb103b6dca63a6249a168c4fee45d64ca</Sha>
    </Dependency>
    <Dependency Name="Microsoft.CodeAnalysis.Razor.Tooling.Internal" Version="7.0.0-preview.23530.1">
      <Uri>https://github.com/dotnet/razor</Uri>
      <Sha>fcae177dd5bf7a41c83ffee3da6afe03851e486b</Sha>
      <SourceBuild RepoName="razor" ManagedOnly="true" />
    </Dependency>
    <Dependency Name="Microsoft.AspNetCore.Mvc.Razor.Extensions.Tooling.Internal" Version="7.0.0-preview.23530.1">
      <Uri>https://github.com/dotnet/razor</Uri>
      <Sha>fcae177dd5bf7a41c83ffee3da6afe03851e486b</Sha>
    </Dependency>
    <Dependency Name="Microsoft.NET.Sdk.Razor.SourceGenerators.Transport" Version="7.0.0-preview.23530.1">
      <Uri>https://github.com/dotnet/razor</Uri>
      <Sha>fcae177dd5bf7a41c83ffee3da6afe03851e486b</Sha>
    </Dependency>
    <Dependency Name="Microsoft.Extensions.FileProviders.Embedded" Version="9.0.0-alpha.1.23529.2">
      <Uri>https://github.com/dotnet/aspnetcore</Uri>
      <Sha>0bffc80eb103b6dca63a6249a168c4fee45d64ca</Sha>
    </Dependency>
    <Dependency Name="Microsoft.AspNetCore.Authorization" Version="9.0.0-alpha.1.23529.2">
      <Uri>https://github.com/dotnet/aspnetcore</Uri>
      <Sha>0bffc80eb103b6dca63a6249a168c4fee45d64ca</Sha>
    </Dependency>
    <Dependency Name="Microsoft.AspNetCore.Components.Web" Version="9.0.0-alpha.1.23529.2">
      <Uri>https://github.com/dotnet/aspnetcore</Uri>
      <Sha>0bffc80eb103b6dca63a6249a168c4fee45d64ca</Sha>
    </Dependency>
    <Dependency Name="Microsoft.JSInterop" Version="9.0.0-alpha.1.23529.2">
      <Uri>https://github.com/dotnet/aspnetcore</Uri>
      <Sha>0bffc80eb103b6dca63a6249a168c4fee45d64ca</Sha>
    </Dependency>
    <Dependency Name="Microsoft.Web.Xdt" Version="7.0.0-preview.22423.2" Pinned="true">
      <Uri>https://github.com/dotnet/xdt</Uri>
      <Sha>9a1c3e1b7f0c8763d4c96e593961a61a72679a7b</Sha>
      <SourceBuild RepoName="xdt" ManagedOnly="true" />
    </Dependency>
    <Dependency Name="Microsoft.CodeAnalysis.NetAnalyzers" Version="9.0.0-preview.23523.1">
      <Uri>https://github.com/dotnet/roslyn-analyzers</Uri>
      <Sha>b4ed6a3093cfd3c8d353214ce97aaa7d24cf2df1</Sha>
    </Dependency>
    <Dependency Name="Microsoft.CodeAnalysis.PublicApiAnalyzers" Version="3.11.0-beta1.23523.1">
      <Uri>https://github.com/dotnet/roslyn-analyzers</Uri>
      <Sha>b4ed6a3093cfd3c8d353214ce97aaa7d24cf2df1</Sha>
    </Dependency>
    <Dependency Name="Microsoft.SourceBuild.Intermediate.roslyn-analyzers" Version="3.11.0-beta1.23523.1">
      <Uri>https://github.com/dotnet/roslyn-analyzers</Uri>
      <Sha>b4ed6a3093cfd3c8d353214ce97aaa7d24cf2df1</Sha>
      <SourceBuild RepoName="roslyn-analyzers" ManagedOnly="true" />
    </Dependency>
    <Dependency Name="System.CommandLine" Version="2.0.0-beta4.23307.1">
      <Uri>https://github.com/dotnet/command-line-api</Uri>
      <Sha>02fe27cd6a9b001c8feb7938e6ef4b3799745759</Sha>
    </Dependency>
    <Dependency Name="Microsoft.SourceBuild.Intermediate.command-line-api" Version="0.1.430701">
      <Uri>https://github.com/dotnet/command-line-api</Uri>
      <Sha>02fe27cd6a9b001c8feb7938e6ef4b3799745759</Sha>
      <SourceBuild RepoName="command-line-api" ManagedOnly="true" />
    </Dependency>
    <Dependency Name="Microsoft.SourceBuild.Intermediate.source-build-externals" Version="9.0.0-alpha.1.23518.2">
      <Uri>https://github.com/dotnet/source-build-externals</Uri>
      <Sha>54ad220ef4f236325dec31f2c0c66fa48a6fce33</Sha>
      <SourceBuild RepoName="source-build-externals" ManagedOnly="true" />
    </Dependency>
    <Dependency Name="Microsoft.SourceBuild.Intermediate.source-build-reference-packages" Version="9.0.0-alpha.1.23527.1">
      <Uri>https://github.com/dotnet/source-build-reference-packages</Uri>
      <Sha>947ef94c52440c781aeb6ee13e95a9ec9992e444</Sha>
      <SourceBuild RepoName="source-build-reference-packages" ManagedOnly="true" />
    </Dependency>
    <Dependency Name="Microsoft.Deployment.DotNet.Releases" Version="2.0.0-preview.1.23509.2">
      <Uri>https://github.com/dotnet/deployment-tools</Uri>
      <Sha>1d174267bf45dabbadb12602b1170329611fd219</Sha>
    </Dependency>
    <Dependency Name="Microsoft.Build.Tasks.Git" Version="8.0.0-beta.23510.3">
      <Uri>https://github.com/dotnet/sourcelink</Uri>
      <Sha>e2f4720f9e7411122675568b984606c405b3bb53</Sha>
      <SourceBuild RepoName="sourcelink" ManagedOnly="true" />
    </Dependency>
    <Dependency Name="Microsoft.SourceLink.Common" Version="8.0.0-beta.23510.3">
      <Uri>https://github.com/dotnet/sourcelink</Uri>
      <Sha>e2f4720f9e7411122675568b984606c405b3bb53</Sha>
    </Dependency>
    <Dependency Name="Microsoft.SourceLink.AzureRepos.Git" Version="8.0.0-beta.23510.3">
      <Uri>https://github.com/dotnet/sourcelink</Uri>
      <Sha>e2f4720f9e7411122675568b984606c405b3bb53</Sha>
    </Dependency>
    <Dependency Name="Microsoft.SourceLink.GitHub" Version="8.0.0-beta.23510.3">
      <Uri>https://github.com/dotnet/sourcelink</Uri>
      <Sha>e2f4720f9e7411122675568b984606c405b3bb53</Sha>
    </Dependency>
    <Dependency Name="Microsoft.SourceLink.GitLab" Version="8.0.0-beta.23510.3">
      <Uri>https://github.com/dotnet/sourcelink</Uri>
      <Sha>e2f4720f9e7411122675568b984606c405b3bb53</Sha>
    </Dependency>
    <Dependency Name="Microsoft.SourceLink.Bitbucket.Git" Version="8.0.0-beta.23510.3">
      <Uri>https://github.com/dotnet/sourcelink</Uri>
      <Sha>e2f4720f9e7411122675568b984606c405b3bb53</Sha>
    </Dependency>
    <!-- Explicit dependency because Microsoft.Deployment.DotNet.Releases has different versioning
         than the SB intermediate -->
    <Dependency Name="Microsoft.SourceBuild.Intermediate.deployment-tools" Version="8.0.0-preview.6.23509.2">
      <Uri>https://github.com/dotnet/deployment-tools</Uri>
      <Sha>1d174267bf45dabbadb12602b1170329611fd219</Sha>
      <SourceBuild RepoName="deployment-tools" ManagedOnly="true" />
    </Dependency>
    <Dependency Name="Microsoft.SourceBuild.Intermediate.symreader" Version="2.0.0-beta-23228-03">
      <Uri>https://github.com/dotnet/symreader</Uri>
      <Sha>27e584661980ee6d82c419a2a471ae505b7d122e</Sha>
      <SourceBuild RepoName="symreader" ManagedOnly="true" />
    </Dependency>
    <!-- Dependency required for flowing correct package version in source-build, using PVP flow. -->
<<<<<<< HEAD
    <Dependency Name="Microsoft.Extensions.Logging" Version="9.0.0-alpha.1.23529.3">
      <Uri>https://github.com/dotnet/runtime</Uri>
      <Sha>cf9bb86cd908a00fa50459ae17ec9c4a76f85fe6</Sha>
    </Dependency>
    <!-- Dependency required for flowing correct package version in source-build, using PVP flow. -->
    <Dependency Name="Microsoft.Extensions.Logging.Abstractions" Version="9.0.0-alpha.1.23529.3">
      <Uri>https://github.com/dotnet/runtime</Uri>
      <Sha>cf9bb86cd908a00fa50459ae17ec9c4a76f85fe6</Sha>
    </Dependency>
    <!-- Dependency required for flowing correct package version in source-build, using PVP flow. -->
    <Dependency Name="Microsoft.Extensions.Logging.Console" Version="9.0.0-alpha.1.23529.3">
=======
    <Dependency Name="Microsoft.Extensions.Logging.Console" Version="9.0.0-alpha.1.23529.4">
>>>>>>> 98206687
      <Uri>https://github.com/dotnet/runtime</Uri>
      <Sha>e5c631d28b985b773b28d0cb2346f49a92bd41dd</Sha>
    </Dependency>
    <!-- Dependency required for flowing correct package version in source-build, using PVP flow. -->
    <Dependency Name="Microsoft.Extensions.FileSystemGlobbing" Version="9.0.0-alpha.1.23529.4">
      <Uri>https://github.com/dotnet/runtime</Uri>
      <Sha>e5c631d28b985b773b28d0cb2346f49a92bd41dd</Sha>
    </Dependency>
    <!-- Dependency required for flowing correct package version in source-build, using PVP flow. -->
    <Dependency Name="System.ServiceProcess.ServiceController" Version="9.0.0-alpha.1.23529.4">
      <Uri>https://github.com/dotnet/runtime</Uri>
      <Sha>e5c631d28b985b773b28d0cb2346f49a92bd41dd</Sha>
    </Dependency>
  </ProductDependencies>
  <ToolsetDependencies>
    <Dependency Name="Microsoft.DotNet.Arcade.Sdk" Version="9.0.0-beta.23528.2">
      <Uri>https://github.com/dotnet/arcade</Uri>
      <Sha>bb2b4326ddf03d86c92bd125dba87e9d8df63463</Sha>
      <SourceBuild RepoName="arcade" ManagedOnly="true" />
    </Dependency>
    <Dependency Name="Microsoft.DotNet.Helix.Sdk" Version="9.0.0-beta.23528.2">
      <Uri>https://github.com/dotnet/arcade</Uri>
      <Sha>bb2b4326ddf03d86c92bd125dba87e9d8df63463</Sha>
    </Dependency>
    <Dependency Name="Microsoft.DotNet.SignTool" Version="9.0.0-beta.23528.2">
      <Uri>https://github.com/dotnet/arcade</Uri>
      <Sha>bb2b4326ddf03d86c92bd125dba87e9d8df63463</Sha>
    </Dependency>
    <Dependency Name="Microsoft.DotNet.XUnitExtensions" Version="9.0.0-beta.23528.2">
      <Uri>https://github.com/dotnet/arcade</Uri>
      <Sha>bb2b4326ddf03d86c92bd125dba87e9d8df63463</Sha>
    </Dependency>
    <Dependency Name="System.Reflection.MetadataLoadContext" Version="9.0.0-alpha.1.23529.4">
      <Uri>https://github.com/dotnet/runtime</Uri>
      <Sha>e5c631d28b985b773b28d0cb2346f49a92bd41dd</Sha>
    </Dependency>
    <Dependency Name="Microsoft.DotNet.XliffTasks" Version="9.0.0-beta.23528.2">
      <Uri>https://github.com/dotnet/arcade</Uri>
      <Sha>bb2b4326ddf03d86c92bd125dba87e9d8df63463</Sha>
    </Dependency>
  </ToolsetDependencies>
</Dependencies><|MERGE_RESOLUTION|>--- conflicted
+++ resolved
@@ -386,21 +386,17 @@
       <SourceBuild RepoName="symreader" ManagedOnly="true" />
     </Dependency>
     <!-- Dependency required for flowing correct package version in source-build, using PVP flow. -->
-<<<<<<< HEAD
-    <Dependency Name="Microsoft.Extensions.Logging" Version="9.0.0-alpha.1.23529.3">
-      <Uri>https://github.com/dotnet/runtime</Uri>
-      <Sha>cf9bb86cd908a00fa50459ae17ec9c4a76f85fe6</Sha>
+    <Dependency Name="Microsoft.Extensions.Logging" Version="9.0.0-alpha.1.23529.4">
+      <Uri>https://github.com/dotnet/runtime</Uri>
+      <Sha>e5c631d28b985b773b28d0cb2346f49a92bd41dd</Sha>
     </Dependency>
     <!-- Dependency required for flowing correct package version in source-build, using PVP flow. -->
-    <Dependency Name="Microsoft.Extensions.Logging.Abstractions" Version="9.0.0-alpha.1.23529.3">
-      <Uri>https://github.com/dotnet/runtime</Uri>
-      <Sha>cf9bb86cd908a00fa50459ae17ec9c4a76f85fe6</Sha>
+    <Dependency Name="Microsoft.Extensions.Logging.Abstractions" Version="9.0.0-alpha.1.23529.4">
+      <Uri>https://github.com/dotnet/runtime</Uri>
+      <Sha>e5c631d28b985b773b28d0cb2346f49a92bd41dd</Sha>
     </Dependency>
     <!-- Dependency required for flowing correct package version in source-build, using PVP flow. -->
-    <Dependency Name="Microsoft.Extensions.Logging.Console" Version="9.0.0-alpha.1.23529.3">
-=======
     <Dependency Name="Microsoft.Extensions.Logging.Console" Version="9.0.0-alpha.1.23529.4">
->>>>>>> 98206687
       <Uri>https://github.com/dotnet/runtime</Uri>
       <Sha>e5c631d28b985b773b28d0cb2346f49a92bd41dd</Sha>
     </Dependency>

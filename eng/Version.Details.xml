--- conflicted
+++ resolved
@@ -131,7 +131,6 @@
       <Uri>https://github.com/dotnet/roslyn</Uri>
       <Sha>bc5ea08f3b4b150bd08b8ec1fe3bcafa5b683102</Sha>
     </Dependency>
-<<<<<<< HEAD
     <Dependency Name="Microsoft.AspNetCore.DeveloperCertificates.XPlat" Version="9.0.0-preview.6.24305.6">
       <Uri>https://github.com/dotnet/aspnetcore</Uri>
       <Sha>f244d1d5dd72525e0f679870ce592284d03b358a</Sha>
@@ -139,15 +138,6 @@
     <Dependency Name="Microsoft.AspNetCore.TestHost" Version="9.0.0-preview.6.24305.6">
       <Uri>https://github.com/dotnet/aspnetcore</Uri>
       <Sha>f244d1d5dd72525e0f679870ce592284d03b358a</Sha>
-=======
-    <Dependency Name="Microsoft.AspNetCore.DeveloperCertificates.XPlat" Version="9.0.0-preview.6.24305.7">
-      <Uri>https://github.com/dotnet/aspnetcore</Uri>
-      <Sha>3612a9f261c696447844eb748a545bd062beeab4</Sha>
-    </Dependency>
-    <Dependency Name="Microsoft.AspNetCore.TestHost" Version="9.0.0-preview.6.24305.7">
-      <Uri>https://github.com/dotnet/aspnetcore</Uri>
-      <Sha>3612a9f261c696447844eb748a545bd062beeab4</Sha>
->>>>>>> 188b69a2
     </Dependency>
     <Dependency Name="Microsoft.Build.NuGetSdkResolver" Version="6.11.0-preview.2.86">
       <Uri>https://github.com/nuget/nuget.client</Uri>
@@ -277,7 +267,6 @@
       <Uri>https://github.com/dotnet/wpf</Uri>
       <Sha>2565c864b3563967a55b08f1bad6b0bfad2f3a16</Sha>
     </Dependency>
-<<<<<<< HEAD
     <Dependency Name="Microsoft.AspNetCore.App.Ref" Version="9.0.0-preview.6.24305.6">
       <Uri>https://github.com/dotnet/aspnetcore</Uri>
       <Sha>f244d1d5dd72525e0f679870ce592284d03b358a</Sha>
@@ -326,56 +315,6 @@
     <Dependency Name="Microsoft.SourceBuild.Intermediate.aspnetcore" Version="9.0.0-preview.6.24305.6">
       <Uri>https://github.com/dotnet/aspnetcore</Uri>
       <Sha>f244d1d5dd72525e0f679870ce592284d03b358a</Sha>
-=======
-    <Dependency Name="Microsoft.AspNetCore.App.Ref" Version="9.0.0-preview.6.24305.7">
-      <Uri>https://github.com/dotnet/aspnetcore</Uri>
-      <Sha>3612a9f261c696447844eb748a545bd062beeab4</Sha>
-    </Dependency>
-    <Dependency Name="Microsoft.AspNetCore.App.Ref.Internal" Version="9.0.0-preview.6.24305.7">
-      <Uri>https://github.com/dotnet/aspnetcore</Uri>
-      <Sha>3612a9f261c696447844eb748a545bd062beeab4</Sha>
-    </Dependency>
-    <Dependency Name="Microsoft.AspNetCore.App.Runtime.win-x64" Version="9.0.0-preview.6.24305.7">
-      <Uri>https://github.com/dotnet/aspnetcore</Uri>
-      <Sha>3612a9f261c696447844eb748a545bd062beeab4</Sha>
-    </Dependency>
-    <Dependency Name="VS.Redist.Common.AspNetCore.SharedFramework.x64.9.0" Version="9.0.0-preview.6.24305.7">
-      <Uri>https://github.com/dotnet/aspnetcore</Uri>
-      <Sha>3612a9f261c696447844eb748a545bd062beeab4</Sha>
-    </Dependency>
-    <Dependency Name="dotnet-dev-certs" Version="9.0.0-preview.6.24305.7">
-      <Uri>https://github.com/dotnet/aspnetcore</Uri>
-      <Sha>3612a9f261c696447844eb748a545bd062beeab4</Sha>
-    </Dependency>
-    <Dependency Name="dotnet-user-jwts" Version="9.0.0-preview.6.24305.7">
-      <Uri>https://github.com/dotnet/aspnetcore</Uri>
-      <Sha>3612a9f261c696447844eb748a545bd062beeab4</Sha>
-    </Dependency>
-    <Dependency Name="dotnet-user-secrets" Version="9.0.0-preview.6.24305.7">
-      <Uri>https://github.com/dotnet/aspnetcore</Uri>
-      <Sha>3612a9f261c696447844eb748a545bd062beeab4</Sha>
-    </Dependency>
-    <Dependency Name="Microsoft.AspNetCore.Analyzers" Version="9.0.0-preview.6.24305.7">
-      <Uri>https://github.com/dotnet/aspnetcore</Uri>
-      <Sha>3612a9f261c696447844eb748a545bd062beeab4</Sha>
-    </Dependency>
-    <Dependency Name="Microsoft.AspNetCore.Components.SdkAnalyzers" Version="9.0.0-preview.6.24305.7">
-      <Uri>https://github.com/dotnet/aspnetcore</Uri>
-      <Sha>3612a9f261c696447844eb748a545bd062beeab4</Sha>
-    </Dependency>
-    <Dependency Name="Microsoft.AspNetCore.Mvc.Analyzers" Version="9.0.0-preview.6.24305.7">
-      <Uri>https://github.com/dotnet/aspnetcore</Uri>
-      <Sha>3612a9f261c696447844eb748a545bd062beeab4</Sha>
-    </Dependency>
-    <Dependency Name="Microsoft.AspNetCore.Mvc.Api.Analyzers" Version="9.0.0-preview.6.24305.7">
-      <Uri>https://github.com/dotnet/aspnetcore</Uri>
-      <Sha>3612a9f261c696447844eb748a545bd062beeab4</Sha>
-    </Dependency>
-    <!-- Intermediate is necessary for source build. -->
-    <Dependency Name="Microsoft.SourceBuild.Intermediate.aspnetcore" Version="9.0.0-preview.6.24305.7">
-      <Uri>https://github.com/dotnet/aspnetcore</Uri>
-      <Sha>3612a9f261c696447844eb748a545bd062beeab4</Sha>
->>>>>>> 188b69a2
       <SourceBuild RepoName="aspnetcore" ManagedOnly="true" />
     </Dependency>
     <Dependency Name="Microsoft.CodeAnalysis.Razor.Tooling.Internal" Version="9.0.0-preview.24305.3">
@@ -396,7 +335,6 @@
       <Sha>e21a78ebe85acdf69472c08441265a57520ee300</Sha>
       <SourceBuild RepoName="razor" ManagedOnly="true" />
     </Dependency>
-<<<<<<< HEAD
     <Dependency Name="Microsoft.Extensions.FileProviders.Embedded" Version="9.0.0-preview.6.24305.6">
       <Uri>https://github.com/dotnet/aspnetcore</Uri>
       <Sha>f244d1d5dd72525e0f679870ce592284d03b358a</Sha>
@@ -412,23 +350,6 @@
     <Dependency Name="Microsoft.JSInterop" Version="9.0.0-preview.6.24305.6">
       <Uri>https://github.com/dotnet/aspnetcore</Uri>
       <Sha>f244d1d5dd72525e0f679870ce592284d03b358a</Sha>
-=======
-    <Dependency Name="Microsoft.Extensions.FileProviders.Embedded" Version="9.0.0-preview.6.24305.7">
-      <Uri>https://github.com/dotnet/aspnetcore</Uri>
-      <Sha>3612a9f261c696447844eb748a545bd062beeab4</Sha>
-    </Dependency>
-    <Dependency Name="Microsoft.AspNetCore.Authorization" Version="9.0.0-preview.6.24305.7">
-      <Uri>https://github.com/dotnet/aspnetcore</Uri>
-      <Sha>3612a9f261c696447844eb748a545bd062beeab4</Sha>
-    </Dependency>
-    <Dependency Name="Microsoft.AspNetCore.Components.Web" Version="9.0.0-preview.6.24305.7">
-      <Uri>https://github.com/dotnet/aspnetcore</Uri>
-      <Sha>3612a9f261c696447844eb748a545bd062beeab4</Sha>
-    </Dependency>
-    <Dependency Name="Microsoft.JSInterop" Version="9.0.0-preview.6.24305.7">
-      <Uri>https://github.com/dotnet/aspnetcore</Uri>
-      <Sha>3612a9f261c696447844eb748a545bd062beeab4</Sha>
->>>>>>> 188b69a2
     </Dependency>
     <Dependency Name="Microsoft.DotNet.Test.ProjectTemplates.2.1" Version="1.0.2-beta4.22406.1">
       <Uri>https://github.com/dotnet/test-templates</Uri>

--- conflicted
+++ resolved
@@ -125,15 +125,9 @@
       <Uri>https://github.com/microsoft/vstest</Uri>
       <Sha>b1452a516a80672fa814f4ebdf2151c0875d0b20</Sha>
     </Dependency>
-<<<<<<< HEAD
     <Dependency Name="Microsoft.NET.ILLink.Tasks" Version="7.0.100-1.22359.1">
       <Uri>https://github.com/dotnet/linker</Uri>
       <Sha>81c90bb373ea41104638d024a3846a3ce3de1fd1</Sha>
-=======
-    <Dependency Name="Microsoft.NET.ILLink.Tasks" Version="7.0.100-1.22357.2">
-      <Uri>https://github.com/dotnet/linker</Uri>
-      <Sha>b6f1fb4d67f6aab530382e1973b898ba858709e0</Sha>
->>>>>>> fb55414d
       <SourceBuild RepoName="linker" ManagedOnly="true" />
     </Dependency>
     <Dependency Name="Microsoft.DotNet.ILCompiler" Version="7.0.0-preview.6.22356.1">
@@ -141,15 +135,9 @@
       <Sha>206dccb7945aaa3f26599fbe742de9022ca7ef91</Sha>
       <SourceBuildTarball RepoName="runtime" ManagedOnly="true" />
     </Dependency>
-<<<<<<< HEAD
     <Dependency Name="Microsoft.NET.ILLink.Analyzers" Version="7.0.100-1.22359.1">
       <Uri>https://github.com/dotnet/linker</Uri>
       <Sha>81c90bb373ea41104638d024a3846a3ce3de1fd1</Sha>
-=======
-    <Dependency Name="Microsoft.NET.ILLink.Analyzers" Version="7.0.100-1.22357.2">
-      <Uri>https://github.com/dotnet/linker</Uri>
-      <Sha>b6f1fb4d67f6aab530382e1973b898ba858709e0</Sha>
->>>>>>> fb55414d
     </Dependency>
     <Dependency Name="System.CodeDom" Version="7.0.0-preview.6.22356.1">
       <Uri>https://github.com/dotnet/runtime</Uri>

<?xml version="1.0" encoding="utf-8"?>
<Dependencies>
  <Source Uri="https://github.com/dotnet/dotnet" Mapping="sdk" Sha="e533cfad385ba4f0ec96e35ad3d485dc13581906" BarId="283666" />
  <ProductDependencies>
    <Dependency Name="Microsoft.TemplateEngine.Abstractions" Version="10.0.100-rc.2.25467.107">
      <Uri>https://github.com/dotnet/dotnet</Uri>
      <Sha>e533cfad385ba4f0ec96e35ad3d485dc13581906</Sha>
    </Dependency>
    <Dependency Name="Microsoft.TemplateEngine.Edge" Version="10.0.100-rc.2.25467.107">
      <Uri>https://github.com/dotnet/dotnet</Uri>
      <Sha>e533cfad385ba4f0ec96e35ad3d485dc13581906</Sha>
    </Dependency>
    <Dependency Name="Microsoft.TemplateEngine.Orchestrator.RunnableProjects" Version="10.0.100-rc.2.25467.107">
      <Uri>https://github.com/dotnet/dotnet</Uri>
      <Sha>e533cfad385ba4f0ec96e35ad3d485dc13581906</Sha>
    </Dependency>
    <Dependency Name="Microsoft.TemplateEngine.Utils" Version="10.0.100-rc.2.25467.107">
      <Uri>https://github.com/dotnet/dotnet</Uri>
      <Sha>e533cfad385ba4f0ec96e35ad3d485dc13581906</Sha>
    </Dependency>
    <Dependency Name="Microsoft.TemplateSearch.Common" Version="10.0.100-rc.2.25467.107">
      <Uri>https://github.com/dotnet/dotnet</Uri>
      <Sha>e533cfad385ba4f0ec96e35ad3d485dc13581906</Sha>
    </Dependency>
    <Dependency Name="Microsoft.TemplateEngine.Mocks" Version="10.0.100-rc.2.25467.107">
      <Uri>https://github.com/dotnet/dotnet</Uri>
      <Sha>e533cfad385ba4f0ec96e35ad3d485dc13581906</Sha>
    </Dependency>
    <Dependency Name="Microsoft.TemplateEngine.TestHelper" Version="10.0.100-rc.2.25467.107">
      <Uri>https://github.com/dotnet/dotnet</Uri>
      <Sha>e533cfad385ba4f0ec96e35ad3d485dc13581906</Sha>
    </Dependency>
    <Dependency Name="Microsoft.TemplateEngine.Authoring.TemplateVerifier" Version="10.0.100-rc.2.25467.107">
      <Uri>https://github.com/dotnet/dotnet</Uri>
      <Sha>e533cfad385ba4f0ec96e35ad3d485dc13581906</Sha>
    </Dependency>
    <Dependency Name="Microsoft.TemplateSearch.TemplateDiscovery" Version="10.0.100-rc.2.25467.107">
      <Uri>https://github.com/dotnet/dotnet</Uri>
      <Sha>e533cfad385ba4f0ec96e35ad3d485dc13581906</Sha>
    </Dependency>
    <Dependency Name="Microsoft.NETCore.App.Ref" Version="10.0.0-rc.2.25467.107">
      <Uri>https://github.com/dotnet/dotnet</Uri>
      <Sha>e533cfad385ba4f0ec96e35ad3d485dc13581906</Sha>
    </Dependency>
    <Dependency Name="Microsoft.NETCore.Platforms" Version="10.0.0-rc.2.25467.107">
      <Uri>https://github.com/dotnet/dotnet</Uri>
      <Sha>e533cfad385ba4f0ec96e35ad3d485dc13581906</Sha>
    </Dependency>
    <Dependency Name="Microsoft.NET.HostModel" Version="10.0.0-rc.2.25467.107">
      <Uri>https://github.com/dotnet/dotnet</Uri>
      <Sha>e533cfad385ba4f0ec96e35ad3d485dc13581906</Sha>
    </Dependency>
    <Dependency Name="System.IO.Hashing" Version="10.0.0-rc.2.25467.107">
      <Uri>https://github.com/dotnet/dotnet</Uri>
      <Sha>e533cfad385ba4f0ec96e35ad3d485dc13581906</Sha>
    </Dependency>
    <Dependency Name="Microsoft.Extensions.DependencyModel" Version="10.0.0-rc.2.25467.107">
      <Uri>https://github.com/dotnet/dotnet</Uri>
      <Sha>e533cfad385ba4f0ec96e35ad3d485dc13581906</Sha>
    </Dependency>
    <!-- Change blob version in GenerateInstallerLayout.targets if this is unpinned to service targeting pack -->
    <!-- No new netstandard.library planned for 3.1 timeframe at this time. -->
    <Dependency Name="NETStandard.Library.Ref" Version="2.1.0" Pinned="true">
      <Uri>https://github.com/dotnet/core-setup</Uri>
      <Sha>7d57652f33493fa022125b7f63aad0d70c52d810</Sha>
    </Dependency>
    <Dependency Name="Microsoft.NET.Runtime.Emscripten.Sdk.Internal" Version="10.0.0-preview.7.25377.103">
      <Uri>https://github.com/dotnet/dotnet</Uri>
      <Sha>6a953e76162f3f079405f80e28664fa51b136740</Sha>
    </Dependency>
    <Dependency Name="Microsoft.NET.Runtime.Emscripten.3.1.56.Cache.win-x64" Version="10.0.0-rc.2.25467.107">
      <Uri>https://github.com/dotnet/dotnet</Uri>
      <Sha>e533cfad385ba4f0ec96e35ad3d485dc13581906</Sha>
    </Dependency>
    <Dependency Name="Microsoft.Build" Version="18.0.0-preview-25467-107">
      <Uri>https://github.com/dotnet/dotnet</Uri>
      <Sha>e533cfad385ba4f0ec96e35ad3d485dc13581906</Sha>
    </Dependency>
    <Dependency Name="Microsoft.Build.Localization" Version="18.0.0-preview-25467-107">
      <Uri>https://github.com/dotnet/dotnet</Uri>
      <Sha>e533cfad385ba4f0ec96e35ad3d485dc13581906</Sha>
    </Dependency>
    <Dependency Name="Microsoft.FSharp.Compiler" Version="14.0.100-rc2.25467.107">
      <Uri>https://github.com/dotnet/dotnet</Uri>
      <Sha>e533cfad385ba4f0ec96e35ad3d485dc13581906</Sha>
    </Dependency>
    <Dependency Name="Microsoft.Net.Compilers.Toolset" Version="5.0.0-2.25467.107">
      <Uri>https://github.com/dotnet/dotnet</Uri>
      <Sha>e533cfad385ba4f0ec96e35ad3d485dc13581906</Sha>
    </Dependency>
    <Dependency Name="Microsoft.Net.Compilers.Toolset.Framework" Version="5.0.0-2.25467.107">
      <Uri>https://github.com/dotnet/dotnet</Uri>
      <Sha>e533cfad385ba4f0ec96e35ad3d485dc13581906</Sha>
    </Dependency>
    <Dependency Name="Microsoft.CodeAnalysis" Version="5.0.0-2.25467.107">
      <Uri>https://github.com/dotnet/dotnet</Uri>
      <Sha>e533cfad385ba4f0ec96e35ad3d485dc13581906</Sha>
    </Dependency>
    <Dependency Name="Microsoft.CodeAnalysis.BuildClient" Version="5.0.0-2.25467.107">
      <Uri>https://github.com/dotnet/dotnet</Uri>
      <Sha>e533cfad385ba4f0ec96e35ad3d485dc13581906</Sha>
    </Dependency>
    <Dependency Name="Microsoft.CodeAnalysis.CSharp" Version="5.0.0-2.25467.107">
      <Uri>https://github.com/dotnet/dotnet</Uri>
      <Sha>e533cfad385ba4f0ec96e35ad3d485dc13581906</Sha>
    </Dependency>
    <Dependency Name="Microsoft.CodeAnalysis.CSharp.CodeStyle" Version="5.0.0-2.25467.107">
      <Uri>https://github.com/dotnet/dotnet</Uri>
      <Sha>e533cfad385ba4f0ec96e35ad3d485dc13581906</Sha>
    </Dependency>
    <Dependency Name="Microsoft.CodeAnalysis.CSharp.Features" Version="5.0.0-2.25467.107">
      <Uri>https://github.com/dotnet/dotnet</Uri>
      <Sha>e533cfad385ba4f0ec96e35ad3d485dc13581906</Sha>
    </Dependency>
    <Dependency Name="Microsoft.CodeAnalysis.CSharp.Workspaces" Version="5.0.0-2.25467.107">
      <Uri>https://github.com/dotnet/dotnet</Uri>
      <Sha>e533cfad385ba4f0ec96e35ad3d485dc13581906</Sha>
    </Dependency>
    <Dependency Name="Microsoft.CodeAnalysis.Workspaces.Common" Version="5.0.0-2.25467.107">
      <Uri>https://github.com/dotnet/dotnet</Uri>
      <Sha>e533cfad385ba4f0ec96e35ad3d485dc13581906</Sha>
    </Dependency>
    <Dependency Name="Microsoft.CodeAnalysis.Workspaces.MSBuild" Version="5.0.0-2.25467.107">
      <Uri>https://github.com/dotnet/dotnet</Uri>
      <Sha>e533cfad385ba4f0ec96e35ad3d485dc13581906</Sha>
    </Dependency>
    <Dependency Name="Microsoft.Build.NuGetSdkResolver" Version="7.0.0-preview.2.46807">
      <Uri>https://github.com/dotnet/dotnet</Uri>
      <Sha>e533cfad385ba4f0ec96e35ad3d485dc13581906</Sha>
    </Dependency>
    <Dependency Name="NuGet.Build.Tasks" Version="7.0.0-preview.2.46807">
      <Uri>https://github.com/dotnet/dotnet</Uri>
      <Sha>e533cfad385ba4f0ec96e35ad3d485dc13581906</Sha>
      <SourceBuildTarball RepoName="nuget-client" ManagedOnly="true" />
    </Dependency>
    <Dependency Name="NuGet.Build.Tasks.Console" Version="7.0.0-preview.2.46807">
      <Uri>https://github.com/dotnet/dotnet</Uri>
      <Sha>e533cfad385ba4f0ec96e35ad3d485dc13581906</Sha>
    </Dependency>
    <Dependency Name="NuGet.Build.Tasks.Pack" Version="7.0.0-preview.2.46807">
      <Uri>https://github.com/dotnet/dotnet</Uri>
      <Sha>e533cfad385ba4f0ec96e35ad3d485dc13581906</Sha>
    </Dependency>
    <Dependency Name="NuGet.Commands" Version="7.0.0-preview.2.46807">
      <Uri>https://github.com/dotnet/dotnet</Uri>
      <Sha>e533cfad385ba4f0ec96e35ad3d485dc13581906</Sha>
    </Dependency>
    <Dependency Name="NuGet.CommandLine.XPlat" Version="7.0.0-preview.2.46807">
      <Uri>https://github.com/dotnet/dotnet</Uri>
      <Sha>e533cfad385ba4f0ec96e35ad3d485dc13581906</Sha>
    </Dependency>
    <Dependency Name="NuGet.Common" Version="7.0.0-preview.2.46807">
      <Uri>https://github.com/dotnet/dotnet</Uri>
      <Sha>e533cfad385ba4f0ec96e35ad3d485dc13581906</Sha>
    </Dependency>
    <Dependency Name="NuGet.Configuration" Version="7.0.0-preview.2.46807">
      <Uri>https://github.com/dotnet/dotnet</Uri>
      <Sha>e533cfad385ba4f0ec96e35ad3d485dc13581906</Sha>
    </Dependency>
    <Dependency Name="NuGet.Credentials" Version="7.0.0-preview.2.46807">
      <Uri>https://github.com/dotnet/dotnet</Uri>
      <Sha>e533cfad385ba4f0ec96e35ad3d485dc13581906</Sha>
    </Dependency>
    <Dependency Name="NuGet.DependencyResolver.Core" Version="7.0.0-preview.2.46807">
      <Uri>https://github.com/dotnet/dotnet</Uri>
      <Sha>e533cfad385ba4f0ec96e35ad3d485dc13581906</Sha>
    </Dependency>
    <Dependency Name="NuGet.Frameworks" Version="7.0.0-preview.2.46807">
      <Uri>https://github.com/dotnet/dotnet</Uri>
      <Sha>e533cfad385ba4f0ec96e35ad3d485dc13581906</Sha>
    </Dependency>
    <Dependency Name="NuGet.LibraryModel" Version="7.0.0-preview.2.46807">
      <Uri>https://github.com/dotnet/dotnet</Uri>
      <Sha>e533cfad385ba4f0ec96e35ad3d485dc13581906</Sha>
    </Dependency>
    <Dependency Name="NuGet.ProjectModel" Version="7.0.0-preview.2.46807">
      <Uri>https://github.com/dotnet/dotnet</Uri>
      <Sha>e533cfad385ba4f0ec96e35ad3d485dc13581906</Sha>
    </Dependency>
    <Dependency Name="NuGet.Protocol" Version="7.0.0-preview.2.46807">
      <Uri>https://github.com/dotnet/dotnet</Uri>
      <Sha>e533cfad385ba4f0ec96e35ad3d485dc13581906</Sha>
    </Dependency>
    <Dependency Name="NuGet.Packaging" Version="7.0.0-preview.2.46807">
      <Uri>https://github.com/dotnet/dotnet</Uri>
      <Sha>e533cfad385ba4f0ec96e35ad3d485dc13581906</Sha>
    </Dependency>
    <Dependency Name="NuGet.Versioning" Version="7.0.0-preview.2.46807">
      <Uri>https://github.com/dotnet/dotnet</Uri>
      <Sha>e533cfad385ba4f0ec96e35ad3d485dc13581906</Sha>
    </Dependency>
    <Dependency Name="NuGet.Localization" Version="7.0.0-preview.2.46807">
      <Uri>https://github.com/dotnet/dotnet</Uri>
      <Sha>e533cfad385ba4f0ec96e35ad3d485dc13581906</Sha>
    </Dependency>
    <Dependency Name="Microsoft.NET.Test.Sdk" Version="18.0.0-preview-25467-107">
      <Uri>https://github.com/dotnet/dotnet</Uri>
      <Sha>e533cfad385ba4f0ec96e35ad3d485dc13581906</Sha>
    </Dependency>
    <Dependency Name="Microsoft.TestPlatform.CLI" Version="18.0.0-preview-25467-107">
      <Uri>https://github.com/dotnet/dotnet</Uri>
      <Sha>e533cfad385ba4f0ec96e35ad3d485dc13581906</Sha>
    </Dependency>
    <Dependency Name="Microsoft.TestPlatform.Build" Version="18.0.0-preview-25467-107">
      <Uri>https://github.com/dotnet/dotnet</Uri>
      <Sha>e533cfad385ba4f0ec96e35ad3d485dc13581906</Sha>
    </Dependency>
    <Dependency Name="Microsoft.NET.ILLink.Tasks" Version="10.0.0-rc.2.25467.107">
      <Uri>https://github.com/dotnet/dotnet</Uri>
      <Sha>e533cfad385ba4f0ec96e35ad3d485dc13581906</Sha>
    </Dependency>
    <Dependency Name="System.CodeDom" Version="10.0.0-rc.2.25467.107">
      <Uri>https://github.com/dotnet/dotnet</Uri>
      <Sha>e533cfad385ba4f0ec96e35ad3d485dc13581906</Sha>
    </Dependency>
    <Dependency Name="System.ComponentModel.Composition" Version="10.0.0-rc.2.25467.107">
      <Uri>https://github.com/dotnet/dotnet</Uri>
      <Sha>e533cfad385ba4f0ec96e35ad3d485dc13581906</Sha>
    </Dependency>
    <Dependency Name="System.Formats.Asn1" Version="10.0.0-rc.2.25467.107">
      <Uri>https://github.com/dotnet/dotnet</Uri>
      <Sha>e533cfad385ba4f0ec96e35ad3d485dc13581906</Sha>
    </Dependency>
    <Dependency Name="System.Security.Cryptography.ProtectedData" Version="10.0.0-rc.2.25467.107">
      <Uri>https://github.com/dotnet/dotnet</Uri>
      <Sha>e533cfad385ba4f0ec96e35ad3d485dc13581906</Sha>
    </Dependency>
    <Dependency Name="System.Text.Encoding.CodePages" Version="10.0.0-rc.2.25467.107">
      <Uri>https://github.com/dotnet/dotnet</Uri>
      <Sha>e533cfad385ba4f0ec96e35ad3d485dc13581906</Sha>
    </Dependency>
    <Dependency Name="System.Resources.Extensions" Version="10.0.0-rc.2.25467.107">
      <Uri>https://github.com/dotnet/dotnet</Uri>
      <Sha>e533cfad385ba4f0ec96e35ad3d485dc13581906</Sha>
    </Dependency>
    <!-- Do not use properties based on:
         - Microsoft.WindowsDesktop.App.Ref
         - Microsoft.WindowsDesktop.App.Internal
         - Microsoft.NET.Sdk.WindowsDesktop
         - Microsoft.Dotnet.WinForms.ProjectTemplates
         - Microsoft.DotNet.Wpf.ProjectTemplates
         In VMR builds on non-Windows, they aren't built. Instead, use the following:
         - Microsoft.WindowsDesktop.App.Ref - Microsoft.NETCore.App.Ref
         - Microsoft.WindowsDesktop.App.Internal - Microsoft.NETCore.Platforms
         - Microsoft.NET.Sdk.WindowsDesktop - Microsoft.NETCore.App.Ref
         - Microsoft.Dotnet.WinForms.ProjectTemplates - Microsoft.NETCore.Platforms
         - Microsoft.DotNet.Wpf.ProjectTemplates - Microsoft.NETCore.Platforms
    -->
    <Dependency Name="Microsoft.WindowsDesktop.App.Ref" Version="10.0.0-rc.2.25467.107">
      <Uri>https://github.com/dotnet/dotnet</Uri>
      <Sha>e533cfad385ba4f0ec96e35ad3d485dc13581906</Sha>
    </Dependency>
    <Dependency Name="Microsoft.WindowsDesktop.App.Internal" Version="10.0.0-rc.2.25467.107">
      <Uri>https://github.com/dotnet/dotnet</Uri>
      <Sha>e533cfad385ba4f0ec96e35ad3d485dc13581906</Sha>
    </Dependency>
    <Dependency Name="Microsoft.NET.Sdk.WindowsDesktop" Version="10.0.0-rc.2.25467.107">
      <Uri>https://github.com/dotnet/dotnet</Uri>
      <Sha>e533cfad385ba4f0ec96e35ad3d485dc13581906</Sha>
    </Dependency>
    <Dependency Name="Microsoft.AspNetCore.App.Ref" Version="10.0.0-rc.2.25467.107">
      <Uri>https://github.com/dotnet/dotnet</Uri>
      <Sha>e533cfad385ba4f0ec96e35ad3d485dc13581906</Sha>
    </Dependency>
    <Dependency Name="Microsoft.AspNetCore.App.Ref.Internal" Version="10.0.0-rc.2.25467.107">
      <Uri>https://github.com/dotnet/dotnet</Uri>
      <Sha>e533cfad385ba4f0ec96e35ad3d485dc13581906</Sha>
    </Dependency>
    <Dependency Name="dotnet-dev-certs" Version="10.0.0-rc.2.25467.107">
      <Uri>https://github.com/dotnet/dotnet</Uri>
      <Sha>e533cfad385ba4f0ec96e35ad3d485dc13581906</Sha>
    </Dependency>
    <Dependency Name="dotnet-user-jwts" Version="10.0.0-rc.2.25467.107">
      <Uri>https://github.com/dotnet/dotnet</Uri>
      <Sha>e533cfad385ba4f0ec96e35ad3d485dc13581906</Sha>
    </Dependency>
    <Dependency Name="dotnet-user-secrets" Version="10.0.0-rc.2.25467.107">
      <Uri>https://github.com/dotnet/dotnet</Uri>
      <Sha>e533cfad385ba4f0ec96e35ad3d485dc13581906</Sha>
    </Dependency>
    <Dependency Name="Microsoft.AspNetCore.Analyzers" Version="10.0.0-rc.2.25467.107">
      <Uri>https://github.com/dotnet/dotnet</Uri>
      <Sha>e533cfad385ba4f0ec96e35ad3d485dc13581906</Sha>
    </Dependency>
    <!-- Authentication and Components needed for dotnet/maui CoherentParentDependency -->
    <Dependency Name="Microsoft.AspNetCore.Authentication.Facebook" Version="10.0.0-rc.2.25467.107">
      <Uri>https://github.com/dotnet/dotnet</Uri>
      <Sha>e533cfad385ba4f0ec96e35ad3d485dc13581906</Sha>
    </Dependency>
    <Dependency Name="Microsoft.AspNetCore.Authentication.Google" Version="10.0.0-rc.2.25467.107">
      <Uri>https://github.com/dotnet/dotnet</Uri>
      <Sha>e533cfad385ba4f0ec96e35ad3d485dc13581906</Sha>
    </Dependency>
    <Dependency Name="Microsoft.AspNetCore.Authentication.MicrosoftAccount" Version="10.0.0-rc.2.25467.107">
      <Uri>https://github.com/dotnet/dotnet</Uri>
      <Sha>e533cfad385ba4f0ec96e35ad3d485dc13581906</Sha>
    </Dependency>
    <Dependency Name="Microsoft.AspNetCore.Components" Version="10.0.0-rc.2.25467.107">
      <Uri>https://github.com/dotnet/dotnet</Uri>
      <Sha>e533cfad385ba4f0ec96e35ad3d485dc13581906</Sha>
    </Dependency>
    <Dependency Name="Microsoft.AspNetCore.Components.Analyzers" Version="10.0.0-rc.2.25467.107">
      <Uri>https://github.com/dotnet/dotnet</Uri>
      <Sha>e533cfad385ba4f0ec96e35ad3d485dc13581906</Sha>
    </Dependency>
    <Dependency Name="Microsoft.AspNetCore.Components.Forms" Version="10.0.0-rc.2.25467.107">
      <Uri>https://github.com/dotnet/dotnet</Uri>
      <Sha>e533cfad385ba4f0ec96e35ad3d485dc13581906</Sha>
    </Dependency>
    <Dependency Name="Microsoft.AspNetCore.Components.WebAssembly" Version="10.0.0-rc.2.25467.107">
      <Uri>https://github.com/dotnet/dotnet</Uri>
      <Sha>e533cfad385ba4f0ec96e35ad3d485dc13581906</Sha>
    </Dependency>
    <Dependency Name="Microsoft.AspNetCore.Components.WebAssembly.Server" Version="10.0.0-rc.2.25467.107">
      <Uri>https://github.com/dotnet/dotnet</Uri>
      <Sha>e533cfad385ba4f0ec96e35ad3d485dc13581906</Sha>
    </Dependency>
    <Dependency Name="Microsoft.AspNetCore.Components.SdkAnalyzers" Version="10.0.0-rc.2.25467.107">
      <Uri>https://github.com/dotnet/dotnet</Uri>
      <Sha>e533cfad385ba4f0ec96e35ad3d485dc13581906</Sha>
    </Dependency>
    <Dependency Name="Microsoft.AspNetCore.Components.WebView" Version="10.0.0-rc.2.25467.107">
      <Uri>https://github.com/dotnet/dotnet</Uri>
      <Sha>e533cfad385ba4f0ec96e35ad3d485dc13581906</Sha>
    </Dependency>
    <Dependency Name="Microsoft.AspNetCore.Metadata" Version="10.0.0-rc.2.25467.107">
      <Uri>https://github.com/dotnet/dotnet</Uri>
      <Sha>e533cfad385ba4f0ec96e35ad3d485dc13581906</Sha>
    </Dependency>
    <Dependency Name="Microsoft.AspNetCore.Mvc.Analyzers" Version="10.0.0-rc.2.25467.107">
      <Uri>https://github.com/dotnet/dotnet</Uri>
      <Sha>e533cfad385ba4f0ec96e35ad3d485dc13581906</Sha>
    </Dependency>
    <Dependency Name="Microsoft.AspNetCore.Mvc.Api.Analyzers" Version="10.0.0-rc.2.25467.107">
      <Uri>https://github.com/dotnet/dotnet</Uri>
      <Sha>e533cfad385ba4f0ec96e35ad3d485dc13581906</Sha>
    </Dependency>
    <Dependency Name="Microsoft.Extensions.FileProviders.Embedded" Version="10.0.0-rc.2.25467.107">
      <Uri>https://github.com/dotnet/dotnet</Uri>
      <Sha>e533cfad385ba4f0ec96e35ad3d485dc13581906</Sha>
    </Dependency>
    <Dependency Name="Microsoft.AspNetCore.Authorization" Version="10.0.0-rc.2.25467.107">
      <Uri>https://github.com/dotnet/dotnet</Uri>
      <Sha>e533cfad385ba4f0ec96e35ad3d485dc13581906</Sha>
    </Dependency>
    <Dependency Name="Microsoft.AspNetCore.Components.Web" Version="10.0.0-rc.2.25467.107">
      <Uri>https://github.com/dotnet/dotnet</Uri>
      <Sha>e533cfad385ba4f0ec96e35ad3d485dc13581906</Sha>
    </Dependency>
    <Dependency Name="Microsoft.JSInterop" Version="10.0.0-rc.2.25467.107">
      <Uri>https://github.com/dotnet/dotnet</Uri>
      <Sha>e533cfad385ba4f0ec96e35ad3d485dc13581906</Sha>
    </Dependency>
    <Dependency Name="Microsoft.Extensions.ObjectPool" Version="10.0.0-rc.2.25467.107">
      <Uri>https://github.com/dotnet/dotnet</Uri>
      <Sha>e533cfad385ba4f0ec96e35ad3d485dc13581906</Sha>
    </Dependency>
    <Dependency Name="Microsoft.AspNetCore.DeveloperCertificates.XPlat" Version="10.0.0-rc.2.25467.107">
      <Uri>https://github.com/dotnet/dotnet</Uri>
      <Sha>e533cfad385ba4f0ec96e35ad3d485dc13581906</Sha>
    </Dependency>
    <Dependency Name="Microsoft.AspNetCore.TestHost" Version="10.0.0-rc.2.25467.107">
      <Uri>https://github.com/dotnet/dotnet</Uri>
      <Sha>e533cfad385ba4f0ec96e35ad3d485dc13581906</Sha>
    </Dependency>
    <Dependency Name="Microsoft.DotNet.Web.ItemTemplates.10.0" Version="10.0.0-rc.2.25467.107">
      <Uri>https://github.com/dotnet/dotnet</Uri>
      <Sha>e533cfad385ba4f0ec96e35ad3d485dc13581906</Sha>
    </Dependency>
    <Dependency Name="Microsoft.DotNet.Web.ProjectTemplates.10.0" Version="10.0.0-rc.2.25467.107">
      <Uri>https://github.com/dotnet/dotnet</Uri>
      <Sha>e533cfad385ba4f0ec96e35ad3d485dc13581906</Sha>
    </Dependency>
    <Dependency Name="Microsoft.CodeAnalysis.Razor.Tooling.Internal" Version="10.0.0-preview.25467.107">
      <Uri>https://github.com/dotnet/dotnet</Uri>
      <Sha>e533cfad385ba4f0ec96e35ad3d485dc13581906</Sha>
    </Dependency>
    <Dependency Name="Microsoft.AspNetCore.Mvc.Razor.Extensions.Tooling.Internal" Version="10.0.0-preview.25467.107">
      <Uri>https://github.com/dotnet/dotnet</Uri>
      <Sha>e533cfad385ba4f0ec96e35ad3d485dc13581906</Sha>
    </Dependency>
    <Dependency Name="Microsoft.NET.Sdk.Razor.SourceGenerators.Transport" Version="10.0.0-preview.25467.107">
      <Uri>https://github.com/dotnet/dotnet</Uri>
      <Sha>e533cfad385ba4f0ec96e35ad3d485dc13581906</Sha>
    </Dependency>
    <Dependency Name="Microsoft.Web.Xdt" Version="3.2.0-preview.25467.107">
      <Uri>https://github.com/dotnet/dotnet</Uri>
      <Sha>e533cfad385ba4f0ec96e35ad3d485dc13581906</Sha>
    </Dependency>
    <Dependency Name="Microsoft.CodeAnalysis.PublicApiAnalyzers" Version="5.0.0-2.25467.107">
      <Uri>https://github.com/dotnet/dotnet</Uri>
      <Sha>e533cfad385ba4f0ec96e35ad3d485dc13581906</Sha>
    </Dependency>
    <Dependency Name="System.CommandLine" Version="2.0.0-rc.2.25467.107">
      <Uri>https://github.com/dotnet/dotnet</Uri>
      <Sha>e533cfad385ba4f0ec96e35ad3d485dc13581906</Sha>
    </Dependency>
    <!-- Microsoft.CodeAnalysis.Workspaces.MSBuild transitively references M.Bcl.AsyncInterfaces.
         Adding an explicit dependency to make sure the latest version is used instead of the SBRP
         one under source build. -->
    <Dependency Name="Microsoft.DiaSymReader" Version="2.2.0-beta.25467.107">
      <Uri>https://github.com/dotnet/dotnet</Uri>
      <Sha>e533cfad385ba4f0ec96e35ad3d485dc13581906</Sha>
    </Dependency>
    <Dependency Name="Microsoft.Deployment.DotNet.Releases" Version="2.0.0-preview.1.25467.107">
      <Uri>https://github.com/dotnet/dotnet</Uri>
      <Sha>e533cfad385ba4f0ec96e35ad3d485dc13581906</Sha>
    </Dependency>
    <Dependency Name="Microsoft.Build.Tasks.Git" Version="10.0.0-beta.25467.107">
      <Uri>https://github.com/dotnet/dotnet</Uri>
      <Sha>e533cfad385ba4f0ec96e35ad3d485dc13581906</Sha>
    </Dependency>
    <Dependency Name="Microsoft.SourceLink.Common" Version="10.0.0-beta.25467.107">
      <Uri>https://github.com/dotnet/dotnet</Uri>
      <Sha>e533cfad385ba4f0ec96e35ad3d485dc13581906</Sha>
    </Dependency>
    <Dependency Name="Microsoft.SourceLink.AzureRepos.Git" Version="10.0.0-beta.25467.107">
      <Uri>https://github.com/dotnet/dotnet</Uri>
      <Sha>e533cfad385ba4f0ec96e35ad3d485dc13581906</Sha>
    </Dependency>
    <Dependency Name="Microsoft.SourceLink.GitHub" Version="10.0.0-beta.25467.107">
      <Uri>https://github.com/dotnet/dotnet</Uri>
      <Sha>e533cfad385ba4f0ec96e35ad3d485dc13581906</Sha>
    </Dependency>
    <Dependency Name="Microsoft.SourceLink.GitLab" Version="10.0.0-beta.25467.107">
      <Uri>https://github.com/dotnet/dotnet</Uri>
      <Sha>e533cfad385ba4f0ec96e35ad3d485dc13581906</Sha>
    </Dependency>
    <Dependency Name="Microsoft.SourceLink.Bitbucket.Git" Version="10.0.0-beta.25467.107">
      <Uri>https://github.com/dotnet/dotnet</Uri>
      <Sha>e533cfad385ba4f0ec96e35ad3d485dc13581906</Sha>
    </Dependency>
    <!-- Dependency required for flowing correct package version in source-build, using PVP flow. -->
    <Dependency Name="Microsoft.Extensions.Logging" Version="10.0.0-rc.2.25467.107">
      <Uri>https://github.com/dotnet/dotnet</Uri>
      <Sha>e533cfad385ba4f0ec96e35ad3d485dc13581906</Sha>
    </Dependency>
    <!-- Dependency required for flowing correct package version in source-build, using PVP flow. -->
    <Dependency Name="Microsoft.Extensions.Logging.Abstractions" Version="10.0.0-rc.2.25467.107">
      <Uri>https://github.com/dotnet/dotnet</Uri>
      <Sha>e533cfad385ba4f0ec96e35ad3d485dc13581906</Sha>
    </Dependency>
    <!-- Dependency required for flowing correct package version in source-build, using PVP flow. -->
    <Dependency Name="Microsoft.Extensions.Logging.Console" Version="10.0.0-rc.2.25467.107">
      <Uri>https://github.com/dotnet/dotnet</Uri>
      <Sha>e533cfad385ba4f0ec96e35ad3d485dc13581906</Sha>
    </Dependency>
    <!-- Dependency required for flowing correct package version in source-build, using PVP flow. -->
    <Dependency Name="Microsoft.Extensions.FileSystemGlobbing" Version="10.0.0-rc.2.25467.107">
      <Uri>https://github.com/dotnet/dotnet</Uri>
      <Sha>e533cfad385ba4f0ec96e35ad3d485dc13581906</Sha>
    </Dependency>
    <!-- Dependency required for flowing correct package version in source-build, using PVP flow. -->
    <Dependency Name="System.ServiceProcess.ServiceController" Version="10.0.0-rc.2.25467.107">
      <Uri>https://github.com/dotnet/dotnet</Uri>
      <Sha>e533cfad385ba4f0ec96e35ad3d485dc13581906</Sha>
    </Dependency>
    <Dependency Name="System.Text.Json" Version="10.0.0-rc.2.25467.107">
      <Uri>https://github.com/dotnet/dotnet</Uri>
      <Sha>e533cfad385ba4f0ec96e35ad3d485dc13581906</Sha>
    </Dependency>
    <Dependency Name="Microsoft.Bcl.AsyncInterfaces" Version="10.0.0-rc.2.25467.107">
      <Uri>https://github.com/dotnet/dotnet</Uri>
      <Sha>e533cfad385ba4f0ec96e35ad3d485dc13581906</Sha>
    </Dependency>
    <Dependency Name="Microsoft.Extensions.FileProviders.Abstractions" Version="10.0.0-rc.2.25467.107">
      <Uri>https://github.com/dotnet/dotnet</Uri>
      <Sha>e533cfad385ba4f0ec96e35ad3d485dc13581906</Sha>
    </Dependency>
    <Dependency Name="Microsoft.Win32.SystemEvents" Version="10.0.0-rc.2.25467.107">
      <Uri>https://github.com/dotnet/dotnet</Uri>
      <Sha>e533cfad385ba4f0ec96e35ad3d485dc13581906</Sha>
    </Dependency>
    <Dependency Name="System.Composition.AttributedModel" Version="10.0.0-rc.2.25467.107">
      <Uri>https://github.com/dotnet/dotnet</Uri>
      <Sha>e533cfad385ba4f0ec96e35ad3d485dc13581906</Sha>
    </Dependency>
    <Dependency Name="System.Composition.Convention" Version="10.0.0-rc.2.25467.107">
      <Uri>https://github.com/dotnet/dotnet</Uri>
      <Sha>e533cfad385ba4f0ec96e35ad3d485dc13581906</Sha>
    </Dependency>
    <Dependency Name="System.Composition.Hosting" Version="10.0.0-rc.2.25467.107">
      <Uri>https://github.com/dotnet/dotnet</Uri>
      <Sha>e533cfad385ba4f0ec96e35ad3d485dc13581906</Sha>
    </Dependency>
    <Dependency Name="System.Composition.Runtime" Version="10.0.0-rc.2.25467.107">
      <Uri>https://github.com/dotnet/dotnet</Uri>
      <Sha>e533cfad385ba4f0ec96e35ad3d485dc13581906</Sha>
    </Dependency>
    <Dependency Name="System.Composition.TypedParts" Version="10.0.0-rc.2.25467.107">
      <Uri>https://github.com/dotnet/dotnet</Uri>
      <Sha>e533cfad385ba4f0ec96e35ad3d485dc13581906</Sha>
    </Dependency>
    <Dependency Name="System.Configuration.ConfigurationManager" Version="10.0.0-rc.2.25467.107">
      <Uri>https://github.com/dotnet/dotnet</Uri>
      <Sha>e533cfad385ba4f0ec96e35ad3d485dc13581906</Sha>
    </Dependency>
    <Dependency Name="System.Diagnostics.DiagnosticSource" Version="10.0.0-rc.2.25467.107">
      <Uri>https://github.com/dotnet/dotnet</Uri>
      <Sha>e533cfad385ba4f0ec96e35ad3d485dc13581906</Sha>
    </Dependency>
    <Dependency Name="System.Security.Cryptography.Pkcs" Version="10.0.0-rc.2.25467.107">
      <Uri>https://github.com/dotnet/dotnet</Uri>
      <Sha>e533cfad385ba4f0ec96e35ad3d485dc13581906</Sha>
    </Dependency>
    <Dependency Name="System.Security.Cryptography.Xml" Version="10.0.0-rc.2.25467.107">
      <Uri>https://github.com/dotnet/dotnet</Uri>
      <Sha>e533cfad385ba4f0ec96e35ad3d485dc13581906</Sha>
    </Dependency>
    <Dependency Name="System.Security.Permissions" Version="10.0.0-rc.2.25467.107">
      <Uri>https://github.com/dotnet/dotnet</Uri>
      <Sha>e533cfad385ba4f0ec96e35ad3d485dc13581906</Sha>
    </Dependency>
    <Dependency Name="System.Windows.Extensions" Version="10.0.0-rc.2.25467.107">
      <Uri>https://github.com/dotnet/dotnet</Uri>
      <Sha>e533cfad385ba4f0ec96e35ad3d485dc13581906</Sha>
    </Dependency>
  </ProductDependencies>
  <ToolsetDependencies>
    <Dependency Name="Microsoft.DotNet.Arcade.Sdk" Version="10.0.0-beta.25467.107">
      <Uri>https://github.com/dotnet/dotnet</Uri>
      <Sha>e533cfad385ba4f0ec96e35ad3d485dc13581906</Sha>
    </Dependency>
    <Dependency Name="Microsoft.DotNet.Build.Tasks.Installers" Version="10.0.0-beta.25467.107">
      <Uri>https://github.com/dotnet/dotnet</Uri>
      <Sha>e533cfad385ba4f0ec96e35ad3d485dc13581906</Sha>
    </Dependency>
    <Dependency Name="Microsoft.DotNet.Build.Tasks.Templating" Version="10.0.0-beta.25467.107">
      <Uri>https://github.com/dotnet/dotnet</Uri>
      <Sha>e533cfad385ba4f0ec96e35ad3d485dc13581906</Sha>
    </Dependency>
    <Dependency Name="Microsoft.DotNet.Build.Tasks.Workloads" Version="10.0.0-beta.25467.107">
      <Uri>https://github.com/dotnet/dotnet</Uri>
      <Sha>e533cfad385ba4f0ec96e35ad3d485dc13581906</Sha>
    </Dependency>
    <Dependency Name="Microsoft.DotNet.Helix.Sdk" Version="10.0.0-beta.25467.107">
      <Uri>https://github.com/dotnet/dotnet</Uri>
      <Sha>e533cfad385ba4f0ec96e35ad3d485dc13581906</Sha>
    </Dependency>
    <Dependency Name="Microsoft.DotNet.SignTool" Version="10.0.0-beta.25467.107">
      <Uri>https://github.com/dotnet/dotnet</Uri>
      <Sha>e533cfad385ba4f0ec96e35ad3d485dc13581906</Sha>
    </Dependency>
    <Dependency Name="Microsoft.DotNet.XUnitExtensions" Version="10.0.0-beta.25467.107">
      <Uri>https://github.com/dotnet/dotnet</Uri>
      <Sha>e533cfad385ba4f0ec96e35ad3d485dc13581906</Sha>
    </Dependency>
    <Dependency Name="Microsoft.DotNet.XliffTasks" Version="10.0.0-beta.25467.107">
      <Uri>https://github.com/dotnet/dotnet</Uri>
      <Sha>e533cfad385ba4f0ec96e35ad3d485dc13581906</Sha>
    </Dependency>
    <Dependency Name="System.Reflection.MetadataLoadContext" Version="10.0.0-rc.2.25467.107">
      <Uri>https://github.com/dotnet/dotnet</Uri>
      <Sha>e533cfad385ba4f0ec96e35ad3d485dc13581906</Sha>
    </Dependency>
<<<<<<< HEAD
    <Dependency Name="Microsoft.Testing.Platform" Version="1.9.0-preview.25464.1">
      <Uri>https://github.com/microsoft/testfx</Uri>
      <Sha>b7507dc8a6007e132d8809edc2ddf0065bd0ec4e</Sha>
    </Dependency>
    <Dependency Name="MSTest" Version="3.11.0-preview.25464.1">
      <Uri>https://github.com/microsoft/testfx</Uri>
      <Sha>b7507dc8a6007e132d8809edc2ddf0065bd0ec4e</Sha>
=======
    <Dependency Name="Microsoft.Testing.Platform" Version="1.9.0-preview.25466.2">
      <Uri>https://github.com/microsoft/testfx</Uri>
      <Sha>3f63086ec67feb7f98d964e989ec5d8fdc4a3a01</Sha>
    </Dependency>
    <Dependency Name="MSTest" Version="3.11.0-preview.25466.2">
      <Uri>https://github.com/microsoft/testfx</Uri>
      <Sha>3f63086ec67feb7f98d964e989ec5d8fdc4a3a01</Sha>
>>>>>>> a32122e2
    </Dependency>
    <Dependency Name="Microsoft.Extensions.Configuration.Ini" Version="10.0.0-rc.2.25467.107">
      <Uri>https://github.com/dotnet/dotnet</Uri>
      <Sha>e533cfad385ba4f0ec96e35ad3d485dc13581906</Sha>
    </Dependency>
  </ToolsetDependencies>
</Dependencies><|MERGE_RESOLUTION|>--- conflicted
+++ resolved
@@ -553,15 +553,6 @@
       <Uri>https://github.com/dotnet/dotnet</Uri>
       <Sha>e533cfad385ba4f0ec96e35ad3d485dc13581906</Sha>
     </Dependency>
-<<<<<<< HEAD
-    <Dependency Name="Microsoft.Testing.Platform" Version="1.9.0-preview.25464.1">
-      <Uri>https://github.com/microsoft/testfx</Uri>
-      <Sha>b7507dc8a6007e132d8809edc2ddf0065bd0ec4e</Sha>
-    </Dependency>
-    <Dependency Name="MSTest" Version="3.11.0-preview.25464.1">
-      <Uri>https://github.com/microsoft/testfx</Uri>
-      <Sha>b7507dc8a6007e132d8809edc2ddf0065bd0ec4e</Sha>
-=======
     <Dependency Name="Microsoft.Testing.Platform" Version="1.9.0-preview.25466.2">
       <Uri>https://github.com/microsoft/testfx</Uri>
       <Sha>3f63086ec67feb7f98d964e989ec5d8fdc4a3a01</Sha>
@@ -569,7 +560,6 @@
     <Dependency Name="MSTest" Version="3.11.0-preview.25466.2">
       <Uri>https://github.com/microsoft/testfx</Uri>
       <Sha>3f63086ec67feb7f98d964e989ec5d8fdc4a3a01</Sha>
->>>>>>> a32122e2
     </Dependency>
     <Dependency Name="Microsoft.Extensions.Configuration.Ini" Version="10.0.0-rc.2.25467.107">
       <Uri>https://github.com/dotnet/dotnet</Uri>

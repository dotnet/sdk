--- conflicted
+++ resolved
@@ -52,28 +52,6 @@
       <Sha>1b7f3a6560f6fb5f32b2758603c0376037f555ea</Sha>
       <SourceBuild RepoName="emsdk" ManagedOnly="true" />
     </Dependency>
-<<<<<<< HEAD
-    <Dependency Name="Microsoft.Build" Version="17.8.2">
-      <Uri>https://github.com/dotnet/msbuild</Uri>
-      <Sha>60258cb79394fe36ccb2cb08e4e4fc6a4c1dfe80</Sha>
-    </Dependency>
-    <Dependency Name="Microsoft.Build.Localization" Version="17.8.2-preview-23518-05">
-      <Uri>https://github.com/dotnet/msbuild</Uri>
-      <Sha>60258cb79394fe36ccb2cb08e4e4fc6a4c1dfe80</Sha>
-    </Dependency>
-    <Dependency Name="Microsoft.SourceBuild.Intermediate.msbuild" Version="17.8.2-preview-23518-05">
-      <Uri>https://github.com/dotnet/msbuild</Uri>
-      <Sha>60258cb79394fe36ccb2cb08e4e4fc6a4c1dfe80</Sha>
-      <SourceBuild RepoName="msbuild" ManagedOnly="true" />
-    </Dependency>
-    <Dependency Name="Microsoft.FSharp.Compiler" Version="12.8.0-beta.23517.1">
-      <Uri>https://github.com/dotnet/fsharp</Uri>
-      <Sha>ffef5615158b93ef8bea6455c416e99258de9262</Sha>
-    </Dependency>
-    <Dependency Name="Microsoft.SourceBuild.Intermediate.fsharp" Version="8.0.100-beta.23517.1">
-      <Uri>https://github.com/dotnet/fsharp</Uri>
-      <Sha>ffef5615158b93ef8bea6455c416e99258de9262</Sha>
-=======
     <Dependency Name="Microsoft.Build" Version="17.9.0-preview-23518-01">
       <Uri>https://github.com/dotnet/msbuild</Uri>
       <Sha>f4fa6bde775a3f7cbb2bb90a349ee5fc759114f3</Sha>
@@ -94,7 +72,6 @@
     <Dependency Name="Microsoft.SourceBuild.Intermediate.fsharp" Version="8.0.200-beta.23516.2">
       <Uri>https://github.com/dotnet/fsharp</Uri>
       <Sha>d1de6a8d1e6e18c636cf55894b5158ab0e324394</Sha>
->>>>>>> edad4464
       <SourceBuild RepoName="fsharp" ManagedOnly="true" />
     </Dependency>
     <Dependency Name="dotnet-format" Version="8.0.451801">
@@ -131,15 +108,6 @@
       <Uri>https://github.com/dotnet/roslyn</Uri>
       <Sha>7b22f83d395cf7529702404587a94004787b429b</Sha>
     </Dependency>
-<<<<<<< HEAD
-    <Dependency Name="Microsoft.AspNetCore.DeveloperCertificates.XPlat" Version="8.0.0-rtm.23518.3">
-      <Uri>https://github.com/dotnet/aspnetcore</Uri>
-      <Sha>954413f0aeba4ae21d3ca34f8c74c6eea16fe1c4</Sha>
-    </Dependency>
-    <Dependency Name="Microsoft.AspNetCore.TestHost" Version="8.0.0-rtm.23518.3">
-      <Uri>https://github.com/dotnet/aspnetcore</Uri>
-      <Sha>954413f0aeba4ae21d3ca34f8c74c6eea16fe1c4</Sha>
-=======
     <Dependency Name="Microsoft.AspNetCore.DeveloperCertificates.XPlat" Version="8.0.0-rtm.23517.6">
       <Uri>https://github.com/dotnet/aspnetcore</Uri>
       <Sha>e3aba084cde27f8e718b188e3e9f7239e63d5816</Sha>
@@ -147,7 +115,6 @@
     <Dependency Name="Microsoft.AspNetCore.TestHost" Version="8.0.0-rtm.23517.6">
       <Uri>https://github.com/dotnet/aspnetcore</Uri>
       <Sha>e3aba084cde27f8e718b188e3e9f7239e63d5816</Sha>
->>>>>>> edad4464
     </Dependency>
     <Dependency Name="Microsoft.Build.NuGetSdkResolver" Version="6.9.0-preview.1.16">
       <Uri>https://github.com/nuget/nuget.client</Uri>
@@ -266,69 +233,23 @@
       <Uri>https://github.com/dotnet/wpf</Uri>
       <Sha>babeeb65b164c87633db21a20223c8d99e2185e9</Sha>
     </Dependency>
-<<<<<<< HEAD
-    <Dependency Name="Microsoft.AspNetCore.App.Ref" Version="8.0.0-rtm.23518.3">
-      <Uri>https://github.com/dotnet/aspnetcore</Uri>
-      <Sha>954413f0aeba4ae21d3ca34f8c74c6eea16fe1c4</Sha>
-    </Dependency>
-    <Dependency Name="Microsoft.AspNetCore.App.Ref.Internal" Version="8.0.0-rtm.23518.3">
-      <Uri>https://github.com/dotnet/aspnetcore</Uri>
-      <Sha>954413f0aeba4ae21d3ca34f8c74c6eea16fe1c4</Sha>
-    </Dependency>
-    <Dependency Name="Microsoft.AspNetCore.App.Runtime.win-x64" Version="8.0.0-rtm.23518.3">
-      <Uri>https://github.com/dotnet/aspnetcore</Uri>
-      <Sha>954413f0aeba4ae21d3ca34f8c74c6eea16fe1c4</Sha>
-    </Dependency>
-    <Dependency Name="VS.Redist.Common.AspNetCore.SharedFramework.x64.8.0" Version="8.0.0-rtm.23518.3">
-      <Uri>https://github.com/dotnet/aspnetcore</Uri>
-      <Sha>954413f0aeba4ae21d3ca34f8c74c6eea16fe1c4</Sha>
+    <Dependency Name="Microsoft.AspNetCore.App.Ref" Version="8.0.0-rtm.23517.6">
+      <Uri>https://github.com/dotnet/aspnetcore</Uri>
+      <Sha>e3aba084cde27f8e718b188e3e9f7239e63d5816</Sha>
+    </Dependency>
+    <Dependency Name="Microsoft.AspNetCore.App.Ref.Internal" Version="8.0.0-rtm.23517.6">
+      <Uri>https://github.com/dotnet/aspnetcore</Uri>
+      <Sha>e3aba084cde27f8e718b188e3e9f7239e63d5816</Sha>
+    </Dependency>
+    <Dependency Name="Microsoft.AspNetCore.App.Runtime.win-x64" Version="8.0.0-rtm.23517.6">
+      <Uri>https://github.com/dotnet/aspnetcore</Uri>
+      <Sha>e3aba084cde27f8e718b188e3e9f7239e63d5816</Sha>
+    </Dependency>
+    <Dependency Name="VS.Redist.Common.AspNetCore.SharedFramework.x64.8.0" Version="8.0.0-rtm.23517.6">
+      <Uri>https://github.com/dotnet/aspnetcore</Uri>
+      <Sha>e3aba084cde27f8e718b188e3e9f7239e63d5816</Sha>
       <SourceBuild RepoName="aspnetcore" ManagedOnly="true" />
     </Dependency>
-    <Dependency Name="dotnet-dev-certs" Version="8.0.0-rtm.23518.3">
-      <Uri>https://github.com/dotnet/aspnetcore</Uri>
-      <Sha>954413f0aeba4ae21d3ca34f8c74c6eea16fe1c4</Sha>
-    </Dependency>
-    <Dependency Name="dotnet-user-jwts" Version="8.0.0-rtm.23518.3">
-      <Uri>https://github.com/dotnet/aspnetcore</Uri>
-      <Sha>954413f0aeba4ae21d3ca34f8c74c6eea16fe1c4</Sha>
-    </Dependency>
-    <Dependency Name="dotnet-user-secrets" Version="8.0.0-rtm.23518.3">
-      <Uri>https://github.com/dotnet/aspnetcore</Uri>
-      <Sha>954413f0aeba4ae21d3ca34f8c74c6eea16fe1c4</Sha>
-    </Dependency>
-    <Dependency Name="Microsoft.AspNetCore.Analyzers" Version="8.0.0-rtm.23518.3">
-      <Uri>https://github.com/dotnet/aspnetcore</Uri>
-      <Sha>954413f0aeba4ae21d3ca34f8c74c6eea16fe1c4</Sha>
-    </Dependency>
-    <Dependency Name="Microsoft.AspNetCore.Components.SdkAnalyzers" Version="8.0.0-rtm.23518.3">
-      <Uri>https://github.com/dotnet/aspnetcore</Uri>
-      <Sha>954413f0aeba4ae21d3ca34f8c74c6eea16fe1c4</Sha>
-    </Dependency>
-    <Dependency Name="Microsoft.AspNetCore.Mvc.Analyzers" Version="8.0.0-rtm.23518.3">
-      <Uri>https://github.com/dotnet/aspnetcore</Uri>
-      <Sha>954413f0aeba4ae21d3ca34f8c74c6eea16fe1c4</Sha>
-    </Dependency>
-    <Dependency Name="Microsoft.AspNetCore.Mvc.Api.Analyzers" Version="8.0.0-rtm.23518.3">
-      <Uri>https://github.com/dotnet/aspnetcore</Uri>
-      <Sha>954413f0aeba4ae21d3ca34f8c74c6eea16fe1c4</Sha>
-=======
-    <Dependency Name="Microsoft.AspNetCore.App.Ref" Version="8.0.0-rtm.23517.6">
-      <Uri>https://github.com/dotnet/aspnetcore</Uri>
-      <Sha>e3aba084cde27f8e718b188e3e9f7239e63d5816</Sha>
-    </Dependency>
-    <Dependency Name="Microsoft.AspNetCore.App.Ref.Internal" Version="8.0.0-rtm.23517.6">
-      <Uri>https://github.com/dotnet/aspnetcore</Uri>
-      <Sha>e3aba084cde27f8e718b188e3e9f7239e63d5816</Sha>
-    </Dependency>
-    <Dependency Name="Microsoft.AspNetCore.App.Runtime.win-x64" Version="8.0.0-rtm.23517.6">
-      <Uri>https://github.com/dotnet/aspnetcore</Uri>
-      <Sha>e3aba084cde27f8e718b188e3e9f7239e63d5816</Sha>
-    </Dependency>
-    <Dependency Name="VS.Redist.Common.AspNetCore.SharedFramework.x64.8.0" Version="8.0.0-rtm.23517.6">
-      <Uri>https://github.com/dotnet/aspnetcore</Uri>
-      <Sha>e3aba084cde27f8e718b188e3e9f7239e63d5816</Sha>
-      <SourceBuild RepoName="aspnetcore" ManagedOnly="true" />
-    </Dependency>
     <Dependency Name="dotnet-dev-certs" Version="8.0.0-rtm.23517.6">
       <Uri>https://github.com/dotnet/aspnetcore</Uri>
       <Sha>e3aba084cde27f8e718b188e3e9f7239e63d5816</Sha>
@@ -356,7 +277,6 @@
     <Dependency Name="Microsoft.AspNetCore.Mvc.Api.Analyzers" Version="8.0.0-rtm.23517.6">
       <Uri>https://github.com/dotnet/aspnetcore</Uri>
       <Sha>e3aba084cde27f8e718b188e3e9f7239e63d5816</Sha>
->>>>>>> edad4464
     </Dependency>
     <Dependency Name="Microsoft.CodeAnalysis.Razor.Tooling.Internal" Version="7.0.0-preview.23518.1">
       <Uri>https://github.com/dotnet/razor</Uri>
@@ -371,23 +291,6 @@
       <Uri>https://github.com/dotnet/razor</Uri>
       <Sha>ecb4b595e3322a18c240f50a763868540f51eaaa</Sha>
     </Dependency>
-<<<<<<< HEAD
-    <Dependency Name="Microsoft.Extensions.FileProviders.Embedded" Version="8.0.0-rtm.23518.3">
-      <Uri>https://github.com/dotnet/aspnetcore</Uri>
-      <Sha>954413f0aeba4ae21d3ca34f8c74c6eea16fe1c4</Sha>
-    </Dependency>
-    <Dependency Name="Microsoft.AspNetCore.Authorization" Version="8.0.0-rtm.23518.3">
-      <Uri>https://github.com/dotnet/aspnetcore</Uri>
-      <Sha>954413f0aeba4ae21d3ca34f8c74c6eea16fe1c4</Sha>
-    </Dependency>
-    <Dependency Name="Microsoft.AspNetCore.Components.Web" Version="8.0.0-rtm.23518.3">
-      <Uri>https://github.com/dotnet/aspnetcore</Uri>
-      <Sha>954413f0aeba4ae21d3ca34f8c74c6eea16fe1c4</Sha>
-    </Dependency>
-    <Dependency Name="Microsoft.JSInterop" Version="8.0.0-rtm.23518.3">
-      <Uri>https://github.com/dotnet/aspnetcore</Uri>
-      <Sha>954413f0aeba4ae21d3ca34f8c74c6eea16fe1c4</Sha>
-=======
     <Dependency Name="Microsoft.Extensions.FileProviders.Embedded" Version="8.0.0-rtm.23517.6">
       <Uri>https://github.com/dotnet/aspnetcore</Uri>
       <Sha>e3aba084cde27f8e718b188e3e9f7239e63d5816</Sha>
@@ -403,7 +306,6 @@
     <Dependency Name="Microsoft.JSInterop" Version="8.0.0-rtm.23517.6">
       <Uri>https://github.com/dotnet/aspnetcore</Uri>
       <Sha>e3aba084cde27f8e718b188e3e9f7239e63d5816</Sha>
->>>>>>> edad4464
     </Dependency>
     <Dependency Name="Microsoft.Web.Xdt" Version="7.0.0-preview.22423.2" Pinned="true">
       <Uri>https://github.com/dotnet/xdt</Uri>

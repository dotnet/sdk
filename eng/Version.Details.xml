--- conflicted
+++ resolved
@@ -181,9 +181,6 @@
       <Sha>11b375cec01792f2f37e3aaf199c0dc71aaa8786</Sha>
       <SourceBuild RepoName="vstest" ManagedOnly="true" />
     </Dependency>
-<<<<<<< HEAD
-    <Dependency Name="Microsoft.NET.ILLink.Tasks" Version="8.0.0-preview.6.23308.15">
-=======
     <Dependency Name="Microsoft.TestPlatform.CLI" Version="17.7.0-preview.23308.1">
       <Uri>https://github.com/microsoft/vstest</Uri>
       <Sha>11b375cec01792f2f37e3aaf199c0dc71aaa8786</Sha>
@@ -192,8 +189,7 @@
       <Uri>https://github.com/microsoft/vstest</Uri>
       <Sha>11b375cec01792f2f37e3aaf199c0dc71aaa8786</Sha>
     </Dependency>
-    <Dependency Name="Microsoft.NET.ILLink.Tasks" Version="8.0.0-preview.6.23308.3">
->>>>>>> c8d4ef83
+    <Dependency Name="Microsoft.NET.ILLink.Tasks" Version="8.0.0-preview.6.23308.15">
       <Uri>https://github.com/dotnet/runtime</Uri>
       <Sha>9bcf52342b5a6573ecd2c81fbfd541df0ebc42f4</Sha>
     </Dependency>

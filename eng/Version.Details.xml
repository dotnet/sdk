--- conflicted
+++ resolved
@@ -55,19 +55,6 @@
       <Uri>https://github.com/dotnet/emsdk</Uri>
       <Sha>2b0cca8ad3a88e02fe0878139009ffffde071f1f</Sha>
     </Dependency>
-<<<<<<< HEAD
-    <Dependency Name="Microsoft.Build" Version="17.8.32">
-      <Uri>https://github.com/dotnet/msbuild</Uri>
-      <Sha>74df0b3f5a40864840fb8d7d597631ffcfd5215a</Sha>
-    </Dependency>
-    <Dependency Name="Microsoft.Build.Localization" Version="17.8.32-servicing-25352-05">
-      <Uri>https://github.com/dotnet/msbuild</Uri>
-      <Sha>74df0b3f5a40864840fb8d7d597631ffcfd5215a</Sha>
-    </Dependency>
-    <Dependency Name="Microsoft.SourceBuild.Intermediate.msbuild" Version="17.8.32-servicing-25352-05">
-      <Uri>https://github.com/dotnet/msbuild</Uri>
-      <Sha>74df0b3f5a40864840fb8d7d597631ffcfd5215a</Sha>
-=======
     <Dependency Name="Microsoft.Build" Version="17.10.33">
       <Uri>https://github.com/dotnet/msbuild</Uri>
       <Sha>dbc02fd53b9594bf912231e2955694827ed18884</Sha>
@@ -79,7 +66,6 @@
     <Dependency Name="Microsoft.SourceBuild.Intermediate.msbuild" Version="17.10.33-servicing-25353-02">
       <Uri>https://github.com/dotnet/msbuild</Uri>
       <Sha>dbc02fd53b9594bf912231e2955694827ed18884</Sha>
->>>>>>> 993b23c5
       <SourceBuild RepoName="msbuild" ManagedOnly="true" />
     </Dependency>
     <Dependency Name="Microsoft.FSharp.Compiler" Version="12.8.301-beta.24271.6">
@@ -307,28 +293,16 @@
       <Uri>https://dev.azure.com/dnceng/internal/_git/dotnet-aspnetcore</Uri>
       <Sha>fa4d80b76c2431a825be026f6bbabca63e1f42ef</Sha>
     </Dependency>
-<<<<<<< HEAD
-    <Dependency Name="Microsoft.CodeAnalysis.Razor.Tooling.Internal" Version="7.0.0-preview.25329.5">
-=======
     <Dependency Name="Microsoft.CodeAnalysis.Razor.Tooling.Internal" Version="7.0.0-preview.25329.2">
->>>>>>> 993b23c5
       <Uri>https://github.com/dotnet/razor</Uri>
       <Sha>09ca88197916e545aefea53f16ed1b266644cde9</Sha>
       <SourceBuild RepoName="razor" ManagedOnly="true" />
     </Dependency>
-<<<<<<< HEAD
-    <Dependency Name="Microsoft.AspNetCore.Mvc.Razor.Extensions.Tooling.Internal" Version="7.0.0-preview.25329.5">
-=======
     <Dependency Name="Microsoft.AspNetCore.Mvc.Razor.Extensions.Tooling.Internal" Version="7.0.0-preview.25329.2">
->>>>>>> 993b23c5
       <Uri>https://github.com/dotnet/razor</Uri>
       <Sha>09ca88197916e545aefea53f16ed1b266644cde9</Sha>
     </Dependency>
-<<<<<<< HEAD
-    <Dependency Name="Microsoft.NET.Sdk.Razor.SourceGenerators.Transport" Version="7.0.0-preview.25329.5">
-=======
     <Dependency Name="Microsoft.NET.Sdk.Razor.SourceGenerators.Transport" Version="7.0.0-preview.25329.2">
->>>>>>> 993b23c5
       <Uri>https://github.com/dotnet/razor</Uri>
       <Sha>09ca88197916e545aefea53f16ed1b266644cde9</Sha>
     </Dependency>

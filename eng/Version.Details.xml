--- conflicted
+++ resolved
@@ -1,20 +1,6 @@
 <?xml version="1.0" encoding="utf-8"?>
 <Dependencies>
   <ProductDependencies>
-<<<<<<< HEAD
-    <Dependency Name="Microsoft.TemplateEngine.Abstractions" Version="9.0.107">
-      <Uri>https://github.com/dotnet/templating</Uri>
-      <Sha>0c96b36ccec4428bbfdeafae392bda49c1667361</Sha>
-    </Dependency>
-    <Dependency Name="Microsoft.TemplateEngine.Mocks" Version="9.0.107-servicing.25258.2">
-      <Uri>https://github.com/dotnet/templating</Uri>
-      <Sha>0c96b36ccec4428bbfdeafae392bda49c1667361</Sha>
-    </Dependency>
-    <!-- Intermediate is necessary for source build. -->
-    <Dependency Name="Microsoft.SourceBuild.Intermediate.templating" Version="9.0.107-servicing.25258.2">
-      <Uri>https://github.com/dotnet/templating</Uri>
-      <Sha>0c96b36ccec4428bbfdeafae392bda49c1667361</Sha>
-=======
     <Dependency Name="Microsoft.TemplateEngine.Abstractions" Version="9.0.204">
       <Uri>https://github.com/dotnet/templating</Uri>
       <Sha>8cc88f99af0e2eb16d8a2a04bac25593f6ac4d97</Sha>
@@ -27,7 +13,6 @@
     <Dependency Name="Microsoft.SourceBuild.Intermediate.templating" Version="9.0.204-servicing.25209.4">
       <Uri>https://github.com/dotnet/templating</Uri>
       <Sha>029cb834bc42a5f6091cb6e8937b14b6da02d29c</Sha>
->>>>>>> ea9ed85e
       <SourceBuild RepoName="templating" ManagedOnly="true" />
     </Dependency>
     <Dependency Name="Microsoft.NETCore.App.Ref" Version="9.0.4">
@@ -108,77 +93,41 @@
       <Sha>82a3f54f7140a62e6398403451098c4517747c02</Sha>
       <SourceBuild RepoName="fsharp" ManagedOnly="true" />
     </Dependency>
-<<<<<<< HEAD
-    <Dependency Name="Microsoft.Net.Compilers.Toolset" Version="4.12.0-3.25256.6">
-=======
     <Dependency Name="Microsoft.Net.Compilers.Toolset" Version="4.13.0-3.25227.3">
->>>>>>> ea9ed85e
-      <Uri>https://github.com/dotnet/roslyn</Uri>
-      <Sha>fe188fa98cac6732ed1135d02e75b314b56f57f6</Sha>
-    </Dependency>
-    <!-- Intermediate is necessary for source build. -->
-<<<<<<< HEAD
-    <Dependency Name="Microsoft.SourceBuild.Intermediate.roslyn" Version="4.12.0-3.25256.6">
-=======
+      <Uri>https://github.com/dotnet/roslyn</Uri>
+      <Sha>fe188fa98cac6732ed1135d02e75b314b56f57f6</Sha>
+    </Dependency>
+    <!-- Intermediate is necessary for source build. -->
     <Dependency Name="Microsoft.SourceBuild.Intermediate.roslyn" Version="4.13.0-3.25227.3">
->>>>>>> ea9ed85e
       <Uri>https://github.com/dotnet/roslyn</Uri>
       <Sha>fe188fa98cac6732ed1135d02e75b314b56f57f6</Sha>
       <SourceBuild RepoName="roslyn" ManagedOnly="true" />
     </Dependency>
-<<<<<<< HEAD
-    <Dependency Name="Microsoft.Net.Compilers.Toolset.Framework" Version="4.12.0-3.25256.6">
-=======
     <Dependency Name="Microsoft.Net.Compilers.Toolset.Framework" Version="4.13.0-3.25227.3">
->>>>>>> ea9ed85e
-      <Uri>https://github.com/dotnet/roslyn</Uri>
-      <Sha>fe188fa98cac6732ed1135d02e75b314b56f57f6</Sha>
-    </Dependency>
-<<<<<<< HEAD
-    <Dependency Name="Microsoft.CodeAnalysis" Version="4.12.0-3.25256.6">
-=======
+      <Uri>https://github.com/dotnet/roslyn</Uri>
+      <Sha>fe188fa98cac6732ed1135d02e75b314b56f57f6</Sha>
+    </Dependency>
     <Dependency Name="Microsoft.CodeAnalysis" Version="4.13.0-3.25227.3">
->>>>>>> ea9ed85e
-      <Uri>https://github.com/dotnet/roslyn</Uri>
-      <Sha>fe188fa98cac6732ed1135d02e75b314b56f57f6</Sha>
-    </Dependency>
-<<<<<<< HEAD
-    <Dependency Name="Microsoft.CodeAnalysis.CSharp" Version="4.12.0-3.25256.6">
-=======
+      <Uri>https://github.com/dotnet/roslyn</Uri>
+      <Sha>fe188fa98cac6732ed1135d02e75b314b56f57f6</Sha>
+    </Dependency>
     <Dependency Name="Microsoft.CodeAnalysis.CSharp" Version="4.13.0-3.25227.3">
->>>>>>> ea9ed85e
-      <Uri>https://github.com/dotnet/roslyn</Uri>
-      <Sha>fe188fa98cac6732ed1135d02e75b314b56f57f6</Sha>
-    </Dependency>
-<<<<<<< HEAD
-    <Dependency Name="Microsoft.CodeAnalysis.CSharp.CodeStyle" Version="4.12.0-3.25256.6">
-=======
+      <Uri>https://github.com/dotnet/roslyn</Uri>
+      <Sha>fe188fa98cac6732ed1135d02e75b314b56f57f6</Sha>
+    </Dependency>
     <Dependency Name="Microsoft.CodeAnalysis.CSharp.CodeStyle" Version="4.13.0-3.25227.3">
->>>>>>> ea9ed85e
-      <Uri>https://github.com/dotnet/roslyn</Uri>
-      <Sha>fe188fa98cac6732ed1135d02e75b314b56f57f6</Sha>
-    </Dependency>
-<<<<<<< HEAD
-    <Dependency Name="Microsoft.CodeAnalysis.CSharp.Features" Version="4.12.0-3.25256.6">
-=======
+      <Uri>https://github.com/dotnet/roslyn</Uri>
+      <Sha>fe188fa98cac6732ed1135d02e75b314b56f57f6</Sha>
+    </Dependency>
     <Dependency Name="Microsoft.CodeAnalysis.CSharp.Features" Version="4.13.0-3.25227.3">
->>>>>>> ea9ed85e
-      <Uri>https://github.com/dotnet/roslyn</Uri>
-      <Sha>fe188fa98cac6732ed1135d02e75b314b56f57f6</Sha>
-    </Dependency>
-<<<<<<< HEAD
-    <Dependency Name="Microsoft.CodeAnalysis.CSharp.Workspaces" Version="4.12.0-3.25256.6">
-=======
+      <Uri>https://github.com/dotnet/roslyn</Uri>
+      <Sha>fe188fa98cac6732ed1135d02e75b314b56f57f6</Sha>
+    </Dependency>
     <Dependency Name="Microsoft.CodeAnalysis.CSharp.Workspaces" Version="4.13.0-3.25227.3">
->>>>>>> ea9ed85e
-      <Uri>https://github.com/dotnet/roslyn</Uri>
-      <Sha>fe188fa98cac6732ed1135d02e75b314b56f57f6</Sha>
-    </Dependency>
-<<<<<<< HEAD
-    <Dependency Name="Microsoft.CodeAnalysis.Workspaces.MSBuild" Version="4.12.0-3.25256.6">
-=======
+      <Uri>https://github.com/dotnet/roslyn</Uri>
+      <Sha>fe188fa98cac6732ed1135d02e75b314b56f57f6</Sha>
+    </Dependency>
     <Dependency Name="Microsoft.CodeAnalysis.Workspaces.MSBuild" Version="4.13.0-3.25227.3">
->>>>>>> ea9ed85e
       <Uri>https://github.com/dotnet/roslyn</Uri>
       <Sha>fe188fa98cac6732ed1135d02e75b314b56f57f6</Sha>
     </Dependency>
@@ -372,36 +321,20 @@
       <Sha>d5dc8a13cc618b9cbdc1e5744b4806c594d49553</Sha>
       <SourceBuild RepoName="aspnetcore" ManagedOnly="true" />
     </Dependency>
-<<<<<<< HEAD
-    <Dependency Name="Microsoft.CodeAnalysis.Razor.Tooling.Internal" Version="9.0.0-preview.25256.3">
-=======
     <Dependency Name="Microsoft.CodeAnalysis.Razor.Tooling.Internal" Version="9.0.0-preview.25256.4">
->>>>>>> ea9ed85e
       <Uri>https://github.com/dotnet/razor</Uri>
       <Sha>4b389085ef5cc73e1000acfd196458d75bdd8c89</Sha>
     </Dependency>
-<<<<<<< HEAD
-    <Dependency Name="Microsoft.AspNetCore.Mvc.Razor.Extensions.Tooling.Internal" Version="9.0.0-preview.25256.3">
-=======
     <Dependency Name="Microsoft.AspNetCore.Mvc.Razor.Extensions.Tooling.Internal" Version="9.0.0-preview.25256.4">
->>>>>>> ea9ed85e
       <Uri>https://github.com/dotnet/razor</Uri>
       <Sha>4b389085ef5cc73e1000acfd196458d75bdd8c89</Sha>
     </Dependency>
-<<<<<<< HEAD
-    <Dependency Name="Microsoft.NET.Sdk.Razor.SourceGenerators.Transport" Version="9.0.0-preview.25256.3">
-=======
     <Dependency Name="Microsoft.NET.Sdk.Razor.SourceGenerators.Transport" Version="9.0.0-preview.25256.4">
->>>>>>> ea9ed85e
       <Uri>https://github.com/dotnet/razor</Uri>
       <Sha>4b389085ef5cc73e1000acfd196458d75bdd8c89</Sha>
     </Dependency>
     <!-- Intermediate is necessary for source build. -->
-<<<<<<< HEAD
-    <Dependency Name="Microsoft.SourceBuild.Intermediate.razor" Version="9.0.0-preview.25256.3">
-=======
     <Dependency Name="Microsoft.SourceBuild.Intermediate.razor" Version="9.0.0-preview.25256.4">
->>>>>>> ea9ed85e
       <Uri>https://github.com/dotnet/razor</Uri>
       <Sha>4b389085ef5cc73e1000acfd196458d75bdd8c89</Sha>
       <SourceBuild RepoName="razor" ManagedOnly="true" />
@@ -484,15 +417,9 @@
       <SourceBuild RepoName="source-build-externals" ManagedOnly="true" />
     </Dependency>
     <!-- Intermediate is necessary for source build. -->
-<<<<<<< HEAD
-    <Dependency Name="Microsoft.SourceBuild.Intermediate.source-build-reference-packages" Version="9.0.0-alpha.1.25223.3">
-      <Uri>https://github.com/dotnet/source-build-reference-packages</Uri>
-      <Sha>19eb5ea4e5f9c4e5256843a92805c8c9e942207d</Sha>
-=======
     <Dependency Name="Microsoft.SourceBuild.Intermediate.source-build-reference-packages" Version="9.0.0-alpha.1.24511.3">
       <Uri>https://github.com/dotnet/source-build-reference-packages</Uri>
       <Sha>c43ee853e96528e2f2eb0f6d8c151ddc07b6a844</Sha>
->>>>>>> ea9ed85e
       <SourceBuild RepoName="source-build-reference-packages" ManagedOnly="true" />
     </Dependency>
     <Dependency Name="Microsoft.Deployment.DotNet.Releases" Version="2.0.0-rtm.1.25059.4">

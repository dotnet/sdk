--- conflicted
+++ resolved
@@ -260,7 +260,6 @@
       <Uri>https://github.com/dotnet/runtime</Uri>
       <Sha>c4d7f7c6f2e2f34f07e64c6caa3bf9b2ce915cc1</Sha>
     </Dependency>
-<<<<<<< HEAD
     <Dependency Name="Microsoft.WindowsDesktop.App.Runtime.win-x64" Version="10.0.0-alpha.1.24504.5">
       <Uri>https://github.com/dotnet/windowsdesktop</Uri>
       <Sha>4d07809aa25daadb14d8c1fbff43da0022c4d640</Sha>
@@ -281,28 +280,6 @@
     <Dependency Name="Microsoft.NET.Sdk.WindowsDesktop" Version="10.0.0-alpha.1.24504.3" CoherentParentDependency="Microsoft.WindowsDesktop.App.Ref">
       <Uri>https://github.com/dotnet/wpf</Uri>
       <Sha>9fe50c794def6cbccb8704eadeb74b492eeb208a</Sha>
-=======
-    <Dependency Name="Microsoft.WindowsDesktop.App.Runtime.win-x64" Version="10.0.0-alpha.1.24501.1">
-      <Uri>https://github.com/dotnet/windowsdesktop</Uri>
-      <Sha>74b22bc19ff2bdf01ce13ef4e33f5b106b2e31dc</Sha>
-      <SourceBuildTarball RepoName="windowsdesktop" ManagedOnly="true" />
-    </Dependency>
-    <Dependency Name="VS.Redist.Common.WindowsDesktop.SharedFramework.x64.10.0" Version="10.0.0-alpha.1.24501.1">
-      <Uri>https://github.com/dotnet/windowsdesktop</Uri>
-      <Sha>74b22bc19ff2bdf01ce13ef4e33f5b106b2e31dc</Sha>
-    </Dependency>
-    <Dependency Name="Microsoft.WindowsDesktop.App.Ref" Version="10.0.0-alpha.1.24501.1">
-      <Uri>https://github.com/dotnet/windowsdesktop</Uri>
-      <Sha>74b22bc19ff2bdf01ce13ef4e33f5b106b2e31dc</Sha>
-    </Dependency>
-    <Dependency Name="VS.Redist.Common.WindowsDesktop.TargetingPack.x64.10.0" Version="10.0.0-alpha.1.24501.1">
-      <Uri>https://github.com/dotnet/windowsdesktop</Uri>
-      <Sha>74b22bc19ff2bdf01ce13ef4e33f5b106b2e31dc</Sha>
-    </Dependency>
-    <Dependency Name="Microsoft.NET.Sdk.WindowsDesktop" Version="10.0.0-alpha.1.24480.1" CoherentParentDependency="Microsoft.WindowsDesktop.App.Ref">
-      <Uri>https://github.com/dotnet/wpf</Uri>
-      <Sha>ce09c88c666057407b355ea86e1ad8713ac674a1</Sha>
->>>>>>> 619b55dd
     </Dependency>
     <Dependency Name="Microsoft.AspNetCore.App.Ref" Version="10.0.0-alpha.2.24501.14">
       <Uri>https://github.com/dotnet/aspnetcore</Uri>
@@ -419,7 +396,6 @@
       <SourceBuild RepoName="test-templates" ManagedOnly="true" />
     </Dependency>
     <!-- For coherency purposes, these versions should be gated by the versions of winforms and wpf routed via windowsdesktop -->
-<<<<<<< HEAD
     <Dependency Name="Microsoft.Dotnet.WinForms.ProjectTemplates" Version="10.0.0-alpha.1.24503.2" CoherentParentDependency="Microsoft.WindowsDesktop.App.Runtime.win-x64">
       <Uri>https://github.com/dotnet/winforms</Uri>
       <Sha>caf4fb9f827ea2b9e2b2c09431a67c843481cfbd</Sha>
@@ -427,15 +403,6 @@
     <Dependency Name="Microsoft.DotNet.Wpf.ProjectTemplates" Version="10.0.0-alpha.1.24504.3" CoherentParentDependency="Microsoft.WindowsDesktop.App.Runtime.win-x64">
       <Uri>https://github.com/dotnet/wpf</Uri>
       <Sha>9fe50c794def6cbccb8704eadeb74b492eeb208a</Sha>
-=======
-    <Dependency Name="Microsoft.Dotnet.WinForms.ProjectTemplates" Version="10.0.0-alpha.1.24478.1" CoherentParentDependency="Microsoft.WindowsDesktop.App.Runtime.win-x64">
-      <Uri>https://github.com/dotnet/winforms</Uri>
-      <Sha>ff838ac7ac134944d5519c3eedf7e689b2d9f2e5</Sha>
-    </Dependency>
-    <Dependency Name="Microsoft.DotNet.Wpf.ProjectTemplates" Version="10.0.0-alpha.1.24480.1" CoherentParentDependency="Microsoft.WindowsDesktop.App.Runtime.win-x64">
-      <Uri>https://github.com/dotnet/wpf</Uri>
-      <Sha>ce09c88c666057407b355ea86e1ad8713ac674a1</Sha>
->>>>>>> 619b55dd
     </Dependency>
     <Dependency Name="Microsoft.Web.Xdt" Version="9.0.0-preview.24476.1">
       <Uri>https://github.com/dotnet/xdt</Uri>

<?xml version="1.0" encoding="utf-8"?>
<Dependencies>
  <ProductDependencies>
    <Dependency Name="Microsoft.TemplateEngine.Abstractions" Version="10.0.100-preview.4.25214.8">
      <Uri>https://github.com/dotnet/templating</Uri>
      <Sha>c11fe71ebb773ca6070fb078a5eda02406831667</Sha>
    </Dependency>
    <Dependency Name="Microsoft.TemplateEngine.Edge" Version="10.0.100-preview.4.25214.8">
      <Uri>https://github.com/dotnet/templating</Uri>
      <Sha>c11fe71ebb773ca6070fb078a5eda02406831667</Sha>
    </Dependency>
    <Dependency Name="Microsoft.TemplateEngine.Orchestrator.RunnableProjects" Version="10.0.100-preview.4.25214.8">
      <Uri>https://github.com/dotnet/templating</Uri>
      <Sha>c11fe71ebb773ca6070fb078a5eda02406831667</Sha>
    </Dependency>
    <Dependency Name="Microsoft.TemplateEngine.Utils" Version="10.0.100-preview.4.25214.8">
      <Uri>https://github.com/dotnet/templating</Uri>
      <Sha>c11fe71ebb773ca6070fb078a5eda02406831667</Sha>
    </Dependency>
    <Dependency Name="Microsoft.TemplateSearch.Common" Version="10.0.100-preview.4.25214.8">
      <Uri>https://github.com/dotnet/templating</Uri>
      <Sha>c11fe71ebb773ca6070fb078a5eda02406831667</Sha>
    </Dependency>
    <Dependency Name="Microsoft.TemplateEngine.Mocks" Version="10.0.100-preview.4.25214.8">
      <Uri>https://github.com/dotnet/templating</Uri>
      <Sha>c11fe71ebb773ca6070fb078a5eda02406831667</Sha>
    </Dependency>
    <Dependency Name="Microsoft.TemplateEngine.TestHelper" Version="10.0.100-preview.4.25214.8">
      <Uri>https://github.com/dotnet/templating</Uri>
      <Sha>c11fe71ebb773ca6070fb078a5eda02406831667</Sha>
    </Dependency>
    <Dependency Name="Microsoft.TemplateEngine.Authoring.TemplateVerifier" Version="10.0.100-preview.4.25214.8">
      <Uri>https://github.com/dotnet/templating</Uri>
      <Sha>c11fe71ebb773ca6070fb078a5eda02406831667</Sha>
    </Dependency>
    <Dependency Name="Microsoft.TemplateSearch.TemplateDiscovery" Version="10.0.100-preview.4.25214.8">
      <Uri>https://github.com/dotnet/templating</Uri>
      <Sha>c11fe71ebb773ca6070fb078a5eda02406831667</Sha>
    </Dependency>
    <!-- Intermediate is necessary for source build. -->
    <Dependency Name="Microsoft.SourceBuild.Intermediate.templating" Version="10.0.100-preview.4.25214.8">
      <Uri>https://github.com/dotnet/templating</Uri>
      <Sha>c11fe71ebb773ca6070fb078a5eda02406831667</Sha>
      <SourceBuild RepoName="templating" ManagedOnly="true" />
    </Dependency>
    <Dependency Name="Microsoft.NETCore.App.Ref" Version="10.0.0-preview.4.25215.12">
      <Uri>https://github.com/dotnet/runtime</Uri>
      <Sha>d06c2f6ec8228addc77cb7b7856c3fe07c3d1f02</Sha>
    </Dependency>
    <Dependency Name="VS.Redist.Common.NetCore.SharedFramework.x64.10.0" Version="10.0.0-preview.4.25215.12">
      <Uri>https://github.com/dotnet/runtime</Uri>
      <Sha>d06c2f6ec8228addc77cb7b7856c3fe07c3d1f02</Sha>
    </Dependency>
    <Dependency Name="VS.Redist.Common.NetCore.TargetingPack.x64.10.0" Version="10.0.0-preview.4.25215.12">
      <Uri>https://github.com/dotnet/runtime</Uri>
      <Sha>d06c2f6ec8228addc77cb7b7856c3fe07c3d1f02</Sha>
    </Dependency>
    <Dependency Name="Microsoft.NETCore.App.Runtime.win-x64" Version="10.0.0-preview.4.25215.12">
      <Uri>https://github.com/dotnet/runtime</Uri>
      <Sha>d06c2f6ec8228addc77cb7b7856c3fe07c3d1f02</Sha>
    </Dependency>
    <Dependency Name="Microsoft.NETCore.App.Host.win-x64" Version="10.0.0-preview.4.25215.12">
      <Uri>https://github.com/dotnet/runtime</Uri>
      <Sha>d06c2f6ec8228addc77cb7b7856c3fe07c3d1f02</Sha>
    </Dependency>
    <Dependency Name="Microsoft.NETCore.Platforms" Version="10.0.0-preview.4.25215.12">
      <Uri>https://github.com/dotnet/runtime</Uri>
      <Sha>d06c2f6ec8228addc77cb7b7856c3fe07c3d1f02</Sha>
    </Dependency>
    <Dependency Name="Microsoft.NET.HostModel" Version="10.0.0-preview.4.25215.12">
      <Uri>https://github.com/dotnet/runtime</Uri>
      <Sha>d06c2f6ec8228addc77cb7b7856c3fe07c3d1f02</Sha>
    </Dependency>
    <Dependency Name="System.IO.Hashing" Version="10.0.0-preview.4.25215.12">
      <Uri>https://github.com/dotnet/runtime</Uri>
      <Sha>d06c2f6ec8228addc77cb7b7856c3fe07c3d1f02</Sha>
    </Dependency>
    <Dependency Name="Microsoft.Extensions.DependencyModel" Version="10.0.0-preview.4.25215.12">
      <Uri>https://github.com/dotnet/runtime</Uri>
      <Sha>d06c2f6ec8228addc77cb7b7856c3fe07c3d1f02</Sha>
    </Dependency>
    <!-- Intermediate is necessary for source build. -->
    <Dependency Name="Microsoft.SourceBuild.Intermediate.runtime.linux-x64" Version="10.0.0-preview.4.25215.12">
      <Uri>https://github.com/dotnet/runtime</Uri>
      <Sha>d06c2f6ec8228addc77cb7b7856c3fe07c3d1f02</Sha>
      <SourceBuild RepoName="runtime" ManagedOnly="false" />
    </Dependency>
    <!-- Change blob version in GenerateInstallerLayout.targets if this is unpinned to service targeting pack -->
    <!-- No new netstandard.library planned for 3.1 timeframe at this time. -->
    <Dependency Name="NETStandard.Library.Ref" Version="2.1.0" Pinned="true">
      <Uri>https://github.com/dotnet/core-setup</Uri>
      <Sha>7d57652f33493fa022125b7f63aad0d70c52d810</Sha>
    </Dependency>
    <Dependency Name="Microsoft.NET.Runtime.Emscripten.Sdk.Internal" Version="10.0.0-preview.4.25215.3">
      <Uri>https://github.com/dotnet/emsdk</Uri>
      <Sha>b9d9ac4bbb44ff998e7f867738f16a8b6553554a</Sha>
      <SourceBuild RepoName="emsdk" ManagedOnly="true" />
    </Dependency>
    <Dependency Name="Microsoft.Build" Version="17.15.0-preview-25215-13">
      <Uri>https://github.com/dotnet/msbuild</Uri>
      <Sha>95ecbd29a31a44fa39745045118468be21e982d7</Sha>
    </Dependency>
    <Dependency Name="Microsoft.Build.Localization" Version="17.15.0-preview-25215-13">
      <Uri>https://github.com/dotnet/msbuild</Uri>
      <Sha>95ecbd29a31a44fa39745045118468be21e982d7</Sha>
    </Dependency>
    <!-- Intermediate is necessary for source build. -->
    <Dependency Name="Microsoft.SourceBuild.Intermediate.msbuild" Version="17.15.0-preview-25215-13">
      <Uri>https://github.com/dotnet/msbuild</Uri>
      <Sha>95ecbd29a31a44fa39745045118468be21e982d7</Sha>
      <SourceBuild RepoName="msbuild" ManagedOnly="true" />
    </Dependency>
    <Dependency Name="Microsoft.FSharp.Compiler" Version="13.9.300-beta.25207.2">
      <Uri>https://github.com/dotnet/fsharp</Uri>
      <Sha>4ba36db1f42f33a66d9677f0b9d589d39b204a9c</Sha>
    </Dependency>
    <!-- Intermediate is necessary for source build. -->
    <Dependency Name="Microsoft.SourceBuild.Intermediate.fsharp" Version="9.0.300-beta.25207.2">
      <Uri>https://github.com/dotnet/fsharp</Uri>
      <Sha>4ba36db1f42f33a66d9677f0b9d589d39b204a9c</Sha>
      <SourceBuild RepoName="fsharp" ManagedOnly="true" />
    </Dependency>
    <Dependency Name="Microsoft.Net.Compilers.Toolset" Version="5.0.0-1.25214.5">
      <Uri>https://github.com/dotnet/roslyn</Uri>
      <Sha>959bcb76028fa383d6e1388c60bef630c75470d3</Sha>
    </Dependency>
    <!-- Intermediate is necessary for source build. -->
    <Dependency Name="Microsoft.SourceBuild.Intermediate.roslyn" Version="5.0.0-1.25214.5">
      <Uri>https://github.com/dotnet/roslyn</Uri>
      <Sha>959bcb76028fa383d6e1388c60bef630c75470d3</Sha>
      <SourceBuild RepoName="roslyn" ManagedOnly="true" />
    </Dependency>
    <Dependency Name="Microsoft.Net.Compilers.Toolset.Framework" Version="5.0.0-1.25214.5">
      <Uri>https://github.com/dotnet/roslyn</Uri>
      <Sha>959bcb76028fa383d6e1388c60bef630c75470d3</Sha>
    </Dependency>
    <Dependency Name="Microsoft.CodeAnalysis" Version="5.0.0-1.25214.5">
      <Uri>https://github.com/dotnet/roslyn</Uri>
      <Sha>959bcb76028fa383d6e1388c60bef630c75470d3</Sha>
    </Dependency>
    <Dependency Name="Microsoft.CodeAnalysis.CSharp" Version="5.0.0-1.25214.5">
      <Uri>https://github.com/dotnet/roslyn</Uri>
      <Sha>959bcb76028fa383d6e1388c60bef630c75470d3</Sha>
    </Dependency>
    <Dependency Name="Microsoft.CodeAnalysis.CSharp.CodeStyle" Version="5.0.0-1.25214.5">
      <Uri>https://github.com/dotnet/roslyn</Uri>
      <Sha>959bcb76028fa383d6e1388c60bef630c75470d3</Sha>
    </Dependency>
    <Dependency Name="Microsoft.CodeAnalysis.CSharp.Features" Version="5.0.0-1.25214.5">
      <Uri>https://github.com/dotnet/roslyn</Uri>
      <Sha>959bcb76028fa383d6e1388c60bef630c75470d3</Sha>
    </Dependency>
    <Dependency Name="Microsoft.CodeAnalysis.CSharp.Workspaces" Version="5.0.0-1.25214.5">
      <Uri>https://github.com/dotnet/roslyn</Uri>
      <Sha>959bcb76028fa383d6e1388c60bef630c75470d3</Sha>
    </Dependency>
    <Dependency Name="Microsoft.CodeAnalysis.Workspaces.Common" Version="5.0.0-1.25214.5">
      <Uri>https://github.com/dotnet/roslyn</Uri>
      <Sha>959bcb76028fa383d6e1388c60bef630c75470d3</Sha>
    </Dependency>
    <Dependency Name="Microsoft.CodeAnalysis.Workspaces.MSBuild" Version="5.0.0-1.25214.5">
      <Uri>https://github.com/dotnet/roslyn</Uri>
      <Sha>959bcb76028fa383d6e1388c60bef630c75470d3</Sha>
    </Dependency>
    <Dependency Name="Microsoft.Build.NuGetSdkResolver" Version="6.15.0-preview.1.7">
      <Uri>https://github.com/nuget/nuget.client</Uri>
      <Sha>d535886475b1eeda1813eb1947af23bd046abb25</Sha>
    </Dependency>
    <Dependency Name="NuGet.Build.Tasks" Version="6.15.0-preview.1.7">
      <Uri>https://github.com/nuget/nuget.client</Uri>
      <Sha>d535886475b1eeda1813eb1947af23bd046abb25</Sha>
      <SourceBuildTarball RepoName="nuget-client" ManagedOnly="true" />
    </Dependency>
    <Dependency Name="NuGet.Build.Tasks.Console" Version="6.15.0-preview.1.7">
      <Uri>https://github.com/nuget/nuget.client</Uri>
      <Sha>d535886475b1eeda1813eb1947af23bd046abb25</Sha>
    </Dependency>
    <Dependency Name="NuGet.Build.Tasks.Pack" Version="6.15.0-preview.1.7">
      <Uri>https://github.com/nuget/nuget.client</Uri>
      <Sha>d535886475b1eeda1813eb1947af23bd046abb25</Sha>
    </Dependency>
    <Dependency Name="NuGet.Commands" Version="6.15.0-preview.1.7">
      <Uri>https://github.com/nuget/nuget.client</Uri>
      <Sha>d535886475b1eeda1813eb1947af23bd046abb25</Sha>
    </Dependency>
    <Dependency Name="NuGet.CommandLine.XPlat" Version="6.15.0-preview.1.7">
      <Uri>https://github.com/nuget/nuget.client</Uri>
      <Sha>d535886475b1eeda1813eb1947af23bd046abb25</Sha>
    </Dependency>
    <Dependency Name="NuGet.Common" Version="6.15.0-preview.1.7">
      <Uri>https://github.com/nuget/nuget.client</Uri>
      <Sha>d535886475b1eeda1813eb1947af23bd046abb25</Sha>
    </Dependency>
    <Dependency Name="NuGet.Configuration" Version="6.15.0-preview.1.7">
      <Uri>https://github.com/nuget/nuget.client</Uri>
      <Sha>d535886475b1eeda1813eb1947af23bd046abb25</Sha>
    </Dependency>
    <Dependency Name="NuGet.Credentials" Version="6.15.0-preview.1.7">
      <Uri>https://github.com/nuget/nuget.client</Uri>
      <Sha>d535886475b1eeda1813eb1947af23bd046abb25</Sha>
    </Dependency>
    <Dependency Name="NuGet.DependencyResolver.Core" Version="6.15.0-preview.1.7">
      <Uri>https://github.com/nuget/nuget.client</Uri>
      <Sha>d535886475b1eeda1813eb1947af23bd046abb25</Sha>
    </Dependency>
    <Dependency Name="NuGet.Frameworks" Version="6.15.0-preview.1.7">
      <Uri>https://github.com/nuget/nuget.client</Uri>
      <Sha>d535886475b1eeda1813eb1947af23bd046abb25</Sha>
    </Dependency>
    <Dependency Name="NuGet.LibraryModel" Version="6.15.0-preview.1.7">
      <Uri>https://github.com/nuget/nuget.client</Uri>
      <Sha>d535886475b1eeda1813eb1947af23bd046abb25</Sha>
    </Dependency>
    <Dependency Name="NuGet.ProjectModel" Version="6.15.0-preview.1.7">
      <Uri>https://github.com/nuget/nuget.client</Uri>
      <Sha>d535886475b1eeda1813eb1947af23bd046abb25</Sha>
    </Dependency>
    <Dependency Name="NuGet.Protocol" Version="6.15.0-preview.1.7">
      <Uri>https://github.com/nuget/nuget.client</Uri>
      <Sha>d535886475b1eeda1813eb1947af23bd046abb25</Sha>
    </Dependency>
    <Dependency Name="NuGet.Packaging" Version="6.15.0-preview.1.7">
      <Uri>https://github.com/nuget/nuget.client</Uri>
      <Sha>d535886475b1eeda1813eb1947af23bd046abb25</Sha>
    </Dependency>
    <Dependency Name="NuGet.Versioning" Version="6.15.0-preview.1.7">
      <Uri>https://github.com/nuget/nuget.client</Uri>
      <Sha>d535886475b1eeda1813eb1947af23bd046abb25</Sha>
    </Dependency>
    <Dependency Name="NuGet.Localization" Version="6.15.0-preview.1.7">
      <Uri>https://github.com/nuget/nuget.client</Uri>
      <Sha>d535886475b1eeda1813eb1947af23bd046abb25</Sha>
    </Dependency>
    <Dependency Name="Microsoft.NET.Test.Sdk" Version="17.15.0-preview-25211-01">
      <Uri>https://github.com/microsoft/vstest</Uri>
      <Sha>92a3cb95e0d1b901ab0eb77f511e4cabe76edd61</Sha>
    </Dependency>
    <Dependency Name="Microsoft.TestPlatform.CLI" Version="17.15.0-preview-25211-01">
      <Uri>https://github.com/microsoft/vstest</Uri>
      <Sha>92a3cb95e0d1b901ab0eb77f511e4cabe76edd61</Sha>
    </Dependency>
    <Dependency Name="Microsoft.TestPlatform.Build" Version="17.15.0-preview-25211-01">
      <Uri>https://github.com/microsoft/vstest</Uri>
      <Sha>92a3cb95e0d1b901ab0eb77f511e4cabe76edd61</Sha>
    </Dependency>
    <!-- Intermediate is necessary for source build. -->
    <Dependency Name="Microsoft.SourceBuild.Intermediate.vstest" Version="17.15.0-preview-25211-01">
      <Uri>https://github.com/microsoft/vstest</Uri>
      <Sha>92a3cb95e0d1b901ab0eb77f511e4cabe76edd61</Sha>
      <SourceBuild RepoName="vstest" ManagedOnly="true" />
    </Dependency>
    <Dependency Name="Microsoft.NET.ILLink.Tasks" Version="10.0.0-preview.4.25215.12">
      <Uri>https://github.com/dotnet/runtime</Uri>
      <Sha>d06c2f6ec8228addc77cb7b7856c3fe07c3d1f02</Sha>
    </Dependency>
    <Dependency Name="System.CodeDom" Version="10.0.0-preview.4.25215.12">
      <Uri>https://github.com/dotnet/runtime</Uri>
      <Sha>d06c2f6ec8228addc77cb7b7856c3fe07c3d1f02</Sha>
    </Dependency>
    <Dependency Name="System.Formats.Asn1" Version="10.0.0-preview.4.25215.12">
      <Uri>https://github.com/dotnet/runtime</Uri>
      <Sha>d06c2f6ec8228addc77cb7b7856c3fe07c3d1f02</Sha>
    </Dependency>
    <Dependency Name="System.Security.Cryptography.ProtectedData" Version="10.0.0-preview.4.25215.12">
      <Uri>https://github.com/dotnet/runtime</Uri>
      <Sha>d06c2f6ec8228addc77cb7b7856c3fe07c3d1f02</Sha>
    </Dependency>
    <Dependency Name="System.Text.Encoding.CodePages" Version="10.0.0-preview.4.25215.12">
      <Uri>https://github.com/dotnet/runtime</Uri>
      <Sha>d06c2f6ec8228addc77cb7b7856c3fe07c3d1f02</Sha>
    </Dependency>
    <Dependency Name="System.Resources.Extensions" Version="10.0.0-preview.4.25215.12">
      <Uri>https://github.com/dotnet/runtime</Uri>
      <Sha>d06c2f6ec8228addc77cb7b7856c3fe07c3d1f02</Sha>
    </Dependency>
    <Dependency Name="Microsoft.WindowsDesktop.App.Runtime.win-x64" Version="10.0.0-preview.4.25215.1">
      <Uri>https://github.com/dotnet/windowsdesktop</Uri>
      <Sha>25fe245e386ba258f288d1ec5bac87e5cdb2c5de</Sha>
      <SourceBuildTarball RepoName="windowsdesktop" ManagedOnly="true" />
    </Dependency>
    <Dependency Name="VS.Redist.Common.WindowsDesktop.SharedFramework.x64.10.0" Version="10.0.0-preview.4.25215.1">
      <Uri>https://github.com/dotnet/windowsdesktop</Uri>
      <Sha>25fe245e386ba258f288d1ec5bac87e5cdb2c5de</Sha>
    </Dependency>
    <Dependency Name="Microsoft.WindowsDesktop.App.Ref" Version="10.0.0-preview.4.25215.1">
      <Uri>https://github.com/dotnet/windowsdesktop</Uri>
      <Sha>25fe245e386ba258f288d1ec5bac87e5cdb2c5de</Sha>
    </Dependency>
    <Dependency Name="VS.Redist.Common.WindowsDesktop.TargetingPack.x64.10.0" Version="10.0.0-preview.4.25215.1">
      <Uri>https://github.com/dotnet/windowsdesktop</Uri>
      <Sha>25fe245e386ba258f288d1ec5bac87e5cdb2c5de</Sha>
    </Dependency>
    <Dependency Name="Microsoft.NET.Sdk.WindowsDesktop" Version="10.0.0-preview.4.25215.1" CoherentParentDependency="Microsoft.WindowsDesktop.App.Ref">
      <Uri>https://github.com/dotnet/wpf</Uri>
      <Sha>780159e0e0bd25aabef603a98c392b8d840a8c8e</Sha>
    </Dependency>
    <Dependency Name="Microsoft.AspNetCore.App.Ref" Version="10.0.0-preview.4.25215.10">
      <Uri>https://github.com/dotnet/aspnetcore</Uri>
      <Sha>a94ba4b6c94e09433b586db219bd854e70021e5a</Sha>
    </Dependency>
    <Dependency Name="Microsoft.AspNetCore.App.Ref.Internal" Version="10.0.0-preview.4.25215.10">
      <Uri>https://github.com/dotnet/aspnetcore</Uri>
      <Sha>a94ba4b6c94e09433b586db219bd854e70021e5a</Sha>
    </Dependency>
    <Dependency Name="Microsoft.AspNetCore.App.Runtime.win-x64" Version="10.0.0-preview.4.25215.10">
      <Uri>https://github.com/dotnet/aspnetcore</Uri>
      <Sha>a94ba4b6c94e09433b586db219bd854e70021e5a</Sha>
    </Dependency>
    <Dependency Name="VS.Redist.Common.AspNetCore.SharedFramework.x64.10.0" Version="10.0.0-preview.4.25215.10">
      <Uri>https://github.com/dotnet/aspnetcore</Uri>
      <Sha>a94ba4b6c94e09433b586db219bd854e70021e5a</Sha>
    </Dependency>
    <Dependency Name="dotnet-dev-certs" Version="10.0.0-preview.4.25215.10">
      <Uri>https://github.com/dotnet/aspnetcore</Uri>
      <Sha>a94ba4b6c94e09433b586db219bd854e70021e5a</Sha>
    </Dependency>
    <Dependency Name="dotnet-user-jwts" Version="10.0.0-preview.4.25215.10">
      <Uri>https://github.com/dotnet/aspnetcore</Uri>
      <Sha>a94ba4b6c94e09433b586db219bd854e70021e5a</Sha>
    </Dependency>
    <Dependency Name="dotnet-user-secrets" Version="10.0.0-preview.4.25215.10">
      <Uri>https://github.com/dotnet/aspnetcore</Uri>
      <Sha>a94ba4b6c94e09433b586db219bd854e70021e5a</Sha>
    </Dependency>
    <Dependency Name="Microsoft.AspNetCore.Analyzers" Version="10.0.0-preview.4.25215.10">
      <Uri>https://github.com/dotnet/aspnetcore</Uri>
      <Sha>a94ba4b6c94e09433b586db219bd854e70021e5a</Sha>
    </Dependency>
    <!-- Authentication and Components needed for dotnet/maui CoherentParentDependency -->
    <Dependency Name="Microsoft.AspNetCore.Authentication.Facebook" Version="10.0.0-preview.4.25215.10">
      <Uri>https://github.com/dotnet/aspnetcore</Uri>
      <Sha>a94ba4b6c94e09433b586db219bd854e70021e5a</Sha>
    </Dependency>
    <Dependency Name="Microsoft.AspNetCore.Authentication.Google" Version="10.0.0-preview.4.25215.10">
      <Uri>https://github.com/dotnet/aspnetcore</Uri>
      <Sha>a94ba4b6c94e09433b586db219bd854e70021e5a</Sha>
    </Dependency>
    <Dependency Name="Microsoft.AspNetCore.Authentication.MicrosoftAccount" Version="10.0.0-preview.4.25215.10">
      <Uri>https://github.com/dotnet/aspnetcore</Uri>
      <Sha>a94ba4b6c94e09433b586db219bd854e70021e5a</Sha>
    </Dependency>
    <Dependency Name="Microsoft.AspNetCore.Components" Version="10.0.0-preview.4.25215.10">
      <Uri>https://github.com/dotnet/aspnetcore</Uri>
      <Sha>a94ba4b6c94e09433b586db219bd854e70021e5a</Sha>
    </Dependency>
    <Dependency Name="Microsoft.AspNetCore.Components.Analyzers" Version="10.0.0-preview.4.25215.10">
      <Uri>https://github.com/dotnet/aspnetcore</Uri>
      <Sha>a94ba4b6c94e09433b586db219bd854e70021e5a</Sha>
    </Dependency>
    <Dependency Name="Microsoft.AspNetCore.Components.Forms" Version="10.0.0-preview.4.25215.10">
      <Uri>https://github.com/dotnet/aspnetcore</Uri>
      <Sha>a94ba4b6c94e09433b586db219bd854e70021e5a</Sha>
    </Dependency>
    <Dependency Name="Microsoft.AspNetCore.Components.WebAssembly" Version="10.0.0-preview.4.25215.10">
      <Uri>https://github.com/dotnet/aspnetcore</Uri>
      <Sha>a94ba4b6c94e09433b586db219bd854e70021e5a</Sha>
    </Dependency>
    <Dependency Name="Microsoft.AspNetCore.Components.WebAssembly.Server" Version="10.0.0-preview.4.25215.10">
      <Uri>https://github.com/dotnet/aspnetcore</Uri>
      <Sha>a94ba4b6c94e09433b586db219bd854e70021e5a</Sha>
    </Dependency>
    <Dependency Name="Microsoft.AspNetCore.Components.SdkAnalyzers" Version="10.0.0-preview.4.25215.10">
      <Uri>https://github.com/dotnet/aspnetcore</Uri>
      <Sha>a94ba4b6c94e09433b586db219bd854e70021e5a</Sha>
    </Dependency>
    <Dependency Name="Microsoft.AspNetCore.Components.WebView" Version="10.0.0-preview.4.25215.10">
      <Uri>https://github.com/dotnet/aspnetcore</Uri>
      <Sha>a94ba4b6c94e09433b586db219bd854e70021e5a</Sha>
    </Dependency>
    <Dependency Name="Microsoft.AspNetCore.Metadata" Version="10.0.0-preview.4.25215.10">
      <Uri>https://github.com/dotnet/aspnetcore</Uri>
      <Sha>a94ba4b6c94e09433b586db219bd854e70021e5a</Sha>
    </Dependency>
    <Dependency Name="Microsoft.AspNetCore.Mvc.Analyzers" Version="10.0.0-preview.4.25215.10">
      <Uri>https://github.com/dotnet/aspnetcore</Uri>
      <Sha>a94ba4b6c94e09433b586db219bd854e70021e5a</Sha>
    </Dependency>
    <Dependency Name="Microsoft.AspNetCore.Mvc.Api.Analyzers" Version="10.0.0-preview.4.25215.10">
      <Uri>https://github.com/dotnet/aspnetcore</Uri>
      <Sha>a94ba4b6c94e09433b586db219bd854e70021e5a</Sha>
    </Dependency>
    <Dependency Name="Microsoft.Extensions.FileProviders.Embedded" Version="10.0.0-preview.4.25215.10">
      <Uri>https://github.com/dotnet/aspnetcore</Uri>
      <Sha>a94ba4b6c94e09433b586db219bd854e70021e5a</Sha>
    </Dependency>
    <Dependency Name="Microsoft.AspNetCore.Authorization" Version="10.0.0-preview.4.25215.10">
      <Uri>https://github.com/dotnet/aspnetcore</Uri>
      <Sha>a94ba4b6c94e09433b586db219bd854e70021e5a</Sha>
    </Dependency>
    <Dependency Name="Microsoft.AspNetCore.Components.Web" Version="10.0.0-preview.4.25215.10">
      <Uri>https://github.com/dotnet/aspnetcore</Uri>
      <Sha>a94ba4b6c94e09433b586db219bd854e70021e5a</Sha>
    </Dependency>
    <Dependency Name="Microsoft.JSInterop" Version="10.0.0-preview.4.25215.10">
      <Uri>https://github.com/dotnet/aspnetcore</Uri>
      <Sha>a94ba4b6c94e09433b586db219bd854e70021e5a</Sha>
    </Dependency>
    <Dependency Name="Microsoft.Extensions.ObjectPool" Version="10.0.0-preview.4.25215.10">
      <Uri>https://github.com/dotnet/aspnetcore</Uri>
      <Sha>a94ba4b6c94e09433b586db219bd854e70021e5a</Sha>
    </Dependency>
    <Dependency Name="Microsoft.AspNetCore.DeveloperCertificates.XPlat" Version="10.0.0-preview.4.25215.10">
      <Uri>https://github.com/dotnet/aspnetcore</Uri>
      <Sha>a94ba4b6c94e09433b586db219bd854e70021e5a</Sha>
    </Dependency>
    <Dependency Name="Microsoft.AspNetCore.TestHost" Version="10.0.0-preview.4.25215.10">
      <Uri>https://github.com/dotnet/aspnetcore</Uri>
      <Sha>a94ba4b6c94e09433b586db219bd854e70021e5a</Sha>
    </Dependency>
    <Dependency Name="Microsoft.DotNet.Web.ItemTemplates.10.0" Version="10.0.0-preview.4.25215.10">
      <Uri>https://github.com/dotnet/aspnetcore</Uri>
      <Sha>a94ba4b6c94e09433b586db219bd854e70021e5a</Sha>
    </Dependency>
    <Dependency Name="Microsoft.DotNet.Web.ProjectTemplates.10.0" Version="10.0.0-preview.4.25215.10">
      <Uri>https://github.com/dotnet/aspnetcore</Uri>
      <Sha>a94ba4b6c94e09433b586db219bd854e70021e5a</Sha>
    </Dependency>
    <!-- Intermediate is necessary for source build. -->
    <Dependency Name="Microsoft.SourceBuild.Intermediate.aspnetcore" Version="10.0.0-preview.4.25215.10">
      <Uri>https://github.com/dotnet/aspnetcore</Uri>
      <Sha>a94ba4b6c94e09433b586db219bd854e70021e5a</Sha>
      <SourceBuild RepoName="aspnetcore" ManagedOnly="true" />
    </Dependency>
    <Dependency Name="Microsoft.CodeAnalysis.Razor.Tooling.Internal" Version="10.0.0-preview.25214.1">
      <Uri>https://github.com/dotnet/razor</Uri>
      <Sha>6ba945a8415f59d1bf8d686c21f25a3661e8bd02</Sha>
    </Dependency>
    <Dependency Name="Microsoft.AspNetCore.Mvc.Razor.Extensions.Tooling.Internal" Version="10.0.0-preview.25214.1">
      <Uri>https://github.com/dotnet/razor</Uri>
      <Sha>6ba945a8415f59d1bf8d686c21f25a3661e8bd02</Sha>
    </Dependency>
    <Dependency Name="Microsoft.NET.Sdk.Razor.SourceGenerators.Transport" Version="10.0.0-preview.25214.1">
      <Uri>https://github.com/dotnet/razor</Uri>
      <Sha>6ba945a8415f59d1bf8d686c21f25a3661e8bd02</Sha>
    </Dependency>
    <!-- Intermediate is necessary for source build. -->
    <Dependency Name="Microsoft.SourceBuild.Intermediate.razor" Version="10.0.0-preview.25214.1">
      <Uri>https://github.com/dotnet/razor</Uri>
      <Sha>6ba945a8415f59d1bf8d686c21f25a3661e8bd02</Sha>
      <SourceBuild RepoName="razor" ManagedOnly="true" />
    </Dependency>
    <!-- For coherency purposes, these versions should be gated by the versions of winforms and wpf routed via windowsdesktop -->
    <Dependency Name="Microsoft.Dotnet.WinForms.ProjectTemplates" Version="10.0.0-preview.4.25214.4" CoherentParentDependency="Microsoft.WindowsDesktop.App.Runtime.win-x64">
      <Uri>https://github.com/dotnet/winforms</Uri>
      <Sha>b7f91f4224904dcaf5dd138acdb948857eb17832</Sha>
    </Dependency>
    <Dependency Name="Microsoft.DotNet.Wpf.ProjectTemplates" Version="10.0.0-preview.4.25215.1" CoherentParentDependency="Microsoft.WindowsDesktop.App.Runtime.win-x64">
      <Uri>https://github.com/dotnet/wpf</Uri>
      <Sha>780159e0e0bd25aabef603a98c392b8d840a8c8e</Sha>
    </Dependency>
    <Dependency Name="Microsoft.Web.Xdt" Version="10.0.0-preview.25210.1">
      <Uri>https://github.com/dotnet/xdt</Uri>
      <Sha>c49d8039632d608391880555414a1e226c6944ee</Sha>
    </Dependency>
    <!-- Intermediate is necessary for source build. -->
    <Dependency Name="Microsoft.SourceBuild.Intermediate.xdt" Version="10.0.0-preview.25210.1">
      <Uri>https://github.com/dotnet/xdt</Uri>
      <Sha>c49d8039632d608391880555414a1e226c6944ee</Sha>
      <SourceBuild RepoName="xdt" ManagedOnly="true" />
    </Dependency>
    <Dependency Name="Microsoft.CodeAnalysis.NetAnalyzers" Version="10.0.0-preview.25215.1">
      <Uri>https://github.com/dotnet/roslyn-analyzers</Uri>
      <Sha>00e30d424e17e74fd2c28ffd8f65c2757113ca9f</Sha>
    </Dependency>
    <Dependency Name="Microsoft.CodeAnalysis.PublicApiAnalyzers" Version="3.12.0-beta1.25214.5">
      <Uri>https://github.com/dotnet/roslyn</Uri>
      <Sha>959bcb76028fa383d6e1388c60bef630c75470d3</Sha>
    </Dependency>
    <!-- Intermediate is necessary for source build. -->
    <Dependency Name="Microsoft.SourceBuild.Intermediate.roslyn-analyzers" Version="10.0.0-preview.25215.1">
      <Uri>https://github.com/dotnet/roslyn-analyzers</Uri>
      <Sha>00e30d424e17e74fd2c28ffd8f65c2757113ca9f</Sha>
      <SourceBuild RepoName="roslyn-analyzers" ManagedOnly="true" />
    </Dependency>
    <Dependency Name="System.CommandLine" Version="2.0.0-beta5.25208.1">
      <Uri>https://github.com/dotnet/command-line-api</Uri>
      <Sha>48bd86bdcd926a194e1581a60d820d12a64ef3c6</Sha>
    </Dependency>
    <!-- Microsoft.CodeAnalysis.Workspaces.MSBuild transitively references M.Bcl.AsyncInterfaces.
         Adding an explicit dependency to make sure the latest version is used instead of the SBRP
         one under source build. -->
    <!-- Intermediate is necessary for source build. -->
    <Dependency Name="Microsoft.DiaSymReader" Version="2.2.0-beta.25207.2">
      <Uri>https://github.com/dotnet/symreader</Uri>
      <Sha>d1c0c096d93db9c45001409afbb3dfec4bce89bb</Sha>
    </Dependency>
    <!-- Intermediate is necessary for source build. -->
    <Dependency Name="Microsoft.SourceBuild.Intermediate.command-line-api" Version="0.1.620801">
      <Uri>https://github.com/dotnet/command-line-api</Uri>
      <Sha>48bd86bdcd926a194e1581a60d820d12a64ef3c6</Sha>
      <SourceBuild RepoName="command-line-api" ManagedOnly="true" />
    </Dependency>
    <!-- Intermediate is necessary for source build. -->
    <Dependency Name="Microsoft.SourceBuild.Intermediate.source-build-externals" Version="10.0.621401">
      <Uri>https://github.com/dotnet/source-build-externals</Uri>
      <Sha>d64d8da45618323a39fb77860d1140bdbcd506ad</Sha>
      <SourceBuild RepoName="source-build-externals" ManagedOnly="true" />
    </Dependency>
    <!-- Intermediate is necessary for source build. -->
    <Dependency Name="Microsoft.SourceBuild.Intermediate.source-build-reference-packages" Version="10.0.621601">
      <Uri>https://github.com/dotnet/source-build-reference-packages</Uri>
      <Sha>4b566314cf9602b77f25538a88b9c8175231c106</Sha>
      <SourceBuild RepoName="source-build-reference-packages" ManagedOnly="true" />
    </Dependency>
    <Dependency Name="Microsoft.Deployment.DotNet.Releases" Version="2.0.0-preview.1.25207.1">
      <Uri>https://github.com/dotnet/deployment-tools</Uri>
      <Sha>dd4d34c5adceabc4a02c345473a5baaece64d8bd</Sha>
    </Dependency>
    <Dependency Name="Microsoft.Build.Tasks.Git" Version="10.0.0-beta.25214.2">
      <Uri>https://github.com/dotnet/sourcelink</Uri>
      <Sha>9a5858c6363b00b244aeddeac982a33b7e660f68</Sha>
    </Dependency>
    <Dependency Name="Microsoft.SourceLink.Common" Version="10.0.0-beta.25214.2">
      <Uri>https://github.com/dotnet/sourcelink</Uri>
      <Sha>9a5858c6363b00b244aeddeac982a33b7e660f68</Sha>
    </Dependency>
    <Dependency Name="Microsoft.SourceLink.AzureRepos.Git" Version="10.0.0-beta.25214.2">
      <Uri>https://github.com/dotnet/sourcelink</Uri>
      <Sha>9a5858c6363b00b244aeddeac982a33b7e660f68</Sha>
    </Dependency>
    <Dependency Name="Microsoft.SourceLink.GitHub" Version="10.0.0-beta.25214.2">
      <Uri>https://github.com/dotnet/sourcelink</Uri>
      <Sha>9a5858c6363b00b244aeddeac982a33b7e660f68</Sha>
    </Dependency>
    <Dependency Name="Microsoft.SourceLink.GitLab" Version="10.0.0-beta.25214.2">
      <Uri>https://github.com/dotnet/sourcelink</Uri>
      <Sha>9a5858c6363b00b244aeddeac982a33b7e660f68</Sha>
    </Dependency>
    <Dependency Name="Microsoft.SourceLink.Bitbucket.Git" Version="10.0.0-beta.25214.2">
      <Uri>https://github.com/dotnet/sourcelink</Uri>
      <Sha>9a5858c6363b00b244aeddeac982a33b7e660f68</Sha>
    </Dependency>
    <!-- Intermediate is necessary for source build. -->
    <Dependency Name="Microsoft.SourceBuild.Intermediate.sourcelink" Version="10.0.0-beta.25214.2">
      <Uri>https://github.com/dotnet/sourcelink</Uri>
      <Sha>9a5858c6363b00b244aeddeac982a33b7e660f68</Sha>
      <SourceBuild RepoName="sourcelink" ManagedOnly="true" />
    </Dependency>
    <!-- Intermediate is necessary for source build. -->
    <Dependency Name="Microsoft.SourceBuild.Intermediate.deployment-tools" Version="9.0.0-preview.1.25207.1">
      <Uri>https://github.com/dotnet/deployment-tools</Uri>
      <Sha>dd4d34c5adceabc4a02c345473a5baaece64d8bd</Sha>
      <SourceBuild RepoName="deployment-tools" ManagedOnly="true" />
    </Dependency>
    <!-- Intermediate is necessary for source build. -->
    <Dependency Name="Microsoft.SourceBuild.Intermediate.symreader" Version="2.2.0-beta.25207.2">
      <Uri>https://github.com/dotnet/symreader</Uri>
      <Sha>d1c0c096d93db9c45001409afbb3dfec4bce89bb</Sha>
      <SourceBuild RepoName="symreader" ManagedOnly="true" />
    </Dependency>
    <!-- Dependency required for flowing correct package version in source-build, using PVP flow. -->
    <Dependency Name="Microsoft.Extensions.Logging" Version="10.0.0-preview.4.25215.12">
      <Uri>https://github.com/dotnet/runtime</Uri>
      <Sha>d06c2f6ec8228addc77cb7b7856c3fe07c3d1f02</Sha>
    </Dependency>
    <!-- Dependency required for flowing correct package version in source-build, using PVP flow. -->
    <Dependency Name="Microsoft.Extensions.Logging.Abstractions" Version="10.0.0-preview.4.25215.12">
      <Uri>https://github.com/dotnet/runtime</Uri>
      <Sha>d06c2f6ec8228addc77cb7b7856c3fe07c3d1f02</Sha>
    </Dependency>
    <!-- Dependency required for flowing correct package version in source-build, using PVP flow. -->
    <Dependency Name="Microsoft.Extensions.Logging.Console" Version="10.0.0-preview.4.25215.12">
      <Uri>https://github.com/dotnet/runtime</Uri>
      <Sha>d06c2f6ec8228addc77cb7b7856c3fe07c3d1f02</Sha>
    </Dependency>
    <!-- Dependency required for flowing correct package version in source-build, using PVP flow. -->
    <Dependency Name="Microsoft.Extensions.FileSystemGlobbing" Version="10.0.0-preview.4.25215.12">
      <Uri>https://github.com/dotnet/runtime</Uri>
      <Sha>d06c2f6ec8228addc77cb7b7856c3fe07c3d1f02</Sha>
    </Dependency>
    <!-- Dependency required for flowing correct package version in source-build, using PVP flow. -->
    <Dependency Name="System.ServiceProcess.ServiceController" Version="10.0.0-preview.4.25215.12">
      <Uri>https://github.com/dotnet/runtime</Uri>
      <Sha>d06c2f6ec8228addc77cb7b7856c3fe07c3d1f02</Sha>
    </Dependency>
    <Dependency Name="System.Text.Json" Version="10.0.0-preview.4.25215.12">
      <Uri>https://github.com/dotnet/runtime</Uri>
      <Sha>d06c2f6ec8228addc77cb7b7856c3fe07c3d1f02</Sha>
    </Dependency>
    <Dependency Name="Microsoft.Bcl.AsyncInterfaces" Version="10.0.0-preview.4.25215.12">
      <Uri>https://github.com/dotnet/runtime</Uri>
      <Sha>d06c2f6ec8228addc77cb7b7856c3fe07c3d1f02</Sha>
    </Dependency>
    <Dependency Name="Microsoft.Extensions.FileProviders.Abstractions" Version="10.0.0-preview.4.25215.12">
      <Uri>https://github.com/dotnet/runtime</Uri>
      <Sha>d06c2f6ec8228addc77cb7b7856c3fe07c3d1f02</Sha>
    </Dependency>
    <Dependency Name="Microsoft.Win32.SystemEvents" Version="10.0.0-preview.4.25215.12">
      <Uri>https://github.com/dotnet/runtime</Uri>
      <Sha>d06c2f6ec8228addc77cb7b7856c3fe07c3d1f02</Sha>
    </Dependency>
    <Dependency Name="System.Composition.AttributedModel" Version="10.0.0-preview.4.25215.12">
      <Uri>https://github.com/dotnet/runtime</Uri>
      <Sha>d06c2f6ec8228addc77cb7b7856c3fe07c3d1f02</Sha>
    </Dependency>
    <Dependency Name="System.Composition.Convention" Version="10.0.0-preview.4.25215.12">
      <Uri>https://github.com/dotnet/runtime</Uri>
      <Sha>d06c2f6ec8228addc77cb7b7856c3fe07c3d1f02</Sha>
    </Dependency>
    <Dependency Name="System.Composition.Hosting" Version="10.0.0-preview.4.25215.12">
      <Uri>https://github.com/dotnet/runtime</Uri>
      <Sha>d06c2f6ec8228addc77cb7b7856c3fe07c3d1f02</Sha>
    </Dependency>
    <Dependency Name="System.Composition.Runtime" Version="10.0.0-preview.4.25215.12">
      <Uri>https://github.com/dotnet/runtime</Uri>
      <Sha>d06c2f6ec8228addc77cb7b7856c3fe07c3d1f02</Sha>
    </Dependency>
    <Dependency Name="System.Composition.TypedParts" Version="10.0.0-preview.4.25215.12">
      <Uri>https://github.com/dotnet/runtime</Uri>
      <Sha>d06c2f6ec8228addc77cb7b7856c3fe07c3d1f02</Sha>
    </Dependency>
    <Dependency Name="System.Configuration.ConfigurationManager" Version="10.0.0-preview.4.25215.12">
      <Uri>https://github.com/dotnet/runtime</Uri>
      <Sha>d06c2f6ec8228addc77cb7b7856c3fe07c3d1f02</Sha>
    </Dependency>
    <Dependency Name="System.Security.Cryptography.Pkcs" Version="10.0.0-preview.4.25215.12">
      <Uri>https://github.com/dotnet/runtime</Uri>
      <Sha>d06c2f6ec8228addc77cb7b7856c3fe07c3d1f02</Sha>
    </Dependency>
    <Dependency Name="System.Security.Cryptography.Xml" Version="10.0.0-preview.4.25215.12">
      <Uri>https://github.com/dotnet/runtime</Uri>
      <Sha>d06c2f6ec8228addc77cb7b7856c3fe07c3d1f02</Sha>
    </Dependency>
    <Dependency Name="System.Security.Permissions" Version="10.0.0-preview.4.25215.12">
      <Uri>https://github.com/dotnet/runtime</Uri>
      <Sha>d06c2f6ec8228addc77cb7b7856c3fe07c3d1f02</Sha>
    </Dependency>
    <Dependency Name="System.Windows.Extensions" Version="10.0.0-preview.4.25215.12">
      <Uri>https://github.com/dotnet/runtime</Uri>
      <Sha>d06c2f6ec8228addc77cb7b7856c3fe07c3d1f02</Sha>
    </Dependency>
  </ProductDependencies>
  <ToolsetDependencies>
<<<<<<< HEAD
    <Dependency Name="Microsoft.DotNet.Arcade.Sdk" Version="10.0.0-beta.25216.2">
      <Uri>https://github.com/dotnet/arcade</Uri>
      <Sha>85aaca76f75b109aa45b9e949f4a1c9047725d09</Sha>
    </Dependency>
    <Dependency Name="Microsoft.DotNet.Build.Tasks.Installers" Version="10.0.0-beta.25216.2">
      <Uri>https://github.com/dotnet/arcade</Uri>
      <Sha>85aaca76f75b109aa45b9e949f4a1c9047725d09</Sha>
    </Dependency>
    <Dependency Name="Microsoft.DotNet.Build.Tasks.Templating" Version="10.0.0-beta.25216.2">
      <Uri>https://github.com/dotnet/arcade</Uri>
      <Sha>85aaca76f75b109aa45b9e949f4a1c9047725d09</Sha>
    </Dependency>
    <Dependency Name="Microsoft.DotNet.Build.Tasks.Workloads" Version="10.0.0-beta.25216.2">
      <Uri>https://github.com/dotnet/arcade</Uri>
      <Sha>85aaca76f75b109aa45b9e949f4a1c9047725d09</Sha>
    </Dependency>
    <Dependency Name="Microsoft.DotNet.Helix.Sdk" Version="10.0.0-beta.25216.2">
      <Uri>https://github.com/dotnet/arcade</Uri>
      <Sha>85aaca76f75b109aa45b9e949f4a1c9047725d09</Sha>
    </Dependency>
    <Dependency Name="Microsoft.DotNet.SignTool" Version="10.0.0-beta.25216.2">
      <Uri>https://github.com/dotnet/arcade</Uri>
      <Sha>85aaca76f75b109aa45b9e949f4a1c9047725d09</Sha>
    </Dependency>
    <Dependency Name="Microsoft.DotNet.XUnitExtensions" Version="10.0.0-beta.25216.2">
      <Uri>https://github.com/dotnet/arcade</Uri>
      <Sha>85aaca76f75b109aa45b9e949f4a1c9047725d09</Sha>
    </Dependency>
    <Dependency Name="Microsoft.DotNet.XliffTasks" Version="10.0.0-beta.25216.2">
      <Uri>https://github.com/dotnet/arcade</Uri>
      <Sha>85aaca76f75b109aa45b9e949f4a1c9047725d09</Sha>
    </Dependency>
    <!-- Intermediate is necessary for source build. -->
    <Dependency Name="Microsoft.SourceBuild.Intermediate.arcade" Version="10.0.0-beta.25216.2">
      <Uri>https://github.com/dotnet/arcade</Uri>
      <Sha>85aaca76f75b109aa45b9e949f4a1c9047725d09</Sha>
=======
    <Dependency Name="Microsoft.DotNet.Arcade.Sdk" Version="10.0.0-beta.25215.5">
      <Uri>https://github.com/dotnet/arcade</Uri>
      <Sha>1741844bd26eb13fc4731b1e9aed218686717fbd</Sha>
    </Dependency>
    <Dependency Name="Microsoft.DotNet.Build.Tasks.Installers" Version="10.0.0-beta.25215.5">
      <Uri>https://github.com/dotnet/arcade</Uri>
      <Sha>1741844bd26eb13fc4731b1e9aed218686717fbd</Sha>
    </Dependency>
    <Dependency Name="Microsoft.DotNet.Build.Tasks.Templating" Version="10.0.0-beta.25215.5">
      <Uri>https://github.com/dotnet/arcade</Uri>
      <Sha>1741844bd26eb13fc4731b1e9aed218686717fbd</Sha>
    </Dependency>
    <Dependency Name="Microsoft.DotNet.Build.Tasks.Workloads" Version="10.0.0-beta.25215.5">
      <Uri>https://github.com/dotnet/arcade</Uri>
      <Sha>1741844bd26eb13fc4731b1e9aed218686717fbd</Sha>
    </Dependency>
    <Dependency Name="Microsoft.DotNet.Helix.Sdk" Version="10.0.0-beta.25215.5">
      <Uri>https://github.com/dotnet/arcade</Uri>
      <Sha>1741844bd26eb13fc4731b1e9aed218686717fbd</Sha>
    </Dependency>
    <Dependency Name="Microsoft.DotNet.SignTool" Version="10.0.0-beta.25215.5">
      <Uri>https://github.com/dotnet/arcade</Uri>
      <Sha>1741844bd26eb13fc4731b1e9aed218686717fbd</Sha>
    </Dependency>
    <Dependency Name="Microsoft.DotNet.XUnitExtensions" Version="10.0.0-beta.25215.5">
      <Uri>https://github.com/dotnet/arcade</Uri>
      <Sha>1741844bd26eb13fc4731b1e9aed218686717fbd</Sha>
    </Dependency>
    <Dependency Name="Microsoft.DotNet.XliffTasks" Version="10.0.0-beta.25215.5">
      <Uri>https://github.com/dotnet/arcade</Uri>
      <Sha>1741844bd26eb13fc4731b1e9aed218686717fbd</Sha>
    </Dependency>
    <!-- Intermediate is necessary for source build. -->
    <Dependency Name="Microsoft.SourceBuild.Intermediate.arcade" Version="10.0.0-beta.25215.5">
      <Uri>https://github.com/dotnet/arcade</Uri>
      <Sha>1741844bd26eb13fc4731b1e9aed218686717fbd</Sha>
>>>>>>> e34f9752
      <SourceBuild RepoName="arcade" ManagedOnly="true" />
    </Dependency>
    <Dependency Name="System.Reflection.MetadataLoadContext" Version="10.0.0-preview.4.25215.12">
      <Uri>https://github.com/dotnet/runtime</Uri>
      <Sha>d06c2f6ec8228addc77cb7b7856c3fe07c3d1f02</Sha>
    </Dependency>
    <Dependency Name="Microsoft.DotNet.Darc" Version="1.1.0-beta.25215.3">
      <Uri>https://github.com/dotnet/arcade-services</Uri>
      <Sha>7cfcd520a99b803be97ec8b295fdb97267c9ce29</Sha>
    </Dependency>
    <Dependency Name="Microsoft.DotNet.DarcLib" Version="1.1.0-beta.25215.3">
      <Uri>https://github.com/dotnet/arcade-services</Uri>
      <Sha>7cfcd520a99b803be97ec8b295fdb97267c9ce29</Sha>
    </Dependency>
    <!--
      Aspire isn't really a toolset dependency. However, it only inserts a baseline manifest in sdk,
      and if you squint at it, this means we can say that its specific dependency versions don't matter to sdk.
      It also doesn't currently ship 9.0 preview versions, meaning the version is locked to the latest shipped from 8.0 era.
      Avoiding this as a product dependency avoids a long coherency path (aspnetcore->extensions->aspire->sdk).
      **It is** of course possible that an incoherent aspire means that aspire depends on versions of extensions that
      aren't shipping, or those extensions packages depend on aspnetcore packages that won't ship. However, given the cost
      of maintaining this coherency path is high. This being toolset means that aspire is responsible for its own coherency.
    -->
    <Dependency Name="Microsoft.NET.Sdk.Aspire.Manifest-8.0.100" Version="8.2.2">
      <Uri>https://github.com/dotnet/aspire</Uri>
      <Sha>5fa9337a84a52e9bd185d04d156eccbdcf592f74</Sha>
    </Dependency>
    <!-- Intermediate is necessary for source build. -->
    <Dependency Name="Microsoft.SourceBuild.Intermediate.aspire" Version="8.2.2-preview.1.24521.5">
      <Uri>https://github.com/dotnet/aspire</Uri>
      <Sha>5fa9337a84a52e9bd185d04d156eccbdcf592f74</Sha>
      <SourceBuild RepoName="aspire" ManagedOnly="true" />
    </Dependency>
    <Dependency Name="Microsoft.Testing.Platform" Version="1.7.0-preview.25215.2">
      <Uri>https://github.com/microsoft/testfx</Uri>
      <Sha>64d2eef45f4ee825d1ab2ae48ea315ba3f25c8c1</Sha>
    </Dependency>
    <Dependency Name="MSTest" Version="3.9.0-preview.25215.2">
      <Uri>https://github.com/microsoft/testfx</Uri>
      <Sha>64d2eef45f4ee825d1ab2ae48ea315ba3f25c8c1</Sha>
    </Dependency>
    <Dependency Name="Microsoft.Extensions.Configuration.Ini" Version="10.0.0-preview.4.25215.12">
      <Uri>https://github.com/dotnet/runtime</Uri>
      <Sha>d06c2f6ec8228addc77cb7b7856c3fe07c3d1f02</Sha>
    </Dependency>
  </ToolsetDependencies>
</Dependencies><|MERGE_RESOLUTION|>--- conflicted
+++ resolved
@@ -631,7 +631,6 @@
     </Dependency>
   </ProductDependencies>
   <ToolsetDependencies>
-<<<<<<< HEAD
     <Dependency Name="Microsoft.DotNet.Arcade.Sdk" Version="10.0.0-beta.25216.2">
       <Uri>https://github.com/dotnet/arcade</Uri>
       <Sha>85aaca76f75b109aa45b9e949f4a1c9047725d09</Sha>
@@ -668,44 +667,6 @@
     <Dependency Name="Microsoft.SourceBuild.Intermediate.arcade" Version="10.0.0-beta.25216.2">
       <Uri>https://github.com/dotnet/arcade</Uri>
       <Sha>85aaca76f75b109aa45b9e949f4a1c9047725d09</Sha>
-=======
-    <Dependency Name="Microsoft.DotNet.Arcade.Sdk" Version="10.0.0-beta.25215.5">
-      <Uri>https://github.com/dotnet/arcade</Uri>
-      <Sha>1741844bd26eb13fc4731b1e9aed218686717fbd</Sha>
-    </Dependency>
-    <Dependency Name="Microsoft.DotNet.Build.Tasks.Installers" Version="10.0.0-beta.25215.5">
-      <Uri>https://github.com/dotnet/arcade</Uri>
-      <Sha>1741844bd26eb13fc4731b1e9aed218686717fbd</Sha>
-    </Dependency>
-    <Dependency Name="Microsoft.DotNet.Build.Tasks.Templating" Version="10.0.0-beta.25215.5">
-      <Uri>https://github.com/dotnet/arcade</Uri>
-      <Sha>1741844bd26eb13fc4731b1e9aed218686717fbd</Sha>
-    </Dependency>
-    <Dependency Name="Microsoft.DotNet.Build.Tasks.Workloads" Version="10.0.0-beta.25215.5">
-      <Uri>https://github.com/dotnet/arcade</Uri>
-      <Sha>1741844bd26eb13fc4731b1e9aed218686717fbd</Sha>
-    </Dependency>
-    <Dependency Name="Microsoft.DotNet.Helix.Sdk" Version="10.0.0-beta.25215.5">
-      <Uri>https://github.com/dotnet/arcade</Uri>
-      <Sha>1741844bd26eb13fc4731b1e9aed218686717fbd</Sha>
-    </Dependency>
-    <Dependency Name="Microsoft.DotNet.SignTool" Version="10.0.0-beta.25215.5">
-      <Uri>https://github.com/dotnet/arcade</Uri>
-      <Sha>1741844bd26eb13fc4731b1e9aed218686717fbd</Sha>
-    </Dependency>
-    <Dependency Name="Microsoft.DotNet.XUnitExtensions" Version="10.0.0-beta.25215.5">
-      <Uri>https://github.com/dotnet/arcade</Uri>
-      <Sha>1741844bd26eb13fc4731b1e9aed218686717fbd</Sha>
-    </Dependency>
-    <Dependency Name="Microsoft.DotNet.XliffTasks" Version="10.0.0-beta.25215.5">
-      <Uri>https://github.com/dotnet/arcade</Uri>
-      <Sha>1741844bd26eb13fc4731b1e9aed218686717fbd</Sha>
-    </Dependency>
-    <!-- Intermediate is necessary for source build. -->
-    <Dependency Name="Microsoft.SourceBuild.Intermediate.arcade" Version="10.0.0-beta.25215.5">
-      <Uri>https://github.com/dotnet/arcade</Uri>
-      <Sha>1741844bd26eb13fc4731b1e9aed218686717fbd</Sha>
->>>>>>> e34f9752
       <SourceBuild RepoName="arcade" ManagedOnly="true" />
     </Dependency>
     <Dependency Name="System.Reflection.MetadataLoadContext" Version="10.0.0-preview.4.25215.12">

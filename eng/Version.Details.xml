--- conflicted
+++ resolved
@@ -3,17 +3,6 @@
   <ProductDependencies>
     <Dependency Name="Microsoft.TemplateEngine.Abstractions" Version="8.0.320">
       <Uri>https://github.com/dotnet/templating</Uri>
-<<<<<<< HEAD
-      <Sha>4b069640bf2c78b3bf1a818150e0739ec19312a2</Sha>
-    </Dependency>
-    <Dependency Name="Microsoft.TemplateEngine.Mocks" Version="8.0.123-servicing.25604.5">
-      <Uri>https://github.com/dotnet/templating</Uri>
-      <Sha>4b069640bf2c78b3bf1a818150e0739ec19312a2</Sha>
-    </Dependency>
-    <Dependency Name="Microsoft.SourceBuild.Intermediate.templating" Version="8.0.123-servicing.25604.5">
-      <Uri>https://github.com/dotnet/templating</Uri>
-      <Sha>4b069640bf2c78b3bf1a818150e0739ec19312a2</Sha>
-=======
       <Sha>8d26ad2ef85cfd2da6d4078ddabf63e72e70941c</Sha>
     </Dependency>
     <Dependency Name="Microsoft.TemplateEngine.Mocks" Version="8.0.320-servicing.25602.6">
@@ -23,7 +12,6 @@
     <Dependency Name="Microsoft.SourceBuild.Intermediate.templating" Version="8.0.320-servicing.25602.6">
       <Uri>https://github.com/dotnet/templating</Uri>
       <Sha>8d26ad2ef85cfd2da6d4078ddabf63e72e70941c</Sha>
->>>>>>> bcb60ca0
       <SourceBuild RepoName="templating" ManagedOnly="true" />
     </Dependency>
     <Dependency Name="Microsoft.NETCore.App.Ref" Version="8.0.22">

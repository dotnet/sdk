<?xml version="1.0" encoding="utf-8"?>
<Dependencies>
  <ProductDependencies>
<<<<<<< HEAD
    <Dependency Name="Microsoft.CodeAnalysis" Version="4.8.0-3.23517.14">
      <Uri>https://github.com/dotnet/roslyn</Uri>
      <Sha>be69ebdb4e1da91e51c83fce238cf107c1d5bc15</Sha>
=======
    <Dependency Name="Microsoft.Bcl.AsyncInterfaces" Version="8.0.0-rtm.23517.16">
      <Uri>https://github.com/dotnet/runtime</Uri>
      <Sha>6f7af556d2761b0c93299cb88c61e4b747d6176a</Sha>
    </Dependency>
    <Dependency Name="Microsoft.CodeAnalysis" Version="4.8.0-3.23518.7">
      <Uri>https://github.com/dotnet/roslyn</Uri>
      <Sha>12b11685a551e0a6a203dcecb584f610f4df1157</Sha>
>>>>>>> db7e0d5f
      <SourceBuild RepoName="roslyn" ManagedOnly="true" />
    </Dependency>
    <Dependency Name="Microsoft.SourceBuild.Intermediate.source-build-externals" Version="8.0.0-alpha.1.23502.1">
      <Uri>https://github.com/dotnet/source-build-externals</Uri>
      <Sha>ed17956dbc31097b7ba6a66be086f4a70a97d84f</Sha>
      <SourceBuild RepoName="source-build-externals" ManagedOnly="true" />
    </Dependency>
    <Dependency Name="Microsoft.SourceBuild.Intermediate.source-build-reference-packages" Version="8.0.0-alpha.1.23471.1">
      <Uri>https://github.com/dotnet/source-build-reference-packages</Uri>
      <Sha>7b55da982fc6e71c1776c4de89111aee0eecb45a</Sha>
      <SourceBuild RepoName="source-build-reference-packages" ManagedOnly="true" />
    </Dependency>
    <Dependency Name="Microsoft.SourceBuild.Intermediate.symreader" Version="2.0.0-beta-23228-04">
      <Uri>https://github.com/dotnet/symreader</Uri>
      <Sha>27e584661980ee6d82c419a2a471ae505b7d122e</Sha>
      <SourceBuild RepoName="symreader" ManagedOnly="true" />
    </Dependency>
    <Dependency Name="Microsoft.DiaSymReader" Version="2.0.0">
      <Uri>https://github.com/dotnet/symreader</Uri>
      <Sha>27e584661980ee6d82c419a2a471ae505b7d122e</Sha>
    </Dependency>
    <Dependency Name="Microsoft.Extensions.Logging" Version="8.0.0-rtm.23517.16">
      <Uri>https://github.com/dotnet/runtime</Uri>
      <Sha>6f7af556d2761b0c93299cb88c61e4b747d6176a</Sha>
      <SourceBuild RepoName="runtime" />
    </Dependency>
    <Dependency Name="Microsoft.Extensions.FileSystemGlobbing" Version="8.0.0-rtm.23517.16">
      <Uri>https://github.com/dotnet/runtime</Uri>
      <Sha>6f7af556d2761b0c93299cb88c61e4b747d6176a</Sha>
    </Dependency>
    <Dependency Name="Microsoft.SourceBuild.Intermediate.command-line-api" Version="0.1.430701">
      <Uri>https://github.com/dotnet/command-line-api</Uri>
      <Sha>02fe27cd6a9b001c8feb7938e6ef4b3799745759</Sha>
      <SourceBuild RepoName="command-line-api" ManagedOnly="true" />
    </Dependency>
    <Dependency Name="System.CommandLine" Version="2.0.0-beta4.23307.1">
      <Uri>https://github.com/dotnet/command-line-api</Uri>
      <Sha>02fe27cd6a9b001c8feb7938e6ef4b3799745759</Sha>
    </Dependency>
    <Dependency Name="System.CommandLine.Rendering" Version="0.4.0-alpha.23307.1">
      <Uri>https://github.com/dotnet/command-line-api</Uri>
      <Sha>02fe27cd6a9b001c8feb7938e6ef4b3799745759</Sha>
    </Dependency>
  </ProductDependencies>
  <ToolsetDependencies>
    <Dependency Name="Microsoft.DotNet.Arcade.Sdk" Version="8.0.0-beta.23516.4">
      <Uri>https://github.com/dotnet/arcade</Uri>
      <Sha>39042b4048580366d35a7c1c4f4ce8fc0dbea4b4</Sha>
      <SourceBuild RepoName="arcade" ManagedOnly="true" />
    </Dependency>
    <Dependency Name="Microsoft.DotNet.XliffTasks" Version="1.0.0-beta.23475.1" CoherentParentDependency="Microsoft.DotNet.Arcade.Sdk">
      <Uri>https://github.com/dotnet/xliff-tasks</Uri>
      <Sha>73f0850939d96131c28cf6ea6ee5aacb4da0083a</Sha>
      <SourceBuild RepoName="xliff-tasks" ManagedOnly="true" />
    </Dependency>
  </ToolsetDependencies>
</Dependencies><|MERGE_RESOLUTION|>--- conflicted
+++ resolved
@@ -1,11 +1,6 @@
 <?xml version="1.0" encoding="utf-8"?>
 <Dependencies>
   <ProductDependencies>
-<<<<<<< HEAD
-    <Dependency Name="Microsoft.CodeAnalysis" Version="4.8.0-3.23517.14">
-      <Uri>https://github.com/dotnet/roslyn</Uri>
-      <Sha>be69ebdb4e1da91e51c83fce238cf107c1d5bc15</Sha>
-=======
     <Dependency Name="Microsoft.Bcl.AsyncInterfaces" Version="8.0.0-rtm.23517.16">
       <Uri>https://github.com/dotnet/runtime</Uri>
       <Sha>6f7af556d2761b0c93299cb88c61e4b747d6176a</Sha>
@@ -13,7 +8,6 @@
     <Dependency Name="Microsoft.CodeAnalysis" Version="4.8.0-3.23518.7">
       <Uri>https://github.com/dotnet/roslyn</Uri>
       <Sha>12b11685a551e0a6a203dcecb584f610f4df1157</Sha>
->>>>>>> db7e0d5f
       <SourceBuild RepoName="roslyn" ManagedOnly="true" />
     </Dependency>
     <Dependency Name="Microsoft.SourceBuild.Intermediate.source-build-externals" Version="8.0.0-alpha.1.23502.1">

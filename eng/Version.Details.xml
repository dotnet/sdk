--- conflicted
+++ resolved
@@ -1,19 +1,6 @@
 <?xml version="1.0" encoding="utf-8"?>
 <Dependencies>
   <ProductDependencies>
-<<<<<<< HEAD
-    <Dependency Name="Microsoft.TemplateEngine.Abstractions" Version="8.0.415">
-      <Uri>https://github.com/dotnet/templating</Uri>
-      <Sha>a2c45457884ceb15ab6e368c87571ce1e480fc93</Sha>
-    </Dependency>
-    <Dependency Name="Microsoft.TemplateEngine.Mocks" Version="8.0.415-servicing.25457.4">
-      <Uri>https://github.com/dotnet/templating</Uri>
-      <Sha>a2c45457884ceb15ab6e368c87571ce1e480fc93</Sha>
-    </Dependency>
-    <Dependency Name="Microsoft.SourceBuild.Intermediate.templating" Version="8.0.415-servicing.25457.4">
-      <Uri>https://github.com/dotnet/templating</Uri>
-      <Sha>a2c45457884ceb15ab6e368c87571ce1e480fc93</Sha>
-=======
     <Dependency Name="Microsoft.TemplateEngine.Abstractions" Version="9.0.111">
       <Uri>https://github.com/dotnet/templating</Uri>
       <Sha>1d5306c6190082496f0f34449e47f382f9c9e330</Sha>
@@ -26,7 +13,6 @@
     <Dependency Name="Microsoft.SourceBuild.Intermediate.templating" Version="9.0.111-servicing.25457.5">
       <Uri>https://github.com/dotnet/templating</Uri>
       <Sha>1d5306c6190082496f0f34449e47f382f9c9e330</Sha>
->>>>>>> ff81ae55
       <SourceBuild RepoName="templating" ManagedOnly="true" />
     </Dependency>
     <Dependency Name="Microsoft.NETCore.App.Ref" Version="9.0.9">

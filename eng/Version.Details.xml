--- conflicted
+++ resolved
@@ -110,12 +110,8 @@
     </Dependency>
     <Dependency Name="Microsoft.NET.ILLink.Tasks" Version="6.0.100-preview.6.21322.1">
       <Uri>https://github.com/mono/linker</Uri>
-<<<<<<< HEAD
       <Sha>a07cab7b71a1321a9e68571c0b6095144a177b4e</Sha>
-=======
-      <Sha>f2588193553431636b9853b0f87209fa395a72c5</Sha>
       <SourceBuild RepoName="linker" ManagedOnly="true" />
->>>>>>> 3bafc012
     </Dependency>
     <Dependency Name="Microsoft.NET.ILLink.Analyzers" Version="6.0.100-preview.6.21322.1">
       <Uri>https://github.com/mono/linker</Uri>

--- conflicted
+++ resolved
@@ -159,17 +159,13 @@
       <Uri>https://github.com/dotnet/roslyn</Uri>
       <Sha>f76d6ab7fa6310b6cda343419aa7bf9ee2df8e8e</Sha>
     </Dependency>
-<<<<<<< HEAD
-    <Dependency Name="Microsoft.CodeAnalysis.Workspaces.MSBuild" Version="4.14.0-3.25202.5">
-=======
     <Dependency Name="Microsoft.CodeAnalysis.Workspaces.Common" Version="4.14.0-3.25179.1">
->>>>>>> 33343859
-      <Uri>https://github.com/dotnet/roslyn</Uri>
-      <Sha>f76d6ab7fa6310b6cda343419aa7bf9ee2df8e8e</Sha>
+      <Uri>https://github.com/dotnet/roslyn</Uri>
+      <Sha>304768b76e90f5d224b745e3a03cfc5e9509baf6</Sha>
     </Dependency>
     <Dependency Name="Microsoft.CodeAnalysis.Workspaces.MSBuild" Version="4.14.0-3.25179.1">
       <Uri>https://github.com/dotnet/roslyn</Uri>
-      <Sha>304768b76e90f5d224b745e3a03cfc5e9509baf6</Sha>
+      <Sha>f76d6ab7fa6310b6cda343419aa7bf9ee2df8e8e</Sha>
     </Dependency>
     <Dependency Name="Microsoft.Build.NuGetSdkResolver" Version="6.14.0-preview.1.102">
       <Uri>https://github.com/nuget/nuget.client</Uri>
@@ -430,24 +426,6 @@
       <Sha>d6cb325fd375d674cbce7c5c473712e0fa210db5</Sha>
       <SourceBuild RepoName="aspnetcore" ManagedOnly="true" />
     </Dependency>
-<<<<<<< HEAD
-    <Dependency Name="Microsoft.CodeAnalysis.Razor.Tooling.Internal" Version="9.0.0-preview.25202.4">
-      <Uri>https://github.com/dotnet/razor</Uri>
-      <Sha>4a6978810187bc84865c8171167c3a45a13b0615</Sha>
-    </Dependency>
-    <Dependency Name="Microsoft.AspNetCore.Mvc.Razor.Extensions.Tooling.Internal" Version="9.0.0-preview.25202.4">
-      <Uri>https://github.com/dotnet/razor</Uri>
-      <Sha>4a6978810187bc84865c8171167c3a45a13b0615</Sha>
-    </Dependency>
-    <Dependency Name="Microsoft.NET.Sdk.Razor.SourceGenerators.Transport" Version="9.0.0-preview.25202.4">
-      <Uri>https://github.com/dotnet/razor</Uri>
-      <Sha>4a6978810187bc84865c8171167c3a45a13b0615</Sha>
-    </Dependency>
-    <!-- Intermediate is necessary for source build. -->
-    <Dependency Name="Microsoft.SourceBuild.Intermediate.razor" Version="9.0.0-preview.25202.4">
-      <Uri>https://github.com/dotnet/razor</Uri>
-      <Sha>4a6978810187bc84865c8171167c3a45a13b0615</Sha>
-=======
     <Dependency Name="Microsoft.CodeAnalysis.Razor.Tooling.Internal" Version="10.0.0-preview.25202.3">
       <Uri>https://github.com/dotnet/razor</Uri>
       <Sha>6f15edcf6a49d8d9ba931e139785624bcda72203</Sha>
@@ -464,7 +442,6 @@
     <Dependency Name="Microsoft.SourceBuild.Intermediate.razor" Version="10.0.0-preview.25202.3">
       <Uri>https://github.com/dotnet/razor</Uri>
       <Sha>6f15edcf6a49d8d9ba931e139785624bcda72203</Sha>
->>>>>>> 33343859
       <SourceBuild RepoName="razor" ManagedOnly="true" />
     </Dependency>
     <!-- For coherency purposes, these versions should be gated by the versions of winforms and wpf routed via windowsdesktop -->
@@ -490,15 +467,9 @@
       <Uri>https://github.com/dotnet/roslyn-analyzers</Uri>
       <Sha>d98c60c0da655de406d3c45d0c82bfd82cc15a66</Sha>
     </Dependency>
-<<<<<<< HEAD
-    <Dependency Name="Microsoft.CodeAnalysis.PublicApiAnalyzers" Version="3.12.0-beta1.25202.5">
-      <Uri>https://github.com/dotnet/roslyn</Uri>
-      <Sha>f76d6ab7fa6310b6cda343419aa7bf9ee2df8e8e</Sha>
-=======
     <Dependency Name="Microsoft.CodeAnalysis.PublicApiAnalyzers" Version="3.12.0-beta1.25177.1">
       <Uri>https://github.com/dotnet/roslyn-analyzers</Uri>
       <Sha>d98c60c0da655de406d3c45d0c82bfd82cc15a66</Sha>
->>>>>>> 33343859
     </Dependency>
     <!-- Intermediate is necessary for source build. -->
     <Dependency Name="Microsoft.SourceBuild.Intermediate.roslyn-analyzers" Version="3.12.0-beta1.25177.1">

<?xml version="1.0" encoding="utf-8"?>
<Dependencies>
  <ProductDependencies>
<<<<<<< HEAD
    <Dependency Name="Microsoft.TemplateEngine.Abstractions" Version="8.0.123">
      <Uri>https://github.com/dotnet/templating</Uri>
      <Sha>2a3d0e60b37359c350cc045fecdadb0c7b652591</Sha>
    </Dependency>
    <Dependency Name="Microsoft.TemplateEngine.Mocks" Version="8.0.123-servicing.25557.4">
      <Uri>https://github.com/dotnet/templating</Uri>
      <Sha>2a3d0e60b37359c350cc045fecdadb0c7b652591</Sha>
    </Dependency>
    <Dependency Name="Microsoft.SourceBuild.Intermediate.templating" Version="8.0.123-servicing.25557.4">
      <Uri>https://github.com/dotnet/templating</Uri>
      <Sha>2a3d0e60b37359c350cc045fecdadb0c7b652591</Sha>
=======
    <Dependency Name="Microsoft.TemplateEngine.Abstractions" Version="8.0.320">
      <Uri>https://github.com/dotnet/templating</Uri>
      <Sha>d3b5c6c0e06f7edd8f2187a230f1dfebed8e5592</Sha>
    </Dependency>
    <Dependency Name="Microsoft.TemplateEngine.Mocks" Version="8.0.320-servicing.25559.1">
      <Uri>https://github.com/dotnet/templating</Uri>
      <Sha>d3b5c6c0e06f7edd8f2187a230f1dfebed8e5592</Sha>
    </Dependency>
    <Dependency Name="Microsoft.SourceBuild.Intermediate.templating" Version="8.0.320-servicing.25559.1">
      <Uri>https://github.com/dotnet/templating</Uri>
      <Sha>d3b5c6c0e06f7edd8f2187a230f1dfebed8e5592</Sha>
>>>>>>> c9560db3
      <SourceBuild RepoName="templating" ManagedOnly="true" />
    </Dependency>
    <Dependency Name="Microsoft.NETCore.App.Ref" Version="8.0.21">
      <Uri>https://dev.azure.com/dnceng/internal/_git/dotnet-runtime</Uri>
      <Sha>362ab6669d55a75d51166f01b596c967c734ef4c</Sha>
    </Dependency>
    <Dependency Name="VS.Redist.Common.NetCore.SharedFramework.x64.8.0" Version="8.0.21-servicing.25475.13">
      <Uri>https://dev.azure.com/dnceng/internal/_git/dotnet-runtime</Uri>
      <Sha>362ab6669d55a75d51166f01b596c967c734ef4c</Sha>
      <SourceBuild RepoName="runtime" ManagedOnly="false" />
    </Dependency>
    <Dependency Name="VS.Redist.Common.NetCore.TargetingPack.x64.8.0" Version="8.0.21-servicing.25475.13">
      <Uri>https://dev.azure.com/dnceng/internal/_git/dotnet-runtime</Uri>
      <Sha>362ab6669d55a75d51166f01b596c967c734ef4c</Sha>
    </Dependency>
    <Dependency Name="Microsoft.NETCore.App.Runtime.win-x64" Version="8.0.21">
      <Uri>https://dev.azure.com/dnceng/internal/_git/dotnet-runtime</Uri>
      <Sha>362ab6669d55a75d51166f01b596c967c734ef4c</Sha>
    </Dependency>
    <Dependency Name="Microsoft.NETCore.App.Host.win-x64" Version="8.0.21">
      <Uri>https://dev.azure.com/dnceng/internal/_git/dotnet-runtime</Uri>
      <Sha>362ab6669d55a75d51166f01b596c967c734ef4c</Sha>
    </Dependency>
    <Dependency Name="Microsoft.NETCore.Platforms" Version="8.0.21-servicing.25475.13">
      <Uri>https://dev.azure.com/dnceng/internal/_git/dotnet-runtime</Uri>
      <Sha>362ab6669d55a75d51166f01b596c967c734ef4c</Sha>
    </Dependency>
    <Dependency Name="Microsoft.NET.HostModel" Version="8.0.21-servicing.25475.13">
      <Uri>https://dev.azure.com/dnceng/internal/_git/dotnet-runtime</Uri>
      <Sha>362ab6669d55a75d51166f01b596c967c734ef4c</Sha>
    </Dependency>
    <Dependency Name="Microsoft.Extensions.DependencyModel" Version="8.0.2">
      <Uri>https://dev.azure.com/dnceng/internal/_git/dotnet-runtime</Uri>
      <Sha>81cabf2857a01351e5ab578947c7403a5b128ad1</Sha>
    </Dependency>
    <Dependency Name="Microsoft.NETCore.DotNetHostResolver" Version="8.0.21">
      <Uri>https://dev.azure.com/dnceng/internal/_git/dotnet-runtime</Uri>
      <Sha>362ab6669d55a75d51166f01b596c967c734ef4c</Sha>
    </Dependency>
    <Dependency Name="Microsoft.NET.Workload.Emscripten.Current.Manifest-8.0.100" Version="8.0.21" CoherentParentDependency="Microsoft.NETCore.App.Runtime.win-x64">
      <Uri>https://github.com/dotnet/emsdk</Uri>
      <Sha>42532a7524749ad5d48d1820eaa7d4ab7e77faa6</Sha>
    </Dependency>
<<<<<<< HEAD
    <Dependency Name="Microsoft.Build" Version="17.8.45">
      <Uri>https://github.com/dotnet/msbuild</Uri>
      <Sha>2a7a854c1b8dd412669c2c114ff18c9fa412ace7</Sha>
    </Dependency>
    <Dependency Name="Microsoft.Build.Localization" Version="17.8.45-servicing-25560-07">
      <Uri>https://github.com/dotnet/msbuild</Uri>
      <Sha>2a7a854c1b8dd412669c2c114ff18c9fa412ace7</Sha>
    </Dependency>
    <Dependency Name="Microsoft.SourceBuild.Intermediate.msbuild" Version="17.8.45-servicing-25560-07">
      <Uri>https://github.com/dotnet/msbuild</Uri>
      <Sha>2a7a854c1b8dd412669c2c114ff18c9fa412ace7</Sha>
=======
    <Dependency Name="Microsoft.Build" Version="17.10.49">
      <Uri>https://github.com/dotnet/msbuild</Uri>
      <Sha>1d044e3560b5c2b365548a212afc65011b6f6c8b</Sha>
    </Dependency>
    <Dependency Name="Microsoft.Build.Localization" Version="17.10.49-servicing-25560-04">
      <Uri>https://github.com/dotnet/msbuild</Uri>
      <Sha>1d044e3560b5c2b365548a212afc65011b6f6c8b</Sha>
    </Dependency>
    <Dependency Name="Microsoft.SourceBuild.Intermediate.msbuild" Version="17.10.49-servicing-25560-04">
      <Uri>https://github.com/dotnet/msbuild</Uri>
      <Sha>1d044e3560b5c2b365548a212afc65011b6f6c8b</Sha>
>>>>>>> c9560db3
      <SourceBuild RepoName="msbuild" ManagedOnly="true" />
    </Dependency>
    <Dependency Name="Microsoft.FSharp.Compiler" Version="12.8.301-beta.24271.6">
      <Uri>https://github.com/dotnet/fsharp</Uri>
      <Sha>80c165644db640d0f309affe0daa281c7e17b939</Sha>
    </Dependency>
    <Dependency Name="Microsoft.SourceBuild.Intermediate.fsharp" Version="8.0.301-beta.24271.6">
      <Uri>https://github.com/dotnet/fsharp</Uri>
      <Sha>80c165644db640d0f309affe0daa281c7e17b939</Sha>
      <SourceBuild RepoName="fsharp" ManagedOnly="true" />
    </Dependency>
    <Dependency Name="dotnet-format" Version="8.3.631206">
      <Uri>https://github.com/dotnet/format</Uri>
      <Sha>c7e5d39bdc5e4a2fedd4fb4f46e35a9843ddff4a</Sha>
      <SourceBuild RepoName="format" ManagedOnly="true" />
    </Dependency>
    <Dependency Name="Microsoft.Net.Compilers.Toolset" Version="4.10.0-3.25064.8">
      <Uri>https://github.com/dotnet/roslyn</Uri>
      <Sha>85262f5f51be12867c1c2776d7a2be55251c04be</Sha>
      <SourceBuild RepoName="roslyn" ManagedOnly="true" />
    </Dependency>
    <Dependency Name="Microsoft.CodeAnalysis" Version="4.10.0-3.25064.8">
      <Uri>https://github.com/dotnet/roslyn</Uri>
      <Sha>85262f5f51be12867c1c2776d7a2be55251c04be</Sha>
    </Dependency>
    <Dependency Name="Microsoft.CodeAnalysis.CSharp" Version="4.10.0-3.25064.8">
      <Uri>https://github.com/dotnet/roslyn</Uri>
      <Sha>85262f5f51be12867c1c2776d7a2be55251c04be</Sha>
    </Dependency>
    <Dependency Name="Microsoft.CodeAnalysis.CSharp.CodeStyle" Version="4.10.0-3.25064.8">
      <Uri>https://github.com/dotnet/roslyn</Uri>
      <Sha>85262f5f51be12867c1c2776d7a2be55251c04be</Sha>
    </Dependency>
    <Dependency Name="Microsoft.CodeAnalysis.CSharp.Features" Version="4.10.0-3.25064.8">
      <Uri>https://github.com/dotnet/roslyn</Uri>
      <Sha>85262f5f51be12867c1c2776d7a2be55251c04be</Sha>
    </Dependency>
    <Dependency Name="Microsoft.CodeAnalysis.CSharp.Workspaces" Version="4.10.0-3.25064.8">
      <Uri>https://github.com/dotnet/roslyn</Uri>
      <Sha>85262f5f51be12867c1c2776d7a2be55251c04be</Sha>
    </Dependency>
    <Dependency Name="Microsoft.CodeAnalysis.Workspaces.MSBuild" Version="4.10.0-3.25064.8">
      <Uri>https://github.com/dotnet/roslyn</Uri>
      <Sha>85262f5f51be12867c1c2776d7a2be55251c04be</Sha>
    </Dependency>
    <Dependency Name="Microsoft.AspNetCore.DeveloperCertificates.XPlat" Version="8.0.21-servicing.25475.15">
      <Uri>https://dev.azure.com/dnceng/internal/_git/dotnet-aspnetcore</Uri>
      <Sha>6254f5ca64f85b90327592dff67ea6b2ec0262c6</Sha>
    </Dependency>
    <Dependency Name="Microsoft.AspNetCore.TestHost" Version="8.0.21">
      <Uri>https://dev.azure.com/dnceng/internal/_git/dotnet-aspnetcore</Uri>
      <Sha>6254f5ca64f85b90327592dff67ea6b2ec0262c6</Sha>
    </Dependency>
    <Dependency Name="Microsoft.Build.NuGetSdkResolver" Version="6.10.2-rc.8">
      <Uri>https://github.com/nuget/nuget.client</Uri>
      <Sha>b42cb884109d8d33c956311f1a8c89a90be0c195</Sha>
    </Dependency>
    <Dependency Name="NuGet.Build.Tasks" Version="6.10.2-rc.8">
      <Uri>https://github.com/nuget/nuget.client</Uri>
      <Sha>b42cb884109d8d33c956311f1a8c89a90be0c195</Sha>
    </Dependency>
    <Dependency Name="NuGet.Build.Tasks.Console" Version="6.10.2-rc.8">
      <Uri>https://github.com/nuget/nuget.client</Uri>
      <Sha>b42cb884109d8d33c956311f1a8c89a90be0c195</Sha>
    </Dependency>
    <Dependency Name="NuGet.Build.Tasks.Pack" Version="6.10.2-rc.8">
      <Uri>https://github.com/nuget/nuget.client</Uri>
      <Sha>b42cb884109d8d33c956311f1a8c89a90be0c195</Sha>
    </Dependency>
    <Dependency Name="NuGet.Commands" Version="6.10.2-rc.8">
      <Uri>https://github.com/nuget/nuget.client</Uri>
      <Sha>b42cb884109d8d33c956311f1a8c89a90be0c195</Sha>
    </Dependency>
    <Dependency Name="NuGet.CommandLine.XPlat" Version="6.10.2-rc.8">
      <Uri>https://github.com/nuget/nuget.client</Uri>
      <Sha>b42cb884109d8d33c956311f1a8c89a90be0c195</Sha>
    </Dependency>
    <Dependency Name="NuGet.Common" Version="6.10.2-rc.8">
      <Uri>https://github.com/nuget/nuget.client</Uri>
      <Sha>b42cb884109d8d33c956311f1a8c89a90be0c195</Sha>
    </Dependency>
    <Dependency Name="NuGet.Configuration" Version="6.10.2-rc.8">
      <Uri>https://github.com/nuget/nuget.client</Uri>
      <Sha>b42cb884109d8d33c956311f1a8c89a90be0c195</Sha>
    </Dependency>
    <Dependency Name="NuGet.Credentials" Version="6.10.2-rc.8">
      <Uri>https://github.com/nuget/nuget.client</Uri>
      <Sha>b42cb884109d8d33c956311f1a8c89a90be0c195</Sha>
    </Dependency>
    <Dependency Name="NuGet.DependencyResolver.Core" Version="6.10.2-rc.8">
      <Uri>https://github.com/nuget/nuget.client</Uri>
      <Sha>b42cb884109d8d33c956311f1a8c89a90be0c195</Sha>
    </Dependency>
    <Dependency Name="NuGet.Frameworks" Version="6.10.2-rc.8">
      <Uri>https://github.com/nuget/nuget.client</Uri>
      <Sha>b42cb884109d8d33c956311f1a8c89a90be0c195</Sha>
    </Dependency>
    <Dependency Name="NuGet.LibraryModel" Version="6.10.2-rc.8">
      <Uri>https://github.com/nuget/nuget.client</Uri>
      <Sha>b42cb884109d8d33c956311f1a8c89a90be0c195</Sha>
    </Dependency>
    <Dependency Name="NuGet.ProjectModel" Version="6.10.2-rc.8">
      <Uri>https://github.com/nuget/nuget.client</Uri>
      <Sha>b42cb884109d8d33c956311f1a8c89a90be0c195</Sha>
    </Dependency>
    <Dependency Name="NuGet.Protocol" Version="6.10.2-rc.8">
      <Uri>https://github.com/nuget/nuget.client</Uri>
      <Sha>b42cb884109d8d33c956311f1a8c89a90be0c195</Sha>
    </Dependency>
    <Dependency Name="NuGet.Packaging" Version="6.10.2-rc.8">
      <Uri>https://github.com/nuget/nuget.client</Uri>
      <Sha>b42cb884109d8d33c956311f1a8c89a90be0c195</Sha>
    </Dependency>
    <Dependency Name="NuGet.Versioning" Version="6.10.2-rc.8">
      <Uri>https://github.com/nuget/nuget.client</Uri>
      <Sha>b42cb884109d8d33c956311f1a8c89a90be0c195</Sha>
    </Dependency>
    <Dependency Name="NuGet.Localization" Version="6.10.2-rc.8">
      <Uri>https://github.com/nuget/nuget.client</Uri>
      <Sha>b42cb884109d8d33c956311f1a8c89a90be0c195</Sha>
    </Dependency>
    <Dependency Name="Microsoft.NET.Test.Sdk" Version="17.10.0-release-24317-02">
      <Uri>https://github.com/microsoft/vstest</Uri>
      <Sha>c4d80397805bec06b354d20aeb1773e243c6add0</Sha>
      <SourceBuild RepoName="vstest" ManagedOnly="true" />
    </Dependency>
    <Dependency Name="Microsoft.TestPlatform.CLI" Version="17.10.0-release-24317-02">
      <Uri>https://github.com/microsoft/vstest</Uri>
      <Sha>c4d80397805bec06b354d20aeb1773e243c6add0</Sha>
    </Dependency>
    <Dependency Name="Microsoft.TestPlatform.Build" Version="17.10.0-release-24317-02">
      <Uri>https://github.com/microsoft/vstest</Uri>
      <Sha>c4d80397805bec06b354d20aeb1773e243c6add0</Sha>
    </Dependency>
    <Dependency Name="Microsoft.NET.ILLink.Tasks" Version="8.0.21">
      <Uri>https://dev.azure.com/dnceng/internal/_git/dotnet-runtime</Uri>
      <Sha>362ab6669d55a75d51166f01b596c967c734ef4c</Sha>
    </Dependency>
    <Dependency Name="System.Formats.Asn1" Version="8.0.2">
      <Uri>https://dev.azure.com/dnceng/internal/_git/dotnet-runtime</Uri>
      <Sha>50c4cb9fc31c47f03eac865d7bc518af173b74b7</Sha>
    </Dependency>
    <Dependency Name="System.CodeDom" Version="8.0.0">
      <Uri>https://dev.azure.com/dnceng/internal/_git/dotnet-runtime</Uri>
      <Sha>5535e31a712343a63f5d7d796cd874e563e5ac14</Sha>
    </Dependency>
    <Dependency Name="System.Diagnostics.EventLog" Version="8.0.2">
      <Uri>https://dev.azure.com/dnceng/internal/_git/dotnet-runtime</Uri>
      <Sha>50c4cb9fc31c47f03eac865d7bc518af173b74b7</Sha>
    </Dependency>
    <Dependency Name="System.Security.Cryptography.ProtectedData" Version="8.0.0">
      <Uri>https://dev.azure.com/dnceng/internal/_git/dotnet-runtime</Uri>
      <Sha>5535e31a712343a63f5d7d796cd874e563e5ac14</Sha>
    </Dependency>
    <Dependency Name="System.Text.Encoding.CodePages" Version="8.0.0">
      <Uri>https://dev.azure.com/dnceng/internal/_git/dotnet-runtime</Uri>
      <Sha>5535e31a712343a63f5d7d796cd874e563e5ac14</Sha>
    </Dependency>
    <Dependency Name="System.Resources.Extensions" Version="8.0.0">
      <Uri>https://dev.azure.com/dnceng/internal/_git/dotnet-runtime</Uri>
      <Sha>5535e31a712343a63f5d7d796cd874e563e5ac14</Sha>
    </Dependency>
    <Dependency Name="Microsoft.WindowsDesktop.App.Runtime.win-x64" Version="8.0.21">
      <Uri>https://dev.azure.com/dnceng/internal/_git/dotnet-windowsdesktop</Uri>
      <Sha>74e82c7a451f7350b264b64f8ea43fde017ec0af</Sha>
    </Dependency>
    <Dependency Name="VS.Redist.Common.WindowsDesktop.SharedFramework.x64.8.0" Version="8.0.21-servicing.25475.7">
      <Uri>https://dev.azure.com/dnceng/internal/_git/dotnet-windowsdesktop</Uri>
      <Sha>74e82c7a451f7350b264b64f8ea43fde017ec0af</Sha>
    </Dependency>
    <Dependency Name="Microsoft.WindowsDesktop.App.Ref" Version="8.0.21">
      <Uri>https://dev.azure.com/dnceng/internal/_git/dotnet-windowsdesktop</Uri>
      <Sha>74e82c7a451f7350b264b64f8ea43fde017ec0af</Sha>
    </Dependency>
    <Dependency Name="VS.Redist.Common.WindowsDesktop.TargetingPack.x64.8.0" Version="8.0.21-servicing.25475.7">
      <Uri>https://dev.azure.com/dnceng/internal/_git/dotnet-windowsdesktop</Uri>
      <Sha>74e82c7a451f7350b264b64f8ea43fde017ec0af</Sha>
    </Dependency>
    <Dependency Name="Microsoft.NET.Sdk.WindowsDesktop" Version="8.0.21-servicing.25475.4" CoherentParentDependency="Microsoft.WindowsDesktop.App.Ref">
      <Uri>https://dev.azure.com/dnceng/internal/_git/dotnet-wpf</Uri>
      <Sha>3ff72f664fd6e585b4b61fe5d79f33255aca5d6c</Sha>
    </Dependency>
    <Dependency Name="Microsoft.AspNetCore.App.Ref" Version="8.0.21">
      <Uri>https://dev.azure.com/dnceng/internal/_git/dotnet-aspnetcore</Uri>
      <Sha>6254f5ca64f85b90327592dff67ea6b2ec0262c6</Sha>
    </Dependency>
    <Dependency Name="Microsoft.AspNetCore.App.Ref.Internal" Version="8.0.21-servicing.25475.15">
      <Uri>https://dev.azure.com/dnceng/internal/_git/dotnet-aspnetcore</Uri>
      <Sha>6254f5ca64f85b90327592dff67ea6b2ec0262c6</Sha>
    </Dependency>
    <Dependency Name="Microsoft.AspNetCore.App.Runtime.win-x64" Version="8.0.21">
      <Uri>https://dev.azure.com/dnceng/internal/_git/dotnet-aspnetcore</Uri>
      <Sha>6254f5ca64f85b90327592dff67ea6b2ec0262c6</Sha>
    </Dependency>
    <Dependency Name="VS.Redist.Common.AspNetCore.SharedFramework.x64.8.0" Version="8.0.21-servicing.25475.15">
      <Uri>https://dev.azure.com/dnceng/internal/_git/dotnet-aspnetcore</Uri>
      <Sha>6254f5ca64f85b90327592dff67ea6b2ec0262c6</Sha>
      <SourceBuild RepoName="aspnetcore" ManagedOnly="true" />
    </Dependency>
    <Dependency Name="dotnet-dev-certs" Version="8.0.21-servicing.25475.15">
      <Uri>https://dev.azure.com/dnceng/internal/_git/dotnet-aspnetcore</Uri>
      <Sha>6254f5ca64f85b90327592dff67ea6b2ec0262c6</Sha>
    </Dependency>
    <Dependency Name="dotnet-user-jwts" Version="8.0.21-servicing.25475.15">
      <Uri>https://dev.azure.com/dnceng/internal/_git/dotnet-aspnetcore</Uri>
      <Sha>6254f5ca64f85b90327592dff67ea6b2ec0262c6</Sha>
    </Dependency>
    <Dependency Name="dotnet-user-secrets" Version="8.0.21-servicing.25475.15">
      <Uri>https://dev.azure.com/dnceng/internal/_git/dotnet-aspnetcore</Uri>
      <Sha>6254f5ca64f85b90327592dff67ea6b2ec0262c6</Sha>
    </Dependency>
    <Dependency Name="Microsoft.AspNetCore.Analyzers" Version="8.0.21-servicing.25475.15">
      <Uri>https://dev.azure.com/dnceng/internal/_git/dotnet-aspnetcore</Uri>
      <Sha>6254f5ca64f85b90327592dff67ea6b2ec0262c6</Sha>
    </Dependency>
    <Dependency Name="Microsoft.AspNetCore.Components.SdkAnalyzers" Version="8.0.21-servicing.25475.15">
      <Uri>https://dev.azure.com/dnceng/internal/_git/dotnet-aspnetcore</Uri>
      <Sha>6254f5ca64f85b90327592dff67ea6b2ec0262c6</Sha>
    </Dependency>
    <Dependency Name="Microsoft.AspNetCore.Mvc.Analyzers" Version="8.0.21-servicing.25475.15">
      <Uri>https://dev.azure.com/dnceng/internal/_git/dotnet-aspnetcore</Uri>
      <Sha>6254f5ca64f85b90327592dff67ea6b2ec0262c6</Sha>
    </Dependency>
    <Dependency Name="Microsoft.AspNetCore.Mvc.Api.Analyzers" Version="8.0.21-servicing.25475.15">
      <Uri>https://dev.azure.com/dnceng/internal/_git/dotnet-aspnetcore</Uri>
      <Sha>6254f5ca64f85b90327592dff67ea6b2ec0262c6</Sha>
    </Dependency>
    <Dependency Name="Microsoft.CodeAnalysis.Razor.Tooling.Internal" Version="7.0.0-preview.25526.1">
      <Uri>https://github.com/dotnet/razor</Uri>
      <Sha>e4d60febefa08cd99a7eccca17cce2310fa32ded</Sha>
      <SourceBuild RepoName="razor" ManagedOnly="true" />
    </Dependency>
    <Dependency Name="Microsoft.AspNetCore.Mvc.Razor.Extensions.Tooling.Internal" Version="7.0.0-preview.25526.1">
      <Uri>https://github.com/dotnet/razor</Uri>
      <Sha>e4d60febefa08cd99a7eccca17cce2310fa32ded</Sha>
    </Dependency>
    <Dependency Name="Microsoft.NET.Sdk.Razor.SourceGenerators.Transport" Version="7.0.0-preview.25526.1">
      <Uri>https://github.com/dotnet/razor</Uri>
      <Sha>e4d60febefa08cd99a7eccca17cce2310fa32ded</Sha>
    </Dependency>
    <Dependency Name="Microsoft.Extensions.FileProviders.Embedded" Version="8.0.21">
      <Uri>https://dev.azure.com/dnceng/internal/_git/dotnet-aspnetcore</Uri>
      <Sha>6254f5ca64f85b90327592dff67ea6b2ec0262c6</Sha>
    </Dependency>
    <Dependency Name="Microsoft.AspNetCore.Authorization" Version="8.0.21">
      <Uri>https://dev.azure.com/dnceng/internal/_git/dotnet-aspnetcore</Uri>
      <Sha>6254f5ca64f85b90327592dff67ea6b2ec0262c6</Sha>
    </Dependency>
    <Dependency Name="Microsoft.AspNetCore.Components.Web" Version="8.0.21">
      <Uri>https://dev.azure.com/dnceng/internal/_git/dotnet-aspnetcore</Uri>
      <Sha>6254f5ca64f85b90327592dff67ea6b2ec0262c6</Sha>
    </Dependency>
    <Dependency Name="Microsoft.JSInterop" Version="8.0.21">
      <Uri>https://dev.azure.com/dnceng/internal/_git/dotnet-aspnetcore</Uri>
      <Sha>6254f5ca64f85b90327592dff67ea6b2ec0262c6</Sha>
    </Dependency>
    <Dependency Name="Microsoft.Web.Xdt" Version="7.0.0-preview.22423.2" Pinned="true">
      <Uri>https://github.com/dotnet/xdt</Uri>
      <Sha>9a1c3e1b7f0c8763d4c96e593961a61a72679a7b</Sha>
      <SourceBuild RepoName="xdt" ManagedOnly="true" />
    </Dependency>
    <Dependency Name="Microsoft.CodeAnalysis.NetAnalyzers" Version="8.0.0-preview.23614.1">
      <Uri>https://github.com/dotnet/roslyn-analyzers</Uri>
      <Sha>abef8ced132657943b7150f01a308e2199a17d5d</Sha>
    </Dependency>
    <Dependency Name="Microsoft.CodeAnalysis.PublicApiAnalyzers" Version="3.11.0-beta1.23614.1">
      <Uri>https://github.com/dotnet/roslyn-analyzers</Uri>
      <Sha>abef8ced132657943b7150f01a308e2199a17d5d</Sha>
    </Dependency>
    <Dependency Name="Microsoft.SourceBuild.Intermediate.roslyn-analyzers" Version="3.11.0-beta1.23614.1">
      <Uri>https://github.com/dotnet/roslyn-analyzers</Uri>
      <Sha>abef8ced132657943b7150f01a308e2199a17d5d</Sha>
      <SourceBuild RepoName="roslyn-analyzers" ManagedOnly="true" />
    </Dependency>
    <Dependency Name="System.CommandLine" Version="2.0.0-beta4.23307.1">
      <Uri>https://github.com/dotnet/command-line-api</Uri>
      <Sha>02fe27cd6a9b001c8feb7938e6ef4b3799745759</Sha>
    </Dependency>
    <Dependency Name="Microsoft.SourceBuild.Intermediate.command-line-api" Version="0.1.430701">
      <Uri>https://github.com/dotnet/command-line-api</Uri>
      <Sha>02fe27cd6a9b001c8feb7938e6ef4b3799745759</Sha>
      <SourceBuild RepoName="command-line-api" ManagedOnly="true" />
    </Dependency>
    <Dependency Name="Microsoft.SourceBuild.Intermediate.source-build-externals" Version="8.0.0-alpha.1.25202.2">
      <Uri>https://github.com/dotnet/source-build-externals</Uri>
      <Sha>16bcad1c13be082bd52ce178896d1119a73081a9</Sha>
      <SourceBuild RepoName="source-build-externals" ManagedOnly="true" />
    </Dependency>
    <Dependency Name="Microsoft.SourceBuild.Intermediate.source-build-reference-packages" Version="8.0.0-alpha.1.25522.3">
      <Uri>https://github.com/dotnet/source-build-reference-packages</Uri>
      <Sha>449148366d9105de8a6470ebc4ba198926e9a30a</Sha>
      <SourceBuild RepoName="source-build-reference-packages" ManagedOnly="true" />
    </Dependency>
    <Dependency Name="Microsoft.Deployment.DotNet.Releases" Version="2.0.0-rtm.1.25064.1">
      <Uri>https://github.com/dotnet/deployment-tools</Uri>
      <Sha>5255d40e228ea1d4b624781b5b97ec16484a3b4b</Sha>
    </Dependency>
    <Dependency Name="Microsoft.Build.Tasks.Git" Version="8.0.0-beta.23615.1">
      <Uri>https://github.com/dotnet/sourcelink</Uri>
      <Sha>94eaac3385cafff41094454966e1af1d1cf60f00</Sha>
      <SourceBuild RepoName="sourcelink" ManagedOnly="true" />
    </Dependency>
    <Dependency Name="Microsoft.SourceLink.Common" Version="8.0.0-beta.23615.1">
      <Uri>https://github.com/dotnet/sourcelink</Uri>
      <Sha>94eaac3385cafff41094454966e1af1d1cf60f00</Sha>
    </Dependency>
    <Dependency Name="Microsoft.SourceLink.AzureRepos.Git" Version="8.0.0-beta.23615.1">
      <Uri>https://github.com/dotnet/sourcelink</Uri>
      <Sha>94eaac3385cafff41094454966e1af1d1cf60f00</Sha>
    </Dependency>
    <Dependency Name="Microsoft.SourceLink.GitHub" Version="8.0.0-beta.23615.1">
      <Uri>https://github.com/dotnet/sourcelink</Uri>
      <Sha>94eaac3385cafff41094454966e1af1d1cf60f00</Sha>
    </Dependency>
    <Dependency Name="Microsoft.SourceLink.GitLab" Version="8.0.0-beta.23615.1">
      <Uri>https://github.com/dotnet/sourcelink</Uri>
      <Sha>94eaac3385cafff41094454966e1af1d1cf60f00</Sha>
    </Dependency>
    <Dependency Name="Microsoft.SourceLink.Bitbucket.Git" Version="8.0.0-beta.23615.1">
      <Uri>https://github.com/dotnet/sourcelink</Uri>
      <Sha>94eaac3385cafff41094454966e1af1d1cf60f00</Sha>
    </Dependency>
    <!-- Explicit dependency because Microsoft.Deployment.DotNet.Releases has different versioning
         than the SB intermediate -->
    <Dependency Name="Microsoft.SourceBuild.Intermediate.deployment-tools" Version="8.0.0-rtm.25064.1">
      <Uri>https://github.com/dotnet/deployment-tools</Uri>
      <Sha>5255d40e228ea1d4b624781b5b97ec16484a3b4b</Sha>
      <SourceBuild RepoName="deployment-tools" ManagedOnly="true" />
    </Dependency>
    <Dependency Name="Microsoft.SourceBuild.Intermediate.symreader" Version="2.0.0-beta-23228-03">
      <Uri>https://github.com/dotnet/symreader</Uri>
      <Sha>27e584661980ee6d82c419a2a471ae505b7d122e</Sha>
      <SourceBuild RepoName="symreader" ManagedOnly="true" />
    </Dependency>
    <!-- Dependency required for flowing correct package version in source-build, using PVP flow. -->
    <Dependency Name="Microsoft.Extensions.Logging" Version="8.0.1">
      <Uri>https://dev.azure.com/dnceng/internal/_git/dotnet-runtime</Uri>
      <Sha>81cabf2857a01351e5ab578947c7403a5b128ad1</Sha>
    </Dependency>
    <!-- Dependency required for flowing correct package version in source-build, using PVP flow. -->
    <Dependency Name="Microsoft.Extensions.Logging.Abstractions" Version="8.0.3">
      <Uri>https://dev.azure.com/dnceng/internal/_git/dotnet-runtime</Uri>
      <Sha>50c4cb9fc31c47f03eac865d7bc518af173b74b7</Sha>
    </Dependency>
    <!-- Dependency required for flowing correct package version in source-build, using PVP flow. -->
    <Dependency Name="Microsoft.Extensions.Logging.Console" Version="8.0.1">
      <Uri>https://dev.azure.com/dnceng/internal/_git/dotnet-runtime</Uri>
      <Sha>81cabf2857a01351e5ab578947c7403a5b128ad1</Sha>
    </Dependency>
    <!-- Dependency required for flowing correct package version in source-build, using PVP flow. -->
    <Dependency Name="Microsoft.Extensions.FileSystemGlobbing" Version="8.0.0">
      <Uri>https://dev.azure.com/dnceng/internal/_git/dotnet-runtime</Uri>
      <Sha>5535e31a712343a63f5d7d796cd874e563e5ac14</Sha>
    </Dependency>
    <!-- Dependency required for flowing correct package version in source-build, using PVP flow. -->
    <Dependency Name="System.ServiceProcess.ServiceController" Version="8.0.1">
      <Uri>https://dev.azure.com/dnceng/internal/_git/dotnet-runtime</Uri>
      <Sha>81cabf2857a01351e5ab578947c7403a5b128ad1</Sha>
    </Dependency>
    <Dependency Name="System.Text.Json" Version="8.0.6">
      <Uri>https://dev.azure.com/dnceng/internal/_git/dotnet-runtime</Uri>
      <Sha>ef853a71052646a42abf17e888ec6d9a69614ad9</Sha>
    </Dependency>
    <Dependency Name="Microsoft.Bcl.AsyncInterfaces" Version="8.0.0">
      <Uri>https://dev.azure.com/dnceng/internal/_git/dotnet-runtime</Uri>
      <Sha>5535e31a712343a63f5d7d796cd874e563e5ac14</Sha>
    </Dependency>
    <Dependency Name="Microsoft.Extensions.FileProviders.Abstractions" Version="8.0.0">
      <Uri>https://dev.azure.com/dnceng/internal/_git/dotnet-runtime</Uri>
      <Sha>5535e31a712343a63f5d7d796cd874e563e5ac14</Sha>
    </Dependency>
    <Dependency Name="Microsoft.Extensions.ObjectPool" Version="8.0.21">
      <Uri>https://dev.azure.com/dnceng/internal/_git/dotnet-aspnetcore</Uri>
      <Sha>6254f5ca64f85b90327592dff67ea6b2ec0262c6</Sha>
    </Dependency>
    <Dependency Name="Microsoft.Win32.SystemEvents" Version="8.0.0">
      <Uri>https://dev.azure.com/dnceng/internal/_git/dotnet-runtime</Uri>
      <Sha>5535e31a712343a63f5d7d796cd874e563e5ac14</Sha>
    </Dependency>
    <Dependency Name="System.Composition.AttributedModel" Version="8.0.0">
      <Uri>https://dev.azure.com/dnceng/internal/_git/dotnet-runtime</Uri>
      <Sha>5535e31a712343a63f5d7d796cd874e563e5ac14</Sha>
    </Dependency>
    <Dependency Name="System.Composition.Convention" Version="8.0.0">
      <Uri>https://dev.azure.com/dnceng/internal/_git/dotnet-runtime</Uri>
      <Sha>5535e31a712343a63f5d7d796cd874e563e5ac14</Sha>
    </Dependency>
    <Dependency Name="System.Composition.Hosting" Version="8.0.0">
      <Uri>https://dev.azure.com/dnceng/internal/_git/dotnet-runtime</Uri>
      <Sha>5535e31a712343a63f5d7d796cd874e563e5ac14</Sha>
    </Dependency>
    <Dependency Name="System.Composition.Runtime" Version="8.0.0">
      <Uri>https://dev.azure.com/dnceng/internal/_git/dotnet-runtime</Uri>
      <Sha>5535e31a712343a63f5d7d796cd874e563e5ac14</Sha>
    </Dependency>
    <Dependency Name="System.Composition.TypedParts" Version="8.0.0">
      <Uri>https://dev.azure.com/dnceng/internal/_git/dotnet-runtime</Uri>
      <Sha>5535e31a712343a63f5d7d796cd874e563e5ac14</Sha>
    </Dependency>
    <Dependency Name="System.Configuration.ConfigurationManager" Version="8.0.1">
      <Uri>https://dev.azure.com/dnceng/internal/_git/dotnet-runtime</Uri>
      <Sha>81cabf2857a01351e5ab578947c7403a5b128ad1</Sha>
    </Dependency>
    <Dependency Name="System.Drawing.Common" Version="8.0.4">
      <Uri>https://dev.azure.com/dnceng/internal/_git/dotnet-winforms</Uri>
      <Sha>41a4bd690229661e3ec74276ce3f93863b22435b</Sha>
    </Dependency>
    <Dependency Name="System.Security.Cryptography.Pkcs" Version="8.0.1">
      <Uri>https://dev.azure.com/dnceng/internal/_git/dotnet-runtime</Uri>
      <Sha>81cabf2857a01351e5ab578947c7403a5b128ad1</Sha>
    </Dependency>
    <Dependency Name="System.Security.Cryptography.Xml" Version="8.0.2">
      <Uri>https://dev.azure.com/dnceng/internal/_git/dotnet-runtime</Uri>
      <Sha>81cabf2857a01351e5ab578947c7403a5b128ad1</Sha>
    </Dependency>
    <Dependency Name="System.Security.Permissions" Version="8.0.0">
      <Uri>https://dev.azure.com/dnceng/internal/_git/dotnet-runtime</Uri>
      <Sha>5535e31a712343a63f5d7d796cd874e563e5ac14</Sha>
    </Dependency>
    <Dependency Name="System.Windows.Extensions" Version="8.0.0">
      <Uri>https://dev.azure.com/dnceng/internal/_git/dotnet-runtime</Uri>
      <Sha>5535e31a712343a63f5d7d796cd874e563e5ac14</Sha>
    </Dependency>
  </ProductDependencies>
  <ToolsetDependencies>
    <Dependency Name="Microsoft.DotNet.Arcade.Sdk" Version="8.0.0-beta.25555.2">
      <Uri>https://github.com/dotnet/arcade</Uri>
      <Sha>048a8c0ba5b72234301a3605c424ee9f9ff99772</Sha>
      <SourceBuild RepoName="arcade" ManagedOnly="true" />
    </Dependency>
    <Dependency Name="Microsoft.DotNet.Helix.Sdk" Version="8.0.0-beta.25555.2">
      <Uri>https://github.com/dotnet/arcade</Uri>
      <Sha>048a8c0ba5b72234301a3605c424ee9f9ff99772</Sha>
    </Dependency>
    <Dependency Name="Microsoft.DotNet.SignTool" Version="8.0.0-beta.25555.2">
      <Uri>https://github.com/dotnet/arcade</Uri>
      <Sha>048a8c0ba5b72234301a3605c424ee9f9ff99772</Sha>
    </Dependency>
    <Dependency Name="Microsoft.DotNet.XUnitExtensions" Version="8.0.0-beta.25555.2">
      <Uri>https://github.com/dotnet/arcade</Uri>
      <Sha>048a8c0ba5b72234301a3605c424ee9f9ff99772</Sha>
    </Dependency>
    <Dependency Name="System.Reflection.MetadataLoadContext" Version="8.0.1">
      <Uri>https://dev.azure.com/dnceng/internal/_git/dotnet-runtime</Uri>
      <Sha>81cabf2857a01351e5ab578947c7403a5b128ad1</Sha>
    </Dependency>
    <Dependency Name="Microsoft.DotNet.XliffTasks" Version="1.0.0-beta.23475.1" CoherentParentDependency="Microsoft.DotNet.Arcade.Sdk">
      <Uri>https://github.com/dotnet/xliff-tasks</Uri>
      <Sha>73f0850939d96131c28cf6ea6ee5aacb4da0083a</Sha>
      <SourceBuild RepoName="xliff-tasks" ManagedOnly="true" />
    </Dependency>
    <Dependency Name="Microsoft.IO.Redist" Version="6.0.1">
      <Uri>https://github.com/dotnet/runtime</Uri>
      <Sha>e77011b31a3e5c47d931248a64b47f9b2d47853d</Sha>
    </Dependency>
  </ToolsetDependencies>
</Dependencies><|MERGE_RESOLUTION|>--- conflicted
+++ resolved
@@ -1,19 +1,6 @@
 <?xml version="1.0" encoding="utf-8"?>
 <Dependencies>
   <ProductDependencies>
-<<<<<<< HEAD
-    <Dependency Name="Microsoft.TemplateEngine.Abstractions" Version="8.0.123">
-      <Uri>https://github.com/dotnet/templating</Uri>
-      <Sha>2a3d0e60b37359c350cc045fecdadb0c7b652591</Sha>
-    </Dependency>
-    <Dependency Name="Microsoft.TemplateEngine.Mocks" Version="8.0.123-servicing.25557.4">
-      <Uri>https://github.com/dotnet/templating</Uri>
-      <Sha>2a3d0e60b37359c350cc045fecdadb0c7b652591</Sha>
-    </Dependency>
-    <Dependency Name="Microsoft.SourceBuild.Intermediate.templating" Version="8.0.123-servicing.25557.4">
-      <Uri>https://github.com/dotnet/templating</Uri>
-      <Sha>2a3d0e60b37359c350cc045fecdadb0c7b652591</Sha>
-=======
     <Dependency Name="Microsoft.TemplateEngine.Abstractions" Version="8.0.320">
       <Uri>https://github.com/dotnet/templating</Uri>
       <Sha>d3b5c6c0e06f7edd8f2187a230f1dfebed8e5592</Sha>
@@ -25,7 +12,6 @@
     <Dependency Name="Microsoft.SourceBuild.Intermediate.templating" Version="8.0.320-servicing.25559.1">
       <Uri>https://github.com/dotnet/templating</Uri>
       <Sha>d3b5c6c0e06f7edd8f2187a230f1dfebed8e5592</Sha>
->>>>>>> c9560db3
       <SourceBuild RepoName="templating" ManagedOnly="true" />
     </Dependency>
     <Dependency Name="Microsoft.NETCore.App.Ref" Version="8.0.21">
@@ -69,19 +55,6 @@
       <Uri>https://github.com/dotnet/emsdk</Uri>
       <Sha>42532a7524749ad5d48d1820eaa7d4ab7e77faa6</Sha>
     </Dependency>
-<<<<<<< HEAD
-    <Dependency Name="Microsoft.Build" Version="17.8.45">
-      <Uri>https://github.com/dotnet/msbuild</Uri>
-      <Sha>2a7a854c1b8dd412669c2c114ff18c9fa412ace7</Sha>
-    </Dependency>
-    <Dependency Name="Microsoft.Build.Localization" Version="17.8.45-servicing-25560-07">
-      <Uri>https://github.com/dotnet/msbuild</Uri>
-      <Sha>2a7a854c1b8dd412669c2c114ff18c9fa412ace7</Sha>
-    </Dependency>
-    <Dependency Name="Microsoft.SourceBuild.Intermediate.msbuild" Version="17.8.45-servicing-25560-07">
-      <Uri>https://github.com/dotnet/msbuild</Uri>
-      <Sha>2a7a854c1b8dd412669c2c114ff18c9fa412ace7</Sha>
-=======
     <Dependency Name="Microsoft.Build" Version="17.10.49">
       <Uri>https://github.com/dotnet/msbuild</Uri>
       <Sha>1d044e3560b5c2b365548a212afc65011b6f6c8b</Sha>
@@ -93,7 +66,6 @@
     <Dependency Name="Microsoft.SourceBuild.Intermediate.msbuild" Version="17.10.49-servicing-25560-04">
       <Uri>https://github.com/dotnet/msbuild</Uri>
       <Sha>1d044e3560b5c2b365548a212afc65011b6f6c8b</Sha>
->>>>>>> c9560db3
       <SourceBuild RepoName="msbuild" ManagedOnly="true" />
     </Dependency>
     <Dependency Name="Microsoft.FSharp.Compiler" Version="12.8.301-beta.24271.6">

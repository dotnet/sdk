<?xml version="1.0" encoding="utf-8"?>
<Dependencies>
  <ProductDependencies>
<<<<<<< HEAD
    <Dependency Name="Microsoft.TemplateEngine.Abstractions" Version="9.0.100-rc.2.24466.6">
=======
    <Dependency Name="Microsoft.TemplateEngine.Abstractions" Version="10.0.100-alpha.2.24459.2">
>>>>>>> d5938615
      <Uri>https://github.com/dotnet/templating</Uri>
      <Sha>bf40ec00f3761436f9e503691191ed722575f1bb</Sha>
    </Dependency>
<<<<<<< HEAD
    <Dependency Name="Microsoft.TemplateEngine.Mocks" Version="9.0.100-rc.2.24466.6">
=======
    <Dependency Name="Microsoft.TemplateEngine.Mocks" Version="10.0.100-alpha.2.24459.2">
>>>>>>> d5938615
      <Uri>https://github.com/dotnet/templating</Uri>
      <Sha>bf40ec00f3761436f9e503691191ed722575f1bb</Sha>
    </Dependency>
    <!-- Intermediate is necessary for source build. -->
<<<<<<< HEAD
    <Dependency Name="Microsoft.SourceBuild.Intermediate.templating" Version="9.0.100-rc.2.24466.6">
=======
    <Dependency Name="Microsoft.SourceBuild.Intermediate.templating" Version="10.0.100-alpha.2.24459.2">
>>>>>>> d5938615
      <Uri>https://github.com/dotnet/templating</Uri>
      <Sha>bf40ec00f3761436f9e503691191ed722575f1bb</Sha>
      <SourceBuild RepoName="templating" ManagedOnly="true" />
    </Dependency>
    <Dependency Name="Microsoft.NETCore.App.Ref" Version="10.0.0-alpha.1.24507.22">
      <Uri>https://github.com/dotnet/runtime</Uri>
      <Sha>43295bb5378453d2ec4d9272cb44c6f50b4faa1f</Sha>
    </Dependency>
    <Dependency Name="VS.Redist.Common.NetCore.SharedFramework.x64.10.0" Version="10.0.0-alpha.1.24507.22">
      <Uri>https://github.com/dotnet/runtime</Uri>
      <Sha>43295bb5378453d2ec4d9272cb44c6f50b4faa1f</Sha>
    </Dependency>
    <Dependency Name="VS.Redist.Common.NetCore.TargetingPack.x64.10.0" Version="10.0.0-alpha.1.24507.22">
      <Uri>https://github.com/dotnet/runtime</Uri>
      <Sha>43295bb5378453d2ec4d9272cb44c6f50b4faa1f</Sha>
    </Dependency>
    <Dependency Name="Microsoft.NETCore.App.Runtime.win-x64" Version="10.0.0-alpha.1.24507.22">
      <Uri>https://github.com/dotnet/runtime</Uri>
      <Sha>43295bb5378453d2ec4d9272cb44c6f50b4faa1f</Sha>
    </Dependency>
    <Dependency Name="Microsoft.NETCore.App.Host.win-x64" Version="10.0.0-alpha.1.24507.22">
      <Uri>https://github.com/dotnet/runtime</Uri>
      <Sha>43295bb5378453d2ec4d9272cb44c6f50b4faa1f</Sha>
    </Dependency>
    <Dependency Name="Microsoft.NETCore.Platforms" Version="10.0.0-alpha.1.24507.22">
      <Uri>https://github.com/dotnet/runtime</Uri>
      <Sha>43295bb5378453d2ec4d9272cb44c6f50b4faa1f</Sha>
    </Dependency>
    <Dependency Name="Microsoft.NET.HostModel" Version="10.0.0-alpha.1.24507.22">
      <Uri>https://github.com/dotnet/runtime</Uri>
      <Sha>43295bb5378453d2ec4d9272cb44c6f50b4faa1f</Sha>
    </Dependency>
    <Dependency Name="System.IO.Hashing" Version="10.0.0-alpha.1.24507.22">
      <Uri>https://github.com/dotnet/runtime</Uri>
      <Sha>43295bb5378453d2ec4d9272cb44c6f50b4faa1f</Sha>
    </Dependency>
    <Dependency Name="Microsoft.Extensions.DependencyModel" Version="10.0.0-alpha.1.24507.22">
      <Uri>https://github.com/dotnet/runtime</Uri>
      <Sha>43295bb5378453d2ec4d9272cb44c6f50b4faa1f</Sha>
    </Dependency>
    <!-- Intermediate is necessary for source build. -->
    <Dependency Name="Microsoft.SourceBuild.Intermediate.runtime.linux-x64" Version="10.0.0-alpha.1.24507.22">
      <Uri>https://github.com/dotnet/runtime</Uri>
      <Sha>43295bb5378453d2ec4d9272cb44c6f50b4faa1f</Sha>
      <SourceBuild RepoName="runtime" ManagedOnly="false" />
    </Dependency>
    <!-- Change blob version in GenerateLayout.targets if this is unpinned to service targeting pack -->
    <!-- No new netstandard.library planned for 3.1 timeframe at this time. -->
    <Dependency Name="NETStandard.Library.Ref" Version="2.1.0" Pinned="true">
      <Uri>https://github.com/dotnet/core-setup</Uri>
      <Sha>7d57652f33493fa022125b7f63aad0d70c52d810</Sha>
    </Dependency>
    <Dependency Name="Microsoft.NET.Workload.Emscripten.Current.Manifest-10.0.100.Transport" Version="10.0.0-alpha.1.24474.1" CoherentParentDependency="Microsoft.NETCore.App.Runtime.win-x64">
      <Uri>https://github.com/dotnet/emsdk</Uri>
      <Sha>4ea46baeaf74d5a99cb93593362b6d8263b10550</Sha>
    </Dependency>
    <!-- Intermediate is necessary for source build. -->
    <Dependency Name="Microsoft.SourceBuild.Intermediate.emsdk" Version="10.0.0-alpha.1.24474.1" CoherentParentDependency="Microsoft.NETCore.App.Runtime.win-x64">
      <Uri>https://github.com/dotnet/emsdk</Uri>
      <Sha>4ea46baeaf74d5a99cb93593362b6d8263b10550</Sha>
      <SourceBuild RepoName="emsdk" ManagedOnly="true" />
    </Dependency>
<<<<<<< HEAD
    <Dependency Name="Microsoft.Build" Version="17.13.0-preview-24514-17">
      <Uri>https://github.com/dotnet/msbuild</Uri>
      <Sha>23587699646ec96072cf58a124bfa377b74435d1</Sha>
    </Dependency>
    <Dependency Name="Microsoft.Build.Localization" Version="17.13.0-preview-24514-17">
      <Uri>https://github.com/dotnet/msbuild</Uri>
      <Sha>23587699646ec96072cf58a124bfa377b74435d1</Sha>
    </Dependency>
    <!-- Intermediate is necessary for source build. -->
    <Dependency Name="Microsoft.SourceBuild.Intermediate.msbuild" Version="17.13.0-preview-24514-17">
      <Uri>https://github.com/dotnet/msbuild</Uri>
      <Sha>23587699646ec96072cf58a124bfa377b74435d1</Sha>
=======
    <Dependency Name="Microsoft.Build" Version="17.13.0-preview-24504-04">
      <Uri>https://github.com/dotnet/msbuild</Uri>
      <Sha>c4d51a11b84b4aabd9e5da1e3099f2c7c85024fe</Sha>
    </Dependency>
    <Dependency Name="Microsoft.Build.Localization" Version="17.13.0-preview-24504-04">
      <Uri>https://github.com/dotnet/msbuild</Uri>
      <Sha>c4d51a11b84b4aabd9e5da1e3099f2c7c85024fe</Sha>
    </Dependency>
    <!-- Intermediate is necessary for source build. -->
    <Dependency Name="Microsoft.SourceBuild.Intermediate.msbuild" Version="17.13.0-preview-24504-04">
      <Uri>https://github.com/dotnet/msbuild</Uri>
      <Sha>c4d51a11b84b4aabd9e5da1e3099f2c7c85024fe</Sha>
>>>>>>> d5938615
      <SourceBuild RepoName="msbuild" ManagedOnly="true" />
    </Dependency>
    <Dependency Name="Microsoft.FSharp.Compiler" Version="12.9.100-beta.24510.7">
      <Uri>https://github.com/dotnet/fsharp</Uri>
      <Sha>c3eb162ec7bcf7449ca54b2218ab0d0c4d67c1d0</Sha>
    </Dependency>
    <!-- Intermediate is necessary for source build. -->
    <Dependency Name="Microsoft.SourceBuild.Intermediate.fsharp" Version="9.0.100-beta.24510.7">
      <Uri>https://github.com/dotnet/fsharp</Uri>
      <Sha>c3eb162ec7bcf7449ca54b2218ab0d0c4d67c1d0</Sha>
      <SourceBuild RepoName="fsharp" ManagedOnly="true" />
    </Dependency>
<<<<<<< HEAD
    <Dependency Name="Microsoft.Net.Compilers.Toolset" Version="4.13.0-1.24511.9">
      <Uri>https://github.com/dotnet/roslyn</Uri>
      <Sha>ca56c416058170063c5d363b1aff2feaf3b4237a</Sha>
    </Dependency>
    <!-- Intermediate is necessary for source build. -->
    <Dependency Name="Microsoft.SourceBuild.Intermediate.roslyn" Version="4.13.0-1.24511.9">
      <Uri>https://github.com/dotnet/roslyn</Uri>
      <Sha>ca56c416058170063c5d363b1aff2feaf3b4237a</Sha>
      <SourceBuild RepoName="roslyn" ManagedOnly="true" />
    </Dependency>
    <Dependency Name="Microsoft.Net.Compilers.Toolset.Framework" Version="4.13.0-1.24511.9">
      <Uri>https://github.com/dotnet/roslyn</Uri>
      <Sha>ca56c416058170063c5d363b1aff2feaf3b4237a</Sha>
    </Dependency>
    <Dependency Name="Microsoft.CodeAnalysis" Version="4.13.0-1.24511.9">
      <Uri>https://github.com/dotnet/roslyn</Uri>
      <Sha>ca56c416058170063c5d363b1aff2feaf3b4237a</Sha>
    </Dependency>
    <Dependency Name="Microsoft.CodeAnalysis.CSharp" Version="4.13.0-1.24511.9">
      <Uri>https://github.com/dotnet/roslyn</Uri>
      <Sha>ca56c416058170063c5d363b1aff2feaf3b4237a</Sha>
    </Dependency>
    <Dependency Name="Microsoft.CodeAnalysis.CSharp.CodeStyle" Version="4.13.0-1.24511.9">
      <Uri>https://github.com/dotnet/roslyn</Uri>
      <Sha>ca56c416058170063c5d363b1aff2feaf3b4237a</Sha>
    </Dependency>
    <Dependency Name="Microsoft.CodeAnalysis.CSharp.Features" Version="4.13.0-1.24511.9">
      <Uri>https://github.com/dotnet/roslyn</Uri>
      <Sha>ca56c416058170063c5d363b1aff2feaf3b4237a</Sha>
    </Dependency>
    <Dependency Name="Microsoft.CodeAnalysis.CSharp.Workspaces" Version="4.13.0-1.24511.9">
      <Uri>https://github.com/dotnet/roslyn</Uri>
      <Sha>ca56c416058170063c5d363b1aff2feaf3b4237a</Sha>
    </Dependency>
    <Dependency Name="Microsoft.CodeAnalysis.Workspaces.MSBuild" Version="4.13.0-1.24511.9">
      <Uri>https://github.com/dotnet/roslyn</Uri>
      <Sha>ca56c416058170063c5d363b1aff2feaf3b4237a</Sha>
=======
    <Dependency Name="Microsoft.Net.Compilers.Toolset" Version="4.12.0-3.24510.2">
      <Uri>https://github.com/dotnet/roslyn</Uri>
      <Sha>3fd39c8f6c8db918e3184050599c2046997160f1</Sha>
    </Dependency>
    <!-- Intermediate is necessary for source build. -->
    <Dependency Name="Microsoft.SourceBuild.Intermediate.roslyn" Version="4.12.0-3.24510.2">
      <Uri>https://github.com/dotnet/roslyn</Uri>
      <Sha>3fd39c8f6c8db918e3184050599c2046997160f1</Sha>
      <SourceBuild RepoName="roslyn" ManagedOnly="true" />
    </Dependency>
    <Dependency Name="Microsoft.Net.Compilers.Toolset.Framework" Version="4.12.0-3.24510.2">
      <Uri>https://github.com/dotnet/roslyn</Uri>
      <Sha>3fd39c8f6c8db918e3184050599c2046997160f1</Sha>
    </Dependency>
    <Dependency Name="Microsoft.CodeAnalysis" Version="4.12.0-3.24510.2">
      <Uri>https://github.com/dotnet/roslyn</Uri>
      <Sha>3fd39c8f6c8db918e3184050599c2046997160f1</Sha>
    </Dependency>
    <Dependency Name="Microsoft.CodeAnalysis.CSharp" Version="4.12.0-3.24510.2">
      <Uri>https://github.com/dotnet/roslyn</Uri>
      <Sha>3fd39c8f6c8db918e3184050599c2046997160f1</Sha>
    </Dependency>
    <Dependency Name="Microsoft.CodeAnalysis.CSharp.CodeStyle" Version="4.12.0-3.24510.2">
      <Uri>https://github.com/dotnet/roslyn</Uri>
      <Sha>3fd39c8f6c8db918e3184050599c2046997160f1</Sha>
    </Dependency>
    <Dependency Name="Microsoft.CodeAnalysis.CSharp.Features" Version="4.12.0-3.24510.2">
      <Uri>https://github.com/dotnet/roslyn</Uri>
      <Sha>3fd39c8f6c8db918e3184050599c2046997160f1</Sha>
    </Dependency>
    <Dependency Name="Microsoft.CodeAnalysis.CSharp.Workspaces" Version="4.12.0-3.24510.2">
      <Uri>https://github.com/dotnet/roslyn</Uri>
      <Sha>3fd39c8f6c8db918e3184050599c2046997160f1</Sha>
    </Dependency>
    <Dependency Name="Microsoft.CodeAnalysis.Workspaces.MSBuild" Version="4.12.0-3.24510.2">
      <Uri>https://github.com/dotnet/roslyn</Uri>
      <Sha>3fd39c8f6c8db918e3184050599c2046997160f1</Sha>
>>>>>>> d5938615
    </Dependency>
    <!-- Temporarily pinned to a net9 supporting version until the SDK can target net10.
         See https://github.com/dotnet/sdk/issues/42920. -->
    <Dependency Name="Microsoft.AspNetCore.DeveloperCertificates.XPlat" Version="9.0.0-rc.1.24452.1" Pinned="true">
      <Uri>https://github.com/dotnet/aspnetcore</Uri>
      <Sha>280c613963a1768b810d09f32c998fe4490855e9</Sha>
    </Dependency>
    <!-- Temporarily pinned to a net9 supporting version until the SDK can target net10.
         See https://github.com/dotnet/sdk/issues/42920. -->
    <Dependency Name="Microsoft.AspNetCore.TestHost" Version="9.0.0-rc.1.24452.1" Pinned="true">
      <Uri>https://github.com/dotnet/aspnetcore</Uri>
      <Sha>280c613963a1768b810d09f32c998fe4490855e9</Sha>
    </Dependency>
    <Dependency Name="Microsoft.Build.NuGetSdkResolver" Version="6.12.0-rc.127">
      <Uri>https://github.com/nuget/nuget.client</Uri>
      <Sha>19756345139c45de23bd196e9b4be01d48e84fdd</Sha>
    </Dependency>
    <Dependency Name="NuGet.Build.Tasks" Version="6.12.0-rc.127">
      <Uri>https://github.com/nuget/nuget.client</Uri>
      <Sha>19756345139c45de23bd196e9b4be01d48e84fdd</Sha>
      <SourceBuildTarball RepoName="nuget-client" ManagedOnly="true" />
    </Dependency>
    <Dependency Name="NuGet.Build.Tasks.Console" Version="6.12.0-rc.127">
      <Uri>https://github.com/nuget/nuget.client</Uri>
      <Sha>19756345139c45de23bd196e9b4be01d48e84fdd</Sha>
    </Dependency>
    <Dependency Name="NuGet.Build.Tasks.Pack" Version="6.12.0-rc.127">
      <Uri>https://github.com/nuget/nuget.client</Uri>
      <Sha>19756345139c45de23bd196e9b4be01d48e84fdd</Sha>
    </Dependency>
    <Dependency Name="NuGet.Commands" Version="6.12.0-rc.127">
      <Uri>https://github.com/nuget/nuget.client</Uri>
      <Sha>19756345139c45de23bd196e9b4be01d48e84fdd</Sha>
    </Dependency>
    <Dependency Name="NuGet.CommandLine.XPlat" Version="6.12.0-rc.127">
      <Uri>https://github.com/nuget/nuget.client</Uri>
      <Sha>19756345139c45de23bd196e9b4be01d48e84fdd</Sha>
    </Dependency>
    <Dependency Name="NuGet.Common" Version="6.12.0-rc.127">
      <Uri>https://github.com/nuget/nuget.client</Uri>
      <Sha>19756345139c45de23bd196e9b4be01d48e84fdd</Sha>
    </Dependency>
    <Dependency Name="NuGet.Configuration" Version="6.12.0-rc.127">
      <Uri>https://github.com/nuget/nuget.client</Uri>
      <Sha>19756345139c45de23bd196e9b4be01d48e84fdd</Sha>
    </Dependency>
    <Dependency Name="NuGet.Credentials" Version="6.12.0-rc.127">
      <Uri>https://github.com/nuget/nuget.client</Uri>
      <Sha>19756345139c45de23bd196e9b4be01d48e84fdd</Sha>
    </Dependency>
    <Dependency Name="NuGet.DependencyResolver.Core" Version="6.12.0-rc.127">
      <Uri>https://github.com/nuget/nuget.client</Uri>
      <Sha>19756345139c45de23bd196e9b4be01d48e84fdd</Sha>
    </Dependency>
    <Dependency Name="NuGet.Frameworks" Version="6.12.0-rc.127">
      <Uri>https://github.com/nuget/nuget.client</Uri>
      <Sha>19756345139c45de23bd196e9b4be01d48e84fdd</Sha>
    </Dependency>
    <Dependency Name="NuGet.LibraryModel" Version="6.12.0-rc.127">
      <Uri>https://github.com/nuget/nuget.client</Uri>
      <Sha>19756345139c45de23bd196e9b4be01d48e84fdd</Sha>
    </Dependency>
    <Dependency Name="NuGet.ProjectModel" Version="6.12.0-rc.127">
      <Uri>https://github.com/nuget/nuget.client</Uri>
      <Sha>19756345139c45de23bd196e9b4be01d48e84fdd</Sha>
    </Dependency>
    <Dependency Name="NuGet.Protocol" Version="6.12.0-rc.127">
      <Uri>https://github.com/nuget/nuget.client</Uri>
      <Sha>19756345139c45de23bd196e9b4be01d48e84fdd</Sha>
    </Dependency>
    <Dependency Name="NuGet.Packaging" Version="6.12.0-rc.127">
      <Uri>https://github.com/nuget/nuget.client</Uri>
      <Sha>19756345139c45de23bd196e9b4be01d48e84fdd</Sha>
    </Dependency>
    <Dependency Name="NuGet.Versioning" Version="6.12.0-rc.127">
      <Uri>https://github.com/nuget/nuget.client</Uri>
      <Sha>19756345139c45de23bd196e9b4be01d48e84fdd</Sha>
    </Dependency>
    <Dependency Name="NuGet.Localization" Version="6.12.0-rc.127">
      <Uri>https://github.com/nuget/nuget.client</Uri>
      <Sha>19756345139c45de23bd196e9b4be01d48e84fdd</Sha>
    </Dependency>
    <Dependency Name="Microsoft.NET.Test.Sdk" Version="17.12.0-release-24508-01">
      <Uri>https://github.com/microsoft/vstest</Uri>
      <Sha>bc9161306b23641b0364b8f93d546da4d48da1eb</Sha>
    </Dependency>
    <Dependency Name="Microsoft.TestPlatform.CLI" Version="17.12.0-release-24508-01">
      <Uri>https://github.com/microsoft/vstest</Uri>
      <Sha>bc9161306b23641b0364b8f93d546da4d48da1eb</Sha>
    </Dependency>
    <Dependency Name="Microsoft.TestPlatform.Build" Version="17.12.0-release-24508-01">
      <Uri>https://github.com/microsoft/vstest</Uri>
      <Sha>bc9161306b23641b0364b8f93d546da4d48da1eb</Sha>
    </Dependency>
    <!-- Intermediate is necessary for source build. -->
    <Dependency Name="Microsoft.SourceBuild.Intermediate.vstest" Version="17.12.0-release-24508-01">
      <Uri>https://github.com/microsoft/vstest</Uri>
      <Sha>bc9161306b23641b0364b8f93d546da4d48da1eb</Sha>
      <SourceBuild RepoName="vstest" ManagedOnly="true" />
    </Dependency>
    <Dependency Name="Microsoft.NET.ILLink.Tasks" Version="10.0.0-alpha.1.24507.22">
      <Uri>https://github.com/dotnet/runtime</Uri>
      <Sha>43295bb5378453d2ec4d9272cb44c6f50b4faa1f</Sha>
    </Dependency>
    <Dependency Name="System.CodeDom" Version="10.0.0-alpha.1.24507.22">
      <Uri>https://github.com/dotnet/runtime</Uri>
      <Sha>43295bb5378453d2ec4d9272cb44c6f50b4faa1f</Sha>
    </Dependency>
    <Dependency Name="System.Formats.Asn1" Version="10.0.0-alpha.1.24507.22">
      <Uri>https://github.com/dotnet/runtime</Uri>
      <Sha>43295bb5378453d2ec4d9272cb44c6f50b4faa1f</Sha>
    </Dependency>
    <Dependency Name="System.Security.Cryptography.ProtectedData" Version="10.0.0-alpha.1.24507.22">
      <Uri>https://github.com/dotnet/runtime</Uri>
      <Sha>43295bb5378453d2ec4d9272cb44c6f50b4faa1f</Sha>
    </Dependency>
    <Dependency Name="System.Text.Encoding.CodePages" Version="10.0.0-alpha.1.24507.22">
      <Uri>https://github.com/dotnet/runtime</Uri>
      <Sha>43295bb5378453d2ec4d9272cb44c6f50b4faa1f</Sha>
    </Dependency>
    <!-- Temporarily pinned to a net9 supporting version until the SDK can target net10.
         See https://github.com/dotnet/sdk/issues/42920. -->
    <Dependency Name="System.Resources.Extensions" Version="9.0.0-rc.1.24431.7" Pinned="True">
      <Uri>https://github.com/dotnet/runtime</Uri>
      <Sha>c4d7f7c6f2e2f34f07e64c6caa3bf9b2ce915cc1</Sha>
    </Dependency>
    <Dependency Name="Microsoft.WindowsDesktop.App.Runtime.win-x64" Version="10.0.0-alpha.1.24515.4">
      <Uri>https://github.com/dotnet/windowsdesktop</Uri>
      <Sha>19372fe078344546594740b5cf5f0b7860587ee8</Sha>
      <SourceBuildTarball RepoName="windowsdesktop" ManagedOnly="true" />
    </Dependency>
    <Dependency Name="VS.Redist.Common.WindowsDesktop.SharedFramework.x64.10.0" Version="10.0.0-alpha.1.24515.4">
      <Uri>https://github.com/dotnet/windowsdesktop</Uri>
      <Sha>19372fe078344546594740b5cf5f0b7860587ee8</Sha>
    </Dependency>
    <Dependency Name="Microsoft.WindowsDesktop.App.Ref" Version="10.0.0-alpha.1.24515.4">
      <Uri>https://github.com/dotnet/windowsdesktop</Uri>
      <Sha>19372fe078344546594740b5cf5f0b7860587ee8</Sha>
    </Dependency>
    <Dependency Name="VS.Redist.Common.WindowsDesktop.TargetingPack.x64.10.0" Version="10.0.0-alpha.1.24515.4">
      <Uri>https://github.com/dotnet/windowsdesktop</Uri>
      <Sha>19372fe078344546594740b5cf5f0b7860587ee8</Sha>
    </Dependency>
    <Dependency Name="Microsoft.NET.Sdk.WindowsDesktop" Version="10.0.0-alpha.1.24515.1" CoherentParentDependency="Microsoft.WindowsDesktop.App.Ref">
      <Uri>https://github.com/dotnet/wpf</Uri>
      <Sha>ab6c13e933676fd6eecc223246d3a008fc0a6cb8</Sha>
    </Dependency>
    <Dependency Name="Microsoft.AspNetCore.App.Ref" Version="10.0.0-alpha.2.24515.30">
      <Uri>https://github.com/dotnet/aspnetcore</Uri>
      <Sha>5302eff796af4412b7cc60cc81169d16f835172e</Sha>
    </Dependency>
    <Dependency Name="Microsoft.AspNetCore.App.Ref.Internal" Version="10.0.0-alpha.2.24515.30">
      <Uri>https://github.com/dotnet/aspnetcore</Uri>
      <Sha>5302eff796af4412b7cc60cc81169d16f835172e</Sha>
    </Dependency>
    <Dependency Name="Microsoft.AspNetCore.App.Runtime.win-x64" Version="10.0.0-alpha.2.24515.30">
      <Uri>https://github.com/dotnet/aspnetcore</Uri>
      <Sha>5302eff796af4412b7cc60cc81169d16f835172e</Sha>
    </Dependency>
    <Dependency Name="VS.Redist.Common.AspNetCore.SharedFramework.x64.10.0" Version="10.0.0-alpha.2.24515.30">
      <Uri>https://github.com/dotnet/aspnetcore</Uri>
      <Sha>5302eff796af4412b7cc60cc81169d16f835172e</Sha>
    </Dependency>
    <Dependency Name="dotnet-dev-certs" Version="10.0.0-alpha.2.24515.30">
      <Uri>https://github.com/dotnet/aspnetcore</Uri>
      <Sha>5302eff796af4412b7cc60cc81169d16f835172e</Sha>
    </Dependency>
    <Dependency Name="dotnet-user-jwts" Version="10.0.0-alpha.2.24515.30">
      <Uri>https://github.com/dotnet/aspnetcore</Uri>
      <Sha>5302eff796af4412b7cc60cc81169d16f835172e</Sha>
    </Dependency>
    <Dependency Name="dotnet-user-secrets" Version="10.0.0-alpha.2.24515.30">
      <Uri>https://github.com/dotnet/aspnetcore</Uri>
      <Sha>5302eff796af4412b7cc60cc81169d16f835172e</Sha>
    </Dependency>
    <Dependency Name="Microsoft.AspNetCore.Analyzers" Version="10.0.0-alpha.2.24515.30">
      <Uri>https://github.com/dotnet/aspnetcore</Uri>
      <Sha>5302eff796af4412b7cc60cc81169d16f835172e</Sha>
    </Dependency>
    <Dependency Name="Microsoft.AspNetCore.Components.SdkAnalyzers" Version="10.0.0-alpha.2.24515.30">
      <Uri>https://github.com/dotnet/aspnetcore</Uri>
      <Sha>5302eff796af4412b7cc60cc81169d16f835172e</Sha>
    </Dependency>
    <Dependency Name="Microsoft.AspNetCore.Mvc.Analyzers" Version="10.0.0-alpha.2.24515.30">
      <Uri>https://github.com/dotnet/aspnetcore</Uri>
      <Sha>5302eff796af4412b7cc60cc81169d16f835172e</Sha>
    </Dependency>
    <Dependency Name="Microsoft.AspNetCore.Mvc.Api.Analyzers" Version="10.0.0-alpha.2.24515.30">
      <Uri>https://github.com/dotnet/aspnetcore</Uri>
      <Sha>5302eff796af4412b7cc60cc81169d16f835172e</Sha>
    </Dependency>
    <!-- Intermediate is necessary for source build. -->
    <Dependency Name="Microsoft.SourceBuild.Intermediate.aspnetcore" Version="10.0.0-alpha.2.24515.30">
      <Uri>https://github.com/dotnet/aspnetcore</Uri>
      <Sha>5302eff796af4412b7cc60cc81169d16f835172e</Sha>
      <SourceBuild RepoName="aspnetcore" ManagedOnly="true" />
    </Dependency>
<<<<<<< HEAD
    <Dependency Name="Microsoft.CodeAnalysis.Razor.Tooling.Internal" Version="9.0.0-preview.24515.12">
      <Uri>https://github.com/dotnet/razor</Uri>
      <Sha>06041770eb94ecdafedbac53dcf95131f0597f8c</Sha>
    </Dependency>
    <Dependency Name="Microsoft.AspNetCore.Mvc.Razor.Extensions.Tooling.Internal" Version="9.0.0-preview.24515.12">
      <Uri>https://github.com/dotnet/razor</Uri>
      <Sha>06041770eb94ecdafedbac53dcf95131f0597f8c</Sha>
    </Dependency>
    <Dependency Name="Microsoft.NET.Sdk.Razor.SourceGenerators.Transport" Version="9.0.0-preview.24515.12">
      <Uri>https://github.com/dotnet/razor</Uri>
      <Sha>06041770eb94ecdafedbac53dcf95131f0597f8c</Sha>
    </Dependency>
    <!-- Intermediate is necessary for source build. -->
    <Dependency Name="Microsoft.SourceBuild.Intermediate.razor" Version="9.0.0-preview.24515.12">
      <Uri>https://github.com/dotnet/razor</Uri>
      <Sha>06041770eb94ecdafedbac53dcf95131f0597f8c</Sha>
=======
    <Dependency Name="Microsoft.CodeAnalysis.Razor.Tooling.Internal" Version="9.0.0-preview.24515.11">
      <Uri>https://github.com/dotnet/razor</Uri>
      <Sha>3094e2df9783ab0c966fafe5f51f148030686444</Sha>
    </Dependency>
    <Dependency Name="Microsoft.AspNetCore.Mvc.Razor.Extensions.Tooling.Internal" Version="9.0.0-preview.24515.11">
      <Uri>https://github.com/dotnet/razor</Uri>
      <Sha>3094e2df9783ab0c966fafe5f51f148030686444</Sha>
    </Dependency>
    <Dependency Name="Microsoft.NET.Sdk.Razor.SourceGenerators.Transport" Version="9.0.0-preview.24515.11">
      <Uri>https://github.com/dotnet/razor</Uri>
      <Sha>3094e2df9783ab0c966fafe5f51f148030686444</Sha>
    </Dependency>
    <!-- Intermediate is necessary for source build. -->
    <Dependency Name="Microsoft.SourceBuild.Intermediate.razor" Version="9.0.0-preview.24515.11">
      <Uri>https://github.com/dotnet/razor</Uri>
      <Sha>3094e2df9783ab0c966fafe5f51f148030686444</Sha>
>>>>>>> d5938615
      <SourceBuild RepoName="razor" ManagedOnly="true" />
    </Dependency>
    <Dependency Name="Microsoft.Extensions.FileProviders.Embedded" Version="10.0.0-alpha.2.24515.30">
      <Uri>https://github.com/dotnet/aspnetcore</Uri>
      <Sha>5302eff796af4412b7cc60cc81169d16f835172e</Sha>
    </Dependency>
    <Dependency Name="Microsoft.AspNetCore.Authorization" Version="10.0.0-alpha.2.24515.30">
      <Uri>https://github.com/dotnet/aspnetcore</Uri>
      <Sha>5302eff796af4412b7cc60cc81169d16f835172e</Sha>
    </Dependency>
    <Dependency Name="Microsoft.AspNetCore.Components.Web" Version="10.0.0-alpha.2.24515.30">
      <Uri>https://github.com/dotnet/aspnetcore</Uri>
      <Sha>5302eff796af4412b7cc60cc81169d16f835172e</Sha>
    </Dependency>
    <Dependency Name="Microsoft.JSInterop" Version="10.0.0-alpha.2.24515.30">
      <Uri>https://github.com/dotnet/aspnetcore</Uri>
      <Sha>5302eff796af4412b7cc60cc81169d16f835172e</Sha>
    </Dependency>
    <Dependency Name="Microsoft.DotNet.Test.ProjectTemplates.2.1" Version="1.0.2-beta4.22406.1">
      <Uri>https://github.com/dotnet/test-templates</Uri>
      <Sha>0385265f4d0b6413d64aea0223172366a9b9858c</Sha>
    </Dependency>
    <Dependency Name="Microsoft.DotNet.Test.ProjectTemplates.5.0" Version="1.1.0-rc.23558.1">
      <Uri>https://github.com/dotnet/test-templates</Uri>
      <Sha>307b8f538d83a955d8f6dd909eee41a5555f2f4d</Sha>
    </Dependency>
    <Dependency Name="Microsoft.DotNet.Test.ProjectTemplates.6.0" Version="1.1.0-rc.24069.1">
      <Uri>https://github.com/dotnet/test-templates</Uri>
      <Sha>becc4bd157cd6608b51a5ffe414a5d2de6330272</Sha>
    </Dependency>
    <Dependency Name="Microsoft.DotNet.Test.ProjectTemplates.7.0" Version="1.1.0-rc.24069.1">
      <Uri>https://github.com/dotnet/test-templates</Uri>
      <Sha>becc4bd157cd6608b51a5ffe414a5d2de6330272</Sha>
    </Dependency>
    <Dependency Name="Microsoft.DotNet.Test.ProjectTemplates.8.0" Version="1.1.0-rc.24202.1">
      <Uri>https://github.com/dotnet/test-templates</Uri>
      <Sha>49c9ad01f057b3c6352bbec12b117acc2224493c</Sha>
    </Dependency>
<<<<<<< HEAD
    <Dependency Name="Microsoft.DotNet.Test.ProjectTemplates.9.0" Version="1.1.0-rc.24510.3">
      <Uri>https://github.com/dotnet/test-templates</Uri>
      <Sha>d2676cfc536c42991b9e391c30dd0f49c4144d65</Sha>
    </Dependency>
    <!-- Intermediate is necessary for source build. -->
    <Dependency Name="Microsoft.SourceBuild.Intermediate.test-templates" Version="1.1.0-rc.24510.3">
      <Uri>https://github.com/dotnet/test-templates</Uri>
      <Sha>d2676cfc536c42991b9e391c30dd0f49c4144d65</Sha>
=======
    <Dependency Name="Microsoft.DotNet.Test.ProjectTemplates.9.0" Version="1.1.0-rtm.24514.4">
      <Uri>https://github.com/dotnet/test-templates</Uri>
      <Sha>910c7f7096eab524c87a8954a28d28ff2e0fd7ac</Sha>
    </Dependency>
    <!-- Intermediate is necessary for source build. -->
    <Dependency Name="Microsoft.SourceBuild.Intermediate.test-templates" Version="1.1.0-rtm.24514.4">
      <Uri>https://github.com/dotnet/test-templates</Uri>
      <Sha>910c7f7096eab524c87a8954a28d28ff2e0fd7ac</Sha>
>>>>>>> d5938615
      <SourceBuild RepoName="test-templates" ManagedOnly="true" />
    </Dependency>
    <!-- For coherency purposes, these versions should be gated by the versions of winforms and wpf routed via windowsdesktop -->
    <Dependency Name="Microsoft.Dotnet.WinForms.ProjectTemplates" Version="10.0.0-alpha.1.24512.4" CoherentParentDependency="Microsoft.WindowsDesktop.App.Runtime.win-x64">
      <Uri>https://github.com/dotnet/winforms</Uri>
      <Sha>f73363f4cb56a3649c8039bd47c39de4f4db810f</Sha>
    </Dependency>
    <Dependency Name="Microsoft.DotNet.Wpf.ProjectTemplates" Version="10.0.0-alpha.1.24515.1" CoherentParentDependency="Microsoft.WindowsDesktop.App.Runtime.win-x64">
      <Uri>https://github.com/dotnet/wpf</Uri>
      <Sha>ab6c13e933676fd6eecc223246d3a008fc0a6cb8</Sha>
    </Dependency>
    <Dependency Name="Microsoft.Web.Xdt" Version="9.0.0-preview.24476.1">
      <Uri>https://github.com/dotnet/xdt</Uri>
      <Sha>4ddd8113a29852380b7b929117bfe67f401ac320</Sha>
    </Dependency>
    <!-- Intermediate is necessary for source build. -->
    <Dependency Name="Microsoft.SourceBuild.Intermediate.xdt" Version="9.0.0-preview.24476.1">
      <Uri>https://github.com/dotnet/xdt</Uri>
      <Sha>4ddd8113a29852380b7b929117bfe67f401ac320</Sha>
      <SourceBuild RepoName="xdt" ManagedOnly="true" />
    </Dependency>
    <Dependency Name="Microsoft.CodeAnalysis.NetAnalyzers" Version="10.0.0-preview.24508.1">
      <Uri>https://github.com/dotnet/roslyn-analyzers</Uri>
      <Sha>8c173ced8bb1545be6eb70a1a8a5dcff0a557457</Sha>
    </Dependency>
    <Dependency Name="Microsoft.CodeAnalysis.PublicApiAnalyzers" Version="3.12.0-beta1.24508.1">
      <Uri>https://github.com/dotnet/roslyn-analyzers</Uri>
      <Sha>8c173ced8bb1545be6eb70a1a8a5dcff0a557457</Sha>
    </Dependency>
    <!-- Intermediate is necessary for source build. -->
    <Dependency Name="Microsoft.SourceBuild.Intermediate.roslyn-analyzers" Version="3.12.0-beta1.24508.1">
      <Uri>https://github.com/dotnet/roslyn-analyzers</Uri>
      <Sha>8c173ced8bb1545be6eb70a1a8a5dcff0a557457</Sha>
      <SourceBuild RepoName="roslyn-analyzers" ManagedOnly="true" />
    </Dependency>
    <Dependency Name="System.CommandLine" Version="2.0.0-beta4.24324.3">
      <Uri>https://github.com/dotnet/command-line-api</Uri>
      <Sha>803d8598f98fb4efd94604b32627ee9407f246db</Sha>
    </Dependency>
    <Dependency Name="System.CommandLine.Rendering" Version="0.4.0-alpha.24324.3">
      <Uri>https://github.com/dotnet/command-line-api</Uri>
      <Sha>803d8598f98fb4efd94604b32627ee9407f246db</Sha>
    </Dependency>
    <!-- Microsoft.CodeAnalysis.Workspaces.MSBuild transitively references M.Bcl.AsyncInterfaces.
         Adding an explicit dependency to make sure the latest version is used instead of the SBRP
         one under source build. -->
    <!-- Intermediate is necessary for source build. -->
    <Dependency Name="Microsoft.DiaSymReader" Version="2.2.0-beta.24327.2">
      <Uri>https://github.com/dotnet/symreader</Uri>
      <Sha>0710a7892d89999956e8808c28e9dd0512bd53f3</Sha>
    </Dependency>
    <!-- Intermediate is necessary for source build. -->
    <Dependency Name="Microsoft.SourceBuild.Intermediate.command-line-api" Version="0.1.532403">
      <Uri>https://github.com/dotnet/command-line-api</Uri>
      <Sha>803d8598f98fb4efd94604b32627ee9407f246db</Sha>
      <SourceBuild RepoName="command-line-api" ManagedOnly="true" />
    </Dependency>
    <!-- Intermediate is necessary for source build. -->
<<<<<<< HEAD
    <Dependency Name="Microsoft.SourceBuild.Intermediate.source-build-externals" Version="9.0.0-alpha.1.24510.1">
      <Uri>https://github.com/dotnet/source-build-externals</Uri>
      <Sha>b11ed370b79aa475535a5803856b7c7d0977235e</Sha>
      <SourceBuild RepoName="source-build-externals" ManagedOnly="true" />
    </Dependency>
    <!-- Intermediate is necessary for source build. -->
    <Dependency Name="Microsoft.SourceBuild.Intermediate.source-build-reference-packages" Version="9.0.0-alpha.1.24511.3">
      <Uri>https://github.com/dotnet/source-build-reference-packages</Uri>
      <Sha>c43ee853e96528e2f2eb0f6d8c151ddc07b6a844</Sha>
=======
    <Dependency Name="Microsoft.SourceBuild.Intermediate.source-build-externals" Version="10.0.0-alpha.1.24511.4">
      <Uri>https://github.com/dotnet/source-build-externals</Uri>
      <Sha>61f719aea181a75790c5a3e954287ee938387656</Sha>
      <SourceBuild RepoName="source-build-externals" ManagedOnly="true" />
    </Dependency>
    <!-- Intermediate is necessary for source build. -->
    <Dependency Name="Microsoft.SourceBuild.Intermediate.source-build-reference-packages" Version="10.0.0-alpha.1.24511.4">
      <Uri>https://github.com/dotnet/source-build-reference-packages</Uri>
      <Sha>76c417253f5b3890997a3ef4b0613c2eab73d156</Sha>
>>>>>>> d5938615
      <SourceBuild RepoName="source-build-reference-packages" ManagedOnly="true" />
    </Dependency>
    <Dependency Name="Microsoft.Deployment.DotNet.Releases" Version="2.0.0-preview.1.24427.4">
      <Uri>https://github.com/dotnet/deployment-tools</Uri>
      <Sha>57d7baec5f331a145174d0e8f00d7bbfdf2b77d4</Sha>
    </Dependency>
<<<<<<< HEAD
    <Dependency Name="Microsoft.Build.Tasks.Git" Version="9.0.0-beta.24515.3">
      <Uri>https://github.com/dotnet/sourcelink</Uri>
      <Sha>c490a5fbdc76f8f6870f0a6f6efb74a84e957a8e</Sha>
    </Dependency>
    <Dependency Name="Microsoft.SourceLink.Common" Version="9.0.0-beta.24515.3">
      <Uri>https://github.com/dotnet/sourcelink</Uri>
      <Sha>c490a5fbdc76f8f6870f0a6f6efb74a84e957a8e</Sha>
    </Dependency>
    <Dependency Name="Microsoft.SourceLink.AzureRepos.Git" Version="9.0.0-beta.24515.3">
      <Uri>https://github.com/dotnet/sourcelink</Uri>
      <Sha>c490a5fbdc76f8f6870f0a6f6efb74a84e957a8e</Sha>
    </Dependency>
    <Dependency Name="Microsoft.SourceLink.GitHub" Version="9.0.0-beta.24515.3">
      <Uri>https://github.com/dotnet/sourcelink</Uri>
      <Sha>c490a5fbdc76f8f6870f0a6f6efb74a84e957a8e</Sha>
    </Dependency>
    <Dependency Name="Microsoft.SourceLink.GitLab" Version="9.0.0-beta.24515.3">
      <Uri>https://github.com/dotnet/sourcelink</Uri>
      <Sha>c490a5fbdc76f8f6870f0a6f6efb74a84e957a8e</Sha>
    </Dependency>
    <Dependency Name="Microsoft.SourceLink.Bitbucket.Git" Version="9.0.0-beta.24515.3">
      <Uri>https://github.com/dotnet/sourcelink</Uri>
      <Sha>c490a5fbdc76f8f6870f0a6f6efb74a84e957a8e</Sha>
    </Dependency>
    <!-- Intermediate is necessary for source build. -->
    <Dependency Name="Microsoft.SourceBuild.Intermediate.sourcelink" Version="9.0.0-beta.24515.3">
      <Uri>https://github.com/dotnet/sourcelink</Uri>
      <Sha>c490a5fbdc76f8f6870f0a6f6efb74a84e957a8e</Sha>
=======
    <Dependency Name="Microsoft.Build.Tasks.Git" Version="9.0.0-beta.24512.1">
      <Uri>https://github.com/dotnet/sourcelink</Uri>
      <Sha>3f8465b450eef9f92ad9f8c6917195ab8c91fbc2</Sha>
    </Dependency>
    <Dependency Name="Microsoft.SourceLink.Common" Version="9.0.0-beta.24512.1">
      <Uri>https://github.com/dotnet/sourcelink</Uri>
      <Sha>3f8465b450eef9f92ad9f8c6917195ab8c91fbc2</Sha>
    </Dependency>
    <Dependency Name="Microsoft.SourceLink.AzureRepos.Git" Version="9.0.0-beta.24512.1">
      <Uri>https://github.com/dotnet/sourcelink</Uri>
      <Sha>3f8465b450eef9f92ad9f8c6917195ab8c91fbc2</Sha>
    </Dependency>
    <Dependency Name="Microsoft.SourceLink.GitHub" Version="9.0.0-beta.24512.1">
      <Uri>https://github.com/dotnet/sourcelink</Uri>
      <Sha>3f8465b450eef9f92ad9f8c6917195ab8c91fbc2</Sha>
    </Dependency>
    <Dependency Name="Microsoft.SourceLink.GitLab" Version="9.0.0-beta.24512.1">
      <Uri>https://github.com/dotnet/sourcelink</Uri>
      <Sha>3f8465b450eef9f92ad9f8c6917195ab8c91fbc2</Sha>
    </Dependency>
    <Dependency Name="Microsoft.SourceLink.Bitbucket.Git" Version="9.0.0-beta.24512.1">
      <Uri>https://github.com/dotnet/sourcelink</Uri>
      <Sha>3f8465b450eef9f92ad9f8c6917195ab8c91fbc2</Sha>
    </Dependency>
    <!-- Intermediate is necessary for source build. -->
    <Dependency Name="Microsoft.SourceBuild.Intermediate.sourcelink" Version="9.0.0-beta.24512.1">
      <Uri>https://github.com/dotnet/sourcelink</Uri>
      <Sha>3f8465b450eef9f92ad9f8c6917195ab8c91fbc2</Sha>
>>>>>>> d5938615
      <SourceBuild RepoName="sourcelink" ManagedOnly="true" />
    </Dependency>
    <!-- Intermediate is necessary for source build. -->
    <Dependency Name="Microsoft.SourceBuild.Intermediate.deployment-tools" Version="9.0.0-preview.1.24427.4">
      <Uri>https://github.com/dotnet/deployment-tools</Uri>
      <Sha>57d7baec5f331a145174d0e8f00d7bbfdf2b77d4</Sha>
      <SourceBuild RepoName="deployment-tools" ManagedOnly="true" />
    </Dependency>
    <!-- Intermediate is necessary for source build. -->
    <Dependency Name="Microsoft.SourceBuild.Intermediate.symreader" Version="2.2.0-beta.24327.2">
      <Uri>https://github.com/dotnet/symreader</Uri>
      <Sha>0710a7892d89999956e8808c28e9dd0512bd53f3</Sha>
      <SourceBuild RepoName="symreader" ManagedOnly="true" />
    </Dependency>
    <!-- Dependency required for flowing correct package version in source-build, using PVP flow. -->
    <Dependency Name="Microsoft.Extensions.Logging" Version="10.0.0-alpha.1.24507.22">
      <Uri>https://github.com/dotnet/runtime</Uri>
      <Sha>43295bb5378453d2ec4d9272cb44c6f50b4faa1f</Sha>
    </Dependency>
    <!-- Dependency required for flowing correct package version in source-build, using PVP flow. -->
    <Dependency Name="Microsoft.Extensions.Logging.Abstractions" Version="10.0.0-alpha.1.24507.22">
      <Uri>https://github.com/dotnet/runtime</Uri>
      <Sha>43295bb5378453d2ec4d9272cb44c6f50b4faa1f</Sha>
    </Dependency>
    <!-- Dependency required for flowing correct package version in source-build, using PVP flow. -->
    <Dependency Name="Microsoft.Extensions.Logging.Console" Version="10.0.0-alpha.1.24507.22">
      <Uri>https://github.com/dotnet/runtime</Uri>
      <Sha>43295bb5378453d2ec4d9272cb44c6f50b4faa1f</Sha>
    </Dependency>
    <!-- Dependency required for flowing correct package version in source-build, using PVP flow. -->
    <Dependency Name="Microsoft.Extensions.FileSystemGlobbing" Version="10.0.0-alpha.1.24507.22">
      <Uri>https://github.com/dotnet/runtime</Uri>
      <Sha>43295bb5378453d2ec4d9272cb44c6f50b4faa1f</Sha>
    </Dependency>
    <!-- Dependency required for flowing correct package version in source-build, using PVP flow. -->
    <Dependency Name="System.ServiceProcess.ServiceController" Version="10.0.0-alpha.1.24507.22">
      <Uri>https://github.com/dotnet/runtime</Uri>
      <Sha>43295bb5378453d2ec4d9272cb44c6f50b4faa1f</Sha>
    </Dependency>
    <Dependency Name="System.Text.Json" Version="10.0.0-alpha.1.24507.22">
      <Uri>https://github.com/dotnet/runtime</Uri>
      <Sha>43295bb5378453d2ec4d9272cb44c6f50b4faa1f</Sha>
    </Dependency>
    <Dependency Name="Microsoft.Bcl.AsyncInterfaces" Version="10.0.0-alpha.1.24507.22">
      <Uri>https://github.com/dotnet/runtime</Uri>
      <Sha>43295bb5378453d2ec4d9272cb44c6f50b4faa1f</Sha>
    </Dependency>
    <Dependency Name="Microsoft.Extensions.FileProviders.Abstractions" Version="10.0.0-alpha.1.24507.22">
      <Uri>https://github.com/dotnet/runtime</Uri>
      <Sha>43295bb5378453d2ec4d9272cb44c6f50b4faa1f</Sha>
    </Dependency>
    <Dependency Name="Microsoft.Extensions.ObjectPool" Version="10.0.0-alpha.2.24515.30">
      <Uri>https://github.com/dotnet/aspnetcore</Uri>
      <Sha>5302eff796af4412b7cc60cc81169d16f835172e</Sha>
    </Dependency>
    <Dependency Name="Microsoft.Win32.SystemEvents" Version="10.0.0-alpha.1.24507.22">
      <Uri>https://github.com/dotnet/runtime</Uri>
      <Sha>43295bb5378453d2ec4d9272cb44c6f50b4faa1f</Sha>
    </Dependency>
    <Dependency Name="System.Composition.AttributedModel" Version="10.0.0-alpha.1.24507.22">
      <Uri>https://github.com/dotnet/runtime</Uri>
      <Sha>43295bb5378453d2ec4d9272cb44c6f50b4faa1f</Sha>
    </Dependency>
    <Dependency Name="System.Composition.Convention" Version="10.0.0-alpha.1.24507.22">
      <Uri>https://github.com/dotnet/runtime</Uri>
      <Sha>43295bb5378453d2ec4d9272cb44c6f50b4faa1f</Sha>
    </Dependency>
    <Dependency Name="System.Composition.Hosting" Version="10.0.0-alpha.1.24507.22">
      <Uri>https://github.com/dotnet/runtime</Uri>
      <Sha>43295bb5378453d2ec4d9272cb44c6f50b4faa1f</Sha>
    </Dependency>
    <Dependency Name="System.Composition.Runtime" Version="10.0.0-alpha.1.24507.22">
      <Uri>https://github.com/dotnet/runtime</Uri>
      <Sha>43295bb5378453d2ec4d9272cb44c6f50b4faa1f</Sha>
    </Dependency>
    <Dependency Name="System.Composition.TypedParts" Version="10.0.0-alpha.1.24507.22">
      <Uri>https://github.com/dotnet/runtime</Uri>
      <Sha>43295bb5378453d2ec4d9272cb44c6f50b4faa1f</Sha>
    </Dependency>
    <Dependency Name="System.Configuration.ConfigurationManager" Version="10.0.0-alpha.1.24507.22">
      <Uri>https://github.com/dotnet/runtime</Uri>
      <Sha>43295bb5378453d2ec4d9272cb44c6f50b4faa1f</Sha>
    </Dependency>
    <Dependency Name="System.Security.Cryptography.Pkcs" Version="10.0.0-alpha.1.24507.22">
      <Uri>https://github.com/dotnet/runtime</Uri>
      <Sha>43295bb5378453d2ec4d9272cb44c6f50b4faa1f</Sha>
    </Dependency>
    <Dependency Name="System.Security.Cryptography.Xml" Version="10.0.0-alpha.1.24507.22">
      <Uri>https://github.com/dotnet/runtime</Uri>
      <Sha>43295bb5378453d2ec4d9272cb44c6f50b4faa1f</Sha>
    </Dependency>
    <Dependency Name="System.Security.Permissions" Version="9.0.0-rc.1.24431.7" Pinned="True">
      <Uri>https://github.com/dotnet/runtime</Uri>
      <Sha>c4d7f7c6f2e2f34f07e64c6caa3bf9b2ce915cc1</Sha>
    </Dependency>
    <!-- Temporarily pinned to a net9 supporting version until the SDK can target net10.
         See https://github.com/dotnet/sdk/issues/42920. -->
    <Dependency Name="System.Windows.Extensions" Version="9.0.0-rc.1.24431.7" Pinned="True">
      <Uri>https://github.com/dotnet/runtime</Uri>
      <Sha>c4d7f7c6f2e2f34f07e64c6caa3bf9b2ce915cc1</Sha>
    </Dependency>
  </ProductDependencies>
  <ToolsetDependencies>
<<<<<<< HEAD
    <Dependency Name="Microsoft.DotNet.Arcade.Sdk" Version="9.0.0-beta.24509.3">
      <Uri>https://github.com/dotnet/arcade</Uri>
      <Sha>05c72bb3c9b38138276a8029017f2ef905dcc7fa</Sha>
    </Dependency>
    <Dependency Name="Microsoft.DotNet.Build.Tasks.Installers" Version="9.0.0-beta.24509.3">
      <Uri>https://github.com/dotnet/arcade</Uri>
      <Sha>05c72bb3c9b38138276a8029017f2ef905dcc7fa</Sha>
    </Dependency>
    <Dependency Name="Microsoft.DotNet.Helix.Sdk" Version="9.0.0-beta.24509.3">
      <Uri>https://github.com/dotnet/arcade</Uri>
      <Sha>05c72bb3c9b38138276a8029017f2ef905dcc7fa</Sha>
    </Dependency>
    <Dependency Name="Microsoft.DotNet.SignTool" Version="9.0.0-beta.24509.3">
      <Uri>https://github.com/dotnet/arcade</Uri>
      <Sha>05c72bb3c9b38138276a8029017f2ef905dcc7fa</Sha>
    </Dependency>
    <Dependency Name="Microsoft.DotNet.XUnitExtensions" Version="9.0.0-beta.24509.3">
      <Uri>https://github.com/dotnet/arcade</Uri>
      <Sha>05c72bb3c9b38138276a8029017f2ef905dcc7fa</Sha>
    </Dependency>
    <Dependency Name="Microsoft.DotNet.XliffTasks" Version="9.0.0-beta.24509.3">
      <Uri>https://github.com/dotnet/arcade</Uri>
      <Sha>05c72bb3c9b38138276a8029017f2ef905dcc7fa</Sha>
    </Dependency>
    <!-- Intermediate is necessary for source build. -->
    <Dependency Name="Microsoft.SourceBuild.Intermediate.arcade" Version="9.0.0-beta.24509.3">
      <Uri>https://github.com/dotnet/arcade</Uri>
      <Sha>05c72bb3c9b38138276a8029017f2ef905dcc7fa</Sha>
=======
    <Dependency Name="Microsoft.DotNet.Arcade.Sdk" Version="10.0.0-beta.24514.3">
      <Uri>https://github.com/dotnet/arcade</Uri>
      <Sha>964e434191bd3ca5675743d08ff742ec0f1e79a9</Sha>
    </Dependency>
    <Dependency Name="Microsoft.DotNet.Build.Tasks.Installers" Version="10.0.0-beta.24514.3">
      <Uri>https://github.com/dotnet/arcade</Uri>
      <Sha>964e434191bd3ca5675743d08ff742ec0f1e79a9</Sha>
    </Dependency>
    <Dependency Name="Microsoft.DotNet.Helix.Sdk" Version="10.0.0-beta.24514.3">
      <Uri>https://github.com/dotnet/arcade</Uri>
      <Sha>964e434191bd3ca5675743d08ff742ec0f1e79a9</Sha>
    </Dependency>
    <Dependency Name="Microsoft.DotNet.SignTool" Version="10.0.0-beta.24514.3">
      <Uri>https://github.com/dotnet/arcade</Uri>
      <Sha>964e434191bd3ca5675743d08ff742ec0f1e79a9</Sha>
    </Dependency>
    <Dependency Name="Microsoft.DotNet.XUnitExtensions" Version="10.0.0-beta.24514.3">
      <Uri>https://github.com/dotnet/arcade</Uri>
      <Sha>964e434191bd3ca5675743d08ff742ec0f1e79a9</Sha>
    </Dependency>
    <Dependency Name="Microsoft.DotNet.XliffTasks" Version="10.0.0-beta.24514.3">
      <Uri>https://github.com/dotnet/arcade</Uri>
      <Sha>964e434191bd3ca5675743d08ff742ec0f1e79a9</Sha>
    </Dependency>
    <!-- Intermediate is necessary for source build. -->
    <Dependency Name="Microsoft.SourceBuild.Intermediate.arcade" Version="10.0.0-beta.24514.3">
      <Uri>https://github.com/dotnet/arcade</Uri>
      <Sha>964e434191bd3ca5675743d08ff742ec0f1e79a9</Sha>
>>>>>>> d5938615
      <SourceBuild RepoName="arcade" ManagedOnly="true" />
    </Dependency>
    <!-- Temporarily pinned to a net9 supporting version until the SDK can target net10.
         See https://github.com/dotnet/sdk/issues/42920. -->
    <Dependency Name="System.Reflection.MetadataLoadContext" Version="9.0.0-rc.1.24431.7" Pinned="True">
      <Uri>https://github.com/dotnet/runtime</Uri>
      <Sha>c4d7f7c6f2e2f34f07e64c6caa3bf9b2ce915cc1</Sha>
    </Dependency>
    <Dependency Name="Microsoft.DotNet.Darc" Version="1.1.0-beta.24367.3">
      <Uri>https://github.com/dotnet/arcade-services</Uri>
      <Sha>47e3672c762970073e4282bd563233da86bcca3e</Sha>
    </Dependency>
    <Dependency Name="Microsoft.DotNet.DarcLib" Version="1.1.0-beta.24367.3">
      <Uri>https://github.com/dotnet/arcade-services</Uri>
      <Sha>47e3672c762970073e4282bd563233da86bcca3e</Sha>
    </Dependency>
<<<<<<< HEAD
    <Dependency Name="Microsoft.DotNet.ScenarioTests.SdkTemplateTests" Version="9.0.0-preview.24507.1">
      <Uri>https://github.com/dotnet/scenario-tests</Uri>
      <Sha>985485ca86e0c04ab39d8f97ed2db4d7c50a46fa</Sha>
    </Dependency>
    <!-- Intermediate is necessary for source build. -->
    <Dependency Name="Microsoft.SourceBuild.Intermediate.scenario-tests" Version="9.0.0-preview.24507.1">
      <Uri>https://github.com/dotnet/scenario-tests</Uri>
      <Sha>985485ca86e0c04ab39d8f97ed2db4d7c50a46fa</Sha>
=======
    <Dependency Name="Microsoft.DotNet.ScenarioTests.SdkTemplateTests" Version="10.0.0-preview.24515.1">
      <Uri>https://github.com/dotnet/scenario-tests</Uri>
      <Sha>9ab92c12b6bf992abc84d52f5b42d86ca708255c</Sha>
    </Dependency>
    <!-- Intermediate is necessary for source build. -->
    <Dependency Name="Microsoft.SourceBuild.Intermediate.scenario-tests" Version="10.0.0-preview.24515.1">
      <Uri>https://github.com/dotnet/scenario-tests</Uri>
      <Sha>9ab92c12b6bf992abc84d52f5b42d86ca708255c</Sha>
>>>>>>> d5938615
      <SourceBuild RepoName="scenario-tests" ManagedOnly="true" />
    </Dependency>
    <!--
      Aspire isn't really a toolset dependency. However, it only inserts a baseline manifest in sdk,
      and if you squint at it, this means we can say that its specific dependency versions don't matter to sdk.
      It also doesn't currently ship 9.0 preview versions, meaning the version is locked to the latest shipped from 8.0 era.
      Avoiding this as a product dependency avoids a long coherency path (aspnetcore->extensions->aspire->sdk).
      **It is** of course possible that an incoherent aspire means that aspire depends on versions of extensions that
      aren't shipping, or those extensions packages depend on aspnetcore packages that won't ship. However, given the cost
      of maintaining this coherency path is high. This being toolset means that aspire is responsible for its own coherency.
    -->
    <Dependency Name="Microsoft.NET.Sdk.Aspire.Manifest-8.0.100" Version="8.2.2">
      <Uri>https://github.com/dotnet/aspire</Uri>
      <Sha>a1f7880ae14703e747bf79d1e2e947bffea6a604</Sha>
    </Dependency>
    <!-- Intermediate is necessary for source build. -->
    <Dependency Name="Microsoft.SourceBuild.Intermediate.aspire" Version="8.2.2-preview.1.24507.4">
      <Uri>https://github.com/dotnet/aspire</Uri>
      <Sha>a1f7880ae14703e747bf79d1e2e947bffea6a604</Sha>
      <SourceBuild RepoName="aspire" ManagedOnly="true" />
    </Dependency>
    <Dependency Name="Microsoft.IO.Redist" Version="6.0.1">
      <Uri>https://github.com/dotnet/runtime</Uri>
      <Sha>e77011b31a3e5c47d931248a64b47f9b2d47853d</Sha>
    </Dependency>
  </ToolsetDependencies>
</Dependencies><|MERGE_RESOLUTION|>--- conflicted
+++ resolved
@@ -1,28 +1,16 @@
 <?xml version="1.0" encoding="utf-8"?>
 <Dependencies>
   <ProductDependencies>
-<<<<<<< HEAD
-    <Dependency Name="Microsoft.TemplateEngine.Abstractions" Version="9.0.100-rc.2.24466.6">
-=======
     <Dependency Name="Microsoft.TemplateEngine.Abstractions" Version="10.0.100-alpha.2.24459.2">
->>>>>>> d5938615
       <Uri>https://github.com/dotnet/templating</Uri>
       <Sha>bf40ec00f3761436f9e503691191ed722575f1bb</Sha>
     </Dependency>
-<<<<<<< HEAD
-    <Dependency Name="Microsoft.TemplateEngine.Mocks" Version="9.0.100-rc.2.24466.6">
-=======
     <Dependency Name="Microsoft.TemplateEngine.Mocks" Version="10.0.100-alpha.2.24459.2">
->>>>>>> d5938615
       <Uri>https://github.com/dotnet/templating</Uri>
       <Sha>bf40ec00f3761436f9e503691191ed722575f1bb</Sha>
     </Dependency>
     <!-- Intermediate is necessary for source build. -->
-<<<<<<< HEAD
-    <Dependency Name="Microsoft.SourceBuild.Intermediate.templating" Version="9.0.100-rc.2.24466.6">
-=======
     <Dependency Name="Microsoft.SourceBuild.Intermediate.templating" Version="10.0.100-alpha.2.24459.2">
->>>>>>> d5938615
       <Uri>https://github.com/dotnet/templating</Uri>
       <Sha>bf40ec00f3761436f9e503691191ed722575f1bb</Sha>
       <SourceBuild RepoName="templating" ManagedOnly="true" />
@@ -85,20 +73,6 @@
       <Sha>4ea46baeaf74d5a99cb93593362b6d8263b10550</Sha>
       <SourceBuild RepoName="emsdk" ManagedOnly="true" />
     </Dependency>
-<<<<<<< HEAD
-    <Dependency Name="Microsoft.Build" Version="17.13.0-preview-24514-17">
-      <Uri>https://github.com/dotnet/msbuild</Uri>
-      <Sha>23587699646ec96072cf58a124bfa377b74435d1</Sha>
-    </Dependency>
-    <Dependency Name="Microsoft.Build.Localization" Version="17.13.0-preview-24514-17">
-      <Uri>https://github.com/dotnet/msbuild</Uri>
-      <Sha>23587699646ec96072cf58a124bfa377b74435d1</Sha>
-    </Dependency>
-    <!-- Intermediate is necessary for source build. -->
-    <Dependency Name="Microsoft.SourceBuild.Intermediate.msbuild" Version="17.13.0-preview-24514-17">
-      <Uri>https://github.com/dotnet/msbuild</Uri>
-      <Sha>23587699646ec96072cf58a124bfa377b74435d1</Sha>
-=======
     <Dependency Name="Microsoft.Build" Version="17.13.0-preview-24504-04">
       <Uri>https://github.com/dotnet/msbuild</Uri>
       <Sha>c4d51a11b84b4aabd9e5da1e3099f2c7c85024fe</Sha>
@@ -111,7 +85,6 @@
     <Dependency Name="Microsoft.SourceBuild.Intermediate.msbuild" Version="17.13.0-preview-24504-04">
       <Uri>https://github.com/dotnet/msbuild</Uri>
       <Sha>c4d51a11b84b4aabd9e5da1e3099f2c7c85024fe</Sha>
->>>>>>> d5938615
       <SourceBuild RepoName="msbuild" ManagedOnly="true" />
     </Dependency>
     <Dependency Name="Microsoft.FSharp.Compiler" Version="12.9.100-beta.24510.7">
@@ -124,55 +97,16 @@
       <Sha>c3eb162ec7bcf7449ca54b2218ab0d0c4d67c1d0</Sha>
       <SourceBuild RepoName="fsharp" ManagedOnly="true" />
     </Dependency>
-<<<<<<< HEAD
-    <Dependency Name="Microsoft.Net.Compilers.Toolset" Version="4.13.0-1.24511.9">
-      <Uri>https://github.com/dotnet/roslyn</Uri>
-      <Sha>ca56c416058170063c5d363b1aff2feaf3b4237a</Sha>
-    </Dependency>
-    <!-- Intermediate is necessary for source build. -->
-    <Dependency Name="Microsoft.SourceBuild.Intermediate.roslyn" Version="4.13.0-1.24511.9">
-      <Uri>https://github.com/dotnet/roslyn</Uri>
-      <Sha>ca56c416058170063c5d363b1aff2feaf3b4237a</Sha>
+    <Dependency Name="Microsoft.Net.Compilers.Toolset" Version="4.12.0-3.24510.2">
+      <Uri>https://github.com/dotnet/roslyn</Uri>
+      <Sha>3fd39c8f6c8db918e3184050599c2046997160f1</Sha>
+    </Dependency>
+    <!-- Intermediate is necessary for source build. -->
+    <Dependency Name="Microsoft.SourceBuild.Intermediate.roslyn" Version="4.12.0-3.24510.2">
+      <Uri>https://github.com/dotnet/roslyn</Uri>
+      <Sha>3fd39c8f6c8db918e3184050599c2046997160f1</Sha>
       <SourceBuild RepoName="roslyn" ManagedOnly="true" />
     </Dependency>
-    <Dependency Name="Microsoft.Net.Compilers.Toolset.Framework" Version="4.13.0-1.24511.9">
-      <Uri>https://github.com/dotnet/roslyn</Uri>
-      <Sha>ca56c416058170063c5d363b1aff2feaf3b4237a</Sha>
-    </Dependency>
-    <Dependency Name="Microsoft.CodeAnalysis" Version="4.13.0-1.24511.9">
-      <Uri>https://github.com/dotnet/roslyn</Uri>
-      <Sha>ca56c416058170063c5d363b1aff2feaf3b4237a</Sha>
-    </Dependency>
-    <Dependency Name="Microsoft.CodeAnalysis.CSharp" Version="4.13.0-1.24511.9">
-      <Uri>https://github.com/dotnet/roslyn</Uri>
-      <Sha>ca56c416058170063c5d363b1aff2feaf3b4237a</Sha>
-    </Dependency>
-    <Dependency Name="Microsoft.CodeAnalysis.CSharp.CodeStyle" Version="4.13.0-1.24511.9">
-      <Uri>https://github.com/dotnet/roslyn</Uri>
-      <Sha>ca56c416058170063c5d363b1aff2feaf3b4237a</Sha>
-    </Dependency>
-    <Dependency Name="Microsoft.CodeAnalysis.CSharp.Features" Version="4.13.0-1.24511.9">
-      <Uri>https://github.com/dotnet/roslyn</Uri>
-      <Sha>ca56c416058170063c5d363b1aff2feaf3b4237a</Sha>
-    </Dependency>
-    <Dependency Name="Microsoft.CodeAnalysis.CSharp.Workspaces" Version="4.13.0-1.24511.9">
-      <Uri>https://github.com/dotnet/roslyn</Uri>
-      <Sha>ca56c416058170063c5d363b1aff2feaf3b4237a</Sha>
-    </Dependency>
-    <Dependency Name="Microsoft.CodeAnalysis.Workspaces.MSBuild" Version="4.13.0-1.24511.9">
-      <Uri>https://github.com/dotnet/roslyn</Uri>
-      <Sha>ca56c416058170063c5d363b1aff2feaf3b4237a</Sha>
-=======
-    <Dependency Name="Microsoft.Net.Compilers.Toolset" Version="4.12.0-3.24510.2">
-      <Uri>https://github.com/dotnet/roslyn</Uri>
-      <Sha>3fd39c8f6c8db918e3184050599c2046997160f1</Sha>
-    </Dependency>
-    <!-- Intermediate is necessary for source build. -->
-    <Dependency Name="Microsoft.SourceBuild.Intermediate.roslyn" Version="4.12.0-3.24510.2">
-      <Uri>https://github.com/dotnet/roslyn</Uri>
-      <Sha>3fd39c8f6c8db918e3184050599c2046997160f1</Sha>
-      <SourceBuild RepoName="roslyn" ManagedOnly="true" />
-    </Dependency>
     <Dependency Name="Microsoft.Net.Compilers.Toolset.Framework" Version="4.12.0-3.24510.2">
       <Uri>https://github.com/dotnet/roslyn</Uri>
       <Sha>3fd39c8f6c8db918e3184050599c2046997160f1</Sha>
@@ -200,7 +134,6 @@
     <Dependency Name="Microsoft.CodeAnalysis.Workspaces.MSBuild" Version="4.12.0-3.24510.2">
       <Uri>https://github.com/dotnet/roslyn</Uri>
       <Sha>3fd39c8f6c8db918e3184050599c2046997160f1</Sha>
->>>>>>> d5938615
     </Dependency>
     <!-- Temporarily pinned to a net9 supporting version until the SDK can target net10.
          See https://github.com/dotnet/sdk/issues/42920. -->
@@ -398,24 +331,6 @@
       <Sha>5302eff796af4412b7cc60cc81169d16f835172e</Sha>
       <SourceBuild RepoName="aspnetcore" ManagedOnly="true" />
     </Dependency>
-<<<<<<< HEAD
-    <Dependency Name="Microsoft.CodeAnalysis.Razor.Tooling.Internal" Version="9.0.0-preview.24515.12">
-      <Uri>https://github.com/dotnet/razor</Uri>
-      <Sha>06041770eb94ecdafedbac53dcf95131f0597f8c</Sha>
-    </Dependency>
-    <Dependency Name="Microsoft.AspNetCore.Mvc.Razor.Extensions.Tooling.Internal" Version="9.0.0-preview.24515.12">
-      <Uri>https://github.com/dotnet/razor</Uri>
-      <Sha>06041770eb94ecdafedbac53dcf95131f0597f8c</Sha>
-    </Dependency>
-    <Dependency Name="Microsoft.NET.Sdk.Razor.SourceGenerators.Transport" Version="9.0.0-preview.24515.12">
-      <Uri>https://github.com/dotnet/razor</Uri>
-      <Sha>06041770eb94ecdafedbac53dcf95131f0597f8c</Sha>
-    </Dependency>
-    <!-- Intermediate is necessary for source build. -->
-    <Dependency Name="Microsoft.SourceBuild.Intermediate.razor" Version="9.0.0-preview.24515.12">
-      <Uri>https://github.com/dotnet/razor</Uri>
-      <Sha>06041770eb94ecdafedbac53dcf95131f0597f8c</Sha>
-=======
     <Dependency Name="Microsoft.CodeAnalysis.Razor.Tooling.Internal" Version="9.0.0-preview.24515.11">
       <Uri>https://github.com/dotnet/razor</Uri>
       <Sha>3094e2df9783ab0c966fafe5f51f148030686444</Sha>
@@ -432,7 +347,6 @@
     <Dependency Name="Microsoft.SourceBuild.Intermediate.razor" Version="9.0.0-preview.24515.11">
       <Uri>https://github.com/dotnet/razor</Uri>
       <Sha>3094e2df9783ab0c966fafe5f51f148030686444</Sha>
->>>>>>> d5938615
       <SourceBuild RepoName="razor" ManagedOnly="true" />
     </Dependency>
     <Dependency Name="Microsoft.Extensions.FileProviders.Embedded" Version="10.0.0-alpha.2.24515.30">
@@ -471,16 +385,6 @@
       <Uri>https://github.com/dotnet/test-templates</Uri>
       <Sha>49c9ad01f057b3c6352bbec12b117acc2224493c</Sha>
     </Dependency>
-<<<<<<< HEAD
-    <Dependency Name="Microsoft.DotNet.Test.ProjectTemplates.9.0" Version="1.1.0-rc.24510.3">
-      <Uri>https://github.com/dotnet/test-templates</Uri>
-      <Sha>d2676cfc536c42991b9e391c30dd0f49c4144d65</Sha>
-    </Dependency>
-    <!-- Intermediate is necessary for source build. -->
-    <Dependency Name="Microsoft.SourceBuild.Intermediate.test-templates" Version="1.1.0-rc.24510.3">
-      <Uri>https://github.com/dotnet/test-templates</Uri>
-      <Sha>d2676cfc536c42991b9e391c30dd0f49c4144d65</Sha>
-=======
     <Dependency Name="Microsoft.DotNet.Test.ProjectTemplates.9.0" Version="1.1.0-rtm.24514.4">
       <Uri>https://github.com/dotnet/test-templates</Uri>
       <Sha>910c7f7096eab524c87a8954a28d28ff2e0fd7ac</Sha>
@@ -489,7 +393,6 @@
     <Dependency Name="Microsoft.SourceBuild.Intermediate.test-templates" Version="1.1.0-rtm.24514.4">
       <Uri>https://github.com/dotnet/test-templates</Uri>
       <Sha>910c7f7096eab524c87a8954a28d28ff2e0fd7ac</Sha>
->>>>>>> d5938615
       <SourceBuild RepoName="test-templates" ManagedOnly="true" />
     </Dependency>
     <!-- For coherency purposes, these versions should be gated by the versions of winforms and wpf routed via windowsdesktop -->
@@ -548,17 +451,6 @@
       <SourceBuild RepoName="command-line-api" ManagedOnly="true" />
     </Dependency>
     <!-- Intermediate is necessary for source build. -->
-<<<<<<< HEAD
-    <Dependency Name="Microsoft.SourceBuild.Intermediate.source-build-externals" Version="9.0.0-alpha.1.24510.1">
-      <Uri>https://github.com/dotnet/source-build-externals</Uri>
-      <Sha>b11ed370b79aa475535a5803856b7c7d0977235e</Sha>
-      <SourceBuild RepoName="source-build-externals" ManagedOnly="true" />
-    </Dependency>
-    <!-- Intermediate is necessary for source build. -->
-    <Dependency Name="Microsoft.SourceBuild.Intermediate.source-build-reference-packages" Version="9.0.0-alpha.1.24511.3">
-      <Uri>https://github.com/dotnet/source-build-reference-packages</Uri>
-      <Sha>c43ee853e96528e2f2eb0f6d8c151ddc07b6a844</Sha>
-=======
     <Dependency Name="Microsoft.SourceBuild.Intermediate.source-build-externals" Version="10.0.0-alpha.1.24511.4">
       <Uri>https://github.com/dotnet/source-build-externals</Uri>
       <Sha>61f719aea181a75790c5a3e954287ee938387656</Sha>
@@ -568,43 +460,12 @@
     <Dependency Name="Microsoft.SourceBuild.Intermediate.source-build-reference-packages" Version="10.0.0-alpha.1.24511.4">
       <Uri>https://github.com/dotnet/source-build-reference-packages</Uri>
       <Sha>76c417253f5b3890997a3ef4b0613c2eab73d156</Sha>
->>>>>>> d5938615
       <SourceBuild RepoName="source-build-reference-packages" ManagedOnly="true" />
     </Dependency>
     <Dependency Name="Microsoft.Deployment.DotNet.Releases" Version="2.0.0-preview.1.24427.4">
       <Uri>https://github.com/dotnet/deployment-tools</Uri>
       <Sha>57d7baec5f331a145174d0e8f00d7bbfdf2b77d4</Sha>
     </Dependency>
-<<<<<<< HEAD
-    <Dependency Name="Microsoft.Build.Tasks.Git" Version="9.0.0-beta.24515.3">
-      <Uri>https://github.com/dotnet/sourcelink</Uri>
-      <Sha>c490a5fbdc76f8f6870f0a6f6efb74a84e957a8e</Sha>
-    </Dependency>
-    <Dependency Name="Microsoft.SourceLink.Common" Version="9.0.0-beta.24515.3">
-      <Uri>https://github.com/dotnet/sourcelink</Uri>
-      <Sha>c490a5fbdc76f8f6870f0a6f6efb74a84e957a8e</Sha>
-    </Dependency>
-    <Dependency Name="Microsoft.SourceLink.AzureRepos.Git" Version="9.0.0-beta.24515.3">
-      <Uri>https://github.com/dotnet/sourcelink</Uri>
-      <Sha>c490a5fbdc76f8f6870f0a6f6efb74a84e957a8e</Sha>
-    </Dependency>
-    <Dependency Name="Microsoft.SourceLink.GitHub" Version="9.0.0-beta.24515.3">
-      <Uri>https://github.com/dotnet/sourcelink</Uri>
-      <Sha>c490a5fbdc76f8f6870f0a6f6efb74a84e957a8e</Sha>
-    </Dependency>
-    <Dependency Name="Microsoft.SourceLink.GitLab" Version="9.0.0-beta.24515.3">
-      <Uri>https://github.com/dotnet/sourcelink</Uri>
-      <Sha>c490a5fbdc76f8f6870f0a6f6efb74a84e957a8e</Sha>
-    </Dependency>
-    <Dependency Name="Microsoft.SourceLink.Bitbucket.Git" Version="9.0.0-beta.24515.3">
-      <Uri>https://github.com/dotnet/sourcelink</Uri>
-      <Sha>c490a5fbdc76f8f6870f0a6f6efb74a84e957a8e</Sha>
-    </Dependency>
-    <!-- Intermediate is necessary for source build. -->
-    <Dependency Name="Microsoft.SourceBuild.Intermediate.sourcelink" Version="9.0.0-beta.24515.3">
-      <Uri>https://github.com/dotnet/sourcelink</Uri>
-      <Sha>c490a5fbdc76f8f6870f0a6f6efb74a84e957a8e</Sha>
-=======
     <Dependency Name="Microsoft.Build.Tasks.Git" Version="9.0.0-beta.24512.1">
       <Uri>https://github.com/dotnet/sourcelink</Uri>
       <Sha>3f8465b450eef9f92ad9f8c6917195ab8c91fbc2</Sha>
@@ -633,7 +494,6 @@
     <Dependency Name="Microsoft.SourceBuild.Intermediate.sourcelink" Version="9.0.0-beta.24512.1">
       <Uri>https://github.com/dotnet/sourcelink</Uri>
       <Sha>3f8465b450eef9f92ad9f8c6917195ab8c91fbc2</Sha>
->>>>>>> d5938615
       <SourceBuild RepoName="sourcelink" ManagedOnly="true" />
     </Dependency>
     <!-- Intermediate is necessary for source build. -->
@@ -737,36 +597,6 @@
     </Dependency>
   </ProductDependencies>
   <ToolsetDependencies>
-<<<<<<< HEAD
-    <Dependency Name="Microsoft.DotNet.Arcade.Sdk" Version="9.0.0-beta.24509.3">
-      <Uri>https://github.com/dotnet/arcade</Uri>
-      <Sha>05c72bb3c9b38138276a8029017f2ef905dcc7fa</Sha>
-    </Dependency>
-    <Dependency Name="Microsoft.DotNet.Build.Tasks.Installers" Version="9.0.0-beta.24509.3">
-      <Uri>https://github.com/dotnet/arcade</Uri>
-      <Sha>05c72bb3c9b38138276a8029017f2ef905dcc7fa</Sha>
-    </Dependency>
-    <Dependency Name="Microsoft.DotNet.Helix.Sdk" Version="9.0.0-beta.24509.3">
-      <Uri>https://github.com/dotnet/arcade</Uri>
-      <Sha>05c72bb3c9b38138276a8029017f2ef905dcc7fa</Sha>
-    </Dependency>
-    <Dependency Name="Microsoft.DotNet.SignTool" Version="9.0.0-beta.24509.3">
-      <Uri>https://github.com/dotnet/arcade</Uri>
-      <Sha>05c72bb3c9b38138276a8029017f2ef905dcc7fa</Sha>
-    </Dependency>
-    <Dependency Name="Microsoft.DotNet.XUnitExtensions" Version="9.0.0-beta.24509.3">
-      <Uri>https://github.com/dotnet/arcade</Uri>
-      <Sha>05c72bb3c9b38138276a8029017f2ef905dcc7fa</Sha>
-    </Dependency>
-    <Dependency Name="Microsoft.DotNet.XliffTasks" Version="9.0.0-beta.24509.3">
-      <Uri>https://github.com/dotnet/arcade</Uri>
-      <Sha>05c72bb3c9b38138276a8029017f2ef905dcc7fa</Sha>
-    </Dependency>
-    <!-- Intermediate is necessary for source build. -->
-    <Dependency Name="Microsoft.SourceBuild.Intermediate.arcade" Version="9.0.0-beta.24509.3">
-      <Uri>https://github.com/dotnet/arcade</Uri>
-      <Sha>05c72bb3c9b38138276a8029017f2ef905dcc7fa</Sha>
-=======
     <Dependency Name="Microsoft.DotNet.Arcade.Sdk" Version="10.0.0-beta.24514.3">
       <Uri>https://github.com/dotnet/arcade</Uri>
       <Sha>964e434191bd3ca5675743d08ff742ec0f1e79a9</Sha>
@@ -795,7 +625,6 @@
     <Dependency Name="Microsoft.SourceBuild.Intermediate.arcade" Version="10.0.0-beta.24514.3">
       <Uri>https://github.com/dotnet/arcade</Uri>
       <Sha>964e434191bd3ca5675743d08ff742ec0f1e79a9</Sha>
->>>>>>> d5938615
       <SourceBuild RepoName="arcade" ManagedOnly="true" />
     </Dependency>
     <!-- Temporarily pinned to a net9 supporting version until the SDK can target net10.
@@ -812,16 +641,6 @@
       <Uri>https://github.com/dotnet/arcade-services</Uri>
       <Sha>47e3672c762970073e4282bd563233da86bcca3e</Sha>
     </Dependency>
-<<<<<<< HEAD
-    <Dependency Name="Microsoft.DotNet.ScenarioTests.SdkTemplateTests" Version="9.0.0-preview.24507.1">
-      <Uri>https://github.com/dotnet/scenario-tests</Uri>
-      <Sha>985485ca86e0c04ab39d8f97ed2db4d7c50a46fa</Sha>
-    </Dependency>
-    <!-- Intermediate is necessary for source build. -->
-    <Dependency Name="Microsoft.SourceBuild.Intermediate.scenario-tests" Version="9.0.0-preview.24507.1">
-      <Uri>https://github.com/dotnet/scenario-tests</Uri>
-      <Sha>985485ca86e0c04ab39d8f97ed2db4d7c50a46fa</Sha>
-=======
     <Dependency Name="Microsoft.DotNet.ScenarioTests.SdkTemplateTests" Version="10.0.0-preview.24515.1">
       <Uri>https://github.com/dotnet/scenario-tests</Uri>
       <Sha>9ab92c12b6bf992abc84d52f5b42d86ca708255c</Sha>
@@ -830,7 +649,6 @@
     <Dependency Name="Microsoft.SourceBuild.Intermediate.scenario-tests" Version="10.0.0-preview.24515.1">
       <Uri>https://github.com/dotnet/scenario-tests</Uri>
       <Sha>9ab92c12b6bf992abc84d52f5b42d86ca708255c</Sha>
->>>>>>> d5938615
       <SourceBuild RepoName="scenario-tests" ManagedOnly="true" />
     </Dependency>
     <!--

<?xml version="1.0" encoding="utf-8"?>
<Dependencies>
  <ProductDependencies>
    <Dependency Name="Microsoft.TemplateEngine.Abstractions" Version="8.0.100-alpha.1.22629.1">
      <Uri>https://github.com/dotnet/templating</Uri>
      <Sha>36a4e3d1cd606ea51bc02a85cd701668015fa8d0</Sha>
      <SourceBuild RepoName="templating" ManagedOnly="true" />
    </Dependency>
<<<<<<< HEAD
    <Dependency Name="Microsoft.TemplateEngine.Samples" Version="8.0.100-alpha.1.23053.2">
      <Uri>https://github.com/dotnet/templating</Uri>
      <Sha>5ac4b97b2a0aa3a5ea7103c060f92df665750e58</Sha>
      <SourceBuild RepoName="templating" ManagedOnly="true" />
    </Dependency>
    <Dependency Name="Microsoft.NETCore.App.Ref" Version="8.0.0-alpha.1.22628.3">
=======
    <Dependency Name="Microsoft.NETCore.App.Ref" Version="8.0.0-alpha.1.23052.5">
>>>>>>> d7fc9976
      <Uri>https://github.com/dotnet/runtime</Uri>
      <Sha>ee6de921299d1b86a02d9049b9c8dd164cab1401</Sha>
    </Dependency>
    <Dependency Name="VS.Redist.Common.NetCore.SharedFramework.x64.8.0" Version="8.0.0-alpha.1.23052.5">
      <Uri>https://github.com/dotnet/runtime</Uri>
      <Sha>ee6de921299d1b86a02d9049b9c8dd164cab1401</Sha>
    </Dependency>
    <Dependency Name="VS.Redist.Common.NetCore.TargetingPack.x64.8.0" Version="8.0.0-alpha.1.23052.5">
      <Uri>https://github.com/dotnet/runtime</Uri>
      <Sha>ee6de921299d1b86a02d9049b9c8dd164cab1401</Sha>
    </Dependency>
    <Dependency Name="Microsoft.NETCore.App.Runtime.win-x64" Version="8.0.0-alpha.1.23052.5">
      <Uri>https://github.com/dotnet/runtime</Uri>
      <Sha>ee6de921299d1b86a02d9049b9c8dd164cab1401</Sha>
    </Dependency>
    <Dependency Name="Microsoft.NETCore.App.Host.win-x64" Version="8.0.0-alpha.1.23052.5">
      <Uri>https://github.com/dotnet/runtime</Uri>
      <Sha>ee6de921299d1b86a02d9049b9c8dd164cab1401</Sha>
    </Dependency>
    <Dependency Name="Microsoft.NETCore.Platforms" Version="8.0.0-alpha.1.23052.5">
      <Uri>https://github.com/dotnet/runtime</Uri>
      <Sha>ee6de921299d1b86a02d9049b9c8dd164cab1401</Sha>
    </Dependency>
    <Dependency Name="Microsoft.NET.HostModel" Version="8.0.0-alpha.1.23052.5">
      <Uri>https://github.com/dotnet/runtime</Uri>
      <Sha>ee6de921299d1b86a02d9049b9c8dd164cab1401</Sha>
    </Dependency>
    <Dependency Name="Microsoft.Extensions.DependencyModel" Version="8.0.0-alpha.1.23052.5">
      <Uri>https://github.com/dotnet/runtime</Uri>
      <Sha>ee6de921299d1b86a02d9049b9c8dd164cab1401</Sha>
    </Dependency>
    <Dependency Name="Microsoft.NETCore.DotNetHostResolver" Version="8.0.0-alpha.1.23052.5">
      <Uri>https://github.com/dotnet/runtime</Uri>
      <Sha>ee6de921299d1b86a02d9049b9c8dd164cab1401</Sha>
    </Dependency>
    <Dependency Name="Microsoft.Build" Version="17.5.0-preview-22620-02">
      <Uri>https://github.com/dotnet/msbuild</Uri>
      <Sha>a6f6699d1f70bf79db82030938d2c5e52d1e4d2e</Sha>
    </Dependency>
    <Dependency Name="Microsoft.Build.Localization" Version="17.5.0-preview-22620-02">
      <Uri>https://github.com/dotnet/msbuild</Uri>
      <Sha>a6f6699d1f70bf79db82030938d2c5e52d1e4d2e</Sha>
    </Dependency>
    <Dependency Name="Microsoft.FSharp.Compiler" Version="12.5.0-beta.22616.1">
      <Uri>https://github.com/dotnet/fsharp</Uri>
      <Sha>1c1ccfdc7c7bbd44ca4aac6d7efcc09f1fd1f5d8</Sha>
    </Dependency>
    <Dependency Name="Microsoft.SourceBuild.Intermediate.fsharp" Version="7.0.1-beta.22616.1">
      <Uri>https://github.com/dotnet/fsharp</Uri>
      <Sha>1c1ccfdc7c7bbd44ca4aac6d7efcc09f1fd1f5d8</Sha>
      <SourceBuild RepoName="fsharp" ManagedOnly="true" />
    </Dependency>
    <Dependency Name="dotnet-format" Version="8.0.405301">
      <Uri>https://github.com/dotnet/format</Uri>
      <Sha>fe5daed8058b68f5a7a2febc3b541cc41da9d75a</Sha>
      <SourceBuildTarball RepoName="format" ManagedOnly="true" />
    </Dependency>
    <Dependency Name="Microsoft.Net.Compilers.Toolset" Version="4.5.0-2.22613.14">
      <Uri>https://github.com/dotnet/roslyn</Uri>
      <Sha>c80d6495d55ebbd64372755d236d0e5971b2dfc7</Sha>
      <SourceBuild RepoName="roslyn" ManagedOnly="true" />
    </Dependency>
    <Dependency Name="Microsoft.CodeAnalysis" Version="4.5.0-2.22613.14">
      <Uri>https://github.com/dotnet/roslyn</Uri>
      <Sha>c80d6495d55ebbd64372755d236d0e5971b2dfc7</Sha>
    </Dependency>
    <Dependency Name="Microsoft.CodeAnalysis.CSharp" Version="4.5.0-2.22613.14">
      <Uri>https://github.com/dotnet/roslyn</Uri>
      <Sha>c80d6495d55ebbd64372755d236d0e5971b2dfc7</Sha>
    </Dependency>
    <Dependency Name="Microsoft.CodeAnalysis.CSharp.CodeStyle" Version="4.5.0-2.22613.14">
      <Uri>https://github.com/dotnet/roslyn</Uri>
      <Sha>c80d6495d55ebbd64372755d236d0e5971b2dfc7</Sha>
    </Dependency>
    <Dependency Name="Microsoft.CodeAnalysis.CSharp.Features" Version="4.5.0-2.22613.14">
      <Uri>https://github.com/dotnet/roslyn</Uri>
      <Sha>c80d6495d55ebbd64372755d236d0e5971b2dfc7</Sha>
    </Dependency>
    <Dependency Name="Microsoft.CodeAnalysis.CSharp.Workspaces" Version="4.5.0-2.22613.14">
      <Uri>https://github.com/dotnet/roslyn</Uri>
      <Sha>c80d6495d55ebbd64372755d236d0e5971b2dfc7</Sha>
    </Dependency>
    <Dependency Name="Microsoft.CodeAnalysis.Workspaces.MSBuild" Version="4.5.0-2.22613.14">
      <Uri>https://github.com/dotnet/roslyn</Uri>
      <Sha>c80d6495d55ebbd64372755d236d0e5971b2dfc7</Sha>
    </Dependency>
    <Dependency Name="Microsoft.AspNetCore.DeveloperCertificates.XPlat" Version="8.0.0-alpha.1.23052.9">
      <Uri>https://github.com/dotnet/aspnetcore</Uri>
      <Sha>1d04387cf3b68636f8ade0118334f87ae5f56f7d</Sha>
    </Dependency>
    <Dependency Name="Microsoft.AspNetCore.TestHost" Version="8.0.0-alpha.1.23052.9">
      <Uri>https://github.com/dotnet/aspnetcore</Uri>
      <Sha>1d04387cf3b68636f8ade0118334f87ae5f56f7d</Sha>
    </Dependency>
    <Dependency Name="NuGet.Build.Tasks" Version="6.5.0-preview.3.136">
      <Uri>https://github.com/nuget/nuget.client</Uri>
      <Sha>743503cb3c7e9ced2602ee2e29c38d63cc339451</Sha>
    </Dependency>
    <Dependency Name="Microsoft.NET.Test.Sdk" Version="17.6.0-preview-20230103-01">
      <Uri>https://github.com/microsoft/vstest</Uri>
      <Sha>3df8944ab0f4581c8077c867e8c76c35db81acd2</Sha>
    </Dependency>
    <Dependency Name="Microsoft.NET.ILLink.Tasks" Version="8.0.100-1.23053.1">
      <Uri>https://github.com/dotnet/linker</Uri>
      <Sha>72d05e415bbc6801af9b2963d6fd8a8dc261f2ae</Sha>
      <SourceBuild RepoName="linker" ManagedOnly="true" />
    </Dependency>
    <Dependency Name="Microsoft.NET.ILLink.Analyzers" Version="8.0.100-1.23053.1">
      <Uri>https://github.com/dotnet/linker</Uri>
      <Sha>72d05e415bbc6801af9b2963d6fd8a8dc261f2ae</Sha>
    </Dependency>
    <Dependency Name="System.CodeDom" Version="8.0.0-alpha.1.23052.5">
      <Uri>https://github.com/dotnet/runtime</Uri>
      <Sha>ee6de921299d1b86a02d9049b9c8dd164cab1401</Sha>
    </Dependency>
    <Dependency Name="System.Security.Cryptography.ProtectedData" Version="8.0.0-alpha.1.23052.5">
      <Uri>https://github.com/dotnet/runtime</Uri>
      <Sha>ee6de921299d1b86a02d9049b9c8dd164cab1401</Sha>
    </Dependency>
    <Dependency Name="System.Text.Encoding.CodePages" Version="8.0.0-alpha.1.23052.5">
      <Uri>https://github.com/dotnet/runtime</Uri>
      <Sha>ee6de921299d1b86a02d9049b9c8dd164cab1401</Sha>
    </Dependency>
    <Dependency Name="System.Resources.Extensions" Version="8.0.0-alpha.1.23052.5">
      <Uri>https://github.com/dotnet/runtime</Uri>
      <Sha>ee6de921299d1b86a02d9049b9c8dd164cab1401</Sha>
    </Dependency>
    <Dependency Name="Microsoft.WindowsDesktop.App.Runtime.win-x64" Version="8.0.0-alpha.1.23051.1">
      <Uri>https://github.com/dotnet/windowsdesktop</Uri>
      <Sha>9df9873193ea92cce8d97f8d4a5f493551defd1f</Sha>
    </Dependency>
    <Dependency Name="VS.Redist.Common.WindowsDesktop.SharedFramework.x64.8.0" Version="8.0.0-alpha.1.23051.1">
      <Uri>https://github.com/dotnet/windowsdesktop</Uri>
      <Sha>9df9873193ea92cce8d97f8d4a5f493551defd1f</Sha>
    </Dependency>
    <Dependency Name="Microsoft.WindowsDesktop.App.Ref" Version="8.0.0-alpha.1.23051.1">
      <Uri>https://github.com/dotnet/windowsdesktop</Uri>
      <Sha>9df9873193ea92cce8d97f8d4a5f493551defd1f</Sha>
    </Dependency>
    <Dependency Name="VS.Redist.Common.WindowsDesktop.TargetingPack.x64.8.0" Version="8.0.0-alpha.1.23051.1">
      <Uri>https://github.com/dotnet/windowsdesktop</Uri>
      <Sha>9df9873193ea92cce8d97f8d4a5f493551defd1f</Sha>
    </Dependency>
    <Dependency Name="Microsoft.NET.Sdk.WindowsDesktop" Version="8.0.0-alpha.1.22631.1" CoherentParentDependency="Microsoft.WindowsDesktop.App.Ref">
      <Uri>https://github.com/dotnet/wpf</Uri>
      <Sha>bc71e8f53137917a9a6b78e679cf0c6c15020a2b</Sha>
    </Dependency>
    <Dependency Name="Microsoft.AspNetCore.App.Ref" Version="8.0.0-alpha.1.23052.9">
      <Uri>https://github.com/dotnet/aspnetcore</Uri>
      <Sha>1d04387cf3b68636f8ade0118334f87ae5f56f7d</Sha>
    </Dependency>
    <Dependency Name="Microsoft.AspNetCore.App.Ref.Internal" Version="8.0.0-alpha.1.23052.9">
      <Uri>https://github.com/dotnet/aspnetcore</Uri>
      <Sha>1d04387cf3b68636f8ade0118334f87ae5f56f7d</Sha>
    </Dependency>
    <Dependency Name="Microsoft.AspNetCore.App.Runtime.win-x64" Version="8.0.0-alpha.1.23052.9">
      <Uri>https://github.com/dotnet/aspnetcore</Uri>
      <Sha>1d04387cf3b68636f8ade0118334f87ae5f56f7d</Sha>
    </Dependency>
    <Dependency Name="VS.Redist.Common.AspNetCore.SharedFramework.x64.8.0" Version="8.0.0-alpha.1.23052.9">
      <Uri>https://github.com/dotnet/aspnetcore</Uri>
      <Sha>1d04387cf3b68636f8ade0118334f87ae5f56f7d</Sha>
      <SourceBuild RepoName="aspnetcore" ManagedOnly="true" />
    </Dependency>
    <Dependency Name="dotnet-dev-certs" Version="8.0.0-alpha.1.23052.9">
      <Uri>https://github.com/dotnet/aspnetcore</Uri>
      <Sha>1d04387cf3b68636f8ade0118334f87ae5f56f7d</Sha>
    </Dependency>
    <Dependency Name="dotnet-user-jwts" Version="8.0.0-alpha.1.23052.9">
      <Uri>https://github.com/dotnet/aspnetcore</Uri>
      <Sha>1d04387cf3b68636f8ade0118334f87ae5f56f7d</Sha>
    </Dependency>
    <Dependency Name="dotnet-user-secrets" Version="8.0.0-alpha.1.23052.9">
      <Uri>https://github.com/dotnet/aspnetcore</Uri>
      <Sha>1d04387cf3b68636f8ade0118334f87ae5f56f7d</Sha>
    </Dependency>
    <Dependency Name="Microsoft.AspNetCore.Analyzers" Version="8.0.0-alpha.1.23052.9">
      <Uri>https://github.com/dotnet/aspnetcore</Uri>
      <Sha>1d04387cf3b68636f8ade0118334f87ae5f56f7d</Sha>
    </Dependency>
    <Dependency Name="Microsoft.AspNetCore.Components.SdkAnalyzers" Version="8.0.0-alpha.1.23052.9">
      <Uri>https://github.com/dotnet/aspnetcore</Uri>
      <Sha>1d04387cf3b68636f8ade0118334f87ae5f56f7d</Sha>
    </Dependency>
    <Dependency Name="Microsoft.AspNetCore.Mvc.Analyzers" Version="8.0.0-alpha.1.23052.9">
      <Uri>https://github.com/dotnet/aspnetcore</Uri>
      <Sha>1d04387cf3b68636f8ade0118334f87ae5f56f7d</Sha>
    </Dependency>
    <Dependency Name="Microsoft.AspNetCore.Mvc.Api.Analyzers" Version="8.0.0-alpha.1.23052.9">
      <Uri>https://github.com/dotnet/aspnetcore</Uri>
      <Sha>1d04387cf3b68636f8ade0118334f87ae5f56f7d</Sha>
    </Dependency>
    <Dependency Name="Microsoft.CodeAnalysis.Razor.Tooling.Internal" Version="7.0.0-preview.23053.2">
      <Uri>https://github.com/dotnet/razor</Uri>
      <Sha>87117991bc8746f39ad3e99cb0d3d33bee954241</Sha>
      <SourceBuild RepoName="razor" ManagedOnly="true" />
    </Dependency>
    <Dependency Name="Microsoft.AspNetCore.Mvc.Razor.Extensions.Tooling.Internal" Version="7.0.0-preview.23053.2">
      <Uri>https://github.com/dotnet/razor</Uri>
      <Sha>87117991bc8746f39ad3e99cb0d3d33bee954241</Sha>
    </Dependency>
    <Dependency Name="Microsoft.AspNetCore.Razor.SourceGenerator.Tooling.Internal" Version="7.0.0-preview.23053.2">
      <Uri>https://github.com/dotnet/razor</Uri>
      <Sha>87117991bc8746f39ad3e99cb0d3d33bee954241</Sha>
    </Dependency>
    <Dependency Name="Microsoft.NET.Sdk.Razor.SourceGenerators.Transport" Version="7.0.0-preview.23053.2">
      <Uri>https://github.com/dotnet/razor</Uri>
      <Sha>87117991bc8746f39ad3e99cb0d3d33bee954241</Sha>
    </Dependency>
    <Dependency Name="Microsoft.Extensions.FileProviders.Embedded" Version="8.0.0-alpha.1.23052.9">
      <Uri>https://github.com/dotnet/aspnetcore</Uri>
      <Sha>1d04387cf3b68636f8ade0118334f87ae5f56f7d</Sha>
    </Dependency>
    <Dependency Name="Microsoft.AspNetCore.Authorization" Version="8.0.0-alpha.1.23052.9">
      <Uri>https://github.com/dotnet/aspnetcore</Uri>
      <Sha>1d04387cf3b68636f8ade0118334f87ae5f56f7d</Sha>
    </Dependency>
    <Dependency Name="Microsoft.AspNetCore.Components.Web" Version="8.0.0-alpha.1.23052.9">
      <Uri>https://github.com/dotnet/aspnetcore</Uri>
      <Sha>1d04387cf3b68636f8ade0118334f87ae5f56f7d</Sha>
    </Dependency>
    <Dependency Name="Microsoft.JSInterop" Version="8.0.0-alpha.1.23052.9">
      <Uri>https://github.com/dotnet/aspnetcore</Uri>
      <Sha>1d04387cf3b68636f8ade0118334f87ae5f56f7d</Sha>
    </Dependency>
    <Dependency Name="Microsoft.Web.Xdt" Version="7.0.0-preview.22423.2" Pinned="true">
      <Uri>https://github.com/dotnet/xdt</Uri>
      <Sha>9a1c3e1b7f0c8763d4c96e593961a61a72679a7b</Sha>
      <SourceBuild RepoName="xdt" ManagedOnly="true" />
    </Dependency>
    <Dependency Name="Microsoft.CodeAnalysis.NetAnalyzers" Version="8.0.0-preview1.22631.1">
      <Uri>https://github.com/dotnet/roslyn-analyzers</Uri>
      <Sha>b7bb138809d5a7d31508fe0cd86d59ed4c864764</Sha>
    </Dependency>
    <Dependency Name="Microsoft.SourceBuild.Intermediate.roslyn-analyzers" Version="3.3.4-beta1.22631.1">
      <Uri>https://github.com/dotnet/roslyn-analyzers</Uri>
      <Sha>b7bb138809d5a7d31508fe0cd86d59ed4c864764</Sha>
      <SourceBuild RepoName="roslyn-analyzers" ManagedOnly="true" />
    </Dependency>
    <Dependency Name="System.CommandLine" Version="2.0.0-beta4.22564.1">
      <Uri>https://github.com/dotnet/command-line-api</Uri>
      <Sha>8374d5fca634a93458c84414b1604c12f765d1ab</Sha>
    </Dependency>
    <Dependency Name="Microsoft.SourceBuild.Intermediate.command-line-api" Version="0.1.356401">
      <Uri>https://github.com/dotnet/command-line-api</Uri>
      <Sha>8374d5fca634a93458c84414b1604c12f765d1ab</Sha>
      <SourceBuild RepoName="command-line-api" ManagedOnly="true" />
    </Dependency>
    <Dependency Name="Microsoft.SourceBuild.Intermediate.source-build-externals" Version="8.0.0-alpha.1.22615.1">
      <Uri>https://github.com/dotnet/source-build-externals</Uri>
      <Sha>0c829ba73b00f015ab35d14f3cc974e79eb79ef0</Sha>
      <SourceBuild RepoName="source-build-externals" ManagedOnly="true" />
    </Dependency>
  </ProductDependencies>
  <ToolsetDependencies>
    <Dependency Name="Microsoft.DotNet.Arcade.Sdk" Version="8.0.0-beta.22630.1">
      <Uri>https://github.com/dotnet/arcade</Uri>
      <Sha>e82404fca08383513e0b0b3c5308d4a9b18b7c7a</Sha>
      <SourceBuild RepoName="arcade" ManagedOnly="true" />
    </Dependency>
    <Dependency Name="Microsoft.DotNet.Helix.Sdk" Version="8.0.0-beta.22630.1">
      <Uri>https://github.com/dotnet/arcade</Uri>
      <Sha>e82404fca08383513e0b0b3c5308d4a9b18b7c7a</Sha>
    </Dependency>
    <Dependency Name="Microsoft.DotNet.SignTool" Version="8.0.0-beta.22630.1">
      <Uri>https://github.com/dotnet/arcade</Uri>
      <Sha>e82404fca08383513e0b0b3c5308d4a9b18b7c7a</Sha>
    </Dependency>
    <Dependency Name="Microsoft.DotNet.XUnitExtensions" Version="8.0.0-beta.22630.1">
      <Uri>https://github.com/dotnet/arcade</Uri>
      <Sha>e82404fca08383513e0b0b3c5308d4a9b18b7c7a</Sha>
    </Dependency>
    <Dependency Name="System.Reflection.MetadataLoadContext" Version="8.0.0-alpha.1.23052.5">
      <Uri>https://github.com/dotnet/runtime</Uri>
      <Sha>ee6de921299d1b86a02d9049b9c8dd164cab1401</Sha>
    </Dependency>
    <Dependency Name="Microsoft.DotNet.XliffTasks" Version="1.0.0-beta.22627.1" CoherentParentDependency="Microsoft.DotNet.Arcade.Sdk">
      <Uri>https://github.com/dotnet/xliff-tasks</Uri>
      <Sha>c9b8a539c59158e189e4a6b9ebcf29b748dcb843</Sha>
      <SourceBuild RepoName="xliff-tasks" ManagedOnly="true" />
    </Dependency>
  </ToolsetDependencies>
</Dependencies><|MERGE_RESOLUTION|>--- conflicted
+++ resolved
@@ -6,16 +6,12 @@
       <Sha>36a4e3d1cd606ea51bc02a85cd701668015fa8d0</Sha>
       <SourceBuild RepoName="templating" ManagedOnly="true" />
     </Dependency>
-<<<<<<< HEAD
     <Dependency Name="Microsoft.TemplateEngine.Samples" Version="8.0.100-alpha.1.23053.2">
       <Uri>https://github.com/dotnet/templating</Uri>
       <Sha>5ac4b97b2a0aa3a5ea7103c060f92df665750e58</Sha>
       <SourceBuild RepoName="templating" ManagedOnly="true" />
     </Dependency>
-    <Dependency Name="Microsoft.NETCore.App.Ref" Version="8.0.0-alpha.1.22628.3">
-=======
     <Dependency Name="Microsoft.NETCore.App.Ref" Version="8.0.0-alpha.1.23052.5">
->>>>>>> d7fc9976
       <Uri>https://github.com/dotnet/runtime</Uri>
       <Sha>ee6de921299d1b86a02d9049b9c8dd164cab1401</Sha>
     </Dependency>

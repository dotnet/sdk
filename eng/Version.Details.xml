--- conflicted
+++ resolved
@@ -1,20 +1,6 @@
 <?xml version="1.0" encoding="utf-8"?>
 <Dependencies>
   <ProductDependencies>
-<<<<<<< HEAD
-    <Dependency Name="Microsoft.TemplateEngine.Abstractions" Version="9.0.106">
-      <Uri>https://github.com/dotnet/templating</Uri>
-      <Sha>901ed23f2262090bfb30d0441ea03632e17f8f40</Sha>
-    </Dependency>
-    <Dependency Name="Microsoft.TemplateEngine.Mocks" Version="9.0.106-servicing.25206.6">
-      <Uri>https://github.com/dotnet/templating</Uri>
-      <Sha>901ed23f2262090bfb30d0441ea03632e17f8f40</Sha>
-    </Dependency>
-    <!-- Intermediate is necessary for source build. -->
-    <Dependency Name="Microsoft.SourceBuild.Intermediate.templating" Version="9.0.106-servicing.25206.6">
-      <Uri>https://github.com/dotnet/templating</Uri>
-      <Sha>901ed23f2262090bfb30d0441ea03632e17f8f40</Sha>
-=======
     <Dependency Name="Microsoft.TemplateEngine.Abstractions" Version="9.0.204">
       <Uri>https://github.com/dotnet/templating</Uri>
       <Sha>3703917951df071ad4e630a06910f4bb439af1f4</Sha>
@@ -27,7 +13,6 @@
     <Dependency Name="Microsoft.SourceBuild.Intermediate.templating" Version="9.0.204-servicing.25206.7">
       <Uri>https://github.com/dotnet/templating</Uri>
       <Sha>3703917951df071ad4e630a06910f4bb439af1f4</Sha>
->>>>>>> db40e8a3
       <SourceBuild RepoName="templating" ManagedOnly="true" />
     </Dependency>
     <Dependency Name="Microsoft.NETCore.App.Ref" Version="9.0.3">
@@ -84,20 +69,6 @@
       <Sha>dad5528e5bdf92a05a5a404c5f7939523390b96d</Sha>
       <SourceBuild RepoName="emsdk" ManagedOnly="true" />
     </Dependency>
-<<<<<<< HEAD
-    <Dependency Name="Microsoft.Build" Version="17.12.33">
-      <Uri>https://github.com/dotnet/msbuild</Uri>
-      <Sha>84e2956bf64ce0472e54b5bfcf22836667d300eb</Sha>
-    </Dependency>
-    <Dependency Name="Microsoft.Build.Localization" Version="17.12.33-preview-25169-05">
-      <Uri>https://github.com/dotnet/msbuild</Uri>
-      <Sha>84e2956bf64ce0472e54b5bfcf22836667d300eb</Sha>
-    </Dependency>
-    <!-- Intermediate is necessary for source build. -->
-    <Dependency Name="Microsoft.SourceBuild.Intermediate.msbuild" Version="17.12.33-preview-25169-05">
-      <Uri>https://github.com/dotnet/msbuild</Uri>
-      <Sha>84e2956bf64ce0472e54b5bfcf22836667d300eb</Sha>
-=======
     <Dependency Name="Microsoft.Build" Version="17.13.22">
       <Uri>https://github.com/dotnet/msbuild</Uri>
       <Sha>0ca03f84b7848ce9d7d3e5d1f68c5e090efa4f30</Sha>
@@ -110,7 +81,6 @@
     <Dependency Name="Microsoft.SourceBuild.Intermediate.msbuild" Version="17.13.22-preview-25174-08">
       <Uri>https://github.com/dotnet/msbuild</Uri>
       <Sha>0ca03f84b7848ce9d7d3e5d1f68c5e090efa4f30</Sha>
->>>>>>> db40e8a3
       <SourceBuild RepoName="msbuild" ManagedOnly="true" />
     </Dependency>
     <Dependency Name="Microsoft.FSharp.Compiler" Version="13.9.202-beta.25154.2">
@@ -123,77 +93,41 @@
       <Sha>82a3f54f7140a62e6398403451098c4517747c02</Sha>
       <SourceBuild RepoName="fsharp" ManagedOnly="true" />
     </Dependency>
-<<<<<<< HEAD
-    <Dependency Name="Microsoft.Net.Compilers.Toolset" Version="4.12.0-3.25173.5">
-=======
     <Dependency Name="Microsoft.Net.Compilers.Toolset" Version="4.13.0-3.25173.11">
->>>>>>> db40e8a3
-      <Uri>https://github.com/dotnet/roslyn</Uri>
-      <Sha>73eff2b5de2ad38ec602c0a9e82f9125fb85992b</Sha>
-    </Dependency>
-    <!-- Intermediate is necessary for source build. -->
-<<<<<<< HEAD
-    <Dependency Name="Microsoft.SourceBuild.Intermediate.roslyn" Version="4.12.0-3.25173.5">
-=======
+      <Uri>https://github.com/dotnet/roslyn</Uri>
+      <Sha>73eff2b5de2ad38ec602c0a9e82f9125fb85992b</Sha>
+    </Dependency>
+    <!-- Intermediate is necessary for source build. -->
     <Dependency Name="Microsoft.SourceBuild.Intermediate.roslyn" Version="4.13.0-3.25173.11">
->>>>>>> db40e8a3
       <Uri>https://github.com/dotnet/roslyn</Uri>
       <Sha>73eff2b5de2ad38ec602c0a9e82f9125fb85992b</Sha>
       <SourceBuild RepoName="roslyn" ManagedOnly="true" />
     </Dependency>
-<<<<<<< HEAD
-    <Dependency Name="Microsoft.Net.Compilers.Toolset.Framework" Version="4.12.0-3.25173.5">
-=======
     <Dependency Name="Microsoft.Net.Compilers.Toolset.Framework" Version="4.13.0-3.25173.11">
->>>>>>> db40e8a3
-      <Uri>https://github.com/dotnet/roslyn</Uri>
-      <Sha>73eff2b5de2ad38ec602c0a9e82f9125fb85992b</Sha>
-    </Dependency>
-<<<<<<< HEAD
-    <Dependency Name="Microsoft.CodeAnalysis" Version="4.12.0-3.25173.5">
-=======
+      <Uri>https://github.com/dotnet/roslyn</Uri>
+      <Sha>73eff2b5de2ad38ec602c0a9e82f9125fb85992b</Sha>
+    </Dependency>
     <Dependency Name="Microsoft.CodeAnalysis" Version="4.13.0-3.25173.11">
->>>>>>> db40e8a3
-      <Uri>https://github.com/dotnet/roslyn</Uri>
-      <Sha>73eff2b5de2ad38ec602c0a9e82f9125fb85992b</Sha>
-    </Dependency>
-<<<<<<< HEAD
-    <Dependency Name="Microsoft.CodeAnalysis.CSharp" Version="4.12.0-3.25173.5">
-=======
+      <Uri>https://github.com/dotnet/roslyn</Uri>
+      <Sha>73eff2b5de2ad38ec602c0a9e82f9125fb85992b</Sha>
+    </Dependency>
     <Dependency Name="Microsoft.CodeAnalysis.CSharp" Version="4.13.0-3.25173.11">
->>>>>>> db40e8a3
-      <Uri>https://github.com/dotnet/roslyn</Uri>
-      <Sha>73eff2b5de2ad38ec602c0a9e82f9125fb85992b</Sha>
-    </Dependency>
-<<<<<<< HEAD
-    <Dependency Name="Microsoft.CodeAnalysis.CSharp.CodeStyle" Version="4.12.0-3.25173.5">
-=======
+      <Uri>https://github.com/dotnet/roslyn</Uri>
+      <Sha>73eff2b5de2ad38ec602c0a9e82f9125fb85992b</Sha>
+    </Dependency>
     <Dependency Name="Microsoft.CodeAnalysis.CSharp.CodeStyle" Version="4.13.0-3.25173.11">
->>>>>>> db40e8a3
-      <Uri>https://github.com/dotnet/roslyn</Uri>
-      <Sha>73eff2b5de2ad38ec602c0a9e82f9125fb85992b</Sha>
-    </Dependency>
-<<<<<<< HEAD
-    <Dependency Name="Microsoft.CodeAnalysis.CSharp.Features" Version="4.12.0-3.25173.5">
-=======
+      <Uri>https://github.com/dotnet/roslyn</Uri>
+      <Sha>73eff2b5de2ad38ec602c0a9e82f9125fb85992b</Sha>
+    </Dependency>
     <Dependency Name="Microsoft.CodeAnalysis.CSharp.Features" Version="4.13.0-3.25173.11">
->>>>>>> db40e8a3
-      <Uri>https://github.com/dotnet/roslyn</Uri>
-      <Sha>73eff2b5de2ad38ec602c0a9e82f9125fb85992b</Sha>
-    </Dependency>
-<<<<<<< HEAD
-    <Dependency Name="Microsoft.CodeAnalysis.CSharp.Workspaces" Version="4.12.0-3.25173.5">
-=======
+      <Uri>https://github.com/dotnet/roslyn</Uri>
+      <Sha>73eff2b5de2ad38ec602c0a9e82f9125fb85992b</Sha>
+    </Dependency>
     <Dependency Name="Microsoft.CodeAnalysis.CSharp.Workspaces" Version="4.13.0-3.25173.11">
->>>>>>> db40e8a3
-      <Uri>https://github.com/dotnet/roslyn</Uri>
-      <Sha>73eff2b5de2ad38ec602c0a9e82f9125fb85992b</Sha>
-    </Dependency>
-<<<<<<< HEAD
-    <Dependency Name="Microsoft.CodeAnalysis.Workspaces.MSBuild" Version="4.12.0-3.25173.5">
-=======
+      <Uri>https://github.com/dotnet/roslyn</Uri>
+      <Sha>73eff2b5de2ad38ec602c0a9e82f9125fb85992b</Sha>
+    </Dependency>
     <Dependency Name="Microsoft.CodeAnalysis.Workspaces.MSBuild" Version="4.13.0-3.25173.11">
->>>>>>> db40e8a3
       <Uri>https://github.com/dotnet/roslyn</Uri>
       <Sha>73eff2b5de2ad38ec602c0a9e82f9125fb85992b</Sha>
     </Dependency>
@@ -387,24 +321,6 @@
       <Sha>b96167fbfe8bd45d94e4dcda42c7d09eb5745459</Sha>
       <SourceBuild RepoName="aspnetcore" ManagedOnly="true" />
     </Dependency>
-<<<<<<< HEAD
-    <Dependency Name="Microsoft.CodeAnalysis.Razor.Tooling.Internal" Version="9.0.0-preview.25175.6">
-      <Uri>https://github.com/dotnet/razor</Uri>
-      <Sha>44568f7817cd7c6daf90c9340c64c3b69277b7f6</Sha>
-    </Dependency>
-    <Dependency Name="Microsoft.AspNetCore.Mvc.Razor.Extensions.Tooling.Internal" Version="9.0.0-preview.25175.6">
-      <Uri>https://github.com/dotnet/razor</Uri>
-      <Sha>44568f7817cd7c6daf90c9340c64c3b69277b7f6</Sha>
-    </Dependency>
-    <Dependency Name="Microsoft.NET.Sdk.Razor.SourceGenerators.Transport" Version="9.0.0-preview.25175.6">
-      <Uri>https://github.com/dotnet/razor</Uri>
-      <Sha>44568f7817cd7c6daf90c9340c64c3b69277b7f6</Sha>
-    </Dependency>
-    <!-- Intermediate is necessary for source build. -->
-    <Dependency Name="Microsoft.SourceBuild.Intermediate.razor" Version="9.0.0-preview.25175.6">
-      <Uri>https://github.com/dotnet/razor</Uri>
-      <Sha>44568f7817cd7c6daf90c9340c64c3b69277b7f6</Sha>
-=======
     <Dependency Name="Microsoft.CodeAnalysis.Razor.Tooling.Internal" Version="9.0.0-preview.25175.7">
       <Uri>https://github.com/dotnet/razor</Uri>
       <Sha>4b389085ef5cc73e1000acfd196458d75bdd8c89</Sha>
@@ -421,7 +337,6 @@
     <Dependency Name="Microsoft.SourceBuild.Intermediate.razor" Version="9.0.0-preview.25175.7">
       <Uri>https://github.com/dotnet/razor</Uri>
       <Sha>4b389085ef5cc73e1000acfd196458d75bdd8c89</Sha>
->>>>>>> db40e8a3
       <SourceBuild RepoName="razor" ManagedOnly="true" />
     </Dependency>
     <Dependency Name="Microsoft.Extensions.FileProviders.Embedded" Version="9.0.3">
@@ -440,39 +355,6 @@
       <Uri>https://dev.azure.com/dnceng/internal/_git/dotnet-aspnetcore</Uri>
       <Sha>b96167fbfe8bd45d94e4dcda42c7d09eb5745459</Sha>
     </Dependency>
-<<<<<<< HEAD
-    <Dependency Name="Microsoft.DotNet.Test.ProjectTemplates.2.1" Version="1.0.2-beta4.22406.1">
-      <Uri>https://github.com/dotnet/test-templates</Uri>
-      <Sha>0385265f4d0b6413d64aea0223172366a9b9858c</Sha>
-    </Dependency>
-    <Dependency Name="Microsoft.DotNet.Test.ProjectTemplates.5.0" Version="1.1.0-rc.23558.1">
-      <Uri>https://github.com/dotnet/test-templates</Uri>
-      <Sha>307b8f538d83a955d8f6dd909eee41a5555f2f4d</Sha>
-    </Dependency>
-    <Dependency Name="Microsoft.DotNet.Test.ProjectTemplates.6.0" Version="1.1.0-rc.24069.1">
-      <Uri>https://github.com/dotnet/test-templates</Uri>
-      <Sha>becc4bd157cd6608b51a5ffe414a5d2de6330272</Sha>
-    </Dependency>
-    <Dependency Name="Microsoft.DotNet.Test.ProjectTemplates.7.0" Version="1.1.0-rc.24069.1">
-      <Uri>https://github.com/dotnet/test-templates</Uri>
-      <Sha>becc4bd157cd6608b51a5ffe414a5d2de6330272</Sha>
-    </Dependency>
-    <Dependency Name="Microsoft.DotNet.Test.ProjectTemplates.8.0" Version="1.1.0-rc.24202.1">
-      <Uri>https://github.com/dotnet/test-templates</Uri>
-      <Sha>49c9ad01f057b3c6352bbec12b117acc2224493c</Sha>
-    </Dependency>
-    <Dependency Name="Microsoft.DotNet.Test.ProjectTemplates.9.0" Version="1.1.0-rtm.25168.1">
-      <Uri>https://github.com/dotnet/test-templates</Uri>
-      <Sha>e66f2336162ebe9f1d781a8dae591e30d9ab08b4</Sha>
-    </Dependency>
-    <!-- Intermediate is necessary for source build. -->
-    <Dependency Name="Microsoft.SourceBuild.Intermediate.test-templates" Version="1.1.0-rtm.25168.1">
-      <Uri>https://github.com/dotnet/test-templates</Uri>
-      <Sha>e66f2336162ebe9f1d781a8dae591e30d9ab08b4</Sha>
-      <SourceBuild RepoName="test-templates" ManagedOnly="true" />
-    </Dependency>
-=======
->>>>>>> db40e8a3
     <!-- For coherency purposes, these versions should be gated by the versions of winforms and wpf routed via windowsdesktop -->
     <Dependency Name="Microsoft.Dotnet.WinForms.ProjectTemplates" Version="9.0.3-servicing.25112.2" CoherentParentDependency="Microsoft.WindowsDesktop.App.Runtime.win-x64">
       <Uri>https://dev.azure.com/dnceng/internal/_git/dotnet-winforms</Uri>
@@ -492,28 +374,16 @@
       <Sha>63ae81154c50a1cf9287cc47d8351d55b4289e6d</Sha>
       <SourceBuild RepoName="xdt" ManagedOnly="true" />
     </Dependency>
-<<<<<<< HEAD
-    <Dependency Name="Microsoft.CodeAnalysis.NetAnalyzers" Version="9.0.0-preview.25173.3">
-      <Uri>https://github.com/dotnet/roslyn-analyzers</Uri>
-      <Sha>16865ea61910500f1022ad2b96c499e5df02c228</Sha>
-    </Dependency>
-    <Dependency Name="Microsoft.CodeAnalysis.PublicApiAnalyzers" Version="3.11.0-beta1.25173.3">
-=======
     <Dependency Name="Microsoft.CodeAnalysis.NetAnalyzers" Version="9.0.0-preview.25173.1">
       <Uri>https://github.com/dotnet/roslyn-analyzers</Uri>
       <Sha>16865ea61910500f1022ad2b96c499e5df02c228</Sha>
     </Dependency>
     <Dependency Name="Microsoft.CodeAnalysis.PublicApiAnalyzers" Version="3.11.0-beta1.25173.1">
->>>>>>> db40e8a3
       <Uri>https://github.com/dotnet/roslyn-analyzers</Uri>
       <Sha>16865ea61910500f1022ad2b96c499e5df02c228</Sha>
     </Dependency>
     <!-- Intermediate is necessary for source build. -->
-<<<<<<< HEAD
-    <Dependency Name="Microsoft.SourceBuild.Intermediate.roslyn-analyzers" Version="3.11.0-beta1.25173.3">
-=======
     <Dependency Name="Microsoft.SourceBuild.Intermediate.roslyn-analyzers" Version="3.11.0-beta1.25173.1">
->>>>>>> db40e8a3
       <Uri>https://github.com/dotnet/roslyn-analyzers</Uri>
       <Sha>16865ea61910500f1022ad2b96c499e5df02c228</Sha>
       <SourceBuild RepoName="roslyn-analyzers" ManagedOnly="true" />
@@ -547,15 +417,9 @@
       <SourceBuild RepoName="source-build-externals" ManagedOnly="true" />
     </Dependency>
     <!-- Intermediate is necessary for source build. -->
-<<<<<<< HEAD
-    <Dependency Name="Microsoft.SourceBuild.Intermediate.source-build-reference-packages" Version="9.0.0-alpha.1.25204.3">
-      <Uri>https://github.com/dotnet/source-build-reference-packages</Uri>
-      <Sha>643689c88b1d5a0f1561383972c4189a0c673abe</Sha>
-=======
     <Dependency Name="Microsoft.SourceBuild.Intermediate.source-build-reference-packages" Version="9.0.0-alpha.1.24511.3">
       <Uri>https://github.com/dotnet/source-build-reference-packages</Uri>
       <Sha>c43ee853e96528e2f2eb0f6d8c151ddc07b6a844</Sha>
->>>>>>> db40e8a3
       <SourceBuild RepoName="source-build-reference-packages" ManagedOnly="true" />
     </Dependency>
     <Dependency Name="Microsoft.Deployment.DotNet.Releases" Version="2.0.0-rtm.1.25059.4">

--- conflicted
+++ resolved
@@ -131,15 +131,11 @@
       <Uri>https://github.com/dotnet/roslyn</Uri>
       <Sha>1931cdad58cc077db02feaa80f454900355dd0e8</Sha>
     </Dependency>
-<<<<<<< HEAD
+    <Dependency Name="Microsoft.CodeAnalysis.Workspaces.Common" Version="4.14.0-1.25072.8">
+      <Uri>https://github.com/dotnet/roslyn</Uri>
+      <Sha>1931cdad58cc077db02feaa80f454900355dd0e8</Sha>
+    </Dependency>
     <Dependency Name="Microsoft.CodeAnalysis.Workspaces.MSBuild" Version="4.14.0-1.25072.8">
-=======
-    <Dependency Name="Microsoft.CodeAnalysis.Workspaces.Common" Version="4.14.0-1.25070.2">
-      <Uri>https://github.com/dotnet/roslyn</Uri>
-      <Sha>6908aead3a8b313798c381d5e435e9e6068301a7</Sha>
-    </Dependency>
-    <Dependency Name="Microsoft.CodeAnalysis.Workspaces.MSBuild" Version="4.14.0-1.25070.2">
->>>>>>> edf1c616
       <Uri>https://github.com/dotnet/roslyn</Uri>
       <Sha>1931cdad58cc077db02feaa80f454900355dd0e8</Sha>
     </Dependency>

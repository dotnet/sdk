<?xml version="1.0" encoding="utf-8"?>
<Dependencies>
  <ProductDependencies>
<<<<<<< HEAD
    <Dependency Name="Microsoft.TemplateEngine.Cli" Version="6.0.313-servicing.23272.6">
      <Uri>https://dev.azure.com/dnceng/internal/_git/dotnet-templating</Uri>
      <Sha>61b9e8db59eccd3a3a20b247a54896dd977e134d</Sha>
      <SourceBuild RepoName="templating" ManagedOnly="true" />
    </Dependency>
    <Dependency Name="Microsoft.TemplateEngine.Abstractions" Version="6.0.313">
      <Uri>https://dev.azure.com/dnceng/internal/_git/dotnet-templating</Uri>
      <Sha>61b9e8db59eccd3a3a20b247a54896dd977e134d</Sha>
    </Dependency>
    <Dependency Name="Microsoft.TemplateEngine.Orchestrator.RunnableProjects" Version="6.0.313">
      <Uri>https://dev.azure.com/dnceng/internal/_git/dotnet-templating</Uri>
      <Sha>61b9e8db59eccd3a3a20b247a54896dd977e134d</Sha>
    </Dependency>
    <Dependency Name="Microsoft.TemplateEngine.Utils" Version="6.0.313">
      <Uri>https://dev.azure.com/dnceng/internal/_git/dotnet-templating</Uri>
      <Sha>61b9e8db59eccd3a3a20b247a54896dd977e134d</Sha>
    </Dependency>
    <Dependency Name="Microsoft.TemplateSearch.Common" Version="6.0.313">
      <Uri>https://dev.azure.com/dnceng/internal/_git/dotnet-templating</Uri>
      <Sha>61b9e8db59eccd3a3a20b247a54896dd977e134d</Sha>
    </Dependency>
    <Dependency Name="Microsoft.DotNet.Common.ItemTemplates" Version="6.0.313">
      <Uri>https://dev.azure.com/dnceng/internal/_git/dotnet-templating</Uri>
      <Sha>61b9e8db59eccd3a3a20b247a54896dd977e134d</Sha>
    </Dependency>
    <Dependency Name="Microsoft.DotNet.Common.ProjectTemplates.6.0" Version="6.0.313">
      <Uri>https://dev.azure.com/dnceng/internal/_git/dotnet-templating</Uri>
      <Sha>61b9e8db59eccd3a3a20b247a54896dd977e134d</Sha>
=======
    <Dependency Name="Microsoft.TemplateEngine.Cli" Version="6.0.410-rtm.23272.7">
      <Uri>https://dev.azure.com/dnceng/internal/_git/dotnet-templating</Uri>
      <Sha>9cd9762fb7eee396cc62d03e16c78f3565c220a1</Sha>
      <SourceBuild RepoName="templating" ManagedOnly="true" />
    </Dependency>
    <Dependency Name="Microsoft.TemplateEngine.Abstractions" Version="6.0.410">
      <Uri>https://dev.azure.com/dnceng/internal/_git/dotnet-templating</Uri>
      <Sha>9cd9762fb7eee396cc62d03e16c78f3565c220a1</Sha>
    </Dependency>
    <Dependency Name="Microsoft.TemplateEngine.Orchestrator.RunnableProjects" Version="6.0.410">
      <Uri>https://dev.azure.com/dnceng/internal/_git/dotnet-templating</Uri>
      <Sha>9cd9762fb7eee396cc62d03e16c78f3565c220a1</Sha>
    </Dependency>
    <Dependency Name="Microsoft.TemplateEngine.Utils" Version="6.0.410">
      <Uri>https://dev.azure.com/dnceng/internal/_git/dotnet-templating</Uri>
      <Sha>9cd9762fb7eee396cc62d03e16c78f3565c220a1</Sha>
    </Dependency>
    <Dependency Name="Microsoft.TemplateSearch.Common" Version="6.0.410">
      <Uri>https://dev.azure.com/dnceng/internal/_git/dotnet-templating</Uri>
      <Sha>9cd9762fb7eee396cc62d03e16c78f3565c220a1</Sha>
    </Dependency>
    <Dependency Name="Microsoft.DotNet.Common.ItemTemplates" Version="6.0.410">
      <Uri>https://dev.azure.com/dnceng/internal/_git/dotnet-templating</Uri>
      <Sha>9cd9762fb7eee396cc62d03e16c78f3565c220a1</Sha>
    </Dependency>
    <Dependency Name="Microsoft.DotNet.Common.ProjectTemplates.6.0" Version="6.0.410">
      <Uri>https://dev.azure.com/dnceng/internal/_git/dotnet-templating</Uri>
      <Sha>9cd9762fb7eee396cc62d03e16c78f3565c220a1</Sha>
>>>>>>> 73b80ddd
    </Dependency>
    <Dependency Name="Microsoft.NETCore.App.Ref" Version="6.0.18">
      <Uri>https://dev.azure.com/dnceng/internal/_git/dotnet-runtime</Uri>
      <Sha>c76ac565499f3e7c657126d46c00b67a0d74832c</Sha>
    </Dependency>
    <Dependency Name="VS.Redist.Common.NetCore.SharedFramework.x64.6.0" Version="6.0.18-servicing.23269.7">
      <Uri>https://dev.azure.com/dnceng/internal/_git/dotnet-runtime</Uri>
      <Sha>c76ac565499f3e7c657126d46c00b67a0d74832c</Sha>
    </Dependency>
    <Dependency Name="VS.Redist.Common.NetCore.TargetingPack.x64.6.0" Version="6.0.18-servicing.23269.7">
      <Uri>https://dev.azure.com/dnceng/internal/_git/dotnet-runtime</Uri>
      <Sha>c76ac565499f3e7c657126d46c00b67a0d74832c</Sha>
    </Dependency>
    <Dependency Name="Microsoft.NETCore.App.Runtime.win-x64" Version="6.0.18">
      <Uri>https://dev.azure.com/dnceng/internal/_git/dotnet-runtime</Uri>
      <Sha>c76ac565499f3e7c657126d46c00b67a0d74832c</Sha>
    </Dependency>
    <Dependency Name="Microsoft.NETCore.App.Host.win-x64" Version="6.0.18">
      <Uri>https://dev.azure.com/dnceng/internal/_git/dotnet-runtime</Uri>
      <Sha>c76ac565499f3e7c657126d46c00b67a0d74832c</Sha>
    </Dependency>
    <Dependency Name="Microsoft.NETCore.Platforms" Version="6.0.10">
      <Uri>https://dev.azure.com/dnceng/internal/_git/dotnet-runtime</Uri>
      <Sha>c76ac565499f3e7c657126d46c00b67a0d74832c</Sha>
    </Dependency>
    <Dependency Name="Microsoft.NET.HostModel" Version="6.0.18-servicing.23269.7">
      <Uri>https://dev.azure.com/dnceng/internal/_git/dotnet-runtime</Uri>
      <Sha>c76ac565499f3e7c657126d46c00b67a0d74832c</Sha>
    </Dependency>
    <Dependency Name="Microsoft.Extensions.DependencyModel" Version="6.0.0">
      <Uri>https://github.com/dotnet/runtime</Uri>
      <Sha>4822e3c3aa77eb82b2fb33c9321f923cf11ddde6</Sha>
    </Dependency>
    <Dependency Name="Microsoft.NETCore.DotNetHostResolver" Version="6.0.18">
      <Uri>https://dev.azure.com/dnceng/internal/_git/dotnet-runtime</Uri>
      <Sha>c76ac565499f3e7c657126d46c00b67a0d74832c</Sha>
    </Dependency>
    <Dependency Name="Microsoft.Build" Version="17.3.2">
      <Uri>https://dev.azure.com/devdiv/DevDiv/_git/DotNet-msbuild-Trusted</Uri>
      <Sha>561848881bab01749e6d8b03be2869a18ca944f7</Sha>
    </Dependency>
    <Dependency Name="Microsoft.Build.Localization" Version="17.3.2-preview-22463-06">
      <Uri>https://dev.azure.com/devdiv/DevDiv/_git/DotNet-msbuild-Trusted</Uri>
      <Sha>561848881bab01749e6d8b03be2869a18ca944f7</Sha>
    </Dependency>
    <Dependency Name="Microsoft.FSharp.Compiler" Version="12.0.5-beta.22513.8">
      <Uri>https://github.com/dotnet/fsharp</Uri>
      <Sha>5d69143fbe992d8fa33d5b83d5fdd5f4ed7bb4fc</Sha>
    </Dependency>
    <Dependency Name="Microsoft.SourceBuild.Intermediate.fsharp" Version="6.0.7-beta.22513.8">
      <Uri>https://github.com/dotnet/fsharp</Uri>
      <Sha>5d69143fbe992d8fa33d5b83d5fdd5f4ed7bb4fc</Sha>
      <SourceBuild RepoName="fsharp" ManagedOnly="true" />
    </Dependency>
    <Dependency Name="dotnet-format" Version="6.4.352107">
      <Uri>https://github.com/dotnet/format</Uri>
      <Sha>29f0a64560676efb3c24bc01942bcd84d807b335</Sha>
      <SourceBuildTarball RepoName="format" ManagedOnly="true" />
    </Dependency>
    <Dependency Name="Microsoft.Net.Compilers.Toolset" Version="4.3.1-3.22526.13">
      <Uri>https://github.com/dotnet/roslyn</Uri>
      <Sha>41a5af9d2c459a06c0795bf21a1c046200f375bf</Sha>
      <SourceBuild RepoName="roslyn" ManagedOnly="true" />
    </Dependency>
    <Dependency Name="Microsoft.CodeAnalysis" Version="4.3.1-3.22526.13">
      <Uri>https://github.com/dotnet/roslyn</Uri>
      <Sha>41a5af9d2c459a06c0795bf21a1c046200f375bf</Sha>
    </Dependency>
    <Dependency Name="Microsoft.CodeAnalysis.CSharp" Version="4.3.1-3.22526.13">
      <Uri>https://github.com/dotnet/roslyn</Uri>
      <Sha>41a5af9d2c459a06c0795bf21a1c046200f375bf</Sha>
    </Dependency>
    <Dependency Name="Microsoft.CodeAnalysis.CSharp.Features" Version="4.3.1-3.22526.13">
      <Uri>https://github.com/dotnet/roslyn</Uri>
      <Sha>41a5af9d2c459a06c0795bf21a1c046200f375bf</Sha>
    </Dependency>
    <Dependency Name="Microsoft.CodeAnalysis.CSharp.Workspaces" Version="4.3.1-3.22526.13">
      <Uri>https://github.com/dotnet/roslyn</Uri>
      <Sha>41a5af9d2c459a06c0795bf21a1c046200f375bf</Sha>
    </Dependency>
    <Dependency Name="Microsoft.CodeAnalysis.Workspaces.MSBuild" Version="4.3.1-3.22526.13">
      <Uri>https://github.com/dotnet/roslyn</Uri>
      <Sha>41a5af9d2c459a06c0795bf21a1c046200f375bf</Sha>
    </Dependency>
    <Dependency Name="Microsoft.AspNetCore.DeveloperCertificates.XPlat" Version="6.0.18-servicing.23269.9">
      <Uri>https://dev.azure.com/dnceng/internal/_git/dotnet-aspnetcore</Uri>
      <Sha>be51b1aa73343e45a1d00afd436abad794f471fb</Sha>
    </Dependency>
    <Dependency Name="Microsoft.AspNetCore.TestHost" Version="6.0.18">
      <Uri>https://dev.azure.com/dnceng/internal/_git/dotnet-aspnetcore</Uri>
      <Sha>be51b1aa73343e45a1d00afd436abad794f471fb</Sha>
    </Dependency>
<<<<<<< HEAD
    <Dependency Name="NuGet.Build.Tasks" Version="6.2.4-rc.1">
      <Uri>https://dev.azure.com/devdiv/DevDiv/_git/NuGet-NuGet.Client-Trusted</Uri>
      <Sha>8fef55f5a55a3b4f2c96cd1a9b5ddc51d4b927f8</Sha>
    </Dependency>
    <Dependency Name="Microsoft.Build.NuGetSdkResolver" Version="6.2.4-rc.1">
      <Uri>https://dev.azure.com/devdiv/DevDiv/_git/NuGet-NuGet.Client-Trusted</Uri>
      <Sha>8fef55f5a55a3b4f2c96cd1a9b5ddc51d4b927f8</Sha>
=======
    <Dependency Name="NuGet.Build.Tasks" Version="6.3.3-rc.3">
      <Uri>https://dev.azure.com/devdiv/DevDiv/_git/NuGet-NuGet.Client-Trusted</Uri>
      <Sha>5e444458a8c4a2dac9806fc1d387b7f157669540</Sha>
    </Dependency>
    <Dependency Name="Microsoft.Build.NuGetSdkResolver" Version="6.3.3-rc.3">
      <Uri>https://dev.azure.com/devdiv/DevDiv/_git/NuGet-NuGet.Client-Trusted</Uri>
      <Sha>5e444458a8c4a2dac9806fc1d387b7f157669540</Sha>
>>>>>>> 73b80ddd
    </Dependency>
    <Dependency Name="Microsoft.NET.Test.Sdk" Version="17.3.3-release-20230405-02">
      <Uri>https://github.com/microsoft/vstest</Uri>
      <Sha>6e76d580fcc69954441344175bd1b0ab2e432026</Sha>
    </Dependency>
    <Dependency Name="Microsoft.NET.ILLink.Tasks" Version="6.0.200-1.22553.1">
      <Uri>https://github.com/dotnet/linker</Uri>
      <Sha>4be765525a1b45d28ab69a48f92e008b70a4e56e</Sha>
      <SourceBuild RepoName="linker" ManagedOnly="true" />
    </Dependency>
    <Dependency Name="Microsoft.NET.ILLink.Analyzers" Version="6.0.200-1.22553.1">
      <Uri>https://github.com/dotnet/linker</Uri>
      <Sha>4be765525a1b45d28ab69a48f92e008b70a4e56e</Sha>
    </Dependency>
    <Dependency Name="System.CodeDom" Version="6.0.0">
      <Uri>https://github.com/dotnet/runtime</Uri>
      <Sha>4822e3c3aa77eb82b2fb33c9321f923cf11ddde6</Sha>
    </Dependency>
    <Dependency Name="System.Security.Cryptography.ProtectedData" Version="6.0.0">
      <Uri>https://github.com/dotnet/runtime</Uri>
      <Sha>4822e3c3aa77eb82b2fb33c9321f923cf11ddde6</Sha>
    </Dependency>
    <Dependency Name="System.ServiceProcess.ServiceController" Version="6.0.1">
      <Uri>https://dev.azure.com/dnceng/internal/_git/dotnet-runtime</Uri>
      <Sha>c76ac565499f3e7c657126d46c00b67a0d74832c</Sha>
    </Dependency>
    <Dependency Name="System.Text.Encoding.CodePages" Version="6.0.0">
      <Uri>https://github.com/dotnet/runtime</Uri>
      <Sha>4822e3c3aa77eb82b2fb33c9321f923cf11ddde6</Sha>
    </Dependency>
    <Dependency Name="System.Resources.Extensions" Version="6.0.0">
      <Uri>https://github.com/dotnet/runtime</Uri>
      <Sha>4822e3c3aa77eb82b2fb33c9321f923cf11ddde6</Sha>
    </Dependency>
    <Dependency Name="System.IO.Pipelines" Version="6.0.3">
      <Uri>https://dev.azure.com/dnceng/internal/_git/dotnet-runtime</Uri>
      <Sha>70ae3df4a6f3c92fb6b315afc405edd10ff38579</Sha>
    </Dependency>
    <Dependency Name="Microsoft.WindowsDesktop.App.Runtime.win-x64" Version="6.0.18">
      <Uri>https://dev.azure.com/dnceng/internal/_git/dotnet-windowsdesktop</Uri>
      <Sha>44b3a005f161dfc735446e61cbf1e792124170da</Sha>
    </Dependency>
    <Dependency Name="VS.Redist.Common.WindowsDesktop.SharedFramework.x64.6.0" Version="6.0.18-servicing.23272.2">
      <Uri>https://dev.azure.com/dnceng/internal/_git/dotnet-windowsdesktop</Uri>
      <Sha>44b3a005f161dfc735446e61cbf1e792124170da</Sha>
    </Dependency>
    <Dependency Name="VS.Redist.Common.WindowsDesktop.TargetingPack.x64.6.0" Version="6.0.18-servicing.23272.2">
      <Uri>https://dev.azure.com/dnceng/internal/_git/dotnet-windowsdesktop</Uri>
      <Sha>44b3a005f161dfc735446e61cbf1e792124170da</Sha>
    </Dependency>
    <Dependency Name="Microsoft.WindowsDesktop.App.Ref" Version="6.0.18">
      <Uri>https://dev.azure.com/dnceng/internal/_git/dotnet-windowsdesktop</Uri>
      <Sha>44b3a005f161dfc735446e61cbf1e792124170da</Sha>
    </Dependency>
    <Dependency Name="Microsoft.NET.Sdk.WindowsDesktop" Version="6.0.18-servicing.23272.2" CoherentParentDependency="Microsoft.WindowsDesktop.App.Runtime.win-x64">
      <Uri>https://dev.azure.com/dnceng/internal/_git/dotnet-wpf</Uri>
      <Sha>a29a62bc7aa91d9e7509261a138af3c27c0506ea</Sha>
    </Dependency>
    <Dependency Name="Microsoft.AspNetCore.App.Ref" Version="6.0.18">
      <Uri>https://dev.azure.com/dnceng/internal/_git/dotnet-aspnetcore</Uri>
      <Sha>be51b1aa73343e45a1d00afd436abad794f471fb</Sha>
    </Dependency>
    <Dependency Name="Microsoft.AspNetCore.App.Ref.Internal" Version="6.0.18-servicing.23269.9">
      <Uri>https://dev.azure.com/dnceng/internal/_git/dotnet-aspnetcore</Uri>
      <Sha>be51b1aa73343e45a1d00afd436abad794f471fb</Sha>
    </Dependency>
    <Dependency Name="Microsoft.AspNetCore.App.Runtime.win-x64" Version="6.0.18">
      <Uri>https://dev.azure.com/dnceng/internal/_git/dotnet-aspnetcore</Uri>
      <Sha>be51b1aa73343e45a1d00afd436abad794f471fb</Sha>
    </Dependency>
    <Dependency Name="VS.Redist.Common.AspNetCore.SharedFramework.x64.6.0" Version="6.0.18-servicing.23269.9">
      <Uri>https://dev.azure.com/dnceng/internal/_git/dotnet-aspnetcore</Uri>
      <Sha>be51b1aa73343e45a1d00afd436abad794f471fb</Sha>
      <SourceBuild RepoName="aspnetcore" ManagedOnly="true" />
    </Dependency>
    <Dependency Name="dotnet-dev-certs" Version="6.0.18-servicing.23269.9">
      <Uri>https://dev.azure.com/dnceng/internal/_git/dotnet-aspnetcore</Uri>
      <Sha>be51b1aa73343e45a1d00afd436abad794f471fb</Sha>
    </Dependency>
    <Dependency Name="dotnet-user-secrets" Version="6.0.18-servicing.23269.9">
      <Uri>https://dev.azure.com/dnceng/internal/_git/dotnet-aspnetcore</Uri>
      <Sha>be51b1aa73343e45a1d00afd436abad794f471fb</Sha>
    </Dependency>
    <Dependency Name="Microsoft.AspNetCore.Analyzers" Version="6.0.18-servicing.23269.9">
      <Uri>https://dev.azure.com/dnceng/internal/_git/dotnet-aspnetcore</Uri>
      <Sha>be51b1aa73343e45a1d00afd436abad794f471fb</Sha>
    </Dependency>
    <Dependency Name="Microsoft.AspNetCore.Components.Analyzers" Version="6.0.18">
      <Uri>https://dev.azure.com/dnceng/internal/_git/dotnet-aspnetcore</Uri>
      <Sha>be51b1aa73343e45a1d00afd436abad794f471fb</Sha>
    </Dependency>
    <Dependency Name="Microsoft.AspNetCore.Mvc.Analyzers" Version="6.0.18-servicing.23269.9">
      <Uri>https://dev.azure.com/dnceng/internal/_git/dotnet-aspnetcore</Uri>
      <Sha>be51b1aa73343e45a1d00afd436abad794f471fb</Sha>
    </Dependency>
    <Dependency Name="Microsoft.AspNetCore.Mvc.Api.Analyzers" Version="6.0.18-servicing.23269.9">
      <Uri>https://dev.azure.com/dnceng/internal/_git/dotnet-aspnetcore</Uri>
      <Sha>be51b1aa73343e45a1d00afd436abad794f471fb</Sha>
    </Dependency>
    <Dependency Name="Microsoft.CodeAnalysis.Razor.Tooling.Internal" Version="6.0.3-1.22181.2">
      <Uri>https://github.com/dotnet/razor-compiler</Uri>
      <Sha>503deb302b09bbd0ee3cb64e46117fa2d31af442</Sha>
      <SourceBuild RepoName="razor-compiler" ManagedOnly="true" />
    </Dependency>
    <Dependency Name="Microsoft.AspNetCore.Mvc.Razor.Extensions.Tooling.Internal" Version="6.0.3-1.22181.2">
      <Uri>https://github.com/dotnet/razor-compiler</Uri>
      <Sha>503deb302b09bbd0ee3cb64e46117fa2d31af442</Sha>
      <SourceBuild RepoName="razor-compiler" ManagedOnly="true" />
    </Dependency>
    <Dependency Name="Microsoft.AspNetCore.Razor.SourceGenerator.Tooling.Internal" Version="6.0.3-1.22181.2">
      <Uri>https://github.com/dotnet/razor-compiler</Uri>
      <Sha>503deb302b09bbd0ee3cb64e46117fa2d31af442</Sha>
      <SourceBuild RepoName="razor-compiler" ManagedOnly="true" />
    </Dependency>
    <Dependency Name="Microsoft.Extensions.FileProviders.Embedded" Version="6.0.18">
      <Uri>https://dev.azure.com/dnceng/internal/_git/dotnet-aspnetcore</Uri>
      <Sha>be51b1aa73343e45a1d00afd436abad794f471fb</Sha>
    </Dependency>
    <Dependency Name="Microsoft.AspNetCore.Authorization" Version="6.0.18">
      <Uri>https://dev.azure.com/dnceng/internal/_git/dotnet-aspnetcore</Uri>
      <Sha>be51b1aa73343e45a1d00afd436abad794f471fb</Sha>
    </Dependency>
    <Dependency Name="Microsoft.AspNetCore.Components.Web" Version="6.0.18">
      <Uri>https://dev.azure.com/dnceng/internal/_git/dotnet-aspnetcore</Uri>
      <Sha>be51b1aa73343e45a1d00afd436abad794f471fb</Sha>
    </Dependency>
    <Dependency Name="Microsoft.JSInterop" Version="6.0.18">
      <Uri>https://dev.azure.com/dnceng/internal/_git/dotnet-aspnetcore</Uri>
      <Sha>be51b1aa73343e45a1d00afd436abad794f471fb</Sha>
    </Dependency>
    <Dependency Name="Microsoft.Web.Xdt" Version="3.1.0" Pinned="true">
      <Uri>https://github.com/aspnet/xdt</Uri>
      <Sha>c01a538851a8ab1a1fbeb2e6243f391fff7587b4</Sha>
    </Dependency>
    <Dependency Name="Microsoft.CodeAnalysis.NetAnalyzers" Version="6.0.0">
      <Uri>https://github.com/dotnet/roslyn-analyzers</Uri>
      <Sha>c750b5a665adb75b528a93d844f238bd1360a91a</Sha>
    </Dependency>
    <Dependency Name="Microsoft.SourceBuild.Intermediate.roslyn-analyzers" Version="3.3.3-beta1.21519.5">
      <Uri>https://github.com/dotnet/roslyn-analyzers</Uri>
      <Sha>c750b5a665adb75b528a93d844f238bd1360a91a</Sha>
      <SourceBuild RepoName="roslyn-analyzers" ManagedOnly="true" />
    </Dependency>
    <Dependency Name="System.CommandLine" Version="2.0.0-beta4.22363.1">
      <Uri>https://github.com/dotnet/command-line-api</Uri>
      <Sha>ec67fa283e6690c63731c7c51293bb21833761ec</Sha>
    </Dependency>
    <Dependency Name="Microsoft.SourceBuild.Intermediate.command-line-api" Version="0.1.336301">
      <Uri>https://github.com/dotnet/command-line-api</Uri>
      <Sha>ec67fa283e6690c63731c7c51293bb21833761ec</Sha>
      <SourceBuild RepoName="command-line-api" ManagedOnly="true" />
    </Dependency>
    <Dependency Name="Microsoft.SourceBuild.Intermediate.source-build" Version="0.1.0-alpha.1.21519.2">
      <Uri>https://github.com/dotnet/source-build</Uri>
      <Sha>10d0f7e94aa45889155c312f51cfc01bf326b853</Sha>
      <SourceBuild RepoName="source-build" ManagedOnly="true" />
    </Dependency>
  </ProductDependencies>
  <ToolsetDependencies>
    <Dependency Name="Microsoft.DotNet.Arcade.Sdk" Version="6.0.0-beta.23211.7">
      <Uri>https://github.com/dotnet/arcade</Uri>
      <Sha>7bca7a24dfc0eded1f3e364b4ff7bf1235b6eb26</Sha>
      <SourceBuild RepoName="arcade" ManagedOnly="true" />
    </Dependency>
    <Dependency Name="Microsoft.DotNet.Helix.Sdk" Version="6.0.0-beta.23211.7">
      <Uri>https://github.com/dotnet/arcade</Uri>
      <Sha>7bca7a24dfc0eded1f3e364b4ff7bf1235b6eb26</Sha>
    </Dependency>
    <Dependency Name="Microsoft.DotNet.SignTool" Version="6.0.0-beta.23211.7">
      <Uri>https://github.com/dotnet/arcade</Uri>
      <Sha>7bca7a24dfc0eded1f3e364b4ff7bf1235b6eb26</Sha>
    </Dependency>
    <Dependency Name="Microsoft.DotNet.XUnitExtensions" Version="6.0.0-beta.23211.7">
      <Uri>https://github.com/dotnet/arcade</Uri>
      <Sha>7bca7a24dfc0eded1f3e364b4ff7bf1235b6eb26</Sha>
    </Dependency>
    <Dependency Name="System.Reflection.MetadataLoadContext" Version="6.0.0">
      <Uri>https://github.com/dotnet/runtime</Uri>
      <Sha>4822e3c3aa77eb82b2fb33c9321f923cf11ddde6</Sha>
    </Dependency>
    <Dependency Name="Microsoft.DotNet.XliffTasks" Version="1.0.0-beta.21431.1" CoherentParentDependency="Microsoft.DotNet.Arcade.Sdk">
      <Uri>https://github.com/dotnet/xliff-tasks</Uri>
      <Sha>bc3233146e1fcd393ed471d5005333c83363e0fe</Sha>
      <SourceBuild RepoName="xliff-tasks" ManagedOnly="true" />
    </Dependency>
  </ToolsetDependencies>
</Dependencies><|MERGE_RESOLUTION|>--- conflicted
+++ resolved
@@ -1,41 +1,11 @@
 <?xml version="1.0" encoding="utf-8"?>
 <Dependencies>
   <ProductDependencies>
-<<<<<<< HEAD
-    <Dependency Name="Microsoft.TemplateEngine.Cli" Version="6.0.313-servicing.23272.6">
-      <Uri>https://dev.azure.com/dnceng/internal/_git/dotnet-templating</Uri>
-      <Sha>61b9e8db59eccd3a3a20b247a54896dd977e134d</Sha>
+    <Dependency Name="Microsoft.TemplateEngine.Cli" Version="6.0.410-rtm.23272.7">
+      <Uri>https://dev.azure.com/dnceng/internal/_git/dotnet-templating</Uri>
+      <Sha>9cd9762fb7eee396cc62d03e16c78f3565c220a1</Sha>
       <SourceBuild RepoName="templating" ManagedOnly="true" />
     </Dependency>
-    <Dependency Name="Microsoft.TemplateEngine.Abstractions" Version="6.0.313">
-      <Uri>https://dev.azure.com/dnceng/internal/_git/dotnet-templating</Uri>
-      <Sha>61b9e8db59eccd3a3a20b247a54896dd977e134d</Sha>
-    </Dependency>
-    <Dependency Name="Microsoft.TemplateEngine.Orchestrator.RunnableProjects" Version="6.0.313">
-      <Uri>https://dev.azure.com/dnceng/internal/_git/dotnet-templating</Uri>
-      <Sha>61b9e8db59eccd3a3a20b247a54896dd977e134d</Sha>
-    </Dependency>
-    <Dependency Name="Microsoft.TemplateEngine.Utils" Version="6.0.313">
-      <Uri>https://dev.azure.com/dnceng/internal/_git/dotnet-templating</Uri>
-      <Sha>61b9e8db59eccd3a3a20b247a54896dd977e134d</Sha>
-    </Dependency>
-    <Dependency Name="Microsoft.TemplateSearch.Common" Version="6.0.313">
-      <Uri>https://dev.azure.com/dnceng/internal/_git/dotnet-templating</Uri>
-      <Sha>61b9e8db59eccd3a3a20b247a54896dd977e134d</Sha>
-    </Dependency>
-    <Dependency Name="Microsoft.DotNet.Common.ItemTemplates" Version="6.0.313">
-      <Uri>https://dev.azure.com/dnceng/internal/_git/dotnet-templating</Uri>
-      <Sha>61b9e8db59eccd3a3a20b247a54896dd977e134d</Sha>
-    </Dependency>
-    <Dependency Name="Microsoft.DotNet.Common.ProjectTemplates.6.0" Version="6.0.313">
-      <Uri>https://dev.azure.com/dnceng/internal/_git/dotnet-templating</Uri>
-      <Sha>61b9e8db59eccd3a3a20b247a54896dd977e134d</Sha>
-=======
-    <Dependency Name="Microsoft.TemplateEngine.Cli" Version="6.0.410-rtm.23272.7">
-      <Uri>https://dev.azure.com/dnceng/internal/_git/dotnet-templating</Uri>
-      <Sha>9cd9762fb7eee396cc62d03e16c78f3565c220a1</Sha>
-      <SourceBuild RepoName="templating" ManagedOnly="true" />
-    </Dependency>
     <Dependency Name="Microsoft.TemplateEngine.Abstractions" Version="6.0.410">
       <Uri>https://dev.azure.com/dnceng/internal/_git/dotnet-templating</Uri>
       <Sha>9cd9762fb7eee396cc62d03e16c78f3565c220a1</Sha>
@@ -59,7 +29,6 @@
     <Dependency Name="Microsoft.DotNet.Common.ProjectTemplates.6.0" Version="6.0.410">
       <Uri>https://dev.azure.com/dnceng/internal/_git/dotnet-templating</Uri>
       <Sha>9cd9762fb7eee396cc62d03e16c78f3565c220a1</Sha>
->>>>>>> 73b80ddd
     </Dependency>
     <Dependency Name="Microsoft.NETCore.App.Ref" Version="6.0.18">
       <Uri>https://dev.azure.com/dnceng/internal/_git/dotnet-runtime</Uri>
@@ -152,15 +121,6 @@
       <Uri>https://dev.azure.com/dnceng/internal/_git/dotnet-aspnetcore</Uri>
       <Sha>be51b1aa73343e45a1d00afd436abad794f471fb</Sha>
     </Dependency>
-<<<<<<< HEAD
-    <Dependency Name="NuGet.Build.Tasks" Version="6.2.4-rc.1">
-      <Uri>https://dev.azure.com/devdiv/DevDiv/_git/NuGet-NuGet.Client-Trusted</Uri>
-      <Sha>8fef55f5a55a3b4f2c96cd1a9b5ddc51d4b927f8</Sha>
-    </Dependency>
-    <Dependency Name="Microsoft.Build.NuGetSdkResolver" Version="6.2.4-rc.1">
-      <Uri>https://dev.azure.com/devdiv/DevDiv/_git/NuGet-NuGet.Client-Trusted</Uri>
-      <Sha>8fef55f5a55a3b4f2c96cd1a9b5ddc51d4b927f8</Sha>
-=======
     <Dependency Name="NuGet.Build.Tasks" Version="6.3.3-rc.3">
       <Uri>https://dev.azure.com/devdiv/DevDiv/_git/NuGet-NuGet.Client-Trusted</Uri>
       <Sha>5e444458a8c4a2dac9806fc1d387b7f157669540</Sha>
@@ -168,7 +128,6 @@
     <Dependency Name="Microsoft.Build.NuGetSdkResolver" Version="6.3.3-rc.3">
       <Uri>https://dev.azure.com/devdiv/DevDiv/_git/NuGet-NuGet.Client-Trusted</Uri>
       <Sha>5e444458a8c4a2dac9806fc1d387b7f157669540</Sha>
->>>>>>> 73b80ddd
     </Dependency>
     <Dependency Name="Microsoft.NET.Test.Sdk" Version="17.3.3-release-20230405-02">
       <Uri>https://github.com/microsoft/vstest</Uri>

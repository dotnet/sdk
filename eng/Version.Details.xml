--- conflicted
+++ resolved
@@ -159,17 +159,13 @@
       <Uri>https://github.com/dotnet/roslyn</Uri>
       <Sha>51f74e48c0c576ddfd80386c7bd6e4c2ec5105fe</Sha>
     </Dependency>
-<<<<<<< HEAD
-    <Dependency Name="Microsoft.CodeAnalysis.Workspaces.MSBuild" Version="4.14.0-2.25118.2">
-=======
     <Dependency Name="Microsoft.CodeAnalysis.Workspaces.Common" Version="4.14.0-2.25117.2">
->>>>>>> f59b2ba5
-      <Uri>https://github.com/dotnet/roslyn</Uri>
-      <Sha>51f74e48c0c576ddfd80386c7bd6e4c2ec5105fe</Sha>
+      <Uri>https://github.com/dotnet/roslyn</Uri>
+      <Sha>7561e17a55b6515c0ba7e1da576aab82c2caec87</Sha>
     </Dependency>
     <Dependency Name="Microsoft.CodeAnalysis.Workspaces.MSBuild" Version="4.14.0-2.25117.2">
       <Uri>https://github.com/dotnet/roslyn</Uri>
-      <Sha>7561e17a55b6515c0ba7e1da576aab82c2caec87</Sha>
+      <Sha>51f74e48c0c576ddfd80386c7bd6e4c2ec5105fe</Sha>
     </Dependency>
     <Dependency Name="Microsoft.Build.NuGetSdkResolver" Version="6.14.0-preview.1.30">
       <Uri>https://github.com/nuget/nuget.client</Uri>

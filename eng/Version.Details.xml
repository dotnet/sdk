<?xml version="1.0" encoding="utf-8"?>
<Dependencies>
  <ProductDependencies>
    <Dependency Name="Microsoft.TemplateEngine.Abstractions" Version="9.0.103">
      <Uri>https://github.com/dotnet/templating</Uri>
      <Sha>cdb776d3a6988a56a69e9ceb669bf250f51919ee</Sha>
    </Dependency>
    <Dependency Name="Microsoft.TemplateEngine.Mocks" Version="9.0.103-servicing.25057.4">
      <Uri>https://github.com/dotnet/templating</Uri>
      <Sha>cdb776d3a6988a56a69e9ceb669bf250f51919ee</Sha>
    </Dependency>
    <!-- Intermediate is necessary for source build. -->
    <Dependency Name="Microsoft.SourceBuild.Intermediate.templating" Version="9.0.103-servicing.25057.4">
      <Uri>https://github.com/dotnet/templating</Uri>
      <Sha>cdb776d3a6988a56a69e9ceb669bf250f51919ee</Sha>
      <SourceBuild RepoName="templating" ManagedOnly="true" />
    </Dependency>
    <Dependency Name="Microsoft.NETCore.App.Ref" Version="9.0.0">
      <Uri>https://dev.azure.com/dnceng/internal/_git/dotnet-runtime</Uri>
      <Sha>9d5a6a9aa463d6d10b0b0ba6d5982cc82f363dc3</Sha>
    </Dependency>
    <Dependency Name="VS.Redist.Common.NetCore.SharedFramework.x64.9.0" Version="9.0.0-rtm.24528.9">
      <Uri>https://dev.azure.com/dnceng/internal/_git/dotnet-runtime</Uri>
      <Sha>9d5a6a9aa463d6d10b0b0ba6d5982cc82f363dc3</Sha>
    </Dependency>
    <Dependency Name="VS.Redist.Common.NetCore.TargetingPack.x64.9.0" Version="9.0.0-rtm.24528.9">
      <Uri>https://dev.azure.com/dnceng/internal/_git/dotnet-runtime</Uri>
      <Sha>9d5a6a9aa463d6d10b0b0ba6d5982cc82f363dc3</Sha>
    </Dependency>
    <Dependency Name="Microsoft.NETCore.App.Runtime.win-x64" Version="9.0.0">
      <Uri>https://dev.azure.com/dnceng/internal/_git/dotnet-runtime</Uri>
      <Sha>9d5a6a9aa463d6d10b0b0ba6d5982cc82f363dc3</Sha>
    </Dependency>
    <Dependency Name="Microsoft.NETCore.App.Host.win-x64" Version="9.0.0">
      <Uri>https://dev.azure.com/dnceng/internal/_git/dotnet-runtime</Uri>
      <Sha>9d5a6a9aa463d6d10b0b0ba6d5982cc82f363dc3</Sha>
    </Dependency>
    <Dependency Name="Microsoft.NETCore.Platforms" Version="9.0.0-rtm.24528.9">
      <Uri>https://dev.azure.com/dnceng/internal/_git/dotnet-runtime</Uri>
      <Sha>9d5a6a9aa463d6d10b0b0ba6d5982cc82f363dc3</Sha>
    </Dependency>
    <Dependency Name="Microsoft.NET.HostModel" Version="9.0.0-rtm.24528.9">
      <Uri>https://dev.azure.com/dnceng/internal/_git/dotnet-runtime</Uri>
      <Sha>9d5a6a9aa463d6d10b0b0ba6d5982cc82f363dc3</Sha>
    </Dependency>
    <Dependency Name="Microsoft.Extensions.DependencyModel" Version="9.0.0">
      <Uri>https://dev.azure.com/dnceng/internal/_git/dotnet-runtime</Uri>
      <Sha>9d5a6a9aa463d6d10b0b0ba6d5982cc82f363dc3</Sha>
    </Dependency>
    <!-- Intermediate is necessary for source build. -->
    <Dependency Name="Microsoft.SourceBuild.Intermediate.runtime.linux-x64" Version="9.0.0-rtm.24528.9">
      <Uri>https://dev.azure.com/dnceng/internal/_git/dotnet-runtime</Uri>
      <Sha>9d5a6a9aa463d6d10b0b0ba6d5982cc82f363dc3</Sha>
      <SourceBuild RepoName="runtime" ManagedOnly="false" />
    </Dependency>
    <!-- Change blob version in GenerateLayout.targets if this is unpinned to service targeting pack -->
    <!-- No new netstandard.library planned for 3.1 timeframe at this time. -->
    <Dependency Name="NETStandard.Library.Ref" Version="2.1.0" Pinned="true">
      <Uri>https://github.com/dotnet/core-setup</Uri>
      <Sha>7d57652f33493fa022125b7f63aad0d70c52d810</Sha>
    </Dependency>
    <Dependency Name="Microsoft.NET.Workload.Emscripten.Current.Manifest-9.0.100.Transport" Version="9.0.0-rtm.24528.2" CoherentParentDependency="Microsoft.NETCore.App.Runtime.win-x64">
      <Uri>https://github.com/dotnet/emsdk</Uri>
      <Sha>763d10a1a251be35337ee736832bfde3f9200672</Sha>
    </Dependency>
    <Dependency Name="Microsoft.NET.Workload.Emscripten.Current.Manifest-9.0.100" Version="9.0.0" CoherentParentDependency="Microsoft.NETCore.App.Runtime.win-x64">
      <Uri>https://github.com/dotnet/emsdk</Uri>
      <Sha>763d10a1a251be35337ee736832bfde3f9200672</Sha>
    </Dependency>
    <!-- Intermediate is necessary for source build. -->
    <Dependency Name="Microsoft.SourceBuild.Intermediate.emsdk" Version="9.0.0-rtm.24528.2" CoherentParentDependency="Microsoft.NETCore.App.Runtime.win-x64">
      <Uri>https://github.com/dotnet/emsdk</Uri>
      <Sha>763d10a1a251be35337ee736832bfde3f9200672</Sha>
      <SourceBuild RepoName="emsdk" ManagedOnly="true" />
    </Dependency>
    <Dependency Name="Microsoft.Build" Version="17.12.18">
      <Uri>https://github.com/dotnet/msbuild</Uri>
      <Sha>ed8c6aec5b774cfdad4e95033910c30aa0d93391</Sha>
    </Dependency>
    <Dependency Name="Microsoft.Build.Localization" Version="17.12.18-preview-24610-04">
      <Uri>https://github.com/dotnet/msbuild</Uri>
      <Sha>ed8c6aec5b774cfdad4e95033910c30aa0d93391</Sha>
    </Dependency>
    <!-- Intermediate is necessary for source build. -->
    <Dependency Name="Microsoft.SourceBuild.Intermediate.msbuild" Version="17.12.18-preview-24610-04">
      <Uri>https://github.com/dotnet/msbuild</Uri>
      <Sha>ed8c6aec5b774cfdad4e95033910c30aa0d93391</Sha>
      <SourceBuild RepoName="msbuild" ManagedOnly="true" />
    </Dependency>
    <Dependency Name="Microsoft.FSharp.Compiler" Version="12.9.101-beta.24602.3">
      <Uri>https://github.com/dotnet/fsharp</Uri>
      <Sha>fd29258f2eb7502b09a450a8250495adb6c5caee</Sha>
    </Dependency>
    <!-- Intermediate is necessary for source build. -->
    <Dependency Name="Microsoft.SourceBuild.Intermediate.fsharp" Version="9.0.101-beta.24602.3">
      <Uri>https://github.com/dotnet/fsharp</Uri>
      <Sha>fd29258f2eb7502b09a450a8250495adb6c5caee</Sha>
      <SourceBuild RepoName="fsharp" ManagedOnly="true" />
    </Dependency>
    <Dependency Name="Microsoft.Net.Compilers.Toolset" Version="4.12.0-3.24631.1">
      <Uri>https://github.com/dotnet/roslyn</Uri>
      <Sha>da7c6c4257b2f661024b9a506773372a09023eee</Sha>
    </Dependency>
    <!-- Intermediate is necessary for source build. -->
    <Dependency Name="Microsoft.SourceBuild.Intermediate.roslyn" Version="4.12.0-3.24631.1">
      <Uri>https://github.com/dotnet/roslyn</Uri>
      <Sha>da7c6c4257b2f661024b9a506773372a09023eee</Sha>
      <SourceBuild RepoName="roslyn" ManagedOnly="true" />
    </Dependency>
    <Dependency Name="Microsoft.Net.Compilers.Toolset.Framework" Version="4.12.0-3.24631.1">
      <Uri>https://github.com/dotnet/roslyn</Uri>
      <Sha>da7c6c4257b2f661024b9a506773372a09023eee</Sha>
    </Dependency>
    <Dependency Name="Microsoft.CodeAnalysis" Version="4.12.0-3.24631.1">
      <Uri>https://github.com/dotnet/roslyn</Uri>
      <Sha>da7c6c4257b2f661024b9a506773372a09023eee</Sha>
    </Dependency>
    <Dependency Name="Microsoft.CodeAnalysis.CSharp" Version="4.12.0-3.24631.1">
      <Uri>https://github.com/dotnet/roslyn</Uri>
      <Sha>da7c6c4257b2f661024b9a506773372a09023eee</Sha>
    </Dependency>
    <Dependency Name="Microsoft.CodeAnalysis.CSharp.CodeStyle" Version="4.12.0-3.24631.1">
      <Uri>https://github.com/dotnet/roslyn</Uri>
      <Sha>da7c6c4257b2f661024b9a506773372a09023eee</Sha>
    </Dependency>
    <Dependency Name="Microsoft.CodeAnalysis.CSharp.Features" Version="4.12.0-3.24631.1">
      <Uri>https://github.com/dotnet/roslyn</Uri>
      <Sha>da7c6c4257b2f661024b9a506773372a09023eee</Sha>
    </Dependency>
    <Dependency Name="Microsoft.CodeAnalysis.CSharp.Workspaces" Version="4.12.0-3.24631.1">
      <Uri>https://github.com/dotnet/roslyn</Uri>
      <Sha>da7c6c4257b2f661024b9a506773372a09023eee</Sha>
    </Dependency>
    <Dependency Name="Microsoft.CodeAnalysis.Workspaces.MSBuild" Version="4.12.0-3.24631.1">
      <Uri>https://github.com/dotnet/roslyn</Uri>
      <Sha>da7c6c4257b2f661024b9a506773372a09023eee</Sha>
    </Dependency>
    <Dependency Name="Microsoft.AspNetCore.DeveloperCertificates.XPlat" Version="9.0.0-rtm.24529.3">
      <Uri>https://dev.azure.com/dnceng/internal/_git/dotnet-aspnetcore</Uri>
      <Sha>af22effae4069a5dfb9b0735859de48820104f5b</Sha>
    </Dependency>
    <Dependency Name="Microsoft.AspNetCore.TestHost" Version="9.0.0">
      <Uri>https://dev.azure.com/dnceng/internal/_git/dotnet-aspnetcore</Uri>
      <Sha>af22effae4069a5dfb9b0735859de48820104f5b</Sha>
    </Dependency>
    <Dependency Name="Microsoft.Build.NuGetSdkResolver" Version="6.12.2-rc.1">
      <Uri>https://github.com/nuget/nuget.client</Uri>
      <Sha>c097388782da305f47c395f90bea2d7c83909b6d</Sha>
    </Dependency>
    <Dependency Name="NuGet.Build.Tasks" Version="6.12.2-rc.1">
      <Uri>https://github.com/nuget/nuget.client</Uri>
      <Sha>c097388782da305f47c395f90bea2d7c83909b6d</Sha>
      <SourceBuildTarball RepoName="nuget-client" ManagedOnly="true" />
    </Dependency>
    <Dependency Name="NuGet.Build.Tasks.Console" Version="6.12.2-rc.1">
      <Uri>https://github.com/nuget/nuget.client</Uri>
      <Sha>c097388782da305f47c395f90bea2d7c83909b6d</Sha>
    </Dependency>
    <Dependency Name="NuGet.Build.Tasks.Pack" Version="6.12.2-rc.1">
      <Uri>https://github.com/nuget/nuget.client</Uri>
      <Sha>c097388782da305f47c395f90bea2d7c83909b6d</Sha>
    </Dependency>
    <Dependency Name="NuGet.Commands" Version="6.12.2-rc.1">
      <Uri>https://github.com/nuget/nuget.client</Uri>
      <Sha>c097388782da305f47c395f90bea2d7c83909b6d</Sha>
    </Dependency>
    <Dependency Name="NuGet.CommandLine.XPlat" Version="6.12.2-rc.1">
      <Uri>https://github.com/nuget/nuget.client</Uri>
      <Sha>c097388782da305f47c395f90bea2d7c83909b6d</Sha>
    </Dependency>
    <Dependency Name="NuGet.Common" Version="6.12.2-rc.1">
      <Uri>https://github.com/nuget/nuget.client</Uri>
      <Sha>c097388782da305f47c395f90bea2d7c83909b6d</Sha>
    </Dependency>
    <Dependency Name="NuGet.Configuration" Version="6.12.2-rc.1">
      <Uri>https://github.com/nuget/nuget.client</Uri>
      <Sha>c097388782da305f47c395f90bea2d7c83909b6d</Sha>
    </Dependency>
    <Dependency Name="NuGet.Credentials" Version="6.12.2-rc.1">
      <Uri>https://github.com/nuget/nuget.client</Uri>
      <Sha>c097388782da305f47c395f90bea2d7c83909b6d</Sha>
    </Dependency>
    <Dependency Name="NuGet.DependencyResolver.Core" Version="6.12.2-rc.1">
      <Uri>https://github.com/nuget/nuget.client</Uri>
      <Sha>c097388782da305f47c395f90bea2d7c83909b6d</Sha>
    </Dependency>
    <Dependency Name="NuGet.Frameworks" Version="6.12.2-rc.1">
      <Uri>https://github.com/nuget/nuget.client</Uri>
      <Sha>c097388782da305f47c395f90bea2d7c83909b6d</Sha>
    </Dependency>
    <Dependency Name="NuGet.LibraryModel" Version="6.12.2-rc.1">
      <Uri>https://github.com/nuget/nuget.client</Uri>
      <Sha>c097388782da305f47c395f90bea2d7c83909b6d</Sha>
    </Dependency>
    <Dependency Name="NuGet.ProjectModel" Version="6.12.2-rc.1">
      <Uri>https://github.com/nuget/nuget.client</Uri>
      <Sha>c097388782da305f47c395f90bea2d7c83909b6d</Sha>
    </Dependency>
    <Dependency Name="NuGet.Protocol" Version="6.12.2-rc.1">
      <Uri>https://github.com/nuget/nuget.client</Uri>
      <Sha>c097388782da305f47c395f90bea2d7c83909b6d</Sha>
    </Dependency>
    <Dependency Name="NuGet.Packaging" Version="6.12.2-rc.1">
      <Uri>https://github.com/nuget/nuget.client</Uri>
      <Sha>c097388782da305f47c395f90bea2d7c83909b6d</Sha>
    </Dependency>
    <Dependency Name="NuGet.Versioning" Version="6.12.2-rc.1">
      <Uri>https://github.com/nuget/nuget.client</Uri>
      <Sha>c097388782da305f47c395f90bea2d7c83909b6d</Sha>
    </Dependency>
    <Dependency Name="NuGet.Localization" Version="6.12.2-rc.1">
      <Uri>https://github.com/nuget/nuget.client</Uri>
      <Sha>c097388782da305f47c395f90bea2d7c83909b6d</Sha>
    </Dependency>
    <Dependency Name="Microsoft.NET.Test.Sdk" Version="17.12.0-release-24508-01">
      <Uri>https://github.com/microsoft/vstest</Uri>
      <Sha>bc9161306b23641b0364b8f93d546da4d48da1eb</Sha>
    </Dependency>
    <Dependency Name="Microsoft.TestPlatform.CLI" Version="17.12.0-release-24508-01">
      <Uri>https://github.com/microsoft/vstest</Uri>
      <Sha>bc9161306b23641b0364b8f93d546da4d48da1eb</Sha>
    </Dependency>
    <Dependency Name="Microsoft.TestPlatform.Build" Version="17.12.0-release-24508-01">
      <Uri>https://github.com/microsoft/vstest</Uri>
      <Sha>bc9161306b23641b0364b8f93d546da4d48da1eb</Sha>
    </Dependency>
    <!-- Intermediate is necessary for source build. -->
    <Dependency Name="Microsoft.SourceBuild.Intermediate.vstest" Version="17.12.0-release-24508-01">
      <Uri>https://github.com/microsoft/vstest</Uri>
      <Sha>bc9161306b23641b0364b8f93d546da4d48da1eb</Sha>
      <SourceBuild RepoName="vstest" ManagedOnly="true" />
    </Dependency>
    <Dependency Name="Microsoft.NET.ILLink.Tasks" Version="9.0.0">
      <Uri>https://dev.azure.com/dnceng/internal/_git/dotnet-runtime</Uri>
      <Sha>9d5a6a9aa463d6d10b0b0ba6d5982cc82f363dc3</Sha>
    </Dependency>
    <Dependency Name="System.CodeDom" Version="9.0.0">
      <Uri>https://dev.azure.com/dnceng/internal/_git/dotnet-runtime</Uri>
      <Sha>9d5a6a9aa463d6d10b0b0ba6d5982cc82f363dc3</Sha>
    </Dependency>
    <Dependency Name="System.Formats.Asn1" Version="9.0.0">
      <Uri>https://dev.azure.com/dnceng/internal/_git/dotnet-runtime</Uri>
      <Sha>9d5a6a9aa463d6d10b0b0ba6d5982cc82f363dc3</Sha>
    </Dependency>
    <Dependency Name="System.Security.Cryptography.ProtectedData" Version="9.0.0">
      <Uri>https://dev.azure.com/dnceng/internal/_git/dotnet-runtime</Uri>
      <Sha>9d5a6a9aa463d6d10b0b0ba6d5982cc82f363dc3</Sha>
    </Dependency>
    <Dependency Name="System.Text.Encoding.CodePages" Version="9.0.0">
      <Uri>https://dev.azure.com/dnceng/internal/_git/dotnet-runtime</Uri>
      <Sha>9d5a6a9aa463d6d10b0b0ba6d5982cc82f363dc3</Sha>
    </Dependency>
    <Dependency Name="System.Resources.Extensions" Version="9.0.0">
      <Uri>https://dev.azure.com/dnceng/internal/_git/dotnet-runtime</Uri>
      <Sha>9d5a6a9aa463d6d10b0b0ba6d5982cc82f363dc3</Sha>
    </Dependency>
    <Dependency Name="Microsoft.WindowsDesktop.App.Runtime.win-x64" Version="9.0.0">
      <Uri>https://dev.azure.com/dnceng/internal/_git/dotnet-windowsdesktop</Uri>
      <Sha>308dc7955704be60afc72ec00902cc18e028c3c2</Sha>
      <SourceBuildTarball RepoName="windowsdesktop" ManagedOnly="true" />
    </Dependency>
    <Dependency Name="VS.Redist.Common.WindowsDesktop.SharedFramework.x64.9.0" Version="9.0.0-rtm.24529.2">
      <Uri>https://dev.azure.com/dnceng/internal/_git/dotnet-windowsdesktop</Uri>
      <Sha>308dc7955704be60afc72ec00902cc18e028c3c2</Sha>
    </Dependency>
    <Dependency Name="Microsoft.WindowsDesktop.App.Ref" Version="9.0.0">
      <Uri>https://dev.azure.com/dnceng/internal/_git/dotnet-windowsdesktop</Uri>
      <Sha>308dc7955704be60afc72ec00902cc18e028c3c2</Sha>
    </Dependency>
    <Dependency Name="VS.Redist.Common.WindowsDesktop.TargetingPack.x64.9.0" Version="9.0.0-rtm.24529.2">
      <Uri>https://dev.azure.com/dnceng/internal/_git/dotnet-windowsdesktop</Uri>
      <Sha>308dc7955704be60afc72ec00902cc18e028c3c2</Sha>
    </Dependency>
    <Dependency Name="Microsoft.NET.Sdk.WindowsDesktop" Version="9.0.0-rtm.24529.2" CoherentParentDependency="Microsoft.WindowsDesktop.App.Ref">
      <Uri>https://dev.azure.com/dnceng/internal/_git/dotnet-wpf</Uri>
      <Sha>a04736acb8edb533756131d3d5fc55f15cd03d6a</Sha>
    </Dependency>
    <Dependency Name="Microsoft.AspNetCore.App.Ref" Version="9.0.0">
      <Uri>https://dev.azure.com/dnceng/internal/_git/dotnet-aspnetcore</Uri>
      <Sha>af22effae4069a5dfb9b0735859de48820104f5b</Sha>
    </Dependency>
    <Dependency Name="Microsoft.AspNetCore.App.Ref.Internal" Version="9.0.0-rtm.24529.3">
      <Uri>https://dev.azure.com/dnceng/internal/_git/dotnet-aspnetcore</Uri>
      <Sha>af22effae4069a5dfb9b0735859de48820104f5b</Sha>
    </Dependency>
    <Dependency Name="Microsoft.AspNetCore.App.Runtime.win-x64" Version="9.0.0">
      <Uri>https://dev.azure.com/dnceng/internal/_git/dotnet-aspnetcore</Uri>
      <Sha>af22effae4069a5dfb9b0735859de48820104f5b</Sha>
    </Dependency>
    <Dependency Name="VS.Redist.Common.AspNetCore.SharedFramework.x64.9.0" Version="9.0.0-rtm.24529.3">
      <Uri>https://dev.azure.com/dnceng/internal/_git/dotnet-aspnetcore</Uri>
      <Sha>af22effae4069a5dfb9b0735859de48820104f5b</Sha>
    </Dependency>
    <Dependency Name="dotnet-dev-certs" Version="9.0.0-rtm.24529.3">
      <Uri>https://dev.azure.com/dnceng/internal/_git/dotnet-aspnetcore</Uri>
      <Sha>af22effae4069a5dfb9b0735859de48820104f5b</Sha>
    </Dependency>
    <Dependency Name="dotnet-user-jwts" Version="9.0.0-rtm.24529.3">
      <Uri>https://dev.azure.com/dnceng/internal/_git/dotnet-aspnetcore</Uri>
      <Sha>af22effae4069a5dfb9b0735859de48820104f5b</Sha>
    </Dependency>
    <Dependency Name="dotnet-user-secrets" Version="9.0.0-rtm.24529.3">
      <Uri>https://dev.azure.com/dnceng/internal/_git/dotnet-aspnetcore</Uri>
      <Sha>af22effae4069a5dfb9b0735859de48820104f5b</Sha>
    </Dependency>
    <Dependency Name="Microsoft.AspNetCore.Analyzers" Version="9.0.0-rtm.24529.3">
      <Uri>https://dev.azure.com/dnceng/internal/_git/dotnet-aspnetcore</Uri>
      <Sha>af22effae4069a5dfb9b0735859de48820104f5b</Sha>
    </Dependency>
    <Dependency Name="Microsoft.AspNetCore.Components.SdkAnalyzers" Version="9.0.0-rtm.24529.3">
      <Uri>https://dev.azure.com/dnceng/internal/_git/dotnet-aspnetcore</Uri>
      <Sha>af22effae4069a5dfb9b0735859de48820104f5b</Sha>
    </Dependency>
    <Dependency Name="Microsoft.AspNetCore.Mvc.Analyzers" Version="9.0.0-rtm.24529.3">
      <Uri>https://dev.azure.com/dnceng/internal/_git/dotnet-aspnetcore</Uri>
      <Sha>af22effae4069a5dfb9b0735859de48820104f5b</Sha>
    </Dependency>
    <Dependency Name="Microsoft.AspNetCore.Mvc.Api.Analyzers" Version="9.0.0-rtm.24529.3">
      <Uri>https://dev.azure.com/dnceng/internal/_git/dotnet-aspnetcore</Uri>
      <Sha>af22effae4069a5dfb9b0735859de48820104f5b</Sha>
    </Dependency>
    <!-- Intermediate is necessary for source build. -->
    <Dependency Name="Microsoft.SourceBuild.Intermediate.aspnetcore" Version="9.0.0-rtm.24529.3">
      <Uri>https://dev.azure.com/dnceng/internal/_git/dotnet-aspnetcore</Uri>
      <Sha>af22effae4069a5dfb9b0735859de48820104f5b</Sha>
      <SourceBuild RepoName="aspnetcore" ManagedOnly="true" />
    </Dependency>
    <Dependency Name="Microsoft.CodeAnalysis.Razor.Tooling.Internal" Version="9.0.0-preview.24576.1">
      <Uri>https://github.com/dotnet/razor</Uri>
      <Sha>b5256abf658352440e61aa1372bbc0798e9ceb7d</Sha>
    </Dependency>
    <Dependency Name="Microsoft.AspNetCore.Mvc.Razor.Extensions.Tooling.Internal" Version="9.0.0-preview.24576.1">
      <Uri>https://github.com/dotnet/razor</Uri>
      <Sha>b5256abf658352440e61aa1372bbc0798e9ceb7d</Sha>
    </Dependency>
    <Dependency Name="Microsoft.NET.Sdk.Razor.SourceGenerators.Transport" Version="9.0.0-preview.24576.1">
      <Uri>https://github.com/dotnet/razor</Uri>
      <Sha>b5256abf658352440e61aa1372bbc0798e9ceb7d</Sha>
    </Dependency>
    <!-- Intermediate is necessary for source build. -->
    <Dependency Name="Microsoft.SourceBuild.Intermediate.razor" Version="9.0.0-preview.24576.1">
      <Uri>https://github.com/dotnet/razor</Uri>
      <Sha>b5256abf658352440e61aa1372bbc0798e9ceb7d</Sha>
      <SourceBuild RepoName="razor" ManagedOnly="true" />
    </Dependency>
    <Dependency Name="Microsoft.Extensions.FileProviders.Embedded" Version="9.0.0">
      <Uri>https://dev.azure.com/dnceng/internal/_git/dotnet-aspnetcore</Uri>
      <Sha>af22effae4069a5dfb9b0735859de48820104f5b</Sha>
    </Dependency>
    <Dependency Name="Microsoft.AspNetCore.Authorization" Version="9.0.0">
      <Uri>https://dev.azure.com/dnceng/internal/_git/dotnet-aspnetcore</Uri>
      <Sha>af22effae4069a5dfb9b0735859de48820104f5b</Sha>
    </Dependency>
    <Dependency Name="Microsoft.AspNetCore.Components.Web" Version="9.0.0">
      <Uri>https://dev.azure.com/dnceng/internal/_git/dotnet-aspnetcore</Uri>
      <Sha>af22effae4069a5dfb9b0735859de48820104f5b</Sha>
    </Dependency>
    <Dependency Name="Microsoft.JSInterop" Version="9.0.0">
      <Uri>https://dev.azure.com/dnceng/internal/_git/dotnet-aspnetcore</Uri>
      <Sha>af22effae4069a5dfb9b0735859de48820104f5b</Sha>
    </Dependency>
    <Dependency Name="Microsoft.DotNet.Test.ProjectTemplates.2.1" Version="1.0.2-beta4.22406.1">
      <Uri>https://github.com/dotnet/test-templates</Uri>
      <Sha>0385265f4d0b6413d64aea0223172366a9b9858c</Sha>
    </Dependency>
    <Dependency Name="Microsoft.DotNet.Test.ProjectTemplates.5.0" Version="1.1.0-rc.23558.1">
      <Uri>https://github.com/dotnet/test-templates</Uri>
      <Sha>307b8f538d83a955d8f6dd909eee41a5555f2f4d</Sha>
    </Dependency>
    <Dependency Name="Microsoft.DotNet.Test.ProjectTemplates.6.0" Version="1.1.0-rc.24069.1">
      <Uri>https://github.com/dotnet/test-templates</Uri>
      <Sha>becc4bd157cd6608b51a5ffe414a5d2de6330272</Sha>
    </Dependency>
    <Dependency Name="Microsoft.DotNet.Test.ProjectTemplates.7.0" Version="1.1.0-rc.24069.1">
      <Uri>https://github.com/dotnet/test-templates</Uri>
      <Sha>becc4bd157cd6608b51a5ffe414a5d2de6330272</Sha>
    </Dependency>
    <Dependency Name="Microsoft.DotNet.Test.ProjectTemplates.8.0" Version="1.1.0-rc.24202.1">
      <Uri>https://github.com/dotnet/test-templates</Uri>
      <Sha>49c9ad01f057b3c6352bbec12b117acc2224493c</Sha>
    </Dependency>
    <Dependency Name="Microsoft.DotNet.Test.ProjectTemplates.9.0" Version="1.1.0-rtm.24606.1">
      <Uri>https://github.com/dotnet/test-templates</Uri>
      <Sha>8d99bca98e3fd0c8f4e10eb200aed20d9665de0e</Sha>
    </Dependency>
    <!-- Intermediate is necessary for source build. -->
    <Dependency Name="Microsoft.SourceBuild.Intermediate.test-templates" Version="1.1.0-rtm.24606.1">
      <Uri>https://github.com/dotnet/test-templates</Uri>
      <Sha>8d99bca98e3fd0c8f4e10eb200aed20d9665de0e</Sha>
      <SourceBuild RepoName="test-templates" ManagedOnly="true" />
    </Dependency>
    <!-- For coherency purposes, these versions should be gated by the versions of winforms and wpf routed via windowsdesktop -->
    <Dependency Name="Microsoft.Dotnet.WinForms.ProjectTemplates" Version="9.0.0-rtm.24529.1" CoherentParentDependency="Microsoft.WindowsDesktop.App.Runtime.win-x64">
      <Uri>https://dev.azure.com/dnceng/internal/_git/dotnet-winforms</Uri>
      <Sha>62ebdb4b0d5cc7e163b8dc9331dc196e576bf162</Sha>
    </Dependency>
    <Dependency Name="Microsoft.DotNet.Wpf.ProjectTemplates" Version="9.0.0-rtm.24529.2" CoherentParentDependency="Microsoft.WindowsDesktop.App.Runtime.win-x64">
      <Uri>https://dev.azure.com/dnceng/internal/_git/dotnet-wpf</Uri>
      <Sha>a04736acb8edb533756131d3d5fc55f15cd03d6a</Sha>
    </Dependency>
    <Dependency Name="Microsoft.Web.Xdt" Version="10.0.0-preview.24609.2">
      <Uri>https://github.com/dotnet/xdt</Uri>
      <Sha>63ae81154c50a1cf9287cc47d8351d55b4289e6d</Sha>
    </Dependency>
    <!-- Intermediate is necessary for source build. -->
    <Dependency Name="Microsoft.SourceBuild.Intermediate.xdt" Version="10.0.0-preview.24609.2">
      <Uri>https://github.com/dotnet/xdt</Uri>
      <Sha>63ae81154c50a1cf9287cc47d8351d55b4289e6d</Sha>
      <SourceBuild RepoName="xdt" ManagedOnly="true" />
    </Dependency>
    <Dependency Name="Microsoft.CodeAnalysis.NetAnalyzers" Version="9.0.0-preview.24605.2">
      <Uri>https://github.com/dotnet/roslyn-analyzers</Uri>
      <Sha>5bfaf6aea5cf9d1c924d9adc69916eac3be07880</Sha>
    </Dependency>
    <Dependency Name="Microsoft.CodeAnalysis.PublicApiAnalyzers" Version="3.11.0-beta1.24605.2">
      <Uri>https://github.com/dotnet/roslyn-analyzers</Uri>
      <Sha>5bfaf6aea5cf9d1c924d9adc69916eac3be07880</Sha>
    </Dependency>
    <!-- Intermediate is necessary for source build. -->
    <Dependency Name="Microsoft.SourceBuild.Intermediate.roslyn-analyzers" Version="3.11.0-beta1.24605.2">
      <Uri>https://github.com/dotnet/roslyn-analyzers</Uri>
      <Sha>5bfaf6aea5cf9d1c924d9adc69916eac3be07880</Sha>
      <SourceBuild RepoName="roslyn-analyzers" ManagedOnly="true" />
    </Dependency>
    <Dependency Name="System.CommandLine" Version="2.0.0-beta4.24324.3">
      <Uri>https://github.com/dotnet/command-line-api</Uri>
      <Sha>803d8598f98fb4efd94604b32627ee9407f246db</Sha>
    </Dependency>
    <Dependency Name="System.CommandLine.Rendering" Version="0.4.0-alpha.24324.3">
      <Uri>https://github.com/dotnet/command-line-api</Uri>
      <Sha>803d8598f98fb4efd94604b32627ee9407f246db</Sha>
    </Dependency>
    <!-- Microsoft.CodeAnalysis.Workspaces.MSBuild transitively references M.Bcl.AsyncInterfaces.
         Adding an explicit dependency to make sure the latest version is used instead of the SBRP
         one under source build. -->
    <!-- Intermediate is necessary for source build. -->
    <Dependency Name="Microsoft.DiaSymReader" Version="2.2.0-beta.24327.2">
      <Uri>https://github.com/dotnet/symreader</Uri>
      <Sha>0710a7892d89999956e8808c28e9dd0512bd53f3</Sha>
    </Dependency>
    <!-- Intermediate is necessary for source build. -->
    <Dependency Name="Microsoft.SourceBuild.Intermediate.command-line-api" Version="0.1.532403">
      <Uri>https://github.com/dotnet/command-line-api</Uri>
      <Sha>803d8598f98fb4efd94604b32627ee9407f246db</Sha>
      <SourceBuild RepoName="command-line-api" ManagedOnly="true" />
    </Dependency>
    <!-- Intermediate is necessary for source build. -->
    <Dependency Name="Microsoft.SourceBuild.Intermediate.source-build-externals" Version="9.0.0-alpha.1.24575.1">
      <Uri>https://github.com/dotnet/source-build-externals</Uri>
      <Sha>ab469606a3e6b026dcac301e2dab96117c94faeb</Sha>
      <SourceBuild RepoName="source-build-externals" ManagedOnly="true" />
    </Dependency>
    <!-- Intermediate is necessary for source build. -->
    <Dependency Name="Microsoft.SourceBuild.Intermediate.source-build-reference-packages" Version="9.0.0-alpha.1.24619.1">
      <Uri>https://github.com/dotnet/source-build-reference-packages</Uri>
      <Sha>e2b1d16fd66540b3a5813ec0ac1fd166688c3e0a</Sha>
      <SourceBuild RepoName="source-build-reference-packages" ManagedOnly="true" />
    </Dependency>
    <Dependency Name="Microsoft.Deployment.DotNet.Releases" Version="2.0.0-preview.1.24406.1">
      <Uri>https://github.com/dotnet/deployment-tools</Uri>
      <Sha>7871ee378dce87b64d930d4f33dca9c888f4034d</Sha>
    </Dependency>
    <Dependency Name="Microsoft.Build.Tasks.Git" Version="9.0.0-beta.24603.2">
      <Uri>https://github.com/dotnet/sourcelink</Uri>
      <Sha>599ca6dd9547cef0c10c1363fade40b044fed3b7</Sha>
    </Dependency>
    <Dependency Name="Microsoft.SourceLink.Common" Version="9.0.0-beta.24603.2">
      <Uri>https://github.com/dotnet/sourcelink</Uri>
      <Sha>599ca6dd9547cef0c10c1363fade40b044fed3b7</Sha>
    </Dependency>
    <Dependency Name="Microsoft.SourceLink.AzureRepos.Git" Version="9.0.0-beta.24603.2">
      <Uri>https://github.com/dotnet/sourcelink</Uri>
      <Sha>599ca6dd9547cef0c10c1363fade40b044fed3b7</Sha>
    </Dependency>
    <Dependency Name="Microsoft.SourceLink.GitHub" Version="9.0.0-beta.24603.2">
      <Uri>https://github.com/dotnet/sourcelink</Uri>
      <Sha>599ca6dd9547cef0c10c1363fade40b044fed3b7</Sha>
    </Dependency>
    <Dependency Name="Microsoft.SourceLink.GitLab" Version="9.0.0-beta.24603.2">
      <Uri>https://github.com/dotnet/sourcelink</Uri>
      <Sha>599ca6dd9547cef0c10c1363fade40b044fed3b7</Sha>
    </Dependency>
    <Dependency Name="Microsoft.SourceLink.Bitbucket.Git" Version="9.0.0-beta.24603.2">
      <Uri>https://github.com/dotnet/sourcelink</Uri>
      <Sha>599ca6dd9547cef0c10c1363fade40b044fed3b7</Sha>
    </Dependency>
    <!-- Intermediate is necessary for source build. -->
    <Dependency Name="Microsoft.SourceBuild.Intermediate.sourcelink" Version="9.0.0-beta.24603.2">
      <Uri>https://github.com/dotnet/sourcelink</Uri>
      <Sha>599ca6dd9547cef0c10c1363fade40b044fed3b7</Sha>
      <SourceBuild RepoName="sourcelink" ManagedOnly="true" />
    </Dependency>
    <!-- Intermediate is necessary for source build. -->
    <Dependency Name="Microsoft.SourceBuild.Intermediate.deployment-tools" Version="9.0.0-preview.1.24406.1">
      <Uri>https://github.com/dotnet/deployment-tools</Uri>
      <Sha>7871ee378dce87b64d930d4f33dca9c888f4034d</Sha>
      <SourceBuild RepoName="deployment-tools" ManagedOnly="true" />
    </Dependency>
    <!-- Intermediate is necessary for source build. -->
    <Dependency Name="Microsoft.SourceBuild.Intermediate.symreader" Version="2.2.0-beta.24327.2">
      <Uri>https://github.com/dotnet/symreader</Uri>
      <Sha>0710a7892d89999956e8808c28e9dd0512bd53f3</Sha>
      <SourceBuild RepoName="symreader" ManagedOnly="true" />
    </Dependency>
    <!-- Dependency required for flowing correct package version in source-build, using PVP flow. -->
    <Dependency Name="Microsoft.Extensions.Logging" Version="9.0.0">
      <Uri>https://dev.azure.com/dnceng/internal/_git/dotnet-runtime</Uri>
      <Sha>9d5a6a9aa463d6d10b0b0ba6d5982cc82f363dc3</Sha>
    </Dependency>
    <!-- Dependency required for flowing correct package version in source-build, using PVP flow. -->
    <Dependency Name="Microsoft.Extensions.Logging.Abstractions" Version="9.0.0">
      <Uri>https://dev.azure.com/dnceng/internal/_git/dotnet-runtime</Uri>
      <Sha>9d5a6a9aa463d6d10b0b0ba6d5982cc82f363dc3</Sha>
    </Dependency>
    <!-- Dependency required for flowing correct package version in source-build, using PVP flow. -->
    <Dependency Name="Microsoft.Extensions.Logging.Console" Version="9.0.0">
      <Uri>https://dev.azure.com/dnceng/internal/_git/dotnet-runtime</Uri>
      <Sha>9d5a6a9aa463d6d10b0b0ba6d5982cc82f363dc3</Sha>
    </Dependency>
    <!-- Dependency required for flowing correct package version in source-build, using PVP flow. -->
    <Dependency Name="Microsoft.Extensions.FileSystemGlobbing" Version="9.0.0">
      <Uri>https://dev.azure.com/dnceng/internal/_git/dotnet-runtime</Uri>
      <Sha>9d5a6a9aa463d6d10b0b0ba6d5982cc82f363dc3</Sha>
    </Dependency>
    <!-- Dependency required for flowing correct package version in source-build, using PVP flow. -->
    <Dependency Name="System.ServiceProcess.ServiceController" Version="9.0.0">
      <Uri>https://dev.azure.com/dnceng/internal/_git/dotnet-runtime</Uri>
      <Sha>9d5a6a9aa463d6d10b0b0ba6d5982cc82f363dc3</Sha>
    </Dependency>
    <Dependency Name="System.Text.Json" Version="9.0.0">
      <Uri>https://dev.azure.com/dnceng/internal/_git/dotnet-runtime</Uri>
      <Sha>9d5a6a9aa463d6d10b0b0ba6d5982cc82f363dc3</Sha>
    </Dependency>
    <Dependency Name="Microsoft.Bcl.AsyncInterfaces" Version="9.0.0">
      <Uri>https://dev.azure.com/dnceng/internal/_git/dotnet-runtime</Uri>
      <Sha>9d5a6a9aa463d6d10b0b0ba6d5982cc82f363dc3</Sha>
    </Dependency>
    <Dependency Name="Microsoft.Extensions.FileProviders.Abstractions" Version="9.0.0">
      <Uri>https://dev.azure.com/dnceng/internal/_git/dotnet-runtime</Uri>
      <Sha>9d5a6a9aa463d6d10b0b0ba6d5982cc82f363dc3</Sha>
    </Dependency>
    <Dependency Name="Microsoft.Extensions.ObjectPool" Version="9.0.0">
      <Uri>https://dev.azure.com/dnceng/internal/_git/dotnet-aspnetcore</Uri>
      <Sha>af22effae4069a5dfb9b0735859de48820104f5b</Sha>
    </Dependency>
    <Dependency Name="Microsoft.Win32.SystemEvents" Version="9.0.0">
      <Uri>https://dev.azure.com/dnceng/internal/_git/dotnet-runtime</Uri>
      <Sha>9d5a6a9aa463d6d10b0b0ba6d5982cc82f363dc3</Sha>
    </Dependency>
    <Dependency Name="System.Composition.AttributedModel" Version="9.0.0">
      <Uri>https://dev.azure.com/dnceng/internal/_git/dotnet-runtime</Uri>
      <Sha>9d5a6a9aa463d6d10b0b0ba6d5982cc82f363dc3</Sha>
    </Dependency>
    <Dependency Name="System.Composition.Convention" Version="9.0.0">
      <Uri>https://dev.azure.com/dnceng/internal/_git/dotnet-runtime</Uri>
      <Sha>9d5a6a9aa463d6d10b0b0ba6d5982cc82f363dc3</Sha>
    </Dependency>
    <Dependency Name="System.Composition.Hosting" Version="9.0.0">
      <Uri>https://dev.azure.com/dnceng/internal/_git/dotnet-runtime</Uri>
      <Sha>9d5a6a9aa463d6d10b0b0ba6d5982cc82f363dc3</Sha>
    </Dependency>
    <Dependency Name="System.Composition.Runtime" Version="9.0.0">
      <Uri>https://dev.azure.com/dnceng/internal/_git/dotnet-runtime</Uri>
      <Sha>9d5a6a9aa463d6d10b0b0ba6d5982cc82f363dc3</Sha>
    </Dependency>
    <Dependency Name="System.Composition.TypedParts" Version="9.0.0">
      <Uri>https://dev.azure.com/dnceng/internal/_git/dotnet-runtime</Uri>
      <Sha>9d5a6a9aa463d6d10b0b0ba6d5982cc82f363dc3</Sha>
    </Dependency>
    <Dependency Name="System.Configuration.ConfigurationManager" Version="9.0.0">
      <Uri>https://dev.azure.com/dnceng/internal/_git/dotnet-runtime</Uri>
      <Sha>9d5a6a9aa463d6d10b0b0ba6d5982cc82f363dc3</Sha>
    </Dependency>
    <Dependency Name="System.Security.Cryptography.Pkcs" Version="9.0.0">
      <Uri>https://dev.azure.com/dnceng/internal/_git/dotnet-runtime</Uri>
      <Sha>9d5a6a9aa463d6d10b0b0ba6d5982cc82f363dc3</Sha>
    </Dependency>
    <Dependency Name="System.Security.Cryptography.Xml" Version="9.0.0">
      <Uri>https://dev.azure.com/dnceng/internal/_git/dotnet-runtime</Uri>
      <Sha>9d5a6a9aa463d6d10b0b0ba6d5982cc82f363dc3</Sha>
    </Dependency>
    <Dependency Name="System.Security.Permissions" Version="9.0.0">
      <Uri>https://dev.azure.com/dnceng/internal/_git/dotnet-runtime</Uri>
      <Sha>9d5a6a9aa463d6d10b0b0ba6d5982cc82f363dc3</Sha>
    </Dependency>
    <Dependency Name="System.Windows.Extensions" Version="9.0.0">
      <Uri>https://dev.azure.com/dnceng/internal/_git/dotnet-runtime</Uri>
      <Sha>9d5a6a9aa463d6d10b0b0ba6d5982cc82f363dc3</Sha>
    </Dependency>
  </ProductDependencies>
  <ToolsetDependencies>
    <Dependency Name="Microsoft.DotNet.Arcade.Sdk" Version="9.0.0-beta.24623.3">
      <Uri>https://github.com/dotnet/arcade</Uri>
      <Sha>e0e05154656254a735ebf19ffa5a37a8b915039b</Sha>
    </Dependency>
    <Dependency Name="Microsoft.DotNet.Build.Tasks.Installers" Version="9.0.0-beta.24623.3">
      <Uri>https://github.com/dotnet/arcade</Uri>
      <Sha>e0e05154656254a735ebf19ffa5a37a8b915039b</Sha>
    </Dependency>
    <Dependency Name="Microsoft.DotNet.Helix.Sdk" Version="9.0.0-beta.24623.3">
      <Uri>https://github.com/dotnet/arcade</Uri>
      <Sha>e0e05154656254a735ebf19ffa5a37a8b915039b</Sha>
    </Dependency>
    <Dependency Name="Microsoft.DotNet.SignTool" Version="9.0.0-beta.24623.3">
      <Uri>https://github.com/dotnet/arcade</Uri>
      <Sha>e0e05154656254a735ebf19ffa5a37a8b915039b</Sha>
    </Dependency>
    <Dependency Name="Microsoft.DotNet.XUnitExtensions" Version="9.0.0-beta.24623.3">
      <Uri>https://github.com/dotnet/arcade</Uri>
      <Sha>e0e05154656254a735ebf19ffa5a37a8b915039b</Sha>
    </Dependency>
    <Dependency Name="Microsoft.DotNet.XliffTasks" Version="9.0.0-beta.24623.3">
      <Uri>https://github.com/dotnet/arcade</Uri>
      <Sha>e0e05154656254a735ebf19ffa5a37a8b915039b</Sha>
    </Dependency>
    <!-- Intermediate is necessary for source build. -->
    <Dependency Name="Microsoft.SourceBuild.Intermediate.arcade" Version="9.0.0-beta.24623.3">
      <Uri>https://github.com/dotnet/arcade</Uri>
      <Sha>e0e05154656254a735ebf19ffa5a37a8b915039b</Sha>
      <SourceBuild RepoName="arcade" ManagedOnly="true" />
    </Dependency>
    <Dependency Name="System.Reflection.MetadataLoadContext" Version="9.0.0">
      <Uri>https://dev.azure.com/dnceng/internal/_git/dotnet-runtime</Uri>
      <Sha>9d5a6a9aa463d6d10b0b0ba6d5982cc82f363dc3</Sha>
    </Dependency>
    <Dependency Name="Microsoft.DotNet.Darc" Version="1.1.0-beta.24367.3">
      <Uri>https://github.com/dotnet/arcade-services</Uri>
      <Sha>47e3672c762970073e4282bd563233da86bcca3e</Sha>
    </Dependency>
    <Dependency Name="Microsoft.DotNet.DarcLib" Version="1.1.0-beta.24367.3">
      <Uri>https://github.com/dotnet/arcade-services</Uri>
      <Sha>47e3672c762970073e4282bd563233da86bcca3e</Sha>
    </Dependency>
<<<<<<< HEAD
    <Dependency Name="Microsoft.DotNet.ScenarioTests.SdkTemplateTests" Version="9.0.0-preview.24617.2">
      <Uri>https://github.com/dotnet/scenario-tests</Uri>
      <Sha>643219946c3266f3a41bf7b7e2d0224865d2ddf8</Sha>
    </Dependency>
    <!-- Intermediate is necessary for source build. -->
    <Dependency Name="Microsoft.SourceBuild.Intermediate.scenario-tests" Version="9.0.0-preview.24617.2">
      <Uri>https://github.com/dotnet/scenario-tests</Uri>
      <Sha>643219946c3266f3a41bf7b7e2d0224865d2ddf8</Sha>
=======
    <Dependency Name="Microsoft.DotNet.ScenarioTests.SdkTemplateTests" Version="9.0.0-preview.25051.2">
      <Uri>https://github.com/dotnet/scenario-tests</Uri>
      <Sha>6ce5a7bf0ef0c62bc0dc0140c45637a5e161823f</Sha>
    </Dependency>
    <!-- Intermediate is necessary for source build. -->
    <Dependency Name="Microsoft.SourceBuild.Intermediate.scenario-tests" Version="9.0.0-preview.25051.2">
      <Uri>https://github.com/dotnet/scenario-tests</Uri>
      <Sha>6ce5a7bf0ef0c62bc0dc0140c45637a5e161823f</Sha>
>>>>>>> eb1ac06a
      <SourceBuild RepoName="scenario-tests" ManagedOnly="true" />
    </Dependency>
    <!--
      Aspire isn't really a toolset dependency. However, it only inserts a baseline manifest in sdk,
      and if you squint at it, this means we can say that its specific dependency versions don't matter to sdk.
      It also doesn't currently ship 9.0 preview versions, meaning the version is locked to the latest shipped from 8.0 era.
      Avoiding this as a product dependency avoids a long coherency path (aspnetcore->extensions->aspire->sdk).
      **It is** of course possible that an incoherent aspire means that aspire depends on versions of extensions that
      aren't shipping, or those extensions packages depend on aspnetcore packages that won't ship. However, given the cost
      of maintaining this coherency path is high. This being toolset means that aspire is responsible for its own coherency.
    -->
    <Dependency Name="Microsoft.NET.Sdk.Aspire.Manifest-8.0.100" Version="8.2.2">
      <Uri>https://github.com/dotnet/aspire</Uri>
      <Sha>5fa9337a84a52e9bd185d04d156eccbdcf592f74</Sha>
    </Dependency>
    <!-- Intermediate is necessary for source build. -->
    <Dependency Name="Microsoft.SourceBuild.Intermediate.aspire" Version="8.2.2-preview.1.24521.5">
      <Uri>https://github.com/dotnet/aspire</Uri>
      <Sha>5fa9337a84a52e9bd185d04d156eccbdcf592f74</Sha>
      <SourceBuild RepoName="aspire" ManagedOnly="true" />
    </Dependency>
    <Dependency Name="Microsoft.IO.Redist" Version="6.0.1">
      <Uri>https://github.com/dotnet/runtime</Uri>
      <Sha>e77011b31a3e5c47d931248a64b47f9b2d47853d</Sha>
    </Dependency>
  </ToolsetDependencies>
</Dependencies><|MERGE_RESOLUTION|>--- conflicted
+++ resolved
@@ -631,7 +631,6 @@
       <Uri>https://github.com/dotnet/arcade-services</Uri>
       <Sha>47e3672c762970073e4282bd563233da86bcca3e</Sha>
     </Dependency>
-<<<<<<< HEAD
     <Dependency Name="Microsoft.DotNet.ScenarioTests.SdkTemplateTests" Version="9.0.0-preview.24617.2">
       <Uri>https://github.com/dotnet/scenario-tests</Uri>
       <Sha>643219946c3266f3a41bf7b7e2d0224865d2ddf8</Sha>
@@ -640,16 +639,6 @@
     <Dependency Name="Microsoft.SourceBuild.Intermediate.scenario-tests" Version="9.0.0-preview.24617.2">
       <Uri>https://github.com/dotnet/scenario-tests</Uri>
       <Sha>643219946c3266f3a41bf7b7e2d0224865d2ddf8</Sha>
-=======
-    <Dependency Name="Microsoft.DotNet.ScenarioTests.SdkTemplateTests" Version="9.0.0-preview.25051.2">
-      <Uri>https://github.com/dotnet/scenario-tests</Uri>
-      <Sha>6ce5a7bf0ef0c62bc0dc0140c45637a5e161823f</Sha>
-    </Dependency>
-    <!-- Intermediate is necessary for source build. -->
-    <Dependency Name="Microsoft.SourceBuild.Intermediate.scenario-tests" Version="9.0.0-preview.25051.2">
-      <Uri>https://github.com/dotnet/scenario-tests</Uri>
-      <Sha>6ce5a7bf0ef0c62bc0dc0140c45637a5e161823f</Sha>
->>>>>>> eb1ac06a
       <SourceBuild RepoName="scenario-tests" ManagedOnly="true" />
     </Dependency>
     <!--

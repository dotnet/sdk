--- conflicted
+++ resolved
@@ -65,15 +65,6 @@
       <Uri>https://github.com/dotnet/msbuild</Uri>
       <Sha>f4fa6bde775a3f7cbb2bb90a349ee5fc759114f3</Sha>
     </Dependency>
-<<<<<<< HEAD
-    <Dependency Name="Microsoft.FSharp.Compiler" Version="12.8.0-beta.23519.2">
-      <Uri>https://github.com/dotnet/fsharp</Uri>
-      <Sha>655268889de20fc654f98529f2705c6cb7155641</Sha>
-    </Dependency>
-    <Dependency Name="Microsoft.SourceBuild.Intermediate.fsharp" Version="8.0.100-beta.23519.2">
-      <Uri>https://github.com/dotnet/fsharp</Uri>
-      <Sha>655268889de20fc654f98529f2705c6cb7155641</Sha>
-=======
     <Dependency Name="Microsoft.FSharp.Compiler" Version="12.8.0-beta.23519.3">
       <Uri>https://github.com/dotnet/fsharp</Uri>
       <Sha>f4388c60f9312fb0581b8d1081faed0da19bcb00</Sha>
@@ -81,7 +72,6 @@
     <Dependency Name="Microsoft.SourceBuild.Intermediate.fsharp" Version="8.0.200-beta.23519.3">
       <Uri>https://github.com/dotnet/fsharp</Uri>
       <Sha>f4388c60f9312fb0581b8d1081faed0da19bcb00</Sha>
->>>>>>> 2f808d80
       <SourceBuild RepoName="fsharp" ManagedOnly="true" />
     </Dependency>
     <Dependency Name="dotnet-format" Version="8.0.451801">
@@ -89,41 +79,11 @@
       <Sha>e2182d1349594e2efd593bd0616df22d7e809413</Sha>
       <SourceBuild RepoName="format" ManagedOnly="true" />
     </Dependency>
-<<<<<<< HEAD
-    <Dependency Name="Microsoft.Net.Compilers.Toolset" Version="4.8.0-3.23518.7">
-      <Uri>https://github.com/dotnet/roslyn</Uri>
-      <Sha>12b11685a551e0a6a203dcecb584f610f4df1157</Sha>
+    <Dependency Name="Microsoft.Net.Compilers.Toolset" Version="4.9.0-1.23518.3">
+      <Uri>https://github.com/dotnet/roslyn</Uri>
+      <Sha>489976ea288d9cd2fa465d9037238a216cfbeeef</Sha>
       <SourceBuild RepoName="roslyn" ManagedOnly="true" />
     </Dependency>
-    <Dependency Name="Microsoft.CodeAnalysis" Version="4.8.0-3.23518.7">
-      <Uri>https://github.com/dotnet/roslyn</Uri>
-      <Sha>12b11685a551e0a6a203dcecb584f610f4df1157</Sha>
-    </Dependency>
-    <Dependency Name="Microsoft.CodeAnalysis.CSharp" Version="4.8.0-3.23518.7">
-      <Uri>https://github.com/dotnet/roslyn</Uri>
-      <Sha>12b11685a551e0a6a203dcecb584f610f4df1157</Sha>
-    </Dependency>
-    <Dependency Name="Microsoft.CodeAnalysis.CSharp.CodeStyle" Version="4.8.0-3.23518.7">
-      <Uri>https://github.com/dotnet/roslyn</Uri>
-      <Sha>12b11685a551e0a6a203dcecb584f610f4df1157</Sha>
-    </Dependency>
-    <Dependency Name="Microsoft.CodeAnalysis.CSharp.Features" Version="4.8.0-3.23518.7">
-      <Uri>https://github.com/dotnet/roslyn</Uri>
-      <Sha>12b11685a551e0a6a203dcecb584f610f4df1157</Sha>
-    </Dependency>
-    <Dependency Name="Microsoft.CodeAnalysis.CSharp.Workspaces" Version="4.8.0-3.23518.7">
-      <Uri>https://github.com/dotnet/roslyn</Uri>
-      <Sha>12b11685a551e0a6a203dcecb584f610f4df1157</Sha>
-    </Dependency>
-    <Dependency Name="Microsoft.CodeAnalysis.Workspaces.MSBuild" Version="4.8.0-3.23518.7">
-      <Uri>https://github.com/dotnet/roslyn</Uri>
-      <Sha>12b11685a551e0a6a203dcecb584f610f4df1157</Sha>
-=======
-    <Dependency Name="Microsoft.Net.Compilers.Toolset" Version="4.9.0-1.23518.3">
-      <Uri>https://github.com/dotnet/roslyn</Uri>
-      <Sha>489976ea288d9cd2fa465d9037238a216cfbeeef</Sha>
-      <SourceBuild RepoName="roslyn" ManagedOnly="true" />
-    </Dependency>
     <Dependency Name="Microsoft.CodeAnalysis" Version="4.9.0-1.23518.3">
       <Uri>https://github.com/dotnet/roslyn</Uri>
       <Sha>489976ea288d9cd2fa465d9037238a216cfbeeef</Sha>
@@ -147,7 +107,6 @@
     <Dependency Name="Microsoft.CodeAnalysis.Workspaces.MSBuild" Version="4.9.0-1.23518.3">
       <Uri>https://github.com/dotnet/roslyn</Uri>
       <Sha>489976ea288d9cd2fa465d9037238a216cfbeeef</Sha>
->>>>>>> 2f808d80
     </Dependency>
     <Dependency Name="Microsoft.AspNetCore.DeveloperCertificates.XPlat" Version="8.0.0-rtm.23518.6">
       <Uri>https://github.com/dotnet/aspnetcore</Uri>

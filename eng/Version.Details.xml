--- conflicted
+++ resolved
@@ -3,17 +3,6 @@
   <ProductDependencies>
     <Dependency Name="Microsoft.TemplateEngine.Abstractions" Version="8.0.408">
       <Uri>https://github.com/dotnet/templating</Uri>
-<<<<<<< HEAD
-      <Sha>f9ebd7d27891161e756c3812c94b2d2e4a7e7d87</Sha>
-    </Dependency>
-    <Dependency Name="Microsoft.TemplateEngine.Mocks" Version="8.0.311-servicing.25164.2">
-      <Uri>https://github.com/dotnet/templating</Uri>
-      <Sha>f9ebd7d27891161e756c3812c94b2d2e4a7e7d87</Sha>
-    </Dependency>
-    <Dependency Name="Microsoft.SourceBuild.Intermediate.templating" Version="8.0.311-servicing.25164.2">
-      <Uri>https://github.com/dotnet/templating</Uri>
-      <Sha>f9ebd7d27891161e756c3812c94b2d2e4a7e7d87</Sha>
-=======
       <Sha>4a8442440cc7c977ec7d5d65c92e00e432162d4e</Sha>
     </Dependency>
     <Dependency Name="Microsoft.TemplateEngine.Mocks" Version="8.0.408-servicing.25166.5">
@@ -23,7 +12,6 @@
     <Dependency Name="Microsoft.SourceBuild.Intermediate.templating" Version="8.0.408-servicing.25166.5">
       <Uri>https://github.com/dotnet/templating</Uri>
       <Sha>4a8442440cc7c977ec7d5d65c92e00e432162d4e</Sha>
->>>>>>> 2069d376
       <SourceBuild RepoName="templating" ManagedOnly="true" />
     </Dependency>
     <Dependency Name="Microsoft.NETCore.App.Ref" Version="8.0.14">

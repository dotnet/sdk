--- conflicted
+++ resolved
@@ -3,27 +3,14 @@
   <ProductDependencies>
     <Dependency Name="Microsoft.TemplateEngine.Abstractions" Version="8.0.400-preview.24259.1">
       <Uri>https://github.com/dotnet/templating</Uri>
-<<<<<<< HEAD
       <Sha>e2629c2fd4903a5020a1e3c97bcb231637a86de3</Sha>
       <SourceBuild RepoName="templating" ManagedOnly="true" />
     </Dependency>
     <Dependency Name="Microsoft.TemplateEngine.Mocks" Version="8.0.400-preview.24259.1">
       <Uri>https://github.com/dotnet/templating</Uri>
       <Sha>e2629c2fd4903a5020a1e3c97bcb231637a86de3</Sha>
-=======
-      <Sha>2b080381a2586b229259a36abbe7ea2639f6cdf9</Sha>
-    </Dependency>
-    <Dependency Name="Microsoft.TemplateEngine.Mocks" Version="8.0.301-servicing.24258.1">
-      <Uri>https://github.com/dotnet/templating</Uri>
-      <Sha>2b080381a2586b229259a36abbe7ea2639f6cdf9</Sha>
-    </Dependency>
-    <Dependency Name="Microsoft.SourceBuild.Intermediate.templating" Version="8.0.301-servicing.24258.1">
-      <Uri>https://github.com/dotnet/templating</Uri>
-      <Sha>2b080381a2586b229259a36abbe7ea2639f6cdf9</Sha>
-      <SourceBuild RepoName="templating" ManagedOnly="true" />
->>>>>>> 01f97767
-    </Dependency>
-    <Dependency Name="Microsoft.NETCore.App.Ref" Version="8.0.5">
+    </Dependency>
+    <Dependency Name="Microsoft.NETCore.App.Ref" Version="8.0.2">
       <Uri>https://dev.azure.com/dnceng/internal/_git/dotnet-runtime</Uri>
       <Sha>087e15321bb712ef6fe8b0ba6f8bd12facf92629</Sha>
     </Dependency>
@@ -86,7 +73,6 @@
       <Sha>e2dad6af0f5a33cfbe6921a16224a9941197930d</Sha>
       <SourceBuild RepoName="fsharp" ManagedOnly="true" />
     </Dependency>
-<<<<<<< HEAD
     <Dependency Name="dotnet-format" Version="8.3.525702">
       <Uri>https://github.com/dotnet/format</Uri>
       <Sha>32b81fa7a51d0fa630b534ead8ded8c7432f2c2b</Sha>
@@ -120,41 +106,6 @@
     <Dependency Name="Microsoft.CodeAnalysis.Workspaces.MSBuild" Version="4.11.0-2.24263.16">
       <Uri>https://github.com/dotnet/roslyn</Uri>
       <Sha>0396154ea7010211d8bf65c168b9cf57ec8a5e55</Sha>
-=======
-    <Dependency Name="dotnet-format" Version="8.0.511601">
-      <Uri>https://github.com/dotnet/format</Uri>
-      <Sha>d237e172b324021b97effa244af44d63d1a8bb7e</Sha>
-      <SourceBuild RepoName="format" ManagedOnly="true" />
-    </Dependency>
-    <Dependency Name="Microsoft.Net.Compilers.Toolset" Version="4.10.0-3.24259.10">
-      <Uri>https://github.com/dotnet/roslyn</Uri>
-      <Sha>6a0e23ee35042a881060eb97dea37dd7cc51db88</Sha>
-      <SourceBuild RepoName="roslyn" ManagedOnly="true" />
-    </Dependency>
-    <Dependency Name="Microsoft.CodeAnalysis" Version="4.10.0-3.24259.10">
-      <Uri>https://github.com/dotnet/roslyn</Uri>
-      <Sha>6a0e23ee35042a881060eb97dea37dd7cc51db88</Sha>
-    </Dependency>
-    <Dependency Name="Microsoft.CodeAnalysis.CSharp" Version="4.10.0-3.24259.10">
-      <Uri>https://github.com/dotnet/roslyn</Uri>
-      <Sha>6a0e23ee35042a881060eb97dea37dd7cc51db88</Sha>
-    </Dependency>
-    <Dependency Name="Microsoft.CodeAnalysis.CSharp.CodeStyle" Version="4.10.0-3.24259.10">
-      <Uri>https://github.com/dotnet/roslyn</Uri>
-      <Sha>6a0e23ee35042a881060eb97dea37dd7cc51db88</Sha>
-    </Dependency>
-    <Dependency Name="Microsoft.CodeAnalysis.CSharp.Features" Version="4.10.0-3.24259.10">
-      <Uri>https://github.com/dotnet/roslyn</Uri>
-      <Sha>6a0e23ee35042a881060eb97dea37dd7cc51db88</Sha>
-    </Dependency>
-    <Dependency Name="Microsoft.CodeAnalysis.CSharp.Workspaces" Version="4.10.0-3.24259.10">
-      <Uri>https://github.com/dotnet/roslyn</Uri>
-      <Sha>6a0e23ee35042a881060eb97dea37dd7cc51db88</Sha>
-    </Dependency>
-    <Dependency Name="Microsoft.CodeAnalysis.Workspaces.MSBuild" Version="4.10.0-3.24259.10">
-      <Uri>https://github.com/dotnet/roslyn</Uri>
-      <Sha>6a0e23ee35042a881060eb97dea37dd7cc51db88</Sha>
->>>>>>> 01f97767
     </Dependency>
     <Dependency Name="Microsoft.AspNetCore.DeveloperCertificates.XPlat" Version="8.0.5-servicing.24224.4">
       <Uri>https://dev.azure.com/dnceng/internal/_git/dotnet-aspnetcore</Uri>

--- conflicted
+++ resolved
@@ -2,61 +2,6 @@
 <Dependencies>
   <Source Uri="https://github.com/dotnet/dotnet" Mapping="sdk" Sha="5ddd0ddc0ebadca21645a05c419ed5a034454605" BarId="293194" />
   <ProductDependencies>
-<<<<<<< HEAD
-    <Dependency Name="Microsoft.TemplateEngine.Abstractions" Version="9.0.309">
-      <Uri>https://github.com/dotnet/templating</Uri>
-      <Sha>a4a8aaf9939cd3fa68201c15dcab4ff60c35ffbb</Sha>
-    </Dependency>
-    <Dependency Name="Microsoft.TemplateEngine.Mocks" Version="9.0.309-servicing.25602.9">
-      <Uri>https://github.com/dotnet/templating</Uri>
-      <Sha>a4a8aaf9939cd3fa68201c15dcab4ff60c35ffbb</Sha>
-    </Dependency>
-    <!-- Intermediate is necessary for source build. -->
-    <Dependency Name="Microsoft.SourceBuild.Intermediate.templating" Version="9.0.300-preview.25209.5">
-      <Uri>https://github.com/dotnet/templating</Uri>
-      <Sha>b73682307aa0128c5edbec94c2e6a070d13ae6bb</Sha>
-      <SourceBuild RepoName="templating" ManagedOnly="true" />
-    </Dependency>
-    <Dependency Name="Microsoft.NETCore.App.Ref" Version="9.0.11">
-      <Uri>https://dev.azure.com/dnceng/internal/_git/dotnet-runtime</Uri>
-      <Sha>fa7cdded37981a97cec9a3e233c4a6af58a91c57</Sha>
-    </Dependency>
-    <Dependency Name="VS.Redist.Common.NetCore.SharedFramework.x64.9.0" Version="9.0.11-servicing.25517.16">
-      <Uri>https://dev.azure.com/dnceng/internal/_git/dotnet-runtime</Uri>
-      <Sha>fa7cdded37981a97cec9a3e233c4a6af58a91c57</Sha>
-    </Dependency>
-    <Dependency Name="VS.Redist.Common.NetCore.TargetingPack.x64.9.0" Version="9.0.11-servicing.25517.16">
-      <Uri>https://dev.azure.com/dnceng/internal/_git/dotnet-runtime</Uri>
-      <Sha>fa7cdded37981a97cec9a3e233c4a6af58a91c57</Sha>
-    </Dependency>
-    <Dependency Name="Microsoft.NETCore.App.Runtime.win-x64" Version="9.0.11">
-      <Uri>https://dev.azure.com/dnceng/internal/_git/dotnet-runtime</Uri>
-      <Sha>fa7cdded37981a97cec9a3e233c4a6af58a91c57</Sha>
-    </Dependency>
-    <Dependency Name="Microsoft.NETCore.App.Host.win-x64" Version="9.0.11">
-      <Uri>https://dev.azure.com/dnceng/internal/_git/dotnet-runtime</Uri>
-      <Sha>fa7cdded37981a97cec9a3e233c4a6af58a91c57</Sha>
-    </Dependency>
-    <Dependency Name="Microsoft.NETCore.Platforms" Version="9.0.11-servicing.25517.16">
-      <Uri>https://dev.azure.com/dnceng/internal/_git/dotnet-runtime</Uri>
-      <Sha>fa7cdded37981a97cec9a3e233c4a6af58a91c57</Sha>
-    </Dependency>
-    <Dependency Name="Microsoft.NET.HostModel" Version="9.0.11-servicing.25517.16">
-      <Uri>https://dev.azure.com/dnceng/internal/_git/dotnet-runtime</Uri>
-      <Sha>fa7cdded37981a97cec9a3e233c4a6af58a91c57</Sha>
-    </Dependency>
-    <Dependency Name="Microsoft.Extensions.DependencyModel" Version="9.0.11">
-      <Uri>https://dev.azure.com/dnceng/internal/_git/dotnet-runtime</Uri>
-      <Sha>fa7cdded37981a97cec9a3e233c4a6af58a91c57</Sha>
-    </Dependency>
-    <!-- Intermediate is necessary for source build. -->
-    <Dependency Name="Microsoft.SourceBuild.Intermediate.runtime.linux-x64" Version="9.0.11-servicing.25517.16">
-      <Uri>https://dev.azure.com/dnceng/internal/_git/dotnet-runtime</Uri>
-      <Sha>fa7cdded37981a97cec9a3e233c4a6af58a91c57</Sha>
-      <SourceBuild RepoName="runtime" ManagedOnly="false" />
-    </Dependency>
-    <!-- Change blob version in GenerateLayout.targets if this is unpinned to service targeting pack -->
-=======
     <Dependency Name="Microsoft.TemplateEngine.Abstractions" Version="10.0.102">
       <Uri>https://github.com/dotnet/dotnet</Uri>
       <Sha>5ddd0ddc0ebadca21645a05c419ed5a034454605</Sha>
@@ -114,7 +59,6 @@
       <Sha>5ddd0ddc0ebadca21645a05c419ed5a034454605</Sha>
     </Dependency>
     <!-- Change blob version in GenerateInstallerLayout.targets if this is unpinned to service targeting pack -->
->>>>>>> 88f05de8
     <!-- No new netstandard.library planned for 3.1 timeframe at this time. -->
     <Dependency Name="NETStandard.Library.Ref" Version="2.1.0" Pinned="true">
       <Uri>https://github.com/dotnet/core-setup</Uri>

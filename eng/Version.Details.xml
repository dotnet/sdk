--- conflicted
+++ resolved
@@ -11,19 +11,13 @@
       <Uri>https://github.com/dotnet/arcade</Uri>
       <Sha>82c69e4d687077689fae4826e755ff5bf296c9c3</Sha>
     </Dependency>
-<<<<<<< HEAD
-    <Dependency Name="Microsoft.NET.HostModel" Version="5.0.0-alpha.1.19555.8">
-      <Uri>https://github.com/dotnet/core-setup</Uri>
-      <Sha>4c8b86f1ab28adb38faf923ba1b49fd9c13c2d5b</Sha>
-=======
     <Dependency Name="Microsoft.DotNet.SignTool" Version="5.0.0-beta.19555.7">
       <Uri>https://github.com/dotnet/arcade</Uri>
       <Sha>82c69e4d687077689fae4826e755ff5bf296c9c3</Sha>
     </Dependency>
-    <Dependency Name="Microsoft.NET.HostModel" Version="3.1.0-preview3.19531.15">
+    <Dependency Name="Microsoft.NET.HostModel" Version="5.0.0-alpha.1.19555.8">
       <Uri>https://github.com/dotnet/core-setup</Uri>
-      <Sha>62ec98d1d1938dd0286d2a211d6856ee053aab9b</Sha>
->>>>>>> dbda2955
+      <Sha>4c8b86f1ab28adb38faf923ba1b49fd9c13c2d5b</Sha>
     </Dependency>
     <Dependency Name="NuGet.Build.Tasks" Version="5.4.0-preview.3.6271">
       <Uri>https://github.com/NuGet/NuGet.Client</Uri>

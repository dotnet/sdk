--- conflicted
+++ resolved
@@ -1,75 +1,6 @@
 <?xml version="1.0" encoding="utf-8"?>
 <Dependencies>
   <ProductDependencies>
-<<<<<<< HEAD
-    <Dependency Name="Microsoft.TemplateEngine.Abstractions" Version="8.0.100-rc.2.23462.2">
-      <Uri>https://github.com/dotnet/templating</Uri>
-      <Sha>184a0cf0c6410d3746661072fbc0b4c9e3947cce</Sha>
-      <SourceBuild RepoName="templating" ManagedOnly="true" />
-    </Dependency>
-    <Dependency Name="Microsoft.NETCore.App.Ref" Version="8.0.0-rc.2.23457.7">
-      <Uri>https://github.com/dotnet/runtime</Uri>
-      <Sha>da3500bb02343b1d0424c74ccdddbc592b5b3f4f</Sha>
-    </Dependency>
-    <Dependency Name="VS.Redist.Common.NetCore.SharedFramework.x64.8.0" Version="8.0.0-rc.2.23457.7">
-      <Uri>https://github.com/dotnet/runtime</Uri>
-      <Sha>da3500bb02343b1d0424c74ccdddbc592b5b3f4f</Sha>
-      <SourceBuild RepoName="runtime" ManagedOnly="false" />
-    </Dependency>
-    <Dependency Name="VS.Redist.Common.NetCore.TargetingPack.x64.8.0" Version="8.0.0-rc.2.23457.7">
-      <Uri>https://github.com/dotnet/runtime</Uri>
-      <Sha>da3500bb02343b1d0424c74ccdddbc592b5b3f4f</Sha>
-    </Dependency>
-    <Dependency Name="Microsoft.NETCore.App.Runtime.win-x64" Version="8.0.0-rc.2.23457.7">
-      <Uri>https://github.com/dotnet/runtime</Uri>
-      <Sha>da3500bb02343b1d0424c74ccdddbc592b5b3f4f</Sha>
-    </Dependency>
-    <Dependency Name="Microsoft.NETCore.App.Host.win-x64" Version="8.0.0-rc.2.23457.7">
-      <Uri>https://github.com/dotnet/runtime</Uri>
-      <Sha>da3500bb02343b1d0424c74ccdddbc592b5b3f4f</Sha>
-    </Dependency>
-    <Dependency Name="Microsoft.NETCore.Platforms" Version="8.0.0-rc.2.23457.7">
-      <Uri>https://github.com/dotnet/runtime</Uri>
-      <Sha>da3500bb02343b1d0424c74ccdddbc592b5b3f4f</Sha>
-    </Dependency>
-    <Dependency Name="Microsoft.NET.HostModel" Version="8.0.0-rc.2.23457.7">
-      <Uri>https://github.com/dotnet/runtime</Uri>
-      <Sha>da3500bb02343b1d0424c74ccdddbc592b5b3f4f</Sha>
-    </Dependency>
-    <Dependency Name="Microsoft.Extensions.DependencyModel" Version="8.0.0-rc.2.23457.7">
-      <Uri>https://github.com/dotnet/runtime</Uri>
-      <Sha>da3500bb02343b1d0424c74ccdddbc592b5b3f4f</Sha>
-    </Dependency>
-    <Dependency Name="Microsoft.NETCore.DotNetHostResolver" Version="8.0.0-rc.2.23457.7">
-      <Uri>https://github.com/dotnet/runtime</Uri>
-      <Sha>da3500bb02343b1d0424c74ccdddbc592b5b3f4f</Sha>
-    </Dependency>
-    <Dependency Name="Microsoft.NET.Workload.Emscripten.Current.Manifest-8.0.100.Transport" Version="8.0.0-rc.2.23455.4" CoherentParentDependency="Microsoft.NETCore.App.Runtime.win-x64">
-      <Uri>https://github.com/dotnet/emsdk</Uri>
-      <Sha>5aa30d16129b4adee94f3bf9ff7980e2464c46ae</Sha>
-      <SourceBuild RepoName="emsdk" ManagedOnly="true" />
-    </Dependency>
-    <Dependency Name="Microsoft.Build" Version="17.8.0-preview-23431-02">
-      <Uri>https://github.com/dotnet/msbuild</Uri>
-      <Sha>3c910ba83fc9dbd8e12f50dddc8c381404f928c4</Sha>
-      <SourceBuild RepoName="msbuild" ManagedOnly="true" />
-    </Dependency>
-    <Dependency Name="Microsoft.Build.Localization" Version="17.8.0-preview-23431-02">
-      <Uri>https://github.com/dotnet/msbuild</Uri>
-      <Sha>3c910ba83fc9dbd8e12f50dddc8c381404f928c4</Sha>
-    </Dependency>
-    <Dependency Name="Microsoft.SourceBuild.Intermediate.msbuild" Version="17.8.0-preview-23431-02">
-      <Uri>https://github.com/dotnet/msbuild</Uri>
-      <Sha>3c910ba83fc9dbd8e12f50dddc8c381404f928c4</Sha>
-    </Dependency>
-    <Dependency Name="Microsoft.FSharp.Compiler" Version="12.8.0-beta.23457.4">
-      <Uri>https://github.com/dotnet/fsharp</Uri>
-      <Sha>95b9d4c9eccc2607d4cb507f41f3d585fa5d9e38</Sha>
-    </Dependency>
-    <Dependency Name="Microsoft.SourceBuild.Intermediate.fsharp" Version="8.0.100-beta.23457.4">
-      <Uri>https://github.com/dotnet/fsharp</Uri>
-      <Sha>95b9d4c9eccc2607d4cb507f41f3d585fa5d9e38</Sha>
-=======
     <Dependency Name="Microsoft.TemplateEngine.Abstractions" Version="8.0.100-rc.1.23420.1">
       <Uri>https://dev.azure.com/dnceng/internal/_git/dotnet-templating</Uri>
       <Sha>d6094ca85193c4f1903a35b23147127a2ca7cdac</Sha>
@@ -137,7 +68,6 @@
     <Dependency Name="Microsoft.SourceBuild.Intermediate.fsharp" Version="8.0.100-beta.23418.2">
       <Uri>https://github.com/dotnet/fsharp</Uri>
       <Sha>711de175bf0c7ddfda4005c3334606b90bb11146</Sha>
->>>>>>> 113ba90f
       <SourceBuild RepoName="fsharp" ManagedOnly="true" />
     </Dependency>
     <Dependency Name="dotnet-format" Version="8.0.445201">
@@ -145,235 +75,6 @@
       <Sha>452f6263277533da0af2b557003256d98fbecc27</Sha>
       <SourceBuild RepoName="format" ManagedOnly="true" />
     </Dependency>
-<<<<<<< HEAD
-    <Dependency Name="Microsoft.Net.Compilers.Toolset" Version="4.8.0-3.23461.4">
-      <Uri>https://github.com/dotnet/roslyn</Uri>
-      <Sha>0d3d87cc82e1834f50a5e26fdce427f115383f6f</Sha>
-      <SourceBuild RepoName="roslyn" ManagedOnly="true" />
-    </Dependency>
-    <Dependency Name="Microsoft.CodeAnalysis" Version="4.8.0-3.23461.4">
-      <Uri>https://github.com/dotnet/roslyn</Uri>
-      <Sha>0d3d87cc82e1834f50a5e26fdce427f115383f6f</Sha>
-    </Dependency>
-    <Dependency Name="Microsoft.CodeAnalysis.CSharp" Version="4.8.0-3.23461.4">
-      <Uri>https://github.com/dotnet/roslyn</Uri>
-      <Sha>0d3d87cc82e1834f50a5e26fdce427f115383f6f</Sha>
-    </Dependency>
-    <Dependency Name="Microsoft.CodeAnalysis.CSharp.CodeStyle" Version="4.8.0-3.23461.4">
-      <Uri>https://github.com/dotnet/roslyn</Uri>
-      <Sha>0d3d87cc82e1834f50a5e26fdce427f115383f6f</Sha>
-    </Dependency>
-    <Dependency Name="Microsoft.CodeAnalysis.CSharp.Features" Version="4.8.0-3.23461.4">
-      <Uri>https://github.com/dotnet/roslyn</Uri>
-      <Sha>0d3d87cc82e1834f50a5e26fdce427f115383f6f</Sha>
-    </Dependency>
-    <Dependency Name="Microsoft.CodeAnalysis.CSharp.Workspaces" Version="4.8.0-3.23461.4">
-      <Uri>https://github.com/dotnet/roslyn</Uri>
-      <Sha>0d3d87cc82e1834f50a5e26fdce427f115383f6f</Sha>
-    </Dependency>
-    <Dependency Name="Microsoft.CodeAnalysis.Workspaces.MSBuild" Version="4.8.0-3.23461.4">
-      <Uri>https://github.com/dotnet/roslyn</Uri>
-      <Sha>0d3d87cc82e1834f50a5e26fdce427f115383f6f</Sha>
-    </Dependency>
-    <Dependency Name="Microsoft.AspNetCore.DeveloperCertificates.XPlat" Version="8.0.0-rc.2.23461.20">
-      <Uri>https://github.com/dotnet/aspnetcore</Uri>
-      <Sha>76ec8ce3302c12c49102acbd34dd9c393d31a3db</Sha>
-    </Dependency>
-    <Dependency Name="Microsoft.AspNetCore.TestHost" Version="8.0.0-rc.2.23461.20">
-      <Uri>https://github.com/dotnet/aspnetcore</Uri>
-      <Sha>76ec8ce3302c12c49102acbd34dd9c393d31a3db</Sha>
-    </Dependency>
-    <Dependency Name="Microsoft.Build.NuGetSdkResolver" Version="6.8.0-rc.110">
-      <Uri>https://github.com/nuget/nuget.client</Uri>
-      <Sha>11a62174beb847bc2a59ffbb08b70eaa84781d25</Sha>
-    </Dependency>
-    <Dependency Name="NuGet.Build.Tasks" Version="6.8.0-rc.110">
-      <Uri>https://github.com/nuget/nuget.client</Uri>
-      <Sha>11a62174beb847bc2a59ffbb08b70eaa84781d25</Sha>
-    </Dependency>
-    <Dependency Name="NuGet.Build.Tasks.Console" Version="6.8.0-rc.110">
-      <Uri>https://github.com/nuget/nuget.client</Uri>
-      <Sha>11a62174beb847bc2a59ffbb08b70eaa84781d25</Sha>
-    </Dependency>
-    <Dependency Name="NuGet.Build.Tasks.Pack" Version="6.8.0-rc.110">
-      <Uri>https://github.com/nuget/nuget.client</Uri>
-      <Sha>11a62174beb847bc2a59ffbb08b70eaa84781d25</Sha>
-    </Dependency>
-    <Dependency Name="NuGet.Commands" Version="6.8.0-rc.110">
-      <Uri>https://github.com/nuget/nuget.client</Uri>
-      <Sha>11a62174beb847bc2a59ffbb08b70eaa84781d25</Sha>
-    </Dependency>
-    <Dependency Name="NuGet.CommandLine.XPlat" Version="6.8.0-rc.110">
-      <Uri>https://github.com/nuget/nuget.client</Uri>
-      <Sha>11a62174beb847bc2a59ffbb08b70eaa84781d25</Sha>
-    </Dependency>
-    <Dependency Name="NuGet.Common" Version="6.8.0-rc.110">
-      <Uri>https://github.com/nuget/nuget.client</Uri>
-      <Sha>11a62174beb847bc2a59ffbb08b70eaa84781d25</Sha>
-    </Dependency>
-    <Dependency Name="NuGet.Configuration" Version="6.8.0-rc.110">
-      <Uri>https://github.com/nuget/nuget.client</Uri>
-      <Sha>11a62174beb847bc2a59ffbb08b70eaa84781d25</Sha>
-    </Dependency>
-    <Dependency Name="NuGet.Credentials" Version="6.8.0-rc.110">
-      <Uri>https://github.com/nuget/nuget.client</Uri>
-      <Sha>11a62174beb847bc2a59ffbb08b70eaa84781d25</Sha>
-    </Dependency>
-    <Dependency Name="NuGet.DependencyResolver.Core" Version="6.8.0-rc.110">
-      <Uri>https://github.com/nuget/nuget.client</Uri>
-      <Sha>11a62174beb847bc2a59ffbb08b70eaa84781d25</Sha>
-    </Dependency>
-    <Dependency Name="NuGet.Frameworks" Version="6.8.0-rc.110">
-      <Uri>https://github.com/nuget/nuget.client</Uri>
-      <Sha>11a62174beb847bc2a59ffbb08b70eaa84781d25</Sha>
-    </Dependency>
-    <Dependency Name="NuGet.LibraryModel" Version="6.8.0-rc.110">
-      <Uri>https://github.com/nuget/nuget.client</Uri>
-      <Sha>11a62174beb847bc2a59ffbb08b70eaa84781d25</Sha>
-    </Dependency>
-    <Dependency Name="NuGet.ProjectModel" Version="6.8.0-rc.110">
-      <Uri>https://github.com/nuget/nuget.client</Uri>
-      <Sha>11a62174beb847bc2a59ffbb08b70eaa84781d25</Sha>
-    </Dependency>
-    <Dependency Name="NuGet.Protocol" Version="6.8.0-rc.110">
-      <Uri>https://github.com/nuget/nuget.client</Uri>
-      <Sha>11a62174beb847bc2a59ffbb08b70eaa84781d25</Sha>
-    </Dependency>
-    <Dependency Name="NuGet.Packaging" Version="6.8.0-rc.110">
-      <Uri>https://github.com/nuget/nuget.client</Uri>
-      <Sha>11a62174beb847bc2a59ffbb08b70eaa84781d25</Sha>
-    </Dependency>
-    <Dependency Name="NuGet.Versioning" Version="6.8.0-rc.110">
-      <Uri>https://github.com/nuget/nuget.client</Uri>
-      <Sha>11a62174beb847bc2a59ffbb08b70eaa84781d25</Sha>
-    </Dependency>
-    <Dependency Name="Microsoft.NET.Test.Sdk" Version="17.8.0-preview-23456-01">
-      <Uri>https://github.com/microsoft/vstest</Uri>
-      <Sha>bb99e3ea07aaecd62d5c59568524133317d081b4</Sha>
-      <SourceBuild RepoName="vstest" ManagedOnly="true" />
-    </Dependency>
-    <Dependency Name="Microsoft.TestPlatform.CLI" Version="17.8.0-preview-23456-01">
-      <Uri>https://github.com/microsoft/vstest</Uri>
-      <Sha>bb99e3ea07aaecd62d5c59568524133317d081b4</Sha>
-    </Dependency>
-    <Dependency Name="Microsoft.TestPlatform.Build" Version="17.8.0-preview-23456-01">
-      <Uri>https://github.com/microsoft/vstest</Uri>
-      <Sha>bb99e3ea07aaecd62d5c59568524133317d081b4</Sha>
-    </Dependency>
-    <Dependency Name="Microsoft.NET.ILLink.Tasks" Version="8.0.0-rc.2.23457.7">
-      <Uri>https://github.com/dotnet/runtime</Uri>
-      <Sha>da3500bb02343b1d0424c74ccdddbc592b5b3f4f</Sha>
-    </Dependency>
-    <Dependency Name="System.CodeDom" Version="8.0.0-rc.2.23457.7">
-      <Uri>https://github.com/dotnet/runtime</Uri>
-      <Sha>da3500bb02343b1d0424c74ccdddbc592b5b3f4f</Sha>
-    </Dependency>
-    <Dependency Name="System.Security.Cryptography.ProtectedData" Version="8.0.0-rc.2.23457.7">
-      <Uri>https://github.com/dotnet/runtime</Uri>
-      <Sha>da3500bb02343b1d0424c74ccdddbc592b5b3f4f</Sha>
-    </Dependency>
-    <Dependency Name="System.Text.Encoding.CodePages" Version="8.0.0-rc.2.23457.7">
-      <Uri>https://github.com/dotnet/runtime</Uri>
-      <Sha>da3500bb02343b1d0424c74ccdddbc592b5b3f4f</Sha>
-    </Dependency>
-    <Dependency Name="System.Resources.Extensions" Version="8.0.0-rc.2.23457.7">
-      <Uri>https://github.com/dotnet/runtime</Uri>
-      <Sha>da3500bb02343b1d0424c74ccdddbc592b5b3f4f</Sha>
-    </Dependency>
-    <Dependency Name="Microsoft.WindowsDesktop.App.Runtime.win-x64" Version="8.0.0-rc.2.23457.3">
-      <Uri>https://github.com/dotnet/windowsdesktop</Uri>
-      <Sha>ef0b41d9521b5d1f03b24671cbde4d83865839e3</Sha>
-    </Dependency>
-    <Dependency Name="VS.Redist.Common.WindowsDesktop.SharedFramework.x64.8.0" Version="8.0.0-rc.2.23457.3">
-      <Uri>https://github.com/dotnet/windowsdesktop</Uri>
-      <Sha>ef0b41d9521b5d1f03b24671cbde4d83865839e3</Sha>
-    </Dependency>
-    <Dependency Name="Microsoft.WindowsDesktop.App.Ref" Version="8.0.0-rc.2.23457.3">
-      <Uri>https://github.com/dotnet/windowsdesktop</Uri>
-      <Sha>ef0b41d9521b5d1f03b24671cbde4d83865839e3</Sha>
-    </Dependency>
-    <Dependency Name="VS.Redist.Common.WindowsDesktop.TargetingPack.x64.8.0" Version="8.0.0-rc.2.23457.3">
-      <Uri>https://github.com/dotnet/windowsdesktop</Uri>
-      <Sha>ef0b41d9521b5d1f03b24671cbde4d83865839e3</Sha>
-    </Dependency>
-    <Dependency Name="Microsoft.NET.Sdk.WindowsDesktop" Version="8.0.0-rc.2.23457.4" CoherentParentDependency="Microsoft.WindowsDesktop.App.Ref">
-      <Uri>https://github.com/dotnet/wpf</Uri>
-      <Sha>23b73811905ec326926b804ad8888a34ba80a11d</Sha>
-    </Dependency>
-    <Dependency Name="Microsoft.AspNetCore.App.Ref" Version="8.0.0-rc.2.23461.20">
-      <Uri>https://github.com/dotnet/aspnetcore</Uri>
-      <Sha>76ec8ce3302c12c49102acbd34dd9c393d31a3db</Sha>
-    </Dependency>
-    <Dependency Name="Microsoft.AspNetCore.App.Ref.Internal" Version="8.0.0-rc.2.23461.20">
-      <Uri>https://github.com/dotnet/aspnetcore</Uri>
-      <Sha>76ec8ce3302c12c49102acbd34dd9c393d31a3db</Sha>
-    </Dependency>
-    <Dependency Name="Microsoft.AspNetCore.App.Runtime.win-x64" Version="8.0.0-rc.2.23461.20">
-      <Uri>https://github.com/dotnet/aspnetcore</Uri>
-      <Sha>76ec8ce3302c12c49102acbd34dd9c393d31a3db</Sha>
-    </Dependency>
-    <Dependency Name="VS.Redist.Common.AspNetCore.SharedFramework.x64.8.0" Version="8.0.0-rc.2.23461.20">
-      <Uri>https://github.com/dotnet/aspnetcore</Uri>
-      <Sha>76ec8ce3302c12c49102acbd34dd9c393d31a3db</Sha>
-      <SourceBuild RepoName="aspnetcore" ManagedOnly="true" />
-    </Dependency>
-    <Dependency Name="dotnet-dev-certs" Version="8.0.0-rc.2.23461.20">
-      <Uri>https://github.com/dotnet/aspnetcore</Uri>
-      <Sha>76ec8ce3302c12c49102acbd34dd9c393d31a3db</Sha>
-    </Dependency>
-    <Dependency Name="dotnet-user-jwts" Version="8.0.0-rc.2.23461.20">
-      <Uri>https://github.com/dotnet/aspnetcore</Uri>
-      <Sha>76ec8ce3302c12c49102acbd34dd9c393d31a3db</Sha>
-    </Dependency>
-    <Dependency Name="dotnet-user-secrets" Version="8.0.0-rc.2.23461.20">
-      <Uri>https://github.com/dotnet/aspnetcore</Uri>
-      <Sha>76ec8ce3302c12c49102acbd34dd9c393d31a3db</Sha>
-    </Dependency>
-    <Dependency Name="Microsoft.AspNetCore.Analyzers" Version="8.0.0-rc.2.23461.20">
-      <Uri>https://github.com/dotnet/aspnetcore</Uri>
-      <Sha>76ec8ce3302c12c49102acbd34dd9c393d31a3db</Sha>
-    </Dependency>
-    <Dependency Name="Microsoft.AspNetCore.Components.SdkAnalyzers" Version="8.0.0-rc.2.23461.20">
-      <Uri>https://github.com/dotnet/aspnetcore</Uri>
-      <Sha>76ec8ce3302c12c49102acbd34dd9c393d31a3db</Sha>
-    </Dependency>
-    <Dependency Name="Microsoft.AspNetCore.Mvc.Analyzers" Version="8.0.0-rc.2.23461.20">
-      <Uri>https://github.com/dotnet/aspnetcore</Uri>
-      <Sha>76ec8ce3302c12c49102acbd34dd9c393d31a3db</Sha>
-    </Dependency>
-    <Dependency Name="Microsoft.AspNetCore.Mvc.Api.Analyzers" Version="8.0.0-rc.2.23461.20">
-      <Uri>https://github.com/dotnet/aspnetcore</Uri>
-      <Sha>76ec8ce3302c12c49102acbd34dd9c393d31a3db</Sha>
-    </Dependency>
-    <Dependency Name="Microsoft.CodeAnalysis.Razor.Tooling.Internal" Version="7.0.0-preview.23461.4">
-      <Uri>https://github.com/dotnet/razor</Uri>
-      <Sha>4b765b660782146477c1029fa1fc517ffdcb63fa</Sha>
-      <SourceBuild RepoName="razor" ManagedOnly="true" />
-    </Dependency>
-    <Dependency Name="Microsoft.AspNetCore.Mvc.Razor.Extensions.Tooling.Internal" Version="7.0.0-preview.23461.4">
-      <Uri>https://github.com/dotnet/razor</Uri>
-      <Sha>4b765b660782146477c1029fa1fc517ffdcb63fa</Sha>
-    </Dependency>
-    <Dependency Name="Microsoft.NET.Sdk.Razor.SourceGenerators.Transport" Version="7.0.0-preview.23461.4">
-      <Uri>https://github.com/dotnet/razor</Uri>
-      <Sha>4b765b660782146477c1029fa1fc517ffdcb63fa</Sha>
-    </Dependency>
-    <Dependency Name="Microsoft.Extensions.FileProviders.Embedded" Version="8.0.0-rc.2.23461.20">
-      <Uri>https://github.com/dotnet/aspnetcore</Uri>
-      <Sha>76ec8ce3302c12c49102acbd34dd9c393d31a3db</Sha>
-    </Dependency>
-    <Dependency Name="Microsoft.AspNetCore.Authorization" Version="8.0.0-rc.2.23461.20">
-      <Uri>https://github.com/dotnet/aspnetcore</Uri>
-      <Sha>76ec8ce3302c12c49102acbd34dd9c393d31a3db</Sha>
-    </Dependency>
-    <Dependency Name="Microsoft.AspNetCore.Components.Web" Version="8.0.0-rc.2.23461.20">
-      <Uri>https://github.com/dotnet/aspnetcore</Uri>
-      <Sha>76ec8ce3302c12c49102acbd34dd9c393d31a3db</Sha>
-    </Dependency>
-    <Dependency Name="Microsoft.JSInterop" Version="8.0.0-rc.2.23461.20">
-      <Uri>https://github.com/dotnet/aspnetcore</Uri>
-      <Sha>76ec8ce3302c12c49102acbd34dd9c393d31a3db</Sha>
-=======
     <Dependency Name="Microsoft.Net.Compilers.Toolset" Version="4.8.0-1.23419.1">
       <Uri>https://github.com/dotnet/roslyn</Uri>
       <Sha>5fcefbef4fa8a28c2ac73c8c03ab37fca30e4570</Sha>
@@ -601,26 +302,12 @@
     <Dependency Name="Microsoft.JSInterop" Version="8.0.0-rc.1.23421.29">
       <Uri>https://dev.azure.com/dnceng/internal/_git/dotnet-aspnetcore</Uri>
       <Sha>8ad057426fa6a27cd648b05684afddab9d97d3d9</Sha>
->>>>>>> 113ba90f
     </Dependency>
     <Dependency Name="Microsoft.Web.Xdt" Version="7.0.0-preview.22423.2" Pinned="true">
       <Uri>https://github.com/dotnet/xdt</Uri>
       <Sha>9a1c3e1b7f0c8763d4c96e593961a61a72679a7b</Sha>
       <SourceBuild RepoName="xdt" ManagedOnly="true" />
     </Dependency>
-<<<<<<< HEAD
-    <Dependency Name="Microsoft.CodeAnalysis.NetAnalyzers" Version="8.0.0-preview.23458.2">
-      <Uri>https://github.com/dotnet/roslyn-analyzers</Uri>
-      <Sha>249601bb0afe8c481f01300012610f1ac182dfa5</Sha>
-    </Dependency>
-    <Dependency Name="Microsoft.CodeAnalysis.PublicApiAnalyzers" Version="3.11.0-beta1.23458.2">
-      <Uri>https://github.com/dotnet/roslyn-analyzers</Uri>
-      <Sha>249601bb0afe8c481f01300012610f1ac182dfa5</Sha>
-    </Dependency>
-    <Dependency Name="Microsoft.SourceBuild.Intermediate.roslyn-analyzers" Version="3.11.0-beta1.23458.2">
-      <Uri>https://github.com/dotnet/roslyn-analyzers</Uri>
-      <Sha>249601bb0afe8c481f01300012610f1ac182dfa5</Sha>
-=======
     <Dependency Name="Microsoft.CodeAnalysis.NetAnalyzers" Version="8.0.0-preview.23420.2">
       <Uri>https://github.com/dotnet/roslyn-analyzers</Uri>
       <Sha>76d99c5f3e11f0600fae074270c0d89042c360f0</Sha>
@@ -632,7 +319,6 @@
     <Dependency Name="Microsoft.SourceBuild.Intermediate.roslyn-analyzers" Version="3.11.0-beta1.23420.2">
       <Uri>https://github.com/dotnet/roslyn-analyzers</Uri>
       <Sha>76d99c5f3e11f0600fae074270c0d89042c360f0</Sha>
->>>>>>> 113ba90f
       <SourceBuild RepoName="roslyn-analyzers" ManagedOnly="true" />
     </Dependency>
     <Dependency Name="System.CommandLine" Version="2.0.0-beta4.23307.1">
@@ -696,48 +382,6 @@
       <SourceBuild RepoName="symreader" ManagedOnly="true" />
     </Dependency>
     <!-- Dependency required for flowing correct package version in source-build, using PVP flow. -->
-<<<<<<< HEAD
-    <Dependency Name="Microsoft.Extensions.Logging.Console" Version="8.0.0-rc.2.23457.7">
-      <Uri>https://github.com/dotnet/runtime</Uri>
-      <Sha>da3500bb02343b1d0424c74ccdddbc592b5b3f4f</Sha>
-    </Dependency>
-    <!-- Dependency required for flowing correct package version in source-build, using PVP flow. -->
-    <Dependency Name="Microsoft.Extensions.FileSystemGlobbing" Version="8.0.0-rc.2.23457.7">
-      <Uri>https://github.com/dotnet/runtime</Uri>
-      <Sha>da3500bb02343b1d0424c74ccdddbc592b5b3f4f</Sha>
-    </Dependency>
-    <!-- Dependency required for flowing correct package version in source-build, using PVP flow. -->
-    <Dependency Name="System.ServiceProcess.ServiceController" Version="8.0.0-rc.2.23457.7">
-      <Uri>https://github.com/dotnet/runtime</Uri>
-      <Sha>da3500bb02343b1d0424c74ccdddbc592b5b3f4f</Sha>
-    </Dependency>
-  </ProductDependencies>
-  <ToolsetDependencies>
-    <Dependency Name="Microsoft.DotNet.Arcade.Sdk" Version="8.0.0-beta.23451.1">
-      <Uri>https://github.com/dotnet/arcade</Uri>
-      <Sha>4665b3d04e1da3796b965c3c3e3b97f55c449a6e</Sha>
-      <SourceBuild RepoName="arcade" ManagedOnly="true" />
-    </Dependency>
-    <Dependency Name="Microsoft.DotNet.Helix.Sdk" Version="8.0.0-beta.23451.1">
-      <Uri>https://github.com/dotnet/arcade</Uri>
-      <Sha>4665b3d04e1da3796b965c3c3e3b97f55c449a6e</Sha>
-    </Dependency>
-    <Dependency Name="Microsoft.DotNet.SignTool" Version="8.0.0-beta.23451.1">
-      <Uri>https://github.com/dotnet/arcade</Uri>
-      <Sha>4665b3d04e1da3796b965c3c3e3b97f55c449a6e</Sha>
-    </Dependency>
-    <Dependency Name="Microsoft.DotNet.XUnitExtensions" Version="8.0.0-beta.23451.1">
-      <Uri>https://github.com/dotnet/arcade</Uri>
-      <Sha>4665b3d04e1da3796b965c3c3e3b97f55c449a6e</Sha>
-    </Dependency>
-    <Dependency Name="System.Reflection.MetadataLoadContext" Version="8.0.0-rc.2.23457.7">
-      <Uri>https://github.com/dotnet/runtime</Uri>
-      <Sha>da3500bb02343b1d0424c74ccdddbc592b5b3f4f</Sha>
-    </Dependency>
-    <Dependency Name="Microsoft.DotNet.XliffTasks" Version="1.0.0-beta.23426.1" CoherentParentDependency="Microsoft.DotNet.Arcade.Sdk">
-      <Uri>https://github.com/dotnet/xliff-tasks</Uri>
-      <Sha>194f32828726c3f1f63f79f3dc09b9e99c157b11</Sha>
-=======
     <Dependency Name="Microsoft.Extensions.Logging.Console" Version="8.0.0-rc.1.23419.4">
       <Uri>https://dev.azure.com/dnceng/internal/_git/dotnet-runtime</Uri>
       <Sha>92959931a32a37a19d8e1b1684edc6db0857d7de</Sha>
@@ -778,7 +422,6 @@
     <Dependency Name="Microsoft.DotNet.XliffTasks" Version="1.0.0-beta.23415.1" CoherentParentDependency="Microsoft.DotNet.Arcade.Sdk">
       <Uri>https://github.com/dotnet/xliff-tasks</Uri>
       <Sha>649a1e75101b701d753ee41efbe9038f9b23a0db</Sha>
->>>>>>> 113ba90f
       <SourceBuild RepoName="xliff-tasks" ManagedOnly="true" />
     </Dependency>
   </ToolsetDependencies>

--- conflicted
+++ resolved
@@ -10,43 +10,6 @@
       <Sha>0b4eccde51cf6aadf82cfba0b2a5e4aa4200beea</Sha>
       <SourceBuild RepoName="templating" ManagedOnly="true" />
     </Dependency>
-<<<<<<< HEAD
-    <Dependency Name="Microsoft.NETCore.App.Ref" Version="7.0.0-rtm.22505.15">
-      <Uri>https://github.com/dotnet/runtime</Uri>
-      <Sha>5147f6fc78520db322118cc8287651cb54a506df</Sha>
-    </Dependency>
-    <Dependency Name="VS.Redist.Common.NetCore.SharedFramework.x64.7.0" Version="7.0.0-rtm.22505.15">
-      <Uri>https://github.com/dotnet/runtime</Uri>
-      <Sha>5147f6fc78520db322118cc8287651cb54a506df</Sha>
-    </Dependency>
-    <Dependency Name="VS.Redist.Common.NetCore.TargetingPack.x64.7.0" Version="7.0.0-rtm.22505.15">
-      <Uri>https://github.com/dotnet/runtime</Uri>
-      <Sha>5147f6fc78520db322118cc8287651cb54a506df</Sha>
-    </Dependency>
-    <Dependency Name="Microsoft.NETCore.App.Runtime.win-x64" Version="7.0.0-rtm.22505.15">
-      <Uri>https://github.com/dotnet/runtime</Uri>
-      <Sha>5147f6fc78520db322118cc8287651cb54a506df</Sha>
-    </Dependency>
-    <Dependency Name="Microsoft.NETCore.App.Host.win-x64" Version="7.0.0-rtm.22505.15">
-      <Uri>https://github.com/dotnet/runtime</Uri>
-      <Sha>5147f6fc78520db322118cc8287651cb54a506df</Sha>
-    </Dependency>
-    <Dependency Name="Microsoft.NETCore.Platforms" Version="7.0.0-rtm.22505.15">
-      <Uri>https://github.com/dotnet/runtime</Uri>
-      <Sha>5147f6fc78520db322118cc8287651cb54a506df</Sha>
-    </Dependency>
-    <Dependency Name="Microsoft.NET.HostModel" Version="7.0.0-rtm.22505.15">
-      <Uri>https://github.com/dotnet/runtime</Uri>
-      <Sha>5147f6fc78520db322118cc8287651cb54a506df</Sha>
-    </Dependency>
-    <Dependency Name="Microsoft.Extensions.DependencyModel" Version="7.0.0-rtm.22505.15">
-      <Uri>https://github.com/dotnet/runtime</Uri>
-      <Sha>5147f6fc78520db322118cc8287651cb54a506df</Sha>
-    </Dependency>
-    <Dependency Name="Microsoft.NETCore.DotNetHostResolver" Version="7.0.0-rtm.22505.15">
-      <Uri>https://github.com/dotnet/runtime</Uri>
-      <Sha>5147f6fc78520db322118cc8287651cb54a506df</Sha>
-=======
     <Dependency Name="Microsoft.NETCore.App.Ref" Version="7.0.0-rtm.22504.4">
       <Uri>https://github.com/dotnet/runtime</Uri>
       <Sha>6bcb45f2d8913e67a3b1e7dc814d76b5ab8be4e9</Sha>
@@ -82,7 +45,6 @@
     <Dependency Name="Microsoft.NETCore.DotNetHostResolver" Version="7.0.0-rtm.22504.4">
       <Uri>https://github.com/dotnet/runtime</Uri>
       <Sha>6bcb45f2d8913e67a3b1e7dc814d76b5ab8be4e9</Sha>
->>>>>>> 9b4ca48b
     </Dependency>
     <Dependency Name="Microsoft.Build" Version="17.4.0-preview-22480-04">
       <Uri>https://github.com/dotnet/msbuild</Uri>
@@ -156,38 +118,15 @@
       <Sha>219e84c88def8276179f66282b2f7cb5f1d0d126</Sha>
       <SourceBuild RepoName="linker" ManagedOnly="true" />
     </Dependency>
-<<<<<<< HEAD
-    <Dependency Name="Microsoft.DotNet.ILCompiler" Version="7.0.0-rtm.22505.15">
-      <Uri>https://github.com/dotnet/runtime</Uri>
-      <Sha>5147f6fc78520db322118cc8287651cb54a506df</Sha>
-=======
     <Dependency Name="Microsoft.DotNet.ILCompiler" Version="7.0.0-rtm.22504.4">
       <Uri>https://github.com/dotnet/runtime</Uri>
       <Sha>6bcb45f2d8913e67a3b1e7dc814d76b5ab8be4e9</Sha>
->>>>>>> 9b4ca48b
       <SourceBuildTarball RepoName="runtime" ManagedOnly="true" />
     </Dependency>
     <Dependency Name="Microsoft.NET.ILLink.Analyzers" Version="7.0.100-1.22471.3">
       <Uri>https://github.com/dotnet/linker</Uri>
       <Sha>219e84c88def8276179f66282b2f7cb5f1d0d126</Sha>
     </Dependency>
-<<<<<<< HEAD
-    <Dependency Name="System.CodeDom" Version="7.0.0-rtm.22505.15">
-      <Uri>https://github.com/dotnet/runtime</Uri>
-      <Sha>5147f6fc78520db322118cc8287651cb54a506df</Sha>
-    </Dependency>
-    <Dependency Name="System.Security.Cryptography.ProtectedData" Version="7.0.0-rtm.22505.15">
-      <Uri>https://github.com/dotnet/runtime</Uri>
-      <Sha>5147f6fc78520db322118cc8287651cb54a506df</Sha>
-    </Dependency>
-    <Dependency Name="System.Text.Encoding.CodePages" Version="7.0.0-rtm.22505.15">
-      <Uri>https://github.com/dotnet/runtime</Uri>
-      <Sha>5147f6fc78520db322118cc8287651cb54a506df</Sha>
-    </Dependency>
-    <Dependency Name="System.Resources.Extensions" Version="7.0.0-rtm.22505.15">
-      <Uri>https://github.com/dotnet/runtime</Uri>
-      <Sha>5147f6fc78520db322118cc8287651cb54a506df</Sha>
-=======
     <Dependency Name="System.CodeDom" Version="7.0.0-rtm.22504.4">
       <Uri>https://github.com/dotnet/runtime</Uri>
       <Sha>6bcb45f2d8913e67a3b1e7dc814d76b5ab8be4e9</Sha>
@@ -203,7 +142,6 @@
     <Dependency Name="System.Resources.Extensions" Version="7.0.0-rtm.22504.4">
       <Uri>https://github.com/dotnet/runtime</Uri>
       <Sha>6bcb45f2d8913e67a3b1e7dc814d76b5ab8be4e9</Sha>
->>>>>>> 9b4ca48b
     </Dependency>
     <Dependency Name="Microsoft.WindowsDesktop.App.Runtime.win-x64" Version="7.0.0-rtm.22478.5">
       <Uri>https://github.com/dotnet/windowsdesktop</Uri>
@@ -350,15 +288,9 @@
       <Uri>https://github.com/dotnet/arcade</Uri>
       <Sha>7b21b46b59a5731165568690f3d82d3486201040</Sha>
     </Dependency>
-<<<<<<< HEAD
-    <Dependency Name="System.Reflection.MetadataLoadContext" Version="7.0.0-rtm.22505.15">
-      <Uri>https://github.com/dotnet/runtime</Uri>
-      <Sha>5147f6fc78520db322118cc8287651cb54a506df</Sha>
-=======
     <Dependency Name="System.Reflection.MetadataLoadContext" Version="7.0.0-rtm.22504.4">
       <Uri>https://github.com/dotnet/runtime</Uri>
       <Sha>6bcb45f2d8913e67a3b1e7dc814d76b5ab8be4e9</Sha>
->>>>>>> 9b4ca48b
     </Dependency>
     <Dependency Name="Microsoft.DotNet.XliffTasks" Version="1.0.0-beta.22427.1" CoherentParentDependency="Microsoft.DotNet.Arcade.Sdk">
       <Uri>https://github.com/dotnet/xliff-tasks</Uri>

--- conflicted
+++ resolved
@@ -604,7 +604,6 @@
     </Dependency>
   </ProductDependencies>
   <ToolsetDependencies>
-<<<<<<< HEAD
     <Dependency Name="Microsoft.DotNet.Arcade.Sdk" Version="10.0.0-beta.25073.5">
       <Uri>https://github.com/dotnet/arcade</Uri>
       <Sha>ba09eddf11e81ff604c3118eddb86517cfcd4969</Sha>
@@ -633,36 +632,6 @@
     <Dependency Name="Microsoft.SourceBuild.Intermediate.arcade" Version="10.0.0-beta.25073.5">
       <Uri>https://github.com/dotnet/arcade</Uri>
       <Sha>ba09eddf11e81ff604c3118eddb86517cfcd4969</Sha>
-=======
-    <Dependency Name="Microsoft.DotNet.Arcade.Sdk" Version="10.0.0-beta.25072.2">
-      <Uri>https://github.com/dotnet/arcade</Uri>
-      <Sha>2ac4034732f0dbb9781beae751cf15b65aff1bcd</Sha>
-    </Dependency>
-    <Dependency Name="Microsoft.DotNet.Build.Tasks.Installers" Version="10.0.0-beta.25072.2">
-      <Uri>https://github.com/dotnet/arcade</Uri>
-      <Sha>2ac4034732f0dbb9781beae751cf15b65aff1bcd</Sha>
-    </Dependency>
-    <Dependency Name="Microsoft.DotNet.Helix.Sdk" Version="10.0.0-beta.25072.2">
-      <Uri>https://github.com/dotnet/arcade</Uri>
-      <Sha>2ac4034732f0dbb9781beae751cf15b65aff1bcd</Sha>
-    </Dependency>
-    <Dependency Name="Microsoft.DotNet.SignTool" Version="10.0.0-beta.25072.2">
-      <Uri>https://github.com/dotnet/arcade</Uri>
-      <Sha>2ac4034732f0dbb9781beae751cf15b65aff1bcd</Sha>
-    </Dependency>
-    <Dependency Name="Microsoft.DotNet.XUnitExtensions" Version="10.0.0-beta.25072.2">
-      <Uri>https://github.com/dotnet/arcade</Uri>
-      <Sha>2ac4034732f0dbb9781beae751cf15b65aff1bcd</Sha>
-    </Dependency>
-    <Dependency Name="Microsoft.DotNet.XliffTasks" Version="10.0.0-beta.25072.2">
-      <Uri>https://github.com/dotnet/arcade</Uri>
-      <Sha>2ac4034732f0dbb9781beae751cf15b65aff1bcd</Sha>
-    </Dependency>
-    <!-- Intermediate is necessary for source build. -->
-    <Dependency Name="Microsoft.SourceBuild.Intermediate.arcade" Version="10.0.0-beta.25072.2">
-      <Uri>https://github.com/dotnet/arcade</Uri>
-      <Sha>2ac4034732f0dbb9781beae751cf15b65aff1bcd</Sha>
->>>>>>> edf1c616
       <SourceBuild RepoName="arcade" ManagedOnly="true" />
     </Dependency>
     <Dependency Name="System.Reflection.MetadataLoadContext" Version="10.0.0-alpha.1.25072.13">

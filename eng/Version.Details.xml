--- conflicted
+++ resolved
@@ -15,44 +15,6 @@
       <Sha>088027fb4d4b86829fcee3ccba911a932e42642c</Sha>
       <SourceBuild RepoName="templating" ManagedOnly="true" />
     </Dependency>
-<<<<<<< HEAD
-    <Dependency Name="Microsoft.NETCore.App.Ref" Version="9.0.6">
-      <Uri>https://dev.azure.com/dnceng/internal/_git/dotnet-runtime</Uri>
-      <Sha>3875b54e7b10b10606b105340199946d0b877754</Sha>
-    </Dependency>
-    <Dependency Name="VS.Redist.Common.NetCore.SharedFramework.x64.9.0" Version="9.0.6-servicing.25266.13">
-      <Uri>https://dev.azure.com/dnceng/internal/_git/dotnet-runtime</Uri>
-      <Sha>3875b54e7b10b10606b105340199946d0b877754</Sha>
-    </Dependency>
-    <Dependency Name="VS.Redist.Common.NetCore.TargetingPack.x64.9.0" Version="9.0.6-servicing.25266.13">
-      <Uri>https://dev.azure.com/dnceng/internal/_git/dotnet-runtime</Uri>
-      <Sha>3875b54e7b10b10606b105340199946d0b877754</Sha>
-    </Dependency>
-    <Dependency Name="Microsoft.NETCore.App.Runtime.win-x64" Version="9.0.6">
-      <Uri>https://dev.azure.com/dnceng/internal/_git/dotnet-runtime</Uri>
-      <Sha>3875b54e7b10b10606b105340199946d0b877754</Sha>
-    </Dependency>
-    <Dependency Name="Microsoft.NETCore.App.Host.win-x64" Version="9.0.6">
-      <Uri>https://dev.azure.com/dnceng/internal/_git/dotnet-runtime</Uri>
-      <Sha>3875b54e7b10b10606b105340199946d0b877754</Sha>
-    </Dependency>
-    <Dependency Name="Microsoft.NETCore.Platforms" Version="9.0.6-servicing.25266.13">
-      <Uri>https://dev.azure.com/dnceng/internal/_git/dotnet-runtime</Uri>
-      <Sha>3875b54e7b10b10606b105340199946d0b877754</Sha>
-    </Dependency>
-    <Dependency Name="Microsoft.NET.HostModel" Version="9.0.6-servicing.25266.13">
-      <Uri>https://dev.azure.com/dnceng/internal/_git/dotnet-runtime</Uri>
-      <Sha>3875b54e7b10b10606b105340199946d0b877754</Sha>
-    </Dependency>
-    <Dependency Name="Microsoft.Extensions.DependencyModel" Version="9.0.6">
-      <Uri>https://dev.azure.com/dnceng/internal/_git/dotnet-runtime</Uri>
-      <Sha>3875b54e7b10b10606b105340199946d0b877754</Sha>
-    </Dependency>
-    <!-- Intermediate is necessary for source build. -->
-    <Dependency Name="Microsoft.SourceBuild.Intermediate.runtime.linux-x64" Version="9.0.6-servicing.25266.13">
-      <Uri>https://dev.azure.com/dnceng/internal/_git/dotnet-runtime</Uri>
-      <Sha>3875b54e7b10b10606b105340199946d0b877754</Sha>
-=======
     <Dependency Name="Microsoft.NETCore.App.Ref" Version="9.0.7">
       <Uri>https://dev.azure.com/dnceng/internal/_git/dotnet-runtime</Uri>
       <Sha>3c298d9f00936d651cc47d221762474e25277672</Sha>
@@ -89,7 +51,6 @@
     <Dependency Name="Microsoft.SourceBuild.Intermediate.runtime.linux-x64" Version="9.0.7-servicing.25316.16">
       <Uri>https://dev.azure.com/dnceng/internal/_git/dotnet-runtime</Uri>
       <Sha>3c298d9f00936d651cc47d221762474e25277672</Sha>
->>>>>>> b98bc862
       <SourceBuild RepoName="runtime" ManagedOnly="false" />
     </Dependency>
     <!-- Change blob version in GenerateLayout.targets if this is unpinned to service targeting pack -->
@@ -98,20 +59,6 @@
       <Uri>https://github.com/dotnet/core-setup</Uri>
       <Sha>7d57652f33493fa022125b7f63aad0d70c52d810</Sha>
     </Dependency>
-<<<<<<< HEAD
-    <Dependency Name="Microsoft.NET.Workload.Emscripten.Current.Manifest-9.0.100.Transport" Version="9.0.6-servicing.25258.2" CoherentParentDependency="Microsoft.NETCore.App.Runtime.win-x64">
-      <Uri>https://github.com/dotnet/emsdk</Uri>
-      <Sha>e3d8e8ea6df192d864698cdd76984d74135d0d13</Sha>
-    </Dependency>
-    <Dependency Name="Microsoft.NET.Workload.Emscripten.Current.Manifest-9.0.100" Version="9.0.6" CoherentParentDependency="Microsoft.NETCore.App.Runtime.win-x64">
-      <Uri>https://github.com/dotnet/emsdk</Uri>
-      <Sha>e3d8e8ea6df192d864698cdd76984d74135d0d13</Sha>
-    </Dependency>
-    <!-- Intermediate is necessary for source build. -->
-    <Dependency Name="Microsoft.SourceBuild.Intermediate.emsdk" Version="9.0.6-servicing.25258.2" CoherentParentDependency="Microsoft.NETCore.App.Runtime.win-x64">
-      <Uri>https://github.com/dotnet/emsdk</Uri>
-      <Sha>e3d8e8ea6df192d864698cdd76984d74135d0d13</Sha>
-=======
     <Dependency Name="Microsoft.NET.Workload.Emscripten.Current.Manifest-9.0.100.Transport" Version="9.0.7-servicing.25304.2" CoherentParentDependency="Microsoft.NETCore.App.Runtime.win-x64">
       <Uri>https://github.com/dotnet/emsdk</Uri>
       <Sha>b567cdb6b8b461de79f2a2536a22ca3a67f2f33e</Sha>
@@ -124,7 +71,6 @@
     <Dependency Name="Microsoft.SourceBuild.Intermediate.emsdk" Version="9.0.7-servicing.25304.2" CoherentParentDependency="Microsoft.NETCore.App.Runtime.win-x64">
       <Uri>https://github.com/dotnet/emsdk</Uri>
       <Sha>b567cdb6b8b461de79f2a2536a22ca3a67f2f33e</Sha>
->>>>>>> b98bc862
       <SourceBuild RepoName="emsdk" ManagedOnly="true" />
     </Dependency>
     <Dependency Name="Microsoft.Build" Version="17.12.39">
@@ -189,15 +135,6 @@
       <Uri>https://github.com/dotnet/roslyn</Uri>
       <Sha>3f5cf9fbbd91f2047e988801a5142ca1cb6bab45</Sha>
     </Dependency>
-<<<<<<< HEAD
-    <Dependency Name="Microsoft.AspNetCore.DeveloperCertificates.XPlat" Version="9.0.6-servicing.25267.1">
-      <Uri>https://dev.azure.com/dnceng/internal/_git/dotnet-aspnetcore</Uri>
-      <Sha>379bfc7b2559e7cc9f42f997a497b2f2dd8e12d2</Sha>
-    </Dependency>
-    <Dependency Name="Microsoft.AspNetCore.TestHost" Version="9.0.6">
-      <Uri>https://dev.azure.com/dnceng/internal/_git/dotnet-aspnetcore</Uri>
-      <Sha>379bfc7b2559e7cc9f42f997a497b2f2dd8e12d2</Sha>
-=======
     <Dependency Name="Microsoft.AspNetCore.DeveloperCertificates.XPlat" Version="9.0.7-servicing.25317.2">
       <Uri>https://dev.azure.com/dnceng/internal/_git/dotnet-aspnetcore</Uri>
       <Sha>f6b3a5da75eb405046889a5447ec9b14cc29d285</Sha>
@@ -205,7 +142,6 @@
     <Dependency Name="Microsoft.AspNetCore.TestHost" Version="9.0.7">
       <Uri>https://dev.azure.com/dnceng/internal/_git/dotnet-aspnetcore</Uri>
       <Sha>f6b3a5da75eb405046889a5447ec9b14cc29d285</Sha>
->>>>>>> b98bc862
     </Dependency>
     <Dependency Name="Microsoft.Build.NuGetSdkResolver" Version="6.12.4-rc.9">
       <Uri>https://github.com/nuget/nuget.client</Uri>
@@ -294,101 +230,6 @@
       <Sha>bc9161306b23641b0364b8f93d546da4d48da1eb</Sha>
       <SourceBuild RepoName="vstest" ManagedOnly="true" />
     </Dependency>
-<<<<<<< HEAD
-    <Dependency Name="Microsoft.NET.ILLink.Tasks" Version="9.0.6">
-      <Uri>https://dev.azure.com/dnceng/internal/_git/dotnet-runtime</Uri>
-      <Sha>3875b54e7b10b10606b105340199946d0b877754</Sha>
-    </Dependency>
-    <Dependency Name="System.CodeDom" Version="9.0.6">
-      <Uri>https://dev.azure.com/dnceng/internal/_git/dotnet-runtime</Uri>
-      <Sha>3875b54e7b10b10606b105340199946d0b877754</Sha>
-    </Dependency>
-    <Dependency Name="System.Formats.Asn1" Version="9.0.6">
-      <Uri>https://dev.azure.com/dnceng/internal/_git/dotnet-runtime</Uri>
-      <Sha>3875b54e7b10b10606b105340199946d0b877754</Sha>
-    </Dependency>
-    <Dependency Name="System.Security.Cryptography.ProtectedData" Version="9.0.6">
-      <Uri>https://dev.azure.com/dnceng/internal/_git/dotnet-runtime</Uri>
-      <Sha>3875b54e7b10b10606b105340199946d0b877754</Sha>
-    </Dependency>
-    <Dependency Name="System.Text.Encoding.CodePages" Version="9.0.6">
-      <Uri>https://dev.azure.com/dnceng/internal/_git/dotnet-runtime</Uri>
-      <Sha>3875b54e7b10b10606b105340199946d0b877754</Sha>
-    </Dependency>
-    <Dependency Name="System.Resources.Extensions" Version="9.0.6">
-      <Uri>https://dev.azure.com/dnceng/internal/_git/dotnet-runtime</Uri>
-      <Sha>3875b54e7b10b10606b105340199946d0b877754</Sha>
-    </Dependency>
-    <Dependency Name="Microsoft.WindowsDesktop.App.Runtime.win-x64" Version="9.0.6">
-      <Uri>https://dev.azure.com/dnceng/internal/_git/dotnet-windowsdesktop</Uri>
-      <Sha>c7cc0b3d8bd0ee206eb06ba1ad7e201218fc3d32</Sha>
-      <SourceBuildTarball RepoName="windowsdesktop" ManagedOnly="true" />
-    </Dependency>
-    <Dependency Name="VS.Redist.Common.WindowsDesktop.SharedFramework.x64.9.0" Version="9.0.6-servicing.25267.2">
-      <Uri>https://dev.azure.com/dnceng/internal/_git/dotnet-windowsdesktop</Uri>
-      <Sha>c7cc0b3d8bd0ee206eb06ba1ad7e201218fc3d32</Sha>
-    </Dependency>
-    <Dependency Name="Microsoft.WindowsDesktop.App.Ref" Version="9.0.6">
-      <Uri>https://dev.azure.com/dnceng/internal/_git/dotnet-windowsdesktop</Uri>
-      <Sha>c7cc0b3d8bd0ee206eb06ba1ad7e201218fc3d32</Sha>
-    </Dependency>
-    <Dependency Name="VS.Redist.Common.WindowsDesktop.TargetingPack.x64.9.0" Version="9.0.6-servicing.25267.2">
-      <Uri>https://dev.azure.com/dnceng/internal/_git/dotnet-windowsdesktop</Uri>
-      <Sha>c7cc0b3d8bd0ee206eb06ba1ad7e201218fc3d32</Sha>
-    </Dependency>
-    <Dependency Name="Microsoft.NET.Sdk.WindowsDesktop" Version="9.0.6-rtm.25267.1" CoherentParentDependency="Microsoft.WindowsDesktop.App.Ref">
-      <Uri>https://dev.azure.com/dnceng/internal/_git/dotnet-wpf</Uri>
-      <Sha>620a20376852ae35038cd4251552ea8425f6cfe6</Sha>
-    </Dependency>
-    <Dependency Name="Microsoft.AspNetCore.App.Ref" Version="9.0.6">
-      <Uri>https://dev.azure.com/dnceng/internal/_git/dotnet-aspnetcore</Uri>
-      <Sha>379bfc7b2559e7cc9f42f997a497b2f2dd8e12d2</Sha>
-    </Dependency>
-    <Dependency Name="Microsoft.AspNetCore.App.Ref.Internal" Version="9.0.6-servicing.25267.1">
-      <Uri>https://dev.azure.com/dnceng/internal/_git/dotnet-aspnetcore</Uri>
-      <Sha>379bfc7b2559e7cc9f42f997a497b2f2dd8e12d2</Sha>
-    </Dependency>
-    <Dependency Name="Microsoft.AspNetCore.App.Runtime.win-x64" Version="9.0.6">
-      <Uri>https://dev.azure.com/dnceng/internal/_git/dotnet-aspnetcore</Uri>
-      <Sha>379bfc7b2559e7cc9f42f997a497b2f2dd8e12d2</Sha>
-    </Dependency>
-    <Dependency Name="VS.Redist.Common.AspNetCore.SharedFramework.x64.9.0" Version="9.0.6-servicing.25267.1">
-      <Uri>https://dev.azure.com/dnceng/internal/_git/dotnet-aspnetcore</Uri>
-      <Sha>379bfc7b2559e7cc9f42f997a497b2f2dd8e12d2</Sha>
-    </Dependency>
-    <Dependency Name="dotnet-dev-certs" Version="9.0.6-servicing.25267.1">
-      <Uri>https://dev.azure.com/dnceng/internal/_git/dotnet-aspnetcore</Uri>
-      <Sha>379bfc7b2559e7cc9f42f997a497b2f2dd8e12d2</Sha>
-    </Dependency>
-    <Dependency Name="dotnet-user-jwts" Version="9.0.6-servicing.25267.1">
-      <Uri>https://dev.azure.com/dnceng/internal/_git/dotnet-aspnetcore</Uri>
-      <Sha>379bfc7b2559e7cc9f42f997a497b2f2dd8e12d2</Sha>
-    </Dependency>
-    <Dependency Name="dotnet-user-secrets" Version="9.0.6-servicing.25267.1">
-      <Uri>https://dev.azure.com/dnceng/internal/_git/dotnet-aspnetcore</Uri>
-      <Sha>379bfc7b2559e7cc9f42f997a497b2f2dd8e12d2</Sha>
-    </Dependency>
-    <Dependency Name="Microsoft.AspNetCore.Analyzers" Version="9.0.6-servicing.25267.1">
-      <Uri>https://dev.azure.com/dnceng/internal/_git/dotnet-aspnetcore</Uri>
-      <Sha>379bfc7b2559e7cc9f42f997a497b2f2dd8e12d2</Sha>
-    </Dependency>
-    <Dependency Name="Microsoft.AspNetCore.Components.SdkAnalyzers" Version="9.0.6-servicing.25267.1">
-      <Uri>https://dev.azure.com/dnceng/internal/_git/dotnet-aspnetcore</Uri>
-      <Sha>379bfc7b2559e7cc9f42f997a497b2f2dd8e12d2</Sha>
-    </Dependency>
-    <Dependency Name="Microsoft.AspNetCore.Mvc.Analyzers" Version="9.0.6-servicing.25267.1">
-      <Uri>https://dev.azure.com/dnceng/internal/_git/dotnet-aspnetcore</Uri>
-      <Sha>379bfc7b2559e7cc9f42f997a497b2f2dd8e12d2</Sha>
-    </Dependency>
-    <Dependency Name="Microsoft.AspNetCore.Mvc.Api.Analyzers" Version="9.0.6-servicing.25267.1">
-      <Uri>https://dev.azure.com/dnceng/internal/_git/dotnet-aspnetcore</Uri>
-      <Sha>379bfc7b2559e7cc9f42f997a497b2f2dd8e12d2</Sha>
-    </Dependency>
-    <!-- Intermediate is necessary for source build. -->
-    <Dependency Name="Microsoft.SourceBuild.Intermediate.aspnetcore" Version="9.0.6-servicing.25267.1">
-      <Uri>https://dev.azure.com/dnceng/internal/_git/dotnet-aspnetcore</Uri>
-      <Sha>379bfc7b2559e7cc9f42f997a497b2f2dd8e12d2</Sha>
-=======
     <Dependency Name="Microsoft.NET.ILLink.Tasks" Version="9.0.7">
       <Uri>https://dev.azure.com/dnceng/internal/_git/dotnet-runtime</Uri>
       <Sha>3c298d9f00936d651cc47d221762474e25277672</Sha>
@@ -482,7 +323,6 @@
     <Dependency Name="Microsoft.SourceBuild.Intermediate.aspnetcore" Version="9.0.7-servicing.25317.2">
       <Uri>https://dev.azure.com/dnceng/internal/_git/dotnet-aspnetcore</Uri>
       <Sha>f6b3a5da75eb405046889a5447ec9b14cc29d285</Sha>
->>>>>>> b98bc862
       <SourceBuild RepoName="aspnetcore" ManagedOnly="true" />
     </Dependency>
     <Dependency Name="Microsoft.CodeAnalysis.Razor.Tooling.Internal" Version="9.0.0-preview.25275.1">
@@ -503,23 +343,6 @@
       <Sha>44568f7817cd7c6daf90c9340c64c3b69277b7f6</Sha>
       <SourceBuild RepoName="razor" ManagedOnly="true" />
     </Dependency>
-<<<<<<< HEAD
-    <Dependency Name="Microsoft.Extensions.FileProviders.Embedded" Version="9.0.6">
-      <Uri>https://dev.azure.com/dnceng/internal/_git/dotnet-aspnetcore</Uri>
-      <Sha>379bfc7b2559e7cc9f42f997a497b2f2dd8e12d2</Sha>
-    </Dependency>
-    <Dependency Name="Microsoft.AspNetCore.Authorization" Version="9.0.6">
-      <Uri>https://dev.azure.com/dnceng/internal/_git/dotnet-aspnetcore</Uri>
-      <Sha>379bfc7b2559e7cc9f42f997a497b2f2dd8e12d2</Sha>
-    </Dependency>
-    <Dependency Name="Microsoft.AspNetCore.Components.Web" Version="9.0.6">
-      <Uri>https://dev.azure.com/dnceng/internal/_git/dotnet-aspnetcore</Uri>
-      <Sha>379bfc7b2559e7cc9f42f997a497b2f2dd8e12d2</Sha>
-    </Dependency>
-    <Dependency Name="Microsoft.JSInterop" Version="9.0.6">
-      <Uri>https://dev.azure.com/dnceng/internal/_git/dotnet-aspnetcore</Uri>
-      <Sha>379bfc7b2559e7cc9f42f997a497b2f2dd8e12d2</Sha>
-=======
     <Dependency Name="Microsoft.Extensions.FileProviders.Embedded" Version="9.0.7">
       <Uri>https://dev.azure.com/dnceng/internal/_git/dotnet-aspnetcore</Uri>
       <Sha>f6b3a5da75eb405046889a5447ec9b14cc29d285</Sha>
@@ -535,7 +358,6 @@
     <Dependency Name="Microsoft.JSInterop" Version="9.0.7">
       <Uri>https://dev.azure.com/dnceng/internal/_git/dotnet-aspnetcore</Uri>
       <Sha>f6b3a5da75eb405046889a5447ec9b14cc29d285</Sha>
->>>>>>> b98bc862
     </Dependency>
     <Dependency Name="Microsoft.DotNet.Test.ProjectTemplates.2.1" Version="1.0.2-beta4.22406.1">
       <Uri>https://github.com/dotnet/test-templates</Uri>
@@ -568,15 +390,6 @@
       <SourceBuild RepoName="test-templates" ManagedOnly="true" />
     </Dependency>
     <!-- For coherency purposes, these versions should be gated by the versions of winforms and wpf routed via windowsdesktop -->
-<<<<<<< HEAD
-    <Dependency Name="Microsoft.Dotnet.WinForms.ProjectTemplates" Version="9.0.6-servicing.25266.5" CoherentParentDependency="Microsoft.WindowsDesktop.App.Runtime.win-x64">
-      <Uri>https://dev.azure.com/dnceng/internal/_git/dotnet-winforms</Uri>
-      <Sha>f0fc61ead7dc20cbce05eb81a42089e28c90c409</Sha>
-    </Dependency>
-    <Dependency Name="Microsoft.DotNet.Wpf.ProjectTemplates" Version="9.0.6-rtm.25267.1" CoherentParentDependency="Microsoft.WindowsDesktop.App.Runtime.win-x64">
-      <Uri>https://dev.azure.com/dnceng/internal/_git/dotnet-wpf</Uri>
-      <Sha>620a20376852ae35038cd4251552ea8425f6cfe6</Sha>
-=======
     <Dependency Name="Microsoft.Dotnet.WinForms.ProjectTemplates" Version="9.0.7-servicing.25316.4" CoherentParentDependency="Microsoft.WindowsDesktop.App.Runtime.win-x64">
       <Uri>https://dev.azure.com/dnceng/internal/_git/dotnet-winforms</Uri>
       <Sha>839ce1ed3f4e73f8628ba24f48660ecebd99824e</Sha>
@@ -584,7 +397,6 @@
     <Dependency Name="Microsoft.DotNet.Wpf.ProjectTemplates" Version="9.0.7-rtm.25317.1" CoherentParentDependency="Microsoft.WindowsDesktop.App.Runtime.win-x64">
       <Uri>https://dev.azure.com/dnceng/internal/_git/dotnet-wpf</Uri>
       <Sha>7ac13333cf0a6ba33b4be231673080313e752e6a</Sha>
->>>>>>> b98bc862
     </Dependency>
     <Dependency Name="Microsoft.Web.Xdt" Version="10.0.0-preview.24609.2">
       <Uri>https://github.com/dotnet/xdt</Uri>
@@ -691,91 +503,6 @@
       <SourceBuild RepoName="symreader" ManagedOnly="true" />
     </Dependency>
     <!-- Dependency required for flowing correct package version in source-build, using PVP flow. -->
-<<<<<<< HEAD
-    <Dependency Name="Microsoft.Extensions.Logging" Version="9.0.6">
-      <Uri>https://dev.azure.com/dnceng/internal/_git/dotnet-runtime</Uri>
-      <Sha>3875b54e7b10b10606b105340199946d0b877754</Sha>
-    </Dependency>
-    <!-- Dependency required for flowing correct package version in source-build, using PVP flow. -->
-    <Dependency Name="Microsoft.Extensions.Logging.Abstractions" Version="9.0.6">
-      <Uri>https://dev.azure.com/dnceng/internal/_git/dotnet-runtime</Uri>
-      <Sha>3875b54e7b10b10606b105340199946d0b877754</Sha>
-    </Dependency>
-    <!-- Dependency required for flowing correct package version in source-build, using PVP flow. -->
-    <Dependency Name="Microsoft.Extensions.Logging.Console" Version="9.0.6">
-      <Uri>https://dev.azure.com/dnceng/internal/_git/dotnet-runtime</Uri>
-      <Sha>3875b54e7b10b10606b105340199946d0b877754</Sha>
-    </Dependency>
-    <!-- Dependency required for flowing correct package version in source-build, using PVP flow. -->
-    <Dependency Name="Microsoft.Extensions.FileSystemGlobbing" Version="9.0.6">
-      <Uri>https://dev.azure.com/dnceng/internal/_git/dotnet-runtime</Uri>
-      <Sha>3875b54e7b10b10606b105340199946d0b877754</Sha>
-    </Dependency>
-    <!-- Dependency required for flowing correct package version in source-build, using PVP flow. -->
-    <Dependency Name="System.ServiceProcess.ServiceController" Version="9.0.6">
-      <Uri>https://dev.azure.com/dnceng/internal/_git/dotnet-runtime</Uri>
-      <Sha>3875b54e7b10b10606b105340199946d0b877754</Sha>
-    </Dependency>
-    <Dependency Name="System.Text.Json" Version="9.0.6">
-      <Uri>https://dev.azure.com/dnceng/internal/_git/dotnet-runtime</Uri>
-      <Sha>3875b54e7b10b10606b105340199946d0b877754</Sha>
-    </Dependency>
-    <Dependency Name="Microsoft.Bcl.AsyncInterfaces" Version="9.0.6">
-      <Uri>https://dev.azure.com/dnceng/internal/_git/dotnet-runtime</Uri>
-      <Sha>3875b54e7b10b10606b105340199946d0b877754</Sha>
-    </Dependency>
-    <Dependency Name="Microsoft.Extensions.FileProviders.Abstractions" Version="9.0.6">
-      <Uri>https://dev.azure.com/dnceng/internal/_git/dotnet-runtime</Uri>
-      <Sha>3875b54e7b10b10606b105340199946d0b877754</Sha>
-    </Dependency>
-    <Dependency Name="Microsoft.Extensions.ObjectPool" Version="9.0.6">
-      <Uri>https://dev.azure.com/dnceng/internal/_git/dotnet-aspnetcore</Uri>
-      <Sha>379bfc7b2559e7cc9f42f997a497b2f2dd8e12d2</Sha>
-    </Dependency>
-    <Dependency Name="Microsoft.Win32.SystemEvents" Version="9.0.6">
-      <Uri>https://dev.azure.com/dnceng/internal/_git/dotnet-runtime</Uri>
-      <Sha>3875b54e7b10b10606b105340199946d0b877754</Sha>
-    </Dependency>
-    <Dependency Name="System.Composition.AttributedModel" Version="9.0.6">
-      <Uri>https://dev.azure.com/dnceng/internal/_git/dotnet-runtime</Uri>
-      <Sha>3875b54e7b10b10606b105340199946d0b877754</Sha>
-    </Dependency>
-    <Dependency Name="System.Composition.Convention" Version="9.0.6">
-      <Uri>https://dev.azure.com/dnceng/internal/_git/dotnet-runtime</Uri>
-      <Sha>3875b54e7b10b10606b105340199946d0b877754</Sha>
-    </Dependency>
-    <Dependency Name="System.Composition.Hosting" Version="9.0.6">
-      <Uri>https://dev.azure.com/dnceng/internal/_git/dotnet-runtime</Uri>
-      <Sha>3875b54e7b10b10606b105340199946d0b877754</Sha>
-    </Dependency>
-    <Dependency Name="System.Composition.Runtime" Version="9.0.6">
-      <Uri>https://dev.azure.com/dnceng/internal/_git/dotnet-runtime</Uri>
-      <Sha>3875b54e7b10b10606b105340199946d0b877754</Sha>
-    </Dependency>
-    <Dependency Name="System.Composition.TypedParts" Version="9.0.6">
-      <Uri>https://dev.azure.com/dnceng/internal/_git/dotnet-runtime</Uri>
-      <Sha>3875b54e7b10b10606b105340199946d0b877754</Sha>
-    </Dependency>
-    <Dependency Name="System.Configuration.ConfigurationManager" Version="9.0.6">
-      <Uri>https://dev.azure.com/dnceng/internal/_git/dotnet-runtime</Uri>
-      <Sha>3875b54e7b10b10606b105340199946d0b877754</Sha>
-    </Dependency>
-    <Dependency Name="System.Security.Cryptography.Pkcs" Version="9.0.6">
-      <Uri>https://dev.azure.com/dnceng/internal/_git/dotnet-runtime</Uri>
-      <Sha>3875b54e7b10b10606b105340199946d0b877754</Sha>
-    </Dependency>
-    <Dependency Name="System.Security.Cryptography.Xml" Version="9.0.6">
-      <Uri>https://dev.azure.com/dnceng/internal/_git/dotnet-runtime</Uri>
-      <Sha>3875b54e7b10b10606b105340199946d0b877754</Sha>
-    </Dependency>
-    <Dependency Name="System.Security.Permissions" Version="9.0.6">
-      <Uri>https://dev.azure.com/dnceng/internal/_git/dotnet-runtime</Uri>
-      <Sha>3875b54e7b10b10606b105340199946d0b877754</Sha>
-    </Dependency>
-    <Dependency Name="System.Windows.Extensions" Version="9.0.6">
-      <Uri>https://dev.azure.com/dnceng/internal/_git/dotnet-runtime</Uri>
-      <Sha>3875b54e7b10b10606b105340199946d0b877754</Sha>
-=======
     <Dependency Name="Microsoft.Extensions.Logging" Version="9.0.7">
       <Uri>https://dev.azure.com/dnceng/internal/_git/dotnet-runtime</Uri>
       <Sha>3c298d9f00936d651cc47d221762474e25277672</Sha>
@@ -859,7 +586,6 @@
     <Dependency Name="System.Windows.Extensions" Version="9.0.7">
       <Uri>https://dev.azure.com/dnceng/internal/_git/dotnet-runtime</Uri>
       <Sha>3c298d9f00936d651cc47d221762474e25277672</Sha>
->>>>>>> b98bc862
     </Dependency>
   </ProductDependencies>
   <ToolsetDependencies>
@@ -893,15 +619,9 @@
       <Sha>0d52a8b262d35fa2fde84e398cb2e791b8454bd2</Sha>
       <SourceBuild RepoName="arcade" ManagedOnly="true" />
     </Dependency>
-<<<<<<< HEAD
-    <Dependency Name="System.Reflection.MetadataLoadContext" Version="9.0.6">
-      <Uri>https://dev.azure.com/dnceng/internal/_git/dotnet-runtime</Uri>
-      <Sha>3875b54e7b10b10606b105340199946d0b877754</Sha>
-=======
     <Dependency Name="System.Reflection.MetadataLoadContext" Version="9.0.7">
       <Uri>https://dev.azure.com/dnceng/internal/_git/dotnet-runtime</Uri>
       <Sha>3c298d9f00936d651cc47d221762474e25277672</Sha>
->>>>>>> b98bc862
     </Dependency>
     <Dependency Name="Microsoft.DotNet.Darc" Version="1.1.0-beta.25317.4">
       <Uri>https://github.com/dotnet/arcade-services</Uri>

<?xml version="1.0" encoding="utf-8"?>
<Dependencies>
  <ProductDependencies>
<<<<<<< HEAD
    <Dependency Name="Microsoft.TemplateEngine.Abstractions" Version="9.0.100-preview.2.24103.1">
      <Uri>https://github.com/dotnet/templating</Uri>
      <Sha>cbb8d0a278a06ad0166564ba4bb8fdcdc550bb16</Sha>
    </Dependency>
    <Dependency Name="Microsoft.TemplateEngine.Mocks" Version="9.0.100-preview.2.24103.1">
      <Uri>https://github.com/dotnet/templating</Uri>
      <Sha>cbb8d0a278a06ad0166564ba4bb8fdcdc550bb16</Sha>
    </Dependency>
    <Dependency Name="Microsoft.SourceBuild.Intermediate.templating" Version="9.0.100-preview.2.24103.1">
      <Uri>https://github.com/dotnet/templating</Uri>
      <Sha>cbb8d0a278a06ad0166564ba4bb8fdcdc550bb16</Sha>
      <SourceBuild RepoName="templating" ManagedOnly="true" />
    </Dependency>
    <Dependency Name="Microsoft.NETCore.App.Ref" Version="9.0.0-preview.2.24103.7">
      <Uri>https://github.com/dotnet/runtime</Uri>
      <Sha>7b3e40920fbef51a581993213365948208b736fa</Sha>
    </Dependency>
    <Dependency Name="VS.Redist.Common.NetCore.SharedFramework.x64.9.0" Version="9.0.0-preview.2.24103.7">
      <Uri>https://github.com/dotnet/runtime</Uri>
      <Sha>7b3e40920fbef51a581993213365948208b736fa</Sha>
      <SourceBuild RepoName="runtime" ManagedOnly="false" />
    </Dependency>
    <Dependency Name="VS.Redist.Common.NetCore.TargetingPack.x64.9.0" Version="9.0.0-preview.2.24103.7">
      <Uri>https://github.com/dotnet/runtime</Uri>
      <Sha>7b3e40920fbef51a581993213365948208b736fa</Sha>
    </Dependency>
    <Dependency Name="Microsoft.NETCore.App.Runtime.win-x64" Version="9.0.0-preview.2.24103.7">
      <Uri>https://github.com/dotnet/runtime</Uri>
      <Sha>7b3e40920fbef51a581993213365948208b736fa</Sha>
    </Dependency>
    <Dependency Name="Microsoft.NETCore.App.Host.win-x64" Version="9.0.0-preview.2.24103.7">
      <Uri>https://github.com/dotnet/runtime</Uri>
      <Sha>7b3e40920fbef51a581993213365948208b736fa</Sha>
    </Dependency>
    <Dependency Name="Microsoft.NETCore.Platforms" Version="9.0.0-preview.2.24103.7">
      <Uri>https://github.com/dotnet/runtime</Uri>
      <Sha>7b3e40920fbef51a581993213365948208b736fa</Sha>
=======
    <Dependency Name="Microsoft.TemplateEngine.Abstractions" Version="8.0.300-preview.24078.2">
      <Uri>https://github.com/dotnet/templating</Uri>
      <Sha>9a7274da6e9f9de9cb2cd7a6efa2ae30d3d73f4f</Sha>
      <SourceBuild RepoName="templating" ManagedOnly="true" />
    </Dependency>
    <Dependency Name="Microsoft.TemplateEngine.Mocks" Version="8.0.300-preview.24078.2">
      <Uri>https://github.com/dotnet/templating</Uri>
      <Sha>9a7274da6e9f9de9cb2cd7a6efa2ae30d3d73f4f</Sha>
    </Dependency>
    <Dependency Name="Microsoft.NETCore.App.Ref" Version="8.0.1">
      <Uri>https://dev.azure.com/dnceng/internal/_git/dotnet-runtime</Uri>
      <Sha>bf5e279d9239bfef5bb1b8d6212f1b971c434606</Sha>
    </Dependency>
    <Dependency Name="VS.Redist.Common.NetCore.SharedFramework.x64.8.0" Version="8.0.1-servicing.23580.1">
      <Uri>https://dev.azure.com/dnceng/internal/_git/dotnet-runtime</Uri>
      <Sha>bf5e279d9239bfef5bb1b8d6212f1b971c434606</Sha>
      <SourceBuild RepoName="runtime" ManagedOnly="false" />
    </Dependency>
    <Dependency Name="VS.Redist.Common.NetCore.TargetingPack.x64.8.0" Version="8.0.1-servicing.23580.1">
      <Uri>https://dev.azure.com/dnceng/internal/_git/dotnet-runtime</Uri>
      <Sha>bf5e279d9239bfef5bb1b8d6212f1b971c434606</Sha>
    </Dependency>
    <Dependency Name="Microsoft.NETCore.App.Runtime.win-x64" Version="8.0.1">
      <Uri>https://dev.azure.com/dnceng/internal/_git/dotnet-runtime</Uri>
      <Sha>bf5e279d9239bfef5bb1b8d6212f1b971c434606</Sha>
    </Dependency>
    <Dependency Name="Microsoft.NETCore.App.Host.win-x64" Version="8.0.1">
      <Uri>https://dev.azure.com/dnceng/internal/_git/dotnet-runtime</Uri>
      <Sha>bf5e279d9239bfef5bb1b8d6212f1b971c434606</Sha>
    </Dependency>
    <Dependency Name="Microsoft.NETCore.Platforms" Version="8.0.1-servicing.23580.1">
      <Uri>https://dev.azure.com/dnceng/internal/_git/dotnet-runtime</Uri>
      <Sha>bf5e279d9239bfef5bb1b8d6212f1b971c434606</Sha>
    </Dependency>
    <Dependency Name="Microsoft.NET.HostModel" Version="8.0.1-servicing.23580.1">
      <Uri>https://dev.azure.com/dnceng/internal/_git/dotnet-runtime</Uri>
      <Sha>bf5e279d9239bfef5bb1b8d6212f1b971c434606</Sha>
>>>>>>> 0a32bb76
    </Dependency>
    <Dependency Name="Microsoft.NET.HostModel" Version="9.0.0-preview.2.24103.7">
      <Uri>https://github.com/dotnet/runtime</Uri>
      <Sha>7b3e40920fbef51a581993213365948208b736fa</Sha>
    </Dependency>
<<<<<<< HEAD
    <Dependency Name="Microsoft.Extensions.DependencyModel" Version="9.0.0-preview.2.24103.7">
      <Uri>https://github.com/dotnet/runtime</Uri>
      <Sha>7b3e40920fbef51a581993213365948208b736fa</Sha>
    </Dependency>
    <Dependency Name="Microsoft.NET.Workload.Emscripten.Current.Manifest-9.0.100.Transport" Version="9.0.0-preview.2.24079.1" CoherentParentDependency="Microsoft.NETCore.App.Runtime.win-x64">
      <Uri>https://github.com/dotnet/emsdk</Uri>
      <Sha>c7b4dbc857259968a0892cf94cfa9ae4f2ca53cd</Sha>
      <SourceBuild RepoName="emsdk" ManagedOnly="true" />
=======
    <Dependency Name="Microsoft.NETCore.DotNetHostResolver" Version="8.0.1">
      <Uri>https://dev.azure.com/dnceng/internal/_git/dotnet-runtime</Uri>
      <Sha>bf5e279d9239bfef5bb1b8d6212f1b971c434606</Sha>
    </Dependency>
    <Dependency Name="Microsoft.NET.Workload.Emscripten.Current.Manifest-8.0.100" Version="8.0.1" CoherentParentDependency="Microsoft.NETCore.App.Runtime.win-x64">
      <Uri>https://github.com/dotnet/emsdk</Uri>
      <Sha>201f4dae9d1a1e105d8ba86d7ece61eed1f665e0</Sha>
>>>>>>> 0a32bb76
    </Dependency>
    <Dependency Name="Microsoft.Build" Version="17.10.0-preview-24101-01">
      <Uri>https://github.com/dotnet/msbuild</Uri>
      <Sha>07fd5d51f25134ea3ab3620c66f6501a74df2921</Sha>
    </Dependency>
    <Dependency Name="Microsoft.Build.Localization" Version="17.10.0-preview-24101-01">
      <Uri>https://github.com/dotnet/msbuild</Uri>
      <Sha>07fd5d51f25134ea3ab3620c66f6501a74df2921</Sha>
    </Dependency>
    <Dependency Name="Microsoft.SourceBuild.Intermediate.msbuild" Version="17.10.0-preview-24101-01">
      <Uri>https://github.com/dotnet/msbuild</Uri>
      <Sha>07fd5d51f25134ea3ab3620c66f6501a74df2921</Sha>
      <SourceBuild RepoName="msbuild" ManagedOnly="true" />
    </Dependency>
    <Dependency Name="Microsoft.FSharp.Compiler" Version="12.8.300-beta.24101.1">
      <Uri>https://github.com/dotnet/fsharp</Uri>
      <Sha>052d1133c78aa5af36c8e100afb91b1b5fc478af</Sha>
    </Dependency>
    <Dependency Name="Microsoft.SourceBuild.Intermediate.fsharp" Version="8.0.300-beta.24101.1">
      <Uri>https://github.com/dotnet/fsharp</Uri>
      <Sha>052d1133c78aa5af36c8e100afb91b1b5fc478af</Sha>
      <SourceBuild RepoName="fsharp" ManagedOnly="true" />
    </Dependency>
    <Dependency Name="dotnet-format" Version="9.0.510301">
      <Uri>https://github.com/dotnet/format</Uri>
      <Sha>6fe8c258d1fded670eb2c1772bd1cce01229e288</Sha>
      <SourceBuild RepoName="format" ManagedOnly="true" />
    </Dependency>
    <Dependency Name="Microsoft.Net.Compilers.Toolset" Version="4.10.0-2.24102.11">
      <Uri>https://github.com/dotnet/roslyn</Uri>
      <Sha>b14dc4dcf2ed58964763d37c9579b1eead6a8794</Sha>
      <SourceBuild RepoName="roslyn" ManagedOnly="true" />
    </Dependency>
    <Dependency Name="Microsoft.CodeAnalysis" Version="4.10.0-2.24102.11">
      <Uri>https://github.com/dotnet/roslyn</Uri>
      <Sha>b14dc4dcf2ed58964763d37c9579b1eead6a8794</Sha>
    </Dependency>
    <Dependency Name="Microsoft.CodeAnalysis.CSharp" Version="4.10.0-2.24102.11">
      <Uri>https://github.com/dotnet/roslyn</Uri>
      <Sha>b14dc4dcf2ed58964763d37c9579b1eead6a8794</Sha>
    </Dependency>
    <Dependency Name="Microsoft.CodeAnalysis.CSharp.CodeStyle" Version="4.10.0-2.24102.11">
      <Uri>https://github.com/dotnet/roslyn</Uri>
      <Sha>b14dc4dcf2ed58964763d37c9579b1eead6a8794</Sha>
    </Dependency>
    <Dependency Name="Microsoft.CodeAnalysis.CSharp.Features" Version="4.10.0-2.24102.11">
      <Uri>https://github.com/dotnet/roslyn</Uri>
      <Sha>b14dc4dcf2ed58964763d37c9579b1eead6a8794</Sha>
    </Dependency>
    <Dependency Name="Microsoft.CodeAnalysis.CSharp.Workspaces" Version="4.10.0-2.24102.11">
      <Uri>https://github.com/dotnet/roslyn</Uri>
      <Sha>b14dc4dcf2ed58964763d37c9579b1eead6a8794</Sha>
    </Dependency>
    <Dependency Name="Microsoft.CodeAnalysis.Workspaces.MSBuild" Version="4.10.0-2.24102.11">
      <Uri>https://github.com/dotnet/roslyn</Uri>
      <Sha>b14dc4dcf2ed58964763d37c9579b1eead6a8794</Sha>
    </Dependency>
<<<<<<< HEAD
    <Dependency Name="Microsoft.AspNetCore.DeveloperCertificates.XPlat" Version="9.0.0-preview.2.24103.1">
      <Uri>https://github.com/dotnet/aspnetcore</Uri>
      <Sha>8aea1cbaaf827bccfaa9a557893bc5b9c956a790</Sha>
    </Dependency>
    <Dependency Name="Microsoft.AspNetCore.TestHost" Version="9.0.0-preview.2.24103.1">
      <Uri>https://github.com/dotnet/aspnetcore</Uri>
      <Sha>8aea1cbaaf827bccfaa9a557893bc5b9c956a790</Sha>
    </Dependency>
    <Dependency Name="Microsoft.Build.NuGetSdkResolver" Version="6.9.0-rc.86">
      <Uri>https://github.com/nuget/nuget.client</Uri>
      <Sha>d55931a69dcda3dcb87ba46a09fe268e0febc223</Sha>
    </Dependency>
    <Dependency Name="NuGet.Build.Tasks" Version="6.9.0-rc.86">
      <Uri>https://github.com/nuget/nuget.client</Uri>
      <Sha>d55931a69dcda3dcb87ba46a09fe268e0febc223</Sha>
    </Dependency>
    <Dependency Name="NuGet.Build.Tasks.Console" Version="6.9.0-rc.86">
      <Uri>https://github.com/nuget/nuget.client</Uri>
      <Sha>d55931a69dcda3dcb87ba46a09fe268e0febc223</Sha>
    </Dependency>
    <Dependency Name="NuGet.Build.Tasks.Pack" Version="6.9.0-rc.86">
      <Uri>https://github.com/nuget/nuget.client</Uri>
      <Sha>d55931a69dcda3dcb87ba46a09fe268e0febc223</Sha>
    </Dependency>
    <Dependency Name="NuGet.Commands" Version="6.9.0-rc.86">
      <Uri>https://github.com/nuget/nuget.client</Uri>
      <Sha>d55931a69dcda3dcb87ba46a09fe268e0febc223</Sha>
    </Dependency>
    <Dependency Name="NuGet.CommandLine.XPlat" Version="6.9.0-rc.86">
      <Uri>https://github.com/nuget/nuget.client</Uri>
      <Sha>d55931a69dcda3dcb87ba46a09fe268e0febc223</Sha>
    </Dependency>
    <Dependency Name="NuGet.Common" Version="6.9.0-rc.86">
      <Uri>https://github.com/nuget/nuget.client</Uri>
      <Sha>d55931a69dcda3dcb87ba46a09fe268e0febc223</Sha>
    </Dependency>
    <Dependency Name="NuGet.Configuration" Version="6.9.0-rc.86">
      <Uri>https://github.com/nuget/nuget.client</Uri>
      <Sha>d55931a69dcda3dcb87ba46a09fe268e0febc223</Sha>
    </Dependency>
    <Dependency Name="NuGet.Credentials" Version="6.9.0-rc.86">
      <Uri>https://github.com/nuget/nuget.client</Uri>
      <Sha>d55931a69dcda3dcb87ba46a09fe268e0febc223</Sha>
    </Dependency>
    <Dependency Name="NuGet.DependencyResolver.Core" Version="6.9.0-rc.86">
      <Uri>https://github.com/nuget/nuget.client</Uri>
      <Sha>d55931a69dcda3dcb87ba46a09fe268e0febc223</Sha>
    </Dependency>
    <Dependency Name="NuGet.Frameworks" Version="6.9.0-rc.86">
      <Uri>https://github.com/nuget/nuget.client</Uri>
      <Sha>d55931a69dcda3dcb87ba46a09fe268e0febc223</Sha>
    </Dependency>
    <Dependency Name="NuGet.LibraryModel" Version="6.9.0-rc.86">
      <Uri>https://github.com/nuget/nuget.client</Uri>
      <Sha>d55931a69dcda3dcb87ba46a09fe268e0febc223</Sha>
    </Dependency>
    <Dependency Name="NuGet.ProjectModel" Version="6.9.0-rc.86">
      <Uri>https://github.com/nuget/nuget.client</Uri>
      <Sha>d55931a69dcda3dcb87ba46a09fe268e0febc223</Sha>
    </Dependency>
    <Dependency Name="NuGet.Protocol" Version="6.9.0-rc.86">
      <Uri>https://github.com/nuget/nuget.client</Uri>
      <Sha>d55931a69dcda3dcb87ba46a09fe268e0febc223</Sha>
    </Dependency>
    <Dependency Name="NuGet.Packaging" Version="6.9.0-rc.86">
      <Uri>https://github.com/nuget/nuget.client</Uri>
      <Sha>d55931a69dcda3dcb87ba46a09fe268e0febc223</Sha>
    </Dependency>
    <Dependency Name="NuGet.Versioning" Version="6.9.0-rc.86">
      <Uri>https://github.com/nuget/nuget.client</Uri>
      <Sha>d55931a69dcda3dcb87ba46a09fe268e0febc223</Sha>
=======
    <Dependency Name="Microsoft.AspNetCore.DeveloperCertificates.XPlat" Version="8.0.1-servicing.23580.8">
      <Uri>https://dev.azure.com/dnceng/internal/_git/dotnet-aspnetcore</Uri>
      <Sha>8e941eb42f819adb116b881195158b3887a70a1c</Sha>
    </Dependency>
    <Dependency Name="Microsoft.AspNetCore.TestHost" Version="8.0.1">
      <Uri>https://dev.azure.com/dnceng/internal/_git/dotnet-aspnetcore</Uri>
      <Sha>8e941eb42f819adb116b881195158b3887a70a1c</Sha>
    </Dependency>
    <Dependency Name="Microsoft.Build.NuGetSdkResolver" Version="6.10.0-preview.1.18">
      <Uri>https://github.com/nuget/nuget.client</Uri>
      <Sha>f207cbb3530350f785d1b04014e15563cc9b5e03</Sha>
    </Dependency>
    <Dependency Name="NuGet.Build.Tasks" Version="6.10.0-preview.1.18">
      <Uri>https://github.com/nuget/nuget.client</Uri>
      <Sha>f207cbb3530350f785d1b04014e15563cc9b5e03</Sha>
    </Dependency>
    <Dependency Name="NuGet.Build.Tasks.Console" Version="6.10.0-preview.1.18">
      <Uri>https://github.com/nuget/nuget.client</Uri>
      <Sha>f207cbb3530350f785d1b04014e15563cc9b5e03</Sha>
    </Dependency>
    <Dependency Name="NuGet.Build.Tasks.Pack" Version="6.10.0-preview.1.18">
      <Uri>https://github.com/nuget/nuget.client</Uri>
      <Sha>f207cbb3530350f785d1b04014e15563cc9b5e03</Sha>
    </Dependency>
    <Dependency Name="NuGet.Commands" Version="6.10.0-preview.1.18">
      <Uri>https://github.com/nuget/nuget.client</Uri>
      <Sha>f207cbb3530350f785d1b04014e15563cc9b5e03</Sha>
    </Dependency>
    <Dependency Name="NuGet.CommandLine.XPlat" Version="6.10.0-preview.1.18">
      <Uri>https://github.com/nuget/nuget.client</Uri>
      <Sha>f207cbb3530350f785d1b04014e15563cc9b5e03</Sha>
    </Dependency>
    <Dependency Name="NuGet.Common" Version="6.10.0-preview.1.18">
      <Uri>https://github.com/nuget/nuget.client</Uri>
      <Sha>f207cbb3530350f785d1b04014e15563cc9b5e03</Sha>
    </Dependency>
    <Dependency Name="NuGet.Configuration" Version="6.10.0-preview.1.18">
      <Uri>https://github.com/nuget/nuget.client</Uri>
      <Sha>f207cbb3530350f785d1b04014e15563cc9b5e03</Sha>
    </Dependency>
    <Dependency Name="NuGet.Credentials" Version="6.10.0-preview.1.18">
      <Uri>https://github.com/nuget/nuget.client</Uri>
      <Sha>f207cbb3530350f785d1b04014e15563cc9b5e03</Sha>
    </Dependency>
    <Dependency Name="NuGet.DependencyResolver.Core" Version="6.10.0-preview.1.18">
      <Uri>https://github.com/nuget/nuget.client</Uri>
      <Sha>f207cbb3530350f785d1b04014e15563cc9b5e03</Sha>
    </Dependency>
    <Dependency Name="NuGet.Frameworks" Version="6.10.0-preview.1.18">
      <Uri>https://github.com/nuget/nuget.client</Uri>
      <Sha>f207cbb3530350f785d1b04014e15563cc9b5e03</Sha>
    </Dependency>
    <Dependency Name="NuGet.LibraryModel" Version="6.10.0-preview.1.18">
      <Uri>https://github.com/nuget/nuget.client</Uri>
      <Sha>f207cbb3530350f785d1b04014e15563cc9b5e03</Sha>
    </Dependency>
    <Dependency Name="NuGet.ProjectModel" Version="6.10.0-preview.1.18">
      <Uri>https://github.com/nuget/nuget.client</Uri>
      <Sha>f207cbb3530350f785d1b04014e15563cc9b5e03</Sha>
    </Dependency>
    <Dependency Name="NuGet.Protocol" Version="6.10.0-preview.1.18">
      <Uri>https://github.com/nuget/nuget.client</Uri>
      <Sha>f207cbb3530350f785d1b04014e15563cc9b5e03</Sha>
    </Dependency>
    <Dependency Name="NuGet.Packaging" Version="6.10.0-preview.1.18">
      <Uri>https://github.com/nuget/nuget.client</Uri>
      <Sha>f207cbb3530350f785d1b04014e15563cc9b5e03</Sha>
    </Dependency>
    <Dependency Name="NuGet.Versioning" Version="6.10.0-preview.1.18">
      <Uri>https://github.com/nuget/nuget.client</Uri>
      <Sha>f207cbb3530350f785d1b04014e15563cc9b5e03</Sha>
>>>>>>> 0a32bb76
    </Dependency>
    <Dependency Name="Microsoft.NET.Test.Sdk" Version="17.10.0-preview-24101-03">
      <Uri>https://github.com/microsoft/vstest</Uri>
      <Sha>edaf4ff11b2b706e88c74d870035d2025776ec06</Sha>
      <SourceBuild RepoName="vstest" ManagedOnly="true" />
    </Dependency>
    <Dependency Name="Microsoft.TestPlatform.CLI" Version="17.10.0-preview-24101-03">
      <Uri>https://github.com/microsoft/vstest</Uri>
      <Sha>edaf4ff11b2b706e88c74d870035d2025776ec06</Sha>
    </Dependency>
    <Dependency Name="Microsoft.TestPlatform.Build" Version="17.10.0-preview-24101-03">
      <Uri>https://github.com/microsoft/vstest</Uri>
      <Sha>edaf4ff11b2b706e88c74d870035d2025776ec06</Sha>
<<<<<<< HEAD
    </Dependency>
    <Dependency Name="Microsoft.NET.ILLink.Tasks" Version="9.0.0-preview.2.24103.7">
      <Uri>https://github.com/dotnet/runtime</Uri>
      <Sha>7b3e40920fbef51a581993213365948208b736fa</Sha>
    </Dependency>
    <Dependency Name="System.CodeDom" Version="9.0.0-preview.2.24103.7">
      <Uri>https://github.com/dotnet/runtime</Uri>
      <Sha>7b3e40920fbef51a581993213365948208b736fa</Sha>
=======
    </Dependency>
    <Dependency Name="Microsoft.NET.ILLink.Tasks" Version="8.0.1">
      <Uri>https://dev.azure.com/dnceng/internal/_git/dotnet-runtime</Uri>
      <Sha>bf5e279d9239bfef5bb1b8d6212f1b971c434606</Sha>
>>>>>>> 0a32bb76
    </Dependency>
    <Dependency Name="System.Security.Cryptography.ProtectedData" Version="9.0.0-preview.2.24103.7">
      <Uri>https://github.com/dotnet/runtime</Uri>
      <Sha>7b3e40920fbef51a581993213365948208b736fa</Sha>
    </Dependency>
    <Dependency Name="System.Text.Encoding.CodePages" Version="9.0.0-preview.2.24103.7">
      <Uri>https://github.com/dotnet/runtime</Uri>
      <Sha>7b3e40920fbef51a581993213365948208b736fa</Sha>
    </Dependency>
    <Dependency Name="System.Resources.Extensions" Version="9.0.0-preview.2.24103.7">
      <Uri>https://github.com/dotnet/runtime</Uri>
      <Sha>7b3e40920fbef51a581993213365948208b736fa</Sha>
    </Dependency>
    <Dependency Name="Microsoft.WindowsDesktop.App.Runtime.win-x64" Version="9.0.0-preview.2.24103.3">
      <Uri>https://github.com/dotnet/windowsdesktop</Uri>
      <Sha>5df9399e7f0e71f9ced83e6851e531804940c213</Sha>
      <SourceBuildTarball RepoName="windowsdesktop" ManagedOnly="true" />
    </Dependency>
<<<<<<< HEAD
    <Dependency Name="VS.Redist.Common.WindowsDesktop.SharedFramework.x64.9.0" Version="9.0.0-preview.2.24103.3">
      <Uri>https://github.com/dotnet/windowsdesktop</Uri>
      <Sha>5df9399e7f0e71f9ced83e6851e531804940c213</Sha>
    </Dependency>
    <Dependency Name="Microsoft.WindowsDesktop.App.Ref" Version="9.0.0-preview.2.24103.3">
      <Uri>https://github.com/dotnet/windowsdesktop</Uri>
      <Sha>5df9399e7f0e71f9ced83e6851e531804940c213</Sha>
    </Dependency>
    <Dependency Name="VS.Redist.Common.WindowsDesktop.TargetingPack.x64.9.0" Version="9.0.0-preview.2.24103.3">
      <Uri>https://github.com/dotnet/windowsdesktop</Uri>
      <Sha>5df9399e7f0e71f9ced83e6851e531804940c213</Sha>
    </Dependency>
    <Dependency Name="Microsoft.NET.Sdk.WindowsDesktop" Version="9.0.0-preview.2.24103.1" CoherentParentDependency="Microsoft.WindowsDesktop.App.Ref">
      <Uri>https://github.com/dotnet/wpf</Uri>
      <Sha>c0dcd4fae4186ea93a45b2b0a340058c14cb7022</Sha>
    </Dependency>
    <Dependency Name="System.Drawing.Common" Version="8.0.0">
      <Uri>https://github.com/dotnet/winforms</Uri>
      <Sha>e4ede9b8979b9d2b1b1d4383f30a791414f0625b</Sha>
    </Dependency>
    <Dependency Name="Microsoft.AspNetCore.App.Ref" Version="9.0.0-preview.2.24103.1">
      <Uri>https://github.com/dotnet/aspnetcore</Uri>
      <Sha>8aea1cbaaf827bccfaa9a557893bc5b9c956a790</Sha>
    </Dependency>
    <Dependency Name="Microsoft.AspNetCore.App.Ref.Internal" Version="9.0.0-preview.2.24103.1">
      <Uri>https://github.com/dotnet/aspnetcore</Uri>
      <Sha>8aea1cbaaf827bccfaa9a557893bc5b9c956a790</Sha>
    </Dependency>
    <Dependency Name="Microsoft.AspNetCore.App.Runtime.win-x64" Version="9.0.0-preview.2.24103.1">
      <Uri>https://github.com/dotnet/aspnetcore</Uri>
      <Sha>8aea1cbaaf827bccfaa9a557893bc5b9c956a790</Sha>
    </Dependency>
    <Dependency Name="VS.Redist.Common.AspNetCore.SharedFramework.x64.9.0" Version="9.0.0-preview.2.24103.1">
      <Uri>https://github.com/dotnet/aspnetcore</Uri>
      <Sha>8aea1cbaaf827bccfaa9a557893bc5b9c956a790</Sha>
      <SourceBuild RepoName="aspnetcore" ManagedOnly="true" />
    </Dependency>
    <Dependency Name="dotnet-dev-certs" Version="9.0.0-preview.2.24103.1">
      <Uri>https://github.com/dotnet/aspnetcore</Uri>
      <Sha>8aea1cbaaf827bccfaa9a557893bc5b9c956a790</Sha>
    </Dependency>
    <Dependency Name="dotnet-user-jwts" Version="9.0.0-preview.2.24103.1">
      <Uri>https://github.com/dotnet/aspnetcore</Uri>
      <Sha>8aea1cbaaf827bccfaa9a557893bc5b9c956a790</Sha>
    </Dependency>
    <Dependency Name="dotnet-user-secrets" Version="9.0.0-preview.2.24103.1">
      <Uri>https://github.com/dotnet/aspnetcore</Uri>
      <Sha>8aea1cbaaf827bccfaa9a557893bc5b9c956a790</Sha>
    </Dependency>
    <Dependency Name="Microsoft.AspNetCore.Analyzers" Version="9.0.0-preview.2.24103.1">
      <Uri>https://github.com/dotnet/aspnetcore</Uri>
      <Sha>8aea1cbaaf827bccfaa9a557893bc5b9c956a790</Sha>
    </Dependency>
    <Dependency Name="Microsoft.AspNetCore.Components.SdkAnalyzers" Version="9.0.0-preview.2.24103.1">
      <Uri>https://github.com/dotnet/aspnetcore</Uri>
      <Sha>8aea1cbaaf827bccfaa9a557893bc5b9c956a790</Sha>
    </Dependency>
    <Dependency Name="Microsoft.AspNetCore.Mvc.Analyzers" Version="9.0.0-preview.2.24103.1">
      <Uri>https://github.com/dotnet/aspnetcore</Uri>
      <Sha>8aea1cbaaf827bccfaa9a557893bc5b9c956a790</Sha>
    </Dependency>
    <Dependency Name="Microsoft.AspNetCore.Mvc.Api.Analyzers" Version="9.0.0-preview.2.24103.1">
      <Uri>https://github.com/dotnet/aspnetcore</Uri>
      <Sha>8aea1cbaaf827bccfaa9a557893bc5b9c956a790</Sha>
=======
    <Dependency Name="Microsoft.WindowsDesktop.App.Runtime.win-x64" Version="8.0.1">
      <Uri>https://dev.azure.com/dnceng/internal/_git/dotnet-windowsdesktop</Uri>
      <Sha>a0e7b5d8673f28c41bcac6e2001b39ba2c8fab54</Sha>
    </Dependency>
    <Dependency Name="VS.Redist.Common.WindowsDesktop.SharedFramework.x64.8.0" Version="8.0.1-servicing.23580.5">
      <Uri>https://dev.azure.com/dnceng/internal/_git/dotnet-windowsdesktop</Uri>
      <Sha>a0e7b5d8673f28c41bcac6e2001b39ba2c8fab54</Sha>
    </Dependency>
    <Dependency Name="Microsoft.WindowsDesktop.App.Ref" Version="8.0.1">
      <Uri>https://dev.azure.com/dnceng/internal/_git/dotnet-windowsdesktop</Uri>
      <Sha>a0e7b5d8673f28c41bcac6e2001b39ba2c8fab54</Sha>
    </Dependency>
    <Dependency Name="VS.Redist.Common.WindowsDesktop.TargetingPack.x64.8.0" Version="8.0.1-servicing.23580.5">
      <Uri>https://dev.azure.com/dnceng/internal/_git/dotnet-windowsdesktop</Uri>
      <Sha>a0e7b5d8673f28c41bcac6e2001b39ba2c8fab54</Sha>
    </Dependency>
    <Dependency Name="Microsoft.NET.Sdk.WindowsDesktop" Version="8.0.1-servicing.23580.5" CoherentParentDependency="Microsoft.WindowsDesktop.App.Ref">
      <Uri>https://dev.azure.com/dnceng/internal/_git/dotnet-wpf</Uri>
      <Sha>ac40bed7a33baf164d3984ca90c2aedba996a7b2</Sha>
    </Dependency>
    <Dependency Name="Microsoft.AspNetCore.App.Ref" Version="8.0.1">
      <Uri>https://dev.azure.com/dnceng/internal/_git/dotnet-aspnetcore</Uri>
      <Sha>8e941eb42f819adb116b881195158b3887a70a1c</Sha>
    </Dependency>
    <Dependency Name="Microsoft.AspNetCore.App.Ref.Internal" Version="8.0.1-servicing.23580.8">
      <Uri>https://dev.azure.com/dnceng/internal/_git/dotnet-aspnetcore</Uri>
      <Sha>8e941eb42f819adb116b881195158b3887a70a1c</Sha>
    </Dependency>
    <Dependency Name="Microsoft.AspNetCore.App.Runtime.win-x64" Version="8.0.1">
      <Uri>https://dev.azure.com/dnceng/internal/_git/dotnet-aspnetcore</Uri>
      <Sha>8e941eb42f819adb116b881195158b3887a70a1c</Sha>
    </Dependency>
    <Dependency Name="VS.Redist.Common.AspNetCore.SharedFramework.x64.8.0" Version="8.0.1-servicing.23580.8">
      <Uri>https://dev.azure.com/dnceng/internal/_git/dotnet-aspnetcore</Uri>
      <Sha>8e941eb42f819adb116b881195158b3887a70a1c</Sha>
      <SourceBuild RepoName="aspnetcore" ManagedOnly="true" />
    </Dependency>
    <Dependency Name="dotnet-dev-certs" Version="8.0.1-servicing.23580.8">
      <Uri>https://dev.azure.com/dnceng/internal/_git/dotnet-aspnetcore</Uri>
      <Sha>8e941eb42f819adb116b881195158b3887a70a1c</Sha>
    </Dependency>
    <Dependency Name="dotnet-user-jwts" Version="8.0.1-servicing.23580.8">
      <Uri>https://dev.azure.com/dnceng/internal/_git/dotnet-aspnetcore</Uri>
      <Sha>8e941eb42f819adb116b881195158b3887a70a1c</Sha>
    </Dependency>
    <Dependency Name="dotnet-user-secrets" Version="8.0.1-servicing.23580.8">
      <Uri>https://dev.azure.com/dnceng/internal/_git/dotnet-aspnetcore</Uri>
      <Sha>8e941eb42f819adb116b881195158b3887a70a1c</Sha>
    </Dependency>
    <Dependency Name="Microsoft.AspNetCore.Analyzers" Version="8.0.1-servicing.23580.8">
      <Uri>https://dev.azure.com/dnceng/internal/_git/dotnet-aspnetcore</Uri>
      <Sha>8e941eb42f819adb116b881195158b3887a70a1c</Sha>
    </Dependency>
    <Dependency Name="Microsoft.AspNetCore.Components.SdkAnalyzers" Version="8.0.1-servicing.23580.8">
      <Uri>https://dev.azure.com/dnceng/internal/_git/dotnet-aspnetcore</Uri>
      <Sha>8e941eb42f819adb116b881195158b3887a70a1c</Sha>
    </Dependency>
    <Dependency Name="Microsoft.AspNetCore.Mvc.Analyzers" Version="8.0.1-servicing.23580.8">
      <Uri>https://dev.azure.com/dnceng/internal/_git/dotnet-aspnetcore</Uri>
      <Sha>8e941eb42f819adb116b881195158b3887a70a1c</Sha>
    </Dependency>
    <Dependency Name="Microsoft.AspNetCore.Mvc.Api.Analyzers" Version="8.0.1-servicing.23580.8">
      <Uri>https://dev.azure.com/dnceng/internal/_git/dotnet-aspnetcore</Uri>
      <Sha>8e941eb42f819adb116b881195158b3887a70a1c</Sha>
>>>>>>> 0a32bb76
    </Dependency>
    <Dependency Name="Microsoft.CodeAnalysis.Razor.Tooling.Internal" Version="7.0.0-preview.24103.1">
      <Uri>https://github.com/dotnet/razor</Uri>
      <Sha>7c2bfb5912f042717fb113c7a6ba472a90e5beec</Sha>
      <SourceBuild RepoName="razor" ManagedOnly="true" />
    </Dependency>
    <Dependency Name="Microsoft.AspNetCore.Mvc.Razor.Extensions.Tooling.Internal" Version="7.0.0-preview.24103.1">
      <Uri>https://github.com/dotnet/razor</Uri>
      <Sha>7c2bfb5912f042717fb113c7a6ba472a90e5beec</Sha>
    </Dependency>
    <Dependency Name="Microsoft.NET.Sdk.Razor.SourceGenerators.Transport" Version="7.0.0-preview.24103.1">
      <Uri>https://github.com/dotnet/razor</Uri>
      <Sha>7c2bfb5912f042717fb113c7a6ba472a90e5beec</Sha>
    </Dependency>
<<<<<<< HEAD
    <Dependency Name="Microsoft.Extensions.FileProviders.Embedded" Version="9.0.0-preview.2.24103.1">
      <Uri>https://github.com/dotnet/aspnetcore</Uri>
      <Sha>8aea1cbaaf827bccfaa9a557893bc5b9c956a790</Sha>
    </Dependency>
    <Dependency Name="Microsoft.AspNetCore.Authorization" Version="9.0.0-preview.2.24103.1">
      <Uri>https://github.com/dotnet/aspnetcore</Uri>
      <Sha>8aea1cbaaf827bccfaa9a557893bc5b9c956a790</Sha>
    </Dependency>
    <Dependency Name="Microsoft.AspNetCore.Components.Web" Version="9.0.0-preview.2.24103.1">
      <Uri>https://github.com/dotnet/aspnetcore</Uri>
      <Sha>8aea1cbaaf827bccfaa9a557893bc5b9c956a790</Sha>
    </Dependency>
    <Dependency Name="Microsoft.JSInterop" Version="9.0.0-preview.2.24103.1">
      <Uri>https://github.com/dotnet/aspnetcore</Uri>
      <Sha>8aea1cbaaf827bccfaa9a557893bc5b9c956a790</Sha>
=======
    <Dependency Name="Microsoft.Extensions.FileProviders.Embedded" Version="8.0.1">
      <Uri>https://dev.azure.com/dnceng/internal/_git/dotnet-aspnetcore</Uri>
      <Sha>8e941eb42f819adb116b881195158b3887a70a1c</Sha>
    </Dependency>
    <Dependency Name="Microsoft.AspNetCore.Authorization" Version="8.0.1">
      <Uri>https://dev.azure.com/dnceng/internal/_git/dotnet-aspnetcore</Uri>
      <Sha>8e941eb42f819adb116b881195158b3887a70a1c</Sha>
    </Dependency>
    <Dependency Name="Microsoft.AspNetCore.Components.Web" Version="8.0.1">
      <Uri>https://dev.azure.com/dnceng/internal/_git/dotnet-aspnetcore</Uri>
      <Sha>8e941eb42f819adb116b881195158b3887a70a1c</Sha>
    </Dependency>
    <Dependency Name="Microsoft.JSInterop" Version="8.0.1">
      <Uri>https://dev.azure.com/dnceng/internal/_git/dotnet-aspnetcore</Uri>
      <Sha>8e941eb42f819adb116b881195158b3887a70a1c</Sha>
>>>>>>> 0a32bb76
    </Dependency>
    <Dependency Name="Microsoft.Web.Xdt" Version="9.0.0-preview.24079.2">
      <Uri>https://github.com/dotnet/xdt</Uri>
      <Sha>23e11f8312f853a3f694c6680c0e3762bdf1d9fd</Sha>
      <SourceBuild RepoName="xdt" ManagedOnly="true" />
    </Dependency>
    <Dependency Name="Microsoft.CodeAnalysis.NetAnalyzers" Version="9.0.0-preview.24102.2">
      <Uri>https://github.com/dotnet/roslyn-analyzers</Uri>
      <Sha>0a8540072a928005f4c11d3e4c443ee3f7823ad0</Sha>
    </Dependency>
    <Dependency Name="Microsoft.CodeAnalysis.PublicApiAnalyzers" Version="3.11.0-beta1.24102.2">
      <Uri>https://github.com/dotnet/roslyn-analyzers</Uri>
      <Sha>0a8540072a928005f4c11d3e4c443ee3f7823ad0</Sha>
    </Dependency>
    <Dependency Name="Microsoft.SourceBuild.Intermediate.roslyn-analyzers" Version="3.11.0-beta1.24102.2">
      <Uri>https://github.com/dotnet/roslyn-analyzers</Uri>
      <Sha>0a8540072a928005f4c11d3e4c443ee3f7823ad0</Sha>
      <SourceBuild RepoName="roslyn-analyzers" ManagedOnly="true" />
    </Dependency>
    <Dependency Name="System.CommandLine" Version="2.0.0-beta4.24102.1">
      <Uri>https://github.com/dotnet/command-line-api</Uri>
      <Sha>46fea71e3d98dad0d676950522004b7f295dd372</Sha>
    </Dependency>
    <Dependency Name="Microsoft.SourceBuild.Intermediate.command-line-api" Version="0.1.510201">
      <Uri>https://github.com/dotnet/command-line-api</Uri>
      <Sha>46fea71e3d98dad0d676950522004b7f295dd372</Sha>
      <SourceBuild RepoName="command-line-api" ManagedOnly="true" />
    </Dependency>
<<<<<<< HEAD
    <Dependency Name="Microsoft.SourceBuild.Intermediate.source-build-externals" Version="9.0.0-alpha.1.24101.1">
      <Uri>https://github.com/dotnet/source-build-externals</Uri>
      <Sha>949db2fd23b687c0d545e954943feada8b361ed6</Sha>
=======
    <Dependency Name="Microsoft.SourceBuild.Intermediate.source-build-externals" Version="8.0.0-alpha.1.23577.6">
      <Uri>https://dev.azure.com/dnceng/internal/_git/dotnet-source-build-externals</Uri>
      <Sha>0f0f1f0f33830f27ed0ff357145d2464b96b1a3e</Sha>
>>>>>>> 0a32bb76
      <SourceBuild RepoName="source-build-externals" ManagedOnly="true" />
    </Dependency>
    <Dependency Name="Microsoft.SourceBuild.Intermediate.source-build-reference-packages" Version="9.0.0-alpha.1.24101.2">
      <Uri>https://github.com/dotnet/source-build-reference-packages</Uri>
      <Sha>69b60d2af1775f374c91b3e52da02de6b7de1943</Sha>
      <SourceBuild RepoName="source-build-reference-packages" ManagedOnly="true" />
    </Dependency>
    <Dependency Name="Microsoft.Deployment.DotNet.Releases" Version="2.0.0-preview.1.24075.2">
      <Uri>https://github.com/dotnet/deployment-tools</Uri>
      <Sha>643a0cb2966b097763158082a138189e22205d3b</Sha>
    </Dependency>
    <Dependency Name="Microsoft.Build.Tasks.Git" Version="9.0.0-beta.24102.2">
      <Uri>https://github.com/dotnet/sourcelink</Uri>
      <Sha>7378b26120437e4984e322d07bfd5028e10bc5ad</Sha>
      <SourceBuild RepoName="sourcelink" ManagedOnly="true" />
    </Dependency>
    <Dependency Name="Microsoft.SourceLink.Common" Version="9.0.0-beta.24102.2">
      <Uri>https://github.com/dotnet/sourcelink</Uri>
      <Sha>7378b26120437e4984e322d07bfd5028e10bc5ad</Sha>
    </Dependency>
    <Dependency Name="Microsoft.SourceLink.AzureRepos.Git" Version="9.0.0-beta.24102.2">
      <Uri>https://github.com/dotnet/sourcelink</Uri>
      <Sha>7378b26120437e4984e322d07bfd5028e10bc5ad</Sha>
    </Dependency>
    <Dependency Name="Microsoft.SourceLink.GitHub" Version="9.0.0-beta.24102.2">
      <Uri>https://github.com/dotnet/sourcelink</Uri>
      <Sha>7378b26120437e4984e322d07bfd5028e10bc5ad</Sha>
    </Dependency>
    <Dependency Name="Microsoft.SourceLink.GitLab" Version="9.0.0-beta.24102.2">
      <Uri>https://github.com/dotnet/sourcelink</Uri>
      <Sha>7378b26120437e4984e322d07bfd5028e10bc5ad</Sha>
    </Dependency>
    <Dependency Name="Microsoft.SourceLink.Bitbucket.Git" Version="9.0.0-beta.24102.2">
      <Uri>https://github.com/dotnet/sourcelink</Uri>
      <Sha>7378b26120437e4984e322d07bfd5028e10bc5ad</Sha>
    </Dependency>
    <!-- Explicit dependency because Microsoft.Deployment.DotNet.Releases has different versioning
         than the SB intermediate -->
    <Dependency Name="Microsoft.SourceBuild.Intermediate.deployment-tools" Version="9.0.0-preview.1.24075.2">
      <Uri>https://github.com/dotnet/deployment-tools</Uri>
      <Sha>643a0cb2966b097763158082a138189e22205d3b</Sha>
      <SourceBuild RepoName="deployment-tools" ManagedOnly="true" />
    </Dependency>
    <Dependency Name="Microsoft.SourceBuild.Intermediate.symreader" Version="2.0.0-beta-23228-03">
      <Uri>https://github.com/dotnet/symreader</Uri>
      <Sha>27e584661980ee6d82c419a2a471ae505b7d122e</Sha>
      <SourceBuild RepoName="symreader" ManagedOnly="true" />
    </Dependency>
    <!-- Dependency required for flowing correct package version in source-build, using PVP flow. -->
    <Dependency Name="Microsoft.Extensions.Logging" Version="9.0.0-preview.2.24103.7">
      <Uri>https://github.com/dotnet/runtime</Uri>
      <Sha>7b3e40920fbef51a581993213365948208b736fa</Sha>
    </Dependency>
    <!-- Dependency required for flowing correct package version in source-build, using PVP flow. -->
    <Dependency Name="Microsoft.Extensions.Logging.Abstractions" Version="9.0.0-preview.2.24103.7">
      <Uri>https://github.com/dotnet/runtime</Uri>
      <Sha>7b3e40920fbef51a581993213365948208b736fa</Sha>
    </Dependency>
    <!-- Dependency required for flowing correct package version in source-build, using PVP flow. -->
    <Dependency Name="Microsoft.Extensions.Logging.Console" Version="9.0.0-preview.2.24103.7">
      <Uri>https://github.com/dotnet/runtime</Uri>
      <Sha>7b3e40920fbef51a581993213365948208b736fa</Sha>
    </Dependency>
    <!-- Dependency required for flowing correct package version in source-build, using PVP flow. -->
    <Dependency Name="Microsoft.Extensions.FileSystemGlobbing" Version="9.0.0-preview.2.24103.7">
      <Uri>https://github.com/dotnet/runtime</Uri>
      <Sha>7b3e40920fbef51a581993213365948208b736fa</Sha>
    </Dependency>
    <!-- Dependency required for flowing correct package version in source-build, using PVP flow. -->
    <Dependency Name="System.ServiceProcess.ServiceController" Version="9.0.0-preview.2.24103.7">
      <Uri>https://github.com/dotnet/runtime</Uri>
      <Sha>7b3e40920fbef51a581993213365948208b736fa</Sha>
    </Dependency>
    <Dependency Name="System.Text.Json" Version="8.0.1">
      <Uri>https://dev.azure.com/dnceng/internal/_git/dotnet-runtime</Uri>
      <Sha>bf5e279d9239bfef5bb1b8d6212f1b971c434606</Sha>
    </Dependency>
    <Dependency Name="Microsoft.Bcl.AsyncInterfaces" Version="8.0.0">
      <Uri>https://dev.azure.com/dnceng/internal/_git/dotnet-runtime</Uri>
      <Sha>5535e31a712343a63f5d7d796cd874e563e5ac14</Sha>
    </Dependency>
    <Dependency Name="Microsoft.Extensions.FileProviders.Abstractions" Version="8.0.0">
      <Uri>https://dev.azure.com/dnceng/internal/_git/dotnet-runtime</Uri>
      <Sha>5535e31a712343a63f5d7d796cd874e563e5ac14</Sha>
    </Dependency>
    <Dependency Name="Microsoft.Extensions.ObjectPool" Version="8.0.1">
      <Uri>https://dev.azure.com/dnceng/internal/_git/dotnet-aspnetcore</Uri>
      <Sha>8e941eb42f819adb116b881195158b3887a70a1c</Sha>
    </Dependency>
    <Dependency Name="Microsoft.Win32.SystemEvents" Version="8.0.0">
      <Uri>https://dev.azure.com/dnceng/internal/_git/dotnet-runtime</Uri>
      <Sha>5535e31a712343a63f5d7d796cd874e563e5ac14</Sha>
    </Dependency>
    <Dependency Name="System.Composition.AttributedModel" Version="8.0.0">
      <Uri>https://dev.azure.com/dnceng/internal/_git/dotnet-runtime</Uri>
      <Sha>5535e31a712343a63f5d7d796cd874e563e5ac14</Sha>
    </Dependency>
    <Dependency Name="System.Composition.Convention" Version="8.0.0">
      <Uri>https://dev.azure.com/dnceng/internal/_git/dotnet-runtime</Uri>
      <Sha>5535e31a712343a63f5d7d796cd874e563e5ac14</Sha>
    </Dependency>
    <Dependency Name="System.Composition.Hosting" Version="8.0.0">
      <Uri>https://dev.azure.com/dnceng/internal/_git/dotnet-runtime</Uri>
      <Sha>5535e31a712343a63f5d7d796cd874e563e5ac14</Sha>
    </Dependency>
    <Dependency Name="System.Composition.Runtime" Version="8.0.0">
      <Uri>https://dev.azure.com/dnceng/internal/_git/dotnet-runtime</Uri>
      <Sha>5535e31a712343a63f5d7d796cd874e563e5ac14</Sha>
    </Dependency>
    <Dependency Name="System.Composition.TypedParts" Version="8.0.0">
      <Uri>https://dev.azure.com/dnceng/internal/_git/dotnet-runtime</Uri>
      <Sha>5535e31a712343a63f5d7d796cd874e563e5ac14</Sha>
    </Dependency>
    <Dependency Name="System.Configuration.ConfigurationManager" Version="8.0.0">
      <Uri>https://dev.azure.com/dnceng/internal/_git/dotnet-runtime</Uri>
      <Sha>5535e31a712343a63f5d7d796cd874e563e5ac14</Sha>
    </Dependency>
    <Dependency Name="System.Drawing.Common" Version="8.0.1">
      <Uri>https://dev.azure.com/dnceng/internal/_git/dotnet-winforms</Uri>
      <Sha>0b4028eb507aeb222f5bd1fc421876cc5e5e3fb8</Sha>
    </Dependency>
    <Dependency Name="System.Security.Cryptography.Pkcs" Version="8.0.0">
      <Uri>https://dev.azure.com/dnceng/internal/_git/dotnet-runtime</Uri>
      <Sha>5535e31a712343a63f5d7d796cd874e563e5ac14</Sha>
    </Dependency>
    <Dependency Name="System.Security.Cryptography.Xml" Version="8.0.0">
      <Uri>https://dev.azure.com/dnceng/internal/_git/dotnet-runtime</Uri>
      <Sha>5535e31a712343a63f5d7d796cd874e563e5ac14</Sha>
    </Dependency>
    <Dependency Name="System.Security.Permissions" Version="8.0.0">
      <Uri>https://dev.azure.com/dnceng/internal/_git/dotnet-runtime</Uri>
      <Sha>5535e31a712343a63f5d7d796cd874e563e5ac14</Sha>
    </Dependency>
    <Dependency Name="System.Windows.Extensions" Version="8.0.0">
      <Uri>https://dev.azure.com/dnceng/internal/_git/dotnet-runtime</Uri>
      <Sha>5535e31a712343a63f5d7d796cd874e563e5ac14</Sha>
    </Dependency>
  </ProductDependencies>
  <ToolsetDependencies>
<<<<<<< HEAD
    <Dependency Name="Microsoft.DotNet.Arcade.Sdk" Version="9.0.0-beta.24102.4">
      <Uri>https://github.com/dotnet/arcade</Uri>
      <Sha>2fb543a45580400a559b5ae41c96a815ea14dac5</Sha>
      <SourceBuild RepoName="arcade" ManagedOnly="true" />
    </Dependency>
    <Dependency Name="Microsoft.DotNet.Helix.Sdk" Version="9.0.0-beta.24102.4">
      <Uri>https://github.com/dotnet/arcade</Uri>
      <Sha>2fb543a45580400a559b5ae41c96a815ea14dac5</Sha>
    </Dependency>
    <Dependency Name="Microsoft.DotNet.SignTool" Version="9.0.0-beta.24102.4">
      <Uri>https://github.com/dotnet/arcade</Uri>
      <Sha>2fb543a45580400a559b5ae41c96a815ea14dac5</Sha>
    </Dependency>
    <Dependency Name="Microsoft.DotNet.XUnitExtensions" Version="9.0.0-beta.24102.4">
      <Uri>https://github.com/dotnet/arcade</Uri>
      <Sha>2fb543a45580400a559b5ae41c96a815ea14dac5</Sha>
=======
    <Dependency Name="Microsoft.DotNet.Arcade.Sdk" Version="8.0.0-beta.24081.5">
      <Uri>https://github.com/dotnet/arcade</Uri>
      <Sha>be88b08c41971b52ec11aec05ef31e72185d4a1f</Sha>
      <SourceBuild RepoName="arcade" ManagedOnly="true" />
    </Dependency>
    <Dependency Name="Microsoft.DotNet.Helix.Sdk" Version="8.0.0-beta.24081.5">
      <Uri>https://github.com/dotnet/arcade</Uri>
      <Sha>be88b08c41971b52ec11aec05ef31e72185d4a1f</Sha>
    </Dependency>
    <Dependency Name="Microsoft.DotNet.SignTool" Version="8.0.0-beta.24081.5">
      <Uri>https://github.com/dotnet/arcade</Uri>
      <Sha>be88b08c41971b52ec11aec05ef31e72185d4a1f</Sha>
    </Dependency>
    <Dependency Name="Microsoft.DotNet.XUnitExtensions" Version="8.0.0-beta.24081.5">
      <Uri>https://github.com/dotnet/arcade</Uri>
      <Sha>be88b08c41971b52ec11aec05ef31e72185d4a1f</Sha>
>>>>>>> 0a32bb76
    </Dependency>
    <Dependency Name="System.Reflection.MetadataLoadContext" Version="9.0.0-preview.2.24103.7">
      <Uri>https://github.com/dotnet/runtime</Uri>
      <Sha>7b3e40920fbef51a581993213365948208b736fa</Sha>
    </Dependency>
    <Dependency Name="Microsoft.DotNet.XliffTasks" Version="9.0.0-beta.24102.4">
      <Uri>https://github.com/dotnet/arcade</Uri>
      <Sha>2fb543a45580400a559b5ae41c96a815ea14dac5</Sha>
    </Dependency>
  </ToolsetDependencies>
</Dependencies><|MERGE_RESOLUTION|>--- conflicted
+++ resolved
@@ -1,7 +1,6 @@
 <?xml version="1.0" encoding="utf-8"?>
 <Dependencies>
   <ProductDependencies>
-<<<<<<< HEAD
     <Dependency Name="Microsoft.TemplateEngine.Abstractions" Version="9.0.100-preview.2.24103.1">
       <Uri>https://github.com/dotnet/templating</Uri>
       <Sha>cbb8d0a278a06ad0166564ba4bb8fdcdc550bb16</Sha>
@@ -39,51 +38,11 @@
     <Dependency Name="Microsoft.NETCore.Platforms" Version="9.0.0-preview.2.24103.7">
       <Uri>https://github.com/dotnet/runtime</Uri>
       <Sha>7b3e40920fbef51a581993213365948208b736fa</Sha>
-=======
-    <Dependency Name="Microsoft.TemplateEngine.Abstractions" Version="8.0.300-preview.24078.2">
-      <Uri>https://github.com/dotnet/templating</Uri>
-      <Sha>9a7274da6e9f9de9cb2cd7a6efa2ae30d3d73f4f</Sha>
-      <SourceBuild RepoName="templating" ManagedOnly="true" />
-    </Dependency>
-    <Dependency Name="Microsoft.TemplateEngine.Mocks" Version="8.0.300-preview.24078.2">
-      <Uri>https://github.com/dotnet/templating</Uri>
-      <Sha>9a7274da6e9f9de9cb2cd7a6efa2ae30d3d73f4f</Sha>
-    </Dependency>
-    <Dependency Name="Microsoft.NETCore.App.Ref" Version="8.0.1">
-      <Uri>https://dev.azure.com/dnceng/internal/_git/dotnet-runtime</Uri>
-      <Sha>bf5e279d9239bfef5bb1b8d6212f1b971c434606</Sha>
-    </Dependency>
-    <Dependency Name="VS.Redist.Common.NetCore.SharedFramework.x64.8.0" Version="8.0.1-servicing.23580.1">
-      <Uri>https://dev.azure.com/dnceng/internal/_git/dotnet-runtime</Uri>
-      <Sha>bf5e279d9239bfef5bb1b8d6212f1b971c434606</Sha>
-      <SourceBuild RepoName="runtime" ManagedOnly="false" />
-    </Dependency>
-    <Dependency Name="VS.Redist.Common.NetCore.TargetingPack.x64.8.0" Version="8.0.1-servicing.23580.1">
-      <Uri>https://dev.azure.com/dnceng/internal/_git/dotnet-runtime</Uri>
-      <Sha>bf5e279d9239bfef5bb1b8d6212f1b971c434606</Sha>
-    </Dependency>
-    <Dependency Name="Microsoft.NETCore.App.Runtime.win-x64" Version="8.0.1">
-      <Uri>https://dev.azure.com/dnceng/internal/_git/dotnet-runtime</Uri>
-      <Sha>bf5e279d9239bfef5bb1b8d6212f1b971c434606</Sha>
-    </Dependency>
-    <Dependency Name="Microsoft.NETCore.App.Host.win-x64" Version="8.0.1">
-      <Uri>https://dev.azure.com/dnceng/internal/_git/dotnet-runtime</Uri>
-      <Sha>bf5e279d9239bfef5bb1b8d6212f1b971c434606</Sha>
-    </Dependency>
-    <Dependency Name="Microsoft.NETCore.Platforms" Version="8.0.1-servicing.23580.1">
-      <Uri>https://dev.azure.com/dnceng/internal/_git/dotnet-runtime</Uri>
-      <Sha>bf5e279d9239bfef5bb1b8d6212f1b971c434606</Sha>
-    </Dependency>
-    <Dependency Name="Microsoft.NET.HostModel" Version="8.0.1-servicing.23580.1">
-      <Uri>https://dev.azure.com/dnceng/internal/_git/dotnet-runtime</Uri>
-      <Sha>bf5e279d9239bfef5bb1b8d6212f1b971c434606</Sha>
->>>>>>> 0a32bb76
     </Dependency>
     <Dependency Name="Microsoft.NET.HostModel" Version="9.0.0-preview.2.24103.7">
       <Uri>https://github.com/dotnet/runtime</Uri>
       <Sha>7b3e40920fbef51a581993213365948208b736fa</Sha>
     </Dependency>
-<<<<<<< HEAD
     <Dependency Name="Microsoft.Extensions.DependencyModel" Version="9.0.0-preview.2.24103.7">
       <Uri>https://github.com/dotnet/runtime</Uri>
       <Sha>7b3e40920fbef51a581993213365948208b736fa</Sha>
@@ -92,15 +51,6 @@
       <Uri>https://github.com/dotnet/emsdk</Uri>
       <Sha>c7b4dbc857259968a0892cf94cfa9ae4f2ca53cd</Sha>
       <SourceBuild RepoName="emsdk" ManagedOnly="true" />
-=======
-    <Dependency Name="Microsoft.NETCore.DotNetHostResolver" Version="8.0.1">
-      <Uri>https://dev.azure.com/dnceng/internal/_git/dotnet-runtime</Uri>
-      <Sha>bf5e279d9239bfef5bb1b8d6212f1b971c434606</Sha>
-    </Dependency>
-    <Dependency Name="Microsoft.NET.Workload.Emscripten.Current.Manifest-8.0.100" Version="8.0.1" CoherentParentDependency="Microsoft.NETCore.App.Runtime.win-x64">
-      <Uri>https://github.com/dotnet/emsdk</Uri>
-      <Sha>201f4dae9d1a1e105d8ba86d7ece61eed1f665e0</Sha>
->>>>>>> 0a32bb76
     </Dependency>
     <Dependency Name="Microsoft.Build" Version="17.10.0-preview-24101-01">
       <Uri>https://github.com/dotnet/msbuild</Uri>
@@ -158,7 +108,6 @@
       <Uri>https://github.com/dotnet/roslyn</Uri>
       <Sha>b14dc4dcf2ed58964763d37c9579b1eead6a8794</Sha>
     </Dependency>
-<<<<<<< HEAD
     <Dependency Name="Microsoft.AspNetCore.DeveloperCertificates.XPlat" Version="9.0.0-preview.2.24103.1">
       <Uri>https://github.com/dotnet/aspnetcore</Uri>
       <Sha>8aea1cbaaf827bccfaa9a557893bc5b9c956a790</Sha>
@@ -230,79 +179,6 @@
     <Dependency Name="NuGet.Versioning" Version="6.9.0-rc.86">
       <Uri>https://github.com/nuget/nuget.client</Uri>
       <Sha>d55931a69dcda3dcb87ba46a09fe268e0febc223</Sha>
-=======
-    <Dependency Name="Microsoft.AspNetCore.DeveloperCertificates.XPlat" Version="8.0.1-servicing.23580.8">
-      <Uri>https://dev.azure.com/dnceng/internal/_git/dotnet-aspnetcore</Uri>
-      <Sha>8e941eb42f819adb116b881195158b3887a70a1c</Sha>
-    </Dependency>
-    <Dependency Name="Microsoft.AspNetCore.TestHost" Version="8.0.1">
-      <Uri>https://dev.azure.com/dnceng/internal/_git/dotnet-aspnetcore</Uri>
-      <Sha>8e941eb42f819adb116b881195158b3887a70a1c</Sha>
-    </Dependency>
-    <Dependency Name="Microsoft.Build.NuGetSdkResolver" Version="6.10.0-preview.1.18">
-      <Uri>https://github.com/nuget/nuget.client</Uri>
-      <Sha>f207cbb3530350f785d1b04014e15563cc9b5e03</Sha>
-    </Dependency>
-    <Dependency Name="NuGet.Build.Tasks" Version="6.10.0-preview.1.18">
-      <Uri>https://github.com/nuget/nuget.client</Uri>
-      <Sha>f207cbb3530350f785d1b04014e15563cc9b5e03</Sha>
-    </Dependency>
-    <Dependency Name="NuGet.Build.Tasks.Console" Version="6.10.0-preview.1.18">
-      <Uri>https://github.com/nuget/nuget.client</Uri>
-      <Sha>f207cbb3530350f785d1b04014e15563cc9b5e03</Sha>
-    </Dependency>
-    <Dependency Name="NuGet.Build.Tasks.Pack" Version="6.10.0-preview.1.18">
-      <Uri>https://github.com/nuget/nuget.client</Uri>
-      <Sha>f207cbb3530350f785d1b04014e15563cc9b5e03</Sha>
-    </Dependency>
-    <Dependency Name="NuGet.Commands" Version="6.10.0-preview.1.18">
-      <Uri>https://github.com/nuget/nuget.client</Uri>
-      <Sha>f207cbb3530350f785d1b04014e15563cc9b5e03</Sha>
-    </Dependency>
-    <Dependency Name="NuGet.CommandLine.XPlat" Version="6.10.0-preview.1.18">
-      <Uri>https://github.com/nuget/nuget.client</Uri>
-      <Sha>f207cbb3530350f785d1b04014e15563cc9b5e03</Sha>
-    </Dependency>
-    <Dependency Name="NuGet.Common" Version="6.10.0-preview.1.18">
-      <Uri>https://github.com/nuget/nuget.client</Uri>
-      <Sha>f207cbb3530350f785d1b04014e15563cc9b5e03</Sha>
-    </Dependency>
-    <Dependency Name="NuGet.Configuration" Version="6.10.0-preview.1.18">
-      <Uri>https://github.com/nuget/nuget.client</Uri>
-      <Sha>f207cbb3530350f785d1b04014e15563cc9b5e03</Sha>
-    </Dependency>
-    <Dependency Name="NuGet.Credentials" Version="6.10.0-preview.1.18">
-      <Uri>https://github.com/nuget/nuget.client</Uri>
-      <Sha>f207cbb3530350f785d1b04014e15563cc9b5e03</Sha>
-    </Dependency>
-    <Dependency Name="NuGet.DependencyResolver.Core" Version="6.10.0-preview.1.18">
-      <Uri>https://github.com/nuget/nuget.client</Uri>
-      <Sha>f207cbb3530350f785d1b04014e15563cc9b5e03</Sha>
-    </Dependency>
-    <Dependency Name="NuGet.Frameworks" Version="6.10.0-preview.1.18">
-      <Uri>https://github.com/nuget/nuget.client</Uri>
-      <Sha>f207cbb3530350f785d1b04014e15563cc9b5e03</Sha>
-    </Dependency>
-    <Dependency Name="NuGet.LibraryModel" Version="6.10.0-preview.1.18">
-      <Uri>https://github.com/nuget/nuget.client</Uri>
-      <Sha>f207cbb3530350f785d1b04014e15563cc9b5e03</Sha>
-    </Dependency>
-    <Dependency Name="NuGet.ProjectModel" Version="6.10.0-preview.1.18">
-      <Uri>https://github.com/nuget/nuget.client</Uri>
-      <Sha>f207cbb3530350f785d1b04014e15563cc9b5e03</Sha>
-    </Dependency>
-    <Dependency Name="NuGet.Protocol" Version="6.10.0-preview.1.18">
-      <Uri>https://github.com/nuget/nuget.client</Uri>
-      <Sha>f207cbb3530350f785d1b04014e15563cc9b5e03</Sha>
-    </Dependency>
-    <Dependency Name="NuGet.Packaging" Version="6.10.0-preview.1.18">
-      <Uri>https://github.com/nuget/nuget.client</Uri>
-      <Sha>f207cbb3530350f785d1b04014e15563cc9b5e03</Sha>
-    </Dependency>
-    <Dependency Name="NuGet.Versioning" Version="6.10.0-preview.1.18">
-      <Uri>https://github.com/nuget/nuget.client</Uri>
-      <Sha>f207cbb3530350f785d1b04014e15563cc9b5e03</Sha>
->>>>>>> 0a32bb76
     </Dependency>
     <Dependency Name="Microsoft.NET.Test.Sdk" Version="17.10.0-preview-24101-03">
       <Uri>https://github.com/microsoft/vstest</Uri>
@@ -316,7 +192,6 @@
     <Dependency Name="Microsoft.TestPlatform.Build" Version="17.10.0-preview-24101-03">
       <Uri>https://github.com/microsoft/vstest</Uri>
       <Sha>edaf4ff11b2b706e88c74d870035d2025776ec06</Sha>
-<<<<<<< HEAD
     </Dependency>
     <Dependency Name="Microsoft.NET.ILLink.Tasks" Version="9.0.0-preview.2.24103.7">
       <Uri>https://github.com/dotnet/runtime</Uri>
@@ -325,12 +200,6 @@
     <Dependency Name="System.CodeDom" Version="9.0.0-preview.2.24103.7">
       <Uri>https://github.com/dotnet/runtime</Uri>
       <Sha>7b3e40920fbef51a581993213365948208b736fa</Sha>
-=======
-    </Dependency>
-    <Dependency Name="Microsoft.NET.ILLink.Tasks" Version="8.0.1">
-      <Uri>https://dev.azure.com/dnceng/internal/_git/dotnet-runtime</Uri>
-      <Sha>bf5e279d9239bfef5bb1b8d6212f1b971c434606</Sha>
->>>>>>> 0a32bb76
     </Dependency>
     <Dependency Name="System.Security.Cryptography.ProtectedData" Version="9.0.0-preview.2.24103.7">
       <Uri>https://github.com/dotnet/runtime</Uri>
@@ -349,7 +218,6 @@
       <Sha>5df9399e7f0e71f9ced83e6851e531804940c213</Sha>
       <SourceBuildTarball RepoName="windowsdesktop" ManagedOnly="true" />
     </Dependency>
-<<<<<<< HEAD
     <Dependency Name="VS.Redist.Common.WindowsDesktop.SharedFramework.x64.9.0" Version="9.0.0-preview.2.24103.3">
       <Uri>https://github.com/dotnet/windowsdesktop</Uri>
       <Sha>5df9399e7f0e71f9ced83e6851e531804940c213</Sha>
@@ -414,72 +282,6 @@
     <Dependency Name="Microsoft.AspNetCore.Mvc.Api.Analyzers" Version="9.0.0-preview.2.24103.1">
       <Uri>https://github.com/dotnet/aspnetcore</Uri>
       <Sha>8aea1cbaaf827bccfaa9a557893bc5b9c956a790</Sha>
-=======
-    <Dependency Name="Microsoft.WindowsDesktop.App.Runtime.win-x64" Version="8.0.1">
-      <Uri>https://dev.azure.com/dnceng/internal/_git/dotnet-windowsdesktop</Uri>
-      <Sha>a0e7b5d8673f28c41bcac6e2001b39ba2c8fab54</Sha>
-    </Dependency>
-    <Dependency Name="VS.Redist.Common.WindowsDesktop.SharedFramework.x64.8.0" Version="8.0.1-servicing.23580.5">
-      <Uri>https://dev.azure.com/dnceng/internal/_git/dotnet-windowsdesktop</Uri>
-      <Sha>a0e7b5d8673f28c41bcac6e2001b39ba2c8fab54</Sha>
-    </Dependency>
-    <Dependency Name="Microsoft.WindowsDesktop.App.Ref" Version="8.0.1">
-      <Uri>https://dev.azure.com/dnceng/internal/_git/dotnet-windowsdesktop</Uri>
-      <Sha>a0e7b5d8673f28c41bcac6e2001b39ba2c8fab54</Sha>
-    </Dependency>
-    <Dependency Name="VS.Redist.Common.WindowsDesktop.TargetingPack.x64.8.0" Version="8.0.1-servicing.23580.5">
-      <Uri>https://dev.azure.com/dnceng/internal/_git/dotnet-windowsdesktop</Uri>
-      <Sha>a0e7b5d8673f28c41bcac6e2001b39ba2c8fab54</Sha>
-    </Dependency>
-    <Dependency Name="Microsoft.NET.Sdk.WindowsDesktop" Version="8.0.1-servicing.23580.5" CoherentParentDependency="Microsoft.WindowsDesktop.App.Ref">
-      <Uri>https://dev.azure.com/dnceng/internal/_git/dotnet-wpf</Uri>
-      <Sha>ac40bed7a33baf164d3984ca90c2aedba996a7b2</Sha>
-    </Dependency>
-    <Dependency Name="Microsoft.AspNetCore.App.Ref" Version="8.0.1">
-      <Uri>https://dev.azure.com/dnceng/internal/_git/dotnet-aspnetcore</Uri>
-      <Sha>8e941eb42f819adb116b881195158b3887a70a1c</Sha>
-    </Dependency>
-    <Dependency Name="Microsoft.AspNetCore.App.Ref.Internal" Version="8.0.1-servicing.23580.8">
-      <Uri>https://dev.azure.com/dnceng/internal/_git/dotnet-aspnetcore</Uri>
-      <Sha>8e941eb42f819adb116b881195158b3887a70a1c</Sha>
-    </Dependency>
-    <Dependency Name="Microsoft.AspNetCore.App.Runtime.win-x64" Version="8.0.1">
-      <Uri>https://dev.azure.com/dnceng/internal/_git/dotnet-aspnetcore</Uri>
-      <Sha>8e941eb42f819adb116b881195158b3887a70a1c</Sha>
-    </Dependency>
-    <Dependency Name="VS.Redist.Common.AspNetCore.SharedFramework.x64.8.0" Version="8.0.1-servicing.23580.8">
-      <Uri>https://dev.azure.com/dnceng/internal/_git/dotnet-aspnetcore</Uri>
-      <Sha>8e941eb42f819adb116b881195158b3887a70a1c</Sha>
-      <SourceBuild RepoName="aspnetcore" ManagedOnly="true" />
-    </Dependency>
-    <Dependency Name="dotnet-dev-certs" Version="8.0.1-servicing.23580.8">
-      <Uri>https://dev.azure.com/dnceng/internal/_git/dotnet-aspnetcore</Uri>
-      <Sha>8e941eb42f819adb116b881195158b3887a70a1c</Sha>
-    </Dependency>
-    <Dependency Name="dotnet-user-jwts" Version="8.0.1-servicing.23580.8">
-      <Uri>https://dev.azure.com/dnceng/internal/_git/dotnet-aspnetcore</Uri>
-      <Sha>8e941eb42f819adb116b881195158b3887a70a1c</Sha>
-    </Dependency>
-    <Dependency Name="dotnet-user-secrets" Version="8.0.1-servicing.23580.8">
-      <Uri>https://dev.azure.com/dnceng/internal/_git/dotnet-aspnetcore</Uri>
-      <Sha>8e941eb42f819adb116b881195158b3887a70a1c</Sha>
-    </Dependency>
-    <Dependency Name="Microsoft.AspNetCore.Analyzers" Version="8.0.1-servicing.23580.8">
-      <Uri>https://dev.azure.com/dnceng/internal/_git/dotnet-aspnetcore</Uri>
-      <Sha>8e941eb42f819adb116b881195158b3887a70a1c</Sha>
-    </Dependency>
-    <Dependency Name="Microsoft.AspNetCore.Components.SdkAnalyzers" Version="8.0.1-servicing.23580.8">
-      <Uri>https://dev.azure.com/dnceng/internal/_git/dotnet-aspnetcore</Uri>
-      <Sha>8e941eb42f819adb116b881195158b3887a70a1c</Sha>
-    </Dependency>
-    <Dependency Name="Microsoft.AspNetCore.Mvc.Analyzers" Version="8.0.1-servicing.23580.8">
-      <Uri>https://dev.azure.com/dnceng/internal/_git/dotnet-aspnetcore</Uri>
-      <Sha>8e941eb42f819adb116b881195158b3887a70a1c</Sha>
-    </Dependency>
-    <Dependency Name="Microsoft.AspNetCore.Mvc.Api.Analyzers" Version="8.0.1-servicing.23580.8">
-      <Uri>https://dev.azure.com/dnceng/internal/_git/dotnet-aspnetcore</Uri>
-      <Sha>8e941eb42f819adb116b881195158b3887a70a1c</Sha>
->>>>>>> 0a32bb76
     </Dependency>
     <Dependency Name="Microsoft.CodeAnalysis.Razor.Tooling.Internal" Version="7.0.0-preview.24103.1">
       <Uri>https://github.com/dotnet/razor</Uri>
@@ -494,7 +296,6 @@
       <Uri>https://github.com/dotnet/razor</Uri>
       <Sha>7c2bfb5912f042717fb113c7a6ba472a90e5beec</Sha>
     </Dependency>
-<<<<<<< HEAD
     <Dependency Name="Microsoft.Extensions.FileProviders.Embedded" Version="9.0.0-preview.2.24103.1">
       <Uri>https://github.com/dotnet/aspnetcore</Uri>
       <Sha>8aea1cbaaf827bccfaa9a557893bc5b9c956a790</Sha>
@@ -510,23 +311,6 @@
     <Dependency Name="Microsoft.JSInterop" Version="9.0.0-preview.2.24103.1">
       <Uri>https://github.com/dotnet/aspnetcore</Uri>
       <Sha>8aea1cbaaf827bccfaa9a557893bc5b9c956a790</Sha>
-=======
-    <Dependency Name="Microsoft.Extensions.FileProviders.Embedded" Version="8.0.1">
-      <Uri>https://dev.azure.com/dnceng/internal/_git/dotnet-aspnetcore</Uri>
-      <Sha>8e941eb42f819adb116b881195158b3887a70a1c</Sha>
-    </Dependency>
-    <Dependency Name="Microsoft.AspNetCore.Authorization" Version="8.0.1">
-      <Uri>https://dev.azure.com/dnceng/internal/_git/dotnet-aspnetcore</Uri>
-      <Sha>8e941eb42f819adb116b881195158b3887a70a1c</Sha>
-    </Dependency>
-    <Dependency Name="Microsoft.AspNetCore.Components.Web" Version="8.0.1">
-      <Uri>https://dev.azure.com/dnceng/internal/_git/dotnet-aspnetcore</Uri>
-      <Sha>8e941eb42f819adb116b881195158b3887a70a1c</Sha>
-    </Dependency>
-    <Dependency Name="Microsoft.JSInterop" Version="8.0.1">
-      <Uri>https://dev.azure.com/dnceng/internal/_git/dotnet-aspnetcore</Uri>
-      <Sha>8e941eb42f819adb116b881195158b3887a70a1c</Sha>
->>>>>>> 0a32bb76
     </Dependency>
     <Dependency Name="Microsoft.Web.Xdt" Version="9.0.0-preview.24079.2">
       <Uri>https://github.com/dotnet/xdt</Uri>
@@ -555,15 +339,9 @@
       <Sha>46fea71e3d98dad0d676950522004b7f295dd372</Sha>
       <SourceBuild RepoName="command-line-api" ManagedOnly="true" />
     </Dependency>
-<<<<<<< HEAD
     <Dependency Name="Microsoft.SourceBuild.Intermediate.source-build-externals" Version="9.0.0-alpha.1.24101.1">
       <Uri>https://github.com/dotnet/source-build-externals</Uri>
       <Sha>949db2fd23b687c0d545e954943feada8b361ed6</Sha>
-=======
-    <Dependency Name="Microsoft.SourceBuild.Intermediate.source-build-externals" Version="8.0.0-alpha.1.23577.6">
-      <Uri>https://dev.azure.com/dnceng/internal/_git/dotnet-source-build-externals</Uri>
-      <Sha>0f0f1f0f33830f27ed0ff357145d2464b96b1a3e</Sha>
->>>>>>> 0a32bb76
       <SourceBuild RepoName="source-build-externals" ManagedOnly="true" />
     </Dependency>
     <Dependency Name="Microsoft.SourceBuild.Intermediate.source-build-reference-packages" Version="9.0.0-alpha.1.24101.2">
@@ -703,7 +481,6 @@
     </Dependency>
   </ProductDependencies>
   <ToolsetDependencies>
-<<<<<<< HEAD
     <Dependency Name="Microsoft.DotNet.Arcade.Sdk" Version="9.0.0-beta.24102.4">
       <Uri>https://github.com/dotnet/arcade</Uri>
       <Sha>2fb543a45580400a559b5ae41c96a815ea14dac5</Sha>
@@ -720,24 +497,6 @@
     <Dependency Name="Microsoft.DotNet.XUnitExtensions" Version="9.0.0-beta.24102.4">
       <Uri>https://github.com/dotnet/arcade</Uri>
       <Sha>2fb543a45580400a559b5ae41c96a815ea14dac5</Sha>
-=======
-    <Dependency Name="Microsoft.DotNet.Arcade.Sdk" Version="8.0.0-beta.24081.5">
-      <Uri>https://github.com/dotnet/arcade</Uri>
-      <Sha>be88b08c41971b52ec11aec05ef31e72185d4a1f</Sha>
-      <SourceBuild RepoName="arcade" ManagedOnly="true" />
-    </Dependency>
-    <Dependency Name="Microsoft.DotNet.Helix.Sdk" Version="8.0.0-beta.24081.5">
-      <Uri>https://github.com/dotnet/arcade</Uri>
-      <Sha>be88b08c41971b52ec11aec05ef31e72185d4a1f</Sha>
-    </Dependency>
-    <Dependency Name="Microsoft.DotNet.SignTool" Version="8.0.0-beta.24081.5">
-      <Uri>https://github.com/dotnet/arcade</Uri>
-      <Sha>be88b08c41971b52ec11aec05ef31e72185d4a1f</Sha>
-    </Dependency>
-    <Dependency Name="Microsoft.DotNet.XUnitExtensions" Version="8.0.0-beta.24081.5">
-      <Uri>https://github.com/dotnet/arcade</Uri>
-      <Sha>be88b08c41971b52ec11aec05ef31e72185d4a1f</Sha>
->>>>>>> 0a32bb76
     </Dependency>
     <Dependency Name="System.Reflection.MetadataLoadContext" Version="9.0.0-preview.2.24103.7">
       <Uri>https://github.com/dotnet/runtime</Uri>

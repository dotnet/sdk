--- conflicted
+++ resolved
@@ -313,7 +313,6 @@
       <Sha>c4d368baccaa12e14302e8385021f13ce239f6c5</Sha>
       <SourceBuild RepoName="xdt" ManagedOnly="true" />
     </Dependency>
-<<<<<<< HEAD
     <Dependency Name="Microsoft.CodeAnalysis.NetAnalyzers" Version="9.0.0-preview.24065.1">
       <Uri>https://github.com/dotnet/roslyn-analyzers</Uri>
       <Sha>a4f3bc60329ea812b504227df6ab6fa8616639b1</Sha>
@@ -325,19 +324,6 @@
     <Dependency Name="Microsoft.SourceBuild.Intermediate.roslyn-analyzers" Version="3.11.0-beta1.24065.1">
       <Uri>https://github.com/dotnet/roslyn-analyzers</Uri>
       <Sha>a4f3bc60329ea812b504227df6ab6fa8616639b1</Sha>
-=======
-    <Dependency Name="Microsoft.CodeAnalysis.NetAnalyzers" Version="9.0.0-preview.24065.3">
-      <Uri>https://github.com/dotnet/roslyn-analyzers</Uri>
-      <Sha>ae3bd81d1689b150d7ef72dd0737e2d5d606e5b2</Sha>
-    </Dependency>
-    <Dependency Name="Microsoft.CodeAnalysis.PublicApiAnalyzers" Version="3.11.0-beta1.24065.3">
-      <Uri>https://github.com/dotnet/roslyn-analyzers</Uri>
-      <Sha>ae3bd81d1689b150d7ef72dd0737e2d5d606e5b2</Sha>
-    </Dependency>
-    <Dependency Name="Microsoft.SourceBuild.Intermediate.roslyn-analyzers" Version="3.11.0-beta1.24065.3">
-      <Uri>https://github.com/dotnet/roslyn-analyzers</Uri>
-      <Sha>ae3bd81d1689b150d7ef72dd0737e2d5d606e5b2</Sha>
->>>>>>> a708f0fd
       <SourceBuild RepoName="roslyn-analyzers" ManagedOnly="true" />
     </Dependency>
     <Dependency Name="System.CommandLine" Version="2.0.0-beta4.24059.2">

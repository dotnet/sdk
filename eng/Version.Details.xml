--- conflicted
+++ resolved
@@ -3,18 +3,6 @@
   <ProductDependencies>
     <Dependency Name="Microsoft.TemplateEngine.Abstractions" Version="9.0.305">
       <Uri>https://github.com/dotnet/templating</Uri>
-<<<<<<< HEAD
-      <Sha>2a6351f11c4a527a0e095c5ed749f56e75efc8e9</Sha>
-    </Dependency>
-    <Dependency Name="Microsoft.TemplateEngine.Mocks" Version="9.0.110-servicing.25407.6">
-      <Uri>https://github.com/dotnet/templating</Uri>
-      <Sha>2a6351f11c4a527a0e095c5ed749f56e75efc8e9</Sha>
-    </Dependency>
-    <!-- Intermediate is necessary for source build. -->
-    <Dependency Name="Microsoft.SourceBuild.Intermediate.templating" Version="9.0.110-servicing.25407.6">
-      <Uri>https://github.com/dotnet/templating</Uri>
-      <Sha>2a6351f11c4a527a0e095c5ed749f56e75efc8e9</Sha>
-=======
       <Sha>53394f71a3061f4a0aa1c1197026d65b3efe308b</Sha>
     </Dependency>
     <Dependency Name="Microsoft.TemplateEngine.Mocks" Version="9.0.305-servicing.25407.8">
@@ -25,7 +13,6 @@
     <Dependency Name="Microsoft.SourceBuild.Intermediate.templating" Version="9.0.300-preview.25209.5">
       <Uri>https://github.com/dotnet/templating</Uri>
       <Sha>b73682307aa0128c5edbec94c2e6a070d13ae6bb</Sha>
->>>>>>> fffbe687
       <SourceBuild RepoName="templating" ManagedOnly="true" />
     </Dependency>
     <Dependency Name="Microsoft.NETCore.App.Ref" Version="9.0.8">

--- conflicted
+++ resolved
@@ -102,15 +102,9 @@
       <Uri>https://github.com/NuGet/NuGet.Client</Uri>
       <Sha>cceb05e4ed5910f0609e14c8937c905288520c03</Sha>
     </Dependency>
-<<<<<<< HEAD
-    <Dependency Name="Microsoft.NET.Test.Sdk" Version="17.0.0-preview-20210330-01">
-      <Uri>https://github.com/microsoft/vstest</Uri>
-      <Sha>b73ba7ff17e9eba5be6b22e9762f4e453ab22a4d</Sha>
-=======
     <Dependency Name="Microsoft.NET.Test.Sdk" Version="17.0.0-preview-20210331-03">
       <Uri>https://github.com/microsoft/vstest</Uri>
       <Sha>bdf1629e12c05a5fd17bf7de48e7e50a8f739170</Sha>
->>>>>>> 2b082fce
     </Dependency>
     <Dependency Name="Microsoft.NET.ILLink.Tasks" Version="6.0.100-preview.2.21180.4">
       <Uri>https://github.com/mono/linker</Uri>

--- conflicted
+++ resolved
@@ -57,15 +57,9 @@
       <Uri>https://github.com/dotnet/aspnetcore</Uri>
       <Sha>dc4670e8d5e8026d3ce832a1e7b5205d34913bce</Sha>
     </Dependency>
-<<<<<<< HEAD
     <Dependency Name="NuGet.Build.Tasks" Version="5.7.0-preview.3.6645">
       <Uri>https://github.com/NuGet/NuGet.Client</Uri>
       <Sha>f548641f11f1a7a0bc27632e9534f1bb1e43a350</Sha>
-=======
-    <Dependency Name="NuGet.Build.Tasks" Version="5.7.0-rtm.6677">
-      <Uri>https://github.com/NuGet/NuGet.Client</Uri>
-      <Sha>088004379cb99890f766e9b7a0a29f7b080f888b</Sha>
->>>>>>> b865dde7
     </Dependency>
     <Dependency Name="Microsoft.NET.Test.Sdk" Version="16.7.0-release-20200612-02">
       <Uri>https://github.com/microsoft/vstest</Uri>

<?xml version="1.0" encoding="utf-8"?>
<Dependencies>
  <ProductDependencies>
    <Dependency Name="Microsoft.TemplateEngine.Abstractions" Version="8.0.300-preview.24162.13">
      <Uri>https://github.com/dotnet/templating</Uri>
<<<<<<< HEAD
      <Sha>e6d2e0df0843f9499a41e33b76931b58b9e29266</Sha>
      <SourceBuild RepoName="templating" ManagedOnly="true" />
    </Dependency>
    <Dependency Name="Microsoft.TemplateEngine.Mocks" Version="8.0.300-preview.24162.13">
      <Uri>https://github.com/dotnet/templating</Uri>
      <Sha>e6d2e0df0843f9499a41e33b76931b58b9e29266</Sha>
=======
      <Sha>d09a2d6dea2f3124e78b4951cf9deef20309bfe9</Sha>
    </Dependency>
    <Dependency Name="Microsoft.TemplateEngine.Mocks" Version="8.0.204-servicing.24162.8">
      <Uri>https://github.com/dotnet/templating</Uri>
      <Sha>d09a2d6dea2f3124e78b4951cf9deef20309bfe9</Sha>
>>>>>>> 8a977542
    </Dependency>
    <Dependency Name="Microsoft.NETCore.App.Ref" Version="8.0.3">
      <Uri>https://dev.azure.com/dnceng/internal/_git/dotnet-runtime</Uri>
      <Sha>9f4b1f5d664afdfc80e1508ab7ed099dff210fbd</Sha>
    </Dependency>
    <Dependency Name="VS.Redist.Common.NetCore.SharedFramework.x64.8.0" Version="8.0.3-servicing.24114.23">
      <Uri>https://dev.azure.com/dnceng/internal/_git/dotnet-runtime</Uri>
      <Sha>9f4b1f5d664afdfc80e1508ab7ed099dff210fbd</Sha>
      <SourceBuild RepoName="runtime" ManagedOnly="false" />
    </Dependency>
    <Dependency Name="VS.Redist.Common.NetCore.TargetingPack.x64.8.0" Version="8.0.3-servicing.24114.23">
      <Uri>https://dev.azure.com/dnceng/internal/_git/dotnet-runtime</Uri>
      <Sha>9f4b1f5d664afdfc80e1508ab7ed099dff210fbd</Sha>
    </Dependency>
    <Dependency Name="Microsoft.NETCore.App.Runtime.win-x64" Version="8.0.3">
      <Uri>https://dev.azure.com/dnceng/internal/_git/dotnet-runtime</Uri>
      <Sha>9f4b1f5d664afdfc80e1508ab7ed099dff210fbd</Sha>
    </Dependency>
    <Dependency Name="Microsoft.NETCore.App.Host.win-x64" Version="8.0.3">
      <Uri>https://dev.azure.com/dnceng/internal/_git/dotnet-runtime</Uri>
      <Sha>9f4b1f5d664afdfc80e1508ab7ed099dff210fbd</Sha>
    </Dependency>
    <Dependency Name="Microsoft.NETCore.Platforms" Version="8.0.3-servicing.24114.23">
      <Uri>https://dev.azure.com/dnceng/internal/_git/dotnet-runtime</Uri>
      <Sha>9f4b1f5d664afdfc80e1508ab7ed099dff210fbd</Sha>
    </Dependency>
    <Dependency Name="Microsoft.NET.HostModel" Version="8.0.3-servicing.24114.23">
      <Uri>https://dev.azure.com/dnceng/internal/_git/dotnet-runtime</Uri>
      <Sha>9f4b1f5d664afdfc80e1508ab7ed099dff210fbd</Sha>
    </Dependency>
    <Dependency Name="Microsoft.Extensions.DependencyModel" Version="8.0.0">
      <Uri>https://dev.azure.com/dnceng/internal/_git/dotnet-runtime</Uri>
      <Sha>5535e31a712343a63f5d7d796cd874e563e5ac14</Sha>
    </Dependency>
    <Dependency Name="Microsoft.NETCore.DotNetHostResolver" Version="8.0.3">
      <Uri>https://dev.azure.com/dnceng/internal/_git/dotnet-runtime</Uri>
      <Sha>9f4b1f5d664afdfc80e1508ab7ed099dff210fbd</Sha>
    </Dependency>
    <Dependency Name="Microsoft.NET.Workload.Emscripten.Current.Manifest-8.0.100" Version="8.0.3" CoherentParentDependency="Microsoft.NETCore.App.Runtime.win-x64">
      <Uri>https://github.com/dotnet/emsdk</Uri>
      <Sha>9a29abdd764a4de0f253ed368871877a47725247</Sha>
    </Dependency>
    <Dependency Name="Microsoft.Build" Version="17.10.0-preview-24162-02">
      <Uri>https://github.com/dotnet/msbuild</Uri>
      <Sha>0326fd7c9e131c4c26bac3c0f72a43ef9fd2812c</Sha>
    </Dependency>
    <Dependency Name="Microsoft.Build.Localization" Version="17.10.0-preview-24162-02">
      <Uri>https://github.com/dotnet/msbuild</Uri>
      <Sha>0326fd7c9e131c4c26bac3c0f72a43ef9fd2812c</Sha>
    </Dependency>
    <Dependency Name="Microsoft.SourceBuild.Intermediate.msbuild" Version="17.10.0-preview-24162-02">
      <Uri>https://github.com/dotnet/msbuild</Uri>
      <Sha>0326fd7c9e131c4c26bac3c0f72a43ef9fd2812c</Sha>
      <SourceBuild RepoName="msbuild" ManagedOnly="true" />
    </Dependency>
    <Dependency Name="Microsoft.FSharp.Compiler" Version="12.8.300-beta.24161.10">
      <Uri>https://github.com/dotnet/fsharp</Uri>
      <Sha>212eaf7fac2d837c51dc49e477a599ebea68338b</Sha>
    </Dependency>
    <Dependency Name="Microsoft.SourceBuild.Intermediate.fsharp" Version="8.0.300-beta.24161.10">
      <Uri>https://github.com/dotnet/fsharp</Uri>
      <Sha>212eaf7fac2d837c51dc49e477a599ebea68338b</Sha>
      <SourceBuild RepoName="fsharp" ManagedOnly="true" />
    </Dependency>
    <Dependency Name="dotnet-format" Version="8.0.512703">
      <Uri>https://github.com/dotnet/format</Uri>
      <Sha>ac0d85557969d51bca72181514ddb7d5796fbbe2</Sha>
      <SourceBuild RepoName="format" ManagedOnly="true" />
    </Dependency>
    <Dependency Name="Microsoft.Net.Compilers.Toolset" Version="4.10.0-3.24163.2">
      <Uri>https://github.com/dotnet/roslyn</Uri>
      <Sha>9be4c180382a6981a2738f2174f79c5cea967634</Sha>
      <SourceBuild RepoName="roslyn" ManagedOnly="true" />
    </Dependency>
    <Dependency Name="Microsoft.CodeAnalysis" Version="4.10.0-3.24163.2">
      <Uri>https://github.com/dotnet/roslyn</Uri>
      <Sha>9be4c180382a6981a2738f2174f79c5cea967634</Sha>
    </Dependency>
    <Dependency Name="Microsoft.CodeAnalysis.CSharp" Version="4.10.0-3.24163.2">
      <Uri>https://github.com/dotnet/roslyn</Uri>
      <Sha>9be4c180382a6981a2738f2174f79c5cea967634</Sha>
    </Dependency>
    <Dependency Name="Microsoft.CodeAnalysis.CSharp.CodeStyle" Version="4.10.0-3.24163.2">
      <Uri>https://github.com/dotnet/roslyn</Uri>
      <Sha>9be4c180382a6981a2738f2174f79c5cea967634</Sha>
    </Dependency>
    <Dependency Name="Microsoft.CodeAnalysis.CSharp.Features" Version="4.10.0-3.24163.2">
      <Uri>https://github.com/dotnet/roslyn</Uri>
      <Sha>9be4c180382a6981a2738f2174f79c5cea967634</Sha>
    </Dependency>
    <Dependency Name="Microsoft.CodeAnalysis.CSharp.Workspaces" Version="4.10.0-3.24163.2">
      <Uri>https://github.com/dotnet/roslyn</Uri>
      <Sha>9be4c180382a6981a2738f2174f79c5cea967634</Sha>
    </Dependency>
    <Dependency Name="Microsoft.CodeAnalysis.Workspaces.MSBuild" Version="4.10.0-3.24163.2">
      <Uri>https://github.com/dotnet/roslyn</Uri>
      <Sha>9be4c180382a6981a2738f2174f79c5cea967634</Sha>
    </Dependency>
    <Dependency Name="Microsoft.AspNetCore.DeveloperCertificates.XPlat" Version="8.0.3-servicing.24116.15">
      <Uri>https://dev.azure.com/dnceng/internal/_git/dotnet-aspnetcore</Uri>
      <Sha>88ec3bc3f37e76fbcc932a25f9f0c1c29fe2b343</Sha>
    </Dependency>
    <Dependency Name="Microsoft.AspNetCore.TestHost" Version="8.0.3">
      <Uri>https://dev.azure.com/dnceng/internal/_git/dotnet-aspnetcore</Uri>
      <Sha>88ec3bc3f37e76fbcc932a25f9f0c1c29fe2b343</Sha>
    </Dependency>
    <Dependency Name="Microsoft.Build.NuGetSdkResolver" Version="6.10.0-preview.2.78">
      <Uri>https://github.com/nuget/nuget.client</Uri>
      <Sha>2fdd0d41e33c3354de2750fe154b56751a6682aa</Sha>
    </Dependency>
    <Dependency Name="NuGet.Build.Tasks" Version="6.10.0-preview.2.78">
      <Uri>https://github.com/nuget/nuget.client</Uri>
      <Sha>2fdd0d41e33c3354de2750fe154b56751a6682aa</Sha>
    </Dependency>
    <Dependency Name="NuGet.Build.Tasks.Console" Version="6.10.0-preview.2.78">
      <Uri>https://github.com/nuget/nuget.client</Uri>
      <Sha>2fdd0d41e33c3354de2750fe154b56751a6682aa</Sha>
    </Dependency>
    <Dependency Name="NuGet.Build.Tasks.Pack" Version="6.10.0-preview.2.78">
      <Uri>https://github.com/nuget/nuget.client</Uri>
      <Sha>2fdd0d41e33c3354de2750fe154b56751a6682aa</Sha>
    </Dependency>
    <Dependency Name="NuGet.Commands" Version="6.10.0-preview.2.78">
      <Uri>https://github.com/nuget/nuget.client</Uri>
      <Sha>2fdd0d41e33c3354de2750fe154b56751a6682aa</Sha>
    </Dependency>
    <Dependency Name="NuGet.CommandLine.XPlat" Version="6.10.0-preview.2.78">
      <Uri>https://github.com/nuget/nuget.client</Uri>
      <Sha>2fdd0d41e33c3354de2750fe154b56751a6682aa</Sha>
    </Dependency>
    <Dependency Name="NuGet.Common" Version="6.10.0-preview.2.78">
      <Uri>https://github.com/nuget/nuget.client</Uri>
      <Sha>2fdd0d41e33c3354de2750fe154b56751a6682aa</Sha>
    </Dependency>
    <Dependency Name="NuGet.Configuration" Version="6.10.0-preview.2.78">
      <Uri>https://github.com/nuget/nuget.client</Uri>
      <Sha>2fdd0d41e33c3354de2750fe154b56751a6682aa</Sha>
    </Dependency>
    <Dependency Name="NuGet.Credentials" Version="6.10.0-preview.2.78">
      <Uri>https://github.com/nuget/nuget.client</Uri>
      <Sha>2fdd0d41e33c3354de2750fe154b56751a6682aa</Sha>
    </Dependency>
    <Dependency Name="NuGet.DependencyResolver.Core" Version="6.10.0-preview.2.78">
      <Uri>https://github.com/nuget/nuget.client</Uri>
      <Sha>2fdd0d41e33c3354de2750fe154b56751a6682aa</Sha>
    </Dependency>
    <Dependency Name="NuGet.Frameworks" Version="6.10.0-preview.2.78">
      <Uri>https://github.com/nuget/nuget.client</Uri>
      <Sha>2fdd0d41e33c3354de2750fe154b56751a6682aa</Sha>
    </Dependency>
    <Dependency Name="NuGet.LibraryModel" Version="6.10.0-preview.2.78">
      <Uri>https://github.com/nuget/nuget.client</Uri>
      <Sha>2fdd0d41e33c3354de2750fe154b56751a6682aa</Sha>
    </Dependency>
    <Dependency Name="NuGet.ProjectModel" Version="6.10.0-preview.2.78">
      <Uri>https://github.com/nuget/nuget.client</Uri>
      <Sha>2fdd0d41e33c3354de2750fe154b56751a6682aa</Sha>
    </Dependency>
    <Dependency Name="NuGet.Protocol" Version="6.10.0-preview.2.78">
      <Uri>https://github.com/nuget/nuget.client</Uri>
      <Sha>2fdd0d41e33c3354de2750fe154b56751a6682aa</Sha>
    </Dependency>
    <Dependency Name="NuGet.Packaging" Version="6.10.0-preview.2.78">
      <Uri>https://github.com/nuget/nuget.client</Uri>
      <Sha>2fdd0d41e33c3354de2750fe154b56751a6682aa</Sha>
    </Dependency>
    <Dependency Name="NuGet.Versioning" Version="6.10.0-preview.2.78">
      <Uri>https://github.com/nuget/nuget.client</Uri>
      <Sha>2fdd0d41e33c3354de2750fe154b56751a6682aa</Sha>
    </Dependency>
    <Dependency Name="Microsoft.NET.Test.Sdk" Version="17.10.0-preview-24158-06">
      <Uri>https://github.com/microsoft/vstest</Uri>
      <Sha>316167369cea59e0ad6ece2a39d94a3a6d49cf12</Sha>
      <SourceBuild RepoName="vstest" ManagedOnly="true" />
    </Dependency>
    <Dependency Name="Microsoft.TestPlatform.CLI" Version="17.10.0-preview-24158-06">
      <Uri>https://github.com/microsoft/vstest</Uri>
      <Sha>316167369cea59e0ad6ece2a39d94a3a6d49cf12</Sha>
    </Dependency>
    <Dependency Name="Microsoft.TestPlatform.Build" Version="17.10.0-preview-24158-06">
      <Uri>https://github.com/microsoft/vstest</Uri>
      <Sha>316167369cea59e0ad6ece2a39d94a3a6d49cf12</Sha>
    </Dependency>
    <Dependency Name="Microsoft.NET.ILLink.Tasks" Version="8.0.3">
      <Uri>https://dev.azure.com/dnceng/internal/_git/dotnet-runtime</Uri>
      <Sha>9f4b1f5d664afdfc80e1508ab7ed099dff210fbd</Sha>
    </Dependency>
    <Dependency Name="System.CodeDom" Version="8.0.0">
      <Uri>https://dev.azure.com/dnceng/internal/_git/dotnet-runtime</Uri>
      <Sha>5535e31a712343a63f5d7d796cd874e563e5ac14</Sha>
    </Dependency>
    <Dependency Name="System.Security.Cryptography.ProtectedData" Version="8.0.0">
      <Uri>https://dev.azure.com/dnceng/internal/_git/dotnet-runtime</Uri>
      <Sha>5535e31a712343a63f5d7d796cd874e563e5ac14</Sha>
    </Dependency>
    <Dependency Name="System.Text.Encoding.CodePages" Version="8.0.0">
      <Uri>https://dev.azure.com/dnceng/internal/_git/dotnet-runtime</Uri>
      <Sha>5535e31a712343a63f5d7d796cd874e563e5ac14</Sha>
    </Dependency>
    <Dependency Name="System.Resources.Extensions" Version="8.0.0">
      <Uri>https://dev.azure.com/dnceng/internal/_git/dotnet-runtime</Uri>
      <Sha>5535e31a712343a63f5d7d796cd874e563e5ac14</Sha>
    </Dependency>
    <Dependency Name="Microsoft.WindowsDesktop.App.Runtime.win-x64" Version="8.0.3">
      <Uri>https://dev.azure.com/dnceng/internal/_git/dotnet-windowsdesktop</Uri>
      <Sha>baf3c0df45e13d065884f7e84260f645295f219e</Sha>
    </Dependency>
    <Dependency Name="VS.Redist.Common.WindowsDesktop.SharedFramework.x64.8.0" Version="8.0.3-servicing.24116.9">
      <Uri>https://dev.azure.com/dnceng/internal/_git/dotnet-windowsdesktop</Uri>
      <Sha>baf3c0df45e13d065884f7e84260f645295f219e</Sha>
    </Dependency>
    <Dependency Name="Microsoft.WindowsDesktop.App.Ref" Version="8.0.3">
      <Uri>https://dev.azure.com/dnceng/internal/_git/dotnet-windowsdesktop</Uri>
      <Sha>baf3c0df45e13d065884f7e84260f645295f219e</Sha>
    </Dependency>
    <Dependency Name="VS.Redist.Common.WindowsDesktop.TargetingPack.x64.8.0" Version="8.0.3-servicing.24116.9">
      <Uri>https://dev.azure.com/dnceng/internal/_git/dotnet-windowsdesktop</Uri>
      <Sha>baf3c0df45e13d065884f7e84260f645295f219e</Sha>
    </Dependency>
    <Dependency Name="Microsoft.NET.Sdk.WindowsDesktop" Version="8.0.3-servicing.24116.6" CoherentParentDependency="Microsoft.WindowsDesktop.App.Ref">
      <Uri>https://dev.azure.com/dnceng/internal/_git/dotnet-wpf</Uri>
      <Sha>46fb08cfa8160d0885b74c7f28a7b187ab86efed</Sha>
    </Dependency>
    <Dependency Name="Microsoft.AspNetCore.App.Ref" Version="8.0.3">
      <Uri>https://dev.azure.com/dnceng/internal/_git/dotnet-aspnetcore</Uri>
      <Sha>88ec3bc3f37e76fbcc932a25f9f0c1c29fe2b343</Sha>
    </Dependency>
    <Dependency Name="Microsoft.AspNetCore.App.Ref.Internal" Version="8.0.3-servicing.24116.15">
      <Uri>https://dev.azure.com/dnceng/internal/_git/dotnet-aspnetcore</Uri>
      <Sha>88ec3bc3f37e76fbcc932a25f9f0c1c29fe2b343</Sha>
    </Dependency>
    <Dependency Name="Microsoft.AspNetCore.App.Runtime.win-x64" Version="8.0.3">
      <Uri>https://dev.azure.com/dnceng/internal/_git/dotnet-aspnetcore</Uri>
      <Sha>88ec3bc3f37e76fbcc932a25f9f0c1c29fe2b343</Sha>
    </Dependency>
    <Dependency Name="VS.Redist.Common.AspNetCore.SharedFramework.x64.8.0" Version="8.0.3-servicing.24116.15">
      <Uri>https://dev.azure.com/dnceng/internal/_git/dotnet-aspnetcore</Uri>
      <Sha>88ec3bc3f37e76fbcc932a25f9f0c1c29fe2b343</Sha>
      <SourceBuild RepoName="aspnetcore" ManagedOnly="true" />
    </Dependency>
    <Dependency Name="dotnet-dev-certs" Version="8.0.3-servicing.24116.15">
      <Uri>https://dev.azure.com/dnceng/internal/_git/dotnet-aspnetcore</Uri>
      <Sha>88ec3bc3f37e76fbcc932a25f9f0c1c29fe2b343</Sha>
    </Dependency>
    <Dependency Name="dotnet-user-jwts" Version="8.0.3-servicing.24116.15">
      <Uri>https://dev.azure.com/dnceng/internal/_git/dotnet-aspnetcore</Uri>
      <Sha>88ec3bc3f37e76fbcc932a25f9f0c1c29fe2b343</Sha>
    </Dependency>
    <Dependency Name="dotnet-user-secrets" Version="8.0.3-servicing.24116.15">
      <Uri>https://dev.azure.com/dnceng/internal/_git/dotnet-aspnetcore</Uri>
      <Sha>88ec3bc3f37e76fbcc932a25f9f0c1c29fe2b343</Sha>
    </Dependency>
    <Dependency Name="Microsoft.AspNetCore.Analyzers" Version="8.0.3-servicing.24116.15">
      <Uri>https://dev.azure.com/dnceng/internal/_git/dotnet-aspnetcore</Uri>
      <Sha>88ec3bc3f37e76fbcc932a25f9f0c1c29fe2b343</Sha>
    </Dependency>
    <Dependency Name="Microsoft.AspNetCore.Components.SdkAnalyzers" Version="8.0.3-servicing.24116.15">
      <Uri>https://dev.azure.com/dnceng/internal/_git/dotnet-aspnetcore</Uri>
      <Sha>88ec3bc3f37e76fbcc932a25f9f0c1c29fe2b343</Sha>
    </Dependency>
    <Dependency Name="Microsoft.AspNetCore.Mvc.Analyzers" Version="8.0.3-servicing.24116.15">
      <Uri>https://dev.azure.com/dnceng/internal/_git/dotnet-aspnetcore</Uri>
      <Sha>88ec3bc3f37e76fbcc932a25f9f0c1c29fe2b343</Sha>
    </Dependency>
    <Dependency Name="Microsoft.AspNetCore.Mvc.Api.Analyzers" Version="8.0.3-servicing.24116.15">
      <Uri>https://dev.azure.com/dnceng/internal/_git/dotnet-aspnetcore</Uri>
      <Sha>88ec3bc3f37e76fbcc932a25f9f0c1c29fe2b343</Sha>
    </Dependency>
    <Dependency Name="Microsoft.CodeAnalysis.Razor.Tooling.Internal" Version="7.0.0-preview.24163.2">
      <Uri>https://github.com/dotnet/razor</Uri>
      <Sha>9d930bc9fcd3e3e9ba5058092caee0b2792269de</Sha>
      <SourceBuild RepoName="razor" ManagedOnly="true" />
    </Dependency>
    <Dependency Name="Microsoft.AspNetCore.Mvc.Razor.Extensions.Tooling.Internal" Version="7.0.0-preview.24163.2">
      <Uri>https://github.com/dotnet/razor</Uri>
      <Sha>9d930bc9fcd3e3e9ba5058092caee0b2792269de</Sha>
    </Dependency>
    <Dependency Name="Microsoft.NET.Sdk.Razor.SourceGenerators.Transport" Version="7.0.0-preview.24163.2">
      <Uri>https://github.com/dotnet/razor</Uri>
      <Sha>9d930bc9fcd3e3e9ba5058092caee0b2792269de</Sha>
    </Dependency>
    <Dependency Name="Microsoft.Extensions.FileProviders.Embedded" Version="8.0.3">
      <Uri>https://dev.azure.com/dnceng/internal/_git/dotnet-aspnetcore</Uri>
      <Sha>88ec3bc3f37e76fbcc932a25f9f0c1c29fe2b343</Sha>
    </Dependency>
    <Dependency Name="Microsoft.AspNetCore.Authorization" Version="8.0.3">
      <Uri>https://dev.azure.com/dnceng/internal/_git/dotnet-aspnetcore</Uri>
      <Sha>88ec3bc3f37e76fbcc932a25f9f0c1c29fe2b343</Sha>
    </Dependency>
    <Dependency Name="Microsoft.AspNetCore.Components.Web" Version="8.0.3">
      <Uri>https://dev.azure.com/dnceng/internal/_git/dotnet-aspnetcore</Uri>
      <Sha>88ec3bc3f37e76fbcc932a25f9f0c1c29fe2b343</Sha>
    </Dependency>
    <Dependency Name="Microsoft.JSInterop" Version="8.0.3">
      <Uri>https://dev.azure.com/dnceng/internal/_git/dotnet-aspnetcore</Uri>
      <Sha>88ec3bc3f37e76fbcc932a25f9f0c1c29fe2b343</Sha>
    </Dependency>
    <Dependency Name="Microsoft.Web.Xdt" Version="7.0.0-preview.22423.2" Pinned="true">
      <Uri>https://github.com/dotnet/xdt</Uri>
      <Sha>9a1c3e1b7f0c8763d4c96e593961a61a72679a7b</Sha>
      <SourceBuild RepoName="xdt" ManagedOnly="true" />
    </Dependency>
    <Dependency Name="Microsoft.CodeAnalysis.NetAnalyzers" Version="8.0.0-preview.23614.1">
      <Uri>https://github.com/dotnet/roslyn-analyzers</Uri>
      <Sha>abef8ced132657943b7150f01a308e2199a17d5d</Sha>
    </Dependency>
    <Dependency Name="Microsoft.CodeAnalysis.PublicApiAnalyzers" Version="3.11.0-beta1.23614.1">
      <Uri>https://github.com/dotnet/roslyn-analyzers</Uri>
      <Sha>abef8ced132657943b7150f01a308e2199a17d5d</Sha>
    </Dependency>
    <Dependency Name="Microsoft.SourceBuild.Intermediate.roslyn-analyzers" Version="3.11.0-beta1.23614.1">
      <Uri>https://github.com/dotnet/roslyn-analyzers</Uri>
      <Sha>abef8ced132657943b7150f01a308e2199a17d5d</Sha>
      <SourceBuild RepoName="roslyn-analyzers" ManagedOnly="true" />
    </Dependency>
    <Dependency Name="System.CommandLine" Version="2.0.0-beta4.23307.1">
      <Uri>https://github.com/dotnet/command-line-api</Uri>
      <Sha>02fe27cd6a9b001c8feb7938e6ef4b3799745759</Sha>
    </Dependency>
    <Dependency Name="Microsoft.SourceBuild.Intermediate.command-line-api" Version="0.1.430701">
      <Uri>https://github.com/dotnet/command-line-api</Uri>
      <Sha>02fe27cd6a9b001c8feb7938e6ef4b3799745759</Sha>
      <SourceBuild RepoName="command-line-api" ManagedOnly="true" />
    </Dependency>
    <Dependency Name="Microsoft.SourceBuild.Intermediate.source-build-externals" Version="8.0.0-alpha.1.24161.1">
      <Uri>https://github.com/dotnet/source-build-externals</Uri>
      <Sha>00fb7841c80b44262646e57bcfbe90a1b7bc3151</Sha>
      <SourceBuild RepoName="source-build-externals" ManagedOnly="true" />
    </Dependency>
    <Dependency Name="Microsoft.SourceBuild.Intermediate.source-build-reference-packages" Version="8.0.0-alpha.1.24162.3">
      <Uri>https://github.com/dotnet/source-build-reference-packages</Uri>
      <Sha>c08ec59adcf8b56cd1b4de2090c320496566b5c6</Sha>
      <SourceBuild RepoName="source-build-reference-packages" ManagedOnly="true" />
    </Dependency>
    <Dependency Name="Microsoft.Deployment.DotNet.Releases" Version="2.0.0-preview.1.23463.1">
      <Uri>https://github.com/dotnet/deployment-tools</Uri>
      <Sha>5957c5c5f85f17c145e7fab4ece37ad6aafcded9</Sha>
    </Dependency>
    <Dependency Name="Microsoft.Build.Tasks.Git" Version="8.0.0-beta.23615.1">
      <Uri>https://github.com/dotnet/sourcelink</Uri>
      <Sha>94eaac3385cafff41094454966e1af1d1cf60f00</Sha>
      <SourceBuild RepoName="sourcelink" ManagedOnly="true" />
    </Dependency>
    <Dependency Name="Microsoft.SourceLink.Common" Version="8.0.0-beta.23615.1">
      <Uri>https://github.com/dotnet/sourcelink</Uri>
      <Sha>94eaac3385cafff41094454966e1af1d1cf60f00</Sha>
    </Dependency>
    <Dependency Name="Microsoft.SourceLink.AzureRepos.Git" Version="8.0.0-beta.23615.1">
      <Uri>https://github.com/dotnet/sourcelink</Uri>
      <Sha>94eaac3385cafff41094454966e1af1d1cf60f00</Sha>
    </Dependency>
    <Dependency Name="Microsoft.SourceLink.GitHub" Version="8.0.0-beta.23615.1">
      <Uri>https://github.com/dotnet/sourcelink</Uri>
      <Sha>94eaac3385cafff41094454966e1af1d1cf60f00</Sha>
    </Dependency>
    <Dependency Name="Microsoft.SourceLink.GitLab" Version="8.0.0-beta.23615.1">
      <Uri>https://github.com/dotnet/sourcelink</Uri>
      <Sha>94eaac3385cafff41094454966e1af1d1cf60f00</Sha>
    </Dependency>
    <Dependency Name="Microsoft.SourceLink.Bitbucket.Git" Version="8.0.0-beta.23615.1">
      <Uri>https://github.com/dotnet/sourcelink</Uri>
      <Sha>94eaac3385cafff41094454966e1af1d1cf60f00</Sha>
    </Dependency>
    <!-- Explicit dependency because Microsoft.Deployment.DotNet.Releases has different versioning
         than the SB intermediate -->
    <Dependency Name="Microsoft.SourceBuild.Intermediate.deployment-tools" Version="8.0.0-preview.6.23463.1">
      <Uri>https://github.com/dotnet/deployment-tools</Uri>
      <Sha>5957c5c5f85f17c145e7fab4ece37ad6aafcded9</Sha>
      <SourceBuild RepoName="deployment-tools" ManagedOnly="true" />
    </Dependency>
    <Dependency Name="Microsoft.SourceBuild.Intermediate.symreader" Version="2.0.0-beta-23228-03">
      <Uri>https://github.com/dotnet/symreader</Uri>
      <Sha>27e584661980ee6d82c419a2a471ae505b7d122e</Sha>
      <SourceBuild RepoName="symreader" ManagedOnly="true" />
    </Dependency>
    <!-- Dependency required for flowing correct package version in source-build, using PVP flow. -->
    <Dependency Name="Microsoft.Extensions.Logging" Version="8.0.0">
      <Uri>https://dev.azure.com/dnceng/internal/_git/dotnet-runtime</Uri>
      <Sha>5535e31a712343a63f5d7d796cd874e563e5ac14</Sha>
    </Dependency>
    <!-- Dependency required for flowing correct package version in source-build, using PVP flow. -->
    <Dependency Name="Microsoft.Extensions.Logging.Abstractions" Version="8.0.1">
      <Uri>https://dev.azure.com/dnceng/internal/_git/dotnet-runtime</Uri>
      <Sha>9f4b1f5d664afdfc80e1508ab7ed099dff210fbd</Sha>
    </Dependency>
    <!-- Dependency required for flowing correct package version in source-build, using PVP flow. -->
    <Dependency Name="Microsoft.Extensions.Logging.Console" Version="8.0.0">
      <Uri>https://dev.azure.com/dnceng/internal/_git/dotnet-runtime</Uri>
      <Sha>5535e31a712343a63f5d7d796cd874e563e5ac14</Sha>
    </Dependency>
    <!-- Dependency required for flowing correct package version in source-build, using PVP flow. -->
    <Dependency Name="Microsoft.Extensions.FileSystemGlobbing" Version="8.0.0">
      <Uri>https://dev.azure.com/dnceng/internal/_git/dotnet-runtime</Uri>
      <Sha>5535e31a712343a63f5d7d796cd874e563e5ac14</Sha>
    </Dependency>
    <!-- Dependency required for flowing correct package version in source-build, using PVP flow. -->
    <Dependency Name="System.ServiceProcess.ServiceController" Version="8.0.0">
      <Uri>https://dev.azure.com/dnceng/internal/_git/dotnet-runtime</Uri>
      <Sha>5535e31a712343a63f5d7d796cd874e563e5ac14</Sha>
    </Dependency>
    <Dependency Name="System.Text.Json" Version="8.0.3">
      <Uri>https://dev.azure.com/dnceng/internal/_git/dotnet-runtime</Uri>
      <Sha>9f4b1f5d664afdfc80e1508ab7ed099dff210fbd</Sha>
    </Dependency>
    <Dependency Name="Microsoft.Bcl.AsyncInterfaces" Version="8.0.0">
      <Uri>https://dev.azure.com/dnceng/internal/_git/dotnet-runtime</Uri>
      <Sha>5535e31a712343a63f5d7d796cd874e563e5ac14</Sha>
    </Dependency>
    <Dependency Name="Microsoft.Extensions.FileProviders.Abstractions" Version="8.0.0">
      <Uri>https://dev.azure.com/dnceng/internal/_git/dotnet-runtime</Uri>
      <Sha>5535e31a712343a63f5d7d796cd874e563e5ac14</Sha>
    </Dependency>
    <Dependency Name="Microsoft.Extensions.ObjectPool" Version="8.0.3">
      <Uri>https://dev.azure.com/dnceng/internal/_git/dotnet-aspnetcore</Uri>
      <Sha>88ec3bc3f37e76fbcc932a25f9f0c1c29fe2b343</Sha>
    </Dependency>
    <Dependency Name="Microsoft.Win32.SystemEvents" Version="8.0.0">
      <Uri>https://dev.azure.com/dnceng/internal/_git/dotnet-runtime</Uri>
      <Sha>5535e31a712343a63f5d7d796cd874e563e5ac14</Sha>
    </Dependency>
    <Dependency Name="System.Composition.AttributedModel" Version="8.0.0">
      <Uri>https://dev.azure.com/dnceng/internal/_git/dotnet-runtime</Uri>
      <Sha>5535e31a712343a63f5d7d796cd874e563e5ac14</Sha>
    </Dependency>
    <Dependency Name="System.Composition.Convention" Version="8.0.0">
      <Uri>https://dev.azure.com/dnceng/internal/_git/dotnet-runtime</Uri>
      <Sha>5535e31a712343a63f5d7d796cd874e563e5ac14</Sha>
    </Dependency>
    <Dependency Name="System.Composition.Hosting" Version="8.0.0">
      <Uri>https://dev.azure.com/dnceng/internal/_git/dotnet-runtime</Uri>
      <Sha>5535e31a712343a63f5d7d796cd874e563e5ac14</Sha>
    </Dependency>
    <Dependency Name="System.Composition.Runtime" Version="8.0.0">
      <Uri>https://dev.azure.com/dnceng/internal/_git/dotnet-runtime</Uri>
      <Sha>5535e31a712343a63f5d7d796cd874e563e5ac14</Sha>
    </Dependency>
    <Dependency Name="System.Composition.TypedParts" Version="8.0.0">
      <Uri>https://dev.azure.com/dnceng/internal/_git/dotnet-runtime</Uri>
      <Sha>5535e31a712343a63f5d7d796cd874e563e5ac14</Sha>
    </Dependency>
    <Dependency Name="System.Configuration.ConfigurationManager" Version="8.0.0">
      <Uri>https://dev.azure.com/dnceng/internal/_git/dotnet-runtime</Uri>
      <Sha>5535e31a712343a63f5d7d796cd874e563e5ac14</Sha>
    </Dependency>
    <Dependency Name="System.Drawing.Common" Version="8.0.2">
      <Uri>https://dev.azure.com/dnceng/internal/_git/dotnet-winforms</Uri>
      <Sha>c58fa00bd16b92aab1d7fb2b93e71af6a7768139</Sha>
    </Dependency>
    <Dependency Name="System.Security.Cryptography.Pkcs" Version="8.0.0">
      <Uri>https://dev.azure.com/dnceng/internal/_git/dotnet-runtime</Uri>
      <Sha>5535e31a712343a63f5d7d796cd874e563e5ac14</Sha>
    </Dependency>
    <Dependency Name="System.Security.Cryptography.Xml" Version="8.0.0">
      <Uri>https://dev.azure.com/dnceng/internal/_git/dotnet-runtime</Uri>
      <Sha>5535e31a712343a63f5d7d796cd874e563e5ac14</Sha>
    </Dependency>
    <Dependency Name="System.Security.Permissions" Version="8.0.0">
      <Uri>https://dev.azure.com/dnceng/internal/_git/dotnet-runtime</Uri>
      <Sha>5535e31a712343a63f5d7d796cd874e563e5ac14</Sha>
    </Dependency>
    <Dependency Name="System.Windows.Extensions" Version="8.0.0">
      <Uri>https://dev.azure.com/dnceng/internal/_git/dotnet-runtime</Uri>
      <Sha>5535e31a712343a63f5d7d796cd874e563e5ac14</Sha>
    </Dependency>
  </ProductDependencies>
  <ToolsetDependencies>
    <Dependency Name="Microsoft.DotNet.Arcade.Sdk" Version="8.0.0-beta.24161.1">
      <Uri>https://github.com/dotnet/arcade</Uri>
      <Sha>5c3fdd3b5aaaa32b24383ec12a60b37ebff13079</Sha>
      <SourceBuild RepoName="arcade" ManagedOnly="true" />
    </Dependency>
    <Dependency Name="Microsoft.DotNet.Helix.Sdk" Version="8.0.0-beta.24161.1">
      <Uri>https://github.com/dotnet/arcade</Uri>
      <Sha>5c3fdd3b5aaaa32b24383ec12a60b37ebff13079</Sha>
    </Dependency>
    <Dependency Name="Microsoft.DotNet.SignTool" Version="8.0.0-beta.24161.1">
      <Uri>https://github.com/dotnet/arcade</Uri>
      <Sha>5c3fdd3b5aaaa32b24383ec12a60b37ebff13079</Sha>
    </Dependency>
    <Dependency Name="Microsoft.DotNet.XUnitExtensions" Version="8.0.0-beta.24161.1">
      <Uri>https://github.com/dotnet/arcade</Uri>
      <Sha>5c3fdd3b5aaaa32b24383ec12a60b37ebff13079</Sha>
    </Dependency>
    <Dependency Name="System.Reflection.MetadataLoadContext" Version="8.0.0">
      <Uri>https://dev.azure.com/dnceng/internal/_git/dotnet-runtime</Uri>
      <Sha>5535e31a712343a63f5d7d796cd874e563e5ac14</Sha>
    </Dependency>
    <Dependency Name="Microsoft.DotNet.XliffTasks" Version="1.0.0-beta.23475.1" CoherentParentDependency="Microsoft.DotNet.Arcade.Sdk">
      <Uri>https://github.com/dotnet/xliff-tasks</Uri>
      <Sha>73f0850939d96131c28cf6ea6ee5aacb4da0083a</Sha>
      <SourceBuild RepoName="xliff-tasks" ManagedOnly="true" />
    </Dependency>
  </ToolsetDependencies>
</Dependencies><|MERGE_RESOLUTION|>--- conflicted
+++ resolved
@@ -3,20 +3,12 @@
   <ProductDependencies>
     <Dependency Name="Microsoft.TemplateEngine.Abstractions" Version="8.0.300-preview.24162.13">
       <Uri>https://github.com/dotnet/templating</Uri>
-<<<<<<< HEAD
       <Sha>e6d2e0df0843f9499a41e33b76931b58b9e29266</Sha>
       <SourceBuild RepoName="templating" ManagedOnly="true" />
     </Dependency>
     <Dependency Name="Microsoft.TemplateEngine.Mocks" Version="8.0.300-preview.24162.13">
       <Uri>https://github.com/dotnet/templating</Uri>
       <Sha>e6d2e0df0843f9499a41e33b76931b58b9e29266</Sha>
-=======
-      <Sha>d09a2d6dea2f3124e78b4951cf9deef20309bfe9</Sha>
-    </Dependency>
-    <Dependency Name="Microsoft.TemplateEngine.Mocks" Version="8.0.204-servicing.24162.8">
-      <Uri>https://github.com/dotnet/templating</Uri>
-      <Sha>d09a2d6dea2f3124e78b4951cf9deef20309bfe9</Sha>
->>>>>>> 8a977542
     </Dependency>
     <Dependency Name="Microsoft.NETCore.App.Ref" Version="8.0.3">
       <Uri>https://dev.azure.com/dnceng/internal/_git/dotnet-runtime</Uri>

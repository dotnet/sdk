<?xml version="1.0" encoding="utf-8"?>
<Dependencies>
  <ProductDependencies>
    <Dependency Name="Microsoft.TemplateEngine.Abstractions" Version="8.0.307">
      <Uri>https://github.com/dotnet/templating</Uri>
<<<<<<< HEAD
      <Sha>b5712b997be1bdfef6bcdf0ff79c3677777894cb</Sha>
    </Dependency>
    <Dependency Name="Microsoft.TemplateEngine.Mocks" Version="8.0.111-servicing.24516.5">
      <Uri>https://github.com/dotnet/templating</Uri>
      <Sha>b5712b997be1bdfef6bcdf0ff79c3677777894cb</Sha>
    </Dependency>
    <Dependency Name="Microsoft.SourceBuild.Intermediate.templating" Version="8.0.111-servicing.24516.5">
      <Uri>https://github.com/dotnet/templating</Uri>
      <Sha>b5712b997be1bdfef6bcdf0ff79c3677777894cb</Sha>
=======
      <Sha>c4f355e05e7e0e8e4fe79381a540feeb4ba9a7ac</Sha>
    </Dependency>
    <Dependency Name="Microsoft.TemplateEngine.Mocks" Version="8.0.307-servicing.24511.9">
      <Uri>https://github.com/dotnet/templating</Uri>
      <Sha>c4f355e05e7e0e8e4fe79381a540feeb4ba9a7ac</Sha>
    </Dependency>
    <Dependency Name="Microsoft.SourceBuild.Intermediate.templating" Version="8.0.307-servicing.24511.9">
      <Uri>https://github.com/dotnet/templating</Uri>
      <Sha>c4f355e05e7e0e8e4fe79381a540feeb4ba9a7ac</Sha>
>>>>>>> 16f57521
      <SourceBuild RepoName="templating" ManagedOnly="true" />
    </Dependency>
    <Dependency Name="Microsoft.NETCore.App.Ref" Version="8.0.10">
      <Uri>https://dev.azure.com/dnceng/internal/_git/dotnet-runtime</Uri>
      <Sha>81cabf2857a01351e5ab578947c7403a5b128ad1</Sha>
    </Dependency>
    <Dependency Name="VS.Redist.Common.NetCore.SharedFramework.x64.8.0" Version="8.0.10-servicing.24466.10">
      <Uri>https://dev.azure.com/dnceng/internal/_git/dotnet-runtime</Uri>
      <Sha>81cabf2857a01351e5ab578947c7403a5b128ad1</Sha>
      <SourceBuild RepoName="runtime" ManagedOnly="false" />
    </Dependency>
    <Dependency Name="VS.Redist.Common.NetCore.TargetingPack.x64.8.0" Version="8.0.10-servicing.24466.10">
      <Uri>https://dev.azure.com/dnceng/internal/_git/dotnet-runtime</Uri>
      <Sha>81cabf2857a01351e5ab578947c7403a5b128ad1</Sha>
    </Dependency>
    <Dependency Name="Microsoft.NETCore.App.Runtime.win-x64" Version="8.0.10">
      <Uri>https://dev.azure.com/dnceng/internal/_git/dotnet-runtime</Uri>
      <Sha>81cabf2857a01351e5ab578947c7403a5b128ad1</Sha>
    </Dependency>
    <Dependency Name="Microsoft.NETCore.App.Host.win-x64" Version="8.0.10">
      <Uri>https://dev.azure.com/dnceng/internal/_git/dotnet-runtime</Uri>
      <Sha>81cabf2857a01351e5ab578947c7403a5b128ad1</Sha>
    </Dependency>
    <Dependency Name="Microsoft.NETCore.Platforms" Version="8.0.10-servicing.24466.10">
      <Uri>https://dev.azure.com/dnceng/internal/_git/dotnet-runtime</Uri>
      <Sha>81cabf2857a01351e5ab578947c7403a5b128ad1</Sha>
    </Dependency>
    <Dependency Name="Microsoft.NET.HostModel" Version="8.0.10-servicing.24466.10">
      <Uri>https://dev.azure.com/dnceng/internal/_git/dotnet-runtime</Uri>
      <Sha>81cabf2857a01351e5ab578947c7403a5b128ad1</Sha>
    </Dependency>
    <Dependency Name="Microsoft.Extensions.DependencyModel" Version="8.0.2">
      <Uri>https://dev.azure.com/dnceng/internal/_git/dotnet-runtime</Uri>
      <Sha>81cabf2857a01351e5ab578947c7403a5b128ad1</Sha>
    </Dependency>
    <Dependency Name="Microsoft.NETCore.DotNetHostResolver" Version="8.0.10">
      <Uri>https://dev.azure.com/dnceng/internal/_git/dotnet-runtime</Uri>
      <Sha>81cabf2857a01351e5ab578947c7403a5b128ad1</Sha>
    </Dependency>
    <Dependency Name="Microsoft.NET.Workload.Emscripten.Current.Manifest-8.0.100" Version="8.0.9" CoherentParentDependency="Microsoft.NETCore.App.Runtime.win-x64">
      <Uri>https://github.com/dotnet/emsdk</Uri>
      <Sha>d6672570f0fde2a4a3c7e65d60cec9f8406b039c</Sha>
    </Dependency>
    <Dependency Name="Microsoft.Build" Version="17.10.4">
      <Uri>https://github.com/dotnet/msbuild</Uri>
      <Sha>10fbfbf2eeb0597fdc1f600d87d38c7f57317bdc</Sha>
    </Dependency>
    <Dependency Name="Microsoft.Build.Localization" Version="17.10.4-preview-24218-02">
      <Uri>https://github.com/dotnet/msbuild</Uri>
      <Sha>10fbfbf2eeb0597fdc1f600d87d38c7f57317bdc</Sha>
    </Dependency>
    <Dependency Name="Microsoft.SourceBuild.Intermediate.msbuild" Version="17.10.4-preview-24218-02">
      <Uri>https://github.com/dotnet/msbuild</Uri>
      <Sha>10fbfbf2eeb0597fdc1f600d87d38c7f57317bdc</Sha>
      <SourceBuild RepoName="msbuild" ManagedOnly="true" />
    </Dependency>
    <Dependency Name="Microsoft.FSharp.Compiler" Version="12.8.301-beta.24271.6">
      <Uri>https://github.com/dotnet/fsharp</Uri>
      <Sha>80c165644db640d0f309affe0daa281c7e17b939</Sha>
    </Dependency>
    <Dependency Name="Microsoft.SourceBuild.Intermediate.fsharp" Version="8.0.301-beta.24271.6">
      <Uri>https://github.com/dotnet/fsharp</Uri>
      <Sha>80c165644db640d0f309affe0daa281c7e17b939</Sha>
      <SourceBuild RepoName="fsharp" ManagedOnly="true" />
    </Dependency>
    <Dependency Name="dotnet-format" Version="8.3.546805">
      <Uri>https://dev.azure.com/dnceng/internal/_git/dotnet-format</Uri>
      <Sha>86f5186deeea364bd8541d51657e52a54b2a96b2</Sha>
      <SourceBuild RepoName="format" ManagedOnly="true" />
    </Dependency>
<<<<<<< HEAD
    <Dependency Name="Microsoft.Net.Compilers.Toolset" Version="4.8.0-7.24514.16">
      <Uri>https://github.com/dotnet/roslyn</Uri>
      <Sha>4ff64493649bd045ced204661958393dc5575e96</Sha>
      <SourceBuild RepoName="roslyn" ManagedOnly="true" />
    </Dependency>
    <Dependency Name="Microsoft.CodeAnalysis" Version="4.8.0-7.24514.16">
      <Uri>https://github.com/dotnet/roslyn</Uri>
      <Sha>4ff64493649bd045ced204661958393dc5575e96</Sha>
    </Dependency>
    <Dependency Name="Microsoft.CodeAnalysis.CSharp" Version="4.8.0-7.24514.16">
      <Uri>https://github.com/dotnet/roslyn</Uri>
      <Sha>4ff64493649bd045ced204661958393dc5575e96</Sha>
    </Dependency>
    <Dependency Name="Microsoft.CodeAnalysis.CSharp.CodeStyle" Version="4.8.0-7.24514.16">
      <Uri>https://github.com/dotnet/roslyn</Uri>
      <Sha>4ff64493649bd045ced204661958393dc5575e96</Sha>
    </Dependency>
    <Dependency Name="Microsoft.CodeAnalysis.CSharp.Features" Version="4.8.0-7.24514.16">
      <Uri>https://github.com/dotnet/roslyn</Uri>
      <Sha>4ff64493649bd045ced204661958393dc5575e96</Sha>
    </Dependency>
    <Dependency Name="Microsoft.CodeAnalysis.CSharp.Workspaces" Version="4.8.0-7.24514.16">
      <Uri>https://github.com/dotnet/roslyn</Uri>
      <Sha>4ff64493649bd045ced204661958393dc5575e96</Sha>
    </Dependency>
    <Dependency Name="Microsoft.CodeAnalysis.Workspaces.MSBuild" Version="4.8.0-7.24514.16">
      <Uri>https://github.com/dotnet/roslyn</Uri>
      <Sha>4ff64493649bd045ced204661958393dc5575e96</Sha>
=======
    <Dependency Name="Microsoft.Net.Compilers.Toolset" Version="4.10.0-3.24515.13">
      <Uri>https://github.com/dotnet/roslyn</Uri>
      <Sha>e29d0b744b8facc8e2ef8b687e9bd2e51d0db531</Sha>
      <SourceBuild RepoName="roslyn" ManagedOnly="true" />
    </Dependency>
    <Dependency Name="Microsoft.CodeAnalysis" Version="4.10.0-3.24515.13">
      <Uri>https://github.com/dotnet/roslyn</Uri>
      <Sha>e29d0b744b8facc8e2ef8b687e9bd2e51d0db531</Sha>
    </Dependency>
    <Dependency Name="Microsoft.CodeAnalysis.CSharp" Version="4.10.0-3.24515.13">
      <Uri>https://github.com/dotnet/roslyn</Uri>
      <Sha>e29d0b744b8facc8e2ef8b687e9bd2e51d0db531</Sha>
    </Dependency>
    <Dependency Name="Microsoft.CodeAnalysis.CSharp.CodeStyle" Version="4.10.0-3.24515.13">
      <Uri>https://github.com/dotnet/roslyn</Uri>
      <Sha>e29d0b744b8facc8e2ef8b687e9bd2e51d0db531</Sha>
    </Dependency>
    <Dependency Name="Microsoft.CodeAnalysis.CSharp.Features" Version="4.10.0-3.24515.13">
      <Uri>https://github.com/dotnet/roslyn</Uri>
      <Sha>e29d0b744b8facc8e2ef8b687e9bd2e51d0db531</Sha>
    </Dependency>
    <Dependency Name="Microsoft.CodeAnalysis.CSharp.Workspaces" Version="4.10.0-3.24515.13">
      <Uri>https://github.com/dotnet/roslyn</Uri>
      <Sha>e29d0b744b8facc8e2ef8b687e9bd2e51d0db531</Sha>
    </Dependency>
    <Dependency Name="Microsoft.CodeAnalysis.Workspaces.MSBuild" Version="4.10.0-3.24515.13">
      <Uri>https://github.com/dotnet/roslyn</Uri>
      <Sha>e29d0b744b8facc8e2ef8b687e9bd2e51d0db531</Sha>
>>>>>>> 16f57521
    </Dependency>
    <Dependency Name="Microsoft.AspNetCore.DeveloperCertificates.XPlat" Version="8.0.10-servicing.24468.4">
      <Uri>https://dev.azure.com/dnceng/internal/_git/dotnet-aspnetcore</Uri>
      <Sha>c2a442982e736e17ae6bcadbfd8ccba278ee1be6</Sha>
    </Dependency>
    <Dependency Name="Microsoft.AspNetCore.TestHost" Version="8.0.10">
      <Uri>https://dev.azure.com/dnceng/internal/_git/dotnet-aspnetcore</Uri>
      <Sha>c2a442982e736e17ae6bcadbfd8ccba278ee1be6</Sha>
    </Dependency>
    <Dependency Name="Microsoft.Build.NuGetSdkResolver" Version="6.10.2-rc.8">
      <Uri>https://github.com/nuget/nuget.client</Uri>
      <Sha>b42cb884109d8d33c956311f1a8c89a90be0c195</Sha>
    </Dependency>
    <Dependency Name="NuGet.Build.Tasks" Version="6.10.2-rc.8">
      <Uri>https://github.com/nuget/nuget.client</Uri>
      <Sha>b42cb884109d8d33c956311f1a8c89a90be0c195</Sha>
    </Dependency>
    <Dependency Name="NuGet.Build.Tasks.Console" Version="6.10.2-rc.8">
      <Uri>https://github.com/nuget/nuget.client</Uri>
      <Sha>b42cb884109d8d33c956311f1a8c89a90be0c195</Sha>
    </Dependency>
    <Dependency Name="NuGet.Build.Tasks.Pack" Version="6.10.2-rc.8">
      <Uri>https://github.com/nuget/nuget.client</Uri>
      <Sha>b42cb884109d8d33c956311f1a8c89a90be0c195</Sha>
    </Dependency>
    <Dependency Name="NuGet.Commands" Version="6.10.2-rc.8">
      <Uri>https://github.com/nuget/nuget.client</Uri>
      <Sha>b42cb884109d8d33c956311f1a8c89a90be0c195</Sha>
    </Dependency>
    <Dependency Name="NuGet.CommandLine.XPlat" Version="6.10.2-rc.8">
      <Uri>https://github.com/nuget/nuget.client</Uri>
      <Sha>b42cb884109d8d33c956311f1a8c89a90be0c195</Sha>
    </Dependency>
    <Dependency Name="NuGet.Common" Version="6.10.2-rc.8">
      <Uri>https://github.com/nuget/nuget.client</Uri>
      <Sha>b42cb884109d8d33c956311f1a8c89a90be0c195</Sha>
    </Dependency>
    <Dependency Name="NuGet.Configuration" Version="6.10.2-rc.8">
      <Uri>https://github.com/nuget/nuget.client</Uri>
      <Sha>b42cb884109d8d33c956311f1a8c89a90be0c195</Sha>
    </Dependency>
    <Dependency Name="NuGet.Credentials" Version="6.10.2-rc.8">
      <Uri>https://github.com/nuget/nuget.client</Uri>
      <Sha>b42cb884109d8d33c956311f1a8c89a90be0c195</Sha>
    </Dependency>
    <Dependency Name="NuGet.DependencyResolver.Core" Version="6.10.2-rc.8">
      <Uri>https://github.com/nuget/nuget.client</Uri>
      <Sha>b42cb884109d8d33c956311f1a8c89a90be0c195</Sha>
    </Dependency>
    <Dependency Name="NuGet.Frameworks" Version="6.10.2-rc.8">
      <Uri>https://github.com/nuget/nuget.client</Uri>
      <Sha>b42cb884109d8d33c956311f1a8c89a90be0c195</Sha>
    </Dependency>
    <Dependency Name="NuGet.LibraryModel" Version="6.10.2-rc.8">
      <Uri>https://github.com/nuget/nuget.client</Uri>
      <Sha>b42cb884109d8d33c956311f1a8c89a90be0c195</Sha>
    </Dependency>
    <Dependency Name="NuGet.ProjectModel" Version="6.10.2-rc.8">
      <Uri>https://github.com/nuget/nuget.client</Uri>
      <Sha>b42cb884109d8d33c956311f1a8c89a90be0c195</Sha>
    </Dependency>
    <Dependency Name="NuGet.Protocol" Version="6.10.2-rc.8">
      <Uri>https://github.com/nuget/nuget.client</Uri>
      <Sha>b42cb884109d8d33c956311f1a8c89a90be0c195</Sha>
    </Dependency>
    <Dependency Name="NuGet.Packaging" Version="6.10.2-rc.8">
      <Uri>https://github.com/nuget/nuget.client</Uri>
      <Sha>b42cb884109d8d33c956311f1a8c89a90be0c195</Sha>
    </Dependency>
    <Dependency Name="NuGet.Versioning" Version="6.10.2-rc.8">
      <Uri>https://github.com/nuget/nuget.client</Uri>
      <Sha>b42cb884109d8d33c956311f1a8c89a90be0c195</Sha>
    </Dependency>
    <Dependency Name="NuGet.Localization" Version="6.10.2-rc.8">
      <Uri>https://github.com/nuget/nuget.client</Uri>
      <Sha>b42cb884109d8d33c956311f1a8c89a90be0c195</Sha>
    </Dependency>
    <Dependency Name="Microsoft.NET.Test.Sdk" Version="17.10.0-release-24317-02">
      <Uri>https://github.com/microsoft/vstest</Uri>
      <Sha>c4d80397805bec06b354d20aeb1773e243c6add0</Sha>
      <SourceBuild RepoName="vstest" ManagedOnly="true" />
    </Dependency>
    <Dependency Name="Microsoft.TestPlatform.CLI" Version="17.10.0-release-24317-02">
      <Uri>https://github.com/microsoft/vstest</Uri>
      <Sha>c4d80397805bec06b354d20aeb1773e243c6add0</Sha>
    </Dependency>
    <Dependency Name="Microsoft.TestPlatform.Build" Version="17.10.0-release-24317-02">
      <Uri>https://github.com/microsoft/vstest</Uri>
      <Sha>c4d80397805bec06b354d20aeb1773e243c6add0</Sha>
    </Dependency>
    <Dependency Name="Microsoft.NET.ILLink.Tasks" Version="8.0.10">
      <Uri>https://dev.azure.com/dnceng/internal/_git/dotnet-runtime</Uri>
      <Sha>81cabf2857a01351e5ab578947c7403a5b128ad1</Sha>
    </Dependency>
    <Dependency Name="System.Formats.Asn1" Version="8.0.1">
      <Uri>https://dev.azure.com/dnceng/internal/_git/dotnet-runtime</Uri>
      <Sha>2aade6beb02ea367fd97c4070a4198802fe61c03</Sha>
    </Dependency>
    <Dependency Name="System.CodeDom" Version="8.0.0">
      <Uri>https://dev.azure.com/dnceng/internal/_git/dotnet-runtime</Uri>
      <Sha>5535e31a712343a63f5d7d796cd874e563e5ac14</Sha>
    </Dependency>
    <Dependency Name="System.Diagnostics.EventLog" Version="8.0.1">
      <Uri>https://dev.azure.com/dnceng/internal/_git/dotnet-runtime</Uri>
      <Sha>81cabf2857a01351e5ab578947c7403a5b128ad1</Sha>
    </Dependency>
    <Dependency Name="System.Security.Cryptography.ProtectedData" Version="8.0.0">
      <Uri>https://dev.azure.com/dnceng/internal/_git/dotnet-runtime</Uri>
      <Sha>5535e31a712343a63f5d7d796cd874e563e5ac14</Sha>
    </Dependency>
    <Dependency Name="System.Text.Encoding.CodePages" Version="8.0.0">
      <Uri>https://dev.azure.com/dnceng/internal/_git/dotnet-runtime</Uri>
      <Sha>5535e31a712343a63f5d7d796cd874e563e5ac14</Sha>
    </Dependency>
    <Dependency Name="System.Resources.Extensions" Version="8.0.0">
      <Uri>https://dev.azure.com/dnceng/internal/_git/dotnet-runtime</Uri>
      <Sha>5535e31a712343a63f5d7d796cd874e563e5ac14</Sha>
    </Dependency>
    <Dependency Name="Microsoft.WindowsDesktop.App.Runtime.win-x64" Version="8.0.10">
      <Uri>https://dev.azure.com/dnceng/internal/_git/dotnet-windowsdesktop</Uri>
      <Sha>f655eecd22b6810f2989d8ec783f5798a709ab06</Sha>
    </Dependency>
    <Dependency Name="VS.Redist.Common.WindowsDesktop.SharedFramework.x64.8.0" Version="8.0.10-servicing.24468.5">
      <Uri>https://dev.azure.com/dnceng/internal/_git/dotnet-windowsdesktop</Uri>
      <Sha>f655eecd22b6810f2989d8ec783f5798a709ab06</Sha>
    </Dependency>
    <Dependency Name="Microsoft.WindowsDesktop.App.Ref" Version="8.0.10">
      <Uri>https://dev.azure.com/dnceng/internal/_git/dotnet-windowsdesktop</Uri>
      <Sha>f655eecd22b6810f2989d8ec783f5798a709ab06</Sha>
    </Dependency>
    <Dependency Name="VS.Redist.Common.WindowsDesktop.TargetingPack.x64.8.0" Version="8.0.10-servicing.24468.5">
      <Uri>https://dev.azure.com/dnceng/internal/_git/dotnet-windowsdesktop</Uri>
      <Sha>f655eecd22b6810f2989d8ec783f5798a709ab06</Sha>
    </Dependency>
    <Dependency Name="Microsoft.NET.Sdk.WindowsDesktop" Version="8.0.10-servicing.24468.10" CoherentParentDependency="Microsoft.WindowsDesktop.App.Ref">
      <Uri>https://dev.azure.com/dnceng/internal/_git/dotnet-wpf</Uri>
      <Sha>e84ed744bb7989299c544f715056d05e220c7e00</Sha>
    </Dependency>
    <Dependency Name="Microsoft.AspNetCore.App.Ref" Version="8.0.10">
      <Uri>https://dev.azure.com/dnceng/internal/_git/dotnet-aspnetcore</Uri>
      <Sha>c2a442982e736e17ae6bcadbfd8ccba278ee1be6</Sha>
    </Dependency>
    <Dependency Name="Microsoft.AspNetCore.App.Ref.Internal" Version="8.0.10-servicing.24468.4">
      <Uri>https://dev.azure.com/dnceng/internal/_git/dotnet-aspnetcore</Uri>
      <Sha>c2a442982e736e17ae6bcadbfd8ccba278ee1be6</Sha>
    </Dependency>
    <Dependency Name="Microsoft.AspNetCore.App.Runtime.win-x64" Version="8.0.10">
      <Uri>https://dev.azure.com/dnceng/internal/_git/dotnet-aspnetcore</Uri>
      <Sha>c2a442982e736e17ae6bcadbfd8ccba278ee1be6</Sha>
    </Dependency>
    <Dependency Name="VS.Redist.Common.AspNetCore.SharedFramework.x64.8.0" Version="8.0.10-servicing.24468.4">
      <Uri>https://dev.azure.com/dnceng/internal/_git/dotnet-aspnetcore</Uri>
      <Sha>c2a442982e736e17ae6bcadbfd8ccba278ee1be6</Sha>
      <SourceBuild RepoName="aspnetcore" ManagedOnly="true" />
    </Dependency>
    <Dependency Name="dotnet-dev-certs" Version="8.0.10-servicing.24468.4">
      <Uri>https://dev.azure.com/dnceng/internal/_git/dotnet-aspnetcore</Uri>
      <Sha>c2a442982e736e17ae6bcadbfd8ccba278ee1be6</Sha>
    </Dependency>
    <Dependency Name="dotnet-user-jwts" Version="8.0.10-servicing.24468.4">
      <Uri>https://dev.azure.com/dnceng/internal/_git/dotnet-aspnetcore</Uri>
      <Sha>c2a442982e736e17ae6bcadbfd8ccba278ee1be6</Sha>
    </Dependency>
    <Dependency Name="dotnet-user-secrets" Version="8.0.10-servicing.24468.4">
      <Uri>https://dev.azure.com/dnceng/internal/_git/dotnet-aspnetcore</Uri>
      <Sha>c2a442982e736e17ae6bcadbfd8ccba278ee1be6</Sha>
    </Dependency>
    <Dependency Name="Microsoft.AspNetCore.Analyzers" Version="8.0.10-servicing.24468.4">
      <Uri>https://dev.azure.com/dnceng/internal/_git/dotnet-aspnetcore</Uri>
      <Sha>c2a442982e736e17ae6bcadbfd8ccba278ee1be6</Sha>
    </Dependency>
    <Dependency Name="Microsoft.AspNetCore.Components.SdkAnalyzers" Version="8.0.10-servicing.24468.4">
      <Uri>https://dev.azure.com/dnceng/internal/_git/dotnet-aspnetcore</Uri>
      <Sha>c2a442982e736e17ae6bcadbfd8ccba278ee1be6</Sha>
    </Dependency>
    <Dependency Name="Microsoft.AspNetCore.Mvc.Analyzers" Version="8.0.10-servicing.24468.4">
      <Uri>https://dev.azure.com/dnceng/internal/_git/dotnet-aspnetcore</Uri>
      <Sha>c2a442982e736e17ae6bcadbfd8ccba278ee1be6</Sha>
    </Dependency>
    <Dependency Name="Microsoft.AspNetCore.Mvc.Api.Analyzers" Version="8.0.10-servicing.24468.4">
      <Uri>https://dev.azure.com/dnceng/internal/_git/dotnet-aspnetcore</Uri>
      <Sha>c2a442982e736e17ae6bcadbfd8ccba278ee1be6</Sha>
    </Dependency>
    <Dependency Name="Microsoft.CodeAnalysis.Razor.Tooling.Internal" Version="7.0.0-preview.24515.3">
      <Uri>https://github.com/dotnet/razor</Uri>
      <Sha>2ea52456adcb9d1ca04cf28025a02b2576c3c2e3</Sha>
      <SourceBuild RepoName="razor" ManagedOnly="true" />
    </Dependency>
    <Dependency Name="Microsoft.AspNetCore.Mvc.Razor.Extensions.Tooling.Internal" Version="7.0.0-preview.24515.3">
      <Uri>https://github.com/dotnet/razor</Uri>
      <Sha>2ea52456adcb9d1ca04cf28025a02b2576c3c2e3</Sha>
    </Dependency>
    <Dependency Name="Microsoft.NET.Sdk.Razor.SourceGenerators.Transport" Version="7.0.0-preview.24515.3">
      <Uri>https://github.com/dotnet/razor</Uri>
      <Sha>2ea52456adcb9d1ca04cf28025a02b2576c3c2e3</Sha>
    </Dependency>
    <Dependency Name="Microsoft.Extensions.FileProviders.Embedded" Version="8.0.10">
      <Uri>https://dev.azure.com/dnceng/internal/_git/dotnet-aspnetcore</Uri>
      <Sha>c2a442982e736e17ae6bcadbfd8ccba278ee1be6</Sha>
    </Dependency>
    <Dependency Name="Microsoft.AspNetCore.Authorization" Version="8.0.10">
      <Uri>https://dev.azure.com/dnceng/internal/_git/dotnet-aspnetcore</Uri>
      <Sha>c2a442982e736e17ae6bcadbfd8ccba278ee1be6</Sha>
    </Dependency>
    <Dependency Name="Microsoft.AspNetCore.Components.Web" Version="8.0.10">
      <Uri>https://dev.azure.com/dnceng/internal/_git/dotnet-aspnetcore</Uri>
      <Sha>c2a442982e736e17ae6bcadbfd8ccba278ee1be6</Sha>
    </Dependency>
    <Dependency Name="Microsoft.JSInterop" Version="8.0.10">
      <Uri>https://dev.azure.com/dnceng/internal/_git/dotnet-aspnetcore</Uri>
      <Sha>c2a442982e736e17ae6bcadbfd8ccba278ee1be6</Sha>
    </Dependency>
    <Dependency Name="Microsoft.Web.Xdt" Version="7.0.0-preview.22423.2" Pinned="true">
      <Uri>https://github.com/dotnet/xdt</Uri>
      <Sha>9a1c3e1b7f0c8763d4c96e593961a61a72679a7b</Sha>
      <SourceBuild RepoName="xdt" ManagedOnly="true" />
    </Dependency>
    <Dependency Name="Microsoft.CodeAnalysis.NetAnalyzers" Version="8.0.0-preview.23614.1">
      <Uri>https://github.com/dotnet/roslyn-analyzers</Uri>
      <Sha>abef8ced132657943b7150f01a308e2199a17d5d</Sha>
    </Dependency>
    <Dependency Name="Microsoft.CodeAnalysis.PublicApiAnalyzers" Version="3.11.0-beta1.23614.1">
      <Uri>https://github.com/dotnet/roslyn-analyzers</Uri>
      <Sha>abef8ced132657943b7150f01a308e2199a17d5d</Sha>
    </Dependency>
    <Dependency Name="Microsoft.SourceBuild.Intermediate.roslyn-analyzers" Version="3.11.0-beta1.23614.1">
      <Uri>https://github.com/dotnet/roslyn-analyzers</Uri>
      <Sha>abef8ced132657943b7150f01a308e2199a17d5d</Sha>
      <SourceBuild RepoName="roslyn-analyzers" ManagedOnly="true" />
    </Dependency>
    <Dependency Name="System.CommandLine" Version="2.0.0-beta4.23307.1">
      <Uri>https://github.com/dotnet/command-line-api</Uri>
      <Sha>02fe27cd6a9b001c8feb7938e6ef4b3799745759</Sha>
    </Dependency>
    <Dependency Name="Microsoft.SourceBuild.Intermediate.command-line-api" Version="0.1.430701">
      <Uri>https://github.com/dotnet/command-line-api</Uri>
      <Sha>02fe27cd6a9b001c8feb7938e6ef4b3799745759</Sha>
      <SourceBuild RepoName="command-line-api" ManagedOnly="true" />
    </Dependency>
<<<<<<< HEAD
    <Dependency Name="Microsoft.SourceBuild.Intermediate.source-build-externals" Version="8.0.0-alpha.1.24516.2">
      <Uri>https://github.com/dotnet/source-build-externals</Uri>
      <Sha>3b85d089311e89b47758ba6a84eeb79374476dc8</Sha>
=======
    <Dependency Name="Microsoft.SourceBuild.Intermediate.source-build-externals" Version="8.0.0-alpha.1.24510.2">
      <Uri>https://github.com/dotnet/source-build-externals</Uri>
      <Sha>d4feb7e49067fc9bbf7dfb9fa76a326c33fa0595</Sha>
>>>>>>> 16f57521
      <SourceBuild RepoName="source-build-externals" ManagedOnly="true" />
    </Dependency>
    <Dependency Name="Microsoft.SourceBuild.Intermediate.source-build-reference-packages" Version="8.0.0-alpha.1.24415.1">
      <Uri>https://github.com/dotnet/source-build-reference-packages</Uri>
      <Sha>fe3794a68bd668d36d4d5014a9e6c9d22c0e6d86</Sha>
      <SourceBuild RepoName="source-build-reference-packages" ManagedOnly="true" />
    </Dependency>
    <Dependency Name="Microsoft.Deployment.DotNet.Releases" Version="2.0.0-preview.1.23463.1">
      <Uri>https://github.com/dotnet/deployment-tools</Uri>
      <Sha>5957c5c5f85f17c145e7fab4ece37ad6aafcded9</Sha>
    </Dependency>
    <Dependency Name="Microsoft.Build.Tasks.Git" Version="8.0.0-beta.23615.1">
      <Uri>https://github.com/dotnet/sourcelink</Uri>
      <Sha>94eaac3385cafff41094454966e1af1d1cf60f00</Sha>
      <SourceBuild RepoName="sourcelink" ManagedOnly="true" />
    </Dependency>
    <Dependency Name="Microsoft.SourceLink.Common" Version="8.0.0-beta.23615.1">
      <Uri>https://github.com/dotnet/sourcelink</Uri>
      <Sha>94eaac3385cafff41094454966e1af1d1cf60f00</Sha>
    </Dependency>
    <Dependency Name="Microsoft.SourceLink.AzureRepos.Git" Version="8.0.0-beta.23615.1">
      <Uri>https://github.com/dotnet/sourcelink</Uri>
      <Sha>94eaac3385cafff41094454966e1af1d1cf60f00</Sha>
    </Dependency>
    <Dependency Name="Microsoft.SourceLink.GitHub" Version="8.0.0-beta.23615.1">
      <Uri>https://github.com/dotnet/sourcelink</Uri>
      <Sha>94eaac3385cafff41094454966e1af1d1cf60f00</Sha>
    </Dependency>
    <Dependency Name="Microsoft.SourceLink.GitLab" Version="8.0.0-beta.23615.1">
      <Uri>https://github.com/dotnet/sourcelink</Uri>
      <Sha>94eaac3385cafff41094454966e1af1d1cf60f00</Sha>
    </Dependency>
    <Dependency Name="Microsoft.SourceLink.Bitbucket.Git" Version="8.0.0-beta.23615.1">
      <Uri>https://github.com/dotnet/sourcelink</Uri>
      <Sha>94eaac3385cafff41094454966e1af1d1cf60f00</Sha>
    </Dependency>
    <!-- Explicit dependency because Microsoft.Deployment.DotNet.Releases has different versioning
         than the SB intermediate -->
    <Dependency Name="Microsoft.SourceBuild.Intermediate.deployment-tools" Version="8.0.0-preview.6.23463.1">
      <Uri>https://github.com/dotnet/deployment-tools</Uri>
      <Sha>5957c5c5f85f17c145e7fab4ece37ad6aafcded9</Sha>
      <SourceBuild RepoName="deployment-tools" ManagedOnly="true" />
    </Dependency>
    <Dependency Name="Microsoft.SourceBuild.Intermediate.symreader" Version="2.0.0-beta-23228-03">
      <Uri>https://github.com/dotnet/symreader</Uri>
      <Sha>27e584661980ee6d82c419a2a471ae505b7d122e</Sha>
      <SourceBuild RepoName="symreader" ManagedOnly="true" />
    </Dependency>
    <!-- Dependency required for flowing correct package version in source-build, using PVP flow. -->
    <Dependency Name="Microsoft.Extensions.Logging" Version="8.0.1">
      <Uri>https://dev.azure.com/dnceng/internal/_git/dotnet-runtime</Uri>
      <Sha>81cabf2857a01351e5ab578947c7403a5b128ad1</Sha>
    </Dependency>
    <!-- Dependency required for flowing correct package version in source-build, using PVP flow. -->
    <Dependency Name="Microsoft.Extensions.Logging.Abstractions" Version="8.0.2">
      <Uri>https://dev.azure.com/dnceng/internal/_git/dotnet-runtime</Uri>
      <Sha>81cabf2857a01351e5ab578947c7403a5b128ad1</Sha>
    </Dependency>
    <!-- Dependency required for flowing correct package version in source-build, using PVP flow. -->
    <Dependency Name="Microsoft.Extensions.Logging.Console" Version="8.0.1">
      <Uri>https://dev.azure.com/dnceng/internal/_git/dotnet-runtime</Uri>
      <Sha>81cabf2857a01351e5ab578947c7403a5b128ad1</Sha>
    </Dependency>
    <!-- Dependency required for flowing correct package version in source-build, using PVP flow. -->
    <Dependency Name="Microsoft.Extensions.FileSystemGlobbing" Version="8.0.0">
      <Uri>https://dev.azure.com/dnceng/internal/_git/dotnet-runtime</Uri>
      <Sha>5535e31a712343a63f5d7d796cd874e563e5ac14</Sha>
    </Dependency>
    <!-- Dependency required for flowing correct package version in source-build, using PVP flow. -->
    <Dependency Name="System.ServiceProcess.ServiceController" Version="8.0.1">
      <Uri>https://dev.azure.com/dnceng/internal/_git/dotnet-runtime</Uri>
      <Sha>81cabf2857a01351e5ab578947c7403a5b128ad1</Sha>
    </Dependency>
    <Dependency Name="System.Text.Json" Version="8.0.5">
      <Uri>https://dev.azure.com/dnceng/internal/_git/dotnet-runtime</Uri>
      <Sha>81cabf2857a01351e5ab578947c7403a5b128ad1</Sha>
    </Dependency>
    <Dependency Name="Microsoft.Bcl.AsyncInterfaces" Version="8.0.0">
      <Uri>https://dev.azure.com/dnceng/internal/_git/dotnet-runtime</Uri>
      <Sha>5535e31a712343a63f5d7d796cd874e563e5ac14</Sha>
    </Dependency>
    <Dependency Name="Microsoft.Extensions.FileProviders.Abstractions" Version="8.0.0">
      <Uri>https://dev.azure.com/dnceng/internal/_git/dotnet-runtime</Uri>
      <Sha>5535e31a712343a63f5d7d796cd874e563e5ac14</Sha>
    </Dependency>
    <Dependency Name="Microsoft.Extensions.ObjectPool" Version="8.0.10">
      <Uri>https://dev.azure.com/dnceng/internal/_git/dotnet-aspnetcore</Uri>
      <Sha>c2a442982e736e17ae6bcadbfd8ccba278ee1be6</Sha>
    </Dependency>
    <Dependency Name="Microsoft.Win32.SystemEvents" Version="8.0.0">
      <Uri>https://dev.azure.com/dnceng/internal/_git/dotnet-runtime</Uri>
      <Sha>5535e31a712343a63f5d7d796cd874e563e5ac14</Sha>
    </Dependency>
    <Dependency Name="System.Composition.AttributedModel" Version="8.0.0">
      <Uri>https://dev.azure.com/dnceng/internal/_git/dotnet-runtime</Uri>
      <Sha>5535e31a712343a63f5d7d796cd874e563e5ac14</Sha>
    </Dependency>
    <Dependency Name="System.Composition.Convention" Version="8.0.0">
      <Uri>https://dev.azure.com/dnceng/internal/_git/dotnet-runtime</Uri>
      <Sha>5535e31a712343a63f5d7d796cd874e563e5ac14</Sha>
    </Dependency>
    <Dependency Name="System.Composition.Hosting" Version="8.0.0">
      <Uri>https://dev.azure.com/dnceng/internal/_git/dotnet-runtime</Uri>
      <Sha>5535e31a712343a63f5d7d796cd874e563e5ac14</Sha>
    </Dependency>
    <Dependency Name="System.Composition.Runtime" Version="8.0.0">
      <Uri>https://dev.azure.com/dnceng/internal/_git/dotnet-runtime</Uri>
      <Sha>5535e31a712343a63f5d7d796cd874e563e5ac14</Sha>
    </Dependency>
    <Dependency Name="System.Composition.TypedParts" Version="8.0.0">
      <Uri>https://dev.azure.com/dnceng/internal/_git/dotnet-runtime</Uri>
      <Sha>5535e31a712343a63f5d7d796cd874e563e5ac14</Sha>
    </Dependency>
    <Dependency Name="System.Configuration.ConfigurationManager" Version="8.0.1">
      <Uri>https://dev.azure.com/dnceng/internal/_git/dotnet-runtime</Uri>
      <Sha>81cabf2857a01351e5ab578947c7403a5b128ad1</Sha>
    </Dependency>
    <Dependency Name="System.Drawing.Common" Version="8.0.4">
      <Uri>https://dev.azure.com/dnceng/internal/_git/dotnet-winforms</Uri>
      <Sha>41a4bd690229661e3ec74276ce3f93863b22435b</Sha>
    </Dependency>
    <Dependency Name="System.Security.Cryptography.Pkcs" Version="8.0.1">
      <Uri>https://dev.azure.com/dnceng/internal/_git/dotnet-runtime</Uri>
      <Sha>81cabf2857a01351e5ab578947c7403a5b128ad1</Sha>
    </Dependency>
    <Dependency Name="System.Security.Cryptography.Xml" Version="8.0.2">
      <Uri>https://dev.azure.com/dnceng/internal/_git/dotnet-runtime</Uri>
      <Sha>81cabf2857a01351e5ab578947c7403a5b128ad1</Sha>
    </Dependency>
    <Dependency Name="System.Security.Permissions" Version="8.0.0">
      <Uri>https://dev.azure.com/dnceng/internal/_git/dotnet-runtime</Uri>
      <Sha>5535e31a712343a63f5d7d796cd874e563e5ac14</Sha>
    </Dependency>
    <Dependency Name="System.Windows.Extensions" Version="8.0.0">
      <Uri>https://dev.azure.com/dnceng/internal/_git/dotnet-runtime</Uri>
      <Sha>5535e31a712343a63f5d7d796cd874e563e5ac14</Sha>
    </Dependency>
  </ProductDependencies>
  <ToolsetDependencies>
    <Dependency Name="Microsoft.DotNet.Arcade.Sdk" Version="8.0.0-beta.24516.1">
      <Uri>https://github.com/dotnet/arcade</Uri>
      <Sha>f7fb1fec01b91be69e4dcc5290a0bff3f28e214f</Sha>
      <SourceBuild RepoName="arcade" ManagedOnly="true" />
    </Dependency>
    <Dependency Name="Microsoft.DotNet.Helix.Sdk" Version="8.0.0-beta.24516.1">
      <Uri>https://github.com/dotnet/arcade</Uri>
      <Sha>f7fb1fec01b91be69e4dcc5290a0bff3f28e214f</Sha>
    </Dependency>
    <Dependency Name="Microsoft.DotNet.SignTool" Version="8.0.0-beta.24516.1">
      <Uri>https://github.com/dotnet/arcade</Uri>
      <Sha>f7fb1fec01b91be69e4dcc5290a0bff3f28e214f</Sha>
    </Dependency>
    <Dependency Name="Microsoft.DotNet.XUnitExtensions" Version="8.0.0-beta.24516.1">
      <Uri>https://github.com/dotnet/arcade</Uri>
      <Sha>f7fb1fec01b91be69e4dcc5290a0bff3f28e214f</Sha>
    </Dependency>
    <Dependency Name="System.Reflection.MetadataLoadContext" Version="8.0.1">
      <Uri>https://dev.azure.com/dnceng/internal/_git/dotnet-runtime</Uri>
      <Sha>81cabf2857a01351e5ab578947c7403a5b128ad1</Sha>
    </Dependency>
    <Dependency Name="Microsoft.DotNet.XliffTasks" Version="1.0.0-beta.23475.1" CoherentParentDependency="Microsoft.DotNet.Arcade.Sdk">
      <Uri>https://github.com/dotnet/xliff-tasks</Uri>
      <Sha>73f0850939d96131c28cf6ea6ee5aacb4da0083a</Sha>
      <SourceBuild RepoName="xliff-tasks" ManagedOnly="true" />
    </Dependency>
    <Dependency Name="Microsoft.IO.Redist" Version="6.0.1">
      <Uri>https://github.com/dotnet/runtime</Uri>
      <Sha>e77011b31a3e5c47d931248a64b47f9b2d47853d</Sha>
    </Dependency>
  </ToolsetDependencies>
</Dependencies><|MERGE_RESOLUTION|>--- conflicted
+++ resolved
@@ -3,17 +3,6 @@
   <ProductDependencies>
     <Dependency Name="Microsoft.TemplateEngine.Abstractions" Version="8.0.307">
       <Uri>https://github.com/dotnet/templating</Uri>
-<<<<<<< HEAD
-      <Sha>b5712b997be1bdfef6bcdf0ff79c3677777894cb</Sha>
-    </Dependency>
-    <Dependency Name="Microsoft.TemplateEngine.Mocks" Version="8.0.111-servicing.24516.5">
-      <Uri>https://github.com/dotnet/templating</Uri>
-      <Sha>b5712b997be1bdfef6bcdf0ff79c3677777894cb</Sha>
-    </Dependency>
-    <Dependency Name="Microsoft.SourceBuild.Intermediate.templating" Version="8.0.111-servicing.24516.5">
-      <Uri>https://github.com/dotnet/templating</Uri>
-      <Sha>b5712b997be1bdfef6bcdf0ff79c3677777894cb</Sha>
-=======
       <Sha>c4f355e05e7e0e8e4fe79381a540feeb4ba9a7ac</Sha>
     </Dependency>
     <Dependency Name="Microsoft.TemplateEngine.Mocks" Version="8.0.307-servicing.24511.9">
@@ -23,7 +12,6 @@
     <Dependency Name="Microsoft.SourceBuild.Intermediate.templating" Version="8.0.307-servicing.24511.9">
       <Uri>https://github.com/dotnet/templating</Uri>
       <Sha>c4f355e05e7e0e8e4fe79381a540feeb4ba9a7ac</Sha>
->>>>>>> 16f57521
       <SourceBuild RepoName="templating" ManagedOnly="true" />
     </Dependency>
     <Dependency Name="Microsoft.NETCore.App.Ref" Version="8.0.10">
@@ -94,41 +82,11 @@
       <Sha>86f5186deeea364bd8541d51657e52a54b2a96b2</Sha>
       <SourceBuild RepoName="format" ManagedOnly="true" />
     </Dependency>
-<<<<<<< HEAD
-    <Dependency Name="Microsoft.Net.Compilers.Toolset" Version="4.8.0-7.24514.16">
-      <Uri>https://github.com/dotnet/roslyn</Uri>
-      <Sha>4ff64493649bd045ced204661958393dc5575e96</Sha>
+    <Dependency Name="Microsoft.Net.Compilers.Toolset" Version="4.10.0-3.24515.13">
+      <Uri>https://github.com/dotnet/roslyn</Uri>
+      <Sha>e29d0b744b8facc8e2ef8b687e9bd2e51d0db531</Sha>
       <SourceBuild RepoName="roslyn" ManagedOnly="true" />
     </Dependency>
-    <Dependency Name="Microsoft.CodeAnalysis" Version="4.8.0-7.24514.16">
-      <Uri>https://github.com/dotnet/roslyn</Uri>
-      <Sha>4ff64493649bd045ced204661958393dc5575e96</Sha>
-    </Dependency>
-    <Dependency Name="Microsoft.CodeAnalysis.CSharp" Version="4.8.0-7.24514.16">
-      <Uri>https://github.com/dotnet/roslyn</Uri>
-      <Sha>4ff64493649bd045ced204661958393dc5575e96</Sha>
-    </Dependency>
-    <Dependency Name="Microsoft.CodeAnalysis.CSharp.CodeStyle" Version="4.8.0-7.24514.16">
-      <Uri>https://github.com/dotnet/roslyn</Uri>
-      <Sha>4ff64493649bd045ced204661958393dc5575e96</Sha>
-    </Dependency>
-    <Dependency Name="Microsoft.CodeAnalysis.CSharp.Features" Version="4.8.0-7.24514.16">
-      <Uri>https://github.com/dotnet/roslyn</Uri>
-      <Sha>4ff64493649bd045ced204661958393dc5575e96</Sha>
-    </Dependency>
-    <Dependency Name="Microsoft.CodeAnalysis.CSharp.Workspaces" Version="4.8.0-7.24514.16">
-      <Uri>https://github.com/dotnet/roslyn</Uri>
-      <Sha>4ff64493649bd045ced204661958393dc5575e96</Sha>
-    </Dependency>
-    <Dependency Name="Microsoft.CodeAnalysis.Workspaces.MSBuild" Version="4.8.0-7.24514.16">
-      <Uri>https://github.com/dotnet/roslyn</Uri>
-      <Sha>4ff64493649bd045ced204661958393dc5575e96</Sha>
-=======
-    <Dependency Name="Microsoft.Net.Compilers.Toolset" Version="4.10.0-3.24515.13">
-      <Uri>https://github.com/dotnet/roslyn</Uri>
-      <Sha>e29d0b744b8facc8e2ef8b687e9bd2e51d0db531</Sha>
-      <SourceBuild RepoName="roslyn" ManagedOnly="true" />
-    </Dependency>
     <Dependency Name="Microsoft.CodeAnalysis" Version="4.10.0-3.24515.13">
       <Uri>https://github.com/dotnet/roslyn</Uri>
       <Sha>e29d0b744b8facc8e2ef8b687e9bd2e51d0db531</Sha>
@@ -152,7 +110,6 @@
     <Dependency Name="Microsoft.CodeAnalysis.Workspaces.MSBuild" Version="4.10.0-3.24515.13">
       <Uri>https://github.com/dotnet/roslyn</Uri>
       <Sha>e29d0b744b8facc8e2ef8b687e9bd2e51d0db531</Sha>
->>>>>>> 16f57521
     </Dependency>
     <Dependency Name="Microsoft.AspNetCore.DeveloperCertificates.XPlat" Version="8.0.10-servicing.24468.4">
       <Uri>https://dev.azure.com/dnceng/internal/_git/dotnet-aspnetcore</Uri>
@@ -392,15 +349,9 @@
       <Sha>02fe27cd6a9b001c8feb7938e6ef4b3799745759</Sha>
       <SourceBuild RepoName="command-line-api" ManagedOnly="true" />
     </Dependency>
-<<<<<<< HEAD
-    <Dependency Name="Microsoft.SourceBuild.Intermediate.source-build-externals" Version="8.0.0-alpha.1.24516.2">
-      <Uri>https://github.com/dotnet/source-build-externals</Uri>
-      <Sha>3b85d089311e89b47758ba6a84eeb79374476dc8</Sha>
-=======
     <Dependency Name="Microsoft.SourceBuild.Intermediate.source-build-externals" Version="8.0.0-alpha.1.24510.2">
       <Uri>https://github.com/dotnet/source-build-externals</Uri>
       <Sha>d4feb7e49067fc9bbf7dfb9fa76a326c33fa0595</Sha>
->>>>>>> 16f57521
       <SourceBuild RepoName="source-build-externals" ManagedOnly="true" />
     </Dependency>
     <Dependency Name="Microsoft.SourceBuild.Intermediate.source-build-reference-packages" Version="8.0.0-alpha.1.24415.1">

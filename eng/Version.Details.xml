<?xml version="1.0" encoding="utf-8"?>
<Dependencies>
  <ProductDependencies>
    <Dependency Name="Microsoft.TemplateEngine.Cli" Version="6.0.200-preview.22062.10">
      <Uri>https://github.com/dotnet/templating</Uri>
      <Sha>4e13d21a7d1b2b4ae597ac36f65cbf91d6cd27a5</Sha>
      <SourceBuild RepoName="templating" ManagedOnly="true" />
    </Dependency>
    <Dependency Name="Microsoft.TemplateEngine.Abstractions" Version="6.0.200-preview.22062.10">
      <Uri>https://github.com/dotnet/templating</Uri>
      <Sha>4e13d21a7d1b2b4ae597ac36f65cbf91d6cd27a5</Sha>
    </Dependency>
    <Dependency Name="Microsoft.TemplateEngine.Orchestrator.RunnableProjects" Version="6.0.200-preview.22062.10">
      <Uri>https://github.com/dotnet/templating</Uri>
      <Sha>4e13d21a7d1b2b4ae597ac36f65cbf91d6cd27a5</Sha>
    </Dependency>
    <Dependency Name="Microsoft.TemplateEngine.Utils" Version="6.0.200-preview.22062.10">
      <Uri>https://github.com/dotnet/templating</Uri>
      <Sha>4e13d21a7d1b2b4ae597ac36f65cbf91d6cd27a5</Sha>
    </Dependency>
    <Dependency Name="Microsoft.TemplateSearch.Common" Version="6.0.200-preview.22062.10">
      <Uri>https://github.com/dotnet/templating</Uri>
      <Sha>4e13d21a7d1b2b4ae597ac36f65cbf91d6cd27a5</Sha>
    </Dependency>
    <Dependency Name="Microsoft.DotNet.Common.ItemTemplates" Version="6.0.200-preview.22062.10">
      <Uri>https://github.com/dotnet/templating</Uri>
      <Sha>4e13d21a7d1b2b4ae597ac36f65cbf91d6cd27a5</Sha>
    </Dependency>
    <Dependency Name="Microsoft.DotNet.Common.ProjectTemplates.6.0" Version="6.0.200-preview.22062.10">
      <Uri>https://github.com/dotnet/templating</Uri>
      <Sha>4e13d21a7d1b2b4ae597ac36f65cbf91d6cd27a5</Sha>
    </Dependency>
    <Dependency Name="Microsoft.NETCore.App.Ref" Version="6.0.1">
      <Uri>https://dev.azure.com/dnceng/internal/_git/dotnet-runtime</Uri>
      <Sha>3a25a7f1cc446b60678ed25c9d829420d6321eba</Sha>
    </Dependency>
    <Dependency Name="VS.Redist.Common.NetCore.SharedFramework.x64.6.0" Version="6.0.1-servicing.21567.5">
      <Uri>https://dev.azure.com/dnceng/internal/_git/dotnet-runtime</Uri>
      <Sha>3a25a7f1cc446b60678ed25c9d829420d6321eba</Sha>
    </Dependency>
    <Dependency Name="VS.Redist.Common.NetCore.TargetingPack.x64.6.0" Version="6.0.1-servicing.21567.5">
      <Uri>https://dev.azure.com/dnceng/internal/_git/dotnet-runtime</Uri>
      <Sha>3a25a7f1cc446b60678ed25c9d829420d6321eba</Sha>
    </Dependency>
    <Dependency Name="Microsoft.NETCore.App.Runtime.win-x64" Version="6.0.1">
      <Uri>https://dev.azure.com/dnceng/internal/_git/dotnet-runtime</Uri>
      <Sha>3a25a7f1cc446b60678ed25c9d829420d6321eba</Sha>
    </Dependency>
    <Dependency Name="Microsoft.NETCore.App.Host.win-x64" Version="6.0.1">
      <Uri>https://dev.azure.com/dnceng/internal/_git/dotnet-runtime</Uri>
      <Sha>3a25a7f1cc446b60678ed25c9d829420d6321eba</Sha>
    </Dependency>
    <Dependency Name="Microsoft.NETCore.Platforms" Version="6.0.1">
      <Uri>https://dev.azure.com/dnceng/internal/_git/dotnet-runtime</Uri>
      <Sha>3a25a7f1cc446b60678ed25c9d829420d6321eba</Sha>
    </Dependency>
    <Dependency Name="Microsoft.NET.HostModel" Version="6.0.1-servicing.21567.5">
      <Uri>https://dev.azure.com/dnceng/internal/_git/dotnet-runtime</Uri>
      <Sha>3a25a7f1cc446b60678ed25c9d829420d6321eba</Sha>
    </Dependency>
    <Dependency Name="Microsoft.Extensions.DependencyModel" Version="6.0.0">
      <Uri>https://github.com/dotnet/runtime</Uri>
      <Sha>4822e3c3aa77eb82b2fb33c9321f923cf11ddde6</Sha>
    </Dependency>
    <Dependency Name="Microsoft.NETCore.DotNetHostResolver" Version="6.0.1">
      <Uri>https://dev.azure.com/dnceng/internal/_git/dotnet-runtime</Uri>
      <Sha>3a25a7f1cc446b60678ed25c9d829420d6321eba</Sha>
    </Dependency>
    <Dependency Name="Microsoft.Build" Version="17.1.0-preview-22063-01">
      <Uri>https://github.com/dotnet/msbuild</Uri>
      <Sha>f3c1fc9e5d82321fa4d0d7c82a5a479f3cc98796</Sha>
    </Dependency>
    <Dependency Name="Microsoft.Build.Localization" Version="17.1.0-preview-22063-01">
      <Uri>https://github.com/dotnet/msbuild</Uri>
      <Sha>f3c1fc9e5d82321fa4d0d7c82a5a479f3cc98796</Sha>
    </Dependency>
    <Dependency Name="Microsoft.FSharp.Compiler" Version="12.0.1-beta.22057.4">
      <Uri>https://github.com/dotnet/fsharp</Uri>
      <Sha>7200973937f45e4e270b27634b0550d2954668d3</Sha>
    </Dependency>
    <Dependency Name="Microsoft.SourceBuild.Intermediate.fsharp" Version="6.0.2-beta.22057.4">
      <Uri>https://github.com/dotnet/fsharp</Uri>
      <Sha>7200973937f45e4e270b27634b0550d2954668d3</Sha>
      <SourceBuild RepoName="fsharp" ManagedOnly="true" />
    </Dependency>
    <Dependency Name="dotnet-format" Version="6.0.261903">
      <Uri>https://github.com/dotnet/format</Uri>
      <Sha>cf375d5e14bc6f78755f707e3dedf17725802043</Sha>
      <SourceBuildTarball RepoName="format" ManagedOnly="true" />
    </Dependency>
    <Dependency Name="Microsoft.Net.Compilers.Toolset" Version="4.1.0-3.22068.11">
      <Uri>https://github.com/dotnet/roslyn</Uri>
      <Sha>073b71936e04e334dacebea3cf00662b0a13a280</Sha>
      <SourceBuild RepoName="roslyn" ManagedOnly="true" />
    </Dependency>
    <Dependency Name="Microsoft.CodeAnalysis" Version="4.1.0-3.22068.11">
      <Uri>https://github.com/dotnet/roslyn</Uri>
      <Sha>073b71936e04e334dacebea3cf00662b0a13a280</Sha>
    </Dependency>
    <Dependency Name="Microsoft.CodeAnalysis.CSharp" Version="4.1.0-3.22068.11">
      <Uri>https://github.com/dotnet/roslyn</Uri>
      <Sha>073b71936e04e334dacebea3cf00662b0a13a280</Sha>
    </Dependency>
    <Dependency Name="Microsoft.CodeAnalysis.CSharp.Features" Version="4.1.0-3.22068.11">
      <Uri>https://github.com/dotnet/roslyn</Uri>
      <Sha>073b71936e04e334dacebea3cf00662b0a13a280</Sha>
    </Dependency>
    <Dependency Name="Microsoft.CodeAnalysis.CSharp.Workspaces" Version="4.1.0-3.22068.11">
      <Uri>https://github.com/dotnet/roslyn</Uri>
      <Sha>073b71936e04e334dacebea3cf00662b0a13a280</Sha>
    </Dependency>
    <Dependency Name="Microsoft.CodeAnalysis.Workspaces.MSBuild" Version="4.1.0-3.22068.11">
      <Uri>https://github.com/dotnet/roslyn</Uri>
      <Sha>073b71936e04e334dacebea3cf00662b0a13a280</Sha>
    </Dependency>
    <Dependency Name="Microsoft.AspNetCore.DeveloperCertificates.XPlat" Version="6.0.1-servicing.21567.14">
      <Uri>https://dev.azure.com/dnceng/internal/_git/dotnet-aspnetcore</Uri>
      <Sha>4e7d976438b0fc17f435804e801d5d68d193ec33</Sha>
    </Dependency>
    <Dependency Name="Microsoft.AspNetCore.TestHost" Version="6.0.1">
      <Uri>https://dev.azure.com/dnceng/internal/_git/dotnet-aspnetcore</Uri>
      <Sha>4e7d976438b0fc17f435804e801d5d68d193ec33</Sha>
    </Dependency>
    <Dependency Name="NuGet.Build.Tasks" Version="6.1.0-preview.3.80">
      <Uri>https://github.com/nuget/nuget.client</Uri>
      <Sha>0a2795fb4ae20042ff55a1da21f71ae1d7f116ba</Sha>
    </Dependency>
    <Dependency Name="Microsoft.Build.NuGetSdkResolver" Version="6.1.0-preview.3.80">
      <Uri>https://github.com/nuget/nuget.client</Uri>
      <Sha>0a2795fb4ae20042ff55a1da21f71ae1d7f116ba</Sha>
    </Dependency>
    <Dependency Name="Microsoft.NET.Test.Sdk" Version="17.1.0-release-20220113-05">
      <Uri>https://github.com/microsoft/vstest</Uri>
      <Sha>d3c6439b04452047cb62fc645ce341a034bdb5be</Sha>
    </Dependency>
    <Dependency Name="Microsoft.NET.ILLink.Tasks" Version="6.0.200-1.22069.1">
      <Uri>https://github.com/dotnet/linker</Uri>
      <Sha>70dc7f6daaf50e8eb67afb91876b8efc8330103f</Sha>
      <SourceBuild RepoName="linker" ManagedOnly="true" />
    </Dependency>
    <Dependency Name="Microsoft.NET.ILLink.Analyzers" Version="6.0.200-1.22069.1">
      <Uri>https://github.com/dotnet/linker</Uri>
      <Sha>70dc7f6daaf50e8eb67afb91876b8efc8330103f</Sha>
    </Dependency>
    <Dependency Name="System.CodeDom" Version="6.0.0">
      <Uri>https://github.com/dotnet/runtime</Uri>
      <Sha>4822e3c3aa77eb82b2fb33c9321f923cf11ddde6</Sha>
    </Dependency>
    <Dependency Name="System.Security.Cryptography.ProtectedData" Version="6.0.0">
      <Uri>https://github.com/dotnet/runtime</Uri>
      <Sha>4822e3c3aa77eb82b2fb33c9321f923cf11ddde6</Sha>
    </Dependency>
    <Dependency Name="System.ServiceProcess.ServiceController" Version="6.0.0">
      <Uri>https://github.com/dotnet/runtime</Uri>
      <Sha>4822e3c3aa77eb82b2fb33c9321f923cf11ddde6</Sha>
    </Dependency>
    <Dependency Name="System.Text.Encoding.CodePages" Version="6.0.0">
      <Uri>https://github.com/dotnet/runtime</Uri>
      <Sha>4822e3c3aa77eb82b2fb33c9321f923cf11ddde6</Sha>
    </Dependency>
    <Dependency Name="System.Resources.Extensions" Version="6.0.0">
      <Uri>https://github.com/dotnet/runtime</Uri>
      <Sha>4822e3c3aa77eb82b2fb33c9321f923cf11ddde6</Sha>
    </Dependency>
    <Dependency Name="System.IO.Pipelines" Version="6.0.1">
      <Uri>https://dev.azure.com/dnceng/internal/_git/dotnet-runtime</Uri>
      <Sha>3a25a7f1cc446b60678ed25c9d829420d6321eba</Sha>
    </Dependency>
    <Dependency Name="Microsoft.WindowsDesktop.App.Runtime.win-x64" Version="6.0.1">
      <Uri>https://dev.azure.com/dnceng/internal/_git/dotnet-windowsdesktop</Uri>
      <Sha>ef15b555537a90da229ce6474658ae1a9916a932</Sha>
    </Dependency>
    <Dependency Name="VS.Redist.Common.WindowsDesktop.SharedFramework.x64.6.0" Version="6.0.1-servicing.21568.2">
      <Uri>https://dev.azure.com/dnceng/internal/_git/dotnet-windowsdesktop</Uri>
      <Sha>ef15b555537a90da229ce6474658ae1a9916a932</Sha>
    </Dependency>
    <Dependency Name="VS.Redist.Common.WindowsDesktop.TargetingPack.x64.6.0" Version="6.0.0-rtm.21523.1">
      <Uri>https://github.com/dotnet/windowsdesktop</Uri>
      <Sha>59fea7da1dbb6e48837fa726cc2760b154bce3d1</Sha>
    </Dependency>
    <Dependency Name="Microsoft.WindowsDesktop.App.Ref" Version="6.0.0">
      <Uri>https://github.com/dotnet/windowsdesktop</Uri>
      <Sha>59fea7da1dbb6e48837fa726cc2760b154bce3d1</Sha>
    </Dependency>
    <Dependency Name="Microsoft.NET.Sdk.WindowsDesktop" Version="6.0.1-servicing.21567.7" CoherentParentDependency="Microsoft.WindowsDesktop.App.Runtime.win-x64">
      <Uri>https://dev.azure.com/dnceng/internal/_git/dotnet-wpf</Uri>
      <Sha>0350d04790959e8ebdd3ceab0d34a40f811f019d</Sha>
    </Dependency>
    <Dependency Name="Microsoft.AspNetCore.App.Ref" Version="6.0.0">
      <Uri>https://github.com/dotnet/aspnetcore</Uri>
      <Sha>ae1a6cbe225b99c0bf38b7e31bf60cb653b73a52</Sha>
    </Dependency>
    <Dependency Name="Microsoft.AspNetCore.App.Ref.Internal" Version="6.0.0-rtm.21526.8">
      <Uri>https://github.com/dotnet/aspnetcore</Uri>
      <Sha>ae1a6cbe225b99c0bf38b7e31bf60cb653b73a52</Sha>
    </Dependency>
    <Dependency Name="Microsoft.AspNetCore.App.Runtime.win-x64" Version="6.0.1">
      <Uri>https://dev.azure.com/dnceng/internal/_git/dotnet-aspnetcore</Uri>
      <Sha>4e7d976438b0fc17f435804e801d5d68d193ec33</Sha>
    </Dependency>
    <Dependency Name="VS.Redist.Common.AspNetCore.SharedFramework.x64.6.0" Version="6.0.1-servicing.21567.14">
      <Uri>https://dev.azure.com/dnceng/internal/_git/dotnet-aspnetcore</Uri>
      <Sha>4e7d976438b0fc17f435804e801d5d68d193ec33</Sha>
      <SourceBuild RepoName="aspnetcore" ManagedOnly="true" />
    </Dependency>
    <Dependency Name="dotnet-dev-certs" Version="6.0.1-servicing.21567.14">
      <Uri>https://dev.azure.com/dnceng/internal/_git/dotnet-aspnetcore</Uri>
      <Sha>4e7d976438b0fc17f435804e801d5d68d193ec33</Sha>
    </Dependency>
    <Dependency Name="dotnet-user-secrets" Version="6.0.1-servicing.21567.14">
      <Uri>https://dev.azure.com/dnceng/internal/_git/dotnet-aspnetcore</Uri>
      <Sha>4e7d976438b0fc17f435804e801d5d68d193ec33</Sha>
    </Dependency>
    <Dependency Name="Microsoft.AspNetCore.Analyzers" Version="6.0.1-servicing.21567.14">
      <Uri>https://dev.azure.com/dnceng/internal/_git/dotnet-aspnetcore</Uri>
      <Sha>4e7d976438b0fc17f435804e801d5d68d193ec33</Sha>
    </Dependency>
    <Dependency Name="Microsoft.AspNetCore.Components.Analyzers" Version="6.0.1">
      <Uri>https://dev.azure.com/dnceng/internal/_git/dotnet-aspnetcore</Uri>
      <Sha>4e7d976438b0fc17f435804e801d5d68d193ec33</Sha>
    </Dependency>
    <Dependency Name="Microsoft.AspNetCore.Mvc.Analyzers" Version="6.0.1-servicing.21567.14">
      <Uri>https://dev.azure.com/dnceng/internal/_git/dotnet-aspnetcore</Uri>
      <Sha>4e7d976438b0fc17f435804e801d5d68d193ec33</Sha>
    </Dependency>
    <Dependency Name="Microsoft.AspNetCore.Mvc.Api.Analyzers" Version="6.0.1-servicing.21567.14">
      <Uri>https://dev.azure.com/dnceng/internal/_git/dotnet-aspnetcore</Uri>
      <Sha>4e7d976438b0fc17f435804e801d5d68d193ec33</Sha>
    </Dependency>
    <Dependency Name="Microsoft.CodeAnalysis.Razor.Tooling.Internal" Version="6.0.2-1.22056.2">
      <Uri>https://github.com/dotnet/razor-compiler</Uri>
      <Sha>b3a582f601a7ee8404cdebd6f18e0a3ac13cf6a6</Sha>
    </Dependency>
    <Dependency Name="Microsoft.AspNetCore.Mvc.Razor.Extensions.Tooling.Internal" Version="6.0.2-1.22056.2">
      <Uri>https://github.com/dotnet/razor-compiler</Uri>
      <Sha>b3a582f601a7ee8404cdebd6f18e0a3ac13cf6a6</Sha>
    </Dependency>
    <Dependency Name="Microsoft.AspNetCore.Razor.SourceGenerator.Tooling.Internal" Version="6.0.2-1.22056.2">
      <Uri>https://github.com/dotnet/razor-compiler</Uri>
      <Sha>b3a582f601a7ee8404cdebd6f18e0a3ac13cf6a6</Sha>
    </Dependency>
    <Dependency Name="Microsoft.Extensions.FileProviders.Embedded" Version="6.0.1">
      <Uri>https://dev.azure.com/dnceng/internal/_git/dotnet-aspnetcore</Uri>
      <Sha>4e7d976438b0fc17f435804e801d5d68d193ec33</Sha>
    </Dependency>
    <Dependency Name="Microsoft.AspNetCore.Authorization" Version="6.0.1">
      <Uri>https://dev.azure.com/dnceng/internal/_git/dotnet-aspnetcore</Uri>
      <Sha>4e7d976438b0fc17f435804e801d5d68d193ec33</Sha>
    </Dependency>
    <Dependency Name="Microsoft.AspNetCore.Components.Web" Version="6.0.1">
      <Uri>https://dev.azure.com/dnceng/internal/_git/dotnet-aspnetcore</Uri>
      <Sha>4e7d976438b0fc17f435804e801d5d68d193ec33</Sha>
    </Dependency>
    <Dependency Name="Microsoft.JSInterop" Version="6.0.1">
      <Uri>https://dev.azure.com/dnceng/internal/_git/dotnet-aspnetcore</Uri>
      <Sha>4e7d976438b0fc17f435804e801d5d68d193ec33</Sha>
    </Dependency>
    <Dependency Name="Microsoft.Web.Xdt" Version="3.1.0" Pinned="true">
      <Uri>https://github.com/aspnet/xdt</Uri>
      <Sha>c01a538851a8ab1a1fbeb2e6243f391fff7587b4</Sha>
    </Dependency>
    <Dependency Name="Microsoft.CodeAnalysis.NetAnalyzers" Version="6.0.0">
      <Uri>https://github.com/dotnet/roslyn-analyzers</Uri>
      <Sha>c750b5a665adb75b528a93d844f238bd1360a91a</Sha>
    </Dependency>
    <Dependency Name="Microsoft.SourceBuild.Intermediate.roslyn-analyzers" Version="3.3.3-beta1.21519.5">
      <Uri>https://github.com/dotnet/roslyn-analyzers</Uri>
      <Sha>c750b5a665adb75b528a93d844f238bd1360a91a</Sha>
      <SourceBuild RepoName="roslyn-analyzers" ManagedOnly="true" />
    </Dependency>
    <Dependency Name="System.CommandLine" Version="2.0.0-beta1.21601.2">
      <Uri>https://github.com/dotnet/command-line-api</Uri>
      <Sha>8f280ecd202ab3ce64af177a6e2aa18644a26f6f</Sha>
    </Dependency>
    <Dependency Name="Microsoft.SourceBuild.Intermediate.command-line-api" Version="0.1.257901">
      <Uri>https://github.com/dotnet/command-line-api</Uri>
      <Sha>de978c68b470123a2df3891f98ee9974c323c41f</Sha>
      <SourceBuild RepoName="command-line-api" ManagedOnly="true" />
    </Dependency>
    <Dependency Name="Microsoft.SourceBuild.Intermediate.source-build" Version="0.1.0-alpha.1.21519.2">
      <Uri>https://github.com/dotnet/source-build</Uri>
      <Sha>10d0f7e94aa45889155c312f51cfc01bf326b853</Sha>
      <SourceBuild RepoName="source-build" ManagedOnly="true" />
    </Dependency>
  </ProductDependencies>
  <ToolsetDependencies>
<<<<<<< HEAD
    <Dependency Name="Microsoft.DotNet.Arcade.Sdk" Version="6.0.0-beta.22054.3">
      <Uri>https://github.com/dotnet/arcade</Uri>
      <Sha>98018d5a808e5167a4ce5e81dc6513382676d4c9</Sha>
      <SourceBuild RepoName="arcade" ManagedOnly="true" />
    </Dependency>
    <Dependency Name="Microsoft.DotNet.Helix.Sdk" Version="6.0.0-beta.22054.3">
      <Uri>https://github.com/dotnet/arcade</Uri>
      <Sha>98018d5a808e5167a4ce5e81dc6513382676d4c9</Sha>
    </Dependency>
    <Dependency Name="Microsoft.DotNet.SignTool" Version="6.0.0-beta.22054.3">
      <Uri>https://github.com/dotnet/arcade</Uri>
      <Sha>98018d5a808e5167a4ce5e81dc6513382676d4c9</Sha>
    </Dependency>
    <Dependency Name="Microsoft.DotNet.XUnitExtensions" Version="6.0.0-beta.22054.3">
      <Uri>https://github.com/dotnet/arcade</Uri>
      <Sha>98018d5a808e5167a4ce5e81dc6513382676d4c9</Sha>
=======
    <Dependency Name="Microsoft.DotNet.Arcade.Sdk" Version="6.0.0-beta.21609.4">
      <Uri>https://github.com/dotnet/arcade</Uri>
      <Sha>7421b55f46aff8373764016d942b23cbf87c75cb</Sha>
      <SourceBuild RepoName="arcade" ManagedOnly="true" />
    </Dependency>
    <Dependency Name="Microsoft.DotNet.Helix.Sdk" Version="6.0.0-beta.21609.4">
      <Uri>https://github.com/dotnet/arcade</Uri>
      <Sha>7421b55f46aff8373764016d942b23cbf87c75cb</Sha>
    </Dependency>
    <Dependency Name="Microsoft.DotNet.SignTool" Version="6.0.0-beta.21609.4">
      <Uri>https://github.com/dotnet/arcade</Uri>
      <Sha>7421b55f46aff8373764016d942b23cbf87c75cb</Sha>
    </Dependency>
    <Dependency Name="Microsoft.DotNet.XUnitExtensions" Version="6.0.0-beta.21609.4">
      <Uri>https://github.com/dotnet/arcade</Uri>
      <Sha>7421b55f46aff8373764016d942b23cbf87c75cb</Sha>
>>>>>>> bc62edb2
    </Dependency>
    <Dependency Name="System.Reflection.MetadataLoadContext" Version="6.0.0">
      <Uri>https://github.com/dotnet/runtime</Uri>
      <Sha>4822e3c3aa77eb82b2fb33c9321f923cf11ddde6</Sha>
    </Dependency>
    <Dependency Name="Microsoft.DotNet.XliffTasks" Version="1.0.0-beta.21431.1" CoherentParentDependency="Microsoft.DotNet.Arcade.Sdk">
      <Uri>https://github.com/dotnet/xliff-tasks</Uri>
      <Sha>bc3233146e1fcd393ed471d5005333c83363e0fe</Sha>
      <SourceBuild RepoName="xliff-tasks" ManagedOnly="true" />
    </Dependency>
  </ToolsetDependencies>
</Dependencies><|MERGE_RESOLUTION|>--- conflicted
+++ resolved
@@ -284,24 +284,6 @@
     </Dependency>
   </ProductDependencies>
   <ToolsetDependencies>
-<<<<<<< HEAD
-    <Dependency Name="Microsoft.DotNet.Arcade.Sdk" Version="6.0.0-beta.22054.3">
-      <Uri>https://github.com/dotnet/arcade</Uri>
-      <Sha>98018d5a808e5167a4ce5e81dc6513382676d4c9</Sha>
-      <SourceBuild RepoName="arcade" ManagedOnly="true" />
-    </Dependency>
-    <Dependency Name="Microsoft.DotNet.Helix.Sdk" Version="6.0.0-beta.22054.3">
-      <Uri>https://github.com/dotnet/arcade</Uri>
-      <Sha>98018d5a808e5167a4ce5e81dc6513382676d4c9</Sha>
-    </Dependency>
-    <Dependency Name="Microsoft.DotNet.SignTool" Version="6.0.0-beta.22054.3">
-      <Uri>https://github.com/dotnet/arcade</Uri>
-      <Sha>98018d5a808e5167a4ce5e81dc6513382676d4c9</Sha>
-    </Dependency>
-    <Dependency Name="Microsoft.DotNet.XUnitExtensions" Version="6.0.0-beta.22054.3">
-      <Uri>https://github.com/dotnet/arcade</Uri>
-      <Sha>98018d5a808e5167a4ce5e81dc6513382676d4c9</Sha>
-=======
     <Dependency Name="Microsoft.DotNet.Arcade.Sdk" Version="6.0.0-beta.21609.4">
       <Uri>https://github.com/dotnet/arcade</Uri>
       <Sha>7421b55f46aff8373764016d942b23cbf87c75cb</Sha>
@@ -318,7 +300,6 @@
     <Dependency Name="Microsoft.DotNet.XUnitExtensions" Version="6.0.0-beta.21609.4">
       <Uri>https://github.com/dotnet/arcade</Uri>
       <Sha>7421b55f46aff8373764016d942b23cbf87c75cb</Sha>
->>>>>>> bc62edb2
     </Dependency>
     <Dependency Name="System.Reflection.MetadataLoadContext" Version="6.0.0">
       <Uri>https://github.com/dotnet/runtime</Uri>

--- conflicted
+++ resolved
@@ -3,17 +3,6 @@
   <ProductDependencies>
     <Dependency Name="Microsoft.TemplateEngine.Abstractions" Version="8.0.309">
       <Uri>https://github.com/dotnet/templating</Uri>
-<<<<<<< HEAD
-      <Sha>335a66efa4126495303c20598f1d9537d5d6897c</Sha>
-    </Dependency>
-    <Dependency Name="Microsoft.TemplateEngine.Mocks" Version="8.0.113-servicing.25066.8">
-      <Uri>https://github.com/dotnet/templating</Uri>
-      <Sha>335a66efa4126495303c20598f1d9537d5d6897c</Sha>
-    </Dependency>
-    <Dependency Name="Microsoft.SourceBuild.Intermediate.templating" Version="8.0.113-servicing.25066.8">
-      <Uri>https://github.com/dotnet/templating</Uri>
-      <Sha>335a66efa4126495303c20598f1d9537d5d6897c</Sha>
-=======
       <Sha>ee4a55eed3826b986bdacb0a833061fe2e7e54cc</Sha>
     </Dependency>
     <Dependency Name="Microsoft.TemplateEngine.Mocks" Version="8.0.309-servicing.25066.1">
@@ -23,7 +12,6 @@
     <Dependency Name="Microsoft.SourceBuild.Intermediate.templating" Version="8.0.309-servicing.25066.1">
       <Uri>https://github.com/dotnet/templating</Uri>
       <Sha>ee4a55eed3826b986bdacb0a833061fe2e7e54cc</Sha>
->>>>>>> 90c637e5
       <SourceBuild RepoName="templating" ManagedOnly="true" />
     </Dependency>
     <Dependency Name="Microsoft.NETCore.App.Ref" Version="8.0.12">
@@ -67,19 +55,6 @@
       <Uri>https://github.com/dotnet/emsdk</Uri>
       <Sha>c458a7647c04e323c238f381eb176af24254b3ff</Sha>
     </Dependency>
-<<<<<<< HEAD
-    <Dependency Name="Microsoft.Build" Version="17.8.18">
-      <Uri>https://github.com/dotnet/msbuild</Uri>
-      <Sha>31744dfcae98daa4dcc011c6ebf6d404b93fcf5c</Sha>
-    </Dependency>
-    <Dependency Name="Microsoft.Build.Localization" Version="17.8.18-preview-25066-03">
-      <Uri>https://github.com/dotnet/msbuild</Uri>
-      <Sha>31744dfcae98daa4dcc011c6ebf6d404b93fcf5c</Sha>
-    </Dependency>
-    <Dependency Name="Microsoft.SourceBuild.Intermediate.msbuild" Version="17.8.18-preview-25066-03">
-      <Uri>https://github.com/dotnet/msbuild</Uri>
-      <Sha>31744dfcae98daa4dcc011c6ebf6d404b93fcf5c</Sha>
-=======
     <Dependency Name="Microsoft.Build" Version="17.10.14">
       <Uri>https://github.com/dotnet/msbuild</Uri>
       <Sha>7c2b92622c44c2d0ad0cc9d9f5fa2796d0c5c81c</Sha>
@@ -91,7 +66,6 @@
     <Dependency Name="Microsoft.SourceBuild.Intermediate.msbuild" Version="17.10.14-preview-24613-10">
       <Uri>https://github.com/dotnet/msbuild</Uri>
       <Sha>7c2b92622c44c2d0ad0cc9d9f5fa2796d0c5c81c</Sha>
->>>>>>> 90c637e5
       <SourceBuild RepoName="msbuild" ManagedOnly="true" />
     </Dependency>
     <Dependency Name="Microsoft.FSharp.Compiler" Version="12.8.301-beta.24271.6">

<?xml version="1.0" encoding="utf-8"?>
<Dependencies>
  <ProductDependencies>
    <Dependency Name="Microsoft.TemplateEngine.Abstractions" Version="8.0.405">
      <Uri>https://github.com/dotnet/templating</Uri>
<<<<<<< HEAD
      <Sha>b9e9dd0bebf592758ca5aec85ddff3aff049eb4e</Sha>
    </Dependency>
    <Dependency Name="Microsoft.TemplateEngine.Mocks" Version="8.0.308-servicing.24573.3">
      <Uri>https://github.com/dotnet/templating</Uri>
      <Sha>b9e9dd0bebf592758ca5aec85ddff3aff049eb4e</Sha>
    </Dependency>
    <Dependency Name="Microsoft.SourceBuild.Intermediate.templating" Version="8.0.308-servicing.24573.3">
      <Uri>https://github.com/dotnet/templating</Uri>
      <Sha>b9e9dd0bebf592758ca5aec85ddff3aff049eb4e</Sha>
=======
      <Sha>269d0dd65ab3129df509709a807b9f1821996bef</Sha>
    </Dependency>
    <Dependency Name="Microsoft.TemplateEngine.Mocks" Version="8.0.405-servicing.24565.4">
      <Uri>https://github.com/dotnet/templating</Uri>
      <Sha>269d0dd65ab3129df509709a807b9f1821996bef</Sha>
    </Dependency>
    <Dependency Name="Microsoft.SourceBuild.Intermediate.templating" Version="8.0.405-servicing.24565.4">
      <Uri>https://github.com/dotnet/templating</Uri>
      <Sha>269d0dd65ab3129df509709a807b9f1821996bef</Sha>
>>>>>>> 98e8d8db
      <SourceBuild RepoName="templating" ManagedOnly="true" />
    </Dependency>
    <Dependency Name="Microsoft.NETCore.App.Ref" Version="8.0.11">
      <Uri>https://dev.azure.com/dnceng/internal/_git/dotnet-runtime</Uri>
      <Sha>9cb3b725e3ad2b57ddc9fb2dd48d2d170563a8f5</Sha>
    </Dependency>
    <Dependency Name="VS.Redist.Common.NetCore.SharedFramework.x64.8.0" Version="8.0.11-servicing.24517.7">
      <Uri>https://dev.azure.com/dnceng/internal/_git/dotnet-runtime</Uri>
      <Sha>9cb3b725e3ad2b57ddc9fb2dd48d2d170563a8f5</Sha>
      <SourceBuild RepoName="runtime" ManagedOnly="false" />
    </Dependency>
    <Dependency Name="VS.Redist.Common.NetCore.TargetingPack.x64.8.0" Version="8.0.11-servicing.24517.7">
      <Uri>https://dev.azure.com/dnceng/internal/_git/dotnet-runtime</Uri>
      <Sha>9cb3b725e3ad2b57ddc9fb2dd48d2d170563a8f5</Sha>
    </Dependency>
    <Dependency Name="Microsoft.NETCore.App.Runtime.win-x64" Version="8.0.11">
      <Uri>https://dev.azure.com/dnceng/internal/_git/dotnet-runtime</Uri>
      <Sha>9cb3b725e3ad2b57ddc9fb2dd48d2d170563a8f5</Sha>
    </Dependency>
    <Dependency Name="Microsoft.NETCore.App.Host.win-x64" Version="8.0.11">
      <Uri>https://dev.azure.com/dnceng/internal/_git/dotnet-runtime</Uri>
      <Sha>9cb3b725e3ad2b57ddc9fb2dd48d2d170563a8f5</Sha>
    </Dependency>
    <Dependency Name="Microsoft.NETCore.Platforms" Version="8.0.11-servicing.24517.7">
      <Uri>https://dev.azure.com/dnceng/internal/_git/dotnet-runtime</Uri>
      <Sha>9cb3b725e3ad2b57ddc9fb2dd48d2d170563a8f5</Sha>
    </Dependency>
    <Dependency Name="Microsoft.NET.HostModel" Version="8.0.11-servicing.24517.7">
      <Uri>https://dev.azure.com/dnceng/internal/_git/dotnet-runtime</Uri>
      <Sha>9cb3b725e3ad2b57ddc9fb2dd48d2d170563a8f5</Sha>
    </Dependency>
    <Dependency Name="Microsoft.Extensions.DependencyModel" Version="8.0.2">
      <Uri>https://dev.azure.com/dnceng/internal/_git/dotnet-runtime</Uri>
      <Sha>81cabf2857a01351e5ab578947c7403a5b128ad1</Sha>
    </Dependency>
    <Dependency Name="Microsoft.NETCore.DotNetHostResolver" Version="8.0.11">
      <Uri>https://dev.azure.com/dnceng/internal/_git/dotnet-runtime</Uri>
      <Sha>9cb3b725e3ad2b57ddc9fb2dd48d2d170563a8f5</Sha>
    </Dependency>
    <Dependency Name="Microsoft.NET.Workload.Emscripten.Current.Manifest-8.0.100" Version="8.0.11" CoherentParentDependency="Microsoft.NETCore.App.Runtime.win-x64">
      <Uri>https://github.com/dotnet/emsdk</Uri>
      <Sha>f6237140b33bf18c72dccfeda14be8d103c3b93e</Sha>
    </Dependency>
    <Dependency Name="Microsoft.Build" Version="17.11.9">
      <Uri>https://github.com/dotnet/msbuild</Uri>
      <Sha>a69bbaaf5f8d7249b8cab7309e81ad2221ce396c</Sha>
    </Dependency>
    <Dependency Name="Microsoft.Build.Localization" Version="17.11.9-servicing-24462-02">
      <Uri>https://github.com/dotnet/msbuild</Uri>
      <Sha>a69bbaaf5f8d7249b8cab7309e81ad2221ce396c</Sha>
    </Dependency>
    <Dependency Name="Microsoft.SourceBuild.Intermediate.msbuild" Version="17.11.9-servicing-24462-02">
      <Uri>https://github.com/dotnet/msbuild</Uri>
      <Sha>a69bbaaf5f8d7249b8cab7309e81ad2221ce396c</Sha>
      <SourceBuild RepoName="msbuild" ManagedOnly="true" />
    </Dependency>
    <Dependency Name="Microsoft.FSharp.Compiler" Version="12.8.403-beta.24526.2">
      <Uri>https://github.com/dotnet/fsharp</Uri>
      <Sha>e11d7079bebc6f101c5313fe0d1de9e3d38a7c02</Sha>
    </Dependency>
    <Dependency Name="Microsoft.SourceBuild.Intermediate.fsharp" Version="8.0.403-beta.24526.2">
      <Uri>https://github.com/dotnet/fsharp</Uri>
      <Sha>e11d7079bebc6f101c5313fe0d1de9e3d38a7c02</Sha>
      <SourceBuild RepoName="fsharp" ManagedOnly="true" />
    </Dependency>
    <Dependency Name="dotnet-format" Version="8.3.546805">
      <Uri>https://dev.azure.com/dnceng/internal/_git/dotnet-format</Uri>
      <Sha>86f5186deeea364bd8541d51657e52a54b2a96b2</Sha>
      <SourceBuild RepoName="format" ManagedOnly="true" />
    </Dependency>
<<<<<<< HEAD
    <Dependency Name="Microsoft.Net.Compilers.Toolset" Version="4.10.0-3.24574.6">
=======
    <Dependency Name="Microsoft.Net.Compilers.Toolset" Version="4.11.0-3.24554.2">
>>>>>>> 98e8d8db
      <Uri>https://github.com/dotnet/roslyn</Uri>
      <Sha>bc1c3011064a493b0ca527df6fb7215e2e5cfa96</Sha>
      <SourceBuild RepoName="roslyn" ManagedOnly="true" />
    </Dependency>
<<<<<<< HEAD
    <Dependency Name="Microsoft.CodeAnalysis" Version="4.10.0-3.24574.6">
=======
    <Dependency Name="Microsoft.CodeAnalysis" Version="4.11.0-3.24554.2">
>>>>>>> 98e8d8db
      <Uri>https://github.com/dotnet/roslyn</Uri>
      <Sha>bc1c3011064a493b0ca527df6fb7215e2e5cfa96</Sha>
    </Dependency>
<<<<<<< HEAD
    <Dependency Name="Microsoft.CodeAnalysis.CSharp" Version="4.10.0-3.24574.6">
=======
    <Dependency Name="Microsoft.CodeAnalysis.CSharp" Version="4.11.0-3.24554.2">
>>>>>>> 98e8d8db
      <Uri>https://github.com/dotnet/roslyn</Uri>
      <Sha>bc1c3011064a493b0ca527df6fb7215e2e5cfa96</Sha>
    </Dependency>
<<<<<<< HEAD
    <Dependency Name="Microsoft.CodeAnalysis.CSharp.CodeStyle" Version="4.10.0-3.24574.6">
=======
    <Dependency Name="Microsoft.CodeAnalysis.CSharp.CodeStyle" Version="4.11.0-3.24554.2">
>>>>>>> 98e8d8db
      <Uri>https://github.com/dotnet/roslyn</Uri>
      <Sha>bc1c3011064a493b0ca527df6fb7215e2e5cfa96</Sha>
    </Dependency>
<<<<<<< HEAD
    <Dependency Name="Microsoft.CodeAnalysis.CSharp.Features" Version="4.10.0-3.24574.6">
=======
    <Dependency Name="Microsoft.CodeAnalysis.CSharp.Features" Version="4.11.0-3.24554.2">
>>>>>>> 98e8d8db
      <Uri>https://github.com/dotnet/roslyn</Uri>
      <Sha>bc1c3011064a493b0ca527df6fb7215e2e5cfa96</Sha>
    </Dependency>
<<<<<<< HEAD
    <Dependency Name="Microsoft.CodeAnalysis.CSharp.Workspaces" Version="4.10.0-3.24574.6">
=======
    <Dependency Name="Microsoft.CodeAnalysis.CSharp.Workspaces" Version="4.11.0-3.24554.2">
>>>>>>> 98e8d8db
      <Uri>https://github.com/dotnet/roslyn</Uri>
      <Sha>bc1c3011064a493b0ca527df6fb7215e2e5cfa96</Sha>
    </Dependency>
<<<<<<< HEAD
    <Dependency Name="Microsoft.CodeAnalysis.Workspaces.MSBuild" Version="4.10.0-3.24574.6">
=======
    <Dependency Name="Microsoft.CodeAnalysis.Workspaces.MSBuild" Version="4.11.0-3.24554.2">
>>>>>>> 98e8d8db
      <Uri>https://github.com/dotnet/roslyn</Uri>
      <Sha>bc1c3011064a493b0ca527df6fb7215e2e5cfa96</Sha>
    </Dependency>
    <Dependency Name="Microsoft.AspNetCore.DeveloperCertificates.XPlat" Version="8.0.11-servicing.24521.16">
      <Uri>https://dev.azure.com/dnceng/internal/_git/dotnet-aspnetcore</Uri>
      <Sha>47576478939fdd59b4400ad135f47938af486ab3</Sha>
    </Dependency>
    <Dependency Name="Microsoft.AspNetCore.TestHost" Version="8.0.11">
      <Uri>https://dev.azure.com/dnceng/internal/_git/dotnet-aspnetcore</Uri>
      <Sha>47576478939fdd59b4400ad135f47938af486ab3</Sha>
    </Dependency>
    <Dependency Name="Microsoft.Build.NuGetSdkResolver" Version="6.11.1-rc.2">
      <Uri>https://github.com/nuget/nuget.client</Uri>
      <Sha>5469bd0d9de8108f15f21644759773b85471366c</Sha>
    </Dependency>
    <Dependency Name="NuGet.Build.Tasks" Version="6.11.1-rc.2">
      <Uri>https://github.com/nuget/nuget.client</Uri>
      <Sha>5469bd0d9de8108f15f21644759773b85471366c</Sha>
    </Dependency>
    <Dependency Name="NuGet.Build.Tasks.Console" Version="6.11.1-rc.2">
      <Uri>https://github.com/nuget/nuget.client</Uri>
      <Sha>5469bd0d9de8108f15f21644759773b85471366c</Sha>
    </Dependency>
    <Dependency Name="NuGet.Build.Tasks.Pack" Version="6.11.1-rc.2">
      <Uri>https://github.com/nuget/nuget.client</Uri>
      <Sha>5469bd0d9de8108f15f21644759773b85471366c</Sha>
    </Dependency>
    <Dependency Name="NuGet.Commands" Version="6.11.1-rc.2">
      <Uri>https://github.com/nuget/nuget.client</Uri>
      <Sha>5469bd0d9de8108f15f21644759773b85471366c</Sha>
    </Dependency>
    <Dependency Name="NuGet.CommandLine.XPlat" Version="6.11.1-rc.2">
      <Uri>https://github.com/nuget/nuget.client</Uri>
      <Sha>5469bd0d9de8108f15f21644759773b85471366c</Sha>
    </Dependency>
    <Dependency Name="NuGet.Common" Version="6.11.1-rc.2">
      <Uri>https://github.com/nuget/nuget.client</Uri>
      <Sha>5469bd0d9de8108f15f21644759773b85471366c</Sha>
    </Dependency>
    <Dependency Name="NuGet.Configuration" Version="6.11.1-rc.2">
      <Uri>https://github.com/nuget/nuget.client</Uri>
      <Sha>5469bd0d9de8108f15f21644759773b85471366c</Sha>
    </Dependency>
    <Dependency Name="NuGet.Credentials" Version="6.11.1-rc.2">
      <Uri>https://github.com/nuget/nuget.client</Uri>
      <Sha>5469bd0d9de8108f15f21644759773b85471366c</Sha>
    </Dependency>
    <Dependency Name="NuGet.DependencyResolver.Core" Version="6.11.1-rc.2">
      <Uri>https://github.com/nuget/nuget.client</Uri>
      <Sha>5469bd0d9de8108f15f21644759773b85471366c</Sha>
    </Dependency>
    <Dependency Name="NuGet.Frameworks" Version="6.11.1-rc.2">
      <Uri>https://github.com/nuget/nuget.client</Uri>
      <Sha>5469bd0d9de8108f15f21644759773b85471366c</Sha>
    </Dependency>
    <Dependency Name="NuGet.LibraryModel" Version="6.11.1-rc.2">
      <Uri>https://github.com/nuget/nuget.client</Uri>
      <Sha>5469bd0d9de8108f15f21644759773b85471366c</Sha>
    </Dependency>
    <Dependency Name="NuGet.ProjectModel" Version="6.11.1-rc.2">
      <Uri>https://github.com/nuget/nuget.client</Uri>
      <Sha>5469bd0d9de8108f15f21644759773b85471366c</Sha>
    </Dependency>
    <Dependency Name="NuGet.Protocol" Version="6.11.1-rc.2">
      <Uri>https://github.com/nuget/nuget.client</Uri>
      <Sha>5469bd0d9de8108f15f21644759773b85471366c</Sha>
    </Dependency>
    <Dependency Name="NuGet.Packaging" Version="6.11.1-rc.2">
      <Uri>https://github.com/nuget/nuget.client</Uri>
      <Sha>5469bd0d9de8108f15f21644759773b85471366c</Sha>
    </Dependency>
    <Dependency Name="NuGet.Versioning" Version="6.11.1-rc.2">
      <Uri>https://github.com/nuget/nuget.client</Uri>
      <Sha>5469bd0d9de8108f15f21644759773b85471366c</Sha>
    </Dependency>
    <Dependency Name="NuGet.Localization" Version="6.11.1-rc.2">
      <Uri>https://github.com/nuget/nuget.client</Uri>
      <Sha>5469bd0d9de8108f15f21644759773b85471366c</Sha>
    </Dependency>
    <Dependency Name="Microsoft.NET.Test.Sdk" Version="17.11.1-release-24455-02">
      <Uri>https://github.com/microsoft/vstest</Uri>
      <Sha>7855c9b221686104532ebf3380f2d45b3613b369</Sha>
      <SourceBuild RepoName="vstest" ManagedOnly="true" />
    </Dependency>
    <Dependency Name="Microsoft.TestPlatform.CLI" Version="17.11.1-release-24455-02">
      <Uri>https://github.com/microsoft/vstest</Uri>
      <Sha>7855c9b221686104532ebf3380f2d45b3613b369</Sha>
    </Dependency>
    <Dependency Name="Microsoft.TestPlatform.Build" Version="17.11.1-release-24455-02">
      <Uri>https://github.com/microsoft/vstest</Uri>
      <Sha>7855c9b221686104532ebf3380f2d45b3613b369</Sha>
    </Dependency>
    <Dependency Name="Microsoft.NET.ILLink.Tasks" Version="8.0.11">
      <Uri>https://dev.azure.com/dnceng/internal/_git/dotnet-runtime</Uri>
      <Sha>9cb3b725e3ad2b57ddc9fb2dd48d2d170563a8f5</Sha>
    </Dependency>
    <Dependency Name="System.Formats.Asn1" Version="8.0.1">
      <Uri>https://dev.azure.com/dnceng/internal/_git/dotnet-runtime</Uri>
      <Sha>2aade6beb02ea367fd97c4070a4198802fe61c03</Sha>
    </Dependency>
    <Dependency Name="System.CodeDom" Version="8.0.0">
      <Uri>https://dev.azure.com/dnceng/internal/_git/dotnet-runtime</Uri>
      <Sha>5535e31a712343a63f5d7d796cd874e563e5ac14</Sha>
    </Dependency>
    <Dependency Name="System.Diagnostics.EventLog" Version="8.0.1">
      <Uri>https://dev.azure.com/dnceng/internal/_git/dotnet-runtime</Uri>
      <Sha>81cabf2857a01351e5ab578947c7403a5b128ad1</Sha>
    </Dependency>
    <Dependency Name="System.Security.Cryptography.ProtectedData" Version="8.0.0">
      <Uri>https://dev.azure.com/dnceng/internal/_git/dotnet-runtime</Uri>
      <Sha>5535e31a712343a63f5d7d796cd874e563e5ac14</Sha>
    </Dependency>
    <Dependency Name="System.Text.Encoding.CodePages" Version="8.0.0">
      <Uri>https://dev.azure.com/dnceng/internal/_git/dotnet-runtime</Uri>
      <Sha>5535e31a712343a63f5d7d796cd874e563e5ac14</Sha>
    </Dependency>
    <Dependency Name="System.Resources.Extensions" Version="8.0.0">
      <Uri>https://dev.azure.com/dnceng/internal/_git/dotnet-runtime</Uri>
      <Sha>5535e31a712343a63f5d7d796cd874e563e5ac14</Sha>
    </Dependency>
    <Dependency Name="Microsoft.WindowsDesktop.App.Runtime.win-x64" Version="8.0.11">
      <Uri>https://dev.azure.com/dnceng/internal/_git/dotnet-windowsdesktop</Uri>
      <Sha>d3e7d292233dc8a3d2df128698239b078d13cdb0</Sha>
    </Dependency>
    <Dependency Name="VS.Redist.Common.WindowsDesktop.SharedFramework.x64.8.0" Version="8.0.11-servicing.24521.5">
      <Uri>https://dev.azure.com/dnceng/internal/_git/dotnet-windowsdesktop</Uri>
      <Sha>d3e7d292233dc8a3d2df128698239b078d13cdb0</Sha>
    </Dependency>
    <Dependency Name="Microsoft.WindowsDesktop.App.Ref" Version="8.0.11">
      <Uri>https://dev.azure.com/dnceng/internal/_git/dotnet-windowsdesktop</Uri>
      <Sha>d3e7d292233dc8a3d2df128698239b078d13cdb0</Sha>
    </Dependency>
    <Dependency Name="VS.Redist.Common.WindowsDesktop.TargetingPack.x64.8.0" Version="8.0.11-servicing.24521.5">
      <Uri>https://dev.azure.com/dnceng/internal/_git/dotnet-windowsdesktop</Uri>
      <Sha>d3e7d292233dc8a3d2df128698239b078d13cdb0</Sha>
    </Dependency>
    <Dependency Name="Microsoft.NET.Sdk.WindowsDesktop" Version="8.0.11-servicing.24521.7" CoherentParentDependency="Microsoft.WindowsDesktop.App.Ref">
      <Uri>https://dev.azure.com/dnceng/internal/_git/dotnet-wpf</Uri>
      <Sha>42a83a56d421ac71312453e53dbacc3d2ae6d432</Sha>
    </Dependency>
    <Dependency Name="Microsoft.AspNetCore.App.Ref" Version="8.0.11">
      <Uri>https://dev.azure.com/dnceng/internal/_git/dotnet-aspnetcore</Uri>
      <Sha>47576478939fdd59b4400ad135f47938af486ab3</Sha>
    </Dependency>
    <Dependency Name="Microsoft.AspNetCore.App.Ref.Internal" Version="8.0.11-servicing.24521.16">
      <Uri>https://dev.azure.com/dnceng/internal/_git/dotnet-aspnetcore</Uri>
      <Sha>47576478939fdd59b4400ad135f47938af486ab3</Sha>
    </Dependency>
    <Dependency Name="Microsoft.AspNetCore.App.Runtime.win-x64" Version="8.0.11">
      <Uri>https://dev.azure.com/dnceng/internal/_git/dotnet-aspnetcore</Uri>
      <Sha>47576478939fdd59b4400ad135f47938af486ab3</Sha>
    </Dependency>
    <Dependency Name="VS.Redist.Common.AspNetCore.SharedFramework.x64.8.0" Version="8.0.11-servicing.24521.16">
      <Uri>https://dev.azure.com/dnceng/internal/_git/dotnet-aspnetcore</Uri>
      <Sha>47576478939fdd59b4400ad135f47938af486ab3</Sha>
      <SourceBuild RepoName="aspnetcore" ManagedOnly="true" />
    </Dependency>
    <Dependency Name="dotnet-dev-certs" Version="8.0.11-servicing.24521.16">
      <Uri>https://dev.azure.com/dnceng/internal/_git/dotnet-aspnetcore</Uri>
      <Sha>47576478939fdd59b4400ad135f47938af486ab3</Sha>
    </Dependency>
    <Dependency Name="dotnet-user-jwts" Version="8.0.11-servicing.24521.16">
      <Uri>https://dev.azure.com/dnceng/internal/_git/dotnet-aspnetcore</Uri>
      <Sha>47576478939fdd59b4400ad135f47938af486ab3</Sha>
    </Dependency>
    <Dependency Name="dotnet-user-secrets" Version="8.0.11-servicing.24521.16">
      <Uri>https://dev.azure.com/dnceng/internal/_git/dotnet-aspnetcore</Uri>
      <Sha>47576478939fdd59b4400ad135f47938af486ab3</Sha>
    </Dependency>
    <Dependency Name="Microsoft.AspNetCore.Analyzers" Version="8.0.11-servicing.24521.16">
      <Uri>https://dev.azure.com/dnceng/internal/_git/dotnet-aspnetcore</Uri>
      <Sha>47576478939fdd59b4400ad135f47938af486ab3</Sha>
    </Dependency>
    <Dependency Name="Microsoft.AspNetCore.Components.SdkAnalyzers" Version="8.0.11-servicing.24521.16">
      <Uri>https://dev.azure.com/dnceng/internal/_git/dotnet-aspnetcore</Uri>
      <Sha>47576478939fdd59b4400ad135f47938af486ab3</Sha>
    </Dependency>
    <Dependency Name="Microsoft.AspNetCore.Mvc.Analyzers" Version="8.0.11-servicing.24521.16">
      <Uri>https://dev.azure.com/dnceng/internal/_git/dotnet-aspnetcore</Uri>
      <Sha>47576478939fdd59b4400ad135f47938af486ab3</Sha>
    </Dependency>
    <Dependency Name="Microsoft.AspNetCore.Mvc.Api.Analyzers" Version="8.0.11-servicing.24521.16">
      <Uri>https://dev.azure.com/dnceng/internal/_git/dotnet-aspnetcore</Uri>
      <Sha>47576478939fdd59b4400ad135f47938af486ab3</Sha>
    </Dependency>
<<<<<<< HEAD
    <Dependency Name="Microsoft.CodeAnalysis.Razor.Tooling.Internal" Version="7.0.0-preview.24574.6">
      <Uri>https://github.com/dotnet/razor</Uri>
      <Sha>aa2c76f75e60f3f6ae500bbf0eae9eb11af0bd4f</Sha>
      <SourceBuild RepoName="razor" ManagedOnly="true" />
    </Dependency>
    <Dependency Name="Microsoft.AspNetCore.Mvc.Razor.Extensions.Tooling.Internal" Version="7.0.0-preview.24574.6">
      <Uri>https://github.com/dotnet/razor</Uri>
      <Sha>aa2c76f75e60f3f6ae500bbf0eae9eb11af0bd4f</Sha>
    </Dependency>
    <Dependency Name="Microsoft.NET.Sdk.Razor.SourceGenerators.Transport" Version="7.0.0-preview.24574.6">
      <Uri>https://github.com/dotnet/razor</Uri>
      <Sha>aa2c76f75e60f3f6ae500bbf0eae9eb11af0bd4f</Sha>
=======
    <Dependency Name="Microsoft.CodeAnalysis.Razor.Tooling.Internal" Version="9.0.0-preview.24574.4">
      <Uri>https://github.com/dotnet/razor</Uri>
      <Sha>b4ba32397a657a228890b10fd6cd84c9fa7035a8</Sha>
      <SourceBuild RepoName="razor" ManagedOnly="true" />
    </Dependency>
    <Dependency Name="Microsoft.AspNetCore.Mvc.Razor.Extensions.Tooling.Internal" Version="9.0.0-preview.24574.4">
      <Uri>https://github.com/dotnet/razor</Uri>
      <Sha>b4ba32397a657a228890b10fd6cd84c9fa7035a8</Sha>
    </Dependency>
    <Dependency Name="Microsoft.NET.Sdk.Razor.SourceGenerators.Transport" Version="9.0.0-preview.24574.4">
      <Uri>https://github.com/dotnet/razor</Uri>
      <Sha>b4ba32397a657a228890b10fd6cd84c9fa7035a8</Sha>
>>>>>>> 98e8d8db
    </Dependency>
    <Dependency Name="Microsoft.Extensions.FileProviders.Embedded" Version="8.0.11">
      <Uri>https://dev.azure.com/dnceng/internal/_git/dotnet-aspnetcore</Uri>
      <Sha>47576478939fdd59b4400ad135f47938af486ab3</Sha>
    </Dependency>
    <Dependency Name="Microsoft.AspNetCore.Authorization" Version="8.0.11">
      <Uri>https://dev.azure.com/dnceng/internal/_git/dotnet-aspnetcore</Uri>
      <Sha>47576478939fdd59b4400ad135f47938af486ab3</Sha>
    </Dependency>
    <Dependency Name="Microsoft.AspNetCore.Components.Web" Version="8.0.11">
      <Uri>https://dev.azure.com/dnceng/internal/_git/dotnet-aspnetcore</Uri>
      <Sha>47576478939fdd59b4400ad135f47938af486ab3</Sha>
    </Dependency>
    <Dependency Name="Microsoft.JSInterop" Version="8.0.11">
      <Uri>https://dev.azure.com/dnceng/internal/_git/dotnet-aspnetcore</Uri>
      <Sha>47576478939fdd59b4400ad135f47938af486ab3</Sha>
    </Dependency>
    <Dependency Name="Microsoft.Web.Xdt" Version="7.0.0-preview.22423.2" Pinned="true">
      <Uri>https://github.com/dotnet/xdt</Uri>
      <Sha>9a1c3e1b7f0c8763d4c96e593961a61a72679a7b</Sha>
      <SourceBuild RepoName="xdt" ManagedOnly="true" />
    </Dependency>
    <Dependency Name="Microsoft.CodeAnalysis.NetAnalyzers" Version="8.0.0-preview.23614.1">
      <Uri>https://github.com/dotnet/roslyn-analyzers</Uri>
      <Sha>abef8ced132657943b7150f01a308e2199a17d5d</Sha>
    </Dependency>
    <Dependency Name="Microsoft.CodeAnalysis.PublicApiAnalyzers" Version="3.11.0-beta1.23614.1">
      <Uri>https://github.com/dotnet/roslyn-analyzers</Uri>
      <Sha>abef8ced132657943b7150f01a308e2199a17d5d</Sha>
    </Dependency>
    <Dependency Name="Microsoft.SourceBuild.Intermediate.roslyn-analyzers" Version="3.11.0-beta1.23614.1">
      <Uri>https://github.com/dotnet/roslyn-analyzers</Uri>
      <Sha>abef8ced132657943b7150f01a308e2199a17d5d</Sha>
      <SourceBuild RepoName="roslyn-analyzers" ManagedOnly="true" />
    </Dependency>
    <Dependency Name="System.CommandLine" Version="2.0.0-beta4.23307.1">
      <Uri>https://github.com/dotnet/command-line-api</Uri>
      <Sha>02fe27cd6a9b001c8feb7938e6ef4b3799745759</Sha>
    </Dependency>
    <Dependency Name="Microsoft.SourceBuild.Intermediate.command-line-api" Version="0.1.430701">
      <Uri>https://github.com/dotnet/command-line-api</Uri>
      <Sha>02fe27cd6a9b001c8feb7938e6ef4b3799745759</Sha>
      <SourceBuild RepoName="command-line-api" ManagedOnly="true" />
    </Dependency>
    <Dependency Name="Microsoft.SourceBuild.Intermediate.source-build-externals" Version="8.0.0-alpha.1.24516.2">
      <Uri>https://github.com/dotnet/source-build-externals</Uri>
      <Sha>3b85d089311e89b47758ba6a84eeb79374476dc8</Sha>
      <SourceBuild RepoName="source-build-externals" ManagedOnly="true" />
    </Dependency>
    <Dependency Name="Microsoft.SourceBuild.Intermediate.source-build-reference-packages" Version="8.0.0-alpha.1.24415.1">
      <Uri>https://github.com/dotnet/source-build-reference-packages</Uri>
      <Sha>fe3794a68bd668d36d4d5014a9e6c9d22c0e6d86</Sha>
      <SourceBuild RepoName="source-build-reference-packages" ManagedOnly="true" />
    </Dependency>
    <Dependency Name="Microsoft.Deployment.DotNet.Releases" Version="2.0.0-preview.1.23463.1">
      <Uri>https://github.com/dotnet/deployment-tools</Uri>
      <Sha>5957c5c5f85f17c145e7fab4ece37ad6aafcded9</Sha>
    </Dependency>
    <Dependency Name="Microsoft.Build.Tasks.Git" Version="8.0.0-beta.23615.1">
      <Uri>https://github.com/dotnet/sourcelink</Uri>
      <Sha>94eaac3385cafff41094454966e1af1d1cf60f00</Sha>
      <SourceBuild RepoName="sourcelink" ManagedOnly="true" />
    </Dependency>
    <Dependency Name="Microsoft.SourceLink.Common" Version="8.0.0-beta.23615.1">
      <Uri>https://github.com/dotnet/sourcelink</Uri>
      <Sha>94eaac3385cafff41094454966e1af1d1cf60f00</Sha>
    </Dependency>
    <Dependency Name="Microsoft.SourceLink.AzureRepos.Git" Version="8.0.0-beta.23615.1">
      <Uri>https://github.com/dotnet/sourcelink</Uri>
      <Sha>94eaac3385cafff41094454966e1af1d1cf60f00</Sha>
    </Dependency>
    <Dependency Name="Microsoft.SourceLink.GitHub" Version="8.0.0-beta.23615.1">
      <Uri>https://github.com/dotnet/sourcelink</Uri>
      <Sha>94eaac3385cafff41094454966e1af1d1cf60f00</Sha>
    </Dependency>
    <Dependency Name="Microsoft.SourceLink.GitLab" Version="8.0.0-beta.23615.1">
      <Uri>https://github.com/dotnet/sourcelink</Uri>
      <Sha>94eaac3385cafff41094454966e1af1d1cf60f00</Sha>
    </Dependency>
    <Dependency Name="Microsoft.SourceLink.Bitbucket.Git" Version="8.0.0-beta.23615.1">
      <Uri>https://github.com/dotnet/sourcelink</Uri>
      <Sha>94eaac3385cafff41094454966e1af1d1cf60f00</Sha>
    </Dependency>
    <!-- Explicit dependency because Microsoft.Deployment.DotNet.Releases has different versioning
         than the SB intermediate -->
    <Dependency Name="Microsoft.SourceBuild.Intermediate.deployment-tools" Version="8.0.0-preview.6.23463.1">
      <Uri>https://github.com/dotnet/deployment-tools</Uri>
      <Sha>5957c5c5f85f17c145e7fab4ece37ad6aafcded9</Sha>
      <SourceBuild RepoName="deployment-tools" ManagedOnly="true" />
    </Dependency>
    <Dependency Name="Microsoft.SourceBuild.Intermediate.symreader" Version="2.0.0-beta-23228-03">
      <Uri>https://github.com/dotnet/symreader</Uri>
      <Sha>27e584661980ee6d82c419a2a471ae505b7d122e</Sha>
      <SourceBuild RepoName="symreader" ManagedOnly="true" />
    </Dependency>
    <!-- Dependency required for flowing correct package version in source-build, using PVP flow. -->
    <Dependency Name="Microsoft.Extensions.Logging" Version="8.0.1">
      <Uri>https://dev.azure.com/dnceng/internal/_git/dotnet-runtime</Uri>
      <Sha>81cabf2857a01351e5ab578947c7403a5b128ad1</Sha>
    </Dependency>
    <!-- Dependency required for flowing correct package version in source-build, using PVP flow. -->
    <Dependency Name="Microsoft.Extensions.Logging.Abstractions" Version="8.0.2">
      <Uri>https://dev.azure.com/dnceng/internal/_git/dotnet-runtime</Uri>
      <Sha>81cabf2857a01351e5ab578947c7403a5b128ad1</Sha>
    </Dependency>
    <!-- Dependency required for flowing correct package version in source-build, using PVP flow. -->
    <Dependency Name="Microsoft.Extensions.Logging.Console" Version="8.0.1">
      <Uri>https://dev.azure.com/dnceng/internal/_git/dotnet-runtime</Uri>
      <Sha>81cabf2857a01351e5ab578947c7403a5b128ad1</Sha>
    </Dependency>
    <!-- Dependency required for flowing correct package version in source-build, using PVP flow. -->
    <Dependency Name="Microsoft.Extensions.FileSystemGlobbing" Version="8.0.0">
      <Uri>https://dev.azure.com/dnceng/internal/_git/dotnet-runtime</Uri>
      <Sha>5535e31a712343a63f5d7d796cd874e563e5ac14</Sha>
    </Dependency>
    <!-- Dependency required for flowing correct package version in source-build, using PVP flow. -->
    <Dependency Name="System.ServiceProcess.ServiceController" Version="8.0.1">
      <Uri>https://dev.azure.com/dnceng/internal/_git/dotnet-runtime</Uri>
      <Sha>81cabf2857a01351e5ab578947c7403a5b128ad1</Sha>
    </Dependency>
    <Dependency Name="System.Text.Json" Version="8.0.5">
      <Uri>https://dev.azure.com/dnceng/internal/_git/dotnet-runtime</Uri>
      <Sha>81cabf2857a01351e5ab578947c7403a5b128ad1</Sha>
    </Dependency>
    <Dependency Name="Microsoft.Bcl.AsyncInterfaces" Version="8.0.0">
      <Uri>https://dev.azure.com/dnceng/internal/_git/dotnet-runtime</Uri>
      <Sha>5535e31a712343a63f5d7d796cd874e563e5ac14</Sha>
    </Dependency>
    <Dependency Name="Microsoft.Extensions.FileProviders.Abstractions" Version="8.0.0">
      <Uri>https://dev.azure.com/dnceng/internal/_git/dotnet-runtime</Uri>
      <Sha>5535e31a712343a63f5d7d796cd874e563e5ac14</Sha>
    </Dependency>
    <Dependency Name="Microsoft.Extensions.ObjectPool" Version="8.0.11">
      <Uri>https://dev.azure.com/dnceng/internal/_git/dotnet-aspnetcore</Uri>
      <Sha>47576478939fdd59b4400ad135f47938af486ab3</Sha>
    </Dependency>
    <Dependency Name="Microsoft.Win32.SystemEvents" Version="8.0.0">
      <Uri>https://dev.azure.com/dnceng/internal/_git/dotnet-runtime</Uri>
      <Sha>5535e31a712343a63f5d7d796cd874e563e5ac14</Sha>
    </Dependency>
    <Dependency Name="System.Composition.AttributedModel" Version="8.0.0">
      <Uri>https://dev.azure.com/dnceng/internal/_git/dotnet-runtime</Uri>
      <Sha>5535e31a712343a63f5d7d796cd874e563e5ac14</Sha>
    </Dependency>
    <Dependency Name="System.Composition.Convention" Version="8.0.0">
      <Uri>https://dev.azure.com/dnceng/internal/_git/dotnet-runtime</Uri>
      <Sha>5535e31a712343a63f5d7d796cd874e563e5ac14</Sha>
    </Dependency>
    <Dependency Name="System.Composition.Hosting" Version="8.0.0">
      <Uri>https://dev.azure.com/dnceng/internal/_git/dotnet-runtime</Uri>
      <Sha>5535e31a712343a63f5d7d796cd874e563e5ac14</Sha>
    </Dependency>
    <Dependency Name="System.Composition.Runtime" Version="8.0.0">
      <Uri>https://dev.azure.com/dnceng/internal/_git/dotnet-runtime</Uri>
      <Sha>5535e31a712343a63f5d7d796cd874e563e5ac14</Sha>
    </Dependency>
    <Dependency Name="System.Composition.TypedParts" Version="8.0.0">
      <Uri>https://dev.azure.com/dnceng/internal/_git/dotnet-runtime</Uri>
      <Sha>5535e31a712343a63f5d7d796cd874e563e5ac14</Sha>
    </Dependency>
    <Dependency Name="System.Configuration.ConfigurationManager" Version="8.0.1">
      <Uri>https://dev.azure.com/dnceng/internal/_git/dotnet-runtime</Uri>
      <Sha>81cabf2857a01351e5ab578947c7403a5b128ad1</Sha>
    </Dependency>
    <Dependency Name="System.Drawing.Common" Version="8.0.7">
      <Uri>https://dev.azure.com/dnceng/internal/_git/dotnet-winforms</Uri>
      <Sha>fdc20074cf1e48b8cf11fe6ac78f255b1fbfe611</Sha>
    </Dependency>
    <Dependency Name="System.Security.Cryptography.Pkcs" Version="8.0.1">
      <Uri>https://dev.azure.com/dnceng/internal/_git/dotnet-runtime</Uri>
      <Sha>81cabf2857a01351e5ab578947c7403a5b128ad1</Sha>
    </Dependency>
    <Dependency Name="System.Security.Cryptography.Xml" Version="8.0.2">
      <Uri>https://dev.azure.com/dnceng/internal/_git/dotnet-runtime</Uri>
      <Sha>81cabf2857a01351e5ab578947c7403a5b128ad1</Sha>
    </Dependency>
    <Dependency Name="System.Security.Permissions" Version="8.0.0">
      <Uri>https://dev.azure.com/dnceng/internal/_git/dotnet-runtime</Uri>
      <Sha>5535e31a712343a63f5d7d796cd874e563e5ac14</Sha>
    </Dependency>
    <Dependency Name="System.Windows.Extensions" Version="8.0.0">
      <Uri>https://dev.azure.com/dnceng/internal/_git/dotnet-runtime</Uri>
      <Sha>5535e31a712343a63f5d7d796cd874e563e5ac14</Sha>
    </Dependency>
  </ProductDependencies>
  <ToolsetDependencies>
<<<<<<< HEAD
    <Dependency Name="Microsoft.DotNet.Arcade.Sdk" Version="8.0.0-beta.24570.5">
      <Uri>https://github.com/dotnet/arcade</Uri>
      <Sha>3c7e11bf80279cde53a6251c4d0fa10e613fc739</Sha>
      <SourceBuild RepoName="arcade" ManagedOnly="true" />
    </Dependency>
    <Dependency Name="Microsoft.DotNet.Helix.Sdk" Version="8.0.0-beta.24570.5">
      <Uri>https://github.com/dotnet/arcade</Uri>
      <Sha>3c7e11bf80279cde53a6251c4d0fa10e613fc739</Sha>
    </Dependency>
    <Dependency Name="Microsoft.DotNet.SignTool" Version="8.0.0-beta.24570.5">
      <Uri>https://github.com/dotnet/arcade</Uri>
      <Sha>3c7e11bf80279cde53a6251c4d0fa10e613fc739</Sha>
    </Dependency>
    <Dependency Name="Microsoft.DotNet.XUnitExtensions" Version="8.0.0-beta.24570.5">
      <Uri>https://github.com/dotnet/arcade</Uri>
      <Sha>3c7e11bf80279cde53a6251c4d0fa10e613fc739</Sha>
=======
    <Dependency Name="Microsoft.DotNet.Arcade.Sdk" Version="8.0.0-beta.24562.12">
      <Uri>https://github.com/dotnet/arcade</Uri>
      <Sha>42652ca52cd5f9f637fef2b3ab6148805e3c5168</Sha>
      <SourceBuild RepoName="arcade" ManagedOnly="true" />
    </Dependency>
    <Dependency Name="Microsoft.DotNet.Helix.Sdk" Version="8.0.0-beta.24562.12">
      <Uri>https://github.com/dotnet/arcade</Uri>
      <Sha>42652ca52cd5f9f637fef2b3ab6148805e3c5168</Sha>
    </Dependency>
    <Dependency Name="Microsoft.DotNet.SignTool" Version="8.0.0-beta.24562.12">
      <Uri>https://github.com/dotnet/arcade</Uri>
      <Sha>42652ca52cd5f9f637fef2b3ab6148805e3c5168</Sha>
    </Dependency>
    <Dependency Name="Microsoft.DotNet.XUnitExtensions" Version="8.0.0-beta.24562.12">
      <Uri>https://github.com/dotnet/arcade</Uri>
      <Sha>42652ca52cd5f9f637fef2b3ab6148805e3c5168</Sha>
>>>>>>> 98e8d8db
    </Dependency>
    <Dependency Name="System.Reflection.MetadataLoadContext" Version="8.0.1">
      <Uri>https://dev.azure.com/dnceng/internal/_git/dotnet-runtime</Uri>
      <Sha>81cabf2857a01351e5ab578947c7403a5b128ad1</Sha>
    </Dependency>
    <Dependency Name="Microsoft.DotNet.XliffTasks" Version="1.0.0-beta.23475.1" CoherentParentDependency="Microsoft.DotNet.Arcade.Sdk">
      <Uri>https://github.com/dotnet/xliff-tasks</Uri>
      <Sha>73f0850939d96131c28cf6ea6ee5aacb4da0083a</Sha>
      <SourceBuild RepoName="xliff-tasks" ManagedOnly="true" />
    </Dependency>
    <Dependency Name="Microsoft.IO.Redist" Version="6.0.1">
      <Uri>https://github.com/dotnet/runtime</Uri>
      <Sha>e77011b31a3e5c47d931248a64b47f9b2d47853d</Sha>
    </Dependency>
  </ToolsetDependencies>
</Dependencies><|MERGE_RESOLUTION|>--- conflicted
+++ resolved
@@ -3,17 +3,6 @@
   <ProductDependencies>
     <Dependency Name="Microsoft.TemplateEngine.Abstractions" Version="8.0.405">
       <Uri>https://github.com/dotnet/templating</Uri>
-<<<<<<< HEAD
-      <Sha>b9e9dd0bebf592758ca5aec85ddff3aff049eb4e</Sha>
-    </Dependency>
-    <Dependency Name="Microsoft.TemplateEngine.Mocks" Version="8.0.308-servicing.24573.3">
-      <Uri>https://github.com/dotnet/templating</Uri>
-      <Sha>b9e9dd0bebf592758ca5aec85ddff3aff049eb4e</Sha>
-    </Dependency>
-    <Dependency Name="Microsoft.SourceBuild.Intermediate.templating" Version="8.0.308-servicing.24573.3">
-      <Uri>https://github.com/dotnet/templating</Uri>
-      <Sha>b9e9dd0bebf592758ca5aec85ddff3aff049eb4e</Sha>
-=======
       <Sha>269d0dd65ab3129df509709a807b9f1821996bef</Sha>
     </Dependency>
     <Dependency Name="Microsoft.TemplateEngine.Mocks" Version="8.0.405-servicing.24565.4">
@@ -23,7 +12,6 @@
     <Dependency Name="Microsoft.SourceBuild.Intermediate.templating" Version="8.0.405-servicing.24565.4">
       <Uri>https://github.com/dotnet/templating</Uri>
       <Sha>269d0dd65ab3129df509709a807b9f1821996bef</Sha>
->>>>>>> 98e8d8db
       <SourceBuild RepoName="templating" ManagedOnly="true" />
     </Dependency>
     <Dependency Name="Microsoft.NETCore.App.Ref" Version="8.0.11">
@@ -94,60 +82,32 @@
       <Sha>86f5186deeea364bd8541d51657e52a54b2a96b2</Sha>
       <SourceBuild RepoName="format" ManagedOnly="true" />
     </Dependency>
-<<<<<<< HEAD
-    <Dependency Name="Microsoft.Net.Compilers.Toolset" Version="4.10.0-3.24574.6">
-=======
     <Dependency Name="Microsoft.Net.Compilers.Toolset" Version="4.11.0-3.24554.2">
->>>>>>> 98e8d8db
       <Uri>https://github.com/dotnet/roslyn</Uri>
       <Sha>bc1c3011064a493b0ca527df6fb7215e2e5cfa96</Sha>
       <SourceBuild RepoName="roslyn" ManagedOnly="true" />
     </Dependency>
-<<<<<<< HEAD
-    <Dependency Name="Microsoft.CodeAnalysis" Version="4.10.0-3.24574.6">
-=======
     <Dependency Name="Microsoft.CodeAnalysis" Version="4.11.0-3.24554.2">
->>>>>>> 98e8d8db
-      <Uri>https://github.com/dotnet/roslyn</Uri>
-      <Sha>bc1c3011064a493b0ca527df6fb7215e2e5cfa96</Sha>
-    </Dependency>
-<<<<<<< HEAD
-    <Dependency Name="Microsoft.CodeAnalysis.CSharp" Version="4.10.0-3.24574.6">
-=======
+      <Uri>https://github.com/dotnet/roslyn</Uri>
+      <Sha>bc1c3011064a493b0ca527df6fb7215e2e5cfa96</Sha>
+    </Dependency>
     <Dependency Name="Microsoft.CodeAnalysis.CSharp" Version="4.11.0-3.24554.2">
->>>>>>> 98e8d8db
-      <Uri>https://github.com/dotnet/roslyn</Uri>
-      <Sha>bc1c3011064a493b0ca527df6fb7215e2e5cfa96</Sha>
-    </Dependency>
-<<<<<<< HEAD
-    <Dependency Name="Microsoft.CodeAnalysis.CSharp.CodeStyle" Version="4.10.0-3.24574.6">
-=======
+      <Uri>https://github.com/dotnet/roslyn</Uri>
+      <Sha>bc1c3011064a493b0ca527df6fb7215e2e5cfa96</Sha>
+    </Dependency>
     <Dependency Name="Microsoft.CodeAnalysis.CSharp.CodeStyle" Version="4.11.0-3.24554.2">
->>>>>>> 98e8d8db
-      <Uri>https://github.com/dotnet/roslyn</Uri>
-      <Sha>bc1c3011064a493b0ca527df6fb7215e2e5cfa96</Sha>
-    </Dependency>
-<<<<<<< HEAD
-    <Dependency Name="Microsoft.CodeAnalysis.CSharp.Features" Version="4.10.0-3.24574.6">
-=======
+      <Uri>https://github.com/dotnet/roslyn</Uri>
+      <Sha>bc1c3011064a493b0ca527df6fb7215e2e5cfa96</Sha>
+    </Dependency>
     <Dependency Name="Microsoft.CodeAnalysis.CSharp.Features" Version="4.11.0-3.24554.2">
->>>>>>> 98e8d8db
-      <Uri>https://github.com/dotnet/roslyn</Uri>
-      <Sha>bc1c3011064a493b0ca527df6fb7215e2e5cfa96</Sha>
-    </Dependency>
-<<<<<<< HEAD
-    <Dependency Name="Microsoft.CodeAnalysis.CSharp.Workspaces" Version="4.10.0-3.24574.6">
-=======
+      <Uri>https://github.com/dotnet/roslyn</Uri>
+      <Sha>bc1c3011064a493b0ca527df6fb7215e2e5cfa96</Sha>
+    </Dependency>
     <Dependency Name="Microsoft.CodeAnalysis.CSharp.Workspaces" Version="4.11.0-3.24554.2">
->>>>>>> 98e8d8db
-      <Uri>https://github.com/dotnet/roslyn</Uri>
-      <Sha>bc1c3011064a493b0ca527df6fb7215e2e5cfa96</Sha>
-    </Dependency>
-<<<<<<< HEAD
-    <Dependency Name="Microsoft.CodeAnalysis.Workspaces.MSBuild" Version="4.10.0-3.24574.6">
-=======
+      <Uri>https://github.com/dotnet/roslyn</Uri>
+      <Sha>bc1c3011064a493b0ca527df6fb7215e2e5cfa96</Sha>
+    </Dependency>
     <Dependency Name="Microsoft.CodeAnalysis.Workspaces.MSBuild" Version="4.11.0-3.24554.2">
->>>>>>> 98e8d8db
       <Uri>https://github.com/dotnet/roslyn</Uri>
       <Sha>bc1c3011064a493b0ca527df6fb7215e2e5cfa96</Sha>
     </Dependency>
@@ -333,20 +293,6 @@
       <Uri>https://dev.azure.com/dnceng/internal/_git/dotnet-aspnetcore</Uri>
       <Sha>47576478939fdd59b4400ad135f47938af486ab3</Sha>
     </Dependency>
-<<<<<<< HEAD
-    <Dependency Name="Microsoft.CodeAnalysis.Razor.Tooling.Internal" Version="7.0.0-preview.24574.6">
-      <Uri>https://github.com/dotnet/razor</Uri>
-      <Sha>aa2c76f75e60f3f6ae500bbf0eae9eb11af0bd4f</Sha>
-      <SourceBuild RepoName="razor" ManagedOnly="true" />
-    </Dependency>
-    <Dependency Name="Microsoft.AspNetCore.Mvc.Razor.Extensions.Tooling.Internal" Version="7.0.0-preview.24574.6">
-      <Uri>https://github.com/dotnet/razor</Uri>
-      <Sha>aa2c76f75e60f3f6ae500bbf0eae9eb11af0bd4f</Sha>
-    </Dependency>
-    <Dependency Name="Microsoft.NET.Sdk.Razor.SourceGenerators.Transport" Version="7.0.0-preview.24574.6">
-      <Uri>https://github.com/dotnet/razor</Uri>
-      <Sha>aa2c76f75e60f3f6ae500bbf0eae9eb11af0bd4f</Sha>
-=======
     <Dependency Name="Microsoft.CodeAnalysis.Razor.Tooling.Internal" Version="9.0.0-preview.24574.4">
       <Uri>https://github.com/dotnet/razor</Uri>
       <Sha>b4ba32397a657a228890b10fd6cd84c9fa7035a8</Sha>
@@ -359,7 +305,6 @@
     <Dependency Name="Microsoft.NET.Sdk.Razor.SourceGenerators.Transport" Version="9.0.0-preview.24574.4">
       <Uri>https://github.com/dotnet/razor</Uri>
       <Sha>b4ba32397a657a228890b10fd6cd84c9fa7035a8</Sha>
->>>>>>> 98e8d8db
     </Dependency>
     <Dependency Name="Microsoft.Extensions.FileProviders.Embedded" Version="8.0.11">
       <Uri>https://dev.azure.com/dnceng/internal/_git/dotnet-aspnetcore</Uri>
@@ -546,24 +491,6 @@
     </Dependency>
   </ProductDependencies>
   <ToolsetDependencies>
-<<<<<<< HEAD
-    <Dependency Name="Microsoft.DotNet.Arcade.Sdk" Version="8.0.0-beta.24570.5">
-      <Uri>https://github.com/dotnet/arcade</Uri>
-      <Sha>3c7e11bf80279cde53a6251c4d0fa10e613fc739</Sha>
-      <SourceBuild RepoName="arcade" ManagedOnly="true" />
-    </Dependency>
-    <Dependency Name="Microsoft.DotNet.Helix.Sdk" Version="8.0.0-beta.24570.5">
-      <Uri>https://github.com/dotnet/arcade</Uri>
-      <Sha>3c7e11bf80279cde53a6251c4d0fa10e613fc739</Sha>
-    </Dependency>
-    <Dependency Name="Microsoft.DotNet.SignTool" Version="8.0.0-beta.24570.5">
-      <Uri>https://github.com/dotnet/arcade</Uri>
-      <Sha>3c7e11bf80279cde53a6251c4d0fa10e613fc739</Sha>
-    </Dependency>
-    <Dependency Name="Microsoft.DotNet.XUnitExtensions" Version="8.0.0-beta.24570.5">
-      <Uri>https://github.com/dotnet/arcade</Uri>
-      <Sha>3c7e11bf80279cde53a6251c4d0fa10e613fc739</Sha>
-=======
     <Dependency Name="Microsoft.DotNet.Arcade.Sdk" Version="8.0.0-beta.24562.12">
       <Uri>https://github.com/dotnet/arcade</Uri>
       <Sha>42652ca52cd5f9f637fef2b3ab6148805e3c5168</Sha>
@@ -580,7 +507,6 @@
     <Dependency Name="Microsoft.DotNet.XUnitExtensions" Version="8.0.0-beta.24562.12">
       <Uri>https://github.com/dotnet/arcade</Uri>
       <Sha>42652ca52cd5f9f637fef2b3ab6148805e3c5168</Sha>
->>>>>>> 98e8d8db
     </Dependency>
     <Dependency Name="System.Reflection.MetadataLoadContext" Version="8.0.1">
       <Uri>https://dev.azure.com/dnceng/internal/_git/dotnet-runtime</Uri>

<?xml version="1.0" encoding="utf-8"?>
<Dependencies>
  <ProductDependencies>
    <Dependency Name="Microsoft.TemplateEngine.Abstractions" Version="10.0.100-preview.2.25104.14">
      <Uri>https://github.com/dotnet/templating</Uri>
      <Sha>413bd7e00eb0a8ff708625c97f7921b52cec090a</Sha>
    </Dependency>
<<<<<<< HEAD
    <Dependency Name="Microsoft.TemplateEngine.Edge" Version="10.0.100-preview.2.25080.1">
      <Uri>https://github.com/dotnet/templating</Uri>
      <Sha>7137d45fe29466e53caadc374472912811f6522e</Sha>
    </Dependency>
    <Dependency Name="Microsoft.TemplateEngine.Orchestrator.RunnableProjects" Version="10.0.100-preview.2.25080.1">
      <Uri>https://github.com/dotnet/templating</Uri>
      <Sha>7137d45fe29466e53caadc374472912811f6522e</Sha>
    </Dependency>
    <Dependency Name="Microsoft.TemplateEngine.Utils" Version="10.0.100-preview.2.25080.1">
      <Uri>https://github.com/dotnet/templating</Uri>
      <Sha>7137d45fe29466e53caadc374472912811f6522e</Sha>
    </Dependency>
    <Dependency Name="Microsoft.TemplateSearch.Common" Version="10.0.100-preview.2.25080.1">
      <Uri>https://github.com/dotnet/templating</Uri>
      <Sha>7137d45fe29466e53caadc374472912811f6522e</Sha>
    </Dependency>
    <Dependency Name="Microsoft.TemplateEngine.Mocks" Version="10.0.100-preview.2.25080.1">
=======
    <Dependency Name="Microsoft.TemplateEngine.Mocks" Version="10.0.100-preview.2.25104.14">
>>>>>>> 4df298b7
      <Uri>https://github.com/dotnet/templating</Uri>
      <Sha>413bd7e00eb0a8ff708625c97f7921b52cec090a</Sha>
    </Dependency>
    <Dependency Name="Microsoft.TemplateEngine.TestHelper" Version="10.0.100-preview.2.25080.1">
      <Uri>https://github.com/dotnet/templating</Uri>
      <Sha>7137d45fe29466e53caadc374472912811f6522e</Sha>
    </Dependency>
    <Dependency Name="Microsoft.TemplateEngine.Authoring.TemplateVerifier" Version="10.0.100-preview.2.25080.1">
      <Uri>https://github.com/dotnet/templating</Uri>
      <Sha>7137d45fe29466e53caadc374472912811f6522e</Sha>
    </Dependency>
    <Dependency Name="Microsoft.TemplateSearch.TemplateDiscovery" Version="10.0.100-preview.2.25080.1">
      <Uri>https://github.com/dotnet/templating</Uri>
      <Sha>7137d45fe29466e53caadc374472912811f6522e</Sha>
    </Dependency>
    <!-- Intermediate is necessary for source build. -->
    <Dependency Name="Microsoft.SourceBuild.Intermediate.templating" Version="10.0.100-preview.2.25104.14">
      <Uri>https://github.com/dotnet/templating</Uri>
      <Sha>413bd7e00eb0a8ff708625c97f7921b52cec090a</Sha>
      <SourceBuild RepoName="templating" ManagedOnly="true" />
    </Dependency>
    <Dependency Name="Microsoft.NETCore.App.Ref" Version="10.0.0-preview.2.25104.7">
      <Uri>https://github.com/dotnet/runtime</Uri>
      <Sha>37b1764e19aceaa545d8433c490b850538b8905a</Sha>
    </Dependency>
    <Dependency Name="VS.Redist.Common.NetCore.SharedFramework.x64.10.0" Version="10.0.0-preview.2.25104.7">
      <Uri>https://github.com/dotnet/runtime</Uri>
      <Sha>37b1764e19aceaa545d8433c490b850538b8905a</Sha>
    </Dependency>
    <Dependency Name="VS.Redist.Common.NetCore.TargetingPack.x64.10.0" Version="10.0.0-preview.2.25104.7">
      <Uri>https://github.com/dotnet/runtime</Uri>
      <Sha>37b1764e19aceaa545d8433c490b850538b8905a</Sha>
    </Dependency>
    <Dependency Name="Microsoft.NETCore.App.Runtime.win-x64" Version="10.0.0-preview.2.25104.7">
      <Uri>https://github.com/dotnet/runtime</Uri>
      <Sha>37b1764e19aceaa545d8433c490b850538b8905a</Sha>
    </Dependency>
    <Dependency Name="Microsoft.NETCore.App.Host.win-x64" Version="10.0.0-preview.2.25104.7">
      <Uri>https://github.com/dotnet/runtime</Uri>
      <Sha>37b1764e19aceaa545d8433c490b850538b8905a</Sha>
    </Dependency>
    <Dependency Name="Microsoft.NETCore.Platforms" Version="10.0.0-preview.2.25104.7">
      <Uri>https://github.com/dotnet/runtime</Uri>
      <Sha>37b1764e19aceaa545d8433c490b850538b8905a</Sha>
    </Dependency>
    <Dependency Name="Microsoft.NET.HostModel" Version="10.0.0-preview.2.25104.7">
      <Uri>https://github.com/dotnet/runtime</Uri>
      <Sha>37b1764e19aceaa545d8433c490b850538b8905a</Sha>
    </Dependency>
    <Dependency Name="System.IO.Hashing" Version="10.0.0-preview.2.25104.7">
      <Uri>https://github.com/dotnet/runtime</Uri>
      <Sha>37b1764e19aceaa545d8433c490b850538b8905a</Sha>
    </Dependency>
    <Dependency Name="Microsoft.Extensions.DependencyModel" Version="10.0.0-preview.2.25104.7">
      <Uri>https://github.com/dotnet/runtime</Uri>
      <Sha>37b1764e19aceaa545d8433c490b850538b8905a</Sha>
    </Dependency>
    <!-- Intermediate is necessary for source build. -->
    <Dependency Name="Microsoft.SourceBuild.Intermediate.runtime.linux-x64" Version="10.0.0-preview.2.25104.7">
      <Uri>https://github.com/dotnet/runtime</Uri>
      <Sha>37b1764e19aceaa545d8433c490b850538b8905a</Sha>
      <SourceBuild RepoName="runtime" ManagedOnly="false" />
    </Dependency>
    <!-- Change blob version in GenerateLayout.targets if this is unpinned to service targeting pack -->
    <!-- No new netstandard.library planned for 3.1 timeframe at this time. -->
    <Dependency Name="NETStandard.Library.Ref" Version="2.1.0" Pinned="true">
      <Uri>https://github.com/dotnet/core-setup</Uri>
      <Sha>7d57652f33493fa022125b7f63aad0d70c52d810</Sha>
    </Dependency>
    <Dependency Name="Microsoft.NET.Workload.Emscripten.Current.Manifest-10.0.100.Transport" Version="10.0.0-preview.2.25103.1" CoherentParentDependency="Microsoft.NETCore.App.Runtime.win-x64">
      <Uri>https://github.com/dotnet/emsdk</Uri>
      <Sha>191ba073d94b647f70bce142d16ec96bfd436387</Sha>
    </Dependency>
    <!-- Intermediate is necessary for source build. -->
    <Dependency Name="Microsoft.SourceBuild.Intermediate.emsdk" Version="10.0.0-preview.2.25103.1" CoherentParentDependency="Microsoft.NETCore.App.Runtime.win-x64">
      <Uri>https://github.com/dotnet/emsdk</Uri>
      <Sha>191ba073d94b647f70bce142d16ec96bfd436387</Sha>
      <SourceBuild RepoName="emsdk" ManagedOnly="true" />
    </Dependency>
    <Dependency Name="Microsoft.Build" Version="17.14.0-preview-25081-02">
      <Uri>https://github.com/dotnet/msbuild</Uri>
      <Sha>7e539c169a657040eeb768e8115c44f1780e59df</Sha>
    </Dependency>
    <Dependency Name="Microsoft.Build.Localization" Version="17.14.0-preview-25081-02">
      <Uri>https://github.com/dotnet/msbuild</Uri>
      <Sha>7e539c169a657040eeb768e8115c44f1780e59df</Sha>
    </Dependency>
    <!-- Intermediate is necessary for source build. -->
    <Dependency Name="Microsoft.SourceBuild.Intermediate.msbuild" Version="17.14.0-preview-25081-02">
      <Uri>https://github.com/dotnet/msbuild</Uri>
      <Sha>7e539c169a657040eeb768e8115c44f1780e59df</Sha>
      <SourceBuild RepoName="msbuild" ManagedOnly="true" />
    </Dependency>
    <Dependency Name="Microsoft.FSharp.Compiler" Version="13.9.300-beta.25079.4">
      <Uri>https://github.com/dotnet/fsharp</Uri>
      <Sha>387f04cb6675c984036a64c9bb768ac6f00e06f9</Sha>
    </Dependency>
    <!-- Intermediate is necessary for source build. -->
    <Dependency Name="Microsoft.SourceBuild.Intermediate.fsharp" Version="9.0.300-beta.25079.4">
      <Uri>https://github.com/dotnet/fsharp</Uri>
      <Sha>387f04cb6675c984036a64c9bb768ac6f00e06f9</Sha>
      <SourceBuild RepoName="fsharp" ManagedOnly="true" />
    </Dependency>
    <Dependency Name="Microsoft.Net.Compilers.Toolset" Version="4.14.0-1.25070.2">
      <Uri>https://github.com/dotnet/roslyn</Uri>
      <Sha>6908aead3a8b313798c381d5e435e9e6068301a7</Sha>
    </Dependency>
    <!-- Intermediate is necessary for source build. -->
    <Dependency Name="Microsoft.SourceBuild.Intermediate.roslyn" Version="4.14.0-1.25070.2">
      <Uri>https://github.com/dotnet/roslyn</Uri>
      <Sha>6908aead3a8b313798c381d5e435e9e6068301a7</Sha>
      <SourceBuild RepoName="roslyn" ManagedOnly="true" />
    </Dependency>
    <Dependency Name="Microsoft.Net.Compilers.Toolset.Framework" Version="4.14.0-1.25070.2">
      <Uri>https://github.com/dotnet/roslyn</Uri>
      <Sha>6908aead3a8b313798c381d5e435e9e6068301a7</Sha>
    </Dependency>
    <Dependency Name="Microsoft.CodeAnalysis" Version="4.14.0-1.25070.2">
      <Uri>https://github.com/dotnet/roslyn</Uri>
      <Sha>6908aead3a8b313798c381d5e435e9e6068301a7</Sha>
    </Dependency>
    <Dependency Name="Microsoft.CodeAnalysis.CSharp" Version="4.14.0-1.25070.2">
      <Uri>https://github.com/dotnet/roslyn</Uri>
      <Sha>6908aead3a8b313798c381d5e435e9e6068301a7</Sha>
    </Dependency>
    <Dependency Name="Microsoft.CodeAnalysis.CSharp.CodeStyle" Version="4.14.0-1.25070.2">
      <Uri>https://github.com/dotnet/roslyn</Uri>
      <Sha>6908aead3a8b313798c381d5e435e9e6068301a7</Sha>
    </Dependency>
    <Dependency Name="Microsoft.CodeAnalysis.CSharp.Features" Version="4.14.0-1.25070.2">
      <Uri>https://github.com/dotnet/roslyn</Uri>
      <Sha>6908aead3a8b313798c381d5e435e9e6068301a7</Sha>
    </Dependency>
    <Dependency Name="Microsoft.CodeAnalysis.CSharp.Workspaces" Version="4.14.0-1.25070.2">
      <Uri>https://github.com/dotnet/roslyn</Uri>
      <Sha>6908aead3a8b313798c381d5e435e9e6068301a7</Sha>
    </Dependency>
    <Dependency Name="Microsoft.CodeAnalysis.Workspaces.Common" Version="4.14.0-1.25070.2">
      <Uri>https://github.com/dotnet/roslyn</Uri>
      <Sha>6908aead3a8b313798c381d5e435e9e6068301a7</Sha>
    </Dependency>
    <Dependency Name="Microsoft.CodeAnalysis.Workspaces.MSBuild" Version="4.14.0-1.25070.2">
      <Uri>https://github.com/dotnet/roslyn</Uri>
      <Sha>6908aead3a8b313798c381d5e435e9e6068301a7</Sha>
    </Dependency>
    <Dependency Name="Microsoft.AspNetCore.DeveloperCertificates.XPlat" Version="10.0.0-alpha.2.25073.4">
      <Uri>https://github.com/dotnet/aspnetcore</Uri>
      <Sha>febd7e8bdf05f17fb4e0e4dd3123e9538fbf7e7b</Sha>
    </Dependency>
    <Dependency Name="Microsoft.AspNetCore.TestHost" Version="10.0.0-alpha.2.25073.4">
      <Uri>https://github.com/dotnet/aspnetcore</Uri>
      <Sha>febd7e8bdf05f17fb4e0e4dd3123e9538fbf7e7b</Sha>
    </Dependency>
    <Dependency Name="Microsoft.Build.NuGetSdkResolver" Version="6.14.0-preview.1.11">
      <Uri>https://github.com/nuget/nuget.client</Uri>
      <Sha>a4a2e3f31ddc2adb52ebd3204ea6f650d89caf3f</Sha>
    </Dependency>
    <Dependency Name="NuGet.Build.Tasks" Version="6.14.0-preview.1.11">
      <Uri>https://github.com/nuget/nuget.client</Uri>
      <Sha>a4a2e3f31ddc2adb52ebd3204ea6f650d89caf3f</Sha>
      <SourceBuildTarball RepoName="nuget-client" ManagedOnly="true" />
    </Dependency>
    <Dependency Name="NuGet.Build.Tasks.Console" Version="6.14.0-preview.1.11">
      <Uri>https://github.com/nuget/nuget.client</Uri>
      <Sha>a4a2e3f31ddc2adb52ebd3204ea6f650d89caf3f</Sha>
    </Dependency>
    <Dependency Name="NuGet.Build.Tasks.Pack" Version="6.14.0-preview.1.11">
      <Uri>https://github.com/nuget/nuget.client</Uri>
      <Sha>a4a2e3f31ddc2adb52ebd3204ea6f650d89caf3f</Sha>
    </Dependency>
    <Dependency Name="NuGet.Commands" Version="6.14.0-preview.1.11">
      <Uri>https://github.com/nuget/nuget.client</Uri>
      <Sha>a4a2e3f31ddc2adb52ebd3204ea6f650d89caf3f</Sha>
    </Dependency>
    <Dependency Name="NuGet.CommandLine.XPlat" Version="6.14.0-preview.1.11">
      <Uri>https://github.com/nuget/nuget.client</Uri>
      <Sha>a4a2e3f31ddc2adb52ebd3204ea6f650d89caf3f</Sha>
    </Dependency>
    <Dependency Name="NuGet.Common" Version="6.14.0-preview.1.11">
      <Uri>https://github.com/nuget/nuget.client</Uri>
      <Sha>a4a2e3f31ddc2adb52ebd3204ea6f650d89caf3f</Sha>
    </Dependency>
    <Dependency Name="NuGet.Configuration" Version="6.14.0-preview.1.11">
      <Uri>https://github.com/nuget/nuget.client</Uri>
      <Sha>a4a2e3f31ddc2adb52ebd3204ea6f650d89caf3f</Sha>
    </Dependency>
    <Dependency Name="NuGet.Credentials" Version="6.14.0-preview.1.11">
      <Uri>https://github.com/nuget/nuget.client</Uri>
      <Sha>a4a2e3f31ddc2adb52ebd3204ea6f650d89caf3f</Sha>
    </Dependency>
    <Dependency Name="NuGet.DependencyResolver.Core" Version="6.14.0-preview.1.11">
      <Uri>https://github.com/nuget/nuget.client</Uri>
      <Sha>a4a2e3f31ddc2adb52ebd3204ea6f650d89caf3f</Sha>
    </Dependency>
    <Dependency Name="NuGet.Frameworks" Version="6.14.0-preview.1.11">
      <Uri>https://github.com/nuget/nuget.client</Uri>
      <Sha>a4a2e3f31ddc2adb52ebd3204ea6f650d89caf3f</Sha>
    </Dependency>
    <Dependency Name="NuGet.LibraryModel" Version="6.14.0-preview.1.11">
      <Uri>https://github.com/nuget/nuget.client</Uri>
      <Sha>a4a2e3f31ddc2adb52ebd3204ea6f650d89caf3f</Sha>
    </Dependency>
    <Dependency Name="NuGet.ProjectModel" Version="6.14.0-preview.1.11">
      <Uri>https://github.com/nuget/nuget.client</Uri>
      <Sha>a4a2e3f31ddc2adb52ebd3204ea6f650d89caf3f</Sha>
    </Dependency>
    <Dependency Name="NuGet.Protocol" Version="6.14.0-preview.1.11">
      <Uri>https://github.com/nuget/nuget.client</Uri>
      <Sha>a4a2e3f31ddc2adb52ebd3204ea6f650d89caf3f</Sha>
    </Dependency>
    <Dependency Name="NuGet.Packaging" Version="6.14.0-preview.1.11">
      <Uri>https://github.com/nuget/nuget.client</Uri>
      <Sha>a4a2e3f31ddc2adb52ebd3204ea6f650d89caf3f</Sha>
    </Dependency>
    <Dependency Name="NuGet.Versioning" Version="6.14.0-preview.1.11">
      <Uri>https://github.com/nuget/nuget.client</Uri>
      <Sha>a4a2e3f31ddc2adb52ebd3204ea6f650d89caf3f</Sha>
    </Dependency>
    <Dependency Name="NuGet.Localization" Version="6.14.0-preview.1.11">
      <Uri>https://github.com/nuget/nuget.client</Uri>
      <Sha>a4a2e3f31ddc2adb52ebd3204ea6f650d89caf3f</Sha>
    </Dependency>
    <Dependency Name="Microsoft.NET.Test.Sdk" Version="17.14.0-preview-25103-03">
      <Uri>https://github.com/microsoft/vstest</Uri>
      <Sha>4490ff63b38a0852c7a3d28f7d6bf419f7fa3649</Sha>
    </Dependency>
    <Dependency Name="Microsoft.TestPlatform.CLI" Version="17.14.0-preview-25103-03">
      <Uri>https://github.com/microsoft/vstest</Uri>
      <Sha>4490ff63b38a0852c7a3d28f7d6bf419f7fa3649</Sha>
    </Dependency>
    <Dependency Name="Microsoft.TestPlatform.Build" Version="17.14.0-preview-25103-03">
      <Uri>https://github.com/microsoft/vstest</Uri>
      <Sha>4490ff63b38a0852c7a3d28f7d6bf419f7fa3649</Sha>
    </Dependency>
    <!-- Intermediate is necessary for source build. -->
    <Dependency Name="Microsoft.SourceBuild.Intermediate.vstest" Version="17.14.0-preview-25103-03">
      <Uri>https://github.com/microsoft/vstest</Uri>
      <Sha>4490ff63b38a0852c7a3d28f7d6bf419f7fa3649</Sha>
      <SourceBuild RepoName="vstest" ManagedOnly="true" />
    </Dependency>
    <Dependency Name="Microsoft.NET.ILLink.Tasks" Version="10.0.0-preview.2.25104.7">
      <Uri>https://github.com/dotnet/runtime</Uri>
      <Sha>37b1764e19aceaa545d8433c490b850538b8905a</Sha>
    </Dependency>
    <Dependency Name="System.CodeDom" Version="10.0.0-preview.2.25104.7">
      <Uri>https://github.com/dotnet/runtime</Uri>
      <Sha>37b1764e19aceaa545d8433c490b850538b8905a</Sha>
    </Dependency>
    <Dependency Name="System.Formats.Asn1" Version="10.0.0-preview.2.25104.7">
      <Uri>https://github.com/dotnet/runtime</Uri>
      <Sha>37b1764e19aceaa545d8433c490b850538b8905a</Sha>
    </Dependency>
    <Dependency Name="System.Security.Cryptography.ProtectedData" Version="10.0.0-preview.2.25104.7">
      <Uri>https://github.com/dotnet/runtime</Uri>
      <Sha>37b1764e19aceaa545d8433c490b850538b8905a</Sha>
    </Dependency>
    <Dependency Name="System.Text.Encoding.CodePages" Version="10.0.0-preview.2.25104.7">
      <Uri>https://github.com/dotnet/runtime</Uri>
      <Sha>37b1764e19aceaa545d8433c490b850538b8905a</Sha>
    </Dependency>
    <Dependency Name="System.Resources.Extensions" Version="10.0.0-preview.2.25104.7">
      <Uri>https://github.com/dotnet/runtime</Uri>
      <Sha>37b1764e19aceaa545d8433c490b850538b8905a</Sha>
    </Dependency>
    <Dependency Name="Microsoft.WindowsDesktop.App.Runtime.win-x64" Version="10.0.0-preview.2.25104.2">
      <Uri>https://github.com/dotnet/windowsdesktop</Uri>
      <Sha>efbcdda7364854f86f31545efcab18fbecb5919b</Sha>
      <SourceBuildTarball RepoName="windowsdesktop" ManagedOnly="true" />
    </Dependency>
    <Dependency Name="VS.Redist.Common.WindowsDesktop.SharedFramework.x64.10.0" Version="10.0.0-preview.2.25104.2">
      <Uri>https://github.com/dotnet/windowsdesktop</Uri>
      <Sha>efbcdda7364854f86f31545efcab18fbecb5919b</Sha>
    </Dependency>
    <Dependency Name="Microsoft.WindowsDesktop.App.Ref" Version="10.0.0-preview.2.25104.2">
      <Uri>https://github.com/dotnet/windowsdesktop</Uri>
      <Sha>efbcdda7364854f86f31545efcab18fbecb5919b</Sha>
    </Dependency>
    <Dependency Name="VS.Redist.Common.WindowsDesktop.TargetingPack.x64.10.0" Version="10.0.0-preview.2.25104.2">
      <Uri>https://github.com/dotnet/windowsdesktop</Uri>
      <Sha>efbcdda7364854f86f31545efcab18fbecb5919b</Sha>
    </Dependency>
    <Dependency Name="Microsoft.NET.Sdk.WindowsDesktop" Version="10.0.0-preview.2.25103.2" CoherentParentDependency="Microsoft.WindowsDesktop.App.Ref">
      <Uri>https://github.com/dotnet/wpf</Uri>
      <Sha>43f4bc532d89c017567d1ba9842ffee4c439a6b8</Sha>
    </Dependency>
    <Dependency Name="Microsoft.AspNetCore.App.Ref" Version="10.0.0-alpha.2.25073.4">
      <Uri>https://github.com/dotnet/aspnetcore</Uri>
      <Sha>febd7e8bdf05f17fb4e0e4dd3123e9538fbf7e7b</Sha>
    </Dependency>
    <Dependency Name="Microsoft.AspNetCore.App.Ref.Internal" Version="10.0.0-alpha.2.25073.4">
      <Uri>https://github.com/dotnet/aspnetcore</Uri>
      <Sha>febd7e8bdf05f17fb4e0e4dd3123e9538fbf7e7b</Sha>
    </Dependency>
    <Dependency Name="Microsoft.AspNetCore.App.Runtime.win-x64" Version="10.0.0-alpha.2.25073.4">
      <Uri>https://github.com/dotnet/aspnetcore</Uri>
      <Sha>febd7e8bdf05f17fb4e0e4dd3123e9538fbf7e7b</Sha>
    </Dependency>
    <Dependency Name="VS.Redist.Common.AspNetCore.SharedFramework.x64.10.0" Version="10.0.0-alpha.2.25073.4">
      <Uri>https://github.com/dotnet/aspnetcore</Uri>
      <Sha>febd7e8bdf05f17fb4e0e4dd3123e9538fbf7e7b</Sha>
    </Dependency>
    <Dependency Name="dotnet-dev-certs" Version="10.0.0-alpha.2.25073.4">
      <Uri>https://github.com/dotnet/aspnetcore</Uri>
      <Sha>febd7e8bdf05f17fb4e0e4dd3123e9538fbf7e7b</Sha>
    </Dependency>
    <Dependency Name="dotnet-user-jwts" Version="10.0.0-alpha.2.25073.4">
      <Uri>https://github.com/dotnet/aspnetcore</Uri>
      <Sha>febd7e8bdf05f17fb4e0e4dd3123e9538fbf7e7b</Sha>
    </Dependency>
    <Dependency Name="dotnet-user-secrets" Version="10.0.0-alpha.2.25073.4">
      <Uri>https://github.com/dotnet/aspnetcore</Uri>
      <Sha>febd7e8bdf05f17fb4e0e4dd3123e9538fbf7e7b</Sha>
    </Dependency>
    <Dependency Name="Microsoft.AspNetCore.Analyzers" Version="10.0.0-alpha.2.25073.4">
      <Uri>https://github.com/dotnet/aspnetcore</Uri>
      <Sha>febd7e8bdf05f17fb4e0e4dd3123e9538fbf7e7b</Sha>
    </Dependency>
    <!-- Authentication and Components needed for dotnet/maui CoherentParentDependency -->
    <Dependency Name="Microsoft.AspNetCore.Authentication.Facebook" Version="10.0.0-alpha.2.25073.4">
      <Uri>https://github.com/dotnet/aspnetcore</Uri>
      <Sha>febd7e8bdf05f17fb4e0e4dd3123e9538fbf7e7b</Sha>
    </Dependency>
    <Dependency Name="Microsoft.AspNetCore.Authentication.Google" Version="10.0.0-alpha.2.25073.4">
      <Uri>https://github.com/dotnet/aspnetcore</Uri>
      <Sha>febd7e8bdf05f17fb4e0e4dd3123e9538fbf7e7b</Sha>
    </Dependency>
    <Dependency Name="Microsoft.AspNetCore.Authentication.MicrosoftAccount" Version="10.0.0-alpha.2.25073.4">
      <Uri>https://github.com/dotnet/aspnetcore</Uri>
      <Sha>febd7e8bdf05f17fb4e0e4dd3123e9538fbf7e7b</Sha>
    </Dependency>
    <Dependency Name="Microsoft.AspNetCore.Components" Version="10.0.0-alpha.2.25073.4">
      <Uri>https://github.com/dotnet/aspnetcore</Uri>
      <Sha>febd7e8bdf05f17fb4e0e4dd3123e9538fbf7e7b</Sha>
    </Dependency>
    <Dependency Name="Microsoft.AspNetCore.Components.Analyzers" Version="10.0.0-alpha.2.25073.4">
      <Uri>https://github.com/dotnet/aspnetcore</Uri>
      <Sha>febd7e8bdf05f17fb4e0e4dd3123e9538fbf7e7b</Sha>
    </Dependency>
    <Dependency Name="Microsoft.AspNetCore.Components.Forms" Version="10.0.0-alpha.2.25073.4">
      <Uri>https://github.com/dotnet/aspnetcore</Uri>
      <Sha>febd7e8bdf05f17fb4e0e4dd3123e9538fbf7e7b</Sha>
    </Dependency>
    <Dependency Name="Microsoft.AspNetCore.Components.WebAssembly" Version="10.0.0-alpha.2.25073.4">
      <Uri>https://github.com/dotnet/aspnetcore</Uri>
      <Sha>febd7e8bdf05f17fb4e0e4dd3123e9538fbf7e7b</Sha>
    </Dependency>
    <Dependency Name="Microsoft.AspNetCore.Components.WebAssembly.Server" Version="10.0.0-alpha.2.25073.4">
      <Uri>https://github.com/dotnet/aspnetcore</Uri>
      <Sha>febd7e8bdf05f17fb4e0e4dd3123e9538fbf7e7b</Sha>
    </Dependency>
    <Dependency Name="Microsoft.AspNetCore.Components.SdkAnalyzers" Version="10.0.0-alpha.2.25073.4">
      <Uri>https://github.com/dotnet/aspnetcore</Uri>
      <Sha>febd7e8bdf05f17fb4e0e4dd3123e9538fbf7e7b</Sha>
    </Dependency>
    <Dependency Name="Microsoft.AspNetCore.Components.WebView" Version="10.0.0-alpha.2.25073.4">
      <Uri>https://github.com/dotnet/aspnetcore</Uri>
      <Sha>febd7e8bdf05f17fb4e0e4dd3123e9538fbf7e7b</Sha>
    </Dependency>
    <Dependency Name="Microsoft.AspNetCore.Metadata" Version="10.0.0-alpha.2.25073.4">
      <Uri>https://github.com/dotnet/aspnetcore</Uri>
      <Sha>febd7e8bdf05f17fb4e0e4dd3123e9538fbf7e7b</Sha>
    </Dependency>
    <Dependency Name="Microsoft.AspNetCore.Mvc.Analyzers" Version="10.0.0-alpha.2.25073.4">
      <Uri>https://github.com/dotnet/aspnetcore</Uri>
      <Sha>febd7e8bdf05f17fb4e0e4dd3123e9538fbf7e7b</Sha>
    </Dependency>
    <Dependency Name="Microsoft.AspNetCore.Mvc.Api.Analyzers" Version="10.0.0-alpha.2.25073.4">
      <Uri>https://github.com/dotnet/aspnetcore</Uri>
      <Sha>febd7e8bdf05f17fb4e0e4dd3123e9538fbf7e7b</Sha>
    </Dependency>
    <!-- Intermediate is necessary for source build. -->
    <Dependency Name="Microsoft.SourceBuild.Intermediate.aspnetcore" Version="10.0.0-alpha.2.25073.4">
      <Uri>https://github.com/dotnet/aspnetcore</Uri>
      <Sha>febd7e8bdf05f17fb4e0e4dd3123e9538fbf7e7b</Sha>
      <SourceBuild RepoName="aspnetcore" ManagedOnly="true" />
    </Dependency>
    <Dependency Name="Microsoft.CodeAnalysis.Razor.Tooling.Internal" Version="9.0.0-preview.25104.4">
      <Uri>https://github.com/dotnet/razor</Uri>
      <Sha>b16f63a0c4e003acad74eb3f17d648c6ec17622b</Sha>
    </Dependency>
    <Dependency Name="Microsoft.AspNetCore.Mvc.Razor.Extensions.Tooling.Internal" Version="9.0.0-preview.25104.4">
      <Uri>https://github.com/dotnet/razor</Uri>
      <Sha>b16f63a0c4e003acad74eb3f17d648c6ec17622b</Sha>
    </Dependency>
    <Dependency Name="Microsoft.NET.Sdk.Razor.SourceGenerators.Transport" Version="9.0.0-preview.25104.4">
      <Uri>https://github.com/dotnet/razor</Uri>
      <Sha>b16f63a0c4e003acad74eb3f17d648c6ec17622b</Sha>
    </Dependency>
    <!-- Intermediate is necessary for source build. -->
    <Dependency Name="Microsoft.SourceBuild.Intermediate.razor" Version="9.0.0-preview.25104.4">
      <Uri>https://github.com/dotnet/razor</Uri>
      <Sha>b16f63a0c4e003acad74eb3f17d648c6ec17622b</Sha>
      <SourceBuild RepoName="razor" ManagedOnly="true" />
    </Dependency>
    <Dependency Name="Microsoft.Extensions.FileProviders.Embedded" Version="10.0.0-alpha.2.25073.4">
      <Uri>https://github.com/dotnet/aspnetcore</Uri>
      <Sha>febd7e8bdf05f17fb4e0e4dd3123e9538fbf7e7b</Sha>
    </Dependency>
    <Dependency Name="Microsoft.AspNetCore.Authorization" Version="10.0.0-alpha.2.25073.4">
      <Uri>https://github.com/dotnet/aspnetcore</Uri>
      <Sha>febd7e8bdf05f17fb4e0e4dd3123e9538fbf7e7b</Sha>
    </Dependency>
    <Dependency Name="Microsoft.AspNetCore.Components.Web" Version="10.0.0-alpha.2.25073.4">
      <Uri>https://github.com/dotnet/aspnetcore</Uri>
      <Sha>febd7e8bdf05f17fb4e0e4dd3123e9538fbf7e7b</Sha>
    </Dependency>
    <Dependency Name="Microsoft.JSInterop" Version="10.0.0-alpha.2.25073.4">
      <Uri>https://github.com/dotnet/aspnetcore</Uri>
      <Sha>febd7e8bdf05f17fb4e0e4dd3123e9538fbf7e7b</Sha>
    </Dependency>
    <!-- For coherency purposes, these versions should be gated by the versions of winforms and wpf routed via windowsdesktop -->
    <Dependency Name="Microsoft.Dotnet.WinForms.ProjectTemplates" Version="10.0.0-preview.2.25102.1" CoherentParentDependency="Microsoft.WindowsDesktop.App.Runtime.win-x64">
      <Uri>https://github.com/dotnet/winforms</Uri>
      <Sha>82f8e2cb10d83c5427c8a1ae111d1bbf49ee45f8</Sha>
    </Dependency>
    <Dependency Name="Microsoft.DotNet.Wpf.ProjectTemplates" Version="10.0.0-preview.2.25103.2" CoherentParentDependency="Microsoft.WindowsDesktop.App.Runtime.win-x64">
      <Uri>https://github.com/dotnet/wpf</Uri>
      <Sha>43f4bc532d89c017567d1ba9842ffee4c439a6b8</Sha>
    </Dependency>
    <Dependency Name="Microsoft.Web.Xdt" Version="10.0.0-preview.25067.1">
      <Uri>https://github.com/dotnet/xdt</Uri>
      <Sha>1156b9aac00609107c21cf3458b797c76db6be7a</Sha>
    </Dependency>
    <!-- Intermediate is necessary for source build. -->
    <Dependency Name="Microsoft.SourceBuild.Intermediate.xdt" Version="10.0.0-preview.25067.1">
      <Uri>https://github.com/dotnet/xdt</Uri>
      <Sha>1156b9aac00609107c21cf3458b797c76db6be7a</Sha>
      <SourceBuild RepoName="xdt" ManagedOnly="true" />
    </Dependency>
    <Dependency Name="Microsoft.CodeAnalysis.NetAnalyzers" Version="10.0.0-preview.25081.1">
      <Uri>https://github.com/dotnet/roslyn-analyzers</Uri>
      <Sha>8fe7aeb135c64e095f43292c427453858d937184</Sha>
    </Dependency>
    <Dependency Name="Microsoft.CodeAnalysis.PublicApiAnalyzers" Version="3.12.0-beta1.25081.1">
      <Uri>https://github.com/dotnet/roslyn-analyzers</Uri>
      <Sha>8fe7aeb135c64e095f43292c427453858d937184</Sha>
    </Dependency>
    <!-- Intermediate is necessary for source build. -->
    <Dependency Name="Microsoft.SourceBuild.Intermediate.roslyn-analyzers" Version="3.12.0-beta1.25081.1">
      <Uri>https://github.com/dotnet/roslyn-analyzers</Uri>
      <Sha>8fe7aeb135c64e095f43292c427453858d937184</Sha>
      <SourceBuild RepoName="roslyn-analyzers" ManagedOnly="true" />
    </Dependency>
    <Dependency Name="System.CommandLine" Version="2.0.0-beta4.25071.2">
      <Uri>https://github.com/dotnet/command-line-api</Uri>
      <Sha>3bbb940ceeb3254790899d751a8d418348563d40</Sha>
    </Dependency>
    <Dependency Name="System.CommandLine.Rendering" Version="0.4.0-alpha.25071.2">
      <Uri>https://github.com/dotnet/command-line-api</Uri>
      <Sha>3bbb940ceeb3254790899d751a8d418348563d40</Sha>
    </Dependency>
    <!-- Microsoft.CodeAnalysis.Workspaces.MSBuild transitively references M.Bcl.AsyncInterfaces.
         Adding an explicit dependency to make sure the latest version is used instead of the SBRP
         one under source build. -->
    <!-- Intermediate is necessary for source build. -->
    <Dependency Name="Microsoft.DiaSymReader" Version="2.2.0-beta.25076.1">
      <Uri>https://github.com/dotnet/symreader</Uri>
      <Sha>ff1852196a042a124267a6e599d12da20d7ff65a</Sha>
    </Dependency>
    <!-- Intermediate is necessary for source build. -->
    <Dependency Name="Microsoft.SourceBuild.Intermediate.command-line-api" Version="0.1.607102">
      <Uri>https://github.com/dotnet/command-line-api</Uri>
      <Sha>3bbb940ceeb3254790899d751a8d418348563d40</Sha>
      <SourceBuild RepoName="command-line-api" ManagedOnly="true" />
    </Dependency>
    <!-- Intermediate is necessary for source build. -->
    <Dependency Name="Microsoft.SourceBuild.Intermediate.source-build-externals" Version="10.0.607901">
      <Uri>https://github.com/dotnet/source-build-externals</Uri>
      <Sha>962bb86f95ebece01c2b1de97ed7d4261e00b058</Sha>
      <SourceBuild RepoName="source-build-externals" ManagedOnly="true" />
    </Dependency>
    <!-- Intermediate is necessary for source build. -->
    <Dependency Name="Microsoft.SourceBuild.Intermediate.source-build-reference-packages" Version="10.0.608004">
      <Uri>https://github.com/dotnet/source-build-reference-packages</Uri>
      <Sha>f18184030957ae8b02c6cb971ff2a58a06d2e7b1</Sha>
      <SourceBuild RepoName="source-build-reference-packages" ManagedOnly="true" />
    </Dependency>
    <Dependency Name="Microsoft.Deployment.DotNet.Releases" Version="2.0.0-preview.1.25077.1">
      <Uri>https://github.com/dotnet/deployment-tools</Uri>
      <Sha>5b816ec322774fff1f84d27e8d401cf145e0a2ca</Sha>
    </Dependency>
    <Dependency Name="Microsoft.Build.Tasks.Git" Version="10.0.0-beta.25080.2">
      <Uri>https://github.com/dotnet/sourcelink</Uri>
      <Sha>fab841741055c19fc07623f8947cecc9a0f63baa</Sha>
    </Dependency>
    <Dependency Name="Microsoft.SourceLink.Common" Version="10.0.0-beta.25080.2">
      <Uri>https://github.com/dotnet/sourcelink</Uri>
      <Sha>fab841741055c19fc07623f8947cecc9a0f63baa</Sha>
    </Dependency>
    <Dependency Name="Microsoft.SourceLink.AzureRepos.Git" Version="10.0.0-beta.25080.2">
      <Uri>https://github.com/dotnet/sourcelink</Uri>
      <Sha>fab841741055c19fc07623f8947cecc9a0f63baa</Sha>
    </Dependency>
    <Dependency Name="Microsoft.SourceLink.GitHub" Version="10.0.0-beta.25080.2">
      <Uri>https://github.com/dotnet/sourcelink</Uri>
      <Sha>fab841741055c19fc07623f8947cecc9a0f63baa</Sha>
    </Dependency>
    <Dependency Name="Microsoft.SourceLink.GitLab" Version="10.0.0-beta.25080.2">
      <Uri>https://github.com/dotnet/sourcelink</Uri>
      <Sha>fab841741055c19fc07623f8947cecc9a0f63baa</Sha>
    </Dependency>
    <Dependency Name="Microsoft.SourceLink.Bitbucket.Git" Version="10.0.0-beta.25080.2">
      <Uri>https://github.com/dotnet/sourcelink</Uri>
      <Sha>fab841741055c19fc07623f8947cecc9a0f63baa</Sha>
    </Dependency>
    <!-- Intermediate is necessary for source build. -->
    <Dependency Name="Microsoft.SourceBuild.Intermediate.sourcelink" Version="10.0.0-beta.25080.2">
      <Uri>https://github.com/dotnet/sourcelink</Uri>
      <Sha>fab841741055c19fc07623f8947cecc9a0f63baa</Sha>
      <SourceBuild RepoName="sourcelink" ManagedOnly="true" />
    </Dependency>
    <!-- Intermediate is necessary for source build. -->
    <Dependency Name="Microsoft.SourceBuild.Intermediate.deployment-tools" Version="9.0.0-preview.1.25077.1">
      <Uri>https://github.com/dotnet/deployment-tools</Uri>
      <Sha>5b816ec322774fff1f84d27e8d401cf145e0a2ca</Sha>
      <SourceBuild RepoName="deployment-tools" ManagedOnly="true" />
    </Dependency>
    <!-- Intermediate is necessary for source build. -->
    <Dependency Name="Microsoft.SourceBuild.Intermediate.symreader" Version="2.2.0-beta.25076.1">
      <Uri>https://github.com/dotnet/symreader</Uri>
      <Sha>ff1852196a042a124267a6e599d12da20d7ff65a</Sha>
      <SourceBuild RepoName="symreader" ManagedOnly="true" />
    </Dependency>
    <!-- Dependency required for flowing correct package version in source-build, using PVP flow. -->
    <Dependency Name="Microsoft.Extensions.Logging" Version="10.0.0-preview.2.25104.7">
      <Uri>https://github.com/dotnet/runtime</Uri>
      <Sha>37b1764e19aceaa545d8433c490b850538b8905a</Sha>
    </Dependency>
    <!-- Dependency required for flowing correct package version in source-build, using PVP flow. -->
    <Dependency Name="Microsoft.Extensions.Logging.Abstractions" Version="10.0.0-preview.2.25104.7">
      <Uri>https://github.com/dotnet/runtime</Uri>
      <Sha>37b1764e19aceaa545d8433c490b850538b8905a</Sha>
    </Dependency>
    <!-- Dependency required for flowing correct package version in source-build, using PVP flow. -->
    <Dependency Name="Microsoft.Extensions.Logging.Console" Version="10.0.0-preview.2.25104.7">
      <Uri>https://github.com/dotnet/runtime</Uri>
      <Sha>37b1764e19aceaa545d8433c490b850538b8905a</Sha>
    </Dependency>
    <!-- Dependency required for flowing correct package version in source-build, using PVP flow. -->
    <Dependency Name="Microsoft.Extensions.FileSystemGlobbing" Version="10.0.0-preview.2.25104.7">
      <Uri>https://github.com/dotnet/runtime</Uri>
      <Sha>37b1764e19aceaa545d8433c490b850538b8905a</Sha>
    </Dependency>
    <!-- Dependency required for flowing correct package version in source-build, using PVP flow. -->
    <Dependency Name="System.ServiceProcess.ServiceController" Version="10.0.0-preview.2.25104.7">
      <Uri>https://github.com/dotnet/runtime</Uri>
      <Sha>37b1764e19aceaa545d8433c490b850538b8905a</Sha>
    </Dependency>
    <Dependency Name="System.Text.Json" Version="10.0.0-preview.2.25104.7">
      <Uri>https://github.com/dotnet/runtime</Uri>
      <Sha>37b1764e19aceaa545d8433c490b850538b8905a</Sha>
    </Dependency>
    <Dependency Name="Microsoft.Bcl.AsyncInterfaces" Version="10.0.0-preview.2.25104.7">
      <Uri>https://github.com/dotnet/runtime</Uri>
      <Sha>37b1764e19aceaa545d8433c490b850538b8905a</Sha>
    </Dependency>
    <Dependency Name="Microsoft.Extensions.FileProviders.Abstractions" Version="10.0.0-preview.2.25104.7">
      <Uri>https://github.com/dotnet/runtime</Uri>
      <Sha>37b1764e19aceaa545d8433c490b850538b8905a</Sha>
    </Dependency>
    <Dependency Name="Microsoft.Extensions.ObjectPool" Version="10.0.0-alpha.2.25073.4">
      <Uri>https://github.com/dotnet/aspnetcore</Uri>
      <Sha>febd7e8bdf05f17fb4e0e4dd3123e9538fbf7e7b</Sha>
    </Dependency>
    <Dependency Name="Microsoft.Win32.SystemEvents" Version="10.0.0-preview.2.25104.7">
      <Uri>https://github.com/dotnet/runtime</Uri>
      <Sha>37b1764e19aceaa545d8433c490b850538b8905a</Sha>
    </Dependency>
    <Dependency Name="System.Composition.AttributedModel" Version="10.0.0-preview.2.25104.7">
      <Uri>https://github.com/dotnet/runtime</Uri>
      <Sha>37b1764e19aceaa545d8433c490b850538b8905a</Sha>
    </Dependency>
    <Dependency Name="System.Composition.Convention" Version="10.0.0-preview.2.25104.7">
      <Uri>https://github.com/dotnet/runtime</Uri>
      <Sha>37b1764e19aceaa545d8433c490b850538b8905a</Sha>
    </Dependency>
    <Dependency Name="System.Composition.Hosting" Version="10.0.0-preview.2.25104.7">
      <Uri>https://github.com/dotnet/runtime</Uri>
      <Sha>37b1764e19aceaa545d8433c490b850538b8905a</Sha>
    </Dependency>
    <Dependency Name="System.Composition.Runtime" Version="10.0.0-preview.2.25104.7">
      <Uri>https://github.com/dotnet/runtime</Uri>
      <Sha>37b1764e19aceaa545d8433c490b850538b8905a</Sha>
    </Dependency>
    <Dependency Name="System.Composition.TypedParts" Version="10.0.0-preview.2.25104.7">
      <Uri>https://github.com/dotnet/runtime</Uri>
      <Sha>37b1764e19aceaa545d8433c490b850538b8905a</Sha>
    </Dependency>
    <Dependency Name="System.Configuration.ConfigurationManager" Version="10.0.0-preview.2.25104.7">
      <Uri>https://github.com/dotnet/runtime</Uri>
      <Sha>37b1764e19aceaa545d8433c490b850538b8905a</Sha>
    </Dependency>
    <Dependency Name="System.Security.Cryptography.Pkcs" Version="10.0.0-preview.2.25104.7">
      <Uri>https://github.com/dotnet/runtime</Uri>
      <Sha>37b1764e19aceaa545d8433c490b850538b8905a</Sha>
    </Dependency>
    <Dependency Name="System.Security.Cryptography.Xml" Version="10.0.0-preview.2.25104.7">
      <Uri>https://github.com/dotnet/runtime</Uri>
      <Sha>37b1764e19aceaa545d8433c490b850538b8905a</Sha>
    </Dependency>
    <Dependency Name="System.Security.Permissions" Version="10.0.0-preview.2.25104.7">
      <Uri>https://github.com/dotnet/runtime</Uri>
      <Sha>37b1764e19aceaa545d8433c490b850538b8905a</Sha>
    </Dependency>
    <Dependency Name="System.Windows.Extensions" Version="10.0.0-preview.2.25104.7">
      <Uri>https://github.com/dotnet/runtime</Uri>
      <Sha>37b1764e19aceaa545d8433c490b850538b8905a</Sha>
    </Dependency>
  </ProductDependencies>
  <ToolsetDependencies>
    <Dependency Name="Microsoft.DotNet.Arcade.Sdk" Version="10.0.0-beta.25103.6">
      <Uri>https://github.com/dotnet/arcade</Uri>
      <Sha>0b971a5e11be58af22ca83fbc111a1207bb62920</Sha>
    </Dependency>
    <Dependency Name="Microsoft.DotNet.Build.Tasks.Installers" Version="10.0.0-beta.25103.6">
      <Uri>https://github.com/dotnet/arcade</Uri>
      <Sha>0b971a5e11be58af22ca83fbc111a1207bb62920</Sha>
    </Dependency>
    <Dependency Name="Microsoft.DotNet.Helix.Sdk" Version="10.0.0-beta.25103.6">
      <Uri>https://github.com/dotnet/arcade</Uri>
      <Sha>0b971a5e11be58af22ca83fbc111a1207bb62920</Sha>
    </Dependency>
    <Dependency Name="Microsoft.DotNet.SignTool" Version="10.0.0-beta.25103.6">
      <Uri>https://github.com/dotnet/arcade</Uri>
      <Sha>0b971a5e11be58af22ca83fbc111a1207bb62920</Sha>
    </Dependency>
    <Dependency Name="Microsoft.DotNet.XUnitExtensions" Version="10.0.0-beta.25103.6">
      <Uri>https://github.com/dotnet/arcade</Uri>
      <Sha>0b971a5e11be58af22ca83fbc111a1207bb62920</Sha>
    </Dependency>
    <Dependency Name="Microsoft.DotNet.XliffTasks" Version="10.0.0-beta.25103.6">
      <Uri>https://github.com/dotnet/arcade</Uri>
      <Sha>0b971a5e11be58af22ca83fbc111a1207bb62920</Sha>
    </Dependency>
    <!-- Intermediate is necessary for source build. -->
    <Dependency Name="Microsoft.SourceBuild.Intermediate.arcade" Version="10.0.0-beta.25103.6">
      <Uri>https://github.com/dotnet/arcade</Uri>
      <Sha>0b971a5e11be58af22ca83fbc111a1207bb62920</Sha>
      <SourceBuild RepoName="arcade" ManagedOnly="true" />
    </Dependency>
    <Dependency Name="System.Reflection.MetadataLoadContext" Version="10.0.0-preview.2.25104.7">
      <Uri>https://github.com/dotnet/runtime</Uri>
      <Sha>37b1764e19aceaa545d8433c490b850538b8905a</Sha>
    </Dependency>
    <Dependency Name="Microsoft.DotNet.Darc" Version="1.1.0-beta.25081.2">
      <Uri>https://github.com/dotnet/arcade-services</Uri>
      <Sha>0a9f6b177026a7473b9225355269c2c9a90b777f</Sha>
    </Dependency>
    <Dependency Name="Microsoft.DotNet.DarcLib" Version="1.1.0-beta.25081.2">
      <Uri>https://github.com/dotnet/arcade-services</Uri>
      <Sha>0a9f6b177026a7473b9225355269c2c9a90b777f</Sha>
    </Dependency>
    <Dependency Name="Microsoft.DotNet.ScenarioTests.SdkTemplateTests" Version="10.0.0-preview.24602.1">
      <Uri>https://github.com/dotnet/scenario-tests</Uri>
      <Sha>61173bbe1b4ab5f60e760cca9c5fd7eae6e48546</Sha>
    </Dependency>
    <!-- Intermediate is necessary for source build. -->
    <Dependency Name="Microsoft.SourceBuild.Intermediate.scenario-tests" Version="10.0.0-preview.24602.1">
      <Uri>https://github.com/dotnet/scenario-tests</Uri>
      <Sha>61173bbe1b4ab5f60e760cca9c5fd7eae6e48546</Sha>
      <SourceBuild RepoName="scenario-tests" ManagedOnly="true" />
    </Dependency>
    <!--
      Aspire isn't really a toolset dependency. However, it only inserts a baseline manifest in sdk,
      and if you squint at it, this means we can say that its specific dependency versions don't matter to sdk.
      It also doesn't currently ship 9.0 preview versions, meaning the version is locked to the latest shipped from 8.0 era.
      Avoiding this as a product dependency avoids a long coherency path (aspnetcore->extensions->aspire->sdk).
      **It is** of course possible that an incoherent aspire means that aspire depends on versions of extensions that
      aren't shipping, or those extensions packages depend on aspnetcore packages that won't ship. However, given the cost
      of maintaining this coherency path is high. This being toolset means that aspire is responsible for its own coherency.
    -->
    <Dependency Name="Microsoft.NET.Sdk.Aspire.Manifest-8.0.100" Version="8.2.2">
      <Uri>https://github.com/dotnet/aspire</Uri>
      <Sha>5fa9337a84a52e9bd185d04d156eccbdcf592f74</Sha>
    </Dependency>
    <!-- Intermediate is necessary for source build. -->
    <Dependency Name="Microsoft.SourceBuild.Intermediate.aspire" Version="8.2.2-preview.1.24521.5">
      <Uri>https://github.com/dotnet/aspire</Uri>
      <Sha>5fa9337a84a52e9bd185d04d156eccbdcf592f74</Sha>
      <SourceBuild RepoName="aspire" ManagedOnly="true" />
    </Dependency>
    <Dependency Name="Microsoft.IO.Redist" Version="6.0.1">
      <Uri>https://github.com/dotnet/runtime</Uri>
      <Sha>e77011b31a3e5c47d931248a64b47f9b2d47853d</Sha>
    </Dependency>
    <Dependency Name="Microsoft.Testing.Platform" Version="1.6.0-preview.25101.5">
      <Uri>https://github.com/microsoft/testfx</Uri>
      <Sha>b5c93525849bce7009877e042501e171edc9585a</Sha>
    </Dependency>
    <Dependency Name="MSTest" Version="3.8.0-preview.25101.5">
      <Uri>https://github.com/microsoft/testfx</Uri>
      <Sha>b5c93525849bce7009877e042501e171edc9585a</Sha>
    </Dependency>
  </ToolsetDependencies>
</Dependencies><|MERGE_RESOLUTION|>--- conflicted
+++ resolved
@@ -5,27 +5,23 @@
       <Uri>https://github.com/dotnet/templating</Uri>
       <Sha>413bd7e00eb0a8ff708625c97f7921b52cec090a</Sha>
     </Dependency>
-<<<<<<< HEAD
-    <Dependency Name="Microsoft.TemplateEngine.Edge" Version="10.0.100-preview.2.25080.1">
-      <Uri>https://github.com/dotnet/templating</Uri>
-      <Sha>7137d45fe29466e53caadc374472912811f6522e</Sha>
-    </Dependency>
-    <Dependency Name="Microsoft.TemplateEngine.Orchestrator.RunnableProjects" Version="10.0.100-preview.2.25080.1">
-      <Uri>https://github.com/dotnet/templating</Uri>
-      <Sha>7137d45fe29466e53caadc374472912811f6522e</Sha>
-    </Dependency>
-    <Dependency Name="Microsoft.TemplateEngine.Utils" Version="10.0.100-preview.2.25080.1">
-      <Uri>https://github.com/dotnet/templating</Uri>
-      <Sha>7137d45fe29466e53caadc374472912811f6522e</Sha>
-    </Dependency>
-    <Dependency Name="Microsoft.TemplateSearch.Common" Version="10.0.100-preview.2.25080.1">
-      <Uri>https://github.com/dotnet/templating</Uri>
-      <Sha>7137d45fe29466e53caadc374472912811f6522e</Sha>
-    </Dependency>
-    <Dependency Name="Microsoft.TemplateEngine.Mocks" Version="10.0.100-preview.2.25080.1">
-=======
+    <Dependency Name="Microsoft.TemplateEngine.Edge" Version="10.0.100-preview.2.25104.14">
+      <Uri>https://github.com/dotnet/templating</Uri>
+      <Sha>413bd7e00eb0a8ff708625c97f7921b52cec090a</Sha>
+    </Dependency>
+    <Dependency Name="Microsoft.TemplateEngine.Orchestrator.RunnableProjects" Version="10.0.100-preview.2.25104.14">
+      <Uri>https://github.com/dotnet/templating</Uri>
+      <Sha>413bd7e00eb0a8ff708625c97f7921b52cec090a</Sha>
+    </Dependency>
+    <Dependency Name="Microsoft.TemplateEngine.Utils" Version="10.0.100-preview.2.25104.14">
+      <Uri>https://github.com/dotnet/templating</Uri>
+      <Sha>413bd7e00eb0a8ff708625c97f7921b52cec090a</Sha>
+    </Dependency>
+    <Dependency Name="Microsoft.TemplateSearch.Common" Version="10.0.100-preview.2.25104.14">
+      <Uri>https://github.com/dotnet/templating</Uri>
+      <Sha>413bd7e00eb0a8ff708625c97f7921b52cec090a</Sha>
+    </Dependency>
     <Dependency Name="Microsoft.TemplateEngine.Mocks" Version="10.0.100-preview.2.25104.14">
->>>>>>> 4df298b7
       <Uri>https://github.com/dotnet/templating</Uri>
       <Sha>413bd7e00eb0a8ff708625c97f7921b52cec090a</Sha>
     </Dependency>

--- conflicted
+++ resolved
@@ -3,17 +3,6 @@
   <ProductDependencies>
     <Dependency Name="Microsoft.TemplateEngine.Abstractions" Version="8.0.409">
       <Uri>https://github.com/dotnet/templating</Uri>
-<<<<<<< HEAD
-      <Sha>9b1c885219a83187df9fd8778cbc78f05bb6e6d4</Sha>
-    </Dependency>
-    <Dependency Name="Microsoft.TemplateEngine.Mocks" Version="8.0.312-servicing.25209.1">
-      <Uri>https://github.com/dotnet/templating</Uri>
-      <Sha>9b1c885219a83187df9fd8778cbc78f05bb6e6d4</Sha>
-    </Dependency>
-    <Dependency Name="Microsoft.SourceBuild.Intermediate.templating" Version="8.0.312-servicing.25209.1">
-      <Uri>https://github.com/dotnet/templating</Uri>
-      <Sha>9b1c885219a83187df9fd8778cbc78f05bb6e6d4</Sha>
-=======
       <Sha>731d4697ceb43ca5ab88a4994b5a226e0cbf16c4</Sha>
     </Dependency>
     <Dependency Name="Microsoft.TemplateEngine.Mocks" Version="8.0.409-servicing.25209.2">
@@ -23,7 +12,6 @@
     <Dependency Name="Microsoft.SourceBuild.Intermediate.templating" Version="8.0.409-servicing.25209.2">
       <Uri>https://github.com/dotnet/templating</Uri>
       <Sha>731d4697ceb43ca5ab88a4994b5a226e0cbf16c4</Sha>
->>>>>>> 64a8d608
       <SourceBuild RepoName="templating" ManagedOnly="true" />
     </Dependency>
     <Dependency Name="Microsoft.NETCore.App.Ref" Version="8.0.14">
@@ -67,19 +55,6 @@
       <Uri>https://github.com/dotnet/emsdk</Uri>
       <Sha>ec84e775d21d3b7a6698ec30f7b2a5a9e3acd314</Sha>
     </Dependency>
-<<<<<<< HEAD
-    <Dependency Name="Microsoft.Build" Version="17.10.26">
-      <Uri>https://github.com/dotnet/msbuild</Uri>
-      <Sha>12f3204401afd9eb4311789cdc9a74b496fcf895</Sha>
-    </Dependency>
-    <Dependency Name="Microsoft.Build.Localization" Version="17.10.26-servicing-25210-02">
-      <Uri>https://github.com/dotnet/msbuild</Uri>
-      <Sha>12f3204401afd9eb4311789cdc9a74b496fcf895</Sha>
-    </Dependency>
-    <Dependency Name="Microsoft.SourceBuild.Intermediate.msbuild" Version="17.10.26-servicing-25210-02">
-      <Uri>https://github.com/dotnet/msbuild</Uri>
-      <Sha>12f3204401afd9eb4311789cdc9a74b496fcf895</Sha>
-=======
     <Dependency Name="Microsoft.Build" Version="17.11.30">
       <Uri>https://github.com/dotnet/msbuild</Uri>
       <Sha>e8f3d27217ec7f7b9296955b74077e0c4f6328c3</Sha>
@@ -91,7 +66,6 @@
     <Dependency Name="Microsoft.SourceBuild.Intermediate.msbuild" Version="17.11.30-servicing-25210-03">
       <Uri>https://github.com/dotnet/msbuild</Uri>
       <Sha>e8f3d27217ec7f7b9296955b74077e0c4f6328c3</Sha>
->>>>>>> 64a8d608
       <SourceBuild RepoName="msbuild" ManagedOnly="true" />
     </Dependency>
     <Dependency Name="Microsoft.FSharp.Compiler" Version="12.8.403-beta.24526.2">

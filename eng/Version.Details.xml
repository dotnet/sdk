<?xml version="1.0" encoding="utf-8"?>
<Dependencies>
  <ProductDependencies>
    <Dependency Name="Microsoft.TemplateEngine.Cli" Version="6.0.100-preview.3.21159.3">
      <Uri>https://github.com/dotnet/templating</Uri>
      <Sha>6f8edea399a07943ff5449986602583dee88255b</Sha>
    </Dependency>
    <Dependency Name="Microsoft.TemplateEngine.Abstractions" Version="6.0.100-preview.3.21159.3">
      <Uri>https://github.com/dotnet/templating</Uri>
      <Sha>6f8edea399a07943ff5449986602583dee88255b</Sha>
      <Sha>31980633108a1bef00c798136fcd30a873c90fa3</Sha>
    </Dependency>
    <Dependency Name="Microsoft.TemplateEngine.Cli.Localization" Version="6.0.100-preview.3.21153.3">
      <Uri>https://github.com/dotnet/templating</Uri>
      <Sha>4bcc8cfb4753f6333a0a7e0f57ca795e02688ee0</Sha>
    </Dependency>
    <Dependency Name="Microsoft.TemplateEngine.Orchestrator.RunnableProjects" Version="6.0.100-preview.3.21159.3">
      <Uri>https://github.com/dotnet/templating</Uri>
      <Sha>6f8edea399a07943ff5449986602583dee88255b</Sha>
    </Dependency>
    <Dependency Name="Microsoft.TemplateEngine.Utils" Version="6.0.100-preview.3.21159.3">
      <Uri>https://github.com/dotnet/templating</Uri>
      <Sha>6f8edea399a07943ff5449986602583dee88255b</Sha>
    </Dependency>
    <Dependency Name="Microsoft.TemplateSearch.Common" Version="6.0.100-preview.3.21159.3">
      <Uri>https://github.com/dotnet/templating</Uri>
      <Sha>6f8edea399a07943ff5449986602583dee88255b</Sha>
    </Dependency>
    <Dependency Name="Microsoft.DotNet.Common.ItemTemplates" Version="6.0.100-preview.3.21159.3">
      <Uri>https://github.com/dotnet/templating</Uri>
      <Sha>6f8edea399a07943ff5449986602583dee88255b</Sha>
    </Dependency>
    <Dependency Name="Microsoft.NETCore.App.Ref" Version="6.0.0-preview.3.21157.6">
      <Uri>https://github.com/dotnet/runtime</Uri>
      <Sha>acbbb505492244b4c07a4a368257ba86a1fc02e1</Sha>
    </Dependency>
    <Dependency Name="VS.Redist.Common.NetCore.SharedFramework.x64.6.0" Version="6.0.0-preview.3.21157.6">
      <Uri>https://github.com/dotnet/runtime</Uri>
      <Sha>acbbb505492244b4c07a4a368257ba86a1fc02e1</Sha>
    </Dependency>
    <Dependency Name="Microsoft.NETCore.App.Runtime.win-x64" Version="6.0.0-preview.3.21157.6">
      <Uri>https://github.com/dotnet/runtime</Uri>
      <Sha>acbbb505492244b4c07a4a368257ba86a1fc02e1</Sha>
    </Dependency>
    <Dependency Name="Microsoft.NETCore.App.Host.win-x64" Version="6.0.0-preview.3.21157.6">
      <Uri>https://github.com/dotnet/runtime</Uri>
      <Sha>acbbb505492244b4c07a4a368257ba86a1fc02e1</Sha>
    </Dependency>
    <Dependency Name="Microsoft.NETCore.Platforms" Version="6.0.0-preview.3.21157.6">
      <Uri>https://github.com/dotnet/runtime</Uri>
      <Sha>acbbb505492244b4c07a4a368257ba86a1fc02e1</Sha>
    </Dependency>
    <Dependency Name="Microsoft.NET.HostModel" Version="6.0.0-preview.3.21157.6">
      <Uri>https://github.com/dotnet/runtime</Uri>
      <Sha>acbbb505492244b4c07a4a368257ba86a1fc02e1</Sha>
    </Dependency>
    <Dependency Name="Microsoft.Extensions.DependencyModel" Version="6.0.0-preview.3.21157.6">
      <Uri>https://github.com/dotnet/runtime</Uri>
      <Sha>acbbb505492244b4c07a4a368257ba86a1fc02e1</Sha>
    </Dependency>
    <Dependency Name="Microsoft.NETCore.DotNetHostResolver" Version="6.0.0-preview.3.21157.6">
      <Uri>https://github.com/dotnet/runtime</Uri>
      <Sha>acbbb505492244b4c07a4a368257ba86a1fc02e1</Sha>
    </Dependency>
    <Dependency Name="Microsoft.DotNet.Cli.CommandLine" Version="1.0.0-preview.19208.1">
      <Uri>https://github.com/dotnet/CliCommandLineParser</Uri>
      <Sha>0e89c2116ad28e404ba56c14d1c3f938caa25a01</Sha>
    </Dependency>
    <Dependency Name="Microsoft.Build" Version="16.10.0-preview-21126-01">
      <Uri>https://github.com/dotnet/msbuild</Uri>
      <Sha>6819f7ab06c3f43e83ff4059d417395e0af06c01</Sha>
    </Dependency>
    <Dependency Name="Microsoft.Build.Localization" Version="16.10.0-preview-21126-01">
      <Uri>https://github.com/dotnet/msbuild</Uri>
      <Sha>6819f7ab06c3f43e83ff4059d417395e0af06c01</Sha>
    </Dependency>
    <Dependency Name="Microsoft.FSharp.Compiler" Version="11.3.2-beta.21102.9">
      <Uri>https://github.com/dotnet/fsharp</Uri>
      <Sha>7ce7132f1459095e635194d09d6f73265352029a</Sha>
    </Dependency>
    <Dependency Name="Microsoft.Net.Compilers.Toolset" Version="3.10.0-2.21156.4">
      <Uri>https://github.com/dotnet/roslyn</Uri>
      <Sha>9f95d538a8836b5f36c7ec374eb8be917824fee3</Sha>
    </Dependency>
    <Dependency Name="Microsoft.AspNetCore.DeveloperCertificates.XPlat" Version="6.0.0-preview.3.21158.2">
      <Uri>https://github.com/dotnet/aspnetcore</Uri>
      <Sha>d84637d0d8c90ed63b1d19e18eb097574939f97b</Sha>
    </Dependency>
    <Dependency Name="Microsoft.AspNetCore.TestHost" Version="6.0.0-preview.3.21158.2">
      <Uri>https://github.com/dotnet/aspnetcore</Uri>
      <Sha>d84637d0d8c90ed63b1d19e18eb097574939f97b</Sha>
    </Dependency>
    <Dependency Name="NuGet.Build.Tasks" Version="5.9.0-preview.3.7027">
      <Uri>https://github.com/NuGet/NuGet.Client</Uri>
      <Sha>cceb05e4ed5910f0609e14c8937c905288520c03</Sha>
    </Dependency>
    <Dependency Name="Microsoft.NET.Test.Sdk" Version="16.10.0-preview-20210304-04">
      <Uri>https://github.com/microsoft/vstest</Uri>
      <Sha>7edc54c8446a7a758b41720e475fb9ea80d1a006</Sha>
    </Dependency>
<<<<<<< HEAD
    <Dependency Name="Microsoft.NET.ILLink.Tasks" Version="6.0.100-preview.2.21160.1">
      <Uri>https://github.com/mono/linker</Uri>
      <Sha>bb923d296a0aa9afa499ffe29dcf71e66ee54352</Sha>
    </Dependency>
    <Dependency Name="Microsoft.NET.ILLink.Analyzers" Version="6.0.100-preview.2.21160.1">
      <Uri>https://github.com/mono/linker</Uri>
      <Sha>bb923d296a0aa9afa499ffe29dcf71e66ee54352</Sha>
=======
    <Dependency Name="Microsoft.NET.ILLink.Tasks" Version="6.0.100-preview.2.21159.1">
      <Uri>https://github.com/mono/linker</Uri>
      <Sha>b60dccf67689564c9b3d5d7ea9bab64502acb5d9</Sha>
    </Dependency>
    <Dependency Name="Microsoft.NET.ILLink.Analyzers" Version="6.0.100-preview.2.21159.1">
      <Uri>https://github.com/mono/linker</Uri>
      <Sha>b60dccf67689564c9b3d5d7ea9bab64502acb5d9</Sha>
>>>>>>> 33c2563f
    </Dependency>
    <Dependency Name="System.CodeDom" Version="6.0.0-preview.3.21157.6">
      <Uri>https://github.com/dotnet/runtime</Uri>
      <Sha>acbbb505492244b4c07a4a368257ba86a1fc02e1</Sha>
    </Dependency>
    <Dependency Name="System.Security.Cryptography.ProtectedData" Version="6.0.0-preview.3.21157.6">
      <Uri>https://github.com/dotnet/runtime</Uri>
      <Sha>acbbb505492244b4c07a4a368257ba86a1fc02e1</Sha>
    </Dependency>
    <Dependency Name="System.Text.Encoding.CodePages" Version="6.0.0-preview.3.21157.6">
      <Uri>https://github.com/dotnet/runtime</Uri>
      <Sha>acbbb505492244b4c07a4a368257ba86a1fc02e1</Sha>
    </Dependency>
    <Dependency Name="System.Resources.Extensions" Version="6.0.0-preview.3.21157.6">
      <Uri>https://github.com/dotnet/runtime</Uri>
      <Sha>acbbb505492244b4c07a4a368257ba86a1fc02e1</Sha>
    </Dependency>
    <Dependency Name="Microsoft.WindowsDesktop.App.Runtime.win-x64" Version="6.0.0-preview.3.21127.1">
      <Uri>https://github.com/dotnet/windowsdesktop</Uri>
      <Sha>b5726a8718a47f6c860e78123d37fccce8682343</Sha>
    </Dependency>
    <Dependency Name="VS.Redist.Common.WindowsDesktop.SharedFramework.x64.6.0" Version="6.0.0-preview.3.21127.1">
      <Uri>https://github.com/dotnet/windowsdesktop</Uri>
      <Sha>b5726a8718a47f6c860e78123d37fccce8682343</Sha>
    </Dependency>
    <Dependency Name="Microsoft.WindowsDesktop.App.Ref" Version="6.0.0-preview.3.21127.1">
      <Uri>https://github.com/dotnet/windowsdesktop</Uri>
      <Sha>b5726a8718a47f6c860e78123d37fccce8682343</Sha>
    </Dependency>
    <Dependency Name="Microsoft.NET.Sdk.WindowsDesktop" Version="6.0.0-preview.3.21127.1" CoherentParentDependency="Microsoft.WindowsDesktop.App.Ref">
      <Uri>https://github.com/dotnet/wpf</Uri>
      <Sha>c513fe4e410fa8101ff42e3e2ba79ef44b153634</Sha>
    </Dependency>
    <Dependency Name="Microsoft.AspNetCore.App.Ref" Version="6.0.0-preview.3.21158.2">
      <Uri>https://github.com/dotnet/aspnetcore</Uri>
      <Sha>d84637d0d8c90ed63b1d19e18eb097574939f97b</Sha>
    </Dependency>
    <Dependency Name="Microsoft.AspNetCore.App.Ref.Internal" Version="6.0.0-preview.3.21158.2">
      <Uri>https://github.com/dotnet/aspnetcore</Uri>
      <Sha>d84637d0d8c90ed63b1d19e18eb097574939f97b</Sha>
    </Dependency>
    <Dependency Name="Microsoft.AspNetCore.App.Runtime.win-x64" Version="6.0.0-preview.3.21158.2">
      <Uri>https://github.com/dotnet/aspnetcore</Uri>
      <Sha>d84637d0d8c90ed63b1d19e18eb097574939f97b</Sha>
    </Dependency>
    <Dependency Name="VS.Redist.Common.AspNetCore.SharedFramework.x64.6.0" Version="6.0.0-preview.3.21158.2">
      <Uri>https://github.com/dotnet/aspnetcore</Uri>
      <Sha>d84637d0d8c90ed63b1d19e18eb097574939f97b</Sha>
    </Dependency>
    <Dependency Name="dotnet-dev-certs" Version="6.0.0-preview.3.21158.2">
      <Uri>https://github.com/dotnet/aspnetcore</Uri>
      <Sha>d84637d0d8c90ed63b1d19e18eb097574939f97b</Sha>
    </Dependency>
    <Dependency Name="dotnet-user-secrets" Version="6.0.0-preview.3.21158.2">
      <Uri>https://github.com/dotnet/aspnetcore</Uri>
      <Sha>d84637d0d8c90ed63b1d19e18eb097574939f97b</Sha>
    </Dependency>
    <Dependency Name="dotnet-watch" Version="6.0.0-preview.2.21108.6">
      <Uri>https://github.com/dotnet/aspnetcore</Uri>
      <Sha>0d981a053fd45a73f52f93da2855d986c4cc7b62</Sha>
    </Dependency>
    <Dependency Name="Microsoft.AspNetCore.Analyzers" Version="6.0.0-preview.3.21158.2">
      <Uri>https://github.com/dotnet/aspnetcore</Uri>
      <Sha>d84637d0d8c90ed63b1d19e18eb097574939f97b</Sha>
    </Dependency>
    <Dependency Name="Microsoft.AspNetCore.Components.Analyzers" Version="6.0.0-preview.3.21158.2">
      <Uri>https://github.com/dotnet/aspnetcore</Uri>
      <Sha>d84637d0d8c90ed63b1d19e18eb097574939f97b</Sha>
    </Dependency>
    <Dependency Name="Microsoft.AspNetCore.Mvc.Analyzers" Version="6.0.0-preview.3.21158.2">
      <Uri>https://github.com/dotnet/aspnetcore</Uri>
      <Sha>d84637d0d8c90ed63b1d19e18eb097574939f97b</Sha>
    </Dependency>
    <Dependency Name="Microsoft.AspNetCore.Mvc.Api.Analyzers" Version="6.0.0-preview.3.21158.2">
      <Uri>https://github.com/dotnet/aspnetcore</Uri>
      <Sha>d84637d0d8c90ed63b1d19e18eb097574939f97b</Sha>
    </Dependency>
    <Dependency Name="Microsoft.AspNetCore.Mvc.Razor.Extensions" Version="6.0.0-preview.3.21158.2">
      <Uri>https://github.com/dotnet/aspnetcore</Uri>
      <Sha>d84637d0d8c90ed63b1d19e18eb097574939f97b</Sha>
    </Dependency>
    <Dependency Name="Microsoft.CodeAnalysis.Razor" Version="6.0.0-preview.3.21158.2">
      <Uri>https://github.com/dotnet/aspnetcore</Uri>
      <Sha>d84637d0d8c90ed63b1d19e18eb097574939f97b</Sha>
    </Dependency>
    <Dependency Name="Microsoft.AspNetCore.Razor.Language" Version="6.0.0-preview.3.21158.2">
      <Uri>https://github.com/dotnet/aspnetcore</Uri>
      <Sha>d84637d0d8c90ed63b1d19e18eb097574939f97b</Sha>
    </Dependency>
    <Dependency Name="Microsoft.Web.Xdt" Version="3.1.0" Pinned="true">
      <Uri>https://github.com/aspnet/xdt</Uri>
      <Sha>c01a538851a8ab1a1fbeb2e6243f391fff7587b4</Sha>
    </Dependency>
    <Dependency Name="Microsoft.CodeAnalysis.NetAnalyzers" Version="6.0.0-preview3.21153.3">
      <Uri>https://github.com/dotnet/roslyn-analyzers</Uri>
      <Sha>c054652b64a1561a299031fa5529e9a7bb0b2392</Sha>
    </Dependency>
  </ProductDependencies>
  <ToolsetDependencies>
    <Dependency Name="Microsoft.DotNet.Arcade.Sdk" Version="6.0.0-beta.21101.7">
      <Uri>https://github.com/dotnet/arcade</Uri>
      <Sha>2b430e5bbfaec37a6cead2f0cf79157f01f1a623</Sha>
    </Dependency>
    <Dependency Name="Microsoft.DotNet.Helix.Sdk" Version="6.0.0-beta.21101.7">
      <Uri>https://github.com/dotnet/arcade</Uri>
      <Sha>2b430e5bbfaec37a6cead2f0cf79157f01f1a623</Sha>
    </Dependency>
    <Dependency Name="Microsoft.DotNet.SignTool" Version="6.0.0-beta.21101.7">
      <Uri>https://github.com/dotnet/arcade</Uri>
      <Sha>2b430e5bbfaec37a6cead2f0cf79157f01f1a623</Sha>
    </Dependency>
    <Dependency Name="Microsoft.DotNet.XUnitExtensions" Version="6.0.0-beta.21101.7">
      <Uri>https://github.com/dotnet/arcade</Uri>
      <Sha>2b430e5bbfaec37a6cead2f0cf79157f01f1a623</Sha>
    </Dependency>
    <Dependency Name="System.Reflection.MetadataLoadContext" Version="6.0.0-preview.3.21157.6">
      <Uri>https://github.com/dotnet/runtime</Uri>
      <Sha>acbbb505492244b4c07a4a368257ba86a1fc02e1</Sha>
    </Dependency>
  </ToolsetDependencies>
</Dependencies><|MERGE_RESOLUTION|>--- conflicted
+++ resolved
@@ -98,7 +98,6 @@
       <Uri>https://github.com/microsoft/vstest</Uri>
       <Sha>7edc54c8446a7a758b41720e475fb9ea80d1a006</Sha>
     </Dependency>
-<<<<<<< HEAD
     <Dependency Name="Microsoft.NET.ILLink.Tasks" Version="6.0.100-preview.2.21160.1">
       <Uri>https://github.com/mono/linker</Uri>
       <Sha>bb923d296a0aa9afa499ffe29dcf71e66ee54352</Sha>
@@ -106,15 +105,6 @@
     <Dependency Name="Microsoft.NET.ILLink.Analyzers" Version="6.0.100-preview.2.21160.1">
       <Uri>https://github.com/mono/linker</Uri>
       <Sha>bb923d296a0aa9afa499ffe29dcf71e66ee54352</Sha>
-=======
-    <Dependency Name="Microsoft.NET.ILLink.Tasks" Version="6.0.100-preview.2.21159.1">
-      <Uri>https://github.com/mono/linker</Uri>
-      <Sha>b60dccf67689564c9b3d5d7ea9bab64502acb5d9</Sha>
-    </Dependency>
-    <Dependency Name="Microsoft.NET.ILLink.Analyzers" Version="6.0.100-preview.2.21159.1">
-      <Uri>https://github.com/mono/linker</Uri>
-      <Sha>b60dccf67689564c9b3d5d7ea9bab64502acb5d9</Sha>
->>>>>>> 33c2563f
     </Dependency>
     <Dependency Name="System.CodeDom" Version="6.0.0-preview.3.21157.6">
       <Uri>https://github.com/dotnet/runtime</Uri>

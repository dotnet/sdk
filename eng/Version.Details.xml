<?xml version="1.0" encoding="utf-8"?>
<Dependencies>
  <ProductDependencies>
    <Dependency Name="Microsoft.TemplateEngine.Cli" Version="7.0.100-alpha.1.21459.7">
      <Uri>https://github.com/dotnet/templating</Uri>
      <Sha>c8c08139884a8233b8e0440176b23331782705c4</Sha>
      <SourceBuild RepoName="templating" ManagedOnly="true" />
    </Dependency>
    <Dependency Name="Microsoft.TemplateEngine.Abstractions" Version="7.0.100-alpha.1.21459.7">
      <Uri>https://github.com/dotnet/templating</Uri>
      <Sha>c8c08139884a8233b8e0440176b23331782705c4</Sha>
    </Dependency>
    <Dependency Name="Microsoft.TemplateEngine.Orchestrator.RunnableProjects" Version="7.0.100-alpha.1.21459.7">
      <Uri>https://github.com/dotnet/templating</Uri>
      <Sha>c8c08139884a8233b8e0440176b23331782705c4</Sha>
    </Dependency>
    <Dependency Name="Microsoft.TemplateEngine.Utils" Version="7.0.100-alpha.1.21459.7">
      <Uri>https://github.com/dotnet/templating</Uri>
      <Sha>c8c08139884a8233b8e0440176b23331782705c4</Sha>
    </Dependency>
    <Dependency Name="Microsoft.TemplateSearch.Common" Version="7.0.100-alpha.1.21459.7">
      <Uri>https://github.com/dotnet/templating</Uri>
      <Sha>c8c08139884a8233b8e0440176b23331782705c4</Sha>
    </Dependency>
    <Dependency Name="Microsoft.DotNet.Common.ItemTemplates" Version="7.0.100-alpha.1.21459.7">
      <Uri>https://github.com/dotnet/templating</Uri>
      <Sha>c8c08139884a8233b8e0440176b23331782705c4</Sha>
    </Dependency>
    <Dependency Name="Microsoft.NETCore.App.Ref" Version="7.0.0-alpha.1.21425.4">
      <Uri>https://github.com/dotnet/runtime</Uri>
      <Sha>e9108608eacb3a40a5a0ee6278e60de71a00a59d</Sha>
    </Dependency>
    <Dependency Name="VS.Redist.Common.NetCore.SharedFramework.x64.7.0" Version="7.0.0-alpha.1.21425.4">
      <Uri>https://github.com/dotnet/runtime</Uri>
      <Sha>e9108608eacb3a40a5a0ee6278e60de71a00a59d</Sha>
    </Dependency>
    <Dependency Name="VS.Redist.Common.NetCore.TargetingPack.x64.6.0" Version="7.0.0-alpha.1.21425.4">
      <Uri>https://github.com/dotnet/runtime</Uri>
      <Sha>e9108608eacb3a40a5a0ee6278e60de71a00a59d</Sha>
    </Dependency>
    <Dependency Name="Microsoft.NETCore.App.Runtime.win-x64" Version="7.0.0-alpha.1.21425.4">
      <Uri>https://github.com/dotnet/runtime</Uri>
      <Sha>e9108608eacb3a40a5a0ee6278e60de71a00a59d</Sha>
    </Dependency>
    <Dependency Name="Microsoft.NETCore.App.Host.win-x64" Version="7.0.0-alpha.1.21425.4">
      <Uri>https://github.com/dotnet/runtime</Uri>
      <Sha>e9108608eacb3a40a5a0ee6278e60de71a00a59d</Sha>
    </Dependency>
    <Dependency Name="Microsoft.NETCore.Platforms" Version="7.0.0-alpha.1.21425.4">
      <Uri>https://github.com/dotnet/runtime</Uri>
      <Sha>e9108608eacb3a40a5a0ee6278e60de71a00a59d</Sha>
    </Dependency>
    <Dependency Name="Microsoft.NET.HostModel" Version="7.0.0-alpha.1.21425.4">
      <Uri>https://github.com/dotnet/runtime</Uri>
      <Sha>e9108608eacb3a40a5a0ee6278e60de71a00a59d</Sha>
    </Dependency>
    <Dependency Name="Microsoft.Extensions.DependencyModel" Version="7.0.0-alpha.1.21425.4">
      <Uri>https://github.com/dotnet/runtime</Uri>
      <Sha>e9108608eacb3a40a5a0ee6278e60de71a00a59d</Sha>
    </Dependency>
    <Dependency Name="Microsoft.NETCore.DotNetHostResolver" Version="7.0.0-alpha.1.21425.4">
      <Uri>https://github.com/dotnet/runtime</Uri>
      <Sha>e9108608eacb3a40a5a0ee6278e60de71a00a59d</Sha>
    </Dependency>
    <Dependency Name="Microsoft.Build" Version="17.0.0-preview-21458-05">
      <Uri>https://github.com/dotnet/msbuild</Uri>
      <Sha>c82d55e9bad188cee1d0ecfc696acab5cd5d02ca</Sha>
    </Dependency>
    <Dependency Name="Microsoft.Build.Localization" Version="17.0.0-preview-21458-05">
      <Uri>https://github.com/dotnet/msbuild</Uri>
      <Sha>c82d55e9bad188cee1d0ecfc696acab5cd5d02ca</Sha>
    </Dependency>
    <Dependency Name="Microsoft.FSharp.Compiler" Version="12.0.0-beta.21457.3">
      <Uri>https://github.com/dotnet/fsharp</Uri>
      <Sha>b0a54707064024f8959e54027e9e5d8fe49e82c7</Sha>
    </Dependency>
    <Dependency Name="Microsoft.SourceBuild.Intermediate.fsharp" Version="6.0.0-beta.21457.3">
      <Uri>https://github.com/dotnet/fsharp</Uri>
      <Sha>b0a54707064024f8959e54027e9e5d8fe49e82c7</Sha>
      <SourceBuild RepoName="fsharp" ManagedOnly="true" />
    </Dependency>
    <Dependency Name="dotnet-format" Version="6.0.243105">
      <Uri>https://github.com/dotnet/format</Uri>
      <Sha>d6223d0358efdc569701904d8e6e628a722de802</Sha>
    </Dependency>
    <Dependency Name="Microsoft.Net.Compilers.Toolset" Version="4.0.0-5.21457.19">
      <Uri>https://github.com/dotnet/roslyn</Uri>
      <Sha>dae39045cd460ba44053ff2af2217da126c25dbf</Sha>
      <SourceBuild RepoName="roslyn" ManagedOnly="true" />
    </Dependency>
    <Dependency Name="Microsoft.CodeAnalysis.CSharp" Version="4.0.0-5.21457.19">
      <Uri>https://github.com/dotnet/roslyn</Uri>
      <Sha>dae39045cd460ba44053ff2af2217da126c25dbf</Sha>
    </Dependency>
    <Dependency Name="Microsoft.CodeAnalysis.CSharp.Features" Version="4.0.0-5.21457.19">
      <Uri>https://github.com/dotnet/roslyn</Uri>
      <Sha>dae39045cd460ba44053ff2af2217da126c25dbf</Sha>
    </Dependency>
    <Dependency Name="Microsoft.CodeAnalysis.CSharp.Workspaces" Version="4.0.0-5.21457.19">
      <Uri>https://github.com/dotnet/roslyn</Uri>
      <Sha>dae39045cd460ba44053ff2af2217da126c25dbf</Sha>
    </Dependency>
    <Dependency Name="Microsoft.CodeAnalysis.Workspaces.MSBuild" Version="4.0.0-5.21457.19">
      <Uri>https://github.com/dotnet/roslyn</Uri>
      <Sha>dae39045cd460ba44053ff2af2217da126c25dbf</Sha>
    </Dependency>
    <Dependency Name="Microsoft.AspNetCore.DeveloperCertificates.XPlat" Version="7.0.0-alpha.1.21458.44">
      <Uri>https://github.com/dotnet/aspnetcore</Uri>
      <Sha>b33ef8f3c2ae90b19d874a9ee92b678914dad252</Sha>
    </Dependency>
    <Dependency Name="Microsoft.AspNetCore.TestHost" Version="7.0.0-alpha.1.21458.44">
      <Uri>https://github.com/dotnet/aspnetcore</Uri>
      <Sha>b33ef8f3c2ae90b19d874a9ee92b678914dad252</Sha>
    </Dependency>
    <Dependency Name="NuGet.Build.Tasks" Version="6.0.0-preview.4.230">
      <Uri>https://github.com/nuget/nuget.client</Uri>
      <Sha>fcb4b9a7fb52777ed3e740cda029f78813a988d9</Sha>
    </Dependency>
    <Dependency Name="Microsoft.NET.Test.Sdk" Version="17.1.0-preview-20210908-01">
      <Uri>https://github.com/microsoft/vstest</Uri>
      <Sha>8a16ccd78ff6424b87a70f79461faeacc7d4c78c</Sha>
    </Dependency>
    <Dependency Name="Microsoft.NET.ILLink.Tasks" Version="7.0.100-1.21458.4">
      <Uri>https://github.com/mono/linker</Uri>
      <Sha>8b7695af6debcbdaad531d521f8a8e10c553541a</Sha>
      <SourceBuild RepoName="linker" ManagedOnly="true" />
    </Dependency>
    <Dependency Name="Microsoft.NET.ILLink.Analyzers" Version="7.0.100-1.21458.4">
      <Uri>https://github.com/mono/linker</Uri>
      <Sha>8b7695af6debcbdaad531d521f8a8e10c553541a</Sha>
    </Dependency>
    <Dependency Name="System.CodeDom" Version="7.0.0-alpha.1.21425.4">
      <Uri>https://github.com/dotnet/runtime</Uri>
      <Sha>e9108608eacb3a40a5a0ee6278e60de71a00a59d</Sha>
    </Dependency>
    <Dependency Name="System.Security.Cryptography.ProtectedData" Version="7.0.0-alpha.1.21425.4">
      <Uri>https://github.com/dotnet/runtime</Uri>
      <Sha>e9108608eacb3a40a5a0ee6278e60de71a00a59d</Sha>
    </Dependency>
    <Dependency Name="System.Text.Encoding.CodePages" Version="7.0.0-alpha.1.21425.4">
      <Uri>https://github.com/dotnet/runtime</Uri>
      <Sha>e9108608eacb3a40a5a0ee6278e60de71a00a59d</Sha>
    </Dependency>
    <Dependency Name="System.Resources.Extensions" Version="7.0.0-alpha.1.21425.4">
      <Uri>https://github.com/dotnet/runtime</Uri>
      <Sha>e9108608eacb3a40a5a0ee6278e60de71a00a59d</Sha>
    </Dependency>
    <Dependency Name="Microsoft.WindowsDesktop.App.Runtime.win-x64" Version="7.0.0-alpha.1.21459.1">
      <Uri>https://github.com/dotnet/windowsdesktop</Uri>
      <Sha>71e90c9264b0eb1e11ebdc0f5e4ca37931ab83e2</Sha>
    </Dependency>
    <Dependency Name="VS.Redist.Common.WindowsDesktop.SharedFramework.x64.7.0" Version="7.0.0-alpha.1.21459.1">
      <Uri>https://github.com/dotnet/windowsdesktop</Uri>
      <Sha>71e90c9264b0eb1e11ebdc0f5e4ca37931ab83e2</Sha>
    </Dependency>
    <Dependency Name="Microsoft.WindowsDesktop.App.Ref" Version="7.0.0-alpha.1.21459.1">
      <Uri>https://github.com/dotnet/windowsdesktop</Uri>
      <Sha>71e90c9264b0eb1e11ebdc0f5e4ca37931ab83e2</Sha>
    </Dependency>
<<<<<<< HEAD
    <Dependency Name="VS.Redist.Common.WindowsDesktop.TargetingPack.x64.6.0" Version="7.0.0-alpha.1.21457.5">
      <Uri>https://github.com/dotnet/windowsdesktop</Uri>
      <Sha>aa67cbdb2c65363e3eaeeecbbb6d11fdc488a151</Sha>
    </Dependency>
    <Dependency Name="Microsoft.NET.Sdk.WindowsDesktop" Version="7.0.0-alpha.1.21457.8" CoherentParentDependency="Microsoft.WindowsDesktop.App.Ref">
=======
    <Dependency Name="Microsoft.NET.Sdk.WindowsDesktop" Version="7.0.0-alpha.1.21459.1" CoherentParentDependency="Microsoft.WindowsDesktop.App.Ref">
>>>>>>> 4b88b91f
      <Uri>https://github.com/dotnet/wpf</Uri>
      <Sha>b849385a9fa050ab88544e550afae6222be19c5e</Sha>
    </Dependency>
    <Dependency Name="Microsoft.AspNetCore.App.Ref" Version="7.0.0-alpha.1.21458.44">
      <Uri>https://github.com/dotnet/aspnetcore</Uri>
      <Sha>b33ef8f3c2ae90b19d874a9ee92b678914dad252</Sha>
    </Dependency>
    <Dependency Name="Microsoft.AspNetCore.App.Ref.Internal" Version="7.0.0-alpha.1.21458.44">
      <Uri>https://github.com/dotnet/aspnetcore</Uri>
      <Sha>b33ef8f3c2ae90b19d874a9ee92b678914dad252</Sha>
    </Dependency>
    <Dependency Name="Microsoft.AspNetCore.App.Runtime.win-x64" Version="7.0.0-alpha.1.21458.44">
      <Uri>https://github.com/dotnet/aspnetcore</Uri>
      <Sha>b33ef8f3c2ae90b19d874a9ee92b678914dad252</Sha>
    </Dependency>
    <Dependency Name="VS.Redist.Common.AspNetCore.SharedFramework.x64.7.0" Version="7.0.0-alpha.1.21458.44">
      <Uri>https://github.com/dotnet/aspnetcore</Uri>
      <Sha>b33ef8f3c2ae90b19d874a9ee92b678914dad252</Sha>
      <SourceBuild RepoName="aspnetcore" ManagedOnly="true" />
    </Dependency>
    <Dependency Name="dotnet-dev-certs" Version="7.0.0-alpha.1.21458.44">
      <Uri>https://github.com/dotnet/aspnetcore</Uri>
      <Sha>b33ef8f3c2ae90b19d874a9ee92b678914dad252</Sha>
    </Dependency>
    <Dependency Name="dotnet-user-secrets" Version="7.0.0-alpha.1.21458.44">
      <Uri>https://github.com/dotnet/aspnetcore</Uri>
      <Sha>b33ef8f3c2ae90b19d874a9ee92b678914dad252</Sha>
    </Dependency>
    <Dependency Name="Microsoft.AspNetCore.Analyzers" Version="7.0.0-alpha.1.21458.44">
      <Uri>https://github.com/dotnet/aspnetcore</Uri>
      <Sha>b33ef8f3c2ae90b19d874a9ee92b678914dad252</Sha>
    </Dependency>
    <Dependency Name="Microsoft.AspNetCore.Components.Analyzers" Version="7.0.0-alpha.1.21458.44">
      <Uri>https://github.com/dotnet/aspnetcore</Uri>
      <Sha>b33ef8f3c2ae90b19d874a9ee92b678914dad252</Sha>
    </Dependency>
    <Dependency Name="Microsoft.AspNetCore.Mvc.Analyzers" Version="7.0.0-alpha.1.21458.44">
      <Uri>https://github.com/dotnet/aspnetcore</Uri>
      <Sha>b33ef8f3c2ae90b19d874a9ee92b678914dad252</Sha>
    </Dependency>
    <Dependency Name="Microsoft.AspNetCore.Mvc.Api.Analyzers" Version="7.0.0-alpha.1.21458.44">
      <Uri>https://github.com/dotnet/aspnetcore</Uri>
      <Sha>b33ef8f3c2ae90b19d874a9ee92b678914dad252</Sha>
    </Dependency>
    <Dependency Name="Microsoft.AspNetCore.Mvc.Razor.Extensions" Version="7.0.0-alpha.1.21458.44">
      <Uri>https://github.com/dotnet/aspnetcore</Uri>
      <Sha>b33ef8f3c2ae90b19d874a9ee92b678914dad252</Sha>
    </Dependency>
    <Dependency Name="Microsoft.CodeAnalysis.Razor" Version="7.0.0-alpha.1.21458.44">
      <Uri>https://github.com/dotnet/aspnetcore</Uri>
      <Sha>b33ef8f3c2ae90b19d874a9ee92b678914dad252</Sha>
    </Dependency>
    <Dependency Name="Microsoft.AspNetCore.Razor.Language" Version="7.0.0-alpha.1.21458.44">
      <Uri>https://github.com/dotnet/aspnetcore</Uri>
      <Sha>b33ef8f3c2ae90b19d874a9ee92b678914dad252</Sha>
    </Dependency>
    <Dependency Name="Microsoft.AspNetCore.Razor.Internal.SourceGenerator.Transport" Version="7.0.0-alpha.1.21458.44">
      <Uri>https://github.com/dotnet/aspnetcore</Uri>
      <Sha>b33ef8f3c2ae90b19d874a9ee92b678914dad252</Sha>
    </Dependency>
    <Dependency Name="Microsoft.Extensions.FileProviders.Embedded" Version="7.0.0-alpha.1.21458.44">
      <Uri>https://github.com/dotnet/aspnetcore</Uri>
      <Sha>b33ef8f3c2ae90b19d874a9ee92b678914dad252</Sha>
    </Dependency>
    <Dependency Name="Microsoft.AspNetCore.Authorization" Version="7.0.0-alpha.1.21458.44">
      <Uri>https://github.com/dotnet/aspnetcore</Uri>
      <Sha>b33ef8f3c2ae90b19d874a9ee92b678914dad252</Sha>
    </Dependency>
    <Dependency Name="Microsoft.AspNetCore.Components.Web" Version="7.0.0-alpha.1.21458.44">
      <Uri>https://github.com/dotnet/aspnetcore</Uri>
      <Sha>b33ef8f3c2ae90b19d874a9ee92b678914dad252</Sha>
    </Dependency>
    <Dependency Name="Microsoft.JSInterop" Version="7.0.0-alpha.1.21458.44">
      <Uri>https://github.com/dotnet/aspnetcore</Uri>
      <Sha>b33ef8f3c2ae90b19d874a9ee92b678914dad252</Sha>
    </Dependency>
    <Dependency Name="Microsoft.Web.Xdt" Version="3.1.0" Pinned="true">
      <Uri>https://github.com/aspnet/xdt</Uri>
      <Sha>c01a538851a8ab1a1fbeb2e6243f391fff7587b4</Sha>
    </Dependency>
    <Dependency Name="Microsoft.CodeAnalysis.NetAnalyzers" Version="7.0.0-preview1.21458.2">
      <Uri>https://github.com/dotnet/roslyn-analyzers</Uri>
      <Sha>7181bf8dd6d019d17468983fac1d7ec5a8b4878d</Sha>
    </Dependency>
    <Dependency Name="Microsoft.SourceBuild.Intermediate.roslyn-analyzers" Version="3.3.3-beta1.21458.2">
      <Uri>https://github.com/dotnet/roslyn-analyzers</Uri>
      <Sha>7181bf8dd6d019d17468983fac1d7ec5a8b4878d</Sha>
      <SourceBuild RepoName="roslyn-analyzers" ManagedOnly="true" />
    </Dependency>
    <Dependency Name="System.CommandLine" Version="2.0.0-beta1.21417.2">
      <Uri>https://github.com/dotnet/command-line-api</Uri>
      <Sha>bd9c63c9e74681617fccf2e371cd90f00d01cef7</Sha>
    </Dependency>
    <Dependency Name="Microsoft.SourceBuild.Intermediate.source-build" Version="0.1.0-alpha.1.21318.1">
      <Uri>https://github.com/dotnet/source-build</Uri>
      <Sha>3fb25b8db3bec654e37e71a5b2b7fde14444bc2f</Sha>
      <SourceBuild RepoName="source-build" ManagedOnly="true" />
    </Dependency>
  </ProductDependencies>
  <ToolsetDependencies>
    <Dependency Name="Microsoft.DotNet.Arcade.Sdk" Version="7.0.0-beta.21457.3">
      <Uri>https://github.com/dotnet/arcade</Uri>
      <Sha>1e11251dfea77c00eea2228660c1afa011347d17</Sha>
      <SourceBuild RepoName="arcade" ManagedOnly="true" />
    </Dependency>
    <Dependency Name="Microsoft.DotNet.Helix.Sdk" Version="7.0.0-beta.21457.3">
      <Uri>https://github.com/dotnet/arcade</Uri>
      <Sha>1e11251dfea77c00eea2228660c1afa011347d17</Sha>
    </Dependency>
    <Dependency Name="Microsoft.DotNet.SignTool" Version="7.0.0-beta.21457.3">
      <Uri>https://github.com/dotnet/arcade</Uri>
      <Sha>1e11251dfea77c00eea2228660c1afa011347d17</Sha>
    </Dependency>
    <Dependency Name="Microsoft.DotNet.XUnitExtensions" Version="7.0.0-beta.21457.3">
      <Uri>https://github.com/dotnet/arcade</Uri>
      <Sha>1e11251dfea77c00eea2228660c1afa011347d17</Sha>
    </Dependency>
    <Dependency Name="System.Reflection.MetadataLoadContext" Version="7.0.0-alpha.1.21425.4">
      <Uri>https://github.com/dotnet/runtime</Uri>
      <Sha>e9108608eacb3a40a5a0ee6278e60de71a00a59d</Sha>
    </Dependency>
    <Dependency Name="Microsoft.DotNet.XliffTasks" Version="1.0.0-beta.21452.1" CoherentParentDependency="Microsoft.DotNet.Arcade.Sdk">
      <Uri>https://github.com/dotnet/xliff-tasks</Uri>
      <Sha>b8baaa09bffb260ba0a9725d56e9d7d83db9d17e</Sha>
      <SourceBuild RepoName="xliff-tasks" ManagedOnly="true" />
    </Dependency>
  </ToolsetDependencies>
</Dependencies><|MERGE_RESOLUTION|>--- conflicted
+++ resolved
@@ -157,15 +157,11 @@
       <Uri>https://github.com/dotnet/windowsdesktop</Uri>
       <Sha>71e90c9264b0eb1e11ebdc0f5e4ca37931ab83e2</Sha>
     </Dependency>
-<<<<<<< HEAD
-    <Dependency Name="VS.Redist.Common.WindowsDesktop.TargetingPack.x64.6.0" Version="7.0.0-alpha.1.21457.5">
-      <Uri>https://github.com/dotnet/windowsdesktop</Uri>
-      <Sha>aa67cbdb2c65363e3eaeeecbbb6d11fdc488a151</Sha>
-    </Dependency>
-    <Dependency Name="Microsoft.NET.Sdk.WindowsDesktop" Version="7.0.0-alpha.1.21457.8" CoherentParentDependency="Microsoft.WindowsDesktop.App.Ref">
-=======
+    <Dependency Name="VS.Redist.Common.WindowsDesktop.TargetingPack.x64.6.0" Version="7.0.0-alpha.1.21459.1">
+      <Uri>https://github.com/dotnet/windowsdesktop</Uri>
+      <Sha>71e90c9264b0eb1e11ebdc0f5e4ca37931ab83e2</Sha>
+    </Dependency>
     <Dependency Name="Microsoft.NET.Sdk.WindowsDesktop" Version="7.0.0-alpha.1.21459.1" CoherentParentDependency="Microsoft.WindowsDesktop.App.Ref">
->>>>>>> 4b88b91f
       <Uri>https://github.com/dotnet/wpf</Uri>
       <Sha>b849385a9fa050ab88544e550afae6222be19c5e</Sha>
     </Dependency>

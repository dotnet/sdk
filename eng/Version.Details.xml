--- conflicted
+++ resolved
@@ -34,15 +34,11 @@
       <Uri>https://github.com/dotnet/runtime</Uri>
       <Sha>4cf387b5af7dfba77c4a6f9b8e30bad46fc735fc</Sha>
     </Dependency>
-<<<<<<< HEAD
-    <Dependency Name="VS.Redist.Common.NetCore.TargetingPack.x64.6.0" Version="6.0.0-rc.2.21458.2">
-      <Uri>https://github.com/dotnet/runtime</Uri>
-      <Sha>01c4028969fafb927762477d6991c483f3b3cc5c</Sha>
-    </Dependency>
-    <Dependency Name="Microsoft.NETCore.App.Runtime.win-x64" Version="6.0.0-rc.2.21458.2">
-=======
+    <Dependency Name="VS.Redist.Common.NetCore.TargetingPack.x64.6.0" Version="6.0.0-rc.2.21458.16">
+      <Uri>https://github.com/dotnet/runtime</Uri>
+      <Sha>4cf387b5af7dfba77c4a6f9b8e30bad46fc735fc</Sha>
+    </Dependency>
     <Dependency Name="Microsoft.NETCore.App.Runtime.win-x64" Version="6.0.0-rc.2.21458.16">
->>>>>>> 2e437ee5
       <Uri>https://github.com/dotnet/runtime</Uri>
       <Sha>4cf387b5af7dfba77c4a6f9b8e30bad46fc735fc</Sha>
     </Dependency>
@@ -157,15 +153,11 @@
       <Uri>https://github.com/dotnet/windowsdesktop</Uri>
       <Sha>37f7d7f03b94b5a38e2dea7c6b31fe45338ccc17</Sha>
     </Dependency>
-<<<<<<< HEAD
-    <Dependency Name="VS.Redist.Common.WindowsDesktop.TargetingPack.x64.6.0" Version="6.0.0-rc.2.21457.12">
-      <Uri>https://github.com/dotnet/windowsdesktop</Uri>
-      <Sha>114c4162c1e9a916fe313f7d86aa663f6f5410dc</Sha>
-    </Dependency>
-    <Dependency Name="Microsoft.WindowsDesktop.App.Ref" Version="6.0.0-rc.2.21457.12">
-=======
+    <Dependency Name="VS.Redist.Common.WindowsDesktop.TargetingPack.x64.6.0" Version="6.0.0-rc.2.21458.14">
+      <Uri>https://github.com/dotnet/windowsdesktop</Uri>
+      <Sha>37f7d7f03b94b5a38e2dea7c6b31fe45338ccc17</Sha>
+    </Dependency>
     <Dependency Name="Microsoft.WindowsDesktop.App.Ref" Version="6.0.0-rc.2.21458.14">
->>>>>>> 2e437ee5
       <Uri>https://github.com/dotnet/windowsdesktop</Uri>
       <Sha>37f7d7f03b94b5a38e2dea7c6b31fe45338ccc17</Sha>
     </Dependency>

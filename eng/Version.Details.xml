--- conflicted
+++ resolved
@@ -93,7 +93,6 @@
       <Sha>3dc980eeb06dd912f1e6fe5d06a23a67a4b659e7</Sha>
       <SourceBuild RepoName="fsharp" ManagedOnly="true" />
     </Dependency>
-<<<<<<< HEAD
     <Dependency Name="Microsoft.Net.Compilers.Toolset" Version="4.13.0-3.24604.9">
       <Uri>https://github.com/dotnet/roslyn</Uri>
       <Sha>1cc9a7cb20d4e9f28326e61cd0ce823a5de2518f</Sha>
@@ -131,45 +130,6 @@
     <Dependency Name="Microsoft.CodeAnalysis.Workspaces.MSBuild" Version="4.13.0-3.24604.9">
       <Uri>https://github.com/dotnet/roslyn</Uri>
       <Sha>1cc9a7cb20d4e9f28326e61cd0ce823a5de2518f</Sha>
-=======
-    <Dependency Name="Microsoft.Net.Compilers.Toolset" Version="4.13.0-3.24603.5">
-      <Uri>https://github.com/dotnet/roslyn</Uri>
-      <Sha>d94a5505a6515a2d5350c7055853fc431e6dcfa4</Sha>
-    </Dependency>
-    <!-- Intermediate is necessary for source build. -->
-    <Dependency Name="Microsoft.SourceBuild.Intermediate.roslyn" Version="4.13.0-3.24603.5">
-      <Uri>https://github.com/dotnet/roslyn</Uri>
-      <Sha>d94a5505a6515a2d5350c7055853fc431e6dcfa4</Sha>
-      <SourceBuild RepoName="roslyn" ManagedOnly="true" />
-    </Dependency>
-    <Dependency Name="Microsoft.Net.Compilers.Toolset.Framework" Version="4.13.0-3.24603.5">
-      <Uri>https://github.com/dotnet/roslyn</Uri>
-      <Sha>d94a5505a6515a2d5350c7055853fc431e6dcfa4</Sha>
-    </Dependency>
-    <Dependency Name="Microsoft.CodeAnalysis" Version="4.13.0-3.24603.5">
-      <Uri>https://github.com/dotnet/roslyn</Uri>
-      <Sha>d94a5505a6515a2d5350c7055853fc431e6dcfa4</Sha>
-    </Dependency>
-    <Dependency Name="Microsoft.CodeAnalysis.CSharp" Version="4.13.0-3.24603.5">
-      <Uri>https://github.com/dotnet/roslyn</Uri>
-      <Sha>d94a5505a6515a2d5350c7055853fc431e6dcfa4</Sha>
-    </Dependency>
-    <Dependency Name="Microsoft.CodeAnalysis.CSharp.CodeStyle" Version="4.13.0-3.24603.5">
-      <Uri>https://github.com/dotnet/roslyn</Uri>
-      <Sha>d94a5505a6515a2d5350c7055853fc431e6dcfa4</Sha>
-    </Dependency>
-    <Dependency Name="Microsoft.CodeAnalysis.CSharp.Features" Version="4.13.0-3.24603.5">
-      <Uri>https://github.com/dotnet/roslyn</Uri>
-      <Sha>d94a5505a6515a2d5350c7055853fc431e6dcfa4</Sha>
-    </Dependency>
-    <Dependency Name="Microsoft.CodeAnalysis.CSharp.Workspaces" Version="4.13.0-3.24603.5">
-      <Uri>https://github.com/dotnet/roslyn</Uri>
-      <Sha>d94a5505a6515a2d5350c7055853fc431e6dcfa4</Sha>
-    </Dependency>
-    <Dependency Name="Microsoft.CodeAnalysis.Workspaces.MSBuild" Version="4.13.0-3.24603.5">
-      <Uri>https://github.com/dotnet/roslyn</Uri>
-      <Sha>d94a5505a6515a2d5350c7055853fc431e6dcfa4</Sha>
->>>>>>> fedafdc3
     </Dependency>
     <Dependency Name="Microsoft.AspNetCore.DeveloperCertificates.XPlat" Version="9.0.0-rtm.24529.3">
       <Uri>https://dev.azure.com/dnceng/internal/_git/dotnet-aspnetcore</Uri>

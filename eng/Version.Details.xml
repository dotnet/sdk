--- conflicted
+++ resolved
@@ -1,7 +1,6 @@
 <?xml version="1.0" encoding="utf-8"?>
 <Dependencies>
   <ProductDependencies>
-<<<<<<< HEAD
     <Dependency Name="Microsoft.TemplateEngine.Abstractions" Version="10.0.100-alpha.2.24459.2">
       <Uri>https://github.com/dotnet/templating</Uri>
       <Sha>bf40ec00f3761436f9e503691191ed722575f1bb</Sha>
@@ -56,58 +55,6 @@
     <Dependency Name="Microsoft.SourceBuild.Intermediate.runtime.linux-x64" Version="9.0.0-rc.1.24414.5">
       <Uri>https://github.com/dotnet/runtime</Uri>
       <Sha>0fbd81404d1f211572387498474063bc6f407f0f</Sha>
-=======
-    <Dependency Name="Microsoft.TemplateEngine.Abstractions" Version="9.0.100-rc.2.24463.2">
-      <Uri>https://github.com/dotnet/templating</Uri>
-      <Sha>a23da1c15c737b5e121650cfa5a86805e74e34fc</Sha>
-    </Dependency>
-    <Dependency Name="Microsoft.TemplateEngine.Mocks" Version="9.0.100-rc.2.24463.2">
-      <Uri>https://github.com/dotnet/templating</Uri>
-      <Sha>a23da1c15c737b5e121650cfa5a86805e74e34fc</Sha>
-    </Dependency>
-    <!-- Intermediate is necessary for source build. -->
-    <Dependency Name="Microsoft.SourceBuild.Intermediate.templating" Version="9.0.100-rc.2.24463.2">
-      <Uri>https://github.com/dotnet/templating</Uri>
-      <Sha>a23da1c15c737b5e121650cfa5a86805e74e34fc</Sha>
-      <SourceBuild RepoName="templating" ManagedOnly="true" />
-    </Dependency>
-    <Dependency Name="Microsoft.NETCore.App.Ref" Version="9.0.0-rc.2.24466.12">
-      <Uri>https://github.com/dotnet/runtime</Uri>
-      <Sha>7832c5d3028cf206ab7faf4a889ee8ed34abee5c</Sha>
-    </Dependency>
-    <Dependency Name="VS.Redist.Common.NetCore.SharedFramework.x64.9.0" Version="9.0.0-rc.2.24466.12">
-      <Uri>https://github.com/dotnet/runtime</Uri>
-      <Sha>7832c5d3028cf206ab7faf4a889ee8ed34abee5c</Sha>
-    </Dependency>
-    <Dependency Name="VS.Redist.Common.NetCore.TargetingPack.x64.9.0" Version="9.0.0-rc.2.24466.12">
-      <Uri>https://github.com/dotnet/runtime</Uri>
-      <Sha>7832c5d3028cf206ab7faf4a889ee8ed34abee5c</Sha>
-    </Dependency>
-    <Dependency Name="Microsoft.NETCore.App.Runtime.win-x64" Version="9.0.0-rc.2.24466.12">
-      <Uri>https://github.com/dotnet/runtime</Uri>
-      <Sha>7832c5d3028cf206ab7faf4a889ee8ed34abee5c</Sha>
-    </Dependency>
-    <Dependency Name="Microsoft.NETCore.App.Host.win-x64" Version="9.0.0-rc.2.24466.12">
-      <Uri>https://github.com/dotnet/runtime</Uri>
-      <Sha>7832c5d3028cf206ab7faf4a889ee8ed34abee5c</Sha>
-    </Dependency>
-    <Dependency Name="Microsoft.NETCore.Platforms" Version="9.0.0-rc.2.24466.12">
-      <Uri>https://github.com/dotnet/runtime</Uri>
-      <Sha>7832c5d3028cf206ab7faf4a889ee8ed34abee5c</Sha>
-    </Dependency>
-    <Dependency Name="Microsoft.NET.HostModel" Version="9.0.0-rc.2.24466.12">
-      <Uri>https://github.com/dotnet/runtime</Uri>
-      <Sha>7832c5d3028cf206ab7faf4a889ee8ed34abee5c</Sha>
-    </Dependency>
-    <Dependency Name="Microsoft.Extensions.DependencyModel" Version="9.0.0-rc.2.24466.12">
-      <Uri>https://github.com/dotnet/runtime</Uri>
-      <Sha>7832c5d3028cf206ab7faf4a889ee8ed34abee5c</Sha>
-    </Dependency>
-    <!-- Intermediate is necessary for source build. -->
-    <Dependency Name="Microsoft.SourceBuild.Intermediate.runtime.linux-x64" Version="9.0.0-rc.2.24466.12">
-      <Uri>https://github.com/dotnet/runtime</Uri>
-      <Sha>7832c5d3028cf206ab7faf4a889ee8ed34abee5c</Sha>
->>>>>>> b469e4ad
       <SourceBuild RepoName="runtime" ManagedOnly="false" />
     </Dependency>
     <!-- Change blob version in GenerateLayout.targets if this is unpinned to service targeting pack -->
@@ -116,7 +63,6 @@
       <Uri>https://github.com/dotnet/core-setup</Uri>
       <Sha>7d57652f33493fa022125b7f63aad0d70c52d810</Sha>
     </Dependency>
-<<<<<<< HEAD
     <Dependency Name="Microsoft.NET.Workload.Emscripten.Current.Manifest-9.0.100.Transport" Version="9.0.0-rc.1.24402.2" CoherentParentDependency="Microsoft.NETCore.App.Runtime.win-x64">
       <Uri>https://github.com/dotnet/emsdk</Uri>
       <Sha>edf3e90fa25b1fc4f7f63ceb45ef70f49c6b121a</Sha>
@@ -139,30 +85,6 @@
     <Dependency Name="Microsoft.SourceBuild.Intermediate.msbuild" Version="17.12.0-preview-24469-05">
       <Uri>https://github.com/dotnet/msbuild</Uri>
       <Sha>fea15fbd1fdb509ee69db79420c6cc10044b6b09</Sha>
-=======
-    <Dependency Name="Microsoft.NET.Workload.Emscripten.Current.Manifest-9.0.100.Transport" Version="9.0.0-rc.2.24464.3" CoherentParentDependency="Microsoft.NETCore.App.Runtime.win-x64">
-      <Uri>https://github.com/dotnet/emsdk</Uri>
-      <Sha>c3d83d0ea894e5ee537bfc591fd48e06af8d9166</Sha>
-    </Dependency>
-    <!-- Intermediate is necessary for source build. -->
-    <Dependency Name="Microsoft.SourceBuild.Intermediate.emsdk" Version="9.0.0-rc.2.24464.3" CoherentParentDependency="Microsoft.NETCore.App.Runtime.win-x64">
-      <Uri>https://github.com/dotnet/emsdk</Uri>
-      <Sha>c3d83d0ea894e5ee537bfc591fd48e06af8d9166</Sha>
-      <SourceBuild RepoName="emsdk" ManagedOnly="true" />
-    </Dependency>
-    <Dependency Name="Microsoft.Build" Version="17.12.0-preview-24467-02">
-      <Uri>https://github.com/dotnet/msbuild</Uri>
-      <Sha>988196b1c64418351f46da7d3a9ff403560a4270</Sha>
-    </Dependency>
-    <Dependency Name="Microsoft.Build.Localization" Version="17.12.0-preview-24467-02">
-      <Uri>https://github.com/dotnet/msbuild</Uri>
-      <Sha>988196b1c64418351f46da7d3a9ff403560a4270</Sha>
-    </Dependency>
-    <!-- Intermediate is necessary for source build. -->
-    <Dependency Name="Microsoft.SourceBuild.Intermediate.msbuild" Version="17.12.0-preview-24467-02">
-      <Uri>https://github.com/dotnet/msbuild</Uri>
-      <Sha>988196b1c64418351f46da7d3a9ff403560a4270</Sha>
->>>>>>> b469e4ad
       <SourceBuild RepoName="msbuild" ManagedOnly="true" />
     </Dependency>
     <Dependency Name="Microsoft.FSharp.Compiler" Version="12.9.100-beta.24466.6">
@@ -175,7 +97,6 @@
       <Sha>3044166cd923167204853d1d9f975bc26864f86f</Sha>
       <SourceBuild RepoName="fsharp" ManagedOnly="true" />
     </Dependency>
-<<<<<<< HEAD
     <Dependency Name="Microsoft.Net.Compilers.Toolset" Version="4.12.0-3.24470.11">
       <Uri>https://github.com/dotnet/roslyn</Uri>
       <Sha>54fd790788b03c256f736c917fc368daf0a643db</Sha>
@@ -290,122 +211,6 @@
     <Dependency Name="NuGet.Localization" Version="6.12.0-rc.112">
       <Uri>https://github.com/nuget/nuget.client</Uri>
       <Sha>502e691d67590946d0a4765a25f1da2b6d6c32fc</Sha>
-=======
-    <Dependency Name="Microsoft.Net.Compilers.Toolset" Version="4.12.0-3.24469.1">
-      <Uri>https://github.com/dotnet/roslyn</Uri>
-      <Sha>f869d0f8a872875a46ba9fe23c67b04eb5519c2e</Sha>
-    </Dependency>
-    <!-- Intermediate is necessary for source build. -->
-    <Dependency Name="Microsoft.SourceBuild.Intermediate.roslyn" Version="4.12.0-3.24469.1">
-      <Uri>https://github.com/dotnet/roslyn</Uri>
-      <Sha>f869d0f8a872875a46ba9fe23c67b04eb5519c2e</Sha>
-      <SourceBuild RepoName="roslyn" ManagedOnly="true" />
-    </Dependency>
-    <Dependency Name="Microsoft.Net.Compilers.Toolset.Framework" Version="4.12.0-3.24469.1">
-      <Uri>https://github.com/dotnet/roslyn</Uri>
-      <Sha>f869d0f8a872875a46ba9fe23c67b04eb5519c2e</Sha>
-    </Dependency>
-    <Dependency Name="Microsoft.CodeAnalysis" Version="4.12.0-3.24469.1">
-      <Uri>https://github.com/dotnet/roslyn</Uri>
-      <Sha>f869d0f8a872875a46ba9fe23c67b04eb5519c2e</Sha>
-    </Dependency>
-    <Dependency Name="Microsoft.CodeAnalysis.CSharp" Version="4.12.0-3.24469.1">
-      <Uri>https://github.com/dotnet/roslyn</Uri>
-      <Sha>f869d0f8a872875a46ba9fe23c67b04eb5519c2e</Sha>
-    </Dependency>
-    <Dependency Name="Microsoft.CodeAnalysis.CSharp.CodeStyle" Version="4.12.0-3.24469.1">
-      <Uri>https://github.com/dotnet/roslyn</Uri>
-      <Sha>f869d0f8a872875a46ba9fe23c67b04eb5519c2e</Sha>
-    </Dependency>
-    <Dependency Name="Microsoft.CodeAnalysis.CSharp.Features" Version="4.12.0-3.24469.1">
-      <Uri>https://github.com/dotnet/roslyn</Uri>
-      <Sha>f869d0f8a872875a46ba9fe23c67b04eb5519c2e</Sha>
-    </Dependency>
-    <Dependency Name="Microsoft.CodeAnalysis.CSharp.Workspaces" Version="4.12.0-3.24469.1">
-      <Uri>https://github.com/dotnet/roslyn</Uri>
-      <Sha>f869d0f8a872875a46ba9fe23c67b04eb5519c2e</Sha>
-    </Dependency>
-    <Dependency Name="Microsoft.CodeAnalysis.Workspaces.MSBuild" Version="4.12.0-3.24469.1">
-      <Uri>https://github.com/dotnet/roslyn</Uri>
-      <Sha>f869d0f8a872875a46ba9fe23c67b04eb5519c2e</Sha>
-    </Dependency>
-    <Dependency Name="Microsoft.AspNetCore.DeveloperCertificates.XPlat" Version="9.0.0-rtm.24468.6">
-      <Uri>https://github.com/dotnet/aspnetcore</Uri>
-      <Sha>d962763e8e7d1efb409f9688d6dd7c87aab93b3d</Sha>
-    </Dependency>
-    <Dependency Name="Microsoft.AspNetCore.TestHost" Version="9.0.0-rtm.24468.6">
-      <Uri>https://github.com/dotnet/aspnetcore</Uri>
-      <Sha>d962763e8e7d1efb409f9688d6dd7c87aab93b3d</Sha>
-    </Dependency>
-    <Dependency Name="Microsoft.Build.NuGetSdkResolver" Version="6.12.0-rc.108">
-      <Uri>https://github.com/nuget/nuget.client</Uri>
-      <Sha>e082545cbba30ec8dc9b759f2d9beea8aabc6215</Sha>
-    </Dependency>
-    <Dependency Name="NuGet.Build.Tasks" Version="6.12.0-rc.108">
-      <Uri>https://github.com/nuget/nuget.client</Uri>
-      <Sha>e082545cbba30ec8dc9b759f2d9beea8aabc6215</Sha>
-      <SourceBuildTarball RepoName="nuget-client" ManagedOnly="true" />
-    </Dependency>
-    <Dependency Name="NuGet.Build.Tasks.Console" Version="6.12.0-rc.108">
-      <Uri>https://github.com/nuget/nuget.client</Uri>
-      <Sha>e082545cbba30ec8dc9b759f2d9beea8aabc6215</Sha>
-    </Dependency>
-    <Dependency Name="NuGet.Build.Tasks.Pack" Version="6.12.0-rc.108">
-      <Uri>https://github.com/nuget/nuget.client</Uri>
-      <Sha>e082545cbba30ec8dc9b759f2d9beea8aabc6215</Sha>
-    </Dependency>
-    <Dependency Name="NuGet.Commands" Version="6.12.0-rc.108">
-      <Uri>https://github.com/nuget/nuget.client</Uri>
-      <Sha>e082545cbba30ec8dc9b759f2d9beea8aabc6215</Sha>
-    </Dependency>
-    <Dependency Name="NuGet.CommandLine.XPlat" Version="6.12.0-rc.108">
-      <Uri>https://github.com/nuget/nuget.client</Uri>
-      <Sha>e082545cbba30ec8dc9b759f2d9beea8aabc6215</Sha>
-    </Dependency>
-    <Dependency Name="NuGet.Common" Version="6.12.0-rc.108">
-      <Uri>https://github.com/nuget/nuget.client</Uri>
-      <Sha>e082545cbba30ec8dc9b759f2d9beea8aabc6215</Sha>
-    </Dependency>
-    <Dependency Name="NuGet.Configuration" Version="6.12.0-rc.108">
-      <Uri>https://github.com/nuget/nuget.client</Uri>
-      <Sha>e082545cbba30ec8dc9b759f2d9beea8aabc6215</Sha>
-    </Dependency>
-    <Dependency Name="NuGet.Credentials" Version="6.12.0-rc.108">
-      <Uri>https://github.com/nuget/nuget.client</Uri>
-      <Sha>e082545cbba30ec8dc9b759f2d9beea8aabc6215</Sha>
-    </Dependency>
-    <Dependency Name="NuGet.DependencyResolver.Core" Version="6.12.0-rc.108">
-      <Uri>https://github.com/nuget/nuget.client</Uri>
-      <Sha>e082545cbba30ec8dc9b759f2d9beea8aabc6215</Sha>
-    </Dependency>
-    <Dependency Name="NuGet.Frameworks" Version="6.12.0-rc.108">
-      <Uri>https://github.com/nuget/nuget.client</Uri>
-      <Sha>e082545cbba30ec8dc9b759f2d9beea8aabc6215</Sha>
-    </Dependency>
-    <Dependency Name="NuGet.LibraryModel" Version="6.12.0-rc.108">
-      <Uri>https://github.com/nuget/nuget.client</Uri>
-      <Sha>e082545cbba30ec8dc9b759f2d9beea8aabc6215</Sha>
-    </Dependency>
-    <Dependency Name="NuGet.ProjectModel" Version="6.12.0-rc.108">
-      <Uri>https://github.com/nuget/nuget.client</Uri>
-      <Sha>e082545cbba30ec8dc9b759f2d9beea8aabc6215</Sha>
-    </Dependency>
-    <Dependency Name="NuGet.Protocol" Version="6.12.0-rc.108">
-      <Uri>https://github.com/nuget/nuget.client</Uri>
-      <Sha>e082545cbba30ec8dc9b759f2d9beea8aabc6215</Sha>
-    </Dependency>
-    <Dependency Name="NuGet.Packaging" Version="6.12.0-rc.108">
-      <Uri>https://github.com/nuget/nuget.client</Uri>
-      <Sha>e082545cbba30ec8dc9b759f2d9beea8aabc6215</Sha>
-    </Dependency>
-    <Dependency Name="NuGet.Versioning" Version="6.12.0-rc.108">
-      <Uri>https://github.com/nuget/nuget.client</Uri>
-      <Sha>e082545cbba30ec8dc9b759f2d9beea8aabc6215</Sha>
-    </Dependency>
-    <Dependency Name="NuGet.Localization" Version="6.12.0-rc.108">
-      <Uri>https://github.com/nuget/nuget.client</Uri>
-      <Sha>e082545cbba30ec8dc9b759f2d9beea8aabc6215</Sha>
->>>>>>> b469e4ad
     </Dependency>
     <Dependency Name="Microsoft.NET.Test.Sdk" Version="17.12.0-preview-24453-04">
       <Uri>https://github.com/microsoft/vstest</Uri>
@@ -425,7 +230,6 @@
       <Sha>07acde22b65497e72de145d57167b83609a7f7fb</Sha>
       <SourceBuild RepoName="vstest" ManagedOnly="true" />
     </Dependency>
-<<<<<<< HEAD
     <Dependency Name="Microsoft.NET.ILLink.Tasks" Version="9.0.0-rc.1.24414.5">
       <Uri>https://github.com/dotnet/runtime</Uri>
       <Sha>0fbd81404d1f211572387498474063bc6f407f0f</Sha>
@@ -519,101 +323,6 @@
     <Dependency Name="Microsoft.SourceBuild.Intermediate.aspnetcore" Version="9.0.0-rc.1.24414.4">
       <Uri>https://github.com/dotnet/aspnetcore</Uri>
       <Sha>42af9fe6ddd7c3f9cde04ac003bf97509881873b</Sha>
-=======
-    <Dependency Name="Microsoft.NET.ILLink.Tasks" Version="9.0.0-rc.2.24466.12">
-      <Uri>https://github.com/dotnet/runtime</Uri>
-      <Sha>7832c5d3028cf206ab7faf4a889ee8ed34abee5c</Sha>
-    </Dependency>
-    <Dependency Name="System.CodeDom" Version="9.0.0-rc.2.24466.12">
-      <Uri>https://github.com/dotnet/runtime</Uri>
-      <Sha>7832c5d3028cf206ab7faf4a889ee8ed34abee5c</Sha>
-    </Dependency>
-    <Dependency Name="System.Formats.Asn1" Version="9.0.0-rc.2.24466.12">
-      <Uri>https://github.com/dotnet/runtime</Uri>
-      <Sha>7832c5d3028cf206ab7faf4a889ee8ed34abee5c</Sha>
-    </Dependency>
-    <Dependency Name="System.Security.Cryptography.ProtectedData" Version="9.0.0-rc.2.24466.12">
-      <Uri>https://github.com/dotnet/runtime</Uri>
-      <Sha>7832c5d3028cf206ab7faf4a889ee8ed34abee5c</Sha>
-    </Dependency>
-    <Dependency Name="System.Text.Encoding.CodePages" Version="9.0.0-rc.2.24466.12">
-      <Uri>https://github.com/dotnet/runtime</Uri>
-      <Sha>7832c5d3028cf206ab7faf4a889ee8ed34abee5c</Sha>
-    </Dependency>
-    <Dependency Name="System.Resources.Extensions" Version="9.0.0-rc.2.24466.12">
-      <Uri>https://github.com/dotnet/runtime</Uri>
-      <Sha>7832c5d3028cf206ab7faf4a889ee8ed34abee5c</Sha>
-    </Dependency>
-    <Dependency Name="Microsoft.WindowsDesktop.App.Runtime.win-x64" Version="9.0.0-rtm.24467.8">
-      <Uri>https://github.com/dotnet/windowsdesktop</Uri>
-      <Sha>f37a996ae93c3aaad652c36d43a6245ad090d775</Sha>
-      <SourceBuildTarball RepoName="windowsdesktop" ManagedOnly="true" />
-    </Dependency>
-    <Dependency Name="VS.Redist.Common.WindowsDesktop.SharedFramework.x64.9.0" Version="9.0.0-rtm.24467.8">
-      <Uri>https://github.com/dotnet/windowsdesktop</Uri>
-      <Sha>f37a996ae93c3aaad652c36d43a6245ad090d775</Sha>
-    </Dependency>
-    <Dependency Name="Microsoft.WindowsDesktop.App.Ref" Version="9.0.0-rtm.24467.8">
-      <Uri>https://github.com/dotnet/windowsdesktop</Uri>
-      <Sha>f37a996ae93c3aaad652c36d43a6245ad090d775</Sha>
-    </Dependency>
-    <Dependency Name="VS.Redist.Common.WindowsDesktop.TargetingPack.x64.9.0" Version="9.0.0-rtm.24467.8">
-      <Uri>https://github.com/dotnet/windowsdesktop</Uri>
-      <Sha>f37a996ae93c3aaad652c36d43a6245ad090d775</Sha>
-    </Dependency>
-    <Dependency Name="Microsoft.NET.Sdk.WindowsDesktop" Version="9.0.0-rtm.24467.10" CoherentParentDependency="Microsoft.WindowsDesktop.App.Ref">
-      <Uri>https://github.com/dotnet/wpf</Uri>
-      <Sha>d8b93d9e0c5ca81cfae3ff691824c3cdef74f5b3</Sha>
-    </Dependency>
-    <Dependency Name="Microsoft.AspNetCore.App.Ref" Version="9.0.0-rtm.24468.6">
-      <Uri>https://github.com/dotnet/aspnetcore</Uri>
-      <Sha>d962763e8e7d1efb409f9688d6dd7c87aab93b3d</Sha>
-    </Dependency>
-    <Dependency Name="Microsoft.AspNetCore.App.Ref.Internal" Version="9.0.0-rtm.24468.6">
-      <Uri>https://github.com/dotnet/aspnetcore</Uri>
-      <Sha>d962763e8e7d1efb409f9688d6dd7c87aab93b3d</Sha>
-    </Dependency>
-    <Dependency Name="Microsoft.AspNetCore.App.Runtime.win-x64" Version="9.0.0-rtm.24468.6">
-      <Uri>https://github.com/dotnet/aspnetcore</Uri>
-      <Sha>d962763e8e7d1efb409f9688d6dd7c87aab93b3d</Sha>
-    </Dependency>
-    <Dependency Name="VS.Redist.Common.AspNetCore.SharedFramework.x64.9.0" Version="9.0.0-rtm.24468.6">
-      <Uri>https://github.com/dotnet/aspnetcore</Uri>
-      <Sha>d962763e8e7d1efb409f9688d6dd7c87aab93b3d</Sha>
-    </Dependency>
-    <Dependency Name="dotnet-dev-certs" Version="9.0.0-rtm.24468.6">
-      <Uri>https://github.com/dotnet/aspnetcore</Uri>
-      <Sha>d962763e8e7d1efb409f9688d6dd7c87aab93b3d</Sha>
-    </Dependency>
-    <Dependency Name="dotnet-user-jwts" Version="9.0.0-rtm.24468.6">
-      <Uri>https://github.com/dotnet/aspnetcore</Uri>
-      <Sha>d962763e8e7d1efb409f9688d6dd7c87aab93b3d</Sha>
-    </Dependency>
-    <Dependency Name="dotnet-user-secrets" Version="9.0.0-rtm.24468.6">
-      <Uri>https://github.com/dotnet/aspnetcore</Uri>
-      <Sha>d962763e8e7d1efb409f9688d6dd7c87aab93b3d</Sha>
-    </Dependency>
-    <Dependency Name="Microsoft.AspNetCore.Analyzers" Version="9.0.0-rtm.24468.6">
-      <Uri>https://github.com/dotnet/aspnetcore</Uri>
-      <Sha>d962763e8e7d1efb409f9688d6dd7c87aab93b3d</Sha>
-    </Dependency>
-    <Dependency Name="Microsoft.AspNetCore.Components.SdkAnalyzers" Version="9.0.0-rtm.24468.6">
-      <Uri>https://github.com/dotnet/aspnetcore</Uri>
-      <Sha>d962763e8e7d1efb409f9688d6dd7c87aab93b3d</Sha>
-    </Dependency>
-    <Dependency Name="Microsoft.AspNetCore.Mvc.Analyzers" Version="9.0.0-rtm.24468.6">
-      <Uri>https://github.com/dotnet/aspnetcore</Uri>
-      <Sha>d962763e8e7d1efb409f9688d6dd7c87aab93b3d</Sha>
-    </Dependency>
-    <Dependency Name="Microsoft.AspNetCore.Mvc.Api.Analyzers" Version="9.0.0-rtm.24468.6">
-      <Uri>https://github.com/dotnet/aspnetcore</Uri>
-      <Sha>d962763e8e7d1efb409f9688d6dd7c87aab93b3d</Sha>
-    </Dependency>
-    <!-- Intermediate is necessary for source build. -->
-    <Dependency Name="Microsoft.SourceBuild.Intermediate.aspnetcore" Version="9.0.0-rtm.24468.6">
-      <Uri>https://github.com/dotnet/aspnetcore</Uri>
-      <Sha>d962763e8e7d1efb409f9688d6dd7c87aab93b3d</Sha>
->>>>>>> b469e4ad
       <SourceBuild RepoName="aspnetcore" ManagedOnly="true" />
     </Dependency>
     <Dependency Name="Microsoft.CodeAnalysis.Razor.Tooling.Internal" Version="9.0.0-preview.24469.1">
@@ -634,7 +343,6 @@
       <Sha>c2bff15ca1c61c9859b88cf455944dd6f5a3ab1e</Sha>
       <SourceBuild RepoName="razor" ManagedOnly="true" />
     </Dependency>
-<<<<<<< HEAD
     <Dependency Name="Microsoft.Extensions.FileProviders.Embedded" Version="9.0.0-rc.1.24414.4">
       <Uri>https://github.com/dotnet/aspnetcore</Uri>
       <Sha>42af9fe6ddd7c3f9cde04ac003bf97509881873b</Sha>
@@ -650,23 +358,6 @@
     <Dependency Name="Microsoft.JSInterop" Version="9.0.0-rc.1.24414.4">
       <Uri>https://github.com/dotnet/aspnetcore</Uri>
       <Sha>42af9fe6ddd7c3f9cde04ac003bf97509881873b</Sha>
-=======
-    <Dependency Name="Microsoft.Extensions.FileProviders.Embedded" Version="9.0.0-rtm.24468.6">
-      <Uri>https://github.com/dotnet/aspnetcore</Uri>
-      <Sha>d962763e8e7d1efb409f9688d6dd7c87aab93b3d</Sha>
-    </Dependency>
-    <Dependency Name="Microsoft.AspNetCore.Authorization" Version="9.0.0-rtm.24468.6">
-      <Uri>https://github.com/dotnet/aspnetcore</Uri>
-      <Sha>d962763e8e7d1efb409f9688d6dd7c87aab93b3d</Sha>
-    </Dependency>
-    <Dependency Name="Microsoft.AspNetCore.Components.Web" Version="9.0.0-rtm.24468.6">
-      <Uri>https://github.com/dotnet/aspnetcore</Uri>
-      <Sha>d962763e8e7d1efb409f9688d6dd7c87aab93b3d</Sha>
-    </Dependency>
-    <Dependency Name="Microsoft.JSInterop" Version="9.0.0-rtm.24468.6">
-      <Uri>https://github.com/dotnet/aspnetcore</Uri>
-      <Sha>d962763e8e7d1efb409f9688d6dd7c87aab93b3d</Sha>
->>>>>>> b469e4ad
     </Dependency>
     <Dependency Name="Microsoft.DotNet.Test.ProjectTemplates.2.1" Version="1.0.2-beta4.22406.1">
       <Uri>https://github.com/dotnet/test-templates</Uri>
@@ -699,7 +390,6 @@
       <SourceBuild RepoName="test-templates" ManagedOnly="true" />
     </Dependency>
     <!-- For coherency purposes, these versions should be gated by the versions of winforms and wpf routed via windowsdesktop -->
-<<<<<<< HEAD
     <Dependency Name="Microsoft.Dotnet.WinForms.ProjectTemplates" Version="10.0.0-alpha.1.24426.5" CoherentParentDependency="Microsoft.WindowsDesktop.App.Runtime.win-x64">
       <Uri>https://github.com/dotnet/winforms</Uri>
       <Sha>3b37d24254fe96bc6ad3fd63c6adea21c04f7024</Sha>
@@ -707,15 +397,6 @@
     <Dependency Name="Microsoft.DotNet.Wpf.ProjectTemplates" Version="10.0.0-alpha.1.24429.2" CoherentParentDependency="Microsoft.WindowsDesktop.App.Runtime.win-x64">
       <Uri>https://github.com/dotnet/wpf</Uri>
       <Sha>cc2eee2a404793ac377fb3f42d94c8efdf16ff3c</Sha>
-=======
-    <Dependency Name="Microsoft.Dotnet.WinForms.ProjectTemplates" Version="9.0.0-rc.2.24466.1" CoherentParentDependency="Microsoft.WindowsDesktop.App.Runtime.win-x64">
-      <Uri>https://github.com/dotnet/winforms</Uri>
-      <Sha>f1676f5dcec5d4a84228406113fcad5fe31025af</Sha>
-    </Dependency>
-    <Dependency Name="Microsoft.DotNet.Wpf.ProjectTemplates" Version="9.0.0-rtm.24467.10" CoherentParentDependency="Microsoft.WindowsDesktop.App.Runtime.win-x64">
-      <Uri>https://github.com/dotnet/wpf</Uri>
-      <Sha>d8b93d9e0c5ca81cfae3ff691824c3cdef74f5b3</Sha>
->>>>>>> b469e4ad
     </Dependency>
     <Dependency Name="Microsoft.Web.Xdt" Version="9.0.0-preview.24453.1">
       <Uri>https://github.com/dotnet/xdt</Uri>
@@ -764,7 +445,6 @@
       <SourceBuild RepoName="command-line-api" ManagedOnly="true" />
     </Dependency>
     <!-- Intermediate is necessary for source build. -->
-<<<<<<< HEAD
     <Dependency Name="Microsoft.SourceBuild.Intermediate.source-build-externals" Version="10.0.0-alpha.1.24466.1">
       <Uri>https://github.com/dotnet/source-build-externals</Uri>
       <Sha>771084d1612ff35d0b9943a5a0e639e8166b5ab6</Sha>
@@ -774,24 +454,12 @@
     <Dependency Name="Microsoft.SourceBuild.Intermediate.source-build-reference-packages" Version="10.0.0-alpha.1.24466.1">
       <Uri>https://github.com/dotnet/source-build-reference-packages</Uri>
       <Sha>dde12f4d0a8f1662209e3f8dfd00719f4c61af09</Sha>
-=======
-    <Dependency Name="Microsoft.SourceBuild.Intermediate.source-build-externals" Version="9.0.0-alpha.1.24467.1">
-      <Uri>https://github.com/dotnet/source-build-externals</Uri>
-      <Sha>4e60131607fd144eb86fe4487f1a37da940ca990</Sha>
-      <SourceBuild RepoName="source-build-externals" ManagedOnly="true" />
-    </Dependency>
-    <!-- Intermediate is necessary for source build. -->
-    <Dependency Name="Microsoft.SourceBuild.Intermediate.source-build-reference-packages" Version="9.0.0-alpha.1.24468.2">
-      <Uri>https://github.com/dotnet/source-build-reference-packages</Uri>
-      <Sha>6a1e86367923914589bda2244eb2321b97523c33</Sha>
->>>>>>> b469e4ad
       <SourceBuild RepoName="source-build-reference-packages" ManagedOnly="true" />
     </Dependency>
     <Dependency Name="Microsoft.Deployment.DotNet.Releases" Version="2.0.0-preview.1.24427.4">
       <Uri>https://github.com/dotnet/deployment-tools</Uri>
       <Sha>57d7baec5f331a145174d0e8f00d7bbfdf2b77d4</Sha>
     </Dependency>
-<<<<<<< HEAD
     <Dependency Name="Microsoft.Build.Tasks.Git" Version="9.0.0-beta.24468.2">
       <Uri>https://github.com/dotnet/sourcelink</Uri>
       <Sha>662c0bb1272e078747775d549bbf45e27faa9030</Sha>
@@ -820,36 +488,6 @@
     <Dependency Name="Microsoft.SourceBuild.Intermediate.sourcelink" Version="9.0.0-beta.24468.2">
       <Uri>https://github.com/dotnet/sourcelink</Uri>
       <Sha>662c0bb1272e078747775d549bbf45e27faa9030</Sha>
-=======
-    <Dependency Name="Microsoft.Build.Tasks.Git" Version="9.0.0-beta.24466.3">
-      <Uri>https://github.com/dotnet/sourcelink</Uri>
-      <Sha>1099a677155d9d4c1a81a612dffccbcf0d94f8e9</Sha>
-    </Dependency>
-    <Dependency Name="Microsoft.SourceLink.Common" Version="9.0.0-beta.24466.3">
-      <Uri>https://github.com/dotnet/sourcelink</Uri>
-      <Sha>1099a677155d9d4c1a81a612dffccbcf0d94f8e9</Sha>
-    </Dependency>
-    <Dependency Name="Microsoft.SourceLink.AzureRepos.Git" Version="9.0.0-beta.24466.3">
-      <Uri>https://github.com/dotnet/sourcelink</Uri>
-      <Sha>1099a677155d9d4c1a81a612dffccbcf0d94f8e9</Sha>
-    </Dependency>
-    <Dependency Name="Microsoft.SourceLink.GitHub" Version="9.0.0-beta.24466.3">
-      <Uri>https://github.com/dotnet/sourcelink</Uri>
-      <Sha>1099a677155d9d4c1a81a612dffccbcf0d94f8e9</Sha>
-    </Dependency>
-    <Dependency Name="Microsoft.SourceLink.GitLab" Version="9.0.0-beta.24466.3">
-      <Uri>https://github.com/dotnet/sourcelink</Uri>
-      <Sha>1099a677155d9d4c1a81a612dffccbcf0d94f8e9</Sha>
-    </Dependency>
-    <Dependency Name="Microsoft.SourceLink.Bitbucket.Git" Version="9.0.0-beta.24466.3">
-      <Uri>https://github.com/dotnet/sourcelink</Uri>
-      <Sha>1099a677155d9d4c1a81a612dffccbcf0d94f8e9</Sha>
-    </Dependency>
-    <!-- Intermediate is necessary for source build. -->
-    <Dependency Name="Microsoft.SourceBuild.Intermediate.sourcelink" Version="9.0.0-beta.24466.3">
-      <Uri>https://github.com/dotnet/sourcelink</Uri>
-      <Sha>1099a677155d9d4c1a81a612dffccbcf0d94f8e9</Sha>
->>>>>>> b469e4ad
       <SourceBuild RepoName="sourcelink" ManagedOnly="true" />
     </Dependency>
     <!-- Intermediate is necessary for source build. -->
@@ -865,7 +503,6 @@
       <SourceBuild RepoName="symreader" ManagedOnly="true" />
     </Dependency>
     <!-- Dependency required for flowing correct package version in source-build, using PVP flow. -->
-<<<<<<< HEAD
     <Dependency Name="Microsoft.Extensions.Logging" Version="9.0.0-rc.1.24414.5">
       <Uri>https://github.com/dotnet/runtime</Uri>
       <Sha>0fbd81404d1f211572387498474063bc6f407f0f</Sha>
@@ -985,127 +622,6 @@
     <Dependency Name="System.Reflection.MetadataLoadContext" Version="9.0.0-rc.1.24414.5">
       <Uri>https://github.com/dotnet/runtime</Uri>
       <Sha>0fbd81404d1f211572387498474063bc6f407f0f</Sha>
-=======
-    <Dependency Name="Microsoft.Extensions.Logging" Version="9.0.0-rc.2.24466.12">
-      <Uri>https://github.com/dotnet/runtime</Uri>
-      <Sha>7832c5d3028cf206ab7faf4a889ee8ed34abee5c</Sha>
-    </Dependency>
-    <!-- Dependency required for flowing correct package version in source-build, using PVP flow. -->
-    <Dependency Name="Microsoft.Extensions.Logging.Abstractions" Version="9.0.0-rc.2.24466.12">
-      <Uri>https://github.com/dotnet/runtime</Uri>
-      <Sha>7832c5d3028cf206ab7faf4a889ee8ed34abee5c</Sha>
-    </Dependency>
-    <!-- Dependency required for flowing correct package version in source-build, using PVP flow. -->
-    <Dependency Name="Microsoft.Extensions.Logging.Console" Version="9.0.0-rc.2.24466.12">
-      <Uri>https://github.com/dotnet/runtime</Uri>
-      <Sha>7832c5d3028cf206ab7faf4a889ee8ed34abee5c</Sha>
-    </Dependency>
-    <!-- Dependency required for flowing correct package version in source-build, using PVP flow. -->
-    <Dependency Name="Microsoft.Extensions.FileSystemGlobbing" Version="9.0.0-rc.2.24466.12">
-      <Uri>https://github.com/dotnet/runtime</Uri>
-      <Sha>7832c5d3028cf206ab7faf4a889ee8ed34abee5c</Sha>
-    </Dependency>
-    <!-- Dependency required for flowing correct package version in source-build, using PVP flow. -->
-    <Dependency Name="System.ServiceProcess.ServiceController" Version="9.0.0-rc.2.24466.12">
-      <Uri>https://github.com/dotnet/runtime</Uri>
-      <Sha>7832c5d3028cf206ab7faf4a889ee8ed34abee5c</Sha>
-    </Dependency>
-    <Dependency Name="System.Text.Json" Version="9.0.0-rc.2.24466.12">
-      <Uri>https://github.com/dotnet/runtime</Uri>
-      <Sha>7832c5d3028cf206ab7faf4a889ee8ed34abee5c</Sha>
-    </Dependency>
-    <Dependency Name="Microsoft.Bcl.AsyncInterfaces" Version="9.0.0-rc.2.24466.12">
-      <Uri>https://github.com/dotnet/runtime</Uri>
-      <Sha>7832c5d3028cf206ab7faf4a889ee8ed34abee5c</Sha>
-    </Dependency>
-    <Dependency Name="Microsoft.Extensions.FileProviders.Abstractions" Version="9.0.0-rc.2.24466.12">
-      <Uri>https://github.com/dotnet/runtime</Uri>
-      <Sha>7832c5d3028cf206ab7faf4a889ee8ed34abee5c</Sha>
-    </Dependency>
-    <Dependency Name="Microsoft.Extensions.ObjectPool" Version="9.0.0-rtm.24468.6">
-      <Uri>https://github.com/dotnet/aspnetcore</Uri>
-      <Sha>d962763e8e7d1efb409f9688d6dd7c87aab93b3d</Sha>
-    </Dependency>
-    <Dependency Name="Microsoft.Win32.SystemEvents" Version="9.0.0-rc.2.24466.12">
-      <Uri>https://github.com/dotnet/runtime</Uri>
-      <Sha>7832c5d3028cf206ab7faf4a889ee8ed34abee5c</Sha>
-    </Dependency>
-    <Dependency Name="System.Composition.AttributedModel" Version="9.0.0-rc.2.24466.12">
-      <Uri>https://github.com/dotnet/runtime</Uri>
-      <Sha>7832c5d3028cf206ab7faf4a889ee8ed34abee5c</Sha>
-    </Dependency>
-    <Dependency Name="System.Composition.Convention" Version="9.0.0-rc.2.24466.12">
-      <Uri>https://github.com/dotnet/runtime</Uri>
-      <Sha>7832c5d3028cf206ab7faf4a889ee8ed34abee5c</Sha>
-    </Dependency>
-    <Dependency Name="System.Composition.Hosting" Version="9.0.0-rc.2.24466.12">
-      <Uri>https://github.com/dotnet/runtime</Uri>
-      <Sha>7832c5d3028cf206ab7faf4a889ee8ed34abee5c</Sha>
-    </Dependency>
-    <Dependency Name="System.Composition.Runtime" Version="9.0.0-rc.2.24466.12">
-      <Uri>https://github.com/dotnet/runtime</Uri>
-      <Sha>7832c5d3028cf206ab7faf4a889ee8ed34abee5c</Sha>
-    </Dependency>
-    <Dependency Name="System.Composition.TypedParts" Version="9.0.0-rc.2.24466.12">
-      <Uri>https://github.com/dotnet/runtime</Uri>
-      <Sha>7832c5d3028cf206ab7faf4a889ee8ed34abee5c</Sha>
-    </Dependency>
-    <Dependency Name="System.Configuration.ConfigurationManager" Version="9.0.0-rc.2.24466.12">
-      <Uri>https://github.com/dotnet/runtime</Uri>
-      <Sha>7832c5d3028cf206ab7faf4a889ee8ed34abee5c</Sha>
-    </Dependency>
-    <Dependency Name="System.Security.Cryptography.Pkcs" Version="9.0.0-rc.2.24466.12">
-      <Uri>https://github.com/dotnet/runtime</Uri>
-      <Sha>7832c5d3028cf206ab7faf4a889ee8ed34abee5c</Sha>
-    </Dependency>
-    <Dependency Name="System.Security.Cryptography.Xml" Version="9.0.0-rc.2.24466.12">
-      <Uri>https://github.com/dotnet/runtime</Uri>
-      <Sha>7832c5d3028cf206ab7faf4a889ee8ed34abee5c</Sha>
-    </Dependency>
-    <Dependency Name="System.Security.Permissions" Version="9.0.0-rc.2.24466.12">
-      <Uri>https://github.com/dotnet/runtime</Uri>
-      <Sha>7832c5d3028cf206ab7faf4a889ee8ed34abee5c</Sha>
-    </Dependency>
-    <Dependency Name="System.Windows.Extensions" Version="9.0.0-rc.2.24466.12">
-      <Uri>https://github.com/dotnet/runtime</Uri>
-      <Sha>7832c5d3028cf206ab7faf4a889ee8ed34abee5c</Sha>
-    </Dependency>
-  </ProductDependencies>
-  <ToolsetDependencies>
-    <Dependency Name="Microsoft.DotNet.Arcade.Sdk" Version="9.0.0-beta.24466.2">
-      <Uri>https://github.com/dotnet/arcade</Uri>
-      <Sha>04b9022eba9c184a8036328af513c22e6949e8b6</Sha>
-    </Dependency>
-    <Dependency Name="Microsoft.DotNet.Build.Tasks.Installers" Version="9.0.0-beta.24466.2">
-      <Uri>https://github.com/dotnet/arcade</Uri>
-      <Sha>04b9022eba9c184a8036328af513c22e6949e8b6</Sha>
-    </Dependency>
-    <Dependency Name="Microsoft.DotNet.Helix.Sdk" Version="9.0.0-beta.24466.2">
-      <Uri>https://github.com/dotnet/arcade</Uri>
-      <Sha>04b9022eba9c184a8036328af513c22e6949e8b6</Sha>
-    </Dependency>
-    <Dependency Name="Microsoft.DotNet.SignTool" Version="9.0.0-beta.24466.2">
-      <Uri>https://github.com/dotnet/arcade</Uri>
-      <Sha>04b9022eba9c184a8036328af513c22e6949e8b6</Sha>
-    </Dependency>
-    <Dependency Name="Microsoft.DotNet.XUnitExtensions" Version="9.0.0-beta.24466.2">
-      <Uri>https://github.com/dotnet/arcade</Uri>
-      <Sha>04b9022eba9c184a8036328af513c22e6949e8b6</Sha>
-    </Dependency>
-    <Dependency Name="Microsoft.DotNet.XliffTasks" Version="9.0.0-beta.24466.2">
-      <Uri>https://github.com/dotnet/arcade</Uri>
-      <Sha>04b9022eba9c184a8036328af513c22e6949e8b6</Sha>
-    </Dependency>
-    <!-- Intermediate is necessary for source build. -->
-    <Dependency Name="Microsoft.SourceBuild.Intermediate.arcade" Version="9.0.0-beta.24466.2">
-      <Uri>https://github.com/dotnet/arcade</Uri>
-      <Sha>04b9022eba9c184a8036328af513c22e6949e8b6</Sha>
-      <SourceBuild RepoName="arcade" ManagedOnly="true" />
-    </Dependency>
-    <Dependency Name="System.Reflection.MetadataLoadContext" Version="9.0.0-rc.2.24466.12">
-      <Uri>https://github.com/dotnet/runtime</Uri>
-      <Sha>7832c5d3028cf206ab7faf4a889ee8ed34abee5c</Sha>
->>>>>>> b469e4ad
     </Dependency>
     <Dependency Name="Microsoft.DotNet.Darc" Version="1.1.0-beta.24367.3">
       <Uri>https://github.com/dotnet/arcade-services</Uri>

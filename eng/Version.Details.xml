<?xml version="1.0" encoding="utf-8"?>
<Dependencies>
  <ProductDependencies>
    <Dependency Name="Microsoft.TemplateEngine.Abstractions" Version="10.0.100-preview.3.25154.1">
      <Uri>https://github.com/dotnet/templating</Uri>
      <Sha>932c74a8168a0041ea5664e15cbb863241065677</Sha>
    </Dependency>
    <Dependency Name="Microsoft.TemplateEngine.Edge" Version="10.0.100-preview.3.25154.1">
      <Uri>https://github.com/dotnet/templating</Uri>
      <Sha>932c74a8168a0041ea5664e15cbb863241065677</Sha>
    </Dependency>
    <Dependency Name="Microsoft.TemplateEngine.Orchestrator.RunnableProjects" Version="10.0.100-preview.3.25154.1">
      <Uri>https://github.com/dotnet/templating</Uri>
      <Sha>932c74a8168a0041ea5664e15cbb863241065677</Sha>
    </Dependency>
    <Dependency Name="Microsoft.TemplateEngine.Utils" Version="10.0.100-preview.3.25154.1">
      <Uri>https://github.com/dotnet/templating</Uri>
      <Sha>932c74a8168a0041ea5664e15cbb863241065677</Sha>
    </Dependency>
    <Dependency Name="Microsoft.TemplateSearch.Common" Version="10.0.100-preview.3.25154.1">
      <Uri>https://github.com/dotnet/templating</Uri>
      <Sha>932c74a8168a0041ea5664e15cbb863241065677</Sha>
    </Dependency>
    <Dependency Name="Microsoft.TemplateEngine.Mocks" Version="10.0.100-preview.3.25154.1">
      <Uri>https://github.com/dotnet/templating</Uri>
      <Sha>932c74a8168a0041ea5664e15cbb863241065677</Sha>
    </Dependency>
    <Dependency Name="Microsoft.TemplateEngine.TestHelper" Version="10.0.100-preview.3.25154.1">
      <Uri>https://github.com/dotnet/templating</Uri>
      <Sha>932c74a8168a0041ea5664e15cbb863241065677</Sha>
    </Dependency>
    <Dependency Name="Microsoft.TemplateEngine.Authoring.TemplateVerifier" Version="10.0.100-preview.3.25154.1">
      <Uri>https://github.com/dotnet/templating</Uri>
      <Sha>932c74a8168a0041ea5664e15cbb863241065677</Sha>
    </Dependency>
    <Dependency Name="Microsoft.TemplateSearch.TemplateDiscovery" Version="10.0.100-preview.3.25154.1">
      <Uri>https://github.com/dotnet/templating</Uri>
      <Sha>932c74a8168a0041ea5664e15cbb863241065677</Sha>
    </Dependency>
    <!-- Intermediate is necessary for source build. -->
    <Dependency Name="Microsoft.SourceBuild.Intermediate.templating" Version="10.0.100-preview.3.25154.1">
      <Uri>https://github.com/dotnet/templating</Uri>
      <Sha>932c74a8168a0041ea5664e15cbb863241065677</Sha>
      <SourceBuild RepoName="templating" ManagedOnly="true" />
    </Dependency>
    <Dependency Name="Microsoft.NETCore.App.Ref" Version="10.0.0-preview.3.25154.11">
      <Uri>https://github.com/dotnet/runtime</Uri>
      <Sha>6e2274c87c699f6749473b83969f12949e48ec7d</Sha>
    </Dependency>
    <Dependency Name="VS.Redist.Common.NetCore.SharedFramework.x64.10.0" Version="10.0.0-preview.3.25154.11">
      <Uri>https://github.com/dotnet/runtime</Uri>
      <Sha>6e2274c87c699f6749473b83969f12949e48ec7d</Sha>
    </Dependency>
    <Dependency Name="VS.Redist.Common.NetCore.TargetingPack.x64.10.0" Version="10.0.0-preview.3.25154.11">
      <Uri>https://github.com/dotnet/runtime</Uri>
      <Sha>6e2274c87c699f6749473b83969f12949e48ec7d</Sha>
    </Dependency>
    <Dependency Name="Microsoft.NETCore.App.Runtime.win-x64" Version="10.0.0-preview.3.25154.11">
      <Uri>https://github.com/dotnet/runtime</Uri>
      <Sha>6e2274c87c699f6749473b83969f12949e48ec7d</Sha>
    </Dependency>
    <Dependency Name="Microsoft.NETCore.App.Host.win-x64" Version="10.0.0-preview.3.25154.11">
      <Uri>https://github.com/dotnet/runtime</Uri>
      <Sha>6e2274c87c699f6749473b83969f12949e48ec7d</Sha>
    </Dependency>
    <Dependency Name="Microsoft.NETCore.Platforms" Version="10.0.0-preview.3.25154.11">
      <Uri>https://github.com/dotnet/runtime</Uri>
      <Sha>6e2274c87c699f6749473b83969f12949e48ec7d</Sha>
    </Dependency>
    <Dependency Name="Microsoft.NET.HostModel" Version="10.0.0-preview.3.25154.11">
      <Uri>https://github.com/dotnet/runtime</Uri>
      <Sha>6e2274c87c699f6749473b83969f12949e48ec7d</Sha>
    </Dependency>
    <Dependency Name="System.IO.Hashing" Version="10.0.0-preview.3.25154.11">
      <Uri>https://github.com/dotnet/runtime</Uri>
      <Sha>6e2274c87c699f6749473b83969f12949e48ec7d</Sha>
    </Dependency>
    <Dependency Name="Microsoft.Extensions.DependencyModel" Version="10.0.0-preview.3.25154.11">
      <Uri>https://github.com/dotnet/runtime</Uri>
      <Sha>6e2274c87c699f6749473b83969f12949e48ec7d</Sha>
    </Dependency>
    <!-- Intermediate is necessary for source build. -->
    <Dependency Name="Microsoft.SourceBuild.Intermediate.runtime.linux-x64" Version="10.0.0-preview.3.25154.11">
      <Uri>https://github.com/dotnet/runtime</Uri>
      <Sha>6e2274c87c699f6749473b83969f12949e48ec7d</Sha>
      <SourceBuild RepoName="runtime" ManagedOnly="false" />
    </Dependency>
    <!-- Change blob version in GenerateLayout.targets if this is unpinned to service targeting pack -->
    <!-- No new netstandard.library planned for 3.1 timeframe at this time. -->
    <Dependency Name="NETStandard.Library.Ref" Version="2.1.0" Pinned="true">
      <Uri>https://github.com/dotnet/core-setup</Uri>
      <Sha>7d57652f33493fa022125b7f63aad0d70c52d810</Sha>
    </Dependency>
    <Dependency Name="Microsoft.NET.Workload.Emscripten.Current.Manifest-10.0.100.Transport" Version="10.0.0-preview.3.25151.2" CoherentParentDependency="Microsoft.NETCore.App.Runtime.win-x64">
      <Uri>https://github.com/dotnet/emsdk</Uri>
      <Sha>e6bdd779f5037a8c296d863c77b1f800f8b36467</Sha>
    </Dependency>
    <!-- Intermediate is necessary for source build. -->
    <Dependency Name="Microsoft.SourceBuild.Intermediate.emsdk" Version="10.0.0-preview.3.25151.2" CoherentParentDependency="Microsoft.NETCore.App.Runtime.win-x64">
      <Uri>https://github.com/dotnet/emsdk</Uri>
      <Sha>e6bdd779f5037a8c296d863c77b1f800f8b36467</Sha>
      <SourceBuild RepoName="emsdk" ManagedOnly="true" />
    </Dependency>
    <Dependency Name="Microsoft.Build" Version="17.14.0-preview-25154-01">
      <Uri>https://github.com/dotnet/msbuild</Uri>
      <Sha>d0473775c2797d723bfc55ca6e33184c2bbacbff</Sha>
    </Dependency>
    <Dependency Name="Microsoft.Build.Localization" Version="17.14.0-preview-25154-01">
      <Uri>https://github.com/dotnet/msbuild</Uri>
      <Sha>d0473775c2797d723bfc55ca6e33184c2bbacbff</Sha>
    </Dependency>
    <!-- Intermediate is necessary for source build. -->
    <Dependency Name="Microsoft.SourceBuild.Intermediate.msbuild" Version="17.14.0-preview-25154-01">
      <Uri>https://github.com/dotnet/msbuild</Uri>
      <Sha>d0473775c2797d723bfc55ca6e33184c2bbacbff</Sha>
      <SourceBuild RepoName="msbuild" ManagedOnly="true" />
    </Dependency>
    <Dependency Name="Microsoft.FSharp.Compiler" Version="13.9.300-beta.25124.4">
      <Uri>https://github.com/dotnet/fsharp</Uri>
      <Sha>e4889bb53328e6a75855c3f3d2122d0aacae7a4b</Sha>
    </Dependency>
    <!-- Intermediate is necessary for source build. -->
    <Dependency Name="Microsoft.SourceBuild.Intermediate.fsharp" Version="9.0.300-beta.25124.4">
      <Uri>https://github.com/dotnet/fsharp</Uri>
      <Sha>e4889bb53328e6a75855c3f3d2122d0aacae7a4b</Sha>
      <SourceBuild RepoName="fsharp" ManagedOnly="true" />
    </Dependency>
    <Dependency Name="Microsoft.Net.Compilers.Toolset" Version="4.14.0-3.25154.7">
      <Uri>https://github.com/dotnet/roslyn</Uri>
      <Sha>37ec9cdcfbcb805026ff34ea6feccf68b6f55927</Sha>
    </Dependency>
    <!-- Intermediate is necessary for source build. -->
    <Dependency Name="Microsoft.SourceBuild.Intermediate.roslyn" Version="4.14.0-3.25154.7">
      <Uri>https://github.com/dotnet/roslyn</Uri>
      <Sha>37ec9cdcfbcb805026ff34ea6feccf68b6f55927</Sha>
      <SourceBuild RepoName="roslyn" ManagedOnly="true" />
    </Dependency>
    <Dependency Name="Microsoft.Net.Compilers.Toolset.Framework" Version="4.14.0-3.25154.7">
      <Uri>https://github.com/dotnet/roslyn</Uri>
      <Sha>37ec9cdcfbcb805026ff34ea6feccf68b6f55927</Sha>
    </Dependency>
    <Dependency Name="Microsoft.CodeAnalysis" Version="4.14.0-3.25154.7">
      <Uri>https://github.com/dotnet/roslyn</Uri>
      <Sha>37ec9cdcfbcb805026ff34ea6feccf68b6f55927</Sha>
    </Dependency>
    <Dependency Name="Microsoft.CodeAnalysis.CSharp" Version="4.14.0-3.25154.7">
      <Uri>https://github.com/dotnet/roslyn</Uri>
      <Sha>37ec9cdcfbcb805026ff34ea6feccf68b6f55927</Sha>
    </Dependency>
    <Dependency Name="Microsoft.CodeAnalysis.CSharp.CodeStyle" Version="4.14.0-3.25154.7">
      <Uri>https://github.com/dotnet/roslyn</Uri>
      <Sha>37ec9cdcfbcb805026ff34ea6feccf68b6f55927</Sha>
    </Dependency>
    <Dependency Name="Microsoft.CodeAnalysis.CSharp.Features" Version="4.14.0-3.25154.7">
      <Uri>https://github.com/dotnet/roslyn</Uri>
      <Sha>37ec9cdcfbcb805026ff34ea6feccf68b6f55927</Sha>
    </Dependency>
    <Dependency Name="Microsoft.CodeAnalysis.CSharp.Workspaces" Version="4.14.0-3.25154.7">
      <Uri>https://github.com/dotnet/roslyn</Uri>
      <Sha>37ec9cdcfbcb805026ff34ea6feccf68b6f55927</Sha>
    </Dependency>
    <Dependency Name="Microsoft.CodeAnalysis.Workspaces.Common" Version="4.14.0-3.25154.7">
      <Uri>https://github.com/dotnet/roslyn</Uri>
      <Sha>37ec9cdcfbcb805026ff34ea6feccf68b6f55927</Sha>
    </Dependency>
    <Dependency Name="Microsoft.CodeAnalysis.Workspaces.MSBuild" Version="4.14.0-3.25154.7">
      <Uri>https://github.com/dotnet/roslyn</Uri>
      <Sha>37ec9cdcfbcb805026ff34ea6feccf68b6f55927</Sha>
    </Dependency>
    <Dependency Name="Microsoft.Build.NuGetSdkResolver" Version="6.14.0-preview.1.57">
      <Uri>https://github.com/nuget/nuget.client</Uri>
      <Sha>54f4fd0b4b418666683ab717d075fe0a239eb484</Sha>
    </Dependency>
    <Dependency Name="NuGet.Build.Tasks" Version="6.14.0-preview.1.57">
      <Uri>https://github.com/nuget/nuget.client</Uri>
      <Sha>54f4fd0b4b418666683ab717d075fe0a239eb484</Sha>
      <SourceBuildTarball RepoName="nuget-client" ManagedOnly="true" />
    </Dependency>
    <Dependency Name="NuGet.Build.Tasks.Console" Version="6.14.0-preview.1.57">
      <Uri>https://github.com/nuget/nuget.client</Uri>
      <Sha>54f4fd0b4b418666683ab717d075fe0a239eb484</Sha>
    </Dependency>
    <Dependency Name="NuGet.Build.Tasks.Pack" Version="6.14.0-preview.1.57">
      <Uri>https://github.com/nuget/nuget.client</Uri>
      <Sha>54f4fd0b4b418666683ab717d075fe0a239eb484</Sha>
    </Dependency>
    <Dependency Name="NuGet.Commands" Version="6.14.0-preview.1.57">
      <Uri>https://github.com/nuget/nuget.client</Uri>
      <Sha>54f4fd0b4b418666683ab717d075fe0a239eb484</Sha>
    </Dependency>
    <Dependency Name="NuGet.CommandLine.XPlat" Version="6.14.0-preview.1.57">
      <Uri>https://github.com/nuget/nuget.client</Uri>
      <Sha>54f4fd0b4b418666683ab717d075fe0a239eb484</Sha>
    </Dependency>
    <Dependency Name="NuGet.Common" Version="6.14.0-preview.1.57">
      <Uri>https://github.com/nuget/nuget.client</Uri>
      <Sha>54f4fd0b4b418666683ab717d075fe0a239eb484</Sha>
    </Dependency>
    <Dependency Name="NuGet.Configuration" Version="6.14.0-preview.1.57">
      <Uri>https://github.com/nuget/nuget.client</Uri>
      <Sha>54f4fd0b4b418666683ab717d075fe0a239eb484</Sha>
    </Dependency>
    <Dependency Name="NuGet.Credentials" Version="6.14.0-preview.1.57">
      <Uri>https://github.com/nuget/nuget.client</Uri>
      <Sha>54f4fd0b4b418666683ab717d075fe0a239eb484</Sha>
    </Dependency>
    <Dependency Name="NuGet.DependencyResolver.Core" Version="6.14.0-preview.1.57">
      <Uri>https://github.com/nuget/nuget.client</Uri>
      <Sha>54f4fd0b4b418666683ab717d075fe0a239eb484</Sha>
    </Dependency>
    <Dependency Name="NuGet.Frameworks" Version="6.14.0-preview.1.57">
      <Uri>https://github.com/nuget/nuget.client</Uri>
      <Sha>54f4fd0b4b418666683ab717d075fe0a239eb484</Sha>
    </Dependency>
    <Dependency Name="NuGet.LibraryModel" Version="6.14.0-preview.1.57">
      <Uri>https://github.com/nuget/nuget.client</Uri>
      <Sha>54f4fd0b4b418666683ab717d075fe0a239eb484</Sha>
    </Dependency>
    <Dependency Name="NuGet.ProjectModel" Version="6.14.0-preview.1.57">
      <Uri>https://github.com/nuget/nuget.client</Uri>
      <Sha>54f4fd0b4b418666683ab717d075fe0a239eb484</Sha>
    </Dependency>
    <Dependency Name="NuGet.Protocol" Version="6.14.0-preview.1.57">
      <Uri>https://github.com/nuget/nuget.client</Uri>
      <Sha>54f4fd0b4b418666683ab717d075fe0a239eb484</Sha>
    </Dependency>
    <Dependency Name="NuGet.Packaging" Version="6.14.0-preview.1.57">
      <Uri>https://github.com/nuget/nuget.client</Uri>
      <Sha>54f4fd0b4b418666683ab717d075fe0a239eb484</Sha>
    </Dependency>
    <Dependency Name="NuGet.Versioning" Version="6.14.0-preview.1.57">
      <Uri>https://github.com/nuget/nuget.client</Uri>
      <Sha>54f4fd0b4b418666683ab717d075fe0a239eb484</Sha>
    </Dependency>
    <Dependency Name="NuGet.Localization" Version="6.14.0-preview.1.57">
      <Uri>https://github.com/nuget/nuget.client</Uri>
      <Sha>54f4fd0b4b418666683ab717d075fe0a239eb484</Sha>
    </Dependency>
    <Dependency Name="Microsoft.NET.Test.Sdk" Version="17.14.0-preview-25124-01">
      <Uri>https://github.com/microsoft/vstest</Uri>
      <Sha>ae0246012a389cd83909cedf05a9b9332c083de5</Sha>
    </Dependency>
    <Dependency Name="Microsoft.TestPlatform.CLI" Version="17.14.0-preview-25124-01">
      <Uri>https://github.com/microsoft/vstest</Uri>
      <Sha>ae0246012a389cd83909cedf05a9b9332c083de5</Sha>
    </Dependency>
    <Dependency Name="Microsoft.TestPlatform.Build" Version="17.14.0-preview-25124-01">
      <Uri>https://github.com/microsoft/vstest</Uri>
      <Sha>ae0246012a389cd83909cedf05a9b9332c083de5</Sha>
    </Dependency>
    <!-- Intermediate is necessary for source build. -->
    <Dependency Name="Microsoft.SourceBuild.Intermediate.vstest" Version="17.14.0-preview-25124-01">
      <Uri>https://github.com/microsoft/vstest</Uri>
      <Sha>ae0246012a389cd83909cedf05a9b9332c083de5</Sha>
      <SourceBuild RepoName="vstest" ManagedOnly="true" />
    </Dependency>
    <Dependency Name="Microsoft.NET.ILLink.Tasks" Version="10.0.0-preview.3.25154.11">
      <Uri>https://github.com/dotnet/runtime</Uri>
      <Sha>6e2274c87c699f6749473b83969f12949e48ec7d</Sha>
    </Dependency>
    <Dependency Name="System.CodeDom" Version="10.0.0-preview.3.25154.11">
      <Uri>https://github.com/dotnet/runtime</Uri>
      <Sha>6e2274c87c699f6749473b83969f12949e48ec7d</Sha>
    </Dependency>
    <Dependency Name="System.Formats.Asn1" Version="10.0.0-preview.3.25154.11">
      <Uri>https://github.com/dotnet/runtime</Uri>
      <Sha>6e2274c87c699f6749473b83969f12949e48ec7d</Sha>
    </Dependency>
    <Dependency Name="System.Security.Cryptography.ProtectedData" Version="10.0.0-preview.3.25154.11">
      <Uri>https://github.com/dotnet/runtime</Uri>
      <Sha>6e2274c87c699f6749473b83969f12949e48ec7d</Sha>
    </Dependency>
    <Dependency Name="System.Text.Encoding.CodePages" Version="10.0.0-preview.3.25154.11">
      <Uri>https://github.com/dotnet/runtime</Uri>
      <Sha>6e2274c87c699f6749473b83969f12949e48ec7d</Sha>
    </Dependency>
    <Dependency Name="System.Resources.Extensions" Version="10.0.0-preview.3.25154.11">
      <Uri>https://github.com/dotnet/runtime</Uri>
      <Sha>6e2274c87c699f6749473b83969f12949e48ec7d</Sha>
    </Dependency>
    <Dependency Name="Microsoft.WindowsDesktop.App.Runtime.win-x64" Version="10.0.0-preview.3.25126.4">
      <Uri>https://github.com/dotnet/windowsdesktop</Uri>
      <Sha>3a56fe1dfd995519adde76accdd69d26b1408c3e</Sha>
      <SourceBuildTarball RepoName="windowsdesktop" ManagedOnly="true" />
    </Dependency>
    <Dependency Name="VS.Redist.Common.WindowsDesktop.SharedFramework.x64.10.0" Version="10.0.0-preview.3.25126.4">
      <Uri>https://github.com/dotnet/windowsdesktop</Uri>
      <Sha>3a56fe1dfd995519adde76accdd69d26b1408c3e</Sha>
    </Dependency>
    <Dependency Name="Microsoft.WindowsDesktop.App.Ref" Version="10.0.0-preview.3.25126.4">
      <Uri>https://github.com/dotnet/windowsdesktop</Uri>
      <Sha>3a56fe1dfd995519adde76accdd69d26b1408c3e</Sha>
    </Dependency>
    <Dependency Name="VS.Redist.Common.WindowsDesktop.TargetingPack.x64.10.0" Version="10.0.0-preview.3.25126.4">
      <Uri>https://github.com/dotnet/windowsdesktop</Uri>
      <Sha>3a56fe1dfd995519adde76accdd69d26b1408c3e</Sha>
    </Dependency>
    <Dependency Name="Microsoft.NET.Sdk.WindowsDesktop" Version="10.0.0-preview.3.25120.2" CoherentParentDependency="Microsoft.WindowsDesktop.App.Ref">
      <Uri>https://github.com/dotnet/wpf</Uri>
      <Sha>b129327573e5f7babf24738aeda16e131a318ef5</Sha>
    </Dependency>
    <Dependency Name="Microsoft.AspNetCore.App.Ref" Version="10.0.0-preview.3.25154.7">
      <Uri>https://github.com/dotnet/aspnetcore</Uri>
      <Sha>46312f3e16978e5081e5e382e1bf3d76ef9f0b61</Sha>
    </Dependency>
    <Dependency Name="Microsoft.AspNetCore.App.Ref.Internal" Version="10.0.0-preview.3.25154.7">
      <Uri>https://github.com/dotnet/aspnetcore</Uri>
      <Sha>46312f3e16978e5081e5e382e1bf3d76ef9f0b61</Sha>
    </Dependency>
    <Dependency Name="Microsoft.AspNetCore.App.Runtime.win-x64" Version="10.0.0-preview.3.25154.7">
      <Uri>https://github.com/dotnet/aspnetcore</Uri>
      <Sha>46312f3e16978e5081e5e382e1bf3d76ef9f0b61</Sha>
    </Dependency>
    <Dependency Name="VS.Redist.Common.AspNetCore.SharedFramework.x64.10.0" Version="10.0.0-preview.3.25154.7">
      <Uri>https://github.com/dotnet/aspnetcore</Uri>
      <Sha>46312f3e16978e5081e5e382e1bf3d76ef9f0b61</Sha>
    </Dependency>
    <Dependency Name="dotnet-dev-certs" Version="10.0.0-preview.3.25154.7">
      <Uri>https://github.com/dotnet/aspnetcore</Uri>
      <Sha>46312f3e16978e5081e5e382e1bf3d76ef9f0b61</Sha>
    </Dependency>
    <Dependency Name="dotnet-user-jwts" Version="10.0.0-preview.3.25154.7">
      <Uri>https://github.com/dotnet/aspnetcore</Uri>
      <Sha>46312f3e16978e5081e5e382e1bf3d76ef9f0b61</Sha>
    </Dependency>
    <Dependency Name="dotnet-user-secrets" Version="10.0.0-preview.3.25154.7">
      <Uri>https://github.com/dotnet/aspnetcore</Uri>
      <Sha>46312f3e16978e5081e5e382e1bf3d76ef9f0b61</Sha>
    </Dependency>
    <Dependency Name="Microsoft.AspNetCore.Analyzers" Version="10.0.0-preview.3.25154.7">
      <Uri>https://github.com/dotnet/aspnetcore</Uri>
      <Sha>46312f3e16978e5081e5e382e1bf3d76ef9f0b61</Sha>
    </Dependency>
    <!-- Authentication and Components needed for dotnet/maui CoherentParentDependency -->
    <Dependency Name="Microsoft.AspNetCore.Authentication.Facebook" Version="10.0.0-preview.3.25154.7">
      <Uri>https://github.com/dotnet/aspnetcore</Uri>
      <Sha>46312f3e16978e5081e5e382e1bf3d76ef9f0b61</Sha>
    </Dependency>
    <Dependency Name="Microsoft.AspNetCore.Authentication.Google" Version="10.0.0-preview.3.25154.7">
      <Uri>https://github.com/dotnet/aspnetcore</Uri>
      <Sha>46312f3e16978e5081e5e382e1bf3d76ef9f0b61</Sha>
    </Dependency>
    <Dependency Name="Microsoft.AspNetCore.Authentication.MicrosoftAccount" Version="10.0.0-preview.3.25154.7">
      <Uri>https://github.com/dotnet/aspnetcore</Uri>
      <Sha>46312f3e16978e5081e5e382e1bf3d76ef9f0b61</Sha>
    </Dependency>
    <Dependency Name="Microsoft.AspNetCore.Components" Version="10.0.0-preview.3.25154.7">
      <Uri>https://github.com/dotnet/aspnetcore</Uri>
      <Sha>46312f3e16978e5081e5e382e1bf3d76ef9f0b61</Sha>
    </Dependency>
    <Dependency Name="Microsoft.AspNetCore.Components.Analyzers" Version="10.0.0-preview.3.25154.7">
      <Uri>https://github.com/dotnet/aspnetcore</Uri>
      <Sha>46312f3e16978e5081e5e382e1bf3d76ef9f0b61</Sha>
    </Dependency>
    <Dependency Name="Microsoft.AspNetCore.Components.Forms" Version="10.0.0-preview.3.25154.7">
      <Uri>https://github.com/dotnet/aspnetcore</Uri>
      <Sha>46312f3e16978e5081e5e382e1bf3d76ef9f0b61</Sha>
    </Dependency>
    <Dependency Name="Microsoft.AspNetCore.Components.WebAssembly" Version="10.0.0-preview.3.25154.7">
      <Uri>https://github.com/dotnet/aspnetcore</Uri>
      <Sha>46312f3e16978e5081e5e382e1bf3d76ef9f0b61</Sha>
    </Dependency>
    <Dependency Name="Microsoft.AspNetCore.Components.WebAssembly.Server" Version="10.0.0-preview.3.25154.7">
      <Uri>https://github.com/dotnet/aspnetcore</Uri>
      <Sha>46312f3e16978e5081e5e382e1bf3d76ef9f0b61</Sha>
    </Dependency>
    <Dependency Name="Microsoft.AspNetCore.Components.SdkAnalyzers" Version="10.0.0-preview.3.25154.7">
      <Uri>https://github.com/dotnet/aspnetcore</Uri>
      <Sha>46312f3e16978e5081e5e382e1bf3d76ef9f0b61</Sha>
    </Dependency>
    <Dependency Name="Microsoft.AspNetCore.Components.WebView" Version="10.0.0-preview.3.25154.7">
      <Uri>https://github.com/dotnet/aspnetcore</Uri>
      <Sha>46312f3e16978e5081e5e382e1bf3d76ef9f0b61</Sha>
    </Dependency>
    <Dependency Name="Microsoft.AspNetCore.Metadata" Version="10.0.0-preview.3.25154.7">
      <Uri>https://github.com/dotnet/aspnetcore</Uri>
      <Sha>46312f3e16978e5081e5e382e1bf3d76ef9f0b61</Sha>
    </Dependency>
    <Dependency Name="Microsoft.AspNetCore.Mvc.Analyzers" Version="10.0.0-preview.3.25154.7">
      <Uri>https://github.com/dotnet/aspnetcore</Uri>
      <Sha>46312f3e16978e5081e5e382e1bf3d76ef9f0b61</Sha>
    </Dependency>
    <Dependency Name="Microsoft.AspNetCore.Mvc.Api.Analyzers" Version="10.0.0-preview.3.25154.7">
      <Uri>https://github.com/dotnet/aspnetcore</Uri>
      <Sha>46312f3e16978e5081e5e382e1bf3d76ef9f0b61</Sha>
    </Dependency>
    <Dependency Name="Microsoft.Extensions.FileProviders.Embedded" Version="10.0.0-preview.3.25154.7">
      <Uri>https://github.com/dotnet/aspnetcore</Uri>
      <Sha>46312f3e16978e5081e5e382e1bf3d76ef9f0b61</Sha>
    </Dependency>
    <Dependency Name="Microsoft.AspNetCore.Authorization" Version="10.0.0-preview.3.25154.7">
      <Uri>https://github.com/dotnet/aspnetcore</Uri>
      <Sha>46312f3e16978e5081e5e382e1bf3d76ef9f0b61</Sha>
    </Dependency>
    <Dependency Name="Microsoft.AspNetCore.Components.Web" Version="10.0.0-preview.3.25154.7">
      <Uri>https://github.com/dotnet/aspnetcore</Uri>
      <Sha>46312f3e16978e5081e5e382e1bf3d76ef9f0b61</Sha>
    </Dependency>
    <Dependency Name="Microsoft.JSInterop" Version="10.0.0-preview.3.25154.7">
      <Uri>https://github.com/dotnet/aspnetcore</Uri>
      <Sha>46312f3e16978e5081e5e382e1bf3d76ef9f0b61</Sha>
    </Dependency>
    <Dependency Name="Microsoft.Extensions.ObjectPool" Version="10.0.0-preview.3.25154.7">
      <Uri>https://github.com/dotnet/aspnetcore</Uri>
      <Sha>46312f3e16978e5081e5e382e1bf3d76ef9f0b61</Sha>
    </Dependency>
    <Dependency Name="Microsoft.AspNetCore.DeveloperCertificates.XPlat" Version="10.0.0-preview.3.25154.7">
      <Uri>https://github.com/dotnet/aspnetcore</Uri>
      <Sha>46312f3e16978e5081e5e382e1bf3d76ef9f0b61</Sha>
    </Dependency>
    <Dependency Name="Microsoft.AspNetCore.TestHost" Version="10.0.0-preview.3.25154.7">
      <Uri>https://github.com/dotnet/aspnetcore</Uri>
      <Sha>46312f3e16978e5081e5e382e1bf3d76ef9f0b61</Sha>
    </Dependency>
    <Dependency Name="Microsoft.DotNet.Web.ItemTemplates.10.0" Version="10.0.0-preview.3.25154.7">
      <Uri>https://github.com/dotnet/aspnetcore</Uri>
      <Sha>46312f3e16978e5081e5e382e1bf3d76ef9f0b61</Sha>
    </Dependency>
    <Dependency Name="Microsoft.DotNet.Web.ProjectTemplates.10.0" Version="10.0.0-preview.3.25154.7">
      <Uri>https://github.com/dotnet/aspnetcore</Uri>
      <Sha>46312f3e16978e5081e5e382e1bf3d76ef9f0b61</Sha>
    </Dependency>
    <!-- Intermediate is necessary for source build. -->
    <Dependency Name="Microsoft.SourceBuild.Intermediate.aspnetcore" Version="10.0.0-preview.3.25154.7">
      <Uri>https://github.com/dotnet/aspnetcore</Uri>
      <Sha>46312f3e16978e5081e5e382e1bf3d76ef9f0b61</Sha>
      <SourceBuild RepoName="aspnetcore" ManagedOnly="true" />
    </Dependency>
    <Dependency Name="Microsoft.CodeAnalysis.Razor.Tooling.Internal" Version="9.0.0-preview.25154.3">
      <Uri>https://github.com/dotnet/razor</Uri>
      <Sha>b1848f56525f3e4b32133d54829c14cb3a5f69fd</Sha>
    </Dependency>
    <Dependency Name="Microsoft.AspNetCore.Mvc.Razor.Extensions.Tooling.Internal" Version="9.0.0-preview.25154.3">
      <Uri>https://github.com/dotnet/razor</Uri>
      <Sha>b1848f56525f3e4b32133d54829c14cb3a5f69fd</Sha>
    </Dependency>
    <Dependency Name="Microsoft.NET.Sdk.Razor.SourceGenerators.Transport" Version="9.0.0-preview.25154.3">
      <Uri>https://github.com/dotnet/razor</Uri>
      <Sha>b1848f56525f3e4b32133d54829c14cb3a5f69fd</Sha>
    </Dependency>
    <!-- Intermediate is necessary for source build. -->
    <Dependency Name="Microsoft.SourceBuild.Intermediate.razor" Version="9.0.0-preview.25154.3">
      <Uri>https://github.com/dotnet/razor</Uri>
      <Sha>b1848f56525f3e4b32133d54829c14cb3a5f69fd</Sha>
      <SourceBuild RepoName="razor" ManagedOnly="true" />
    </Dependency>
    <!-- For coherency purposes, these versions should be gated by the versions of winforms and wpf routed via windowsdesktop -->
    <Dependency Name="Microsoft.Dotnet.WinForms.ProjectTemplates" Version="10.0.0-preview.2.25118.5" CoherentParentDependency="Microsoft.WindowsDesktop.App.Runtime.win-x64">
      <Uri>https://github.com/dotnet/winforms</Uri>
      <Sha>4a6bc3ac0df78cf7cfaef54ad5e76a390776c8ef</Sha>
    </Dependency>
    <Dependency Name="Microsoft.DotNet.Wpf.ProjectTemplates" Version="10.0.0-preview.3.25120.2" CoherentParentDependency="Microsoft.WindowsDesktop.App.Runtime.win-x64">
      <Uri>https://github.com/dotnet/wpf</Uri>
      <Sha>b129327573e5f7babf24738aeda16e131a318ef5</Sha>
    </Dependency>
    <Dependency Name="Microsoft.Web.Xdt" Version="10.0.0-preview.25067.1">
      <Uri>https://github.com/dotnet/xdt</Uri>
      <Sha>1156b9aac00609107c21cf3458b797c76db6be7a</Sha>
    </Dependency>
    <!-- Intermediate is necessary for source build. -->
    <Dependency Name="Microsoft.SourceBuild.Intermediate.xdt" Version="10.0.0-preview.25067.1">
      <Uri>https://github.com/dotnet/xdt</Uri>
      <Sha>1156b9aac00609107c21cf3458b797c76db6be7a</Sha>
      <SourceBuild RepoName="xdt" ManagedOnly="true" />
    </Dependency>
    <Dependency Name="Microsoft.CodeAnalysis.NetAnalyzers" Version="10.0.0-preview.25127.1">
      <Uri>https://github.com/dotnet/roslyn-analyzers</Uri>
      <Sha>345816fb41f40db5463ecc9b4308d29fbc0e4eaf</Sha>
    </Dependency>
    <Dependency Name="Microsoft.CodeAnalysis.PublicApiAnalyzers" Version="3.12.0-beta1.25127.1">
      <Uri>https://github.com/dotnet/roslyn-analyzers</Uri>
      <Sha>345816fb41f40db5463ecc9b4308d29fbc0e4eaf</Sha>
    </Dependency>
    <!-- Intermediate is necessary for source build. -->
    <Dependency Name="Microsoft.SourceBuild.Intermediate.roslyn-analyzers" Version="3.12.0-beta1.25127.1">
      <Uri>https://github.com/dotnet/roslyn-analyzers</Uri>
      <Sha>345816fb41f40db5463ecc9b4308d29fbc0e4eaf</Sha>
      <SourceBuild RepoName="roslyn-analyzers" ManagedOnly="true" />
    </Dependency>
    <Dependency Name="System.CommandLine" Version="2.0.0-beta4.25071.2">
      <Uri>https://github.com/dotnet/command-line-api</Uri>
      <Sha>3bbb940ceeb3254790899d751a8d418348563d40</Sha>
    </Dependency>
    <Dependency Name="System.CommandLine.Rendering" Version="0.4.0-alpha.25071.2">
      <Uri>https://github.com/dotnet/command-line-api</Uri>
      <Sha>3bbb940ceeb3254790899d751a8d418348563d40</Sha>
    </Dependency>
    <!-- Microsoft.CodeAnalysis.Workspaces.MSBuild transitively references M.Bcl.AsyncInterfaces.
         Adding an explicit dependency to make sure the latest version is used instead of the SBRP
         one under source build. -->
    <!-- Intermediate is necessary for source build. -->
    <Dependency Name="Microsoft.DiaSymReader" Version="2.2.0-beta.25124.1">
      <Uri>https://github.com/dotnet/symreader</Uri>
      <Sha>e3d70b066e2e27c7050928e1095df9e5ae859dfd</Sha>
    </Dependency>
    <!-- Intermediate is necessary for source build. -->
    <Dependency Name="Microsoft.SourceBuild.Intermediate.command-line-api" Version="0.1.607102">
      <Uri>https://github.com/dotnet/command-line-api</Uri>
      <Sha>3bbb940ceeb3254790899d751a8d418348563d40</Sha>
      <SourceBuild RepoName="command-line-api" ManagedOnly="true" />
    </Dependency>
    <!-- Intermediate is necessary for source build. -->
    <Dependency Name="Microsoft.SourceBuild.Intermediate.source-build-externals" Version="10.0.615301">
      <Uri>https://github.com/dotnet/source-build-externals</Uri>
      <Sha>f023162b1e92e7ecf801a88733668d4021f72bdb</Sha>
      <SourceBuild RepoName="source-build-externals" ManagedOnly="true" />
    </Dependency>
    <!-- Intermediate is necessary for source build. -->
<<<<<<< HEAD
    <Dependency Name="Microsoft.SourceBuild.Intermediate.source-build-reference-packages" Version="10.0.615303">
      <Uri>https://github.com/MichaelSimons/source-build-reference-packages</Uri>
      <Sha>e7258cf665a408d8b5d3ad9132cb4e3c89e419d1</Sha>
=======
    <Dependency Name="Microsoft.SourceBuild.Intermediate.source-build-reference-packages" Version="10.0.615503">
      <Uri>https://github.com/dotnet/source-build-reference-packages</Uri>
      <Sha>ea767806c138a9b6355884c08d91b6173c093809</Sha>
>>>>>>> ed797daf
      <SourceBuild RepoName="source-build-reference-packages" ManagedOnly="true" />
    </Dependency>
    <Dependency Name="Microsoft.Deployment.DotNet.Releases" Version="2.0.0-preview.1.25124.1">
      <Uri>https://github.com/dotnet/deployment-tools</Uri>
      <Sha>3597bfe8e90ef3d99b917b84b05eaef88369d5ef</Sha>
    </Dependency>
    <Dependency Name="Microsoft.Build.Tasks.Git" Version="10.0.0-beta.25154.1">
      <Uri>https://github.com/dotnet/sourcelink</Uri>
      <Sha>8aa7c7c0ed0e6ce0f42368ba08bf114d1a4fc5be</Sha>
    </Dependency>
    <Dependency Name="Microsoft.SourceLink.Common" Version="10.0.0-beta.25154.1">
      <Uri>https://github.com/dotnet/sourcelink</Uri>
      <Sha>8aa7c7c0ed0e6ce0f42368ba08bf114d1a4fc5be</Sha>
    </Dependency>
    <Dependency Name="Microsoft.SourceLink.AzureRepos.Git" Version="10.0.0-beta.25154.1">
      <Uri>https://github.com/dotnet/sourcelink</Uri>
      <Sha>8aa7c7c0ed0e6ce0f42368ba08bf114d1a4fc5be</Sha>
    </Dependency>
    <Dependency Name="Microsoft.SourceLink.GitHub" Version="10.0.0-beta.25154.1">
      <Uri>https://github.com/dotnet/sourcelink</Uri>
      <Sha>8aa7c7c0ed0e6ce0f42368ba08bf114d1a4fc5be</Sha>
    </Dependency>
    <Dependency Name="Microsoft.SourceLink.GitLab" Version="10.0.0-beta.25154.1">
      <Uri>https://github.com/dotnet/sourcelink</Uri>
      <Sha>8aa7c7c0ed0e6ce0f42368ba08bf114d1a4fc5be</Sha>
    </Dependency>
    <Dependency Name="Microsoft.SourceLink.Bitbucket.Git" Version="10.0.0-beta.25154.1">
      <Uri>https://github.com/dotnet/sourcelink</Uri>
      <Sha>8aa7c7c0ed0e6ce0f42368ba08bf114d1a4fc5be</Sha>
    </Dependency>
    <!-- Intermediate is necessary for source build. -->
    <Dependency Name="Microsoft.SourceBuild.Intermediate.sourcelink" Version="10.0.0-beta.25154.1">
      <Uri>https://github.com/dotnet/sourcelink</Uri>
      <Sha>8aa7c7c0ed0e6ce0f42368ba08bf114d1a4fc5be</Sha>
      <SourceBuild RepoName="sourcelink" ManagedOnly="true" />
    </Dependency>
    <!-- Intermediate is necessary for source build. -->
    <Dependency Name="Microsoft.SourceBuild.Intermediate.deployment-tools" Version="9.0.0-preview.1.25124.1">
      <Uri>https://github.com/dotnet/deployment-tools</Uri>
      <Sha>3597bfe8e90ef3d99b917b84b05eaef88369d5ef</Sha>
      <SourceBuild RepoName="deployment-tools" ManagedOnly="true" />
    </Dependency>
    <!-- Intermediate is necessary for source build. -->
    <Dependency Name="Microsoft.SourceBuild.Intermediate.symreader" Version="2.2.0-beta.25124.1">
      <Uri>https://github.com/dotnet/symreader</Uri>
      <Sha>e3d70b066e2e27c7050928e1095df9e5ae859dfd</Sha>
      <SourceBuild RepoName="symreader" ManagedOnly="true" />
    </Dependency>
    <!-- Dependency required for flowing correct package version in source-build, using PVP flow. -->
    <Dependency Name="Microsoft.Extensions.Logging" Version="10.0.0-preview.3.25154.11">
      <Uri>https://github.com/dotnet/runtime</Uri>
      <Sha>6e2274c87c699f6749473b83969f12949e48ec7d</Sha>
    </Dependency>
    <!-- Dependency required for flowing correct package version in source-build, using PVP flow. -->
    <Dependency Name="Microsoft.Extensions.Logging.Abstractions" Version="10.0.0-preview.3.25154.11">
      <Uri>https://github.com/dotnet/runtime</Uri>
      <Sha>6e2274c87c699f6749473b83969f12949e48ec7d</Sha>
    </Dependency>
    <!-- Dependency required for flowing correct package version in source-build, using PVP flow. -->
    <Dependency Name="Microsoft.Extensions.Logging.Console" Version="10.0.0-preview.3.25154.11">
      <Uri>https://github.com/dotnet/runtime</Uri>
      <Sha>6e2274c87c699f6749473b83969f12949e48ec7d</Sha>
    </Dependency>
    <!-- Dependency required for flowing correct package version in source-build, using PVP flow. -->
    <Dependency Name="Microsoft.Extensions.FileSystemGlobbing" Version="10.0.0-preview.3.25154.11">
      <Uri>https://github.com/dotnet/runtime</Uri>
      <Sha>6e2274c87c699f6749473b83969f12949e48ec7d</Sha>
    </Dependency>
    <!-- Dependency required for flowing correct package version in source-build, using PVP flow. -->
    <Dependency Name="System.ServiceProcess.ServiceController" Version="10.0.0-preview.3.25154.11">
      <Uri>https://github.com/dotnet/runtime</Uri>
      <Sha>6e2274c87c699f6749473b83969f12949e48ec7d</Sha>
    </Dependency>
    <Dependency Name="System.Text.Json" Version="10.0.0-preview.3.25154.11">
      <Uri>https://github.com/dotnet/runtime</Uri>
      <Sha>6e2274c87c699f6749473b83969f12949e48ec7d</Sha>
    </Dependency>
    <Dependency Name="Microsoft.Bcl.AsyncInterfaces" Version="10.0.0-preview.3.25154.11">
      <Uri>https://github.com/dotnet/runtime</Uri>
      <Sha>6e2274c87c699f6749473b83969f12949e48ec7d</Sha>
    </Dependency>
    <Dependency Name="Microsoft.Extensions.FileProviders.Abstractions" Version="10.0.0-preview.3.25154.11">
      <Uri>https://github.com/dotnet/runtime</Uri>
      <Sha>6e2274c87c699f6749473b83969f12949e48ec7d</Sha>
    </Dependency>
    <Dependency Name="Microsoft.Win32.SystemEvents" Version="10.0.0-preview.3.25154.11">
      <Uri>https://github.com/dotnet/runtime</Uri>
      <Sha>6e2274c87c699f6749473b83969f12949e48ec7d</Sha>
    </Dependency>
    <Dependency Name="System.Composition.AttributedModel" Version="10.0.0-preview.3.25154.11">
      <Uri>https://github.com/dotnet/runtime</Uri>
      <Sha>6e2274c87c699f6749473b83969f12949e48ec7d</Sha>
    </Dependency>
    <Dependency Name="System.Composition.Convention" Version="10.0.0-preview.3.25154.11">
      <Uri>https://github.com/dotnet/runtime</Uri>
      <Sha>6e2274c87c699f6749473b83969f12949e48ec7d</Sha>
    </Dependency>
    <Dependency Name="System.Composition.Hosting" Version="10.0.0-preview.3.25154.11">
      <Uri>https://github.com/dotnet/runtime</Uri>
      <Sha>6e2274c87c699f6749473b83969f12949e48ec7d</Sha>
    </Dependency>
    <Dependency Name="System.Composition.Runtime" Version="10.0.0-preview.3.25154.11">
      <Uri>https://github.com/dotnet/runtime</Uri>
      <Sha>6e2274c87c699f6749473b83969f12949e48ec7d</Sha>
    </Dependency>
    <Dependency Name="System.Composition.TypedParts" Version="10.0.0-preview.3.25154.11">
      <Uri>https://github.com/dotnet/runtime</Uri>
      <Sha>6e2274c87c699f6749473b83969f12949e48ec7d</Sha>
    </Dependency>
    <Dependency Name="System.Configuration.ConfigurationManager" Version="10.0.0-preview.3.25154.11">
      <Uri>https://github.com/dotnet/runtime</Uri>
      <Sha>6e2274c87c699f6749473b83969f12949e48ec7d</Sha>
    </Dependency>
    <Dependency Name="System.Security.Cryptography.Pkcs" Version="10.0.0-preview.3.25154.11">
      <Uri>https://github.com/dotnet/runtime</Uri>
      <Sha>6e2274c87c699f6749473b83969f12949e48ec7d</Sha>
    </Dependency>
    <Dependency Name="System.Security.Cryptography.Xml" Version="10.0.0-preview.3.25154.11">
      <Uri>https://github.com/dotnet/runtime</Uri>
      <Sha>6e2274c87c699f6749473b83969f12949e48ec7d</Sha>
    </Dependency>
    <Dependency Name="System.Security.Permissions" Version="10.0.0-preview.3.25154.11">
      <Uri>https://github.com/dotnet/runtime</Uri>
      <Sha>6e2274c87c699f6749473b83969f12949e48ec7d</Sha>
    </Dependency>
    <Dependency Name="System.Windows.Extensions" Version="10.0.0-preview.3.25154.11">
      <Uri>https://github.com/dotnet/runtime</Uri>
      <Sha>6e2274c87c699f6749473b83969f12949e48ec7d</Sha>
    </Dependency>
  </ProductDependencies>
  <ToolsetDependencies>
    <Dependency Name="Microsoft.DotNet.Arcade.Sdk" Version="10.0.0-beta.25154.6">
      <Uri>https://github.com/dotnet/arcade</Uri>
      <Sha>36d3ce68f855c5902926f1e158d96364462c9adf</Sha>
    </Dependency>
    <Dependency Name="Microsoft.DotNet.Build.Tasks.Installers" Version="10.0.0-beta.25154.6">
      <Uri>https://github.com/dotnet/arcade</Uri>
      <Sha>36d3ce68f855c5902926f1e158d96364462c9adf</Sha>
    </Dependency>
    <Dependency Name="Microsoft.DotNet.Helix.Sdk" Version="10.0.0-beta.25154.6">
      <Uri>https://github.com/dotnet/arcade</Uri>
      <Sha>36d3ce68f855c5902926f1e158d96364462c9adf</Sha>
    </Dependency>
    <Dependency Name="Microsoft.DotNet.SignTool" Version="10.0.0-beta.25154.6">
      <Uri>https://github.com/dotnet/arcade</Uri>
      <Sha>36d3ce68f855c5902926f1e158d96364462c9adf</Sha>
    </Dependency>
    <Dependency Name="Microsoft.DotNet.XUnitExtensions" Version="10.0.0-beta.25154.6">
      <Uri>https://github.com/dotnet/arcade</Uri>
      <Sha>36d3ce68f855c5902926f1e158d96364462c9adf</Sha>
    </Dependency>
    <Dependency Name="Microsoft.DotNet.XliffTasks" Version="10.0.0-beta.25154.6">
      <Uri>https://github.com/dotnet/arcade</Uri>
      <Sha>36d3ce68f855c5902926f1e158d96364462c9adf</Sha>
    </Dependency>
    <!-- Intermediate is necessary for source build. -->
    <Dependency Name="Microsoft.SourceBuild.Intermediate.arcade" Version="10.0.0-beta.25154.6">
      <Uri>https://github.com/dotnet/arcade</Uri>
      <Sha>36d3ce68f855c5902926f1e158d96364462c9adf</Sha>
      <SourceBuild RepoName="arcade" ManagedOnly="true" />
    </Dependency>
    <Dependency Name="System.Reflection.MetadataLoadContext" Version="10.0.0-preview.3.25154.11">
      <Uri>https://github.com/dotnet/runtime</Uri>
      <Sha>6e2274c87c699f6749473b83969f12949e48ec7d</Sha>
    </Dependency>
    <Dependency Name="Microsoft.DotNet.Darc" Version="1.1.0-beta.25155.1">
      <Uri>https://github.com/dotnet/arcade-services</Uri>
      <Sha>4f61e6294abd141b1064dfd1df776f385200b52c</Sha>
    </Dependency>
    <Dependency Name="Microsoft.DotNet.DarcLib" Version="1.1.0-beta.25155.1">
      <Uri>https://github.com/dotnet/arcade-services</Uri>
      <Sha>4f61e6294abd141b1064dfd1df776f385200b52c</Sha>
    </Dependency>
    <Dependency Name="Microsoft.DotNet.ScenarioTests.SdkTemplateTests" Version="10.0.0-preview.24602.1">
      <Uri>https://github.com/dotnet/scenario-tests</Uri>
      <Sha>61173bbe1b4ab5f60e760cca9c5fd7eae6e48546</Sha>
    </Dependency>
    <!-- Intermediate is necessary for source build. -->
    <Dependency Name="Microsoft.SourceBuild.Intermediate.scenario-tests" Version="10.0.0-preview.24602.1">
      <Uri>https://github.com/dotnet/scenario-tests</Uri>
      <Sha>61173bbe1b4ab5f60e760cca9c5fd7eae6e48546</Sha>
      <SourceBuild RepoName="scenario-tests" ManagedOnly="true" />
    </Dependency>
    <!--
      Aspire isn't really a toolset dependency. However, it only inserts a baseline manifest in sdk,
      and if you squint at it, this means we can say that its specific dependency versions don't matter to sdk.
      It also doesn't currently ship 9.0 preview versions, meaning the version is locked to the latest shipped from 8.0 era.
      Avoiding this as a product dependency avoids a long coherency path (aspnetcore->extensions->aspire->sdk).
      **It is** of course possible that an incoherent aspire means that aspire depends on versions of extensions that
      aren't shipping, or those extensions packages depend on aspnetcore packages that won't ship. However, given the cost
      of maintaining this coherency path is high. This being toolset means that aspire is responsible for its own coherency.
    -->
    <Dependency Name="Microsoft.NET.Sdk.Aspire.Manifest-8.0.100" Version="8.2.2">
      <Uri>https://github.com/dotnet/aspire</Uri>
      <Sha>5fa9337a84a52e9bd185d04d156eccbdcf592f74</Sha>
    </Dependency>
    <!-- Intermediate is necessary for source build. -->
    <Dependency Name="Microsoft.SourceBuild.Intermediate.aspire" Version="8.2.2-preview.1.24521.5">
      <Uri>https://github.com/dotnet/aspire</Uri>
      <Sha>5fa9337a84a52e9bd185d04d156eccbdcf592f74</Sha>
      <SourceBuild RepoName="aspire" ManagedOnly="true" />
    </Dependency>
    <Dependency Name="Microsoft.IO.Redist" Version="6.0.1">
      <Uri>https://github.com/dotnet/runtime</Uri>
      <Sha>e77011b31a3e5c47d931248a64b47f9b2d47853d</Sha>
    </Dependency>
    <Dependency Name="Microsoft.Testing.Platform" Version="1.7.0-preview.25154.1">
      <Uri>https://github.com/microsoft/testfx</Uri>
      <Sha>effc2a8e3fae3fedd6e06828a192ae39cb4f10d0</Sha>
    </Dependency>
    <Dependency Name="MSTest" Version="3.9.0-preview.25154.1">
      <Uri>https://github.com/microsoft/testfx</Uri>
      <Sha>effc2a8e3fae3fedd6e06828a192ae39cb4f10d0</Sha>
    </Dependency>
    <Dependency Name="Microsoft.Extensions.Configuration.Ini" Version="10.0.0-preview.3.25154.11">
      <Uri>https://github.com/dotnet/runtime</Uri>
      <Sha>6e2274c87c699f6749473b83969f12949e48ec7d</Sha>
    </Dependency>
  </ToolsetDependencies>
</Dependencies><|MERGE_RESOLUTION|>--- conflicted
+++ resolved
@@ -506,15 +506,9 @@
       <SourceBuild RepoName="source-build-externals" ManagedOnly="true" />
     </Dependency>
     <!-- Intermediate is necessary for source build. -->
-<<<<<<< HEAD
     <Dependency Name="Microsoft.SourceBuild.Intermediate.source-build-reference-packages" Version="10.0.615303">
       <Uri>https://github.com/MichaelSimons/source-build-reference-packages</Uri>
       <Sha>e7258cf665a408d8b5d3ad9132cb4e3c89e419d1</Sha>
-=======
-    <Dependency Name="Microsoft.SourceBuild.Intermediate.source-build-reference-packages" Version="10.0.615503">
-      <Uri>https://github.com/dotnet/source-build-reference-packages</Uri>
-      <Sha>ea767806c138a9b6355884c08d91b6173c093809</Sha>
->>>>>>> ed797daf
       <SourceBuild RepoName="source-build-reference-packages" ManagedOnly="true" />
     </Dependency>
     <Dependency Name="Microsoft.Deployment.DotNet.Releases" Version="2.0.0-preview.1.25124.1">

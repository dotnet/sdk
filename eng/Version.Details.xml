--- conflicted
+++ resolved
@@ -3,17 +3,6 @@
   <ProductDependencies>
     <Dependency Name="Microsoft.TemplateEngine.Abstractions" Version="8.0.308">
       <Uri>https://github.com/dotnet/templating</Uri>
-<<<<<<< HEAD
-      <Sha>ab82351fa7cab9a92a92b4e7082991d66027d10b</Sha>
-    </Dependency>
-    <Dependency Name="Microsoft.TemplateEngine.Mocks" Version="8.0.112-servicing.24564.2">
-      <Uri>https://github.com/dotnet/templating</Uri>
-      <Sha>ab82351fa7cab9a92a92b4e7082991d66027d10b</Sha>
-    </Dependency>
-    <Dependency Name="Microsoft.SourceBuild.Intermediate.templating" Version="8.0.112-servicing.24564.2">
-      <Uri>https://github.com/dotnet/templating</Uri>
-      <Sha>ab82351fa7cab9a92a92b4e7082991d66027d10b</Sha>
-=======
       <Sha>dfb7edc7ef4de70574d68009fa9005303f4afa48</Sha>
     </Dependency>
     <Dependency Name="Microsoft.TemplateEngine.Mocks" Version="8.0.308-servicing.24565.3">
@@ -23,7 +12,6 @@
     <Dependency Name="Microsoft.SourceBuild.Intermediate.templating" Version="8.0.308-servicing.24565.3">
       <Uri>https://github.com/dotnet/templating</Uri>
       <Sha>dfb7edc7ef4de70574d68009fa9005303f4afa48</Sha>
->>>>>>> e3160d21
       <SourceBuild RepoName="templating" ManagedOnly="true" />
     </Dependency>
     <Dependency Name="Microsoft.NETCore.App.Ref" Version="8.0.11">
@@ -305,20 +293,6 @@
       <Uri>https://dev.azure.com/dnceng/internal/_git/dotnet-aspnetcore</Uri>
       <Sha>47576478939fdd59b4400ad135f47938af486ab3</Sha>
     </Dependency>
-<<<<<<< HEAD
-    <Dependency Name="Microsoft.CodeAnalysis.Razor.Tooling.Internal" Version="7.0.0-preview.24565.13">
-      <Uri>https://github.com/dotnet/razor</Uri>
-      <Sha>0d10fb38d28484fc4189a5441d258d60c3cf2ca3</Sha>
-      <SourceBuild RepoName="razor" ManagedOnly="true" />
-    </Dependency>
-    <Dependency Name="Microsoft.AspNetCore.Mvc.Razor.Extensions.Tooling.Internal" Version="7.0.0-preview.24565.13">
-      <Uri>https://github.com/dotnet/razor</Uri>
-      <Sha>0d10fb38d28484fc4189a5441d258d60c3cf2ca3</Sha>
-    </Dependency>
-    <Dependency Name="Microsoft.NET.Sdk.Razor.SourceGenerators.Transport" Version="7.0.0-preview.24565.13">
-      <Uri>https://github.com/dotnet/razor</Uri>
-      <Sha>0d10fb38d28484fc4189a5441d258d60c3cf2ca3</Sha>
-=======
     <Dependency Name="Microsoft.CodeAnalysis.Razor.Tooling.Internal" Version="7.0.0-preview.24565.5">
       <Uri>https://github.com/dotnet/razor</Uri>
       <Sha>aa2c76f75e60f3f6ae500bbf0eae9eb11af0bd4f</Sha>
@@ -331,7 +305,6 @@
     <Dependency Name="Microsoft.NET.Sdk.Razor.SourceGenerators.Transport" Version="7.0.0-preview.24565.5">
       <Uri>https://github.com/dotnet/razor</Uri>
       <Sha>aa2c76f75e60f3f6ae500bbf0eae9eb11af0bd4f</Sha>
->>>>>>> e3160d21
     </Dependency>
     <Dependency Name="Microsoft.Extensions.FileProviders.Embedded" Version="8.0.11">
       <Uri>https://dev.azure.com/dnceng/internal/_git/dotnet-aspnetcore</Uri>

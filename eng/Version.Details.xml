--- conflicted
+++ resolved
@@ -450,16 +450,10 @@
       <Sha>71dbdccd13f28cfd1a35649263b55ebbeab26ee7</Sha>
       <SourceBuild RepoName="source-build-externals" ManagedOnly="true" />
     </Dependency>
-<<<<<<< HEAD
-    <Dependency Name="Microsoft.SourceBuild.Intermediate.source-build-reference-packages" Version="8.0.0-alpha.1.25414.2">
-      <Uri>https://github.com/dotnet/source-build-reference-packages</Uri>
-      <Sha>4f43a405d713b6e9b2963ebbac4850eae1804982</Sha>
-=======
     <!-- Intermediate is necessary for source build. -->
     <Dependency Name="Microsoft.SourceBuild.Intermediate.source-build-reference-packages" Version="9.0.0-alpha.1.25412.2">
       <Uri>https://github.com/dotnet/source-build-reference-packages</Uri>
       <Sha>debb7d95fdef37a06bee91a09b5246a690b76087</Sha>
->>>>>>> 8357c5f8
       <SourceBuild RepoName="source-build-reference-packages" ManagedOnly="true" />
     </Dependency>
     <Dependency Name="Microsoft.Deployment.DotNet.Releases" Version="2.0.0-rtm.1.25059.4">

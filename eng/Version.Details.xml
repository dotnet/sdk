<?xml version="1.0" encoding="utf-8"?>
<Dependencies>
  <ProductDependencies>
    <Dependency Name="Microsoft.TemplateEngine.Abstractions" Version="9.0.112">
      <Uri>https://github.com/dotnet/templating</Uri>
      <Sha>fe4cc37dbec5ec7d1266d7ae152e69bdb57e4386</Sha>
    </Dependency>
    <Dependency Name="Microsoft.TemplateEngine.Mocks" Version="9.0.112-servicing.25515.11">
      <Uri>https://github.com/dotnet/templating</Uri>
      <Sha>fe4cc37dbec5ec7d1266d7ae152e69bdb57e4386</Sha>
    </Dependency>
    <!-- Intermediate is necessary for source build. -->
    <Dependency Name="Microsoft.SourceBuild.Intermediate.templating" Version="9.0.112-servicing.25515.11">
      <Uri>https://github.com/dotnet/templating</Uri>
      <Sha>fe4cc37dbec5ec7d1266d7ae152e69bdb57e4386</Sha>
      <SourceBuild RepoName="templating" ManagedOnly="true" />
    </Dependency>
<<<<<<< HEAD
    <Dependency Name="Microsoft.NETCore.App.Ref" Version="9.0.11">
      <Uri>https://dev.azure.com/dnceng/internal/_git/dotnet-runtime</Uri>
      <Sha>c0548208279209f56e32771afc90bb5d20dca41c</Sha>
    </Dependency>
    <Dependency Name="VS.Redist.Common.NetCore.SharedFramework.x64.9.0" Version="9.0.11-servicing.25513.9">
      <Uri>https://dev.azure.com/dnceng/internal/_git/dotnet-runtime</Uri>
      <Sha>c0548208279209f56e32771afc90bb5d20dca41c</Sha>
    </Dependency>
    <Dependency Name="VS.Redist.Common.NetCore.TargetingPack.x64.9.0" Version="9.0.11-servicing.25513.9">
      <Uri>https://dev.azure.com/dnceng/internal/_git/dotnet-runtime</Uri>
      <Sha>c0548208279209f56e32771afc90bb5d20dca41c</Sha>
    </Dependency>
    <Dependency Name="Microsoft.NETCore.App.Runtime.win-x64" Version="9.0.11">
      <Uri>https://dev.azure.com/dnceng/internal/_git/dotnet-runtime</Uri>
      <Sha>c0548208279209f56e32771afc90bb5d20dca41c</Sha>
    </Dependency>
    <Dependency Name="Microsoft.NETCore.App.Host.win-x64" Version="9.0.11">
      <Uri>https://dev.azure.com/dnceng/internal/_git/dotnet-runtime</Uri>
      <Sha>c0548208279209f56e32771afc90bb5d20dca41c</Sha>
    </Dependency>
    <Dependency Name="Microsoft.NETCore.Platforms" Version="9.0.11-servicing.25513.9">
      <Uri>https://dev.azure.com/dnceng/internal/_git/dotnet-runtime</Uri>
      <Sha>c0548208279209f56e32771afc90bb5d20dca41c</Sha>
    </Dependency>
    <Dependency Name="Microsoft.NET.HostModel" Version="9.0.11-servicing.25513.9">
      <Uri>https://dev.azure.com/dnceng/internal/_git/dotnet-runtime</Uri>
      <Sha>c0548208279209f56e32771afc90bb5d20dca41c</Sha>
    </Dependency>
    <Dependency Name="Microsoft.Extensions.DependencyModel" Version="9.0.11">
      <Uri>https://dev.azure.com/dnceng/internal/_git/dotnet-runtime</Uri>
      <Sha>c0548208279209f56e32771afc90bb5d20dca41c</Sha>
    </Dependency>
    <!-- Intermediate is necessary for source build. -->
    <Dependency Name="Microsoft.SourceBuild.Intermediate.runtime.linux-x64" Version="9.0.11-servicing.25513.9">
      <Uri>https://dev.azure.com/dnceng/internal/_git/dotnet-runtime</Uri>
      <Sha>c0548208279209f56e32771afc90bb5d20dca41c</Sha>
=======
    <Dependency Name="Microsoft.NETCore.App.Ref" Version="9.0.10">
      <Uri>https://dev.azure.com/dnceng/internal/_git/dotnet-runtime</Uri>
      <Sha>e1f19886fe3354963a4a790c896b3f99689fd7a5</Sha>
    </Dependency>
    <Dependency Name="VS.Redist.Common.NetCore.SharedFramework.x64.9.0" Version="9.0.10-servicing.25475.15">
      <Uri>https://dev.azure.com/dnceng/internal/_git/dotnet-runtime</Uri>
      <Sha>e1f19886fe3354963a4a790c896b3f99689fd7a5</Sha>
    </Dependency>
    <Dependency Name="VS.Redist.Common.NetCore.TargetingPack.x64.9.0" Version="9.0.10-servicing.25475.15">
      <Uri>https://dev.azure.com/dnceng/internal/_git/dotnet-runtime</Uri>
      <Sha>e1f19886fe3354963a4a790c896b3f99689fd7a5</Sha>
    </Dependency>
    <Dependency Name="Microsoft.NETCore.App.Runtime.win-x64" Version="9.0.10">
      <Uri>https://dev.azure.com/dnceng/internal/_git/dotnet-runtime</Uri>
      <Sha>e1f19886fe3354963a4a790c896b3f99689fd7a5</Sha>
    </Dependency>
    <Dependency Name="Microsoft.NETCore.App.Host.win-x64" Version="9.0.10">
      <Uri>https://dev.azure.com/dnceng/internal/_git/dotnet-runtime</Uri>
      <Sha>e1f19886fe3354963a4a790c896b3f99689fd7a5</Sha>
    </Dependency>
    <Dependency Name="Microsoft.NETCore.Platforms" Version="9.0.10-servicing.25475.15">
      <Uri>https://dev.azure.com/dnceng/internal/_git/dotnet-runtime</Uri>
      <Sha>e1f19886fe3354963a4a790c896b3f99689fd7a5</Sha>
    </Dependency>
    <Dependency Name="Microsoft.NET.HostModel" Version="9.0.10-servicing.25475.15">
      <Uri>https://dev.azure.com/dnceng/internal/_git/dotnet-runtime</Uri>
      <Sha>e1f19886fe3354963a4a790c896b3f99689fd7a5</Sha>
    </Dependency>
    <Dependency Name="Microsoft.Extensions.DependencyModel" Version="9.0.10">
      <Uri>https://dev.azure.com/dnceng/internal/_git/dotnet-runtime</Uri>
      <Sha>e1f19886fe3354963a4a790c896b3f99689fd7a5</Sha>
    </Dependency>
    <!-- Intermediate is necessary for source build. -->
    <Dependency Name="Microsoft.SourceBuild.Intermediate.runtime.linux-x64" Version="9.0.10-servicing.25475.15">
      <Uri>https://dev.azure.com/dnceng/internal/_git/dotnet-runtime</Uri>
      <Sha>e1f19886fe3354963a4a790c896b3f99689fd7a5</Sha>
>>>>>>> c7e073c7
      <SourceBuild RepoName="runtime" ManagedOnly="false" />
    </Dependency>
    <!-- Change blob version in GenerateLayout.targets if this is unpinned to service targeting pack -->
    <!-- No new netstandard.library planned for 3.1 timeframe at this time. -->
    <Dependency Name="NETStandard.Library.Ref" Version="2.1.0" Pinned="true">
      <Uri>https://github.com/dotnet/core-setup</Uri>
      <Sha>7d57652f33493fa022125b7f63aad0d70c52d810</Sha>
    </Dependency>
<<<<<<< HEAD
    <Dependency Name="Microsoft.NET.Workload.Emscripten.Current.Manifest-9.0.100.Transport" Version="9.0.11-servicing.25509.4" CoherentParentDependency="Microsoft.NETCore.App.Runtime.win-x64">
      <Uri>https://github.com/dotnet/emsdk</Uri>
      <Sha>45d453fc255d05e4358671ad3ba8ddea7e978773</Sha>
    </Dependency>
    <Dependency Name="Microsoft.NET.Workload.Emscripten.Current.Manifest-9.0.100" Version="9.0.11" CoherentParentDependency="Microsoft.NETCore.App.Runtime.win-x64">
      <Uri>https://github.com/dotnet/emsdk</Uri>
      <Sha>45d453fc255d05e4358671ad3ba8ddea7e978773</Sha>
    </Dependency>
    <!-- Intermediate is necessary for source build. -->
    <Dependency Name="Microsoft.SourceBuild.Intermediate.emsdk" Version="9.0.11-servicing.25509.4" CoherentParentDependency="Microsoft.NETCore.App.Runtime.win-x64">
      <Uri>https://github.com/dotnet/emsdk</Uri>
      <Sha>45d453fc255d05e4358671ad3ba8ddea7e978773</Sha>
      <SourceBuild RepoName="emsdk" ManagedOnly="true" />
    </Dependency>
    <Dependency Name="Microsoft.Build" Version="17.12.50">
      <Uri>https://dev.azure.com/devdiv/DevDiv/_git/DotNet-msbuild-Trusted</Uri>
      <Sha>728984d96edf07d56918a88b0f37fec6b1dfbbc9</Sha>
    </Dependency>
    <Dependency Name="Microsoft.Build.Localization" Version="17.12.50-preview-25466-06">
      <Uri>https://dev.azure.com/devdiv/DevDiv/_git/DotNet-msbuild-Trusted</Uri>
=======
    <Dependency Name="Microsoft.NET.Workload.Emscripten.Current.Manifest-9.0.100.Transport" Version="9.0.10-servicing.25469.4" CoherentParentDependency="Microsoft.NETCore.App.Runtime.win-x64">
      <Uri>https://github.com/dotnet/emsdk</Uri>
      <Sha>f70927a13648c24660c79ff19a6eb2aac100f0ab</Sha>
    </Dependency>
    <Dependency Name="Microsoft.NET.Workload.Emscripten.Current.Manifest-9.0.100" Version="9.0.10" CoherentParentDependency="Microsoft.NETCore.App.Runtime.win-x64">
      <Uri>https://github.com/dotnet/emsdk</Uri>
      <Sha>f70927a13648c24660c79ff19a6eb2aac100f0ab</Sha>
    </Dependency>
    <!-- Intermediate is necessary for source build. -->
    <Dependency Name="Microsoft.SourceBuild.Intermediate.emsdk" Version="9.0.10-servicing.25469.4" CoherentParentDependency="Microsoft.NETCore.App.Runtime.win-x64">
      <Uri>https://github.com/dotnet/emsdk</Uri>
      <Sha>f70927a13648c24660c79ff19a6eb2aac100f0ab</Sha>
      <SourceBuild RepoName="emsdk" ManagedOnly="true" />
    </Dependency>
    <Dependency Name="Microsoft.Build" Version="17.12.50">
      <Uri>https://github.com/dotnet/msbuild</Uri>
      <Sha>728984d96edf07d56918a88b0f37fec6b1dfbbc9</Sha>
    </Dependency>
    <Dependency Name="Microsoft.Build.Localization" Version="17.12.50-preview-25466-06">
      <Uri>https://github.com/dotnet/msbuild</Uri>
>>>>>>> c7e073c7
      <Sha>728984d96edf07d56918a88b0f37fec6b1dfbbc9</Sha>
    </Dependency>
    <!-- Intermediate is necessary for source build. -->
    <Dependency Name="Microsoft.SourceBuild.Intermediate.msbuild" Version="17.12.50-preview-25466-06">
<<<<<<< HEAD
      <Uri>https://dev.azure.com/devdiv/DevDiv/_git/DotNet-msbuild-Trusted</Uri>
=======
      <Uri>https://github.com/dotnet/msbuild</Uri>
>>>>>>> c7e073c7
      <Sha>728984d96edf07d56918a88b0f37fec6b1dfbbc9</Sha>
      <SourceBuild RepoName="msbuild" ManagedOnly="true" />
    </Dependency>
    <Dependency Name="Microsoft.FSharp.Compiler" Version="12.9.101-beta.25070.7">
      <Uri>https://github.com/dotnet/fsharp</Uri>
      <Sha>47d4e3f91e4e5414b6dafbf14288b9c5a798ef99</Sha>
    </Dependency>
    <!-- Intermediate is necessary for source build. -->
    <Dependency Name="Microsoft.SourceBuild.Intermediate.fsharp" Version="9.0.101-beta.25070.7">
      <Uri>https://github.com/dotnet/fsharp</Uri>
      <Sha>47d4e3f91e4e5414b6dafbf14288b9c5a798ef99</Sha>
      <SourceBuild RepoName="fsharp" ManagedOnly="true" />
    </Dependency>
    <Dependency Name="Microsoft.Net.Compilers.Toolset" Version="4.12.0-3.25467.18">
      <Uri>https://github.com/dotnet/roslyn</Uri>
      <Sha>dcf9af2b54e4469b94697b1b92d31354ce698f66</Sha>
    </Dependency>
    <!-- Intermediate is necessary for source build. -->
    <Dependency Name="Microsoft.SourceBuild.Intermediate.roslyn" Version="4.12.0-3.25467.18">
      <Uri>https://github.com/dotnet/roslyn</Uri>
      <Sha>dcf9af2b54e4469b94697b1b92d31354ce698f66</Sha>
      <SourceBuild RepoName="roslyn" ManagedOnly="true" />
    </Dependency>
    <Dependency Name="Microsoft.Net.Compilers.Toolset.Framework" Version="4.12.0-3.25467.18">
      <Uri>https://github.com/dotnet/roslyn</Uri>
      <Sha>dcf9af2b54e4469b94697b1b92d31354ce698f66</Sha>
    </Dependency>
    <Dependency Name="Microsoft.CodeAnalysis" Version="4.12.0-3.25467.18">
      <Uri>https://github.com/dotnet/roslyn</Uri>
      <Sha>dcf9af2b54e4469b94697b1b92d31354ce698f66</Sha>
    </Dependency>
    <Dependency Name="Microsoft.CodeAnalysis.CSharp" Version="4.12.0-3.25467.18">
      <Uri>https://github.com/dotnet/roslyn</Uri>
      <Sha>dcf9af2b54e4469b94697b1b92d31354ce698f66</Sha>
    </Dependency>
    <Dependency Name="Microsoft.CodeAnalysis.CSharp.CodeStyle" Version="4.12.0-3.25467.18">
      <Uri>https://github.com/dotnet/roslyn</Uri>
      <Sha>dcf9af2b54e4469b94697b1b92d31354ce698f66</Sha>
    </Dependency>
    <Dependency Name="Microsoft.CodeAnalysis.CSharp.Features" Version="4.12.0-3.25467.18">
      <Uri>https://github.com/dotnet/roslyn</Uri>
      <Sha>dcf9af2b54e4469b94697b1b92d31354ce698f66</Sha>
    </Dependency>
    <Dependency Name="Microsoft.CodeAnalysis.CSharp.Workspaces" Version="4.12.0-3.25467.18">
      <Uri>https://github.com/dotnet/roslyn</Uri>
      <Sha>dcf9af2b54e4469b94697b1b92d31354ce698f66</Sha>
    </Dependency>
    <Dependency Name="Microsoft.CodeAnalysis.Workspaces.MSBuild" Version="4.12.0-3.25467.18">
      <Uri>https://github.com/dotnet/roslyn</Uri>
      <Sha>dcf9af2b54e4469b94697b1b92d31354ce698f66</Sha>
    </Dependency>
<<<<<<< HEAD
    <Dependency Name="Microsoft.AspNetCore.DeveloperCertificates.XPlat" Version="9.0.11-servicing.25514.11">
      <Uri>https://dev.azure.com/dnceng/internal/_git/dotnet-aspnetcore</Uri>
      <Sha>89f72e8729b1680dcbd69cb4461fee2df1f98951</Sha>
    </Dependency>
    <Dependency Name="Microsoft.AspNetCore.TestHost" Version="9.0.11">
      <Uri>https://dev.azure.com/dnceng/internal/_git/dotnet-aspnetcore</Uri>
      <Sha>89f72e8729b1680dcbd69cb4461fee2df1f98951</Sha>
=======
    <Dependency Name="Microsoft.AspNetCore.DeveloperCertificates.XPlat" Version="9.0.10-servicing.25475.17">
      <Uri>https://dev.azure.com/dnceng/internal/_git/dotnet-aspnetcore</Uri>
      <Sha>5bae930797f60d2d04f3b1df6a33eaca85fc5f28</Sha>
    </Dependency>
    <Dependency Name="Microsoft.AspNetCore.TestHost" Version="9.0.10">
      <Uri>https://dev.azure.com/dnceng/internal/_git/dotnet-aspnetcore</Uri>
      <Sha>5bae930797f60d2d04f3b1df6a33eaca85fc5f28</Sha>
>>>>>>> c7e073c7
    </Dependency>
    <Dependency Name="Microsoft.Build.NuGetSdkResolver" Version="6.12.4-rc.9">
      <Uri>https://github.com/nuget/nuget.client</Uri>
      <Sha>42bfb4554167e1d2fc2b950728d9bd8164f806c1</Sha>
    </Dependency>
    <Dependency Name="NuGet.Build.Tasks" Version="6.12.4">
      <Uri>https://github.com/nuget/nuget.client</Uri>
      <Sha>42bfb4554167e1d2fc2b950728d9bd8164f806c1</Sha>
      <SourceBuildTarball RepoName="nuget-client" ManagedOnly="true" />
    </Dependency>
    <Dependency Name="NuGet.Build.Tasks.Console" Version="6.12.4">
      <Uri>https://github.com/nuget/nuget.client</Uri>
      <Sha>42bfb4554167e1d2fc2b950728d9bd8164f806c1</Sha>
    </Dependency>
    <Dependency Name="NuGet.Build.Tasks.Pack" Version="6.12.4">
      <Uri>https://github.com/nuget/nuget.client</Uri>
      <Sha>42bfb4554167e1d2fc2b950728d9bd8164f806c1</Sha>
    </Dependency>
    <Dependency Name="NuGet.Commands" Version="6.12.4">
      <Uri>https://github.com/nuget/nuget.client</Uri>
      <Sha>42bfb4554167e1d2fc2b950728d9bd8164f806c1</Sha>
    </Dependency>
    <Dependency Name="NuGet.CommandLine.XPlat" Version="6.12.4">
      <Uri>https://github.com/nuget/nuget.client</Uri>
      <Sha>42bfb4554167e1d2fc2b950728d9bd8164f806c1</Sha>
    </Dependency>
    <Dependency Name="NuGet.Common" Version="6.12.4">
      <Uri>https://github.com/nuget/nuget.client</Uri>
      <Sha>42bfb4554167e1d2fc2b950728d9bd8164f806c1</Sha>
    </Dependency>
    <Dependency Name="NuGet.Configuration" Version="6.12.4">
      <Uri>https://github.com/nuget/nuget.client</Uri>
      <Sha>42bfb4554167e1d2fc2b950728d9bd8164f806c1</Sha>
    </Dependency>
    <Dependency Name="NuGet.Credentials" Version="6.12.4">
      <Uri>https://github.com/nuget/nuget.client</Uri>
      <Sha>42bfb4554167e1d2fc2b950728d9bd8164f806c1</Sha>
    </Dependency>
    <Dependency Name="NuGet.DependencyResolver.Core" Version="6.12.4">
      <Uri>https://github.com/nuget/nuget.client</Uri>
      <Sha>42bfb4554167e1d2fc2b950728d9bd8164f806c1</Sha>
    </Dependency>
    <Dependency Name="NuGet.Frameworks" Version="6.12.4">
      <Uri>https://github.com/nuget/nuget.client</Uri>
      <Sha>42bfb4554167e1d2fc2b950728d9bd8164f806c1</Sha>
    </Dependency>
    <Dependency Name="NuGet.LibraryModel" Version="6.12.4">
      <Uri>https://github.com/nuget/nuget.client</Uri>
      <Sha>42bfb4554167e1d2fc2b950728d9bd8164f806c1</Sha>
    </Dependency>
    <Dependency Name="NuGet.ProjectModel" Version="6.12.4">
      <Uri>https://github.com/nuget/nuget.client</Uri>
      <Sha>42bfb4554167e1d2fc2b950728d9bd8164f806c1</Sha>
    </Dependency>
    <Dependency Name="NuGet.Protocol" Version="6.12.4">
      <Uri>https://github.com/nuget/nuget.client</Uri>
      <Sha>42bfb4554167e1d2fc2b950728d9bd8164f806c1</Sha>
    </Dependency>
    <Dependency Name="NuGet.Packaging" Version="6.12.4">
      <Uri>https://github.com/nuget/nuget.client</Uri>
      <Sha>42bfb4554167e1d2fc2b950728d9bd8164f806c1</Sha>
    </Dependency>
    <Dependency Name="NuGet.Versioning" Version="6.12.4">
      <Uri>https://github.com/nuget/nuget.client</Uri>
      <Sha>42bfb4554167e1d2fc2b950728d9bd8164f806c1</Sha>
    </Dependency>
    <Dependency Name="NuGet.Localization" Version="6.12.4">
      <Uri>https://github.com/nuget/nuget.client</Uri>
      <Sha>42bfb4554167e1d2fc2b950728d9bd8164f806c1</Sha>
    </Dependency>
    <Dependency Name="Microsoft.NET.Test.Sdk" Version="17.12.0-release-24508-01">
      <Uri>https://github.com/microsoft/vstest</Uri>
      <Sha>bc9161306b23641b0364b8f93d546da4d48da1eb</Sha>
    </Dependency>
    <Dependency Name="Microsoft.TestPlatform.CLI" Version="17.12.0-release-24508-01">
      <Uri>https://github.com/microsoft/vstest</Uri>
      <Sha>bc9161306b23641b0364b8f93d546da4d48da1eb</Sha>
    </Dependency>
    <Dependency Name="Microsoft.TestPlatform.Build" Version="17.12.0-release-24508-01">
      <Uri>https://github.com/microsoft/vstest</Uri>
      <Sha>bc9161306b23641b0364b8f93d546da4d48da1eb</Sha>
    </Dependency>
    <!-- Intermediate is necessary for source build. -->
    <Dependency Name="Microsoft.SourceBuild.Intermediate.vstest" Version="17.12.0-release-24508-01">
      <Uri>https://github.com/microsoft/vstest</Uri>
      <Sha>bc9161306b23641b0364b8f93d546da4d48da1eb</Sha>
      <SourceBuild RepoName="vstest" ManagedOnly="true" />
    </Dependency>
<<<<<<< HEAD
    <Dependency Name="Microsoft.NET.ILLink.Tasks" Version="9.0.11">
      <Uri>https://dev.azure.com/dnceng/internal/_git/dotnet-runtime</Uri>
      <Sha>c0548208279209f56e32771afc90bb5d20dca41c</Sha>
    </Dependency>
    <Dependency Name="System.CodeDom" Version="9.0.11">
      <Uri>https://dev.azure.com/dnceng/internal/_git/dotnet-runtime</Uri>
      <Sha>c0548208279209f56e32771afc90bb5d20dca41c</Sha>
    </Dependency>
    <Dependency Name="System.Formats.Asn1" Version="9.0.11">
      <Uri>https://dev.azure.com/dnceng/internal/_git/dotnet-runtime</Uri>
      <Sha>c0548208279209f56e32771afc90bb5d20dca41c</Sha>
    </Dependency>
    <Dependency Name="System.Security.Cryptography.ProtectedData" Version="9.0.11">
      <Uri>https://dev.azure.com/dnceng/internal/_git/dotnet-runtime</Uri>
      <Sha>c0548208279209f56e32771afc90bb5d20dca41c</Sha>
    </Dependency>
    <Dependency Name="System.Text.Encoding.CodePages" Version="9.0.11">
      <Uri>https://dev.azure.com/dnceng/internal/_git/dotnet-runtime</Uri>
      <Sha>c0548208279209f56e32771afc90bb5d20dca41c</Sha>
    </Dependency>
    <Dependency Name="System.Resources.Extensions" Version="9.0.11">
      <Uri>https://dev.azure.com/dnceng/internal/_git/dotnet-runtime</Uri>
      <Sha>c0548208279209f56e32771afc90bb5d20dca41c</Sha>
    </Dependency>
    <Dependency Name="Microsoft.WindowsDesktop.App.Runtime.win-x64" Version="9.0.11">
      <Uri>https://dev.azure.com/dnceng/internal/_git/dotnet-windowsdesktop</Uri>
      <Sha>06810481b9f770d01b5ad4e79887eac39a67882d</Sha>
      <SourceBuildTarball RepoName="windowsdesktop" ManagedOnly="true" />
    </Dependency>
    <Dependency Name="VS.Redist.Common.WindowsDesktop.SharedFramework.x64.9.0" Version="9.0.11-servicing.25514.3">
      <Uri>https://dev.azure.com/dnceng/internal/_git/dotnet-windowsdesktop</Uri>
      <Sha>06810481b9f770d01b5ad4e79887eac39a67882d</Sha>
    </Dependency>
    <Dependency Name="Microsoft.WindowsDesktop.App.Ref" Version="9.0.11">
      <Uri>https://dev.azure.com/dnceng/internal/_git/dotnet-windowsdesktop</Uri>
      <Sha>06810481b9f770d01b5ad4e79887eac39a67882d</Sha>
    </Dependency>
    <Dependency Name="VS.Redist.Common.WindowsDesktop.TargetingPack.x64.9.0" Version="9.0.11-servicing.25514.3">
      <Uri>https://dev.azure.com/dnceng/internal/_git/dotnet-windowsdesktop</Uri>
      <Sha>06810481b9f770d01b5ad4e79887eac39a67882d</Sha>
    </Dependency>
    <Dependency Name="Microsoft.NET.Sdk.WindowsDesktop" Version="9.0.11-rtm.25514.5" CoherentParentDependency="Microsoft.WindowsDesktop.App.Ref">
      <Uri>https://dev.azure.com/dnceng/internal/_git/dotnet-wpf</Uri>
      <Sha>2aa47c02d8fbb0c48acfa70e85c3ae7c193d6439</Sha>
    </Dependency>
    <Dependency Name="Microsoft.AspNetCore.App.Ref" Version="9.0.11">
      <Uri>https://dev.azure.com/dnceng/internal/_git/dotnet-aspnetcore</Uri>
      <Sha>89f72e8729b1680dcbd69cb4461fee2df1f98951</Sha>
    </Dependency>
    <Dependency Name="Microsoft.AspNetCore.App.Ref.Internal" Version="9.0.11-servicing.25514.11">
      <Uri>https://dev.azure.com/dnceng/internal/_git/dotnet-aspnetcore</Uri>
      <Sha>89f72e8729b1680dcbd69cb4461fee2df1f98951</Sha>
    </Dependency>
    <Dependency Name="Microsoft.AspNetCore.App.Runtime.win-x64" Version="9.0.11">
      <Uri>https://dev.azure.com/dnceng/internal/_git/dotnet-aspnetcore</Uri>
      <Sha>89f72e8729b1680dcbd69cb4461fee2df1f98951</Sha>
    </Dependency>
    <Dependency Name="VS.Redist.Common.AspNetCore.SharedFramework.x64.9.0" Version="9.0.11-servicing.25514.11">
      <Uri>https://dev.azure.com/dnceng/internal/_git/dotnet-aspnetcore</Uri>
      <Sha>89f72e8729b1680dcbd69cb4461fee2df1f98951</Sha>
    </Dependency>
    <Dependency Name="dotnet-dev-certs" Version="9.0.11-servicing.25514.11">
      <Uri>https://dev.azure.com/dnceng/internal/_git/dotnet-aspnetcore</Uri>
      <Sha>89f72e8729b1680dcbd69cb4461fee2df1f98951</Sha>
    </Dependency>
    <Dependency Name="dotnet-user-jwts" Version="9.0.11-servicing.25514.11">
      <Uri>https://dev.azure.com/dnceng/internal/_git/dotnet-aspnetcore</Uri>
      <Sha>89f72e8729b1680dcbd69cb4461fee2df1f98951</Sha>
    </Dependency>
    <Dependency Name="dotnet-user-secrets" Version="9.0.11-servicing.25514.11">
      <Uri>https://dev.azure.com/dnceng/internal/_git/dotnet-aspnetcore</Uri>
      <Sha>89f72e8729b1680dcbd69cb4461fee2df1f98951</Sha>
    </Dependency>
    <Dependency Name="Microsoft.AspNetCore.Analyzers" Version="9.0.11-servicing.25514.11">
      <Uri>https://dev.azure.com/dnceng/internal/_git/dotnet-aspnetcore</Uri>
      <Sha>89f72e8729b1680dcbd69cb4461fee2df1f98951</Sha>
    </Dependency>
    <Dependency Name="Microsoft.AspNetCore.Components.SdkAnalyzers" Version="9.0.11-servicing.25514.11">
      <Uri>https://dev.azure.com/dnceng/internal/_git/dotnet-aspnetcore</Uri>
      <Sha>89f72e8729b1680dcbd69cb4461fee2df1f98951</Sha>
    </Dependency>
    <Dependency Name="Microsoft.AspNetCore.Mvc.Analyzers" Version="9.0.11-servicing.25514.11">
      <Uri>https://dev.azure.com/dnceng/internal/_git/dotnet-aspnetcore</Uri>
      <Sha>89f72e8729b1680dcbd69cb4461fee2df1f98951</Sha>
    </Dependency>
    <Dependency Name="Microsoft.AspNetCore.Mvc.Api.Analyzers" Version="9.0.11-servicing.25514.11">
      <Uri>https://dev.azure.com/dnceng/internal/_git/dotnet-aspnetcore</Uri>
      <Sha>89f72e8729b1680dcbd69cb4461fee2df1f98951</Sha>
    </Dependency>
    <!-- Intermediate is necessary for source build. -->
    <Dependency Name="Microsoft.SourceBuild.Intermediate.aspnetcore" Version="9.0.11-servicing.25514.11">
      <Uri>https://dev.azure.com/dnceng/internal/_git/dotnet-aspnetcore</Uri>
      <Sha>89f72e8729b1680dcbd69cb4461fee2df1f98951</Sha>
=======
    <Dependency Name="Microsoft.NET.ILLink.Tasks" Version="9.0.10">
      <Uri>https://dev.azure.com/dnceng/internal/_git/dotnet-runtime</Uri>
      <Sha>e1f19886fe3354963a4a790c896b3f99689fd7a5</Sha>
    </Dependency>
    <Dependency Name="System.CodeDom" Version="9.0.10">
      <Uri>https://dev.azure.com/dnceng/internal/_git/dotnet-runtime</Uri>
      <Sha>e1f19886fe3354963a4a790c896b3f99689fd7a5</Sha>
    </Dependency>
    <Dependency Name="System.Formats.Asn1" Version="9.0.10">
      <Uri>https://dev.azure.com/dnceng/internal/_git/dotnet-runtime</Uri>
      <Sha>e1f19886fe3354963a4a790c896b3f99689fd7a5</Sha>
    </Dependency>
    <Dependency Name="System.Security.Cryptography.ProtectedData" Version="9.0.10">
      <Uri>https://dev.azure.com/dnceng/internal/_git/dotnet-runtime</Uri>
      <Sha>e1f19886fe3354963a4a790c896b3f99689fd7a5</Sha>
    </Dependency>
    <Dependency Name="System.Text.Encoding.CodePages" Version="9.0.10">
      <Uri>https://dev.azure.com/dnceng/internal/_git/dotnet-runtime</Uri>
      <Sha>e1f19886fe3354963a4a790c896b3f99689fd7a5</Sha>
    </Dependency>
    <Dependency Name="System.Resources.Extensions" Version="9.0.10">
      <Uri>https://dev.azure.com/dnceng/internal/_git/dotnet-runtime</Uri>
      <Sha>e1f19886fe3354963a4a790c896b3f99689fd7a5</Sha>
    </Dependency>
    <Dependency Name="Microsoft.WindowsDesktop.App.Runtime.win-x64" Version="9.0.10">
      <Uri>https://dev.azure.com/dnceng/internal/_git/dotnet-windowsdesktop</Uri>
      <Sha>9ff62aa845e3dc8c9f9d8679b847277cd7276c48</Sha>
      <SourceBuildTarball RepoName="windowsdesktop" ManagedOnly="true" />
    </Dependency>
    <Dependency Name="VS.Redist.Common.WindowsDesktop.SharedFramework.x64.9.0" Version="9.0.10-servicing.25475.9">
      <Uri>https://dev.azure.com/dnceng/internal/_git/dotnet-windowsdesktop</Uri>
      <Sha>9ff62aa845e3dc8c9f9d8679b847277cd7276c48</Sha>
    </Dependency>
    <Dependency Name="Microsoft.WindowsDesktop.App.Ref" Version="9.0.10">
      <Uri>https://dev.azure.com/dnceng/internal/_git/dotnet-windowsdesktop</Uri>
      <Sha>9ff62aa845e3dc8c9f9d8679b847277cd7276c48</Sha>
    </Dependency>
    <Dependency Name="VS.Redist.Common.WindowsDesktop.TargetingPack.x64.9.0" Version="9.0.10-servicing.25475.9">
      <Uri>https://dev.azure.com/dnceng/internal/_git/dotnet-windowsdesktop</Uri>
      <Sha>9ff62aa845e3dc8c9f9d8679b847277cd7276c48</Sha>
    </Dependency>
    <Dependency Name="Microsoft.NET.Sdk.WindowsDesktop" Version="9.0.10-rtm.25475.8" CoherentParentDependency="Microsoft.WindowsDesktop.App.Ref">
      <Uri>https://dev.azure.com/dnceng/internal/_git/dotnet-wpf</Uri>
      <Sha>09278a9ca122a401bf0a8637973509f2bc0007ec</Sha>
    </Dependency>
    <Dependency Name="Microsoft.AspNetCore.App.Ref" Version="9.0.10">
      <Uri>https://dev.azure.com/dnceng/internal/_git/dotnet-aspnetcore</Uri>
      <Sha>5bae930797f60d2d04f3b1df6a33eaca85fc5f28</Sha>
    </Dependency>
    <Dependency Name="Microsoft.AspNetCore.App.Ref.Internal" Version="9.0.10-servicing.25475.17">
      <Uri>https://dev.azure.com/dnceng/internal/_git/dotnet-aspnetcore</Uri>
      <Sha>5bae930797f60d2d04f3b1df6a33eaca85fc5f28</Sha>
    </Dependency>
    <Dependency Name="Microsoft.AspNetCore.App.Runtime.win-x64" Version="9.0.10">
      <Uri>https://dev.azure.com/dnceng/internal/_git/dotnet-aspnetcore</Uri>
      <Sha>5bae930797f60d2d04f3b1df6a33eaca85fc5f28</Sha>
    </Dependency>
    <Dependency Name="VS.Redist.Common.AspNetCore.SharedFramework.x64.9.0" Version="9.0.10-servicing.25475.17">
      <Uri>https://dev.azure.com/dnceng/internal/_git/dotnet-aspnetcore</Uri>
      <Sha>5bae930797f60d2d04f3b1df6a33eaca85fc5f28</Sha>
    </Dependency>
    <Dependency Name="dotnet-dev-certs" Version="9.0.10-servicing.25475.17">
      <Uri>https://dev.azure.com/dnceng/internal/_git/dotnet-aspnetcore</Uri>
      <Sha>5bae930797f60d2d04f3b1df6a33eaca85fc5f28</Sha>
    </Dependency>
    <Dependency Name="dotnet-user-jwts" Version="9.0.10-servicing.25475.17">
      <Uri>https://dev.azure.com/dnceng/internal/_git/dotnet-aspnetcore</Uri>
      <Sha>5bae930797f60d2d04f3b1df6a33eaca85fc5f28</Sha>
    </Dependency>
    <Dependency Name="dotnet-user-secrets" Version="9.0.10-servicing.25475.17">
      <Uri>https://dev.azure.com/dnceng/internal/_git/dotnet-aspnetcore</Uri>
      <Sha>5bae930797f60d2d04f3b1df6a33eaca85fc5f28</Sha>
    </Dependency>
    <Dependency Name="Microsoft.AspNetCore.Analyzers" Version="9.0.10-servicing.25475.17">
      <Uri>https://dev.azure.com/dnceng/internal/_git/dotnet-aspnetcore</Uri>
      <Sha>5bae930797f60d2d04f3b1df6a33eaca85fc5f28</Sha>
    </Dependency>
    <Dependency Name="Microsoft.AspNetCore.Components.SdkAnalyzers" Version="9.0.10-servicing.25475.17">
      <Uri>https://dev.azure.com/dnceng/internal/_git/dotnet-aspnetcore</Uri>
      <Sha>5bae930797f60d2d04f3b1df6a33eaca85fc5f28</Sha>
    </Dependency>
    <Dependency Name="Microsoft.AspNetCore.Mvc.Analyzers" Version="9.0.10-servicing.25475.17">
      <Uri>https://dev.azure.com/dnceng/internal/_git/dotnet-aspnetcore</Uri>
      <Sha>5bae930797f60d2d04f3b1df6a33eaca85fc5f28</Sha>
    </Dependency>
    <Dependency Name="Microsoft.AspNetCore.Mvc.Api.Analyzers" Version="9.0.10-servicing.25475.17">
      <Uri>https://dev.azure.com/dnceng/internal/_git/dotnet-aspnetcore</Uri>
      <Sha>5bae930797f60d2d04f3b1df6a33eaca85fc5f28</Sha>
    </Dependency>
    <!-- Intermediate is necessary for source build. -->
    <Dependency Name="Microsoft.SourceBuild.Intermediate.aspnetcore" Version="9.0.10-servicing.25475.17">
      <Uri>https://dev.azure.com/dnceng/internal/_git/dotnet-aspnetcore</Uri>
      <Sha>5bae930797f60d2d04f3b1df6a33eaca85fc5f28</Sha>
>>>>>>> c7e073c7
      <SourceBuild RepoName="aspnetcore" ManagedOnly="true" />
    </Dependency>
    <Dependency Name="Microsoft.CodeAnalysis.Razor.Tooling.Internal" Version="9.0.0-preview.25478.1">
      <Uri>https://github.com/dotnet/razor</Uri>
      <Sha>d57c6d7b68578729e95c608105075c5759969f05</Sha>
    </Dependency>
    <Dependency Name="Microsoft.AspNetCore.Mvc.Razor.Extensions.Tooling.Internal" Version="9.0.0-preview.25478.1">
      <Uri>https://github.com/dotnet/razor</Uri>
      <Sha>d57c6d7b68578729e95c608105075c5759969f05</Sha>
    </Dependency>
    <Dependency Name="Microsoft.NET.Sdk.Razor.SourceGenerators.Transport" Version="9.0.0-preview.25478.1">
      <Uri>https://github.com/dotnet/razor</Uri>
      <Sha>d57c6d7b68578729e95c608105075c5759969f05</Sha>
    </Dependency>
    <!-- Intermediate is necessary for source build. -->
    <Dependency Name="Microsoft.SourceBuild.Intermediate.razor" Version="9.0.0-preview.25478.1">
      <Uri>https://github.com/dotnet/razor</Uri>
      <Sha>d57c6d7b68578729e95c608105075c5759969f05</Sha>
      <SourceBuild RepoName="razor" ManagedOnly="true" />
    </Dependency>
<<<<<<< HEAD
    <Dependency Name="Microsoft.Extensions.FileProviders.Embedded" Version="9.0.11">
      <Uri>https://dev.azure.com/dnceng/internal/_git/dotnet-aspnetcore</Uri>
      <Sha>89f72e8729b1680dcbd69cb4461fee2df1f98951</Sha>
    </Dependency>
    <Dependency Name="Microsoft.AspNetCore.Authorization" Version="9.0.11">
      <Uri>https://dev.azure.com/dnceng/internal/_git/dotnet-aspnetcore</Uri>
      <Sha>89f72e8729b1680dcbd69cb4461fee2df1f98951</Sha>
    </Dependency>
    <Dependency Name="Microsoft.AspNetCore.Components.Web" Version="9.0.11">
      <Uri>https://dev.azure.com/dnceng/internal/_git/dotnet-aspnetcore</Uri>
      <Sha>89f72e8729b1680dcbd69cb4461fee2df1f98951</Sha>
    </Dependency>
    <Dependency Name="Microsoft.JSInterop" Version="9.0.11">
      <Uri>https://dev.azure.com/dnceng/internal/_git/dotnet-aspnetcore</Uri>
      <Sha>89f72e8729b1680dcbd69cb4461fee2df1f98951</Sha>
=======
    <Dependency Name="Microsoft.Extensions.FileProviders.Embedded" Version="9.0.10">
      <Uri>https://dev.azure.com/dnceng/internal/_git/dotnet-aspnetcore</Uri>
      <Sha>5bae930797f60d2d04f3b1df6a33eaca85fc5f28</Sha>
    </Dependency>
    <Dependency Name="Microsoft.AspNetCore.Authorization" Version="9.0.10">
      <Uri>https://dev.azure.com/dnceng/internal/_git/dotnet-aspnetcore</Uri>
      <Sha>5bae930797f60d2d04f3b1df6a33eaca85fc5f28</Sha>
    </Dependency>
    <Dependency Name="Microsoft.AspNetCore.Components.Web" Version="9.0.10">
      <Uri>https://dev.azure.com/dnceng/internal/_git/dotnet-aspnetcore</Uri>
      <Sha>5bae930797f60d2d04f3b1df6a33eaca85fc5f28</Sha>
    </Dependency>
    <Dependency Name="Microsoft.JSInterop" Version="9.0.10">
      <Uri>https://dev.azure.com/dnceng/internal/_git/dotnet-aspnetcore</Uri>
      <Sha>5bae930797f60d2d04f3b1df6a33eaca85fc5f28</Sha>
>>>>>>> c7e073c7
    </Dependency>
    <Dependency Name="Microsoft.DotNet.Test.ProjectTemplates.2.1" Version="1.0.2-beta4.22406.1">
      <Uri>https://github.com/dotnet/test-templates</Uri>
      <Sha>0385265f4d0b6413d64aea0223172366a9b9858c</Sha>
    </Dependency>
    <Dependency Name="Microsoft.DotNet.Test.ProjectTemplates.5.0" Version="1.1.0-rc.23558.1">
      <Uri>https://github.com/dotnet/test-templates</Uri>
      <Sha>307b8f538d83a955d8f6dd909eee41a5555f2f4d</Sha>
    </Dependency>
    <Dependency Name="Microsoft.DotNet.Test.ProjectTemplates.6.0" Version="1.1.0-rc.24069.1">
      <Uri>https://github.com/dotnet/test-templates</Uri>
      <Sha>becc4bd157cd6608b51a5ffe414a5d2de6330272</Sha>
    </Dependency>
    <Dependency Name="Microsoft.DotNet.Test.ProjectTemplates.7.0" Version="1.1.0-rc.24069.1">
      <Uri>https://github.com/dotnet/test-templates</Uri>
      <Sha>becc4bd157cd6608b51a5ffe414a5d2de6330272</Sha>
    </Dependency>
    <Dependency Name="Microsoft.DotNet.Test.ProjectTemplates.8.0" Version="1.1.0-rc.24202.1">
      <Uri>https://github.com/dotnet/test-templates</Uri>
      <Sha>49c9ad01f057b3c6352bbec12b117acc2224493c</Sha>
    </Dependency>
    <Dependency Name="Microsoft.DotNet.Test.ProjectTemplates.9.0" Version="1.1.0-rtm.25262.1">
      <Uri>https://github.com/dotnet/test-templates</Uri>
      <Sha>47c90e140b027225b799ca8413af10ee3d5f1126</Sha>
    </Dependency>
    <!-- Intermediate is necessary for source build. -->
    <Dependency Name="Microsoft.SourceBuild.Intermediate.test-templates" Version="1.1.0-rtm.25262.1">
      <Uri>https://github.com/dotnet/test-templates</Uri>
      <Sha>47c90e140b027225b799ca8413af10ee3d5f1126</Sha>
      <SourceBuild RepoName="test-templates" ManagedOnly="true" />
    </Dependency>
    <!-- For coherency purposes, these versions should be gated by the versions of winforms and wpf routed via windowsdesktop -->
<<<<<<< HEAD
    <Dependency Name="Microsoft.Dotnet.WinForms.ProjectTemplates" Version="9.0.11-servicing.25514.1" CoherentParentDependency="Microsoft.WindowsDesktop.App.Runtime.win-x64">
      <Uri>https://dev.azure.com/dnceng/internal/_git/dotnet-winforms</Uri>
      <Sha>ca6799f70af2e991525efee0b3e9f83fe1c44aba</Sha>
    </Dependency>
    <Dependency Name="Microsoft.DotNet.Wpf.ProjectTemplates" Version="9.0.11-rtm.25514.5" CoherentParentDependency="Microsoft.WindowsDesktop.App.Runtime.win-x64">
      <Uri>https://dev.azure.com/dnceng/internal/_git/dotnet-wpf</Uri>
      <Sha>2aa47c02d8fbb0c48acfa70e85c3ae7c193d6439</Sha>
=======
    <Dependency Name="Microsoft.Dotnet.WinForms.ProjectTemplates" Version="9.0.10-servicing.25475.6" CoherentParentDependency="Microsoft.WindowsDesktop.App.Runtime.win-x64">
      <Uri>https://dev.azure.com/dnceng/internal/_git/dotnet-winforms</Uri>
      <Sha>01b97e23705d3c5dde4e65c493cc87dc93339e65</Sha>
    </Dependency>
    <Dependency Name="Microsoft.DotNet.Wpf.ProjectTemplates" Version="9.0.10-rtm.25475.8" CoherentParentDependency="Microsoft.WindowsDesktop.App.Runtime.win-x64">
      <Uri>https://dev.azure.com/dnceng/internal/_git/dotnet-wpf</Uri>
      <Sha>09278a9ca122a401bf0a8637973509f2bc0007ec</Sha>
>>>>>>> c7e073c7
    </Dependency>
    <Dependency Name="Microsoft.Web.Xdt" Version="10.0.0-preview.24609.2">
      <Uri>https://github.com/dotnet/xdt</Uri>
      <Sha>63ae81154c50a1cf9287cc47d8351d55b4289e6d</Sha>
    </Dependency>
    <!-- Intermediate is necessary for source build. -->
    <Dependency Name="Microsoft.SourceBuild.Intermediate.xdt" Version="10.0.0-preview.24609.2">
      <Uri>https://github.com/dotnet/xdt</Uri>
      <Sha>63ae81154c50a1cf9287cc47d8351d55b4289e6d</Sha>
      <SourceBuild RepoName="xdt" ManagedOnly="true" />
    </Dependency>
    <Dependency Name="Microsoft.CodeAnalysis.NetAnalyzers" Version="9.0.0-preview.25173.3">
      <Uri>https://github.com/dotnet/roslyn-analyzers</Uri>
      <Sha>16865ea61910500f1022ad2b96c499e5df02c228</Sha>
    </Dependency>
    <Dependency Name="Microsoft.CodeAnalysis.PublicApiAnalyzers" Version="3.11.0-beta1.25173.3">
      <Uri>https://github.com/dotnet/roslyn-analyzers</Uri>
      <Sha>16865ea61910500f1022ad2b96c499e5df02c228</Sha>
    </Dependency>
    <!-- Intermediate is necessary for source build. -->
    <Dependency Name="Microsoft.SourceBuild.Intermediate.roslyn-analyzers" Version="3.11.0-beta1.25173.3">
      <Uri>https://github.com/dotnet/roslyn-analyzers</Uri>
      <Sha>16865ea61910500f1022ad2b96c499e5df02c228</Sha>
      <SourceBuild RepoName="roslyn-analyzers" ManagedOnly="true" />
    </Dependency>
    <Dependency Name="System.CommandLine" Version="2.0.0-beta4.24324.3">
      <Uri>https://github.com/dotnet/command-line-api</Uri>
      <Sha>803d8598f98fb4efd94604b32627ee9407f246db</Sha>
    </Dependency>
    <Dependency Name="System.CommandLine.Rendering" Version="0.4.0-alpha.24324.3">
      <Uri>https://github.com/dotnet/command-line-api</Uri>
      <Sha>803d8598f98fb4efd94604b32627ee9407f246db</Sha>
    </Dependency>
    <!-- Microsoft.CodeAnalysis.Workspaces.MSBuild transitively references M.Bcl.AsyncInterfaces.
         Adding an explicit dependency to make sure the latest version is used instead of the SBRP
         one under source build. -->
    <!-- Intermediate is necessary for source build. -->
    <Dependency Name="Microsoft.DiaSymReader" Version="2.2.0-beta.24327.2">
      <Uri>https://github.com/dotnet/symreader</Uri>
      <Sha>0710a7892d89999956e8808c28e9dd0512bd53f3</Sha>
    </Dependency>
    <!-- Intermediate is necessary for source build. -->
    <Dependency Name="Microsoft.SourceBuild.Intermediate.command-line-api" Version="0.1.532403">
      <Uri>https://github.com/dotnet/command-line-api</Uri>
      <Sha>803d8598f98fb4efd94604b32627ee9407f246db</Sha>
      <SourceBuild RepoName="command-line-api" ManagedOnly="true" />
    </Dependency>
    <!-- Intermediate is necessary for source build. -->
    <Dependency Name="Microsoft.SourceBuild.Intermediate.source-build-externals" Version="9.0.0-alpha.1.25157.1">
      <Uri>https://github.com/dotnet/source-build-externals</Uri>
      <Sha>71dbdccd13f28cfd1a35649263b55ebbeab26ee7</Sha>
      <SourceBuild RepoName="source-build-externals" ManagedOnly="true" />
    </Dependency>
    <!-- Intermediate is necessary for source build. -->
    <Dependency Name="Microsoft.SourceBuild.Intermediate.source-build-reference-packages" Version="9.0.0-alpha.1.25515.5">
      <Uri>https://github.com/dotnet/source-build-reference-packages</Uri>
      <Sha>550eb5bea283ffda9783a68ebd08f79e8f460e6e</Sha>
      <SourceBuild RepoName="source-build-reference-packages" ManagedOnly="true" />
    </Dependency>
    <Dependency Name="Microsoft.Deployment.DotNet.Releases" Version="2.0.0-rtm.1.25059.4">
      <Uri>https://github.com/dotnet/deployment-tools</Uri>
      <Sha>b2d5c0c5841de4bc036ef4c84b5db3532504e5f3</Sha>
    </Dependency>
    <Dependency Name="Microsoft.Build.Tasks.Git" Version="9.0.0-beta.24617.1">
      <Uri>https://github.com/dotnet/sourcelink</Uri>
      <Sha>4e176206614b345352885b55491aeb51bf77526b</Sha>
    </Dependency>
    <Dependency Name="Microsoft.SourceLink.Common" Version="9.0.0-beta.24617.1">
      <Uri>https://github.com/dotnet/sourcelink</Uri>
      <Sha>4e176206614b345352885b55491aeb51bf77526b</Sha>
    </Dependency>
    <Dependency Name="Microsoft.SourceLink.AzureRepos.Git" Version="9.0.0-beta.24617.1">
      <Uri>https://github.com/dotnet/sourcelink</Uri>
      <Sha>4e176206614b345352885b55491aeb51bf77526b</Sha>
    </Dependency>
    <Dependency Name="Microsoft.SourceLink.GitHub" Version="9.0.0-beta.24617.1">
      <Uri>https://github.com/dotnet/sourcelink</Uri>
      <Sha>4e176206614b345352885b55491aeb51bf77526b</Sha>
    </Dependency>
    <Dependency Name="Microsoft.SourceLink.GitLab" Version="9.0.0-beta.24617.1">
      <Uri>https://github.com/dotnet/sourcelink</Uri>
      <Sha>4e176206614b345352885b55491aeb51bf77526b</Sha>
    </Dependency>
    <Dependency Name="Microsoft.SourceLink.Bitbucket.Git" Version="9.0.0-beta.24617.1">
      <Uri>https://github.com/dotnet/sourcelink</Uri>
      <Sha>4e176206614b345352885b55491aeb51bf77526b</Sha>
    </Dependency>
    <!-- Intermediate is necessary for source build. -->
    <Dependency Name="Microsoft.SourceBuild.Intermediate.sourcelink" Version="9.0.0-beta.24617.1">
      <Uri>https://github.com/dotnet/sourcelink</Uri>
      <Sha>4e176206614b345352885b55491aeb51bf77526b</Sha>
      <SourceBuild RepoName="sourcelink" ManagedOnly="true" />
    </Dependency>
    <!-- Intermediate is necessary for source build. -->
    <Dependency Name="Microsoft.SourceBuild.Intermediate.deployment-tools" Version="9.0.0-rtm.25059.4">
      <Uri>https://github.com/dotnet/deployment-tools</Uri>
      <Sha>b2d5c0c5841de4bc036ef4c84b5db3532504e5f3</Sha>
      <SourceBuild RepoName="deployment-tools" ManagedOnly="true" />
    </Dependency>
    <!-- Intermediate is necessary for source build. -->
    <Dependency Name="Microsoft.SourceBuild.Intermediate.symreader" Version="2.2.0-beta.24327.2">
      <Uri>https://github.com/dotnet/symreader</Uri>
      <Sha>0710a7892d89999956e8808c28e9dd0512bd53f3</Sha>
      <SourceBuild RepoName="symreader" ManagedOnly="true" />
    </Dependency>
    <!-- Dependency required for flowing correct package version in source-build, using PVP flow. -->
<<<<<<< HEAD
    <Dependency Name="Microsoft.Extensions.Logging" Version="9.0.11">
      <Uri>https://dev.azure.com/dnceng/internal/_git/dotnet-runtime</Uri>
      <Sha>c0548208279209f56e32771afc90bb5d20dca41c</Sha>
    </Dependency>
    <!-- Dependency required for flowing correct package version in source-build, using PVP flow. -->
    <Dependency Name="Microsoft.Extensions.Logging.Abstractions" Version="9.0.11">
      <Uri>https://dev.azure.com/dnceng/internal/_git/dotnet-runtime</Uri>
      <Sha>c0548208279209f56e32771afc90bb5d20dca41c</Sha>
    </Dependency>
    <!-- Dependency required for flowing correct package version in source-build, using PVP flow. -->
    <Dependency Name="Microsoft.Extensions.Logging.Console" Version="9.0.11">
      <Uri>https://dev.azure.com/dnceng/internal/_git/dotnet-runtime</Uri>
      <Sha>c0548208279209f56e32771afc90bb5d20dca41c</Sha>
    </Dependency>
    <!-- Dependency required for flowing correct package version in source-build, using PVP flow. -->
    <Dependency Name="Microsoft.Extensions.FileSystemGlobbing" Version="9.0.11">
      <Uri>https://dev.azure.com/dnceng/internal/_git/dotnet-runtime</Uri>
      <Sha>c0548208279209f56e32771afc90bb5d20dca41c</Sha>
    </Dependency>
    <!-- Dependency required for flowing correct package version in source-build, using PVP flow. -->
    <Dependency Name="System.ServiceProcess.ServiceController" Version="9.0.11">
      <Uri>https://dev.azure.com/dnceng/internal/_git/dotnet-runtime</Uri>
      <Sha>c0548208279209f56e32771afc90bb5d20dca41c</Sha>
    </Dependency>
    <Dependency Name="System.Text.Json" Version="9.0.11">
      <Uri>https://dev.azure.com/dnceng/internal/_git/dotnet-runtime</Uri>
      <Sha>c0548208279209f56e32771afc90bb5d20dca41c</Sha>
    </Dependency>
    <Dependency Name="Microsoft.Bcl.AsyncInterfaces" Version="9.0.11">
      <Uri>https://dev.azure.com/dnceng/internal/_git/dotnet-runtime</Uri>
      <Sha>c0548208279209f56e32771afc90bb5d20dca41c</Sha>
    </Dependency>
    <Dependency Name="Microsoft.Extensions.FileProviders.Abstractions" Version="9.0.11">
      <Uri>https://dev.azure.com/dnceng/internal/_git/dotnet-runtime</Uri>
      <Sha>c0548208279209f56e32771afc90bb5d20dca41c</Sha>
    </Dependency>
    <Dependency Name="Microsoft.Extensions.ObjectPool" Version="9.0.11">
      <Uri>https://dev.azure.com/dnceng/internal/_git/dotnet-aspnetcore</Uri>
      <Sha>89f72e8729b1680dcbd69cb4461fee2df1f98951</Sha>
    </Dependency>
    <Dependency Name="Microsoft.Win32.SystemEvents" Version="9.0.11">
      <Uri>https://dev.azure.com/dnceng/internal/_git/dotnet-runtime</Uri>
      <Sha>c0548208279209f56e32771afc90bb5d20dca41c</Sha>
    </Dependency>
    <Dependency Name="System.Composition.AttributedModel" Version="9.0.11">
      <Uri>https://dev.azure.com/dnceng/internal/_git/dotnet-runtime</Uri>
      <Sha>c0548208279209f56e32771afc90bb5d20dca41c</Sha>
    </Dependency>
    <Dependency Name="System.Composition.Convention" Version="9.0.11">
      <Uri>https://dev.azure.com/dnceng/internal/_git/dotnet-runtime</Uri>
      <Sha>c0548208279209f56e32771afc90bb5d20dca41c</Sha>
    </Dependency>
    <Dependency Name="System.Composition.Hosting" Version="9.0.11">
      <Uri>https://dev.azure.com/dnceng/internal/_git/dotnet-runtime</Uri>
      <Sha>c0548208279209f56e32771afc90bb5d20dca41c</Sha>
    </Dependency>
    <Dependency Name="System.Composition.Runtime" Version="9.0.11">
      <Uri>https://dev.azure.com/dnceng/internal/_git/dotnet-runtime</Uri>
      <Sha>c0548208279209f56e32771afc90bb5d20dca41c</Sha>
    </Dependency>
    <Dependency Name="System.Composition.TypedParts" Version="9.0.11">
      <Uri>https://dev.azure.com/dnceng/internal/_git/dotnet-runtime</Uri>
      <Sha>c0548208279209f56e32771afc90bb5d20dca41c</Sha>
    </Dependency>
    <Dependency Name="System.Configuration.ConfigurationManager" Version="9.0.11">
      <Uri>https://dev.azure.com/dnceng/internal/_git/dotnet-runtime</Uri>
      <Sha>c0548208279209f56e32771afc90bb5d20dca41c</Sha>
    </Dependency>
    <Dependency Name="System.Security.Cryptography.Pkcs" Version="9.0.11">
      <Uri>https://dev.azure.com/dnceng/internal/_git/dotnet-runtime</Uri>
      <Sha>c0548208279209f56e32771afc90bb5d20dca41c</Sha>
    </Dependency>
    <Dependency Name="System.Security.Cryptography.Xml" Version="9.0.11">
      <Uri>https://dev.azure.com/dnceng/internal/_git/dotnet-runtime</Uri>
      <Sha>c0548208279209f56e32771afc90bb5d20dca41c</Sha>
    </Dependency>
    <Dependency Name="System.Security.Permissions" Version="9.0.11">
      <Uri>https://dev.azure.com/dnceng/internal/_git/dotnet-runtime</Uri>
      <Sha>c0548208279209f56e32771afc90bb5d20dca41c</Sha>
    </Dependency>
    <Dependency Name="System.Windows.Extensions" Version="9.0.11">
      <Uri>https://dev.azure.com/dnceng/internal/_git/dotnet-runtime</Uri>
      <Sha>c0548208279209f56e32771afc90bb5d20dca41c</Sha>
=======
    <Dependency Name="Microsoft.Extensions.Logging" Version="9.0.10">
      <Uri>https://dev.azure.com/dnceng/internal/_git/dotnet-runtime</Uri>
      <Sha>e1f19886fe3354963a4a790c896b3f99689fd7a5</Sha>
    </Dependency>
    <!-- Dependency required for flowing correct package version in source-build, using PVP flow. -->
    <Dependency Name="Microsoft.Extensions.Logging.Abstractions" Version="9.0.10">
      <Uri>https://dev.azure.com/dnceng/internal/_git/dotnet-runtime</Uri>
      <Sha>e1f19886fe3354963a4a790c896b3f99689fd7a5</Sha>
    </Dependency>
    <!-- Dependency required for flowing correct package version in source-build, using PVP flow. -->
    <Dependency Name="Microsoft.Extensions.Logging.Console" Version="9.0.10">
      <Uri>https://dev.azure.com/dnceng/internal/_git/dotnet-runtime</Uri>
      <Sha>e1f19886fe3354963a4a790c896b3f99689fd7a5</Sha>
    </Dependency>
    <!-- Dependency required for flowing correct package version in source-build, using PVP flow. -->
    <Dependency Name="Microsoft.Extensions.FileSystemGlobbing" Version="9.0.10">
      <Uri>https://dev.azure.com/dnceng/internal/_git/dotnet-runtime</Uri>
      <Sha>e1f19886fe3354963a4a790c896b3f99689fd7a5</Sha>
    </Dependency>
    <!-- Dependency required for flowing correct package version in source-build, using PVP flow. -->
    <Dependency Name="System.ServiceProcess.ServiceController" Version="9.0.10">
      <Uri>https://dev.azure.com/dnceng/internal/_git/dotnet-runtime</Uri>
      <Sha>e1f19886fe3354963a4a790c896b3f99689fd7a5</Sha>
    </Dependency>
    <Dependency Name="System.Text.Json" Version="9.0.10">
      <Uri>https://dev.azure.com/dnceng/internal/_git/dotnet-runtime</Uri>
      <Sha>e1f19886fe3354963a4a790c896b3f99689fd7a5</Sha>
    </Dependency>
    <Dependency Name="Microsoft.Bcl.AsyncInterfaces" Version="9.0.10">
      <Uri>https://dev.azure.com/dnceng/internal/_git/dotnet-runtime</Uri>
      <Sha>e1f19886fe3354963a4a790c896b3f99689fd7a5</Sha>
    </Dependency>
    <Dependency Name="Microsoft.Extensions.FileProviders.Abstractions" Version="9.0.10">
      <Uri>https://dev.azure.com/dnceng/internal/_git/dotnet-runtime</Uri>
      <Sha>e1f19886fe3354963a4a790c896b3f99689fd7a5</Sha>
    </Dependency>
    <Dependency Name="Microsoft.Extensions.ObjectPool" Version="9.0.10">
      <Uri>https://dev.azure.com/dnceng/internal/_git/dotnet-aspnetcore</Uri>
      <Sha>5bae930797f60d2d04f3b1df6a33eaca85fc5f28</Sha>
    </Dependency>
    <Dependency Name="Microsoft.Win32.SystemEvents" Version="9.0.10">
      <Uri>https://dev.azure.com/dnceng/internal/_git/dotnet-runtime</Uri>
      <Sha>e1f19886fe3354963a4a790c896b3f99689fd7a5</Sha>
    </Dependency>
    <Dependency Name="System.Composition.AttributedModel" Version="9.0.10">
      <Uri>https://dev.azure.com/dnceng/internal/_git/dotnet-runtime</Uri>
      <Sha>e1f19886fe3354963a4a790c896b3f99689fd7a5</Sha>
    </Dependency>
    <Dependency Name="System.Composition.Convention" Version="9.0.10">
      <Uri>https://dev.azure.com/dnceng/internal/_git/dotnet-runtime</Uri>
      <Sha>e1f19886fe3354963a4a790c896b3f99689fd7a5</Sha>
    </Dependency>
    <Dependency Name="System.Composition.Hosting" Version="9.0.10">
      <Uri>https://dev.azure.com/dnceng/internal/_git/dotnet-runtime</Uri>
      <Sha>e1f19886fe3354963a4a790c896b3f99689fd7a5</Sha>
    </Dependency>
    <Dependency Name="System.Composition.Runtime" Version="9.0.10">
      <Uri>https://dev.azure.com/dnceng/internal/_git/dotnet-runtime</Uri>
      <Sha>e1f19886fe3354963a4a790c896b3f99689fd7a5</Sha>
    </Dependency>
    <Dependency Name="System.Composition.TypedParts" Version="9.0.10">
      <Uri>https://dev.azure.com/dnceng/internal/_git/dotnet-runtime</Uri>
      <Sha>e1f19886fe3354963a4a790c896b3f99689fd7a5</Sha>
    </Dependency>
    <Dependency Name="System.Configuration.ConfigurationManager" Version="9.0.10">
      <Uri>https://dev.azure.com/dnceng/internal/_git/dotnet-runtime</Uri>
      <Sha>e1f19886fe3354963a4a790c896b3f99689fd7a5</Sha>
    </Dependency>
    <Dependency Name="System.Security.Cryptography.Pkcs" Version="9.0.10">
      <Uri>https://dev.azure.com/dnceng/internal/_git/dotnet-runtime</Uri>
      <Sha>e1f19886fe3354963a4a790c896b3f99689fd7a5</Sha>
    </Dependency>
    <Dependency Name="System.Security.Cryptography.Xml" Version="9.0.10">
      <Uri>https://dev.azure.com/dnceng/internal/_git/dotnet-runtime</Uri>
      <Sha>e1f19886fe3354963a4a790c896b3f99689fd7a5</Sha>
    </Dependency>
    <Dependency Name="System.Security.Permissions" Version="9.0.10">
      <Uri>https://dev.azure.com/dnceng/internal/_git/dotnet-runtime</Uri>
      <Sha>e1f19886fe3354963a4a790c896b3f99689fd7a5</Sha>
    </Dependency>
    <Dependency Name="System.Windows.Extensions" Version="9.0.10">
      <Uri>https://dev.azure.com/dnceng/internal/_git/dotnet-runtime</Uri>
      <Sha>e1f19886fe3354963a4a790c896b3f99689fd7a5</Sha>
>>>>>>> c7e073c7
    </Dependency>
  </ProductDependencies>
  <ToolsetDependencies>
    <Dependency Name="Microsoft.DotNet.Arcade.Sdk" Version="9.0.0-beta.25515.2">
      <Uri>https://github.com/dotnet/arcade</Uri>
      <Sha>6666973b629b24e259162dba03486c23af464bab</Sha>
    </Dependency>
    <Dependency Name="Microsoft.DotNet.Build.Tasks.Installers" Version="9.0.0-beta.25515.2">
      <Uri>https://github.com/dotnet/arcade</Uri>
      <Sha>6666973b629b24e259162dba03486c23af464bab</Sha>
    </Dependency>
    <Dependency Name="Microsoft.DotNet.Helix.Sdk" Version="9.0.0-beta.25515.2">
      <Uri>https://github.com/dotnet/arcade</Uri>
      <Sha>6666973b629b24e259162dba03486c23af464bab</Sha>
    </Dependency>
    <Dependency Name="Microsoft.DotNet.SignTool" Version="9.0.0-beta.25515.2">
      <Uri>https://github.com/dotnet/arcade</Uri>
      <Sha>6666973b629b24e259162dba03486c23af464bab</Sha>
    </Dependency>
    <Dependency Name="Microsoft.DotNet.XUnitExtensions" Version="9.0.0-beta.25515.2">
      <Uri>https://github.com/dotnet/arcade</Uri>
      <Sha>6666973b629b24e259162dba03486c23af464bab</Sha>
    </Dependency>
    <Dependency Name="Microsoft.DotNet.XliffTasks" Version="9.0.0-beta.25515.2">
      <Uri>https://github.com/dotnet/arcade</Uri>
      <Sha>6666973b629b24e259162dba03486c23af464bab</Sha>
    </Dependency>
    <!-- Intermediate is necessary for source build. -->
    <Dependency Name="Microsoft.SourceBuild.Intermediate.arcade" Version="9.0.0-beta.25515.2">
      <Uri>https://github.com/dotnet/arcade</Uri>
      <Sha>6666973b629b24e259162dba03486c23af464bab</Sha>
      <SourceBuild RepoName="arcade" ManagedOnly="true" />
    </Dependency>
<<<<<<< HEAD
    <Dependency Name="System.Reflection.MetadataLoadContext" Version="9.0.11">
      <Uri>https://dev.azure.com/dnceng/internal/_git/dotnet-runtime</Uri>
      <Sha>c0548208279209f56e32771afc90bb5d20dca41c</Sha>
=======
    <Dependency Name="System.Reflection.MetadataLoadContext" Version="9.0.10">
      <Uri>https://dev.azure.com/dnceng/internal/_git/dotnet-runtime</Uri>
      <Sha>e1f19886fe3354963a4a790c896b3f99689fd7a5</Sha>
>>>>>>> c7e073c7
    </Dependency>
    <Dependency Name="Microsoft.DotNet.Darc" Version="1.1.0-beta.25317.4">
      <Uri>https://github.com/dotnet/arcade-services</Uri>
      <Sha>e156e649f28395d9d0ee1e848225a689b59e0fd3</Sha>
    </Dependency>
    <Dependency Name="Microsoft.DotNet.DarcLib" Version="1.1.0-beta.25317.4">
      <Uri>https://github.com/dotnet/arcade-services</Uri>
      <Sha>e156e649f28395d9d0ee1e848225a689b59e0fd3</Sha>
    </Dependency>
    <Dependency Name="Microsoft.DotNet.ScenarioTests.SdkTemplateTests" Version="9.0.0-preview.25381.1">
      <Uri>https://github.com/dotnet/scenario-tests</Uri>
      <Sha>0898abbb5899ef400b8372913c2320295798a687</Sha>
    </Dependency>
    <!-- Intermediate is necessary for source build. -->
    <Dependency Name="Microsoft.SourceBuild.Intermediate.scenario-tests" Version="9.0.0-preview.25381.1">
      <Uri>https://github.com/dotnet/scenario-tests</Uri>
      <Sha>0898abbb5899ef400b8372913c2320295798a687</Sha>
      <SourceBuild RepoName="scenario-tests" ManagedOnly="true" />
    </Dependency>
    <!--
      Aspire isn't really a toolset dependency. However, it only inserts a baseline manifest in sdk,
      and if you squint at it, this means we can say that its specific dependency versions don't matter to sdk.
      It also doesn't currently ship 9.0 preview versions, meaning the version is locked to the latest shipped from 8.0 era.
      Avoiding this as a product dependency avoids a long coherency path (aspnetcore->extensions->aspire->sdk).
      **It is** of course possible that an incoherent aspire means that aspire depends on versions of extensions that
      aren't shipping, or those extensions packages depend on aspnetcore packages that won't ship. However, given the cost
      of maintaining this coherency path is high. This being toolset means that aspire is responsible for its own coherency.
    -->
    <Dependency Name="Microsoft.NET.Sdk.Aspire.Manifest-8.0.100" Version="8.2.2">
      <Uri>https://github.com/dotnet/aspire</Uri>
      <Sha>5fa9337a84a52e9bd185d04d156eccbdcf592f74</Sha>
    </Dependency>
    <!-- Intermediate is necessary for source build. -->
    <Dependency Name="Microsoft.SourceBuild.Intermediate.aspire" Version="8.2.2-preview.1.24521.5">
      <Uri>https://github.com/dotnet/aspire</Uri>
      <Sha>5fa9337a84a52e9bd185d04d156eccbdcf592f74</Sha>
      <SourceBuild RepoName="aspire" ManagedOnly="true" />
    </Dependency>
    <Dependency Name="Microsoft.IO.Redist" Version="6.0.1">
      <Uri>https://github.com/dotnet/runtime</Uri>
      <Sha>e77011b31a3e5c47d931248a64b47f9b2d47853d</Sha>
    </Dependency>
  </ToolsetDependencies>
</Dependencies><|MERGE_RESOLUTION|>--- conflicted
+++ resolved
@@ -15,7 +15,6 @@
       <Sha>fe4cc37dbec5ec7d1266d7ae152e69bdb57e4386</Sha>
       <SourceBuild RepoName="templating" ManagedOnly="true" />
     </Dependency>
-<<<<<<< HEAD
     <Dependency Name="Microsoft.NETCore.App.Ref" Version="9.0.11">
       <Uri>https://dev.azure.com/dnceng/internal/_git/dotnet-runtime</Uri>
       <Sha>c0548208279209f56e32771afc90bb5d20dca41c</Sha>
@@ -52,44 +51,6 @@
     <Dependency Name="Microsoft.SourceBuild.Intermediate.runtime.linux-x64" Version="9.0.11-servicing.25513.9">
       <Uri>https://dev.azure.com/dnceng/internal/_git/dotnet-runtime</Uri>
       <Sha>c0548208279209f56e32771afc90bb5d20dca41c</Sha>
-=======
-    <Dependency Name="Microsoft.NETCore.App.Ref" Version="9.0.10">
-      <Uri>https://dev.azure.com/dnceng/internal/_git/dotnet-runtime</Uri>
-      <Sha>e1f19886fe3354963a4a790c896b3f99689fd7a5</Sha>
-    </Dependency>
-    <Dependency Name="VS.Redist.Common.NetCore.SharedFramework.x64.9.0" Version="9.0.10-servicing.25475.15">
-      <Uri>https://dev.azure.com/dnceng/internal/_git/dotnet-runtime</Uri>
-      <Sha>e1f19886fe3354963a4a790c896b3f99689fd7a5</Sha>
-    </Dependency>
-    <Dependency Name="VS.Redist.Common.NetCore.TargetingPack.x64.9.0" Version="9.0.10-servicing.25475.15">
-      <Uri>https://dev.azure.com/dnceng/internal/_git/dotnet-runtime</Uri>
-      <Sha>e1f19886fe3354963a4a790c896b3f99689fd7a5</Sha>
-    </Dependency>
-    <Dependency Name="Microsoft.NETCore.App.Runtime.win-x64" Version="9.0.10">
-      <Uri>https://dev.azure.com/dnceng/internal/_git/dotnet-runtime</Uri>
-      <Sha>e1f19886fe3354963a4a790c896b3f99689fd7a5</Sha>
-    </Dependency>
-    <Dependency Name="Microsoft.NETCore.App.Host.win-x64" Version="9.0.10">
-      <Uri>https://dev.azure.com/dnceng/internal/_git/dotnet-runtime</Uri>
-      <Sha>e1f19886fe3354963a4a790c896b3f99689fd7a5</Sha>
-    </Dependency>
-    <Dependency Name="Microsoft.NETCore.Platforms" Version="9.0.10-servicing.25475.15">
-      <Uri>https://dev.azure.com/dnceng/internal/_git/dotnet-runtime</Uri>
-      <Sha>e1f19886fe3354963a4a790c896b3f99689fd7a5</Sha>
-    </Dependency>
-    <Dependency Name="Microsoft.NET.HostModel" Version="9.0.10-servicing.25475.15">
-      <Uri>https://dev.azure.com/dnceng/internal/_git/dotnet-runtime</Uri>
-      <Sha>e1f19886fe3354963a4a790c896b3f99689fd7a5</Sha>
-    </Dependency>
-    <Dependency Name="Microsoft.Extensions.DependencyModel" Version="9.0.10">
-      <Uri>https://dev.azure.com/dnceng/internal/_git/dotnet-runtime</Uri>
-      <Sha>e1f19886fe3354963a4a790c896b3f99689fd7a5</Sha>
-    </Dependency>
-    <!-- Intermediate is necessary for source build. -->
-    <Dependency Name="Microsoft.SourceBuild.Intermediate.runtime.linux-x64" Version="9.0.10-servicing.25475.15">
-      <Uri>https://dev.azure.com/dnceng/internal/_git/dotnet-runtime</Uri>
-      <Sha>e1f19886fe3354963a4a790c896b3f99689fd7a5</Sha>
->>>>>>> c7e073c7
       <SourceBuild RepoName="runtime" ManagedOnly="false" />
     </Dependency>
     <!-- Change blob version in GenerateLayout.targets if this is unpinned to service targeting pack -->
@@ -98,7 +59,6 @@
       <Uri>https://github.com/dotnet/core-setup</Uri>
       <Sha>7d57652f33493fa022125b7f63aad0d70c52d810</Sha>
     </Dependency>
-<<<<<<< HEAD
     <Dependency Name="Microsoft.NET.Workload.Emscripten.Current.Manifest-9.0.100.Transport" Version="9.0.11-servicing.25509.4" CoherentParentDependency="Microsoft.NETCore.App.Runtime.win-x64">
       <Uri>https://github.com/dotnet/emsdk</Uri>
       <Sha>45d453fc255d05e4358671ad3ba8ddea7e978773</Sha>
@@ -114,42 +74,16 @@
       <SourceBuild RepoName="emsdk" ManagedOnly="true" />
     </Dependency>
     <Dependency Name="Microsoft.Build" Version="17.12.50">
-      <Uri>https://dev.azure.com/devdiv/DevDiv/_git/DotNet-msbuild-Trusted</Uri>
-      <Sha>728984d96edf07d56918a88b0f37fec6b1dfbbc9</Sha>
-    </Dependency>
-    <Dependency Name="Microsoft.Build.Localization" Version="17.12.50-preview-25466-06">
-      <Uri>https://dev.azure.com/devdiv/DevDiv/_git/DotNet-msbuild-Trusted</Uri>
-=======
-    <Dependency Name="Microsoft.NET.Workload.Emscripten.Current.Manifest-9.0.100.Transport" Version="9.0.10-servicing.25469.4" CoherentParentDependency="Microsoft.NETCore.App.Runtime.win-x64">
-      <Uri>https://github.com/dotnet/emsdk</Uri>
-      <Sha>f70927a13648c24660c79ff19a6eb2aac100f0ab</Sha>
-    </Dependency>
-    <Dependency Name="Microsoft.NET.Workload.Emscripten.Current.Manifest-9.0.100" Version="9.0.10" CoherentParentDependency="Microsoft.NETCore.App.Runtime.win-x64">
-      <Uri>https://github.com/dotnet/emsdk</Uri>
-      <Sha>f70927a13648c24660c79ff19a6eb2aac100f0ab</Sha>
-    </Dependency>
-    <!-- Intermediate is necessary for source build. -->
-    <Dependency Name="Microsoft.SourceBuild.Intermediate.emsdk" Version="9.0.10-servicing.25469.4" CoherentParentDependency="Microsoft.NETCore.App.Runtime.win-x64">
-      <Uri>https://github.com/dotnet/emsdk</Uri>
-      <Sha>f70927a13648c24660c79ff19a6eb2aac100f0ab</Sha>
-      <SourceBuild RepoName="emsdk" ManagedOnly="true" />
-    </Dependency>
-    <Dependency Name="Microsoft.Build" Version="17.12.50">
       <Uri>https://github.com/dotnet/msbuild</Uri>
       <Sha>728984d96edf07d56918a88b0f37fec6b1dfbbc9</Sha>
     </Dependency>
     <Dependency Name="Microsoft.Build.Localization" Version="17.12.50-preview-25466-06">
       <Uri>https://github.com/dotnet/msbuild</Uri>
->>>>>>> c7e073c7
       <Sha>728984d96edf07d56918a88b0f37fec6b1dfbbc9</Sha>
     </Dependency>
     <!-- Intermediate is necessary for source build. -->
     <Dependency Name="Microsoft.SourceBuild.Intermediate.msbuild" Version="17.12.50-preview-25466-06">
-<<<<<<< HEAD
-      <Uri>https://dev.azure.com/devdiv/DevDiv/_git/DotNet-msbuild-Trusted</Uri>
-=======
       <Uri>https://github.com/dotnet/msbuild</Uri>
->>>>>>> c7e073c7
       <Sha>728984d96edf07d56918a88b0f37fec6b1dfbbc9</Sha>
       <SourceBuild RepoName="msbuild" ManagedOnly="true" />
     </Dependency>
@@ -201,7 +135,6 @@
       <Uri>https://github.com/dotnet/roslyn</Uri>
       <Sha>dcf9af2b54e4469b94697b1b92d31354ce698f66</Sha>
     </Dependency>
-<<<<<<< HEAD
     <Dependency Name="Microsoft.AspNetCore.DeveloperCertificates.XPlat" Version="9.0.11-servicing.25514.11">
       <Uri>https://dev.azure.com/dnceng/internal/_git/dotnet-aspnetcore</Uri>
       <Sha>89f72e8729b1680dcbd69cb4461fee2df1f98951</Sha>
@@ -209,15 +142,6 @@
     <Dependency Name="Microsoft.AspNetCore.TestHost" Version="9.0.11">
       <Uri>https://dev.azure.com/dnceng/internal/_git/dotnet-aspnetcore</Uri>
       <Sha>89f72e8729b1680dcbd69cb4461fee2df1f98951</Sha>
-=======
-    <Dependency Name="Microsoft.AspNetCore.DeveloperCertificates.XPlat" Version="9.0.10-servicing.25475.17">
-      <Uri>https://dev.azure.com/dnceng/internal/_git/dotnet-aspnetcore</Uri>
-      <Sha>5bae930797f60d2d04f3b1df6a33eaca85fc5f28</Sha>
-    </Dependency>
-    <Dependency Name="Microsoft.AspNetCore.TestHost" Version="9.0.10">
-      <Uri>https://dev.azure.com/dnceng/internal/_git/dotnet-aspnetcore</Uri>
-      <Sha>5bae930797f60d2d04f3b1df6a33eaca85fc5f28</Sha>
->>>>>>> c7e073c7
     </Dependency>
     <Dependency Name="Microsoft.Build.NuGetSdkResolver" Version="6.12.4-rc.9">
       <Uri>https://github.com/nuget/nuget.client</Uri>
@@ -306,7 +230,6 @@
       <Sha>bc9161306b23641b0364b8f93d546da4d48da1eb</Sha>
       <SourceBuild RepoName="vstest" ManagedOnly="true" />
     </Dependency>
-<<<<<<< HEAD
     <Dependency Name="Microsoft.NET.ILLink.Tasks" Version="9.0.11">
       <Uri>https://dev.azure.com/dnceng/internal/_git/dotnet-runtime</Uri>
       <Sha>c0548208279209f56e32771afc90bb5d20dca41c</Sha>
@@ -400,101 +323,6 @@
     <Dependency Name="Microsoft.SourceBuild.Intermediate.aspnetcore" Version="9.0.11-servicing.25514.11">
       <Uri>https://dev.azure.com/dnceng/internal/_git/dotnet-aspnetcore</Uri>
       <Sha>89f72e8729b1680dcbd69cb4461fee2df1f98951</Sha>
-=======
-    <Dependency Name="Microsoft.NET.ILLink.Tasks" Version="9.0.10">
-      <Uri>https://dev.azure.com/dnceng/internal/_git/dotnet-runtime</Uri>
-      <Sha>e1f19886fe3354963a4a790c896b3f99689fd7a5</Sha>
-    </Dependency>
-    <Dependency Name="System.CodeDom" Version="9.0.10">
-      <Uri>https://dev.azure.com/dnceng/internal/_git/dotnet-runtime</Uri>
-      <Sha>e1f19886fe3354963a4a790c896b3f99689fd7a5</Sha>
-    </Dependency>
-    <Dependency Name="System.Formats.Asn1" Version="9.0.10">
-      <Uri>https://dev.azure.com/dnceng/internal/_git/dotnet-runtime</Uri>
-      <Sha>e1f19886fe3354963a4a790c896b3f99689fd7a5</Sha>
-    </Dependency>
-    <Dependency Name="System.Security.Cryptography.ProtectedData" Version="9.0.10">
-      <Uri>https://dev.azure.com/dnceng/internal/_git/dotnet-runtime</Uri>
-      <Sha>e1f19886fe3354963a4a790c896b3f99689fd7a5</Sha>
-    </Dependency>
-    <Dependency Name="System.Text.Encoding.CodePages" Version="9.0.10">
-      <Uri>https://dev.azure.com/dnceng/internal/_git/dotnet-runtime</Uri>
-      <Sha>e1f19886fe3354963a4a790c896b3f99689fd7a5</Sha>
-    </Dependency>
-    <Dependency Name="System.Resources.Extensions" Version="9.0.10">
-      <Uri>https://dev.azure.com/dnceng/internal/_git/dotnet-runtime</Uri>
-      <Sha>e1f19886fe3354963a4a790c896b3f99689fd7a5</Sha>
-    </Dependency>
-    <Dependency Name="Microsoft.WindowsDesktop.App.Runtime.win-x64" Version="9.0.10">
-      <Uri>https://dev.azure.com/dnceng/internal/_git/dotnet-windowsdesktop</Uri>
-      <Sha>9ff62aa845e3dc8c9f9d8679b847277cd7276c48</Sha>
-      <SourceBuildTarball RepoName="windowsdesktop" ManagedOnly="true" />
-    </Dependency>
-    <Dependency Name="VS.Redist.Common.WindowsDesktop.SharedFramework.x64.9.0" Version="9.0.10-servicing.25475.9">
-      <Uri>https://dev.azure.com/dnceng/internal/_git/dotnet-windowsdesktop</Uri>
-      <Sha>9ff62aa845e3dc8c9f9d8679b847277cd7276c48</Sha>
-    </Dependency>
-    <Dependency Name="Microsoft.WindowsDesktop.App.Ref" Version="9.0.10">
-      <Uri>https://dev.azure.com/dnceng/internal/_git/dotnet-windowsdesktop</Uri>
-      <Sha>9ff62aa845e3dc8c9f9d8679b847277cd7276c48</Sha>
-    </Dependency>
-    <Dependency Name="VS.Redist.Common.WindowsDesktop.TargetingPack.x64.9.0" Version="9.0.10-servicing.25475.9">
-      <Uri>https://dev.azure.com/dnceng/internal/_git/dotnet-windowsdesktop</Uri>
-      <Sha>9ff62aa845e3dc8c9f9d8679b847277cd7276c48</Sha>
-    </Dependency>
-    <Dependency Name="Microsoft.NET.Sdk.WindowsDesktop" Version="9.0.10-rtm.25475.8" CoherentParentDependency="Microsoft.WindowsDesktop.App.Ref">
-      <Uri>https://dev.azure.com/dnceng/internal/_git/dotnet-wpf</Uri>
-      <Sha>09278a9ca122a401bf0a8637973509f2bc0007ec</Sha>
-    </Dependency>
-    <Dependency Name="Microsoft.AspNetCore.App.Ref" Version="9.0.10">
-      <Uri>https://dev.azure.com/dnceng/internal/_git/dotnet-aspnetcore</Uri>
-      <Sha>5bae930797f60d2d04f3b1df6a33eaca85fc5f28</Sha>
-    </Dependency>
-    <Dependency Name="Microsoft.AspNetCore.App.Ref.Internal" Version="9.0.10-servicing.25475.17">
-      <Uri>https://dev.azure.com/dnceng/internal/_git/dotnet-aspnetcore</Uri>
-      <Sha>5bae930797f60d2d04f3b1df6a33eaca85fc5f28</Sha>
-    </Dependency>
-    <Dependency Name="Microsoft.AspNetCore.App.Runtime.win-x64" Version="9.0.10">
-      <Uri>https://dev.azure.com/dnceng/internal/_git/dotnet-aspnetcore</Uri>
-      <Sha>5bae930797f60d2d04f3b1df6a33eaca85fc5f28</Sha>
-    </Dependency>
-    <Dependency Name="VS.Redist.Common.AspNetCore.SharedFramework.x64.9.0" Version="9.0.10-servicing.25475.17">
-      <Uri>https://dev.azure.com/dnceng/internal/_git/dotnet-aspnetcore</Uri>
-      <Sha>5bae930797f60d2d04f3b1df6a33eaca85fc5f28</Sha>
-    </Dependency>
-    <Dependency Name="dotnet-dev-certs" Version="9.0.10-servicing.25475.17">
-      <Uri>https://dev.azure.com/dnceng/internal/_git/dotnet-aspnetcore</Uri>
-      <Sha>5bae930797f60d2d04f3b1df6a33eaca85fc5f28</Sha>
-    </Dependency>
-    <Dependency Name="dotnet-user-jwts" Version="9.0.10-servicing.25475.17">
-      <Uri>https://dev.azure.com/dnceng/internal/_git/dotnet-aspnetcore</Uri>
-      <Sha>5bae930797f60d2d04f3b1df6a33eaca85fc5f28</Sha>
-    </Dependency>
-    <Dependency Name="dotnet-user-secrets" Version="9.0.10-servicing.25475.17">
-      <Uri>https://dev.azure.com/dnceng/internal/_git/dotnet-aspnetcore</Uri>
-      <Sha>5bae930797f60d2d04f3b1df6a33eaca85fc5f28</Sha>
-    </Dependency>
-    <Dependency Name="Microsoft.AspNetCore.Analyzers" Version="9.0.10-servicing.25475.17">
-      <Uri>https://dev.azure.com/dnceng/internal/_git/dotnet-aspnetcore</Uri>
-      <Sha>5bae930797f60d2d04f3b1df6a33eaca85fc5f28</Sha>
-    </Dependency>
-    <Dependency Name="Microsoft.AspNetCore.Components.SdkAnalyzers" Version="9.0.10-servicing.25475.17">
-      <Uri>https://dev.azure.com/dnceng/internal/_git/dotnet-aspnetcore</Uri>
-      <Sha>5bae930797f60d2d04f3b1df6a33eaca85fc5f28</Sha>
-    </Dependency>
-    <Dependency Name="Microsoft.AspNetCore.Mvc.Analyzers" Version="9.0.10-servicing.25475.17">
-      <Uri>https://dev.azure.com/dnceng/internal/_git/dotnet-aspnetcore</Uri>
-      <Sha>5bae930797f60d2d04f3b1df6a33eaca85fc5f28</Sha>
-    </Dependency>
-    <Dependency Name="Microsoft.AspNetCore.Mvc.Api.Analyzers" Version="9.0.10-servicing.25475.17">
-      <Uri>https://dev.azure.com/dnceng/internal/_git/dotnet-aspnetcore</Uri>
-      <Sha>5bae930797f60d2d04f3b1df6a33eaca85fc5f28</Sha>
-    </Dependency>
-    <!-- Intermediate is necessary for source build. -->
-    <Dependency Name="Microsoft.SourceBuild.Intermediate.aspnetcore" Version="9.0.10-servicing.25475.17">
-      <Uri>https://dev.azure.com/dnceng/internal/_git/dotnet-aspnetcore</Uri>
-      <Sha>5bae930797f60d2d04f3b1df6a33eaca85fc5f28</Sha>
->>>>>>> c7e073c7
       <SourceBuild RepoName="aspnetcore" ManagedOnly="true" />
     </Dependency>
     <Dependency Name="Microsoft.CodeAnalysis.Razor.Tooling.Internal" Version="9.0.0-preview.25478.1">
@@ -515,7 +343,6 @@
       <Sha>d57c6d7b68578729e95c608105075c5759969f05</Sha>
       <SourceBuild RepoName="razor" ManagedOnly="true" />
     </Dependency>
-<<<<<<< HEAD
     <Dependency Name="Microsoft.Extensions.FileProviders.Embedded" Version="9.0.11">
       <Uri>https://dev.azure.com/dnceng/internal/_git/dotnet-aspnetcore</Uri>
       <Sha>89f72e8729b1680dcbd69cb4461fee2df1f98951</Sha>
@@ -531,23 +358,6 @@
     <Dependency Name="Microsoft.JSInterop" Version="9.0.11">
       <Uri>https://dev.azure.com/dnceng/internal/_git/dotnet-aspnetcore</Uri>
       <Sha>89f72e8729b1680dcbd69cb4461fee2df1f98951</Sha>
-=======
-    <Dependency Name="Microsoft.Extensions.FileProviders.Embedded" Version="9.0.10">
-      <Uri>https://dev.azure.com/dnceng/internal/_git/dotnet-aspnetcore</Uri>
-      <Sha>5bae930797f60d2d04f3b1df6a33eaca85fc5f28</Sha>
-    </Dependency>
-    <Dependency Name="Microsoft.AspNetCore.Authorization" Version="9.0.10">
-      <Uri>https://dev.azure.com/dnceng/internal/_git/dotnet-aspnetcore</Uri>
-      <Sha>5bae930797f60d2d04f3b1df6a33eaca85fc5f28</Sha>
-    </Dependency>
-    <Dependency Name="Microsoft.AspNetCore.Components.Web" Version="9.0.10">
-      <Uri>https://dev.azure.com/dnceng/internal/_git/dotnet-aspnetcore</Uri>
-      <Sha>5bae930797f60d2d04f3b1df6a33eaca85fc5f28</Sha>
-    </Dependency>
-    <Dependency Name="Microsoft.JSInterop" Version="9.0.10">
-      <Uri>https://dev.azure.com/dnceng/internal/_git/dotnet-aspnetcore</Uri>
-      <Sha>5bae930797f60d2d04f3b1df6a33eaca85fc5f28</Sha>
->>>>>>> c7e073c7
     </Dependency>
     <Dependency Name="Microsoft.DotNet.Test.ProjectTemplates.2.1" Version="1.0.2-beta4.22406.1">
       <Uri>https://github.com/dotnet/test-templates</Uri>
@@ -580,7 +390,6 @@
       <SourceBuild RepoName="test-templates" ManagedOnly="true" />
     </Dependency>
     <!-- For coherency purposes, these versions should be gated by the versions of winforms and wpf routed via windowsdesktop -->
-<<<<<<< HEAD
     <Dependency Name="Microsoft.Dotnet.WinForms.ProjectTemplates" Version="9.0.11-servicing.25514.1" CoherentParentDependency="Microsoft.WindowsDesktop.App.Runtime.win-x64">
       <Uri>https://dev.azure.com/dnceng/internal/_git/dotnet-winforms</Uri>
       <Sha>ca6799f70af2e991525efee0b3e9f83fe1c44aba</Sha>
@@ -588,15 +397,6 @@
     <Dependency Name="Microsoft.DotNet.Wpf.ProjectTemplates" Version="9.0.11-rtm.25514.5" CoherentParentDependency="Microsoft.WindowsDesktop.App.Runtime.win-x64">
       <Uri>https://dev.azure.com/dnceng/internal/_git/dotnet-wpf</Uri>
       <Sha>2aa47c02d8fbb0c48acfa70e85c3ae7c193d6439</Sha>
-=======
-    <Dependency Name="Microsoft.Dotnet.WinForms.ProjectTemplates" Version="9.0.10-servicing.25475.6" CoherentParentDependency="Microsoft.WindowsDesktop.App.Runtime.win-x64">
-      <Uri>https://dev.azure.com/dnceng/internal/_git/dotnet-winforms</Uri>
-      <Sha>01b97e23705d3c5dde4e65c493cc87dc93339e65</Sha>
-    </Dependency>
-    <Dependency Name="Microsoft.DotNet.Wpf.ProjectTemplates" Version="9.0.10-rtm.25475.8" CoherentParentDependency="Microsoft.WindowsDesktop.App.Runtime.win-x64">
-      <Uri>https://dev.azure.com/dnceng/internal/_git/dotnet-wpf</Uri>
-      <Sha>09278a9ca122a401bf0a8637973509f2bc0007ec</Sha>
->>>>>>> c7e073c7
     </Dependency>
     <Dependency Name="Microsoft.Web.Xdt" Version="10.0.0-preview.24609.2">
       <Uri>https://github.com/dotnet/xdt</Uri>
@@ -703,7 +503,6 @@
       <SourceBuild RepoName="symreader" ManagedOnly="true" />
     </Dependency>
     <!-- Dependency required for flowing correct package version in source-build, using PVP flow. -->
-<<<<<<< HEAD
     <Dependency Name="Microsoft.Extensions.Logging" Version="9.0.11">
       <Uri>https://dev.azure.com/dnceng/internal/_git/dotnet-runtime</Uri>
       <Sha>c0548208279209f56e32771afc90bb5d20dca41c</Sha>
@@ -787,91 +586,6 @@
     <Dependency Name="System.Windows.Extensions" Version="9.0.11">
       <Uri>https://dev.azure.com/dnceng/internal/_git/dotnet-runtime</Uri>
       <Sha>c0548208279209f56e32771afc90bb5d20dca41c</Sha>
-=======
-    <Dependency Name="Microsoft.Extensions.Logging" Version="9.0.10">
-      <Uri>https://dev.azure.com/dnceng/internal/_git/dotnet-runtime</Uri>
-      <Sha>e1f19886fe3354963a4a790c896b3f99689fd7a5</Sha>
-    </Dependency>
-    <!-- Dependency required for flowing correct package version in source-build, using PVP flow. -->
-    <Dependency Name="Microsoft.Extensions.Logging.Abstractions" Version="9.0.10">
-      <Uri>https://dev.azure.com/dnceng/internal/_git/dotnet-runtime</Uri>
-      <Sha>e1f19886fe3354963a4a790c896b3f99689fd7a5</Sha>
-    </Dependency>
-    <!-- Dependency required for flowing correct package version in source-build, using PVP flow. -->
-    <Dependency Name="Microsoft.Extensions.Logging.Console" Version="9.0.10">
-      <Uri>https://dev.azure.com/dnceng/internal/_git/dotnet-runtime</Uri>
-      <Sha>e1f19886fe3354963a4a790c896b3f99689fd7a5</Sha>
-    </Dependency>
-    <!-- Dependency required for flowing correct package version in source-build, using PVP flow. -->
-    <Dependency Name="Microsoft.Extensions.FileSystemGlobbing" Version="9.0.10">
-      <Uri>https://dev.azure.com/dnceng/internal/_git/dotnet-runtime</Uri>
-      <Sha>e1f19886fe3354963a4a790c896b3f99689fd7a5</Sha>
-    </Dependency>
-    <!-- Dependency required for flowing correct package version in source-build, using PVP flow. -->
-    <Dependency Name="System.ServiceProcess.ServiceController" Version="9.0.10">
-      <Uri>https://dev.azure.com/dnceng/internal/_git/dotnet-runtime</Uri>
-      <Sha>e1f19886fe3354963a4a790c896b3f99689fd7a5</Sha>
-    </Dependency>
-    <Dependency Name="System.Text.Json" Version="9.0.10">
-      <Uri>https://dev.azure.com/dnceng/internal/_git/dotnet-runtime</Uri>
-      <Sha>e1f19886fe3354963a4a790c896b3f99689fd7a5</Sha>
-    </Dependency>
-    <Dependency Name="Microsoft.Bcl.AsyncInterfaces" Version="9.0.10">
-      <Uri>https://dev.azure.com/dnceng/internal/_git/dotnet-runtime</Uri>
-      <Sha>e1f19886fe3354963a4a790c896b3f99689fd7a5</Sha>
-    </Dependency>
-    <Dependency Name="Microsoft.Extensions.FileProviders.Abstractions" Version="9.0.10">
-      <Uri>https://dev.azure.com/dnceng/internal/_git/dotnet-runtime</Uri>
-      <Sha>e1f19886fe3354963a4a790c896b3f99689fd7a5</Sha>
-    </Dependency>
-    <Dependency Name="Microsoft.Extensions.ObjectPool" Version="9.0.10">
-      <Uri>https://dev.azure.com/dnceng/internal/_git/dotnet-aspnetcore</Uri>
-      <Sha>5bae930797f60d2d04f3b1df6a33eaca85fc5f28</Sha>
-    </Dependency>
-    <Dependency Name="Microsoft.Win32.SystemEvents" Version="9.0.10">
-      <Uri>https://dev.azure.com/dnceng/internal/_git/dotnet-runtime</Uri>
-      <Sha>e1f19886fe3354963a4a790c896b3f99689fd7a5</Sha>
-    </Dependency>
-    <Dependency Name="System.Composition.AttributedModel" Version="9.0.10">
-      <Uri>https://dev.azure.com/dnceng/internal/_git/dotnet-runtime</Uri>
-      <Sha>e1f19886fe3354963a4a790c896b3f99689fd7a5</Sha>
-    </Dependency>
-    <Dependency Name="System.Composition.Convention" Version="9.0.10">
-      <Uri>https://dev.azure.com/dnceng/internal/_git/dotnet-runtime</Uri>
-      <Sha>e1f19886fe3354963a4a790c896b3f99689fd7a5</Sha>
-    </Dependency>
-    <Dependency Name="System.Composition.Hosting" Version="9.0.10">
-      <Uri>https://dev.azure.com/dnceng/internal/_git/dotnet-runtime</Uri>
-      <Sha>e1f19886fe3354963a4a790c896b3f99689fd7a5</Sha>
-    </Dependency>
-    <Dependency Name="System.Composition.Runtime" Version="9.0.10">
-      <Uri>https://dev.azure.com/dnceng/internal/_git/dotnet-runtime</Uri>
-      <Sha>e1f19886fe3354963a4a790c896b3f99689fd7a5</Sha>
-    </Dependency>
-    <Dependency Name="System.Composition.TypedParts" Version="9.0.10">
-      <Uri>https://dev.azure.com/dnceng/internal/_git/dotnet-runtime</Uri>
-      <Sha>e1f19886fe3354963a4a790c896b3f99689fd7a5</Sha>
-    </Dependency>
-    <Dependency Name="System.Configuration.ConfigurationManager" Version="9.0.10">
-      <Uri>https://dev.azure.com/dnceng/internal/_git/dotnet-runtime</Uri>
-      <Sha>e1f19886fe3354963a4a790c896b3f99689fd7a5</Sha>
-    </Dependency>
-    <Dependency Name="System.Security.Cryptography.Pkcs" Version="9.0.10">
-      <Uri>https://dev.azure.com/dnceng/internal/_git/dotnet-runtime</Uri>
-      <Sha>e1f19886fe3354963a4a790c896b3f99689fd7a5</Sha>
-    </Dependency>
-    <Dependency Name="System.Security.Cryptography.Xml" Version="9.0.10">
-      <Uri>https://dev.azure.com/dnceng/internal/_git/dotnet-runtime</Uri>
-      <Sha>e1f19886fe3354963a4a790c896b3f99689fd7a5</Sha>
-    </Dependency>
-    <Dependency Name="System.Security.Permissions" Version="9.0.10">
-      <Uri>https://dev.azure.com/dnceng/internal/_git/dotnet-runtime</Uri>
-      <Sha>e1f19886fe3354963a4a790c896b3f99689fd7a5</Sha>
-    </Dependency>
-    <Dependency Name="System.Windows.Extensions" Version="9.0.10">
-      <Uri>https://dev.azure.com/dnceng/internal/_git/dotnet-runtime</Uri>
-      <Sha>e1f19886fe3354963a4a790c896b3f99689fd7a5</Sha>
->>>>>>> c7e073c7
     </Dependency>
   </ProductDependencies>
   <ToolsetDependencies>
@@ -905,15 +619,9 @@
       <Sha>6666973b629b24e259162dba03486c23af464bab</Sha>
       <SourceBuild RepoName="arcade" ManagedOnly="true" />
     </Dependency>
-<<<<<<< HEAD
     <Dependency Name="System.Reflection.MetadataLoadContext" Version="9.0.11">
       <Uri>https://dev.azure.com/dnceng/internal/_git/dotnet-runtime</Uri>
       <Sha>c0548208279209f56e32771afc90bb5d20dca41c</Sha>
-=======
-    <Dependency Name="System.Reflection.MetadataLoadContext" Version="9.0.10">
-      <Uri>https://dev.azure.com/dnceng/internal/_git/dotnet-runtime</Uri>
-      <Sha>e1f19886fe3354963a4a790c896b3f99689fd7a5</Sha>
->>>>>>> c7e073c7
     </Dependency>
     <Dependency Name="Microsoft.DotNet.Darc" Version="1.1.0-beta.25317.4">
       <Uri>https://github.com/dotnet/arcade-services</Uri>

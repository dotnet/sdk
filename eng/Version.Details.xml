<?xml version="1.0" encoding="utf-8"?>
<Dependencies>
  <ProductDependencies>
    <Dependency Name="Microsoft.TemplateEngine.Abstractions" Version="9.0.100-rc.2.24463.2">
      <Uri>https://github.com/dotnet/templating</Uri>
      <Sha>a23da1c15c737b5e121650cfa5a86805e74e34fc</Sha>
    </Dependency>
    <Dependency Name="Microsoft.TemplateEngine.Mocks" Version="9.0.100-rc.2.24463.2">
      <Uri>https://github.com/dotnet/templating</Uri>
      <Sha>a23da1c15c737b5e121650cfa5a86805e74e34fc</Sha>
    </Dependency>
    <!-- Intermediate is necessary for source build. -->
    <Dependency Name="Microsoft.SourceBuild.Intermediate.templating" Version="9.0.100-rc.2.24463.2">
      <Uri>https://github.com/dotnet/templating</Uri>
      <Sha>a23da1c15c737b5e121650cfa5a86805e74e34fc</Sha>
      <SourceBuild RepoName="templating" ManagedOnly="true" />
    </Dependency>
<<<<<<< HEAD
    <Dependency Name="Microsoft.NETCore.App.Ref" Version="9.0.0-rc.1.24431.7">
      <Uri>https://github.com/dotnet/runtime</Uri>
      <Sha>c4d7f7c6f2e2f34f07e64c6caa3bf9b2ce915cc1</Sha>
    </Dependency>
    <Dependency Name="VS.Redist.Common.NetCore.SharedFramework.x64.9.0" Version="9.0.0-rc.1.24431.7">
      <Uri>https://github.com/dotnet/runtime</Uri>
      <Sha>c4d7f7c6f2e2f34f07e64c6caa3bf9b2ce915cc1</Sha>
    </Dependency>
    <Dependency Name="VS.Redist.Common.NetCore.TargetingPack.x64.9.0" Version="9.0.0-rc.1.24431.7">
      <Uri>https://github.com/dotnet/runtime</Uri>
      <Sha>c4d7f7c6f2e2f34f07e64c6caa3bf9b2ce915cc1</Sha>
    </Dependency>
    <Dependency Name="Microsoft.NETCore.App.Runtime.win-x64" Version="9.0.0-rc.1.24431.7">
      <Uri>https://github.com/dotnet/runtime</Uri>
      <Sha>c4d7f7c6f2e2f34f07e64c6caa3bf9b2ce915cc1</Sha>
    </Dependency>
    <Dependency Name="Microsoft.NETCore.App.Host.win-x64" Version="9.0.0-rc.1.24431.7">
      <Uri>https://github.com/dotnet/runtime</Uri>
      <Sha>c4d7f7c6f2e2f34f07e64c6caa3bf9b2ce915cc1</Sha>
    </Dependency>
    <Dependency Name="Microsoft.NETCore.Platforms" Version="9.0.0-rc.1.24431.7">
      <Uri>https://github.com/dotnet/runtime</Uri>
      <Sha>c4d7f7c6f2e2f34f07e64c6caa3bf9b2ce915cc1</Sha>
    </Dependency>
    <Dependency Name="Microsoft.NET.HostModel" Version="9.0.0-rc.1.24431.7">
      <Uri>https://github.com/dotnet/runtime</Uri>
      <Sha>c4d7f7c6f2e2f34f07e64c6caa3bf9b2ce915cc1</Sha>
    </Dependency>
    <Dependency Name="Microsoft.Extensions.DependencyModel" Version="9.0.0-rc.1.24431.7">
      <Uri>https://github.com/dotnet/runtime</Uri>
      <Sha>c4d7f7c6f2e2f34f07e64c6caa3bf9b2ce915cc1</Sha>
    </Dependency>
    <!-- Intermediate is necessary for source build. -->
    <Dependency Name="Microsoft.SourceBuild.Intermediate.runtime.linux-x64" Version="9.0.0-rc.1.24431.7">
      <Uri>https://github.com/dotnet/runtime</Uri>
      <Sha>c4d7f7c6f2e2f34f07e64c6caa3bf9b2ce915cc1</Sha>
=======
    <Dependency Name="Microsoft.NETCore.App.Ref" Version="9.0.0-rc.2.24466.12">
      <Uri>https://github.com/dotnet/runtime</Uri>
      <Sha>7832c5d3028cf206ab7faf4a889ee8ed34abee5c</Sha>
    </Dependency>
    <Dependency Name="VS.Redist.Common.NetCore.SharedFramework.x64.9.0" Version="9.0.0-rc.2.24466.12">
      <Uri>https://github.com/dotnet/runtime</Uri>
      <Sha>7832c5d3028cf206ab7faf4a889ee8ed34abee5c</Sha>
    </Dependency>
    <Dependency Name="VS.Redist.Common.NetCore.TargetingPack.x64.9.0" Version="9.0.0-rc.2.24466.12">
      <Uri>https://github.com/dotnet/runtime</Uri>
      <Sha>7832c5d3028cf206ab7faf4a889ee8ed34abee5c</Sha>
    </Dependency>
    <Dependency Name="Microsoft.NETCore.App.Runtime.win-x64" Version="9.0.0-rc.2.24466.12">
      <Uri>https://github.com/dotnet/runtime</Uri>
      <Sha>7832c5d3028cf206ab7faf4a889ee8ed34abee5c</Sha>
    </Dependency>
    <Dependency Name="Microsoft.NETCore.App.Host.win-x64" Version="9.0.0-rc.2.24466.12">
      <Uri>https://github.com/dotnet/runtime</Uri>
      <Sha>7832c5d3028cf206ab7faf4a889ee8ed34abee5c</Sha>
    </Dependency>
    <Dependency Name="Microsoft.NETCore.Platforms" Version="9.0.0-rc.2.24466.12">
      <Uri>https://github.com/dotnet/runtime</Uri>
      <Sha>7832c5d3028cf206ab7faf4a889ee8ed34abee5c</Sha>
    </Dependency>
    <Dependency Name="Microsoft.NET.HostModel" Version="9.0.0-rc.2.24466.12">
      <Uri>https://github.com/dotnet/runtime</Uri>
      <Sha>7832c5d3028cf206ab7faf4a889ee8ed34abee5c</Sha>
    </Dependency>
    <Dependency Name="Microsoft.Extensions.DependencyModel" Version="9.0.0-rc.2.24466.12">
      <Uri>https://github.com/dotnet/runtime</Uri>
      <Sha>7832c5d3028cf206ab7faf4a889ee8ed34abee5c</Sha>
    </Dependency>
    <!-- Intermediate is necessary for source build. -->
    <Dependency Name="Microsoft.SourceBuild.Intermediate.runtime.linux-x64" Version="9.0.0-rc.2.24466.12">
      <Uri>https://github.com/dotnet/runtime</Uri>
      <Sha>7832c5d3028cf206ab7faf4a889ee8ed34abee5c</Sha>
>>>>>>> b74b9043
      <SourceBuild RepoName="runtime" ManagedOnly="false" />
    </Dependency>
    <!-- Change blob version in GenerateLayout.targets if this is unpinned to service targeting pack -->
    <!-- No new netstandard.library planned for 3.1 timeframe at this time. -->
    <Dependency Name="NETStandard.Library.Ref" Version="2.1.0" Pinned="true">
      <Uri>https://github.com/dotnet/core-setup</Uri>
      <Sha>7d57652f33493fa022125b7f63aad0d70c52d810</Sha>
    </Dependency>
<<<<<<< HEAD
    <Dependency Name="Microsoft.NET.Workload.Emscripten.Current.Manifest-9.0.100.Transport" Version="9.0.0-rc.1.24430.3" CoherentParentDependency="Microsoft.NETCore.App.Runtime.win-x64">
      <Uri>https://github.com/dotnet/emsdk</Uri>
      <Sha>08499c128ade77a490b735a268f6539f6c7ea0ff</Sha>
    </Dependency>
    <!-- Intermediate is necessary for source build. -->
    <Dependency Name="Microsoft.SourceBuild.Intermediate.emsdk" Version="9.0.0-rc.1.24430.3" CoherentParentDependency="Microsoft.NETCore.App.Runtime.win-x64">
      <Uri>https://github.com/dotnet/emsdk</Uri>
      <Sha>08499c128ade77a490b735a268f6539f6c7ea0ff</Sha>
=======
    <Dependency Name="Microsoft.NET.Workload.Emscripten.Current.Manifest-9.0.100.Transport" Version="9.0.0-rc.2.24464.3" CoherentParentDependency="Microsoft.NETCore.App.Runtime.win-x64">
      <Uri>https://github.com/dotnet/emsdk</Uri>
      <Sha>c3d83d0ea894e5ee537bfc591fd48e06af8d9166</Sha>
    </Dependency>
    <!-- Intermediate is necessary for source build. -->
    <Dependency Name="Microsoft.SourceBuild.Intermediate.emsdk" Version="9.0.0-rc.2.24464.3" CoherentParentDependency="Microsoft.NETCore.App.Runtime.win-x64">
      <Uri>https://github.com/dotnet/emsdk</Uri>
      <Sha>c3d83d0ea894e5ee537bfc591fd48e06af8d9166</Sha>
>>>>>>> b74b9043
      <SourceBuild RepoName="emsdk" ManagedOnly="true" />
    </Dependency>
    <Dependency Name="Microsoft.Build" Version="17.12.0-preview-24467-02">
      <Uri>https://github.com/dotnet/msbuild</Uri>
      <Sha>988196b1c64418351f46da7d3a9ff403560a4270</Sha>
    </Dependency>
    <Dependency Name="Microsoft.Build.Localization" Version="17.12.0-preview-24467-02">
      <Uri>https://github.com/dotnet/msbuild</Uri>
      <Sha>988196b1c64418351f46da7d3a9ff403560a4270</Sha>
    </Dependency>
    <!-- Intermediate is necessary for source build. -->
    <Dependency Name="Microsoft.SourceBuild.Intermediate.msbuild" Version="17.12.0-preview-24467-02">
      <Uri>https://github.com/dotnet/msbuild</Uri>
      <Sha>988196b1c64418351f46da7d3a9ff403560a4270</Sha>
      <SourceBuild RepoName="msbuild" ManagedOnly="true" />
    </Dependency>
    <Dependency Name="Microsoft.FSharp.Compiler" Version="12.9.100-beta.24466.6">
      <Uri>https://github.com/dotnet/fsharp</Uri>
      <Sha>3044166cd923167204853d1d9f975bc26864f86f</Sha>
    </Dependency>
    <!-- Intermediate is necessary for source build. -->
    <Dependency Name="Microsoft.SourceBuild.Intermediate.fsharp" Version="9.0.100-beta.24466.6">
      <Uri>https://github.com/dotnet/fsharp</Uri>
      <Sha>3044166cd923167204853d1d9f975bc26864f86f</Sha>
      <SourceBuild RepoName="fsharp" ManagedOnly="true" />
    </Dependency>
    <Dependency Name="Microsoft.Net.Compilers.Toolset" Version="4.12.0-3.24469.1">
      <Uri>https://github.com/dotnet/roslyn</Uri>
      <Sha>f869d0f8a872875a46ba9fe23c67b04eb5519c2e</Sha>
    </Dependency>
    <!-- Intermediate is necessary for source build. -->
    <Dependency Name="Microsoft.SourceBuild.Intermediate.roslyn" Version="4.12.0-3.24469.1">
      <Uri>https://github.com/dotnet/roslyn</Uri>
      <Sha>f869d0f8a872875a46ba9fe23c67b04eb5519c2e</Sha>
      <SourceBuild RepoName="roslyn" ManagedOnly="true" />
    </Dependency>
    <Dependency Name="Microsoft.Net.Compilers.Toolset.Framework" Version="4.12.0-3.24469.1">
      <Uri>https://github.com/dotnet/roslyn</Uri>
      <Sha>f869d0f8a872875a46ba9fe23c67b04eb5519c2e</Sha>
    </Dependency>
    <Dependency Name="Microsoft.CodeAnalysis" Version="4.12.0-3.24469.1">
      <Uri>https://github.com/dotnet/roslyn</Uri>
      <Sha>f869d0f8a872875a46ba9fe23c67b04eb5519c2e</Sha>
    </Dependency>
    <Dependency Name="Microsoft.CodeAnalysis.CSharp" Version="4.12.0-3.24469.1">
      <Uri>https://github.com/dotnet/roslyn</Uri>
      <Sha>f869d0f8a872875a46ba9fe23c67b04eb5519c2e</Sha>
    </Dependency>
    <Dependency Name="Microsoft.CodeAnalysis.CSharp.CodeStyle" Version="4.12.0-3.24469.1">
      <Uri>https://github.com/dotnet/roslyn</Uri>
      <Sha>f869d0f8a872875a46ba9fe23c67b04eb5519c2e</Sha>
    </Dependency>
    <Dependency Name="Microsoft.CodeAnalysis.CSharp.Features" Version="4.12.0-3.24469.1">
      <Uri>https://github.com/dotnet/roslyn</Uri>
      <Sha>f869d0f8a872875a46ba9fe23c67b04eb5519c2e</Sha>
    </Dependency>
    <Dependency Name="Microsoft.CodeAnalysis.CSharp.Workspaces" Version="4.12.0-3.24469.1">
      <Uri>https://github.com/dotnet/roslyn</Uri>
      <Sha>f869d0f8a872875a46ba9fe23c67b04eb5519c2e</Sha>
    </Dependency>
    <Dependency Name="Microsoft.CodeAnalysis.Workspaces.MSBuild" Version="4.12.0-3.24469.1">
      <Uri>https://github.com/dotnet/roslyn</Uri>
      <Sha>f869d0f8a872875a46ba9fe23c67b04eb5519c2e</Sha>
    </Dependency>
<<<<<<< HEAD
    <Dependency Name="Microsoft.AspNetCore.DeveloperCertificates.XPlat" Version="9.0.0-rc.1.24452.1">
      <Uri>https://github.com/dotnet/aspnetcore</Uri>
      <Sha>280c613963a1768b810d09f32c998fe4490855e9</Sha>
    </Dependency>
    <Dependency Name="Microsoft.AspNetCore.TestHost" Version="9.0.0-rc.1.24452.1">
      <Uri>https://github.com/dotnet/aspnetcore</Uri>
      <Sha>280c613963a1768b810d09f32c998fe4490855e9</Sha>
=======
    <Dependency Name="Microsoft.AspNetCore.DeveloperCertificates.XPlat" Version="9.0.0-rtm.24470.3">
      <Uri>https://github.com/dotnet/aspnetcore</Uri>
      <Sha>c68cfd0f718c3991e3c38b6f913f17f4b8d0b169</Sha>
    </Dependency>
    <Dependency Name="Microsoft.AspNetCore.TestHost" Version="9.0.0-rtm.24470.3">
      <Uri>https://github.com/dotnet/aspnetcore</Uri>
      <Sha>c68cfd0f718c3991e3c38b6f913f17f4b8d0b169</Sha>
>>>>>>> b74b9043
    </Dependency>
    <Dependency Name="Microsoft.Build.NuGetSdkResolver" Version="6.12.0-rc.108">
      <Uri>https://github.com/nuget/nuget.client</Uri>
      <Sha>e082545cbba30ec8dc9b759f2d9beea8aabc6215</Sha>
    </Dependency>
    <Dependency Name="NuGet.Build.Tasks" Version="6.12.0-rc.108">
      <Uri>https://github.com/nuget/nuget.client</Uri>
      <Sha>e082545cbba30ec8dc9b759f2d9beea8aabc6215</Sha>
      <SourceBuildTarball RepoName="nuget-client" ManagedOnly="true" />
    </Dependency>
    <Dependency Name="NuGet.Build.Tasks.Console" Version="6.12.0-rc.108">
      <Uri>https://github.com/nuget/nuget.client</Uri>
      <Sha>e082545cbba30ec8dc9b759f2d9beea8aabc6215</Sha>
    </Dependency>
    <Dependency Name="NuGet.Build.Tasks.Pack" Version="6.12.0-rc.108">
      <Uri>https://github.com/nuget/nuget.client</Uri>
      <Sha>e082545cbba30ec8dc9b759f2d9beea8aabc6215</Sha>
    </Dependency>
    <Dependency Name="NuGet.Commands" Version="6.12.0-rc.108">
      <Uri>https://github.com/nuget/nuget.client</Uri>
      <Sha>e082545cbba30ec8dc9b759f2d9beea8aabc6215</Sha>
    </Dependency>
    <Dependency Name="NuGet.CommandLine.XPlat" Version="6.12.0-rc.108">
      <Uri>https://github.com/nuget/nuget.client</Uri>
      <Sha>e082545cbba30ec8dc9b759f2d9beea8aabc6215</Sha>
    </Dependency>
    <Dependency Name="NuGet.Common" Version="6.12.0-rc.108">
      <Uri>https://github.com/nuget/nuget.client</Uri>
      <Sha>e082545cbba30ec8dc9b759f2d9beea8aabc6215</Sha>
    </Dependency>
    <Dependency Name="NuGet.Configuration" Version="6.12.0-rc.108">
      <Uri>https://github.com/nuget/nuget.client</Uri>
      <Sha>e082545cbba30ec8dc9b759f2d9beea8aabc6215</Sha>
    </Dependency>
    <Dependency Name="NuGet.Credentials" Version="6.12.0-rc.108">
      <Uri>https://github.com/nuget/nuget.client</Uri>
      <Sha>e082545cbba30ec8dc9b759f2d9beea8aabc6215</Sha>
    </Dependency>
    <Dependency Name="NuGet.DependencyResolver.Core" Version="6.12.0-rc.108">
      <Uri>https://github.com/nuget/nuget.client</Uri>
      <Sha>e082545cbba30ec8dc9b759f2d9beea8aabc6215</Sha>
    </Dependency>
    <Dependency Name="NuGet.Frameworks" Version="6.12.0-rc.108">
      <Uri>https://github.com/nuget/nuget.client</Uri>
      <Sha>e082545cbba30ec8dc9b759f2d9beea8aabc6215</Sha>
    </Dependency>
    <Dependency Name="NuGet.LibraryModel" Version="6.12.0-rc.108">
      <Uri>https://github.com/nuget/nuget.client</Uri>
      <Sha>e082545cbba30ec8dc9b759f2d9beea8aabc6215</Sha>
    </Dependency>
    <Dependency Name="NuGet.ProjectModel" Version="6.12.0-rc.108">
      <Uri>https://github.com/nuget/nuget.client</Uri>
      <Sha>e082545cbba30ec8dc9b759f2d9beea8aabc6215</Sha>
    </Dependency>
    <Dependency Name="NuGet.Protocol" Version="6.12.0-rc.108">
      <Uri>https://github.com/nuget/nuget.client</Uri>
      <Sha>e082545cbba30ec8dc9b759f2d9beea8aabc6215</Sha>
    </Dependency>
    <Dependency Name="NuGet.Packaging" Version="6.12.0-rc.108">
      <Uri>https://github.com/nuget/nuget.client</Uri>
      <Sha>e082545cbba30ec8dc9b759f2d9beea8aabc6215</Sha>
    </Dependency>
    <Dependency Name="NuGet.Versioning" Version="6.12.0-rc.108">
      <Uri>https://github.com/nuget/nuget.client</Uri>
      <Sha>e082545cbba30ec8dc9b759f2d9beea8aabc6215</Sha>
    </Dependency>
    <Dependency Name="NuGet.Localization" Version="6.12.0-rc.108">
      <Uri>https://github.com/nuget/nuget.client</Uri>
      <Sha>e082545cbba30ec8dc9b759f2d9beea8aabc6215</Sha>
    </Dependency>
    <Dependency Name="Microsoft.NET.Test.Sdk" Version="17.12.0-preview-24453-04">
      <Uri>https://github.com/microsoft/vstest</Uri>
      <Sha>07acde22b65497e72de145d57167b83609a7f7fb</Sha>
    </Dependency>
    <Dependency Name="Microsoft.TestPlatform.CLI" Version="17.12.0-preview-24453-04">
      <Uri>https://github.com/microsoft/vstest</Uri>
      <Sha>07acde22b65497e72de145d57167b83609a7f7fb</Sha>
    </Dependency>
    <Dependency Name="Microsoft.TestPlatform.Build" Version="17.12.0-preview-24453-04">
      <Uri>https://github.com/microsoft/vstest</Uri>
      <Sha>07acde22b65497e72de145d57167b83609a7f7fb</Sha>
    </Dependency>
    <!-- Intermediate is necessary for source build. -->
    <Dependency Name="Microsoft.SourceBuild.Intermediate.vstest" Version="17.12.0-preview-24453-04">
      <Uri>https://github.com/microsoft/vstest</Uri>
      <Sha>07acde22b65497e72de145d57167b83609a7f7fb</Sha>
      <SourceBuild RepoName="vstest" ManagedOnly="true" />
    </Dependency>
<<<<<<< HEAD
    <Dependency Name="Microsoft.NET.ILLink.Tasks" Version="9.0.0-rc.1.24431.7">
      <Uri>https://github.com/dotnet/runtime</Uri>
      <Sha>c4d7f7c6f2e2f34f07e64c6caa3bf9b2ce915cc1</Sha>
    </Dependency>
    <Dependency Name="System.CodeDom" Version="9.0.0-rc.1.24431.7">
      <Uri>https://github.com/dotnet/runtime</Uri>
      <Sha>c4d7f7c6f2e2f34f07e64c6caa3bf9b2ce915cc1</Sha>
    </Dependency>
    <Dependency Name="System.Security.Cryptography.ProtectedData" Version="9.0.0-rc.1.24431.7">
      <Uri>https://github.com/dotnet/runtime</Uri>
      <Sha>c4d7f7c6f2e2f34f07e64c6caa3bf9b2ce915cc1</Sha>
    </Dependency>
    <Dependency Name="System.Text.Encoding.CodePages" Version="9.0.0-rc.1.24431.7">
      <Uri>https://github.com/dotnet/runtime</Uri>
      <Sha>c4d7f7c6f2e2f34f07e64c6caa3bf9b2ce915cc1</Sha>
    </Dependency>
    <Dependency Name="System.Resources.Extensions" Version="9.0.0-rc.1.24431.7">
      <Uri>https://github.com/dotnet/runtime</Uri>
      <Sha>c4d7f7c6f2e2f34f07e64c6caa3bf9b2ce915cc1</Sha>
    </Dependency>
    <Dependency Name="Microsoft.WindowsDesktop.App.Runtime.win-x64" Version="9.0.0-rc.1.24452.1">
      <Uri>https://github.com/dotnet/windowsdesktop</Uri>
      <Sha>acc13b1b4775aeea7e6fe083683052d697812e11</Sha>
      <SourceBuildTarball RepoName="windowsdesktop" ManagedOnly="true" />
    </Dependency>
    <Dependency Name="VS.Redist.Common.WindowsDesktop.SharedFramework.x64.9.0" Version="9.0.0-rc.1.24452.1">
      <Uri>https://github.com/dotnet/windowsdesktop</Uri>
      <Sha>acc13b1b4775aeea7e6fe083683052d697812e11</Sha>
    </Dependency>
    <Dependency Name="Microsoft.WindowsDesktop.App.Ref" Version="9.0.0-rc.1.24452.1">
      <Uri>https://github.com/dotnet/windowsdesktop</Uri>
      <Sha>acc13b1b4775aeea7e6fe083683052d697812e11</Sha>
    </Dependency>
    <Dependency Name="VS.Redist.Common.WindowsDesktop.TargetingPack.x64.9.0" Version="9.0.0-rc.1.24452.1">
      <Uri>https://github.com/dotnet/windowsdesktop</Uri>
      <Sha>acc13b1b4775aeea7e6fe083683052d697812e11</Sha>
    </Dependency>
    <Dependency Name="Microsoft.NET.Sdk.WindowsDesktop" Version="9.0.0-rc.1.24451.10" CoherentParentDependency="Microsoft.WindowsDesktop.App.Ref">
      <Uri>https://github.com/dotnet/wpf</Uri>
      <Sha>32227d2fa67c462e95005b288057aafa66391a49</Sha>
    </Dependency>
    <Dependency Name="Microsoft.AspNetCore.App.Ref" Version="9.0.0-rc.1.24452.1">
      <Uri>https://github.com/dotnet/aspnetcore</Uri>
      <Sha>280c613963a1768b810d09f32c998fe4490855e9</Sha>
    </Dependency>
    <Dependency Name="Microsoft.AspNetCore.App.Ref.Internal" Version="9.0.0-rc.1.24452.1">
      <Uri>https://github.com/dotnet/aspnetcore</Uri>
      <Sha>280c613963a1768b810d09f32c998fe4490855e9</Sha>
    </Dependency>
    <Dependency Name="Microsoft.AspNetCore.App.Runtime.win-x64" Version="9.0.0-rc.1.24452.1">
      <Uri>https://github.com/dotnet/aspnetcore</Uri>
      <Sha>280c613963a1768b810d09f32c998fe4490855e9</Sha>
    </Dependency>
    <Dependency Name="VS.Redist.Common.AspNetCore.SharedFramework.x64.9.0" Version="9.0.0-rc.1.24452.1">
      <Uri>https://github.com/dotnet/aspnetcore</Uri>
      <Sha>280c613963a1768b810d09f32c998fe4490855e9</Sha>
    </Dependency>
    <Dependency Name="dotnet-dev-certs" Version="9.0.0-rc.1.24452.1">
      <Uri>https://github.com/dotnet/aspnetcore</Uri>
      <Sha>280c613963a1768b810d09f32c998fe4490855e9</Sha>
    </Dependency>
    <Dependency Name="dotnet-user-jwts" Version="9.0.0-rc.1.24452.1">
      <Uri>https://github.com/dotnet/aspnetcore</Uri>
      <Sha>280c613963a1768b810d09f32c998fe4490855e9</Sha>
    </Dependency>
    <Dependency Name="dotnet-user-secrets" Version="9.0.0-rc.1.24452.1">
      <Uri>https://github.com/dotnet/aspnetcore</Uri>
      <Sha>280c613963a1768b810d09f32c998fe4490855e9</Sha>
    </Dependency>
    <Dependency Name="Microsoft.AspNetCore.Analyzers" Version="9.0.0-rc.1.24452.1">
      <Uri>https://github.com/dotnet/aspnetcore</Uri>
      <Sha>280c613963a1768b810d09f32c998fe4490855e9</Sha>
    </Dependency>
    <Dependency Name="Microsoft.AspNetCore.Components.SdkAnalyzers" Version="9.0.0-rc.1.24452.1">
      <Uri>https://github.com/dotnet/aspnetcore</Uri>
      <Sha>280c613963a1768b810d09f32c998fe4490855e9</Sha>
    </Dependency>
    <Dependency Name="Microsoft.AspNetCore.Mvc.Analyzers" Version="9.0.0-rc.1.24452.1">
      <Uri>https://github.com/dotnet/aspnetcore</Uri>
      <Sha>280c613963a1768b810d09f32c998fe4490855e9</Sha>
    </Dependency>
    <Dependency Name="Microsoft.AspNetCore.Mvc.Api.Analyzers" Version="9.0.0-rc.1.24452.1">
      <Uri>https://github.com/dotnet/aspnetcore</Uri>
      <Sha>280c613963a1768b810d09f32c998fe4490855e9</Sha>
    </Dependency>
    <!-- Intermediate is necessary for source build. -->
    <Dependency Name="Microsoft.SourceBuild.Intermediate.aspnetcore" Version="9.0.0-rc.1.24452.1">
      <Uri>https://github.com/dotnet/aspnetcore</Uri>
      <Sha>280c613963a1768b810d09f32c998fe4490855e9</Sha>
=======
    <Dependency Name="Microsoft.NET.ILLink.Tasks" Version="9.0.0-rc.2.24466.12">
      <Uri>https://github.com/dotnet/runtime</Uri>
      <Sha>7832c5d3028cf206ab7faf4a889ee8ed34abee5c</Sha>
    </Dependency>
    <Dependency Name="System.CodeDom" Version="9.0.0-rc.2.24466.12">
      <Uri>https://github.com/dotnet/runtime</Uri>
      <Sha>7832c5d3028cf206ab7faf4a889ee8ed34abee5c</Sha>
    </Dependency>
    <Dependency Name="System.Formats.Asn1" Version="9.0.0-rc.2.24466.12">
      <Uri>https://github.com/dotnet/runtime</Uri>
      <Sha>7832c5d3028cf206ab7faf4a889ee8ed34abee5c</Sha>
    </Dependency>
    <Dependency Name="System.Security.Cryptography.ProtectedData" Version="9.0.0-rc.2.24466.12">
      <Uri>https://github.com/dotnet/runtime</Uri>
      <Sha>7832c5d3028cf206ab7faf4a889ee8ed34abee5c</Sha>
    </Dependency>
    <Dependency Name="System.Text.Encoding.CodePages" Version="9.0.0-rc.2.24466.12">
      <Uri>https://github.com/dotnet/runtime</Uri>
      <Sha>7832c5d3028cf206ab7faf4a889ee8ed34abee5c</Sha>
    </Dependency>
    <Dependency Name="System.Resources.Extensions" Version="9.0.0-rc.2.24466.12">
      <Uri>https://github.com/dotnet/runtime</Uri>
      <Sha>7832c5d3028cf206ab7faf4a889ee8ed34abee5c</Sha>
    </Dependency>
    <Dependency Name="Microsoft.WindowsDesktop.App.Runtime.win-x64" Version="9.0.0-rtm.24467.8">
      <Uri>https://github.com/dotnet/windowsdesktop</Uri>
      <Sha>f37a996ae93c3aaad652c36d43a6245ad090d775</Sha>
      <SourceBuildTarball RepoName="windowsdesktop" ManagedOnly="true" />
    </Dependency>
    <Dependency Name="VS.Redist.Common.WindowsDesktop.SharedFramework.x64.9.0" Version="9.0.0-rtm.24467.8">
      <Uri>https://github.com/dotnet/windowsdesktop</Uri>
      <Sha>f37a996ae93c3aaad652c36d43a6245ad090d775</Sha>
    </Dependency>
    <Dependency Name="Microsoft.WindowsDesktop.App.Ref" Version="9.0.0-rtm.24467.8">
      <Uri>https://github.com/dotnet/windowsdesktop</Uri>
      <Sha>f37a996ae93c3aaad652c36d43a6245ad090d775</Sha>
    </Dependency>
    <Dependency Name="VS.Redist.Common.WindowsDesktop.TargetingPack.x64.9.0" Version="9.0.0-rtm.24467.8">
      <Uri>https://github.com/dotnet/windowsdesktop</Uri>
      <Sha>f37a996ae93c3aaad652c36d43a6245ad090d775</Sha>
    </Dependency>
    <Dependency Name="Microsoft.NET.Sdk.WindowsDesktop" Version="9.0.0-rtm.24467.10" CoherentParentDependency="Microsoft.WindowsDesktop.App.Ref">
      <Uri>https://github.com/dotnet/wpf</Uri>
      <Sha>d8b93d9e0c5ca81cfae3ff691824c3cdef74f5b3</Sha>
    </Dependency>
    <Dependency Name="Microsoft.AspNetCore.App.Ref" Version="9.0.0-rtm.24470.3">
      <Uri>https://github.com/dotnet/aspnetcore</Uri>
      <Sha>c68cfd0f718c3991e3c38b6f913f17f4b8d0b169</Sha>
    </Dependency>
    <Dependency Name="Microsoft.AspNetCore.App.Ref.Internal" Version="9.0.0-rtm.24470.3">
      <Uri>https://github.com/dotnet/aspnetcore</Uri>
      <Sha>c68cfd0f718c3991e3c38b6f913f17f4b8d0b169</Sha>
    </Dependency>
    <Dependency Name="Microsoft.AspNetCore.App.Runtime.win-x64" Version="9.0.0-rtm.24470.3">
      <Uri>https://github.com/dotnet/aspnetcore</Uri>
      <Sha>c68cfd0f718c3991e3c38b6f913f17f4b8d0b169</Sha>
    </Dependency>
    <Dependency Name="VS.Redist.Common.AspNetCore.SharedFramework.x64.9.0" Version="9.0.0-rtm.24470.3">
      <Uri>https://github.com/dotnet/aspnetcore</Uri>
      <Sha>c68cfd0f718c3991e3c38b6f913f17f4b8d0b169</Sha>
    </Dependency>
    <Dependency Name="dotnet-dev-certs" Version="9.0.0-rtm.24470.3">
      <Uri>https://github.com/dotnet/aspnetcore</Uri>
      <Sha>c68cfd0f718c3991e3c38b6f913f17f4b8d0b169</Sha>
    </Dependency>
    <Dependency Name="dotnet-user-jwts" Version="9.0.0-rtm.24470.3">
      <Uri>https://github.com/dotnet/aspnetcore</Uri>
      <Sha>c68cfd0f718c3991e3c38b6f913f17f4b8d0b169</Sha>
    </Dependency>
    <Dependency Name="dotnet-user-secrets" Version="9.0.0-rtm.24470.3">
      <Uri>https://github.com/dotnet/aspnetcore</Uri>
      <Sha>c68cfd0f718c3991e3c38b6f913f17f4b8d0b169</Sha>
    </Dependency>
    <Dependency Name="Microsoft.AspNetCore.Analyzers" Version="9.0.0-rtm.24470.3">
      <Uri>https://github.com/dotnet/aspnetcore</Uri>
      <Sha>c68cfd0f718c3991e3c38b6f913f17f4b8d0b169</Sha>
    </Dependency>
    <Dependency Name="Microsoft.AspNetCore.Components.SdkAnalyzers" Version="9.0.0-rtm.24470.3">
      <Uri>https://github.com/dotnet/aspnetcore</Uri>
      <Sha>c68cfd0f718c3991e3c38b6f913f17f4b8d0b169</Sha>
    </Dependency>
    <Dependency Name="Microsoft.AspNetCore.Mvc.Analyzers" Version="9.0.0-rtm.24470.3">
      <Uri>https://github.com/dotnet/aspnetcore</Uri>
      <Sha>c68cfd0f718c3991e3c38b6f913f17f4b8d0b169</Sha>
    </Dependency>
    <Dependency Name="Microsoft.AspNetCore.Mvc.Api.Analyzers" Version="9.0.0-rtm.24470.3">
      <Uri>https://github.com/dotnet/aspnetcore</Uri>
      <Sha>c68cfd0f718c3991e3c38b6f913f17f4b8d0b169</Sha>
    </Dependency>
    <!-- Intermediate is necessary for source build. -->
    <Dependency Name="Microsoft.SourceBuild.Intermediate.aspnetcore" Version="9.0.0-rtm.24470.3">
      <Uri>https://github.com/dotnet/aspnetcore</Uri>
      <Sha>c68cfd0f718c3991e3c38b6f913f17f4b8d0b169</Sha>
>>>>>>> b74b9043
      <SourceBuild RepoName="aspnetcore" ManagedOnly="true" />
    </Dependency>
    <Dependency Name="Microsoft.CodeAnalysis.Razor.Tooling.Internal" Version="9.0.0-preview.24469.1">
      <Uri>https://github.com/dotnet/razor</Uri>
      <Sha>c2bff15ca1c61c9859b88cf455944dd6f5a3ab1e</Sha>
    </Dependency>
    <Dependency Name="Microsoft.AspNetCore.Mvc.Razor.Extensions.Tooling.Internal" Version="9.0.0-preview.24469.1">
      <Uri>https://github.com/dotnet/razor</Uri>
      <Sha>c2bff15ca1c61c9859b88cf455944dd6f5a3ab1e</Sha>
    </Dependency>
    <Dependency Name="Microsoft.NET.Sdk.Razor.SourceGenerators.Transport" Version="9.0.0-preview.24469.1">
      <Uri>https://github.com/dotnet/razor</Uri>
      <Sha>c2bff15ca1c61c9859b88cf455944dd6f5a3ab1e</Sha>
    </Dependency>
    <!-- Intermediate is necessary for source build. -->
    <Dependency Name="Microsoft.SourceBuild.Intermediate.razor" Version="9.0.0-preview.24469.1">
      <Uri>https://github.com/dotnet/razor</Uri>
      <Sha>c2bff15ca1c61c9859b88cf455944dd6f5a3ab1e</Sha>
      <SourceBuild RepoName="razor" ManagedOnly="true" />
    </Dependency>
<<<<<<< HEAD
    <Dependency Name="Microsoft.Extensions.FileProviders.Embedded" Version="9.0.0-rc.1.24452.1">
      <Uri>https://github.com/dotnet/aspnetcore</Uri>
      <Sha>280c613963a1768b810d09f32c998fe4490855e9</Sha>
    </Dependency>
    <Dependency Name="Microsoft.AspNetCore.Authorization" Version="9.0.0-rc.1.24452.1">
      <Uri>https://github.com/dotnet/aspnetcore</Uri>
      <Sha>280c613963a1768b810d09f32c998fe4490855e9</Sha>
    </Dependency>
    <Dependency Name="Microsoft.AspNetCore.Components.Web" Version="9.0.0-rc.1.24452.1">
      <Uri>https://github.com/dotnet/aspnetcore</Uri>
      <Sha>280c613963a1768b810d09f32c998fe4490855e9</Sha>
    </Dependency>
    <Dependency Name="Microsoft.JSInterop" Version="9.0.0-rc.1.24452.1">
      <Uri>https://github.com/dotnet/aspnetcore</Uri>
      <Sha>280c613963a1768b810d09f32c998fe4490855e9</Sha>
=======
    <Dependency Name="Microsoft.Extensions.FileProviders.Embedded" Version="9.0.0-rtm.24470.3">
      <Uri>https://github.com/dotnet/aspnetcore</Uri>
      <Sha>c68cfd0f718c3991e3c38b6f913f17f4b8d0b169</Sha>
    </Dependency>
    <Dependency Name="Microsoft.AspNetCore.Authorization" Version="9.0.0-rtm.24470.3">
      <Uri>https://github.com/dotnet/aspnetcore</Uri>
      <Sha>c68cfd0f718c3991e3c38b6f913f17f4b8d0b169</Sha>
    </Dependency>
    <Dependency Name="Microsoft.AspNetCore.Components.Web" Version="9.0.0-rtm.24470.3">
      <Uri>https://github.com/dotnet/aspnetcore</Uri>
      <Sha>c68cfd0f718c3991e3c38b6f913f17f4b8d0b169</Sha>
    </Dependency>
    <Dependency Name="Microsoft.JSInterop" Version="9.0.0-rtm.24470.3">
      <Uri>https://github.com/dotnet/aspnetcore</Uri>
      <Sha>c68cfd0f718c3991e3c38b6f913f17f4b8d0b169</Sha>
>>>>>>> b74b9043
    </Dependency>
    <Dependency Name="Microsoft.DotNet.Test.ProjectTemplates.2.1" Version="1.0.2-beta4.22406.1">
      <Uri>https://github.com/dotnet/test-templates</Uri>
      <Sha>0385265f4d0b6413d64aea0223172366a9b9858c</Sha>
    </Dependency>
    <Dependency Name="Microsoft.DotNet.Test.ProjectTemplates.5.0" Version="1.1.0-rc.23558.1">
      <Uri>https://github.com/dotnet/test-templates</Uri>
      <Sha>307b8f538d83a955d8f6dd909eee41a5555f2f4d</Sha>
    </Dependency>
    <Dependency Name="Microsoft.DotNet.Test.ProjectTemplates.6.0" Version="1.1.0-rc.24069.1">
      <Uri>https://github.com/dotnet/test-templates</Uri>
      <Sha>becc4bd157cd6608b51a5ffe414a5d2de6330272</Sha>
    </Dependency>
    <Dependency Name="Microsoft.DotNet.Test.ProjectTemplates.7.0" Version="1.1.0-rc.24069.1">
      <Uri>https://github.com/dotnet/test-templates</Uri>
      <Sha>becc4bd157cd6608b51a5ffe414a5d2de6330272</Sha>
    </Dependency>
    <Dependency Name="Microsoft.DotNet.Test.ProjectTemplates.8.0" Version="1.1.0-rc.24202.1">
      <Uri>https://github.com/dotnet/test-templates</Uri>
      <Sha>49c9ad01f057b3c6352bbec12b117acc2224493c</Sha>
    </Dependency>
    <Dependency Name="Microsoft.DotNet.Test.ProjectTemplates.9.0" Version="1.1.0-rc.24463.2">
      <Uri>https://github.com/dotnet/test-templates</Uri>
      <Sha>2b8a55f3d3f380ae10d2c2f4d0974c92727ccc22</Sha>
    </Dependency>
    <!-- Intermediate is necessary for source build. -->
    <Dependency Name="Microsoft.SourceBuild.Intermediate.test-templates" Version="1.1.0-rc.24463.2">
      <Uri>https://github.com/dotnet/test-templates</Uri>
      <Sha>2b8a55f3d3f380ae10d2c2f4d0974c92727ccc22</Sha>
      <SourceBuild RepoName="test-templates" ManagedOnly="true" />
    </Dependency>
    <!-- For coherency purposes, these versions should be gated by the versions of winforms and wpf routed via windowsdesktop -->
<<<<<<< HEAD
    <Dependency Name="Microsoft.Dotnet.WinForms.ProjectTemplates" Version="9.0.0-rc.1.24451.1" CoherentParentDependency="Microsoft.WindowsDesktop.App.Runtime.win-x64">
      <Uri>https://github.com/dotnet/winforms</Uri>
      <Sha>4da5a50c6a357add50c027e9e3a3348d557cec20</Sha>
    </Dependency>
    <Dependency Name="Microsoft.DotNet.Wpf.ProjectTemplates" Version="9.0.0-rc.1.24451.10" CoherentParentDependency="Microsoft.WindowsDesktop.App.Runtime.win-x64">
      <Uri>https://github.com/dotnet/wpf</Uri>
      <Sha>32227d2fa67c462e95005b288057aafa66391a49</Sha>
=======
    <Dependency Name="Microsoft.Dotnet.WinForms.ProjectTemplates" Version="9.0.0-rc.2.24466.1" CoherentParentDependency="Microsoft.WindowsDesktop.App.Runtime.win-x64">
      <Uri>https://github.com/dotnet/winforms</Uri>
      <Sha>f1676f5dcec5d4a84228406113fcad5fe31025af</Sha>
    </Dependency>
    <Dependency Name="Microsoft.DotNet.Wpf.ProjectTemplates" Version="9.0.0-rtm.24467.10" CoherentParentDependency="Microsoft.WindowsDesktop.App.Runtime.win-x64">
      <Uri>https://github.com/dotnet/wpf</Uri>
      <Sha>d8b93d9e0c5ca81cfae3ff691824c3cdef74f5b3</Sha>
>>>>>>> b74b9043
    </Dependency>
    <Dependency Name="Microsoft.Web.Xdt" Version="9.0.0-preview.24453.1">
      <Uri>https://github.com/dotnet/xdt</Uri>
      <Sha>c2a9df9c1867454039a1223cef1c090359e33646</Sha>
    </Dependency>
    <!-- Intermediate is necessary for source build. -->
    <Dependency Name="Microsoft.SourceBuild.Intermediate.xdt" Version="9.0.0-preview.24453.1">
      <Uri>https://github.com/dotnet/xdt</Uri>
      <Sha>c2a9df9c1867454039a1223cef1c090359e33646</Sha>
      <SourceBuild RepoName="xdt" ManagedOnly="true" />
    </Dependency>
    <Dependency Name="Microsoft.CodeAnalysis.NetAnalyzers" Version="9.0.0-preview.24454.1">
      <Uri>https://github.com/dotnet/roslyn-analyzers</Uri>
      <Sha>a7c74cf887abe4a38240bc4ead0b221d9d42434f</Sha>
    </Dependency>
    <Dependency Name="Microsoft.CodeAnalysis.PublicApiAnalyzers" Version="3.11.0-beta1.24454.1">
      <Uri>https://github.com/dotnet/roslyn-analyzers</Uri>
      <Sha>a7c74cf887abe4a38240bc4ead0b221d9d42434f</Sha>
    </Dependency>
    <!-- Intermediate is necessary for source build. -->
    <Dependency Name="Microsoft.SourceBuild.Intermediate.roslyn-analyzers" Version="3.11.0-beta1.24454.1">
      <Uri>https://github.com/dotnet/roslyn-analyzers</Uri>
      <Sha>a7c74cf887abe4a38240bc4ead0b221d9d42434f</Sha>
      <SourceBuild RepoName="roslyn-analyzers" ManagedOnly="true" />
    </Dependency>
    <Dependency Name="System.CommandLine" Version="2.0.0-beta4.24324.3">
      <Uri>https://github.com/dotnet/command-line-api</Uri>
      <Sha>803d8598f98fb4efd94604b32627ee9407f246db</Sha>
    </Dependency>
    <Dependency Name="System.CommandLine.Rendering" Version="0.4.0-alpha.24324.3">
      <Uri>https://github.com/dotnet/command-line-api</Uri>
      <Sha>803d8598f98fb4efd94604b32627ee9407f246db</Sha>
    </Dependency>
    <!-- Microsoft.CodeAnalysis.Workspaces.MSBuild transitively references M.Bcl.AsyncInterfaces.
         Adding an explicit dependency to make sure the latest version is used instead of the SBRP
         one under source build. -->
    <!-- Intermediate is necessary for source build. -->
    <Dependency Name="Microsoft.DiaSymReader" Version="2.2.0-beta.24327.2">
      <Uri>https://github.com/dotnet/symreader</Uri>
      <Sha>0710a7892d89999956e8808c28e9dd0512bd53f3</Sha>
    </Dependency>
    <!-- Intermediate is necessary for source build. -->
    <Dependency Name="Microsoft.SourceBuild.Intermediate.command-line-api" Version="0.1.532403">
      <Uri>https://github.com/dotnet/command-line-api</Uri>
      <Sha>803d8598f98fb4efd94604b32627ee9407f246db</Sha>
      <SourceBuild RepoName="command-line-api" ManagedOnly="true" />
    </Dependency>
    <!-- Intermediate is necessary for source build. -->
    <Dependency Name="Microsoft.SourceBuild.Intermediate.source-build-externals" Version="9.0.0-alpha.1.24467.1">
      <Uri>https://github.com/dotnet/source-build-externals</Uri>
      <Sha>4e60131607fd144eb86fe4487f1a37da940ca990</Sha>
      <SourceBuild RepoName="source-build-externals" ManagedOnly="true" />
    </Dependency>
    <!-- Intermediate is necessary for source build. -->
    <Dependency Name="Microsoft.SourceBuild.Intermediate.source-build-reference-packages" Version="9.0.0-alpha.1.24468.2">
      <Uri>https://github.com/dotnet/source-build-reference-packages</Uri>
      <Sha>6a1e86367923914589bda2244eb2321b97523c33</Sha>
      <SourceBuild RepoName="source-build-reference-packages" ManagedOnly="true" />
    </Dependency>
    <Dependency Name="Microsoft.Deployment.DotNet.Releases" Version="2.0.0-preview.1.24406.1">
      <Uri>https://github.com/dotnet/deployment-tools</Uri>
      <Sha>7871ee378dce87b64d930d4f33dca9c888f4034d</Sha>
    </Dependency>
    <Dependency Name="Microsoft.Build.Tasks.Git" Version="9.0.0-beta.24466.3">
      <Uri>https://github.com/dotnet/sourcelink</Uri>
      <Sha>1099a677155d9d4c1a81a612dffccbcf0d94f8e9</Sha>
    </Dependency>
    <Dependency Name="Microsoft.SourceLink.Common" Version="9.0.0-beta.24466.3">
      <Uri>https://github.com/dotnet/sourcelink</Uri>
      <Sha>1099a677155d9d4c1a81a612dffccbcf0d94f8e9</Sha>
    </Dependency>
    <Dependency Name="Microsoft.SourceLink.AzureRepos.Git" Version="9.0.0-beta.24466.3">
      <Uri>https://github.com/dotnet/sourcelink</Uri>
      <Sha>1099a677155d9d4c1a81a612dffccbcf0d94f8e9</Sha>
    </Dependency>
    <Dependency Name="Microsoft.SourceLink.GitHub" Version="9.0.0-beta.24466.3">
      <Uri>https://github.com/dotnet/sourcelink</Uri>
      <Sha>1099a677155d9d4c1a81a612dffccbcf0d94f8e9</Sha>
    </Dependency>
    <Dependency Name="Microsoft.SourceLink.GitLab" Version="9.0.0-beta.24466.3">
      <Uri>https://github.com/dotnet/sourcelink</Uri>
      <Sha>1099a677155d9d4c1a81a612dffccbcf0d94f8e9</Sha>
    </Dependency>
    <Dependency Name="Microsoft.SourceLink.Bitbucket.Git" Version="9.0.0-beta.24466.3">
      <Uri>https://github.com/dotnet/sourcelink</Uri>
      <Sha>1099a677155d9d4c1a81a612dffccbcf0d94f8e9</Sha>
    </Dependency>
    <!-- Intermediate is necessary for source build. -->
    <Dependency Name="Microsoft.SourceBuild.Intermediate.sourcelink" Version="9.0.0-beta.24466.3">
      <Uri>https://github.com/dotnet/sourcelink</Uri>
      <Sha>1099a677155d9d4c1a81a612dffccbcf0d94f8e9</Sha>
      <SourceBuild RepoName="sourcelink" ManagedOnly="true" />
    </Dependency>
    <!-- Intermediate is necessary for source build. -->
    <Dependency Name="Microsoft.SourceBuild.Intermediate.deployment-tools" Version="9.0.0-preview.1.24406.1">
      <Uri>https://github.com/dotnet/deployment-tools</Uri>
      <Sha>7871ee378dce87b64d930d4f33dca9c888f4034d</Sha>
      <SourceBuild RepoName="deployment-tools" ManagedOnly="true" />
    </Dependency>
    <!-- Intermediate is necessary for source build. -->
    <Dependency Name="Microsoft.SourceBuild.Intermediate.symreader" Version="2.2.0-beta.24327.2">
      <Uri>https://github.com/dotnet/symreader</Uri>
      <Sha>0710a7892d89999956e8808c28e9dd0512bd53f3</Sha>
      <SourceBuild RepoName="symreader" ManagedOnly="true" />
    </Dependency>
    <!-- Dependency required for flowing correct package version in source-build, using PVP flow. -->
<<<<<<< HEAD
    <Dependency Name="Microsoft.Extensions.Logging" Version="9.0.0-rc.1.24431.7">
      <Uri>https://github.com/dotnet/runtime</Uri>
      <Sha>c4d7f7c6f2e2f34f07e64c6caa3bf9b2ce915cc1</Sha>
    </Dependency>
    <!-- Dependency required for flowing correct package version in source-build, using PVP flow. -->
    <Dependency Name="Microsoft.Extensions.Logging.Abstractions" Version="9.0.0-rc.1.24431.7">
      <Uri>https://github.com/dotnet/runtime</Uri>
      <Sha>c4d7f7c6f2e2f34f07e64c6caa3bf9b2ce915cc1</Sha>
    </Dependency>
    <!-- Dependency required for flowing correct package version in source-build, using PVP flow. -->
    <Dependency Name="Microsoft.Extensions.Logging.Console" Version="9.0.0-rc.1.24431.7">
      <Uri>https://github.com/dotnet/runtime</Uri>
      <Sha>c4d7f7c6f2e2f34f07e64c6caa3bf9b2ce915cc1</Sha>
    </Dependency>
    <!-- Dependency required for flowing correct package version in source-build, using PVP flow. -->
    <Dependency Name="Microsoft.Extensions.FileSystemGlobbing" Version="9.0.0-rc.1.24431.7">
      <Uri>https://github.com/dotnet/runtime</Uri>
      <Sha>c4d7f7c6f2e2f34f07e64c6caa3bf9b2ce915cc1</Sha>
    </Dependency>
    <!-- Dependency required for flowing correct package version in source-build, using PVP flow. -->
    <Dependency Name="System.ServiceProcess.ServiceController" Version="9.0.0-rc.1.24431.7">
      <Uri>https://github.com/dotnet/runtime</Uri>
      <Sha>c4d7f7c6f2e2f34f07e64c6caa3bf9b2ce915cc1</Sha>
    </Dependency>
    <Dependency Name="System.Text.Json" Version="9.0.0-rc.1.24431.7">
      <Uri>https://github.com/dotnet/runtime</Uri>
      <Sha>c4d7f7c6f2e2f34f07e64c6caa3bf9b2ce915cc1</Sha>
    </Dependency>
    <Dependency Name="Microsoft.Bcl.AsyncInterfaces" Version="9.0.0-rc.1.24431.7">
      <Uri>https://github.com/dotnet/runtime</Uri>
      <Sha>c4d7f7c6f2e2f34f07e64c6caa3bf9b2ce915cc1</Sha>
    </Dependency>
    <Dependency Name="Microsoft.Extensions.FileProviders.Abstractions" Version="9.0.0-rc.1.24431.7">
      <Uri>https://github.com/dotnet/runtime</Uri>
      <Sha>c4d7f7c6f2e2f34f07e64c6caa3bf9b2ce915cc1</Sha>
    </Dependency>
    <Dependency Name="Microsoft.Extensions.ObjectPool" Version="9.0.0-rc.1.24452.1">
      <Uri>https://github.com/dotnet/aspnetcore</Uri>
      <Sha>280c613963a1768b810d09f32c998fe4490855e9</Sha>
    </Dependency>
    <Dependency Name="Microsoft.Win32.SystemEvents" Version="9.0.0-rc.1.24431.7">
      <Uri>https://github.com/dotnet/runtime</Uri>
      <Sha>c4d7f7c6f2e2f34f07e64c6caa3bf9b2ce915cc1</Sha>
    </Dependency>
    <Dependency Name="System.Composition.AttributedModel" Version="9.0.0-rc.1.24431.7">
      <Uri>https://github.com/dotnet/runtime</Uri>
      <Sha>c4d7f7c6f2e2f34f07e64c6caa3bf9b2ce915cc1</Sha>
    </Dependency>
    <Dependency Name="System.Composition.Convention" Version="9.0.0-rc.1.24431.7">
      <Uri>https://github.com/dotnet/runtime</Uri>
      <Sha>c4d7f7c6f2e2f34f07e64c6caa3bf9b2ce915cc1</Sha>
    </Dependency>
    <Dependency Name="System.Composition.Hosting" Version="9.0.0-rc.1.24431.7">
      <Uri>https://github.com/dotnet/runtime</Uri>
      <Sha>c4d7f7c6f2e2f34f07e64c6caa3bf9b2ce915cc1</Sha>
    </Dependency>
    <Dependency Name="System.Composition.Runtime" Version="9.0.0-rc.1.24431.7">
      <Uri>https://github.com/dotnet/runtime</Uri>
      <Sha>c4d7f7c6f2e2f34f07e64c6caa3bf9b2ce915cc1</Sha>
    </Dependency>
    <Dependency Name="System.Composition.TypedParts" Version="9.0.0-rc.1.24431.7">
      <Uri>https://github.com/dotnet/runtime</Uri>
      <Sha>c4d7f7c6f2e2f34f07e64c6caa3bf9b2ce915cc1</Sha>
    </Dependency>
    <Dependency Name="System.Configuration.ConfigurationManager" Version="9.0.0-rc.1.24431.7">
      <Uri>https://github.com/dotnet/runtime</Uri>
      <Sha>c4d7f7c6f2e2f34f07e64c6caa3bf9b2ce915cc1</Sha>
    </Dependency>
    <Dependency Name="System.Security.Cryptography.Pkcs" Version="9.0.0-rc.1.24431.7">
      <Uri>https://github.com/dotnet/runtime</Uri>
      <Sha>c4d7f7c6f2e2f34f07e64c6caa3bf9b2ce915cc1</Sha>
    </Dependency>
    <Dependency Name="System.Security.Cryptography.Xml" Version="9.0.0-rc.1.24431.7">
      <Uri>https://github.com/dotnet/runtime</Uri>
      <Sha>c4d7f7c6f2e2f34f07e64c6caa3bf9b2ce915cc1</Sha>
    </Dependency>
    <Dependency Name="System.Security.Permissions" Version="9.0.0-rc.1.24431.7">
      <Uri>https://github.com/dotnet/runtime</Uri>
      <Sha>c4d7f7c6f2e2f34f07e64c6caa3bf9b2ce915cc1</Sha>
    </Dependency>
    <Dependency Name="System.Windows.Extensions" Version="9.0.0-rc.1.24431.7">
      <Uri>https://github.com/dotnet/runtime</Uri>
      <Sha>c4d7f7c6f2e2f34f07e64c6caa3bf9b2ce915cc1</Sha>
=======
    <Dependency Name="Microsoft.Extensions.Logging" Version="9.0.0-rc.2.24466.12">
      <Uri>https://github.com/dotnet/runtime</Uri>
      <Sha>7832c5d3028cf206ab7faf4a889ee8ed34abee5c</Sha>
    </Dependency>
    <!-- Dependency required for flowing correct package version in source-build, using PVP flow. -->
    <Dependency Name="Microsoft.Extensions.Logging.Abstractions" Version="9.0.0-rc.2.24466.12">
      <Uri>https://github.com/dotnet/runtime</Uri>
      <Sha>7832c5d3028cf206ab7faf4a889ee8ed34abee5c</Sha>
    </Dependency>
    <!-- Dependency required for flowing correct package version in source-build, using PVP flow. -->
    <Dependency Name="Microsoft.Extensions.Logging.Console" Version="9.0.0-rc.2.24466.12">
      <Uri>https://github.com/dotnet/runtime</Uri>
      <Sha>7832c5d3028cf206ab7faf4a889ee8ed34abee5c</Sha>
    </Dependency>
    <!-- Dependency required for flowing correct package version in source-build, using PVP flow. -->
    <Dependency Name="Microsoft.Extensions.FileSystemGlobbing" Version="9.0.0-rc.2.24466.12">
      <Uri>https://github.com/dotnet/runtime</Uri>
      <Sha>7832c5d3028cf206ab7faf4a889ee8ed34abee5c</Sha>
    </Dependency>
    <!-- Dependency required for flowing correct package version in source-build, using PVP flow. -->
    <Dependency Name="System.ServiceProcess.ServiceController" Version="9.0.0-rc.2.24466.12">
      <Uri>https://github.com/dotnet/runtime</Uri>
      <Sha>7832c5d3028cf206ab7faf4a889ee8ed34abee5c</Sha>
    </Dependency>
    <Dependency Name="System.Text.Json" Version="9.0.0-rc.2.24466.12">
      <Uri>https://github.com/dotnet/runtime</Uri>
      <Sha>7832c5d3028cf206ab7faf4a889ee8ed34abee5c</Sha>
    </Dependency>
    <Dependency Name="Microsoft.Bcl.AsyncInterfaces" Version="9.0.0-rc.2.24466.12">
      <Uri>https://github.com/dotnet/runtime</Uri>
      <Sha>7832c5d3028cf206ab7faf4a889ee8ed34abee5c</Sha>
    </Dependency>
    <Dependency Name="Microsoft.Extensions.FileProviders.Abstractions" Version="9.0.0-rc.2.24466.12">
      <Uri>https://github.com/dotnet/runtime</Uri>
      <Sha>7832c5d3028cf206ab7faf4a889ee8ed34abee5c</Sha>
    </Dependency>
    <Dependency Name="Microsoft.Extensions.ObjectPool" Version="9.0.0-rtm.24470.3">
      <Uri>https://github.com/dotnet/aspnetcore</Uri>
      <Sha>c68cfd0f718c3991e3c38b6f913f17f4b8d0b169</Sha>
    </Dependency>
    <Dependency Name="Microsoft.Win32.SystemEvents" Version="9.0.0-rc.2.24466.12">
      <Uri>https://github.com/dotnet/runtime</Uri>
      <Sha>7832c5d3028cf206ab7faf4a889ee8ed34abee5c</Sha>
    </Dependency>
    <Dependency Name="System.Composition.AttributedModel" Version="9.0.0-rc.2.24466.12">
      <Uri>https://github.com/dotnet/runtime</Uri>
      <Sha>7832c5d3028cf206ab7faf4a889ee8ed34abee5c</Sha>
    </Dependency>
    <Dependency Name="System.Composition.Convention" Version="9.0.0-rc.2.24466.12">
      <Uri>https://github.com/dotnet/runtime</Uri>
      <Sha>7832c5d3028cf206ab7faf4a889ee8ed34abee5c</Sha>
    </Dependency>
    <Dependency Name="System.Composition.Hosting" Version="9.0.0-rc.2.24466.12">
      <Uri>https://github.com/dotnet/runtime</Uri>
      <Sha>7832c5d3028cf206ab7faf4a889ee8ed34abee5c</Sha>
    </Dependency>
    <Dependency Name="System.Composition.Runtime" Version="9.0.0-rc.2.24466.12">
      <Uri>https://github.com/dotnet/runtime</Uri>
      <Sha>7832c5d3028cf206ab7faf4a889ee8ed34abee5c</Sha>
    </Dependency>
    <Dependency Name="System.Composition.TypedParts" Version="9.0.0-rc.2.24466.12">
      <Uri>https://github.com/dotnet/runtime</Uri>
      <Sha>7832c5d3028cf206ab7faf4a889ee8ed34abee5c</Sha>
    </Dependency>
    <Dependency Name="System.Configuration.ConfigurationManager" Version="9.0.0-rc.2.24466.12">
      <Uri>https://github.com/dotnet/runtime</Uri>
      <Sha>7832c5d3028cf206ab7faf4a889ee8ed34abee5c</Sha>
    </Dependency>
    <Dependency Name="System.Security.Cryptography.Pkcs" Version="9.0.0-rc.2.24466.12">
      <Uri>https://github.com/dotnet/runtime</Uri>
      <Sha>7832c5d3028cf206ab7faf4a889ee8ed34abee5c</Sha>
    </Dependency>
    <Dependency Name="System.Security.Cryptography.Xml" Version="9.0.0-rc.2.24466.12">
      <Uri>https://github.com/dotnet/runtime</Uri>
      <Sha>7832c5d3028cf206ab7faf4a889ee8ed34abee5c</Sha>
    </Dependency>
    <Dependency Name="System.Security.Permissions" Version="9.0.0-rc.2.24466.12">
      <Uri>https://github.com/dotnet/runtime</Uri>
      <Sha>7832c5d3028cf206ab7faf4a889ee8ed34abee5c</Sha>
    </Dependency>
    <Dependency Name="System.Windows.Extensions" Version="9.0.0-rc.2.24466.12">
      <Uri>https://github.com/dotnet/runtime</Uri>
      <Sha>7832c5d3028cf206ab7faf4a889ee8ed34abee5c</Sha>
>>>>>>> b74b9043
    </Dependency>
  </ProductDependencies>
  <ToolsetDependencies>
    <Dependency Name="Microsoft.DotNet.Arcade.Sdk" Version="9.0.0-beta.24466.2">
      <Uri>https://github.com/dotnet/arcade</Uri>
      <Sha>04b9022eba9c184a8036328af513c22e6949e8b6</Sha>
    </Dependency>
    <Dependency Name="Microsoft.DotNet.Build.Tasks.Installers" Version="9.0.0-beta.24466.2">
      <Uri>https://github.com/dotnet/arcade</Uri>
      <Sha>04b9022eba9c184a8036328af513c22e6949e8b6</Sha>
    </Dependency>
    <Dependency Name="Microsoft.DotNet.Helix.Sdk" Version="9.0.0-beta.24466.2">
      <Uri>https://github.com/dotnet/arcade</Uri>
      <Sha>04b9022eba9c184a8036328af513c22e6949e8b6</Sha>
    </Dependency>
    <Dependency Name="Microsoft.DotNet.SignTool" Version="9.0.0-beta.24466.2">
      <Uri>https://github.com/dotnet/arcade</Uri>
      <Sha>04b9022eba9c184a8036328af513c22e6949e8b6</Sha>
    </Dependency>
    <Dependency Name="Microsoft.DotNet.XUnitExtensions" Version="9.0.0-beta.24466.2">
      <Uri>https://github.com/dotnet/arcade</Uri>
      <Sha>04b9022eba9c184a8036328af513c22e6949e8b6</Sha>
    </Dependency>
    <Dependency Name="Microsoft.DotNet.XliffTasks" Version="9.0.0-beta.24466.2">
      <Uri>https://github.com/dotnet/arcade</Uri>
      <Sha>04b9022eba9c184a8036328af513c22e6949e8b6</Sha>
    </Dependency>
    <!-- Intermediate is necessary for source build. -->
    <Dependency Name="Microsoft.SourceBuild.Intermediate.arcade" Version="9.0.0-beta.24466.2">
      <Uri>https://github.com/dotnet/arcade</Uri>
      <Sha>04b9022eba9c184a8036328af513c22e6949e8b6</Sha>
      <SourceBuild RepoName="arcade" ManagedOnly="true" />
    </Dependency>
<<<<<<< HEAD
    <Dependency Name="System.Reflection.MetadataLoadContext" Version="9.0.0-rc.1.24431.7">
      <Uri>https://github.com/dotnet/runtime</Uri>
      <Sha>c4d7f7c6f2e2f34f07e64c6caa3bf9b2ce915cc1</Sha>
=======
    <Dependency Name="System.Reflection.MetadataLoadContext" Version="9.0.0-rc.2.24466.12">
      <Uri>https://github.com/dotnet/runtime</Uri>
      <Sha>7832c5d3028cf206ab7faf4a889ee8ed34abee5c</Sha>
>>>>>>> b74b9043
    </Dependency>
    <Dependency Name="Microsoft.DotNet.Darc" Version="1.1.0-beta.24367.3">
      <Uri>https://github.com/dotnet/arcade-services</Uri>
      <Sha>47e3672c762970073e4282bd563233da86bcca3e</Sha>
    </Dependency>
    <Dependency Name="Microsoft.DotNet.DarcLib" Version="1.1.0-beta.24367.3">
      <Uri>https://github.com/dotnet/arcade-services</Uri>
      <Sha>47e3672c762970073e4282bd563233da86bcca3e</Sha>
    </Dependency>
    <Dependency Name="Microsoft.DotNet.ScenarioTests.SdkTemplateTests" Version="9.0.0-preview.24372.1">
      <Uri>https://github.com/dotnet/scenario-tests</Uri>
      <Sha>d92413b87d36250859d8cb51ff69a03b5f5c4cab</Sha>
    </Dependency>
    <!-- Intermediate is necessary for source build. -->
    <Dependency Name="Microsoft.SourceBuild.Intermediate.scenario-tests" Version="9.0.0-preview.24372.1">
      <Uri>https://github.com/dotnet/scenario-tests</Uri>
      <Sha>d92413b87d36250859d8cb51ff69a03b5f5c4cab</Sha>
      <SourceBuild RepoName="scenario-tests" ManagedOnly="true" />
    </Dependency>
    <!--
      Aspire isn't really a toolset dependency. However, it only inserts a baseline manifest in sdk,
      and if you squint at it, this means we can say that its specific dependency versions don't matter to sdk.
      It also doesn't currently ship 9.0 preview versions, meaning the version is locked to the latest shipped from 8.0 era.
      Avoiding this as a product dependency avoids a long coherency path (aspnetcore->extensions->aspire->sdk).
      **It is** of course possible that an incoherent aspire means that aspire depends on versions of extensions that
      aren't shipping, or those extensions packages depend on aspnetcore packages that won't ship. However, given the cost
      of maintaining this coherency path is high. This being toolset means that aspire is responsible for its own coherency.
    -->
    <Dependency Name="Microsoft.NET.Sdk.Aspire.Manifest-8.0.100" Version="8.2.0">
      <Uri>https://github.com/dotnet/aspire</Uri>
      <Sha>75fdcff28495bdd643f6323133a7d411df71ab70</Sha>
    </Dependency>
    <!-- Intermediate is necessary for source build. -->
    <Dependency Name="Microsoft.SourceBuild.Intermediate.aspire" Version="8.2.0-preview.1.24428.5">
      <Uri>https://github.com/dotnet/aspire</Uri>
      <Sha>75fdcff28495bdd643f6323133a7d411df71ab70</Sha>
      <SourceBuild RepoName="aspire" ManagedOnly="true" />
    </Dependency>
    <Dependency Name="Microsoft.IO.Redist" Version="6.0.1">
      <Uri>https://github.com/dotnet/runtime</Uri>
      <Sha>e77011b31a3e5c47d931248a64b47f9b2d47853d</Sha>
    </Dependency>
  </ToolsetDependencies>
</Dependencies><|MERGE_RESOLUTION|>--- conflicted
+++ resolved
@@ -15,7 +15,6 @@
       <Sha>a23da1c15c737b5e121650cfa5a86805e74e34fc</Sha>
       <SourceBuild RepoName="templating" ManagedOnly="true" />
     </Dependency>
-<<<<<<< HEAD
     <Dependency Name="Microsoft.NETCore.App.Ref" Version="9.0.0-rc.1.24431.7">
       <Uri>https://github.com/dotnet/runtime</Uri>
       <Sha>c4d7f7c6f2e2f34f07e64c6caa3bf9b2ce915cc1</Sha>
@@ -52,44 +51,6 @@
     <Dependency Name="Microsoft.SourceBuild.Intermediate.runtime.linux-x64" Version="9.0.0-rc.1.24431.7">
       <Uri>https://github.com/dotnet/runtime</Uri>
       <Sha>c4d7f7c6f2e2f34f07e64c6caa3bf9b2ce915cc1</Sha>
-=======
-    <Dependency Name="Microsoft.NETCore.App.Ref" Version="9.0.0-rc.2.24466.12">
-      <Uri>https://github.com/dotnet/runtime</Uri>
-      <Sha>7832c5d3028cf206ab7faf4a889ee8ed34abee5c</Sha>
-    </Dependency>
-    <Dependency Name="VS.Redist.Common.NetCore.SharedFramework.x64.9.0" Version="9.0.0-rc.2.24466.12">
-      <Uri>https://github.com/dotnet/runtime</Uri>
-      <Sha>7832c5d3028cf206ab7faf4a889ee8ed34abee5c</Sha>
-    </Dependency>
-    <Dependency Name="VS.Redist.Common.NetCore.TargetingPack.x64.9.0" Version="9.0.0-rc.2.24466.12">
-      <Uri>https://github.com/dotnet/runtime</Uri>
-      <Sha>7832c5d3028cf206ab7faf4a889ee8ed34abee5c</Sha>
-    </Dependency>
-    <Dependency Name="Microsoft.NETCore.App.Runtime.win-x64" Version="9.0.0-rc.2.24466.12">
-      <Uri>https://github.com/dotnet/runtime</Uri>
-      <Sha>7832c5d3028cf206ab7faf4a889ee8ed34abee5c</Sha>
-    </Dependency>
-    <Dependency Name="Microsoft.NETCore.App.Host.win-x64" Version="9.0.0-rc.2.24466.12">
-      <Uri>https://github.com/dotnet/runtime</Uri>
-      <Sha>7832c5d3028cf206ab7faf4a889ee8ed34abee5c</Sha>
-    </Dependency>
-    <Dependency Name="Microsoft.NETCore.Platforms" Version="9.0.0-rc.2.24466.12">
-      <Uri>https://github.com/dotnet/runtime</Uri>
-      <Sha>7832c5d3028cf206ab7faf4a889ee8ed34abee5c</Sha>
-    </Dependency>
-    <Dependency Name="Microsoft.NET.HostModel" Version="9.0.0-rc.2.24466.12">
-      <Uri>https://github.com/dotnet/runtime</Uri>
-      <Sha>7832c5d3028cf206ab7faf4a889ee8ed34abee5c</Sha>
-    </Dependency>
-    <Dependency Name="Microsoft.Extensions.DependencyModel" Version="9.0.0-rc.2.24466.12">
-      <Uri>https://github.com/dotnet/runtime</Uri>
-      <Sha>7832c5d3028cf206ab7faf4a889ee8ed34abee5c</Sha>
-    </Dependency>
-    <!-- Intermediate is necessary for source build. -->
-    <Dependency Name="Microsoft.SourceBuild.Intermediate.runtime.linux-x64" Version="9.0.0-rc.2.24466.12">
-      <Uri>https://github.com/dotnet/runtime</Uri>
-      <Sha>7832c5d3028cf206ab7faf4a889ee8ed34abee5c</Sha>
->>>>>>> b74b9043
       <SourceBuild RepoName="runtime" ManagedOnly="false" />
     </Dependency>
     <!-- Change blob version in GenerateLayout.targets if this is unpinned to service targeting pack -->
@@ -98,7 +59,6 @@
       <Uri>https://github.com/dotnet/core-setup</Uri>
       <Sha>7d57652f33493fa022125b7f63aad0d70c52d810</Sha>
     </Dependency>
-<<<<<<< HEAD
     <Dependency Name="Microsoft.NET.Workload.Emscripten.Current.Manifest-9.0.100.Transport" Version="9.0.0-rc.1.24430.3" CoherentParentDependency="Microsoft.NETCore.App.Runtime.win-x64">
       <Uri>https://github.com/dotnet/emsdk</Uri>
       <Sha>08499c128ade77a490b735a268f6539f6c7ea0ff</Sha>
@@ -107,16 +67,6 @@
     <Dependency Name="Microsoft.SourceBuild.Intermediate.emsdk" Version="9.0.0-rc.1.24430.3" CoherentParentDependency="Microsoft.NETCore.App.Runtime.win-x64">
       <Uri>https://github.com/dotnet/emsdk</Uri>
       <Sha>08499c128ade77a490b735a268f6539f6c7ea0ff</Sha>
-=======
-    <Dependency Name="Microsoft.NET.Workload.Emscripten.Current.Manifest-9.0.100.Transport" Version="9.0.0-rc.2.24464.3" CoherentParentDependency="Microsoft.NETCore.App.Runtime.win-x64">
-      <Uri>https://github.com/dotnet/emsdk</Uri>
-      <Sha>c3d83d0ea894e5ee537bfc591fd48e06af8d9166</Sha>
-    </Dependency>
-    <!-- Intermediate is necessary for source build. -->
-    <Dependency Name="Microsoft.SourceBuild.Intermediate.emsdk" Version="9.0.0-rc.2.24464.3" CoherentParentDependency="Microsoft.NETCore.App.Runtime.win-x64">
-      <Uri>https://github.com/dotnet/emsdk</Uri>
-      <Sha>c3d83d0ea894e5ee537bfc591fd48e06af8d9166</Sha>
->>>>>>> b74b9043
       <SourceBuild RepoName="emsdk" ManagedOnly="true" />
     </Dependency>
     <Dependency Name="Microsoft.Build" Version="17.12.0-preview-24467-02">
@@ -181,7 +131,6 @@
       <Uri>https://github.com/dotnet/roslyn</Uri>
       <Sha>f869d0f8a872875a46ba9fe23c67b04eb5519c2e</Sha>
     </Dependency>
-<<<<<<< HEAD
     <Dependency Name="Microsoft.AspNetCore.DeveloperCertificates.XPlat" Version="9.0.0-rc.1.24452.1">
       <Uri>https://github.com/dotnet/aspnetcore</Uri>
       <Sha>280c613963a1768b810d09f32c998fe4490855e9</Sha>
@@ -189,15 +138,6 @@
     <Dependency Name="Microsoft.AspNetCore.TestHost" Version="9.0.0-rc.1.24452.1">
       <Uri>https://github.com/dotnet/aspnetcore</Uri>
       <Sha>280c613963a1768b810d09f32c998fe4490855e9</Sha>
-=======
-    <Dependency Name="Microsoft.AspNetCore.DeveloperCertificates.XPlat" Version="9.0.0-rtm.24470.3">
-      <Uri>https://github.com/dotnet/aspnetcore</Uri>
-      <Sha>c68cfd0f718c3991e3c38b6f913f17f4b8d0b169</Sha>
-    </Dependency>
-    <Dependency Name="Microsoft.AspNetCore.TestHost" Version="9.0.0-rtm.24470.3">
-      <Uri>https://github.com/dotnet/aspnetcore</Uri>
-      <Sha>c68cfd0f718c3991e3c38b6f913f17f4b8d0b169</Sha>
->>>>>>> b74b9043
     </Dependency>
     <Dependency Name="Microsoft.Build.NuGetSdkResolver" Version="6.12.0-rc.108">
       <Uri>https://github.com/nuget/nuget.client</Uri>
@@ -286,12 +226,15 @@
       <Sha>07acde22b65497e72de145d57167b83609a7f7fb</Sha>
       <SourceBuild RepoName="vstest" ManagedOnly="true" />
     </Dependency>
-<<<<<<< HEAD
     <Dependency Name="Microsoft.NET.ILLink.Tasks" Version="9.0.0-rc.1.24431.7">
       <Uri>https://github.com/dotnet/runtime</Uri>
       <Sha>c4d7f7c6f2e2f34f07e64c6caa3bf9b2ce915cc1</Sha>
     </Dependency>
     <Dependency Name="System.CodeDom" Version="9.0.0-rc.1.24431.7">
+      <Uri>https://github.com/dotnet/runtime</Uri>
+      <Sha>c4d7f7c6f2e2f34f07e64c6caa3bf9b2ce915cc1</Sha>
+    </Dependency>
+    <Dependency Name="System.Formats.Asn1" Version="9.0.0-rc.1.24431.7">
       <Uri>https://github.com/dotnet/runtime</Uri>
       <Sha>c4d7f7c6f2e2f34f07e64c6caa3bf9b2ce915cc1</Sha>
     </Dependency>
@@ -376,101 +319,6 @@
     <Dependency Name="Microsoft.SourceBuild.Intermediate.aspnetcore" Version="9.0.0-rc.1.24452.1">
       <Uri>https://github.com/dotnet/aspnetcore</Uri>
       <Sha>280c613963a1768b810d09f32c998fe4490855e9</Sha>
-=======
-    <Dependency Name="Microsoft.NET.ILLink.Tasks" Version="9.0.0-rc.2.24466.12">
-      <Uri>https://github.com/dotnet/runtime</Uri>
-      <Sha>7832c5d3028cf206ab7faf4a889ee8ed34abee5c</Sha>
-    </Dependency>
-    <Dependency Name="System.CodeDom" Version="9.0.0-rc.2.24466.12">
-      <Uri>https://github.com/dotnet/runtime</Uri>
-      <Sha>7832c5d3028cf206ab7faf4a889ee8ed34abee5c</Sha>
-    </Dependency>
-    <Dependency Name="System.Formats.Asn1" Version="9.0.0-rc.2.24466.12">
-      <Uri>https://github.com/dotnet/runtime</Uri>
-      <Sha>7832c5d3028cf206ab7faf4a889ee8ed34abee5c</Sha>
-    </Dependency>
-    <Dependency Name="System.Security.Cryptography.ProtectedData" Version="9.0.0-rc.2.24466.12">
-      <Uri>https://github.com/dotnet/runtime</Uri>
-      <Sha>7832c5d3028cf206ab7faf4a889ee8ed34abee5c</Sha>
-    </Dependency>
-    <Dependency Name="System.Text.Encoding.CodePages" Version="9.0.0-rc.2.24466.12">
-      <Uri>https://github.com/dotnet/runtime</Uri>
-      <Sha>7832c5d3028cf206ab7faf4a889ee8ed34abee5c</Sha>
-    </Dependency>
-    <Dependency Name="System.Resources.Extensions" Version="9.0.0-rc.2.24466.12">
-      <Uri>https://github.com/dotnet/runtime</Uri>
-      <Sha>7832c5d3028cf206ab7faf4a889ee8ed34abee5c</Sha>
-    </Dependency>
-    <Dependency Name="Microsoft.WindowsDesktop.App.Runtime.win-x64" Version="9.0.0-rtm.24467.8">
-      <Uri>https://github.com/dotnet/windowsdesktop</Uri>
-      <Sha>f37a996ae93c3aaad652c36d43a6245ad090d775</Sha>
-      <SourceBuildTarball RepoName="windowsdesktop" ManagedOnly="true" />
-    </Dependency>
-    <Dependency Name="VS.Redist.Common.WindowsDesktop.SharedFramework.x64.9.0" Version="9.0.0-rtm.24467.8">
-      <Uri>https://github.com/dotnet/windowsdesktop</Uri>
-      <Sha>f37a996ae93c3aaad652c36d43a6245ad090d775</Sha>
-    </Dependency>
-    <Dependency Name="Microsoft.WindowsDesktop.App.Ref" Version="9.0.0-rtm.24467.8">
-      <Uri>https://github.com/dotnet/windowsdesktop</Uri>
-      <Sha>f37a996ae93c3aaad652c36d43a6245ad090d775</Sha>
-    </Dependency>
-    <Dependency Name="VS.Redist.Common.WindowsDesktop.TargetingPack.x64.9.0" Version="9.0.0-rtm.24467.8">
-      <Uri>https://github.com/dotnet/windowsdesktop</Uri>
-      <Sha>f37a996ae93c3aaad652c36d43a6245ad090d775</Sha>
-    </Dependency>
-    <Dependency Name="Microsoft.NET.Sdk.WindowsDesktop" Version="9.0.0-rtm.24467.10" CoherentParentDependency="Microsoft.WindowsDesktop.App.Ref">
-      <Uri>https://github.com/dotnet/wpf</Uri>
-      <Sha>d8b93d9e0c5ca81cfae3ff691824c3cdef74f5b3</Sha>
-    </Dependency>
-    <Dependency Name="Microsoft.AspNetCore.App.Ref" Version="9.0.0-rtm.24470.3">
-      <Uri>https://github.com/dotnet/aspnetcore</Uri>
-      <Sha>c68cfd0f718c3991e3c38b6f913f17f4b8d0b169</Sha>
-    </Dependency>
-    <Dependency Name="Microsoft.AspNetCore.App.Ref.Internal" Version="9.0.0-rtm.24470.3">
-      <Uri>https://github.com/dotnet/aspnetcore</Uri>
-      <Sha>c68cfd0f718c3991e3c38b6f913f17f4b8d0b169</Sha>
-    </Dependency>
-    <Dependency Name="Microsoft.AspNetCore.App.Runtime.win-x64" Version="9.0.0-rtm.24470.3">
-      <Uri>https://github.com/dotnet/aspnetcore</Uri>
-      <Sha>c68cfd0f718c3991e3c38b6f913f17f4b8d0b169</Sha>
-    </Dependency>
-    <Dependency Name="VS.Redist.Common.AspNetCore.SharedFramework.x64.9.0" Version="9.0.0-rtm.24470.3">
-      <Uri>https://github.com/dotnet/aspnetcore</Uri>
-      <Sha>c68cfd0f718c3991e3c38b6f913f17f4b8d0b169</Sha>
-    </Dependency>
-    <Dependency Name="dotnet-dev-certs" Version="9.0.0-rtm.24470.3">
-      <Uri>https://github.com/dotnet/aspnetcore</Uri>
-      <Sha>c68cfd0f718c3991e3c38b6f913f17f4b8d0b169</Sha>
-    </Dependency>
-    <Dependency Name="dotnet-user-jwts" Version="9.0.0-rtm.24470.3">
-      <Uri>https://github.com/dotnet/aspnetcore</Uri>
-      <Sha>c68cfd0f718c3991e3c38b6f913f17f4b8d0b169</Sha>
-    </Dependency>
-    <Dependency Name="dotnet-user-secrets" Version="9.0.0-rtm.24470.3">
-      <Uri>https://github.com/dotnet/aspnetcore</Uri>
-      <Sha>c68cfd0f718c3991e3c38b6f913f17f4b8d0b169</Sha>
-    </Dependency>
-    <Dependency Name="Microsoft.AspNetCore.Analyzers" Version="9.0.0-rtm.24470.3">
-      <Uri>https://github.com/dotnet/aspnetcore</Uri>
-      <Sha>c68cfd0f718c3991e3c38b6f913f17f4b8d0b169</Sha>
-    </Dependency>
-    <Dependency Name="Microsoft.AspNetCore.Components.SdkAnalyzers" Version="9.0.0-rtm.24470.3">
-      <Uri>https://github.com/dotnet/aspnetcore</Uri>
-      <Sha>c68cfd0f718c3991e3c38b6f913f17f4b8d0b169</Sha>
-    </Dependency>
-    <Dependency Name="Microsoft.AspNetCore.Mvc.Analyzers" Version="9.0.0-rtm.24470.3">
-      <Uri>https://github.com/dotnet/aspnetcore</Uri>
-      <Sha>c68cfd0f718c3991e3c38b6f913f17f4b8d0b169</Sha>
-    </Dependency>
-    <Dependency Name="Microsoft.AspNetCore.Mvc.Api.Analyzers" Version="9.0.0-rtm.24470.3">
-      <Uri>https://github.com/dotnet/aspnetcore</Uri>
-      <Sha>c68cfd0f718c3991e3c38b6f913f17f4b8d0b169</Sha>
-    </Dependency>
-    <!-- Intermediate is necessary for source build. -->
-    <Dependency Name="Microsoft.SourceBuild.Intermediate.aspnetcore" Version="9.0.0-rtm.24470.3">
-      <Uri>https://github.com/dotnet/aspnetcore</Uri>
-      <Sha>c68cfd0f718c3991e3c38b6f913f17f4b8d0b169</Sha>
->>>>>>> b74b9043
       <SourceBuild RepoName="aspnetcore" ManagedOnly="true" />
     </Dependency>
     <Dependency Name="Microsoft.CodeAnalysis.Razor.Tooling.Internal" Version="9.0.0-preview.24469.1">
@@ -491,7 +339,6 @@
       <Sha>c2bff15ca1c61c9859b88cf455944dd6f5a3ab1e</Sha>
       <SourceBuild RepoName="razor" ManagedOnly="true" />
     </Dependency>
-<<<<<<< HEAD
     <Dependency Name="Microsoft.Extensions.FileProviders.Embedded" Version="9.0.0-rc.1.24452.1">
       <Uri>https://github.com/dotnet/aspnetcore</Uri>
       <Sha>280c613963a1768b810d09f32c998fe4490855e9</Sha>
@@ -507,23 +354,6 @@
     <Dependency Name="Microsoft.JSInterop" Version="9.0.0-rc.1.24452.1">
       <Uri>https://github.com/dotnet/aspnetcore</Uri>
       <Sha>280c613963a1768b810d09f32c998fe4490855e9</Sha>
-=======
-    <Dependency Name="Microsoft.Extensions.FileProviders.Embedded" Version="9.0.0-rtm.24470.3">
-      <Uri>https://github.com/dotnet/aspnetcore</Uri>
-      <Sha>c68cfd0f718c3991e3c38b6f913f17f4b8d0b169</Sha>
-    </Dependency>
-    <Dependency Name="Microsoft.AspNetCore.Authorization" Version="9.0.0-rtm.24470.3">
-      <Uri>https://github.com/dotnet/aspnetcore</Uri>
-      <Sha>c68cfd0f718c3991e3c38b6f913f17f4b8d0b169</Sha>
-    </Dependency>
-    <Dependency Name="Microsoft.AspNetCore.Components.Web" Version="9.0.0-rtm.24470.3">
-      <Uri>https://github.com/dotnet/aspnetcore</Uri>
-      <Sha>c68cfd0f718c3991e3c38b6f913f17f4b8d0b169</Sha>
-    </Dependency>
-    <Dependency Name="Microsoft.JSInterop" Version="9.0.0-rtm.24470.3">
-      <Uri>https://github.com/dotnet/aspnetcore</Uri>
-      <Sha>c68cfd0f718c3991e3c38b6f913f17f4b8d0b169</Sha>
->>>>>>> b74b9043
     </Dependency>
     <Dependency Name="Microsoft.DotNet.Test.ProjectTemplates.2.1" Version="1.0.2-beta4.22406.1">
       <Uri>https://github.com/dotnet/test-templates</Uri>
@@ -556,7 +386,6 @@
       <SourceBuild RepoName="test-templates" ManagedOnly="true" />
     </Dependency>
     <!-- For coherency purposes, these versions should be gated by the versions of winforms and wpf routed via windowsdesktop -->
-<<<<<<< HEAD
     <Dependency Name="Microsoft.Dotnet.WinForms.ProjectTemplates" Version="9.0.0-rc.1.24451.1" CoherentParentDependency="Microsoft.WindowsDesktop.App.Runtime.win-x64">
       <Uri>https://github.com/dotnet/winforms</Uri>
       <Sha>4da5a50c6a357add50c027e9e3a3348d557cec20</Sha>
@@ -564,15 +393,6 @@
     <Dependency Name="Microsoft.DotNet.Wpf.ProjectTemplates" Version="9.0.0-rc.1.24451.10" CoherentParentDependency="Microsoft.WindowsDesktop.App.Runtime.win-x64">
       <Uri>https://github.com/dotnet/wpf</Uri>
       <Sha>32227d2fa67c462e95005b288057aafa66391a49</Sha>
-=======
-    <Dependency Name="Microsoft.Dotnet.WinForms.ProjectTemplates" Version="9.0.0-rc.2.24466.1" CoherentParentDependency="Microsoft.WindowsDesktop.App.Runtime.win-x64">
-      <Uri>https://github.com/dotnet/winforms</Uri>
-      <Sha>f1676f5dcec5d4a84228406113fcad5fe31025af</Sha>
-    </Dependency>
-    <Dependency Name="Microsoft.DotNet.Wpf.ProjectTemplates" Version="9.0.0-rtm.24467.10" CoherentParentDependency="Microsoft.WindowsDesktop.App.Runtime.win-x64">
-      <Uri>https://github.com/dotnet/wpf</Uri>
-      <Sha>d8b93d9e0c5ca81cfae3ff691824c3cdef74f5b3</Sha>
->>>>>>> b74b9043
     </Dependency>
     <Dependency Name="Microsoft.Web.Xdt" Version="9.0.0-preview.24453.1">
       <Uri>https://github.com/dotnet/xdt</Uri>
@@ -679,7 +499,6 @@
       <SourceBuild RepoName="symreader" ManagedOnly="true" />
     </Dependency>
     <!-- Dependency required for flowing correct package version in source-build, using PVP flow. -->
-<<<<<<< HEAD
     <Dependency Name="Microsoft.Extensions.Logging" Version="9.0.0-rc.1.24431.7">
       <Uri>https://github.com/dotnet/runtime</Uri>
       <Sha>c4d7f7c6f2e2f34f07e64c6caa3bf9b2ce915cc1</Sha>
@@ -763,91 +582,6 @@
     <Dependency Name="System.Windows.Extensions" Version="9.0.0-rc.1.24431.7">
       <Uri>https://github.com/dotnet/runtime</Uri>
       <Sha>c4d7f7c6f2e2f34f07e64c6caa3bf9b2ce915cc1</Sha>
-=======
-    <Dependency Name="Microsoft.Extensions.Logging" Version="9.0.0-rc.2.24466.12">
-      <Uri>https://github.com/dotnet/runtime</Uri>
-      <Sha>7832c5d3028cf206ab7faf4a889ee8ed34abee5c</Sha>
-    </Dependency>
-    <!-- Dependency required for flowing correct package version in source-build, using PVP flow. -->
-    <Dependency Name="Microsoft.Extensions.Logging.Abstractions" Version="9.0.0-rc.2.24466.12">
-      <Uri>https://github.com/dotnet/runtime</Uri>
-      <Sha>7832c5d3028cf206ab7faf4a889ee8ed34abee5c</Sha>
-    </Dependency>
-    <!-- Dependency required for flowing correct package version in source-build, using PVP flow. -->
-    <Dependency Name="Microsoft.Extensions.Logging.Console" Version="9.0.0-rc.2.24466.12">
-      <Uri>https://github.com/dotnet/runtime</Uri>
-      <Sha>7832c5d3028cf206ab7faf4a889ee8ed34abee5c</Sha>
-    </Dependency>
-    <!-- Dependency required for flowing correct package version in source-build, using PVP flow. -->
-    <Dependency Name="Microsoft.Extensions.FileSystemGlobbing" Version="9.0.0-rc.2.24466.12">
-      <Uri>https://github.com/dotnet/runtime</Uri>
-      <Sha>7832c5d3028cf206ab7faf4a889ee8ed34abee5c</Sha>
-    </Dependency>
-    <!-- Dependency required for flowing correct package version in source-build, using PVP flow. -->
-    <Dependency Name="System.ServiceProcess.ServiceController" Version="9.0.0-rc.2.24466.12">
-      <Uri>https://github.com/dotnet/runtime</Uri>
-      <Sha>7832c5d3028cf206ab7faf4a889ee8ed34abee5c</Sha>
-    </Dependency>
-    <Dependency Name="System.Text.Json" Version="9.0.0-rc.2.24466.12">
-      <Uri>https://github.com/dotnet/runtime</Uri>
-      <Sha>7832c5d3028cf206ab7faf4a889ee8ed34abee5c</Sha>
-    </Dependency>
-    <Dependency Name="Microsoft.Bcl.AsyncInterfaces" Version="9.0.0-rc.2.24466.12">
-      <Uri>https://github.com/dotnet/runtime</Uri>
-      <Sha>7832c5d3028cf206ab7faf4a889ee8ed34abee5c</Sha>
-    </Dependency>
-    <Dependency Name="Microsoft.Extensions.FileProviders.Abstractions" Version="9.0.0-rc.2.24466.12">
-      <Uri>https://github.com/dotnet/runtime</Uri>
-      <Sha>7832c5d3028cf206ab7faf4a889ee8ed34abee5c</Sha>
-    </Dependency>
-    <Dependency Name="Microsoft.Extensions.ObjectPool" Version="9.0.0-rtm.24470.3">
-      <Uri>https://github.com/dotnet/aspnetcore</Uri>
-      <Sha>c68cfd0f718c3991e3c38b6f913f17f4b8d0b169</Sha>
-    </Dependency>
-    <Dependency Name="Microsoft.Win32.SystemEvents" Version="9.0.0-rc.2.24466.12">
-      <Uri>https://github.com/dotnet/runtime</Uri>
-      <Sha>7832c5d3028cf206ab7faf4a889ee8ed34abee5c</Sha>
-    </Dependency>
-    <Dependency Name="System.Composition.AttributedModel" Version="9.0.0-rc.2.24466.12">
-      <Uri>https://github.com/dotnet/runtime</Uri>
-      <Sha>7832c5d3028cf206ab7faf4a889ee8ed34abee5c</Sha>
-    </Dependency>
-    <Dependency Name="System.Composition.Convention" Version="9.0.0-rc.2.24466.12">
-      <Uri>https://github.com/dotnet/runtime</Uri>
-      <Sha>7832c5d3028cf206ab7faf4a889ee8ed34abee5c</Sha>
-    </Dependency>
-    <Dependency Name="System.Composition.Hosting" Version="9.0.0-rc.2.24466.12">
-      <Uri>https://github.com/dotnet/runtime</Uri>
-      <Sha>7832c5d3028cf206ab7faf4a889ee8ed34abee5c</Sha>
-    </Dependency>
-    <Dependency Name="System.Composition.Runtime" Version="9.0.0-rc.2.24466.12">
-      <Uri>https://github.com/dotnet/runtime</Uri>
-      <Sha>7832c5d3028cf206ab7faf4a889ee8ed34abee5c</Sha>
-    </Dependency>
-    <Dependency Name="System.Composition.TypedParts" Version="9.0.0-rc.2.24466.12">
-      <Uri>https://github.com/dotnet/runtime</Uri>
-      <Sha>7832c5d3028cf206ab7faf4a889ee8ed34abee5c</Sha>
-    </Dependency>
-    <Dependency Name="System.Configuration.ConfigurationManager" Version="9.0.0-rc.2.24466.12">
-      <Uri>https://github.com/dotnet/runtime</Uri>
-      <Sha>7832c5d3028cf206ab7faf4a889ee8ed34abee5c</Sha>
-    </Dependency>
-    <Dependency Name="System.Security.Cryptography.Pkcs" Version="9.0.0-rc.2.24466.12">
-      <Uri>https://github.com/dotnet/runtime</Uri>
-      <Sha>7832c5d3028cf206ab7faf4a889ee8ed34abee5c</Sha>
-    </Dependency>
-    <Dependency Name="System.Security.Cryptography.Xml" Version="9.0.0-rc.2.24466.12">
-      <Uri>https://github.com/dotnet/runtime</Uri>
-      <Sha>7832c5d3028cf206ab7faf4a889ee8ed34abee5c</Sha>
-    </Dependency>
-    <Dependency Name="System.Security.Permissions" Version="9.0.0-rc.2.24466.12">
-      <Uri>https://github.com/dotnet/runtime</Uri>
-      <Sha>7832c5d3028cf206ab7faf4a889ee8ed34abee5c</Sha>
-    </Dependency>
-    <Dependency Name="System.Windows.Extensions" Version="9.0.0-rc.2.24466.12">
-      <Uri>https://github.com/dotnet/runtime</Uri>
-      <Sha>7832c5d3028cf206ab7faf4a889ee8ed34abee5c</Sha>
->>>>>>> b74b9043
     </Dependency>
   </ProductDependencies>
   <ToolsetDependencies>
@@ -881,15 +615,9 @@
       <Sha>04b9022eba9c184a8036328af513c22e6949e8b6</Sha>
       <SourceBuild RepoName="arcade" ManagedOnly="true" />
     </Dependency>
-<<<<<<< HEAD
     <Dependency Name="System.Reflection.MetadataLoadContext" Version="9.0.0-rc.1.24431.7">
       <Uri>https://github.com/dotnet/runtime</Uri>
       <Sha>c4d7f7c6f2e2f34f07e64c6caa3bf9b2ce915cc1</Sha>
-=======
-    <Dependency Name="System.Reflection.MetadataLoadContext" Version="9.0.0-rc.2.24466.12">
-      <Uri>https://github.com/dotnet/runtime</Uri>
-      <Sha>7832c5d3028cf206ab7faf4a889ee8ed34abee5c</Sha>
->>>>>>> b74b9043
     </Dependency>
     <Dependency Name="Microsoft.DotNet.Darc" Version="1.1.0-beta.24367.3">
       <Uri>https://github.com/dotnet/arcade-services</Uri>

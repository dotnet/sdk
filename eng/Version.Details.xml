--- conflicted
+++ resolved
@@ -97,42 +97,12 @@
       <Uri>https://github.com/dotnet/roslyn</Uri>
       <Sha>139f8454c7a9aca7807fe98bb760c3705559b902</Sha>
     </Dependency>
-<<<<<<< HEAD
-    <Dependency Name="Microsoft.Net.Compilers.Toolset" Version="4.11.0-3.24456.4">
-      <Uri>https://github.com/dotnet/roslyn</Uri>
-      <Sha>652cb838bd4c1a77423c6c5140e246ccfca519e9</Sha>
+    <!-- Intermediate is necessary for source build. -->
+    <Dependency Name="Microsoft.SourceBuild.Intermediate.roslyn" Version="4.12.0-3.24456.2">
+      <Uri>https://github.com/dotnet/roslyn</Uri>
+      <Sha>139f8454c7a9aca7807fe98bb760c3705559b902</Sha>
       <SourceBuild RepoName="roslyn" ManagedOnly="true" />
     </Dependency>
-    <Dependency Name="Microsoft.CodeAnalysis" Version="4.11.0-3.24456.4">
-      <Uri>https://github.com/dotnet/roslyn</Uri>
-      <Sha>652cb838bd4c1a77423c6c5140e246ccfca519e9</Sha>
-    </Dependency>
-    <Dependency Name="Microsoft.CodeAnalysis.CSharp" Version="4.11.0-3.24456.4">
-      <Uri>https://github.com/dotnet/roslyn</Uri>
-      <Sha>652cb838bd4c1a77423c6c5140e246ccfca519e9</Sha>
-    </Dependency>
-    <Dependency Name="Microsoft.CodeAnalysis.CSharp.CodeStyle" Version="4.11.0-3.24456.4">
-      <Uri>https://github.com/dotnet/roslyn</Uri>
-      <Sha>652cb838bd4c1a77423c6c5140e246ccfca519e9</Sha>
-    </Dependency>
-    <Dependency Name="Microsoft.CodeAnalysis.CSharp.Features" Version="4.11.0-3.24456.4">
-      <Uri>https://github.com/dotnet/roslyn</Uri>
-      <Sha>652cb838bd4c1a77423c6c5140e246ccfca519e9</Sha>
-    </Dependency>
-    <Dependency Name="Microsoft.CodeAnalysis.CSharp.Workspaces" Version="4.11.0-3.24456.4">
-      <Uri>https://github.com/dotnet/roslyn</Uri>
-      <Sha>652cb838bd4c1a77423c6c5140e246ccfca519e9</Sha>
-    </Dependency>
-    <Dependency Name="Microsoft.CodeAnalysis.Workspaces.MSBuild" Version="4.11.0-3.24456.4">
-      <Uri>https://github.com/dotnet/roslyn</Uri>
-      <Sha>652cb838bd4c1a77423c6c5140e246ccfca519e9</Sha>
-=======
-    <!-- Intermediate is necessary for source build. -->
-    <Dependency Name="Microsoft.SourceBuild.Intermediate.roslyn" Version="4.12.0-3.24456.2">
-      <Uri>https://github.com/dotnet/roslyn</Uri>
-      <Sha>139f8454c7a9aca7807fe98bb760c3705559b902</Sha>
-      <SourceBuild RepoName="roslyn" ManagedOnly="true" />
-    </Dependency>
     <Dependency Name="Microsoft.Net.Compilers.Toolset.Framework" Version="4.12.0-3.24456.2">
       <Uri>https://github.com/dotnet/roslyn</Uri>
       <Sha>139f8454c7a9aca7807fe98bb760c3705559b902</Sha>
@@ -160,7 +130,6 @@
     <Dependency Name="Microsoft.CodeAnalysis.Workspaces.MSBuild" Version="4.12.0-3.24456.2">
       <Uri>https://github.com/dotnet/roslyn</Uri>
       <Sha>139f8454c7a9aca7807fe98bb760c3705559b902</Sha>
->>>>>>> eba84822
     </Dependency>
     <Dependency Name="Microsoft.AspNetCore.DeveloperCertificates.XPlat" Version="9.0.0-rc.2.24455.6">
       <Uri>https://github.com/dotnet/aspnetcore</Uri>

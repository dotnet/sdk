--- conflicted
+++ resolved
@@ -210,7 +210,6 @@
       <Uri>https://github.com/dotnet/aspnetcore</Uri>
       <Sha>5adbdcb18ce1167321e919b930d575cbbfb7512c</Sha>
     </Dependency>
-<<<<<<< HEAD
     <Dependency Name="Microsoft.AspNetCore.Mvc.Razor.Extensions" Version="7.0.0-alpha.1.21579.3">
       <Uri>https://github.com/dotnet/razor-compiler</Uri>
       <Sha>57f8b6c6561a800e46331dc22e3474c9c1ce486b</Sha>
@@ -226,23 +225,6 @@
     <Dependency Name="Microsoft.AspNetCore.Razor.Internal.SourceGenerator.Transport" Version="7.0.0-alpha.1.21579.3">
       <Uri>https://github.com/dotnet/razor-compiler</Uri>
       <Sha>57f8b6c6561a800e46331dc22e3474c9c1ce486b</Sha>
-=======
-    <Dependency Name="Microsoft.AspNetCore.Mvc.Razor.Extensions" Version="7.0.0-alpha.1.21579.11">
-      <Uri>https://github.com/dotnet/aspnetcore</Uri>
-      <Sha>5adbdcb18ce1167321e919b930d575cbbfb7512c</Sha>
-    </Dependency>
-    <Dependency Name="Microsoft.CodeAnalysis.Razor" Version="7.0.0-alpha.1.21579.11">
-      <Uri>https://github.com/dotnet/aspnetcore</Uri>
-      <Sha>5adbdcb18ce1167321e919b930d575cbbfb7512c</Sha>
-    </Dependency>
-    <Dependency Name="Microsoft.AspNetCore.Razor.Language" Version="7.0.0-alpha.1.21579.11">
-      <Uri>https://github.com/dotnet/aspnetcore</Uri>
-      <Sha>5adbdcb18ce1167321e919b930d575cbbfb7512c</Sha>
-    </Dependency>
-    <Dependency Name="Microsoft.AspNetCore.Razor.Internal.SourceGenerator.Transport" Version="7.0.0-alpha.1.21579.11">
-      <Uri>https://github.com/dotnet/aspnetcore</Uri>
-      <Sha>5adbdcb18ce1167321e919b930d575cbbfb7512c</Sha>
->>>>>>> 47913ba4
     </Dependency>
     <Dependency Name="Microsoft.Extensions.FileProviders.Embedded" Version="7.0.0-alpha.1.21579.11">
       <Uri>https://github.com/dotnet/aspnetcore</Uri>

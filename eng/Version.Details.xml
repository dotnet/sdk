--- conflicted
+++ resolved
@@ -55,19 +55,6 @@
       <Uri>https://github.com/dotnet/emsdk</Uri>
       <Sha>adc0d6e7d3abb9c4ecee2420c51ae99c57dc9755</Sha>
     </Dependency>
-<<<<<<< HEAD
-    <Dependency Name="Microsoft.Build" Version="17.10.30">
-      <Uri>https://github.com/dotnet/msbuild</Uri>
-      <Sha>7c941d28e61c76de665b1e008ea34ea667cdfead</Sha>
-    </Dependency>
-    <Dependency Name="Microsoft.Build.Localization" Version="17.10.30-servicing-25278-02">
-      <Uri>https://github.com/dotnet/msbuild</Uri>
-      <Sha>7c941d28e61c76de665b1e008ea34ea667cdfead</Sha>
-    </Dependency>
-    <Dependency Name="Microsoft.SourceBuild.Intermediate.msbuild" Version="17.10.30-servicing-25278-02">
-      <Uri>https://github.com/dotnet/msbuild</Uri>
-      <Sha>7c941d28e61c76de665b1e008ea34ea667cdfead</Sha>
-=======
     <Dependency Name="Microsoft.Build" Version="17.11.31">
       <Uri>https://dev.azure.com/devdiv/DevDiv/_git/DotNet-msbuild-Trusted</Uri>
       <Sha>933b72e36e86c22ba73e8b8148488f8298bb73c7</Sha>
@@ -79,7 +66,6 @@
     <Dependency Name="Microsoft.SourceBuild.Intermediate.msbuild" Version="17.11.31-servicing-25210-17">
       <Uri>https://dev.azure.com/devdiv/DevDiv/_git/DotNet-msbuild-Trusted</Uri>
       <Sha>933b72e36e86c22ba73e8b8148488f8298bb73c7</Sha>
->>>>>>> e238af7c
       <SourceBuild RepoName="msbuild" ManagedOnly="true" />
     </Dependency>
     <Dependency Name="Microsoft.FSharp.Compiler" Version="12.8.403-beta.24526.2">

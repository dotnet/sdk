--- conflicted
+++ resolved
@@ -1,15 +1,9 @@
 <?xml version="1.0" encoding="utf-8"?>
 <Dependencies>
   <ProductDependencies>
-<<<<<<< HEAD
-    <Dependency Name="Microsoft.TemplateEngine.Abstractions" Version="8.0.100-preview.4.23180.1">
-      <Uri>https://github.com/dotnet/templating</Uri>
-      <Sha>29820aafa96f07e953ae2f2283b3cb573c9c36ce</Sha>
-=======
     <Dependency Name="Microsoft.TemplateEngine.Abstractions" Version="8.0.100-preview.4.23180.5">
       <Uri>https://github.com/dotnet/templating</Uri>
       <Sha>3ea9033de81a08f91ae513c649af1f3b3c8bbcd7</Sha>
->>>>>>> e025c375
       <SourceBuild RepoName="templating" ManagedOnly="true" />
     </Dependency>
     <Dependency Name="Microsoft.NETCore.App.Ref" Version="8.0.0-preview.4.23180.13">

--- conflicted
+++ resolved
@@ -112,7 +112,6 @@
       <Uri>https://github.com/dotnet/aspnetcore</Uri>
       <Sha>bf303a1092f83d789031fdafac60f3fc454cfc49</Sha>
     </Dependency>
-<<<<<<< HEAD
     <Dependency Name="Microsoft.Build.NuGetSdkResolver" Version="6.8.0-preview.1.35">
       <Uri>https://github.com/nuget/nuget.client</Uri>
       <Sha>a59614ade089c0f22281d45d77c83b3d224da25a</Sha>
@@ -176,71 +175,6 @@
     <Dependency Name="NuGet.Versioning" Version="6.8.0-preview.1.35">
       <Uri>https://github.com/nuget/nuget.client</Uri>
       <Sha>a59614ade089c0f22281d45d77c83b3d224da25a</Sha>
-=======
-    <Dependency Name="Microsoft.Build.NuGetSdkResolver" Version="6.7.0-rc.111">
-      <Uri>https://github.com/nuget/nuget.client</Uri>
-      <Sha>13f2b6af6e9864711e815cfbffd7aa5015c52cec</Sha>
-    </Dependency>
-    <Dependency Name="NuGet.Build.Tasks" Version="6.7.0-rc.111">
-      <Uri>https://github.com/nuget/nuget.client</Uri>
-      <Sha>13f2b6af6e9864711e815cfbffd7aa5015c52cec</Sha>
-    </Dependency>
-    <Dependency Name="NuGet.Build.Tasks.Console" Version="6.7.0-rc.111">
-      <Uri>https://github.com/nuget/nuget.client</Uri>
-      <Sha>13f2b6af6e9864711e815cfbffd7aa5015c52cec</Sha>
-    </Dependency>
-    <Dependency Name="NuGet.Build.Tasks.Pack" Version="6.7.0-rc.111">
-      <Uri>https://github.com/nuget/nuget.client</Uri>
-      <Sha>13f2b6af6e9864711e815cfbffd7aa5015c52cec</Sha>
-    </Dependency>
-    <Dependency Name="NuGet.Commands" Version="6.7.0-rc.111">
-      <Uri>https://github.com/nuget/nuget.client</Uri>
-      <Sha>13f2b6af6e9864711e815cfbffd7aa5015c52cec</Sha>
-    </Dependency>
-    <Dependency Name="NuGet.CommandLine.XPlat" Version="6.7.0-rc.111">
-      <Uri>https://github.com/nuget/nuget.client</Uri>
-      <Sha>13f2b6af6e9864711e815cfbffd7aa5015c52cec</Sha>
-    </Dependency>
-    <Dependency Name="NuGet.Common" Version="6.7.0-rc.111">
-      <Uri>https://github.com/nuget/nuget.client</Uri>
-      <Sha>13f2b6af6e9864711e815cfbffd7aa5015c52cec</Sha>
-    </Dependency>
-    <Dependency Name="NuGet.Configuration" Version="6.7.0-rc.111">
-      <Uri>https://github.com/nuget/nuget.client</Uri>
-      <Sha>13f2b6af6e9864711e815cfbffd7aa5015c52cec</Sha>
-    </Dependency>
-    <Dependency Name="NuGet.Credentials" Version="6.7.0-rc.111">
-      <Uri>https://github.com/nuget/nuget.client</Uri>
-      <Sha>13f2b6af6e9864711e815cfbffd7aa5015c52cec</Sha>
-    </Dependency>
-    <Dependency Name="NuGet.DependencyResolver.Core" Version="6.7.0-rc.111">
-      <Uri>https://github.com/nuget/nuget.client</Uri>
-      <Sha>13f2b6af6e9864711e815cfbffd7aa5015c52cec</Sha>
-    </Dependency>
-    <Dependency Name="NuGet.Frameworks" Version="6.7.0-rc.111">
-      <Uri>https://github.com/nuget/nuget.client</Uri>
-      <Sha>13f2b6af6e9864711e815cfbffd7aa5015c52cec</Sha>
-    </Dependency>
-    <Dependency Name="NuGet.LibraryModel" Version="6.7.0-rc.111">
-      <Uri>https://github.com/nuget/nuget.client</Uri>
-      <Sha>13f2b6af6e9864711e815cfbffd7aa5015c52cec</Sha>
-    </Dependency>
-    <Dependency Name="NuGet.ProjectModel" Version="6.7.0-rc.111">
-      <Uri>https://github.com/nuget/nuget.client</Uri>
-      <Sha>13f2b6af6e9864711e815cfbffd7aa5015c52cec</Sha>
-    </Dependency>
-    <Dependency Name="NuGet.Protocol" Version="6.7.0-rc.111">
-      <Uri>https://github.com/nuget/nuget.client</Uri>
-      <Sha>13f2b6af6e9864711e815cfbffd7aa5015c52cec</Sha>
-    </Dependency>
-    <Dependency Name="NuGet.Packaging" Version="6.7.0-rc.111">
-      <Uri>https://github.com/nuget/nuget.client</Uri>
-      <Sha>13f2b6af6e9864711e815cfbffd7aa5015c52cec</Sha>
-    </Dependency>
-    <Dependency Name="NuGet.Versioning" Version="6.7.0-rc.111">
-      <Uri>https://github.com/nuget/nuget.client</Uri>
-      <Sha>13f2b6af6e9864711e815cfbffd7aa5015c52cec</Sha>
->>>>>>> bf59e641
     </Dependency>
     <Dependency Name="Microsoft.NET.Test.Sdk" Version="17.7.0-preview-23317-01">
       <Uri>https://github.com/microsoft/vstest</Uri>

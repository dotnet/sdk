<?xml version="1.0" encoding="utf-8"?>
<Dependencies>
  <ProductDependencies>
    <Dependency Name="Microsoft.TemplateEngine.Abstractions" Version="10.0.100-alpha.2.24459.2">
      <Uri>https://github.com/dotnet/templating</Uri>
      <Sha>bf40ec00f3761436f9e503691191ed722575f1bb</Sha>
    </Dependency>
    <Dependency Name="Microsoft.TemplateEngine.Mocks" Version="10.0.100-alpha.2.24459.2">
      <Uri>https://github.com/dotnet/templating</Uri>
      <Sha>bf40ec00f3761436f9e503691191ed722575f1bb</Sha>
    </Dependency>
    <!-- Intermediate is necessary for source build. -->
    <Dependency Name="Microsoft.SourceBuild.Intermediate.templating" Version="10.0.100-alpha.2.24459.2">
      <Uri>https://github.com/dotnet/templating</Uri>
      <Sha>bf40ec00f3761436f9e503691191ed722575f1bb</Sha>
      <SourceBuild RepoName="templating" ManagedOnly="true" />
    </Dependency>
    <Dependency Name="Microsoft.NETCore.App.Ref" Version="10.0.0-alpha.1.24476.2">
      <Uri>https://github.com/dotnet/runtime</Uri>
      <Sha>d22c74dc974a757b48380a01dd0450efba31db64</Sha>
    </Dependency>
    <Dependency Name="VS.Redist.Common.NetCore.SharedFramework.x64.10.0" Version="10.0.0-alpha.1.24476.2">
      <Uri>https://github.com/dotnet/runtime</Uri>
      <Sha>d22c74dc974a757b48380a01dd0450efba31db64</Sha>
    </Dependency>
    <Dependency Name="VS.Redist.Common.NetCore.TargetingPack.x64.10.0" Version="10.0.0-alpha.1.24476.2">
      <Uri>https://github.com/dotnet/runtime</Uri>
      <Sha>d22c74dc974a757b48380a01dd0450efba31db64</Sha>
    </Dependency>
    <Dependency Name="Microsoft.NETCore.App.Runtime.win-x64" Version="10.0.0-alpha.1.24476.2">
      <Uri>https://github.com/dotnet/runtime</Uri>
      <Sha>d22c74dc974a757b48380a01dd0450efba31db64</Sha>
    </Dependency>
    <Dependency Name="Microsoft.NETCore.App.Host.win-x64" Version="10.0.0-alpha.1.24476.2">
      <Uri>https://github.com/dotnet/runtime</Uri>
      <Sha>d22c74dc974a757b48380a01dd0450efba31db64</Sha>
    </Dependency>
    <Dependency Name="Microsoft.NETCore.Platforms" Version="10.0.0-alpha.1.24476.2">
      <Uri>https://github.com/dotnet/runtime</Uri>
      <Sha>d22c74dc974a757b48380a01dd0450efba31db64</Sha>
    </Dependency>
    <Dependency Name="Microsoft.NET.HostModel" Version="10.0.0-alpha.1.24476.2">
      <Uri>https://github.com/dotnet/runtime</Uri>
      <Sha>d22c74dc974a757b48380a01dd0450efba31db64</Sha>
    </Dependency>
    <Dependency Name="System.IO.Hashing" Version="10.0.0-alpha.1.24476.2">
      <Uri>https://github.com/dotnet/runtime</Uri>
      <Sha>d22c74dc974a757b48380a01dd0450efba31db64</Sha>
    </Dependency>
    <Dependency Name="Microsoft.Extensions.DependencyModel" Version="10.0.0-alpha.1.24476.2">
      <Uri>https://github.com/dotnet/runtime</Uri>
      <Sha>d22c74dc974a757b48380a01dd0450efba31db64</Sha>
    </Dependency>
    <!-- Intermediate is necessary for source build. -->
    <Dependency Name="Microsoft.SourceBuild.Intermediate.runtime.linux-x64" Version="10.0.0-alpha.1.24476.2">
      <Uri>https://github.com/dotnet/runtime</Uri>
      <Sha>d22c74dc974a757b48380a01dd0450efba31db64</Sha>
      <SourceBuild RepoName="runtime" ManagedOnly="false" />
    </Dependency>
    <!-- Change blob version in GenerateLayout.targets if this is unpinned to service targeting pack -->
    <!-- No new netstandard.library planned for 3.1 timeframe at this time. -->
    <Dependency Name="NETStandard.Library.Ref" Version="2.1.0" Pinned="true">
      <Uri>https://github.com/dotnet/core-setup</Uri>
      <Sha>7d57652f33493fa022125b7f63aad0d70c52d810</Sha>
    </Dependency>
    <Dependency Name="Microsoft.NET.Workload.Emscripten.Current.Manifest-10.0.100.Transport" Version="10.0.0-alpha.1.24468.9" CoherentParentDependency="Microsoft.NETCore.App.Runtime.win-x64">
      <Uri>https://github.com/dotnet/emsdk</Uri>
      <Sha>affb1823f4444a47529d649689a7a9b955fedf95</Sha>
    </Dependency>
    <!-- Intermediate is necessary for source build. -->
    <Dependency Name="Microsoft.SourceBuild.Intermediate.emsdk" Version="10.0.0-alpha.1.24468.9" CoherentParentDependency="Microsoft.NETCore.App.Runtime.win-x64">
      <Uri>https://github.com/dotnet/emsdk</Uri>
      <Sha>affb1823f4444a47529d649689a7a9b955fedf95</Sha>
      <SourceBuild RepoName="emsdk" ManagedOnly="true" />
    </Dependency>
    <Dependency Name="Microsoft.Build" Version="17.13.0-preview-24504-04">
      <Uri>https://github.com/dotnet/msbuild</Uri>
      <Sha>c4d51a11b84b4aabd9e5da1e3099f2c7c85024fe</Sha>
    </Dependency>
    <Dependency Name="Microsoft.Build.Localization" Version="17.13.0-preview-24504-04">
      <Uri>https://github.com/dotnet/msbuild</Uri>
      <Sha>c4d51a11b84b4aabd9e5da1e3099f2c7c85024fe</Sha>
    </Dependency>
    <!-- Intermediate is necessary for source build. -->
    <Dependency Name="Microsoft.SourceBuild.Intermediate.msbuild" Version="17.13.0-preview-24504-04">
      <Uri>https://github.com/dotnet/msbuild</Uri>
      <Sha>c4d51a11b84b4aabd9e5da1e3099f2c7c85024fe</Sha>
      <SourceBuild RepoName="msbuild" ManagedOnly="true" />
    </Dependency>
    <Dependency Name="Microsoft.FSharp.Compiler" Version="12.9.100-beta.24501.1">
      <Uri>https://github.com/dotnet/fsharp</Uri>
      <Sha>19610c0b654766eec49d044cb97ca6eaa2a63d16</Sha>
    </Dependency>
    <!-- Intermediate is necessary for source build. -->
    <Dependency Name="Microsoft.SourceBuild.Intermediate.fsharp" Version="9.0.100-beta.24501.1">
      <Uri>https://github.com/dotnet/fsharp</Uri>
      <Sha>19610c0b654766eec49d044cb97ca6eaa2a63d16</Sha>
      <SourceBuild RepoName="fsharp" ManagedOnly="true" />
    </Dependency>
    <Dependency Name="Microsoft.Net.Compilers.Toolset" Version="4.12.0-3.24504.7">
      <Uri>https://github.com/dotnet/roslyn</Uri>
      <Sha>6a9d2b077973e31b213517579f674b461053ac1c</Sha>
    </Dependency>
    <!-- Intermediate is necessary for source build. -->
    <Dependency Name="Microsoft.SourceBuild.Intermediate.roslyn" Version="4.12.0-3.24504.7">
      <Uri>https://github.com/dotnet/roslyn</Uri>
      <Sha>6a9d2b077973e31b213517579f674b461053ac1c</Sha>
      <SourceBuild RepoName="roslyn" ManagedOnly="true" />
    </Dependency>
    <Dependency Name="Microsoft.Net.Compilers.Toolset.Framework" Version="4.12.0-3.24504.7">
      <Uri>https://github.com/dotnet/roslyn</Uri>
      <Sha>6a9d2b077973e31b213517579f674b461053ac1c</Sha>
    </Dependency>
    <Dependency Name="Microsoft.CodeAnalysis" Version="4.12.0-3.24504.7">
      <Uri>https://github.com/dotnet/roslyn</Uri>
      <Sha>6a9d2b077973e31b213517579f674b461053ac1c</Sha>
    </Dependency>
    <Dependency Name="Microsoft.CodeAnalysis.CSharp" Version="4.12.0-3.24504.7">
      <Uri>https://github.com/dotnet/roslyn</Uri>
      <Sha>6a9d2b077973e31b213517579f674b461053ac1c</Sha>
    </Dependency>
    <Dependency Name="Microsoft.CodeAnalysis.CSharp.CodeStyle" Version="4.12.0-3.24504.7">
      <Uri>https://github.com/dotnet/roslyn</Uri>
      <Sha>6a9d2b077973e31b213517579f674b461053ac1c</Sha>
    </Dependency>
    <Dependency Name="Microsoft.CodeAnalysis.CSharp.Features" Version="4.12.0-3.24504.7">
      <Uri>https://github.com/dotnet/roslyn</Uri>
      <Sha>6a9d2b077973e31b213517579f674b461053ac1c</Sha>
    </Dependency>
    <Dependency Name="Microsoft.CodeAnalysis.CSharp.Workspaces" Version="4.12.0-3.24504.7">
      <Uri>https://github.com/dotnet/roslyn</Uri>
      <Sha>6a9d2b077973e31b213517579f674b461053ac1c</Sha>
    </Dependency>
    <Dependency Name="Microsoft.CodeAnalysis.Workspaces.MSBuild" Version="4.12.0-3.24504.7">
      <Uri>https://github.com/dotnet/roslyn</Uri>
      <Sha>6a9d2b077973e31b213517579f674b461053ac1c</Sha>
    </Dependency>
<<<<<<< HEAD
    <Dependency Name="Microsoft.AspNetCore.DeveloperCertificates.XPlat" Version="10.0.0-alpha.2.24504.5">
      <Uri>https://github.com/dotnet/aspnetcore</Uri>
      <Sha>c2702edd46640379d968f0a17b6d42d87930b4bd</Sha>
    </Dependency>
    <Dependency Name="Microsoft.AspNetCore.TestHost" Version="10.0.0-alpha.2.24504.5">
      <Uri>https://github.com/dotnet/aspnetcore</Uri>
      <Sha>c2702edd46640379d968f0a17b6d42d87930b4bd</Sha>
=======
    <!-- Temporarily pinned to a net9 supporting version until the SDK can target net10.
         See https://github.com/dotnet/sdk/issues/42920. -->
    <Dependency Name="Microsoft.AspNetCore.DeveloperCertificates.XPlat" Version="9.0.0-rc.1.24452.1" Pinned="true">
      <Uri>https://github.com/dotnet/aspnetcore</Uri>
      <Sha>280c613963a1768b810d09f32c998fe4490855e9</Sha>
    </Dependency>
    <!-- Temporarily pinned to a net9 supporting version until the SDK can target net10.
         See https://github.com/dotnet/sdk/issues/42920. -->
    <Dependency Name="Microsoft.AspNetCore.TestHost" Version="9.0.0-rc.1.24452.1" Pinned="true">
      <Uri>https://github.com/dotnet/aspnetcore</Uri>
      <Sha>280c613963a1768b810d09f32c998fe4490855e9</Sha>
>>>>>>> 619b55dd
    </Dependency>
    <Dependency Name="Microsoft.Build.NuGetSdkResolver" Version="6.12.0-rc.127">
      <Uri>https://github.com/nuget/nuget.client</Uri>
      <Sha>19756345139c45de23bd196e9b4be01d48e84fdd</Sha>
    </Dependency>
    <Dependency Name="NuGet.Build.Tasks" Version="6.12.0-rc.127">
      <Uri>https://github.com/nuget/nuget.client</Uri>
      <Sha>19756345139c45de23bd196e9b4be01d48e84fdd</Sha>
      <SourceBuildTarball RepoName="nuget-client" ManagedOnly="true" />
    </Dependency>
    <Dependency Name="NuGet.Build.Tasks.Console" Version="6.12.0-rc.127">
      <Uri>https://github.com/nuget/nuget.client</Uri>
      <Sha>19756345139c45de23bd196e9b4be01d48e84fdd</Sha>
    </Dependency>
    <Dependency Name="NuGet.Build.Tasks.Pack" Version="6.12.0-rc.127">
      <Uri>https://github.com/nuget/nuget.client</Uri>
      <Sha>19756345139c45de23bd196e9b4be01d48e84fdd</Sha>
    </Dependency>
    <Dependency Name="NuGet.Commands" Version="6.12.0-rc.127">
      <Uri>https://github.com/nuget/nuget.client</Uri>
      <Sha>19756345139c45de23bd196e9b4be01d48e84fdd</Sha>
    </Dependency>
    <Dependency Name="NuGet.CommandLine.XPlat" Version="6.12.0-rc.127">
      <Uri>https://github.com/nuget/nuget.client</Uri>
      <Sha>19756345139c45de23bd196e9b4be01d48e84fdd</Sha>
    </Dependency>
    <Dependency Name="NuGet.Common" Version="6.12.0-rc.127">
      <Uri>https://github.com/nuget/nuget.client</Uri>
      <Sha>19756345139c45de23bd196e9b4be01d48e84fdd</Sha>
    </Dependency>
    <Dependency Name="NuGet.Configuration" Version="6.12.0-rc.127">
      <Uri>https://github.com/nuget/nuget.client</Uri>
      <Sha>19756345139c45de23bd196e9b4be01d48e84fdd</Sha>
    </Dependency>
    <Dependency Name="NuGet.Credentials" Version="6.12.0-rc.127">
      <Uri>https://github.com/nuget/nuget.client</Uri>
      <Sha>19756345139c45de23bd196e9b4be01d48e84fdd</Sha>
    </Dependency>
    <Dependency Name="NuGet.DependencyResolver.Core" Version="6.12.0-rc.127">
      <Uri>https://github.com/nuget/nuget.client</Uri>
      <Sha>19756345139c45de23bd196e9b4be01d48e84fdd</Sha>
    </Dependency>
    <Dependency Name="NuGet.Frameworks" Version="6.12.0-rc.127">
      <Uri>https://github.com/nuget/nuget.client</Uri>
      <Sha>19756345139c45de23bd196e9b4be01d48e84fdd</Sha>
    </Dependency>
    <Dependency Name="NuGet.LibraryModel" Version="6.12.0-rc.127">
      <Uri>https://github.com/nuget/nuget.client</Uri>
      <Sha>19756345139c45de23bd196e9b4be01d48e84fdd</Sha>
    </Dependency>
    <Dependency Name="NuGet.ProjectModel" Version="6.12.0-rc.127">
      <Uri>https://github.com/nuget/nuget.client</Uri>
      <Sha>19756345139c45de23bd196e9b4be01d48e84fdd</Sha>
    </Dependency>
    <Dependency Name="NuGet.Protocol" Version="6.12.0-rc.127">
      <Uri>https://github.com/nuget/nuget.client</Uri>
      <Sha>19756345139c45de23bd196e9b4be01d48e84fdd</Sha>
    </Dependency>
    <Dependency Name="NuGet.Packaging" Version="6.12.0-rc.127">
      <Uri>https://github.com/nuget/nuget.client</Uri>
      <Sha>19756345139c45de23bd196e9b4be01d48e84fdd</Sha>
    </Dependency>
    <Dependency Name="NuGet.Versioning" Version="6.12.0-rc.127">
      <Uri>https://github.com/nuget/nuget.client</Uri>
      <Sha>19756345139c45de23bd196e9b4be01d48e84fdd</Sha>
    </Dependency>
    <Dependency Name="NuGet.Localization" Version="6.12.0-rc.127">
      <Uri>https://github.com/nuget/nuget.client</Uri>
      <Sha>19756345139c45de23bd196e9b4be01d48e84fdd</Sha>
    </Dependency>
    <Dependency Name="Microsoft.NET.Test.Sdk" Version="17.12.0-release-24504-01">
      <Uri>https://github.com/microsoft/vstest</Uri>
      <Sha>c8f1628bcfce589e3165e171ecf8a8ce5b3c688f</Sha>
    </Dependency>
    <Dependency Name="Microsoft.TestPlatform.CLI" Version="17.12.0-release-24504-01">
      <Uri>https://github.com/microsoft/vstest</Uri>
      <Sha>c8f1628bcfce589e3165e171ecf8a8ce5b3c688f</Sha>
    </Dependency>
    <Dependency Name="Microsoft.TestPlatform.Build" Version="17.12.0-release-24504-01">
      <Uri>https://github.com/microsoft/vstest</Uri>
      <Sha>c8f1628bcfce589e3165e171ecf8a8ce5b3c688f</Sha>
    </Dependency>
    <!-- Intermediate is necessary for source build. -->
    <Dependency Name="Microsoft.SourceBuild.Intermediate.vstest" Version="17.12.0-release-24504-01">
      <Uri>https://github.com/microsoft/vstest</Uri>
      <Sha>c8f1628bcfce589e3165e171ecf8a8ce5b3c688f</Sha>
      <SourceBuild RepoName="vstest" ManagedOnly="true" />
    </Dependency>
    <Dependency Name="Microsoft.NET.ILLink.Tasks" Version="10.0.0-alpha.1.24476.2">
      <Uri>https://github.com/dotnet/runtime</Uri>
      <Sha>d22c74dc974a757b48380a01dd0450efba31db64</Sha>
    </Dependency>
    <Dependency Name="System.CodeDom" Version="10.0.0-alpha.1.24476.2">
      <Uri>https://github.com/dotnet/runtime</Uri>
      <Sha>d22c74dc974a757b48380a01dd0450efba31db64</Sha>
    </Dependency>
    <Dependency Name="System.Formats.Asn1" Version="10.0.0-alpha.1.24476.2">
      <Uri>https://github.com/dotnet/runtime</Uri>
      <Sha>d22c74dc974a757b48380a01dd0450efba31db64</Sha>
    </Dependency>
    <Dependency Name="System.Security.Cryptography.ProtectedData" Version="10.0.0-alpha.1.24476.2">
      <Uri>https://github.com/dotnet/runtime</Uri>
      <Sha>d22c74dc974a757b48380a01dd0450efba31db64</Sha>
    </Dependency>
    <Dependency Name="System.Text.Encoding.CodePages" Version="10.0.0-alpha.1.24476.2">
      <Uri>https://github.com/dotnet/runtime</Uri>
      <Sha>d22c74dc974a757b48380a01dd0450efba31db64</Sha>
    </Dependency>
    <!-- Temporarily pinned to a net9 supporting version until the SDK can target net10.
         See https://github.com/dotnet/sdk/issues/42920. -->
    <Dependency Name="System.Resources.Extensions" Version="9.0.0-rc.1.24431.7" Pinned="True">
      <Uri>https://github.com/dotnet/runtime</Uri>
      <Sha>c4d7f7c6f2e2f34f07e64c6caa3bf9b2ce915cc1</Sha>
    </Dependency>
    <Dependency Name="Microsoft.WindowsDesktop.App.Runtime.win-x64" Version="10.0.0-alpha.1.24501.1">
      <Uri>https://github.com/dotnet/windowsdesktop</Uri>
      <Sha>74b22bc19ff2bdf01ce13ef4e33f5b106b2e31dc</Sha>
      <SourceBuildTarball RepoName="windowsdesktop" ManagedOnly="true" />
    </Dependency>
    <Dependency Name="VS.Redist.Common.WindowsDesktop.SharedFramework.x64.10.0" Version="10.0.0-alpha.1.24501.1">
      <Uri>https://github.com/dotnet/windowsdesktop</Uri>
      <Sha>74b22bc19ff2bdf01ce13ef4e33f5b106b2e31dc</Sha>
    </Dependency>
    <Dependency Name="Microsoft.WindowsDesktop.App.Ref" Version="10.0.0-alpha.1.24501.1">
      <Uri>https://github.com/dotnet/windowsdesktop</Uri>
      <Sha>74b22bc19ff2bdf01ce13ef4e33f5b106b2e31dc</Sha>
    </Dependency>
    <Dependency Name="VS.Redist.Common.WindowsDesktop.TargetingPack.x64.10.0" Version="10.0.0-alpha.1.24501.1">
      <Uri>https://github.com/dotnet/windowsdesktop</Uri>
      <Sha>74b22bc19ff2bdf01ce13ef4e33f5b106b2e31dc</Sha>
    </Dependency>
    <Dependency Name="Microsoft.NET.Sdk.WindowsDesktop" Version="10.0.0-alpha.1.24480.1" CoherentParentDependency="Microsoft.WindowsDesktop.App.Ref">
      <Uri>https://github.com/dotnet/wpf</Uri>
      <Sha>ce09c88c666057407b355ea86e1ad8713ac674a1</Sha>
    </Dependency>
<<<<<<< HEAD
    <Dependency Name="Microsoft.AspNetCore.App.Ref" Version="10.0.0-alpha.2.24504.5">
      <Uri>https://github.com/dotnet/aspnetcore</Uri>
      <Sha>c2702edd46640379d968f0a17b6d42d87930b4bd</Sha>
    </Dependency>
    <Dependency Name="Microsoft.AspNetCore.App.Ref.Internal" Version="10.0.0-alpha.2.24504.5">
      <Uri>https://github.com/dotnet/aspnetcore</Uri>
      <Sha>c2702edd46640379d968f0a17b6d42d87930b4bd</Sha>
    </Dependency>
    <Dependency Name="Microsoft.AspNetCore.App.Runtime.win-x64" Version="10.0.0-alpha.2.24504.5">
      <Uri>https://github.com/dotnet/aspnetcore</Uri>
      <Sha>c2702edd46640379d968f0a17b6d42d87930b4bd</Sha>
    </Dependency>
    <Dependency Name="VS.Redist.Common.AspNetCore.SharedFramework.x64.10.0" Version="10.0.0-alpha.2.24504.5">
      <Uri>https://github.com/dotnet/aspnetcore</Uri>
      <Sha>c2702edd46640379d968f0a17b6d42d87930b4bd</Sha>
    </Dependency>
    <Dependency Name="dotnet-dev-certs" Version="10.0.0-alpha.2.24504.5">
      <Uri>https://github.com/dotnet/aspnetcore</Uri>
      <Sha>c2702edd46640379d968f0a17b6d42d87930b4bd</Sha>
    </Dependency>
    <Dependency Name="dotnet-user-jwts" Version="10.0.0-alpha.2.24504.5">
      <Uri>https://github.com/dotnet/aspnetcore</Uri>
      <Sha>c2702edd46640379d968f0a17b6d42d87930b4bd</Sha>
    </Dependency>
    <Dependency Name="dotnet-user-secrets" Version="10.0.0-alpha.2.24504.5">
      <Uri>https://github.com/dotnet/aspnetcore</Uri>
      <Sha>c2702edd46640379d968f0a17b6d42d87930b4bd</Sha>
    </Dependency>
    <Dependency Name="Microsoft.AspNetCore.Analyzers" Version="10.0.0-alpha.2.24504.5">
      <Uri>https://github.com/dotnet/aspnetcore</Uri>
      <Sha>c2702edd46640379d968f0a17b6d42d87930b4bd</Sha>
    </Dependency>
    <Dependency Name="Microsoft.AspNetCore.Components.SdkAnalyzers" Version="10.0.0-alpha.2.24504.5">
      <Uri>https://github.com/dotnet/aspnetcore</Uri>
      <Sha>c2702edd46640379d968f0a17b6d42d87930b4bd</Sha>
    </Dependency>
    <Dependency Name="Microsoft.AspNetCore.Mvc.Analyzers" Version="10.0.0-alpha.2.24504.5">
      <Uri>https://github.com/dotnet/aspnetcore</Uri>
      <Sha>c2702edd46640379d968f0a17b6d42d87930b4bd</Sha>
    </Dependency>
    <Dependency Name="Microsoft.AspNetCore.Mvc.Api.Analyzers" Version="10.0.0-alpha.2.24504.5">
      <Uri>https://github.com/dotnet/aspnetcore</Uri>
      <Sha>c2702edd46640379d968f0a17b6d42d87930b4bd</Sha>
    </Dependency>
    <!-- Intermediate is necessary for source build. -->
    <Dependency Name="Microsoft.SourceBuild.Intermediate.aspnetcore" Version="10.0.0-alpha.2.24504.5">
      <Uri>https://github.com/dotnet/aspnetcore</Uri>
      <Sha>c2702edd46640379d968f0a17b6d42d87930b4bd</Sha>
=======
    <Dependency Name="Microsoft.AspNetCore.App.Ref" Version="10.0.0-alpha.2.24501.14">
      <Uri>https://github.com/dotnet/aspnetcore</Uri>
      <Sha>03a9832f53a9dd12cc7815596dd78fcee8c29f4a</Sha>
    </Dependency>
    <Dependency Name="Microsoft.AspNetCore.App.Ref.Internal" Version="10.0.0-alpha.2.24501.14">
      <Uri>https://github.com/dotnet/aspnetcore</Uri>
      <Sha>03a9832f53a9dd12cc7815596dd78fcee8c29f4a</Sha>
    </Dependency>
    <Dependency Name="Microsoft.AspNetCore.App.Runtime.win-x64" Version="10.0.0-alpha.2.24501.14">
      <Uri>https://github.com/dotnet/aspnetcore</Uri>
      <Sha>03a9832f53a9dd12cc7815596dd78fcee8c29f4a</Sha>
    </Dependency>
    <Dependency Name="VS.Redist.Common.AspNetCore.SharedFramework.x64.10.0" Version="10.0.0-alpha.2.24501.14">
      <Uri>https://github.com/dotnet/aspnetcore</Uri>
      <Sha>03a9832f53a9dd12cc7815596dd78fcee8c29f4a</Sha>
    </Dependency>
    <Dependency Name="dotnet-dev-certs" Version="10.0.0-alpha.2.24501.14">
      <Uri>https://github.com/dotnet/aspnetcore</Uri>
      <Sha>03a9832f53a9dd12cc7815596dd78fcee8c29f4a</Sha>
    </Dependency>
    <Dependency Name="dotnet-user-jwts" Version="10.0.0-alpha.2.24501.14">
      <Uri>https://github.com/dotnet/aspnetcore</Uri>
      <Sha>03a9832f53a9dd12cc7815596dd78fcee8c29f4a</Sha>
    </Dependency>
    <Dependency Name="dotnet-user-secrets" Version="10.0.0-alpha.2.24501.14">
      <Uri>https://github.com/dotnet/aspnetcore</Uri>
      <Sha>03a9832f53a9dd12cc7815596dd78fcee8c29f4a</Sha>
    </Dependency>
    <Dependency Name="Microsoft.AspNetCore.Analyzers" Version="10.0.0-alpha.2.24501.14">
      <Uri>https://github.com/dotnet/aspnetcore</Uri>
      <Sha>03a9832f53a9dd12cc7815596dd78fcee8c29f4a</Sha>
    </Dependency>
    <Dependency Name="Microsoft.AspNetCore.Components.SdkAnalyzers" Version="10.0.0-alpha.2.24501.14">
      <Uri>https://github.com/dotnet/aspnetcore</Uri>
      <Sha>03a9832f53a9dd12cc7815596dd78fcee8c29f4a</Sha>
    </Dependency>
    <Dependency Name="Microsoft.AspNetCore.Mvc.Analyzers" Version="10.0.0-alpha.2.24501.14">
      <Uri>https://github.com/dotnet/aspnetcore</Uri>
      <Sha>03a9832f53a9dd12cc7815596dd78fcee8c29f4a</Sha>
    </Dependency>
    <Dependency Name="Microsoft.AspNetCore.Mvc.Api.Analyzers" Version="10.0.0-alpha.2.24501.14">
      <Uri>https://github.com/dotnet/aspnetcore</Uri>
      <Sha>03a9832f53a9dd12cc7815596dd78fcee8c29f4a</Sha>
    </Dependency>
    <!-- Intermediate is necessary for source build. -->
    <Dependency Name="Microsoft.SourceBuild.Intermediate.aspnetcore" Version="10.0.0-alpha.2.24501.14">
      <Uri>https://github.com/dotnet/aspnetcore</Uri>
      <Sha>03a9832f53a9dd12cc7815596dd78fcee8c29f4a</Sha>
>>>>>>> 619b55dd
      <SourceBuild RepoName="aspnetcore" ManagedOnly="true" />
    </Dependency>
    <Dependency Name="Microsoft.CodeAnalysis.Razor.Tooling.Internal" Version="9.0.0-preview.24502.5">
      <Uri>https://github.com/dotnet/razor</Uri>
      <Sha>f266ffb956e3704b1473d572cd3015fc0ee8b3be</Sha>
    </Dependency>
    <Dependency Name="Microsoft.AspNetCore.Mvc.Razor.Extensions.Tooling.Internal" Version="9.0.0-preview.24502.5">
      <Uri>https://github.com/dotnet/razor</Uri>
      <Sha>f266ffb956e3704b1473d572cd3015fc0ee8b3be</Sha>
    </Dependency>
    <Dependency Name="Microsoft.NET.Sdk.Razor.SourceGenerators.Transport" Version="9.0.0-preview.24502.5">
      <Uri>https://github.com/dotnet/razor</Uri>
      <Sha>f266ffb956e3704b1473d572cd3015fc0ee8b3be</Sha>
    </Dependency>
    <!-- Intermediate is necessary for source build. -->
    <Dependency Name="Microsoft.SourceBuild.Intermediate.razor" Version="9.0.0-preview.24502.5">
      <Uri>https://github.com/dotnet/razor</Uri>
      <Sha>f266ffb956e3704b1473d572cd3015fc0ee8b3be</Sha>
      <SourceBuild RepoName="razor" ManagedOnly="true" />
    </Dependency>
<<<<<<< HEAD
    <Dependency Name="Microsoft.Extensions.FileProviders.Embedded" Version="10.0.0-alpha.2.24504.5">
      <Uri>https://github.com/dotnet/aspnetcore</Uri>
      <Sha>c2702edd46640379d968f0a17b6d42d87930b4bd</Sha>
    </Dependency>
    <Dependency Name="Microsoft.AspNetCore.Authorization" Version="10.0.0-alpha.2.24504.5">
      <Uri>https://github.com/dotnet/aspnetcore</Uri>
      <Sha>c2702edd46640379d968f0a17b6d42d87930b4bd</Sha>
    </Dependency>
    <Dependency Name="Microsoft.AspNetCore.Components.Web" Version="10.0.0-alpha.2.24504.5">
      <Uri>https://github.com/dotnet/aspnetcore</Uri>
      <Sha>c2702edd46640379d968f0a17b6d42d87930b4bd</Sha>
    </Dependency>
    <Dependency Name="Microsoft.JSInterop" Version="10.0.0-alpha.2.24504.5">
      <Uri>https://github.com/dotnet/aspnetcore</Uri>
      <Sha>c2702edd46640379d968f0a17b6d42d87930b4bd</Sha>
=======
    <Dependency Name="Microsoft.Extensions.FileProviders.Embedded" Version="10.0.0-alpha.2.24501.14">
      <Uri>https://github.com/dotnet/aspnetcore</Uri>
      <Sha>03a9832f53a9dd12cc7815596dd78fcee8c29f4a</Sha>
    </Dependency>
    <Dependency Name="Microsoft.AspNetCore.Authorization" Version="10.0.0-alpha.2.24501.14">
      <Uri>https://github.com/dotnet/aspnetcore</Uri>
      <Sha>03a9832f53a9dd12cc7815596dd78fcee8c29f4a</Sha>
    </Dependency>
    <Dependency Name="Microsoft.AspNetCore.Components.Web" Version="10.0.0-alpha.2.24501.14">
      <Uri>https://github.com/dotnet/aspnetcore</Uri>
      <Sha>03a9832f53a9dd12cc7815596dd78fcee8c29f4a</Sha>
    </Dependency>
    <Dependency Name="Microsoft.JSInterop" Version="10.0.0-alpha.2.24501.14">
      <Uri>https://github.com/dotnet/aspnetcore</Uri>
      <Sha>03a9832f53a9dd12cc7815596dd78fcee8c29f4a</Sha>
>>>>>>> 619b55dd
    </Dependency>
    <Dependency Name="Microsoft.DotNet.Test.ProjectTemplates.2.1" Version="1.0.2-beta4.22406.1">
      <Uri>https://github.com/dotnet/test-templates</Uri>
      <Sha>0385265f4d0b6413d64aea0223172366a9b9858c</Sha>
    </Dependency>
    <Dependency Name="Microsoft.DotNet.Test.ProjectTemplates.5.0" Version="1.1.0-rc.23558.1">
      <Uri>https://github.com/dotnet/test-templates</Uri>
      <Sha>307b8f538d83a955d8f6dd909eee41a5555f2f4d</Sha>
    </Dependency>
    <Dependency Name="Microsoft.DotNet.Test.ProjectTemplates.6.0" Version="1.1.0-rc.24069.1">
      <Uri>https://github.com/dotnet/test-templates</Uri>
      <Sha>becc4bd157cd6608b51a5ffe414a5d2de6330272</Sha>
    </Dependency>
    <Dependency Name="Microsoft.DotNet.Test.ProjectTemplates.7.0" Version="1.1.0-rc.24069.1">
      <Uri>https://github.com/dotnet/test-templates</Uri>
      <Sha>becc4bd157cd6608b51a5ffe414a5d2de6330272</Sha>
    </Dependency>
    <Dependency Name="Microsoft.DotNet.Test.ProjectTemplates.8.0" Version="1.1.0-rc.24202.1">
      <Uri>https://github.com/dotnet/test-templates</Uri>
      <Sha>49c9ad01f057b3c6352bbec12b117acc2224493c</Sha>
    </Dependency>
    <Dependency Name="Microsoft.DotNet.Test.ProjectTemplates.9.0" Version="1.1.0-rc.24504.2">
      <Uri>https://github.com/dotnet/test-templates</Uri>
      <Sha>b144c275128d0407667fcd94f9fd1b6477cb571a</Sha>
    </Dependency>
    <!-- Intermediate is necessary for source build. -->
    <Dependency Name="Microsoft.SourceBuild.Intermediate.test-templates" Version="1.1.0-rc.24504.2">
      <Uri>https://github.com/dotnet/test-templates</Uri>
      <Sha>b144c275128d0407667fcd94f9fd1b6477cb571a</Sha>
      <SourceBuild RepoName="test-templates" ManagedOnly="true" />
    </Dependency>
    <!-- For coherency purposes, these versions should be gated by the versions of winforms and wpf routed via windowsdesktop -->
    <Dependency Name="Microsoft.Dotnet.WinForms.ProjectTemplates" Version="10.0.0-alpha.1.24478.1" CoherentParentDependency="Microsoft.WindowsDesktop.App.Runtime.win-x64">
      <Uri>https://github.com/dotnet/winforms</Uri>
      <Sha>ff838ac7ac134944d5519c3eedf7e689b2d9f2e5</Sha>
    </Dependency>
    <Dependency Name="Microsoft.DotNet.Wpf.ProjectTemplates" Version="10.0.0-alpha.1.24480.1" CoherentParentDependency="Microsoft.WindowsDesktop.App.Runtime.win-x64">
      <Uri>https://github.com/dotnet/wpf</Uri>
      <Sha>ce09c88c666057407b355ea86e1ad8713ac674a1</Sha>
    </Dependency>
    <Dependency Name="Microsoft.Web.Xdt" Version="9.0.0-preview.24476.1">
      <Uri>https://github.com/dotnet/xdt</Uri>
      <Sha>4ddd8113a29852380b7b929117bfe67f401ac320</Sha>
    </Dependency>
    <!-- Intermediate is necessary for source build. -->
    <Dependency Name="Microsoft.SourceBuild.Intermediate.xdt" Version="9.0.0-preview.24476.1">
      <Uri>https://github.com/dotnet/xdt</Uri>
      <Sha>4ddd8113a29852380b7b929117bfe67f401ac320</Sha>
      <SourceBuild RepoName="xdt" ManagedOnly="true" />
    </Dependency>
    <Dependency Name="Microsoft.CodeAnalysis.NetAnalyzers" Version="10.0.0-preview.24479.3">
      <Uri>https://github.com/dotnet/roslyn-analyzers</Uri>
      <Sha>db5ed35361c522fa21097337e406124faa1d59b5</Sha>
    </Dependency>
    <Dependency Name="Microsoft.CodeAnalysis.PublicApiAnalyzers" Version="3.11.0-beta1.24479.3">
      <Uri>https://github.com/dotnet/roslyn-analyzers</Uri>
      <Sha>db5ed35361c522fa21097337e406124faa1d59b5</Sha>
    </Dependency>
    <!-- Intermediate is necessary for source build. -->
    <Dependency Name="Microsoft.SourceBuild.Intermediate.roslyn-analyzers" Version="3.11.0-beta1.24479.3">
      <Uri>https://github.com/dotnet/roslyn-analyzers</Uri>
      <Sha>db5ed35361c522fa21097337e406124faa1d59b5</Sha>
      <SourceBuild RepoName="roslyn-analyzers" ManagedOnly="true" />
    </Dependency>
    <Dependency Name="System.CommandLine" Version="2.0.0-beta4.24324.3">
      <Uri>https://github.com/dotnet/command-line-api</Uri>
      <Sha>803d8598f98fb4efd94604b32627ee9407f246db</Sha>
    </Dependency>
    <Dependency Name="System.CommandLine.Rendering" Version="0.4.0-alpha.24324.3">
      <Uri>https://github.com/dotnet/command-line-api</Uri>
      <Sha>803d8598f98fb4efd94604b32627ee9407f246db</Sha>
    </Dependency>
    <!-- Microsoft.CodeAnalysis.Workspaces.MSBuild transitively references M.Bcl.AsyncInterfaces.
         Adding an explicit dependency to make sure the latest version is used instead of the SBRP
         one under source build. -->
    <!-- Intermediate is necessary for source build. -->
    <Dependency Name="Microsoft.DiaSymReader" Version="2.2.0-beta.24327.2">
      <Uri>https://github.com/dotnet/symreader</Uri>
      <Sha>0710a7892d89999956e8808c28e9dd0512bd53f3</Sha>
    </Dependency>
    <!-- Intermediate is necessary for source build. -->
    <Dependency Name="Microsoft.SourceBuild.Intermediate.command-line-api" Version="0.1.532403">
      <Uri>https://github.com/dotnet/command-line-api</Uri>
      <Sha>803d8598f98fb4efd94604b32627ee9407f246db</Sha>
      <SourceBuild RepoName="command-line-api" ManagedOnly="true" />
    </Dependency>
    <!-- Intermediate is necessary for source build. -->
    <Dependency Name="Microsoft.SourceBuild.Intermediate.source-build-externals" Version="10.0.0-alpha.1.24502.3">
      <Uri>https://github.com/dotnet/source-build-externals</Uri>
      <Sha>85c00cd57c77e94d63f80eac12b834ea14ae5907</Sha>
      <SourceBuild RepoName="source-build-externals" ManagedOnly="true" />
    </Dependency>
    <!-- Intermediate is necessary for source build. -->
    <Dependency Name="Microsoft.SourceBuild.Intermediate.source-build-reference-packages" Version="10.0.0-alpha.1.24466.1">
      <Uri>https://github.com/dotnet/source-build-reference-packages</Uri>
      <Sha>dde12f4d0a8f1662209e3f8dfd00719f4c61af09</Sha>
      <SourceBuild RepoName="source-build-reference-packages" ManagedOnly="true" />
    </Dependency>
    <Dependency Name="Microsoft.Deployment.DotNet.Releases" Version="2.0.0-preview.1.24427.4">
      <Uri>https://github.com/dotnet/deployment-tools</Uri>
      <Sha>57d7baec5f331a145174d0e8f00d7bbfdf2b77d4</Sha>
    </Dependency>
    <Dependency Name="Microsoft.Build.Tasks.Git" Version="9.0.0-beta.24504.2">
      <Uri>https://github.com/dotnet/sourcelink</Uri>
      <Sha>a8b2777e6aaf9d2f87c5adeec5b65aa19fa22f0c</Sha>
    </Dependency>
    <Dependency Name="Microsoft.SourceLink.Common" Version="9.0.0-beta.24504.2">
      <Uri>https://github.com/dotnet/sourcelink</Uri>
      <Sha>a8b2777e6aaf9d2f87c5adeec5b65aa19fa22f0c</Sha>
    </Dependency>
    <Dependency Name="Microsoft.SourceLink.AzureRepos.Git" Version="9.0.0-beta.24504.2">
      <Uri>https://github.com/dotnet/sourcelink</Uri>
      <Sha>a8b2777e6aaf9d2f87c5adeec5b65aa19fa22f0c</Sha>
    </Dependency>
    <Dependency Name="Microsoft.SourceLink.GitHub" Version="9.0.0-beta.24504.2">
      <Uri>https://github.com/dotnet/sourcelink</Uri>
      <Sha>a8b2777e6aaf9d2f87c5adeec5b65aa19fa22f0c</Sha>
    </Dependency>
    <Dependency Name="Microsoft.SourceLink.GitLab" Version="9.0.0-beta.24504.2">
      <Uri>https://github.com/dotnet/sourcelink</Uri>
      <Sha>a8b2777e6aaf9d2f87c5adeec5b65aa19fa22f0c</Sha>
    </Dependency>
    <Dependency Name="Microsoft.SourceLink.Bitbucket.Git" Version="9.0.0-beta.24504.2">
      <Uri>https://github.com/dotnet/sourcelink</Uri>
      <Sha>a8b2777e6aaf9d2f87c5adeec5b65aa19fa22f0c</Sha>
    </Dependency>
    <!-- Intermediate is necessary for source build. -->
    <Dependency Name="Microsoft.SourceBuild.Intermediate.sourcelink" Version="9.0.0-beta.24504.2">
      <Uri>https://github.com/dotnet/sourcelink</Uri>
      <Sha>a8b2777e6aaf9d2f87c5adeec5b65aa19fa22f0c</Sha>
      <SourceBuild RepoName="sourcelink" ManagedOnly="true" />
    </Dependency>
    <!-- Intermediate is necessary for source build. -->
    <Dependency Name="Microsoft.SourceBuild.Intermediate.deployment-tools" Version="9.0.0-preview.1.24427.4">
      <Uri>https://github.com/dotnet/deployment-tools</Uri>
      <Sha>57d7baec5f331a145174d0e8f00d7bbfdf2b77d4</Sha>
      <SourceBuild RepoName="deployment-tools" ManagedOnly="true" />
    </Dependency>
    <!-- Intermediate is necessary for source build. -->
    <Dependency Name="Microsoft.SourceBuild.Intermediate.symreader" Version="2.2.0-beta.24327.2">
      <Uri>https://github.com/dotnet/symreader</Uri>
      <Sha>0710a7892d89999956e8808c28e9dd0512bd53f3</Sha>
      <SourceBuild RepoName="symreader" ManagedOnly="true" />
    </Dependency>
    <!-- Dependency required for flowing correct package version in source-build, using PVP flow. -->
    <Dependency Name="Microsoft.Extensions.Logging" Version="10.0.0-alpha.1.24476.2">
      <Uri>https://github.com/dotnet/runtime</Uri>
      <Sha>d22c74dc974a757b48380a01dd0450efba31db64</Sha>
    </Dependency>
    <!-- Dependency required for flowing correct package version in source-build, using PVP flow. -->
    <Dependency Name="Microsoft.Extensions.Logging.Abstractions" Version="10.0.0-alpha.1.24476.2">
      <Uri>https://github.com/dotnet/runtime</Uri>
      <Sha>d22c74dc974a757b48380a01dd0450efba31db64</Sha>
    </Dependency>
    <!-- Dependency required for flowing correct package version in source-build, using PVP flow. -->
    <Dependency Name="Microsoft.Extensions.Logging.Console" Version="10.0.0-alpha.1.24476.2">
      <Uri>https://github.com/dotnet/runtime</Uri>
      <Sha>d22c74dc974a757b48380a01dd0450efba31db64</Sha>
    </Dependency>
    <!-- Dependency required for flowing correct package version in source-build, using PVP flow. -->
    <Dependency Name="Microsoft.Extensions.FileSystemGlobbing" Version="10.0.0-alpha.1.24476.2">
      <Uri>https://github.com/dotnet/runtime</Uri>
      <Sha>d22c74dc974a757b48380a01dd0450efba31db64</Sha>
    </Dependency>
    <!-- Dependency required for flowing correct package version in source-build, using PVP flow. -->
    <Dependency Name="System.ServiceProcess.ServiceController" Version="10.0.0-alpha.1.24476.2">
      <Uri>https://github.com/dotnet/runtime</Uri>
      <Sha>d22c74dc974a757b48380a01dd0450efba31db64</Sha>
    </Dependency>
    <Dependency Name="System.Text.Json" Version="10.0.0-alpha.1.24476.2">
      <Uri>https://github.com/dotnet/runtime</Uri>
      <Sha>d22c74dc974a757b48380a01dd0450efba31db64</Sha>
    </Dependency>
    <Dependency Name="Microsoft.Bcl.AsyncInterfaces" Version="10.0.0-alpha.1.24476.2">
      <Uri>https://github.com/dotnet/runtime</Uri>
      <Sha>d22c74dc974a757b48380a01dd0450efba31db64</Sha>
    </Dependency>
    <Dependency Name="Microsoft.Extensions.FileProviders.Abstractions" Version="10.0.0-alpha.1.24476.2">
      <Uri>https://github.com/dotnet/runtime</Uri>
      <Sha>d22c74dc974a757b48380a01dd0450efba31db64</Sha>
    </Dependency>
<<<<<<< HEAD
    <Dependency Name="Microsoft.Extensions.ObjectPool" Version="10.0.0-alpha.2.24504.5">
      <Uri>https://github.com/dotnet/aspnetcore</Uri>
      <Sha>c2702edd46640379d968f0a17b6d42d87930b4bd</Sha>
=======
    <Dependency Name="Microsoft.Extensions.ObjectPool" Version="10.0.0-alpha.2.24501.14">
      <Uri>https://github.com/dotnet/aspnetcore</Uri>
      <Sha>03a9832f53a9dd12cc7815596dd78fcee8c29f4a</Sha>
>>>>>>> 619b55dd
    </Dependency>
    <Dependency Name="Microsoft.Win32.SystemEvents" Version="10.0.0-alpha.1.24476.2">
      <Uri>https://github.com/dotnet/runtime</Uri>
      <Sha>d22c74dc974a757b48380a01dd0450efba31db64</Sha>
    </Dependency>
    <Dependency Name="System.Composition.AttributedModel" Version="10.0.0-alpha.1.24476.2">
      <Uri>https://github.com/dotnet/runtime</Uri>
      <Sha>d22c74dc974a757b48380a01dd0450efba31db64</Sha>
    </Dependency>
    <Dependency Name="System.Composition.Convention" Version="10.0.0-alpha.1.24476.2">
      <Uri>https://github.com/dotnet/runtime</Uri>
      <Sha>d22c74dc974a757b48380a01dd0450efba31db64</Sha>
    </Dependency>
    <Dependency Name="System.Composition.Hosting" Version="10.0.0-alpha.1.24476.2">
      <Uri>https://github.com/dotnet/runtime</Uri>
      <Sha>d22c74dc974a757b48380a01dd0450efba31db64</Sha>
    </Dependency>
    <Dependency Name="System.Composition.Runtime" Version="10.0.0-alpha.1.24476.2">
      <Uri>https://github.com/dotnet/runtime</Uri>
      <Sha>d22c74dc974a757b48380a01dd0450efba31db64</Sha>
    </Dependency>
    <Dependency Name="System.Composition.TypedParts" Version="10.0.0-alpha.1.24476.2">
      <Uri>https://github.com/dotnet/runtime</Uri>
      <Sha>d22c74dc974a757b48380a01dd0450efba31db64</Sha>
    </Dependency>
    <Dependency Name="System.Configuration.ConfigurationManager" Version="10.0.0-alpha.1.24476.2">
      <Uri>https://github.com/dotnet/runtime</Uri>
      <Sha>d22c74dc974a757b48380a01dd0450efba31db64</Sha>
    </Dependency>
    <Dependency Name="System.Security.Cryptography.Pkcs" Version="10.0.0-alpha.1.24476.2">
      <Uri>https://github.com/dotnet/runtime</Uri>
      <Sha>d22c74dc974a757b48380a01dd0450efba31db64</Sha>
    </Dependency>
    <Dependency Name="System.Security.Cryptography.Xml" Version="10.0.0-alpha.1.24476.2">
      <Uri>https://github.com/dotnet/runtime</Uri>
      <Sha>d22c74dc974a757b48380a01dd0450efba31db64</Sha>
    </Dependency>
    <Dependency Name="System.Security.Permissions" Version="9.0.0-rc.1.24431.7" Pinned="True">
      <Uri>https://github.com/dotnet/runtime</Uri>
      <Sha>c4d7f7c6f2e2f34f07e64c6caa3bf9b2ce915cc1</Sha>
    </Dependency>
    <!-- Temporarily pinned to a net9 supporting version until the SDK can target net10.
         See https://github.com/dotnet/sdk/issues/42920. -->
    <Dependency Name="System.Windows.Extensions" Version="9.0.0-rc.1.24431.7" Pinned="True">
      <Uri>https://github.com/dotnet/runtime</Uri>
      <Sha>c4d7f7c6f2e2f34f07e64c6caa3bf9b2ce915cc1</Sha>
    </Dependency>
  </ProductDependencies>
  <ToolsetDependencies>
    <Dependency Name="Microsoft.DotNet.Arcade.Sdk" Version="10.0.0-beta.24476.2">
      <Uri>https://github.com/dotnet/arcade</Uri>
      <Sha>7e8b8f4f321c8671aa01b53567d31aaa4950706f</Sha>
    </Dependency>
    <Dependency Name="Microsoft.DotNet.Build.Tasks.Installers" Version="10.0.0-beta.24476.2">
      <Uri>https://github.com/dotnet/arcade</Uri>
      <Sha>7e8b8f4f321c8671aa01b53567d31aaa4950706f</Sha>
    </Dependency>
    <Dependency Name="Microsoft.DotNet.Helix.Sdk" Version="10.0.0-beta.24476.2">
      <Uri>https://github.com/dotnet/arcade</Uri>
      <Sha>7e8b8f4f321c8671aa01b53567d31aaa4950706f</Sha>
    </Dependency>
    <Dependency Name="Microsoft.DotNet.SignTool" Version="10.0.0-beta.24476.2">
      <Uri>https://github.com/dotnet/arcade</Uri>
      <Sha>7e8b8f4f321c8671aa01b53567d31aaa4950706f</Sha>
    </Dependency>
    <Dependency Name="Microsoft.DotNet.XUnitExtensions" Version="10.0.0-beta.24476.2">
      <Uri>https://github.com/dotnet/arcade</Uri>
      <Sha>7e8b8f4f321c8671aa01b53567d31aaa4950706f</Sha>
    </Dependency>
    <Dependency Name="Microsoft.DotNet.XliffTasks" Version="10.0.0-beta.24476.2">
      <Uri>https://github.com/dotnet/arcade</Uri>
      <Sha>7e8b8f4f321c8671aa01b53567d31aaa4950706f</Sha>
    </Dependency>
    <!-- Intermediate is necessary for source build. -->
    <Dependency Name="Microsoft.SourceBuild.Intermediate.arcade" Version="10.0.0-beta.24476.2">
      <Uri>https://github.com/dotnet/arcade</Uri>
      <Sha>7e8b8f4f321c8671aa01b53567d31aaa4950706f</Sha>
      <SourceBuild RepoName="arcade" ManagedOnly="true" />
    </Dependency>
    <!-- Temporarily pinned to a net9 supporting version until the SDK can target net10.
         See https://github.com/dotnet/sdk/issues/42920. -->
    <Dependency Name="System.Reflection.MetadataLoadContext" Version="9.0.0-rc.1.24431.7" Pinned="True">
      <Uri>https://github.com/dotnet/runtime</Uri>
      <Sha>c4d7f7c6f2e2f34f07e64c6caa3bf9b2ce915cc1</Sha>
    </Dependency>
    <Dependency Name="Microsoft.DotNet.Darc" Version="1.1.0-beta.24367.3">
      <Uri>https://github.com/dotnet/arcade-services</Uri>
      <Sha>47e3672c762970073e4282bd563233da86bcca3e</Sha>
    </Dependency>
    <Dependency Name="Microsoft.DotNet.DarcLib" Version="1.1.0-beta.24367.3">
      <Uri>https://github.com/dotnet/arcade-services</Uri>
      <Sha>47e3672c762970073e4282bd563233da86bcca3e</Sha>
    </Dependency>
    <Dependency Name="Microsoft.DotNet.ScenarioTests.SdkTemplateTests" Version="10.0.0-preview.24476.1">
      <Uri>https://github.com/dotnet/scenario-tests</Uri>
      <Sha>b7ce67571aff209313584ed0ee34f714270099dd</Sha>
    </Dependency>
    <!-- Intermediate is necessary for source build. -->
    <Dependency Name="Microsoft.SourceBuild.Intermediate.scenario-tests" Version="10.0.0-preview.24476.1">
      <Uri>https://github.com/dotnet/scenario-tests</Uri>
      <Sha>b7ce67571aff209313584ed0ee34f714270099dd</Sha>
      <SourceBuild RepoName="scenario-tests" ManagedOnly="true" />
    </Dependency>
    <!--
      Aspire isn't really a toolset dependency. However, it only inserts a baseline manifest in sdk,
      and if you squint at it, this means we can say that its specific dependency versions don't matter to sdk.
      It also doesn't currently ship 9.0 preview versions, meaning the version is locked to the latest shipped from 8.0 era.
      Avoiding this as a product dependency avoids a long coherency path (aspnetcore->extensions->aspire->sdk).
      **It is** of course possible that an incoherent aspire means that aspire depends on versions of extensions that
      aren't shipping, or those extensions packages depend on aspnetcore packages that won't ship. However, given the cost
      of maintaining this coherency path is high. This being toolset means that aspire is responsible for its own coherency.
    -->
    <Dependency Name="Microsoft.NET.Sdk.Aspire.Manifest-8.0.100" Version="9.0.0-preview.4.24456.4">
      <Uri>https://github.com/dotnet/aspire</Uri>
      <Sha>b88ce9e7cb0430fb0b4e2d018f13694a4c733289</Sha>
    </Dependency>
    <!-- Intermediate is necessary for source build. -->
    <Dependency Name="Microsoft.SourceBuild.Intermediate.aspire" Version="9.0.0-preview.4.24456.4">
      <Uri>https://github.com/dotnet/aspire</Uri>
      <Sha>b88ce9e7cb0430fb0b4e2d018f13694a4c733289</Sha>
      <SourceBuild RepoName="aspire" ManagedOnly="true" />
    </Dependency>
    <Dependency Name="Microsoft.IO.Redist" Version="6.0.1">
      <Uri>https://github.com/dotnet/runtime</Uri>
      <Sha>e77011b31a3e5c47d931248a64b47f9b2d47853d</Sha>
    </Dependency>
  </ToolsetDependencies>
</Dependencies><|MERGE_RESOLUTION|>--- conflicted
+++ resolved
@@ -135,7 +135,6 @@
       <Uri>https://github.com/dotnet/roslyn</Uri>
       <Sha>6a9d2b077973e31b213517579f674b461053ac1c</Sha>
     </Dependency>
-<<<<<<< HEAD
     <Dependency Name="Microsoft.AspNetCore.DeveloperCertificates.XPlat" Version="10.0.0-alpha.2.24504.5">
       <Uri>https://github.com/dotnet/aspnetcore</Uri>
       <Sha>c2702edd46640379d968f0a17b6d42d87930b4bd</Sha>
@@ -143,19 +142,6 @@
     <Dependency Name="Microsoft.AspNetCore.TestHost" Version="10.0.0-alpha.2.24504.5">
       <Uri>https://github.com/dotnet/aspnetcore</Uri>
       <Sha>c2702edd46640379d968f0a17b6d42d87930b4bd</Sha>
-=======
-    <!-- Temporarily pinned to a net9 supporting version until the SDK can target net10.
-         See https://github.com/dotnet/sdk/issues/42920. -->
-    <Dependency Name="Microsoft.AspNetCore.DeveloperCertificates.XPlat" Version="9.0.0-rc.1.24452.1" Pinned="true">
-      <Uri>https://github.com/dotnet/aspnetcore</Uri>
-      <Sha>280c613963a1768b810d09f32c998fe4490855e9</Sha>
-    </Dependency>
-    <!-- Temporarily pinned to a net9 supporting version until the SDK can target net10.
-         See https://github.com/dotnet/sdk/issues/42920. -->
-    <Dependency Name="Microsoft.AspNetCore.TestHost" Version="9.0.0-rc.1.24452.1" Pinned="true">
-      <Uri>https://github.com/dotnet/aspnetcore</Uri>
-      <Sha>280c613963a1768b810d09f32c998fe4490855e9</Sha>
->>>>>>> 619b55dd
     </Dependency>
     <Dependency Name="Microsoft.Build.NuGetSdkResolver" Version="6.12.0-rc.127">
       <Uri>https://github.com/nuget/nuget.client</Uri>
@@ -291,7 +277,6 @@
       <Uri>https://github.com/dotnet/wpf</Uri>
       <Sha>ce09c88c666057407b355ea86e1ad8713ac674a1</Sha>
     </Dependency>
-<<<<<<< HEAD
     <Dependency Name="Microsoft.AspNetCore.App.Ref" Version="10.0.0-alpha.2.24504.5">
       <Uri>https://github.com/dotnet/aspnetcore</Uri>
       <Sha>c2702edd46640379d968f0a17b6d42d87930b4bd</Sha>
@@ -340,56 +325,6 @@
     <Dependency Name="Microsoft.SourceBuild.Intermediate.aspnetcore" Version="10.0.0-alpha.2.24504.5">
       <Uri>https://github.com/dotnet/aspnetcore</Uri>
       <Sha>c2702edd46640379d968f0a17b6d42d87930b4bd</Sha>
-=======
-    <Dependency Name="Microsoft.AspNetCore.App.Ref" Version="10.0.0-alpha.2.24501.14">
-      <Uri>https://github.com/dotnet/aspnetcore</Uri>
-      <Sha>03a9832f53a9dd12cc7815596dd78fcee8c29f4a</Sha>
-    </Dependency>
-    <Dependency Name="Microsoft.AspNetCore.App.Ref.Internal" Version="10.0.0-alpha.2.24501.14">
-      <Uri>https://github.com/dotnet/aspnetcore</Uri>
-      <Sha>03a9832f53a9dd12cc7815596dd78fcee8c29f4a</Sha>
-    </Dependency>
-    <Dependency Name="Microsoft.AspNetCore.App.Runtime.win-x64" Version="10.0.0-alpha.2.24501.14">
-      <Uri>https://github.com/dotnet/aspnetcore</Uri>
-      <Sha>03a9832f53a9dd12cc7815596dd78fcee8c29f4a</Sha>
-    </Dependency>
-    <Dependency Name="VS.Redist.Common.AspNetCore.SharedFramework.x64.10.0" Version="10.0.0-alpha.2.24501.14">
-      <Uri>https://github.com/dotnet/aspnetcore</Uri>
-      <Sha>03a9832f53a9dd12cc7815596dd78fcee8c29f4a</Sha>
-    </Dependency>
-    <Dependency Name="dotnet-dev-certs" Version="10.0.0-alpha.2.24501.14">
-      <Uri>https://github.com/dotnet/aspnetcore</Uri>
-      <Sha>03a9832f53a9dd12cc7815596dd78fcee8c29f4a</Sha>
-    </Dependency>
-    <Dependency Name="dotnet-user-jwts" Version="10.0.0-alpha.2.24501.14">
-      <Uri>https://github.com/dotnet/aspnetcore</Uri>
-      <Sha>03a9832f53a9dd12cc7815596dd78fcee8c29f4a</Sha>
-    </Dependency>
-    <Dependency Name="dotnet-user-secrets" Version="10.0.0-alpha.2.24501.14">
-      <Uri>https://github.com/dotnet/aspnetcore</Uri>
-      <Sha>03a9832f53a9dd12cc7815596dd78fcee8c29f4a</Sha>
-    </Dependency>
-    <Dependency Name="Microsoft.AspNetCore.Analyzers" Version="10.0.0-alpha.2.24501.14">
-      <Uri>https://github.com/dotnet/aspnetcore</Uri>
-      <Sha>03a9832f53a9dd12cc7815596dd78fcee8c29f4a</Sha>
-    </Dependency>
-    <Dependency Name="Microsoft.AspNetCore.Components.SdkAnalyzers" Version="10.0.0-alpha.2.24501.14">
-      <Uri>https://github.com/dotnet/aspnetcore</Uri>
-      <Sha>03a9832f53a9dd12cc7815596dd78fcee8c29f4a</Sha>
-    </Dependency>
-    <Dependency Name="Microsoft.AspNetCore.Mvc.Analyzers" Version="10.0.0-alpha.2.24501.14">
-      <Uri>https://github.com/dotnet/aspnetcore</Uri>
-      <Sha>03a9832f53a9dd12cc7815596dd78fcee8c29f4a</Sha>
-    </Dependency>
-    <Dependency Name="Microsoft.AspNetCore.Mvc.Api.Analyzers" Version="10.0.0-alpha.2.24501.14">
-      <Uri>https://github.com/dotnet/aspnetcore</Uri>
-      <Sha>03a9832f53a9dd12cc7815596dd78fcee8c29f4a</Sha>
-    </Dependency>
-    <!-- Intermediate is necessary for source build. -->
-    <Dependency Name="Microsoft.SourceBuild.Intermediate.aspnetcore" Version="10.0.0-alpha.2.24501.14">
-      <Uri>https://github.com/dotnet/aspnetcore</Uri>
-      <Sha>03a9832f53a9dd12cc7815596dd78fcee8c29f4a</Sha>
->>>>>>> 619b55dd
       <SourceBuild RepoName="aspnetcore" ManagedOnly="true" />
     </Dependency>
     <Dependency Name="Microsoft.CodeAnalysis.Razor.Tooling.Internal" Version="9.0.0-preview.24502.5">
@@ -410,7 +345,6 @@
       <Sha>f266ffb956e3704b1473d572cd3015fc0ee8b3be</Sha>
       <SourceBuild RepoName="razor" ManagedOnly="true" />
     </Dependency>
-<<<<<<< HEAD
     <Dependency Name="Microsoft.Extensions.FileProviders.Embedded" Version="10.0.0-alpha.2.24504.5">
       <Uri>https://github.com/dotnet/aspnetcore</Uri>
       <Sha>c2702edd46640379d968f0a17b6d42d87930b4bd</Sha>
@@ -426,23 +360,6 @@
     <Dependency Name="Microsoft.JSInterop" Version="10.0.0-alpha.2.24504.5">
       <Uri>https://github.com/dotnet/aspnetcore</Uri>
       <Sha>c2702edd46640379d968f0a17b6d42d87930b4bd</Sha>
-=======
-    <Dependency Name="Microsoft.Extensions.FileProviders.Embedded" Version="10.0.0-alpha.2.24501.14">
-      <Uri>https://github.com/dotnet/aspnetcore</Uri>
-      <Sha>03a9832f53a9dd12cc7815596dd78fcee8c29f4a</Sha>
-    </Dependency>
-    <Dependency Name="Microsoft.AspNetCore.Authorization" Version="10.0.0-alpha.2.24501.14">
-      <Uri>https://github.com/dotnet/aspnetcore</Uri>
-      <Sha>03a9832f53a9dd12cc7815596dd78fcee8c29f4a</Sha>
-    </Dependency>
-    <Dependency Name="Microsoft.AspNetCore.Components.Web" Version="10.0.0-alpha.2.24501.14">
-      <Uri>https://github.com/dotnet/aspnetcore</Uri>
-      <Sha>03a9832f53a9dd12cc7815596dd78fcee8c29f4a</Sha>
-    </Dependency>
-    <Dependency Name="Microsoft.JSInterop" Version="10.0.0-alpha.2.24501.14">
-      <Uri>https://github.com/dotnet/aspnetcore</Uri>
-      <Sha>03a9832f53a9dd12cc7815596dd78fcee8c29f4a</Sha>
->>>>>>> 619b55dd
     </Dependency>
     <Dependency Name="Microsoft.DotNet.Test.ProjectTemplates.2.1" Version="1.0.2-beta4.22406.1">
       <Uri>https://github.com/dotnet/test-templates</Uri>
@@ -624,15 +541,9 @@
       <Uri>https://github.com/dotnet/runtime</Uri>
       <Sha>d22c74dc974a757b48380a01dd0450efba31db64</Sha>
     </Dependency>
-<<<<<<< HEAD
     <Dependency Name="Microsoft.Extensions.ObjectPool" Version="10.0.0-alpha.2.24504.5">
       <Uri>https://github.com/dotnet/aspnetcore</Uri>
       <Sha>c2702edd46640379d968f0a17b6d42d87930b4bd</Sha>
-=======
-    <Dependency Name="Microsoft.Extensions.ObjectPool" Version="10.0.0-alpha.2.24501.14">
-      <Uri>https://github.com/dotnet/aspnetcore</Uri>
-      <Sha>03a9832f53a9dd12cc7815596dd78fcee8c29f4a</Sha>
->>>>>>> 619b55dd
     </Dependency>
     <Dependency Name="Microsoft.Win32.SystemEvents" Version="10.0.0-alpha.1.24476.2">
       <Uri>https://github.com/dotnet/runtime</Uri>

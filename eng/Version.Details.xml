<?xml version="1.0" encoding="utf-8"?>
<Dependencies>
  <ProductDependencies>
    <Dependency Name="Microsoft.TemplateEngine.Abstractions" Version="8.0.111">
      <Uri>https://github.com/dotnet/templating</Uri>
      <Sha>3a8381bea7213a9d53e7571901edc35e1ed841a1</Sha>
    </Dependency>
    <Dependency Name="Microsoft.TemplateEngine.Mocks" Version="8.0.111-servicing.24502.4">
      <Uri>https://github.com/dotnet/templating</Uri>
      <Sha>3a8381bea7213a9d53e7571901edc35e1ed841a1</Sha>
    </Dependency>
    <Dependency Name="Microsoft.SourceBuild.Intermediate.templating" Version="8.0.111-servicing.24502.4">
      <Uri>https://github.com/dotnet/templating</Uri>
      <Sha>3a8381bea7213a9d53e7571901edc35e1ed841a1</Sha>
      <SourceBuild RepoName="templating" ManagedOnly="true" />
    </Dependency>
    <Dependency Name="Microsoft.NETCore.App.Ref" Version="8.0.8">
      <Uri>https://dev.azure.com/dnceng/internal/_git/dotnet-runtime</Uri>
      <Sha>08338fcaa5c9b9a8190abb99222fed12aaba956c</Sha>
    </Dependency>
    <Dependency Name="VS.Redist.Common.NetCore.SharedFramework.x64.8.0" Version="8.0.8-servicing.24366.12">
      <Uri>https://dev.azure.com/dnceng/internal/_git/dotnet-runtime</Uri>
      <Sha>08338fcaa5c9b9a8190abb99222fed12aaba956c</Sha>
      <SourceBuild RepoName="runtime" ManagedOnly="false" />
    </Dependency>
    <Dependency Name="VS.Redist.Common.NetCore.TargetingPack.x64.8.0" Version="8.0.8-servicing.24366.12">
      <Uri>https://dev.azure.com/dnceng/internal/_git/dotnet-runtime</Uri>
      <Sha>08338fcaa5c9b9a8190abb99222fed12aaba956c</Sha>
    </Dependency>
    <Dependency Name="Microsoft.NETCore.App.Runtime.win-x64" Version="8.0.8">
      <Uri>https://dev.azure.com/dnceng/internal/_git/dotnet-runtime</Uri>
      <Sha>08338fcaa5c9b9a8190abb99222fed12aaba956c</Sha>
    </Dependency>
    <Dependency Name="Microsoft.NETCore.App.Host.win-x64" Version="8.0.8">
      <Uri>https://dev.azure.com/dnceng/internal/_git/dotnet-runtime</Uri>
      <Sha>08338fcaa5c9b9a8190abb99222fed12aaba956c</Sha>
    </Dependency>
    <Dependency Name="Microsoft.NETCore.Platforms" Version="8.0.8-servicing.24366.12">
      <Uri>https://dev.azure.com/dnceng/internal/_git/dotnet-runtime</Uri>
      <Sha>08338fcaa5c9b9a8190abb99222fed12aaba956c</Sha>
    </Dependency>
    <Dependency Name="Microsoft.NET.HostModel" Version="8.0.8-servicing.24366.12">
      <Uri>https://dev.azure.com/dnceng/internal/_git/dotnet-runtime</Uri>
      <Sha>08338fcaa5c9b9a8190abb99222fed12aaba956c</Sha>
    </Dependency>
    <Dependency Name="Microsoft.Extensions.DependencyModel" Version="8.0.1">
      <Uri>https://dev.azure.com/dnceng/internal/_git/dotnet-runtime</Uri>
      <Sha>2aade6beb02ea367fd97c4070a4198802fe61c03</Sha>
    </Dependency>
    <Dependency Name="Microsoft.NETCore.DotNetHostResolver" Version="8.0.8">
      <Uri>https://dev.azure.com/dnceng/internal/_git/dotnet-runtime</Uri>
      <Sha>08338fcaa5c9b9a8190abb99222fed12aaba956c</Sha>
    </Dependency>
    <Dependency Name="Microsoft.NET.Workload.Emscripten.Current.Manifest-8.0.100" Version="8.0.8" CoherentParentDependency="Microsoft.NETCore.App.Runtime.win-x64">
      <Uri>https://github.com/dotnet/emsdk</Uri>
      <Sha>e92f92efe5854b6fe013787830b59166cb9b4ed9</Sha>
    </Dependency>
    <Dependency Name="Microsoft.Build" Version="17.8.5">
      <Uri>https://github.com/dotnet/msbuild</Uri>
      <Sha>b5265ef370a651f8c3458110b804e5cbf869eeb5</Sha>
    </Dependency>
    <Dependency Name="Microsoft.Build.Localization" Version="17.8.5-preview-24055-02">
      <Uri>https://github.com/dotnet/msbuild</Uri>
      <Sha>b5265ef370a651f8c3458110b804e5cbf869eeb5</Sha>
    </Dependency>
    <Dependency Name="Microsoft.SourceBuild.Intermediate.msbuild" Version="17.8.5-preview-24055-02">
      <Uri>https://github.com/dotnet/msbuild</Uri>
      <Sha>b5265ef370a651f8c3458110b804e5cbf869eeb5</Sha>
      <SourceBuild RepoName="msbuild" ManagedOnly="true" />
    </Dependency>
    <Dependency Name="Microsoft.FSharp.Compiler" Version="12.8.102-beta.24081.2">
      <Uri>https://github.com/dotnet/fsharp</Uri>
      <Sha>fc5e9eda234e2b69aa479f4f83faddc31fdd4da7</Sha>
    </Dependency>
    <Dependency Name="Microsoft.SourceBuild.Intermediate.fsharp" Version="8.0.102-beta.24081.2">
      <Uri>https://github.com/dotnet/fsharp</Uri>
      <Sha>fc5e9eda234e2b69aa479f4f83faddc31fdd4da7</Sha>
      <SourceBuild RepoName="fsharp" ManagedOnly="true" />
    </Dependency>
    <Dependency Name="dotnet-format" Version="8.1.536001">
      <Uri>https://github.com/dotnet/format</Uri>
      <Sha>b252c608794019761c3f0eb50d142db1ff1b6a2e</Sha>
      <SourceBuild RepoName="format" ManagedOnly="true" />
    </Dependency>
    <Dependency Name="Microsoft.Net.Compilers.Toolset" Version="4.8.0-7.24503.12">
      <Uri>https://github.com/dotnet/roslyn</Uri>
      <Sha>8903f4b17a8dabe5cba91a9d37ee458a466476ab</Sha>
      <SourceBuild RepoName="roslyn" ManagedOnly="true" />
    </Dependency>
    <Dependency Name="Microsoft.CodeAnalysis" Version="4.8.0-7.24503.12">
      <Uri>https://github.com/dotnet/roslyn</Uri>
      <Sha>8903f4b17a8dabe5cba91a9d37ee458a466476ab</Sha>
    </Dependency>
    <Dependency Name="Microsoft.CodeAnalysis.CSharp" Version="4.8.0-7.24503.12">
      <Uri>https://github.com/dotnet/roslyn</Uri>
      <Sha>8903f4b17a8dabe5cba91a9d37ee458a466476ab</Sha>
    </Dependency>
    <Dependency Name="Microsoft.CodeAnalysis.CSharp.CodeStyle" Version="4.8.0-7.24503.12">
      <Uri>https://github.com/dotnet/roslyn</Uri>
      <Sha>8903f4b17a8dabe5cba91a9d37ee458a466476ab</Sha>
    </Dependency>
    <Dependency Name="Microsoft.CodeAnalysis.CSharp.Features" Version="4.8.0-7.24503.12">
      <Uri>https://github.com/dotnet/roslyn</Uri>
      <Sha>8903f4b17a8dabe5cba91a9d37ee458a466476ab</Sha>
    </Dependency>
    <Dependency Name="Microsoft.CodeAnalysis.CSharp.Workspaces" Version="4.8.0-7.24503.12">
      <Uri>https://github.com/dotnet/roslyn</Uri>
      <Sha>8903f4b17a8dabe5cba91a9d37ee458a466476ab</Sha>
    </Dependency>
    <Dependency Name="Microsoft.CodeAnalysis.Workspaces.MSBuild" Version="4.8.0-7.24503.12">
      <Uri>https://github.com/dotnet/roslyn</Uri>
      <Sha>8903f4b17a8dabe5cba91a9d37ee458a466476ab</Sha>
    </Dependency>
    <Dependency Name="Microsoft.AspNetCore.DeveloperCertificates.XPlat" Version="8.0.8-servicing.24369.8">
      <Uri>https://dev.azure.com/dnceng/internal/_git/dotnet-aspnetcore</Uri>
      <Sha>954f61dd38b33caa2b736c73530bd5a294174437</Sha>
    </Dependency>
    <Dependency Name="Microsoft.AspNetCore.TestHost" Version="8.0.8">
      <Uri>https://dev.azure.com/dnceng/internal/_git/dotnet-aspnetcore</Uri>
      <Sha>954f61dd38b33caa2b736c73530bd5a294174437</Sha>
    </Dependency>
    <Dependency Name="Microsoft.Build.NuGetSdkResolver" Version="6.8.1-rc.2">
      <Uri>https://dev.azure.com/devdiv/DevDiv/_git/NuGet-NuGet.Client-Trusted</Uri>
      <Sha>550277e0616e549446f03fda35d3e23dff75dc01</Sha>
    </Dependency>
    <Dependency Name="NuGet.Build.Tasks" Version="6.8.1-rc.2">
      <Uri>https://dev.azure.com/devdiv/DevDiv/_git/NuGet-NuGet.Client-Trusted</Uri>
      <Sha>550277e0616e549446f03fda35d3e23dff75dc01</Sha>
    </Dependency>
    <Dependency Name="NuGet.Build.Tasks.Console" Version="6.8.1-rc.2">
      <Uri>https://dev.azure.com/devdiv/DevDiv/_git/NuGet-NuGet.Client-Trusted</Uri>
      <Sha>550277e0616e549446f03fda35d3e23dff75dc01</Sha>
    </Dependency>
    <Dependency Name="NuGet.Build.Tasks.Pack" Version="6.8.1-rc.2">
      <Uri>https://dev.azure.com/devdiv/DevDiv/_git/NuGet-NuGet.Client-Trusted</Uri>
      <Sha>550277e0616e549446f03fda35d3e23dff75dc01</Sha>
    </Dependency>
<<<<<<< HEAD
    <Dependency Name="Microsoft.NET.ILLink.Tasks" Version="6.0.200-1.24474.2">
      <Uri>https://github.com/dotnet/linker</Uri>
      <Sha>a044d2e0fc5c991d33da88ccedf96903837c2342</Sha>
      <SourceBuild RepoName="linker" ManagedOnly="true" />
    </Dependency>
    <Dependency Name="Microsoft.NET.ILLink.Analyzers" Version="6.0.200-1.24474.2">
      <Uri>https://github.com/dotnet/linker</Uri>
      <Sha>a044d2e0fc5c991d33da88ccedf96903837c2342</Sha>
=======
    <Dependency Name="NuGet.Commands" Version="6.8.1-rc.2">
      <Uri>https://dev.azure.com/devdiv/DevDiv/_git/NuGet-NuGet.Client-Trusted</Uri>
      <Sha>550277e0616e549446f03fda35d3e23dff75dc01</Sha>
    </Dependency>
    <Dependency Name="NuGet.CommandLine.XPlat" Version="6.8.1-rc.2">
      <Uri>https://dev.azure.com/devdiv/DevDiv/_git/NuGet-NuGet.Client-Trusted</Uri>
      <Sha>550277e0616e549446f03fda35d3e23dff75dc01</Sha>
>>>>>>> b16ea700
    </Dependency>
    <Dependency Name="NuGet.Common" Version="6.8.1-rc.2">
      <Uri>https://dev.azure.com/devdiv/DevDiv/_git/NuGet-NuGet.Client-Trusted</Uri>
      <Sha>550277e0616e549446f03fda35d3e23dff75dc01</Sha>
    </Dependency>
    <Dependency Name="NuGet.Configuration" Version="6.8.1-rc.2">
      <Uri>https://dev.azure.com/devdiv/DevDiv/_git/NuGet-NuGet.Client-Trusted</Uri>
      <Sha>550277e0616e549446f03fda35d3e23dff75dc01</Sha>
    </Dependency>
    <Dependency Name="NuGet.Credentials" Version="6.8.1-rc.2">
      <Uri>https://dev.azure.com/devdiv/DevDiv/_git/NuGet-NuGet.Client-Trusted</Uri>
      <Sha>550277e0616e549446f03fda35d3e23dff75dc01</Sha>
    </Dependency>
    <Dependency Name="NuGet.DependencyResolver.Core" Version="6.8.1-rc.2">
      <Uri>https://dev.azure.com/devdiv/DevDiv/_git/NuGet-NuGet.Client-Trusted</Uri>
      <Sha>550277e0616e549446f03fda35d3e23dff75dc01</Sha>
    </Dependency>
    <Dependency Name="NuGet.Frameworks" Version="6.8.1-rc.2">
      <Uri>https://dev.azure.com/devdiv/DevDiv/_git/NuGet-NuGet.Client-Trusted</Uri>
      <Sha>550277e0616e549446f03fda35d3e23dff75dc01</Sha>
    </Dependency>
    <Dependency Name="NuGet.LibraryModel" Version="6.8.1-rc.2">
      <Uri>https://dev.azure.com/devdiv/DevDiv/_git/NuGet-NuGet.Client-Trusted</Uri>
      <Sha>550277e0616e549446f03fda35d3e23dff75dc01</Sha>
    </Dependency>
    <Dependency Name="NuGet.ProjectModel" Version="6.8.1-rc.2">
      <Uri>https://dev.azure.com/devdiv/DevDiv/_git/NuGet-NuGet.Client-Trusted</Uri>
      <Sha>550277e0616e549446f03fda35d3e23dff75dc01</Sha>
    </Dependency>
    <Dependency Name="NuGet.Protocol" Version="6.8.1-rc.2">
      <Uri>https://dev.azure.com/devdiv/DevDiv/_git/NuGet-NuGet.Client-Trusted</Uri>
      <Sha>550277e0616e549446f03fda35d3e23dff75dc01</Sha>
    </Dependency>
    <Dependency Name="NuGet.Packaging" Version="6.8.1-rc.2">
      <Uri>https://dev.azure.com/devdiv/DevDiv/_git/NuGet-NuGet.Client-Trusted</Uri>
      <Sha>550277e0616e549446f03fda35d3e23dff75dc01</Sha>
    </Dependency>
    <Dependency Name="NuGet.Versioning" Version="6.8.1-rc.2">
      <Uri>https://dev.azure.com/devdiv/DevDiv/_git/NuGet-NuGet.Client-Trusted</Uri>
      <Sha>550277e0616e549446f03fda35d3e23dff75dc01</Sha>
    </Dependency>
    <Dependency Name="NuGet.Localization" Version="6.8.1-rc.2">
      <Uri>https://dev.azure.com/devdiv/DevDiv/_git/NuGet-NuGet.Client-Trusted</Uri>
      <Sha>550277e0616e549446f03fda35d3e23dff75dc01</Sha>
    </Dependency>
    <Dependency Name="Microsoft.NET.Test.Sdk" Version="17.8.0-release-23615-02">
      <Uri>https://github.com/microsoft/vstest</Uri>
      <Sha>aa59400b11e1aeee2e8af48928dbd48748a8bef9</Sha>
      <SourceBuild RepoName="vstest" ManagedOnly="true" />
    </Dependency>
    <Dependency Name="Microsoft.TestPlatform.CLI" Version="17.8.0-release-23615-02">
      <Uri>https://github.com/microsoft/vstest</Uri>
      <Sha>aa59400b11e1aeee2e8af48928dbd48748a8bef9</Sha>
    </Dependency>
    <Dependency Name="Microsoft.TestPlatform.Build" Version="17.8.0-release-23615-02">
      <Uri>https://github.com/microsoft/vstest</Uri>
      <Sha>aa59400b11e1aeee2e8af48928dbd48748a8bef9</Sha>
    </Dependency>
    <Dependency Name="Microsoft.NET.ILLink.Tasks" Version="8.0.8">
      <Uri>https://dev.azure.com/dnceng/internal/_git/dotnet-runtime</Uri>
      <Sha>08338fcaa5c9b9a8190abb99222fed12aaba956c</Sha>
    </Dependency>
    <Dependency Name="System.Formats.Asn1" Version="8.0.1">
      <Uri>https://dev.azure.com/dnceng/internal/_git/dotnet-runtime</Uri>
      <Sha>2aade6beb02ea367fd97c4070a4198802fe61c03</Sha>
    </Dependency>
    <Dependency Name="System.CodeDom" Version="8.0.0">
      <Uri>https://dev.azure.com/dnceng/internal/_git/dotnet-runtime</Uri>
      <Sha>5535e31a712343a63f5d7d796cd874e563e5ac14</Sha>
    </Dependency>
    <Dependency Name="System.Security.Cryptography.ProtectedData" Version="8.0.0">
      <Uri>https://dev.azure.com/dnceng/internal/_git/dotnet-runtime</Uri>
      <Sha>5535e31a712343a63f5d7d796cd874e563e5ac14</Sha>
    </Dependency>
    <Dependency Name="System.Text.Encoding.CodePages" Version="8.0.0">
      <Uri>https://dev.azure.com/dnceng/internal/_git/dotnet-runtime</Uri>
      <Sha>5535e31a712343a63f5d7d796cd874e563e5ac14</Sha>
    </Dependency>
    <Dependency Name="System.Resources.Extensions" Version="8.0.0">
      <Uri>https://dev.azure.com/dnceng/internal/_git/dotnet-runtime</Uri>
      <Sha>5535e31a712343a63f5d7d796cd874e563e5ac14</Sha>
    </Dependency>
    <Dependency Name="Microsoft.WindowsDesktop.App.Runtime.win-x64" Version="8.0.8">
      <Uri>https://dev.azure.com/dnceng/internal/_git/dotnet-windowsdesktop</Uri>
      <Sha>1526afd4eae1d862d586402ef8e005151a919d52</Sha>
    </Dependency>
    <Dependency Name="VS.Redist.Common.WindowsDesktop.SharedFramework.x64.8.0" Version="8.0.8-servicing.24366.8">
      <Uri>https://dev.azure.com/dnceng/internal/_git/dotnet-windowsdesktop</Uri>
      <Sha>1526afd4eae1d862d586402ef8e005151a919d52</Sha>
    </Dependency>
    <Dependency Name="Microsoft.WindowsDesktop.App.Ref" Version="8.0.8">
      <Uri>https://dev.azure.com/dnceng/internal/_git/dotnet-windowsdesktop</Uri>
      <Sha>1526afd4eae1d862d586402ef8e005151a919d52</Sha>
    </Dependency>
    <Dependency Name="VS.Redist.Common.WindowsDesktop.TargetingPack.x64.8.0" Version="8.0.8-servicing.24366.8">
      <Uri>https://dev.azure.com/dnceng/internal/_git/dotnet-windowsdesktop</Uri>
      <Sha>1526afd4eae1d862d586402ef8e005151a919d52</Sha>
    </Dependency>
    <Dependency Name="Microsoft.NET.Sdk.WindowsDesktop" Version="8.0.8-servicing.24366.7" CoherentParentDependency="Microsoft.WindowsDesktop.App.Ref">
      <Uri>https://dev.azure.com/dnceng/internal/_git/dotnet-wpf</Uri>
      <Sha>883fc207bb50622d4458ff09ae6a62548783826a</Sha>
    </Dependency>
    <Dependency Name="Microsoft.AspNetCore.App.Ref" Version="8.0.8">
      <Uri>https://dev.azure.com/dnceng/internal/_git/dotnet-aspnetcore</Uri>
      <Sha>954f61dd38b33caa2b736c73530bd5a294174437</Sha>
    </Dependency>
    <Dependency Name="Microsoft.AspNetCore.App.Ref.Internal" Version="8.0.8-servicing.24369.8">
      <Uri>https://dev.azure.com/dnceng/internal/_git/dotnet-aspnetcore</Uri>
      <Sha>954f61dd38b33caa2b736c73530bd5a294174437</Sha>
    </Dependency>
    <Dependency Name="Microsoft.AspNetCore.App.Runtime.win-x64" Version="8.0.8">
      <Uri>https://dev.azure.com/dnceng/internal/_git/dotnet-aspnetcore</Uri>
      <Sha>954f61dd38b33caa2b736c73530bd5a294174437</Sha>
    </Dependency>
    <Dependency Name="VS.Redist.Common.AspNetCore.SharedFramework.x64.8.0" Version="8.0.8-servicing.24369.8">
      <Uri>https://dev.azure.com/dnceng/internal/_git/dotnet-aspnetcore</Uri>
      <Sha>954f61dd38b33caa2b736c73530bd5a294174437</Sha>
      <SourceBuild RepoName="aspnetcore" ManagedOnly="true" />
    </Dependency>
    <Dependency Name="dotnet-dev-certs" Version="8.0.8-servicing.24369.8">
      <Uri>https://dev.azure.com/dnceng/internal/_git/dotnet-aspnetcore</Uri>
      <Sha>954f61dd38b33caa2b736c73530bd5a294174437</Sha>
    </Dependency>
    <Dependency Name="dotnet-user-jwts" Version="8.0.8-servicing.24369.8">
      <Uri>https://dev.azure.com/dnceng/internal/_git/dotnet-aspnetcore</Uri>
      <Sha>954f61dd38b33caa2b736c73530bd5a294174437</Sha>
    </Dependency>
    <Dependency Name="dotnet-user-secrets" Version="8.0.8-servicing.24369.8">
      <Uri>https://dev.azure.com/dnceng/internal/_git/dotnet-aspnetcore</Uri>
      <Sha>954f61dd38b33caa2b736c73530bd5a294174437</Sha>
    </Dependency>
    <Dependency Name="Microsoft.AspNetCore.Analyzers" Version="8.0.8-servicing.24369.8">
      <Uri>https://dev.azure.com/dnceng/internal/_git/dotnet-aspnetcore</Uri>
      <Sha>954f61dd38b33caa2b736c73530bd5a294174437</Sha>
    </Dependency>
    <Dependency Name="Microsoft.AspNetCore.Components.SdkAnalyzers" Version="8.0.8-servicing.24369.8">
      <Uri>https://dev.azure.com/dnceng/internal/_git/dotnet-aspnetcore</Uri>
      <Sha>954f61dd38b33caa2b736c73530bd5a294174437</Sha>
    </Dependency>
    <Dependency Name="Microsoft.AspNetCore.Mvc.Analyzers" Version="8.0.8-servicing.24369.8">
      <Uri>https://dev.azure.com/dnceng/internal/_git/dotnet-aspnetcore</Uri>
      <Sha>954f61dd38b33caa2b736c73530bd5a294174437</Sha>
    </Dependency>
    <Dependency Name="Microsoft.AspNetCore.Mvc.Api.Analyzers" Version="8.0.8-servicing.24369.8">
      <Uri>https://dev.azure.com/dnceng/internal/_git/dotnet-aspnetcore</Uri>
      <Sha>954f61dd38b33caa2b736c73530bd5a294174437</Sha>
    </Dependency>
    <Dependency Name="Microsoft.CodeAnalysis.Razor.Tooling.Internal" Version="7.0.0-preview.24052.1">
      <Uri>https://github.com/dotnet/razor</Uri>
      <Sha>d135dd8d2ec1c2fbdee220e8656b308694e17a4b</Sha>
      <SourceBuild RepoName="razor" ManagedOnly="true" />
    </Dependency>
    <Dependency Name="Microsoft.AspNetCore.Mvc.Razor.Extensions.Tooling.Internal" Version="7.0.0-preview.24052.1">
      <Uri>https://github.com/dotnet/razor</Uri>
      <Sha>d135dd8d2ec1c2fbdee220e8656b308694e17a4b</Sha>
    </Dependency>
    <Dependency Name="Microsoft.NET.Sdk.Razor.SourceGenerators.Transport" Version="7.0.0-preview.24052.1">
      <Uri>https://github.com/dotnet/razor</Uri>
      <Sha>d135dd8d2ec1c2fbdee220e8656b308694e17a4b</Sha>
    </Dependency>
    <Dependency Name="Microsoft.Extensions.FileProviders.Embedded" Version="8.0.8">
      <Uri>https://dev.azure.com/dnceng/internal/_git/dotnet-aspnetcore</Uri>
      <Sha>954f61dd38b33caa2b736c73530bd5a294174437</Sha>
    </Dependency>
    <Dependency Name="Microsoft.AspNetCore.Authorization" Version="8.0.8">
      <Uri>https://dev.azure.com/dnceng/internal/_git/dotnet-aspnetcore</Uri>
      <Sha>954f61dd38b33caa2b736c73530bd5a294174437</Sha>
    </Dependency>
    <Dependency Name="Microsoft.AspNetCore.Components.Web" Version="8.0.8">
      <Uri>https://dev.azure.com/dnceng/internal/_git/dotnet-aspnetcore</Uri>
      <Sha>954f61dd38b33caa2b736c73530bd5a294174437</Sha>
    </Dependency>
    <Dependency Name="Microsoft.JSInterop" Version="8.0.8">
      <Uri>https://dev.azure.com/dnceng/internal/_git/dotnet-aspnetcore</Uri>
      <Sha>954f61dd38b33caa2b736c73530bd5a294174437</Sha>
    </Dependency>
    <Dependency Name="Microsoft.Web.Xdt" Version="7.0.0-preview.22423.2" Pinned="true">
      <Uri>https://github.com/dotnet/xdt</Uri>
      <Sha>9a1c3e1b7f0c8763d4c96e593961a61a72679a7b</Sha>
      <SourceBuild RepoName="xdt" ManagedOnly="true" />
    </Dependency>
    <Dependency Name="Microsoft.CodeAnalysis.NetAnalyzers" Version="8.0.0-preview.24303.2">
      <Uri>https://github.com/dotnet/roslyn-analyzers</Uri>
      <Sha>223fa62ea09457588b4b0f88ee8ac62ea5ab5db5</Sha>
    </Dependency>
    <Dependency Name="Microsoft.CodeAnalysis.PublicApiAnalyzers" Version="3.11.0-beta1.24303.2">
      <Uri>https://github.com/dotnet/roslyn-analyzers</Uri>
      <Sha>223fa62ea09457588b4b0f88ee8ac62ea5ab5db5</Sha>
    </Dependency>
    <Dependency Name="Microsoft.SourceBuild.Intermediate.roslyn-analyzers" Version="3.11.0-beta1.24303.2">
      <Uri>https://github.com/dotnet/roslyn-analyzers</Uri>
      <Sha>223fa62ea09457588b4b0f88ee8ac62ea5ab5db5</Sha>
      <SourceBuild RepoName="roslyn-analyzers" ManagedOnly="true" />
    </Dependency>
    <Dependency Name="System.CommandLine" Version="2.0.0-beta4.23307.1">
      <Uri>https://github.com/dotnet/command-line-api</Uri>
      <Sha>02fe27cd6a9b001c8feb7938e6ef4b3799745759</Sha>
    </Dependency>
    <Dependency Name="Microsoft.SourceBuild.Intermediate.command-line-api" Version="0.1.430701">
      <Uri>https://github.com/dotnet/command-line-api</Uri>
      <Sha>02fe27cd6a9b001c8feb7938e6ef4b3799745759</Sha>
      <SourceBuild RepoName="command-line-api" ManagedOnly="true" />
    </Dependency>
    <Dependency Name="Microsoft.SourceBuild.Intermediate.source-build-externals" Version="8.0.0-alpha.1.24379.1">
      <Uri>https://github.com/dotnet/source-build-externals</Uri>
      <Sha>fb970eccb0a9cae3092464e29cbabda0d4115049</Sha>
      <SourceBuild RepoName="source-build-externals" ManagedOnly="true" />
    </Dependency>
    <Dependency Name="Microsoft.SourceBuild.Intermediate.source-build-reference-packages" Version="8.0.0-alpha.1.24415.1">
      <Uri>https://github.com/dotnet/source-build-reference-packages</Uri>
      <Sha>fe3794a68bd668d36d4d5014a9e6c9d22c0e6d86</Sha>
      <SourceBuild RepoName="source-build-reference-packages" ManagedOnly="true" />
    </Dependency>
    <Dependency Name="Microsoft.Deployment.DotNet.Releases" Version="2.0.0-preview.1.23463.1">
      <Uri>https://github.com/dotnet/deployment-tools</Uri>
      <Sha>5957c5c5f85f17c145e7fab4ece37ad6aafcded9</Sha>
    </Dependency>
    <Dependency Name="Microsoft.Build.Tasks.Git" Version="8.0.0-beta.23615.1">
      <Uri>https://github.com/dotnet/sourcelink</Uri>
      <Sha>94eaac3385cafff41094454966e1af1d1cf60f00</Sha>
      <SourceBuild RepoName="sourcelink" ManagedOnly="true" />
    </Dependency>
    <Dependency Name="Microsoft.SourceLink.Common" Version="8.0.0-beta.23615.1">
      <Uri>https://github.com/dotnet/sourcelink</Uri>
      <Sha>94eaac3385cafff41094454966e1af1d1cf60f00</Sha>
    </Dependency>
    <Dependency Name="Microsoft.SourceLink.AzureRepos.Git" Version="8.0.0-beta.23615.1">
      <Uri>https://github.com/dotnet/sourcelink</Uri>
      <Sha>94eaac3385cafff41094454966e1af1d1cf60f00</Sha>
    </Dependency>
    <Dependency Name="Microsoft.SourceLink.GitHub" Version="8.0.0-beta.23615.1">
      <Uri>https://github.com/dotnet/sourcelink</Uri>
      <Sha>94eaac3385cafff41094454966e1af1d1cf60f00</Sha>
    </Dependency>
    <Dependency Name="Microsoft.SourceLink.GitLab" Version="8.0.0-beta.23615.1">
      <Uri>https://github.com/dotnet/sourcelink</Uri>
      <Sha>94eaac3385cafff41094454966e1af1d1cf60f00</Sha>
    </Dependency>
    <Dependency Name="Microsoft.SourceLink.Bitbucket.Git" Version="8.0.0-beta.23615.1">
      <Uri>https://github.com/dotnet/sourcelink</Uri>
      <Sha>94eaac3385cafff41094454966e1af1d1cf60f00</Sha>
    </Dependency>
    <!-- Explicit dependency because Microsoft.Deployment.DotNet.Releases has different versioning
         than the SB intermediate -->
    <Dependency Name="Microsoft.SourceBuild.Intermediate.deployment-tools" Version="8.0.0-preview.6.23463.1">
      <Uri>https://github.com/dotnet/deployment-tools</Uri>
      <Sha>5957c5c5f85f17c145e7fab4ece37ad6aafcded9</Sha>
      <SourceBuild RepoName="deployment-tools" ManagedOnly="true" />
    </Dependency>
    <Dependency Name="Microsoft.SourceBuild.Intermediate.symreader" Version="2.0.0-beta-23228-03">
      <Uri>https://github.com/dotnet/symreader</Uri>
      <Sha>27e584661980ee6d82c419a2a471ae505b7d122e</Sha>
      <SourceBuild RepoName="symreader" ManagedOnly="true" />
    </Dependency>
    <!-- Dependency required for flowing correct package version in source-build, using PVP flow. -->
    <Dependency Name="Microsoft.Extensions.Logging" Version="8.0.0">
      <Uri>https://dev.azure.com/dnceng/internal/_git/dotnet-runtime</Uri>
      <Sha>5535e31a712343a63f5d7d796cd874e563e5ac14</Sha>
    </Dependency>
    <!-- Dependency required for flowing correct package version in source-build, using PVP flow. -->
    <Dependency Name="Microsoft.Extensions.Logging.Abstractions" Version="8.0.1">
      <Uri>https://dev.azure.com/dnceng/internal/_git/dotnet-runtime</Uri>
      <Sha>9f4b1f5d664afdfc80e1508ab7ed099dff210fbd</Sha>
    </Dependency>
    <!-- Dependency required for flowing correct package version in source-build, using PVP flow. -->
    <Dependency Name="Microsoft.Extensions.Logging.Console" Version="8.0.0">
      <Uri>https://dev.azure.com/dnceng/internal/_git/dotnet-runtime</Uri>
      <Sha>5535e31a712343a63f5d7d796cd874e563e5ac14</Sha>
    </Dependency>
    <!-- Dependency required for flowing correct package version in source-build, using PVP flow. -->
    <Dependency Name="Microsoft.Extensions.FileSystemGlobbing" Version="8.0.0">
      <Uri>https://dev.azure.com/dnceng/internal/_git/dotnet-runtime</Uri>
      <Sha>5535e31a712343a63f5d7d796cd874e563e5ac14</Sha>
    </Dependency>
    <!-- Dependency required for flowing correct package version in source-build, using PVP flow. -->
    <Dependency Name="System.ServiceProcess.ServiceController" Version="8.0.0">
      <Uri>https://dev.azure.com/dnceng/internal/_git/dotnet-runtime</Uri>
      <Sha>5535e31a712343a63f5d7d796cd874e563e5ac14</Sha>
    </Dependency>
    <Dependency Name="System.Text.Json" Version="8.0.4">
      <Uri>https://dev.azure.com/dnceng/internal/_git/dotnet-runtime</Uri>
      <Sha>2aade6beb02ea367fd97c4070a4198802fe61c03</Sha>
    </Dependency>
    <Dependency Name="Microsoft.Bcl.AsyncInterfaces" Version="8.0.0">
      <Uri>https://dev.azure.com/dnceng/internal/_git/dotnet-runtime</Uri>
      <Sha>5535e31a712343a63f5d7d796cd874e563e5ac14</Sha>
    </Dependency>
    <Dependency Name="Microsoft.Extensions.FileProviders.Abstractions" Version="8.0.0">
      <Uri>https://dev.azure.com/dnceng/internal/_git/dotnet-runtime</Uri>
      <Sha>5535e31a712343a63f5d7d796cd874e563e5ac14</Sha>
    </Dependency>
    <Dependency Name="Microsoft.Extensions.ObjectPool" Version="8.0.8">
      <Uri>https://dev.azure.com/dnceng/internal/_git/dotnet-aspnetcore</Uri>
      <Sha>954f61dd38b33caa2b736c73530bd5a294174437</Sha>
    </Dependency>
    <Dependency Name="Microsoft.Win32.SystemEvents" Version="8.0.0">
      <Uri>https://dev.azure.com/dnceng/internal/_git/dotnet-runtime</Uri>
      <Sha>5535e31a712343a63f5d7d796cd874e563e5ac14</Sha>
    </Dependency>
    <Dependency Name="System.Composition.AttributedModel" Version="8.0.0">
      <Uri>https://dev.azure.com/dnceng/internal/_git/dotnet-runtime</Uri>
      <Sha>5535e31a712343a63f5d7d796cd874e563e5ac14</Sha>
    </Dependency>
    <Dependency Name="System.Composition.Convention" Version="8.0.0">
      <Uri>https://dev.azure.com/dnceng/internal/_git/dotnet-runtime</Uri>
      <Sha>5535e31a712343a63f5d7d796cd874e563e5ac14</Sha>
    </Dependency>
    <Dependency Name="System.Composition.Hosting" Version="8.0.0">
      <Uri>https://dev.azure.com/dnceng/internal/_git/dotnet-runtime</Uri>
      <Sha>5535e31a712343a63f5d7d796cd874e563e5ac14</Sha>
    </Dependency>
    <Dependency Name="System.Composition.Runtime" Version="8.0.0">
      <Uri>https://dev.azure.com/dnceng/internal/_git/dotnet-runtime</Uri>
      <Sha>5535e31a712343a63f5d7d796cd874e563e5ac14</Sha>
    </Dependency>
    <Dependency Name="System.Composition.TypedParts" Version="8.0.0">
      <Uri>https://dev.azure.com/dnceng/internal/_git/dotnet-runtime</Uri>
      <Sha>5535e31a712343a63f5d7d796cd874e563e5ac14</Sha>
    </Dependency>
    <Dependency Name="System.Configuration.ConfigurationManager" Version="8.0.0">
      <Uri>https://dev.azure.com/dnceng/internal/_git/dotnet-runtime</Uri>
      <Sha>5535e31a712343a63f5d7d796cd874e563e5ac14</Sha>
    </Dependency>
    <Dependency Name="System.Drawing.Common" Version="8.0.0">
      <Uri>https://dev.azure.com/dnceng/internal/_git/dotnet-winforms</Uri>
      <Sha>e4ede9b8979b9d2b1b1d4383f30a791414f0625b</Sha>
    </Dependency>
    <Dependency Name="System.Security.Cryptography.Pkcs" Version="8.0.0">
      <Uri>https://dev.azure.com/dnceng/internal/_git/dotnet-runtime</Uri>
      <Sha>5535e31a712343a63f5d7d796cd874e563e5ac14</Sha>
    </Dependency>
    <Dependency Name="System.Security.Cryptography.Xml" Version="8.0.1">
      <Uri>https://dev.azure.com/dnceng/internal/_git/dotnet-runtime</Uri>
      <Sha>2aade6beb02ea367fd97c4070a4198802fe61c03</Sha>
    </Dependency>
    <Dependency Name="System.Security.Permissions" Version="8.0.0">
      <Uri>https://dev.azure.com/dnceng/internal/_git/dotnet-runtime</Uri>
      <Sha>5535e31a712343a63f5d7d796cd874e563e5ac14</Sha>
    </Dependency>
    <Dependency Name="System.Windows.Extensions" Version="8.0.0">
      <Uri>https://dev.azure.com/dnceng/internal/_git/dotnet-runtime</Uri>
      <Sha>5535e31a712343a63f5d7d796cd874e563e5ac14</Sha>
    </Dependency>
  </ProductDependencies>
  <ToolsetDependencies>
    <Dependency Name="Microsoft.DotNet.Arcade.Sdk" Version="8.0.0-beta.24475.3">
      <Uri>https://github.com/dotnet/arcade</Uri>
      <Sha>69abe6b2063083c0b35fc3a5b16cb2bdbaf5e8b0</Sha>
      <SourceBuild RepoName="arcade" ManagedOnly="true" />
    </Dependency>
    <Dependency Name="Microsoft.DotNet.Helix.Sdk" Version="8.0.0-beta.24475.3">
      <Uri>https://github.com/dotnet/arcade</Uri>
      <Sha>69abe6b2063083c0b35fc3a5b16cb2bdbaf5e8b0</Sha>
    </Dependency>
    <Dependency Name="Microsoft.DotNet.SignTool" Version="8.0.0-beta.24475.3">
      <Uri>https://github.com/dotnet/arcade</Uri>
      <Sha>69abe6b2063083c0b35fc3a5b16cb2bdbaf5e8b0</Sha>
    </Dependency>
    <Dependency Name="Microsoft.DotNet.XUnitExtensions" Version="8.0.0-beta.24475.3">
      <Uri>https://github.com/dotnet/arcade</Uri>
      <Sha>69abe6b2063083c0b35fc3a5b16cb2bdbaf5e8b0</Sha>
    </Dependency>
    <Dependency Name="System.Reflection.MetadataLoadContext" Version="8.0.0">
      <Uri>https://dev.azure.com/dnceng/internal/_git/dotnet-runtime</Uri>
      <Sha>5535e31a712343a63f5d7d796cd874e563e5ac14</Sha>
    </Dependency>
    <Dependency Name="Microsoft.DotNet.XliffTasks" Version="1.0.0-beta.23475.1" CoherentParentDependency="Microsoft.DotNet.Arcade.Sdk">
      <Uri>https://github.com/dotnet/xliff-tasks</Uri>
      <Sha>73f0850939d96131c28cf6ea6ee5aacb4da0083a</Sha>
      <SourceBuild RepoName="xliff-tasks" ManagedOnly="true" />
    </Dependency>
    <Dependency Name="Microsoft.IO.Redist" Version="6.0.1">
      <Uri>https://github.com/dotnet/runtime</Uri>
      <Sha>e77011b31a3e5c47d931248a64b47f9b2d47853d</Sha>
    </Dependency>
  </ToolsetDependencies>
</Dependencies><|MERGE_RESOLUTION|>--- conflicted
+++ resolved
@@ -135,16 +135,6 @@
       <Uri>https://dev.azure.com/devdiv/DevDiv/_git/NuGet-NuGet.Client-Trusted</Uri>
       <Sha>550277e0616e549446f03fda35d3e23dff75dc01</Sha>
     </Dependency>
-<<<<<<< HEAD
-    <Dependency Name="Microsoft.NET.ILLink.Tasks" Version="6.0.200-1.24474.2">
-      <Uri>https://github.com/dotnet/linker</Uri>
-      <Sha>a044d2e0fc5c991d33da88ccedf96903837c2342</Sha>
-      <SourceBuild RepoName="linker" ManagedOnly="true" />
-    </Dependency>
-    <Dependency Name="Microsoft.NET.ILLink.Analyzers" Version="6.0.200-1.24474.2">
-      <Uri>https://github.com/dotnet/linker</Uri>
-      <Sha>a044d2e0fc5c991d33da88ccedf96903837c2342</Sha>
-=======
     <Dependency Name="NuGet.Commands" Version="6.8.1-rc.2">
       <Uri>https://dev.azure.com/devdiv/DevDiv/_git/NuGet-NuGet.Client-Trusted</Uri>
       <Sha>550277e0616e549446f03fda35d3e23dff75dc01</Sha>
@@ -152,7 +142,6 @@
     <Dependency Name="NuGet.CommandLine.XPlat" Version="6.8.1-rc.2">
       <Uri>https://dev.azure.com/devdiv/DevDiv/_git/NuGet-NuGet.Client-Trusted</Uri>
       <Sha>550277e0616e549446f03fda35d3e23dff75dc01</Sha>
->>>>>>> b16ea700
     </Dependency>
     <Dependency Name="NuGet.Common" Version="6.8.1-rc.2">
       <Uri>https://dev.azure.com/devdiv/DevDiv/_git/NuGet-NuGet.Client-Trusted</Uri>

--- conflicted
+++ resolved
@@ -3,17 +3,6 @@
   <ProductDependencies>
     <Dependency Name="Microsoft.TemplateEngine.Abstractions" Version="8.0.417">
       <Uri>https://github.com/dotnet/templating</Uri>
-<<<<<<< HEAD
-      <Sha>71d44aae51c38b1ab1df8ef1a853dfff01b5a22d</Sha>
-    </Dependency>
-    <Dependency Name="Microsoft.TemplateEngine.Mocks" Version="8.0.320-servicing.25566.6">
-      <Uri>https://github.com/dotnet/templating</Uri>
-      <Sha>71d44aae51c38b1ab1df8ef1a853dfff01b5a22d</Sha>
-    </Dependency>
-    <Dependency Name="Microsoft.SourceBuild.Intermediate.templating" Version="8.0.320-servicing.25566.6">
-      <Uri>https://github.com/dotnet/templating</Uri>
-      <Sha>71d44aae51c38b1ab1df8ef1a853dfff01b5a22d</Sha>
-=======
       <Sha>275148b9cc649a1b68cf53450b678672c8dfed4f</Sha>
     </Dependency>
     <Dependency Name="Microsoft.TemplateEngine.Mocks" Version="8.0.417-servicing.25566.7">
@@ -23,7 +12,6 @@
     <Dependency Name="Microsoft.SourceBuild.Intermediate.templating" Version="8.0.417-servicing.25566.7">
       <Uri>https://github.com/dotnet/templating</Uri>
       <Sha>275148b9cc649a1b68cf53450b678672c8dfed4f</Sha>
->>>>>>> c2332458
       <SourceBuild RepoName="templating" ManagedOnly="true" />
     </Dependency>
     <Dependency Name="Microsoft.NETCore.App.Ref" Version="8.0.22">
@@ -305,28 +293,16 @@
       <Uri>https://dev.azure.com/dnceng/internal/_git/dotnet-aspnetcore</Uri>
       <Sha>ee417479933278bb5aadc5944706a96b5ef74a5d</Sha>
     </Dependency>
-<<<<<<< HEAD
-    <Dependency Name="Microsoft.CodeAnalysis.Razor.Tooling.Internal" Version="7.0.0-preview.25573.9">
-=======
     <Dependency Name="Microsoft.CodeAnalysis.Razor.Tooling.Internal" Version="9.0.0-preview.24577.3">
->>>>>>> c2332458
       <Uri>https://github.com/dotnet/razor</Uri>
       <Sha>c937db618f8c8739c6fa66ab4ca541344a468fdc</Sha>
       <SourceBuild RepoName="razor" ManagedOnly="true" />
     </Dependency>
-<<<<<<< HEAD
-    <Dependency Name="Microsoft.AspNetCore.Mvc.Razor.Extensions.Tooling.Internal" Version="7.0.0-preview.25573.9">
-=======
     <Dependency Name="Microsoft.AspNetCore.Mvc.Razor.Extensions.Tooling.Internal" Version="9.0.0-preview.24577.3">
->>>>>>> c2332458
       <Uri>https://github.com/dotnet/razor</Uri>
       <Sha>c937db618f8c8739c6fa66ab4ca541344a468fdc</Sha>
     </Dependency>
-<<<<<<< HEAD
-    <Dependency Name="Microsoft.NET.Sdk.Razor.SourceGenerators.Transport" Version="7.0.0-preview.25573.9">
-=======
     <Dependency Name="Microsoft.NET.Sdk.Razor.SourceGenerators.Transport" Version="9.0.0-preview.24577.3">
->>>>>>> c2332458
       <Uri>https://github.com/dotnet/razor</Uri>
       <Sha>c937db618f8c8739c6fa66ab4ca541344a468fdc</Sha>
     </Dependency>

--- conflicted
+++ resolved
@@ -78,11 +78,7 @@
       <Uri>https://github.com/dotnet/fsharp</Uri>
       <Sha>7ce7132f1459095e635194d09d6f73265352029a</Sha>
     </Dependency>
-<<<<<<< HEAD
     <Dependency Name="Microsoft.Net.Compilers.Toolset" Version="3.10.0-2.21168.22">
-=======
-    <Dependency Name="Microsoft.Net.Compilers.Toolset" Version="3.10.0-2.21166.52">
->>>>>>> fbcfcd89
       <Uri>https://github.com/dotnet/roslyn</Uri>
       <Sha>5d146b9808ac5f75efc16292f37d13f3c05d4ac8</Sha>
     </Dependency>

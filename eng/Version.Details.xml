<?xml version="1.0" encoding="utf-8"?>
<Dependencies>
  <ProductDependencies>
    <Dependency Name="Microsoft.TemplateEngine.Cli" Version="6.0.100-rtm.21465.1">
      <Uri>https://github.com/dotnet/templating</Uri>
      <Sha>d691479b3e793e983f4d91f3a935421df1493b08</Sha>
      <SourceBuild RepoName="templating" ManagedOnly="true" />
    </Dependency>
    <Dependency Name="Microsoft.TemplateEngine.Abstractions" Version="6.0.100-rtm.21465.1">
      <Uri>https://github.com/dotnet/templating</Uri>
      <Sha>d691479b3e793e983f4d91f3a935421df1493b08</Sha>
    </Dependency>
    <Dependency Name="Microsoft.TemplateEngine.Orchestrator.RunnableProjects" Version="6.0.100-rtm.21465.1">
      <Uri>https://github.com/dotnet/templating</Uri>
      <Sha>d691479b3e793e983f4d91f3a935421df1493b08</Sha>
    </Dependency>
    <Dependency Name="Microsoft.TemplateEngine.Utils" Version="6.0.100-rtm.21465.1">
      <Uri>https://github.com/dotnet/templating</Uri>
      <Sha>d691479b3e793e983f4d91f3a935421df1493b08</Sha>
    </Dependency>
    <Dependency Name="Microsoft.TemplateSearch.Common" Version="6.0.100-rtm.21465.1">
      <Uri>https://github.com/dotnet/templating</Uri>
      <Sha>d691479b3e793e983f4d91f3a935421df1493b08</Sha>
    </Dependency>
    <Dependency Name="Microsoft.DotNet.Common.ItemTemplates" Version="6.0.100-rtm.21465.1">
      <Uri>https://github.com/dotnet/templating</Uri>
      <Sha>d691479b3e793e983f4d91f3a935421df1493b08</Sha>
    </Dependency>
    <Dependency Name="Microsoft.NETCore.App.Ref" Version="6.0.0-rtm.21470.22">
      <Uri>https://github.com/dotnet/runtime</Uri>
      <Sha>da9d3777afe61bbcfd16ff70ca150433370b4139</Sha>
    </Dependency>
    <Dependency Name="VS.Redist.Common.NetCore.SharedFramework.x64.6.0" Version="6.0.0-rtm.21470.22">
      <Uri>https://github.com/dotnet/runtime</Uri>
      <Sha>da9d3777afe61bbcfd16ff70ca150433370b4139</Sha>
    </Dependency>
    <Dependency Name="VS.Redist.Common.NetCore.TargetingPack.x64.6.0" Version="6.0.0-rtm.21470.22">
      <Uri>https://github.com/dotnet/runtime</Uri>
      <Sha>da9d3777afe61bbcfd16ff70ca150433370b4139</Sha>
    </Dependency>
    <Dependency Name="Microsoft.NETCore.App.Runtime.win-x64" Version="6.0.0-rtm.21470.22">
      <Uri>https://github.com/dotnet/runtime</Uri>
      <Sha>da9d3777afe61bbcfd16ff70ca150433370b4139</Sha>
    </Dependency>
    <Dependency Name="Microsoft.NETCore.App.Host.win-x64" Version="6.0.0-rtm.21470.22">
      <Uri>https://github.com/dotnet/runtime</Uri>
      <Sha>da9d3777afe61bbcfd16ff70ca150433370b4139</Sha>
    </Dependency>
    <Dependency Name="Microsoft.NETCore.Platforms" Version="6.0.0-rtm.21470.22">
      <Uri>https://github.com/dotnet/runtime</Uri>
      <Sha>da9d3777afe61bbcfd16ff70ca150433370b4139</Sha>
    </Dependency>
    <Dependency Name="Microsoft.NET.HostModel" Version="6.0.0-rtm.21470.22">
      <Uri>https://github.com/dotnet/runtime</Uri>
      <Sha>da9d3777afe61bbcfd16ff70ca150433370b4139</Sha>
    </Dependency>
    <Dependency Name="Microsoft.Extensions.DependencyModel" Version="6.0.0-rtm.21470.22">
      <Uri>https://github.com/dotnet/runtime</Uri>
      <Sha>da9d3777afe61bbcfd16ff70ca150433370b4139</Sha>
    </Dependency>
    <Dependency Name="Microsoft.NETCore.DotNetHostResolver" Version="6.0.0-rtm.21470.22">
      <Uri>https://github.com/dotnet/runtime</Uri>
      <Sha>da9d3777afe61bbcfd16ff70ca150433370b4139</Sha>
    </Dependency>
    <Dependency Name="Microsoft.Build" Version="17.0.0-preview-21470-01">
      <Uri>https://github.com/dotnet/msbuild</Uri>
      <Sha>cb055d28fb0fd51ba872f46105408e7592e6cea8</Sha>
    </Dependency>
    <Dependency Name="Microsoft.Build.Localization" Version="17.0.0-preview-21470-01">
      <Uri>https://github.com/dotnet/msbuild</Uri>
      <Sha>cb055d28fb0fd51ba872f46105408e7592e6cea8</Sha>
    </Dependency>
    <Dependency Name="Microsoft.FSharp.Compiler" Version="12.0.0-beta.21457.3">
      <Uri>https://github.com/dotnet/fsharp</Uri>
      <Sha>b0a54707064024f8959e54027e9e5d8fe49e82c7</Sha>
    </Dependency>
    <Dependency Name="Microsoft.SourceBuild.Intermediate.fsharp" Version="6.0.0-beta.21457.3">
      <Uri>https://github.com/dotnet/fsharp</Uri>
      <Sha>b0a54707064024f8959e54027e9e5d8fe49e82c7</Sha>
      <SourceBuild RepoName="fsharp" ManagedOnly="true" />
    </Dependency>
    <Dependency Name="dotnet-format" Version="6.0.246602">
      <Uri>https://github.com/dotnet/format</Uri>
      <Sha>d55c2aa9a566da82b32650caa2b3e758ca8784e7</Sha>
    </Dependency>
    <Dependency Name="Microsoft.Net.Compilers.Toolset" Version="4.0.0-5.21471.1">
      <Uri>https://github.com/dotnet/roslyn</Uri>
      <Sha>c5b7c5c4a1c339db642aa55ce7244700740363bc</Sha>
      <SourceBuild RepoName="roslyn" ManagedOnly="true" />
    </Dependency>
    <Dependency Name="Microsoft.CodeAnalysis.CSharp" Version="4.0.0-5.21471.1">
      <Uri>https://github.com/dotnet/roslyn</Uri>
      <Sha>c5b7c5c4a1c339db642aa55ce7244700740363bc</Sha>
    </Dependency>
    <Dependency Name="Microsoft.CodeAnalysis.CSharp.Features" Version="4.0.0-5.21471.1">
      <Uri>https://github.com/dotnet/roslyn</Uri>
      <Sha>c5b7c5c4a1c339db642aa55ce7244700740363bc</Sha>
    </Dependency>
    <Dependency Name="Microsoft.CodeAnalysis.CSharp.Workspaces" Version="4.0.0-5.21471.1">
      <Uri>https://github.com/dotnet/roslyn</Uri>
      <Sha>c5b7c5c4a1c339db642aa55ce7244700740363bc</Sha>
    </Dependency>
    <Dependency Name="Microsoft.CodeAnalysis.Workspaces.MSBuild" Version="4.0.0-5.21471.1">
      <Uri>https://github.com/dotnet/roslyn</Uri>
      <Sha>c5b7c5c4a1c339db642aa55ce7244700740363bc</Sha>
    </Dependency>
    <Dependency Name="Microsoft.AspNetCore.DeveloperCertificates.XPlat" Version="6.0.0-rtm.21467.1">
      <Uri>https://github.com/dotnet/aspnetcore</Uri>
      <Sha>2fb20b4415cf1402ec437c081d79d8466c6d4e1d</Sha>
    </Dependency>
    <Dependency Name="Microsoft.AspNetCore.TestHost" Version="6.0.0-rtm.21467.1">
      <Uri>https://github.com/dotnet/aspnetcore</Uri>
      <Sha>2fb20b4415cf1402ec437c081d79d8466c6d4e1d</Sha>
    </Dependency>
    <Dependency Name="NuGet.Build.Tasks" Version="6.0.0-rc.244">
      <Uri>https://github.com/nuget/nuget.client</Uri>
      <Sha>f4ae349ec18d1ac5d5e7d1b0ed753e1300e9e157</Sha>
    </Dependency>
    <Dependency Name="Microsoft.NET.Test.Sdk" Version="17.0.0-release-20210908-02">
      <Uri>https://github.com/microsoft/vstest</Uri>
      <Sha>d6f64b37c2cfee76c8b1269d688384ced30ecd21</Sha>
    </Dependency>
    <Dependency Name="Microsoft.NET.ILLink.Tasks" Version="6.0.100-1.21459.1">
      <Uri>https://github.com/mono/linker</Uri>
      <Sha>c8499798a2a09639174e2f5c694d6652794cc73d</Sha>
      <SourceBuild RepoName="linker" ManagedOnly="true" />
    </Dependency>
    <Dependency Name="Microsoft.NET.ILLink.Analyzers" Version="6.0.100-1.21459.1">
      <Uri>https://github.com/mono/linker</Uri>
      <Sha>c8499798a2a09639174e2f5c694d6652794cc73d</Sha>
    </Dependency>
    <Dependency Name="System.CodeDom" Version="6.0.0-rtm.21470.22">
      <Uri>https://github.com/dotnet/runtime</Uri>
      <Sha>da9d3777afe61bbcfd16ff70ca150433370b4139</Sha>
    </Dependency>
    <Dependency Name="System.Security.Cryptography.ProtectedData" Version="6.0.0-rtm.21470.22">
      <Uri>https://github.com/dotnet/runtime</Uri>
      <Sha>da9d3777afe61bbcfd16ff70ca150433370b4139</Sha>
    </Dependency>
<<<<<<< HEAD
    <Dependency Name="System.ServiceProcess.ServiceController" Version="6.0.0-rc.2.21461.1">
      <Uri>https://github.com/dotnet/runtime</Uri>
      <Sha>71fe9fb8ecc11197ad8e7bee0a6c4317a667327c</Sha>
    </Dependency>
    <Dependency Name="System.Text.Encoding.CodePages" Version="6.0.0-rc.2.21461.1">
=======
    <Dependency Name="System.Text.Encoding.CodePages" Version="6.0.0-rtm.21470.22">
>>>>>>> 11b8f04c
      <Uri>https://github.com/dotnet/runtime</Uri>
      <Sha>da9d3777afe61bbcfd16ff70ca150433370b4139</Sha>
    </Dependency>
    <Dependency Name="System.Resources.Extensions" Version="6.0.0-rtm.21470.22">
      <Uri>https://github.com/dotnet/runtime</Uri>
      <Sha>da9d3777afe61bbcfd16ff70ca150433370b4139</Sha>
    </Dependency>
    <Dependency Name="Microsoft.WindowsDesktop.App.Runtime.win-x64" Version="6.0.0-rtm.21470.4">
      <Uri>https://github.com/dotnet/windowsdesktop</Uri>
      <Sha>116ac60a07de0a9e3a99bd6e6fb16b6336ae3edf</Sha>
    </Dependency>
    <Dependency Name="VS.Redist.Common.WindowsDesktop.SharedFramework.x64.6.0" Version="6.0.0-rtm.21470.4">
      <Uri>https://github.com/dotnet/windowsdesktop</Uri>
      <Sha>116ac60a07de0a9e3a99bd6e6fb16b6336ae3edf</Sha>
    </Dependency>
    <Dependency Name="VS.Redist.Common.WindowsDesktop.TargetingPack.x64.6.0" Version="6.0.0-rtm.21470.4">
      <Uri>https://github.com/dotnet/windowsdesktop</Uri>
      <Sha>116ac60a07de0a9e3a99bd6e6fb16b6336ae3edf</Sha>
    </Dependency>
    <Dependency Name="Microsoft.WindowsDesktop.App.Ref" Version="6.0.0-rtm.21470.4">
      <Uri>https://github.com/dotnet/windowsdesktop</Uri>
      <Sha>116ac60a07de0a9e3a99bd6e6fb16b6336ae3edf</Sha>
    </Dependency>
    <Dependency Name="Microsoft.NET.Sdk.WindowsDesktop" Version="6.0.0-rtm.21466.7" CoherentParentDependency="Microsoft.WindowsDesktop.App.Ref">
      <Uri>https://github.com/dotnet/wpf</Uri>
      <Sha>004bd018c45002ccc60a06433d5bf1c47bc24187</Sha>
    </Dependency>
    <Dependency Name="Microsoft.AspNetCore.App.Ref" Version="6.0.0-rtm.21467.1">
      <Uri>https://github.com/dotnet/aspnetcore</Uri>
      <Sha>2fb20b4415cf1402ec437c081d79d8466c6d4e1d</Sha>
    </Dependency>
    <Dependency Name="Microsoft.AspNetCore.App.Ref.Internal" Version="6.0.0-rtm.21467.1">
      <Uri>https://github.com/dotnet/aspnetcore</Uri>
      <Sha>2fb20b4415cf1402ec437c081d79d8466c6d4e1d</Sha>
    </Dependency>
    <Dependency Name="Microsoft.AspNetCore.App.Runtime.win-x64" Version="6.0.0-rtm.21467.1">
      <Uri>https://github.com/dotnet/aspnetcore</Uri>
      <Sha>2fb20b4415cf1402ec437c081d79d8466c6d4e1d</Sha>
    </Dependency>
    <Dependency Name="VS.Redist.Common.AspNetCore.SharedFramework.x64.6.0" Version="6.0.0-rtm.21467.1">
      <Uri>https://github.com/dotnet/aspnetcore</Uri>
      <Sha>2fb20b4415cf1402ec437c081d79d8466c6d4e1d</Sha>
      <SourceBuild RepoName="aspnetcore" ManagedOnly="true" />
    </Dependency>
    <Dependency Name="dotnet-dev-certs" Version="6.0.0-rtm.21467.1">
      <Uri>https://github.com/dotnet/aspnetcore</Uri>
      <Sha>2fb20b4415cf1402ec437c081d79d8466c6d4e1d</Sha>
    </Dependency>
    <Dependency Name="dotnet-user-secrets" Version="6.0.0-rtm.21467.1">
      <Uri>https://github.com/dotnet/aspnetcore</Uri>
      <Sha>2fb20b4415cf1402ec437c081d79d8466c6d4e1d</Sha>
    </Dependency>
    <Dependency Name="Microsoft.AspNetCore.Analyzers" Version="6.0.0-rtm.21467.1">
      <Uri>https://github.com/dotnet/aspnetcore</Uri>
      <Sha>2fb20b4415cf1402ec437c081d79d8466c6d4e1d</Sha>
    </Dependency>
    <Dependency Name="Microsoft.AspNetCore.Components.Analyzers" Version="6.0.0-rtm.21467.1">
      <Uri>https://github.com/dotnet/aspnetcore</Uri>
      <Sha>2fb20b4415cf1402ec437c081d79d8466c6d4e1d</Sha>
    </Dependency>
    <Dependency Name="Microsoft.AspNetCore.Mvc.Analyzers" Version="6.0.0-rtm.21467.1">
      <Uri>https://github.com/dotnet/aspnetcore</Uri>
      <Sha>2fb20b4415cf1402ec437c081d79d8466c6d4e1d</Sha>
    </Dependency>
    <Dependency Name="Microsoft.AspNetCore.Mvc.Api.Analyzers" Version="6.0.0-rtm.21467.1">
      <Uri>https://github.com/dotnet/aspnetcore</Uri>
      <Sha>2fb20b4415cf1402ec437c081d79d8466c6d4e1d</Sha>
    </Dependency>
    <Dependency Name="Microsoft.AspNetCore.Mvc.Razor.Extensions" Version="6.0.0-rtm.21467.1">
      <Uri>https://github.com/dotnet/aspnetcore</Uri>
      <Sha>2fb20b4415cf1402ec437c081d79d8466c6d4e1d</Sha>
    </Dependency>
    <Dependency Name="Microsoft.CodeAnalysis.Razor" Version="6.0.0-rtm.21467.1">
      <Uri>https://github.com/dotnet/aspnetcore</Uri>
      <Sha>2fb20b4415cf1402ec437c081d79d8466c6d4e1d</Sha>
    </Dependency>
    <Dependency Name="Microsoft.AspNetCore.Razor.Language" Version="6.0.0-rtm.21467.1">
      <Uri>https://github.com/dotnet/aspnetcore</Uri>
      <Sha>2fb20b4415cf1402ec437c081d79d8466c6d4e1d</Sha>
    </Dependency>
    <Dependency Name="Microsoft.AspNetCore.Razor.Internal.SourceGenerator.Transport" Version="6.0.0-rtm.21467.1">
      <Uri>https://github.com/dotnet/aspnetcore</Uri>
      <Sha>2fb20b4415cf1402ec437c081d79d8466c6d4e1d</Sha>
    </Dependency>
    <Dependency Name="Microsoft.Extensions.FileProviders.Embedded" Version="6.0.0-rtm.21467.1">
      <Uri>https://github.com/dotnet/aspnetcore</Uri>
      <Sha>2fb20b4415cf1402ec437c081d79d8466c6d4e1d</Sha>
    </Dependency>
    <Dependency Name="Microsoft.AspNetCore.Authorization" Version="6.0.0-rtm.21467.1">
      <Uri>https://github.com/dotnet/aspnetcore</Uri>
      <Sha>2fb20b4415cf1402ec437c081d79d8466c6d4e1d</Sha>
    </Dependency>
    <Dependency Name="Microsoft.AspNetCore.Components.Web" Version="6.0.0-rtm.21467.1">
      <Uri>https://github.com/dotnet/aspnetcore</Uri>
      <Sha>2fb20b4415cf1402ec437c081d79d8466c6d4e1d</Sha>
    </Dependency>
    <Dependency Name="Microsoft.JSInterop" Version="6.0.0-rtm.21467.1">
      <Uri>https://github.com/dotnet/aspnetcore</Uri>
      <Sha>2fb20b4415cf1402ec437c081d79d8466c6d4e1d</Sha>
    </Dependency>
    <Dependency Name="Microsoft.Web.Xdt" Version="3.1.0" Pinned="true">
      <Uri>https://github.com/aspnet/xdt</Uri>
      <Sha>c01a538851a8ab1a1fbeb2e6243f391fff7587b4</Sha>
    </Dependency>
    <Dependency Name="Microsoft.CodeAnalysis.NetAnalyzers" Version="6.0.0-rtm.21468.2">
      <Uri>https://github.com/dotnet/roslyn-analyzers</Uri>
      <Sha>45118f108555865c0276647df0d6ed3fdf634799</Sha>
    </Dependency>
    <Dependency Name="Microsoft.SourceBuild.Intermediate.roslyn-analyzers" Version="3.3.3-beta1.21468.2">
      <Uri>https://github.com/dotnet/roslyn-analyzers</Uri>
      <Sha>45118f108555865c0276647df0d6ed3fdf634799</Sha>
      <SourceBuild RepoName="roslyn-analyzers" ManagedOnly="true" />
    </Dependency>
    <Dependency Name="System.CommandLine" Version="2.0.0-beta1.21417.2">
      <Uri>https://github.com/dotnet/command-line-api</Uri>
      <Sha>bd9c63c9e74681617fccf2e371cd90f00d01cef7</Sha>
    </Dependency>
    <Dependency Name="Microsoft.SourceBuild.Intermediate.command-line-api" Version="0.1.241702">
      <Uri>https://github.com/dotnet/command-line-api</Uri>
      <Sha>bd9c63c9e74681617fccf2e371cd90f00d01cef7</Sha>
      <SourceBuild RepoName="command-line-api" ManagedOnly="true" />
    </Dependency>
    <Dependency Name="Microsoft.SourceBuild.Intermediate.source-build" Version="0.1.0-alpha.1.21460.1">
      <Uri>https://github.com/dotnet/source-build</Uri>
      <Sha>3fb25b8db3bec654e37e71a5b2b7fde14444bc2f</Sha>
      <SourceBuild RepoName="source-build" ManagedOnly="true" />
    </Dependency>
  </ProductDependencies>
  <ToolsetDependencies>
    <Dependency Name="Microsoft.DotNet.Arcade.Sdk" Version="6.0.0-beta.21427.6">
      <Uri>https://github.com/dotnet/arcade</Uri>
      <Sha>474307e526160c813c9fd58060eb8356ccca6099</Sha>
      <SourceBuild RepoName="arcade" ManagedOnly="true" />
    </Dependency>
    <Dependency Name="Microsoft.DotNet.Helix.Sdk" Version="6.0.0-beta.21427.6">
      <Uri>https://github.com/dotnet/arcade</Uri>
      <Sha>474307e526160c813c9fd58060eb8356ccca6099</Sha>
    </Dependency>
    <Dependency Name="Microsoft.DotNet.SignTool" Version="6.0.0-beta.21427.6">
      <Uri>https://github.com/dotnet/arcade</Uri>
      <Sha>474307e526160c813c9fd58060eb8356ccca6099</Sha>
    </Dependency>
    <Dependency Name="Microsoft.DotNet.XUnitExtensions" Version="6.0.0-beta.21427.6">
      <Uri>https://github.com/dotnet/arcade</Uri>
      <Sha>474307e526160c813c9fd58060eb8356ccca6099</Sha>
    </Dependency>
    <Dependency Name="System.Reflection.MetadataLoadContext" Version="6.0.0-rtm.21470.22">
      <Uri>https://github.com/dotnet/runtime</Uri>
      <Sha>da9d3777afe61bbcfd16ff70ca150433370b4139</Sha>
    </Dependency>
    <Dependency Name="Microsoft.DotNet.XliffTasks" Version="1.0.0-beta.21426.1" CoherentParentDependency="Microsoft.DotNet.Arcade.Sdk">
      <Uri>https://github.com/dotnet/xliff-tasks</Uri>
      <Sha>22d8cfd8807ba8e4f2e32eeb9f207010ca5e6f6d</Sha>
      <SourceBuild RepoName="xliff-tasks" ManagedOnly="true" />
    </Dependency>
  </ToolsetDependencies>
</Dependencies><|MERGE_RESOLUTION|>--- conflicted
+++ resolved
@@ -137,15 +137,11 @@
       <Uri>https://github.com/dotnet/runtime</Uri>
       <Sha>da9d3777afe61bbcfd16ff70ca150433370b4139</Sha>
     </Dependency>
-<<<<<<< HEAD
-    <Dependency Name="System.ServiceProcess.ServiceController" Version="6.0.0-rc.2.21461.1">
-      <Uri>https://github.com/dotnet/runtime</Uri>
-      <Sha>71fe9fb8ecc11197ad8e7bee0a6c4317a667327c</Sha>
-    </Dependency>
-    <Dependency Name="System.Text.Encoding.CodePages" Version="6.0.0-rc.2.21461.1">
-=======
+    <Dependency Name="System.ServiceProcess.ServiceController" Version="6.0.0-rtm.21470.22">
+      <Uri>https://github.com/dotnet/runtime</Uri>
+      <Sha>da9d3777afe61bbcfd16ff70ca150433370b4139</Sha>
+    </Dependency>
     <Dependency Name="System.Text.Encoding.CodePages" Version="6.0.0-rtm.21470.22">
->>>>>>> 11b8f04c
       <Uri>https://github.com/dotnet/runtime</Uri>
       <Sha>da9d3777afe61bbcfd16ff70ca150433370b4139</Sha>
     </Dependency>

--- conflicted
+++ resolved
@@ -634,29 +634,19 @@
       <Uri>https://github.com/dotnet/runtime</Uri>
       <Sha>e77011b31a3e5c47d931248a64b47f9b2d47853d</Sha>
     </Dependency>
-<<<<<<< HEAD
-    <Dependency Name="Microsoft.Testing.Platform" Version="1.6.0-preview.24616.12">
+    <Dependency Name="Microsoft.Testing.Platform" Version="1.6.0-preview.25057.8">
       <Uri>https://github.com/microsoft/testfx</Uri>
-      <Sha>e6030a8189170d6f34abfce517073d2d641cb5fc</Sha>
-    </Dependency>
-    <Dependency Name="MSTest" Version="3.8.0-preview.24616.12">
+      <Sha>e8edc352e84880a7bc9d3b23fe1eb2d14fa8f229</Sha>
+    </Dependency>
+    <Dependency Name="MSTest" Version="3.8.0-preview.25057.8">
       <Uri>https://github.com/microsoft/testfx</Uri>
-      <Sha>e6030a8189170d6f34abfce517073d2d641cb5fc</Sha>
+      <Sha>e8edc352e84880a7bc9d3b23fe1eb2d14fa8f229</Sha>
     </Dependency>
     <!-- Intermediate is necessary for source build. -->
     <Dependency Name="Microsoft.SourceBuild.Intermediate.testfx" Version="3.8.0-preview.24616.12">
       <Uri>https://github.com/microsoft/testfx</Uri>
       <Sha>e6030a8189170d6f34abfce517073d2d641cb5fc</Sha>
       <SourceBuild RepoName="testfx" ManagedOnly="true" />
-=======
-    <Dependency Name="Microsoft.Testing.Platform" Version="1.6.0-preview.25057.8">
-      <Uri>https://github.com/microsoft/testfx</Uri>
-      <Sha>e8edc352e84880a7bc9d3b23fe1eb2d14fa8f229</Sha>
-    </Dependency>
-    <Dependency Name="MSTest" Version="3.8.0-preview.25057.8">
-      <Uri>https://github.com/microsoft/testfx</Uri>
-      <Sha>e8edc352e84880a7bc9d3b23fe1eb2d14fa8f229</Sha>
->>>>>>> 535f8402
     </Dependency>
   </ToolsetDependencies>
 </Dependencies>
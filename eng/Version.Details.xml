--- conflicted
+++ resolved
@@ -3,17 +3,6 @@
   <ProductDependencies>
     <Dependency Name="Microsoft.TemplateEngine.Abstractions" Version="9.0.106">
       <Uri>https://github.com/dotnet/templating</Uri>
-<<<<<<< HEAD
-      <Sha>731d4697ceb43ca5ab88a4994b5a226e0cbf16c4</Sha>
-    </Dependency>
-    <Dependency Name="Microsoft.TemplateEngine.Mocks" Version="8.0.409-servicing.25209.2">
-      <Uri>https://github.com/dotnet/templating</Uri>
-      <Sha>731d4697ceb43ca5ab88a4994b5a226e0cbf16c4</Sha>
-    </Dependency>
-    <Dependency Name="Microsoft.SourceBuild.Intermediate.templating" Version="8.0.409-servicing.25209.2">
-      <Uri>https://github.com/dotnet/templating</Uri>
-      <Sha>731d4697ceb43ca5ab88a4994b5a226e0cbf16c4</Sha>
-=======
       <Sha>35eb08d048d4f4667db94b07f0e838ccd5fb5169</Sha>
     </Dependency>
     <Dependency Name="Microsoft.TemplateEngine.Mocks" Version="9.0.106-servicing.25209.3">
@@ -24,7 +13,6 @@
     <Dependency Name="Microsoft.SourceBuild.Intermediate.templating" Version="9.0.106-servicing.25209.3">
       <Uri>https://github.com/dotnet/templating</Uri>
       <Sha>35eb08d048d4f4667db94b07f0e838ccd5fb5169</Sha>
->>>>>>> 5743427f
       <SourceBuild RepoName="templating" ManagedOnly="true" />
     </Dependency>
     <Dependency Name="Microsoft.NETCore.App.Ref" Version="9.0.3">
@@ -85,19 +73,6 @@
       <Sha>dad5528e5bdf92a05a5a404c5f7939523390b96d</Sha>
       <SourceBuild RepoName="emsdk" ManagedOnly="true" />
     </Dependency>
-<<<<<<< HEAD
-    <Dependency Name="Microsoft.Build" Version="17.11.30">
-      <Uri>https://github.com/dotnet/msbuild</Uri>
-      <Sha>e8f3d27217ec7f7b9296955b74077e0c4f6328c3</Sha>
-    </Dependency>
-    <Dependency Name="Microsoft.Build.Localization" Version="17.11.30-servicing-25210-03">
-      <Uri>https://github.com/dotnet/msbuild</Uri>
-      <Sha>e8f3d27217ec7f7b9296955b74077e0c4f6328c3</Sha>
-    </Dependency>
-    <Dependency Name="Microsoft.SourceBuild.Intermediate.msbuild" Version="17.11.30-servicing-25210-03">
-      <Uri>https://github.com/dotnet/msbuild</Uri>
-      <Sha>e8f3d27217ec7f7b9296955b74077e0c4f6328c3</Sha>
-=======
     <Dependency Name="Microsoft.Build" Version="17.12.34">
       <Uri>https://github.com/dotnet/msbuild</Uri>
       <Sha>762d7c2e9441e84a22b0dea75418c40c9cd397b3</Sha>
@@ -110,7 +85,6 @@
     <Dependency Name="Microsoft.SourceBuild.Intermediate.msbuild" Version="17.12.34-preview-25210-04">
       <Uri>https://github.com/dotnet/msbuild</Uri>
       <Sha>762d7c2e9441e84a22b0dea75418c40c9cd397b3</Sha>
->>>>>>> 5743427f
       <SourceBuild RepoName="msbuild" ManagedOnly="true" />
     </Dependency>
     <Dependency Name="Microsoft.FSharp.Compiler" Version="12.9.101-beta.25070.7">
@@ -615,24 +589,6 @@
     </Dependency>
   </ProductDependencies>
   <ToolsetDependencies>
-<<<<<<< HEAD
-    <Dependency Name="Microsoft.DotNet.Arcade.Sdk" Version="8.0.0-beta.25208.7">
-      <Uri>https://github.com/dotnet/arcade</Uri>
-      <Sha>c7a36e53f91e41943746f97a8c183549364c5092</Sha>
-      <SourceBuild RepoName="arcade" ManagedOnly="true" />
-    </Dependency>
-    <Dependency Name="Microsoft.DotNet.Helix.Sdk" Version="8.0.0-beta.25208.7">
-      <Uri>https://github.com/dotnet/arcade</Uri>
-      <Sha>c7a36e53f91e41943746f97a8c183549364c5092</Sha>
-    </Dependency>
-    <Dependency Name="Microsoft.DotNet.SignTool" Version="8.0.0-beta.25208.7">
-      <Uri>https://github.com/dotnet/arcade</Uri>
-      <Sha>c7a36e53f91e41943746f97a8c183549364c5092</Sha>
-    </Dependency>
-    <Dependency Name="Microsoft.DotNet.XUnitExtensions" Version="8.0.0-beta.25208.7">
-      <Uri>https://github.com/dotnet/arcade</Uri>
-      <Sha>c7a36e53f91e41943746f97a8c183549364c5092</Sha>
-=======
     <Dependency Name="Microsoft.DotNet.Arcade.Sdk" Version="9.0.0-beta.25208.6">
       <Uri>https://github.com/dotnet/arcade</Uri>
       <Sha>aa61e8c20a869bcc994f8b29eb07d927d2bec6f4</Sha>
@@ -648,7 +604,6 @@
     <Dependency Name="Microsoft.DotNet.SignTool" Version="9.0.0-beta.25208.6">
       <Uri>https://github.com/dotnet/arcade</Uri>
       <Sha>aa61e8c20a869bcc994f8b29eb07d927d2bec6f4</Sha>
->>>>>>> 5743427f
     </Dependency>
     <Dependency Name="Microsoft.DotNet.XUnitExtensions" Version="9.0.0-beta.25208.6">
       <Uri>https://github.com/dotnet/arcade</Uri>

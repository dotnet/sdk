<?xml version="1.0" encoding="utf-8"?>
<Dependencies>
  <ProductDependencies>
    <Dependency Name="Microsoft.TemplateEngine.Abstractions" Version="9.0.100">
      <Uri>https://github.com/dotnet/templating</Uri>
      <Sha>e07a90b4df2f1b41a83064cfa3164611756c3746</Sha>
    </Dependency>
    <Dependency Name="Microsoft.TemplateEngine.Mocks" Version="9.0.100-rtm.24518.2">
      <Uri>https://github.com/dotnet/templating</Uri>
      <Sha>e07a90b4df2f1b41a83064cfa3164611756c3746</Sha>
    </Dependency>
    <!-- Intermediate is necessary for source build. -->
    <Dependency Name="Microsoft.SourceBuild.Intermediate.templating" Version="9.0.100-rtm.24518.2">
      <Uri>https://github.com/dotnet/templating</Uri>
      <Sha>e07a90b4df2f1b41a83064cfa3164611756c3746</Sha>
      <SourceBuild RepoName="templating" ManagedOnly="true" />
    </Dependency>
    <Dependency Name="Microsoft.NETCore.App.Ref" Version="9.0.0-rc.1.24431.7">
      <Uri>https://github.com/dotnet/runtime</Uri>
      <Sha>c4d7f7c6f2e2f34f07e64c6caa3bf9b2ce915cc1</Sha>
    </Dependency>
    <Dependency Name="VS.Redist.Common.NetCore.SharedFramework.x64.9.0" Version="9.0.0-rc.1.24431.7">
      <Uri>https://github.com/dotnet/runtime</Uri>
      <Sha>c4d7f7c6f2e2f34f07e64c6caa3bf9b2ce915cc1</Sha>
    </Dependency>
    <Dependency Name="VS.Redist.Common.NetCore.TargetingPack.x64.9.0" Version="9.0.0-rc.1.24431.7">
      <Uri>https://github.com/dotnet/runtime</Uri>
      <Sha>c4d7f7c6f2e2f34f07e64c6caa3bf9b2ce915cc1</Sha>
    </Dependency>
    <Dependency Name="Microsoft.NETCore.App.Runtime.win-x64" Version="9.0.0-rc.1.24431.7">
      <Uri>https://github.com/dotnet/runtime</Uri>
      <Sha>c4d7f7c6f2e2f34f07e64c6caa3bf9b2ce915cc1</Sha>
    </Dependency>
    <Dependency Name="Microsoft.NETCore.App.Host.win-x64" Version="9.0.0-rc.1.24431.7">
      <Uri>https://github.com/dotnet/runtime</Uri>
      <Sha>c4d7f7c6f2e2f34f07e64c6caa3bf9b2ce915cc1</Sha>
    </Dependency>
    <Dependency Name="Microsoft.NETCore.Platforms" Version="9.0.0-rc.1.24431.7">
      <Uri>https://github.com/dotnet/runtime</Uri>
      <Sha>c4d7f7c6f2e2f34f07e64c6caa3bf9b2ce915cc1</Sha>
    </Dependency>
    <Dependency Name="Microsoft.NET.HostModel" Version="9.0.0-rc.1.24431.7">
      <Uri>https://github.com/dotnet/runtime</Uri>
      <Sha>c4d7f7c6f2e2f34f07e64c6caa3bf9b2ce915cc1</Sha>
    </Dependency>
    <Dependency Name="Microsoft.Extensions.DependencyModel" Version="9.0.0-rc.1.24431.7">
      <Uri>https://github.com/dotnet/runtime</Uri>
      <Sha>c4d7f7c6f2e2f34f07e64c6caa3bf9b2ce915cc1</Sha>
    </Dependency>
    <!-- Intermediate is necessary for source build. -->
    <Dependency Name="Microsoft.SourceBuild.Intermediate.runtime.linux-x64" Version="9.0.0-rc.1.24431.7">
      <Uri>https://github.com/dotnet/runtime</Uri>
      <Sha>c4d7f7c6f2e2f34f07e64c6caa3bf9b2ce915cc1</Sha>
      <SourceBuild RepoName="runtime" ManagedOnly="false" />
    </Dependency>
    <!-- Change blob version in GenerateLayout.targets if this is unpinned to service targeting pack -->
    <!-- No new netstandard.library planned for 3.1 timeframe at this time. -->
    <Dependency Name="NETStandard.Library.Ref" Version="2.1.0" Pinned="true">
      <Uri>https://github.com/dotnet/core-setup</Uri>
      <Sha>7d57652f33493fa022125b7f63aad0d70c52d810</Sha>
    </Dependency>
    <Dependency Name="Microsoft.NET.Workload.Emscripten.Current.Manifest-9.0.100.Transport" Version="9.0.0-rc.1.24430.3" CoherentParentDependency="Microsoft.NETCore.App.Runtime.win-x64">
      <Uri>https://github.com/dotnet/emsdk</Uri>
      <Sha>08499c128ade77a490b735a268f6539f6c7ea0ff</Sha>
    </Dependency>
    <!-- Intermediate is necessary for source build. -->
    <Dependency Name="Microsoft.SourceBuild.Intermediate.emsdk" Version="9.0.0-rc.1.24430.3" CoherentParentDependency="Microsoft.NETCore.App.Runtime.win-x64">
      <Uri>https://github.com/dotnet/emsdk</Uri>
      <Sha>08499c128ade77a490b735a268f6539f6c7ea0ff</Sha>
      <SourceBuild RepoName="emsdk" ManagedOnly="true" />
    </Dependency>
<<<<<<< HEAD
    <Dependency Name="Microsoft.Build" Version="17.12.6">
      <Uri>https://github.com/dotnet/msbuild</Uri>
      <Sha>db5f6012cb7f6e2dd7066c50c573c0d352713407</Sha>
    </Dependency>
    <Dependency Name="Microsoft.Build.Localization" Version="17.12.6-preview-24518-05">
      <Uri>https://github.com/dotnet/msbuild</Uri>
      <Sha>db5f6012cb7f6e2dd7066c50c573c0d352713407</Sha>
    </Dependency>
    <!-- Intermediate is necessary for source build. -->
    <Dependency Name="Microsoft.SourceBuild.Intermediate.msbuild" Version="17.12.6-preview-24518-05">
      <Uri>https://github.com/dotnet/msbuild</Uri>
      <Sha>db5f6012cb7f6e2dd7066c50c573c0d352713407</Sha>
=======
    <Dependency Name="Microsoft.Build" Version="17.13.0-preview-24521-01">
      <Uri>https://github.com/dotnet/msbuild</Uri>
      <Sha>69b3e7a43fb2fb26812b20807333cf6ca62167f2</Sha>
    </Dependency>
    <Dependency Name="Microsoft.Build.Localization" Version="17.13.0-preview-24521-01">
      <Uri>https://github.com/dotnet/msbuild</Uri>
      <Sha>69b3e7a43fb2fb26812b20807333cf6ca62167f2</Sha>
    </Dependency>
    <!-- Intermediate is necessary for source build. -->
    <Dependency Name="Microsoft.SourceBuild.Intermediate.msbuild" Version="17.13.0-preview-24521-01">
      <Uri>https://github.com/dotnet/msbuild</Uri>
      <Sha>69b3e7a43fb2fb26812b20807333cf6ca62167f2</Sha>
>>>>>>> 3b911c78
      <SourceBuild RepoName="msbuild" ManagedOnly="true" />
    </Dependency>
    <Dependency Name="Microsoft.FSharp.Compiler" Version="12.9.100-beta.24510.7">
      <Uri>https://github.com/dotnet/fsharp</Uri>
      <Sha>c3eb162ec7bcf7449ca54b2218ab0d0c4d67c1d0</Sha>
    </Dependency>
    <!-- Intermediate is necessary for source build. -->
    <Dependency Name="Microsoft.SourceBuild.Intermediate.fsharp" Version="9.0.100-beta.24510.7">
      <Uri>https://github.com/dotnet/fsharp</Uri>
      <Sha>c3eb162ec7bcf7449ca54b2218ab0d0c4d67c1d0</Sha>
      <SourceBuild RepoName="fsharp" ManagedOnly="true" />
    </Dependency>
<<<<<<< HEAD
    <Dependency Name="Microsoft.Net.Compilers.Toolset" Version="4.12.0-3.24516.15">
      <Uri>https://github.com/dotnet/roslyn</Uri>
      <Sha>3bff3622487486dec7794dfd0c71e05a52c313a4</Sha>
    </Dependency>
    <!-- Intermediate is necessary for source build. -->
    <Dependency Name="Microsoft.SourceBuild.Intermediate.roslyn" Version="4.12.0-3.24516.15">
      <Uri>https://github.com/dotnet/roslyn</Uri>
      <Sha>3bff3622487486dec7794dfd0c71e05a52c313a4</Sha>
      <SourceBuild RepoName="roslyn" ManagedOnly="true" />
    </Dependency>
    <Dependency Name="Microsoft.Net.Compilers.Toolset.Framework" Version="4.12.0-3.24516.15">
      <Uri>https://github.com/dotnet/roslyn</Uri>
      <Sha>3bff3622487486dec7794dfd0c71e05a52c313a4</Sha>
    </Dependency>
    <Dependency Name="Microsoft.CodeAnalysis" Version="4.12.0-3.24516.15">
      <Uri>https://github.com/dotnet/roslyn</Uri>
      <Sha>3bff3622487486dec7794dfd0c71e05a52c313a4</Sha>
    </Dependency>
    <Dependency Name="Microsoft.CodeAnalysis.CSharp" Version="4.12.0-3.24516.15">
      <Uri>https://github.com/dotnet/roslyn</Uri>
      <Sha>3bff3622487486dec7794dfd0c71e05a52c313a4</Sha>
    </Dependency>
    <Dependency Name="Microsoft.CodeAnalysis.CSharp.CodeStyle" Version="4.12.0-3.24516.15">
      <Uri>https://github.com/dotnet/roslyn</Uri>
      <Sha>3bff3622487486dec7794dfd0c71e05a52c313a4</Sha>
    </Dependency>
    <Dependency Name="Microsoft.CodeAnalysis.CSharp.Features" Version="4.12.0-3.24516.15">
      <Uri>https://github.com/dotnet/roslyn</Uri>
      <Sha>3bff3622487486dec7794dfd0c71e05a52c313a4</Sha>
    </Dependency>
    <Dependency Name="Microsoft.CodeAnalysis.CSharp.Workspaces" Version="4.12.0-3.24516.15">
      <Uri>https://github.com/dotnet/roslyn</Uri>
      <Sha>3bff3622487486dec7794dfd0c71e05a52c313a4</Sha>
    </Dependency>
    <Dependency Name="Microsoft.CodeAnalysis.Workspaces.MSBuild" Version="4.12.0-3.24516.15">
      <Uri>https://github.com/dotnet/roslyn</Uri>
      <Sha>3bff3622487486dec7794dfd0c71e05a52c313a4</Sha>
=======
    <Dependency Name="Microsoft.Net.Compilers.Toolset" Version="4.13.0-1.24517.9">
      <Uri>https://github.com/dotnet/roslyn</Uri>
      <Sha>fd48dff6a793eb26ed90d1cb40a70416e3fcd559</Sha>
    </Dependency>
    <!-- Intermediate is necessary for source build. -->
    <Dependency Name="Microsoft.SourceBuild.Intermediate.roslyn" Version="4.13.0-1.24517.9">
      <Uri>https://github.com/dotnet/roslyn</Uri>
      <Sha>fd48dff6a793eb26ed90d1cb40a70416e3fcd559</Sha>
      <SourceBuild RepoName="roslyn" ManagedOnly="true" />
    </Dependency>
    <Dependency Name="Microsoft.Net.Compilers.Toolset.Framework" Version="4.13.0-1.24517.9">
      <Uri>https://github.com/dotnet/roslyn</Uri>
      <Sha>fd48dff6a793eb26ed90d1cb40a70416e3fcd559</Sha>
    </Dependency>
    <Dependency Name="Microsoft.CodeAnalysis" Version="4.13.0-1.24517.9">
      <Uri>https://github.com/dotnet/roslyn</Uri>
      <Sha>fd48dff6a793eb26ed90d1cb40a70416e3fcd559</Sha>
    </Dependency>
    <Dependency Name="Microsoft.CodeAnalysis.CSharp" Version="4.13.0-1.24517.9">
      <Uri>https://github.com/dotnet/roslyn</Uri>
      <Sha>fd48dff6a793eb26ed90d1cb40a70416e3fcd559</Sha>
    </Dependency>
    <Dependency Name="Microsoft.CodeAnalysis.CSharp.CodeStyle" Version="4.13.0-1.24517.9">
      <Uri>https://github.com/dotnet/roslyn</Uri>
      <Sha>fd48dff6a793eb26ed90d1cb40a70416e3fcd559</Sha>
    </Dependency>
    <Dependency Name="Microsoft.CodeAnalysis.CSharp.Features" Version="4.13.0-1.24517.9">
      <Uri>https://github.com/dotnet/roslyn</Uri>
      <Sha>fd48dff6a793eb26ed90d1cb40a70416e3fcd559</Sha>
    </Dependency>
    <Dependency Name="Microsoft.CodeAnalysis.CSharp.Workspaces" Version="4.13.0-1.24517.9">
      <Uri>https://github.com/dotnet/roslyn</Uri>
      <Sha>fd48dff6a793eb26ed90d1cb40a70416e3fcd559</Sha>
    </Dependency>
    <Dependency Name="Microsoft.CodeAnalysis.Workspaces.MSBuild" Version="4.13.0-1.24517.9">
      <Uri>https://github.com/dotnet/roslyn</Uri>
      <Sha>fd48dff6a793eb26ed90d1cb40a70416e3fcd559</Sha>
>>>>>>> 3b911c78
    </Dependency>
    <Dependency Name="Microsoft.AspNetCore.DeveloperCertificates.XPlat" Version="9.0.0-rc.1.24452.1">
      <Uri>https://github.com/dotnet/aspnetcore</Uri>
      <Sha>280c613963a1768b810d09f32c998fe4490855e9</Sha>
    </Dependency>
    <Dependency Name="Microsoft.AspNetCore.TestHost" Version="9.0.0-rc.1.24452.1">
      <Uri>https://github.com/dotnet/aspnetcore</Uri>
      <Sha>280c613963a1768b810d09f32c998fe4490855e9</Sha>
    </Dependency>
    <Dependency Name="Microsoft.Build.NuGetSdkResolver" Version="6.13.0-preview.1.23">
      <Uri>https://github.com/nuget/nuget.client</Uri>
      <Sha>1a8ca6067347fd68340090e29464ef58a0c9ef62</Sha>
    </Dependency>
    <Dependency Name="NuGet.Build.Tasks" Version="6.13.0-preview.1.23">
      <Uri>https://github.com/nuget/nuget.client</Uri>
      <Sha>1a8ca6067347fd68340090e29464ef58a0c9ef62</Sha>
      <SourceBuildTarball RepoName="nuget-client" ManagedOnly="true" />
    </Dependency>
    <Dependency Name="NuGet.Build.Tasks.Console" Version="6.13.0-preview.1.23">
      <Uri>https://github.com/nuget/nuget.client</Uri>
      <Sha>1a8ca6067347fd68340090e29464ef58a0c9ef62</Sha>
    </Dependency>
    <Dependency Name="NuGet.Build.Tasks.Pack" Version="6.13.0-preview.1.23">
      <Uri>https://github.com/nuget/nuget.client</Uri>
      <Sha>1a8ca6067347fd68340090e29464ef58a0c9ef62</Sha>
    </Dependency>
    <Dependency Name="NuGet.Commands" Version="6.13.0-preview.1.23">
      <Uri>https://github.com/nuget/nuget.client</Uri>
      <Sha>1a8ca6067347fd68340090e29464ef58a0c9ef62</Sha>
    </Dependency>
    <Dependency Name="NuGet.CommandLine.XPlat" Version="6.13.0-preview.1.23">
      <Uri>https://github.com/nuget/nuget.client</Uri>
      <Sha>1a8ca6067347fd68340090e29464ef58a0c9ef62</Sha>
    </Dependency>
    <Dependency Name="NuGet.Common" Version="6.13.0-preview.1.23">
      <Uri>https://github.com/nuget/nuget.client</Uri>
      <Sha>1a8ca6067347fd68340090e29464ef58a0c9ef62</Sha>
    </Dependency>
    <Dependency Name="NuGet.Configuration" Version="6.13.0-preview.1.23">
      <Uri>https://github.com/nuget/nuget.client</Uri>
      <Sha>1a8ca6067347fd68340090e29464ef58a0c9ef62</Sha>
    </Dependency>
    <Dependency Name="NuGet.Credentials" Version="6.13.0-preview.1.23">
      <Uri>https://github.com/nuget/nuget.client</Uri>
      <Sha>1a8ca6067347fd68340090e29464ef58a0c9ef62</Sha>
    </Dependency>
    <Dependency Name="NuGet.DependencyResolver.Core" Version="6.13.0-preview.1.23">
      <Uri>https://github.com/nuget/nuget.client</Uri>
      <Sha>1a8ca6067347fd68340090e29464ef58a0c9ef62</Sha>
    </Dependency>
    <Dependency Name="NuGet.Frameworks" Version="6.13.0-preview.1.23">
      <Uri>https://github.com/nuget/nuget.client</Uri>
      <Sha>1a8ca6067347fd68340090e29464ef58a0c9ef62</Sha>
    </Dependency>
    <Dependency Name="NuGet.LibraryModel" Version="6.13.0-preview.1.23">
      <Uri>https://github.com/nuget/nuget.client</Uri>
      <Sha>1a8ca6067347fd68340090e29464ef58a0c9ef62</Sha>
    </Dependency>
    <Dependency Name="NuGet.ProjectModel" Version="6.13.0-preview.1.23">
      <Uri>https://github.com/nuget/nuget.client</Uri>
      <Sha>1a8ca6067347fd68340090e29464ef58a0c9ef62</Sha>
    </Dependency>
    <Dependency Name="NuGet.Protocol" Version="6.13.0-preview.1.23">
      <Uri>https://github.com/nuget/nuget.client</Uri>
      <Sha>1a8ca6067347fd68340090e29464ef58a0c9ef62</Sha>
    </Dependency>
    <Dependency Name="NuGet.Packaging" Version="6.13.0-preview.1.23">
      <Uri>https://github.com/nuget/nuget.client</Uri>
      <Sha>1a8ca6067347fd68340090e29464ef58a0c9ef62</Sha>
    </Dependency>
    <Dependency Name="NuGet.Versioning" Version="6.13.0-preview.1.23">
      <Uri>https://github.com/nuget/nuget.client</Uri>
      <Sha>1a8ca6067347fd68340090e29464ef58a0c9ef62</Sha>
    </Dependency>
    <Dependency Name="NuGet.Localization" Version="6.13.0-preview.1.23">
      <Uri>https://github.com/nuget/nuget.client</Uri>
      <Sha>1a8ca6067347fd68340090e29464ef58a0c9ef62</Sha>
    </Dependency>
    <Dependency Name="Microsoft.NET.Test.Sdk" Version="17.12.0-release-24508-01">
      <Uri>https://github.com/microsoft/vstest</Uri>
      <Sha>bc9161306b23641b0364b8f93d546da4d48da1eb</Sha>
    </Dependency>
    <Dependency Name="Microsoft.TestPlatform.CLI" Version="17.12.0-release-24508-01">
      <Uri>https://github.com/microsoft/vstest</Uri>
      <Sha>bc9161306b23641b0364b8f93d546da4d48da1eb</Sha>
    </Dependency>
    <Dependency Name="Microsoft.TestPlatform.Build" Version="17.12.0-release-24508-01">
      <Uri>https://github.com/microsoft/vstest</Uri>
      <Sha>bc9161306b23641b0364b8f93d546da4d48da1eb</Sha>
    </Dependency>
    <!-- Intermediate is necessary for source build. -->
    <Dependency Name="Microsoft.SourceBuild.Intermediate.vstest" Version="17.12.0-release-24508-01">
      <Uri>https://github.com/microsoft/vstest</Uri>
      <Sha>bc9161306b23641b0364b8f93d546da4d48da1eb</Sha>
      <SourceBuild RepoName="vstest" ManagedOnly="true" />
    </Dependency>
    <Dependency Name="Microsoft.NET.ILLink.Tasks" Version="9.0.0-rc.1.24431.7">
      <Uri>https://github.com/dotnet/runtime</Uri>
      <Sha>c4d7f7c6f2e2f34f07e64c6caa3bf9b2ce915cc1</Sha>
    </Dependency>
    <Dependency Name="System.CodeDom" Version="9.0.0-rc.1.24431.7">
      <Uri>https://github.com/dotnet/runtime</Uri>
      <Sha>c4d7f7c6f2e2f34f07e64c6caa3bf9b2ce915cc1</Sha>
    </Dependency>
    <Dependency Name="System.Formats.Asn1" Version="9.0.0-rc.1.24431.7">
      <Uri>https://github.com/dotnet/runtime</Uri>
      <Sha>c4d7f7c6f2e2f34f07e64c6caa3bf9b2ce915cc1</Sha>
    </Dependency>
    <Dependency Name="System.Security.Cryptography.ProtectedData" Version="9.0.0-rc.1.24431.7">
      <Uri>https://github.com/dotnet/runtime</Uri>
      <Sha>c4d7f7c6f2e2f34f07e64c6caa3bf9b2ce915cc1</Sha>
    </Dependency>
    <Dependency Name="System.Text.Encoding.CodePages" Version="9.0.0-rc.1.24431.7">
      <Uri>https://github.com/dotnet/runtime</Uri>
      <Sha>c4d7f7c6f2e2f34f07e64c6caa3bf9b2ce915cc1</Sha>
    </Dependency>
    <Dependency Name="System.Resources.Extensions" Version="9.0.0-rc.1.24431.7">
      <Uri>https://github.com/dotnet/runtime</Uri>
      <Sha>c4d7f7c6f2e2f34f07e64c6caa3bf9b2ce915cc1</Sha>
    </Dependency>
    <Dependency Name="Microsoft.WindowsDesktop.App.Runtime.win-x64" Version="9.0.0-rc.1.24452.1">
      <Uri>https://github.com/dotnet/windowsdesktop</Uri>
      <Sha>acc13b1b4775aeea7e6fe083683052d697812e11</Sha>
      <SourceBuildTarball RepoName="windowsdesktop" ManagedOnly="true" />
    </Dependency>
    <Dependency Name="VS.Redist.Common.WindowsDesktop.SharedFramework.x64.9.0" Version="9.0.0-rc.1.24452.1">
      <Uri>https://github.com/dotnet/windowsdesktop</Uri>
      <Sha>acc13b1b4775aeea7e6fe083683052d697812e11</Sha>
    </Dependency>
    <Dependency Name="Microsoft.WindowsDesktop.App.Ref" Version="9.0.0-rc.1.24452.1">
      <Uri>https://github.com/dotnet/windowsdesktop</Uri>
      <Sha>acc13b1b4775aeea7e6fe083683052d697812e11</Sha>
    </Dependency>
    <Dependency Name="VS.Redist.Common.WindowsDesktop.TargetingPack.x64.9.0" Version="9.0.0-rc.1.24452.1">
      <Uri>https://github.com/dotnet/windowsdesktop</Uri>
      <Sha>acc13b1b4775aeea7e6fe083683052d697812e11</Sha>
    </Dependency>
    <Dependency Name="Microsoft.NET.Sdk.WindowsDesktop" Version="9.0.0-rc.1.24451.10" CoherentParentDependency="Microsoft.WindowsDesktop.App.Ref">
      <Uri>https://github.com/dotnet/wpf</Uri>
      <Sha>32227d2fa67c462e95005b288057aafa66391a49</Sha>
    </Dependency>
    <Dependency Name="Microsoft.AspNetCore.App.Ref" Version="9.0.0-rc.1.24452.1">
      <Uri>https://github.com/dotnet/aspnetcore</Uri>
      <Sha>280c613963a1768b810d09f32c998fe4490855e9</Sha>
    </Dependency>
    <Dependency Name="Microsoft.AspNetCore.App.Ref.Internal" Version="9.0.0-rc.1.24452.1">
      <Uri>https://github.com/dotnet/aspnetcore</Uri>
      <Sha>280c613963a1768b810d09f32c998fe4490855e9</Sha>
    </Dependency>
    <Dependency Name="Microsoft.AspNetCore.App.Runtime.win-x64" Version="9.0.0-rc.1.24452.1">
      <Uri>https://github.com/dotnet/aspnetcore</Uri>
      <Sha>280c613963a1768b810d09f32c998fe4490855e9</Sha>
    </Dependency>
    <Dependency Name="VS.Redist.Common.AspNetCore.SharedFramework.x64.9.0" Version="9.0.0-rc.1.24452.1">
      <Uri>https://github.com/dotnet/aspnetcore</Uri>
      <Sha>280c613963a1768b810d09f32c998fe4490855e9</Sha>
    </Dependency>
    <Dependency Name="dotnet-dev-certs" Version="9.0.0-rc.1.24452.1">
      <Uri>https://github.com/dotnet/aspnetcore</Uri>
      <Sha>280c613963a1768b810d09f32c998fe4490855e9</Sha>
    </Dependency>
    <Dependency Name="dotnet-user-jwts" Version="9.0.0-rc.1.24452.1">
      <Uri>https://github.com/dotnet/aspnetcore</Uri>
      <Sha>280c613963a1768b810d09f32c998fe4490855e9</Sha>
    </Dependency>
    <Dependency Name="dotnet-user-secrets" Version="9.0.0-rc.1.24452.1">
      <Uri>https://github.com/dotnet/aspnetcore</Uri>
      <Sha>280c613963a1768b810d09f32c998fe4490855e9</Sha>
    </Dependency>
    <Dependency Name="Microsoft.AspNetCore.Analyzers" Version="9.0.0-rc.1.24452.1">
      <Uri>https://github.com/dotnet/aspnetcore</Uri>
      <Sha>280c613963a1768b810d09f32c998fe4490855e9</Sha>
    </Dependency>
    <Dependency Name="Microsoft.AspNetCore.Components.SdkAnalyzers" Version="9.0.0-rc.1.24452.1">
      <Uri>https://github.com/dotnet/aspnetcore</Uri>
      <Sha>280c613963a1768b810d09f32c998fe4490855e9</Sha>
    </Dependency>
    <Dependency Name="Microsoft.AspNetCore.Mvc.Analyzers" Version="9.0.0-rc.1.24452.1">
      <Uri>https://github.com/dotnet/aspnetcore</Uri>
      <Sha>280c613963a1768b810d09f32c998fe4490855e9</Sha>
    </Dependency>
    <Dependency Name="Microsoft.AspNetCore.Mvc.Api.Analyzers" Version="9.0.0-rc.1.24452.1">
      <Uri>https://github.com/dotnet/aspnetcore</Uri>
      <Sha>280c613963a1768b810d09f32c998fe4490855e9</Sha>
    </Dependency>
    <!-- Intermediate is necessary for source build. -->
    <Dependency Name="Microsoft.SourceBuild.Intermediate.aspnetcore" Version="9.0.0-rc.1.24452.1">
      <Uri>https://github.com/dotnet/aspnetcore</Uri>
      <Sha>280c613963a1768b810d09f32c998fe4490855e9</Sha>
      <SourceBuild RepoName="aspnetcore" ManagedOnly="true" />
    </Dependency>
<<<<<<< HEAD
    <Dependency Name="Microsoft.CodeAnalysis.Razor.Tooling.Internal" Version="9.0.0-preview.24518.3">
      <Uri>https://github.com/dotnet/razor</Uri>
      <Sha>13fe97052e82683ec4c9fc916531eba5c751037f</Sha>
    </Dependency>
    <Dependency Name="Microsoft.AspNetCore.Mvc.Razor.Extensions.Tooling.Internal" Version="9.0.0-preview.24518.3">
      <Uri>https://github.com/dotnet/razor</Uri>
      <Sha>13fe97052e82683ec4c9fc916531eba5c751037f</Sha>
    </Dependency>
    <Dependency Name="Microsoft.NET.Sdk.Razor.SourceGenerators.Transport" Version="9.0.0-preview.24518.3">
      <Uri>https://github.com/dotnet/razor</Uri>
      <Sha>13fe97052e82683ec4c9fc916531eba5c751037f</Sha>
    </Dependency>
    <!-- Intermediate is necessary for source build. -->
    <Dependency Name="Microsoft.SourceBuild.Intermediate.razor" Version="9.0.0-preview.24518.3">
      <Uri>https://github.com/dotnet/razor</Uri>
      <Sha>13fe97052e82683ec4c9fc916531eba5c751037f</Sha>
=======
    <Dependency Name="Microsoft.CodeAnalysis.Razor.Tooling.Internal" Version="9.0.0-preview.24521.2">
      <Uri>https://github.com/dotnet/razor</Uri>
      <Sha>f819e6d7e297edea0f20c62ed181bbdcd17b6391</Sha>
    </Dependency>
    <Dependency Name="Microsoft.AspNetCore.Mvc.Razor.Extensions.Tooling.Internal" Version="9.0.0-preview.24521.2">
      <Uri>https://github.com/dotnet/razor</Uri>
      <Sha>f819e6d7e297edea0f20c62ed181bbdcd17b6391</Sha>
    </Dependency>
    <Dependency Name="Microsoft.NET.Sdk.Razor.SourceGenerators.Transport" Version="9.0.0-preview.24521.2">
      <Uri>https://github.com/dotnet/razor</Uri>
      <Sha>f819e6d7e297edea0f20c62ed181bbdcd17b6391</Sha>
    </Dependency>
    <!-- Intermediate is necessary for source build. -->
    <Dependency Name="Microsoft.SourceBuild.Intermediate.razor" Version="9.0.0-preview.24521.2">
      <Uri>https://github.com/dotnet/razor</Uri>
      <Sha>f819e6d7e297edea0f20c62ed181bbdcd17b6391</Sha>
>>>>>>> 3b911c78
      <SourceBuild RepoName="razor" ManagedOnly="true" />
    </Dependency>
    <Dependency Name="Microsoft.Extensions.FileProviders.Embedded" Version="9.0.0-rc.1.24452.1">
      <Uri>https://github.com/dotnet/aspnetcore</Uri>
      <Sha>280c613963a1768b810d09f32c998fe4490855e9</Sha>
    </Dependency>
    <Dependency Name="Microsoft.AspNetCore.Authorization" Version="9.0.0-rc.1.24452.1">
      <Uri>https://github.com/dotnet/aspnetcore</Uri>
      <Sha>280c613963a1768b810d09f32c998fe4490855e9</Sha>
    </Dependency>
    <Dependency Name="Microsoft.AspNetCore.Components.Web" Version="9.0.0-rc.1.24452.1">
      <Uri>https://github.com/dotnet/aspnetcore</Uri>
      <Sha>280c613963a1768b810d09f32c998fe4490855e9</Sha>
    </Dependency>
    <Dependency Name="Microsoft.JSInterop" Version="9.0.0-rc.1.24452.1">
      <Uri>https://github.com/dotnet/aspnetcore</Uri>
      <Sha>280c613963a1768b810d09f32c998fe4490855e9</Sha>
    </Dependency>
    <Dependency Name="Microsoft.DotNet.Test.ProjectTemplates.2.1" Version="1.0.2-beta4.22406.1">
      <Uri>https://github.com/dotnet/test-templates</Uri>
      <Sha>0385265f4d0b6413d64aea0223172366a9b9858c</Sha>
    </Dependency>
    <Dependency Name="Microsoft.DotNet.Test.ProjectTemplates.5.0" Version="1.1.0-rc.23558.1">
      <Uri>https://github.com/dotnet/test-templates</Uri>
      <Sha>307b8f538d83a955d8f6dd909eee41a5555f2f4d</Sha>
    </Dependency>
    <Dependency Name="Microsoft.DotNet.Test.ProjectTemplates.6.0" Version="1.1.0-rc.24069.1">
      <Uri>https://github.com/dotnet/test-templates</Uri>
      <Sha>becc4bd157cd6608b51a5ffe414a5d2de6330272</Sha>
    </Dependency>
    <Dependency Name="Microsoft.DotNet.Test.ProjectTemplates.7.0" Version="1.1.0-rc.24069.1">
      <Uri>https://github.com/dotnet/test-templates</Uri>
      <Sha>becc4bd157cd6608b51a5ffe414a5d2de6330272</Sha>
    </Dependency>
    <Dependency Name="Microsoft.DotNet.Test.ProjectTemplates.8.0" Version="1.1.0-rc.24202.1">
      <Uri>https://github.com/dotnet/test-templates</Uri>
      <Sha>49c9ad01f057b3c6352bbec12b117acc2224493c</Sha>
    </Dependency>
    <Dependency Name="Microsoft.DotNet.Test.ProjectTemplates.9.0" Version="1.1.0-rtm.24521.3">
      <Uri>https://github.com/dotnet/test-templates</Uri>
      <Sha>f6920c348761980e1601632a2031920b24921772</Sha>
    </Dependency>
    <!-- Intermediate is necessary for source build. -->
    <Dependency Name="Microsoft.SourceBuild.Intermediate.test-templates" Version="1.1.0-rtm.24521.3">
      <Uri>https://github.com/dotnet/test-templates</Uri>
      <Sha>f6920c348761980e1601632a2031920b24921772</Sha>
      <SourceBuild RepoName="test-templates" ManagedOnly="true" />
    </Dependency>
    <!-- For coherency purposes, these versions should be gated by the versions of winforms and wpf routed via windowsdesktop -->
    <Dependency Name="Microsoft.Dotnet.WinForms.ProjectTemplates" Version="9.0.0-rc.1.24451.1" CoherentParentDependency="Microsoft.WindowsDesktop.App.Runtime.win-x64">
      <Uri>https://github.com/dotnet/winforms</Uri>
      <Sha>4da5a50c6a357add50c027e9e3a3348d557cec20</Sha>
    </Dependency>
    <Dependency Name="Microsoft.DotNet.Wpf.ProjectTemplates" Version="9.0.0-rc.1.24451.10" CoherentParentDependency="Microsoft.WindowsDesktop.App.Runtime.win-x64">
      <Uri>https://github.com/dotnet/wpf</Uri>
      <Sha>32227d2fa67c462e95005b288057aafa66391a49</Sha>
    </Dependency>
    <Dependency Name="Microsoft.Web.Xdt" Version="9.0.0-preview.24476.1">
      <Uri>https://github.com/dotnet/xdt</Uri>
      <Sha>4ddd8113a29852380b7b929117bfe67f401ac320</Sha>
    </Dependency>
    <!-- Intermediate is necessary for source build. -->
    <Dependency Name="Microsoft.SourceBuild.Intermediate.xdt" Version="9.0.0-preview.24476.1">
      <Uri>https://github.com/dotnet/xdt</Uri>
      <Sha>4ddd8113a29852380b7b929117bfe67f401ac320</Sha>
      <SourceBuild RepoName="xdt" ManagedOnly="true" />
    </Dependency>
    <Dependency Name="Microsoft.CodeAnalysis.NetAnalyzers" Version="9.0.0-preview.24508.2">
      <Uri>https://github.com/dotnet/roslyn-analyzers</Uri>
      <Sha>3d61c57c73c3dd5f1f407ef9cd3414d94bf0eaf2</Sha>
    </Dependency>
    <Dependency Name="Microsoft.CodeAnalysis.PublicApiAnalyzers" Version="3.11.0-beta1.24508.2">
      <Uri>https://github.com/dotnet/roslyn-analyzers</Uri>
      <Sha>3d61c57c73c3dd5f1f407ef9cd3414d94bf0eaf2</Sha>
    </Dependency>
    <!-- Intermediate is necessary for source build. -->
    <Dependency Name="Microsoft.SourceBuild.Intermediate.roslyn-analyzers" Version="3.11.0-beta1.24508.2">
      <Uri>https://github.com/dotnet/roslyn-analyzers</Uri>
      <Sha>3d61c57c73c3dd5f1f407ef9cd3414d94bf0eaf2</Sha>
      <SourceBuild RepoName="roslyn-analyzers" ManagedOnly="true" />
    </Dependency>
    <Dependency Name="System.CommandLine" Version="2.0.0-beta4.24324.3">
      <Uri>https://github.com/dotnet/command-line-api</Uri>
      <Sha>803d8598f98fb4efd94604b32627ee9407f246db</Sha>
    </Dependency>
    <Dependency Name="System.CommandLine.Rendering" Version="0.4.0-alpha.24324.3">
      <Uri>https://github.com/dotnet/command-line-api</Uri>
      <Sha>803d8598f98fb4efd94604b32627ee9407f246db</Sha>
    </Dependency>
    <!-- Microsoft.CodeAnalysis.Workspaces.MSBuild transitively references M.Bcl.AsyncInterfaces.
         Adding an explicit dependency to make sure the latest version is used instead of the SBRP
         one under source build. -->
    <!-- Intermediate is necessary for source build. -->
    <Dependency Name="Microsoft.DiaSymReader" Version="2.2.0-beta.24327.2">
      <Uri>https://github.com/dotnet/symreader</Uri>
      <Sha>0710a7892d89999956e8808c28e9dd0512bd53f3</Sha>
    </Dependency>
    <!-- Intermediate is necessary for source build. -->
    <Dependency Name="Microsoft.SourceBuild.Intermediate.command-line-api" Version="0.1.532403">
      <Uri>https://github.com/dotnet/command-line-api</Uri>
      <Sha>803d8598f98fb4efd94604b32627ee9407f246db</Sha>
      <SourceBuild RepoName="command-line-api" ManagedOnly="true" />
    </Dependency>
    <!-- Intermediate is necessary for source build. -->
<<<<<<< HEAD
    <Dependency Name="Microsoft.SourceBuild.Intermediate.source-build-externals" Version="9.0.0-alpha.1.24516.3">
      <Uri>https://github.com/dotnet/source-build-externals</Uri>
      <Sha>4df883d781a4290873b3b968afc0ff0df7132507</Sha>
=======
    <Dependency Name="Microsoft.SourceBuild.Intermediate.source-build-externals" Version="9.0.0-alpha.1.24510.1">
      <Uri>https://github.com/dotnet/source-build-externals</Uri>
      <Sha>b11ed370b79aa475535a5803856b7c7d0977235e</Sha>
>>>>>>> 3b911c78
      <SourceBuild RepoName="source-build-externals" ManagedOnly="true" />
    </Dependency>
    <!-- Intermediate is necessary for source build. -->
    <Dependency Name="Microsoft.SourceBuild.Intermediate.source-build-reference-packages" Version="9.0.0-alpha.1.24517.1">
      <Uri>https://github.com/dotnet/source-build-reference-packages</Uri>
      <Sha>a2ad736b86ce484df4d2dfc967bd29cd9d1b5de9</Sha>
      <SourceBuild RepoName="source-build-reference-packages" ManagedOnly="true" />
    </Dependency>
    <Dependency Name="Microsoft.Deployment.DotNet.Releases" Version="2.0.0-preview.1.24406.1">
      <Uri>https://github.com/dotnet/deployment-tools</Uri>
      <Sha>7871ee378dce87b64d930d4f33dca9c888f4034d</Sha>
    </Dependency>
<<<<<<< HEAD
    <Dependency Name="Microsoft.Build.Tasks.Git" Version="9.0.0-beta.24516.2">
      <Uri>https://github.com/dotnet/sourcelink</Uri>
      <Sha>24760f9b1ed7478863d699b7f6634e82d1b25bd1</Sha>
    </Dependency>
    <Dependency Name="Microsoft.SourceLink.Common" Version="9.0.0-beta.24516.2">
      <Uri>https://github.com/dotnet/sourcelink</Uri>
      <Sha>24760f9b1ed7478863d699b7f6634e82d1b25bd1</Sha>
    </Dependency>
    <Dependency Name="Microsoft.SourceLink.AzureRepos.Git" Version="9.0.0-beta.24516.2">
      <Uri>https://github.com/dotnet/sourcelink</Uri>
      <Sha>24760f9b1ed7478863d699b7f6634e82d1b25bd1</Sha>
    </Dependency>
    <Dependency Name="Microsoft.SourceLink.GitHub" Version="9.0.0-beta.24516.2">
      <Uri>https://github.com/dotnet/sourcelink</Uri>
      <Sha>24760f9b1ed7478863d699b7f6634e82d1b25bd1</Sha>
    </Dependency>
    <Dependency Name="Microsoft.SourceLink.GitLab" Version="9.0.0-beta.24516.2">
      <Uri>https://github.com/dotnet/sourcelink</Uri>
      <Sha>24760f9b1ed7478863d699b7f6634e82d1b25bd1</Sha>
    </Dependency>
    <Dependency Name="Microsoft.SourceLink.Bitbucket.Git" Version="9.0.0-beta.24516.2">
      <Uri>https://github.com/dotnet/sourcelink</Uri>
      <Sha>24760f9b1ed7478863d699b7f6634e82d1b25bd1</Sha>
    </Dependency>
    <!-- Intermediate is necessary for source build. -->
    <Dependency Name="Microsoft.SourceBuild.Intermediate.sourcelink" Version="9.0.0-beta.24516.2">
      <Uri>https://github.com/dotnet/sourcelink</Uri>
      <Sha>24760f9b1ed7478863d699b7f6634e82d1b25bd1</Sha>
=======
    <Dependency Name="Microsoft.Build.Tasks.Git" Version="9.0.0-beta.24521.1">
      <Uri>https://github.com/dotnet/sourcelink</Uri>
      <Sha>c579a775e65111c54555df734ca98e87bdb1dc27</Sha>
    </Dependency>
    <Dependency Name="Microsoft.SourceLink.Common" Version="9.0.0-beta.24521.1">
      <Uri>https://github.com/dotnet/sourcelink</Uri>
      <Sha>c579a775e65111c54555df734ca98e87bdb1dc27</Sha>
    </Dependency>
    <Dependency Name="Microsoft.SourceLink.AzureRepos.Git" Version="9.0.0-beta.24521.1">
      <Uri>https://github.com/dotnet/sourcelink</Uri>
      <Sha>c579a775e65111c54555df734ca98e87bdb1dc27</Sha>
    </Dependency>
    <Dependency Name="Microsoft.SourceLink.GitHub" Version="9.0.0-beta.24521.1">
      <Uri>https://github.com/dotnet/sourcelink</Uri>
      <Sha>c579a775e65111c54555df734ca98e87bdb1dc27</Sha>
    </Dependency>
    <Dependency Name="Microsoft.SourceLink.GitLab" Version="9.0.0-beta.24521.1">
      <Uri>https://github.com/dotnet/sourcelink</Uri>
      <Sha>c579a775e65111c54555df734ca98e87bdb1dc27</Sha>
    </Dependency>
    <Dependency Name="Microsoft.SourceLink.Bitbucket.Git" Version="9.0.0-beta.24521.1">
      <Uri>https://github.com/dotnet/sourcelink</Uri>
      <Sha>c579a775e65111c54555df734ca98e87bdb1dc27</Sha>
    </Dependency>
    <!-- Intermediate is necessary for source build. -->
    <Dependency Name="Microsoft.SourceBuild.Intermediate.sourcelink" Version="9.0.0-beta.24521.1">
      <Uri>https://github.com/dotnet/sourcelink</Uri>
      <Sha>c579a775e65111c54555df734ca98e87bdb1dc27</Sha>
>>>>>>> 3b911c78
      <SourceBuild RepoName="sourcelink" ManagedOnly="true" />
    </Dependency>
    <!-- Intermediate is necessary for source build. -->
    <Dependency Name="Microsoft.SourceBuild.Intermediate.deployment-tools" Version="9.0.0-preview.1.24406.1">
      <Uri>https://github.com/dotnet/deployment-tools</Uri>
      <Sha>7871ee378dce87b64d930d4f33dca9c888f4034d</Sha>
      <SourceBuild RepoName="deployment-tools" ManagedOnly="true" />
    </Dependency>
    <!-- Intermediate is necessary for source build. -->
    <Dependency Name="Microsoft.SourceBuild.Intermediate.symreader" Version="2.2.0-beta.24327.2">
      <Uri>https://github.com/dotnet/symreader</Uri>
      <Sha>0710a7892d89999956e8808c28e9dd0512bd53f3</Sha>
      <SourceBuild RepoName="symreader" ManagedOnly="true" />
    </Dependency>
    <!-- Dependency required for flowing correct package version in source-build, using PVP flow. -->
    <Dependency Name="Microsoft.Extensions.Logging" Version="9.0.0-rc.1.24431.7">
      <Uri>https://github.com/dotnet/runtime</Uri>
      <Sha>c4d7f7c6f2e2f34f07e64c6caa3bf9b2ce915cc1</Sha>
    </Dependency>
    <!-- Dependency required for flowing correct package version in source-build, using PVP flow. -->
    <Dependency Name="Microsoft.Extensions.Logging.Abstractions" Version="9.0.0-rc.1.24431.7">
      <Uri>https://github.com/dotnet/runtime</Uri>
      <Sha>c4d7f7c6f2e2f34f07e64c6caa3bf9b2ce915cc1</Sha>
    </Dependency>
    <!-- Dependency required for flowing correct package version in source-build, using PVP flow. -->
    <Dependency Name="Microsoft.Extensions.Logging.Console" Version="9.0.0-rc.1.24431.7">
      <Uri>https://github.com/dotnet/runtime</Uri>
      <Sha>c4d7f7c6f2e2f34f07e64c6caa3bf9b2ce915cc1</Sha>
    </Dependency>
    <!-- Dependency required for flowing correct package version in source-build, using PVP flow. -->
    <Dependency Name="Microsoft.Extensions.FileSystemGlobbing" Version="9.0.0-rc.1.24431.7">
      <Uri>https://github.com/dotnet/runtime</Uri>
      <Sha>c4d7f7c6f2e2f34f07e64c6caa3bf9b2ce915cc1</Sha>
    </Dependency>
    <!-- Dependency required for flowing correct package version in source-build, using PVP flow. -->
    <Dependency Name="System.ServiceProcess.ServiceController" Version="9.0.0-rc.1.24431.7">
      <Uri>https://github.com/dotnet/runtime</Uri>
      <Sha>c4d7f7c6f2e2f34f07e64c6caa3bf9b2ce915cc1</Sha>
    </Dependency>
    <Dependency Name="System.Text.Json" Version="9.0.0-rc.1.24431.7">
      <Uri>https://github.com/dotnet/runtime</Uri>
      <Sha>c4d7f7c6f2e2f34f07e64c6caa3bf9b2ce915cc1</Sha>
    </Dependency>
    <Dependency Name="Microsoft.Bcl.AsyncInterfaces" Version="9.0.0-rc.1.24431.7">
      <Uri>https://github.com/dotnet/runtime</Uri>
      <Sha>c4d7f7c6f2e2f34f07e64c6caa3bf9b2ce915cc1</Sha>
    </Dependency>
    <Dependency Name="Microsoft.Extensions.FileProviders.Abstractions" Version="9.0.0-rc.1.24431.7">
      <Uri>https://github.com/dotnet/runtime</Uri>
      <Sha>c4d7f7c6f2e2f34f07e64c6caa3bf9b2ce915cc1</Sha>
    </Dependency>
    <Dependency Name="Microsoft.Extensions.ObjectPool" Version="9.0.0-rc.1.24452.1">
      <Uri>https://github.com/dotnet/aspnetcore</Uri>
      <Sha>280c613963a1768b810d09f32c998fe4490855e9</Sha>
    </Dependency>
    <Dependency Name="Microsoft.Win32.SystemEvents" Version="9.0.0-rc.1.24431.7">
      <Uri>https://github.com/dotnet/runtime</Uri>
      <Sha>c4d7f7c6f2e2f34f07e64c6caa3bf9b2ce915cc1</Sha>
    </Dependency>
    <Dependency Name="System.Composition.AttributedModel" Version="9.0.0-rc.1.24431.7">
      <Uri>https://github.com/dotnet/runtime</Uri>
      <Sha>c4d7f7c6f2e2f34f07e64c6caa3bf9b2ce915cc1</Sha>
    </Dependency>
    <Dependency Name="System.Composition.Convention" Version="9.0.0-rc.1.24431.7">
      <Uri>https://github.com/dotnet/runtime</Uri>
      <Sha>c4d7f7c6f2e2f34f07e64c6caa3bf9b2ce915cc1</Sha>
    </Dependency>
    <Dependency Name="System.Composition.Hosting" Version="9.0.0-rc.1.24431.7">
      <Uri>https://github.com/dotnet/runtime</Uri>
      <Sha>c4d7f7c6f2e2f34f07e64c6caa3bf9b2ce915cc1</Sha>
    </Dependency>
    <Dependency Name="System.Composition.Runtime" Version="9.0.0-rc.1.24431.7">
      <Uri>https://github.com/dotnet/runtime</Uri>
      <Sha>c4d7f7c6f2e2f34f07e64c6caa3bf9b2ce915cc1</Sha>
    </Dependency>
    <Dependency Name="System.Composition.TypedParts" Version="9.0.0-rc.1.24431.7">
      <Uri>https://github.com/dotnet/runtime</Uri>
      <Sha>c4d7f7c6f2e2f34f07e64c6caa3bf9b2ce915cc1</Sha>
    </Dependency>
    <Dependency Name="System.Configuration.ConfigurationManager" Version="9.0.0-rc.1.24431.7">
      <Uri>https://github.com/dotnet/runtime</Uri>
      <Sha>c4d7f7c6f2e2f34f07e64c6caa3bf9b2ce915cc1</Sha>
    </Dependency>
    <Dependency Name="System.Security.Cryptography.Pkcs" Version="9.0.0-rc.1.24431.7">
      <Uri>https://github.com/dotnet/runtime</Uri>
      <Sha>c4d7f7c6f2e2f34f07e64c6caa3bf9b2ce915cc1</Sha>
    </Dependency>
    <Dependency Name="System.Security.Cryptography.Xml" Version="9.0.0-rc.1.24431.7">
      <Uri>https://github.com/dotnet/runtime</Uri>
      <Sha>c4d7f7c6f2e2f34f07e64c6caa3bf9b2ce915cc1</Sha>
    </Dependency>
    <Dependency Name="System.Security.Permissions" Version="9.0.0-rc.1.24431.7">
      <Uri>https://github.com/dotnet/runtime</Uri>
      <Sha>c4d7f7c6f2e2f34f07e64c6caa3bf9b2ce915cc1</Sha>
    </Dependency>
    <Dependency Name="System.Windows.Extensions" Version="9.0.0-rc.1.24431.7">
      <Uri>https://github.com/dotnet/runtime</Uri>
      <Sha>c4d7f7c6f2e2f34f07e64c6caa3bf9b2ce915cc1</Sha>
    </Dependency>
  </ProductDependencies>
  <ToolsetDependencies>
    <Dependency Name="Microsoft.DotNet.Arcade.Sdk" Version="9.0.0-beta.24516.2">
      <Uri>https://github.com/dotnet/arcade</Uri>
      <Sha>3c393bbd85ae16ddddba20d0b75035b0c6f1a52d</Sha>
    </Dependency>
    <Dependency Name="Microsoft.DotNet.Build.Tasks.Installers" Version="9.0.0-beta.24516.2">
      <Uri>https://github.com/dotnet/arcade</Uri>
      <Sha>3c393bbd85ae16ddddba20d0b75035b0c6f1a52d</Sha>
    </Dependency>
    <Dependency Name="Microsoft.DotNet.Helix.Sdk" Version="9.0.0-beta.24516.2">
      <Uri>https://github.com/dotnet/arcade</Uri>
      <Sha>3c393bbd85ae16ddddba20d0b75035b0c6f1a52d</Sha>
    </Dependency>
    <Dependency Name="Microsoft.DotNet.SignTool" Version="9.0.0-beta.24516.2">
      <Uri>https://github.com/dotnet/arcade</Uri>
      <Sha>3c393bbd85ae16ddddba20d0b75035b0c6f1a52d</Sha>
    </Dependency>
    <Dependency Name="Microsoft.DotNet.XUnitExtensions" Version="9.0.0-beta.24516.2">
      <Uri>https://github.com/dotnet/arcade</Uri>
      <Sha>3c393bbd85ae16ddddba20d0b75035b0c6f1a52d</Sha>
    </Dependency>
    <Dependency Name="Microsoft.DotNet.XliffTasks" Version="9.0.0-beta.24516.2">
      <Uri>https://github.com/dotnet/arcade</Uri>
      <Sha>3c393bbd85ae16ddddba20d0b75035b0c6f1a52d</Sha>
    </Dependency>
    <!-- Intermediate is necessary for source build. -->
    <Dependency Name="Microsoft.SourceBuild.Intermediate.arcade" Version="9.0.0-beta.24516.2">
      <Uri>https://github.com/dotnet/arcade</Uri>
      <Sha>3c393bbd85ae16ddddba20d0b75035b0c6f1a52d</Sha>
      <SourceBuild RepoName="arcade" ManagedOnly="true" />
    </Dependency>
    <Dependency Name="System.Reflection.MetadataLoadContext" Version="9.0.0-rc.1.24431.7">
      <Uri>https://github.com/dotnet/runtime</Uri>
      <Sha>c4d7f7c6f2e2f34f07e64c6caa3bf9b2ce915cc1</Sha>
    </Dependency>
    <Dependency Name="Microsoft.DotNet.Darc" Version="1.1.0-beta.24367.3">
      <Uri>https://github.com/dotnet/arcade-services</Uri>
      <Sha>47e3672c762970073e4282bd563233da86bcca3e</Sha>
    </Dependency>
    <Dependency Name="Microsoft.DotNet.DarcLib" Version="1.1.0-beta.24367.3">
      <Uri>https://github.com/dotnet/arcade-services</Uri>
      <Sha>47e3672c762970073e4282bd563233da86bcca3e</Sha>
    </Dependency>
    <Dependency Name="Microsoft.DotNet.ScenarioTests.SdkTemplateTests" Version="9.0.0-preview.24514.1">
      <Uri>https://github.com/dotnet/scenario-tests</Uri>
      <Sha>1009e3b6d23e049de56b91de82fe975fe84444f8</Sha>
    </Dependency>
    <!-- Intermediate is necessary for source build. -->
    <Dependency Name="Microsoft.SourceBuild.Intermediate.scenario-tests" Version="9.0.0-preview.24514.1">
      <Uri>https://github.com/dotnet/scenario-tests</Uri>
      <Sha>1009e3b6d23e049de56b91de82fe975fe84444f8</Sha>
      <SourceBuild RepoName="scenario-tests" ManagedOnly="true" />
    </Dependency>
    <!--
      Aspire isn't really a toolset dependency. However, it only inserts a baseline manifest in sdk,
      and if you squint at it, this means we can say that its specific dependency versions don't matter to sdk.
      It also doesn't currently ship 9.0 preview versions, meaning the version is locked to the latest shipped from 8.0 era.
      Avoiding this as a product dependency avoids a long coherency path (aspnetcore->extensions->aspire->sdk).
      **It is** of course possible that an incoherent aspire means that aspire depends on versions of extensions that
      aren't shipping, or those extensions packages depend on aspnetcore packages that won't ship. However, given the cost
      of maintaining this coherency path is high. This being toolset means that aspire is responsible for its own coherency.
    -->
    <Dependency Name="Microsoft.NET.Sdk.Aspire.Manifest-8.0.100" Version="8.2.2">
      <Uri>https://github.com/dotnet/aspire</Uri>
      <Sha>2c38f6c884b5026a7f278cdfe6e1f816810093f9</Sha>
    </Dependency>
    <!-- Intermediate is necessary for source build. -->
    <Dependency Name="Microsoft.SourceBuild.Intermediate.aspire" Version="8.2.2-preview.1.24519.4">
      <Uri>https://github.com/dotnet/aspire</Uri>
      <Sha>2c38f6c884b5026a7f278cdfe6e1f816810093f9</Sha>
      <SourceBuild RepoName="aspire" ManagedOnly="true" />
    </Dependency>
    <Dependency Name="Microsoft.IO.Redist" Version="6.0.1">
      <Uri>https://github.com/dotnet/runtime</Uri>
      <Sha>e77011b31a3e5c47d931248a64b47f9b2d47853d</Sha>
    </Dependency>
  </ToolsetDependencies>
</Dependencies><|MERGE_RESOLUTION|>--- conflicted
+++ resolved
@@ -69,20 +69,6 @@
       <Sha>08499c128ade77a490b735a268f6539f6c7ea0ff</Sha>
       <SourceBuild RepoName="emsdk" ManagedOnly="true" />
     </Dependency>
-<<<<<<< HEAD
-    <Dependency Name="Microsoft.Build" Version="17.12.6">
-      <Uri>https://github.com/dotnet/msbuild</Uri>
-      <Sha>db5f6012cb7f6e2dd7066c50c573c0d352713407</Sha>
-    </Dependency>
-    <Dependency Name="Microsoft.Build.Localization" Version="17.12.6-preview-24518-05">
-      <Uri>https://github.com/dotnet/msbuild</Uri>
-      <Sha>db5f6012cb7f6e2dd7066c50c573c0d352713407</Sha>
-    </Dependency>
-    <!-- Intermediate is necessary for source build. -->
-    <Dependency Name="Microsoft.SourceBuild.Intermediate.msbuild" Version="17.12.6-preview-24518-05">
-      <Uri>https://github.com/dotnet/msbuild</Uri>
-      <Sha>db5f6012cb7f6e2dd7066c50c573c0d352713407</Sha>
-=======
     <Dependency Name="Microsoft.Build" Version="17.13.0-preview-24521-01">
       <Uri>https://github.com/dotnet/msbuild</Uri>
       <Sha>69b3e7a43fb2fb26812b20807333cf6ca62167f2</Sha>
@@ -95,7 +81,6 @@
     <Dependency Name="Microsoft.SourceBuild.Intermediate.msbuild" Version="17.13.0-preview-24521-01">
       <Uri>https://github.com/dotnet/msbuild</Uri>
       <Sha>69b3e7a43fb2fb26812b20807333cf6ca62167f2</Sha>
->>>>>>> 3b911c78
       <SourceBuild RepoName="msbuild" ManagedOnly="true" />
     </Dependency>
     <Dependency Name="Microsoft.FSharp.Compiler" Version="12.9.100-beta.24510.7">
@@ -108,55 +93,16 @@
       <Sha>c3eb162ec7bcf7449ca54b2218ab0d0c4d67c1d0</Sha>
       <SourceBuild RepoName="fsharp" ManagedOnly="true" />
     </Dependency>
-<<<<<<< HEAD
-    <Dependency Name="Microsoft.Net.Compilers.Toolset" Version="4.12.0-3.24516.15">
-      <Uri>https://github.com/dotnet/roslyn</Uri>
-      <Sha>3bff3622487486dec7794dfd0c71e05a52c313a4</Sha>
-    </Dependency>
-    <!-- Intermediate is necessary for source build. -->
-    <Dependency Name="Microsoft.SourceBuild.Intermediate.roslyn" Version="4.12.0-3.24516.15">
-      <Uri>https://github.com/dotnet/roslyn</Uri>
-      <Sha>3bff3622487486dec7794dfd0c71e05a52c313a4</Sha>
+    <Dependency Name="Microsoft.Net.Compilers.Toolset" Version="4.13.0-1.24517.9">
+      <Uri>https://github.com/dotnet/roslyn</Uri>
+      <Sha>fd48dff6a793eb26ed90d1cb40a70416e3fcd559</Sha>
+    </Dependency>
+    <!-- Intermediate is necessary for source build. -->
+    <Dependency Name="Microsoft.SourceBuild.Intermediate.roslyn" Version="4.13.0-1.24517.9">
+      <Uri>https://github.com/dotnet/roslyn</Uri>
+      <Sha>fd48dff6a793eb26ed90d1cb40a70416e3fcd559</Sha>
       <SourceBuild RepoName="roslyn" ManagedOnly="true" />
     </Dependency>
-    <Dependency Name="Microsoft.Net.Compilers.Toolset.Framework" Version="4.12.0-3.24516.15">
-      <Uri>https://github.com/dotnet/roslyn</Uri>
-      <Sha>3bff3622487486dec7794dfd0c71e05a52c313a4</Sha>
-    </Dependency>
-    <Dependency Name="Microsoft.CodeAnalysis" Version="4.12.0-3.24516.15">
-      <Uri>https://github.com/dotnet/roslyn</Uri>
-      <Sha>3bff3622487486dec7794dfd0c71e05a52c313a4</Sha>
-    </Dependency>
-    <Dependency Name="Microsoft.CodeAnalysis.CSharp" Version="4.12.0-3.24516.15">
-      <Uri>https://github.com/dotnet/roslyn</Uri>
-      <Sha>3bff3622487486dec7794dfd0c71e05a52c313a4</Sha>
-    </Dependency>
-    <Dependency Name="Microsoft.CodeAnalysis.CSharp.CodeStyle" Version="4.12.0-3.24516.15">
-      <Uri>https://github.com/dotnet/roslyn</Uri>
-      <Sha>3bff3622487486dec7794dfd0c71e05a52c313a4</Sha>
-    </Dependency>
-    <Dependency Name="Microsoft.CodeAnalysis.CSharp.Features" Version="4.12.0-3.24516.15">
-      <Uri>https://github.com/dotnet/roslyn</Uri>
-      <Sha>3bff3622487486dec7794dfd0c71e05a52c313a4</Sha>
-    </Dependency>
-    <Dependency Name="Microsoft.CodeAnalysis.CSharp.Workspaces" Version="4.12.0-3.24516.15">
-      <Uri>https://github.com/dotnet/roslyn</Uri>
-      <Sha>3bff3622487486dec7794dfd0c71e05a52c313a4</Sha>
-    </Dependency>
-    <Dependency Name="Microsoft.CodeAnalysis.Workspaces.MSBuild" Version="4.12.0-3.24516.15">
-      <Uri>https://github.com/dotnet/roslyn</Uri>
-      <Sha>3bff3622487486dec7794dfd0c71e05a52c313a4</Sha>
-=======
-    <Dependency Name="Microsoft.Net.Compilers.Toolset" Version="4.13.0-1.24517.9">
-      <Uri>https://github.com/dotnet/roslyn</Uri>
-      <Sha>fd48dff6a793eb26ed90d1cb40a70416e3fcd559</Sha>
-    </Dependency>
-    <!-- Intermediate is necessary for source build. -->
-    <Dependency Name="Microsoft.SourceBuild.Intermediate.roslyn" Version="4.13.0-1.24517.9">
-      <Uri>https://github.com/dotnet/roslyn</Uri>
-      <Sha>fd48dff6a793eb26ed90d1cb40a70416e3fcd559</Sha>
-      <SourceBuild RepoName="roslyn" ManagedOnly="true" />
-    </Dependency>
     <Dependency Name="Microsoft.Net.Compilers.Toolset.Framework" Version="4.13.0-1.24517.9">
       <Uri>https://github.com/dotnet/roslyn</Uri>
       <Sha>fd48dff6a793eb26ed90d1cb40a70416e3fcd559</Sha>
@@ -184,7 +130,6 @@
     <Dependency Name="Microsoft.CodeAnalysis.Workspaces.MSBuild" Version="4.13.0-1.24517.9">
       <Uri>https://github.com/dotnet/roslyn</Uri>
       <Sha>fd48dff6a793eb26ed90d1cb40a70416e3fcd559</Sha>
->>>>>>> 3b911c78
     </Dependency>
     <Dependency Name="Microsoft.AspNetCore.DeveloperCertificates.XPlat" Version="9.0.0-rc.1.24452.1">
       <Uri>https://github.com/dotnet/aspnetcore</Uri>
@@ -376,24 +321,6 @@
       <Sha>280c613963a1768b810d09f32c998fe4490855e9</Sha>
       <SourceBuild RepoName="aspnetcore" ManagedOnly="true" />
     </Dependency>
-<<<<<<< HEAD
-    <Dependency Name="Microsoft.CodeAnalysis.Razor.Tooling.Internal" Version="9.0.0-preview.24518.3">
-      <Uri>https://github.com/dotnet/razor</Uri>
-      <Sha>13fe97052e82683ec4c9fc916531eba5c751037f</Sha>
-    </Dependency>
-    <Dependency Name="Microsoft.AspNetCore.Mvc.Razor.Extensions.Tooling.Internal" Version="9.0.0-preview.24518.3">
-      <Uri>https://github.com/dotnet/razor</Uri>
-      <Sha>13fe97052e82683ec4c9fc916531eba5c751037f</Sha>
-    </Dependency>
-    <Dependency Name="Microsoft.NET.Sdk.Razor.SourceGenerators.Transport" Version="9.0.0-preview.24518.3">
-      <Uri>https://github.com/dotnet/razor</Uri>
-      <Sha>13fe97052e82683ec4c9fc916531eba5c751037f</Sha>
-    </Dependency>
-    <!-- Intermediate is necessary for source build. -->
-    <Dependency Name="Microsoft.SourceBuild.Intermediate.razor" Version="9.0.0-preview.24518.3">
-      <Uri>https://github.com/dotnet/razor</Uri>
-      <Sha>13fe97052e82683ec4c9fc916531eba5c751037f</Sha>
-=======
     <Dependency Name="Microsoft.CodeAnalysis.Razor.Tooling.Internal" Version="9.0.0-preview.24521.2">
       <Uri>https://github.com/dotnet/razor</Uri>
       <Sha>f819e6d7e297edea0f20c62ed181bbdcd17b6391</Sha>
@@ -410,7 +337,6 @@
     <Dependency Name="Microsoft.SourceBuild.Intermediate.razor" Version="9.0.0-preview.24521.2">
       <Uri>https://github.com/dotnet/razor</Uri>
       <Sha>f819e6d7e297edea0f20c62ed181bbdcd17b6391</Sha>
->>>>>>> 3b911c78
       <SourceBuild RepoName="razor" ManagedOnly="true" />
     </Dependency>
     <Dependency Name="Microsoft.Extensions.FileProviders.Embedded" Version="9.0.0-rc.1.24452.1">
@@ -515,15 +441,9 @@
       <SourceBuild RepoName="command-line-api" ManagedOnly="true" />
     </Dependency>
     <!-- Intermediate is necessary for source build. -->
-<<<<<<< HEAD
-    <Dependency Name="Microsoft.SourceBuild.Intermediate.source-build-externals" Version="9.0.0-alpha.1.24516.3">
-      <Uri>https://github.com/dotnet/source-build-externals</Uri>
-      <Sha>4df883d781a4290873b3b968afc0ff0df7132507</Sha>
-=======
     <Dependency Name="Microsoft.SourceBuild.Intermediate.source-build-externals" Version="9.0.0-alpha.1.24510.1">
       <Uri>https://github.com/dotnet/source-build-externals</Uri>
       <Sha>b11ed370b79aa475535a5803856b7c7d0977235e</Sha>
->>>>>>> 3b911c78
       <SourceBuild RepoName="source-build-externals" ManagedOnly="true" />
     </Dependency>
     <!-- Intermediate is necessary for source build. -->
@@ -536,36 +456,6 @@
       <Uri>https://github.com/dotnet/deployment-tools</Uri>
       <Sha>7871ee378dce87b64d930d4f33dca9c888f4034d</Sha>
     </Dependency>
-<<<<<<< HEAD
-    <Dependency Name="Microsoft.Build.Tasks.Git" Version="9.0.0-beta.24516.2">
-      <Uri>https://github.com/dotnet/sourcelink</Uri>
-      <Sha>24760f9b1ed7478863d699b7f6634e82d1b25bd1</Sha>
-    </Dependency>
-    <Dependency Name="Microsoft.SourceLink.Common" Version="9.0.0-beta.24516.2">
-      <Uri>https://github.com/dotnet/sourcelink</Uri>
-      <Sha>24760f9b1ed7478863d699b7f6634e82d1b25bd1</Sha>
-    </Dependency>
-    <Dependency Name="Microsoft.SourceLink.AzureRepos.Git" Version="9.0.0-beta.24516.2">
-      <Uri>https://github.com/dotnet/sourcelink</Uri>
-      <Sha>24760f9b1ed7478863d699b7f6634e82d1b25bd1</Sha>
-    </Dependency>
-    <Dependency Name="Microsoft.SourceLink.GitHub" Version="9.0.0-beta.24516.2">
-      <Uri>https://github.com/dotnet/sourcelink</Uri>
-      <Sha>24760f9b1ed7478863d699b7f6634e82d1b25bd1</Sha>
-    </Dependency>
-    <Dependency Name="Microsoft.SourceLink.GitLab" Version="9.0.0-beta.24516.2">
-      <Uri>https://github.com/dotnet/sourcelink</Uri>
-      <Sha>24760f9b1ed7478863d699b7f6634e82d1b25bd1</Sha>
-    </Dependency>
-    <Dependency Name="Microsoft.SourceLink.Bitbucket.Git" Version="9.0.0-beta.24516.2">
-      <Uri>https://github.com/dotnet/sourcelink</Uri>
-      <Sha>24760f9b1ed7478863d699b7f6634e82d1b25bd1</Sha>
-    </Dependency>
-    <!-- Intermediate is necessary for source build. -->
-    <Dependency Name="Microsoft.SourceBuild.Intermediate.sourcelink" Version="9.0.0-beta.24516.2">
-      <Uri>https://github.com/dotnet/sourcelink</Uri>
-      <Sha>24760f9b1ed7478863d699b7f6634e82d1b25bd1</Sha>
-=======
     <Dependency Name="Microsoft.Build.Tasks.Git" Version="9.0.0-beta.24521.1">
       <Uri>https://github.com/dotnet/sourcelink</Uri>
       <Sha>c579a775e65111c54555df734ca98e87bdb1dc27</Sha>
@@ -594,7 +484,6 @@
     <Dependency Name="Microsoft.SourceBuild.Intermediate.sourcelink" Version="9.0.0-beta.24521.1">
       <Uri>https://github.com/dotnet/sourcelink</Uri>
       <Sha>c579a775e65111c54555df734ca98e87bdb1dc27</Sha>
->>>>>>> 3b911c78
       <SourceBuild RepoName="sourcelink" ManagedOnly="true" />
     </Dependency>
     <!-- Intermediate is necessary for source build. -->

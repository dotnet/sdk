--- conflicted
+++ resolved
@@ -120,15 +120,7 @@
       <Uri>https://github.com/dotnet/runtime</Uri>
       <Sha>195bf987887ea645a747ff0586440f7920c47b01</Sha>
     </Dependency>
-<<<<<<< HEAD
-    <Dependency Name="System.CodeDom" Version="8.0.0-preview.4.23224.17">
-=======
-    <Dependency Name="Microsoft.NET.ILLink.Analyzers" Version="8.0.100-1.23067.1">
-      <Uri>https://github.com/dotnet/linker</Uri>
-      <Sha>c790896f128957acd2999208f44f09ae1e826c8c</Sha>
-    </Dependency>
     <Dependency Name="System.CodeDom" Version="8.0.0-preview.4.23225.3">
->>>>>>> 9cf4a9de
       <Uri>https://github.com/dotnet/runtime</Uri>
       <Sha>195bf987887ea645a747ff0586440f7920c47b01</Sha>
     </Dependency>

--- conflicted
+++ resolved
@@ -2,7 +2,6 @@
 <Dependencies>
   <Source Uri="https://github.com/dotnet/dotnet" Mapping="sdk" Sha="bb97f16aade728292f57dbceeab52d721de665a5" BarId="294326" />
   <ProductDependencies>
-<<<<<<< HEAD
     <Dependency Name="Microsoft.TemplateEngine.Abstractions" Version="10.0.200-preview.25611.104">
       <Uri>https://github.com/dotnet/dotnet</Uri>
       <Sha>bb97f16aade728292f57dbceeab52d721de665a5</Sha>
@@ -38,43 +37,6 @@
     <Dependency Name="Microsoft.TemplateSearch.TemplateDiscovery" Version="10.0.200-preview.25611.104">
       <Uri>https://github.com/dotnet/dotnet</Uri>
       <Sha>bb97f16aade728292f57dbceeab52d721de665a5</Sha>
-=======
-    <Dependency Name="Microsoft.TemplateEngine.Abstractions" Version="10.0.200-preview.25569.1">
-      <Uri>https://github.com/dotnet/templating</Uri>
-      <Sha>069bda6132d6ac2134cc9b26d651ccb825ff212d</Sha>
-    </Dependency>
-    <Dependency Name="Microsoft.TemplateEngine.Edge" Version="10.0.200-preview.25569.1">
-      <Uri>https://github.com/dotnet/templating</Uri>
-      <Sha>069bda6132d6ac2134cc9b26d651ccb825ff212d</Sha>
-    </Dependency>
-    <Dependency Name="Microsoft.TemplateEngine.Orchestrator.RunnableProjects" Version="10.0.200-preview.25569.1">
-      <Uri>https://github.com/dotnet/templating</Uri>
-      <Sha>069bda6132d6ac2134cc9b26d651ccb825ff212d</Sha>
-    </Dependency>
-    <Dependency Name="Microsoft.TemplateEngine.Utils" Version="10.0.200-preview.25569.1">
-      <Uri>https://github.com/dotnet/templating</Uri>
-      <Sha>069bda6132d6ac2134cc9b26d651ccb825ff212d</Sha>
-    </Dependency>
-    <Dependency Name="Microsoft.TemplateSearch.Common" Version="10.0.200-preview.25569.1">
-      <Uri>https://github.com/dotnet/templating</Uri>
-      <Sha>069bda6132d6ac2134cc9b26d651ccb825ff212d</Sha>
-    </Dependency>
-    <Dependency Name="Microsoft.TemplateEngine.Mocks" Version="10.0.200-preview.25569.1">
-      <Uri>https://github.com/dotnet/templating</Uri>
-      <Sha>069bda6132d6ac2134cc9b26d651ccb825ff212d</Sha>
-    </Dependency>
-    <Dependency Name="Microsoft.TemplateEngine.TestHelper" Version="10.0.200-preview.25569.1">
-      <Uri>https://github.com/dotnet/templating</Uri>
-      <Sha>069bda6132d6ac2134cc9b26d651ccb825ff212d</Sha>
-    </Dependency>
-    <Dependency Name="Microsoft.TemplateEngine.Authoring.TemplateVerifier" Version="10.0.200-preview.25569.1">
-      <Uri>https://github.com/dotnet/templating</Uri>
-      <Sha>069bda6132d6ac2134cc9b26d651ccb825ff212d</Sha>
-    </Dependency>
-    <Dependency Name="Microsoft.TemplateSearch.TemplateDiscovery" Version="10.0.200-preview.25569.1">
-      <Uri>https://github.com/dotnet/templating</Uri>
-      <Sha>069bda6132d6ac2134cc9b26d651ccb825ff212d</Sha>
->>>>>>> ba894b62
     </Dependency>
     <Dependency Name="Microsoft.NETCore.App.Ref" Version="10.0.1">
       <Uri>https://dev.azure.com/dnceng/internal/_git/dotnet-dotnet</Uri>
@@ -110,7 +72,6 @@
       <Uri>https://dev.azure.com/dnceng/internal/_git/dotnet-dotnet</Uri>
       <Sha>fad253f51b461736dfd3cd9c15977bb7493becef</Sha>
     </Dependency>
-<<<<<<< HEAD
     <Dependency Name="Microsoft.Build" Version="18.3.0-preview-25611-104">
       <Uri>https://github.com/dotnet/dotnet</Uri>
       <Sha>bb97f16aade728292f57dbceeab52d721de665a5</Sha>
@@ -243,140 +204,6 @@
     <Dependency Name="Microsoft.TestPlatform.Build" Version="18.3.0-preview-25611-104">
       <Uri>https://github.com/dotnet/dotnet</Uri>
       <Sha>bb97f16aade728292f57dbceeab52d721de665a5</Sha>
-=======
-    <Dependency Name="Microsoft.Build" Version="18.3.0-preview-25610-02">
-      <Uri>https://github.com/dotnet/msbuild</Uri>
-      <Sha>2960e90f194e80f8f664ac573d456058bc4f5cd9</Sha>
-    </Dependency>
-    <Dependency Name="Microsoft.Build.Localization" Version="18.3.0-preview-25610-02">
-      <Uri>https://github.com/dotnet/msbuild</Uri>
-      <Sha>2960e90f194e80f8f664ac573d456058bc4f5cd9</Sha>
-    </Dependency>
-    <Dependency Name="Microsoft.FSharp.Compiler" Version="15.1.200-servicing.25605.1">
-      <Uri>https://github.com/dotnet/fsharp</Uri>
-      <Sha>89d788641914c5d0b87fddfa11f4df0b5cfaa73d</Sha>
-    </Dependency>
-    <Dependency Name="Microsoft.Net.Compilers.Toolset" Version="5.3.0-2.25610.11">
-      <Uri>https://github.com/dotnet/roslyn</Uri>
-      <Sha>46a48b8c1dfce7c35da115308bedd6a5954fd78a</Sha>
-    </Dependency>
-    <Dependency Name="Microsoft.Net.Compilers.Toolset.Framework" Version="5.3.0-2.25610.11">
-      <Uri>https://github.com/dotnet/roslyn</Uri>
-      <Sha>46a48b8c1dfce7c35da115308bedd6a5954fd78a</Sha>
-    </Dependency>
-    <Dependency Name="Microsoft.CodeAnalysis" Version="5.3.0-2.25610.11">
-      <Uri>https://github.com/dotnet/roslyn</Uri>
-      <Sha>46a48b8c1dfce7c35da115308bedd6a5954fd78a</Sha>
-    </Dependency>
-    <Dependency Name="Microsoft.CodeAnalysis.BuildClient" Version="5.3.0-2.25610.11">
-      <Uri>https://github.com/dotnet/roslyn</Uri>
-      <Sha>46a48b8c1dfce7c35da115308bedd6a5954fd78a</Sha>
-    </Dependency>
-    <Dependency Name="Microsoft.CodeAnalysis.CSharp" Version="5.3.0-2.25610.11">
-      <Uri>https://github.com/dotnet/roslyn</Uri>
-      <Sha>46a48b8c1dfce7c35da115308bedd6a5954fd78a</Sha>
-    </Dependency>
-    <Dependency Name="Microsoft.CodeAnalysis.CSharp.CodeStyle" Version="5.3.0-2.25610.11">
-      <Uri>https://github.com/dotnet/roslyn</Uri>
-      <Sha>46a48b8c1dfce7c35da115308bedd6a5954fd78a</Sha>
-    </Dependency>
-    <Dependency Name="Microsoft.CodeAnalysis.CSharp.Features" Version="5.3.0-2.25610.11">
-      <Uri>https://github.com/dotnet/roslyn</Uri>
-      <Sha>46a48b8c1dfce7c35da115308bedd6a5954fd78a</Sha>
-    </Dependency>
-    <Dependency Name="Microsoft.CodeAnalysis.CSharp.Workspaces" Version="5.3.0-2.25610.11">
-      <Uri>https://github.com/dotnet/roslyn</Uri>
-      <Sha>46a48b8c1dfce7c35da115308bedd6a5954fd78a</Sha>
-    </Dependency>
-    <Dependency Name="Microsoft.CodeAnalysis.Workspaces.Common" Version="5.3.0-2.25610.11">
-      <Uri>https://github.com/dotnet/roslyn</Uri>
-      <Sha>46a48b8c1dfce7c35da115308bedd6a5954fd78a</Sha>
-    </Dependency>
-    <Dependency Name="Microsoft.CodeAnalysis.Workspaces.MSBuild" Version="5.3.0-2.25610.11">
-      <Uri>https://github.com/dotnet/roslyn</Uri>
-      <Sha>46a48b8c1dfce7c35da115308bedd6a5954fd78a</Sha>
-    </Dependency>
-    <Dependency Name="Microsoft.Build.NuGetSdkResolver" Version="7.1.0-preview.1.42">
-      <Uri>https://github.com/nuget/nuget.client</Uri>
-      <Sha>b5efdd1f17df11700c9383def6ece79a40218ccd</Sha>
-    </Dependency>
-    <Dependency Name="NuGet.Build.Tasks" Version="7.1.0-preview.1.42">
-      <Uri>https://github.com/nuget/nuget.client</Uri>
-      <Sha>b5efdd1f17df11700c9383def6ece79a40218ccd</Sha>
-      <SourceBuildTarball RepoName="nuget-client" ManagedOnly="true" />
-    </Dependency>
-    <Dependency Name="NuGet.Build.Tasks.Console" Version="7.1.0-preview.1.42">
-      <Uri>https://github.com/nuget/nuget.client</Uri>
-      <Sha>b5efdd1f17df11700c9383def6ece79a40218ccd</Sha>
-    </Dependency>
-    <Dependency Name="NuGet.Build.Tasks.Pack" Version="7.1.0-preview.1.42">
-      <Uri>https://github.com/nuget/nuget.client</Uri>
-      <Sha>b5efdd1f17df11700c9383def6ece79a40218ccd</Sha>
-    </Dependency>
-    <Dependency Name="NuGet.Commands" Version="7.1.0-preview.1.42">
-      <Uri>https://github.com/nuget/nuget.client</Uri>
-      <Sha>b5efdd1f17df11700c9383def6ece79a40218ccd</Sha>
-    </Dependency>
-    <Dependency Name="NuGet.CommandLine.XPlat" Version="7.1.0-preview.1.42">
-      <Uri>https://github.com/nuget/nuget.client</Uri>
-      <Sha>b5efdd1f17df11700c9383def6ece79a40218ccd</Sha>
-    </Dependency>
-    <Dependency Name="NuGet.Common" Version="7.1.0-preview.1.42">
-      <Uri>https://github.com/nuget/nuget.client</Uri>
-      <Sha>b5efdd1f17df11700c9383def6ece79a40218ccd</Sha>
-    </Dependency>
-    <Dependency Name="NuGet.Configuration" Version="7.1.0-preview.1.42">
-      <Uri>https://github.com/nuget/nuget.client</Uri>
-      <Sha>b5efdd1f17df11700c9383def6ece79a40218ccd</Sha>
-    </Dependency>
-    <Dependency Name="NuGet.Credentials" Version="7.1.0-preview.1.42">
-      <Uri>https://github.com/nuget/nuget.client</Uri>
-      <Sha>b5efdd1f17df11700c9383def6ece79a40218ccd</Sha>
-    </Dependency>
-    <Dependency Name="NuGet.DependencyResolver.Core" Version="7.1.0-preview.1.42">
-      <Uri>https://github.com/nuget/nuget.client</Uri>
-      <Sha>b5efdd1f17df11700c9383def6ece79a40218ccd</Sha>
-    </Dependency>
-    <Dependency Name="NuGet.Frameworks" Version="7.1.0-preview.1.42">
-      <Uri>https://github.com/nuget/nuget.client</Uri>
-      <Sha>b5efdd1f17df11700c9383def6ece79a40218ccd</Sha>
-    </Dependency>
-    <Dependency Name="NuGet.LibraryModel" Version="7.1.0-preview.1.42">
-      <Uri>https://github.com/nuget/nuget.client</Uri>
-      <Sha>b5efdd1f17df11700c9383def6ece79a40218ccd</Sha>
-    </Dependency>
-    <Dependency Name="NuGet.ProjectModel" Version="7.1.0-preview.1.42">
-      <Uri>https://github.com/nuget/nuget.client</Uri>
-      <Sha>b5efdd1f17df11700c9383def6ece79a40218ccd</Sha>
-    </Dependency>
-    <Dependency Name="NuGet.Protocol" Version="7.1.0-preview.1.42">
-      <Uri>https://github.com/nuget/nuget.client</Uri>
-      <Sha>b5efdd1f17df11700c9383def6ece79a40218ccd</Sha>
-    </Dependency>
-    <Dependency Name="NuGet.Packaging" Version="7.1.0-preview.1.42">
-      <Uri>https://github.com/nuget/nuget.client</Uri>
-      <Sha>b5efdd1f17df11700c9383def6ece79a40218ccd</Sha>
-    </Dependency>
-    <Dependency Name="NuGet.Versioning" Version="7.1.0-preview.1.42">
-      <Uri>https://github.com/nuget/nuget.client</Uri>
-      <Sha>b5efdd1f17df11700c9383def6ece79a40218ccd</Sha>
-    </Dependency>
-    <Dependency Name="NuGet.Localization" Version="7.1.0-preview.1.42">
-      <Uri>https://github.com/nuget/nuget.client</Uri>
-      <Sha>b5efdd1f17df11700c9383def6ece79a40218ccd</Sha>
-    </Dependency>
-    <Dependency Name="Microsoft.NET.Test.Sdk" Version="18.3.0-preview-25609-01">
-      <Uri>https://github.com/microsoft/vstest</Uri>
-      <Sha>bbee830b0ef18eb5b4aa5daee65ae35a34f8c132</Sha>
-    </Dependency>
-    <Dependency Name="Microsoft.TestPlatform.CLI" Version="18.3.0-preview-25609-01">
-      <Uri>https://github.com/microsoft/vstest</Uri>
-      <Sha>bbee830b0ef18eb5b4aa5daee65ae35a34f8c132</Sha>
-    </Dependency>
-    <Dependency Name="Microsoft.TestPlatform.Build" Version="18.3.0-preview-25609-01">
-      <Uri>https://github.com/microsoft/vstest</Uri>
-      <Sha>bbee830b0ef18eb5b4aa5daee65ae35a34f8c132</Sha>
->>>>>>> ba894b62
     </Dependency>
     <Dependency Name="Microsoft.NET.ILLink.Tasks" Version="10.0.1">
       <Uri>https://dev.azure.com/dnceng/internal/_git/dotnet-dotnet</Uri>
@@ -543,7 +370,6 @@
       <Uri>https://dev.azure.com/dnceng/internal/_git/dotnet-dotnet</Uri>
       <Sha>fad253f51b461736dfd3cd9c15977bb7493becef</Sha>
     </Dependency>
-<<<<<<< HEAD
     <Dependency Name="Microsoft.CodeAnalysis.Razor.Tooling.Internal" Version="10.0.0-preview.25611.104">
       <Uri>https://github.com/dotnet/dotnet</Uri>
       <Sha>bb97f16aade728292f57dbceeab52d721de665a5</Sha>
@@ -555,33 +381,14 @@
     <Dependency Name="Microsoft.NET.Sdk.Razor.SourceGenerators.Transport" Version="10.0.0-preview.25611.104">
       <Uri>https://github.com/dotnet/dotnet</Uri>
       <Sha>bb97f16aade728292f57dbceeab52d721de665a5</Sha>
-=======
-    <Dependency Name="Microsoft.CodeAnalysis.Razor.Tooling.Internal" Version="10.0.0-preview.25552.2">
-      <Uri>https://github.com/dotnet/razor</Uri>
-      <Sha>191feab170b690f6a4923072d1b6f6e00272d8a7</Sha>
-    </Dependency>
-    <Dependency Name="Microsoft.AspNetCore.Mvc.Razor.Extensions.Tooling.Internal" Version="10.0.0-preview.25552.2">
-      <Uri>https://github.com/dotnet/razor</Uri>
-      <Sha>191feab170b690f6a4923072d1b6f6e00272d8a7</Sha>
-    </Dependency>
-    <Dependency Name="Microsoft.NET.Sdk.Razor.SourceGenerators.Transport" Version="10.0.0-preview.25552.2">
-      <Uri>https://github.com/dotnet/razor</Uri>
-      <Sha>191feab170b690f6a4923072d1b6f6e00272d8a7</Sha>
->>>>>>> ba894b62
     </Dependency>
     <Dependency Name="Microsoft.Web.Xdt" Version="3.2.1-servicing.25569.105">
       <Uri>https://dev.azure.com/dnceng/internal/_git/dotnet-dotnet</Uri>
       <Sha>fad253f51b461736dfd3cd9c15977bb7493becef</Sha>
     </Dependency>
-<<<<<<< HEAD
     <Dependency Name="Microsoft.CodeAnalysis.PublicApiAnalyzers" Version="5.3.0-2.25611.104">
       <Uri>https://github.com/dotnet/dotnet</Uri>
       <Sha>bb97f16aade728292f57dbceeab52d721de665a5</Sha>
-=======
-    <Dependency Name="Microsoft.CodeAnalysis.PublicApiAnalyzers" Version="5.3.0-2.25610.11">
-      <Uri>https://github.com/dotnet/roslyn</Uri>
-      <Sha>46a48b8c1dfce7c35da115308bedd6a5954fd78a</Sha>
->>>>>>> ba894b62
     </Dependency>
     <Dependency Name="System.CommandLine" Version="2.0.1">
       <Uri>https://dev.azure.com/dnceng/internal/_git/dotnet-dotnet</Uri>
@@ -598,7 +405,6 @@
       <Uri>https://dev.azure.com/dnceng/internal/_git/dotnet-dotnet</Uri>
       <Sha>fad253f51b461736dfd3cd9c15977bb7493becef</Sha>
     </Dependency>
-<<<<<<< HEAD
     <Dependency Name="Microsoft.Build.Tasks.Git" Version="10.0.200-alpha.25611.104">
       <Uri>https://github.com/dotnet/dotnet</Uri>
       <Sha>bb97f16aade728292f57dbceeab52d721de665a5</Sha>
@@ -622,31 +428,6 @@
     <Dependency Name="Microsoft.SourceLink.Bitbucket.Git" Version="10.0.200-alpha.25611.104">
       <Uri>https://github.com/dotnet/dotnet</Uri>
       <Sha>bb97f16aade728292f57dbceeab52d721de665a5</Sha>
-=======
-    <Dependency Name="Microsoft.Build.Tasks.Git" Version="10.0.0-beta.25569.105">
-      <Uri>https://dev.azure.com/dnceng/internal/_git/dotnet-dotnet</Uri>
-      <Sha>fad253f51b461736dfd3cd9c15977bb7493becef</Sha>
-    </Dependency>
-    <Dependency Name="Microsoft.SourceLink.Common" Version="10.0.0-beta.25569.105">
-      <Uri>https://dev.azure.com/dnceng/internal/_git/dotnet-dotnet</Uri>
-      <Sha>fad253f51b461736dfd3cd9c15977bb7493becef</Sha>
-    </Dependency>
-    <Dependency Name="Microsoft.SourceLink.AzureRepos.Git" Version="10.0.0-beta.25569.105">
-      <Uri>https://dev.azure.com/dnceng/internal/_git/dotnet-dotnet</Uri>
-      <Sha>fad253f51b461736dfd3cd9c15977bb7493becef</Sha>
-    </Dependency>
-    <Dependency Name="Microsoft.SourceLink.GitHub" Version="10.0.0-beta.25569.105">
-      <Uri>https://dev.azure.com/dnceng/internal/_git/dotnet-dotnet</Uri>
-      <Sha>fad253f51b461736dfd3cd9c15977bb7493becef</Sha>
-    </Dependency>
-    <Dependency Name="Microsoft.SourceLink.GitLab" Version="10.0.0-beta.25569.105">
-      <Uri>https://dev.azure.com/dnceng/internal/_git/dotnet-dotnet</Uri>
-      <Sha>fad253f51b461736dfd3cd9c15977bb7493becef</Sha>
-    </Dependency>
-    <Dependency Name="Microsoft.SourceLink.Bitbucket.Git" Version="10.0.0-beta.25569.105">
-      <Uri>https://dev.azure.com/dnceng/internal/_git/dotnet-dotnet</Uri>
-      <Sha>fad253f51b461736dfd3cd9c15977bb7493becef</Sha>
->>>>>>> ba894b62
     </Dependency>
     <!-- Dependency required for flowing correct package version in source-build, using PVP flow. -->
     <Dependency Name="Microsoft.Extensions.Logging" Version="10.0.1">
@@ -733,7 +514,6 @@
       <Uri>https://dev.azure.com/dnceng/internal/_git/dotnet-dotnet</Uri>
       <Sha>fad253f51b461736dfd3cd9c15977bb7493becef</Sha>
     </Dependency>
-<<<<<<< HEAD
     <Dependency Name="Microsoft.CodeAnalysis.ExternalAccess.HotReload" Version="5.3.0-2.25611.104">
       <Uri>https://github.com/dotnet/dotnet</Uri>
       <Sha>bb97f16aade728292f57dbceeab52d721de665a5</Sha>
@@ -771,45 +551,6 @@
     <Dependency Name="Microsoft.DotNet.XliffTasks" Version="10.0.0-beta.25611.104">
       <Uri>https://github.com/dotnet/dotnet</Uri>
       <Sha>bb97f16aade728292f57dbceeab52d721de665a5</Sha>
-=======
-    <Dependency Name="Microsoft.CodeAnalysis.ExternalAccess.HotReload" Version="5.3.0-2.25610.11">
-      <Uri>https://github.com/dotnet/roslyn</Uri>
-      <Sha>46a48b8c1dfce7c35da115308bedd6a5954fd78a</Sha>
-    </Dependency>
-  </ProductDependencies>
-  <ToolsetDependencies>
-    <Dependency Name="Microsoft.DotNet.Arcade.Sdk" Version="10.0.0-beta.25605.3">
-      <Uri>https://github.com/dotnet/arcade</Uri>
-      <Sha>774a2ef8d2777c50d047d6776ced33260822cad6</Sha>
-    </Dependency>
-    <Dependency Name="Microsoft.DotNet.Build.Tasks.Installers" Version="10.0.0-beta.25605.3">
-      <Uri>https://github.com/dotnet/arcade</Uri>
-      <Sha>774a2ef8d2777c50d047d6776ced33260822cad6</Sha>
-    </Dependency>
-    <Dependency Name="Microsoft.DotNet.Build.Tasks.Templating" Version="10.0.0-beta.25605.3">
-      <Uri>https://github.com/dotnet/arcade</Uri>
-      <Sha>774a2ef8d2777c50d047d6776ced33260822cad6</Sha>
-    </Dependency>
-    <Dependency Name="Microsoft.DotNet.Build.Tasks.Workloads" Version="10.0.0-beta.25605.3">
-      <Uri>https://github.com/dotnet/arcade</Uri>
-      <Sha>774a2ef8d2777c50d047d6776ced33260822cad6</Sha>
-    </Dependency>
-    <Dependency Name="Microsoft.DotNet.Helix.Sdk" Version="10.0.0-beta.25605.3">
-      <Uri>https://github.com/dotnet/arcade</Uri>
-      <Sha>774a2ef8d2777c50d047d6776ced33260822cad6</Sha>
-    </Dependency>
-    <Dependency Name="Microsoft.DotNet.SignTool" Version="10.0.0-beta.25605.3">
-      <Uri>https://github.com/dotnet/arcade</Uri>
-      <Sha>774a2ef8d2777c50d047d6776ced33260822cad6</Sha>
-    </Dependency>
-    <Dependency Name="Microsoft.DotNet.XUnitExtensions" Version="10.0.0-beta.25605.3">
-      <Uri>https://github.com/dotnet/arcade</Uri>
-      <Sha>774a2ef8d2777c50d047d6776ced33260822cad6</Sha>
-    </Dependency>
-    <Dependency Name="Microsoft.DotNet.XliffTasks" Version="10.0.0-beta.25605.3">
-      <Uri>https://github.com/dotnet/arcade</Uri>
-      <Sha>774a2ef8d2777c50d047d6776ced33260822cad6</Sha>
->>>>>>> ba894b62
     </Dependency>
     <Dependency Name="System.Reflection.MetadataLoadContext" Version="10.0.1">
       <Uri>https://dev.azure.com/dnceng/internal/_git/dotnet-dotnet</Uri>

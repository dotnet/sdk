<?xml version="1.0" encoding="utf-8"?>
<Dependencies>
  <ProductDependencies>
    <Dependency Name="Microsoft.TemplateEngine.Abstractions" Version="9.0.103">
      <Uri>https://github.com/dotnet/templating</Uri>
<<<<<<< HEAD
      <Sha>40256cc3ba6c47902104c959770822e91642f4a7</Sha>
    </Dependency>
    <Dependency Name="Microsoft.TemplateEngine.Mocks" Version="8.0.406-servicing.25066.12">
      <Uri>https://github.com/dotnet/templating</Uri>
      <Sha>40256cc3ba6c47902104c959770822e91642f4a7</Sha>
    </Dependency>
    <Dependency Name="Microsoft.SourceBuild.Intermediate.templating" Version="8.0.406-servicing.25066.12">
      <Uri>https://github.com/dotnet/templating</Uri>
      <Sha>40256cc3ba6c47902104c959770822e91642f4a7</Sha>
      <SourceBuild RepoName="templating" ManagedOnly="true" />
    </Dependency>
    <Dependency Name="Microsoft.NETCore.App.Ref" Version="8.0.12">
      <Uri>https://dev.azure.com/dnceng/internal/_git/dotnet-runtime</Uri>
      <Sha>89ef51c5d8f5239345127a1e282e11036e590c8b</Sha>
    </Dependency>
    <Dependency Name="VS.Redist.Common.NetCore.SharedFramework.x64.8.0" Version="8.0.12-servicing.24603.5">
      <Uri>https://dev.azure.com/dnceng/internal/_git/dotnet-runtime</Uri>
      <Sha>89ef51c5d8f5239345127a1e282e11036e590c8b</Sha>
      <SourceBuild RepoName="runtime" ManagedOnly="false" />
    </Dependency>
    <Dependency Name="VS.Redist.Common.NetCore.TargetingPack.x64.8.0" Version="8.0.12-servicing.24603.5">
      <Uri>https://dev.azure.com/dnceng/internal/_git/dotnet-runtime</Uri>
      <Sha>89ef51c5d8f5239345127a1e282e11036e590c8b</Sha>
    </Dependency>
    <Dependency Name="Microsoft.NETCore.App.Runtime.win-x64" Version="8.0.12">
      <Uri>https://dev.azure.com/dnceng/internal/_git/dotnet-runtime</Uri>
      <Sha>89ef51c5d8f5239345127a1e282e11036e590c8b</Sha>
    </Dependency>
    <Dependency Name="Microsoft.NETCore.App.Host.win-x64" Version="8.0.12">
      <Uri>https://dev.azure.com/dnceng/internal/_git/dotnet-runtime</Uri>
      <Sha>89ef51c5d8f5239345127a1e282e11036e590c8b</Sha>
    </Dependency>
    <Dependency Name="Microsoft.NETCore.Platforms" Version="8.0.12-servicing.24603.5">
      <Uri>https://dev.azure.com/dnceng/internal/_git/dotnet-runtime</Uri>
      <Sha>89ef51c5d8f5239345127a1e282e11036e590c8b</Sha>
    </Dependency>
    <Dependency Name="Microsoft.NET.HostModel" Version="8.0.12-servicing.24603.5">
      <Uri>https://dev.azure.com/dnceng/internal/_git/dotnet-runtime</Uri>
      <Sha>89ef51c5d8f5239345127a1e282e11036e590c8b</Sha>
=======
      <Sha>f46c70ab70128cc26472947dc03a212d2381f2c5</Sha>
    </Dependency>
    <Dependency Name="Microsoft.TemplateEngine.Mocks" Version="9.0.103-servicing.25066.3">
      <Uri>https://github.com/dotnet/templating</Uri>
      <Sha>f46c70ab70128cc26472947dc03a212d2381f2c5</Sha>
    </Dependency>
    <!-- Intermediate is necessary for source build. -->
    <Dependency Name="Microsoft.SourceBuild.Intermediate.templating" Version="9.0.103-servicing.25066.3">
      <Uri>https://github.com/dotnet/templating</Uri>
      <Sha>f46c70ab70128cc26472947dc03a212d2381f2c5</Sha>
      <SourceBuild RepoName="templating" ManagedOnly="true" />
    </Dependency>
    <Dependency Name="Microsoft.NETCore.App.Ref" Version="9.0.1">
      <Uri>https://dev.azure.com/dnceng/internal/_git/dotnet-runtime</Uri>
      <Sha>c8acea22626efab11c13778c028975acdc34678f</Sha>
    </Dependency>
    <Dependency Name="VS.Redist.Common.NetCore.SharedFramework.x64.9.0" Version="9.0.1-servicing.24610.10">
      <Uri>https://dev.azure.com/dnceng/internal/_git/dotnet-runtime</Uri>
      <Sha>c8acea22626efab11c13778c028975acdc34678f</Sha>
    </Dependency>
    <Dependency Name="VS.Redist.Common.NetCore.TargetingPack.x64.9.0" Version="9.0.1-servicing.24610.10">
      <Uri>https://dev.azure.com/dnceng/internal/_git/dotnet-runtime</Uri>
      <Sha>c8acea22626efab11c13778c028975acdc34678f</Sha>
    </Dependency>
    <Dependency Name="Microsoft.NETCore.App.Runtime.win-x64" Version="9.0.1">
      <Uri>https://dev.azure.com/dnceng/internal/_git/dotnet-runtime</Uri>
      <Sha>c8acea22626efab11c13778c028975acdc34678f</Sha>
    </Dependency>
    <Dependency Name="Microsoft.NETCore.App.Host.win-x64" Version="9.0.1">
      <Uri>https://dev.azure.com/dnceng/internal/_git/dotnet-runtime</Uri>
      <Sha>c8acea22626efab11c13778c028975acdc34678f</Sha>
    </Dependency>
    <Dependency Name="Microsoft.NETCore.Platforms" Version="9.0.1-servicing.24610.10">
      <Uri>https://dev.azure.com/dnceng/internal/_git/dotnet-runtime</Uri>
      <Sha>c8acea22626efab11c13778c028975acdc34678f</Sha>
    </Dependency>
    <Dependency Name="Microsoft.NET.HostModel" Version="9.0.1-servicing.24610.10">
      <Uri>https://dev.azure.com/dnceng/internal/_git/dotnet-runtime</Uri>
      <Sha>c8acea22626efab11c13778c028975acdc34678f</Sha>
>>>>>>> ad560cbf
    </Dependency>
    <Dependency Name="Microsoft.Extensions.DependencyModel" Version="9.0.1">
      <Uri>https://dev.azure.com/dnceng/internal/_git/dotnet-runtime</Uri>
      <Sha>c8acea22626efab11c13778c028975acdc34678f</Sha>
    </Dependency>
<<<<<<< HEAD
    <Dependency Name="Microsoft.NETCore.DotNetHostResolver" Version="8.0.12">
      <Uri>https://dev.azure.com/dnceng/internal/_git/dotnet-runtime</Uri>
      <Sha>89ef51c5d8f5239345127a1e282e11036e590c8b</Sha>
    </Dependency>
    <Dependency Name="Microsoft.NET.Workload.Emscripten.Current.Manifest-8.0.100" Version="8.0.12" CoherentParentDependency="Microsoft.NETCore.App.Runtime.win-x64">
      <Uri>https://github.com/dotnet/emsdk</Uri>
      <Sha>c458a7647c04e323c238f381eb176af24254b3ff</Sha>
    </Dependency>
    <Dependency Name="Microsoft.Build" Version="17.11.24">
      <Uri>https://github.com/dotnet/msbuild</Uri>
      <Sha>89b58924da213679505c63060e5c84786865000f</Sha>
    </Dependency>
    <Dependency Name="Microsoft.Build.Localization" Version="17.11.24-servicing-25072-01">
      <Uri>https://github.com/dotnet/msbuild</Uri>
      <Sha>89b58924da213679505c63060e5c84786865000f</Sha>
    </Dependency>
    <Dependency Name="Microsoft.SourceBuild.Intermediate.msbuild" Version="17.11.24-servicing-25072-01">
      <Uri>https://github.com/dotnet/msbuild</Uri>
      <Sha>89b58924da213679505c63060e5c84786865000f</Sha>
=======
    <!-- Intermediate is necessary for source build. -->
    <Dependency Name="Microsoft.SourceBuild.Intermediate.runtime.linux-x64" Version="9.0.1-servicing.24610.10">
      <Uri>https://dev.azure.com/dnceng/internal/_git/dotnet-runtime</Uri>
      <Sha>c8acea22626efab11c13778c028975acdc34678f</Sha>
      <SourceBuild RepoName="runtime" ManagedOnly="false" />
    </Dependency>
    <!-- Change blob version in GenerateLayout.targets if this is unpinned to service targeting pack -->
    <!-- No new netstandard.library planned for 3.1 timeframe at this time. -->
    <Dependency Name="NETStandard.Library.Ref" Version="2.1.0" Pinned="true">
      <Uri>https://github.com/dotnet/core-setup</Uri>
      <Sha>7d57652f33493fa022125b7f63aad0d70c52d810</Sha>
    </Dependency>
    <Dependency Name="Microsoft.NET.Workload.Emscripten.Current.Manifest-9.0.100.Transport" Version="9.0.1-servicing.24604.3" CoherentParentDependency="Microsoft.NETCore.App.Runtime.win-x64">
      <Uri>https://github.com/dotnet/emsdk</Uri>
      <Sha>4c9d1b112c16716c2479e054e9ad4db8b5b8c70c</Sha>
    </Dependency>
    <Dependency Name="Microsoft.NET.Workload.Emscripten.Current.Manifest-9.0.100" Version="9.0.1" CoherentParentDependency="Microsoft.NETCore.App.Runtime.win-x64">
      <Uri>https://github.com/dotnet/emsdk</Uri>
      <Sha>4c9d1b112c16716c2479e054e9ad4db8b5b8c70c</Sha>
    </Dependency>
    <!-- Intermediate is necessary for source build. -->
    <Dependency Name="Microsoft.SourceBuild.Intermediate.emsdk" Version="9.0.1-servicing.24604.3" CoherentParentDependency="Microsoft.NETCore.App.Runtime.win-x64">
      <Uri>https://github.com/dotnet/emsdk</Uri>
      <Sha>4c9d1b112c16716c2479e054e9ad4db8b5b8c70c</Sha>
      <SourceBuild RepoName="emsdk" ManagedOnly="true" />
    </Dependency>
    <Dependency Name="Microsoft.Build" Version="17.12.27">
      <Uri>https://github.com/dotnet/msbuild</Uri>
      <Sha>e0b90a9a8ad3d8fdd186566b33859450c9e4e06c</Sha>
    </Dependency>
    <Dependency Name="Microsoft.Build.Localization" Version="17.12.27-preview-25106-01">
      <Uri>https://github.com/dotnet/msbuild</Uri>
      <Sha>e0b90a9a8ad3d8fdd186566b33859450c9e4e06c</Sha>
    </Dependency>
    <!-- Intermediate is necessary for source build. -->
    <Dependency Name="Microsoft.SourceBuild.Intermediate.msbuild" Version="17.12.27-preview-25106-01">
      <Uri>https://github.com/dotnet/msbuild</Uri>
      <Sha>e0b90a9a8ad3d8fdd186566b33859450c9e4e06c</Sha>
>>>>>>> ad560cbf
      <SourceBuild RepoName="msbuild" ManagedOnly="true" />
    </Dependency>
    <Dependency Name="Microsoft.FSharp.Compiler" Version="12.9.101-beta.25070.7">
      <Uri>https://github.com/dotnet/fsharp</Uri>
      <Sha>47d4e3f91e4e5414b6dafbf14288b9c5a798ef99</Sha>
    </Dependency>
    <!-- Intermediate is necessary for source build. -->
    <Dependency Name="Microsoft.SourceBuild.Intermediate.fsharp" Version="9.0.101-beta.25070.7">
      <Uri>https://github.com/dotnet/fsharp</Uri>
      <Sha>47d4e3f91e4e5414b6dafbf14288b9c5a798ef99</Sha>
      <SourceBuild RepoName="fsharp" ManagedOnly="true" />
    </Dependency>
    <Dependency Name="Microsoft.Net.Compilers.Toolset" Version="4.12.0-3.25105.5">
      <Uri>https://github.com/dotnet/roslyn</Uri>
      <Sha>25acc509a1cb1d1a4923b0091cbc5ce837b024d0</Sha>
    </Dependency>
    <!-- Intermediate is necessary for source build. -->
    <Dependency Name="Microsoft.SourceBuild.Intermediate.roslyn" Version="4.12.0-3.25105.5">
      <Uri>https://github.com/dotnet/roslyn</Uri>
      <Sha>25acc509a1cb1d1a4923b0091cbc5ce837b024d0</Sha>
      <SourceBuild RepoName="roslyn" ManagedOnly="true" />
    </Dependency>
    <Dependency Name="Microsoft.Net.Compilers.Toolset.Framework" Version="4.12.0-3.25105.5">
      <Uri>https://github.com/dotnet/roslyn</Uri>
      <Sha>25acc509a1cb1d1a4923b0091cbc5ce837b024d0</Sha>
    </Dependency>
    <Dependency Name="Microsoft.CodeAnalysis" Version="4.12.0-3.25105.5">
      <Uri>https://github.com/dotnet/roslyn</Uri>
      <Sha>25acc509a1cb1d1a4923b0091cbc5ce837b024d0</Sha>
    </Dependency>
    <Dependency Name="Microsoft.CodeAnalysis.CSharp" Version="4.12.0-3.25105.5">
      <Uri>https://github.com/dotnet/roslyn</Uri>
      <Sha>25acc509a1cb1d1a4923b0091cbc5ce837b024d0</Sha>
    </Dependency>
    <Dependency Name="Microsoft.CodeAnalysis.CSharp.CodeStyle" Version="4.12.0-3.25105.5">
      <Uri>https://github.com/dotnet/roslyn</Uri>
      <Sha>25acc509a1cb1d1a4923b0091cbc5ce837b024d0</Sha>
    </Dependency>
    <Dependency Name="Microsoft.CodeAnalysis.CSharp.Features" Version="4.12.0-3.25105.5">
      <Uri>https://github.com/dotnet/roslyn</Uri>
      <Sha>25acc509a1cb1d1a4923b0091cbc5ce837b024d0</Sha>
    </Dependency>
    <Dependency Name="Microsoft.CodeAnalysis.CSharp.Workspaces" Version="4.12.0-3.25105.5">
      <Uri>https://github.com/dotnet/roslyn</Uri>
      <Sha>25acc509a1cb1d1a4923b0091cbc5ce837b024d0</Sha>
    </Dependency>
    <Dependency Name="Microsoft.CodeAnalysis.Workspaces.MSBuild" Version="4.12.0-3.25105.5">
      <Uri>https://github.com/dotnet/roslyn</Uri>
      <Sha>25acc509a1cb1d1a4923b0091cbc5ce837b024d0</Sha>
    </Dependency>
<<<<<<< HEAD
    <Dependency Name="Microsoft.AspNetCore.DeveloperCertificates.XPlat" Version="8.0.12-servicing.24603.12">
      <Uri>https://dev.azure.com/dnceng/internal/_git/dotnet-aspnetcore</Uri>
      <Sha>31d685b2d9a86ca1243014d175a3da813f78e428</Sha>
    </Dependency>
    <Dependency Name="Microsoft.AspNetCore.TestHost" Version="8.0.12">
      <Uri>https://dev.azure.com/dnceng/internal/_git/dotnet-aspnetcore</Uri>
      <Sha>31d685b2d9a86ca1243014d175a3da813f78e428</Sha>
=======
    <Dependency Name="Microsoft.AspNetCore.DeveloperCertificates.XPlat" Version="9.0.1-rtm.24610.9">
      <Uri>https://dev.azure.com/dnceng/internal/_git/dotnet-aspnetcore</Uri>
      <Sha>4442a188f9200a57635373dcd640893c0e8dcc78</Sha>
    </Dependency>
    <Dependency Name="Microsoft.AspNetCore.TestHost" Version="9.0.1">
      <Uri>https://dev.azure.com/dnceng/internal/_git/dotnet-aspnetcore</Uri>
      <Sha>4442a188f9200a57635373dcd640893c0e8dcc78</Sha>
>>>>>>> ad560cbf
    </Dependency>
    <Dependency Name="Microsoft.Build.NuGetSdkResolver" Version="6.12.2-rc.1">
      <Uri>https://github.com/nuget/nuget.client</Uri>
      <Sha>c097388782da305f47c395f90bea2d7c83909b6d</Sha>
    </Dependency>
    <Dependency Name="NuGet.Build.Tasks" Version="6.12.2-rc.1">
      <Uri>https://github.com/nuget/nuget.client</Uri>
      <Sha>c097388782da305f47c395f90bea2d7c83909b6d</Sha>
      <SourceBuildTarball RepoName="nuget-client" ManagedOnly="true" />
    </Dependency>
    <Dependency Name="NuGet.Build.Tasks.Console" Version="6.12.2-rc.1">
      <Uri>https://github.com/nuget/nuget.client</Uri>
      <Sha>c097388782da305f47c395f90bea2d7c83909b6d</Sha>
    </Dependency>
    <Dependency Name="NuGet.Build.Tasks.Pack" Version="6.12.2-rc.1">
      <Uri>https://github.com/nuget/nuget.client</Uri>
      <Sha>c097388782da305f47c395f90bea2d7c83909b6d</Sha>
    </Dependency>
    <Dependency Name="NuGet.Commands" Version="6.12.2-rc.1">
      <Uri>https://github.com/nuget/nuget.client</Uri>
      <Sha>c097388782da305f47c395f90bea2d7c83909b6d</Sha>
    </Dependency>
    <Dependency Name="NuGet.CommandLine.XPlat" Version="6.12.2-rc.1">
      <Uri>https://github.com/nuget/nuget.client</Uri>
      <Sha>c097388782da305f47c395f90bea2d7c83909b6d</Sha>
    </Dependency>
    <Dependency Name="NuGet.Common" Version="6.12.2-rc.1">
      <Uri>https://github.com/nuget/nuget.client</Uri>
      <Sha>c097388782da305f47c395f90bea2d7c83909b6d</Sha>
    </Dependency>
    <Dependency Name="NuGet.Configuration" Version="6.12.2-rc.1">
      <Uri>https://github.com/nuget/nuget.client</Uri>
      <Sha>c097388782da305f47c395f90bea2d7c83909b6d</Sha>
    </Dependency>
    <Dependency Name="NuGet.Credentials" Version="6.12.2-rc.1">
      <Uri>https://github.com/nuget/nuget.client</Uri>
      <Sha>c097388782da305f47c395f90bea2d7c83909b6d</Sha>
    </Dependency>
    <Dependency Name="NuGet.DependencyResolver.Core" Version="6.12.2-rc.1">
      <Uri>https://github.com/nuget/nuget.client</Uri>
      <Sha>c097388782da305f47c395f90bea2d7c83909b6d</Sha>
    </Dependency>
    <Dependency Name="NuGet.Frameworks" Version="6.12.2-rc.1">
      <Uri>https://github.com/nuget/nuget.client</Uri>
      <Sha>c097388782da305f47c395f90bea2d7c83909b6d</Sha>
    </Dependency>
    <Dependency Name="NuGet.LibraryModel" Version="6.12.2-rc.1">
      <Uri>https://github.com/nuget/nuget.client</Uri>
      <Sha>c097388782da305f47c395f90bea2d7c83909b6d</Sha>
    </Dependency>
    <Dependency Name="NuGet.ProjectModel" Version="6.12.2-rc.1">
      <Uri>https://github.com/nuget/nuget.client</Uri>
      <Sha>c097388782da305f47c395f90bea2d7c83909b6d</Sha>
    </Dependency>
    <Dependency Name="NuGet.Protocol" Version="6.12.2-rc.1">
      <Uri>https://github.com/nuget/nuget.client</Uri>
      <Sha>c097388782da305f47c395f90bea2d7c83909b6d</Sha>
    </Dependency>
    <Dependency Name="NuGet.Packaging" Version="6.12.2-rc.1">
      <Uri>https://github.com/nuget/nuget.client</Uri>
      <Sha>c097388782da305f47c395f90bea2d7c83909b6d</Sha>
    </Dependency>
    <Dependency Name="NuGet.Versioning" Version="6.12.2-rc.1">
      <Uri>https://github.com/nuget/nuget.client</Uri>
      <Sha>c097388782da305f47c395f90bea2d7c83909b6d</Sha>
    </Dependency>
    <Dependency Name="NuGet.Localization" Version="6.12.2-rc.1">
      <Uri>https://github.com/nuget/nuget.client</Uri>
      <Sha>c097388782da305f47c395f90bea2d7c83909b6d</Sha>
    </Dependency>
    <Dependency Name="Microsoft.NET.Test.Sdk" Version="17.12.0-release-24508-01">
      <Uri>https://github.com/microsoft/vstest</Uri>
      <Sha>bc9161306b23641b0364b8f93d546da4d48da1eb</Sha>
    </Dependency>
    <Dependency Name="Microsoft.TestPlatform.CLI" Version="17.12.0-release-24508-01">
      <Uri>https://github.com/microsoft/vstest</Uri>
      <Sha>bc9161306b23641b0364b8f93d546da4d48da1eb</Sha>
    </Dependency>
    <Dependency Name="Microsoft.TestPlatform.Build" Version="17.12.0-release-24508-01">
      <Uri>https://github.com/microsoft/vstest</Uri>
      <Sha>bc9161306b23641b0364b8f93d546da4d48da1eb</Sha>
    </Dependency>
<<<<<<< HEAD
    <Dependency Name="Microsoft.NET.ILLink.Tasks" Version="8.0.12">
      <Uri>https://dev.azure.com/dnceng/internal/_git/dotnet-runtime</Uri>
      <Sha>89ef51c5d8f5239345127a1e282e11036e590c8b</Sha>
=======
    <!-- Intermediate is necessary for source build. -->
    <Dependency Name="Microsoft.SourceBuild.Intermediate.vstest" Version="17.12.0-release-24508-01">
      <Uri>https://github.com/microsoft/vstest</Uri>
      <Sha>bc9161306b23641b0364b8f93d546da4d48da1eb</Sha>
      <SourceBuild RepoName="vstest" ManagedOnly="true" />
>>>>>>> ad560cbf
    </Dependency>
    <Dependency Name="Microsoft.NET.ILLink.Tasks" Version="9.0.1">
      <Uri>https://dev.azure.com/dnceng/internal/_git/dotnet-runtime</Uri>
      <Sha>c8acea22626efab11c13778c028975acdc34678f</Sha>
    </Dependency>
    <Dependency Name="System.CodeDom" Version="9.0.1">
      <Uri>https://dev.azure.com/dnceng/internal/_git/dotnet-runtime</Uri>
      <Sha>c8acea22626efab11c13778c028975acdc34678f</Sha>
    </Dependency>
    <Dependency Name="System.Formats.Asn1" Version="9.0.1">
      <Uri>https://dev.azure.com/dnceng/internal/_git/dotnet-runtime</Uri>
      <Sha>c8acea22626efab11c13778c028975acdc34678f</Sha>
    </Dependency>
    <Dependency Name="System.Security.Cryptography.ProtectedData" Version="9.0.1">
      <Uri>https://dev.azure.com/dnceng/internal/_git/dotnet-runtime</Uri>
      <Sha>c8acea22626efab11c13778c028975acdc34678f</Sha>
    </Dependency>
    <Dependency Name="System.Text.Encoding.CodePages" Version="9.0.1">
      <Uri>https://dev.azure.com/dnceng/internal/_git/dotnet-runtime</Uri>
      <Sha>c8acea22626efab11c13778c028975acdc34678f</Sha>
    </Dependency>
    <Dependency Name="System.Resources.Extensions" Version="9.0.1">
      <Uri>https://dev.azure.com/dnceng/internal/_git/dotnet-runtime</Uri>
      <Sha>c8acea22626efab11c13778c028975acdc34678f</Sha>
    </Dependency>
<<<<<<< HEAD
    <Dependency Name="Microsoft.WindowsDesktop.App.Runtime.win-x64" Version="8.0.12">
      <Uri>https://dev.azure.com/dnceng/internal/_git/dotnet-windowsdesktop</Uri>
      <Sha>0dad47b40c489631d0d3e7c6cc10f0035590a17c</Sha>
    </Dependency>
    <Dependency Name="VS.Redist.Common.WindowsDesktop.SharedFramework.x64.8.0" Version="8.0.12-servicing.24604.2">
      <Uri>https://dev.azure.com/dnceng/internal/_git/dotnet-windowsdesktop</Uri>
      <Sha>0dad47b40c489631d0d3e7c6cc10f0035590a17c</Sha>
    </Dependency>
    <Dependency Name="Microsoft.WindowsDesktop.App.Ref" Version="8.0.12">
      <Uri>https://dev.azure.com/dnceng/internal/_git/dotnet-windowsdesktop</Uri>
      <Sha>0dad47b40c489631d0d3e7c6cc10f0035590a17c</Sha>
    </Dependency>
    <Dependency Name="VS.Redist.Common.WindowsDesktop.TargetingPack.x64.8.0" Version="8.0.12-servicing.24604.2">
      <Uri>https://dev.azure.com/dnceng/internal/_git/dotnet-windowsdesktop</Uri>
      <Sha>0dad47b40c489631d0d3e7c6cc10f0035590a17c</Sha>
    </Dependency>
    <Dependency Name="Microsoft.NET.Sdk.WindowsDesktop" Version="8.0.12-servicing.24603.5" CoherentParentDependency="Microsoft.WindowsDesktop.App.Ref">
      <Uri>https://dev.azure.com/dnceng/internal/_git/dotnet-wpf</Uri>
      <Sha>6a2a510ae56ff16665d95b96a0920e2fd45e1d2b</Sha>
    </Dependency>
    <Dependency Name="Microsoft.AspNetCore.App.Ref" Version="8.0.12">
      <Uri>https://dev.azure.com/dnceng/internal/_git/dotnet-aspnetcore</Uri>
      <Sha>31d685b2d9a86ca1243014d175a3da813f78e428</Sha>
    </Dependency>
    <Dependency Name="Microsoft.AspNetCore.App.Ref.Internal" Version="8.0.12-servicing.24603.12">
      <Uri>https://dev.azure.com/dnceng/internal/_git/dotnet-aspnetcore</Uri>
      <Sha>31d685b2d9a86ca1243014d175a3da813f78e428</Sha>
    </Dependency>
    <Dependency Name="Microsoft.AspNetCore.App.Runtime.win-x64" Version="8.0.12">
      <Uri>https://dev.azure.com/dnceng/internal/_git/dotnet-aspnetcore</Uri>
      <Sha>31d685b2d9a86ca1243014d175a3da813f78e428</Sha>
    </Dependency>
    <Dependency Name="VS.Redist.Common.AspNetCore.SharedFramework.x64.8.0" Version="8.0.12-servicing.24603.12">
      <Uri>https://dev.azure.com/dnceng/internal/_git/dotnet-aspnetcore</Uri>
      <Sha>31d685b2d9a86ca1243014d175a3da813f78e428</Sha>
      <SourceBuild RepoName="aspnetcore" ManagedOnly="true" />
    </Dependency>
    <Dependency Name="dotnet-dev-certs" Version="8.0.12-servicing.24603.12">
      <Uri>https://dev.azure.com/dnceng/internal/_git/dotnet-aspnetcore</Uri>
      <Sha>31d685b2d9a86ca1243014d175a3da813f78e428</Sha>
    </Dependency>
    <Dependency Name="dotnet-user-jwts" Version="8.0.12-servicing.24603.12">
      <Uri>https://dev.azure.com/dnceng/internal/_git/dotnet-aspnetcore</Uri>
      <Sha>31d685b2d9a86ca1243014d175a3da813f78e428</Sha>
    </Dependency>
    <Dependency Name="dotnet-user-secrets" Version="8.0.12-servicing.24603.12">
      <Uri>https://dev.azure.com/dnceng/internal/_git/dotnet-aspnetcore</Uri>
      <Sha>31d685b2d9a86ca1243014d175a3da813f78e428</Sha>
    </Dependency>
    <Dependency Name="Microsoft.AspNetCore.Analyzers" Version="8.0.12-servicing.24603.12">
      <Uri>https://dev.azure.com/dnceng/internal/_git/dotnet-aspnetcore</Uri>
      <Sha>31d685b2d9a86ca1243014d175a3da813f78e428</Sha>
    </Dependency>
    <Dependency Name="Microsoft.AspNetCore.Components.SdkAnalyzers" Version="8.0.12-servicing.24603.12">
      <Uri>https://dev.azure.com/dnceng/internal/_git/dotnet-aspnetcore</Uri>
      <Sha>31d685b2d9a86ca1243014d175a3da813f78e428</Sha>
    </Dependency>
    <Dependency Name="Microsoft.AspNetCore.Mvc.Analyzers" Version="8.0.12-servicing.24603.12">
      <Uri>https://dev.azure.com/dnceng/internal/_git/dotnet-aspnetcore</Uri>
      <Sha>31d685b2d9a86ca1243014d175a3da813f78e428</Sha>
    </Dependency>
    <Dependency Name="Microsoft.AspNetCore.Mvc.Api.Analyzers" Version="8.0.12-servicing.24603.12">
      <Uri>https://dev.azure.com/dnceng/internal/_git/dotnet-aspnetcore</Uri>
      <Sha>31d685b2d9a86ca1243014d175a3da813f78e428</Sha>
=======
    <Dependency Name="Microsoft.WindowsDesktop.App.Runtime.win-x64" Version="9.0.1">
      <Uri>https://dev.azure.com/dnceng/internal/_git/dotnet-windowsdesktop</Uri>
      <Sha>af254ce17dd6827439a1e51006ddf804a0093a13</Sha>
      <SourceBuildTarball RepoName="windowsdesktop" ManagedOnly="true" />
    </Dependency>
    <Dependency Name="VS.Redist.Common.WindowsDesktop.SharedFramework.x64.9.0" Version="9.0.1-servicing.24610.4">
      <Uri>https://dev.azure.com/dnceng/internal/_git/dotnet-windowsdesktop</Uri>
      <Sha>af254ce17dd6827439a1e51006ddf804a0093a13</Sha>
    </Dependency>
    <Dependency Name="Microsoft.WindowsDesktop.App.Ref" Version="9.0.1">
      <Uri>https://dev.azure.com/dnceng/internal/_git/dotnet-windowsdesktop</Uri>
      <Sha>af254ce17dd6827439a1e51006ddf804a0093a13</Sha>
    </Dependency>
    <Dependency Name="VS.Redist.Common.WindowsDesktop.TargetingPack.x64.9.0" Version="9.0.1-servicing.24610.4">
      <Uri>https://dev.azure.com/dnceng/internal/_git/dotnet-windowsdesktop</Uri>
      <Sha>af254ce17dd6827439a1e51006ddf804a0093a13</Sha>
    </Dependency>
    <Dependency Name="Microsoft.NET.Sdk.WindowsDesktop" Version="9.0.1-rtm.24610.3" CoherentParentDependency="Microsoft.WindowsDesktop.App.Ref">
      <Uri>https://dev.azure.com/dnceng/internal/_git/dotnet-wpf</Uri>
      <Sha>f26d48cd826cfd41bed05708d1cdc9e219bf8514</Sha>
    </Dependency>
    <Dependency Name="Microsoft.AspNetCore.App.Ref" Version="9.0.1">
      <Uri>https://dev.azure.com/dnceng/internal/_git/dotnet-aspnetcore</Uri>
      <Sha>4442a188f9200a57635373dcd640893c0e8dcc78</Sha>
    </Dependency>
    <Dependency Name="Microsoft.AspNetCore.App.Ref.Internal" Version="9.0.1-rtm.24610.9">
      <Uri>https://dev.azure.com/dnceng/internal/_git/dotnet-aspnetcore</Uri>
      <Sha>4442a188f9200a57635373dcd640893c0e8dcc78</Sha>
    </Dependency>
    <Dependency Name="Microsoft.AspNetCore.App.Runtime.win-x64" Version="9.0.1">
      <Uri>https://dev.azure.com/dnceng/internal/_git/dotnet-aspnetcore</Uri>
      <Sha>4442a188f9200a57635373dcd640893c0e8dcc78</Sha>
    </Dependency>
    <Dependency Name="VS.Redist.Common.AspNetCore.SharedFramework.x64.9.0" Version="9.0.1-rtm.24610.9">
      <Uri>https://dev.azure.com/dnceng/internal/_git/dotnet-aspnetcore</Uri>
      <Sha>4442a188f9200a57635373dcd640893c0e8dcc78</Sha>
    </Dependency>
    <Dependency Name="dotnet-dev-certs" Version="9.0.1-rtm.24610.9">
      <Uri>https://dev.azure.com/dnceng/internal/_git/dotnet-aspnetcore</Uri>
      <Sha>4442a188f9200a57635373dcd640893c0e8dcc78</Sha>
    </Dependency>
    <Dependency Name="dotnet-user-jwts" Version="9.0.1-rtm.24610.9">
      <Uri>https://dev.azure.com/dnceng/internal/_git/dotnet-aspnetcore</Uri>
      <Sha>4442a188f9200a57635373dcd640893c0e8dcc78</Sha>
    </Dependency>
    <Dependency Name="dotnet-user-secrets" Version="9.0.1-rtm.24610.9">
      <Uri>https://dev.azure.com/dnceng/internal/_git/dotnet-aspnetcore</Uri>
      <Sha>4442a188f9200a57635373dcd640893c0e8dcc78</Sha>
    </Dependency>
    <Dependency Name="Microsoft.AspNetCore.Analyzers" Version="9.0.1-rtm.24610.9">
      <Uri>https://dev.azure.com/dnceng/internal/_git/dotnet-aspnetcore</Uri>
      <Sha>4442a188f9200a57635373dcd640893c0e8dcc78</Sha>
    </Dependency>
    <Dependency Name="Microsoft.AspNetCore.Components.SdkAnalyzers" Version="9.0.1-rtm.24610.9">
      <Uri>https://dev.azure.com/dnceng/internal/_git/dotnet-aspnetcore</Uri>
      <Sha>4442a188f9200a57635373dcd640893c0e8dcc78</Sha>
    </Dependency>
    <Dependency Name="Microsoft.AspNetCore.Mvc.Analyzers" Version="9.0.1-rtm.24610.9">
      <Uri>https://dev.azure.com/dnceng/internal/_git/dotnet-aspnetcore</Uri>
      <Sha>4442a188f9200a57635373dcd640893c0e8dcc78</Sha>
    </Dependency>
    <Dependency Name="Microsoft.AspNetCore.Mvc.Api.Analyzers" Version="9.0.1-rtm.24610.9">
      <Uri>https://dev.azure.com/dnceng/internal/_git/dotnet-aspnetcore</Uri>
      <Sha>4442a188f9200a57635373dcd640893c0e8dcc78</Sha>
    </Dependency>
    <!-- Intermediate is necessary for source build. -->
    <Dependency Name="Microsoft.SourceBuild.Intermediate.aspnetcore" Version="9.0.1-rtm.24610.9">
      <Uri>https://dev.azure.com/dnceng/internal/_git/dotnet-aspnetcore</Uri>
      <Sha>4442a188f9200a57635373dcd640893c0e8dcc78</Sha>
      <SourceBuild RepoName="aspnetcore" ManagedOnly="true" />
>>>>>>> ad560cbf
    </Dependency>
    <Dependency Name="Microsoft.CodeAnalysis.Razor.Tooling.Internal" Version="9.0.0-preview.25104.3">
      <Uri>https://github.com/dotnet/razor</Uri>
      <Sha>36abdce12db3b9c9360e8c7711d489204a4eac71</Sha>
    </Dependency>
    <Dependency Name="Microsoft.AspNetCore.Mvc.Razor.Extensions.Tooling.Internal" Version="9.0.0-preview.25104.3">
      <Uri>https://github.com/dotnet/razor</Uri>
      <Sha>36abdce12db3b9c9360e8c7711d489204a4eac71</Sha>
    </Dependency>
    <Dependency Name="Microsoft.NET.Sdk.Razor.SourceGenerators.Transport" Version="9.0.0-preview.25104.3">
      <Uri>https://github.com/dotnet/razor</Uri>
      <Sha>36abdce12db3b9c9360e8c7711d489204a4eac71</Sha>
    </Dependency>
<<<<<<< HEAD
    <Dependency Name="Microsoft.Extensions.FileProviders.Embedded" Version="8.0.12">
      <Uri>https://dev.azure.com/dnceng/internal/_git/dotnet-aspnetcore</Uri>
      <Sha>31d685b2d9a86ca1243014d175a3da813f78e428</Sha>
    </Dependency>
    <Dependency Name="Microsoft.AspNetCore.Authorization" Version="8.0.12">
      <Uri>https://dev.azure.com/dnceng/internal/_git/dotnet-aspnetcore</Uri>
      <Sha>31d685b2d9a86ca1243014d175a3da813f78e428</Sha>
    </Dependency>
    <Dependency Name="Microsoft.AspNetCore.Components.Web" Version="8.0.12">
      <Uri>https://dev.azure.com/dnceng/internal/_git/dotnet-aspnetcore</Uri>
      <Sha>31d685b2d9a86ca1243014d175a3da813f78e428</Sha>
    </Dependency>
    <Dependency Name="Microsoft.JSInterop" Version="8.0.12">
      <Uri>https://dev.azure.com/dnceng/internal/_git/dotnet-aspnetcore</Uri>
      <Sha>31d685b2d9a86ca1243014d175a3da813f78e428</Sha>
=======
    <!-- Intermediate is necessary for source build. -->
    <Dependency Name="Microsoft.SourceBuild.Intermediate.razor" Version="9.0.0-preview.25104.3">
      <Uri>https://github.com/dotnet/razor</Uri>
      <Sha>36abdce12db3b9c9360e8c7711d489204a4eac71</Sha>
      <SourceBuild RepoName="razor" ManagedOnly="true" />
    </Dependency>
    <Dependency Name="Microsoft.Extensions.FileProviders.Embedded" Version="9.0.1">
      <Uri>https://dev.azure.com/dnceng/internal/_git/dotnet-aspnetcore</Uri>
      <Sha>4442a188f9200a57635373dcd640893c0e8dcc78</Sha>
    </Dependency>
    <Dependency Name="Microsoft.AspNetCore.Authorization" Version="9.0.1">
      <Uri>https://dev.azure.com/dnceng/internal/_git/dotnet-aspnetcore</Uri>
      <Sha>4442a188f9200a57635373dcd640893c0e8dcc78</Sha>
    </Dependency>
    <Dependency Name="Microsoft.AspNetCore.Components.Web" Version="9.0.1">
      <Uri>https://dev.azure.com/dnceng/internal/_git/dotnet-aspnetcore</Uri>
      <Sha>4442a188f9200a57635373dcd640893c0e8dcc78</Sha>
    </Dependency>
    <Dependency Name="Microsoft.JSInterop" Version="9.0.1">
      <Uri>https://dev.azure.com/dnceng/internal/_git/dotnet-aspnetcore</Uri>
      <Sha>4442a188f9200a57635373dcd640893c0e8dcc78</Sha>
    </Dependency>
    <Dependency Name="Microsoft.DotNet.Test.ProjectTemplates.2.1" Version="1.0.2-beta4.22406.1">
      <Uri>https://github.com/dotnet/test-templates</Uri>
      <Sha>0385265f4d0b6413d64aea0223172366a9b9858c</Sha>
    </Dependency>
    <Dependency Name="Microsoft.DotNet.Test.ProjectTemplates.5.0" Version="1.1.0-rc.23558.1">
      <Uri>https://github.com/dotnet/test-templates</Uri>
      <Sha>307b8f538d83a955d8f6dd909eee41a5555f2f4d</Sha>
    </Dependency>
    <Dependency Name="Microsoft.DotNet.Test.ProjectTemplates.6.0" Version="1.1.0-rc.24069.1">
      <Uri>https://github.com/dotnet/test-templates</Uri>
      <Sha>becc4bd157cd6608b51a5ffe414a5d2de6330272</Sha>
    </Dependency>
    <Dependency Name="Microsoft.DotNet.Test.ProjectTemplates.7.0" Version="1.1.0-rc.24069.1">
      <Uri>https://github.com/dotnet/test-templates</Uri>
      <Sha>becc4bd157cd6608b51a5ffe414a5d2de6330272</Sha>
    </Dependency>
    <Dependency Name="Microsoft.DotNet.Test.ProjectTemplates.8.0" Version="1.1.0-rc.24202.1">
      <Uri>https://github.com/dotnet/test-templates</Uri>
      <Sha>49c9ad01f057b3c6352bbec12b117acc2224493c</Sha>
>>>>>>> ad560cbf
    </Dependency>
    <Dependency Name="Microsoft.DotNet.Test.ProjectTemplates.9.0" Version="1.1.0-rtm.24606.1">
      <Uri>https://github.com/dotnet/test-templates</Uri>
      <Sha>8d99bca98e3fd0c8f4e10eb200aed20d9665de0e</Sha>
    </Dependency>
    <!-- Intermediate is necessary for source build. -->
    <Dependency Name="Microsoft.SourceBuild.Intermediate.test-templates" Version="1.1.0-rtm.24606.1">
      <Uri>https://github.com/dotnet/test-templates</Uri>
      <Sha>8d99bca98e3fd0c8f4e10eb200aed20d9665de0e</Sha>
      <SourceBuild RepoName="test-templates" ManagedOnly="true" />
    </Dependency>
    <!-- For coherency purposes, these versions should be gated by the versions of winforms and wpf routed via windowsdesktop -->
    <Dependency Name="Microsoft.Dotnet.WinForms.ProjectTemplates" Version="9.0.1-servicing.24610.6" CoherentParentDependency="Microsoft.WindowsDesktop.App.Runtime.win-x64">
      <Uri>https://dev.azure.com/dnceng/internal/_git/dotnet-winforms</Uri>
      <Sha>5a82e6f3c764285d3e2c5307e46fd5cbd546c7cd</Sha>
    </Dependency>
    <Dependency Name="Microsoft.DotNet.Wpf.ProjectTemplates" Version="9.0.1-rtm.24610.3" CoherentParentDependency="Microsoft.WindowsDesktop.App.Runtime.win-x64">
      <Uri>https://dev.azure.com/dnceng/internal/_git/dotnet-wpf</Uri>
      <Sha>f26d48cd826cfd41bed05708d1cdc9e219bf8514</Sha>
    </Dependency>
    <Dependency Name="Microsoft.Web.Xdt" Version="10.0.0-preview.24609.2">
      <Uri>https://github.com/dotnet/xdt</Uri>
      <Sha>63ae81154c50a1cf9287cc47d8351d55b4289e6d</Sha>
    </Dependency>
    <!-- Intermediate is necessary for source build. -->
    <Dependency Name="Microsoft.SourceBuild.Intermediate.xdt" Version="10.0.0-preview.24609.2">
      <Uri>https://github.com/dotnet/xdt</Uri>
      <Sha>63ae81154c50a1cf9287cc47d8351d55b4289e6d</Sha>
      <SourceBuild RepoName="xdt" ManagedOnly="true" />
    </Dependency>
    <Dependency Name="Microsoft.CodeAnalysis.NetAnalyzers" Version="9.0.0-preview.25076.3">
      <Uri>https://github.com/dotnet/roslyn-analyzers</Uri>
      <Sha>16865ea61910500f1022ad2b96c499e5df02c228</Sha>
    </Dependency>
    <Dependency Name="Microsoft.CodeAnalysis.PublicApiAnalyzers" Version="3.11.0-beta1.25076.3">
      <Uri>https://github.com/dotnet/roslyn-analyzers</Uri>
      <Sha>16865ea61910500f1022ad2b96c499e5df02c228</Sha>
    </Dependency>
    <!-- Intermediate is necessary for source build. -->
    <Dependency Name="Microsoft.SourceBuild.Intermediate.roslyn-analyzers" Version="3.11.0-beta1.25076.3">
      <Uri>https://github.com/dotnet/roslyn-analyzers</Uri>
      <Sha>16865ea61910500f1022ad2b96c499e5df02c228</Sha>
      <SourceBuild RepoName="roslyn-analyzers" ManagedOnly="true" />
    </Dependency>
    <Dependency Name="System.CommandLine" Version="2.0.0-beta4.24324.3">
      <Uri>https://github.com/dotnet/command-line-api</Uri>
      <Sha>803d8598f98fb4efd94604b32627ee9407f246db</Sha>
    </Dependency>
    <Dependency Name="System.CommandLine.Rendering" Version="0.4.0-alpha.24324.3">
      <Uri>https://github.com/dotnet/command-line-api</Uri>
      <Sha>803d8598f98fb4efd94604b32627ee9407f246db</Sha>
    </Dependency>
    <!-- Microsoft.CodeAnalysis.Workspaces.MSBuild transitively references M.Bcl.AsyncInterfaces.
         Adding an explicit dependency to make sure the latest version is used instead of the SBRP
         one under source build. -->
    <!-- Intermediate is necessary for source build. -->
    <Dependency Name="Microsoft.DiaSymReader" Version="2.2.0-beta.24327.2">
      <Uri>https://github.com/dotnet/symreader</Uri>
      <Sha>0710a7892d89999956e8808c28e9dd0512bd53f3</Sha>
    </Dependency>
    <!-- Intermediate is necessary for source build. -->
    <Dependency Name="Microsoft.SourceBuild.Intermediate.command-line-api" Version="0.1.532403">
      <Uri>https://github.com/dotnet/command-line-api</Uri>
      <Sha>803d8598f98fb4efd94604b32627ee9407f246db</Sha>
      <SourceBuild RepoName="command-line-api" ManagedOnly="true" />
    </Dependency>
    <!-- Intermediate is necessary for source build. -->
    <Dependency Name="Microsoft.SourceBuild.Intermediate.source-build-externals" Version="9.0.0-alpha.1.25056.2">
      <Uri>https://github.com/dotnet/source-build-externals</Uri>
      <Sha>884764492bf2cbc8d38037d9eee84f16960daa74</Sha>
      <SourceBuild RepoName="source-build-externals" ManagedOnly="true" />
    </Dependency>
<<<<<<< HEAD
    <Dependency Name="Microsoft.SourceBuild.Intermediate.source-build-reference-packages" Version="8.0.0-alpha.1.25081.5">
      <Uri>https://github.com/dotnet/source-build-reference-packages</Uri>
      <Sha>d73fc552386797322e84fa9b2ef5eaa5369de83c</Sha>
=======
    <!-- Intermediate is necessary for source build. -->
    <Dependency Name="Microsoft.SourceBuild.Intermediate.source-build-reference-packages" Version="9.0.0-alpha.1.25081.6">
      <Uri>https://github.com/dotnet/source-build-reference-packages</Uri>
      <Sha>1cec3b4a8fb07138136a1ca1e04763bfcf7841db</Sha>
>>>>>>> ad560cbf
      <SourceBuild RepoName="source-build-reference-packages" ManagedOnly="true" />
    </Dependency>
    <Dependency Name="Microsoft.Deployment.DotNet.Releases" Version="2.0.0-rtm.1.25059.4">
      <Uri>https://github.com/dotnet/deployment-tools</Uri>
      <Sha>b2d5c0c5841de4bc036ef4c84b5db3532504e5f3</Sha>
    </Dependency>
    <Dependency Name="Microsoft.Build.Tasks.Git" Version="9.0.0-beta.24617.1">
      <Uri>https://github.com/dotnet/sourcelink</Uri>
      <Sha>4e176206614b345352885b55491aeb51bf77526b</Sha>
    </Dependency>
    <Dependency Name="Microsoft.SourceLink.Common" Version="9.0.0-beta.24617.1">
      <Uri>https://github.com/dotnet/sourcelink</Uri>
      <Sha>4e176206614b345352885b55491aeb51bf77526b</Sha>
    </Dependency>
    <Dependency Name="Microsoft.SourceLink.AzureRepos.Git" Version="9.0.0-beta.24617.1">
      <Uri>https://github.com/dotnet/sourcelink</Uri>
      <Sha>4e176206614b345352885b55491aeb51bf77526b</Sha>
    </Dependency>
    <Dependency Name="Microsoft.SourceLink.GitHub" Version="9.0.0-beta.24617.1">
      <Uri>https://github.com/dotnet/sourcelink</Uri>
      <Sha>4e176206614b345352885b55491aeb51bf77526b</Sha>
    </Dependency>
    <Dependency Name="Microsoft.SourceLink.GitLab" Version="9.0.0-beta.24617.1">
      <Uri>https://github.com/dotnet/sourcelink</Uri>
      <Sha>4e176206614b345352885b55491aeb51bf77526b</Sha>
    </Dependency>
    <Dependency Name="Microsoft.SourceLink.Bitbucket.Git" Version="9.0.0-beta.24617.1">
      <Uri>https://github.com/dotnet/sourcelink</Uri>
      <Sha>4e176206614b345352885b55491aeb51bf77526b</Sha>
    </Dependency>
    <!-- Intermediate is necessary for source build. -->
    <Dependency Name="Microsoft.SourceBuild.Intermediate.sourcelink" Version="9.0.0-beta.24617.1">
      <Uri>https://github.com/dotnet/sourcelink</Uri>
      <Sha>4e176206614b345352885b55491aeb51bf77526b</Sha>
      <SourceBuild RepoName="sourcelink" ManagedOnly="true" />
    </Dependency>
    <!-- Intermediate is necessary for source build. -->
    <Dependency Name="Microsoft.SourceBuild.Intermediate.deployment-tools" Version="9.0.0-rtm.25059.4">
      <Uri>https://github.com/dotnet/deployment-tools</Uri>
      <Sha>b2d5c0c5841de4bc036ef4c84b5db3532504e5f3</Sha>
      <SourceBuild RepoName="deployment-tools" ManagedOnly="true" />
    </Dependency>
    <!-- Intermediate is necessary for source build. -->
    <Dependency Name="Microsoft.SourceBuild.Intermediate.symreader" Version="2.2.0-beta.24327.2">
      <Uri>https://github.com/dotnet/symreader</Uri>
      <Sha>0710a7892d89999956e8808c28e9dd0512bd53f3</Sha>
      <SourceBuild RepoName="symreader" ManagedOnly="true" />
    </Dependency>
    <!-- Dependency required for flowing correct package version in source-build, using PVP flow. -->
    <Dependency Name="Microsoft.Extensions.Logging" Version="9.0.1">
      <Uri>https://dev.azure.com/dnceng/internal/_git/dotnet-runtime</Uri>
      <Sha>c8acea22626efab11c13778c028975acdc34678f</Sha>
    </Dependency>
    <!-- Dependency required for flowing correct package version in source-build, using PVP flow. -->
    <Dependency Name="Microsoft.Extensions.Logging.Abstractions" Version="9.0.1">
      <Uri>https://dev.azure.com/dnceng/internal/_git/dotnet-runtime</Uri>
      <Sha>c8acea22626efab11c13778c028975acdc34678f</Sha>
    </Dependency>
    <!-- Dependency required for flowing correct package version in source-build, using PVP flow. -->
    <Dependency Name="Microsoft.Extensions.Logging.Console" Version="9.0.1">
      <Uri>https://dev.azure.com/dnceng/internal/_git/dotnet-runtime</Uri>
      <Sha>c8acea22626efab11c13778c028975acdc34678f</Sha>
    </Dependency>
    <!-- Dependency required for flowing correct package version in source-build, using PVP flow. -->
    <Dependency Name="Microsoft.Extensions.FileSystemGlobbing" Version="9.0.1">
      <Uri>https://dev.azure.com/dnceng/internal/_git/dotnet-runtime</Uri>
      <Sha>c8acea22626efab11c13778c028975acdc34678f</Sha>
    </Dependency>
    <!-- Dependency required for flowing correct package version in source-build, using PVP flow. -->
    <Dependency Name="System.ServiceProcess.ServiceController" Version="9.0.1">
      <Uri>https://dev.azure.com/dnceng/internal/_git/dotnet-runtime</Uri>
      <Sha>c8acea22626efab11c13778c028975acdc34678f</Sha>
    </Dependency>
    <Dependency Name="System.Text.Json" Version="9.0.1">
      <Uri>https://dev.azure.com/dnceng/internal/_git/dotnet-runtime</Uri>
      <Sha>c8acea22626efab11c13778c028975acdc34678f</Sha>
    </Dependency>
    <Dependency Name="Microsoft.Bcl.AsyncInterfaces" Version="9.0.1">
      <Uri>https://dev.azure.com/dnceng/internal/_git/dotnet-runtime</Uri>
      <Sha>c8acea22626efab11c13778c028975acdc34678f</Sha>
    </Dependency>
    <Dependency Name="Microsoft.Extensions.FileProviders.Abstractions" Version="9.0.1">
      <Uri>https://dev.azure.com/dnceng/internal/_git/dotnet-runtime</Uri>
      <Sha>c8acea22626efab11c13778c028975acdc34678f</Sha>
    </Dependency>
<<<<<<< HEAD
    <Dependency Name="Microsoft.Extensions.ObjectPool" Version="8.0.12">
      <Uri>https://dev.azure.com/dnceng/internal/_git/dotnet-aspnetcore</Uri>
      <Sha>31d685b2d9a86ca1243014d175a3da813f78e428</Sha>
=======
    <Dependency Name="Microsoft.Extensions.ObjectPool" Version="9.0.1">
      <Uri>https://dev.azure.com/dnceng/internal/_git/dotnet-aspnetcore</Uri>
      <Sha>4442a188f9200a57635373dcd640893c0e8dcc78</Sha>
>>>>>>> ad560cbf
    </Dependency>
    <Dependency Name="Microsoft.Win32.SystemEvents" Version="9.0.1">
      <Uri>https://dev.azure.com/dnceng/internal/_git/dotnet-runtime</Uri>
      <Sha>c8acea22626efab11c13778c028975acdc34678f</Sha>
    </Dependency>
    <Dependency Name="System.Composition.AttributedModel" Version="9.0.1">
      <Uri>https://dev.azure.com/dnceng/internal/_git/dotnet-runtime</Uri>
      <Sha>c8acea22626efab11c13778c028975acdc34678f</Sha>
    </Dependency>
    <Dependency Name="System.Composition.Convention" Version="9.0.1">
      <Uri>https://dev.azure.com/dnceng/internal/_git/dotnet-runtime</Uri>
      <Sha>c8acea22626efab11c13778c028975acdc34678f</Sha>
    </Dependency>
    <Dependency Name="System.Composition.Hosting" Version="9.0.1">
      <Uri>https://dev.azure.com/dnceng/internal/_git/dotnet-runtime</Uri>
      <Sha>c8acea22626efab11c13778c028975acdc34678f</Sha>
    </Dependency>
    <Dependency Name="System.Composition.Runtime" Version="9.0.1">
      <Uri>https://dev.azure.com/dnceng/internal/_git/dotnet-runtime</Uri>
      <Sha>c8acea22626efab11c13778c028975acdc34678f</Sha>
    </Dependency>
    <Dependency Name="System.Composition.TypedParts" Version="9.0.1">
      <Uri>https://dev.azure.com/dnceng/internal/_git/dotnet-runtime</Uri>
      <Sha>c8acea22626efab11c13778c028975acdc34678f</Sha>
    </Dependency>
    <Dependency Name="System.Configuration.ConfigurationManager" Version="9.0.1">
      <Uri>https://dev.azure.com/dnceng/internal/_git/dotnet-runtime</Uri>
      <Sha>c8acea22626efab11c13778c028975acdc34678f</Sha>
    </Dependency>
    <Dependency Name="System.Security.Cryptography.Pkcs" Version="9.0.1">
      <Uri>https://dev.azure.com/dnceng/internal/_git/dotnet-runtime</Uri>
      <Sha>c8acea22626efab11c13778c028975acdc34678f</Sha>
    </Dependency>
    <Dependency Name="System.Security.Cryptography.Xml" Version="9.0.1">
      <Uri>https://dev.azure.com/dnceng/internal/_git/dotnet-runtime</Uri>
      <Sha>c8acea22626efab11c13778c028975acdc34678f</Sha>
    </Dependency>
    <Dependency Name="System.Security.Permissions" Version="9.0.1">
      <Uri>https://dev.azure.com/dnceng/internal/_git/dotnet-runtime</Uri>
      <Sha>c8acea22626efab11c13778c028975acdc34678f</Sha>
    </Dependency>
    <Dependency Name="System.Windows.Extensions" Version="9.0.1">
      <Uri>https://dev.azure.com/dnceng/internal/_git/dotnet-runtime</Uri>
      <Sha>c8acea22626efab11c13778c028975acdc34678f</Sha>
    </Dependency>
  </ProductDependencies>
  <ToolsetDependencies>
<<<<<<< HEAD
    <Dependency Name="Microsoft.DotNet.Arcade.Sdk" Version="8.0.0-beta.25105.2">
      <Uri>https://github.com/dotnet/arcade</Uri>
      <Sha>f9e274e2269d2cda748e78344afe681411748157</Sha>
      <SourceBuild RepoName="arcade" ManagedOnly="true" />
    </Dependency>
    <Dependency Name="Microsoft.DotNet.Helix.Sdk" Version="8.0.0-beta.25105.2">
      <Uri>https://github.com/dotnet/arcade</Uri>
      <Sha>f9e274e2269d2cda748e78344afe681411748157</Sha>
    </Dependency>
    <Dependency Name="Microsoft.DotNet.SignTool" Version="8.0.0-beta.25105.2">
      <Uri>https://github.com/dotnet/arcade</Uri>
      <Sha>f9e274e2269d2cda748e78344afe681411748157</Sha>
    </Dependency>
    <Dependency Name="Microsoft.DotNet.XUnitExtensions" Version="8.0.0-beta.25105.2">
      <Uri>https://github.com/dotnet/arcade</Uri>
      <Sha>f9e274e2269d2cda748e78344afe681411748157</Sha>
=======
    <Dependency Name="Microsoft.DotNet.Arcade.Sdk" Version="9.0.0-beta.25077.4">
      <Uri>https://github.com/dotnet/arcade</Uri>
      <Sha>bac7e1caea791275b7c3ccb4cb75fd6a04a26618</Sha>
    </Dependency>
    <Dependency Name="Microsoft.DotNet.Build.Tasks.Installers" Version="9.0.0-beta.25077.4">
      <Uri>https://github.com/dotnet/arcade</Uri>
      <Sha>bac7e1caea791275b7c3ccb4cb75fd6a04a26618</Sha>
    </Dependency>
    <Dependency Name="Microsoft.DotNet.Helix.Sdk" Version="9.0.0-beta.25077.4">
      <Uri>https://github.com/dotnet/arcade</Uri>
      <Sha>bac7e1caea791275b7c3ccb4cb75fd6a04a26618</Sha>
    </Dependency>
    <Dependency Name="Microsoft.DotNet.SignTool" Version="9.0.0-beta.25077.4">
      <Uri>https://github.com/dotnet/arcade</Uri>
      <Sha>bac7e1caea791275b7c3ccb4cb75fd6a04a26618</Sha>
>>>>>>> ad560cbf
    </Dependency>
    <Dependency Name="Microsoft.DotNet.XUnitExtensions" Version="9.0.0-beta.25077.4">
      <Uri>https://github.com/dotnet/arcade</Uri>
      <Sha>bac7e1caea791275b7c3ccb4cb75fd6a04a26618</Sha>
    </Dependency>
    <Dependency Name="Microsoft.DotNet.XliffTasks" Version="9.0.0-beta.25077.4">
      <Uri>https://github.com/dotnet/arcade</Uri>
      <Sha>bac7e1caea791275b7c3ccb4cb75fd6a04a26618</Sha>
    </Dependency>
    <!-- Intermediate is necessary for source build. -->
    <Dependency Name="Microsoft.SourceBuild.Intermediate.arcade" Version="9.0.0-beta.25077.4">
      <Uri>https://github.com/dotnet/arcade</Uri>
      <Sha>bac7e1caea791275b7c3ccb4cb75fd6a04a26618</Sha>
      <SourceBuild RepoName="arcade" ManagedOnly="true" />
    </Dependency>
    <Dependency Name="System.Reflection.MetadataLoadContext" Version="9.0.1">
      <Uri>https://dev.azure.com/dnceng/internal/_git/dotnet-runtime</Uri>
      <Sha>c8acea22626efab11c13778c028975acdc34678f</Sha>
    </Dependency>
    <Dependency Name="Microsoft.DotNet.Darc" Version="1.1.0-beta.24367.3">
      <Uri>https://github.com/dotnet/arcade-services</Uri>
      <Sha>47e3672c762970073e4282bd563233da86bcca3e</Sha>
    </Dependency>
    <Dependency Name="Microsoft.DotNet.DarcLib" Version="1.1.0-beta.24367.3">
      <Uri>https://github.com/dotnet/arcade-services</Uri>
      <Sha>47e3672c762970073e4282bd563233da86bcca3e</Sha>
    </Dependency>
    <Dependency Name="Microsoft.DotNet.ScenarioTests.SdkTemplateTests" Version="9.0.0-preview.25102.1">
      <Uri>https://github.com/dotnet/scenario-tests</Uri>
      <Sha>008b3a357044b102ec30e15ac381c2e880f573af</Sha>
    </Dependency>
    <!-- Intermediate is necessary for source build. -->
    <Dependency Name="Microsoft.SourceBuild.Intermediate.scenario-tests" Version="9.0.0-preview.25102.1">
      <Uri>https://github.com/dotnet/scenario-tests</Uri>
      <Sha>008b3a357044b102ec30e15ac381c2e880f573af</Sha>
      <SourceBuild RepoName="scenario-tests" ManagedOnly="true" />
    </Dependency>
    <!--
      Aspire isn't really a toolset dependency. However, it only inserts a baseline manifest in sdk,
      and if you squint at it, this means we can say that its specific dependency versions don't matter to sdk.
      It also doesn't currently ship 9.0 preview versions, meaning the version is locked to the latest shipped from 8.0 era.
      Avoiding this as a product dependency avoids a long coherency path (aspnetcore->extensions->aspire->sdk).
      **It is** of course possible that an incoherent aspire means that aspire depends on versions of extensions that
      aren't shipping, or those extensions packages depend on aspnetcore packages that won't ship. However, given the cost
      of maintaining this coherency path is high. This being toolset means that aspire is responsible for its own coherency.
    -->
    <Dependency Name="Microsoft.NET.Sdk.Aspire.Manifest-8.0.100" Version="8.2.2">
      <Uri>https://github.com/dotnet/aspire</Uri>
      <Sha>5fa9337a84a52e9bd185d04d156eccbdcf592f74</Sha>
    </Dependency>
    <!-- Intermediate is necessary for source build. -->
    <Dependency Name="Microsoft.SourceBuild.Intermediate.aspire" Version="8.2.2-preview.1.24521.5">
      <Uri>https://github.com/dotnet/aspire</Uri>
      <Sha>5fa9337a84a52e9bd185d04d156eccbdcf592f74</Sha>
      <SourceBuild RepoName="aspire" ManagedOnly="true" />
    </Dependency>
    <Dependency Name="Microsoft.IO.Redist" Version="6.0.1">
      <Uri>https://github.com/dotnet/runtime</Uri>
      <Sha>e77011b31a3e5c47d931248a64b47f9b2d47853d</Sha>
    </Dependency>
  </ToolsetDependencies>
</Dependencies><|MERGE_RESOLUTION|>--- conflicted
+++ resolved
@@ -3,47 +3,6 @@
   <ProductDependencies>
     <Dependency Name="Microsoft.TemplateEngine.Abstractions" Version="9.0.103">
       <Uri>https://github.com/dotnet/templating</Uri>
-<<<<<<< HEAD
-      <Sha>40256cc3ba6c47902104c959770822e91642f4a7</Sha>
-    </Dependency>
-    <Dependency Name="Microsoft.TemplateEngine.Mocks" Version="8.0.406-servicing.25066.12">
-      <Uri>https://github.com/dotnet/templating</Uri>
-      <Sha>40256cc3ba6c47902104c959770822e91642f4a7</Sha>
-    </Dependency>
-    <Dependency Name="Microsoft.SourceBuild.Intermediate.templating" Version="8.0.406-servicing.25066.12">
-      <Uri>https://github.com/dotnet/templating</Uri>
-      <Sha>40256cc3ba6c47902104c959770822e91642f4a7</Sha>
-      <SourceBuild RepoName="templating" ManagedOnly="true" />
-    </Dependency>
-    <Dependency Name="Microsoft.NETCore.App.Ref" Version="8.0.12">
-      <Uri>https://dev.azure.com/dnceng/internal/_git/dotnet-runtime</Uri>
-      <Sha>89ef51c5d8f5239345127a1e282e11036e590c8b</Sha>
-    </Dependency>
-    <Dependency Name="VS.Redist.Common.NetCore.SharedFramework.x64.8.0" Version="8.0.12-servicing.24603.5">
-      <Uri>https://dev.azure.com/dnceng/internal/_git/dotnet-runtime</Uri>
-      <Sha>89ef51c5d8f5239345127a1e282e11036e590c8b</Sha>
-      <SourceBuild RepoName="runtime" ManagedOnly="false" />
-    </Dependency>
-    <Dependency Name="VS.Redist.Common.NetCore.TargetingPack.x64.8.0" Version="8.0.12-servicing.24603.5">
-      <Uri>https://dev.azure.com/dnceng/internal/_git/dotnet-runtime</Uri>
-      <Sha>89ef51c5d8f5239345127a1e282e11036e590c8b</Sha>
-    </Dependency>
-    <Dependency Name="Microsoft.NETCore.App.Runtime.win-x64" Version="8.0.12">
-      <Uri>https://dev.azure.com/dnceng/internal/_git/dotnet-runtime</Uri>
-      <Sha>89ef51c5d8f5239345127a1e282e11036e590c8b</Sha>
-    </Dependency>
-    <Dependency Name="Microsoft.NETCore.App.Host.win-x64" Version="8.0.12">
-      <Uri>https://dev.azure.com/dnceng/internal/_git/dotnet-runtime</Uri>
-      <Sha>89ef51c5d8f5239345127a1e282e11036e590c8b</Sha>
-    </Dependency>
-    <Dependency Name="Microsoft.NETCore.Platforms" Version="8.0.12-servicing.24603.5">
-      <Uri>https://dev.azure.com/dnceng/internal/_git/dotnet-runtime</Uri>
-      <Sha>89ef51c5d8f5239345127a1e282e11036e590c8b</Sha>
-    </Dependency>
-    <Dependency Name="Microsoft.NET.HostModel" Version="8.0.12-servicing.24603.5">
-      <Uri>https://dev.azure.com/dnceng/internal/_git/dotnet-runtime</Uri>
-      <Sha>89ef51c5d8f5239345127a1e282e11036e590c8b</Sha>
-=======
       <Sha>f46c70ab70128cc26472947dc03a212d2381f2c5</Sha>
     </Dependency>
     <Dependency Name="Microsoft.TemplateEngine.Mocks" Version="9.0.103-servicing.25066.3">
@@ -83,33 +42,11 @@
     <Dependency Name="Microsoft.NET.HostModel" Version="9.0.1-servicing.24610.10">
       <Uri>https://dev.azure.com/dnceng/internal/_git/dotnet-runtime</Uri>
       <Sha>c8acea22626efab11c13778c028975acdc34678f</Sha>
->>>>>>> ad560cbf
     </Dependency>
     <Dependency Name="Microsoft.Extensions.DependencyModel" Version="9.0.1">
       <Uri>https://dev.azure.com/dnceng/internal/_git/dotnet-runtime</Uri>
       <Sha>c8acea22626efab11c13778c028975acdc34678f</Sha>
     </Dependency>
-<<<<<<< HEAD
-    <Dependency Name="Microsoft.NETCore.DotNetHostResolver" Version="8.0.12">
-      <Uri>https://dev.azure.com/dnceng/internal/_git/dotnet-runtime</Uri>
-      <Sha>89ef51c5d8f5239345127a1e282e11036e590c8b</Sha>
-    </Dependency>
-    <Dependency Name="Microsoft.NET.Workload.Emscripten.Current.Manifest-8.0.100" Version="8.0.12" CoherentParentDependency="Microsoft.NETCore.App.Runtime.win-x64">
-      <Uri>https://github.com/dotnet/emsdk</Uri>
-      <Sha>c458a7647c04e323c238f381eb176af24254b3ff</Sha>
-    </Dependency>
-    <Dependency Name="Microsoft.Build" Version="17.11.24">
-      <Uri>https://github.com/dotnet/msbuild</Uri>
-      <Sha>89b58924da213679505c63060e5c84786865000f</Sha>
-    </Dependency>
-    <Dependency Name="Microsoft.Build.Localization" Version="17.11.24-servicing-25072-01">
-      <Uri>https://github.com/dotnet/msbuild</Uri>
-      <Sha>89b58924da213679505c63060e5c84786865000f</Sha>
-    </Dependency>
-    <Dependency Name="Microsoft.SourceBuild.Intermediate.msbuild" Version="17.11.24-servicing-25072-01">
-      <Uri>https://github.com/dotnet/msbuild</Uri>
-      <Sha>89b58924da213679505c63060e5c84786865000f</Sha>
-=======
     <!-- Intermediate is necessary for source build. -->
     <Dependency Name="Microsoft.SourceBuild.Intermediate.runtime.linux-x64" Version="9.0.1-servicing.24610.10">
       <Uri>https://dev.azure.com/dnceng/internal/_git/dotnet-runtime</Uri>
@@ -148,7 +85,6 @@
     <Dependency Name="Microsoft.SourceBuild.Intermediate.msbuild" Version="17.12.27-preview-25106-01">
       <Uri>https://github.com/dotnet/msbuild</Uri>
       <Sha>e0b90a9a8ad3d8fdd186566b33859450c9e4e06c</Sha>
->>>>>>> ad560cbf
       <SourceBuild RepoName="msbuild" ManagedOnly="true" />
     </Dependency>
     <Dependency Name="Microsoft.FSharp.Compiler" Version="12.9.101-beta.25070.7">
@@ -199,15 +135,6 @@
       <Uri>https://github.com/dotnet/roslyn</Uri>
       <Sha>25acc509a1cb1d1a4923b0091cbc5ce837b024d0</Sha>
     </Dependency>
-<<<<<<< HEAD
-    <Dependency Name="Microsoft.AspNetCore.DeveloperCertificates.XPlat" Version="8.0.12-servicing.24603.12">
-      <Uri>https://dev.azure.com/dnceng/internal/_git/dotnet-aspnetcore</Uri>
-      <Sha>31d685b2d9a86ca1243014d175a3da813f78e428</Sha>
-    </Dependency>
-    <Dependency Name="Microsoft.AspNetCore.TestHost" Version="8.0.12">
-      <Uri>https://dev.azure.com/dnceng/internal/_git/dotnet-aspnetcore</Uri>
-      <Sha>31d685b2d9a86ca1243014d175a3da813f78e428</Sha>
-=======
     <Dependency Name="Microsoft.AspNetCore.DeveloperCertificates.XPlat" Version="9.0.1-rtm.24610.9">
       <Uri>https://dev.azure.com/dnceng/internal/_git/dotnet-aspnetcore</Uri>
       <Sha>4442a188f9200a57635373dcd640893c0e8dcc78</Sha>
@@ -215,7 +142,6 @@
     <Dependency Name="Microsoft.AspNetCore.TestHost" Version="9.0.1">
       <Uri>https://dev.azure.com/dnceng/internal/_git/dotnet-aspnetcore</Uri>
       <Sha>4442a188f9200a57635373dcd640893c0e8dcc78</Sha>
->>>>>>> ad560cbf
     </Dependency>
     <Dependency Name="Microsoft.Build.NuGetSdkResolver" Version="6.12.2-rc.1">
       <Uri>https://github.com/nuget/nuget.client</Uri>
@@ -298,17 +224,11 @@
       <Uri>https://github.com/microsoft/vstest</Uri>
       <Sha>bc9161306b23641b0364b8f93d546da4d48da1eb</Sha>
     </Dependency>
-<<<<<<< HEAD
-    <Dependency Name="Microsoft.NET.ILLink.Tasks" Version="8.0.12">
-      <Uri>https://dev.azure.com/dnceng/internal/_git/dotnet-runtime</Uri>
-      <Sha>89ef51c5d8f5239345127a1e282e11036e590c8b</Sha>
-=======
     <!-- Intermediate is necessary for source build. -->
     <Dependency Name="Microsoft.SourceBuild.Intermediate.vstest" Version="17.12.0-release-24508-01">
       <Uri>https://github.com/microsoft/vstest</Uri>
       <Sha>bc9161306b23641b0364b8f93d546da4d48da1eb</Sha>
       <SourceBuild RepoName="vstest" ManagedOnly="true" />
->>>>>>> ad560cbf
     </Dependency>
     <Dependency Name="Microsoft.NET.ILLink.Tasks" Version="9.0.1">
       <Uri>https://dev.azure.com/dnceng/internal/_git/dotnet-runtime</Uri>
@@ -334,72 +254,6 @@
       <Uri>https://dev.azure.com/dnceng/internal/_git/dotnet-runtime</Uri>
       <Sha>c8acea22626efab11c13778c028975acdc34678f</Sha>
     </Dependency>
-<<<<<<< HEAD
-    <Dependency Name="Microsoft.WindowsDesktop.App.Runtime.win-x64" Version="8.0.12">
-      <Uri>https://dev.azure.com/dnceng/internal/_git/dotnet-windowsdesktop</Uri>
-      <Sha>0dad47b40c489631d0d3e7c6cc10f0035590a17c</Sha>
-    </Dependency>
-    <Dependency Name="VS.Redist.Common.WindowsDesktop.SharedFramework.x64.8.0" Version="8.0.12-servicing.24604.2">
-      <Uri>https://dev.azure.com/dnceng/internal/_git/dotnet-windowsdesktop</Uri>
-      <Sha>0dad47b40c489631d0d3e7c6cc10f0035590a17c</Sha>
-    </Dependency>
-    <Dependency Name="Microsoft.WindowsDesktop.App.Ref" Version="8.0.12">
-      <Uri>https://dev.azure.com/dnceng/internal/_git/dotnet-windowsdesktop</Uri>
-      <Sha>0dad47b40c489631d0d3e7c6cc10f0035590a17c</Sha>
-    </Dependency>
-    <Dependency Name="VS.Redist.Common.WindowsDesktop.TargetingPack.x64.8.0" Version="8.0.12-servicing.24604.2">
-      <Uri>https://dev.azure.com/dnceng/internal/_git/dotnet-windowsdesktop</Uri>
-      <Sha>0dad47b40c489631d0d3e7c6cc10f0035590a17c</Sha>
-    </Dependency>
-    <Dependency Name="Microsoft.NET.Sdk.WindowsDesktop" Version="8.0.12-servicing.24603.5" CoherentParentDependency="Microsoft.WindowsDesktop.App.Ref">
-      <Uri>https://dev.azure.com/dnceng/internal/_git/dotnet-wpf</Uri>
-      <Sha>6a2a510ae56ff16665d95b96a0920e2fd45e1d2b</Sha>
-    </Dependency>
-    <Dependency Name="Microsoft.AspNetCore.App.Ref" Version="8.0.12">
-      <Uri>https://dev.azure.com/dnceng/internal/_git/dotnet-aspnetcore</Uri>
-      <Sha>31d685b2d9a86ca1243014d175a3da813f78e428</Sha>
-    </Dependency>
-    <Dependency Name="Microsoft.AspNetCore.App.Ref.Internal" Version="8.0.12-servicing.24603.12">
-      <Uri>https://dev.azure.com/dnceng/internal/_git/dotnet-aspnetcore</Uri>
-      <Sha>31d685b2d9a86ca1243014d175a3da813f78e428</Sha>
-    </Dependency>
-    <Dependency Name="Microsoft.AspNetCore.App.Runtime.win-x64" Version="8.0.12">
-      <Uri>https://dev.azure.com/dnceng/internal/_git/dotnet-aspnetcore</Uri>
-      <Sha>31d685b2d9a86ca1243014d175a3da813f78e428</Sha>
-    </Dependency>
-    <Dependency Name="VS.Redist.Common.AspNetCore.SharedFramework.x64.8.0" Version="8.0.12-servicing.24603.12">
-      <Uri>https://dev.azure.com/dnceng/internal/_git/dotnet-aspnetcore</Uri>
-      <Sha>31d685b2d9a86ca1243014d175a3da813f78e428</Sha>
-      <SourceBuild RepoName="aspnetcore" ManagedOnly="true" />
-    </Dependency>
-    <Dependency Name="dotnet-dev-certs" Version="8.0.12-servicing.24603.12">
-      <Uri>https://dev.azure.com/dnceng/internal/_git/dotnet-aspnetcore</Uri>
-      <Sha>31d685b2d9a86ca1243014d175a3da813f78e428</Sha>
-    </Dependency>
-    <Dependency Name="dotnet-user-jwts" Version="8.0.12-servicing.24603.12">
-      <Uri>https://dev.azure.com/dnceng/internal/_git/dotnet-aspnetcore</Uri>
-      <Sha>31d685b2d9a86ca1243014d175a3da813f78e428</Sha>
-    </Dependency>
-    <Dependency Name="dotnet-user-secrets" Version="8.0.12-servicing.24603.12">
-      <Uri>https://dev.azure.com/dnceng/internal/_git/dotnet-aspnetcore</Uri>
-      <Sha>31d685b2d9a86ca1243014d175a3da813f78e428</Sha>
-    </Dependency>
-    <Dependency Name="Microsoft.AspNetCore.Analyzers" Version="8.0.12-servicing.24603.12">
-      <Uri>https://dev.azure.com/dnceng/internal/_git/dotnet-aspnetcore</Uri>
-      <Sha>31d685b2d9a86ca1243014d175a3da813f78e428</Sha>
-    </Dependency>
-    <Dependency Name="Microsoft.AspNetCore.Components.SdkAnalyzers" Version="8.0.12-servicing.24603.12">
-      <Uri>https://dev.azure.com/dnceng/internal/_git/dotnet-aspnetcore</Uri>
-      <Sha>31d685b2d9a86ca1243014d175a3da813f78e428</Sha>
-    </Dependency>
-    <Dependency Name="Microsoft.AspNetCore.Mvc.Analyzers" Version="8.0.12-servicing.24603.12">
-      <Uri>https://dev.azure.com/dnceng/internal/_git/dotnet-aspnetcore</Uri>
-      <Sha>31d685b2d9a86ca1243014d175a3da813f78e428</Sha>
-    </Dependency>
-    <Dependency Name="Microsoft.AspNetCore.Mvc.Api.Analyzers" Version="8.0.12-servicing.24603.12">
-      <Uri>https://dev.azure.com/dnceng/internal/_git/dotnet-aspnetcore</Uri>
-      <Sha>31d685b2d9a86ca1243014d175a3da813f78e428</Sha>
-=======
     <Dependency Name="Microsoft.WindowsDesktop.App.Runtime.win-x64" Version="9.0.1">
       <Uri>https://dev.azure.com/dnceng/internal/_git/dotnet-windowsdesktop</Uri>
       <Sha>af254ce17dd6827439a1e51006ddf804a0093a13</Sha>
@@ -470,7 +324,6 @@
       <Uri>https://dev.azure.com/dnceng/internal/_git/dotnet-aspnetcore</Uri>
       <Sha>4442a188f9200a57635373dcd640893c0e8dcc78</Sha>
       <SourceBuild RepoName="aspnetcore" ManagedOnly="true" />
->>>>>>> ad560cbf
     </Dependency>
     <Dependency Name="Microsoft.CodeAnalysis.Razor.Tooling.Internal" Version="9.0.0-preview.25104.3">
       <Uri>https://github.com/dotnet/razor</Uri>
@@ -484,23 +337,6 @@
       <Uri>https://github.com/dotnet/razor</Uri>
       <Sha>36abdce12db3b9c9360e8c7711d489204a4eac71</Sha>
     </Dependency>
-<<<<<<< HEAD
-    <Dependency Name="Microsoft.Extensions.FileProviders.Embedded" Version="8.0.12">
-      <Uri>https://dev.azure.com/dnceng/internal/_git/dotnet-aspnetcore</Uri>
-      <Sha>31d685b2d9a86ca1243014d175a3da813f78e428</Sha>
-    </Dependency>
-    <Dependency Name="Microsoft.AspNetCore.Authorization" Version="8.0.12">
-      <Uri>https://dev.azure.com/dnceng/internal/_git/dotnet-aspnetcore</Uri>
-      <Sha>31d685b2d9a86ca1243014d175a3da813f78e428</Sha>
-    </Dependency>
-    <Dependency Name="Microsoft.AspNetCore.Components.Web" Version="8.0.12">
-      <Uri>https://dev.azure.com/dnceng/internal/_git/dotnet-aspnetcore</Uri>
-      <Sha>31d685b2d9a86ca1243014d175a3da813f78e428</Sha>
-    </Dependency>
-    <Dependency Name="Microsoft.JSInterop" Version="8.0.12">
-      <Uri>https://dev.azure.com/dnceng/internal/_git/dotnet-aspnetcore</Uri>
-      <Sha>31d685b2d9a86ca1243014d175a3da813f78e428</Sha>
-=======
     <!-- Intermediate is necessary for source build. -->
     <Dependency Name="Microsoft.SourceBuild.Intermediate.razor" Version="9.0.0-preview.25104.3">
       <Uri>https://github.com/dotnet/razor</Uri>
@@ -542,7 +378,6 @@
     <Dependency Name="Microsoft.DotNet.Test.ProjectTemplates.8.0" Version="1.1.0-rc.24202.1">
       <Uri>https://github.com/dotnet/test-templates</Uri>
       <Sha>49c9ad01f057b3c6352bbec12b117acc2224493c</Sha>
->>>>>>> ad560cbf
     </Dependency>
     <Dependency Name="Microsoft.DotNet.Test.ProjectTemplates.9.0" Version="1.1.0-rtm.24606.1">
       <Uri>https://github.com/dotnet/test-templates</Uri>
@@ -615,16 +450,10 @@
       <Sha>884764492bf2cbc8d38037d9eee84f16960daa74</Sha>
       <SourceBuild RepoName="source-build-externals" ManagedOnly="true" />
     </Dependency>
-<<<<<<< HEAD
-    <Dependency Name="Microsoft.SourceBuild.Intermediate.source-build-reference-packages" Version="8.0.0-alpha.1.25081.5">
-      <Uri>https://github.com/dotnet/source-build-reference-packages</Uri>
-      <Sha>d73fc552386797322e84fa9b2ef5eaa5369de83c</Sha>
-=======
     <!-- Intermediate is necessary for source build. -->
     <Dependency Name="Microsoft.SourceBuild.Intermediate.source-build-reference-packages" Version="9.0.0-alpha.1.25081.6">
       <Uri>https://github.com/dotnet/source-build-reference-packages</Uri>
       <Sha>1cec3b4a8fb07138136a1ca1e04763bfcf7841db</Sha>
->>>>>>> ad560cbf
       <SourceBuild RepoName="source-build-reference-packages" ManagedOnly="true" />
     </Dependency>
     <Dependency Name="Microsoft.Deployment.DotNet.Releases" Version="2.0.0-rtm.1.25059.4">
@@ -710,15 +539,9 @@
       <Uri>https://dev.azure.com/dnceng/internal/_git/dotnet-runtime</Uri>
       <Sha>c8acea22626efab11c13778c028975acdc34678f</Sha>
     </Dependency>
-<<<<<<< HEAD
-    <Dependency Name="Microsoft.Extensions.ObjectPool" Version="8.0.12">
-      <Uri>https://dev.azure.com/dnceng/internal/_git/dotnet-aspnetcore</Uri>
-      <Sha>31d685b2d9a86ca1243014d175a3da813f78e428</Sha>
-=======
     <Dependency Name="Microsoft.Extensions.ObjectPool" Version="9.0.1">
       <Uri>https://dev.azure.com/dnceng/internal/_git/dotnet-aspnetcore</Uri>
       <Sha>4442a188f9200a57635373dcd640893c0e8dcc78</Sha>
->>>>>>> ad560cbf
     </Dependency>
     <Dependency Name="Microsoft.Win32.SystemEvents" Version="9.0.1">
       <Uri>https://dev.azure.com/dnceng/internal/_git/dotnet-runtime</Uri>
@@ -766,24 +589,6 @@
     </Dependency>
   </ProductDependencies>
   <ToolsetDependencies>
-<<<<<<< HEAD
-    <Dependency Name="Microsoft.DotNet.Arcade.Sdk" Version="8.0.0-beta.25105.2">
-      <Uri>https://github.com/dotnet/arcade</Uri>
-      <Sha>f9e274e2269d2cda748e78344afe681411748157</Sha>
-      <SourceBuild RepoName="arcade" ManagedOnly="true" />
-    </Dependency>
-    <Dependency Name="Microsoft.DotNet.Helix.Sdk" Version="8.0.0-beta.25105.2">
-      <Uri>https://github.com/dotnet/arcade</Uri>
-      <Sha>f9e274e2269d2cda748e78344afe681411748157</Sha>
-    </Dependency>
-    <Dependency Name="Microsoft.DotNet.SignTool" Version="8.0.0-beta.25105.2">
-      <Uri>https://github.com/dotnet/arcade</Uri>
-      <Sha>f9e274e2269d2cda748e78344afe681411748157</Sha>
-    </Dependency>
-    <Dependency Name="Microsoft.DotNet.XUnitExtensions" Version="8.0.0-beta.25105.2">
-      <Uri>https://github.com/dotnet/arcade</Uri>
-      <Sha>f9e274e2269d2cda748e78344afe681411748157</Sha>
-=======
     <Dependency Name="Microsoft.DotNet.Arcade.Sdk" Version="9.0.0-beta.25077.4">
       <Uri>https://github.com/dotnet/arcade</Uri>
       <Sha>bac7e1caea791275b7c3ccb4cb75fd6a04a26618</Sha>
@@ -799,7 +604,6 @@
     <Dependency Name="Microsoft.DotNet.SignTool" Version="9.0.0-beta.25077.4">
       <Uri>https://github.com/dotnet/arcade</Uri>
       <Sha>bac7e1caea791275b7c3ccb4cb75fd6a04a26618</Sha>
->>>>>>> ad560cbf
     </Dependency>
     <Dependency Name="Microsoft.DotNet.XUnitExtensions" Version="9.0.0-beta.25077.4">
       <Uri>https://github.com/dotnet/arcade</Uri>

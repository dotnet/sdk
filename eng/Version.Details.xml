<?xml version="1.0" encoding="utf-8"?>
<Dependencies>
  <ProductDependencies>
    <Dependency Name="Microsoft.TemplateEngine.Abstractions" Version="9.0.200">
      <Uri>https://github.com/dotnet/templating</Uri>
      <Sha>44a0b49cb0ae4d3c5400360b5124d451a9c5362e</Sha>
    </Dependency>
    <Dependency Name="Microsoft.TemplateEngine.Mocks" Version="9.0.200-rtm.24523.1">
      <Uri>https://github.com/dotnet/templating</Uri>
      <Sha>44a0b49cb0ae4d3c5400360b5124d451a9c5362e</Sha>
    </Dependency>
    <!-- Intermediate is necessary for source build. -->
    <Dependency Name="Microsoft.SourceBuild.Intermediate.templating" Version="9.0.200-rtm.24523.1">
      <Uri>https://github.com/dotnet/templating</Uri>
      <Sha>44a0b49cb0ae4d3c5400360b5124d451a9c5362e</Sha>
      <SourceBuild RepoName="templating" ManagedOnly="true" />
    </Dependency>
    <Dependency Name="Microsoft.NETCore.App.Ref" Version="9.0.0">
      <Uri>https://dev.azure.com/dnceng/internal/_git/dotnet-runtime</Uri>
      <Sha>9d5a6a9aa463d6d10b0b0ba6d5982cc82f363dc3</Sha>
    </Dependency>
    <Dependency Name="VS.Redist.Common.NetCore.SharedFramework.x64.9.0" Version="9.0.0-rtm.24528.9">
      <Uri>https://dev.azure.com/dnceng/internal/_git/dotnet-runtime</Uri>
      <Sha>9d5a6a9aa463d6d10b0b0ba6d5982cc82f363dc3</Sha>
    </Dependency>
    <Dependency Name="VS.Redist.Common.NetCore.TargetingPack.x64.9.0" Version="9.0.0-rtm.24528.9">
      <Uri>https://dev.azure.com/dnceng/internal/_git/dotnet-runtime</Uri>
      <Sha>9d5a6a9aa463d6d10b0b0ba6d5982cc82f363dc3</Sha>
    </Dependency>
    <Dependency Name="Microsoft.NETCore.App.Runtime.win-x64" Version="9.0.0">
      <Uri>https://dev.azure.com/dnceng/internal/_git/dotnet-runtime</Uri>
      <Sha>9d5a6a9aa463d6d10b0b0ba6d5982cc82f363dc3</Sha>
    </Dependency>
    <Dependency Name="Microsoft.NETCore.App.Host.win-x64" Version="9.0.0">
      <Uri>https://dev.azure.com/dnceng/internal/_git/dotnet-runtime</Uri>
      <Sha>9d5a6a9aa463d6d10b0b0ba6d5982cc82f363dc3</Sha>
    </Dependency>
    <Dependency Name="Microsoft.NETCore.Platforms" Version="9.0.0-rtm.24528.9">
      <Uri>https://dev.azure.com/dnceng/internal/_git/dotnet-runtime</Uri>
      <Sha>9d5a6a9aa463d6d10b0b0ba6d5982cc82f363dc3</Sha>
    </Dependency>
    <Dependency Name="Microsoft.NET.HostModel" Version="9.0.0-rtm.24528.9">
      <Uri>https://dev.azure.com/dnceng/internal/_git/dotnet-runtime</Uri>
      <Sha>9d5a6a9aa463d6d10b0b0ba6d5982cc82f363dc3</Sha>
    </Dependency>
    <Dependency Name="Microsoft.Extensions.DependencyModel" Version="9.0.0">
      <Uri>https://dev.azure.com/dnceng/internal/_git/dotnet-runtime</Uri>
      <Sha>9d5a6a9aa463d6d10b0b0ba6d5982cc82f363dc3</Sha>
    </Dependency>
    <!-- Intermediate is necessary for source build. -->
    <Dependency Name="Microsoft.SourceBuild.Intermediate.runtime.linux-x64" Version="9.0.0-rtm.24528.9">
      <Uri>https://dev.azure.com/dnceng/internal/_git/dotnet-runtime</Uri>
      <Sha>9d5a6a9aa463d6d10b0b0ba6d5982cc82f363dc3</Sha>
      <SourceBuild RepoName="runtime" ManagedOnly="false" />
    </Dependency>
    <!-- Change blob version in GenerateLayout.targets if this is unpinned to service targeting pack -->
    <!-- No new netstandard.library planned for 3.1 timeframe at this time. -->
    <Dependency Name="NETStandard.Library.Ref" Version="2.1.0" Pinned="true">
      <Uri>https://github.com/dotnet/core-setup</Uri>
      <Sha>7d57652f33493fa022125b7f63aad0d70c52d810</Sha>
    </Dependency>
    <Dependency Name="Microsoft.NET.Workload.Emscripten.Current.Manifest-9.0.100" Version="9.0.0" CoherentParentDependency="Microsoft.NETCore.App.Runtime.win-x64">
      <Uri>https://github.com/dotnet/emsdk</Uri>
      <Sha>763d10a1a251be35337ee736832bfde3f9200672</Sha>
    </Dependency>
    <!-- Intermediate is necessary for source build. -->
    <Dependency Name="Microsoft.SourceBuild.Intermediate.emsdk" Version="9.0.0-rtm.24528.2" CoherentParentDependency="Microsoft.NETCore.App.Runtime.win-x64">
      <Uri>https://github.com/dotnet/emsdk</Uri>
      <Sha>763d10a1a251be35337ee736832bfde3f9200672</Sha>
      <SourceBuild RepoName="emsdk" ManagedOnly="true" />
    </Dependency>
    <Dependency Name="Microsoft.Build" Version="17.13.0-preview-24569-04">
      <Uri>https://github.com/dotnet/msbuild</Uri>
      <Sha>8f6b8ad0ace90c777c66711c907227fcfb6f2efe</Sha>
    </Dependency>
    <Dependency Name="Microsoft.Build.Localization" Version="17.13.0-preview-24569-04">
      <Uri>https://github.com/dotnet/msbuild</Uri>
      <Sha>8f6b8ad0ace90c777c66711c907227fcfb6f2efe</Sha>
    </Dependency>
    <!-- Intermediate is necessary for source build. -->
    <Dependency Name="Microsoft.SourceBuild.Intermediate.msbuild" Version="17.13.0-preview-24569-04">
      <Uri>https://github.com/dotnet/msbuild</Uri>
      <Sha>8f6b8ad0ace90c777c66711c907227fcfb6f2efe</Sha>
      <SourceBuild RepoName="msbuild" ManagedOnly="true" />
    </Dependency>
    <Dependency Name="Microsoft.FSharp.Compiler" Version="13.9.200-beta.24617.1">
      <Uri>https://github.com/dotnet/fsharp</Uri>
      <Sha>5af96504f10836eca6ce804ab3cdd28c042fa35a</Sha>
    </Dependency>
    <!-- Intermediate is necessary for source build. -->
    <Dependency Name="Microsoft.SourceBuild.Intermediate.fsharp" Version="9.0.200-beta.24617.1">
      <Uri>https://github.com/dotnet/fsharp</Uri>
      <Sha>5af96504f10836eca6ce804ab3cdd28c042fa35a</Sha>
      <SourceBuild RepoName="fsharp" ManagedOnly="true" />
    </Dependency>
    <Dependency Name="Microsoft.Net.Compilers.Toolset" Version="4.13.0-3.24620.4">
      <Uri>https://github.com/dotnet/roslyn</Uri>
      <Sha>98ea496177bc8e607dbf454abd6b5a5e4678aed2</Sha>
    </Dependency>
    <!-- Intermediate is necessary for source build. -->
    <Dependency Name="Microsoft.SourceBuild.Intermediate.roslyn" Version="4.13.0-3.24620.4">
      <Uri>https://github.com/dotnet/roslyn</Uri>
      <Sha>98ea496177bc8e607dbf454abd6b5a5e4678aed2</Sha>
      <SourceBuild RepoName="roslyn" ManagedOnly="true" />
    </Dependency>
    <Dependency Name="Microsoft.Net.Compilers.Toolset.Framework" Version="4.13.0-3.24620.4">
      <Uri>https://github.com/dotnet/roslyn</Uri>
      <Sha>98ea496177bc8e607dbf454abd6b5a5e4678aed2</Sha>
    </Dependency>
    <Dependency Name="Microsoft.CodeAnalysis" Version="4.13.0-3.24620.4">
      <Uri>https://github.com/dotnet/roslyn</Uri>
      <Sha>98ea496177bc8e607dbf454abd6b5a5e4678aed2</Sha>
    </Dependency>
    <Dependency Name="Microsoft.CodeAnalysis.CSharp" Version="4.13.0-3.24620.4">
      <Uri>https://github.com/dotnet/roslyn</Uri>
      <Sha>98ea496177bc8e607dbf454abd6b5a5e4678aed2</Sha>
    </Dependency>
    <Dependency Name="Microsoft.CodeAnalysis.CSharp.CodeStyle" Version="4.13.0-3.24620.4">
      <Uri>https://github.com/dotnet/roslyn</Uri>
      <Sha>98ea496177bc8e607dbf454abd6b5a5e4678aed2</Sha>
    </Dependency>
    <Dependency Name="Microsoft.CodeAnalysis.CSharp.Features" Version="4.13.0-3.24620.4">
      <Uri>https://github.com/dotnet/roslyn</Uri>
      <Sha>98ea496177bc8e607dbf454abd6b5a5e4678aed2</Sha>
    </Dependency>
    <Dependency Name="Microsoft.CodeAnalysis.CSharp.Workspaces" Version="4.13.0-3.24620.4">
      <Uri>https://github.com/dotnet/roslyn</Uri>
      <Sha>98ea496177bc8e607dbf454abd6b5a5e4678aed2</Sha>
    </Dependency>
    <Dependency Name="Microsoft.CodeAnalysis.Workspaces.MSBuild" Version="4.13.0-3.24620.4">
      <Uri>https://github.com/dotnet/roslyn</Uri>
      <Sha>98ea496177bc8e607dbf454abd6b5a5e4678aed2</Sha>
    </Dependency>
    <Dependency Name="Microsoft.AspNetCore.DeveloperCertificates.XPlat" Version="9.0.0-rtm.24529.3">
      <Uri>https://dev.azure.com/dnceng/internal/_git/dotnet-aspnetcore</Uri>
      <Sha>af22effae4069a5dfb9b0735859de48820104f5b</Sha>
    </Dependency>
    <Dependency Name="Microsoft.AspNetCore.TestHost" Version="9.0.0">
      <Uri>https://dev.azure.com/dnceng/internal/_git/dotnet-aspnetcore</Uri>
      <Sha>af22effae4069a5dfb9b0735859de48820104f5b</Sha>
    </Dependency>
    <Dependency Name="Microsoft.Build.NuGetSdkResolver" Version="6.13.0-rc.100">
      <Uri>https://github.com/nuget/nuget.client</Uri>
      <Sha>8791d42fb1e7582f9a0b92d1708133c3b138732a</Sha>
    </Dependency>
    <Dependency Name="NuGet.Build.Tasks" Version="6.13.0-rc.100">
      <Uri>https://github.com/nuget/nuget.client</Uri>
      <Sha>8791d42fb1e7582f9a0b92d1708133c3b138732a</Sha>
      <SourceBuildTarball RepoName="nuget-client" ManagedOnly="true" />
    </Dependency>
    <Dependency Name="NuGet.Build.Tasks.Console" Version="6.13.0-rc.100">
      <Uri>https://github.com/nuget/nuget.client</Uri>
      <Sha>8791d42fb1e7582f9a0b92d1708133c3b138732a</Sha>
    </Dependency>
    <Dependency Name="NuGet.Build.Tasks.Pack" Version="6.13.0-rc.100">
      <Uri>https://github.com/nuget/nuget.client</Uri>
      <Sha>8791d42fb1e7582f9a0b92d1708133c3b138732a</Sha>
    </Dependency>
    <Dependency Name="NuGet.Commands" Version="6.13.0-rc.100">
      <Uri>https://github.com/nuget/nuget.client</Uri>
      <Sha>8791d42fb1e7582f9a0b92d1708133c3b138732a</Sha>
    </Dependency>
    <Dependency Name="NuGet.CommandLine.XPlat" Version="6.13.0-rc.100">
      <Uri>https://github.com/nuget/nuget.client</Uri>
      <Sha>8791d42fb1e7582f9a0b92d1708133c3b138732a</Sha>
    </Dependency>
    <Dependency Name="NuGet.Common" Version="6.13.0-rc.100">
      <Uri>https://github.com/nuget/nuget.client</Uri>
      <Sha>8791d42fb1e7582f9a0b92d1708133c3b138732a</Sha>
    </Dependency>
    <Dependency Name="NuGet.Configuration" Version="6.13.0-rc.100">
      <Uri>https://github.com/nuget/nuget.client</Uri>
      <Sha>8791d42fb1e7582f9a0b92d1708133c3b138732a</Sha>
    </Dependency>
    <Dependency Name="NuGet.Credentials" Version="6.13.0-rc.100">
      <Uri>https://github.com/nuget/nuget.client</Uri>
      <Sha>8791d42fb1e7582f9a0b92d1708133c3b138732a</Sha>
    </Dependency>
    <Dependency Name="NuGet.DependencyResolver.Core" Version="6.13.0-rc.100">
      <Uri>https://github.com/nuget/nuget.client</Uri>
      <Sha>8791d42fb1e7582f9a0b92d1708133c3b138732a</Sha>
    </Dependency>
    <Dependency Name="NuGet.Frameworks" Version="6.13.0-rc.100">
      <Uri>https://github.com/nuget/nuget.client</Uri>
      <Sha>8791d42fb1e7582f9a0b92d1708133c3b138732a</Sha>
    </Dependency>
    <Dependency Name="NuGet.LibraryModel" Version="6.13.0-rc.100">
      <Uri>https://github.com/nuget/nuget.client</Uri>
      <Sha>8791d42fb1e7582f9a0b92d1708133c3b138732a</Sha>
    </Dependency>
    <Dependency Name="NuGet.ProjectModel" Version="6.13.0-rc.100">
      <Uri>https://github.com/nuget/nuget.client</Uri>
      <Sha>8791d42fb1e7582f9a0b92d1708133c3b138732a</Sha>
    </Dependency>
    <Dependency Name="NuGet.Protocol" Version="6.13.0-rc.100">
      <Uri>https://github.com/nuget/nuget.client</Uri>
      <Sha>8791d42fb1e7582f9a0b92d1708133c3b138732a</Sha>
    </Dependency>
    <Dependency Name="NuGet.Packaging" Version="6.13.0-rc.100">
      <Uri>https://github.com/nuget/nuget.client</Uri>
      <Sha>8791d42fb1e7582f9a0b92d1708133c3b138732a</Sha>
    </Dependency>
    <Dependency Name="NuGet.Versioning" Version="6.13.0-rc.100">
      <Uri>https://github.com/nuget/nuget.client</Uri>
      <Sha>8791d42fb1e7582f9a0b92d1708133c3b138732a</Sha>
    </Dependency>
    <Dependency Name="NuGet.Localization" Version="6.13.0-rc.100">
      <Uri>https://github.com/nuget/nuget.client</Uri>
      <Sha>8791d42fb1e7582f9a0b92d1708133c3b138732a</Sha>
    </Dependency>
    <Dependency Name="Microsoft.NET.Test.Sdk" Version="17.12.0-release-24508-01">
      <Uri>https://github.com/microsoft/vstest</Uri>
      <Sha>bc9161306b23641b0364b8f93d546da4d48da1eb</Sha>
    </Dependency>
    <Dependency Name="Microsoft.TestPlatform.CLI" Version="17.12.0-release-24508-01">
      <Uri>https://github.com/microsoft/vstest</Uri>
      <Sha>bc9161306b23641b0364b8f93d546da4d48da1eb</Sha>
    </Dependency>
    <Dependency Name="Microsoft.TestPlatform.Build" Version="17.12.0-release-24508-01">
      <Uri>https://github.com/microsoft/vstest</Uri>
      <Sha>bc9161306b23641b0364b8f93d546da4d48da1eb</Sha>
    </Dependency>
    <!-- Intermediate is necessary for source build. -->
    <Dependency Name="Microsoft.SourceBuild.Intermediate.vstest" Version="17.12.0-release-24508-01">
      <Uri>https://github.com/microsoft/vstest</Uri>
      <Sha>bc9161306b23641b0364b8f93d546da4d48da1eb</Sha>
      <SourceBuild RepoName="vstest" ManagedOnly="true" />
    </Dependency>
    <Dependency Name="Microsoft.NET.ILLink.Tasks" Version="9.0.0">
      <Uri>https://dev.azure.com/dnceng/internal/_git/dotnet-runtime</Uri>
      <Sha>9d5a6a9aa463d6d10b0b0ba6d5982cc82f363dc3</Sha>
    </Dependency>
    <Dependency Name="System.CodeDom" Version="9.0.0">
      <Uri>https://dev.azure.com/dnceng/internal/_git/dotnet-runtime</Uri>
      <Sha>9d5a6a9aa463d6d10b0b0ba6d5982cc82f363dc3</Sha>
    </Dependency>
    <Dependency Name="System.Formats.Asn1" Version="9.0.0">
      <Uri>https://dev.azure.com/dnceng/internal/_git/dotnet-runtime</Uri>
      <Sha>9d5a6a9aa463d6d10b0b0ba6d5982cc82f363dc3</Sha>
    </Dependency>
    <Dependency Name="System.Security.Cryptography.ProtectedData" Version="9.0.0">
      <Uri>https://dev.azure.com/dnceng/internal/_git/dotnet-runtime</Uri>
      <Sha>9d5a6a9aa463d6d10b0b0ba6d5982cc82f363dc3</Sha>
    </Dependency>
    <Dependency Name="System.Text.Encoding.CodePages" Version="9.0.0">
      <Uri>https://dev.azure.com/dnceng/internal/_git/dotnet-runtime</Uri>
      <Sha>9d5a6a9aa463d6d10b0b0ba6d5982cc82f363dc3</Sha>
    </Dependency>
    <Dependency Name="System.Resources.Extensions" Version="9.0.0">
      <Uri>https://dev.azure.com/dnceng/internal/_git/dotnet-runtime</Uri>
      <Sha>9d5a6a9aa463d6d10b0b0ba6d5982cc82f363dc3</Sha>
    </Dependency>
    <Dependency Name="Microsoft.WindowsDesktop.App.Runtime.win-x64" Version="9.0.0">
      <Uri>https://dev.azure.com/dnceng/internal/_git/dotnet-windowsdesktop</Uri>
      <Sha>308dc7955704be60afc72ec00902cc18e028c3c2</Sha>
      <SourceBuildTarball RepoName="windowsdesktop" ManagedOnly="true" />
    </Dependency>
    <Dependency Name="VS.Redist.Common.WindowsDesktop.SharedFramework.x64.9.0" Version="9.0.0-rtm.24529.2">
      <Uri>https://dev.azure.com/dnceng/internal/_git/dotnet-windowsdesktop</Uri>
      <Sha>308dc7955704be60afc72ec00902cc18e028c3c2</Sha>
    </Dependency>
    <Dependency Name="Microsoft.WindowsDesktop.App.Ref" Version="9.0.0">
      <Uri>https://dev.azure.com/dnceng/internal/_git/dotnet-windowsdesktop</Uri>
      <Sha>308dc7955704be60afc72ec00902cc18e028c3c2</Sha>
    </Dependency>
    <Dependency Name="VS.Redist.Common.WindowsDesktop.TargetingPack.x64.9.0" Version="9.0.0-rtm.24529.2">
      <Uri>https://dev.azure.com/dnceng/internal/_git/dotnet-windowsdesktop</Uri>
      <Sha>308dc7955704be60afc72ec00902cc18e028c3c2</Sha>
    </Dependency>
    <Dependency Name="Microsoft.NET.Sdk.WindowsDesktop" Version="9.0.0-rtm.24529.2" CoherentParentDependency="Microsoft.WindowsDesktop.App.Ref">
      <Uri>https://dev.azure.com/dnceng/internal/_git/dotnet-wpf</Uri>
      <Sha>a04736acb8edb533756131d3d5fc55f15cd03d6a</Sha>
    </Dependency>
    <Dependency Name="Microsoft.AspNetCore.App.Ref" Version="9.0.0">
      <Uri>https://dev.azure.com/dnceng/internal/_git/dotnet-aspnetcore</Uri>
      <Sha>af22effae4069a5dfb9b0735859de48820104f5b</Sha>
    </Dependency>
    <Dependency Name="Microsoft.AspNetCore.App.Ref.Internal" Version="9.0.0-rtm.24529.3">
      <Uri>https://dev.azure.com/dnceng/internal/_git/dotnet-aspnetcore</Uri>
      <Sha>af22effae4069a5dfb9b0735859de48820104f5b</Sha>
    </Dependency>
    <Dependency Name="Microsoft.AspNetCore.App.Runtime.win-x64" Version="9.0.0">
      <Uri>https://dev.azure.com/dnceng/internal/_git/dotnet-aspnetcore</Uri>
      <Sha>af22effae4069a5dfb9b0735859de48820104f5b</Sha>
    </Dependency>
    <Dependency Name="VS.Redist.Common.AspNetCore.SharedFramework.x64.9.0" Version="9.0.0-rtm.24529.3">
      <Uri>https://dev.azure.com/dnceng/internal/_git/dotnet-aspnetcore</Uri>
      <Sha>af22effae4069a5dfb9b0735859de48820104f5b</Sha>
    </Dependency>
    <Dependency Name="dotnet-dev-certs" Version="9.0.0-rtm.24529.3">
      <Uri>https://dev.azure.com/dnceng/internal/_git/dotnet-aspnetcore</Uri>
      <Sha>af22effae4069a5dfb9b0735859de48820104f5b</Sha>
    </Dependency>
    <Dependency Name="dotnet-user-jwts" Version="9.0.0-rtm.24529.3">
      <Uri>https://dev.azure.com/dnceng/internal/_git/dotnet-aspnetcore</Uri>
      <Sha>af22effae4069a5dfb9b0735859de48820104f5b</Sha>
    </Dependency>
    <Dependency Name="dotnet-user-secrets" Version="9.0.0-rtm.24529.3">
      <Uri>https://dev.azure.com/dnceng/internal/_git/dotnet-aspnetcore</Uri>
      <Sha>af22effae4069a5dfb9b0735859de48820104f5b</Sha>
    </Dependency>
    <Dependency Name="Microsoft.AspNetCore.Analyzers" Version="9.0.0-rtm.24529.3">
      <Uri>https://dev.azure.com/dnceng/internal/_git/dotnet-aspnetcore</Uri>
      <Sha>af22effae4069a5dfb9b0735859de48820104f5b</Sha>
    </Dependency>
    <Dependency Name="Microsoft.AspNetCore.Components.SdkAnalyzers" Version="9.0.0-rtm.24529.3">
      <Uri>https://dev.azure.com/dnceng/internal/_git/dotnet-aspnetcore</Uri>
      <Sha>af22effae4069a5dfb9b0735859de48820104f5b</Sha>
    </Dependency>
    <Dependency Name="Microsoft.AspNetCore.Mvc.Analyzers" Version="9.0.0-rtm.24529.3">
      <Uri>https://dev.azure.com/dnceng/internal/_git/dotnet-aspnetcore</Uri>
      <Sha>af22effae4069a5dfb9b0735859de48820104f5b</Sha>
    </Dependency>
    <Dependency Name="Microsoft.AspNetCore.Mvc.Api.Analyzers" Version="9.0.0-rtm.24529.3">
      <Uri>https://dev.azure.com/dnceng/internal/_git/dotnet-aspnetcore</Uri>
      <Sha>af22effae4069a5dfb9b0735859de48820104f5b</Sha>
    </Dependency>
    <!-- Intermediate is necessary for source build. -->
    <Dependency Name="Microsoft.SourceBuild.Intermediate.aspnetcore" Version="9.0.0-rtm.24529.3">
      <Uri>https://dev.azure.com/dnceng/internal/_git/dotnet-aspnetcore</Uri>
      <Sha>af22effae4069a5dfb9b0735859de48820104f5b</Sha>
      <SourceBuild RepoName="aspnetcore" ManagedOnly="true" />
    </Dependency>
<<<<<<< HEAD
    <Dependency Name="Microsoft.CodeAnalysis.Razor.Tooling.Internal" Version="9.0.0-preview.24616.7">
      <Uri>https://github.com/dotnet/razor</Uri>
      <Sha>a9572a6e86ff7b60878693fa99f68f3ba1371f19</Sha>
    </Dependency>
    <Dependency Name="Microsoft.AspNetCore.Mvc.Razor.Extensions.Tooling.Internal" Version="9.0.0-preview.24616.7">
      <Uri>https://github.com/dotnet/razor</Uri>
      <Sha>a9572a6e86ff7b60878693fa99f68f3ba1371f19</Sha>
    </Dependency>
    <Dependency Name="Microsoft.NET.Sdk.Razor.SourceGenerators.Transport" Version="9.0.0-preview.24616.7">
      <Uri>https://github.com/dotnet/razor</Uri>
      <Sha>a9572a6e86ff7b60878693fa99f68f3ba1371f19</Sha>
    </Dependency>
    <!-- Intermediate is necessary for source build. -->
    <Dependency Name="Microsoft.SourceBuild.Intermediate.razor" Version="9.0.0-preview.24616.7">
      <Uri>https://github.com/dotnet/razor</Uri>
      <Sha>a9572a6e86ff7b60878693fa99f68f3ba1371f19</Sha>
=======
    <Dependency Name="Microsoft.CodeAnalysis.Razor.Tooling.Internal" Version="9.0.0-preview.24619.4">
      <Uri>https://github.com/dotnet/razor</Uri>
      <Sha>21ed2033ab1919def0bb6b0d6cb10536023e2648</Sha>
    </Dependency>
    <Dependency Name="Microsoft.AspNetCore.Mvc.Razor.Extensions.Tooling.Internal" Version="9.0.0-preview.24619.4">
      <Uri>https://github.com/dotnet/razor</Uri>
      <Sha>21ed2033ab1919def0bb6b0d6cb10536023e2648</Sha>
    </Dependency>
    <Dependency Name="Microsoft.NET.Sdk.Razor.SourceGenerators.Transport" Version="9.0.0-preview.24619.4">
      <Uri>https://github.com/dotnet/razor</Uri>
      <Sha>21ed2033ab1919def0bb6b0d6cb10536023e2648</Sha>
    </Dependency>
    <!-- Intermediate is necessary for source build. -->
    <Dependency Name="Microsoft.SourceBuild.Intermediate.razor" Version="9.0.0-preview.24619.4">
      <Uri>https://github.com/dotnet/razor</Uri>
      <Sha>21ed2033ab1919def0bb6b0d6cb10536023e2648</Sha>
>>>>>>> 3b9c2129
      <SourceBuild RepoName="razor" ManagedOnly="true" />
    </Dependency>
    <Dependency Name="Microsoft.Extensions.FileProviders.Embedded" Version="9.0.0">
      <Uri>https://dev.azure.com/dnceng/internal/_git/dotnet-aspnetcore</Uri>
      <Sha>af22effae4069a5dfb9b0735859de48820104f5b</Sha>
    </Dependency>
    <Dependency Name="Microsoft.AspNetCore.Authorization" Version="9.0.0">
      <Uri>https://dev.azure.com/dnceng/internal/_git/dotnet-aspnetcore</Uri>
      <Sha>af22effae4069a5dfb9b0735859de48820104f5b</Sha>
    </Dependency>
    <Dependency Name="Microsoft.AspNetCore.Components.Web" Version="9.0.0">
      <Uri>https://dev.azure.com/dnceng/internal/_git/dotnet-aspnetcore</Uri>
      <Sha>af22effae4069a5dfb9b0735859de48820104f5b</Sha>
    </Dependency>
    <Dependency Name="Microsoft.JSInterop" Version="9.0.0">
      <Uri>https://dev.azure.com/dnceng/internal/_git/dotnet-aspnetcore</Uri>
      <Sha>af22effae4069a5dfb9b0735859de48820104f5b</Sha>
    </Dependency>
    <!-- For coherency purposes, these versions should be gated by the versions of winforms and wpf routed via windowsdesktop -->
    <Dependency Name="Microsoft.Dotnet.WinForms.ProjectTemplates" Version="9.0.0-rtm.24529.1" CoherentParentDependency="Microsoft.WindowsDesktop.App.Runtime.win-x64">
      <Uri>https://dev.azure.com/dnceng/internal/_git/dotnet-winforms</Uri>
      <Sha>62ebdb4b0d5cc7e163b8dc9331dc196e576bf162</Sha>
    </Dependency>
    <Dependency Name="Microsoft.DotNet.Wpf.ProjectTemplates" Version="9.0.0-rtm.24529.2" CoherentParentDependency="Microsoft.WindowsDesktop.App.Runtime.win-x64">
      <Uri>https://dev.azure.com/dnceng/internal/_git/dotnet-wpf</Uri>
      <Sha>a04736acb8edb533756131d3d5fc55f15cd03d6a</Sha>
    </Dependency>
    <Dependency Name="Microsoft.Web.Xdt" Version="10.0.0-preview.24609.2">
      <Uri>https://github.com/dotnet/xdt</Uri>
      <Sha>63ae81154c50a1cf9287cc47d8351d55b4289e6d</Sha>
    </Dependency>
    <!-- Intermediate is necessary for source build. -->
    <Dependency Name="Microsoft.SourceBuild.Intermediate.xdt" Version="10.0.0-preview.24609.2">
      <Uri>https://github.com/dotnet/xdt</Uri>
      <Sha>63ae81154c50a1cf9287cc47d8351d55b4289e6d</Sha>
      <SourceBuild RepoName="xdt" ManagedOnly="true" />
    </Dependency>
    <Dependency Name="Microsoft.CodeAnalysis.NetAnalyzers" Version="9.0.0-preview.24527.2">
      <Uri>https://github.com/dotnet/roslyn-analyzers</Uri>
      <Sha>5bfaf6aea5cf9d1c924d9adc69916eac3be07880</Sha>
    </Dependency>
    <Dependency Name="Microsoft.CodeAnalysis.PublicApiAnalyzers" Version="3.11.0-beta1.24527.2">
      <Uri>https://github.com/dotnet/roslyn-analyzers</Uri>
      <Sha>5bfaf6aea5cf9d1c924d9adc69916eac3be07880</Sha>
    </Dependency>
    <!-- Intermediate is necessary for source build. -->
    <Dependency Name="Microsoft.SourceBuild.Intermediate.roslyn-analyzers" Version="3.11.0-beta1.24527.2">
      <Uri>https://github.com/dotnet/roslyn-analyzers</Uri>
      <Sha>5bfaf6aea5cf9d1c924d9adc69916eac3be07880</Sha>
      <SourceBuild RepoName="roslyn-analyzers" ManagedOnly="true" />
    </Dependency>
    <Dependency Name="System.CommandLine" Version="2.0.0-beta4.24324.3">
      <Uri>https://github.com/dotnet/command-line-api</Uri>
      <Sha>803d8598f98fb4efd94604b32627ee9407f246db</Sha>
    </Dependency>
    <Dependency Name="System.CommandLine.Rendering" Version="0.4.0-alpha.24324.3">
      <Uri>https://github.com/dotnet/command-line-api</Uri>
      <Sha>803d8598f98fb4efd94604b32627ee9407f246db</Sha>
    </Dependency>
    <!-- Microsoft.CodeAnalysis.Workspaces.MSBuild transitively references M.Bcl.AsyncInterfaces.
         Adding an explicit dependency to make sure the latest version is used instead of the SBRP
         one under source build. -->
    <!-- Intermediate is necessary for source build. -->
    <Dependency Name="Microsoft.DiaSymReader" Version="2.2.0-beta.24327.2">
      <Uri>https://github.com/dotnet/symreader</Uri>
      <Sha>0710a7892d89999956e8808c28e9dd0512bd53f3</Sha>
    </Dependency>
    <!-- Intermediate is necessary for source build. -->
    <Dependency Name="Microsoft.SourceBuild.Intermediate.command-line-api" Version="0.1.532403">
      <Uri>https://github.com/dotnet/command-line-api</Uri>
      <Sha>803d8598f98fb4efd94604b32627ee9407f246db</Sha>
      <SourceBuild RepoName="command-line-api" ManagedOnly="true" />
    </Dependency>
    <!-- Intermediate is necessary for source build. -->
    <Dependency Name="Microsoft.SourceBuild.Intermediate.source-build-externals" Version="9.0.0-alpha.1.24611.1">
      <Uri>https://github.com/dotnet/source-build-externals</Uri>
      <Sha>1ffe36b3379a0b7ced63d134e5daf30948c03306</Sha>
      <SourceBuild RepoName="source-build-externals" ManagedOnly="true" />
    </Dependency>
    <!-- Intermediate is necessary for source build. -->
    <Dependency Name="Microsoft.SourceBuild.Intermediate.source-build-reference-packages" Version="9.0.0-alpha.1.24511.3">
      <Uri>https://github.com/dotnet/source-build-reference-packages</Uri>
      <Sha>c43ee853e96528e2f2eb0f6d8c151ddc07b6a844</Sha>
      <SourceBuild RepoName="source-build-reference-packages" ManagedOnly="true" />
    </Dependency>
    <Dependency Name="Microsoft.Deployment.DotNet.Releases" Version="2.0.0-preview.1.24406.1">
      <Uri>https://github.com/dotnet/deployment-tools</Uri>
      <Sha>7871ee378dce87b64d930d4f33dca9c888f4034d</Sha>
    </Dependency>
    <Dependency Name="Microsoft.Build.Tasks.Git" Version="9.0.0-beta.24617.1">
      <Uri>https://github.com/dotnet/sourcelink</Uri>
      <Sha>4e176206614b345352885b55491aeb51bf77526b</Sha>
    </Dependency>
    <Dependency Name="Microsoft.SourceLink.Common" Version="9.0.0-beta.24617.1">
      <Uri>https://github.com/dotnet/sourcelink</Uri>
      <Sha>4e176206614b345352885b55491aeb51bf77526b</Sha>
    </Dependency>
    <Dependency Name="Microsoft.SourceLink.AzureRepos.Git" Version="9.0.0-beta.24617.1">
      <Uri>https://github.com/dotnet/sourcelink</Uri>
      <Sha>4e176206614b345352885b55491aeb51bf77526b</Sha>
    </Dependency>
    <Dependency Name="Microsoft.SourceLink.GitHub" Version="9.0.0-beta.24617.1">
      <Uri>https://github.com/dotnet/sourcelink</Uri>
      <Sha>4e176206614b345352885b55491aeb51bf77526b</Sha>
    </Dependency>
    <Dependency Name="Microsoft.SourceLink.GitLab" Version="9.0.0-beta.24617.1">
      <Uri>https://github.com/dotnet/sourcelink</Uri>
      <Sha>4e176206614b345352885b55491aeb51bf77526b</Sha>
    </Dependency>
    <Dependency Name="Microsoft.SourceLink.Bitbucket.Git" Version="9.0.0-beta.24617.1">
      <Uri>https://github.com/dotnet/sourcelink</Uri>
      <Sha>4e176206614b345352885b55491aeb51bf77526b</Sha>
    </Dependency>
    <!-- Intermediate is necessary for source build. -->
    <Dependency Name="Microsoft.SourceBuild.Intermediate.sourcelink" Version="9.0.0-beta.24617.1">
      <Uri>https://github.com/dotnet/sourcelink</Uri>
      <Sha>4e176206614b345352885b55491aeb51bf77526b</Sha>
      <SourceBuild RepoName="sourcelink" ManagedOnly="true" />
    </Dependency>
    <!-- Intermediate is necessary for source build. -->
    <Dependency Name="Microsoft.SourceBuild.Intermediate.deployment-tools" Version="9.0.0-preview.1.24406.1">
      <Uri>https://github.com/dotnet/deployment-tools</Uri>
      <Sha>7871ee378dce87b64d930d4f33dca9c888f4034d</Sha>
      <SourceBuild RepoName="deployment-tools" ManagedOnly="true" />
    </Dependency>
    <!-- Intermediate is necessary for source build. -->
    <Dependency Name="Microsoft.SourceBuild.Intermediate.symreader" Version="2.2.0-beta.24327.2">
      <Uri>https://github.com/dotnet/symreader</Uri>
      <Sha>0710a7892d89999956e8808c28e9dd0512bd53f3</Sha>
      <SourceBuild RepoName="symreader" ManagedOnly="true" />
    </Dependency>
    <!-- Dependency required for flowing correct package version in source-build, using PVP flow. -->
    <Dependency Name="Microsoft.Extensions.Logging" Version="9.0.0">
      <Uri>https://dev.azure.com/dnceng/internal/_git/dotnet-runtime</Uri>
      <Sha>9d5a6a9aa463d6d10b0b0ba6d5982cc82f363dc3</Sha>
    </Dependency>
    <!-- Dependency required for flowing correct package version in source-build, using PVP flow. -->
    <Dependency Name="Microsoft.Extensions.Logging.Abstractions" Version="9.0.0">
      <Uri>https://dev.azure.com/dnceng/internal/_git/dotnet-runtime</Uri>
      <Sha>9d5a6a9aa463d6d10b0b0ba6d5982cc82f363dc3</Sha>
    </Dependency>
    <!-- Dependency required for flowing correct package version in source-build, using PVP flow. -->
    <Dependency Name="Microsoft.Extensions.Logging.Console" Version="9.0.0">
      <Uri>https://dev.azure.com/dnceng/internal/_git/dotnet-runtime</Uri>
      <Sha>9d5a6a9aa463d6d10b0b0ba6d5982cc82f363dc3</Sha>
    </Dependency>
    <!-- Dependency required for flowing correct package version in source-build, using PVP flow. -->
    <Dependency Name="Microsoft.Extensions.FileSystemGlobbing" Version="9.0.0">
      <Uri>https://dev.azure.com/dnceng/internal/_git/dotnet-runtime</Uri>
      <Sha>9d5a6a9aa463d6d10b0b0ba6d5982cc82f363dc3</Sha>
    </Dependency>
    <!-- Dependency required for flowing correct package version in source-build, using PVP flow. -->
    <Dependency Name="System.ServiceProcess.ServiceController" Version="9.0.0">
      <Uri>https://dev.azure.com/dnceng/internal/_git/dotnet-runtime</Uri>
      <Sha>9d5a6a9aa463d6d10b0b0ba6d5982cc82f363dc3</Sha>
    </Dependency>
    <Dependency Name="System.Text.Json" Version="9.0.0">
      <Uri>https://dev.azure.com/dnceng/internal/_git/dotnet-runtime</Uri>
      <Sha>9d5a6a9aa463d6d10b0b0ba6d5982cc82f363dc3</Sha>
    </Dependency>
    <Dependency Name="Microsoft.Bcl.AsyncInterfaces" Version="9.0.0">
      <Uri>https://dev.azure.com/dnceng/internal/_git/dotnet-runtime</Uri>
      <Sha>9d5a6a9aa463d6d10b0b0ba6d5982cc82f363dc3</Sha>
    </Dependency>
    <Dependency Name="Microsoft.Extensions.FileProviders.Abstractions" Version="9.0.0">
      <Uri>https://dev.azure.com/dnceng/internal/_git/dotnet-runtime</Uri>
      <Sha>9d5a6a9aa463d6d10b0b0ba6d5982cc82f363dc3</Sha>
    </Dependency>
    <Dependency Name="Microsoft.Extensions.ObjectPool" Version="9.0.0">
      <Uri>https://dev.azure.com/dnceng/internal/_git/dotnet-aspnetcore</Uri>
      <Sha>af22effae4069a5dfb9b0735859de48820104f5b</Sha>
    </Dependency>
    <Dependency Name="Microsoft.Win32.SystemEvents" Version="9.0.0">
      <Uri>https://dev.azure.com/dnceng/internal/_git/dotnet-runtime</Uri>
      <Sha>9d5a6a9aa463d6d10b0b0ba6d5982cc82f363dc3</Sha>
    </Dependency>
    <Dependency Name="System.Composition.AttributedModel" Version="9.0.0">
      <Uri>https://dev.azure.com/dnceng/internal/_git/dotnet-runtime</Uri>
      <Sha>9d5a6a9aa463d6d10b0b0ba6d5982cc82f363dc3</Sha>
    </Dependency>
    <Dependency Name="System.Composition.Convention" Version="9.0.0">
      <Uri>https://dev.azure.com/dnceng/internal/_git/dotnet-runtime</Uri>
      <Sha>9d5a6a9aa463d6d10b0b0ba6d5982cc82f363dc3</Sha>
    </Dependency>
    <Dependency Name="System.Composition.Hosting" Version="9.0.0">
      <Uri>https://dev.azure.com/dnceng/internal/_git/dotnet-runtime</Uri>
      <Sha>9d5a6a9aa463d6d10b0b0ba6d5982cc82f363dc3</Sha>
    </Dependency>
    <Dependency Name="System.Composition.Runtime" Version="9.0.0">
      <Uri>https://dev.azure.com/dnceng/internal/_git/dotnet-runtime</Uri>
      <Sha>9d5a6a9aa463d6d10b0b0ba6d5982cc82f363dc3</Sha>
    </Dependency>
    <Dependency Name="System.Composition.TypedParts" Version="9.0.0">
      <Uri>https://dev.azure.com/dnceng/internal/_git/dotnet-runtime</Uri>
      <Sha>9d5a6a9aa463d6d10b0b0ba6d5982cc82f363dc3</Sha>
    </Dependency>
    <Dependency Name="System.Configuration.ConfigurationManager" Version="9.0.0">
      <Uri>https://dev.azure.com/dnceng/internal/_git/dotnet-runtime</Uri>
      <Sha>9d5a6a9aa463d6d10b0b0ba6d5982cc82f363dc3</Sha>
    </Dependency>
    <Dependency Name="System.Security.Cryptography.Pkcs" Version="9.0.0">
      <Uri>https://dev.azure.com/dnceng/internal/_git/dotnet-runtime</Uri>
      <Sha>9d5a6a9aa463d6d10b0b0ba6d5982cc82f363dc3</Sha>
    </Dependency>
    <Dependency Name="System.Security.Cryptography.Xml" Version="9.0.0">
      <Uri>https://dev.azure.com/dnceng/internal/_git/dotnet-runtime</Uri>
      <Sha>9d5a6a9aa463d6d10b0b0ba6d5982cc82f363dc3</Sha>
    </Dependency>
    <Dependency Name="System.Security.Permissions" Version="9.0.0">
      <Uri>https://dev.azure.com/dnceng/internal/_git/dotnet-runtime</Uri>
      <Sha>9d5a6a9aa463d6d10b0b0ba6d5982cc82f363dc3</Sha>
    </Dependency>
    <Dependency Name="System.Windows.Extensions" Version="9.0.0">
      <Uri>https://dev.azure.com/dnceng/internal/_git/dotnet-runtime</Uri>
      <Sha>9d5a6a9aa463d6d10b0b0ba6d5982cc82f363dc3</Sha>
    </Dependency>
  </ProductDependencies>
  <ToolsetDependencies>
    <Dependency Name="Microsoft.DotNet.Arcade.Sdk" Version="9.0.0-beta.24572.2">
      <Uri>https://github.com/dotnet/arcade</Uri>
      <Sha>b41381d5cd633471265e9cd72e933a7048e03062</Sha>
    </Dependency>
    <Dependency Name="Microsoft.DotNet.Build.Tasks.Installers" Version="9.0.0-beta.24572.2">
      <Uri>https://github.com/dotnet/arcade</Uri>
      <Sha>b41381d5cd633471265e9cd72e933a7048e03062</Sha>
    </Dependency>
    <Dependency Name="Microsoft.DotNet.Helix.Sdk" Version="9.0.0-beta.24572.2">
      <Uri>https://github.com/dotnet/arcade</Uri>
      <Sha>b41381d5cd633471265e9cd72e933a7048e03062</Sha>
    </Dependency>
    <Dependency Name="Microsoft.DotNet.SignTool" Version="9.0.0-beta.24572.2">
      <Uri>https://github.com/dotnet/arcade</Uri>
      <Sha>b41381d5cd633471265e9cd72e933a7048e03062</Sha>
    </Dependency>
    <Dependency Name="Microsoft.DotNet.XUnitExtensions" Version="9.0.0-beta.24572.2">
      <Uri>https://github.com/dotnet/arcade</Uri>
      <Sha>b41381d5cd633471265e9cd72e933a7048e03062</Sha>
    </Dependency>
    <Dependency Name="Microsoft.DotNet.XliffTasks" Version="9.0.0-beta.24572.2">
      <Uri>https://github.com/dotnet/arcade</Uri>
      <Sha>b41381d5cd633471265e9cd72e933a7048e03062</Sha>
    </Dependency>
    <!-- Intermediate is necessary for source build. -->
    <Dependency Name="Microsoft.SourceBuild.Intermediate.arcade" Version="9.0.0-beta.24572.2">
      <Uri>https://github.com/dotnet/arcade</Uri>
      <Sha>b41381d5cd633471265e9cd72e933a7048e03062</Sha>
      <SourceBuild RepoName="arcade" ManagedOnly="true" />
    </Dependency>
    <Dependency Name="System.Reflection.MetadataLoadContext" Version="9.0.0">
      <Uri>https://dev.azure.com/dnceng/internal/_git/dotnet-runtime</Uri>
      <Sha>9d5a6a9aa463d6d10b0b0ba6d5982cc82f363dc3</Sha>
    </Dependency>
    <Dependency Name="Microsoft.DotNet.Darc" Version="1.1.0-beta.24367.3">
      <Uri>https://github.com/dotnet/arcade-services</Uri>
      <Sha>47e3672c762970073e4282bd563233da86bcca3e</Sha>
    </Dependency>
    <Dependency Name="Microsoft.DotNet.DarcLib" Version="1.1.0-beta.24367.3">
      <Uri>https://github.com/dotnet/arcade-services</Uri>
      <Sha>47e3672c762970073e4282bd563233da86bcca3e</Sha>
    </Dependency>
    <Dependency Name="Microsoft.DotNet.ScenarioTests.SdkTemplateTests" Version="9.0.0-preview.24620.5">
      <Uri>https://github.com/dotnet/scenario-tests</Uri>
      <Sha>c63404fbef9c4f90587656d5550097de915273b9</Sha>
    </Dependency>
    <!-- Intermediate is necessary for source build. -->
    <Dependency Name="Microsoft.SourceBuild.Intermediate.scenario-tests" Version="9.0.0-preview.24620.5">
      <Uri>https://github.com/dotnet/scenario-tests</Uri>
      <Sha>c63404fbef9c4f90587656d5550097de915273b9</Sha>
      <SourceBuild RepoName="scenario-tests" ManagedOnly="true" />
    </Dependency>
    <!--
      Aspire isn't really a toolset dependency. However, it only inserts a baseline manifest in sdk,
      and if you squint at it, this means we can say that its specific dependency versions don't matter to sdk.
      It also doesn't currently ship 9.0 preview versions, meaning the version is locked to the latest shipped from 8.0 era.
      Avoiding this as a product dependency avoids a long coherency path (aspnetcore->extensions->aspire->sdk).
      **It is** of course possible that an incoherent aspire means that aspire depends on versions of extensions that
      aren't shipping, or those extensions packages depend on aspnetcore packages that won't ship. However, given the cost
      of maintaining this coherency path is high. This being toolset means that aspire is responsible for its own coherency.
    -->
    <Dependency Name="Microsoft.NET.Sdk.Aspire.Manifest-8.0.100" Version="8.2.2">
      <Uri>https://github.com/dotnet/aspire</Uri>
      <Sha>5fa9337a84a52e9bd185d04d156eccbdcf592f74</Sha>
    </Dependency>
    <!-- Intermediate is necessary for source build. -->
    <Dependency Name="Microsoft.SourceBuild.Intermediate.aspire" Version="8.2.2-preview.1.24521.5">
      <Uri>https://github.com/dotnet/aspire</Uri>
      <Sha>5fa9337a84a52e9bd185d04d156eccbdcf592f74</Sha>
      <SourceBuild RepoName="aspire" ManagedOnly="true" />
    </Dependency>
    <Dependency Name="Microsoft.IO.Redist" Version="6.0.1">
      <Uri>https://github.com/dotnet/runtime</Uri>
      <Sha>e77011b31a3e5c47d931248a64b47f9b2d47853d</Sha>
    </Dependency>
  </ToolsetDependencies>
</Dependencies><|MERGE_RESOLUTION|>--- conflicted
+++ resolved
@@ -321,7 +321,6 @@
       <Sha>af22effae4069a5dfb9b0735859de48820104f5b</Sha>
       <SourceBuild RepoName="aspnetcore" ManagedOnly="true" />
     </Dependency>
-<<<<<<< HEAD
     <Dependency Name="Microsoft.CodeAnalysis.Razor.Tooling.Internal" Version="9.0.0-preview.24616.7">
       <Uri>https://github.com/dotnet/razor</Uri>
       <Sha>a9572a6e86ff7b60878693fa99f68f3ba1371f19</Sha>
@@ -338,24 +337,6 @@
     <Dependency Name="Microsoft.SourceBuild.Intermediate.razor" Version="9.0.0-preview.24616.7">
       <Uri>https://github.com/dotnet/razor</Uri>
       <Sha>a9572a6e86ff7b60878693fa99f68f3ba1371f19</Sha>
-=======
-    <Dependency Name="Microsoft.CodeAnalysis.Razor.Tooling.Internal" Version="9.0.0-preview.24619.4">
-      <Uri>https://github.com/dotnet/razor</Uri>
-      <Sha>21ed2033ab1919def0bb6b0d6cb10536023e2648</Sha>
-    </Dependency>
-    <Dependency Name="Microsoft.AspNetCore.Mvc.Razor.Extensions.Tooling.Internal" Version="9.0.0-preview.24619.4">
-      <Uri>https://github.com/dotnet/razor</Uri>
-      <Sha>21ed2033ab1919def0bb6b0d6cb10536023e2648</Sha>
-    </Dependency>
-    <Dependency Name="Microsoft.NET.Sdk.Razor.SourceGenerators.Transport" Version="9.0.0-preview.24619.4">
-      <Uri>https://github.com/dotnet/razor</Uri>
-      <Sha>21ed2033ab1919def0bb6b0d6cb10536023e2648</Sha>
-    </Dependency>
-    <!-- Intermediate is necessary for source build. -->
-    <Dependency Name="Microsoft.SourceBuild.Intermediate.razor" Version="9.0.0-preview.24619.4">
-      <Uri>https://github.com/dotnet/razor</Uri>
-      <Sha>21ed2033ab1919def0bb6b0d6cb10536023e2648</Sha>
->>>>>>> 3b9c2129
       <SourceBuild RepoName="razor" ManagedOnly="true" />
     </Dependency>
     <Dependency Name="Microsoft.Extensions.FileProviders.Embedded" Version="9.0.0">

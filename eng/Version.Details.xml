<?xml version="1.0" encoding="utf-8"?>
<Dependencies>
  <ProductDependencies>
<<<<<<< HEAD
    <Dependency Name="Microsoft.TemplateEngine.Abstractions" Version="9.0.104">
      <Uri>https://github.com/dotnet/templating</Uri>
      <Sha>5936acfcfd47d64eaadd59a15c33d0de07db171b</Sha>
    </Dependency>
    <Dependency Name="Microsoft.TemplateEngine.Mocks" Version="9.0.104-servicing.25105.3">
      <Uri>https://github.com/dotnet/templating</Uri>
      <Sha>5936acfcfd47d64eaadd59a15c33d0de07db171b</Sha>
    </Dependency>
    <!-- Intermediate is necessary for source build. -->
    <Dependency Name="Microsoft.SourceBuild.Intermediate.templating" Version="9.0.104-servicing.25105.3">
      <Uri>https://github.com/dotnet/templating</Uri>
      <Sha>5936acfcfd47d64eaadd59a15c33d0de07db171b</Sha>
=======
    <Dependency Name="Microsoft.TemplateEngine.Abstractions" Version="9.0.201">
      <Uri>https://github.com/dotnet/templating</Uri>
      <Sha>8c5b547aae29264f91da1a90466b050167d7389e</Sha>
    </Dependency>
    <Dependency Name="Microsoft.TemplateEngine.Mocks" Version="9.0.201-servicing.25105.7">
      <Uri>https://github.com/dotnet/templating</Uri>
      <Sha>8c5b547aae29264f91da1a90466b050167d7389e</Sha>
    </Dependency>
    <!-- Intermediate is necessary for source build. -->
    <Dependency Name="Microsoft.SourceBuild.Intermediate.templating" Version="9.0.201-servicing.25105.7">
      <Uri>https://github.com/dotnet/templating</Uri>
      <Sha>8c5b547aae29264f91da1a90466b050167d7389e</Sha>
>>>>>>> 3f023d77
      <SourceBuild RepoName="templating" ManagedOnly="true" />
    </Dependency>
    <Dependency Name="Microsoft.NETCore.App.Ref" Version="9.0.1">
      <Uri>https://dev.azure.com/dnceng/internal/_git/dotnet-runtime</Uri>
      <Sha>c8acea22626efab11c13778c028975acdc34678f</Sha>
    </Dependency>
    <Dependency Name="VS.Redist.Common.NetCore.SharedFramework.x64.9.0" Version="9.0.1-servicing.24610.10">
      <Uri>https://dev.azure.com/dnceng/internal/_git/dotnet-runtime</Uri>
      <Sha>c8acea22626efab11c13778c028975acdc34678f</Sha>
    </Dependency>
    <Dependency Name="VS.Redist.Common.NetCore.TargetingPack.x64.9.0" Version="9.0.1-servicing.24610.10">
      <Uri>https://dev.azure.com/dnceng/internal/_git/dotnet-runtime</Uri>
      <Sha>c8acea22626efab11c13778c028975acdc34678f</Sha>
    </Dependency>
    <Dependency Name="Microsoft.NETCore.App.Runtime.win-x64" Version="9.0.1">
      <Uri>https://dev.azure.com/dnceng/internal/_git/dotnet-runtime</Uri>
      <Sha>c8acea22626efab11c13778c028975acdc34678f</Sha>
    </Dependency>
    <Dependency Name="Microsoft.NETCore.App.Host.win-x64" Version="9.0.1">
      <Uri>https://dev.azure.com/dnceng/internal/_git/dotnet-runtime</Uri>
      <Sha>c8acea22626efab11c13778c028975acdc34678f</Sha>
    </Dependency>
    <Dependency Name="Microsoft.NETCore.Platforms" Version="9.0.1-servicing.24610.10">
      <Uri>https://dev.azure.com/dnceng/internal/_git/dotnet-runtime</Uri>
      <Sha>c8acea22626efab11c13778c028975acdc34678f</Sha>
    </Dependency>
    <Dependency Name="Microsoft.NET.HostModel" Version="9.0.1-servicing.24610.10">
      <Uri>https://dev.azure.com/dnceng/internal/_git/dotnet-runtime</Uri>
      <Sha>c8acea22626efab11c13778c028975acdc34678f</Sha>
    </Dependency>
    <Dependency Name="Microsoft.Extensions.DependencyModel" Version="9.0.1">
      <Uri>https://dev.azure.com/dnceng/internal/_git/dotnet-runtime</Uri>
      <Sha>c8acea22626efab11c13778c028975acdc34678f</Sha>
    </Dependency>
    <!-- Intermediate is necessary for source build. -->
    <Dependency Name="Microsoft.SourceBuild.Intermediate.runtime.linux-x64" Version="9.0.1-servicing.24610.10">
      <Uri>https://dev.azure.com/dnceng/internal/_git/dotnet-runtime</Uri>
      <Sha>c8acea22626efab11c13778c028975acdc34678f</Sha>
      <SourceBuild RepoName="runtime" ManagedOnly="false" />
    </Dependency>
    <!-- Change blob version in GenerateLayout.targets if this is unpinned to service targeting pack -->
    <!-- No new netstandard.library planned for 3.1 timeframe at this time. -->
    <Dependency Name="NETStandard.Library.Ref" Version="2.1.0" Pinned="true">
      <Uri>https://github.com/dotnet/core-setup</Uri>
      <Sha>7d57652f33493fa022125b7f63aad0d70c52d810</Sha>
    </Dependency>
    <Dependency Name="Microsoft.NET.Workload.Emscripten.Current.Manifest-9.0.100" Version="9.0.1" CoherentParentDependency="Microsoft.NETCore.App.Runtime.win-x64">
      <Uri>https://github.com/dotnet/emsdk</Uri>
      <Sha>4c9d1b112c16716c2479e054e9ad4db8b5b8c70c</Sha>
    </Dependency>
    <!-- Intermediate is necessary for source build. -->
    <Dependency Name="Microsoft.SourceBuild.Intermediate.emsdk" Version="9.0.1-servicing.24604.3" CoherentParentDependency="Microsoft.NETCore.App.Runtime.win-x64">
      <Uri>https://github.com/dotnet/emsdk</Uri>
      <Sha>4c9d1b112c16716c2479e054e9ad4db8b5b8c70c</Sha>
      <SourceBuild RepoName="emsdk" ManagedOnly="true" />
    </Dependency>
<<<<<<< HEAD
    <Dependency Name="Microsoft.Build" Version="17.12.27">
      <Uri>https://github.com/dotnet/msbuild</Uri>
      <Sha>e0b90a9a8ad3d8fdd186566b33859450c9e4e06c</Sha>
    </Dependency>
    <Dependency Name="Microsoft.Build.Localization" Version="17.12.27-preview-25106-01">
      <Uri>https://github.com/dotnet/msbuild</Uri>
      <Sha>e0b90a9a8ad3d8fdd186566b33859450c9e4e06c</Sha>
    </Dependency>
    <!-- Intermediate is necessary for source build. -->
    <Dependency Name="Microsoft.SourceBuild.Intermediate.msbuild" Version="17.12.27-preview-25106-01">
      <Uri>https://github.com/dotnet/msbuild</Uri>
      <Sha>e0b90a9a8ad3d8fdd186566b33859450c9e4e06c</Sha>
=======
    <Dependency Name="Microsoft.Build" Version="17.13.10">
      <Uri>https://github.com/dotnet/msbuild</Uri>
      <Sha>fba050adfae4a1026808f8f56982fe7eaa64b4de</Sha>
    </Dependency>
    <Dependency Name="Microsoft.Build.Localization" Version="17.13.10-preview-25107-01">
      <Uri>https://github.com/dotnet/msbuild</Uri>
      <Sha>fba050adfae4a1026808f8f56982fe7eaa64b4de</Sha>
    </Dependency>
    <!-- Intermediate is necessary for source build. -->
    <Dependency Name="Microsoft.SourceBuild.Intermediate.msbuild" Version="17.13.10-preview-25107-01">
      <Uri>https://github.com/dotnet/msbuild</Uri>
      <Sha>fba050adfae4a1026808f8f56982fe7eaa64b4de</Sha>
>>>>>>> 3f023d77
      <SourceBuild RepoName="msbuild" ManagedOnly="true" />
    </Dependency>
    <Dependency Name="Microsoft.FSharp.Compiler" Version="13.9.201-beta.25070.3">
      <Uri>https://github.com/dotnet/fsharp</Uri>
      <Sha>3d780e06fbae1bc106cb90088fa9605ea4a42eed</Sha>
    </Dependency>
    <!-- Intermediate is necessary for source build. -->
    <Dependency Name="Microsoft.SourceBuild.Intermediate.fsharp" Version="9.0.201-beta.25070.3">
      <Uri>https://github.com/dotnet/fsharp</Uri>
      <Sha>3d780e06fbae1bc106cb90088fa9605ea4a42eed</Sha>
      <SourceBuild RepoName="fsharp" ManagedOnly="true" />
    </Dependency>
<<<<<<< HEAD
    <Dependency Name="Microsoft.Net.Compilers.Toolset" Version="4.12.0-3.25105.5">
      <Uri>https://github.com/dotnet/roslyn</Uri>
      <Sha>25acc509a1cb1d1a4923b0091cbc5ce837b024d0</Sha>
    </Dependency>
    <!-- Intermediate is necessary for source build. -->
    <Dependency Name="Microsoft.SourceBuild.Intermediate.roslyn" Version="4.12.0-3.25105.5">
      <Uri>https://github.com/dotnet/roslyn</Uri>
      <Sha>25acc509a1cb1d1a4923b0091cbc5ce837b024d0</Sha>
      <SourceBuild RepoName="roslyn" ManagedOnly="true" />
    </Dependency>
    <Dependency Name="Microsoft.Net.Compilers.Toolset.Framework" Version="4.12.0-3.25105.5">
      <Uri>https://github.com/dotnet/roslyn</Uri>
      <Sha>25acc509a1cb1d1a4923b0091cbc5ce837b024d0</Sha>
    </Dependency>
    <Dependency Name="Microsoft.CodeAnalysis" Version="4.12.0-3.25105.5">
      <Uri>https://github.com/dotnet/roslyn</Uri>
      <Sha>25acc509a1cb1d1a4923b0091cbc5ce837b024d0</Sha>
    </Dependency>
    <Dependency Name="Microsoft.CodeAnalysis.CSharp" Version="4.12.0-3.25105.5">
      <Uri>https://github.com/dotnet/roslyn</Uri>
      <Sha>25acc509a1cb1d1a4923b0091cbc5ce837b024d0</Sha>
    </Dependency>
    <Dependency Name="Microsoft.CodeAnalysis.CSharp.CodeStyle" Version="4.12.0-3.25105.5">
      <Uri>https://github.com/dotnet/roslyn</Uri>
      <Sha>25acc509a1cb1d1a4923b0091cbc5ce837b024d0</Sha>
    </Dependency>
    <Dependency Name="Microsoft.CodeAnalysis.CSharp.Features" Version="4.12.0-3.25105.5">
      <Uri>https://github.com/dotnet/roslyn</Uri>
      <Sha>25acc509a1cb1d1a4923b0091cbc5ce837b024d0</Sha>
    </Dependency>
    <Dependency Name="Microsoft.CodeAnalysis.CSharp.Workspaces" Version="4.12.0-3.25105.5">
      <Uri>https://github.com/dotnet/roslyn</Uri>
      <Sha>25acc509a1cb1d1a4923b0091cbc5ce837b024d0</Sha>
    </Dependency>
    <Dependency Name="Microsoft.CodeAnalysis.Workspaces.MSBuild" Version="4.12.0-3.25105.5">
      <Uri>https://github.com/dotnet/roslyn</Uri>
      <Sha>25acc509a1cb1d1a4923b0091cbc5ce837b024d0</Sha>
=======
    <Dependency Name="Microsoft.Net.Compilers.Toolset" Version="4.13.0-3.25105.14">
      <Uri>https://github.com/dotnet/roslyn</Uri>
      <Sha>398fa9b7175f642be13efcda93c6ab1187934a6a</Sha>
    </Dependency>
    <!-- Intermediate is necessary for source build. -->
    <Dependency Name="Microsoft.SourceBuild.Intermediate.roslyn" Version="4.13.0-3.25105.14">
      <Uri>https://github.com/dotnet/roslyn</Uri>
      <Sha>398fa9b7175f642be13efcda93c6ab1187934a6a</Sha>
      <SourceBuild RepoName="roslyn" ManagedOnly="true" />
    </Dependency>
    <Dependency Name="Microsoft.Net.Compilers.Toolset.Framework" Version="4.13.0-3.25105.14">
      <Uri>https://github.com/dotnet/roslyn</Uri>
      <Sha>398fa9b7175f642be13efcda93c6ab1187934a6a</Sha>
    </Dependency>
    <Dependency Name="Microsoft.CodeAnalysis" Version="4.13.0-3.25105.14">
      <Uri>https://github.com/dotnet/roslyn</Uri>
      <Sha>398fa9b7175f642be13efcda93c6ab1187934a6a</Sha>
    </Dependency>
    <Dependency Name="Microsoft.CodeAnalysis.CSharp" Version="4.13.0-3.25105.14">
      <Uri>https://github.com/dotnet/roslyn</Uri>
      <Sha>398fa9b7175f642be13efcda93c6ab1187934a6a</Sha>
    </Dependency>
    <Dependency Name="Microsoft.CodeAnalysis.CSharp.CodeStyle" Version="4.13.0-3.25105.14">
      <Uri>https://github.com/dotnet/roslyn</Uri>
      <Sha>398fa9b7175f642be13efcda93c6ab1187934a6a</Sha>
    </Dependency>
    <Dependency Name="Microsoft.CodeAnalysis.CSharp.Features" Version="4.13.0-3.25105.14">
      <Uri>https://github.com/dotnet/roslyn</Uri>
      <Sha>398fa9b7175f642be13efcda93c6ab1187934a6a</Sha>
    </Dependency>
    <Dependency Name="Microsoft.CodeAnalysis.CSharp.Workspaces" Version="4.13.0-3.25105.14">
      <Uri>https://github.com/dotnet/roslyn</Uri>
      <Sha>398fa9b7175f642be13efcda93c6ab1187934a6a</Sha>
    </Dependency>
    <Dependency Name="Microsoft.CodeAnalysis.Workspaces.MSBuild" Version="4.13.0-3.25105.14">
      <Uri>https://github.com/dotnet/roslyn</Uri>
      <Sha>398fa9b7175f642be13efcda93c6ab1187934a6a</Sha>
>>>>>>> 3f023d77
    </Dependency>
    <Dependency Name="Microsoft.AspNetCore.DeveloperCertificates.XPlat" Version="9.0.1-rtm.24610.9">
      <Uri>https://dev.azure.com/dnceng/internal/_git/dotnet-aspnetcore</Uri>
      <Sha>4442a188f9200a57635373dcd640893c0e8dcc78</Sha>
    </Dependency>
    <Dependency Name="Microsoft.AspNetCore.TestHost" Version="9.0.1">
      <Uri>https://dev.azure.com/dnceng/internal/_git/dotnet-aspnetcore</Uri>
      <Sha>4442a188f9200a57635373dcd640893c0e8dcc78</Sha>
    </Dependency>
    <Dependency Name="Microsoft.Build.NuGetSdkResolver" Version="6.13.1-rc.1">
      <Uri>https://github.com/nuget/nuget.client</Uri>
      <Sha>3d42754f2962b30deac1ec48e5415aa83c071b37</Sha>
    </Dependency>
    <Dependency Name="NuGet.Build.Tasks" Version="6.13.1-rc.1">
      <Uri>https://github.com/nuget/nuget.client</Uri>
      <Sha>3d42754f2962b30deac1ec48e5415aa83c071b37</Sha>
      <SourceBuildTarball RepoName="nuget-client" ManagedOnly="true" />
    </Dependency>
    <Dependency Name="NuGet.Build.Tasks.Console" Version="6.13.1-rc.1">
      <Uri>https://github.com/nuget/nuget.client</Uri>
      <Sha>3d42754f2962b30deac1ec48e5415aa83c071b37</Sha>
    </Dependency>
    <Dependency Name="NuGet.Build.Tasks.Pack" Version="6.13.1-rc.1">
      <Uri>https://github.com/nuget/nuget.client</Uri>
      <Sha>3d42754f2962b30deac1ec48e5415aa83c071b37</Sha>
    </Dependency>
    <Dependency Name="NuGet.Commands" Version="6.13.1-rc.1">
      <Uri>https://github.com/nuget/nuget.client</Uri>
      <Sha>3d42754f2962b30deac1ec48e5415aa83c071b37</Sha>
    </Dependency>
    <Dependency Name="NuGet.CommandLine.XPlat" Version="6.13.1-rc.1">
      <Uri>https://github.com/nuget/nuget.client</Uri>
      <Sha>3d42754f2962b30deac1ec48e5415aa83c071b37</Sha>
    </Dependency>
    <Dependency Name="NuGet.Common" Version="6.13.1-rc.1">
      <Uri>https://github.com/nuget/nuget.client</Uri>
      <Sha>3d42754f2962b30deac1ec48e5415aa83c071b37</Sha>
    </Dependency>
    <Dependency Name="NuGet.Configuration" Version="6.13.1-rc.1">
      <Uri>https://github.com/nuget/nuget.client</Uri>
      <Sha>3d42754f2962b30deac1ec48e5415aa83c071b37</Sha>
    </Dependency>
    <Dependency Name="NuGet.Credentials" Version="6.13.1-rc.1">
      <Uri>https://github.com/nuget/nuget.client</Uri>
      <Sha>3d42754f2962b30deac1ec48e5415aa83c071b37</Sha>
    </Dependency>
    <Dependency Name="NuGet.DependencyResolver.Core" Version="6.13.1-rc.1">
      <Uri>https://github.com/nuget/nuget.client</Uri>
      <Sha>3d42754f2962b30deac1ec48e5415aa83c071b37</Sha>
    </Dependency>
    <Dependency Name="NuGet.Frameworks" Version="6.13.1-rc.1">
      <Uri>https://github.com/nuget/nuget.client</Uri>
      <Sha>3d42754f2962b30deac1ec48e5415aa83c071b37</Sha>
    </Dependency>
    <Dependency Name="NuGet.LibraryModel" Version="6.13.1-rc.1">
      <Uri>https://github.com/nuget/nuget.client</Uri>
      <Sha>3d42754f2962b30deac1ec48e5415aa83c071b37</Sha>
    </Dependency>
    <Dependency Name="NuGet.ProjectModel" Version="6.13.1-rc.1">
      <Uri>https://github.com/nuget/nuget.client</Uri>
      <Sha>3d42754f2962b30deac1ec48e5415aa83c071b37</Sha>
    </Dependency>
    <Dependency Name="NuGet.Protocol" Version="6.13.1-rc.1">
      <Uri>https://github.com/nuget/nuget.client</Uri>
      <Sha>3d42754f2962b30deac1ec48e5415aa83c071b37</Sha>
    </Dependency>
    <Dependency Name="NuGet.Packaging" Version="6.13.1-rc.1">
      <Uri>https://github.com/nuget/nuget.client</Uri>
      <Sha>3d42754f2962b30deac1ec48e5415aa83c071b37</Sha>
    </Dependency>
    <Dependency Name="NuGet.Versioning" Version="6.13.1-rc.1">
      <Uri>https://github.com/nuget/nuget.client</Uri>
      <Sha>3d42754f2962b30deac1ec48e5415aa83c071b37</Sha>
    </Dependency>
    <Dependency Name="NuGet.Localization" Version="6.13.1-rc.1">
      <Uri>https://github.com/nuget/nuget.client</Uri>
      <Sha>3d42754f2962b30deac1ec48e5415aa83c071b37</Sha>
    </Dependency>
    <Dependency Name="Microsoft.NET.Test.Sdk" Version="17.13.0-release-25073-05">
      <Uri>https://github.com/microsoft/vstest</Uri>
      <Sha>e8cf3808d0b16dea8d6e1a9b77f1660a5ff45e13</Sha>
    </Dependency>
    <Dependency Name="Microsoft.TestPlatform.CLI" Version="17.13.0-release-25073-05">
      <Uri>https://github.com/microsoft/vstest</Uri>
      <Sha>e8cf3808d0b16dea8d6e1a9b77f1660a5ff45e13</Sha>
    </Dependency>
    <Dependency Name="Microsoft.TestPlatform.Build" Version="17.13.0-release-25073-05">
      <Uri>https://github.com/microsoft/vstest</Uri>
      <Sha>e8cf3808d0b16dea8d6e1a9b77f1660a5ff45e13</Sha>
    </Dependency>
    <!-- Intermediate is necessary for source build. -->
    <Dependency Name="Microsoft.SourceBuild.Intermediate.vstest" Version="17.13.0-release-25073-05">
      <Uri>https://github.com/microsoft/vstest</Uri>
      <Sha>e8cf3808d0b16dea8d6e1a9b77f1660a5ff45e13</Sha>
      <SourceBuild RepoName="vstest" ManagedOnly="true" />
    </Dependency>
    <Dependency Name="Microsoft.NET.ILLink.Tasks" Version="9.0.1">
      <Uri>https://dev.azure.com/dnceng/internal/_git/dotnet-runtime</Uri>
      <Sha>c8acea22626efab11c13778c028975acdc34678f</Sha>
    </Dependency>
    <Dependency Name="System.CodeDom" Version="9.0.1">
      <Uri>https://dev.azure.com/dnceng/internal/_git/dotnet-runtime</Uri>
      <Sha>c8acea22626efab11c13778c028975acdc34678f</Sha>
    </Dependency>
    <Dependency Name="System.Formats.Asn1" Version="9.0.1">
      <Uri>https://dev.azure.com/dnceng/internal/_git/dotnet-runtime</Uri>
      <Sha>c8acea22626efab11c13778c028975acdc34678f</Sha>
    </Dependency>
    <Dependency Name="System.Security.Cryptography.ProtectedData" Version="9.0.1">
      <Uri>https://dev.azure.com/dnceng/internal/_git/dotnet-runtime</Uri>
      <Sha>c8acea22626efab11c13778c028975acdc34678f</Sha>
    </Dependency>
    <Dependency Name="System.Text.Encoding.CodePages" Version="9.0.1">
      <Uri>https://dev.azure.com/dnceng/internal/_git/dotnet-runtime</Uri>
      <Sha>c8acea22626efab11c13778c028975acdc34678f</Sha>
    </Dependency>
    <Dependency Name="System.Resources.Extensions" Version="9.0.1">
      <Uri>https://dev.azure.com/dnceng/internal/_git/dotnet-runtime</Uri>
      <Sha>c8acea22626efab11c13778c028975acdc34678f</Sha>
    </Dependency>
    <Dependency Name="Microsoft.WindowsDesktop.App.Runtime.win-x64" Version="9.0.1">
      <Uri>https://dev.azure.com/dnceng/internal/_git/dotnet-windowsdesktop</Uri>
      <Sha>af254ce17dd6827439a1e51006ddf804a0093a13</Sha>
      <SourceBuildTarball RepoName="windowsdesktop" ManagedOnly="true" />
    </Dependency>
    <Dependency Name="VS.Redist.Common.WindowsDesktop.SharedFramework.x64.9.0" Version="9.0.1-servicing.24610.4">
      <Uri>https://dev.azure.com/dnceng/internal/_git/dotnet-windowsdesktop</Uri>
      <Sha>af254ce17dd6827439a1e51006ddf804a0093a13</Sha>
    </Dependency>
    <Dependency Name="Microsoft.WindowsDesktop.App.Ref" Version="9.0.1">
      <Uri>https://dev.azure.com/dnceng/internal/_git/dotnet-windowsdesktop</Uri>
      <Sha>af254ce17dd6827439a1e51006ddf804a0093a13</Sha>
    </Dependency>
    <Dependency Name="VS.Redist.Common.WindowsDesktop.TargetingPack.x64.9.0" Version="9.0.1-servicing.24610.4">
      <Uri>https://dev.azure.com/dnceng/internal/_git/dotnet-windowsdesktop</Uri>
      <Sha>af254ce17dd6827439a1e51006ddf804a0093a13</Sha>
    </Dependency>
    <Dependency Name="Microsoft.NET.Sdk.WindowsDesktop" Version="9.0.1-rtm.24610.3" CoherentParentDependency="Microsoft.WindowsDesktop.App.Ref">
      <Uri>https://dev.azure.com/dnceng/internal/_git/dotnet-wpf</Uri>
      <Sha>f26d48cd826cfd41bed05708d1cdc9e219bf8514</Sha>
    </Dependency>
    <Dependency Name="Microsoft.AspNetCore.App.Ref" Version="9.0.1">
      <Uri>https://dev.azure.com/dnceng/internal/_git/dotnet-aspnetcore</Uri>
      <Sha>4442a188f9200a57635373dcd640893c0e8dcc78</Sha>
    </Dependency>
    <Dependency Name="Microsoft.AspNetCore.App.Ref.Internal" Version="9.0.1-rtm.24610.9">
      <Uri>https://dev.azure.com/dnceng/internal/_git/dotnet-aspnetcore</Uri>
      <Sha>4442a188f9200a57635373dcd640893c0e8dcc78</Sha>
    </Dependency>
    <Dependency Name="Microsoft.AspNetCore.App.Runtime.win-x64" Version="9.0.1">
      <Uri>https://dev.azure.com/dnceng/internal/_git/dotnet-aspnetcore</Uri>
      <Sha>4442a188f9200a57635373dcd640893c0e8dcc78</Sha>
    </Dependency>
    <Dependency Name="VS.Redist.Common.AspNetCore.SharedFramework.x64.9.0" Version="9.0.1-rtm.24610.9">
      <Uri>https://dev.azure.com/dnceng/internal/_git/dotnet-aspnetcore</Uri>
      <Sha>4442a188f9200a57635373dcd640893c0e8dcc78</Sha>
    </Dependency>
    <Dependency Name="dotnet-dev-certs" Version="9.0.1-rtm.24610.9">
      <Uri>https://dev.azure.com/dnceng/internal/_git/dotnet-aspnetcore</Uri>
      <Sha>4442a188f9200a57635373dcd640893c0e8dcc78</Sha>
    </Dependency>
    <Dependency Name="dotnet-user-jwts" Version="9.0.1-rtm.24610.9">
      <Uri>https://dev.azure.com/dnceng/internal/_git/dotnet-aspnetcore</Uri>
      <Sha>4442a188f9200a57635373dcd640893c0e8dcc78</Sha>
    </Dependency>
    <Dependency Name="dotnet-user-secrets" Version="9.0.1-rtm.24610.9">
      <Uri>https://dev.azure.com/dnceng/internal/_git/dotnet-aspnetcore</Uri>
      <Sha>4442a188f9200a57635373dcd640893c0e8dcc78</Sha>
    </Dependency>
    <Dependency Name="Microsoft.AspNetCore.Analyzers" Version="9.0.1-rtm.24610.9">
      <Uri>https://dev.azure.com/dnceng/internal/_git/dotnet-aspnetcore</Uri>
      <Sha>4442a188f9200a57635373dcd640893c0e8dcc78</Sha>
    </Dependency>
    <Dependency Name="Microsoft.AspNetCore.Components.SdkAnalyzers" Version="9.0.1-rtm.24610.9">
      <Uri>https://dev.azure.com/dnceng/internal/_git/dotnet-aspnetcore</Uri>
      <Sha>4442a188f9200a57635373dcd640893c0e8dcc78</Sha>
    </Dependency>
    <Dependency Name="Microsoft.AspNetCore.Mvc.Analyzers" Version="9.0.1-rtm.24610.9">
      <Uri>https://dev.azure.com/dnceng/internal/_git/dotnet-aspnetcore</Uri>
      <Sha>4442a188f9200a57635373dcd640893c0e8dcc78</Sha>
    </Dependency>
    <Dependency Name="Microsoft.AspNetCore.Mvc.Api.Analyzers" Version="9.0.1-rtm.24610.9">
      <Uri>https://dev.azure.com/dnceng/internal/_git/dotnet-aspnetcore</Uri>
      <Sha>4442a188f9200a57635373dcd640893c0e8dcc78</Sha>
    </Dependency>
    <!-- Intermediate is necessary for source build. -->
    <Dependency Name="Microsoft.SourceBuild.Intermediate.aspnetcore" Version="9.0.1-rtm.24610.9">
      <Uri>https://dev.azure.com/dnceng/internal/_git/dotnet-aspnetcore</Uri>
      <Sha>4442a188f9200a57635373dcd640893c0e8dcc78</Sha>
      <SourceBuild RepoName="aspnetcore" ManagedOnly="true" />
    </Dependency>
    <Dependency Name="Microsoft.CodeAnalysis.Razor.Tooling.Internal" Version="9.0.0-preview.25078.1">
      <Uri>https://github.com/dotnet/razor</Uri>
      <Sha>90f580c3fa0908ad7d593a4ca7622e78a61aa927</Sha>
    </Dependency>
    <Dependency Name="Microsoft.AspNetCore.Mvc.Razor.Extensions.Tooling.Internal" Version="9.0.0-preview.25078.1">
      <Uri>https://github.com/dotnet/razor</Uri>
      <Sha>90f580c3fa0908ad7d593a4ca7622e78a61aa927</Sha>
    </Dependency>
    <Dependency Name="Microsoft.NET.Sdk.Razor.SourceGenerators.Transport" Version="9.0.0-preview.25078.1">
      <Uri>https://github.com/dotnet/razor</Uri>
      <Sha>90f580c3fa0908ad7d593a4ca7622e78a61aa927</Sha>
    </Dependency>
    <!-- Intermediate is necessary for source build. -->
    <Dependency Name="Microsoft.SourceBuild.Intermediate.razor" Version="9.0.0-preview.25078.1">
      <Uri>https://github.com/dotnet/razor</Uri>
      <Sha>90f580c3fa0908ad7d593a4ca7622e78a61aa927</Sha>
      <SourceBuild RepoName="razor" ManagedOnly="true" />
    </Dependency>
    <Dependency Name="Microsoft.Extensions.FileProviders.Embedded" Version="9.0.1">
      <Uri>https://dev.azure.com/dnceng/internal/_git/dotnet-aspnetcore</Uri>
      <Sha>4442a188f9200a57635373dcd640893c0e8dcc78</Sha>
    </Dependency>
    <Dependency Name="Microsoft.AspNetCore.Authorization" Version="9.0.1">
      <Uri>https://dev.azure.com/dnceng/internal/_git/dotnet-aspnetcore</Uri>
      <Sha>4442a188f9200a57635373dcd640893c0e8dcc78</Sha>
    </Dependency>
    <Dependency Name="Microsoft.AspNetCore.Components.Web" Version="9.0.1">
      <Uri>https://dev.azure.com/dnceng/internal/_git/dotnet-aspnetcore</Uri>
      <Sha>4442a188f9200a57635373dcd640893c0e8dcc78</Sha>
    </Dependency>
    <Dependency Name="Microsoft.JSInterop" Version="9.0.1">
      <Uri>https://dev.azure.com/dnceng/internal/_git/dotnet-aspnetcore</Uri>
      <Sha>4442a188f9200a57635373dcd640893c0e8dcc78</Sha>
    </Dependency>
    <!-- For coherency purposes, these versions should be gated by the versions of winforms and wpf routed via windowsdesktop -->
    <Dependency Name="Microsoft.Dotnet.WinForms.ProjectTemplates" Version="9.0.1-servicing.24610.6" CoherentParentDependency="Microsoft.WindowsDesktop.App.Runtime.win-x64">
      <Uri>https://dev.azure.com/dnceng/internal/_git/dotnet-winforms</Uri>
      <Sha>5a82e6f3c764285d3e2c5307e46fd5cbd546c7cd</Sha>
    </Dependency>
    <Dependency Name="Microsoft.DotNet.Wpf.ProjectTemplates" Version="9.0.1-rtm.24610.3" CoherentParentDependency="Microsoft.WindowsDesktop.App.Runtime.win-x64">
      <Uri>https://dev.azure.com/dnceng/internal/_git/dotnet-wpf</Uri>
      <Sha>f26d48cd826cfd41bed05708d1cdc9e219bf8514</Sha>
    </Dependency>
    <Dependency Name="Microsoft.Web.Xdt" Version="10.0.0-preview.24609.2">
      <Uri>https://github.com/dotnet/xdt</Uri>
      <Sha>63ae81154c50a1cf9287cc47d8351d55b4289e6d</Sha>
    </Dependency>
    <!-- Intermediate is necessary for source build. -->
    <Dependency Name="Microsoft.SourceBuild.Intermediate.xdt" Version="10.0.0-preview.24609.2">
      <Uri>https://github.com/dotnet/xdt</Uri>
      <Sha>63ae81154c50a1cf9287cc47d8351d55b4289e6d</Sha>
      <SourceBuild RepoName="xdt" ManagedOnly="true" />
    </Dependency>
<<<<<<< HEAD
    <Dependency Name="Microsoft.CodeAnalysis.NetAnalyzers" Version="9.0.0-preview.25076.3">
      <Uri>https://github.com/dotnet/roslyn-analyzers</Uri>
      <Sha>16865ea61910500f1022ad2b96c499e5df02c228</Sha>
    </Dependency>
    <Dependency Name="Microsoft.CodeAnalysis.PublicApiAnalyzers" Version="3.11.0-beta1.25076.3">
=======
    <Dependency Name="Microsoft.CodeAnalysis.NetAnalyzers" Version="9.0.0-preview.25076.2">
      <Uri>https://github.com/dotnet/roslyn-analyzers</Uri>
      <Sha>16865ea61910500f1022ad2b96c499e5df02c228</Sha>
    </Dependency>
    <Dependency Name="Microsoft.CodeAnalysis.PublicApiAnalyzers" Version="3.11.0-beta1.25076.2">
>>>>>>> 3f023d77
      <Uri>https://github.com/dotnet/roslyn-analyzers</Uri>
      <Sha>16865ea61910500f1022ad2b96c499e5df02c228</Sha>
    </Dependency>
    <!-- Intermediate is necessary for source build. -->
<<<<<<< HEAD
    <Dependency Name="Microsoft.SourceBuild.Intermediate.roslyn-analyzers" Version="3.11.0-beta1.25076.3">
=======
    <Dependency Name="Microsoft.SourceBuild.Intermediate.roslyn-analyzers" Version="3.11.0-beta1.25076.2">
>>>>>>> 3f023d77
      <Uri>https://github.com/dotnet/roslyn-analyzers</Uri>
      <Sha>16865ea61910500f1022ad2b96c499e5df02c228</Sha>
      <SourceBuild RepoName="roslyn-analyzers" ManagedOnly="true" />
    </Dependency>
    <Dependency Name="System.CommandLine" Version="2.0.0-beta4.24324.3">
      <Uri>https://github.com/dotnet/command-line-api</Uri>
      <Sha>803d8598f98fb4efd94604b32627ee9407f246db</Sha>
    </Dependency>
    <Dependency Name="System.CommandLine.Rendering" Version="0.4.0-alpha.24324.3">
      <Uri>https://github.com/dotnet/command-line-api</Uri>
      <Sha>803d8598f98fb4efd94604b32627ee9407f246db</Sha>
    </Dependency>
    <!-- Microsoft.CodeAnalysis.Workspaces.MSBuild transitively references M.Bcl.AsyncInterfaces.
         Adding an explicit dependency to make sure the latest version is used instead of the SBRP
         one under source build. -->
    <!-- Intermediate is necessary for source build. -->
    <Dependency Name="Microsoft.DiaSymReader" Version="2.2.0-beta.24327.2">
      <Uri>https://github.com/dotnet/symreader</Uri>
      <Sha>0710a7892d89999956e8808c28e9dd0512bd53f3</Sha>
    </Dependency>
    <!-- Intermediate is necessary for source build. -->
    <Dependency Name="Microsoft.SourceBuild.Intermediate.command-line-api" Version="0.1.532403">
      <Uri>https://github.com/dotnet/command-line-api</Uri>
      <Sha>803d8598f98fb4efd94604b32627ee9407f246db</Sha>
      <SourceBuild RepoName="command-line-api" ManagedOnly="true" />
    </Dependency>
    <!-- Intermediate is necessary for source build. -->
    <Dependency Name="Microsoft.SourceBuild.Intermediate.source-build-externals" Version="9.0.0-alpha.1.24631.1">
      <Uri>https://github.com/dotnet/source-build-externals</Uri>
      <Sha>3243189116c52a27506cc019f49a92038ae6b5f8</Sha>
      <SourceBuild RepoName="source-build-externals" ManagedOnly="true" />
    </Dependency>
    <!-- Intermediate is necessary for source build. -->
    <Dependency Name="Microsoft.SourceBuild.Intermediate.source-build-reference-packages" Version="9.0.0-alpha.1.24511.3">
      <Uri>https://github.com/dotnet/source-build-reference-packages</Uri>
      <Sha>c43ee853e96528e2f2eb0f6d8c151ddc07b6a844</Sha>
      <SourceBuild RepoName="source-build-reference-packages" ManagedOnly="true" />
    </Dependency>
    <Dependency Name="Microsoft.Deployment.DotNet.Releases" Version="2.0.0-rtm.1.25059.4">
      <Uri>https://github.com/dotnet/deployment-tools</Uri>
      <Sha>b2d5c0c5841de4bc036ef4c84b5db3532504e5f3</Sha>
    </Dependency>
    <Dependency Name="Microsoft.Build.Tasks.Git" Version="9.0.0-beta.24617.1">
      <Uri>https://github.com/dotnet/sourcelink</Uri>
      <Sha>4e176206614b345352885b55491aeb51bf77526b</Sha>
    </Dependency>
    <Dependency Name="Microsoft.SourceLink.Common" Version="9.0.0-beta.24617.1">
      <Uri>https://github.com/dotnet/sourcelink</Uri>
      <Sha>4e176206614b345352885b55491aeb51bf77526b</Sha>
    </Dependency>
    <Dependency Name="Microsoft.SourceLink.AzureRepos.Git" Version="9.0.0-beta.24617.1">
      <Uri>https://github.com/dotnet/sourcelink</Uri>
      <Sha>4e176206614b345352885b55491aeb51bf77526b</Sha>
    </Dependency>
    <Dependency Name="Microsoft.SourceLink.GitHub" Version="9.0.0-beta.24617.1">
      <Uri>https://github.com/dotnet/sourcelink</Uri>
      <Sha>4e176206614b345352885b55491aeb51bf77526b</Sha>
    </Dependency>
    <Dependency Name="Microsoft.SourceLink.GitLab" Version="9.0.0-beta.24617.1">
      <Uri>https://github.com/dotnet/sourcelink</Uri>
      <Sha>4e176206614b345352885b55491aeb51bf77526b</Sha>
    </Dependency>
    <Dependency Name="Microsoft.SourceLink.Bitbucket.Git" Version="9.0.0-beta.24617.1">
      <Uri>https://github.com/dotnet/sourcelink</Uri>
      <Sha>4e176206614b345352885b55491aeb51bf77526b</Sha>
    </Dependency>
    <!-- Intermediate is necessary for source build. -->
    <Dependency Name="Microsoft.SourceBuild.Intermediate.sourcelink" Version="9.0.0-beta.24617.1">
      <Uri>https://github.com/dotnet/sourcelink</Uri>
      <Sha>4e176206614b345352885b55491aeb51bf77526b</Sha>
      <SourceBuild RepoName="sourcelink" ManagedOnly="true" />
    </Dependency>
    <!-- Intermediate is necessary for source build. -->
    <Dependency Name="Microsoft.SourceBuild.Intermediate.deployment-tools" Version="9.0.0-rtm.25059.4">
      <Uri>https://github.com/dotnet/deployment-tools</Uri>
      <Sha>b2d5c0c5841de4bc036ef4c84b5db3532504e5f3</Sha>
      <SourceBuild RepoName="deployment-tools" ManagedOnly="true" />
    </Dependency>
    <!-- Intermediate is necessary for source build. -->
    <Dependency Name="Microsoft.SourceBuild.Intermediate.symreader" Version="2.2.0-beta.24327.2">
      <Uri>https://github.com/dotnet/symreader</Uri>
      <Sha>0710a7892d89999956e8808c28e9dd0512bd53f3</Sha>
      <SourceBuild RepoName="symreader" ManagedOnly="true" />
    </Dependency>
    <!-- Dependency required for flowing correct package version in source-build, using PVP flow. -->
    <Dependency Name="Microsoft.Extensions.Logging" Version="9.0.1">
      <Uri>https://dev.azure.com/dnceng/internal/_git/dotnet-runtime</Uri>
      <Sha>c8acea22626efab11c13778c028975acdc34678f</Sha>
    </Dependency>
    <!-- Dependency required for flowing correct package version in source-build, using PVP flow. -->
    <Dependency Name="Microsoft.Extensions.Logging.Abstractions" Version="9.0.1">
      <Uri>https://dev.azure.com/dnceng/internal/_git/dotnet-runtime</Uri>
      <Sha>c8acea22626efab11c13778c028975acdc34678f</Sha>
    </Dependency>
    <!-- Dependency required for flowing correct package version in source-build, using PVP flow. -->
    <Dependency Name="Microsoft.Extensions.Logging.Console" Version="9.0.1">
      <Uri>https://dev.azure.com/dnceng/internal/_git/dotnet-runtime</Uri>
      <Sha>c8acea22626efab11c13778c028975acdc34678f</Sha>
    </Dependency>
    <!-- Dependency required for flowing correct package version in source-build, using PVP flow. -->
    <Dependency Name="Microsoft.Extensions.FileSystemGlobbing" Version="9.0.1">
      <Uri>https://dev.azure.com/dnceng/internal/_git/dotnet-runtime</Uri>
      <Sha>c8acea22626efab11c13778c028975acdc34678f</Sha>
    </Dependency>
    <!-- Dependency required for flowing correct package version in source-build, using PVP flow. -->
    <Dependency Name="System.ServiceProcess.ServiceController" Version="9.0.1">
      <Uri>https://dev.azure.com/dnceng/internal/_git/dotnet-runtime</Uri>
      <Sha>c8acea22626efab11c13778c028975acdc34678f</Sha>
    </Dependency>
    <Dependency Name="System.Text.Json" Version="9.0.1">
      <Uri>https://dev.azure.com/dnceng/internal/_git/dotnet-runtime</Uri>
      <Sha>c8acea22626efab11c13778c028975acdc34678f</Sha>
    </Dependency>
    <Dependency Name="Microsoft.Bcl.AsyncInterfaces" Version="9.0.1">
      <Uri>https://dev.azure.com/dnceng/internal/_git/dotnet-runtime</Uri>
      <Sha>c8acea22626efab11c13778c028975acdc34678f</Sha>
    </Dependency>
    <Dependency Name="Microsoft.Extensions.FileProviders.Abstractions" Version="9.0.1">
      <Uri>https://dev.azure.com/dnceng/internal/_git/dotnet-runtime</Uri>
      <Sha>c8acea22626efab11c13778c028975acdc34678f</Sha>
    </Dependency>
    <Dependency Name="Microsoft.Extensions.ObjectPool" Version="9.0.1">
      <Uri>https://dev.azure.com/dnceng/internal/_git/dotnet-aspnetcore</Uri>
      <Sha>4442a188f9200a57635373dcd640893c0e8dcc78</Sha>
    </Dependency>
    <Dependency Name="Microsoft.Win32.SystemEvents" Version="9.0.1">
      <Uri>https://dev.azure.com/dnceng/internal/_git/dotnet-runtime</Uri>
      <Sha>c8acea22626efab11c13778c028975acdc34678f</Sha>
    </Dependency>
    <Dependency Name="System.Composition.AttributedModel" Version="9.0.1">
      <Uri>https://dev.azure.com/dnceng/internal/_git/dotnet-runtime</Uri>
      <Sha>c8acea22626efab11c13778c028975acdc34678f</Sha>
    </Dependency>
    <Dependency Name="System.Composition.Convention" Version="9.0.1">
      <Uri>https://dev.azure.com/dnceng/internal/_git/dotnet-runtime</Uri>
      <Sha>c8acea22626efab11c13778c028975acdc34678f</Sha>
    </Dependency>
    <Dependency Name="System.Composition.Hosting" Version="9.0.1">
      <Uri>https://dev.azure.com/dnceng/internal/_git/dotnet-runtime</Uri>
      <Sha>c8acea22626efab11c13778c028975acdc34678f</Sha>
    </Dependency>
    <Dependency Name="System.Composition.Runtime" Version="9.0.1">
      <Uri>https://dev.azure.com/dnceng/internal/_git/dotnet-runtime</Uri>
      <Sha>c8acea22626efab11c13778c028975acdc34678f</Sha>
    </Dependency>
    <Dependency Name="System.Composition.TypedParts" Version="9.0.1">
      <Uri>https://dev.azure.com/dnceng/internal/_git/dotnet-runtime</Uri>
      <Sha>c8acea22626efab11c13778c028975acdc34678f</Sha>
    </Dependency>
    <Dependency Name="System.Configuration.ConfigurationManager" Version="9.0.1">
      <Uri>https://dev.azure.com/dnceng/internal/_git/dotnet-runtime</Uri>
      <Sha>c8acea22626efab11c13778c028975acdc34678f</Sha>
    </Dependency>
    <Dependency Name="System.Security.Cryptography.Pkcs" Version="9.0.1">
      <Uri>https://dev.azure.com/dnceng/internal/_git/dotnet-runtime</Uri>
      <Sha>c8acea22626efab11c13778c028975acdc34678f</Sha>
    </Dependency>
    <Dependency Name="System.Security.Cryptography.Xml" Version="9.0.1">
      <Uri>https://dev.azure.com/dnceng/internal/_git/dotnet-runtime</Uri>
      <Sha>c8acea22626efab11c13778c028975acdc34678f</Sha>
    </Dependency>
    <Dependency Name="System.Security.Permissions" Version="9.0.1">
      <Uri>https://dev.azure.com/dnceng/internal/_git/dotnet-runtime</Uri>
      <Sha>c8acea22626efab11c13778c028975acdc34678f</Sha>
    </Dependency>
    <Dependency Name="System.Windows.Extensions" Version="9.0.1">
      <Uri>https://dev.azure.com/dnceng/internal/_git/dotnet-runtime</Uri>
      <Sha>c8acea22626efab11c13778c028975acdc34678f</Sha>
    </Dependency>
  </ProductDependencies>
  <ToolsetDependencies>
    <Dependency Name="Microsoft.DotNet.Arcade.Sdk" Version="9.0.0-beta.25077.4">
      <Uri>https://github.com/dotnet/arcade</Uri>
      <Sha>bac7e1caea791275b7c3ccb4cb75fd6a04a26618</Sha>
    </Dependency>
    <Dependency Name="Microsoft.DotNet.Build.Tasks.Installers" Version="9.0.0-beta.25077.4">
      <Uri>https://github.com/dotnet/arcade</Uri>
      <Sha>bac7e1caea791275b7c3ccb4cb75fd6a04a26618</Sha>
    </Dependency>
    <Dependency Name="Microsoft.DotNet.Helix.Sdk" Version="9.0.0-beta.25077.4">
      <Uri>https://github.com/dotnet/arcade</Uri>
      <Sha>bac7e1caea791275b7c3ccb4cb75fd6a04a26618</Sha>
    </Dependency>
    <Dependency Name="Microsoft.DotNet.SignTool" Version="9.0.0-beta.25077.4">
      <Uri>https://github.com/dotnet/arcade</Uri>
      <Sha>bac7e1caea791275b7c3ccb4cb75fd6a04a26618</Sha>
    </Dependency>
    <Dependency Name="Microsoft.DotNet.XUnitExtensions" Version="9.0.0-beta.25077.4">
      <Uri>https://github.com/dotnet/arcade</Uri>
      <Sha>bac7e1caea791275b7c3ccb4cb75fd6a04a26618</Sha>
    </Dependency>
    <Dependency Name="Microsoft.DotNet.XliffTasks" Version="9.0.0-beta.25077.4">
      <Uri>https://github.com/dotnet/arcade</Uri>
      <Sha>bac7e1caea791275b7c3ccb4cb75fd6a04a26618</Sha>
    </Dependency>
    <!-- Intermediate is necessary for source build. -->
    <Dependency Name="Microsoft.SourceBuild.Intermediate.arcade" Version="9.0.0-beta.25077.4">
      <Uri>https://github.com/dotnet/arcade</Uri>
      <Sha>bac7e1caea791275b7c3ccb4cb75fd6a04a26618</Sha>
      <SourceBuild RepoName="arcade" ManagedOnly="true" />
    </Dependency>
    <Dependency Name="System.Reflection.MetadataLoadContext" Version="9.0.1">
      <Uri>https://dev.azure.com/dnceng/internal/_git/dotnet-runtime</Uri>
      <Sha>c8acea22626efab11c13778c028975acdc34678f</Sha>
    </Dependency>
    <Dependency Name="Microsoft.DotNet.Darc" Version="1.1.0-beta.24367.3">
      <Uri>https://github.com/dotnet/arcade-services</Uri>
      <Sha>47e3672c762970073e4282bd563233da86bcca3e</Sha>
    </Dependency>
    <Dependency Name="Microsoft.DotNet.DarcLib" Version="1.1.0-beta.24367.3">
      <Uri>https://github.com/dotnet/arcade-services</Uri>
      <Sha>47e3672c762970073e4282bd563233da86bcca3e</Sha>
    </Dependency>
    <Dependency Name="Microsoft.DotNet.ScenarioTests.SdkTemplateTests" Version="9.0.0-preview.25102.1">
      <Uri>https://github.com/dotnet/scenario-tests</Uri>
      <Sha>008b3a357044b102ec30e15ac381c2e880f573af</Sha>
    </Dependency>
    <!-- Intermediate is necessary for source build. -->
    <Dependency Name="Microsoft.SourceBuild.Intermediate.scenario-tests" Version="9.0.0-preview.25102.1">
      <Uri>https://github.com/dotnet/scenario-tests</Uri>
      <Sha>008b3a357044b102ec30e15ac381c2e880f573af</Sha>
      <SourceBuild RepoName="scenario-tests" ManagedOnly="true" />
    </Dependency>
    <!--
      Aspire isn't really a toolset dependency. However, it only inserts a baseline manifest in sdk,
      and if you squint at it, this means we can say that its specific dependency versions don't matter to sdk.
      It also doesn't currently ship 9.0 preview versions, meaning the version is locked to the latest shipped from 8.0 era.
      Avoiding this as a product dependency avoids a long coherency path (aspnetcore->extensions->aspire->sdk).
      **It is** of course possible that an incoherent aspire means that aspire depends on versions of extensions that
      aren't shipping, or those extensions packages depend on aspnetcore packages that won't ship. However, given the cost
      of maintaining this coherency path is high. This being toolset means that aspire is responsible for its own coherency.
    -->
    <Dependency Name="Microsoft.NET.Sdk.Aspire.Manifest-8.0.100" Version="8.2.2">
      <Uri>https://github.com/dotnet/aspire</Uri>
      <Sha>5fa9337a84a52e9bd185d04d156eccbdcf592f74</Sha>
    </Dependency>
    <!-- Intermediate is necessary for source build. -->
    <Dependency Name="Microsoft.SourceBuild.Intermediate.aspire" Version="8.2.2-preview.1.24521.5">
      <Uri>https://github.com/dotnet/aspire</Uri>
      <Sha>5fa9337a84a52e9bd185d04d156eccbdcf592f74</Sha>
      <SourceBuild RepoName="aspire" ManagedOnly="true" />
    </Dependency>
    <Dependency Name="Microsoft.IO.Redist" Version="6.0.1">
      <Uri>https://github.com/dotnet/runtime</Uri>
      <Sha>e77011b31a3e5c47d931248a64b47f9b2d47853d</Sha>
    </Dependency>
  </ToolsetDependencies>
</Dependencies><|MERGE_RESOLUTION|>--- conflicted
+++ resolved
@@ -1,20 +1,6 @@
 <?xml version="1.0" encoding="utf-8"?>
 <Dependencies>
   <ProductDependencies>
-<<<<<<< HEAD
-    <Dependency Name="Microsoft.TemplateEngine.Abstractions" Version="9.0.104">
-      <Uri>https://github.com/dotnet/templating</Uri>
-      <Sha>5936acfcfd47d64eaadd59a15c33d0de07db171b</Sha>
-    </Dependency>
-    <Dependency Name="Microsoft.TemplateEngine.Mocks" Version="9.0.104-servicing.25105.3">
-      <Uri>https://github.com/dotnet/templating</Uri>
-      <Sha>5936acfcfd47d64eaadd59a15c33d0de07db171b</Sha>
-    </Dependency>
-    <!-- Intermediate is necessary for source build. -->
-    <Dependency Name="Microsoft.SourceBuild.Intermediate.templating" Version="9.0.104-servicing.25105.3">
-      <Uri>https://github.com/dotnet/templating</Uri>
-      <Sha>5936acfcfd47d64eaadd59a15c33d0de07db171b</Sha>
-=======
     <Dependency Name="Microsoft.TemplateEngine.Abstractions" Version="9.0.201">
       <Uri>https://github.com/dotnet/templating</Uri>
       <Sha>8c5b547aae29264f91da1a90466b050167d7389e</Sha>
@@ -27,7 +13,6 @@
     <Dependency Name="Microsoft.SourceBuild.Intermediate.templating" Version="9.0.201-servicing.25105.7">
       <Uri>https://github.com/dotnet/templating</Uri>
       <Sha>8c5b547aae29264f91da1a90466b050167d7389e</Sha>
->>>>>>> 3f023d77
       <SourceBuild RepoName="templating" ManagedOnly="true" />
     </Dependency>
     <Dependency Name="Microsoft.NETCore.App.Ref" Version="9.0.1">
@@ -84,20 +69,6 @@
       <Sha>4c9d1b112c16716c2479e054e9ad4db8b5b8c70c</Sha>
       <SourceBuild RepoName="emsdk" ManagedOnly="true" />
     </Dependency>
-<<<<<<< HEAD
-    <Dependency Name="Microsoft.Build" Version="17.12.27">
-      <Uri>https://github.com/dotnet/msbuild</Uri>
-      <Sha>e0b90a9a8ad3d8fdd186566b33859450c9e4e06c</Sha>
-    </Dependency>
-    <Dependency Name="Microsoft.Build.Localization" Version="17.12.27-preview-25106-01">
-      <Uri>https://github.com/dotnet/msbuild</Uri>
-      <Sha>e0b90a9a8ad3d8fdd186566b33859450c9e4e06c</Sha>
-    </Dependency>
-    <!-- Intermediate is necessary for source build. -->
-    <Dependency Name="Microsoft.SourceBuild.Intermediate.msbuild" Version="17.12.27-preview-25106-01">
-      <Uri>https://github.com/dotnet/msbuild</Uri>
-      <Sha>e0b90a9a8ad3d8fdd186566b33859450c9e4e06c</Sha>
-=======
     <Dependency Name="Microsoft.Build" Version="17.13.10">
       <Uri>https://github.com/dotnet/msbuild</Uri>
       <Sha>fba050adfae4a1026808f8f56982fe7eaa64b4de</Sha>
@@ -110,7 +81,6 @@
     <Dependency Name="Microsoft.SourceBuild.Intermediate.msbuild" Version="17.13.10-preview-25107-01">
       <Uri>https://github.com/dotnet/msbuild</Uri>
       <Sha>fba050adfae4a1026808f8f56982fe7eaa64b4de</Sha>
->>>>>>> 3f023d77
       <SourceBuild RepoName="msbuild" ManagedOnly="true" />
     </Dependency>
     <Dependency Name="Microsoft.FSharp.Compiler" Version="13.9.201-beta.25070.3">
@@ -123,55 +93,16 @@
       <Sha>3d780e06fbae1bc106cb90088fa9605ea4a42eed</Sha>
       <SourceBuild RepoName="fsharp" ManagedOnly="true" />
     </Dependency>
-<<<<<<< HEAD
-    <Dependency Name="Microsoft.Net.Compilers.Toolset" Version="4.12.0-3.25105.5">
-      <Uri>https://github.com/dotnet/roslyn</Uri>
-      <Sha>25acc509a1cb1d1a4923b0091cbc5ce837b024d0</Sha>
-    </Dependency>
-    <!-- Intermediate is necessary for source build. -->
-    <Dependency Name="Microsoft.SourceBuild.Intermediate.roslyn" Version="4.12.0-3.25105.5">
-      <Uri>https://github.com/dotnet/roslyn</Uri>
-      <Sha>25acc509a1cb1d1a4923b0091cbc5ce837b024d0</Sha>
+    <Dependency Name="Microsoft.Net.Compilers.Toolset" Version="4.13.0-3.25105.14">
+      <Uri>https://github.com/dotnet/roslyn</Uri>
+      <Sha>398fa9b7175f642be13efcda93c6ab1187934a6a</Sha>
+    </Dependency>
+    <!-- Intermediate is necessary for source build. -->
+    <Dependency Name="Microsoft.SourceBuild.Intermediate.roslyn" Version="4.13.0-3.25105.14">
+      <Uri>https://github.com/dotnet/roslyn</Uri>
+      <Sha>398fa9b7175f642be13efcda93c6ab1187934a6a</Sha>
       <SourceBuild RepoName="roslyn" ManagedOnly="true" />
     </Dependency>
-    <Dependency Name="Microsoft.Net.Compilers.Toolset.Framework" Version="4.12.0-3.25105.5">
-      <Uri>https://github.com/dotnet/roslyn</Uri>
-      <Sha>25acc509a1cb1d1a4923b0091cbc5ce837b024d0</Sha>
-    </Dependency>
-    <Dependency Name="Microsoft.CodeAnalysis" Version="4.12.0-3.25105.5">
-      <Uri>https://github.com/dotnet/roslyn</Uri>
-      <Sha>25acc509a1cb1d1a4923b0091cbc5ce837b024d0</Sha>
-    </Dependency>
-    <Dependency Name="Microsoft.CodeAnalysis.CSharp" Version="4.12.0-3.25105.5">
-      <Uri>https://github.com/dotnet/roslyn</Uri>
-      <Sha>25acc509a1cb1d1a4923b0091cbc5ce837b024d0</Sha>
-    </Dependency>
-    <Dependency Name="Microsoft.CodeAnalysis.CSharp.CodeStyle" Version="4.12.0-3.25105.5">
-      <Uri>https://github.com/dotnet/roslyn</Uri>
-      <Sha>25acc509a1cb1d1a4923b0091cbc5ce837b024d0</Sha>
-    </Dependency>
-    <Dependency Name="Microsoft.CodeAnalysis.CSharp.Features" Version="4.12.0-3.25105.5">
-      <Uri>https://github.com/dotnet/roslyn</Uri>
-      <Sha>25acc509a1cb1d1a4923b0091cbc5ce837b024d0</Sha>
-    </Dependency>
-    <Dependency Name="Microsoft.CodeAnalysis.CSharp.Workspaces" Version="4.12.0-3.25105.5">
-      <Uri>https://github.com/dotnet/roslyn</Uri>
-      <Sha>25acc509a1cb1d1a4923b0091cbc5ce837b024d0</Sha>
-    </Dependency>
-    <Dependency Name="Microsoft.CodeAnalysis.Workspaces.MSBuild" Version="4.12.0-3.25105.5">
-      <Uri>https://github.com/dotnet/roslyn</Uri>
-      <Sha>25acc509a1cb1d1a4923b0091cbc5ce837b024d0</Sha>
-=======
-    <Dependency Name="Microsoft.Net.Compilers.Toolset" Version="4.13.0-3.25105.14">
-      <Uri>https://github.com/dotnet/roslyn</Uri>
-      <Sha>398fa9b7175f642be13efcda93c6ab1187934a6a</Sha>
-    </Dependency>
-    <!-- Intermediate is necessary for source build. -->
-    <Dependency Name="Microsoft.SourceBuild.Intermediate.roslyn" Version="4.13.0-3.25105.14">
-      <Uri>https://github.com/dotnet/roslyn</Uri>
-      <Sha>398fa9b7175f642be13efcda93c6ab1187934a6a</Sha>
-      <SourceBuild RepoName="roslyn" ManagedOnly="true" />
-    </Dependency>
     <Dependency Name="Microsoft.Net.Compilers.Toolset.Framework" Version="4.13.0-3.25105.14">
       <Uri>https://github.com/dotnet/roslyn</Uri>
       <Sha>398fa9b7175f642be13efcda93c6ab1187934a6a</Sha>
@@ -199,7 +130,6 @@
     <Dependency Name="Microsoft.CodeAnalysis.Workspaces.MSBuild" Version="4.13.0-3.25105.14">
       <Uri>https://github.com/dotnet/roslyn</Uri>
       <Sha>398fa9b7175f642be13efcda93c6ab1187934a6a</Sha>
->>>>>>> 3f023d77
     </Dependency>
     <Dependency Name="Microsoft.AspNetCore.DeveloperCertificates.XPlat" Version="9.0.1-rtm.24610.9">
       <Uri>https://dev.azure.com/dnceng/internal/_git/dotnet-aspnetcore</Uri>
@@ -444,28 +374,16 @@
       <Sha>63ae81154c50a1cf9287cc47d8351d55b4289e6d</Sha>
       <SourceBuild RepoName="xdt" ManagedOnly="true" />
     </Dependency>
-<<<<<<< HEAD
-    <Dependency Name="Microsoft.CodeAnalysis.NetAnalyzers" Version="9.0.0-preview.25076.3">
-      <Uri>https://github.com/dotnet/roslyn-analyzers</Uri>
-      <Sha>16865ea61910500f1022ad2b96c499e5df02c228</Sha>
-    </Dependency>
-    <Dependency Name="Microsoft.CodeAnalysis.PublicApiAnalyzers" Version="3.11.0-beta1.25076.3">
-=======
     <Dependency Name="Microsoft.CodeAnalysis.NetAnalyzers" Version="9.0.0-preview.25076.2">
       <Uri>https://github.com/dotnet/roslyn-analyzers</Uri>
       <Sha>16865ea61910500f1022ad2b96c499e5df02c228</Sha>
     </Dependency>
     <Dependency Name="Microsoft.CodeAnalysis.PublicApiAnalyzers" Version="3.11.0-beta1.25076.2">
->>>>>>> 3f023d77
       <Uri>https://github.com/dotnet/roslyn-analyzers</Uri>
       <Sha>16865ea61910500f1022ad2b96c499e5df02c228</Sha>
     </Dependency>
     <!-- Intermediate is necessary for source build. -->
-<<<<<<< HEAD
-    <Dependency Name="Microsoft.SourceBuild.Intermediate.roslyn-analyzers" Version="3.11.0-beta1.25076.3">
-=======
     <Dependency Name="Microsoft.SourceBuild.Intermediate.roslyn-analyzers" Version="3.11.0-beta1.25076.2">
->>>>>>> 3f023d77
       <Uri>https://github.com/dotnet/roslyn-analyzers</Uri>
       <Sha>16865ea61910500f1022ad2b96c499e5df02c228</Sha>
       <SourceBuild RepoName="roslyn-analyzers" ManagedOnly="true" />

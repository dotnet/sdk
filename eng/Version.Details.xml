--- conflicted
+++ resolved
@@ -1,20 +1,6 @@
 <?xml version="1.0" encoding="utf-8"?>
 <Dependencies>
   <ProductDependencies>
-<<<<<<< HEAD
-    <Dependency Name="Microsoft.TemplateEngine.Abstractions" Version="9.0.107">
-      <Uri>https://github.com/dotnet/templating</Uri>
-      <Sha>a2da3a8446409db003c2868a6910c0323b113467</Sha>
-    </Dependency>
-    <Dependency Name="Microsoft.TemplateEngine.Mocks" Version="9.0.107-servicing.25268.8">
-      <Uri>https://github.com/dotnet/templating</Uri>
-      <Sha>a2da3a8446409db003c2868a6910c0323b113467</Sha>
-    </Dependency>
-    <!-- Intermediate is necessary for source build. -->
-    <Dependency Name="Microsoft.SourceBuild.Intermediate.templating" Version="9.0.107-servicing.25268.8">
-      <Uri>https://github.com/dotnet/templating</Uri>
-      <Sha>a2da3a8446409db003c2868a6910c0323b113467</Sha>
-=======
     <Dependency Name="Microsoft.TemplateEngine.Abstractions" Version="9.0.301">
       <Uri>https://github.com/dotnet/templating</Uri>
       <Sha>bbcd6b04b6aea3d3023ae0d5b65535ca0506b352</Sha>
@@ -27,7 +13,6 @@
     <Dependency Name="Microsoft.SourceBuild.Intermediate.templating" Version="9.0.300-preview.25209.5">
       <Uri>https://github.com/dotnet/templating</Uri>
       <Sha>b73682307aa0128c5edbec94c2e6a070d13ae6bb</Sha>
->>>>>>> 963dbdaf
       <SourceBuild RepoName="templating" ManagedOnly="true" />
     </Dependency>
     <Dependency Name="Microsoft.NETCore.App.Ref" Version="9.0.5">
@@ -74,19 +59,9 @@
       <Uri>https://github.com/dotnet/core-setup</Uri>
       <Sha>7d57652f33493fa022125b7f63aad0d70c52d810</Sha>
     </Dependency>
-<<<<<<< HEAD
-    <Dependency Name="Microsoft.NET.Workload.Emscripten.Current.Manifest-9.0.100.Transport" Version="9.0.5-servicing.25212.1" CoherentParentDependency="Microsoft.NETCore.App.Runtime.win-x64">
-      <Uri>https://github.com/dotnet/emsdk</Uri>
-      <Sha>78f6f07d38e8755e573039a8aa04e131d3e59b76</Sha>
-    </Dependency>
     <Dependency Name="Microsoft.NET.Workload.Emscripten.Current.Manifest-9.0.100" Version="9.0.5" CoherentParentDependency="Microsoft.NETCore.App.Runtime.win-x64">
       <Uri>https://github.com/dotnet/emsdk</Uri>
       <Sha>78f6f07d38e8755e573039a8aa04e131d3e59b76</Sha>
-=======
-    <Dependency Name="Microsoft.NET.Workload.Emscripten.Current.Manifest-9.0.100" Version="9.0.5" CoherentParentDependency="Microsoft.NETCore.App.Runtime.win-x64">
-      <Uri>https://github.com/dotnet/emsdk</Uri>
-      <Sha>78f6f07d38e8755e573039a8aa04e131d3e59b76</Sha>
->>>>>>> 963dbdaf
     </Dependency>
     <!-- Intermediate is necessary for source build. -->
     <Dependency Name="Microsoft.SourceBuild.Intermediate.emsdk" Version="9.0.5-servicing.25212.1" CoherentParentDependency="Microsoft.NETCore.App.Runtime.win-x64">
@@ -94,20 +69,6 @@
       <Sha>78f6f07d38e8755e573039a8aa04e131d3e59b76</Sha>
       <SourceBuild RepoName="emsdk" ManagedOnly="true" />
     </Dependency>
-<<<<<<< HEAD
-    <Dependency Name="Microsoft.Build" Version="17.12.35">
-      <Uri>https://github.com/dotnet/msbuild</Uri>
-      <Sha>13c590f8d138d6a30b899a5172cc6ec494db930b</Sha>
-    </Dependency>
-    <Dependency Name="Microsoft.Build.Localization" Version="17.12.35-preview-25210-18">
-      <Uri>https://github.com/dotnet/msbuild</Uri>
-      <Sha>13c590f8d138d6a30b899a5172cc6ec494db930b</Sha>
-    </Dependency>
-    <!-- Intermediate is necessary for source build. -->
-    <Dependency Name="Microsoft.SourceBuild.Intermediate.msbuild" Version="17.12.35-preview-25210-18">
-      <Uri>https://github.com/dotnet/msbuild</Uri>
-      <Sha>13c590f8d138d6a30b899a5172cc6ec494db930b</Sha>
-=======
     <Dependency Name="Microsoft.Build" Version="17.14.5">
       <Uri>https://dev.azure.com/devdiv/DevDiv/_git/DotNet-msbuild-Trusted</Uri>
       <Sha>edd3bbf37a721b8f44e79fb27f9c51fa80557971</Sha>
@@ -120,7 +81,6 @@
     <Dependency Name="Microsoft.SourceBuild.Intermediate.msbuild" Version="17.14.5-preview-25211-07">
       <Uri>https://dev.azure.com/devdiv/DevDiv/_git/DotNet-msbuild-Trusted</Uri>
       <Sha>edd3bbf37a721b8f44e79fb27f9c51fa80557971</Sha>
->>>>>>> 963dbdaf
       <SourceBuild RepoName="msbuild" ManagedOnly="true" />
     </Dependency>
     <Dependency Name="Microsoft.FSharp.Compiler" Version="13.9.300-beta.25228.3">
@@ -133,77 +93,41 @@
       <Sha>c1ce3cebbbf5e46205dd5c60a0d379a412703eae</Sha>
       <SourceBuild RepoName="fsharp" ManagedOnly="true" />
     </Dependency>
-<<<<<<< HEAD
-    <Dependency Name="Microsoft.Net.Compilers.Toolset" Version="4.12.0-3.25256.6">
-=======
     <Dependency Name="Microsoft.Net.Compilers.Toolset" Version="4.14.0-3.25262.10">
->>>>>>> 963dbdaf
-      <Uri>https://github.com/dotnet/roslyn</Uri>
-      <Sha>8edf7bcd4f1594c3d68a6a567469f41dbd33dd1b</Sha>
-    </Dependency>
-    <!-- Intermediate is necessary for source build. -->
-<<<<<<< HEAD
-    <Dependency Name="Microsoft.SourceBuild.Intermediate.roslyn" Version="4.12.0-3.25256.6">
-=======
+      <Uri>https://github.com/dotnet/roslyn</Uri>
+      <Sha>8edf7bcd4f1594c3d68a6a567469f41dbd33dd1b</Sha>
+    </Dependency>
+    <!-- Intermediate is necessary for source build. -->
     <Dependency Name="Microsoft.SourceBuild.Intermediate.roslyn" Version="4.14.0-3.25262.10">
->>>>>>> 963dbdaf
       <Uri>https://github.com/dotnet/roslyn</Uri>
       <Sha>8edf7bcd4f1594c3d68a6a567469f41dbd33dd1b</Sha>
       <SourceBuild RepoName="roslyn" ManagedOnly="true" />
     </Dependency>
-<<<<<<< HEAD
-    <Dependency Name="Microsoft.Net.Compilers.Toolset.Framework" Version="4.12.0-3.25256.6">
-=======
     <Dependency Name="Microsoft.Net.Compilers.Toolset.Framework" Version="4.14.0-3.25262.10">
->>>>>>> 963dbdaf
-      <Uri>https://github.com/dotnet/roslyn</Uri>
-      <Sha>8edf7bcd4f1594c3d68a6a567469f41dbd33dd1b</Sha>
-    </Dependency>
-<<<<<<< HEAD
-    <Dependency Name="Microsoft.CodeAnalysis" Version="4.12.0-3.25256.6">
-=======
+      <Uri>https://github.com/dotnet/roslyn</Uri>
+      <Sha>8edf7bcd4f1594c3d68a6a567469f41dbd33dd1b</Sha>
+    </Dependency>
     <Dependency Name="Microsoft.CodeAnalysis" Version="4.14.0-3.25262.10">
->>>>>>> 963dbdaf
-      <Uri>https://github.com/dotnet/roslyn</Uri>
-      <Sha>8edf7bcd4f1594c3d68a6a567469f41dbd33dd1b</Sha>
-    </Dependency>
-<<<<<<< HEAD
-    <Dependency Name="Microsoft.CodeAnalysis.CSharp" Version="4.12.0-3.25256.6">
-=======
+      <Uri>https://github.com/dotnet/roslyn</Uri>
+      <Sha>8edf7bcd4f1594c3d68a6a567469f41dbd33dd1b</Sha>
+    </Dependency>
     <Dependency Name="Microsoft.CodeAnalysis.CSharp" Version="4.14.0-3.25262.10">
->>>>>>> 963dbdaf
-      <Uri>https://github.com/dotnet/roslyn</Uri>
-      <Sha>8edf7bcd4f1594c3d68a6a567469f41dbd33dd1b</Sha>
-    </Dependency>
-<<<<<<< HEAD
-    <Dependency Name="Microsoft.CodeAnalysis.CSharp.CodeStyle" Version="4.12.0-3.25256.6">
-=======
+      <Uri>https://github.com/dotnet/roslyn</Uri>
+      <Sha>8edf7bcd4f1594c3d68a6a567469f41dbd33dd1b</Sha>
+    </Dependency>
     <Dependency Name="Microsoft.CodeAnalysis.CSharp.CodeStyle" Version="4.14.0-3.25262.10">
->>>>>>> 963dbdaf
-      <Uri>https://github.com/dotnet/roslyn</Uri>
-      <Sha>8edf7bcd4f1594c3d68a6a567469f41dbd33dd1b</Sha>
-    </Dependency>
-<<<<<<< HEAD
-    <Dependency Name="Microsoft.CodeAnalysis.CSharp.Features" Version="4.12.0-3.25256.6">
-=======
+      <Uri>https://github.com/dotnet/roslyn</Uri>
+      <Sha>8edf7bcd4f1594c3d68a6a567469f41dbd33dd1b</Sha>
+    </Dependency>
     <Dependency Name="Microsoft.CodeAnalysis.CSharp.Features" Version="4.14.0-3.25262.10">
->>>>>>> 963dbdaf
-      <Uri>https://github.com/dotnet/roslyn</Uri>
-      <Sha>8edf7bcd4f1594c3d68a6a567469f41dbd33dd1b</Sha>
-    </Dependency>
-<<<<<<< HEAD
-    <Dependency Name="Microsoft.CodeAnalysis.CSharp.Workspaces" Version="4.12.0-3.25256.6">
-=======
+      <Uri>https://github.com/dotnet/roslyn</Uri>
+      <Sha>8edf7bcd4f1594c3d68a6a567469f41dbd33dd1b</Sha>
+    </Dependency>
     <Dependency Name="Microsoft.CodeAnalysis.CSharp.Workspaces" Version="4.14.0-3.25262.10">
->>>>>>> 963dbdaf
-      <Uri>https://github.com/dotnet/roslyn</Uri>
-      <Sha>8edf7bcd4f1594c3d68a6a567469f41dbd33dd1b</Sha>
-    </Dependency>
-<<<<<<< HEAD
-    <Dependency Name="Microsoft.CodeAnalysis.Workspaces.MSBuild" Version="4.12.0-3.25256.6">
-=======
+      <Uri>https://github.com/dotnet/roslyn</Uri>
+      <Sha>8edf7bcd4f1594c3d68a6a567469f41dbd33dd1b</Sha>
+    </Dependency>
     <Dependency Name="Microsoft.CodeAnalysis.Workspaces.MSBuild" Version="4.14.0-3.25262.10">
->>>>>>> 963dbdaf
       <Uri>https://github.com/dotnet/roslyn</Uri>
       <Sha>8edf7bcd4f1594c3d68a6a567469f41dbd33dd1b</Sha>
     </Dependency>
@@ -397,36 +321,20 @@
       <Sha>ed74665e773dd1ebea3289c5662d71c590305932</Sha>
       <SourceBuild RepoName="aspnetcore" ManagedOnly="true" />
     </Dependency>
-<<<<<<< HEAD
-    <Dependency Name="Microsoft.CodeAnalysis.Razor.Tooling.Internal" Version="9.0.0-preview.25256.3">
-=======
     <Dependency Name="Microsoft.CodeAnalysis.Razor.Tooling.Internal" Version="9.0.0-preview.25266.4">
->>>>>>> 963dbdaf
       <Uri>https://github.com/dotnet/razor</Uri>
       <Sha>8cce8109a5fd0118f26e7622dd596fd2c5b912ab</Sha>
     </Dependency>
-<<<<<<< HEAD
-    <Dependency Name="Microsoft.AspNetCore.Mvc.Razor.Extensions.Tooling.Internal" Version="9.0.0-preview.25256.3">
-=======
     <Dependency Name="Microsoft.AspNetCore.Mvc.Razor.Extensions.Tooling.Internal" Version="9.0.0-preview.25266.4">
->>>>>>> 963dbdaf
       <Uri>https://github.com/dotnet/razor</Uri>
       <Sha>8cce8109a5fd0118f26e7622dd596fd2c5b912ab</Sha>
     </Dependency>
-<<<<<<< HEAD
-    <Dependency Name="Microsoft.NET.Sdk.Razor.SourceGenerators.Transport" Version="9.0.0-preview.25256.3">
-=======
     <Dependency Name="Microsoft.NET.Sdk.Razor.SourceGenerators.Transport" Version="9.0.0-preview.25266.4">
->>>>>>> 963dbdaf
       <Uri>https://github.com/dotnet/razor</Uri>
       <Sha>8cce8109a5fd0118f26e7622dd596fd2c5b912ab</Sha>
     </Dependency>
     <!-- Intermediate is necessary for source build. -->
-<<<<<<< HEAD
-    <Dependency Name="Microsoft.SourceBuild.Intermediate.razor" Version="9.0.0-preview.25256.3">
-=======
     <Dependency Name="Microsoft.SourceBuild.Intermediate.razor" Version="9.0.0-preview.25266.4">
->>>>>>> 963dbdaf
       <Uri>https://github.com/dotnet/razor</Uri>
       <Sha>8cce8109a5fd0118f26e7622dd596fd2c5b912ab</Sha>
       <SourceBuild RepoName="razor" ManagedOnly="true" />
@@ -446,39 +354,6 @@
     <Dependency Name="Microsoft.JSInterop" Version="9.0.5">
       <Uri>https://dev.azure.com/dnceng/internal/_git/dotnet-aspnetcore</Uri>
       <Sha>ed74665e773dd1ebea3289c5662d71c590305932</Sha>
-<<<<<<< HEAD
-    </Dependency>
-    <Dependency Name="Microsoft.DotNet.Test.ProjectTemplates.2.1" Version="1.0.2-beta4.22406.1">
-      <Uri>https://github.com/dotnet/test-templates</Uri>
-      <Sha>0385265f4d0b6413d64aea0223172366a9b9858c</Sha>
-    </Dependency>
-    <Dependency Name="Microsoft.DotNet.Test.ProjectTemplates.5.0" Version="1.1.0-rc.23558.1">
-      <Uri>https://github.com/dotnet/test-templates</Uri>
-      <Sha>307b8f538d83a955d8f6dd909eee41a5555f2f4d</Sha>
-    </Dependency>
-    <Dependency Name="Microsoft.DotNet.Test.ProjectTemplates.6.0" Version="1.1.0-rc.24069.1">
-      <Uri>https://github.com/dotnet/test-templates</Uri>
-      <Sha>becc4bd157cd6608b51a5ffe414a5d2de6330272</Sha>
-    </Dependency>
-    <Dependency Name="Microsoft.DotNet.Test.ProjectTemplates.7.0" Version="1.1.0-rc.24069.1">
-      <Uri>https://github.com/dotnet/test-templates</Uri>
-      <Sha>becc4bd157cd6608b51a5ffe414a5d2de6330272</Sha>
-    </Dependency>
-    <Dependency Name="Microsoft.DotNet.Test.ProjectTemplates.8.0" Version="1.1.0-rc.24202.1">
-      <Uri>https://github.com/dotnet/test-templates</Uri>
-      <Sha>49c9ad01f057b3c6352bbec12b117acc2224493c</Sha>
-    </Dependency>
-    <Dependency Name="Microsoft.DotNet.Test.ProjectTemplates.9.0" Version="1.1.0-rtm.25262.1">
-      <Uri>https://github.com/dotnet/test-templates</Uri>
-      <Sha>47c90e140b027225b799ca8413af10ee3d5f1126</Sha>
-    </Dependency>
-    <!-- Intermediate is necessary for source build. -->
-    <Dependency Name="Microsoft.SourceBuild.Intermediate.test-templates" Version="1.1.0-rtm.25262.1">
-      <Uri>https://github.com/dotnet/test-templates</Uri>
-      <Sha>47c90e140b027225b799ca8413af10ee3d5f1126</Sha>
-      <SourceBuild RepoName="test-templates" ManagedOnly="true" />
-=======
->>>>>>> 963dbdaf
     </Dependency>
     <!-- For coherency purposes, these versions should be gated by the versions of winforms and wpf routed via windowsdesktop -->
     <Dependency Name="Microsoft.Dotnet.WinForms.ProjectTemplates" Version="9.0.5-servicing.25216.1" CoherentParentDependency="Microsoft.WindowsDesktop.App.Runtime.win-x64">
@@ -542,15 +417,9 @@
       <SourceBuild RepoName="source-build-externals" ManagedOnly="true" />
     </Dependency>
     <!-- Intermediate is necessary for source build. -->
-<<<<<<< HEAD
-    <Dependency Name="Microsoft.SourceBuild.Intermediate.source-build-reference-packages" Version="9.0.0-alpha.1.25266.1">
-      <Uri>https://github.com/dotnet/source-build-reference-packages</Uri>
-      <Sha>2bdf6b694572c45f6249c5406ae2303d678cda3f</Sha>
-=======
     <Dependency Name="Microsoft.SourceBuild.Intermediate.source-build-reference-packages" Version="9.0.0-alpha.1.24511.3">
       <Uri>https://github.com/dotnet/source-build-reference-packages</Uri>
       <Sha>c43ee853e96528e2f2eb0f6d8c151ddc07b6a844</Sha>
->>>>>>> 963dbdaf
       <SourceBuild RepoName="source-build-reference-packages" ManagedOnly="true" />
     </Dependency>
     <Dependency Name="Microsoft.Deployment.DotNet.Releases" Version="2.0.0-rtm.1.25059.4">
@@ -686,36 +555,6 @@
     </Dependency>
   </ProductDependencies>
   <ToolsetDependencies>
-<<<<<<< HEAD
-    <Dependency Name="Microsoft.DotNet.Arcade.Sdk" Version="9.0.0-beta.25263.2">
-      <Uri>https://github.com/dotnet/arcade</Uri>
-      <Sha>ac63dcf2791c32bf2102fd2b5ebb46479bd48a83</Sha>
-    </Dependency>
-    <Dependency Name="Microsoft.DotNet.Build.Tasks.Installers" Version="9.0.0-beta.25263.2">
-      <Uri>https://github.com/dotnet/arcade</Uri>
-      <Sha>ac63dcf2791c32bf2102fd2b5ebb46479bd48a83</Sha>
-    </Dependency>
-    <Dependency Name="Microsoft.DotNet.Helix.Sdk" Version="9.0.0-beta.25263.2">
-      <Uri>https://github.com/dotnet/arcade</Uri>
-      <Sha>ac63dcf2791c32bf2102fd2b5ebb46479bd48a83</Sha>
-    </Dependency>
-    <Dependency Name="Microsoft.DotNet.SignTool" Version="9.0.0-beta.25263.2">
-      <Uri>https://github.com/dotnet/arcade</Uri>
-      <Sha>ac63dcf2791c32bf2102fd2b5ebb46479bd48a83</Sha>
-    </Dependency>
-    <Dependency Name="Microsoft.DotNet.XUnitExtensions" Version="9.0.0-beta.25263.2">
-      <Uri>https://github.com/dotnet/arcade</Uri>
-      <Sha>ac63dcf2791c32bf2102fd2b5ebb46479bd48a83</Sha>
-    </Dependency>
-    <Dependency Name="Microsoft.DotNet.XliffTasks" Version="9.0.0-beta.25263.2">
-      <Uri>https://github.com/dotnet/arcade</Uri>
-      <Sha>ac63dcf2791c32bf2102fd2b5ebb46479bd48a83</Sha>
-    </Dependency>
-    <!-- Intermediate is necessary for source build. -->
-    <Dependency Name="Microsoft.SourceBuild.Intermediate.arcade" Version="9.0.0-beta.25263.2">
-      <Uri>https://github.com/dotnet/arcade</Uri>
-      <Sha>ac63dcf2791c32bf2102fd2b5ebb46479bd48a83</Sha>
-=======
     <Dependency Name="Microsoft.DotNet.Arcade.Sdk" Version="9.0.0-beta.25266.2">
       <Uri>https://github.com/dotnet/arcade</Uri>
       <Sha>c62eeb5b5432f9eaa034fbd641ccd9fd0d928fb3</Sha>
@@ -744,7 +583,6 @@
     <Dependency Name="Microsoft.SourceBuild.Intermediate.arcade" Version="9.0.0-beta.25266.2">
       <Uri>https://github.com/dotnet/arcade</Uri>
       <Sha>c62eeb5b5432f9eaa034fbd641ccd9fd0d928fb3</Sha>
->>>>>>> 963dbdaf
       <SourceBuild RepoName="arcade" ManagedOnly="true" />
     </Dependency>
     <Dependency Name="System.Reflection.MetadataLoadContext" Version="9.0.5">

--- conflicted
+++ resolved
@@ -3,7 +3,6 @@
   <ProductDependencies>
     <Dependency Name="Microsoft.TemplateEngine.Abstractions" Version="8.0.200-preview.23558.10">
       <Uri>https://github.com/dotnet/templating</Uri>
-<<<<<<< HEAD
       <Sha>607e9150f07080438e4cc19e451b8dea7e821613</Sha>
       <SourceBuild RepoName="templating" ManagedOnly="true" />
     </Dependency>
@@ -47,63 +46,10 @@
     <Dependency Name="Microsoft.NETCore.DotNetHostResolver" Version="8.0.0-rtm.23520.16">
       <Uri>https://github.com/dotnet/runtime</Uri>
       <Sha>11ad607efb2b31c5e1b906303fcd70341e9d5206</Sha>
-=======
-      <Sha>9a09ce21db07396b2dc9cbedea36d2c10c9232e3</Sha>
-    </Dependency>
-    <Dependency Name="Microsoft.TemplateEngine.Mocks" Version="8.0.101-servicing.23566.3">
-      <Uri>https://github.com/dotnet/templating</Uri>
-      <Sha>9a09ce21db07396b2dc9cbedea36d2c10c9232e3</Sha>
-    </Dependency>
-    <Dependency Name="Microsoft.SourceBuild.Intermediate.templating" Version="8.0.101-servicing.23566.3">
-      <Uri>https://github.com/dotnet/templating</Uri>
-      <Sha>9a09ce21db07396b2dc9cbedea36d2c10c9232e3</Sha>
-      <SourceBuild RepoName="templating" ManagedOnly="true" />
-    </Dependency>
-    <Dependency Name="Microsoft.NETCore.App.Ref" Version="8.0.0">
-      <Uri>https://dev.azure.com/dnceng/internal/_git/dotnet-runtime</Uri>
-      <Sha>5535e31a712343a63f5d7d796cd874e563e5ac14</Sha>
-    </Dependency>
-    <Dependency Name="VS.Redist.Common.NetCore.SharedFramework.x64.8.0" Version="8.0.0-rtm.23531.3">
-      <Uri>https://dev.azure.com/dnceng/internal/_git/dotnet-runtime</Uri>
-      <Sha>5535e31a712343a63f5d7d796cd874e563e5ac14</Sha>
-      <SourceBuild RepoName="runtime" ManagedOnly="false" />
-    </Dependency>
-    <Dependency Name="VS.Redist.Common.NetCore.TargetingPack.x64.8.0" Version="8.0.0-rtm.23531.3">
-      <Uri>https://dev.azure.com/dnceng/internal/_git/dotnet-runtime</Uri>
-      <Sha>5535e31a712343a63f5d7d796cd874e563e5ac14</Sha>
-    </Dependency>
-    <Dependency Name="Microsoft.NETCore.App.Runtime.win-x64" Version="8.0.0">
-      <Uri>https://dev.azure.com/dnceng/internal/_git/dotnet-runtime</Uri>
-      <Sha>5535e31a712343a63f5d7d796cd874e563e5ac14</Sha>
-    </Dependency>
-    <Dependency Name="Microsoft.NETCore.App.Host.win-x64" Version="8.0.0">
-      <Uri>https://dev.azure.com/dnceng/internal/_git/dotnet-runtime</Uri>
-      <Sha>5535e31a712343a63f5d7d796cd874e563e5ac14</Sha>
-    </Dependency>
-    <Dependency Name="Microsoft.NETCore.Platforms" Version="8.0.0-rtm.23531.3">
-      <Uri>https://dev.azure.com/dnceng/internal/_git/dotnet-runtime</Uri>
-      <Sha>5535e31a712343a63f5d7d796cd874e563e5ac14</Sha>
-    </Dependency>
-    <Dependency Name="Microsoft.NET.HostModel" Version="8.0.0-rtm.23531.3">
-      <Uri>https://dev.azure.com/dnceng/internal/_git/dotnet-runtime</Uri>
-      <Sha>5535e31a712343a63f5d7d796cd874e563e5ac14</Sha>
-    </Dependency>
-    <Dependency Name="Microsoft.Extensions.DependencyModel" Version="8.0.0">
-      <Uri>https://dev.azure.com/dnceng/internal/_git/dotnet-runtime</Uri>
-      <Sha>5535e31a712343a63f5d7d796cd874e563e5ac14</Sha>
-    </Dependency>
-    <Dependency Name="Microsoft.NETCore.DotNetHostResolver" Version="8.0.0">
-      <Uri>https://dev.azure.com/dnceng/internal/_git/dotnet-runtime</Uri>
-      <Sha>5535e31a712343a63f5d7d796cd874e563e5ac14</Sha>
->>>>>>> 2d2cea28
     </Dependency>
     <Dependency Name="Microsoft.NET.Workload.Emscripten.Current.Manifest-8.0.100.Transport" Version="8.0.0-rtm.23511.3" CoherentParentDependency="Microsoft.NETCore.App.Runtime.win-x64">
       <Uri>https://github.com/dotnet/emsdk</Uri>
-<<<<<<< HEAD
       <Sha>1b7f3a6560f6fb5f32b2758603c0376037f555ea</Sha>
-=======
-      <Sha>2406616d0e3a31d80b326e27c156955bfa41c791</Sha>
->>>>>>> 2d2cea28
     </Dependency>
     <Dependency Name="Microsoft.Build" Version="17.9.0-preview-23565-02">
       <Uri>https://github.com/dotnet/msbuild</Uri>
@@ -127,7 +73,6 @@
       <Sha>341b2fb045d92d26d0d240c201947ded6af46125</Sha>
       <SourceBuild RepoName="fsharp" ManagedOnly="true" />
     </Dependency>
-<<<<<<< HEAD
     <Dependency Name="dotnet-format" Version="8.0.453102">
       <Uri>https://github.com/dotnet/format</Uri>
       <Sha>798570652705e18c9b92f7724c55c3289faa9074</Sha>
@@ -169,49 +114,6 @@
     <Dependency Name="Microsoft.AspNetCore.TestHost" Version="8.0.0-rtm.23523.8">
       <Uri>https://github.com/dotnet/aspnetcore</Uri>
       <Sha>9e7a25f270182a1b4413583086166ab0abfbbf19</Sha>
-=======
-    <Dependency Name="dotnet-format" Version="8.0.456602">
-      <Uri>https://github.com/dotnet/format</Uri>
-      <Sha>28925c0e519d66c80328aacf973b74e40bb1d5bd</Sha>
-      <SourceBuild RepoName="format" ManagedOnly="true" />
-    </Dependency>
-    <Dependency Name="Microsoft.Net.Compilers.Toolset" Version="4.8.0-7.23566.2">
-      <Uri>https://github.com/dotnet/roslyn</Uri>
-      <Sha>7b75981cf3bd520b86ec4ed00ec156c8bc48e4eb</Sha>
-      <SourceBuild RepoName="roslyn" ManagedOnly="true" />
-    </Dependency>
-    <Dependency Name="Microsoft.CodeAnalysis" Version="4.8.0-7.23566.2">
-      <Uri>https://github.com/dotnet/roslyn</Uri>
-      <Sha>7b75981cf3bd520b86ec4ed00ec156c8bc48e4eb</Sha>
-    </Dependency>
-    <Dependency Name="Microsoft.CodeAnalysis.CSharp" Version="4.8.0-7.23566.2">
-      <Uri>https://github.com/dotnet/roslyn</Uri>
-      <Sha>7b75981cf3bd520b86ec4ed00ec156c8bc48e4eb</Sha>
-    </Dependency>
-    <Dependency Name="Microsoft.CodeAnalysis.CSharp.CodeStyle" Version="4.8.0-7.23566.2">
-      <Uri>https://github.com/dotnet/roslyn</Uri>
-      <Sha>7b75981cf3bd520b86ec4ed00ec156c8bc48e4eb</Sha>
-    </Dependency>
-    <Dependency Name="Microsoft.CodeAnalysis.CSharp.Features" Version="4.8.0-7.23566.2">
-      <Uri>https://github.com/dotnet/roslyn</Uri>
-      <Sha>7b75981cf3bd520b86ec4ed00ec156c8bc48e4eb</Sha>
-    </Dependency>
-    <Dependency Name="Microsoft.CodeAnalysis.CSharp.Workspaces" Version="4.8.0-7.23566.2">
-      <Uri>https://github.com/dotnet/roslyn</Uri>
-      <Sha>7b75981cf3bd520b86ec4ed00ec156c8bc48e4eb</Sha>
-    </Dependency>
-    <Dependency Name="Microsoft.CodeAnalysis.Workspaces.MSBuild" Version="4.8.0-7.23566.2">
-      <Uri>https://github.com/dotnet/roslyn</Uri>
-      <Sha>7b75981cf3bd520b86ec4ed00ec156c8bc48e4eb</Sha>
-    </Dependency>
-    <Dependency Name="Microsoft.AspNetCore.DeveloperCertificates.XPlat" Version="8.0.0-rtm.23531.12">
-      <Uri>https://dev.azure.com/dnceng/internal/_git/dotnet-aspnetcore</Uri>
-      <Sha>3f1acb59718cadf111a0a796681e3d3509bb3381</Sha>
-    </Dependency>
-    <Dependency Name="Microsoft.AspNetCore.TestHost" Version="8.0.0">
-      <Uri>https://dev.azure.com/dnceng/internal/_git/dotnet-aspnetcore</Uri>
-      <Sha>3f1acb59718cadf111a0a796681e3d3509bb3381</Sha>
->>>>>>> 2d2cea28
     </Dependency>
     <Dependency Name="Microsoft.Build.NuGetSdkResolver" Version="6.9.0-preview.1.33">
       <Uri>https://github.com/nuget/nuget.client</Uri>
@@ -290,7 +192,6 @@
       <Uri>https://github.com/microsoft/vstest</Uri>
       <Sha>a561f75d35235af57987c06742f6de34e13a5635</Sha>
     </Dependency>
-<<<<<<< HEAD
     <Dependency Name="Microsoft.NET.ILLink.Tasks" Version="8.0.0-rtm.23520.16">
       <Uri>https://github.com/dotnet/runtime</Uri>
       <Sha>11ad607efb2b31c5e1b906303fcd70341e9d5206</Sha>
@@ -375,92 +276,6 @@
     <Dependency Name="Microsoft.AspNetCore.Mvc.Api.Analyzers" Version="8.0.0-rtm.23523.8">
       <Uri>https://github.com/dotnet/aspnetcore</Uri>
       <Sha>9e7a25f270182a1b4413583086166ab0abfbbf19</Sha>
-=======
-    <Dependency Name="Microsoft.NET.ILLink.Tasks" Version="8.0.0">
-      <Uri>https://dev.azure.com/dnceng/internal/_git/dotnet-runtime</Uri>
-      <Sha>5535e31a712343a63f5d7d796cd874e563e5ac14</Sha>
-    </Dependency>
-    <Dependency Name="System.CodeDom" Version="8.0.0">
-      <Uri>https://dev.azure.com/dnceng/internal/_git/dotnet-runtime</Uri>
-      <Sha>5535e31a712343a63f5d7d796cd874e563e5ac14</Sha>
-    </Dependency>
-    <Dependency Name="System.Security.Cryptography.ProtectedData" Version="8.0.0">
-      <Uri>https://dev.azure.com/dnceng/internal/_git/dotnet-runtime</Uri>
-      <Sha>5535e31a712343a63f5d7d796cd874e563e5ac14</Sha>
-    </Dependency>
-    <Dependency Name="System.Text.Encoding.CodePages" Version="8.0.0">
-      <Uri>https://dev.azure.com/dnceng/internal/_git/dotnet-runtime</Uri>
-      <Sha>5535e31a712343a63f5d7d796cd874e563e5ac14</Sha>
-    </Dependency>
-    <Dependency Name="System.Resources.Extensions" Version="8.0.0">
-      <Uri>https://dev.azure.com/dnceng/internal/_git/dotnet-runtime</Uri>
-      <Sha>5535e31a712343a63f5d7d796cd874e563e5ac14</Sha>
-    </Dependency>
-    <Dependency Name="Microsoft.WindowsDesktop.App.Runtime.win-x64" Version="8.0.0">
-      <Uri>https://dev.azure.com/dnceng/internal/_git/dotnet-windowsdesktop</Uri>
-      <Sha>c0170915ed6c164a594cd9d558d44aaf98fc6961</Sha>
-    </Dependency>
-    <Dependency Name="VS.Redist.Common.WindowsDesktop.SharedFramework.x64.8.0" Version="8.0.0-rtm.23551.1">
-      <Uri>https://dev.azure.com/dnceng/internal/_git/dotnet-windowsdesktop</Uri>
-      <Sha>c0170915ed6c164a594cd9d558d44aaf98fc6961</Sha>
-    </Dependency>
-    <Dependency Name="Microsoft.WindowsDesktop.App.Ref" Version="8.0.0">
-      <Uri>https://dev.azure.com/dnceng/internal/_git/dotnet-windowsdesktop</Uri>
-      <Sha>c0170915ed6c164a594cd9d558d44aaf98fc6961</Sha>
-    </Dependency>
-    <Dependency Name="VS.Redist.Common.WindowsDesktop.TargetingPack.x64.8.0" Version="8.0.0-rtm.23551.1">
-      <Uri>https://dev.azure.com/dnceng/internal/_git/dotnet-windowsdesktop</Uri>
-      <Sha>c0170915ed6c164a594cd9d558d44aaf98fc6961</Sha>
-    </Dependency>
-    <Dependency Name="Microsoft.NET.Sdk.WindowsDesktop" Version="8.0.0-rtm.23531.4" CoherentParentDependency="Microsoft.WindowsDesktop.App.Ref">
-      <Uri>https://dev.azure.com/dnceng/internal/_git/dotnet-wpf</Uri>
-      <Sha>239f8da8fbf8cf2a6cd0c793f0d02679bf4ccf6a</Sha>
-    </Dependency>
-    <Dependency Name="Microsoft.AspNetCore.App.Ref" Version="8.0.0">
-      <Uri>https://dev.azure.com/dnceng/internal/_git/dotnet-aspnetcore</Uri>
-      <Sha>3f1acb59718cadf111a0a796681e3d3509bb3381</Sha>
-    </Dependency>
-    <Dependency Name="Microsoft.AspNetCore.App.Ref.Internal" Version="8.0.0-rtm.23531.12">
-      <Uri>https://dev.azure.com/dnceng/internal/_git/dotnet-aspnetcore</Uri>
-      <Sha>3f1acb59718cadf111a0a796681e3d3509bb3381</Sha>
-    </Dependency>
-    <Dependency Name="Microsoft.AspNetCore.App.Runtime.win-x64" Version="8.0.0">
-      <Uri>https://dev.azure.com/dnceng/internal/_git/dotnet-aspnetcore</Uri>
-      <Sha>3f1acb59718cadf111a0a796681e3d3509bb3381</Sha>
-    </Dependency>
-    <Dependency Name="VS.Redist.Common.AspNetCore.SharedFramework.x64.8.0" Version="8.0.0-rtm.23531.12">
-      <Uri>https://dev.azure.com/dnceng/internal/_git/dotnet-aspnetcore</Uri>
-      <Sha>3f1acb59718cadf111a0a796681e3d3509bb3381</Sha>
-      <SourceBuild RepoName="aspnetcore" ManagedOnly="true" />
-    </Dependency>
-    <Dependency Name="dotnet-dev-certs" Version="8.0.0-rtm.23531.12">
-      <Uri>https://dev.azure.com/dnceng/internal/_git/dotnet-aspnetcore</Uri>
-      <Sha>3f1acb59718cadf111a0a796681e3d3509bb3381</Sha>
-    </Dependency>
-    <Dependency Name="dotnet-user-jwts" Version="8.0.0-rtm.23531.12">
-      <Uri>https://dev.azure.com/dnceng/internal/_git/dotnet-aspnetcore</Uri>
-      <Sha>3f1acb59718cadf111a0a796681e3d3509bb3381</Sha>
-    </Dependency>
-    <Dependency Name="dotnet-user-secrets" Version="8.0.0-rtm.23531.12">
-      <Uri>https://dev.azure.com/dnceng/internal/_git/dotnet-aspnetcore</Uri>
-      <Sha>3f1acb59718cadf111a0a796681e3d3509bb3381</Sha>
-    </Dependency>
-    <Dependency Name="Microsoft.AspNetCore.Analyzers" Version="8.0.0-rtm.23531.12">
-      <Uri>https://dev.azure.com/dnceng/internal/_git/dotnet-aspnetcore</Uri>
-      <Sha>3f1acb59718cadf111a0a796681e3d3509bb3381</Sha>
-    </Dependency>
-    <Dependency Name="Microsoft.AspNetCore.Components.SdkAnalyzers" Version="8.0.0-rtm.23531.12">
-      <Uri>https://dev.azure.com/dnceng/internal/_git/dotnet-aspnetcore</Uri>
-      <Sha>3f1acb59718cadf111a0a796681e3d3509bb3381</Sha>
-    </Dependency>
-    <Dependency Name="Microsoft.AspNetCore.Mvc.Analyzers" Version="8.0.0-rtm.23531.12">
-      <Uri>https://dev.azure.com/dnceng/internal/_git/dotnet-aspnetcore</Uri>
-      <Sha>3f1acb59718cadf111a0a796681e3d3509bb3381</Sha>
-    </Dependency>
-    <Dependency Name="Microsoft.AspNetCore.Mvc.Api.Analyzers" Version="8.0.0-rtm.23531.12">
-      <Uri>https://dev.azure.com/dnceng/internal/_git/dotnet-aspnetcore</Uri>
-      <Sha>3f1acb59718cadf111a0a796681e3d3509bb3381</Sha>
->>>>>>> 2d2cea28
     </Dependency>
     <Dependency Name="Microsoft.CodeAnalysis.Razor.Tooling.Internal" Version="7.0.0-preview.23565.3">
       <Uri>https://github.com/dotnet/razor</Uri>
@@ -475,7 +290,6 @@
       <Uri>https://github.com/dotnet/razor</Uri>
       <Sha>1d591bec5300b4f362e33b1a5a296d20ae4290c0</Sha>
     </Dependency>
-<<<<<<< HEAD
     <Dependency Name="Microsoft.Extensions.FileProviders.Embedded" Version="8.0.0-rtm.23523.8">
       <Uri>https://github.com/dotnet/aspnetcore</Uri>
       <Sha>9e7a25f270182a1b4413583086166ab0abfbbf19</Sha>
@@ -491,23 +305,6 @@
     <Dependency Name="Microsoft.JSInterop" Version="8.0.0-rtm.23523.8">
       <Uri>https://github.com/dotnet/aspnetcore</Uri>
       <Sha>9e7a25f270182a1b4413583086166ab0abfbbf19</Sha>
-=======
-    <Dependency Name="Microsoft.Extensions.FileProviders.Embedded" Version="8.0.0">
-      <Uri>https://dev.azure.com/dnceng/internal/_git/dotnet-aspnetcore</Uri>
-      <Sha>3f1acb59718cadf111a0a796681e3d3509bb3381</Sha>
-    </Dependency>
-    <Dependency Name="Microsoft.AspNetCore.Authorization" Version="8.0.0">
-      <Uri>https://dev.azure.com/dnceng/internal/_git/dotnet-aspnetcore</Uri>
-      <Sha>3f1acb59718cadf111a0a796681e3d3509bb3381</Sha>
-    </Dependency>
-    <Dependency Name="Microsoft.AspNetCore.Components.Web" Version="8.0.0">
-      <Uri>https://dev.azure.com/dnceng/internal/_git/dotnet-aspnetcore</Uri>
-      <Sha>3f1acb59718cadf111a0a796681e3d3509bb3381</Sha>
-    </Dependency>
-    <Dependency Name="Microsoft.JSInterop" Version="8.0.0">
-      <Uri>https://dev.azure.com/dnceng/internal/_git/dotnet-aspnetcore</Uri>
-      <Sha>3f1acb59718cadf111a0a796681e3d3509bb3381</Sha>
->>>>>>> 2d2cea28
     </Dependency>
     <Dependency Name="Microsoft.Web.Xdt" Version="7.0.0-preview.22423.2" Pinned="true">
       <Uri>https://github.com/dotnet/xdt</Uri>
@@ -588,7 +385,6 @@
       <SourceBuild RepoName="symreader" ManagedOnly="true" />
     </Dependency>
     <!-- Dependency required for flowing correct package version in source-build, using PVP flow. -->
-<<<<<<< HEAD
     <Dependency Name="Microsoft.Extensions.Logging" Version="8.0.0-rtm.23520.16">
       <Uri>https://github.com/dotnet/runtime</Uri>
       <Sha>11ad607efb2b31c5e1b906303fcd70341e9d5206</Sha>
@@ -612,31 +408,6 @@
     <Dependency Name="System.ServiceProcess.ServiceController" Version="8.0.0-rtm.23520.16">
       <Uri>https://github.com/dotnet/runtime</Uri>
       <Sha>11ad607efb2b31c5e1b906303fcd70341e9d5206</Sha>
-=======
-    <Dependency Name="Microsoft.Extensions.Logging" Version="8.0.0">
-      <Uri>https://dev.azure.com/dnceng/internal/_git/dotnet-runtime</Uri>
-      <Sha>5535e31a712343a63f5d7d796cd874e563e5ac14</Sha>
-    </Dependency>
-    <!-- Dependency required for flowing correct package version in source-build, using PVP flow. -->
-    <Dependency Name="Microsoft.Extensions.Logging.Abstractions" Version="8.0.0">
-      <Uri>https://dev.azure.com/dnceng/internal/_git/dotnet-runtime</Uri>
-      <Sha>5535e31a712343a63f5d7d796cd874e563e5ac14</Sha>
-    </Dependency>
-    <!-- Dependency required for flowing correct package version in source-build, using PVP flow. -->
-    <Dependency Name="Microsoft.Extensions.Logging.Console" Version="8.0.0">
-      <Uri>https://dev.azure.com/dnceng/internal/_git/dotnet-runtime</Uri>
-      <Sha>5535e31a712343a63f5d7d796cd874e563e5ac14</Sha>
-    </Dependency>
-    <!-- Dependency required for flowing correct package version in source-build, using PVP flow. -->
-    <Dependency Name="Microsoft.Extensions.FileSystemGlobbing" Version="8.0.0">
-      <Uri>https://dev.azure.com/dnceng/internal/_git/dotnet-runtime</Uri>
-      <Sha>5535e31a712343a63f5d7d796cd874e563e5ac14</Sha>
-    </Dependency>
-    <!-- Dependency required for flowing correct package version in source-build, using PVP flow. -->
-    <Dependency Name="System.ServiceProcess.ServiceController" Version="8.0.0">
-      <Uri>https://dev.azure.com/dnceng/internal/_git/dotnet-runtime</Uri>
-      <Sha>5535e31a712343a63f5d7d796cd874e563e5ac14</Sha>
->>>>>>> 2d2cea28
     </Dependency>
   </ProductDependencies>
   <ToolsetDependencies>
@@ -657,15 +428,9 @@
       <Uri>https://github.com/dotnet/arcade</Uri>
       <Sha>080141bf0f9f15408bb6eb8e301b23bddf81d054</Sha>
     </Dependency>
-<<<<<<< HEAD
     <Dependency Name="System.Reflection.MetadataLoadContext" Version="8.0.0-rtm.23520.16">
       <Uri>https://github.com/dotnet/runtime</Uri>
       <Sha>11ad607efb2b31c5e1b906303fcd70341e9d5206</Sha>
-=======
-    <Dependency Name="System.Reflection.MetadataLoadContext" Version="8.0.0">
-      <Uri>https://dev.azure.com/dnceng/internal/_git/dotnet-runtime</Uri>
-      <Sha>5535e31a712343a63f5d7d796cd874e563e5ac14</Sha>
->>>>>>> 2d2cea28
     </Dependency>
     <Dependency Name="Microsoft.DotNet.XliffTasks" Version="1.0.0-beta.23475.1" CoherentParentDependency="Microsoft.DotNet.Arcade.Sdk">
       <Uri>https://github.com/dotnet/xliff-tasks</Uri>

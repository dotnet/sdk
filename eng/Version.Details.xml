<?xml version="1.0" encoding="utf-8"?>
<Dependencies>
  <ProductDependencies>
    <Dependency Name="Microsoft.TemplateEngine.Cli" Version="6.0.100-rtm.21520.9">
      <Uri>https://github.com/dotnet/templating</Uri>
      <Sha>93a6afe28444b929c684ea6435c390e90b358c14</Sha>
      <SourceBuild RepoName="templating" ManagedOnly="true" />
    </Dependency>
    <Dependency Name="Microsoft.TemplateEngine.Abstractions" Version="6.0.100-rtm.21520.9">
      <Uri>https://github.com/dotnet/templating</Uri>
      <Sha>93a6afe28444b929c684ea6435c390e90b358c14</Sha>
    </Dependency>
    <Dependency Name="Microsoft.TemplateEngine.Orchestrator.RunnableProjects" Version="6.0.100-rtm.21520.9">
      <Uri>https://github.com/dotnet/templating</Uri>
      <Sha>93a6afe28444b929c684ea6435c390e90b358c14</Sha>
    </Dependency>
    <Dependency Name="Microsoft.TemplateEngine.Utils" Version="6.0.100-rtm.21520.9">
      <Uri>https://github.com/dotnet/templating</Uri>
      <Sha>93a6afe28444b929c684ea6435c390e90b358c14</Sha>
    </Dependency>
    <Dependency Name="Microsoft.TemplateSearch.Common" Version="6.0.100-rtm.21520.9">
      <Uri>https://github.com/dotnet/templating</Uri>
      <Sha>93a6afe28444b929c684ea6435c390e90b358c14</Sha>
    </Dependency>
    <Dependency Name="Microsoft.DotNet.Common.ItemTemplates" Version="6.0.100-rtm.21520.9">
      <Uri>https://github.com/dotnet/templating</Uri>
      <Sha>93a6afe28444b929c684ea6435c390e90b358c14</Sha>
    </Dependency>
    <Dependency Name="Microsoft.DotNet.Common.ProjectTemplates.6.0" Version="6.0.100-rtm.21520.9">
      <Uri>https://github.com/dotnet/templating</Uri>
      <Sha>93a6afe28444b929c684ea6435c390e90b358c14</Sha>
    </Dependency>
    <Dependency Name="Microsoft.NETCore.App.Ref" Version="6.0.0">
      <Uri>https://github.com/dotnet/runtime</Uri>
      <Sha>c86a857c3a0445af75aa10a26b151c0447d4ed7a</Sha>
    </Dependency>
    <Dependency Name="VS.Redist.Common.NetCore.SharedFramework.x64.6.0" Version="6.0.0-rtm.21520.5">
      <Uri>https://github.com/dotnet/runtime</Uri>
      <Sha>c86a857c3a0445af75aa10a26b151c0447d4ed7a</Sha>
    </Dependency>
    <Dependency Name="VS.Redist.Common.NetCore.TargetingPack.x64.6.0" Version="6.0.0-rtm.21520.5">
      <Uri>https://github.com/dotnet/runtime</Uri>
      <Sha>c86a857c3a0445af75aa10a26b151c0447d4ed7a</Sha>
    </Dependency>
    <Dependency Name="Microsoft.NETCore.App.Runtime.win-x64" Version="6.0.0">
      <Uri>https://github.com/dotnet/runtime</Uri>
      <Sha>c86a857c3a0445af75aa10a26b151c0447d4ed7a</Sha>
    </Dependency>
    <Dependency Name="Microsoft.NETCore.App.Host.win-x64" Version="6.0.0">
      <Uri>https://github.com/dotnet/runtime</Uri>
      <Sha>c86a857c3a0445af75aa10a26b151c0447d4ed7a</Sha>
    </Dependency>
    <Dependency Name="Microsoft.NETCore.Platforms" Version="6.0.0">
      <Uri>https://github.com/dotnet/runtime</Uri>
      <Sha>c86a857c3a0445af75aa10a26b151c0447d4ed7a</Sha>
    </Dependency>
    <Dependency Name="Microsoft.NET.HostModel" Version="6.0.0-rtm.21520.5">
      <Uri>https://github.com/dotnet/runtime</Uri>
      <Sha>c86a857c3a0445af75aa10a26b151c0447d4ed7a</Sha>
    </Dependency>
    <Dependency Name="Microsoft.Extensions.DependencyModel" Version="6.0.0">
      <Uri>https://github.com/dotnet/runtime</Uri>
      <Sha>c86a857c3a0445af75aa10a26b151c0447d4ed7a</Sha>
    </Dependency>
    <Dependency Name="Microsoft.NETCore.DotNetHostResolver" Version="6.0.0">
      <Uri>https://github.com/dotnet/runtime</Uri>
      <Sha>c86a857c3a0445af75aa10a26b151c0447d4ed7a</Sha>
    </Dependency>
    <Dependency Name="Microsoft.Build" Version="17.0.0-preview-21515-03">
      <Uri>https://github.com/dotnet/msbuild</Uri>
      <Sha>d66a44095cd460a3031541cc05310bccab17a9e4</Sha>
    </Dependency>
    <Dependency Name="Microsoft.Build.Localization" Version="17.0.0-preview-21515-03">
      <Uri>https://github.com/dotnet/msbuild</Uri>
      <Sha>d66a44095cd460a3031541cc05310bccab17a9e4</Sha>
    </Dependency>
    <Dependency Name="Microsoft.FSharp.Compiler" Version="12.0.0-beta.21519.2">
      <Uri>https://github.com/dotnet/fsharp</Uri>
      <Sha>727a6abda5bb3276f3e8dd918b721c5d21464aac</Sha>
    </Dependency>
    <Dependency Name="Microsoft.SourceBuild.Intermediate.fsharp" Version="6.0.1-beta.21519.2">
      <Uri>https://github.com/dotnet/fsharp</Uri>
      <Sha>727a6abda5bb3276f3e8dd918b721c5d21464aac</Sha>
      <SourceBuild RepoName="fsharp" ManagedOnly="true" />
    </Dependency>
    <Dependency Name="dotnet-format" Version="6.0.251901">
      <Uri>https://github.com/dotnet/format</Uri>
      <Sha>542a62ee97b76ea6ebd9b42515a1d61de2166e41</Sha>
      <SourceBuildTarball RepoName="format" ManagedOnly="true" />
    </Dependency>
    <Dependency Name="Microsoft.Net.Compilers.Toolset" Version="4.0.0-6.21519.19">
      <Uri>https://github.com/dotnet/roslyn</Uri>
      <Sha>3a0930fe6990248c848db2f1e323d7dd2052005b</Sha>
      <SourceBuild RepoName="roslyn" ManagedOnly="true" />
    </Dependency>
    <Dependency Name="Microsoft.CodeAnalysis" Version="4.0.0-6.21519.19">
      <Uri>https://github.com/dotnet/roslyn</Uri>
      <Sha>3a0930fe6990248c848db2f1e323d7dd2052005b</Sha>
    </Dependency>
    <Dependency Name="Microsoft.CodeAnalysis.CSharp" Version="4.0.0">
      <Uri>https://github.com/dotnet/roslyn</Uri>
      <Sha>
      </Sha>
<<<<<<< HEAD
    </Dependency>
    <Dependency Name="Microsoft.CodeAnalysis.CSharp.Features" Version="4.0.0-6.21519.19">
      <Uri>https://github.com/dotnet/roslyn</Uri>
      <Sha>3a0930fe6990248c848db2f1e323d7dd2052005b</Sha>
=======
>>>>>>> 277b3bb0
    </Dependency>
    <Dependency Name="Microsoft.CodeAnalysis.CSharp.Workspaces" Version="4.0.0">
      <Uri>https://github.com/dotnet/roslyn</Uri>
      <Sha>
      </Sha>
<<<<<<< HEAD
    </Dependency>
    <Dependency Name="Microsoft.CodeAnalysis.Workspaces.MSBuild" Version="4.0.0-6.21519.19">
      <Uri>https://github.com/dotnet/roslyn</Uri>
      <Sha>3a0930fe6990248c848db2f1e323d7dd2052005b</Sha>
=======
>>>>>>> 277b3bb0
    </Dependency>
    <Dependency Name="Microsoft.AspNetCore.DeveloperCertificates.XPlat" Version="6.0.0-rtm.21519.22">
      <Uri>https://github.com/dotnet/aspnetcore</Uri>
      <Sha>66fd211c67b888dcb5fe8a3623a5ef1c429d55b7</Sha>
    </Dependency>
    <Dependency Name="Microsoft.AspNetCore.TestHost" Version="6.0.0-rtm.21519.22">
      <Uri>https://github.com/dotnet/aspnetcore</Uri>
      <Sha>66fd211c67b888dcb5fe8a3623a5ef1c429d55b7</Sha>
    </Dependency>
    <Dependency Name="NuGet.Build.Tasks" Version="6.0.0-rc.262">
      <Uri>https://github.com/nuget/nuget.client</Uri>
      <Sha>e3016693e01536996921d613152648d66eb0ce99</Sha>
    </Dependency>
    <Dependency Name="Microsoft.NET.Test.Sdk" Version="17.0.0-release-20210923-02">
      <Uri>https://github.com/microsoft/vstest</Uri>
      <Sha>68bd10d3aee862a9fbb0bac8b3d474bc323024f3</Sha>
    </Dependency>
    <Dependency Name="Microsoft.NET.ILLink.Tasks" Version="6.0.100-1.21519.4">
      <Uri>https://github.com/dotnet/linker</Uri>
      <Sha>d0662ed8db919642177ddfd06a1c33895a69015f</Sha>
      <SourceBuild RepoName="linker" ManagedOnly="true" />
    </Dependency>
    <Dependency Name="Microsoft.NET.ILLink.Analyzers" Version="6.0.100-1.21519.4">
      <Uri>https://github.com/dotnet/linker</Uri>
      <Sha>d0662ed8db919642177ddfd06a1c33895a69015f</Sha>
    </Dependency>
    <Dependency Name="System.CodeDom" Version="6.0.0">
      <Uri>https://github.com/dotnet/runtime</Uri>
      <Sha>c86a857c3a0445af75aa10a26b151c0447d4ed7a</Sha>
    </Dependency>
    <Dependency Name="System.Security.Cryptography.ProtectedData" Version="6.0.0">
      <Uri>https://github.com/dotnet/runtime</Uri>
      <Sha>c86a857c3a0445af75aa10a26b151c0447d4ed7a</Sha>
    </Dependency>
    <Dependency Name="System.ServiceProcess.ServiceController" Version="6.0.0">
      <Uri>https://github.com/dotnet/runtime</Uri>
      <Sha>c86a857c3a0445af75aa10a26b151c0447d4ed7a</Sha>
    </Dependency>
    <Dependency Name="System.Text.Encoding.CodePages" Version="6.0.0">
      <Uri>https://github.com/dotnet/runtime</Uri>
      <Sha>c86a857c3a0445af75aa10a26b151c0447d4ed7a</Sha>
    </Dependency>
    <Dependency Name="System.Resources.Extensions" Version="6.0.0">
      <Uri>https://github.com/dotnet/runtime</Uri>
      <Sha>c86a857c3a0445af75aa10a26b151c0447d4ed7a</Sha>
    </Dependency>
    <Dependency Name="System.IO.Pipelines" Version="6.0.0">
      <Uri>https://github.com/dotnet/runtime</Uri>
      <Sha>c86a857c3a0445af75aa10a26b151c0447d4ed7a</Sha>
    </Dependency>
    <Dependency Name="Microsoft.WindowsDesktop.App.Runtime.win-x64" Version="6.0.0">
      <Uri>https://github.com/dotnet/windowsdesktop</Uri>
      <Sha>ef4c593b65a850fe4b2cfe74403de1a075a81a98</Sha>
    </Dependency>
    <Dependency Name="VS.Redist.Common.WindowsDesktop.SharedFramework.x64.6.0" Version="6.0.0-rtm.21520.13">
      <Uri>https://github.com/dotnet/windowsdesktop</Uri>
      <Sha>ef4c593b65a850fe4b2cfe74403de1a075a81a98</Sha>
    </Dependency>
    <Dependency Name="VS.Redist.Common.WindowsDesktop.TargetingPack.x64.6.0" Version="6.0.0-rtm.21520.13">
      <Uri>https://github.com/dotnet/windowsdesktop</Uri>
      <Sha>ef4c593b65a850fe4b2cfe74403de1a075a81a98</Sha>
    </Dependency>
    <Dependency Name="Microsoft.WindowsDesktop.App.Ref" Version="6.0.0">
      <Uri>https://github.com/dotnet/windowsdesktop</Uri>
      <Sha>ef4c593b65a850fe4b2cfe74403de1a075a81a98</Sha>
    </Dependency>
    <Dependency Name="Microsoft.NET.Sdk.WindowsDesktop" Version="6.0.0-rtm.21520.9" CoherentParentDependency="Microsoft.WindowsDesktop.App.Ref">
      <Uri>https://github.com/dotnet/wpf</Uri>
      <Sha>eecd6abb1caf1db7f6784fd47fcdf137f22c2a2d</Sha>
    </Dependency>
    <Dependency Name="Microsoft.AspNetCore.App.Ref" Version="6.0.0-rtm.21519.22">
      <Uri>https://github.com/dotnet/aspnetcore</Uri>
      <Sha>66fd211c67b888dcb5fe8a3623a5ef1c429d55b7</Sha>
    </Dependency>
    <Dependency Name="Microsoft.AspNetCore.App.Ref.Internal" Version="6.0.0-rtm.21519.22">
      <Uri>https://github.com/dotnet/aspnetcore</Uri>
      <Sha>66fd211c67b888dcb5fe8a3623a5ef1c429d55b7</Sha>
    </Dependency>
    <Dependency Name="Microsoft.AspNetCore.App.Runtime.win-x64" Version="6.0.0-rtm.21519.22">
      <Uri>https://github.com/dotnet/aspnetcore</Uri>
      <Sha>66fd211c67b888dcb5fe8a3623a5ef1c429d55b7</Sha>
    </Dependency>
    <Dependency Name="VS.Redist.Common.AspNetCore.SharedFramework.x64.6.0" Version="6.0.0-rtm.21519.22">
      <Uri>https://github.com/dotnet/aspnetcore</Uri>
      <Sha>66fd211c67b888dcb5fe8a3623a5ef1c429d55b7</Sha>
      <SourceBuild RepoName="aspnetcore" ManagedOnly="true" />
    </Dependency>
    <Dependency Name="dotnet-dev-certs" Version="6.0.0-rtm.21519.22">
      <Uri>https://github.com/dotnet/aspnetcore</Uri>
      <Sha>66fd211c67b888dcb5fe8a3623a5ef1c429d55b7</Sha>
    </Dependency>
    <Dependency Name="dotnet-user-secrets" Version="6.0.0-rtm.21519.22">
      <Uri>https://github.com/dotnet/aspnetcore</Uri>
      <Sha>66fd211c67b888dcb5fe8a3623a5ef1c429d55b7</Sha>
    </Dependency>
    <Dependency Name="Microsoft.AspNetCore.Analyzers" Version="6.0.0-rtm.21519.22">
      <Uri>https://github.com/dotnet/aspnetcore</Uri>
      <Sha>66fd211c67b888dcb5fe8a3623a5ef1c429d55b7</Sha>
    </Dependency>
    <Dependency Name="Microsoft.AspNetCore.Components.Analyzers" Version="6.0.0-rtm.21519.22">
      <Uri>https://github.com/dotnet/aspnetcore</Uri>
      <Sha>66fd211c67b888dcb5fe8a3623a5ef1c429d55b7</Sha>
    </Dependency>
    <Dependency Name="Microsoft.AspNetCore.Mvc.Analyzers" Version="6.0.0-rtm.21519.22">
      <Uri>https://github.com/dotnet/aspnetcore</Uri>
      <Sha>66fd211c67b888dcb5fe8a3623a5ef1c429d55b7</Sha>
    </Dependency>
    <Dependency Name="Microsoft.AspNetCore.Mvc.Api.Analyzers" Version="6.0.0-rtm.21519.22">
      <Uri>https://github.com/dotnet/aspnetcore</Uri>
      <Sha>66fd211c67b888dcb5fe8a3623a5ef1c429d55b7</Sha>
    </Dependency>
    <Dependency Name="Microsoft.AspNetCore.Mvc.Razor.Extensions" Version="6.0.0-rtm.21519.22">
      <Uri>https://github.com/dotnet/aspnetcore</Uri>
      <Sha>66fd211c67b888dcb5fe8a3623a5ef1c429d55b7</Sha>
    </Dependency>
    <Dependency Name="Microsoft.CodeAnalysis.Razor" Version="6.0.0-rtm.21519.22">
      <Uri>https://github.com/dotnet/aspnetcore</Uri>
      <Sha>66fd211c67b888dcb5fe8a3623a5ef1c429d55b7</Sha>
    </Dependency>
    <Dependency Name="Microsoft.AspNetCore.Razor.Language" Version="6.0.0-rtm.21519.22">
      <Uri>https://github.com/dotnet/aspnetcore</Uri>
      <Sha>66fd211c67b888dcb5fe8a3623a5ef1c429d55b7</Sha>
    </Dependency>
    <Dependency Name="Microsoft.AspNetCore.Razor.Internal.SourceGenerator.Transport" Version="6.0.0-rtm.21519.22">
      <Uri>https://github.com/dotnet/aspnetcore</Uri>
      <Sha>66fd211c67b888dcb5fe8a3623a5ef1c429d55b7</Sha>
    </Dependency>
    <Dependency Name="Microsoft.Extensions.FileProviders.Embedded" Version="6.0.0-rtm.21519.22">
      <Uri>https://github.com/dotnet/aspnetcore</Uri>
      <Sha>66fd211c67b888dcb5fe8a3623a5ef1c429d55b7</Sha>
    </Dependency>
    <Dependency Name="Microsoft.AspNetCore.Authorization" Version="6.0.0-rtm.21519.22">
      <Uri>https://github.com/dotnet/aspnetcore</Uri>
      <Sha>66fd211c67b888dcb5fe8a3623a5ef1c429d55b7</Sha>
    </Dependency>
    <Dependency Name="Microsoft.AspNetCore.Components.Web" Version="6.0.0-rtm.21519.22">
      <Uri>https://github.com/dotnet/aspnetcore</Uri>
      <Sha>66fd211c67b888dcb5fe8a3623a5ef1c429d55b7</Sha>
    </Dependency>
    <Dependency Name="Microsoft.JSInterop" Version="6.0.0-rtm.21519.22">
      <Uri>https://github.com/dotnet/aspnetcore</Uri>
      <Sha>66fd211c67b888dcb5fe8a3623a5ef1c429d55b7</Sha>
    </Dependency>
    <Dependency Name="Microsoft.Web.Xdt" Version="3.1.0" Pinned="true">
      <Uri>https://github.com/aspnet/xdt</Uri>
      <Sha>c01a538851a8ab1a1fbeb2e6243f391fff7587b4</Sha>
    </Dependency>
    <Dependency Name="Microsoft.CodeAnalysis.NetAnalyzers" Version="6.0.0">
      <Uri>https://github.com/dotnet/roslyn-analyzers</Uri>
      <Sha>c750b5a665adb75b528a93d844f238bd1360a91a</Sha>
    </Dependency>
    <Dependency Name="Microsoft.SourceBuild.Intermediate.roslyn-analyzers" Version="3.3.3-beta1.21519.5">
      <Uri>https://github.com/dotnet/roslyn-analyzers</Uri>
      <Sha>c750b5a665adb75b528a93d844f238bd1360a91a</Sha>
      <SourceBuild RepoName="roslyn-analyzers" ManagedOnly="true" />
    </Dependency>
    <Dependency Name="System.CommandLine" Version="2.0.0-beta1.21473.1">
      <Uri>https://github.com/dotnet/command-line-api</Uri>
      <Sha>82273cb56c83b589e8e5b63da0ac9745ffc6e105</Sha>
    </Dependency>
    <Dependency Name="Microsoft.SourceBuild.Intermediate.command-line-api" Version="0.1.247301">
      <Uri>https://github.com/dotnet/command-line-api</Uri>
      <Sha>82273cb56c83b589e8e5b63da0ac9745ffc6e105</Sha>
      <SourceBuild RepoName="command-line-api" ManagedOnly="true" />
    </Dependency>
    <Dependency Name="Microsoft.SourceBuild.Intermediate.source-build" Version="0.1.0-alpha.1.21519.2">
      <Uri>https://github.com/dotnet/source-build</Uri>
      <Sha>10d0f7e94aa45889155c312f51cfc01bf326b853</Sha>
      <SourceBuild RepoName="source-build" ManagedOnly="true" />
    </Dependency>
  </ProductDependencies>
  <ToolsetDependencies>
    <Dependency Name="Microsoft.DotNet.Arcade.Sdk" Version="7.0.0-beta.21515.2">
      <Uri>https://github.com/dotnet/arcade</Uri>
      <Sha>8d4cde52f1f9ccd78f6389d36425dbf9c70ecb1e</Sha>
      <SourceBuild RepoName="arcade" ManagedOnly="true" />
    </Dependency>
    <Dependency Name="Microsoft.DotNet.Helix.Sdk" Version="7.0.0-beta.21515.2">
      <Uri>https://github.com/dotnet/arcade</Uri>
      <Sha>8d4cde52f1f9ccd78f6389d36425dbf9c70ecb1e</Sha>
    </Dependency>
    <Dependency Name="Microsoft.DotNet.SignTool" Version="7.0.0-beta.21515.2">
      <Uri>https://github.com/dotnet/arcade</Uri>
      <Sha>8d4cde52f1f9ccd78f6389d36425dbf9c70ecb1e</Sha>
    </Dependency>
    <Dependency Name="Microsoft.DotNet.XUnitExtensions" Version="7.0.0-beta.21515.2">
      <Uri>https://github.com/dotnet/arcade</Uri>
      <Sha>8d4cde52f1f9ccd78f6389d36425dbf9c70ecb1e</Sha>
    </Dependency>
    <Dependency Name="System.Reflection.MetadataLoadContext" Version="6.0.0">
      <Uri>https://github.com/dotnet/runtime</Uri>
      <Sha>c86a857c3a0445af75aa10a26b151c0447d4ed7a</Sha>
    </Dependency>
    <Dependency Name="Microsoft.DotNet.XliffTasks" Version="1.0.0-beta.21514.1" CoherentParentDependency="Microsoft.DotNet.Arcade.Sdk">
      <Uri>https://github.com/dotnet/xliff-tasks</Uri>
      <Sha>7c0f471f81ea96519414ceb3fcc54c7392aa1cdb</Sha>
      <SourceBuild RepoName="xliff-tasks" ManagedOnly="true" />
    </Dependency>
  </ToolsetDependencies>
</Dependencies><|MERGE_RESOLUTION|>--- conflicted
+++ resolved
@@ -101,25 +101,11 @@
       <Uri>https://github.com/dotnet/roslyn</Uri>
       <Sha>
       </Sha>
-<<<<<<< HEAD
-    </Dependency>
-    <Dependency Name="Microsoft.CodeAnalysis.CSharp.Features" Version="4.0.0-6.21519.19">
-      <Uri>https://github.com/dotnet/roslyn</Uri>
-      <Sha>3a0930fe6990248c848db2f1e323d7dd2052005b</Sha>
-=======
->>>>>>> 277b3bb0
     </Dependency>
     <Dependency Name="Microsoft.CodeAnalysis.CSharp.Workspaces" Version="4.0.0">
       <Uri>https://github.com/dotnet/roslyn</Uri>
       <Sha>
       </Sha>
-<<<<<<< HEAD
-    </Dependency>
-    <Dependency Name="Microsoft.CodeAnalysis.Workspaces.MSBuild" Version="4.0.0-6.21519.19">
-      <Uri>https://github.com/dotnet/roslyn</Uri>
-      <Sha>3a0930fe6990248c848db2f1e323d7dd2052005b</Sha>
-=======
->>>>>>> 277b3bb0
     </Dependency>
     <Dependency Name="Microsoft.AspNetCore.DeveloperCertificates.XPlat" Version="6.0.0-rtm.21519.22">
       <Uri>https://github.com/dotnet/aspnetcore</Uri>

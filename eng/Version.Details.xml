--- conflicted
+++ resolved
@@ -3,17 +3,6 @@
   <ProductDependencies>
     <Dependency Name="Microsoft.TemplateEngine.Abstractions" Version="8.0.317">
       <Uri>https://github.com/dotnet/templating</Uri>
-<<<<<<< HEAD
-      <Sha>16fd0f57a0ae25dbb3e609a5f04ee733d8efeaeb</Sha>
-    </Dependency>
-    <Dependency Name="Microsoft.TemplateEngine.Mocks" Version="8.0.120-servicing.25417.1">
-      <Uri>https://github.com/dotnet/templating</Uri>
-      <Sha>16fd0f57a0ae25dbb3e609a5f04ee733d8efeaeb</Sha>
-    </Dependency>
-    <Dependency Name="Microsoft.SourceBuild.Intermediate.templating" Version="8.0.120-servicing.25417.1">
-      <Uri>https://github.com/dotnet/templating</Uri>
-      <Sha>16fd0f57a0ae25dbb3e609a5f04ee733d8efeaeb</Sha>
-=======
       <Sha>6c7fa94364cae917ec8ce37e65e442cea2258041</Sha>
     </Dependency>
     <Dependency Name="Microsoft.TemplateEngine.Mocks" Version="8.0.317-servicing.25407.9">
@@ -23,7 +12,6 @@
     <Dependency Name="Microsoft.SourceBuild.Intermediate.templating" Version="8.0.317-servicing.25407.9">
       <Uri>https://github.com/dotnet/templating</Uri>
       <Sha>6c7fa94364cae917ec8ce37e65e442cea2258041</Sha>
->>>>>>> a89d2246
       <SourceBuild RepoName="templating" ManagedOnly="true" />
     </Dependency>
     <Dependency Name="Microsoft.NETCore.App.Ref" Version="8.0.19">
@@ -67,19 +55,6 @@
       <Uri>https://github.com/dotnet/emsdk</Uri>
       <Sha>6fd14a46f7bc405f4ba53b1e691c76fdc6324b0b</Sha>
     </Dependency>
-<<<<<<< HEAD
-    <Dependency Name="Microsoft.Build" Version="17.8.36">
-      <Uri>https://github.com/dotnet/msbuild</Uri>
-      <Sha>03e28d165c0959ee43aa91c2612776b011522a70</Sha>
-    </Dependency>
-    <Dependency Name="Microsoft.Build.Localization" Version="17.8.36-servicing-25411-03">
-      <Uri>https://github.com/dotnet/msbuild</Uri>
-      <Sha>03e28d165c0959ee43aa91c2612776b011522a70</Sha>
-    </Dependency>
-    <Dependency Name="Microsoft.SourceBuild.Intermediate.msbuild" Version="17.8.36-servicing-25411-03">
-      <Uri>https://github.com/dotnet/msbuild</Uri>
-      <Sha>03e28d165c0959ee43aa91c2612776b011522a70</Sha>
-=======
     <Dependency Name="Microsoft.Build" Version="17.10.38">
       <Uri>https://github.com/dotnet/msbuild</Uri>
       <Sha>02960019913e12a2a104a41249c9f8df2c2aa20d</Sha>
@@ -91,7 +66,6 @@
     <Dependency Name="Microsoft.SourceBuild.Intermediate.msbuild" Version="17.10.38-servicing-25411-06">
       <Uri>https://github.com/dotnet/msbuild</Uri>
       <Sha>02960019913e12a2a104a41249c9f8df2c2aa20d</Sha>
->>>>>>> a89d2246
       <SourceBuild RepoName="msbuild" ManagedOnly="true" />
     </Dependency>
     <Dependency Name="Microsoft.FSharp.Compiler" Version="12.8.301-beta.24271.6">

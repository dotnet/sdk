--- conflicted
+++ resolved
@@ -561,15 +561,6 @@
       <Uri>https://github.com/dotnet/arcade-services</Uri>
       <Sha>448a29d2d2e4e27303f728202602708ed45838f5</Sha>
     </Dependency>
-<<<<<<< HEAD
-    <Dependency Name="Microsoft.Testing.Platform" Version="1.8.0-preview.25373.2">
-      <Uri>https://github.com/microsoft/testfx</Uri>
-      <Sha>7d305158d16bc674ed85e897b3e5b842867877d8</Sha>
-    </Dependency>
-    <Dependency Name="MSTest" Version="3.10.0-preview.25373.2">
-      <Uri>https://github.com/microsoft/testfx</Uri>
-      <Sha>7d305158d16bc674ed85e897b3e5b842867877d8</Sha>
-=======
     <Dependency Name="Microsoft.Testing.Platform" Version="1.8.0-preview.25374.11">
       <Uri>https://github.com/microsoft/testfx</Uri>
       <Sha>f1ea405d3997a828d15f68be2c239e9053ccb038</Sha>
@@ -577,7 +568,6 @@
     <Dependency Name="MSTest" Version="3.10.0-preview.25374.11">
       <Uri>https://github.com/microsoft/testfx</Uri>
       <Sha>f1ea405d3997a828d15f68be2c239e9053ccb038</Sha>
->>>>>>> e91d8c99
     </Dependency>
     <Dependency Name="Microsoft.Extensions.Configuration.Ini" Version="10.0.0-preview.7.25375.119">
       <Uri>https://github.com/dotnet/dotnet</Uri>

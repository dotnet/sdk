--- conflicted
+++ resolved
@@ -3,18 +3,6 @@
   <ProductDependencies>
     <Dependency Name="Microsoft.TemplateEngine.Abstractions" Version="9.0.204">
       <Uri>https://github.com/dotnet/templating</Uri>
-<<<<<<< HEAD
-      <Sha>a0bc400b24c00478ed52d45fb72763c93f30d693</Sha>
-    </Dependency>
-    <Dependency Name="Microsoft.TemplateEngine.Mocks" Version="9.0.106-servicing.25217.3">
-      <Uri>https://github.com/dotnet/templating</Uri>
-      <Sha>a0bc400b24c00478ed52d45fb72763c93f30d693</Sha>
-    </Dependency>
-    <!-- Intermediate is necessary for source build. -->
-    <Dependency Name="Microsoft.SourceBuild.Intermediate.templating" Version="9.0.106-servicing.25217.3">
-      <Uri>https://github.com/dotnet/templating</Uri>
-      <Sha>a0bc400b24c00478ed52d45fb72763c93f30d693</Sha>
-=======
       <Sha>8cc88f99af0e2eb16d8a2a04bac25593f6ac4d97</Sha>
     </Dependency>
     <Dependency Name="Microsoft.TemplateEngine.Mocks" Version="9.0.204-servicing.25217.4">
@@ -25,7 +13,6 @@
     <Dependency Name="Microsoft.SourceBuild.Intermediate.templating" Version="9.0.204-servicing.25209.4">
       <Uri>https://github.com/dotnet/templating</Uri>
       <Sha>029cb834bc42a5f6091cb6e8937b14b6da02d29c</Sha>
->>>>>>> fca0f294
       <SourceBuild RepoName="templating" ManagedOnly="true" />
     </Dependency>
     <Dependency Name="Microsoft.NETCore.App.Ref" Version="9.0.4">

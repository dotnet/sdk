--- conflicted
+++ resolved
@@ -46,7 +46,6 @@
       <Uri>https://dev.azure.com/dnceng/internal/_git/dotnet-runtime</Uri>
       <Sha>8042d61b17540e49e53569e3728d2faa1c596583</Sha>
     </Dependency>
-<<<<<<< HEAD
     <Dependency Name="Microsoft.Build" Version="17.7.0-preview-23266-01">
       <Uri>https://github.com/dotnet/msbuild</Uri>
       <Sha>256a9079e915e27123d7959373139b000af09a09</Sha>
@@ -58,19 +57,6 @@
     <Dependency Name="Microsoft.SourceBuild.Intermediate.msbuild" Version="17.7.0-preview-23266-01">
       <Uri>https://github.com/dotnet/msbuild</Uri>
       <Sha>256a9079e915e27123d7959373139b000af09a09</Sha>
-=======
-    <Dependency Name="Microsoft.Build" Version="17.7.0-preview-23266-03">
-      <Uri>https://github.com/dotnet/msbuild</Uri>
-      <Sha>8d8421c79afe2efb6b614f920e10dec5973c4f2a</Sha>
-    </Dependency>
-    <Dependency Name="Microsoft.Build.Localization" Version="17.7.0-preview-23266-03">
-      <Uri>https://github.com/dotnet/msbuild</Uri>
-      <Sha>8d8421c79afe2efb6b614f920e10dec5973c4f2a</Sha>
-    </Dependency>
-    <Dependency Name="Microsoft.SourceBuild.Intermediate.msbuild" Version="17.7.0-preview-23266-03">
-      <Uri>https://github.com/dotnet/msbuild</Uri>
-      <Sha>8d8421c79afe2efb6b614f920e10dec5973c4f2a</Sha>
->>>>>>> bb8e015e
     </Dependency>
     <Dependency Name="Microsoft.FSharp.Compiler" Version="12.7.0-beta.23266.5">
       <Uri>https://github.com/dotnet/fsharp</Uri>

--- conflicted
+++ resolved
@@ -623,15 +623,6 @@
       <Uri>https://github.com/dotnet/runtime</Uri>
       <Sha>b66200e5448be50673b0387ca4632d3bfa25887b</Sha>
     </Dependency>
-<<<<<<< HEAD
-    <Dependency Name="Microsoft.DotNet.Darc" Version="1.1.0-beta.24570.3">
-      <Uri>https://github.com/dotnet/arcade-services</Uri>
-      <Sha>78e9e24d183a590716f3ba1eb3fd318da668d1a5</Sha>
-    </Dependency>
-    <Dependency Name="Microsoft.DotNet.DarcLib" Version="1.1.0-beta.24570.3">
-      <Uri>https://github.com/dotnet/arcade-services</Uri>
-      <Sha>78e9e24d183a590716f3ba1eb3fd318da668d1a5</Sha>
-=======
     <Dependency Name="Microsoft.DotNet.Darc" Version="1.1.0-beta.24577.1">
       <Uri>https://github.com/dotnet/arcade-services</Uri>
       <Sha>127f7b095d9e345f7fb1477c79923b91c4cc9a69</Sha>
@@ -649,7 +640,6 @@
       <Uri>https://github.com/dotnet/scenario-tests</Uri>
       <Sha>f4af05597702ef56e9c68c2e9fd2c1bb6ab3124f</Sha>
       <SourceBuild RepoName="scenario-tests" ManagedOnly="true" />
->>>>>>> 211390f7
     </Dependency>
     <!--
       Aspire isn't really a toolset dependency. However, it only inserts a baseline manifest in sdk,

<?xml version="1.0" encoding="utf-8"?>
<Dependencies>
  <ProductDependencies>
    <Dependency Name="Microsoft.TemplateEngine.Abstractions" Version="8.0.100-preview.7.23369.2">
      <Uri>https://github.com/dotnet/templating</Uri>
      <Sha>de8aa1fb37b142a74da461b8ea1035ddc283521e</Sha>
      <SourceBuild RepoName="templating" ManagedOnly="true" />
    </Dependency>
    <Dependency Name="Microsoft.NETCore.App.Ref" Version="8.0.0-preview.7.23368.2">
      <Uri>https://github.com/dotnet/runtime</Uri>
      <Sha>16dc5330051a97aec4ba89d21263cdccc7b7552c</Sha>
    </Dependency>
    <Dependency Name="VS.Redist.Common.NetCore.SharedFramework.x64.8.0" Version="8.0.0-preview.7.23368.2">
      <Uri>https://github.com/dotnet/runtime</Uri>
      <Sha>16dc5330051a97aec4ba89d21263cdccc7b7552c</Sha>
      <SourceBuild RepoName="runtime" ManagedOnly="false" />
    </Dependency>
    <Dependency Name="VS.Redist.Common.NetCore.TargetingPack.x64.8.0" Version="8.0.0-preview.7.23368.2">
      <Uri>https://github.com/dotnet/runtime</Uri>
      <Sha>16dc5330051a97aec4ba89d21263cdccc7b7552c</Sha>
    </Dependency>
    <Dependency Name="Microsoft.NETCore.App.Runtime.win-x64" Version="8.0.0-preview.7.23368.2">
      <Uri>https://github.com/dotnet/runtime</Uri>
      <Sha>16dc5330051a97aec4ba89d21263cdccc7b7552c</Sha>
    </Dependency>
    <Dependency Name="Microsoft.NETCore.App.Host.win-x64" Version="8.0.0-preview.7.23368.2">
      <Uri>https://github.com/dotnet/runtime</Uri>
      <Sha>16dc5330051a97aec4ba89d21263cdccc7b7552c</Sha>
    </Dependency>
    <Dependency Name="Microsoft.NETCore.Platforms" Version="8.0.0-preview.7.23368.2">
      <Uri>https://github.com/dotnet/runtime</Uri>
      <Sha>16dc5330051a97aec4ba89d21263cdccc7b7552c</Sha>
    </Dependency>
    <Dependency Name="Microsoft.NET.HostModel" Version="8.0.0-preview.7.23368.2">
      <Uri>https://github.com/dotnet/runtime</Uri>
      <Sha>16dc5330051a97aec4ba89d21263cdccc7b7552c</Sha>
    </Dependency>
    <Dependency Name="Microsoft.Extensions.DependencyModel" Version="8.0.0-preview.7.23368.2">
      <Uri>https://github.com/dotnet/runtime</Uri>
      <Sha>16dc5330051a97aec4ba89d21263cdccc7b7552c</Sha>
    </Dependency>
    <Dependency Name="Microsoft.NETCore.DotNetHostResolver" Version="8.0.0-preview.7.23368.2">
      <Uri>https://github.com/dotnet/runtime</Uri>
      <Sha>16dc5330051a97aec4ba89d21263cdccc7b7552c</Sha>
    </Dependency>
    <Dependency Name="Microsoft.NET.Workload.Emscripten.Current.Manifest-8.0.100.Transport" Version="8.0.0-preview.7.23362.1" CoherentParentDependency="Microsoft.NETCore.App.Runtime.win-x64">
      <Uri>https://github.com/dotnet/emsdk</Uri>
      <Sha>96c6e0d2c0bb8a90d6b49eb3ffa32593f7df7a18</Sha>
      <SourceBuild RepoName="emsdk" ManagedOnly="true" />
    </Dependency>
    <Dependency Name="Microsoft.Build" Version="17.8.0-preview-23367-03">
      <Uri>https://github.com/dotnet/msbuild</Uri>
      <Sha>0ff2a83e927c14235a95d04291e16fbdc3b29237</Sha>
      <SourceBuild RepoName="msbuild" ManagedOnly="true" />
    </Dependency>
    <Dependency Name="Microsoft.Build.Localization" Version="17.8.0-preview-23367-03">
      <Uri>https://github.com/dotnet/msbuild</Uri>
      <Sha>0ff2a83e927c14235a95d04291e16fbdc3b29237</Sha>
    </Dependency>
    <Dependency Name="Microsoft.SourceBuild.Intermediate.msbuild" Version="17.8.0-preview-23367-03">
      <Uri>https://github.com/dotnet/msbuild</Uri>
      <Sha>0ff2a83e927c14235a95d04291e16fbdc3b29237</Sha>
    </Dependency>
    <Dependency Name="Microsoft.FSharp.Compiler" Version="12.8.0-beta.23370.1">
      <Uri>https://github.com/dotnet/fsharp</Uri>
      <Sha>fdaad7bc8062f51f19e5b5d77f31191f68030783</Sha>
    </Dependency>
    <Dependency Name="Microsoft.SourceBuild.Intermediate.fsharp" Version="8.0.100-beta.23370.1">
      <Uri>https://github.com/dotnet/fsharp</Uri>
      <Sha>fdaad7bc8062f51f19e5b5d77f31191f68030783</Sha>
      <SourceBuild RepoName="fsharp" ManagedOnly="true" />
    </Dependency>
    <Dependency Name="dotnet-format" Version="8.0.433001">
      <Uri>https://github.com/dotnet/format</Uri>
      <Sha>6a6ebab20275991239c0224b56959f9d5537a280</Sha>
      <SourceBuild RepoName="format" ManagedOnly="true" />
    </Dependency>
    <Dependency Name="Microsoft.Net.Compilers.Toolset" Version="4.8.0-1.23370.8">
      <Uri>https://github.com/dotnet/roslyn</Uri>
      <Sha>c5ec55bb1fdd7f2bc7c88db0e93bb9c93a81b91e</Sha>
      <SourceBuild RepoName="roslyn" ManagedOnly="true" />
    </Dependency>
    <Dependency Name="Microsoft.CodeAnalysis" Version="4.8.0-1.23370.8">
      <Uri>https://github.com/dotnet/roslyn</Uri>
      <Sha>c5ec55bb1fdd7f2bc7c88db0e93bb9c93a81b91e</Sha>
    </Dependency>
    <Dependency Name="Microsoft.CodeAnalysis.CSharp" Version="4.8.0-1.23370.8">
      <Uri>https://github.com/dotnet/roslyn</Uri>
      <Sha>c5ec55bb1fdd7f2bc7c88db0e93bb9c93a81b91e</Sha>
    </Dependency>
    <Dependency Name="Microsoft.CodeAnalysis.CSharp.CodeStyle" Version="4.8.0-1.23370.8">
      <Uri>https://github.com/dotnet/roslyn</Uri>
      <Sha>c5ec55bb1fdd7f2bc7c88db0e93bb9c93a81b91e</Sha>
    </Dependency>
    <Dependency Name="Microsoft.CodeAnalysis.CSharp.Features" Version="4.8.0-1.23370.8">
      <Uri>https://github.com/dotnet/roslyn</Uri>
      <Sha>c5ec55bb1fdd7f2bc7c88db0e93bb9c93a81b91e</Sha>
    </Dependency>
    <Dependency Name="Microsoft.CodeAnalysis.CSharp.Workspaces" Version="4.8.0-1.23370.8">
      <Uri>https://github.com/dotnet/roslyn</Uri>
      <Sha>c5ec55bb1fdd7f2bc7c88db0e93bb9c93a81b91e</Sha>
    </Dependency>
    <Dependency Name="Microsoft.CodeAnalysis.Workspaces.MSBuild" Version="4.8.0-1.23370.8">
      <Uri>https://github.com/dotnet/roslyn</Uri>
      <Sha>c5ec55bb1fdd7f2bc7c88db0e93bb9c93a81b91e</Sha>
    </Dependency>
    <Dependency Name="Microsoft.AspNetCore.DeveloperCertificates.XPlat" Version="8.0.0-preview.7.23364.32">
      <Uri>https://github.com/dotnet/aspnetcore</Uri>
      <Sha>240377059ec25b4d9d86d4188a26722e55edc5a1</Sha>
    </Dependency>
    <Dependency Name="Microsoft.AspNetCore.TestHost" Version="8.0.0-preview.7.23364.32">
      <Uri>https://github.com/dotnet/aspnetcore</Uri>
      <Sha>240377059ec25b4d9d86d4188a26722e55edc5a1</Sha>
    </Dependency>
    <Dependency Name="Microsoft.Build.NuGetSdkResolver" Version="6.8.0-preview.1.37">
      <Uri>https://github.com/nuget/nuget.client</Uri>
      <Sha>19cd9c2cdc18e0ce795d2d69b4ab06eb8865c86b</Sha>
    </Dependency>
    <Dependency Name="NuGet.Build.Tasks" Version="6.8.0-preview.1.37">
      <Uri>https://github.com/nuget/nuget.client</Uri>
      <Sha>19cd9c2cdc18e0ce795d2d69b4ab06eb8865c86b</Sha>
    </Dependency>
    <Dependency Name="NuGet.Build.Tasks.Console" Version="6.8.0-preview.1.37">
      <Uri>https://github.com/nuget/nuget.client</Uri>
      <Sha>19cd9c2cdc18e0ce795d2d69b4ab06eb8865c86b</Sha>
    </Dependency>
    <Dependency Name="NuGet.Build.Tasks.Pack" Version="6.8.0-preview.1.37">
      <Uri>https://github.com/nuget/nuget.client</Uri>
      <Sha>19cd9c2cdc18e0ce795d2d69b4ab06eb8865c86b</Sha>
    </Dependency>
    <Dependency Name="NuGet.Commands" Version="6.8.0-preview.1.37">
      <Uri>https://github.com/nuget/nuget.client</Uri>
      <Sha>19cd9c2cdc18e0ce795d2d69b4ab06eb8865c86b</Sha>
    </Dependency>
    <Dependency Name="NuGet.CommandLine.XPlat" Version="6.8.0-preview.1.37">
      <Uri>https://github.com/nuget/nuget.client</Uri>
      <Sha>19cd9c2cdc18e0ce795d2d69b4ab06eb8865c86b</Sha>
    </Dependency>
    <Dependency Name="NuGet.Common" Version="6.8.0-preview.1.37">
      <Uri>https://github.com/nuget/nuget.client</Uri>
      <Sha>19cd9c2cdc18e0ce795d2d69b4ab06eb8865c86b</Sha>
    </Dependency>
    <Dependency Name="NuGet.Configuration" Version="6.8.0-preview.1.37">
      <Uri>https://github.com/nuget/nuget.client</Uri>
      <Sha>19cd9c2cdc18e0ce795d2d69b4ab06eb8865c86b</Sha>
    </Dependency>
    <Dependency Name="NuGet.Credentials" Version="6.8.0-preview.1.37">
      <Uri>https://github.com/nuget/nuget.client</Uri>
      <Sha>19cd9c2cdc18e0ce795d2d69b4ab06eb8865c86b</Sha>
    </Dependency>
    <Dependency Name="NuGet.DependencyResolver.Core" Version="6.8.0-preview.1.37">
      <Uri>https://github.com/nuget/nuget.client</Uri>
      <Sha>19cd9c2cdc18e0ce795d2d69b4ab06eb8865c86b</Sha>
    </Dependency>
    <Dependency Name="NuGet.Frameworks" Version="6.8.0-preview.1.37">
      <Uri>https://github.com/nuget/nuget.client</Uri>
      <Sha>19cd9c2cdc18e0ce795d2d69b4ab06eb8865c86b</Sha>
    </Dependency>
    <Dependency Name="NuGet.LibraryModel" Version="6.8.0-preview.1.37">
      <Uri>https://github.com/nuget/nuget.client</Uri>
      <Sha>19cd9c2cdc18e0ce795d2d69b4ab06eb8865c86b</Sha>
    </Dependency>
    <Dependency Name="NuGet.ProjectModel" Version="6.8.0-preview.1.37">
      <Uri>https://github.com/nuget/nuget.client</Uri>
      <Sha>19cd9c2cdc18e0ce795d2d69b4ab06eb8865c86b</Sha>
    </Dependency>
    <Dependency Name="NuGet.Protocol" Version="6.8.0-preview.1.37">
      <Uri>https://github.com/nuget/nuget.client</Uri>
      <Sha>19cd9c2cdc18e0ce795d2d69b4ab06eb8865c86b</Sha>
    </Dependency>
    <Dependency Name="NuGet.Packaging" Version="6.8.0-preview.1.37">
      <Uri>https://github.com/nuget/nuget.client</Uri>
      <Sha>19cd9c2cdc18e0ce795d2d69b4ab06eb8865c86b</Sha>
    </Dependency>
    <Dependency Name="NuGet.Versioning" Version="6.8.0-preview.1.37">
      <Uri>https://github.com/nuget/nuget.client</Uri>
      <Sha>19cd9c2cdc18e0ce795d2d69b4ab06eb8865c86b</Sha>
    </Dependency>
    <Dependency Name="Microsoft.NET.Test.Sdk" Version="17.7.0-preview-23317-01">
      <Uri>https://github.com/microsoft/vstest</Uri>
      <Sha>919ec8358820228cc5fa77ef000051c1d6875399</Sha>
      <SourceBuild RepoName="vstest" ManagedOnly="true" />
    </Dependency>
    <Dependency Name="Microsoft.TestPlatform.CLI" Version="17.7.0-preview-23317-01">
      <Uri>https://github.com/microsoft/vstest</Uri>
      <Sha>919ec8358820228cc5fa77ef000051c1d6875399</Sha>
    </Dependency>
    <Dependency Name="Microsoft.TestPlatform.Build" Version="17.7.0-preview-23317-01">
      <Uri>https://github.com/microsoft/vstest</Uri>
      <Sha>919ec8358820228cc5fa77ef000051c1d6875399</Sha>
    </Dependency>
    <Dependency Name="Microsoft.NET.ILLink.Tasks" Version="8.0.0-preview.7.23368.2">
      <Uri>https://github.com/dotnet/runtime</Uri>
      <Sha>16dc5330051a97aec4ba89d21263cdccc7b7552c</Sha>
    </Dependency>
    <Dependency Name="System.CodeDom" Version="8.0.0-preview.7.23368.2">
      <Uri>https://github.com/dotnet/runtime</Uri>
      <Sha>16dc5330051a97aec4ba89d21263cdccc7b7552c</Sha>
    </Dependency>
    <Dependency Name="System.Security.Cryptography.ProtectedData" Version="8.0.0-preview.7.23368.2">
      <Uri>https://github.com/dotnet/runtime</Uri>
      <Sha>16dc5330051a97aec4ba89d21263cdccc7b7552c</Sha>
    </Dependency>
    <Dependency Name="System.Text.Encoding.CodePages" Version="8.0.0-preview.7.23368.2">
      <Uri>https://github.com/dotnet/runtime</Uri>
      <Sha>16dc5330051a97aec4ba89d21263cdccc7b7552c</Sha>
    </Dependency>
    <Dependency Name="System.Resources.Extensions" Version="8.0.0-preview.7.23368.2">
      <Uri>https://github.com/dotnet/runtime</Uri>
      <Sha>16dc5330051a97aec4ba89d21263cdccc7b7552c</Sha>
    </Dependency>
    <Dependency Name="Microsoft.WindowsDesktop.App.Runtime.win-x64" Version="8.0.0-preview.7.23369.2">
      <Uri>https://github.com/dotnet/windowsdesktop</Uri>
      <Sha>d86023a070b37dfa84f55b6ac178f94ab183b5e5</Sha>
    </Dependency>
    <Dependency Name="VS.Redist.Common.WindowsDesktop.SharedFramework.x64.8.0" Version="8.0.0-preview.7.23369.2">
      <Uri>https://github.com/dotnet/windowsdesktop</Uri>
      <Sha>d86023a070b37dfa84f55b6ac178f94ab183b5e5</Sha>
    </Dependency>
    <Dependency Name="Microsoft.WindowsDesktop.App.Ref" Version="8.0.0-preview.7.23369.2">
      <Uri>https://github.com/dotnet/windowsdesktop</Uri>
      <Sha>d86023a070b37dfa84f55b6ac178f94ab183b5e5</Sha>
    </Dependency>
    <Dependency Name="VS.Redist.Common.WindowsDesktop.TargetingPack.x64.8.0" Version="8.0.0-preview.7.23369.2">
      <Uri>https://github.com/dotnet/windowsdesktop</Uri>
      <Sha>d86023a070b37dfa84f55b6ac178f94ab183b5e5</Sha>
    </Dependency>
    <Dependency Name="Microsoft.NET.Sdk.WindowsDesktop" Version="8.0.0-preview.7.23369.1" CoherentParentDependency="Microsoft.WindowsDesktop.App.Ref">
      <Uri>https://github.com/dotnet/wpf</Uri>
      <Sha>fefd54e91348e8fd385482fd926aac003b99c55e</Sha>
    </Dependency>
    <Dependency Name="Microsoft.AspNetCore.App.Ref" Version="8.0.0-preview.7.23364.32">
      <Uri>https://github.com/dotnet/aspnetcore</Uri>
      <Sha>240377059ec25b4d9d86d4188a26722e55edc5a1</Sha>
    </Dependency>
    <Dependency Name="Microsoft.AspNetCore.App.Ref.Internal" Version="8.0.0-preview.7.23364.32">
      <Uri>https://github.com/dotnet/aspnetcore</Uri>
      <Sha>240377059ec25b4d9d86d4188a26722e55edc5a1</Sha>
    </Dependency>
    <Dependency Name="Microsoft.AspNetCore.App.Runtime.win-x64" Version="8.0.0-preview.7.23364.32">
      <Uri>https://github.com/dotnet/aspnetcore</Uri>
      <Sha>240377059ec25b4d9d86d4188a26722e55edc5a1</Sha>
    </Dependency>
    <Dependency Name="VS.Redist.Common.AspNetCore.SharedFramework.x64.8.0" Version="8.0.0-preview.7.23364.32">
      <Uri>https://github.com/dotnet/aspnetcore</Uri>
      <Sha>240377059ec25b4d9d86d4188a26722e55edc5a1</Sha>
      <SourceBuild RepoName="aspnetcore" ManagedOnly="true" />
    </Dependency>
    <Dependency Name="dotnet-dev-certs" Version="8.0.0-preview.7.23364.32">
      <Uri>https://github.com/dotnet/aspnetcore</Uri>
      <Sha>240377059ec25b4d9d86d4188a26722e55edc5a1</Sha>
    </Dependency>
    <Dependency Name="dotnet-user-jwts" Version="8.0.0-preview.7.23364.32">
      <Uri>https://github.com/dotnet/aspnetcore</Uri>
      <Sha>240377059ec25b4d9d86d4188a26722e55edc5a1</Sha>
    </Dependency>
    <Dependency Name="dotnet-user-secrets" Version="8.0.0-preview.7.23364.32">
      <Uri>https://github.com/dotnet/aspnetcore</Uri>
      <Sha>240377059ec25b4d9d86d4188a26722e55edc5a1</Sha>
    </Dependency>
    <Dependency Name="Microsoft.AspNetCore.Analyzers" Version="8.0.0-preview.7.23364.32">
      <Uri>https://github.com/dotnet/aspnetcore</Uri>
      <Sha>240377059ec25b4d9d86d4188a26722e55edc5a1</Sha>
    </Dependency>
    <Dependency Name="Microsoft.AspNetCore.Components.SdkAnalyzers" Version="8.0.0-preview.7.23364.32">
      <Uri>https://github.com/dotnet/aspnetcore</Uri>
      <Sha>240377059ec25b4d9d86d4188a26722e55edc5a1</Sha>
    </Dependency>
    <Dependency Name="Microsoft.AspNetCore.Mvc.Analyzers" Version="8.0.0-preview.7.23364.32">
      <Uri>https://github.com/dotnet/aspnetcore</Uri>
      <Sha>240377059ec25b4d9d86d4188a26722e55edc5a1</Sha>
    </Dependency>
    <Dependency Name="Microsoft.AspNetCore.Mvc.Api.Analyzers" Version="8.0.0-preview.7.23364.32">
      <Uri>https://github.com/dotnet/aspnetcore</Uri>
      <Sha>240377059ec25b4d9d86d4188a26722e55edc5a1</Sha>
    </Dependency>
<<<<<<< HEAD
    <Dependency Name="Microsoft.CodeAnalysis.Razor.Tooling.Internal" Version="7.0.0-preview.23370.5">
      <Uri>https://github.com/dotnet/razor</Uri>
      <Sha>77326288bebcf9765abe6d69ef5618956f80d342</Sha>
      <SourceBuild RepoName="razor" ManagedOnly="true" />
    </Dependency>
    <Dependency Name="Microsoft.AspNetCore.Mvc.Razor.Extensions.Tooling.Internal" Version="7.0.0-preview.23370.5">
      <Uri>https://github.com/dotnet/razor</Uri>
      <Sha>77326288bebcf9765abe6d69ef5618956f80d342</Sha>
    </Dependency>
    <Dependency Name="Microsoft.NET.Sdk.Razor.SourceGenerators.Transport" Version="7.0.0-preview.23370.5">
      <Uri>https://github.com/dotnet/razor</Uri>
      <Sha>77326288bebcf9765abe6d69ef5618956f80d342</Sha>
=======
    <Dependency Name="Microsoft.CodeAnalysis.Razor.Tooling.Internal" Version="7.0.0-preview.23370.3">
      <Uri>https://github.com/dotnet/razor</Uri>
      <Sha>e498658b411d38dfa4bcd82a6e95248bdc6ec1fc</Sha>
      <SourceBuild RepoName="razor" ManagedOnly="true" />
    </Dependency>
    <Dependency Name="Microsoft.AspNetCore.Mvc.Razor.Extensions.Tooling.Internal" Version="7.0.0-preview.23370.3">
      <Uri>https://github.com/dotnet/razor</Uri>
      <Sha>e498658b411d38dfa4bcd82a6e95248bdc6ec1fc</Sha>
    </Dependency>
    <Dependency Name="Microsoft.NET.Sdk.Razor.SourceGenerators.Transport" Version="7.0.0-preview.23370.3">
      <Uri>https://github.com/dotnet/razor</Uri>
      <Sha>e498658b411d38dfa4bcd82a6e95248bdc6ec1fc</Sha>
>>>>>>> 63cf8235
    </Dependency>
    <Dependency Name="Microsoft.Extensions.FileProviders.Embedded" Version="8.0.0-preview.7.23364.32">
      <Uri>https://github.com/dotnet/aspnetcore</Uri>
      <Sha>240377059ec25b4d9d86d4188a26722e55edc5a1</Sha>
    </Dependency>
    <Dependency Name="Microsoft.AspNetCore.Authorization" Version="8.0.0-preview.7.23364.32">
      <Uri>https://github.com/dotnet/aspnetcore</Uri>
      <Sha>240377059ec25b4d9d86d4188a26722e55edc5a1</Sha>
    </Dependency>
    <Dependency Name="Microsoft.AspNetCore.Components.Web" Version="8.0.0-preview.7.23364.32">
      <Uri>https://github.com/dotnet/aspnetcore</Uri>
      <Sha>240377059ec25b4d9d86d4188a26722e55edc5a1</Sha>
    </Dependency>
    <Dependency Name="Microsoft.JSInterop" Version="8.0.0-preview.7.23364.32">
      <Uri>https://github.com/dotnet/aspnetcore</Uri>
      <Sha>240377059ec25b4d9d86d4188a26722e55edc5a1</Sha>
    </Dependency>
    <Dependency Name="Microsoft.Web.Xdt" Version="7.0.0-preview.22423.2" Pinned="true">
      <Uri>https://github.com/dotnet/xdt</Uri>
      <Sha>9a1c3e1b7f0c8763d4c96e593961a61a72679a7b</Sha>
      <SourceBuild RepoName="xdt" ManagedOnly="true" />
    </Dependency>
    <Dependency Name="Microsoft.CodeAnalysis.NetAnalyzers" Version="8.0.0-preview.23364.2">
      <Uri>https://github.com/dotnet/roslyn-analyzers</Uri>
      <Sha>45879f0b46557886b8d553d121a81866f67ce08a</Sha>
    </Dependency>
    <Dependency Name="Microsoft.CodeAnalysis.PublicApiAnalyzers" Version="3.11.0-beta1.23364.2">
      <Uri>https://github.com/dotnet/roslyn-analyzers</Uri>
      <Sha>45879f0b46557886b8d553d121a81866f67ce08a</Sha>
    </Dependency>
    <Dependency Name="Microsoft.SourceBuild.Intermediate.roslyn-analyzers" Version="3.11.0-beta1.23364.2">
      <Uri>https://github.com/dotnet/roslyn-analyzers</Uri>
      <Sha>45879f0b46557886b8d553d121a81866f67ce08a</Sha>
      <SourceBuild RepoName="roslyn-analyzers" ManagedOnly="true" />
    </Dependency>
    <Dependency Name="System.CommandLine" Version="2.0.0-beta4.23307.1">
      <Uri>https://github.com/dotnet/command-line-api</Uri>
      <Sha>02fe27cd6a9b001c8feb7938e6ef4b3799745759</Sha>
    </Dependency>
    <Dependency Name="Microsoft.SourceBuild.Intermediate.command-line-api" Version="0.1.430701">
      <Uri>https://github.com/dotnet/command-line-api</Uri>
      <Sha>02fe27cd6a9b001c8feb7938e6ef4b3799745759</Sha>
      <SourceBuild RepoName="command-line-api" ManagedOnly="true" />
    </Dependency>
    <Dependency Name="Microsoft.SourceBuild.Intermediate.source-build-externals" Version="8.0.0-alpha.1.23362.1">
      <Uri>https://github.com/dotnet/source-build-externals</Uri>
      <Sha>76026f9224bd83ede7b2f494912694a30169c233</Sha>
      <SourceBuild RepoName="source-build-externals" ManagedOnly="true" />
    </Dependency>
    <Dependency Name="Microsoft.SourceBuild.Intermediate.source-build-reference-packages" Version="8.0.0-alpha.1.23368.2">
      <Uri>https://github.com/dotnet/source-build-reference-packages</Uri>
      <Sha>529fbc2aad419d0c1551d6685cc68be33e62a996</Sha>
      <SourceBuild RepoName="source-build-reference-packages" ManagedOnly="true" />
    </Dependency>
    <Dependency Name="Microsoft.Deployment.DotNet.Releases" Version="1.0.0-preview.6.23206.1">
      <Uri>https://github.com/dotnet/deployment-tools</Uri>
      <Sha>9e870996b8bf0b91a791edd1039bfd23bdd01af8</Sha>
    </Dependency>
    <Dependency Name="Microsoft.Build.Tasks.Git" Version="8.0.0-beta.23364.1">
      <Uri>https://github.com/dotnet/sourcelink</Uri>
      <Sha>741a44c2d5f9848f34b5618529745998807a02e5</Sha>
      <SourceBuild RepoName="sourcelink" ManagedOnly="true" />
    </Dependency>
    <Dependency Name="Microsoft.SourceLink.Common" Version="8.0.0-beta.23364.1">
      <Uri>https://github.com/dotnet/sourcelink</Uri>
      <Sha>741a44c2d5f9848f34b5618529745998807a02e5</Sha>
    </Dependency>
    <Dependency Name="Microsoft.SourceLink.AzureRepos.Git" Version="8.0.0-beta.23364.1">
      <Uri>https://github.com/dotnet/sourcelink</Uri>
      <Sha>741a44c2d5f9848f34b5618529745998807a02e5</Sha>
    </Dependency>
    <Dependency Name="Microsoft.SourceLink.GitHub" Version="8.0.0-beta.23364.1">
      <Uri>https://github.com/dotnet/sourcelink</Uri>
      <Sha>741a44c2d5f9848f34b5618529745998807a02e5</Sha>
    </Dependency>
    <Dependency Name="Microsoft.SourceLink.GitLab" Version="8.0.0-beta.23364.1">
      <Uri>https://github.com/dotnet/sourcelink</Uri>
      <Sha>741a44c2d5f9848f34b5618529745998807a02e5</Sha>
    </Dependency>
    <Dependency Name="Microsoft.SourceLink.Bitbucket.Git" Version="8.0.0-beta.23364.1">
      <Uri>https://github.com/dotnet/sourcelink</Uri>
      <Sha>741a44c2d5f9848f34b5618529745998807a02e5</Sha>
    </Dependency>
    <!-- Explicit dependency because Microsoft.Deployment.DotNet.Releases has different versioning
         than the SB intermediate -->
    <Dependency Name="Microsoft.SourceBuild.Intermediate.deployment-tools" Version="8.0.0-preview.6.23206.1">
      <Uri>https://github.com/dotnet/deployment-tools</Uri>
      <Sha>9e870996b8bf0b91a791edd1039bfd23bdd01af8</Sha>
      <SourceBuild RepoName="deployment-tools" ManagedOnly="true" />
    </Dependency>
    <Dependency Name="Microsoft.SourceBuild.Intermediate.symreader" Version="2.0.0-beta-23228-03">
      <Uri>https://github.com/dotnet/symreader</Uri>
      <Sha>27e584661980ee6d82c419a2a471ae505b7d122e</Sha>
      <SourceBuild RepoName="symreader" ManagedOnly="true" />
    </Dependency>
    <!-- Dependency required for flowing correct package version in source-build, using PVP flow. -->
    <Dependency Name="Microsoft.Extensions.Logging.Console" Version="8.0.0-preview.7.23368.2">
      <Uri>https://github.com/dotnet/runtime</Uri>
      <Sha>16dc5330051a97aec4ba89d21263cdccc7b7552c</Sha>
    </Dependency>
    <!-- Dependency required for flowing correct package version in source-build, using PVP flow. -->
    <Dependency Name="Microsoft.Extensions.FileSystemGlobbing" Version="8.0.0-preview.7.23368.2">
      <Uri>https://github.com/dotnet/runtime</Uri>
      <Sha>16dc5330051a97aec4ba89d21263cdccc7b7552c</Sha>
    </Dependency>
    <!-- Dependency required for flowing correct package version in source-build, using PVP flow. -->
    <Dependency Name="System.ServiceProcess.ServiceController" Version="8.0.0-preview.7.23368.2">
      <Uri>https://github.com/dotnet/runtime</Uri>
      <Sha>16dc5330051a97aec4ba89d21263cdccc7b7552c</Sha>
    </Dependency>
  </ProductDependencies>
  <ToolsetDependencies>
    <Dependency Name="Microsoft.DotNet.Arcade.Sdk" Version="8.0.0-beta.23364.2">
      <Uri>https://github.com/dotnet/arcade</Uri>
      <Sha>60ea5b2eca5af06fc63b250f8669d2c70179b18c</Sha>
      <SourceBuild RepoName="arcade" ManagedOnly="true" />
    </Dependency>
    <Dependency Name="Microsoft.DotNet.Helix.Sdk" Version="8.0.0-beta.23364.2">
      <Uri>https://github.com/dotnet/arcade</Uri>
      <Sha>60ea5b2eca5af06fc63b250f8669d2c70179b18c</Sha>
    </Dependency>
    <Dependency Name="Microsoft.DotNet.SignTool" Version="8.0.0-beta.23364.2">
      <Uri>https://github.com/dotnet/arcade</Uri>
      <Sha>60ea5b2eca5af06fc63b250f8669d2c70179b18c</Sha>
    </Dependency>
    <Dependency Name="Microsoft.DotNet.XUnitExtensions" Version="8.0.0-beta.23364.2">
      <Uri>https://github.com/dotnet/arcade</Uri>
      <Sha>60ea5b2eca5af06fc63b250f8669d2c70179b18c</Sha>
    </Dependency>
    <Dependency Name="System.Reflection.MetadataLoadContext" Version="8.0.0-preview.7.23368.2">
      <Uri>https://github.com/dotnet/runtime</Uri>
      <Sha>16dc5330051a97aec4ba89d21263cdccc7b7552c</Sha>
    </Dependency>
    <Dependency Name="Microsoft.DotNet.XliffTasks" Version="1.0.0-beta.23360.1" CoherentParentDependency="Microsoft.DotNet.Arcade.Sdk">
      <Uri>https://github.com/dotnet/xliff-tasks</Uri>
      <Sha>a171b61473272e5a6d272117963864ba958a012a</Sha>
      <SourceBuild RepoName="xliff-tasks" ManagedOnly="true" />
    </Dependency>
  </ToolsetDependencies>
</Dependencies><|MERGE_RESOLUTION|>--- conflicted
+++ resolved
@@ -274,7 +274,6 @@
       <Uri>https://github.com/dotnet/aspnetcore</Uri>
       <Sha>240377059ec25b4d9d86d4188a26722e55edc5a1</Sha>
     </Dependency>
-<<<<<<< HEAD
     <Dependency Name="Microsoft.CodeAnalysis.Razor.Tooling.Internal" Version="7.0.0-preview.23370.5">
       <Uri>https://github.com/dotnet/razor</Uri>
       <Sha>77326288bebcf9765abe6d69ef5618956f80d342</Sha>
@@ -287,20 +286,6 @@
     <Dependency Name="Microsoft.NET.Sdk.Razor.SourceGenerators.Transport" Version="7.0.0-preview.23370.5">
       <Uri>https://github.com/dotnet/razor</Uri>
       <Sha>77326288bebcf9765abe6d69ef5618956f80d342</Sha>
-=======
-    <Dependency Name="Microsoft.CodeAnalysis.Razor.Tooling.Internal" Version="7.0.0-preview.23370.3">
-      <Uri>https://github.com/dotnet/razor</Uri>
-      <Sha>e498658b411d38dfa4bcd82a6e95248bdc6ec1fc</Sha>
-      <SourceBuild RepoName="razor" ManagedOnly="true" />
-    </Dependency>
-    <Dependency Name="Microsoft.AspNetCore.Mvc.Razor.Extensions.Tooling.Internal" Version="7.0.0-preview.23370.3">
-      <Uri>https://github.com/dotnet/razor</Uri>
-      <Sha>e498658b411d38dfa4bcd82a6e95248bdc6ec1fc</Sha>
-    </Dependency>
-    <Dependency Name="Microsoft.NET.Sdk.Razor.SourceGenerators.Transport" Version="7.0.0-preview.23370.3">
-      <Uri>https://github.com/dotnet/razor</Uri>
-      <Sha>e498658b411d38dfa4bcd82a6e95248bdc6ec1fc</Sha>
->>>>>>> 63cf8235
     </Dependency>
     <Dependency Name="Microsoft.Extensions.FileProviders.Embedded" Version="8.0.0-preview.7.23364.32">
       <Uri>https://github.com/dotnet/aspnetcore</Uri>

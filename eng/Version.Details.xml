--- conflicted
+++ resolved
@@ -93,7 +93,6 @@
       <Sha>a5feb419073e74562fde38768898988334f379a1</Sha>
       <SourceBuild RepoName="fsharp" ManagedOnly="true" />
     </Dependency>
-<<<<<<< HEAD
     <Dependency Name="Microsoft.Net.Compilers.Toolset" Version="4.12.0-3.24428.2">
       <Uri>https://github.com/dotnet/roslyn</Uri>
       <Sha>8e5e9ad66e5a8137253bfb57448e0fef4d7a6e0f</Sha>
@@ -131,45 +130,6 @@
     <Dependency Name="Microsoft.CodeAnalysis.Workspaces.MSBuild" Version="4.12.0-3.24428.2">
       <Uri>https://github.com/dotnet/roslyn</Uri>
       <Sha>8e5e9ad66e5a8137253bfb57448e0fef4d7a6e0f</Sha>
-=======
-    <Dependency Name="Microsoft.Net.Compilers.Toolset" Version="4.12.0-3.24427.16">
-      <Uri>https://github.com/dotnet/roslyn</Uri>
-      <Sha>a3dbd808a5ee9b8010d38f37726eeb596e2f3aaa</Sha>
-    </Dependency>
-    <!-- Intermediate is necessary for source build. -->
-    <Dependency Name="Microsoft.SourceBuild.Intermediate.roslyn" Version="4.12.0-3.24427.16">
-      <Uri>https://github.com/dotnet/roslyn</Uri>
-      <Sha>a3dbd808a5ee9b8010d38f37726eeb596e2f3aaa</Sha>
-      <SourceBuild RepoName="roslyn" ManagedOnly="true" />
-    </Dependency>
-    <Dependency Name="Microsoft.Net.Compilers.Toolset.Framework" Version="4.12.0-3.24427.16">
-      <Uri>https://github.com/dotnet/roslyn</Uri>
-      <Sha>a3dbd808a5ee9b8010d38f37726eeb596e2f3aaa</Sha>
-    </Dependency>
-    <Dependency Name="Microsoft.CodeAnalysis" Version="4.12.0-3.24427.16">
-      <Uri>https://github.com/dotnet/roslyn</Uri>
-      <Sha>a3dbd808a5ee9b8010d38f37726eeb596e2f3aaa</Sha>
-    </Dependency>
-    <Dependency Name="Microsoft.CodeAnalysis.CSharp" Version="4.12.0-3.24427.16">
-      <Uri>https://github.com/dotnet/roslyn</Uri>
-      <Sha>a3dbd808a5ee9b8010d38f37726eeb596e2f3aaa</Sha>
-    </Dependency>
-    <Dependency Name="Microsoft.CodeAnalysis.CSharp.CodeStyle" Version="4.12.0-3.24427.16">
-      <Uri>https://github.com/dotnet/roslyn</Uri>
-      <Sha>a3dbd808a5ee9b8010d38f37726eeb596e2f3aaa</Sha>
-    </Dependency>
-    <Dependency Name="Microsoft.CodeAnalysis.CSharp.Features" Version="4.12.0-3.24427.16">
-      <Uri>https://github.com/dotnet/roslyn</Uri>
-      <Sha>a3dbd808a5ee9b8010d38f37726eeb596e2f3aaa</Sha>
-    </Dependency>
-    <Dependency Name="Microsoft.CodeAnalysis.CSharp.Workspaces" Version="4.12.0-3.24427.16">
-      <Uri>https://github.com/dotnet/roslyn</Uri>
-      <Sha>a3dbd808a5ee9b8010d38f37726eeb596e2f3aaa</Sha>
-    </Dependency>
-    <Dependency Name="Microsoft.CodeAnalysis.Workspaces.MSBuild" Version="4.12.0-3.24427.16">
-      <Uri>https://github.com/dotnet/roslyn</Uri>
-      <Sha>a3dbd808a5ee9b8010d38f37726eeb596e2f3aaa</Sha>
->>>>>>> 333df7eb
     </Dependency>
     <Dependency Name="Microsoft.AspNetCore.DeveloperCertificates.XPlat" Version="9.0.0-rc.1.24414.4">
       <Uri>https://github.com/dotnet/aspnetcore</Uri>

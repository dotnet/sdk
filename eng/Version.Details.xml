--- conflicted
+++ resolved
@@ -10,7 +10,6 @@
       <Sha>51bb155cb883988d3c52e20be40cfbe0f59e40df</Sha>
       <SourceBuild RepoName="templating" ManagedOnly="true" />
     </Dependency>
-<<<<<<< HEAD
     <Dependency Name="Microsoft.NETCore.App.Ref" Version="7.0.19">
       <Uri>https://dev.azure.com/dnceng/internal/_git/dotnet-runtime</Uri>
       <Sha>19f489b8b49b0ffacdffaed17801a6bcb3375c7a</Sha>
@@ -30,55 +29,22 @@
     <Dependency Name="Microsoft.NETCore.App.Host.win-x64" Version="7.0.19">
       <Uri>https://dev.azure.com/dnceng/internal/_git/dotnet-runtime</Uri>
       <Sha>19f489b8b49b0ffacdffaed17801a6bcb3375c7a</Sha>
-=======
-    <Dependency Name="Microsoft.NETCore.App.Ref" Version="7.0.18">
-      <Uri>https://dev.azure.com/dnceng/internal/_git/dotnet-runtime</Uri>
-      <Sha>544c7e6eb3d5525c6f85341f51217d81d7c8ed80</Sha>
-    </Dependency>
-    <Dependency Name="VS.Redist.Common.NetCore.SharedFramework.x64.7.0" Version="7.0.18-servicing.24169.14">
-      <Uri>https://dev.azure.com/dnceng/internal/_git/dotnet-runtime</Uri>
-      <Sha>544c7e6eb3d5525c6f85341f51217d81d7c8ed80</Sha>
-    </Dependency>
-    <Dependency Name="VS.Redist.Common.NetCore.TargetingPack.x64.7.0" Version="7.0.18-servicing.24169.14">
-      <Uri>https://dev.azure.com/dnceng/internal/_git/dotnet-runtime</Uri>
-      <Sha>544c7e6eb3d5525c6f85341f51217d81d7c8ed80</Sha>
-    </Dependency>
-    <Dependency Name="Microsoft.NETCore.App.Runtime.win-x64" Version="7.0.18">
-      <Uri>https://dev.azure.com/dnceng/internal/_git/dotnet-runtime</Uri>
-      <Sha>544c7e6eb3d5525c6f85341f51217d81d7c8ed80</Sha>
-    </Dependency>
-    <Dependency Name="Microsoft.NETCore.App.Host.win-x64" Version="7.0.18">
-      <Uri>https://dev.azure.com/dnceng/internal/_git/dotnet-runtime</Uri>
-      <Sha>544c7e6eb3d5525c6f85341f51217d81d7c8ed80</Sha>
->>>>>>> 78a907ea
     </Dependency>
     <Dependency Name="Microsoft.NETCore.Platforms" Version="7.0.4">
       <Uri>https://dev.azure.com/dnceng/internal/_git/dotnet-runtime</Uri>
       <Sha>8e9a17b2216f51a5788f8b1c467a4cf3b769e7d7</Sha>
     </Dependency>
-<<<<<<< HEAD
     <Dependency Name="Microsoft.NET.HostModel" Version="7.0.19-servicing.24215.23">
       <Uri>https://dev.azure.com/dnceng/internal/_git/dotnet-runtime</Uri>
       <Sha>19f489b8b49b0ffacdffaed17801a6bcb3375c7a</Sha>
-=======
-    <Dependency Name="Microsoft.NET.HostModel" Version="7.0.18-servicing.24169.14">
-      <Uri>https://dev.azure.com/dnceng/internal/_git/dotnet-runtime</Uri>
-      <Sha>544c7e6eb3d5525c6f85341f51217d81d7c8ed80</Sha>
->>>>>>> 78a907ea
     </Dependency>
     <Dependency Name="Microsoft.Extensions.DependencyModel" Version="7.0.0">
       <Uri>https://dev.azure.com/dnceng/internal/_git/dotnet-runtime</Uri>
       <Sha>d099f075e45d2aa6007a22b71b45a08758559f80</Sha>
     </Dependency>
-<<<<<<< HEAD
     <Dependency Name="Microsoft.NETCore.DotNetHostResolver" Version="7.0.19">
       <Uri>https://dev.azure.com/dnceng/internal/_git/dotnet-runtime</Uri>
       <Sha>19f489b8b49b0ffacdffaed17801a6bcb3375c7a</Sha>
-=======
-    <Dependency Name="Microsoft.NETCore.DotNetHostResolver" Version="7.0.18">
-      <Uri>https://dev.azure.com/dnceng/internal/_git/dotnet-runtime</Uri>
-      <Sha>544c7e6eb3d5525c6f85341f51217d81d7c8ed80</Sha>
->>>>>>> 78a907ea
     </Dependency>
     <Dependency Name="Microsoft.Build" Version="17.7.6">
       <Uri>https://github.com/dotnet/msbuild</Uri>
@@ -135,7 +101,6 @@
       <Uri>https://github.com/dotnet/roslyn</Uri>
       <Sha>9d4cc0304792762c34f41cbbec67a1fcd2dc764f</Sha>
     </Dependency>
-<<<<<<< HEAD
     <Dependency Name="Microsoft.AspNetCore.DeveloperCertificates.XPlat" Version="7.0.19-servicing.24216.12">
       <Uri>https://dev.azure.com/dnceng/internal/_git/dotnet-aspnetcore</Uri>
       <Sha>8edf68fbb682d821ced5523038eb69302834bf51</Sha>
@@ -143,15 +108,6 @@
     <Dependency Name="Microsoft.AspNetCore.TestHost" Version="7.0.19">
       <Uri>https://dev.azure.com/dnceng/internal/_git/dotnet-aspnetcore</Uri>
       <Sha>8edf68fbb682d821ced5523038eb69302834bf51</Sha>
-=======
-    <Dependency Name="Microsoft.AspNetCore.DeveloperCertificates.XPlat" Version="7.0.18-servicing.24169.24">
-      <Uri>https://dev.azure.com/dnceng/internal/_git/dotnet-aspnetcore</Uri>
-      <Sha>f050ae044be8bddc002ab88736e4bf78dc822122</Sha>
-    </Dependency>
-    <Dependency Name="Microsoft.AspNetCore.TestHost" Version="7.0.18">
-      <Uri>https://dev.azure.com/dnceng/internal/_git/dotnet-aspnetcore</Uri>
-      <Sha>f050ae044be8bddc002ab88736e4bf78dc822122</Sha>
->>>>>>> 78a907ea
     </Dependency>
     <Dependency Name="NuGet.Build.Tasks" Version="6.7.1-rc.1">
       <Uri>https://dev.azure.com/devdiv/DevDiv/_git/NuGet-NuGet.Client-Trusted</Uri>
@@ -170,15 +126,9 @@
       <Sha>53b3303c57b3fe659500fb362a0eef12991c1197</Sha>
       <SourceBuild RepoName="linker" ManagedOnly="true" />
     </Dependency>
-<<<<<<< HEAD
     <Dependency Name="Microsoft.DotNet.ILCompiler" Version="7.0.19">
       <Uri>https://dev.azure.com/dnceng/internal/_git/dotnet-runtime</Uri>
       <Sha>19f489b8b49b0ffacdffaed17801a6bcb3375c7a</Sha>
-=======
-    <Dependency Name="Microsoft.DotNet.ILCompiler" Version="7.0.18">
-      <Uri>https://dev.azure.com/dnceng/internal/_git/dotnet-runtime</Uri>
-      <Sha>544c7e6eb3d5525c6f85341f51217d81d7c8ed80</Sha>
->>>>>>> 78a907ea
       <SourceBuildTarball RepoName="runtime" ManagedOnly="true" />
     </Dependency>
     <Dependency Name="Microsoft.NET.ILLink.Analyzers" Version="7.0.100-1.23401.1">
@@ -209,7 +159,6 @@
       <Uri>https://dev.azure.com/dnceng/internal/_git/dotnet-runtime</Uri>
       <Sha>d099f075e45d2aa6007a22b71b45a08758559f80</Sha>
     </Dependency>
-<<<<<<< HEAD
     <Dependency Name="Microsoft.WindowsDesktop.App.Runtime.win-x64" Version="7.0.19">
       <Uri>https://dev.azure.com/dnceng/internal/_git/dotnet-windowsdesktop</Uri>
       <Sha>d96741e3c0f3653534ab6d14ff85a7c36e511e36</Sha>
@@ -274,72 +223,6 @@
     <Dependency Name="Microsoft.AspNetCore.Mvc.Api.Analyzers" Version="7.0.19-servicing.24216.12">
       <Uri>https://dev.azure.com/dnceng/internal/_git/dotnet-aspnetcore</Uri>
       <Sha>8edf68fbb682d821ced5523038eb69302834bf51</Sha>
-=======
-    <Dependency Name="Microsoft.WindowsDesktop.App.Runtime.win-x64" Version="7.0.18">
-      <Uri>https://dev.azure.com/dnceng/internal/_git/dotnet-windowsdesktop</Uri>
-      <Sha>af494c5c30f33cdb12a68420c4d4a7d791b21ed0</Sha>
-    </Dependency>
-    <Dependency Name="VS.Redist.Common.WindowsDesktop.SharedFramework.x64.7.0" Version="7.0.18-servicing.24170.3">
-      <Uri>https://dev.azure.com/dnceng/internal/_git/dotnet-windowsdesktop</Uri>
-      <Sha>af494c5c30f33cdb12a68420c4d4a7d791b21ed0</Sha>
-    </Dependency>
-    <Dependency Name="Microsoft.WindowsDesktop.App.Ref" Version="7.0.18">
-      <Uri>https://dev.azure.com/dnceng/internal/_git/dotnet-windowsdesktop</Uri>
-      <Sha>af494c5c30f33cdb12a68420c4d4a7d791b21ed0</Sha>
-    </Dependency>
-    <Dependency Name="VS.Redist.Common.WindowsDesktop.TargetingPack.x64.7.0" Version="7.0.18-servicing.24170.3">
-      <Uri>https://dev.azure.com/dnceng/internal/_git/dotnet-windowsdesktop</Uri>
-      <Sha>af494c5c30f33cdb12a68420c4d4a7d791b21ed0</Sha>
-    </Dependency>
-    <Dependency Name="Microsoft.NET.Sdk.WindowsDesktop" Version="7.0.18-servicing.24169.14" CoherentParentDependency="Microsoft.WindowsDesktop.App.Ref">
-      <Uri>https://dev.azure.com/dnceng/internal/_git/dotnet-wpf</Uri>
-      <Sha>71273b560061b69cef763838282ef085e53a73cb</Sha>
-    </Dependency>
-    <Dependency Name="Microsoft.AspNetCore.App.Ref" Version="7.0.18">
-      <Uri>https://dev.azure.com/dnceng/internal/_git/dotnet-aspnetcore</Uri>
-      <Sha>f050ae044be8bddc002ab88736e4bf78dc822122</Sha>
-    </Dependency>
-    <Dependency Name="Microsoft.AspNetCore.App.Ref.Internal" Version="7.0.18-servicing.24169.24">
-      <Uri>https://dev.azure.com/dnceng/internal/_git/dotnet-aspnetcore</Uri>
-      <Sha>f050ae044be8bddc002ab88736e4bf78dc822122</Sha>
-    </Dependency>
-    <Dependency Name="Microsoft.AspNetCore.App.Runtime.win-x64" Version="7.0.18">
-      <Uri>https://dev.azure.com/dnceng/internal/_git/dotnet-aspnetcore</Uri>
-      <Sha>f050ae044be8bddc002ab88736e4bf78dc822122</Sha>
-    </Dependency>
-    <Dependency Name="VS.Redist.Common.AspNetCore.SharedFramework.x64.7.0" Version="7.0.18-servicing.24169.24">
-      <Uri>https://dev.azure.com/dnceng/internal/_git/dotnet-aspnetcore</Uri>
-      <Sha>f050ae044be8bddc002ab88736e4bf78dc822122</Sha>
-      <SourceBuild RepoName="aspnetcore" ManagedOnly="true" />
-    </Dependency>
-    <Dependency Name="dotnet-dev-certs" Version="7.0.18-servicing.24169.24">
-      <Uri>https://dev.azure.com/dnceng/internal/_git/dotnet-aspnetcore</Uri>
-      <Sha>f050ae044be8bddc002ab88736e4bf78dc822122</Sha>
-    </Dependency>
-    <Dependency Name="dotnet-user-jwts" Version="7.0.18-servicing.24169.24">
-      <Uri>https://dev.azure.com/dnceng/internal/_git/dotnet-aspnetcore</Uri>
-      <Sha>f050ae044be8bddc002ab88736e4bf78dc822122</Sha>
-    </Dependency>
-    <Dependency Name="dotnet-user-secrets" Version="7.0.18-servicing.24169.24">
-      <Uri>https://dev.azure.com/dnceng/internal/_git/dotnet-aspnetcore</Uri>
-      <Sha>f050ae044be8bddc002ab88736e4bf78dc822122</Sha>
-    </Dependency>
-    <Dependency Name="Microsoft.AspNetCore.Analyzers" Version="7.0.18-servicing.24169.24">
-      <Uri>https://dev.azure.com/dnceng/internal/_git/dotnet-aspnetcore</Uri>
-      <Sha>f050ae044be8bddc002ab88736e4bf78dc822122</Sha>
-    </Dependency>
-    <Dependency Name="Microsoft.AspNetCore.Components.SdkAnalyzers" Version="7.0.18-servicing.24169.24">
-      <Uri>https://dev.azure.com/dnceng/internal/_git/dotnet-aspnetcore</Uri>
-      <Sha>f050ae044be8bddc002ab88736e4bf78dc822122</Sha>
-    </Dependency>
-    <Dependency Name="Microsoft.AspNetCore.Mvc.Analyzers" Version="7.0.18-servicing.24169.24">
-      <Uri>https://dev.azure.com/dnceng/internal/_git/dotnet-aspnetcore</Uri>
-      <Sha>f050ae044be8bddc002ab88736e4bf78dc822122</Sha>
-    </Dependency>
-    <Dependency Name="Microsoft.AspNetCore.Mvc.Api.Analyzers" Version="7.0.18-servicing.24169.24">
-      <Uri>https://dev.azure.com/dnceng/internal/_git/dotnet-aspnetcore</Uri>
-      <Sha>f050ae044be8bddc002ab88736e4bf78dc822122</Sha>
->>>>>>> 78a907ea
     </Dependency>
     <Dependency Name="Microsoft.CodeAnalysis.Razor.Tooling.Internal" Version="7.0.0-preview.23330.1">
       <Uri>https://github.com/dotnet/razor</Uri>
@@ -358,7 +241,6 @@
       <Uri>https://github.com/dotnet/razor</Uri>
       <Sha>0ab18affdf2a37647768d0e25f5f021bee6257a1</Sha>
     </Dependency>
-<<<<<<< HEAD
     <Dependency Name="Microsoft.Extensions.FileProviders.Embedded" Version="7.0.19">
       <Uri>https://dev.azure.com/dnceng/internal/_git/dotnet-aspnetcore</Uri>
       <Sha>8edf68fbb682d821ced5523038eb69302834bf51</Sha>
@@ -374,23 +256,6 @@
     <Dependency Name="Microsoft.JSInterop" Version="7.0.19">
       <Uri>https://dev.azure.com/dnceng/internal/_git/dotnet-aspnetcore</Uri>
       <Sha>8edf68fbb682d821ced5523038eb69302834bf51</Sha>
-=======
-    <Dependency Name="Microsoft.Extensions.FileProviders.Embedded" Version="7.0.18">
-      <Uri>https://dev.azure.com/dnceng/internal/_git/dotnet-aspnetcore</Uri>
-      <Sha>f050ae044be8bddc002ab88736e4bf78dc822122</Sha>
-    </Dependency>
-    <Dependency Name="Microsoft.AspNetCore.Authorization" Version="7.0.18">
-      <Uri>https://dev.azure.com/dnceng/internal/_git/dotnet-aspnetcore</Uri>
-      <Sha>f050ae044be8bddc002ab88736e4bf78dc822122</Sha>
-    </Dependency>
-    <Dependency Name="Microsoft.AspNetCore.Components.Web" Version="7.0.18">
-      <Uri>https://dev.azure.com/dnceng/internal/_git/dotnet-aspnetcore</Uri>
-      <Sha>f050ae044be8bddc002ab88736e4bf78dc822122</Sha>
-    </Dependency>
-    <Dependency Name="Microsoft.JSInterop" Version="7.0.18">
-      <Uri>https://dev.azure.com/dnceng/internal/_git/dotnet-aspnetcore</Uri>
-      <Sha>f050ae044be8bddc002ab88736e4bf78dc822122</Sha>
->>>>>>> 78a907ea
     </Dependency>
     <Dependency Name="Microsoft.Web.Xdt" Version="7.0.0-preview.22423.2" Pinned="true">
       <Uri>https://github.com/dotnet/xdt</Uri>

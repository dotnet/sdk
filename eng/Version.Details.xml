<?xml version="1.0" encoding="utf-8"?>
<Dependencies>
  <ProductDependencies>
    <Dependency Name="Microsoft.TemplateEngine.Cli" Version="5.0.0-rc.1.20407.2">
      <Uri>https://github.com/dotnet/templating</Uri>
      <Sha>633dff0b4bc05682536941936379f4dff4531c7e</Sha>
    </Dependency>
    <Dependency Name="Microsoft.NETCore.App.Ref" Version="5.0.0-rc.1.20417.14">
      <Uri>https://github.com/dotnet/runtime</Uri>
      <Sha>907f7da59b40c80941b02ac2a46650adf3f606bc</Sha>
    </Dependency>
    <Dependency Name="Microsoft.NETCore.App.Runtime.win-x64" Version="5.0.0-rc.1.20417.14">
      <Uri>https://github.com/dotnet/runtime</Uri>
      <Sha>907f7da59b40c80941b02ac2a46650adf3f606bc</Sha>
    </Dependency>
    <Dependency Name="Microsoft.DotNet.XUnitExtensions" Version="5.0.0-beta.20411.8">
      <Uri>https://github.com/dotnet/arcade</Uri>
      <Sha>ecec08a0eebbd92bb9538e351d475582551d9092</Sha>
    </Dependency>
    <Dependency Name="Microsoft.NET.HostModel" Version="5.0.0-rc.1.20417.14">
      <Uri>https://github.com/dotnet/runtime</Uri>
      <Sha>907f7da59b40c80941b02ac2a46650adf3f606bc</Sha>
    </Dependency>
    <Dependency Name="Microsoft.Extensions.DependencyModel" Version="5.0.0-rc.1.20417.14">
      <Uri>https://github.com/dotnet/runtime</Uri>
      <Sha>907f7da59b40c80941b02ac2a46650adf3f606bc</Sha>
    </Dependency>
    <Dependency Name="Microsoft.NETCore.DotNetHostResolver" Version="5.0.0-rc.1.20417.14">
      <Uri>https://github.com/dotnet/runtime</Uri>
      <Sha>907f7da59b40c80941b02ac2a46650adf3f606bc</Sha>
    </Dependency>
    <Dependency Name="Microsoft.DotNet.Cli.CommandLine" Version="1.0.0-preview.19208.1">
      <Uri>https://github.com/dotnet/CliCommandLineParser</Uri>
      <Sha>0e89c2116ad28e404ba56c14d1c3f938caa25a01</Sha>
    </Dependency>
    <Dependency Name="Microsoft.Build" Version="16.8.0-preview-20417-01">
      <Uri>https://github.com/dotnet/msbuild</Uri>
      <Sha>df645299a158c787f9884fca2bcd8c295318193f</Sha>
    </Dependency>
    <Dependency Name="Microsoft.Build.Localization" Version="16.8.0-preview-20417-01">
      <Uri>https://github.com/dotnet/msbuild</Uri>
      <Sha>df645299a158c787f9884fca2bcd8c295318193f</Sha>
    </Dependency>
<<<<<<< HEAD
    <Dependency Name="Microsoft.FSharp.Compiler" Version="11.0.0-beta.20417.1">
      <Uri>https://github.com/dotnet/fsharp</Uri>
      <Sha>870364a5d5627ef446303899e6df300be51dcba6</Sha>
    </Dependency>
    <Dependency Name="Microsoft.Net.Compilers.Toolset" Version="3.8.0-2.20413.3">
      <Uri>https://github.com/dotnet/roslyn</Uri>
      <Sha>71ffb7009993396ac20f9da007a79a62f2da43ec</Sha>
=======
    <Dependency Name="Microsoft.FSharp.Compiler" Version="11.0.0-beta.20414.6">
      <Uri>https://github.com/dotnet/fsharp</Uri>
      <Sha>a4de3fbe68834ef889b6965506e367d9d8fa6f33</Sha>
    </Dependency>
    <Dependency Name="Microsoft.Net.Compilers.Toolset" Version="3.8.0-3.20418.5">
      <Uri>https://github.com/dotnet/roslyn</Uri>
      <Sha>c9adb86cff472d5942a1eeff2dac9fe0f7fd41ce</Sha>
>>>>>>> ae63f81e
    </Dependency>
    <Dependency Name="Microsoft.AspNetCore.DeveloperCertificates.XPlat" Version="5.0.0-rc.1.20417.5">
      <Uri>https://github.com/dotnet/aspnetcore</Uri>
      <Sha>bbb851e3ebf40f79531bc13dd5c1b56b332237fc</Sha>
    </Dependency>
    <Dependency Name="Microsoft.NET.Sdk.Razor" Version="5.0.0-rc.1.20417.5">
      <Uri>https://github.com/dotnet/aspnetcore</Uri>
      <Sha>bbb851e3ebf40f79531bc13dd5c1b56b332237fc</Sha>
    </Dependency>
<<<<<<< HEAD
=======
    <Dependency Name="Microsoft.NET.Sdk.BlazorWebAssembly" Version="5.0.0-rc.1.20417.5">
      <Uri>https://github.com/dotnet/aspnetcore</Uri>
      <Sha>bbb851e3ebf40f79531bc13dd5c1b56b332237fc</Sha>
    </Dependency>
>>>>>>> ae63f81e
    <Dependency Name="NuGet.Build.Tasks" Version="5.8.0-preview.2.6776">
      <Uri>https://github.com/NuGet/NuGet.Client</Uri>
      <Sha>62e098bfb22998fa638ce1a6dff5f91276770500</Sha>
    </Dependency>
<<<<<<< HEAD
    <Dependency Name="Microsoft.NET.Test.Sdk" Version="16.8.0-preview-20200811-01">
      <Uri>https://github.com/microsoft/vstest</Uri>
      <Sha>4ec9fb2e2080e15c857c2e35a533c05c961e7cab</Sha>
=======
    <Dependency Name="Microsoft.NET.Test.Sdk" Version="16.8.0-preview-20200813-01">
      <Uri>https://github.com/microsoft/vstest</Uri>
      <Sha>9394924dba5c3b6b84edb771ae8bc0e5ca405f93</Sha>
>>>>>>> ae63f81e
    </Dependency>
    <Dependency Name="Microsoft.NET.ILLink.Tasks" Version="5.0.0-preview.3.20417.1">
      <Uri>https://github.com/mono/linker</Uri>
      <Sha>d3288457fb68c4784f3ca9b327e943caa397c10e</Sha>
    </Dependency>
    <Dependency Name="System.CodeDom" Version="5.0.0-rc.1.20417.14">
      <Uri>https://github.com/dotnet/runtime</Uri>
      <Sha>907f7da59b40c80941b02ac2a46650adf3f606bc</Sha>
    </Dependency>
    <Dependency Name="System.Security.Cryptography.ProtectedData" Version="5.0.0-rc.1.20417.14">
      <Uri>https://github.com/dotnet/runtime</Uri>
      <Sha>907f7da59b40c80941b02ac2a46650adf3f606bc</Sha>
    </Dependency>
    <Dependency Name="System.Text.Encoding.CodePages" Version="5.0.0-rc.1.20417.14">
      <Uri>https://github.com/dotnet/runtime</Uri>
      <Sha>907f7da59b40c80941b02ac2a46650adf3f606bc</Sha>
    </Dependency>
    <Dependency Name="System.Resources.Extensions" Version="5.0.0-rc.1.20417.14">
      <Uri>https://github.com/dotnet/runtime</Uri>
      <Sha>907f7da59b40c80941b02ac2a46650adf3f606bc</Sha>
    </Dependency>
    <Dependency Name="Microsoft.WindowsDesktop.App" Version="5.0.0-rc.1.20417.1">
      <Uri>https://github.com/dotnet/windowsdesktop</Uri>
      <Sha>7e5ccf67e6ba2c4a16b1c0266362ad0bd6d65c34</Sha>
    </Dependency>
    <Dependency Name="Microsoft.NET.Sdk.WindowsDesktop" Version="5.0.0-rc.1.20416.2" CoherentParentDependency="Microsoft.WindowsDesktop.App">
      <Uri>https://github.com/dotnet/wpf</Uri>
      <Sha>daaeff8b3e11bbd7dbc75fc74d54650296dbae1d</Sha>
    </Dependency>
    <Dependency Name="Microsoft.AspNetCore.Analyzers" Version="5.0.0-rc.1.20417.5">
      <Uri>https://github.com/dotnet/aspnetcore</Uri>
      <Sha>bbb851e3ebf40f79531bc13dd5c1b56b332237fc</Sha>
    </Dependency>
    <Dependency Name="Microsoft.AspNetCore.Components.Analyzers" Version="5.0.0-rc.1.20417.5">
      <Uri>https://github.com/dotnet/aspnetcore</Uri>
      <Sha>bbb851e3ebf40f79531bc13dd5c1b56b332237fc</Sha>
    </Dependency>
    <Dependency Name="Microsoft.AspNetCore.Mvc.Analyzers" Version="5.0.0-rc.1.20417.5">
      <Uri>https://github.com/dotnet/aspnetcore</Uri>
      <Sha>bbb851e3ebf40f79531bc13dd5c1b56b332237fc</Sha>
    </Dependency>
    <Dependency Name="Microsoft.AspNetCore.Mvc.Api.Analyzers" Version="5.0.0-rc.1.20417.5">
      <Uri>https://github.com/dotnet/aspnetcore</Uri>
      <Sha>bbb851e3ebf40f79531bc13dd5c1b56b332237fc</Sha>
    </Dependency>
    <Dependency Name="Microsoft.Web.Xdt" Version="3.1.0" Pinned="true">
      <Uri>https://github.com/aspnet/xdt</Uri>
      <Sha>c01a538851a8ab1a1fbeb2e6243f391fff7587b4</Sha>
    </Dependency>
    <Dependency Name="Microsoft.CodeAnalysis.NetAnalyzers" Version="5.0.0-rc1.20414.3">
      <Uri>https://github.com/dotnet/roslyn-analyzers</Uri>
      <Sha>ec8973b736bab4ba1ecb1f2f55dda8bea59052fa</Sha>
    </Dependency>
  </ProductDependencies>
  <ToolsetDependencies>
    <Dependency Name="Microsoft.DotNet.Arcade.Sdk" Version="5.0.0-beta.20411.8">
      <Uri>https://github.com/dotnet/arcade</Uri>
      <Sha>ecec08a0eebbd92bb9538e351d475582551d9092</Sha>
    </Dependency>
    <Dependency Name="Microsoft.DotNet.Helix.Sdk" Version="5.0.0-beta.20411.8">
      <Uri>https://github.com/dotnet/arcade</Uri>
      <Sha>ecec08a0eebbd92bb9538e351d475582551d9092</Sha>
    </Dependency>
    <Dependency Name="Microsoft.DotNet.SignTool" Version="5.0.0-beta.20411.8">
      <Uri>https://github.com/dotnet/arcade</Uri>
      <Sha>ecec08a0eebbd92bb9538e351d475582551d9092</Sha>
    </Dependency>
  </ToolsetDependencies>
</Dependencies><|MERGE_RESOLUTION|>--- conflicted
+++ resolved
@@ -41,15 +41,6 @@
       <Uri>https://github.com/dotnet/msbuild</Uri>
       <Sha>df645299a158c787f9884fca2bcd8c295318193f</Sha>
     </Dependency>
-<<<<<<< HEAD
-    <Dependency Name="Microsoft.FSharp.Compiler" Version="11.0.0-beta.20417.1">
-      <Uri>https://github.com/dotnet/fsharp</Uri>
-      <Sha>870364a5d5627ef446303899e6df300be51dcba6</Sha>
-    </Dependency>
-    <Dependency Name="Microsoft.Net.Compilers.Toolset" Version="3.8.0-2.20413.3">
-      <Uri>https://github.com/dotnet/roslyn</Uri>
-      <Sha>71ffb7009993396ac20f9da007a79a62f2da43ec</Sha>
-=======
     <Dependency Name="Microsoft.FSharp.Compiler" Version="11.0.0-beta.20414.6">
       <Uri>https://github.com/dotnet/fsharp</Uri>
       <Sha>a4de3fbe68834ef889b6965506e367d9d8fa6f33</Sha>
@@ -57,7 +48,6 @@
     <Dependency Name="Microsoft.Net.Compilers.Toolset" Version="3.8.0-3.20418.5">
       <Uri>https://github.com/dotnet/roslyn</Uri>
       <Sha>c9adb86cff472d5942a1eeff2dac9fe0f7fd41ce</Sha>
->>>>>>> ae63f81e
     </Dependency>
     <Dependency Name="Microsoft.AspNetCore.DeveloperCertificates.XPlat" Version="5.0.0-rc.1.20417.5">
       <Uri>https://github.com/dotnet/aspnetcore</Uri>
@@ -67,26 +57,17 @@
       <Uri>https://github.com/dotnet/aspnetcore</Uri>
       <Sha>bbb851e3ebf40f79531bc13dd5c1b56b332237fc</Sha>
     </Dependency>
-<<<<<<< HEAD
-=======
     <Dependency Name="Microsoft.NET.Sdk.BlazorWebAssembly" Version="5.0.0-rc.1.20417.5">
       <Uri>https://github.com/dotnet/aspnetcore</Uri>
       <Sha>bbb851e3ebf40f79531bc13dd5c1b56b332237fc</Sha>
     </Dependency>
->>>>>>> ae63f81e
     <Dependency Name="NuGet.Build.Tasks" Version="5.8.0-preview.2.6776">
       <Uri>https://github.com/NuGet/NuGet.Client</Uri>
       <Sha>62e098bfb22998fa638ce1a6dff5f91276770500</Sha>
     </Dependency>
-<<<<<<< HEAD
-    <Dependency Name="Microsoft.NET.Test.Sdk" Version="16.8.0-preview-20200811-01">
-      <Uri>https://github.com/microsoft/vstest</Uri>
-      <Sha>4ec9fb2e2080e15c857c2e35a533c05c961e7cab</Sha>
-=======
     <Dependency Name="Microsoft.NET.Test.Sdk" Version="16.8.0-preview-20200813-01">
       <Uri>https://github.com/microsoft/vstest</Uri>
       <Sha>9394924dba5c3b6b84edb771ae8bc0e5ca405f93</Sha>
->>>>>>> ae63f81e
     </Dependency>
     <Dependency Name="Microsoft.NET.ILLink.Tasks" Version="5.0.0-preview.3.20417.1">
       <Uri>https://github.com/mono/linker</Uri>

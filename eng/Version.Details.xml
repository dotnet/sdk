--- conflicted
+++ resolved
@@ -1,19 +1,6 @@
 <?xml version="1.0" encoding="utf-8"?>
 <Dependencies>
   <ProductDependencies>
-<<<<<<< HEAD
-    <Dependency Name="Microsoft.TemplateEngine.Abstractions" Version="8.0.307">
-      <Uri>https://github.com/dotnet/templating</Uri>
-      <Sha>23f53d9cb98a3c2a56d6ec7473d0cd16fe8e8970</Sha>
-    </Dependency>
-    <Dependency Name="Microsoft.TemplateEngine.Mocks" Version="8.0.307-servicing.24502.5">
-      <Uri>https://github.com/dotnet/templating</Uri>
-      <Sha>23f53d9cb98a3c2a56d6ec7473d0cd16fe8e8970</Sha>
-    </Dependency>
-    <Dependency Name="Microsoft.SourceBuild.Intermediate.templating" Version="8.0.307-servicing.24502.5">
-      <Uri>https://github.com/dotnet/templating</Uri>
-      <Sha>23f53d9cb98a3c2a56d6ec7473d0cd16fe8e8970</Sha>
-=======
     <Dependency Name="Microsoft.TemplateEngine.Abstractions" Version="8.0.403">
       <Uri>https://github.com/dotnet/templating</Uri>
       <Sha>edd31f7a612db9a8d37df41d35137a0459e7a0ed</Sha>
@@ -25,7 +12,6 @@
     <Dependency Name="Microsoft.SourceBuild.Intermediate.templating" Version="8.0.403-servicing.24461.9">
       <Uri>https://github.com/dotnet/templating</Uri>
       <Sha>edd31f7a612db9a8d37df41d35137a0459e7a0ed</Sha>
->>>>>>> 3d572381
       <SourceBuild RepoName="templating" ManagedOnly="true" />
     </Dependency>
     <Dependency Name="Microsoft.NETCore.App.Ref" Version="8.0.8">
@@ -96,41 +82,11 @@
       <Sha>7bb270d0f3380ff4adcb5e917fb5a2111d50bbad</Sha>
       <SourceBuild RepoName="format" ManagedOnly="true" />
     </Dependency>
-<<<<<<< HEAD
-    <Dependency Name="Microsoft.Net.Compilers.Toolset" Version="4.10.0-3.24504.5">
-      <Uri>https://github.com/dotnet/roslyn</Uri>
-      <Sha>1d40dfde59b6751314defbe8ea103304b8c13342</Sha>
+    <Dependency Name="Microsoft.Net.Compilers.Toolset" Version="4.11.0-3.24504.6">
+      <Uri>https://github.com/dotnet/roslyn</Uri>
+      <Sha>5a06a4caf73c5b086776763ebbee36c9b51c515e</Sha>
       <SourceBuild RepoName="roslyn" ManagedOnly="true" />
     </Dependency>
-    <Dependency Name="Microsoft.CodeAnalysis" Version="4.10.0-3.24504.5">
-      <Uri>https://github.com/dotnet/roslyn</Uri>
-      <Sha>1d40dfde59b6751314defbe8ea103304b8c13342</Sha>
-    </Dependency>
-    <Dependency Name="Microsoft.CodeAnalysis.CSharp" Version="4.10.0-3.24504.5">
-      <Uri>https://github.com/dotnet/roslyn</Uri>
-      <Sha>1d40dfde59b6751314defbe8ea103304b8c13342</Sha>
-    </Dependency>
-    <Dependency Name="Microsoft.CodeAnalysis.CSharp.CodeStyle" Version="4.10.0-3.24504.5">
-      <Uri>https://github.com/dotnet/roslyn</Uri>
-      <Sha>1d40dfde59b6751314defbe8ea103304b8c13342</Sha>
-    </Dependency>
-    <Dependency Name="Microsoft.CodeAnalysis.CSharp.Features" Version="4.10.0-3.24504.5">
-      <Uri>https://github.com/dotnet/roslyn</Uri>
-      <Sha>1d40dfde59b6751314defbe8ea103304b8c13342</Sha>
-    </Dependency>
-    <Dependency Name="Microsoft.CodeAnalysis.CSharp.Workspaces" Version="4.10.0-3.24504.5">
-      <Uri>https://github.com/dotnet/roslyn</Uri>
-      <Sha>1d40dfde59b6751314defbe8ea103304b8c13342</Sha>
-    </Dependency>
-    <Dependency Name="Microsoft.CodeAnalysis.Workspaces.MSBuild" Version="4.10.0-3.24504.5">
-      <Uri>https://github.com/dotnet/roslyn</Uri>
-      <Sha>1d40dfde59b6751314defbe8ea103304b8c13342</Sha>
-=======
-    <Dependency Name="Microsoft.Net.Compilers.Toolset" Version="4.11.0-3.24504.6">
-      <Uri>https://github.com/dotnet/roslyn</Uri>
-      <Sha>5a06a4caf73c5b086776763ebbee36c9b51c515e</Sha>
-      <SourceBuild RepoName="roslyn" ManagedOnly="true" />
-    </Dependency>
     <Dependency Name="Microsoft.CodeAnalysis" Version="4.11.0-3.24504.6">
       <Uri>https://github.com/dotnet/roslyn</Uri>
       <Sha>5a06a4caf73c5b086776763ebbee36c9b51c515e</Sha>
@@ -154,7 +110,6 @@
     <Dependency Name="Microsoft.CodeAnalysis.Workspaces.MSBuild" Version="4.11.0-3.24504.6">
       <Uri>https://github.com/dotnet/roslyn</Uri>
       <Sha>5a06a4caf73c5b086776763ebbee36c9b51c515e</Sha>
->>>>>>> 3d572381
     </Dependency>
     <Dependency Name="Microsoft.AspNetCore.DeveloperCertificates.XPlat" Version="8.0.8-servicing.24369.8">
       <Uri>https://dev.azure.com/dnceng/internal/_git/dotnet-aspnetcore</Uri>
@@ -334,20 +289,6 @@
       <Uri>https://dev.azure.com/dnceng/internal/_git/dotnet-aspnetcore</Uri>
       <Sha>954f61dd38b33caa2b736c73530bd5a294174437</Sha>
     </Dependency>
-<<<<<<< HEAD
-    <Dependency Name="Microsoft.CodeAnalysis.Razor.Tooling.Internal" Version="7.0.0-preview.24502.3">
-      <Uri>https://github.com/dotnet/razor</Uri>
-      <Sha>0575e9ecbf8262b357fe83ec71911476a23d642d</Sha>
-      <SourceBuild RepoName="razor" ManagedOnly="true" />
-    </Dependency>
-    <Dependency Name="Microsoft.AspNetCore.Mvc.Razor.Extensions.Tooling.Internal" Version="7.0.0-preview.24502.3">
-      <Uri>https://github.com/dotnet/razor</Uri>
-      <Sha>0575e9ecbf8262b357fe83ec71911476a23d642d</Sha>
-    </Dependency>
-    <Dependency Name="Microsoft.NET.Sdk.Razor.SourceGenerators.Transport" Version="7.0.0-preview.24502.3">
-      <Uri>https://github.com/dotnet/razor</Uri>
-      <Sha>0575e9ecbf8262b357fe83ec71911476a23d642d</Sha>
-=======
     <Dependency Name="Microsoft.CodeAnalysis.Razor.Tooling.Internal" Version="9.0.0-preview.24502.7">
       <Uri>https://github.com/dotnet/razor</Uri>
       <Sha>8b1b103ae8587094180fd43303622205c83e2f71</Sha>
@@ -360,7 +301,6 @@
     <Dependency Name="Microsoft.NET.Sdk.Razor.SourceGenerators.Transport" Version="9.0.0-preview.24502.7">
       <Uri>https://github.com/dotnet/razor</Uri>
       <Sha>8b1b103ae8587094180fd43303622205c83e2f71</Sha>
->>>>>>> 3d572381
     </Dependency>
     <Dependency Name="Microsoft.Extensions.FileProviders.Embedded" Version="8.0.8">
       <Uri>https://dev.azure.com/dnceng/internal/_git/dotnet-aspnetcore</Uri>

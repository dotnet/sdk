<?xml version="1.0" encoding="utf-8"?>
<Dependencies>
<<<<<<< HEAD
  <Source Uri="https://github.com/dotnet/dotnet" Mapping="sdk" Sha="6f4c060932973b6b570b8444c8dc76d38af555e8" BarId="289866" />
  <ProductDependencies>
    <Dependency Name="Microsoft.TemplateEngine.Abstractions" Version="10.0.100-rc.2.25556.109">
      <Uri>https://github.com/dotnet/dotnet</Uri>
      <Sha>6f4c060932973b6b570b8444c8dc76d38af555e8</Sha>
    </Dependency>
    <Dependency Name="Microsoft.TemplateEngine.Edge" Version="10.0.100-rc.2.25556.109">
      <Uri>https://github.com/dotnet/dotnet</Uri>
      <Sha>6f4c060932973b6b570b8444c8dc76d38af555e8</Sha>
    </Dependency>
    <Dependency Name="Microsoft.TemplateEngine.Orchestrator.RunnableProjects" Version="10.0.100-rc.2.25556.109">
      <Uri>https://github.com/dotnet/dotnet</Uri>
      <Sha>6f4c060932973b6b570b8444c8dc76d38af555e8</Sha>
    </Dependency>
    <Dependency Name="Microsoft.TemplateEngine.Utils" Version="10.0.100-rc.2.25556.109">
      <Uri>https://github.com/dotnet/dotnet</Uri>
      <Sha>6f4c060932973b6b570b8444c8dc76d38af555e8</Sha>
    </Dependency>
    <Dependency Name="Microsoft.TemplateSearch.Common" Version="10.0.100-rc.2.25556.109">
      <Uri>https://github.com/dotnet/dotnet</Uri>
      <Sha>6f4c060932973b6b570b8444c8dc76d38af555e8</Sha>
    </Dependency>
    <Dependency Name="Microsoft.TemplateEngine.Mocks" Version="10.0.100-rc.2.25556.109">
      <Uri>https://github.com/dotnet/dotnet</Uri>
      <Sha>6f4c060932973b6b570b8444c8dc76d38af555e8</Sha>
    </Dependency>
    <Dependency Name="Microsoft.TemplateEngine.TestHelper" Version="10.0.100-rc.2.25556.109">
      <Uri>https://github.com/dotnet/dotnet</Uri>
      <Sha>6f4c060932973b6b570b8444c8dc76d38af555e8</Sha>
    </Dependency>
    <Dependency Name="Microsoft.TemplateEngine.Authoring.TemplateVerifier" Version="10.0.100-rc.2.25556.109">
      <Uri>https://github.com/dotnet/dotnet</Uri>
      <Sha>6f4c060932973b6b570b8444c8dc76d38af555e8</Sha>
    </Dependency>
    <Dependency Name="Microsoft.TemplateSearch.TemplateDiscovery" Version="10.0.100-rc.2.25556.109">
      <Uri>https://github.com/dotnet/dotnet</Uri>
      <Sha>6f4c060932973b6b570b8444c8dc76d38af555e8</Sha>
=======
  <Source Uri="https://github.com/dotnet/dotnet" Mapping="sdk" Sha="be28ec777bf12db631725399c442448d52093087" BarId="287454" />
  <ProductDependencies>
    <Dependency Name="Microsoft.TemplateEngine.Abstractions" Version="11.0.100-alpha.25515.110">
      <Uri>https://github.com/dotnet/dotnet</Uri>
      <Sha>be28ec777bf12db631725399c442448d52093087</Sha>
    </Dependency>
    <Dependency Name="Microsoft.TemplateEngine.Edge" Version="11.0.100-alpha.25515.110">
      <Uri>https://github.com/dotnet/dotnet</Uri>
      <Sha>be28ec777bf12db631725399c442448d52093087</Sha>
    </Dependency>
    <Dependency Name="Microsoft.TemplateEngine.Orchestrator.RunnableProjects" Version="11.0.100-alpha.25515.110">
      <Uri>https://github.com/dotnet/dotnet</Uri>
      <Sha>be28ec777bf12db631725399c442448d52093087</Sha>
    </Dependency>
    <Dependency Name="Microsoft.TemplateEngine.Utils" Version="11.0.100-alpha.25515.110">
      <Uri>https://github.com/dotnet/dotnet</Uri>
      <Sha>be28ec777bf12db631725399c442448d52093087</Sha>
    </Dependency>
    <Dependency Name="Microsoft.TemplateSearch.Common" Version="11.0.100-alpha.25515.110">
      <Uri>https://github.com/dotnet/dotnet</Uri>
      <Sha>be28ec777bf12db631725399c442448d52093087</Sha>
    </Dependency>
    <Dependency Name="Microsoft.TemplateEngine.Mocks" Version="11.0.100-alpha.25515.110">
      <Uri>https://github.com/dotnet/dotnet</Uri>
      <Sha>be28ec777bf12db631725399c442448d52093087</Sha>
    </Dependency>
    <Dependency Name="Microsoft.TemplateEngine.TestHelper" Version="11.0.100-alpha.25515.110">
      <Uri>https://github.com/dotnet/dotnet</Uri>
      <Sha>be28ec777bf12db631725399c442448d52093087</Sha>
    </Dependency>
    <Dependency Name="Microsoft.TemplateEngine.Authoring.TemplateVerifier" Version="11.0.100-alpha.25515.110">
      <Uri>https://github.com/dotnet/dotnet</Uri>
      <Sha>be28ec777bf12db631725399c442448d52093087</Sha>
    </Dependency>
    <Dependency Name="Microsoft.TemplateSearch.TemplateDiscovery" Version="11.0.100-alpha.25515.110">
      <Uri>https://github.com/dotnet/dotnet</Uri>
      <Sha>be28ec777bf12db631725399c442448d52093087</Sha>
>>>>>>> 1b7a79f9
    </Dependency>
    <Dependency Name="Microsoft.NETCore.App.Ref" Version="10.0.0-rc.1.25515.110">
      <Uri>https://github.com/dotnet/dotnet</Uri>
      <Sha>be28ec777bf12db631725399c442448d52093087</Sha>
    </Dependency>
    <Dependency Name="Microsoft.NETCore.Platforms" Version="10.0.0-rc.1.25515.110">
      <Uri>https://github.com/dotnet/dotnet</Uri>
      <Sha>be28ec777bf12db631725399c442448d52093087</Sha>
    </Dependency>
    <Dependency Name="Microsoft.NET.HostModel" Version="10.0.0-rc.1.25515.110">
      <Uri>https://github.com/dotnet/dotnet</Uri>
      <Sha>be28ec777bf12db631725399c442448d52093087</Sha>
    </Dependency>
    <Dependency Name="System.IO.Hashing" Version="10.0.0-rc.1.25515.110">
      <Uri>https://github.com/dotnet/dotnet</Uri>
      <Sha>be28ec777bf12db631725399c442448d52093087</Sha>
    </Dependency>
    <Dependency Name="Microsoft.Extensions.DependencyModel" Version="10.0.0-rc.1.25515.110">
      <Uri>https://github.com/dotnet/dotnet</Uri>
      <Sha>be28ec777bf12db631725399c442448d52093087</Sha>
    </Dependency>
    <!-- Change blob version in GenerateInstallerLayout.targets if this is unpinned to service targeting pack -->
    <!-- No new netstandard.library planned for 3.1 timeframe at this time. -->
    <Dependency Name="NETStandard.Library.Ref" Version="2.1.0" Pinned="true">
      <Uri>https://github.com/dotnet/core-setup</Uri>
      <Sha>7d57652f33493fa022125b7f63aad0d70c52d810</Sha>
    </Dependency>
    <Dependency Name="Microsoft.NET.Runtime.Emscripten.Sdk.Internal" Version="10.0.0-preview.7.25377.103">
      <Uri>https://github.com/dotnet/dotnet</Uri>
      <Sha>6a953e76162f3f079405f80e28664fa51b136740</Sha>
    </Dependency>
    <Dependency Name="Microsoft.NET.Runtime.Emscripten.3.1.56.Cache.win-x64" Version="10.0.0-rc.1.25515.110">
      <Uri>https://github.com/dotnet/dotnet</Uri>
      <Sha>be28ec777bf12db631725399c442448d52093087</Sha>
    </Dependency>
<<<<<<< HEAD
    <Dependency Name="Microsoft.Build" Version="18.1.0-preview-25556-109">
      <Uri>https://github.com/dotnet/dotnet</Uri>
      <Sha>6f4c060932973b6b570b8444c8dc76d38af555e8</Sha>
    </Dependency>
    <Dependency Name="Microsoft.Build.Localization" Version="18.1.0-preview-25556-109">
      <Uri>https://github.com/dotnet/dotnet</Uri>
      <Sha>6f4c060932973b6b570b8444c8dc76d38af555e8</Sha>
    </Dependency>
    <Dependency Name="Microsoft.FSharp.Compiler" Version="15.0.200-servicing.25556.109">
      <Uri>https://github.com/dotnet/dotnet</Uri>
      <Sha>6f4c060932973b6b570b8444c8dc76d38af555e8</Sha>
    </Dependency>
    <Dependency Name="Microsoft.Net.Compilers.Toolset" Version="5.3.0-1.25556.109">
      <Uri>https://github.com/dotnet/dotnet</Uri>
      <Sha>6f4c060932973b6b570b8444c8dc76d38af555e8</Sha>
    </Dependency>
    <Dependency Name="Microsoft.Net.Compilers.Toolset.Framework" Version="5.3.0-1.25556.109">
      <Uri>https://github.com/dotnet/dotnet</Uri>
      <Sha>6f4c060932973b6b570b8444c8dc76d38af555e8</Sha>
    </Dependency>
    <Dependency Name="Microsoft.CodeAnalysis" Version="5.3.0-1.25556.109">
      <Uri>https://github.com/dotnet/dotnet</Uri>
      <Sha>6f4c060932973b6b570b8444c8dc76d38af555e8</Sha>
    </Dependency>
    <Dependency Name="Microsoft.CodeAnalysis.BuildClient" Version="5.3.0-1.25556.109">
      <Uri>https://github.com/dotnet/dotnet</Uri>
      <Sha>6f4c060932973b6b570b8444c8dc76d38af555e8</Sha>
    </Dependency>
    <Dependency Name="Microsoft.CodeAnalysis.CSharp" Version="5.3.0-1.25556.109">
      <Uri>https://github.com/dotnet/dotnet</Uri>
      <Sha>6f4c060932973b6b570b8444c8dc76d38af555e8</Sha>
    </Dependency>
    <Dependency Name="Microsoft.CodeAnalysis.CSharp.CodeStyle" Version="5.3.0-1.25556.109">
      <Uri>https://github.com/dotnet/dotnet</Uri>
      <Sha>6f4c060932973b6b570b8444c8dc76d38af555e8</Sha>
    </Dependency>
    <Dependency Name="Microsoft.CodeAnalysis.CSharp.Features" Version="5.3.0-1.25556.109">
      <Uri>https://github.com/dotnet/dotnet</Uri>
      <Sha>6f4c060932973b6b570b8444c8dc76d38af555e8</Sha>
    </Dependency>
    <Dependency Name="Microsoft.CodeAnalysis.CSharp.Workspaces" Version="5.3.0-1.25556.109">
      <Uri>https://github.com/dotnet/dotnet</Uri>
      <Sha>6f4c060932973b6b570b8444c8dc76d38af555e8</Sha>
    </Dependency>
    <Dependency Name="Microsoft.CodeAnalysis.Workspaces.Common" Version="5.3.0-1.25556.109">
      <Uri>https://github.com/dotnet/dotnet</Uri>
      <Sha>6f4c060932973b6b570b8444c8dc76d38af555e8</Sha>
    </Dependency>
    <Dependency Name="Microsoft.CodeAnalysis.Workspaces.MSBuild" Version="5.3.0-1.25556.109">
      <Uri>https://github.com/dotnet/dotnet</Uri>
      <Sha>6f4c060932973b6b570b8444c8dc76d38af555e8</Sha>
    </Dependency>
    <Dependency Name="Microsoft.Build.NuGetSdkResolver" Version="7.0.0-preview.2.5709">
      <Uri>https://github.com/dotnet/dotnet</Uri>
      <Sha>6f4c060932973b6b570b8444c8dc76d38af555e8</Sha>
    </Dependency>
    <Dependency Name="NuGet.Build.Tasks" Version="7.0.0-preview.2.5709">
      <Uri>https://github.com/dotnet/dotnet</Uri>
      <Sha>6f4c060932973b6b570b8444c8dc76d38af555e8</Sha>
      <SourceBuildTarball RepoName="nuget-client" ManagedOnly="true" />
    </Dependency>
    <Dependency Name="NuGet.Build.Tasks.Console" Version="7.0.0-preview.2.5709">
      <Uri>https://github.com/dotnet/dotnet</Uri>
      <Sha>6f4c060932973b6b570b8444c8dc76d38af555e8</Sha>
    </Dependency>
    <Dependency Name="NuGet.Build.Tasks.Pack" Version="7.0.0-preview.2.5709">
      <Uri>https://github.com/dotnet/dotnet</Uri>
      <Sha>6f4c060932973b6b570b8444c8dc76d38af555e8</Sha>
    </Dependency>
    <Dependency Name="NuGet.Commands" Version="7.0.0-preview.2.5709">
      <Uri>https://github.com/dotnet/dotnet</Uri>
      <Sha>6f4c060932973b6b570b8444c8dc76d38af555e8</Sha>
    </Dependency>
    <Dependency Name="NuGet.CommandLine.XPlat" Version="7.0.0-preview.2.5709">
      <Uri>https://github.com/dotnet/dotnet</Uri>
      <Sha>6f4c060932973b6b570b8444c8dc76d38af555e8</Sha>
    </Dependency>
    <Dependency Name="NuGet.Common" Version="7.0.0-preview.2.5709">
      <Uri>https://github.com/dotnet/dotnet</Uri>
      <Sha>6f4c060932973b6b570b8444c8dc76d38af555e8</Sha>
    </Dependency>
    <Dependency Name="NuGet.Configuration" Version="7.0.0-preview.2.5709">
      <Uri>https://github.com/dotnet/dotnet</Uri>
      <Sha>6f4c060932973b6b570b8444c8dc76d38af555e8</Sha>
    </Dependency>
    <Dependency Name="NuGet.Credentials" Version="7.0.0-preview.2.5709">
      <Uri>https://github.com/dotnet/dotnet</Uri>
      <Sha>6f4c060932973b6b570b8444c8dc76d38af555e8</Sha>
    </Dependency>
    <Dependency Name="NuGet.DependencyResolver.Core" Version="7.0.0-preview.2.5709">
      <Uri>https://github.com/dotnet/dotnet</Uri>
      <Sha>6f4c060932973b6b570b8444c8dc76d38af555e8</Sha>
    </Dependency>
    <Dependency Name="NuGet.Frameworks" Version="7.0.0-preview.2.5709">
      <Uri>https://github.com/dotnet/dotnet</Uri>
      <Sha>6f4c060932973b6b570b8444c8dc76d38af555e8</Sha>
    </Dependency>
    <Dependency Name="NuGet.LibraryModel" Version="7.0.0-preview.2.5709">
      <Uri>https://github.com/dotnet/dotnet</Uri>
      <Sha>6f4c060932973b6b570b8444c8dc76d38af555e8</Sha>
    </Dependency>
    <Dependency Name="NuGet.ProjectModel" Version="7.0.0-preview.2.5709">
      <Uri>https://github.com/dotnet/dotnet</Uri>
      <Sha>6f4c060932973b6b570b8444c8dc76d38af555e8</Sha>
    </Dependency>
    <Dependency Name="NuGet.Protocol" Version="7.0.0-preview.2.5709">
      <Uri>https://github.com/dotnet/dotnet</Uri>
      <Sha>6f4c060932973b6b570b8444c8dc76d38af555e8</Sha>
    </Dependency>
    <Dependency Name="NuGet.Packaging" Version="7.0.0-preview.2.5709">
      <Uri>https://github.com/dotnet/dotnet</Uri>
      <Sha>6f4c060932973b6b570b8444c8dc76d38af555e8</Sha>
    </Dependency>
    <Dependency Name="NuGet.Versioning" Version="7.0.0-preview.2.5709">
      <Uri>https://github.com/dotnet/dotnet</Uri>
      <Sha>6f4c060932973b6b570b8444c8dc76d38af555e8</Sha>
    </Dependency>
    <Dependency Name="NuGet.Localization" Version="7.0.0-preview.2.5709">
      <Uri>https://github.com/dotnet/dotnet</Uri>
      <Sha>6f4c060932973b6b570b8444c8dc76d38af555e8</Sha>
    </Dependency>
    <Dependency Name="Microsoft.NET.Test.Sdk" Version="18.1.0-preview-25556-109">
      <Uri>https://github.com/dotnet/dotnet</Uri>
      <Sha>6f4c060932973b6b570b8444c8dc76d38af555e8</Sha>
    </Dependency>
    <Dependency Name="Microsoft.TestPlatform.CLI" Version="18.1.0-preview-25556-109">
      <Uri>https://github.com/dotnet/dotnet</Uri>
      <Sha>6f4c060932973b6b570b8444c8dc76d38af555e8</Sha>
    </Dependency>
    <Dependency Name="Microsoft.TestPlatform.Build" Version="18.1.0-preview-25556-109">
      <Uri>https://github.com/dotnet/dotnet</Uri>
      <Sha>6f4c060932973b6b570b8444c8dc76d38af555e8</Sha>
=======
    <Dependency Name="Microsoft.Build" Version="18.1.0-preview-25515-110">
      <Uri>https://github.com/dotnet/dotnet</Uri>
      <Sha>be28ec777bf12db631725399c442448d52093087</Sha>
    </Dependency>
    <Dependency Name="Microsoft.Build.Localization" Version="18.1.0-preview-25515-110">
      <Uri>https://github.com/dotnet/dotnet</Uri>
      <Sha>be28ec777bf12db631725399c442448d52093087</Sha>
    </Dependency>
    <Dependency Name="Microsoft.FSharp.Compiler" Version="14.0.0-alpha1.25515.110">
      <Uri>https://github.com/dotnet/dotnet</Uri>
      <Sha>be28ec777bf12db631725399c442448d52093087</Sha>
    </Dependency>
    <Dependency Name="Microsoft.Net.Compilers.Toolset" Version="5.3.0-1.25515.110">
      <Uri>https://github.com/dotnet/dotnet</Uri>
      <Sha>be28ec777bf12db631725399c442448d52093087</Sha>
    </Dependency>
    <Dependency Name="Microsoft.Net.Compilers.Toolset.Framework" Version="5.3.0-1.25515.110">
      <Uri>https://github.com/dotnet/dotnet</Uri>
      <Sha>be28ec777bf12db631725399c442448d52093087</Sha>
    </Dependency>
    <Dependency Name="Microsoft.CodeAnalysis" Version="5.3.0-1.25515.110">
      <Uri>https://github.com/dotnet/dotnet</Uri>
      <Sha>be28ec777bf12db631725399c442448d52093087</Sha>
    </Dependency>
    <Dependency Name="Microsoft.CodeAnalysis.BuildClient" Version="5.3.0-1.25515.110">
      <Uri>https://github.com/dotnet/dotnet</Uri>
      <Sha>be28ec777bf12db631725399c442448d52093087</Sha>
    </Dependency>
    <Dependency Name="Microsoft.CodeAnalysis.CSharp" Version="5.3.0-1.25515.110">
      <Uri>https://github.com/dotnet/dotnet</Uri>
      <Sha>be28ec777bf12db631725399c442448d52093087</Sha>
    </Dependency>
    <Dependency Name="Microsoft.CodeAnalysis.CSharp.CodeStyle" Version="5.3.0-1.25515.110">
      <Uri>https://github.com/dotnet/dotnet</Uri>
      <Sha>be28ec777bf12db631725399c442448d52093087</Sha>
    </Dependency>
    <Dependency Name="Microsoft.CodeAnalysis.CSharp.Features" Version="5.3.0-1.25515.110">
      <Uri>https://github.com/dotnet/dotnet</Uri>
      <Sha>be28ec777bf12db631725399c442448d52093087</Sha>
    </Dependency>
    <Dependency Name="Microsoft.CodeAnalysis.CSharp.Workspaces" Version="5.3.0-1.25515.110">
      <Uri>https://github.com/dotnet/dotnet</Uri>
      <Sha>be28ec777bf12db631725399c442448d52093087</Sha>
    </Dependency>
    <Dependency Name="Microsoft.CodeAnalysis.Workspaces.Common" Version="5.3.0-1.25515.110">
      <Uri>https://github.com/dotnet/dotnet</Uri>
      <Sha>be28ec777bf12db631725399c442448d52093087</Sha>
    </Dependency>
    <Dependency Name="Microsoft.CodeAnalysis.Workspaces.MSBuild" Version="5.3.0-1.25515.110">
      <Uri>https://github.com/dotnet/dotnet</Uri>
      <Sha>be28ec777bf12db631725399c442448d52093087</Sha>
    </Dependency>
    <Dependency Name="Microsoft.Build.NuGetSdkResolver" Version="7.0.0-preview.2.256">
      <Uri>https://github.com/nuget/nuget.client</Uri>
      <Sha>97c64b5dfcc39b3babf6b3dfa828aa737860c145</Sha>
    </Dependency>
    <Dependency Name="NuGet.Build.Tasks" Version="7.0.0-preview.2.256">
      <Uri>https://github.com/nuget/nuget.client</Uri>
      <Sha>97c64b5dfcc39b3babf6b3dfa828aa737860c145</Sha>
      <SourceBuildTarball RepoName="nuget-client" ManagedOnly="true" />
    </Dependency>
    <Dependency Name="NuGet.Build.Tasks.Console" Version="7.0.0-preview.2.256">
      <Uri>https://github.com/nuget/nuget.client</Uri>
      <Sha>97c64b5dfcc39b3babf6b3dfa828aa737860c145</Sha>
    </Dependency>
    <Dependency Name="NuGet.Build.Tasks.Pack" Version="7.0.0-preview.2.256">
      <Uri>https://github.com/nuget/nuget.client</Uri>
      <Sha>97c64b5dfcc39b3babf6b3dfa828aa737860c145</Sha>
    </Dependency>
    <Dependency Name="NuGet.Commands" Version="7.0.0-preview.2.256">
      <Uri>https://github.com/nuget/nuget.client</Uri>
      <Sha>97c64b5dfcc39b3babf6b3dfa828aa737860c145</Sha>
    </Dependency>
    <Dependency Name="NuGet.CommandLine.XPlat" Version="7.0.0-preview.2.256">
      <Uri>https://github.com/nuget/nuget.client</Uri>
      <Sha>97c64b5dfcc39b3babf6b3dfa828aa737860c145</Sha>
    </Dependency>
    <Dependency Name="NuGet.Common" Version="7.0.0-preview.2.256">
      <Uri>https://github.com/nuget/nuget.client</Uri>
      <Sha>97c64b5dfcc39b3babf6b3dfa828aa737860c145</Sha>
    </Dependency>
    <Dependency Name="NuGet.Configuration" Version="7.0.0-preview.2.256">
      <Uri>https://github.com/nuget/nuget.client</Uri>
      <Sha>97c64b5dfcc39b3babf6b3dfa828aa737860c145</Sha>
    </Dependency>
    <Dependency Name="NuGet.Credentials" Version="7.0.0-preview.2.256">
      <Uri>https://github.com/nuget/nuget.client</Uri>
      <Sha>97c64b5dfcc39b3babf6b3dfa828aa737860c145</Sha>
    </Dependency>
    <Dependency Name="NuGet.DependencyResolver.Core" Version="7.0.0-preview.2.256">
      <Uri>https://github.com/nuget/nuget.client</Uri>
      <Sha>97c64b5dfcc39b3babf6b3dfa828aa737860c145</Sha>
    </Dependency>
    <Dependency Name="NuGet.Frameworks" Version="7.0.0-preview.2.256">
      <Uri>https://github.com/nuget/nuget.client</Uri>
      <Sha>97c64b5dfcc39b3babf6b3dfa828aa737860c145</Sha>
    </Dependency>
    <Dependency Name="NuGet.LibraryModel" Version="7.0.0-preview.2.256">
      <Uri>https://github.com/nuget/nuget.client</Uri>
      <Sha>97c64b5dfcc39b3babf6b3dfa828aa737860c145</Sha>
    </Dependency>
    <Dependency Name="NuGet.ProjectModel" Version="7.0.0-preview.2.256">
      <Uri>https://github.com/nuget/nuget.client</Uri>
      <Sha>97c64b5dfcc39b3babf6b3dfa828aa737860c145</Sha>
    </Dependency>
    <Dependency Name="NuGet.Protocol" Version="7.0.0-preview.2.256">
      <Uri>https://github.com/nuget/nuget.client</Uri>
      <Sha>97c64b5dfcc39b3babf6b3dfa828aa737860c145</Sha>
    </Dependency>
    <Dependency Name="NuGet.Packaging" Version="7.0.0-preview.2.256">
      <Uri>https://github.com/nuget/nuget.client</Uri>
      <Sha>97c64b5dfcc39b3babf6b3dfa828aa737860c145</Sha>
    </Dependency>
    <Dependency Name="NuGet.Versioning" Version="7.0.0-preview.2.256">
      <Uri>https://github.com/nuget/nuget.client</Uri>
      <Sha>97c64b5dfcc39b3babf6b3dfa828aa737860c145</Sha>
    </Dependency>
    <Dependency Name="NuGet.Localization" Version="7.0.0-preview.2.256">
      <Uri>https://github.com/nuget/nuget.client</Uri>
      <Sha>97c64b5dfcc39b3babf6b3dfa828aa737860c145</Sha>
    </Dependency>
    <Dependency Name="Microsoft.NET.Test.Sdk" Version="18.1.0-preview-25515-110">
      <Uri>https://github.com/dotnet/dotnet</Uri>
      <Sha>be28ec777bf12db631725399c442448d52093087</Sha>
    </Dependency>
    <Dependency Name="Microsoft.TestPlatform.CLI" Version="18.1.0-preview-25515-110">
      <Uri>https://github.com/dotnet/dotnet</Uri>
      <Sha>be28ec777bf12db631725399c442448d52093087</Sha>
    </Dependency>
    <Dependency Name="Microsoft.TestPlatform.Build" Version="18.1.0-preview-25515-110">
      <Uri>https://github.com/dotnet/dotnet</Uri>
      <Sha>be28ec777bf12db631725399c442448d52093087</Sha>
>>>>>>> 1b7a79f9
    </Dependency>
    <Dependency Name="Microsoft.NET.ILLink.Tasks" Version="10.0.0-rc.1.25515.110">
      <Uri>https://github.com/dotnet/dotnet</Uri>
      <Sha>be28ec777bf12db631725399c442448d52093087</Sha>
    </Dependency>
    <Dependency Name="System.CodeDom" Version="10.0.0-rc.1.25515.110">
      <Uri>https://github.com/dotnet/dotnet</Uri>
      <Sha>be28ec777bf12db631725399c442448d52093087</Sha>
    </Dependency>
    <Dependency Name="System.ComponentModel.Composition" Version="10.0.0-rc.1.25515.110">
      <Uri>https://github.com/dotnet/dotnet</Uri>
      <Sha>be28ec777bf12db631725399c442448d52093087</Sha>
    </Dependency>
    <Dependency Name="System.Formats.Asn1" Version="10.0.0-rc.1.25515.110">
      <Uri>https://github.com/dotnet/dotnet</Uri>
      <Sha>be28ec777bf12db631725399c442448d52093087</Sha>
    </Dependency>
    <Dependency Name="System.Security.Cryptography.ProtectedData" Version="10.0.0-rc.1.25515.110">
      <Uri>https://github.com/dotnet/dotnet</Uri>
      <Sha>be28ec777bf12db631725399c442448d52093087</Sha>
    </Dependency>
    <Dependency Name="System.Text.Encoding.CodePages" Version="10.0.0-rc.1.25515.110">
      <Uri>https://github.com/dotnet/dotnet</Uri>
      <Sha>be28ec777bf12db631725399c442448d52093087</Sha>
    </Dependency>
    <Dependency Name="System.Resources.Extensions" Version="10.0.0-rc.1.25515.110">
      <Uri>https://github.com/dotnet/dotnet</Uri>
      <Sha>be28ec777bf12db631725399c442448d52093087</Sha>
    </Dependency>
    <!-- Do not use properties based on:
         - Microsoft.WindowsDesktop.App.Ref
         - Microsoft.WindowsDesktop.App.Internal
         - Microsoft.NET.Sdk.WindowsDesktop
         - Microsoft.Dotnet.WinForms.ProjectTemplates
         - Microsoft.DotNet.Wpf.ProjectTemplates
         In VMR builds on non-Windows, they aren't built. Instead, use the following:
         - Microsoft.WindowsDesktop.App.Ref - Microsoft.NETCore.App.Ref
         - Microsoft.WindowsDesktop.App.Internal - Microsoft.NETCore.Platforms
         - Microsoft.NET.Sdk.WindowsDesktop - Microsoft.NETCore.App.Ref
         - Microsoft.Dotnet.WinForms.ProjectTemplates - Microsoft.NETCore.Platforms
         - Microsoft.DotNet.Wpf.ProjectTemplates - Microsoft.NETCore.Platforms
    -->
    <Dependency Name="Microsoft.WindowsDesktop.App.Ref" Version="10.0.0-rc.1.25515.110">
      <Uri>https://github.com/dotnet/dotnet</Uri>
      <Sha>be28ec777bf12db631725399c442448d52093087</Sha>
    </Dependency>
    <Dependency Name="Microsoft.WindowsDesktop.App.Internal" Version="10.0.0-rc.1.25515.110">
      <Uri>https://github.com/dotnet/dotnet</Uri>
      <Sha>be28ec777bf12db631725399c442448d52093087</Sha>
    </Dependency>
    <Dependency Name="Microsoft.NET.Sdk.WindowsDesktop" Version="10.0.0-rc.1.25515.110">
      <Uri>https://github.com/dotnet/dotnet</Uri>
      <Sha>be28ec777bf12db631725399c442448d52093087</Sha>
    </Dependency>
    <Dependency Name="Microsoft.AspNetCore.App.Ref" Version="10.0.0-rc.1.25515.110">
      <Uri>https://github.com/dotnet/dotnet</Uri>
      <Sha>be28ec777bf12db631725399c442448d52093087</Sha>
    </Dependency>
    <Dependency Name="Microsoft.AspNetCore.App.Ref.Internal" Version="10.0.0-rc.1.25515.110">
      <Uri>https://github.com/dotnet/dotnet</Uri>
      <Sha>be28ec777bf12db631725399c442448d52093087</Sha>
    </Dependency>
    <Dependency Name="dotnet-dev-certs" Version="10.0.0-rc.1.25515.110">
      <Uri>https://github.com/dotnet/dotnet</Uri>
      <Sha>be28ec777bf12db631725399c442448d52093087</Sha>
    </Dependency>
    <Dependency Name="dotnet-user-jwts" Version="10.0.0-rc.1.25515.110">
      <Uri>https://github.com/dotnet/dotnet</Uri>
      <Sha>be28ec777bf12db631725399c442448d52093087</Sha>
    </Dependency>
    <Dependency Name="dotnet-user-secrets" Version="10.0.0-rc.1.25515.110">
      <Uri>https://github.com/dotnet/dotnet</Uri>
      <Sha>be28ec777bf12db631725399c442448d52093087</Sha>
    </Dependency>
    <Dependency Name="Microsoft.AspNetCore.Analyzers" Version="10.0.0-rc.1.25515.110">
      <Uri>https://github.com/dotnet/dotnet</Uri>
      <Sha>be28ec777bf12db631725399c442448d52093087</Sha>
    </Dependency>
    <!-- Authentication and Components needed for dotnet/maui CoherentParentDependency -->
    <Dependency Name="Microsoft.AspNetCore.Authentication.Facebook" Version="10.0.0-rc.1.25515.110">
      <Uri>https://github.com/dotnet/dotnet</Uri>
      <Sha>be28ec777bf12db631725399c442448d52093087</Sha>
    </Dependency>
    <Dependency Name="Microsoft.AspNetCore.Authentication.Google" Version="10.0.0-rc.1.25515.110">
      <Uri>https://github.com/dotnet/dotnet</Uri>
      <Sha>be28ec777bf12db631725399c442448d52093087</Sha>
    </Dependency>
    <Dependency Name="Microsoft.AspNetCore.Authentication.MicrosoftAccount" Version="10.0.0-rc.1.25515.110">
      <Uri>https://github.com/dotnet/dotnet</Uri>
      <Sha>be28ec777bf12db631725399c442448d52093087</Sha>
    </Dependency>
    <Dependency Name="Microsoft.AspNetCore.Components" Version="10.0.0-rc.1.25515.110">
      <Uri>https://github.com/dotnet/dotnet</Uri>
      <Sha>be28ec777bf12db631725399c442448d52093087</Sha>
    </Dependency>
    <Dependency Name="Microsoft.AspNetCore.Components.Analyzers" Version="10.0.0-rc.1.25515.110">
      <Uri>https://github.com/dotnet/dotnet</Uri>
      <Sha>be28ec777bf12db631725399c442448d52093087</Sha>
    </Dependency>
    <Dependency Name="Microsoft.AspNetCore.Components.Forms" Version="10.0.0-rc.1.25515.110">
      <Uri>https://github.com/dotnet/dotnet</Uri>
      <Sha>be28ec777bf12db631725399c442448d52093087</Sha>
    </Dependency>
    <Dependency Name="Microsoft.AspNetCore.Components.WebAssembly" Version="10.0.0-rc.1.25515.110">
      <Uri>https://github.com/dotnet/dotnet</Uri>
      <Sha>be28ec777bf12db631725399c442448d52093087</Sha>
    </Dependency>
    <Dependency Name="Microsoft.AspNetCore.Components.WebAssembly.Server" Version="10.0.0-rc.1.25515.110">
      <Uri>https://github.com/dotnet/dotnet</Uri>
      <Sha>be28ec777bf12db631725399c442448d52093087</Sha>
    </Dependency>
    <Dependency Name="Microsoft.AspNetCore.Components.SdkAnalyzers" Version="10.0.0-rc.1.25515.110">
      <Uri>https://github.com/dotnet/dotnet</Uri>
      <Sha>be28ec777bf12db631725399c442448d52093087</Sha>
    </Dependency>
    <Dependency Name="Microsoft.AspNetCore.Components.WebView" Version="10.0.0-rc.1.25515.110">
      <Uri>https://github.com/dotnet/dotnet</Uri>
      <Sha>be28ec777bf12db631725399c442448d52093087</Sha>
    </Dependency>
    <Dependency Name="Microsoft.AspNetCore.Metadata" Version="10.0.0-rc.1.25515.110">
      <Uri>https://github.com/dotnet/dotnet</Uri>
      <Sha>be28ec777bf12db631725399c442448d52093087</Sha>
    </Dependency>
    <Dependency Name="Microsoft.AspNetCore.Mvc.Analyzers" Version="10.0.0-rc.1.25515.110">
      <Uri>https://github.com/dotnet/dotnet</Uri>
      <Sha>be28ec777bf12db631725399c442448d52093087</Sha>
    </Dependency>
    <Dependency Name="Microsoft.AspNetCore.Mvc.Api.Analyzers" Version="10.0.0-rc.1.25515.110">
      <Uri>https://github.com/dotnet/dotnet</Uri>
      <Sha>be28ec777bf12db631725399c442448d52093087</Sha>
    </Dependency>
    <Dependency Name="Microsoft.Extensions.FileProviders.Embedded" Version="10.0.0-rc.1.25515.110">
      <Uri>https://github.com/dotnet/dotnet</Uri>
      <Sha>be28ec777bf12db631725399c442448d52093087</Sha>
    </Dependency>
    <Dependency Name="Microsoft.AspNetCore.Authorization" Version="10.0.0-rc.1.25515.110">
      <Uri>https://github.com/dotnet/dotnet</Uri>
      <Sha>be28ec777bf12db631725399c442448d52093087</Sha>
    </Dependency>
    <Dependency Name="Microsoft.AspNetCore.Components.Web" Version="10.0.0-rc.1.25515.110">
      <Uri>https://github.com/dotnet/dotnet</Uri>
      <Sha>be28ec777bf12db631725399c442448d52093087</Sha>
    </Dependency>
    <Dependency Name="Microsoft.JSInterop" Version="10.0.0-rc.1.25515.110">
      <Uri>https://github.com/dotnet/dotnet</Uri>
      <Sha>be28ec777bf12db631725399c442448d52093087</Sha>
    </Dependency>
    <Dependency Name="Microsoft.Extensions.ObjectPool" Version="10.0.0-rc.1.25515.110">
      <Uri>https://github.com/dotnet/dotnet</Uri>
      <Sha>be28ec777bf12db631725399c442448d52093087</Sha>
    </Dependency>
    <Dependency Name="Microsoft.AspNetCore.DeveloperCertificates.XPlat" Version="10.0.0-rc.1.25515.110">
      <Uri>https://github.com/dotnet/dotnet</Uri>
      <Sha>be28ec777bf12db631725399c442448d52093087</Sha>
    </Dependency>
    <Dependency Name="Microsoft.AspNetCore.TestHost" Version="10.0.0-rc.1.25515.110">
      <Uri>https://github.com/dotnet/dotnet</Uri>
      <Sha>be28ec777bf12db631725399c442448d52093087</Sha>
    </Dependency>
    <Dependency Name="Microsoft.DotNet.Web.ItemTemplates.10.0" Version="10.0.0-rc.1.25515.110">
      <Uri>https://github.com/dotnet/dotnet</Uri>
      <Sha>be28ec777bf12db631725399c442448d52093087</Sha>
    </Dependency>
    <Dependency Name="Microsoft.DotNet.Web.ProjectTemplates.10.0" Version="10.0.0-rc.1.25515.110">
      <Uri>https://github.com/dotnet/dotnet</Uri>
      <Sha>be28ec777bf12db631725399c442448d52093087</Sha>
    </Dependency>
<<<<<<< HEAD
    <Dependency Name="Microsoft.CodeAnalysis.Razor.Tooling.Internal" Version="10.0.0-preview.25556.109">
      <Uri>https://github.com/dotnet/dotnet</Uri>
      <Sha>6f4c060932973b6b570b8444c8dc76d38af555e8</Sha>
    </Dependency>
    <Dependency Name="Microsoft.AspNetCore.Mvc.Razor.Extensions.Tooling.Internal" Version="10.0.0-preview.25556.109">
      <Uri>https://github.com/dotnet/dotnet</Uri>
      <Sha>6f4c060932973b6b570b8444c8dc76d38af555e8</Sha>
    </Dependency>
    <Dependency Name="Microsoft.NET.Sdk.Razor.SourceGenerators.Transport" Version="10.0.0-preview.25556.109">
      <Uri>https://github.com/dotnet/dotnet</Uri>
      <Sha>6f4c060932973b6b570b8444c8dc76d38af555e8</Sha>
=======
    <Dependency Name="Microsoft.CodeAnalysis.Razor.Tooling.Internal" Version="10.0.0-preview.25515.110">
      <Uri>https://github.com/dotnet/dotnet</Uri>
      <Sha>be28ec777bf12db631725399c442448d52093087</Sha>
    </Dependency>
    <Dependency Name="Microsoft.AspNetCore.Mvc.Razor.Extensions.Tooling.Internal" Version="10.0.0-preview.25515.110">
      <Uri>https://github.com/dotnet/dotnet</Uri>
      <Sha>be28ec777bf12db631725399c442448d52093087</Sha>
    </Dependency>
    <Dependency Name="Microsoft.NET.Sdk.Razor.SourceGenerators.Transport" Version="10.0.0-preview.25515.110">
      <Uri>https://github.com/dotnet/dotnet</Uri>
      <Sha>be28ec777bf12db631725399c442448d52093087</Sha>
>>>>>>> 1b7a79f9
    </Dependency>
    <Dependency Name="Microsoft.Web.Xdt" Version="3.2.0-preview.25515.110">
      <Uri>https://github.com/dotnet/dotnet</Uri>
      <Sha>be28ec777bf12db631725399c442448d52093087</Sha>
    </Dependency>
<<<<<<< HEAD
    <Dependency Name="Microsoft.CodeAnalysis.PublicApiAnalyzers" Version="5.3.0-1.25556.109">
      <Uri>https://github.com/dotnet/dotnet</Uri>
      <Sha>6f4c060932973b6b570b8444c8dc76d38af555e8</Sha>
=======
    <Dependency Name="Microsoft.CodeAnalysis.PublicApiAnalyzers" Version="5.3.0-1.25515.110">
      <Uri>https://github.com/dotnet/dotnet</Uri>
      <Sha>be28ec777bf12db631725399c442448d52093087</Sha>
>>>>>>> 1b7a79f9
    </Dependency>
    <Dependency Name="System.CommandLine" Version="2.0.0-rc.1.25515.110">
      <Uri>https://github.com/dotnet/dotnet</Uri>
      <Sha>be28ec777bf12db631725399c442448d52093087</Sha>
    </Dependency>
    <!-- Microsoft.CodeAnalysis.Workspaces.MSBuild transitively references M.Bcl.AsyncInterfaces.
         Adding an explicit dependency to make sure the latest version is used instead of the SBRP
         one under source build. -->
    <Dependency Name="Microsoft.DiaSymReader" Version="2.2.0-beta.25515.110">
      <Uri>https://github.com/dotnet/dotnet</Uri>
      <Sha>be28ec777bf12db631725399c442448d52093087</Sha>
    </Dependency>
    <Dependency Name="Microsoft.Deployment.DotNet.Releases" Version="2.0.0-preview.1.25515.110">
      <Uri>https://github.com/dotnet/dotnet</Uri>
      <Sha>be28ec777bf12db631725399c442448d52093087</Sha>
    </Dependency>
    <Dependency Name="Microsoft.Build.Tasks.Git" Version="10.0.0-beta.25515.110">
      <Uri>https://github.com/dotnet/dotnet</Uri>
      <Sha>be28ec777bf12db631725399c442448d52093087</Sha>
    </Dependency>
    <Dependency Name="Microsoft.SourceLink.Common" Version="10.0.0-beta.25515.110">
      <Uri>https://github.com/dotnet/dotnet</Uri>
      <Sha>be28ec777bf12db631725399c442448d52093087</Sha>
    </Dependency>
    <Dependency Name="Microsoft.SourceLink.AzureRepos.Git" Version="10.0.0-beta.25515.110">
      <Uri>https://github.com/dotnet/dotnet</Uri>
      <Sha>be28ec777bf12db631725399c442448d52093087</Sha>
    </Dependency>
    <Dependency Name="Microsoft.SourceLink.GitHub" Version="10.0.0-beta.25515.110">
      <Uri>https://github.com/dotnet/dotnet</Uri>
      <Sha>be28ec777bf12db631725399c442448d52093087</Sha>
    </Dependency>
    <Dependency Name="Microsoft.SourceLink.GitLab" Version="10.0.0-beta.25515.110">
      <Uri>https://github.com/dotnet/dotnet</Uri>
      <Sha>be28ec777bf12db631725399c442448d52093087</Sha>
    </Dependency>
    <Dependency Name="Microsoft.SourceLink.Bitbucket.Git" Version="10.0.0-beta.25515.110">
      <Uri>https://github.com/dotnet/dotnet</Uri>
      <Sha>be28ec777bf12db631725399c442448d52093087</Sha>
    </Dependency>
    <!-- Dependency required for flowing correct package version in source-build, using PVP flow. -->
    <Dependency Name="Microsoft.Extensions.Logging" Version="10.0.0-rc.1.25515.110">
      <Uri>https://github.com/dotnet/dotnet</Uri>
      <Sha>be28ec777bf12db631725399c442448d52093087</Sha>
    </Dependency>
    <!-- Dependency required for flowing correct package version in source-build, using PVP flow. -->
    <Dependency Name="Microsoft.Extensions.Logging.Abstractions" Version="10.0.0-rc.1.25515.110">
      <Uri>https://github.com/dotnet/dotnet</Uri>
      <Sha>be28ec777bf12db631725399c442448d52093087</Sha>
    </Dependency>
    <!-- Dependency required for flowing correct package version in source-build, using PVP flow. -->
    <Dependency Name="Microsoft.Extensions.Logging.Console" Version="10.0.0-rc.1.25515.110">
      <Uri>https://github.com/dotnet/dotnet</Uri>
      <Sha>be28ec777bf12db631725399c442448d52093087</Sha>
    </Dependency>
    <!-- Dependency required for flowing correct package version in source-build, using PVP flow. -->
    <Dependency Name="Microsoft.Extensions.FileSystemGlobbing" Version="10.0.0-rc.1.25515.110">
      <Uri>https://github.com/dotnet/dotnet</Uri>
      <Sha>be28ec777bf12db631725399c442448d52093087</Sha>
    </Dependency>
    <!-- Dependency required for flowing correct package version in source-build, using PVP flow. -->
    <Dependency Name="System.ServiceProcess.ServiceController" Version="10.0.0-rc.1.25515.110">
      <Uri>https://github.com/dotnet/dotnet</Uri>
      <Sha>be28ec777bf12db631725399c442448d52093087</Sha>
    </Dependency>
    <Dependency Name="System.Text.Json" Version="10.0.0-rc.1.25515.110">
      <Uri>https://github.com/dotnet/dotnet</Uri>
      <Sha>be28ec777bf12db631725399c442448d52093087</Sha>
    </Dependency>
    <Dependency Name="Microsoft.Bcl.AsyncInterfaces" Version="10.0.0-rc.1.25515.110">
      <Uri>https://github.com/dotnet/dotnet</Uri>
      <Sha>be28ec777bf12db631725399c442448d52093087</Sha>
    </Dependency>
    <Dependency Name="Microsoft.Extensions.FileProviders.Abstractions" Version="10.0.0-rc.1.25515.110">
      <Uri>https://github.com/dotnet/dotnet</Uri>
      <Sha>be28ec777bf12db631725399c442448d52093087</Sha>
    </Dependency>
    <Dependency Name="Microsoft.Win32.SystemEvents" Version="10.0.0-rc.1.25515.110">
      <Uri>https://github.com/dotnet/dotnet</Uri>
      <Sha>be28ec777bf12db631725399c442448d52093087</Sha>
    </Dependency>
    <Dependency Name="System.Composition.AttributedModel" Version="10.0.0-rc.1.25515.110">
      <Uri>https://github.com/dotnet/dotnet</Uri>
      <Sha>be28ec777bf12db631725399c442448d52093087</Sha>
    </Dependency>
    <Dependency Name="System.Composition.Convention" Version="10.0.0-rc.1.25515.110">
      <Uri>https://github.com/dotnet/dotnet</Uri>
      <Sha>be28ec777bf12db631725399c442448d52093087</Sha>
    </Dependency>
    <Dependency Name="System.Composition.Hosting" Version="10.0.0-rc.1.25515.110">
      <Uri>https://github.com/dotnet/dotnet</Uri>
      <Sha>be28ec777bf12db631725399c442448d52093087</Sha>
    </Dependency>
    <Dependency Name="System.Composition.Runtime" Version="10.0.0-rc.1.25515.110">
      <Uri>https://github.com/dotnet/dotnet</Uri>
      <Sha>be28ec777bf12db631725399c442448d52093087</Sha>
    </Dependency>
    <Dependency Name="System.Composition.TypedParts" Version="10.0.0-rc.1.25515.110">
      <Uri>https://github.com/dotnet/dotnet</Uri>
      <Sha>be28ec777bf12db631725399c442448d52093087</Sha>
    </Dependency>
    <Dependency Name="System.Configuration.ConfigurationManager" Version="10.0.0-rc.1.25515.110">
      <Uri>https://github.com/dotnet/dotnet</Uri>
      <Sha>be28ec777bf12db631725399c442448d52093087</Sha>
    </Dependency>
    <Dependency Name="System.Diagnostics.DiagnosticSource" Version="10.0.0-rc.1.25515.110">
      <Uri>https://github.com/dotnet/dotnet</Uri>
      <Sha>be28ec777bf12db631725399c442448d52093087</Sha>
    </Dependency>
    <Dependency Name="System.Security.Cryptography.Pkcs" Version="10.0.0-rc.1.25515.110">
      <Uri>https://github.com/dotnet/dotnet</Uri>
      <Sha>be28ec777bf12db631725399c442448d52093087</Sha>
    </Dependency>
    <Dependency Name="System.Security.Cryptography.Xml" Version="10.0.0-rc.1.25515.110">
      <Uri>https://github.com/dotnet/dotnet</Uri>
      <Sha>be28ec777bf12db631725399c442448d52093087</Sha>
    </Dependency>
    <Dependency Name="System.Security.Permissions" Version="10.0.0-rc.1.25515.110">
      <Uri>https://github.com/dotnet/dotnet</Uri>
      <Sha>be28ec777bf12db631725399c442448d52093087</Sha>
    </Dependency>
    <Dependency Name="System.Windows.Extensions" Version="10.0.0-rc.1.25515.110">
      <Uri>https://github.com/dotnet/dotnet</Uri>
      <Sha>be28ec777bf12db631725399c442448d52093087</Sha>
    </Dependency>
    <Dependency Name="Microsoft.CodeAnalysis.ExternalAccess.HotReload" Version="5.3.0-1.25556.109">
      <Uri>https://github.com/dotnet/dotnet</Uri>
      <Sha>6f4c060932973b6b570b8444c8dc76d38af555e8</Sha>
    </Dependency>
  </ProductDependencies>
  <ToolsetDependencies>
<<<<<<< HEAD
    <Dependency Name="Microsoft.DotNet.Arcade.Sdk" Version="10.0.0-beta.25556.109">
      <Uri>https://github.com/dotnet/dotnet</Uri>
      <Sha>6f4c060932973b6b570b8444c8dc76d38af555e8</Sha>
    </Dependency>
    <Dependency Name="Microsoft.DotNet.Build.Tasks.Installers" Version="10.0.0-beta.25556.109">
      <Uri>https://github.com/dotnet/dotnet</Uri>
      <Sha>6f4c060932973b6b570b8444c8dc76d38af555e8</Sha>
    </Dependency>
    <Dependency Name="Microsoft.DotNet.Build.Tasks.Templating" Version="10.0.0-beta.25556.109">
      <Uri>https://github.com/dotnet/dotnet</Uri>
      <Sha>6f4c060932973b6b570b8444c8dc76d38af555e8</Sha>
    </Dependency>
    <Dependency Name="Microsoft.DotNet.Build.Tasks.Workloads" Version="10.0.0-beta.25556.109">
      <Uri>https://github.com/dotnet/dotnet</Uri>
      <Sha>6f4c060932973b6b570b8444c8dc76d38af555e8</Sha>
    </Dependency>
    <Dependency Name="Microsoft.DotNet.Helix.Sdk" Version="10.0.0-beta.25556.109">
      <Uri>https://github.com/dotnet/dotnet</Uri>
      <Sha>6f4c060932973b6b570b8444c8dc76d38af555e8</Sha>
    </Dependency>
    <Dependency Name="Microsoft.DotNet.SignTool" Version="10.0.0-beta.25556.109">
      <Uri>https://github.com/dotnet/dotnet</Uri>
      <Sha>6f4c060932973b6b570b8444c8dc76d38af555e8</Sha>
    </Dependency>
    <Dependency Name="Microsoft.DotNet.XUnitExtensions" Version="10.0.0-beta.25556.109">
      <Uri>https://github.com/dotnet/dotnet</Uri>
      <Sha>6f4c060932973b6b570b8444c8dc76d38af555e8</Sha>
    </Dependency>
    <Dependency Name="Microsoft.DotNet.XliffTasks" Version="10.0.0-beta.25556.109">
      <Uri>https://github.com/dotnet/dotnet</Uri>
      <Sha>6f4c060932973b6b570b8444c8dc76d38af555e8</Sha>
=======
    <Dependency Name="Microsoft.DotNet.Arcade.Sdk" Version="11.0.0-beta.25515.110">
      <Uri>https://github.com/dotnet/dotnet</Uri>
      <Sha>be28ec777bf12db631725399c442448d52093087</Sha>
    </Dependency>
    <Dependency Name="Microsoft.DotNet.Build.Tasks.Installers" Version="11.0.0-beta.25515.110">
      <Uri>https://github.com/dotnet/dotnet</Uri>
      <Sha>be28ec777bf12db631725399c442448d52093087</Sha>
    </Dependency>
    <Dependency Name="Microsoft.DotNet.Build.Tasks.Templating" Version="11.0.0-beta.25515.110">
      <Uri>https://github.com/dotnet/dotnet</Uri>
      <Sha>be28ec777bf12db631725399c442448d52093087</Sha>
    </Dependency>
    <Dependency Name="Microsoft.DotNet.Build.Tasks.Workloads" Version="11.0.0-beta.25515.110">
      <Uri>https://github.com/dotnet/dotnet</Uri>
      <Sha>be28ec777bf12db631725399c442448d52093087</Sha>
    </Dependency>
    <Dependency Name="Microsoft.DotNet.Helix.Sdk" Version="11.0.0-beta.25515.110">
      <Uri>https://github.com/dotnet/dotnet</Uri>
      <Sha>be28ec777bf12db631725399c442448d52093087</Sha>
    </Dependency>
    <Dependency Name="Microsoft.DotNet.SignTool" Version="11.0.0-beta.25515.110">
      <Uri>https://github.com/dotnet/dotnet</Uri>
      <Sha>be28ec777bf12db631725399c442448d52093087</Sha>
    </Dependency>
    <Dependency Name="Microsoft.DotNet.XUnitExtensions" Version="11.0.0-beta.25515.110">
      <Uri>https://github.com/dotnet/dotnet</Uri>
      <Sha>be28ec777bf12db631725399c442448d52093087</Sha>
    </Dependency>
    <Dependency Name="Microsoft.DotNet.XliffTasks" Version="11.0.0-beta.25515.110">
      <Uri>https://github.com/dotnet/dotnet</Uri>
      <Sha>be28ec777bf12db631725399c442448d52093087</Sha>
>>>>>>> 1b7a79f9
    </Dependency>
    <Dependency Name="System.Reflection.MetadataLoadContext" Version="10.0.0-rc.1.25515.110">
      <Uri>https://github.com/dotnet/dotnet</Uri>
      <Sha>be28ec777bf12db631725399c442448d52093087</Sha>
    </Dependency>
    <Dependency Name="Microsoft.Testing.Platform" Version="2.1.0-preview.25561.13">
      <Uri>https://github.com/microsoft/testfx</Uri>
      <Sha>c60f4f766766774d2b45ff4f62abe3d9b269ebee</Sha>
    </Dependency>
    <Dependency Name="MSTest" Version="4.1.0-preview.25561.13">
      <Uri>https://github.com/microsoft/testfx</Uri>
      <Sha>c60f4f766766774d2b45ff4f62abe3d9b269ebee</Sha>
    </Dependency>
    <Dependency Name="Microsoft.Extensions.Configuration.Ini" Version="10.0.0-rc.1.25515.110">
      <Uri>https://github.com/dotnet/dotnet</Uri>
      <Sha>be28ec777bf12db631725399c442448d52093087</Sha>
    </Dependency>
  </ToolsetDependencies>
</Dependencies><|MERGE_RESOLUTION|>--- conflicted
+++ resolved
@@ -1,44 +1,5 @@
 <?xml version="1.0" encoding="utf-8"?>
 <Dependencies>
-<<<<<<< HEAD
-  <Source Uri="https://github.com/dotnet/dotnet" Mapping="sdk" Sha="6f4c060932973b6b570b8444c8dc76d38af555e8" BarId="289866" />
-  <ProductDependencies>
-    <Dependency Name="Microsoft.TemplateEngine.Abstractions" Version="10.0.100-rc.2.25556.109">
-      <Uri>https://github.com/dotnet/dotnet</Uri>
-      <Sha>6f4c060932973b6b570b8444c8dc76d38af555e8</Sha>
-    </Dependency>
-    <Dependency Name="Microsoft.TemplateEngine.Edge" Version="10.0.100-rc.2.25556.109">
-      <Uri>https://github.com/dotnet/dotnet</Uri>
-      <Sha>6f4c060932973b6b570b8444c8dc76d38af555e8</Sha>
-    </Dependency>
-    <Dependency Name="Microsoft.TemplateEngine.Orchestrator.RunnableProjects" Version="10.0.100-rc.2.25556.109">
-      <Uri>https://github.com/dotnet/dotnet</Uri>
-      <Sha>6f4c060932973b6b570b8444c8dc76d38af555e8</Sha>
-    </Dependency>
-    <Dependency Name="Microsoft.TemplateEngine.Utils" Version="10.0.100-rc.2.25556.109">
-      <Uri>https://github.com/dotnet/dotnet</Uri>
-      <Sha>6f4c060932973b6b570b8444c8dc76d38af555e8</Sha>
-    </Dependency>
-    <Dependency Name="Microsoft.TemplateSearch.Common" Version="10.0.100-rc.2.25556.109">
-      <Uri>https://github.com/dotnet/dotnet</Uri>
-      <Sha>6f4c060932973b6b570b8444c8dc76d38af555e8</Sha>
-    </Dependency>
-    <Dependency Name="Microsoft.TemplateEngine.Mocks" Version="10.0.100-rc.2.25556.109">
-      <Uri>https://github.com/dotnet/dotnet</Uri>
-      <Sha>6f4c060932973b6b570b8444c8dc76d38af555e8</Sha>
-    </Dependency>
-    <Dependency Name="Microsoft.TemplateEngine.TestHelper" Version="10.0.100-rc.2.25556.109">
-      <Uri>https://github.com/dotnet/dotnet</Uri>
-      <Sha>6f4c060932973b6b570b8444c8dc76d38af555e8</Sha>
-    </Dependency>
-    <Dependency Name="Microsoft.TemplateEngine.Authoring.TemplateVerifier" Version="10.0.100-rc.2.25556.109">
-      <Uri>https://github.com/dotnet/dotnet</Uri>
-      <Sha>6f4c060932973b6b570b8444c8dc76d38af555e8</Sha>
-    </Dependency>
-    <Dependency Name="Microsoft.TemplateSearch.TemplateDiscovery" Version="10.0.100-rc.2.25556.109">
-      <Uri>https://github.com/dotnet/dotnet</Uri>
-      <Sha>6f4c060932973b6b570b8444c8dc76d38af555e8</Sha>
-=======
   <Source Uri="https://github.com/dotnet/dotnet" Mapping="sdk" Sha="be28ec777bf12db631725399c442448d52093087" BarId="287454" />
   <ProductDependencies>
     <Dependency Name="Microsoft.TemplateEngine.Abstractions" Version="11.0.100-alpha.25515.110">
@@ -76,7 +37,6 @@
     <Dependency Name="Microsoft.TemplateSearch.TemplateDiscovery" Version="11.0.100-alpha.25515.110">
       <Uri>https://github.com/dotnet/dotnet</Uri>
       <Sha>be28ec777bf12db631725399c442448d52093087</Sha>
->>>>>>> 1b7a79f9
     </Dependency>
     <Dependency Name="Microsoft.NETCore.App.Ref" Version="10.0.0-rc.1.25515.110">
       <Uri>https://github.com/dotnet/dotnet</Uri>
@@ -112,201 +72,67 @@
       <Uri>https://github.com/dotnet/dotnet</Uri>
       <Sha>be28ec777bf12db631725399c442448d52093087</Sha>
     </Dependency>
-<<<<<<< HEAD
-    <Dependency Name="Microsoft.Build" Version="18.1.0-preview-25556-109">
-      <Uri>https://github.com/dotnet/dotnet</Uri>
-      <Sha>6f4c060932973b6b570b8444c8dc76d38af555e8</Sha>
-    </Dependency>
-    <Dependency Name="Microsoft.Build.Localization" Version="18.1.0-preview-25556-109">
-      <Uri>https://github.com/dotnet/dotnet</Uri>
-      <Sha>6f4c060932973b6b570b8444c8dc76d38af555e8</Sha>
-    </Dependency>
-    <Dependency Name="Microsoft.FSharp.Compiler" Version="15.0.200-servicing.25556.109">
-      <Uri>https://github.com/dotnet/dotnet</Uri>
-      <Sha>6f4c060932973b6b570b8444c8dc76d38af555e8</Sha>
-    </Dependency>
-    <Dependency Name="Microsoft.Net.Compilers.Toolset" Version="5.3.0-1.25556.109">
-      <Uri>https://github.com/dotnet/dotnet</Uri>
-      <Sha>6f4c060932973b6b570b8444c8dc76d38af555e8</Sha>
-    </Dependency>
-    <Dependency Name="Microsoft.Net.Compilers.Toolset.Framework" Version="5.3.0-1.25556.109">
-      <Uri>https://github.com/dotnet/dotnet</Uri>
-      <Sha>6f4c060932973b6b570b8444c8dc76d38af555e8</Sha>
-    </Dependency>
-    <Dependency Name="Microsoft.CodeAnalysis" Version="5.3.0-1.25556.109">
-      <Uri>https://github.com/dotnet/dotnet</Uri>
-      <Sha>6f4c060932973b6b570b8444c8dc76d38af555e8</Sha>
-    </Dependency>
-    <Dependency Name="Microsoft.CodeAnalysis.BuildClient" Version="5.3.0-1.25556.109">
-      <Uri>https://github.com/dotnet/dotnet</Uri>
-      <Sha>6f4c060932973b6b570b8444c8dc76d38af555e8</Sha>
-    </Dependency>
-    <Dependency Name="Microsoft.CodeAnalysis.CSharp" Version="5.3.0-1.25556.109">
-      <Uri>https://github.com/dotnet/dotnet</Uri>
-      <Sha>6f4c060932973b6b570b8444c8dc76d38af555e8</Sha>
-    </Dependency>
-    <Dependency Name="Microsoft.CodeAnalysis.CSharp.CodeStyle" Version="5.3.0-1.25556.109">
-      <Uri>https://github.com/dotnet/dotnet</Uri>
-      <Sha>6f4c060932973b6b570b8444c8dc76d38af555e8</Sha>
-    </Dependency>
-    <Dependency Name="Microsoft.CodeAnalysis.CSharp.Features" Version="5.3.0-1.25556.109">
-      <Uri>https://github.com/dotnet/dotnet</Uri>
-      <Sha>6f4c060932973b6b570b8444c8dc76d38af555e8</Sha>
-    </Dependency>
-    <Dependency Name="Microsoft.CodeAnalysis.CSharp.Workspaces" Version="5.3.0-1.25556.109">
-      <Uri>https://github.com/dotnet/dotnet</Uri>
-      <Sha>6f4c060932973b6b570b8444c8dc76d38af555e8</Sha>
-    </Dependency>
-    <Dependency Name="Microsoft.CodeAnalysis.Workspaces.Common" Version="5.3.0-1.25556.109">
-      <Uri>https://github.com/dotnet/dotnet</Uri>
-      <Sha>6f4c060932973b6b570b8444c8dc76d38af555e8</Sha>
-    </Dependency>
-    <Dependency Name="Microsoft.CodeAnalysis.Workspaces.MSBuild" Version="5.3.0-1.25556.109">
-      <Uri>https://github.com/dotnet/dotnet</Uri>
-      <Sha>6f4c060932973b6b570b8444c8dc76d38af555e8</Sha>
-    </Dependency>
-    <Dependency Name="Microsoft.Build.NuGetSdkResolver" Version="7.0.0-preview.2.5709">
-      <Uri>https://github.com/dotnet/dotnet</Uri>
-      <Sha>6f4c060932973b6b570b8444c8dc76d38af555e8</Sha>
-    </Dependency>
-    <Dependency Name="NuGet.Build.Tasks" Version="7.0.0-preview.2.5709">
-      <Uri>https://github.com/dotnet/dotnet</Uri>
-      <Sha>6f4c060932973b6b570b8444c8dc76d38af555e8</Sha>
+    <Dependency Name="Microsoft.Build" Version="18.1.0-preview-25515-110">
+      <Uri>https://github.com/dotnet/dotnet</Uri>
+      <Sha>be28ec777bf12db631725399c442448d52093087</Sha>
+    </Dependency>
+    <Dependency Name="Microsoft.Build.Localization" Version="18.1.0-preview-25515-110">
+      <Uri>https://github.com/dotnet/dotnet</Uri>
+      <Sha>be28ec777bf12db631725399c442448d52093087</Sha>
+    </Dependency>
+    <Dependency Name="Microsoft.FSharp.Compiler" Version="14.0.0-alpha1.25515.110">
+      <Uri>https://github.com/dotnet/dotnet</Uri>
+      <Sha>be28ec777bf12db631725399c442448d52093087</Sha>
+    </Dependency>
+    <Dependency Name="Microsoft.Net.Compilers.Toolset" Version="5.3.0-1.25515.110">
+      <Uri>https://github.com/dotnet/dotnet</Uri>
+      <Sha>be28ec777bf12db631725399c442448d52093087</Sha>
+    </Dependency>
+    <Dependency Name="Microsoft.Net.Compilers.Toolset.Framework" Version="5.3.0-1.25515.110">
+      <Uri>https://github.com/dotnet/dotnet</Uri>
+      <Sha>be28ec777bf12db631725399c442448d52093087</Sha>
+    </Dependency>
+    <Dependency Name="Microsoft.CodeAnalysis" Version="5.3.0-1.25515.110">
+      <Uri>https://github.com/dotnet/dotnet</Uri>
+      <Sha>be28ec777bf12db631725399c442448d52093087</Sha>
+    </Dependency>
+    <Dependency Name="Microsoft.CodeAnalysis.BuildClient" Version="5.3.0-1.25515.110">
+      <Uri>https://github.com/dotnet/dotnet</Uri>
+      <Sha>be28ec777bf12db631725399c442448d52093087</Sha>
+    </Dependency>
+    <Dependency Name="Microsoft.CodeAnalysis.CSharp" Version="5.3.0-1.25515.110">
+      <Uri>https://github.com/dotnet/dotnet</Uri>
+      <Sha>be28ec777bf12db631725399c442448d52093087</Sha>
+    </Dependency>
+    <Dependency Name="Microsoft.CodeAnalysis.CSharp.CodeStyle" Version="5.3.0-1.25515.110">
+      <Uri>https://github.com/dotnet/dotnet</Uri>
+      <Sha>be28ec777bf12db631725399c442448d52093087</Sha>
+    </Dependency>
+    <Dependency Name="Microsoft.CodeAnalysis.CSharp.Features" Version="5.3.0-1.25515.110">
+      <Uri>https://github.com/dotnet/dotnet</Uri>
+      <Sha>be28ec777bf12db631725399c442448d52093087</Sha>
+    </Dependency>
+    <Dependency Name="Microsoft.CodeAnalysis.CSharp.Workspaces" Version="5.3.0-1.25515.110">
+      <Uri>https://github.com/dotnet/dotnet</Uri>
+      <Sha>be28ec777bf12db631725399c442448d52093087</Sha>
+    </Dependency>
+    <Dependency Name="Microsoft.CodeAnalysis.Workspaces.Common" Version="5.3.0-1.25515.110">
+      <Uri>https://github.com/dotnet/dotnet</Uri>
+      <Sha>be28ec777bf12db631725399c442448d52093087</Sha>
+    </Dependency>
+    <Dependency Name="Microsoft.CodeAnalysis.Workspaces.MSBuild" Version="5.3.0-1.25515.110">
+      <Uri>https://github.com/dotnet/dotnet</Uri>
+      <Sha>be28ec777bf12db631725399c442448d52093087</Sha>
+    </Dependency>
+    <Dependency Name="Microsoft.Build.NuGetSdkResolver" Version="7.0.0-preview.2.256">
+      <Uri>https://github.com/nuget/nuget.client</Uri>
+      <Sha>97c64b5dfcc39b3babf6b3dfa828aa737860c145</Sha>
+    </Dependency>
+    <Dependency Name="NuGet.Build.Tasks" Version="7.0.0-preview.2.256">
+      <Uri>https://github.com/nuget/nuget.client</Uri>
+      <Sha>97c64b5dfcc39b3babf6b3dfa828aa737860c145</Sha>
       <SourceBuildTarball RepoName="nuget-client" ManagedOnly="true" />
     </Dependency>
-    <Dependency Name="NuGet.Build.Tasks.Console" Version="7.0.0-preview.2.5709">
-      <Uri>https://github.com/dotnet/dotnet</Uri>
-      <Sha>6f4c060932973b6b570b8444c8dc76d38af555e8</Sha>
-    </Dependency>
-    <Dependency Name="NuGet.Build.Tasks.Pack" Version="7.0.0-preview.2.5709">
-      <Uri>https://github.com/dotnet/dotnet</Uri>
-      <Sha>6f4c060932973b6b570b8444c8dc76d38af555e8</Sha>
-    </Dependency>
-    <Dependency Name="NuGet.Commands" Version="7.0.0-preview.2.5709">
-      <Uri>https://github.com/dotnet/dotnet</Uri>
-      <Sha>6f4c060932973b6b570b8444c8dc76d38af555e8</Sha>
-    </Dependency>
-    <Dependency Name="NuGet.CommandLine.XPlat" Version="7.0.0-preview.2.5709">
-      <Uri>https://github.com/dotnet/dotnet</Uri>
-      <Sha>6f4c060932973b6b570b8444c8dc76d38af555e8</Sha>
-    </Dependency>
-    <Dependency Name="NuGet.Common" Version="7.0.0-preview.2.5709">
-      <Uri>https://github.com/dotnet/dotnet</Uri>
-      <Sha>6f4c060932973b6b570b8444c8dc76d38af555e8</Sha>
-    </Dependency>
-    <Dependency Name="NuGet.Configuration" Version="7.0.0-preview.2.5709">
-      <Uri>https://github.com/dotnet/dotnet</Uri>
-      <Sha>6f4c060932973b6b570b8444c8dc76d38af555e8</Sha>
-    </Dependency>
-    <Dependency Name="NuGet.Credentials" Version="7.0.0-preview.2.5709">
-      <Uri>https://github.com/dotnet/dotnet</Uri>
-      <Sha>6f4c060932973b6b570b8444c8dc76d38af555e8</Sha>
-    </Dependency>
-    <Dependency Name="NuGet.DependencyResolver.Core" Version="7.0.0-preview.2.5709">
-      <Uri>https://github.com/dotnet/dotnet</Uri>
-      <Sha>6f4c060932973b6b570b8444c8dc76d38af555e8</Sha>
-    </Dependency>
-    <Dependency Name="NuGet.Frameworks" Version="7.0.0-preview.2.5709">
-      <Uri>https://github.com/dotnet/dotnet</Uri>
-      <Sha>6f4c060932973b6b570b8444c8dc76d38af555e8</Sha>
-    </Dependency>
-    <Dependency Name="NuGet.LibraryModel" Version="7.0.0-preview.2.5709">
-      <Uri>https://github.com/dotnet/dotnet</Uri>
-      <Sha>6f4c060932973b6b570b8444c8dc76d38af555e8</Sha>
-    </Dependency>
-    <Dependency Name="NuGet.ProjectModel" Version="7.0.0-preview.2.5709">
-      <Uri>https://github.com/dotnet/dotnet</Uri>
-      <Sha>6f4c060932973b6b570b8444c8dc76d38af555e8</Sha>
-    </Dependency>
-    <Dependency Name="NuGet.Protocol" Version="7.0.0-preview.2.5709">
-      <Uri>https://github.com/dotnet/dotnet</Uri>
-      <Sha>6f4c060932973b6b570b8444c8dc76d38af555e8</Sha>
-    </Dependency>
-    <Dependency Name="NuGet.Packaging" Version="7.0.0-preview.2.5709">
-      <Uri>https://github.com/dotnet/dotnet</Uri>
-      <Sha>6f4c060932973b6b570b8444c8dc76d38af555e8</Sha>
-    </Dependency>
-    <Dependency Name="NuGet.Versioning" Version="7.0.0-preview.2.5709">
-      <Uri>https://github.com/dotnet/dotnet</Uri>
-      <Sha>6f4c060932973b6b570b8444c8dc76d38af555e8</Sha>
-    </Dependency>
-    <Dependency Name="NuGet.Localization" Version="7.0.0-preview.2.5709">
-      <Uri>https://github.com/dotnet/dotnet</Uri>
-      <Sha>6f4c060932973b6b570b8444c8dc76d38af555e8</Sha>
-    </Dependency>
-    <Dependency Name="Microsoft.NET.Test.Sdk" Version="18.1.0-preview-25556-109">
-      <Uri>https://github.com/dotnet/dotnet</Uri>
-      <Sha>6f4c060932973b6b570b8444c8dc76d38af555e8</Sha>
-    </Dependency>
-    <Dependency Name="Microsoft.TestPlatform.CLI" Version="18.1.0-preview-25556-109">
-      <Uri>https://github.com/dotnet/dotnet</Uri>
-      <Sha>6f4c060932973b6b570b8444c8dc76d38af555e8</Sha>
-    </Dependency>
-    <Dependency Name="Microsoft.TestPlatform.Build" Version="18.1.0-preview-25556-109">
-      <Uri>https://github.com/dotnet/dotnet</Uri>
-      <Sha>6f4c060932973b6b570b8444c8dc76d38af555e8</Sha>
-=======
-    <Dependency Name="Microsoft.Build" Version="18.1.0-preview-25515-110">
-      <Uri>https://github.com/dotnet/dotnet</Uri>
-      <Sha>be28ec777bf12db631725399c442448d52093087</Sha>
-    </Dependency>
-    <Dependency Name="Microsoft.Build.Localization" Version="18.1.0-preview-25515-110">
-      <Uri>https://github.com/dotnet/dotnet</Uri>
-      <Sha>be28ec777bf12db631725399c442448d52093087</Sha>
-    </Dependency>
-    <Dependency Name="Microsoft.FSharp.Compiler" Version="14.0.0-alpha1.25515.110">
-      <Uri>https://github.com/dotnet/dotnet</Uri>
-      <Sha>be28ec777bf12db631725399c442448d52093087</Sha>
-    </Dependency>
-    <Dependency Name="Microsoft.Net.Compilers.Toolset" Version="5.3.0-1.25515.110">
-      <Uri>https://github.com/dotnet/dotnet</Uri>
-      <Sha>be28ec777bf12db631725399c442448d52093087</Sha>
-    </Dependency>
-    <Dependency Name="Microsoft.Net.Compilers.Toolset.Framework" Version="5.3.0-1.25515.110">
-      <Uri>https://github.com/dotnet/dotnet</Uri>
-      <Sha>be28ec777bf12db631725399c442448d52093087</Sha>
-    </Dependency>
-    <Dependency Name="Microsoft.CodeAnalysis" Version="5.3.0-1.25515.110">
-      <Uri>https://github.com/dotnet/dotnet</Uri>
-      <Sha>be28ec777bf12db631725399c442448d52093087</Sha>
-    </Dependency>
-    <Dependency Name="Microsoft.CodeAnalysis.BuildClient" Version="5.3.0-1.25515.110">
-      <Uri>https://github.com/dotnet/dotnet</Uri>
-      <Sha>be28ec777bf12db631725399c442448d52093087</Sha>
-    </Dependency>
-    <Dependency Name="Microsoft.CodeAnalysis.CSharp" Version="5.3.0-1.25515.110">
-      <Uri>https://github.com/dotnet/dotnet</Uri>
-      <Sha>be28ec777bf12db631725399c442448d52093087</Sha>
-    </Dependency>
-    <Dependency Name="Microsoft.CodeAnalysis.CSharp.CodeStyle" Version="5.3.0-1.25515.110">
-      <Uri>https://github.com/dotnet/dotnet</Uri>
-      <Sha>be28ec777bf12db631725399c442448d52093087</Sha>
-    </Dependency>
-    <Dependency Name="Microsoft.CodeAnalysis.CSharp.Features" Version="5.3.0-1.25515.110">
-      <Uri>https://github.com/dotnet/dotnet</Uri>
-      <Sha>be28ec777bf12db631725399c442448d52093087</Sha>
-    </Dependency>
-    <Dependency Name="Microsoft.CodeAnalysis.CSharp.Workspaces" Version="5.3.0-1.25515.110">
-      <Uri>https://github.com/dotnet/dotnet</Uri>
-      <Sha>be28ec777bf12db631725399c442448d52093087</Sha>
-    </Dependency>
-    <Dependency Name="Microsoft.CodeAnalysis.Workspaces.Common" Version="5.3.0-1.25515.110">
-      <Uri>https://github.com/dotnet/dotnet</Uri>
-      <Sha>be28ec777bf12db631725399c442448d52093087</Sha>
-    </Dependency>
-    <Dependency Name="Microsoft.CodeAnalysis.Workspaces.MSBuild" Version="5.3.0-1.25515.110">
-      <Uri>https://github.com/dotnet/dotnet</Uri>
-      <Sha>be28ec777bf12db631725399c442448d52093087</Sha>
-    </Dependency>
-    <Dependency Name="Microsoft.Build.NuGetSdkResolver" Version="7.0.0-preview.2.256">
-      <Uri>https://github.com/nuget/nuget.client</Uri>
-      <Sha>97c64b5dfcc39b3babf6b3dfa828aa737860c145</Sha>
-    </Dependency>
-    <Dependency Name="NuGet.Build.Tasks" Version="7.0.0-preview.2.256">
-      <Uri>https://github.com/nuget/nuget.client</Uri>
-      <Sha>97c64b5dfcc39b3babf6b3dfa828aa737860c145</Sha>
-      <SourceBuildTarball RepoName="nuget-client" ManagedOnly="true" />
-    </Dependency>
     <Dependency Name="NuGet.Build.Tasks.Console" Version="7.0.0-preview.2.256">
       <Uri>https://github.com/nuget/nuget.client</Uri>
       <Sha>97c64b5dfcc39b3babf6b3dfa828aa737860c145</Sha>
@@ -378,7 +204,6 @@
     <Dependency Name="Microsoft.TestPlatform.Build" Version="18.1.0-preview-25515-110">
       <Uri>https://github.com/dotnet/dotnet</Uri>
       <Sha>be28ec777bf12db631725399c442448d52093087</Sha>
->>>>>>> 1b7a79f9
     </Dependency>
     <Dependency Name="Microsoft.NET.ILLink.Tasks" Version="10.0.0-rc.1.25515.110">
       <Uri>https://github.com/dotnet/dotnet</Uri>
@@ -546,19 +371,6 @@
       <Uri>https://github.com/dotnet/dotnet</Uri>
       <Sha>be28ec777bf12db631725399c442448d52093087</Sha>
     </Dependency>
-<<<<<<< HEAD
-    <Dependency Name="Microsoft.CodeAnalysis.Razor.Tooling.Internal" Version="10.0.0-preview.25556.109">
-      <Uri>https://github.com/dotnet/dotnet</Uri>
-      <Sha>6f4c060932973b6b570b8444c8dc76d38af555e8</Sha>
-    </Dependency>
-    <Dependency Name="Microsoft.AspNetCore.Mvc.Razor.Extensions.Tooling.Internal" Version="10.0.0-preview.25556.109">
-      <Uri>https://github.com/dotnet/dotnet</Uri>
-      <Sha>6f4c060932973b6b570b8444c8dc76d38af555e8</Sha>
-    </Dependency>
-    <Dependency Name="Microsoft.NET.Sdk.Razor.SourceGenerators.Transport" Version="10.0.0-preview.25556.109">
-      <Uri>https://github.com/dotnet/dotnet</Uri>
-      <Sha>6f4c060932973b6b570b8444c8dc76d38af555e8</Sha>
-=======
     <Dependency Name="Microsoft.CodeAnalysis.Razor.Tooling.Internal" Version="10.0.0-preview.25515.110">
       <Uri>https://github.com/dotnet/dotnet</Uri>
       <Sha>be28ec777bf12db631725399c442448d52093087</Sha>
@@ -570,21 +382,14 @@
     <Dependency Name="Microsoft.NET.Sdk.Razor.SourceGenerators.Transport" Version="10.0.0-preview.25515.110">
       <Uri>https://github.com/dotnet/dotnet</Uri>
       <Sha>be28ec777bf12db631725399c442448d52093087</Sha>
->>>>>>> 1b7a79f9
     </Dependency>
     <Dependency Name="Microsoft.Web.Xdt" Version="3.2.0-preview.25515.110">
       <Uri>https://github.com/dotnet/dotnet</Uri>
       <Sha>be28ec777bf12db631725399c442448d52093087</Sha>
     </Dependency>
-<<<<<<< HEAD
-    <Dependency Name="Microsoft.CodeAnalysis.PublicApiAnalyzers" Version="5.3.0-1.25556.109">
-      <Uri>https://github.com/dotnet/dotnet</Uri>
-      <Sha>6f4c060932973b6b570b8444c8dc76d38af555e8</Sha>
-=======
     <Dependency Name="Microsoft.CodeAnalysis.PublicApiAnalyzers" Version="5.3.0-1.25515.110">
       <Uri>https://github.com/dotnet/dotnet</Uri>
       <Sha>be28ec777bf12db631725399c442448d52093087</Sha>
->>>>>>> 1b7a79f9
     </Dependency>
     <Dependency Name="System.CommandLine" Version="2.0.0-rc.1.25515.110">
       <Uri>https://github.com/dotnet/dotnet</Uri>
@@ -710,45 +515,8 @@
       <Uri>https://github.com/dotnet/dotnet</Uri>
       <Sha>be28ec777bf12db631725399c442448d52093087</Sha>
     </Dependency>
-    <Dependency Name="Microsoft.CodeAnalysis.ExternalAccess.HotReload" Version="5.3.0-1.25556.109">
-      <Uri>https://github.com/dotnet/dotnet</Uri>
-      <Sha>6f4c060932973b6b570b8444c8dc76d38af555e8</Sha>
-    </Dependency>
   </ProductDependencies>
   <ToolsetDependencies>
-<<<<<<< HEAD
-    <Dependency Name="Microsoft.DotNet.Arcade.Sdk" Version="10.0.0-beta.25556.109">
-      <Uri>https://github.com/dotnet/dotnet</Uri>
-      <Sha>6f4c060932973b6b570b8444c8dc76d38af555e8</Sha>
-    </Dependency>
-    <Dependency Name="Microsoft.DotNet.Build.Tasks.Installers" Version="10.0.0-beta.25556.109">
-      <Uri>https://github.com/dotnet/dotnet</Uri>
-      <Sha>6f4c060932973b6b570b8444c8dc76d38af555e8</Sha>
-    </Dependency>
-    <Dependency Name="Microsoft.DotNet.Build.Tasks.Templating" Version="10.0.0-beta.25556.109">
-      <Uri>https://github.com/dotnet/dotnet</Uri>
-      <Sha>6f4c060932973b6b570b8444c8dc76d38af555e8</Sha>
-    </Dependency>
-    <Dependency Name="Microsoft.DotNet.Build.Tasks.Workloads" Version="10.0.0-beta.25556.109">
-      <Uri>https://github.com/dotnet/dotnet</Uri>
-      <Sha>6f4c060932973b6b570b8444c8dc76d38af555e8</Sha>
-    </Dependency>
-    <Dependency Name="Microsoft.DotNet.Helix.Sdk" Version="10.0.0-beta.25556.109">
-      <Uri>https://github.com/dotnet/dotnet</Uri>
-      <Sha>6f4c060932973b6b570b8444c8dc76d38af555e8</Sha>
-    </Dependency>
-    <Dependency Name="Microsoft.DotNet.SignTool" Version="10.0.0-beta.25556.109">
-      <Uri>https://github.com/dotnet/dotnet</Uri>
-      <Sha>6f4c060932973b6b570b8444c8dc76d38af555e8</Sha>
-    </Dependency>
-    <Dependency Name="Microsoft.DotNet.XUnitExtensions" Version="10.0.0-beta.25556.109">
-      <Uri>https://github.com/dotnet/dotnet</Uri>
-      <Sha>6f4c060932973b6b570b8444c8dc76d38af555e8</Sha>
-    </Dependency>
-    <Dependency Name="Microsoft.DotNet.XliffTasks" Version="10.0.0-beta.25556.109">
-      <Uri>https://github.com/dotnet/dotnet</Uri>
-      <Sha>6f4c060932973b6b570b8444c8dc76d38af555e8</Sha>
-=======
     <Dependency Name="Microsoft.DotNet.Arcade.Sdk" Version="11.0.0-beta.25515.110">
       <Uri>https://github.com/dotnet/dotnet</Uri>
       <Sha>be28ec777bf12db631725399c442448d52093087</Sha>
@@ -780,7 +548,6 @@
     <Dependency Name="Microsoft.DotNet.XliffTasks" Version="11.0.0-beta.25515.110">
       <Uri>https://github.com/dotnet/dotnet</Uri>
       <Sha>be28ec777bf12db631725399c442448d52093087</Sha>
->>>>>>> 1b7a79f9
     </Dependency>
     <Dependency Name="System.Reflection.MetadataLoadContext" Version="10.0.0-rc.1.25515.110">
       <Uri>https://github.com/dotnet/dotnet</Uri>

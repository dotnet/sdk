<?xml version="1.0" encoding="utf-8"?>
<Dependencies>
  <ProductDependencies>
    <Dependency Name="Microsoft.TemplateEngine.Abstractions" Version="9.0.100-preview.2.24105.1">
      <Uri>https://github.com/dotnet/templating</Uri>
      <Sha>28f2b963fbbd758126548d8ca4237c5fd227a39f</Sha>
    </Dependency>
    <Dependency Name="Microsoft.TemplateEngine.Mocks" Version="9.0.100-preview.2.24105.1">
      <Uri>https://github.com/dotnet/templating</Uri>
      <Sha>28f2b963fbbd758126548d8ca4237c5fd227a39f</Sha>
    </Dependency>
    <!-- Intermediate is necessary for source build. -->
    <Dependency Name="Microsoft.SourceBuild.Intermediate.templating" Version="9.0.100-preview.2.24105.1">
      <Uri>https://github.com/dotnet/templating</Uri>
      <Sha>28f2b963fbbd758126548d8ca4237c5fd227a39f</Sha>
      <SourceBuild RepoName="templating" ManagedOnly="true" />
    </Dependency>
    <Dependency Name="Microsoft.NETCore.App.Ref" Version="9.0.0-preview.2.24106.3">
      <Uri>https://github.com/dotnet/runtime</Uri>
      <Sha>12db2459c029b4b8ee0335c4d6297d8cb5968f1e</Sha>
    </Dependency>
    <Dependency Name="VS.Redist.Common.NetCore.SharedFramework.x64.9.0" Version="9.0.0-preview.2.24106.3">
      <Uri>https://github.com/dotnet/runtime</Uri>
      <Sha>12db2459c029b4b8ee0335c4d6297d8cb5968f1e</Sha>
    </Dependency>
    <Dependency Name="VS.Redist.Common.NetCore.TargetingPack.x64.9.0" Version="9.0.0-preview.2.24106.3">
      <Uri>https://github.com/dotnet/runtime</Uri>
      <Sha>12db2459c029b4b8ee0335c4d6297d8cb5968f1e</Sha>
    </Dependency>
    <Dependency Name="Microsoft.NETCore.App.Runtime.win-x64" Version="9.0.0-preview.2.24106.3">
      <Uri>https://github.com/dotnet/runtime</Uri>
      <Sha>12db2459c029b4b8ee0335c4d6297d8cb5968f1e</Sha>
    </Dependency>
    <Dependency Name="Microsoft.NETCore.App.Host.win-x64" Version="9.0.0-preview.2.24106.3">
      <Uri>https://github.com/dotnet/runtime</Uri>
      <Sha>12db2459c029b4b8ee0335c4d6297d8cb5968f1e</Sha>
    </Dependency>
    <Dependency Name="Microsoft.NETCore.Platforms" Version="9.0.0-preview.2.24106.3">
      <Uri>https://github.com/dotnet/runtime</Uri>
      <Sha>12db2459c029b4b8ee0335c4d6297d8cb5968f1e</Sha>
    </Dependency>
    <Dependency Name="Microsoft.NET.HostModel" Version="9.0.0-preview.2.24106.3">
      <Uri>https://github.com/dotnet/runtime</Uri>
      <Sha>12db2459c029b4b8ee0335c4d6297d8cb5968f1e</Sha>
    </Dependency>
    <Dependency Name="Microsoft.Extensions.DependencyModel" Version="9.0.0-preview.2.24106.3">
      <Uri>https://github.com/dotnet/runtime</Uri>
      <Sha>12db2459c029b4b8ee0335c4d6297d8cb5968f1e</Sha>
    </Dependency>
    <!-- Intermediate is necessary for source build. -->
    <Dependency Name="Microsoft.SourceBuild.Intermediate.runtime" Version="9.0.0-preview.2.24106.3">
      <Uri>https://github.com/dotnet/runtime</Uri>
      <Sha>12db2459c029b4b8ee0335c4d6297d8cb5968f1e</Sha>
      <SourceBuild RepoName="runtime" ManagedOnly="false" />
    </Dependency>
    <Dependency Name="Microsoft.NET.Workload.Emscripten.Current.Manifest-9.0.100.Transport" Version="9.0.0-preview.2.24079.1" CoherentParentDependency="Microsoft.NETCore.App.Runtime.win-x64">
      <Uri>https://github.com/dotnet/emsdk</Uri>
      <Sha>c7b4dbc857259968a0892cf94cfa9ae4f2ca53cd</Sha>
    </Dependency>
    <!-- Intermediate is necessary for source build. -->
    <Dependency Name="Microsoft.SourceBuild.Intermediate.emsdk" Version="9.0.0-preview.2.24079.1" CoherentParentDependency="Microsoft.NETCore.App.Runtime.win-x64">
      <Uri>https://github.com/dotnet/emsdk</Uri>
      <Sha>c7b4dbc857259968a0892cf94cfa9ae4f2ca53cd</Sha>
      <SourceBuild RepoName="emsdk" ManagedOnly="true" />
    </Dependency>
    <Dependency Name="Microsoft.Build" Version="17.10.0-preview-24106-02">
      <Uri>https://github.com/dotnet/msbuild</Uri>
      <Sha>668b19903aec6334c05190cb336a10b9a9aba01f</Sha>
    </Dependency>
    <Dependency Name="Microsoft.Build.Localization" Version="17.10.0-preview-24106-02">
      <Uri>https://github.com/dotnet/msbuild</Uri>
      <Sha>668b19903aec6334c05190cb336a10b9a9aba01f</Sha>
    </Dependency>
    <!-- Intermediate is necessary for source build. -->
    <Dependency Name="Microsoft.SourceBuild.Intermediate.msbuild" Version="17.10.0-preview-24106-02">
      <Uri>https://github.com/dotnet/msbuild</Uri>
      <Sha>668b19903aec6334c05190cb336a10b9a9aba01f</Sha>
      <SourceBuild RepoName="msbuild" ManagedOnly="true" />
    </Dependency>
    <Dependency Name="Microsoft.FSharp.Compiler" Version="12.8.300-beta.24101.1">
      <Uri>https://github.com/dotnet/fsharp</Uri>
      <Sha>052d1133c78aa5af36c8e100afb91b1b5fc478af</Sha>
    </Dependency>
    <!-- Intermediate is necessary for source build. -->
    <Dependency Name="Microsoft.SourceBuild.Intermediate.fsharp" Version="8.0.300-beta.24101.1">
      <Uri>https://github.com/dotnet/fsharp</Uri>
      <Sha>052d1133c78aa5af36c8e100afb91b1b5fc478af</Sha>
      <SourceBuild RepoName="fsharp" ManagedOnly="true" />
    </Dependency>
    <Dependency Name="dotnet-format" Version="9.0.510601">
      <Uri>https://github.com/dotnet/format</Uri>
      <Sha>d73ee586d078e3bcc001695de1bf515921ada74e</Sha>
    </Dependency>
    <!-- Intermediate is necessary for source build. -->
    <Dependency Name="Microsoft.SourceBuild.Intermediate.format" Version="9.0.510601">
      <Uri>https://github.com/dotnet/format</Uri>
      <Sha>d73ee586d078e3bcc001695de1bf515921ada74e</Sha>
      <SourceBuild RepoName="format" ManagedOnly="true" />
    </Dependency>
    <Dependency Name="Microsoft.Net.Compilers.Toolset" Version="4.10.0-2.24105.6">
      <Uri>https://github.com/dotnet/roslyn</Uri>
      <Sha>580129a61f2cb88be53b7b225c00b8bd9af1d497</Sha>
    </Dependency>
    <!-- Intermediate is necessary for source build. -->
    <Dependency Name="Microsoft.SourceBuild.Intermediate.roslyn" Version="4.10.0-2.24105.6">
      <Uri>https://github.com/dotnet/roslyn</Uri>
      <Sha>580129a61f2cb88be53b7b225c00b8bd9af1d497</Sha>
      <SourceBuild RepoName="roslyn" ManagedOnly="true" />
    </Dependency>
    <Dependency Name="Microsoft.CodeAnalysis" Version="4.10.0-2.24105.6">
      <Uri>https://github.com/dotnet/roslyn</Uri>
      <Sha>580129a61f2cb88be53b7b225c00b8bd9af1d497</Sha>
    </Dependency>
    <Dependency Name="Microsoft.CodeAnalysis.CSharp" Version="4.10.0-2.24105.6">
      <Uri>https://github.com/dotnet/roslyn</Uri>
      <Sha>580129a61f2cb88be53b7b225c00b8bd9af1d497</Sha>
    </Dependency>
    <Dependency Name="Microsoft.CodeAnalysis.CSharp.CodeStyle" Version="4.10.0-2.24105.6">
      <Uri>https://github.com/dotnet/roslyn</Uri>
      <Sha>580129a61f2cb88be53b7b225c00b8bd9af1d497</Sha>
    </Dependency>
    <Dependency Name="Microsoft.CodeAnalysis.CSharp.Features" Version="4.10.0-2.24105.6">
      <Uri>https://github.com/dotnet/roslyn</Uri>
      <Sha>580129a61f2cb88be53b7b225c00b8bd9af1d497</Sha>
    </Dependency>
    <Dependency Name="Microsoft.CodeAnalysis.CSharp.Workspaces" Version="4.10.0-2.24105.6">
      <Uri>https://github.com/dotnet/roslyn</Uri>
      <Sha>580129a61f2cb88be53b7b225c00b8bd9af1d497</Sha>
    </Dependency>
    <Dependency Name="Microsoft.CodeAnalysis.Workspaces.MSBuild" Version="4.10.0-2.24105.6">
      <Uri>https://github.com/dotnet/roslyn</Uri>
      <Sha>580129a61f2cb88be53b7b225c00b8bd9af1d497</Sha>
    </Dependency>
    <Dependency Name="Microsoft.AspNetCore.DeveloperCertificates.XPlat" Version="9.0.0-preview.2.24106.2">
      <Uri>https://github.com/dotnet/aspnetcore</Uri>
      <Sha>edb2fb8890d3e5dcea53510348f945ac9ea290cb</Sha>
    </Dependency>
    <Dependency Name="Microsoft.AspNetCore.TestHost" Version="9.0.0-preview.2.24106.2">
      <Uri>https://github.com/dotnet/aspnetcore</Uri>
      <Sha>edb2fb8890d3e5dcea53510348f945ac9ea290cb</Sha>
    </Dependency>
    <Dependency Name="Microsoft.Build.NuGetSdkResolver" Version="6.9.0-rc.86">
      <Uri>https://github.com/nuget/nuget.client</Uri>
      <Sha>d55931a69dcda3dcb87ba46a09fe268e0febc223</Sha>
    </Dependency>
    <Dependency Name="NuGet.Build.Tasks" Version="6.9.0-rc.86">
      <Uri>https://github.com/nuget/nuget.client</Uri>
      <Sha>d55931a69dcda3dcb87ba46a09fe268e0febc223</Sha>
    </Dependency>
    <Dependency Name="NuGet.Build.Tasks.Console" Version="6.9.0-rc.86">
      <Uri>https://github.com/nuget/nuget.client</Uri>
      <Sha>d55931a69dcda3dcb87ba46a09fe268e0febc223</Sha>
    </Dependency>
    <Dependency Name="NuGet.Build.Tasks.Pack" Version="6.9.0-rc.86">
      <Uri>https://github.com/nuget/nuget.client</Uri>
      <Sha>d55931a69dcda3dcb87ba46a09fe268e0febc223</Sha>
    </Dependency>
    <Dependency Name="NuGet.Commands" Version="6.9.0-rc.86">
      <Uri>https://github.com/nuget/nuget.client</Uri>
      <Sha>d55931a69dcda3dcb87ba46a09fe268e0febc223</Sha>
    </Dependency>
    <Dependency Name="NuGet.CommandLine.XPlat" Version="6.9.0-rc.86">
      <Uri>https://github.com/nuget/nuget.client</Uri>
      <Sha>d55931a69dcda3dcb87ba46a09fe268e0febc223</Sha>
    </Dependency>
    <Dependency Name="NuGet.Common" Version="6.9.0-rc.86">
      <Uri>https://github.com/nuget/nuget.client</Uri>
      <Sha>d55931a69dcda3dcb87ba46a09fe268e0febc223</Sha>
    </Dependency>
    <Dependency Name="NuGet.Configuration" Version="6.9.0-rc.86">
      <Uri>https://github.com/nuget/nuget.client</Uri>
      <Sha>d55931a69dcda3dcb87ba46a09fe268e0febc223</Sha>
    </Dependency>
    <Dependency Name="NuGet.Credentials" Version="6.9.0-rc.86">
      <Uri>https://github.com/nuget/nuget.client</Uri>
      <Sha>d55931a69dcda3dcb87ba46a09fe268e0febc223</Sha>
    </Dependency>
    <Dependency Name="NuGet.DependencyResolver.Core" Version="6.9.0-rc.86">
      <Uri>https://github.com/nuget/nuget.client</Uri>
      <Sha>d55931a69dcda3dcb87ba46a09fe268e0febc223</Sha>
    </Dependency>
    <Dependency Name="NuGet.Frameworks" Version="6.9.0-rc.86">
      <Uri>https://github.com/nuget/nuget.client</Uri>
      <Sha>d55931a69dcda3dcb87ba46a09fe268e0febc223</Sha>
    </Dependency>
    <Dependency Name="NuGet.LibraryModel" Version="6.9.0-rc.86">
      <Uri>https://github.com/nuget/nuget.client</Uri>
      <Sha>d55931a69dcda3dcb87ba46a09fe268e0febc223</Sha>
    </Dependency>
    <Dependency Name="NuGet.ProjectModel" Version="6.9.0-rc.86">
      <Uri>https://github.com/nuget/nuget.client</Uri>
      <Sha>d55931a69dcda3dcb87ba46a09fe268e0febc223</Sha>
    </Dependency>
    <Dependency Name="NuGet.Protocol" Version="6.9.0-rc.86">
      <Uri>https://github.com/nuget/nuget.client</Uri>
      <Sha>d55931a69dcda3dcb87ba46a09fe268e0febc223</Sha>
    </Dependency>
    <Dependency Name="NuGet.Packaging" Version="6.9.0-rc.86">
      <Uri>https://github.com/nuget/nuget.client</Uri>
      <Sha>d55931a69dcda3dcb87ba46a09fe268e0febc223</Sha>
    </Dependency>
    <Dependency Name="NuGet.Versioning" Version="6.9.0-rc.86">
      <Uri>https://github.com/nuget/nuget.client</Uri>
      <Sha>d55931a69dcda3dcb87ba46a09fe268e0febc223</Sha>
    </Dependency>
    <Dependency Name="Microsoft.NET.Test.Sdk" Version="17.10.0-preview-24106-01">
      <Uri>https://github.com/microsoft/vstest</Uri>
      <Sha>4e52655f318fbc1677b4274b3f0add42609be0df</Sha>
    </Dependency>
    <Dependency Name="Microsoft.TestPlatform.CLI" Version="17.10.0-preview-24106-01">
      <Uri>https://github.com/microsoft/vstest</Uri>
      <Sha>4e52655f318fbc1677b4274b3f0add42609be0df</Sha>
    </Dependency>
    <Dependency Name="Microsoft.TestPlatform.Build" Version="17.10.0-preview-24106-01">
      <Uri>https://github.com/microsoft/vstest</Uri>
      <Sha>4e52655f318fbc1677b4274b3f0add42609be0df</Sha>
    </Dependency>
    <!-- Intermediate is necessary for source build. -->
    <Dependency Name="Microsoft.SourceBuild.Intermediate.vstest" Version="17.10.0-preview-24106-01">
      <Uri>https://github.com/microsoft/vstest</Uri>
      <Sha>4e52655f318fbc1677b4274b3f0add42609be0df</Sha>
      <SourceBuild RepoName="vstest" ManagedOnly="true" />
    </Dependency>
    <Dependency Name="Microsoft.NET.ILLink.Tasks" Version="9.0.0-preview.2.24106.3">
      <Uri>https://github.com/dotnet/runtime</Uri>
      <Sha>12db2459c029b4b8ee0335c4d6297d8cb5968f1e</Sha>
    </Dependency>
    <Dependency Name="System.CodeDom" Version="9.0.0-preview.2.24106.3">
      <Uri>https://github.com/dotnet/runtime</Uri>
      <Sha>12db2459c029b4b8ee0335c4d6297d8cb5968f1e</Sha>
    </Dependency>
    <Dependency Name="System.Security.Cryptography.ProtectedData" Version="9.0.0-preview.2.24106.3">
      <Uri>https://github.com/dotnet/runtime</Uri>
      <Sha>12db2459c029b4b8ee0335c4d6297d8cb5968f1e</Sha>
    </Dependency>
    <Dependency Name="System.Text.Encoding.CodePages" Version="9.0.0-preview.2.24106.3">
      <Uri>https://github.com/dotnet/runtime</Uri>
      <Sha>12db2459c029b4b8ee0335c4d6297d8cb5968f1e</Sha>
    </Dependency>
    <Dependency Name="System.Resources.Extensions" Version="9.0.0-preview.2.24106.3">
      <Uri>https://github.com/dotnet/runtime</Uri>
      <Sha>12db2459c029b4b8ee0335c4d6297d8cb5968f1e</Sha>
    </Dependency>
    <Dependency Name="Microsoft.WindowsDesktop.App.Runtime.win-x64" Version="9.0.0-preview.2.24106.2">
      <Uri>https://github.com/dotnet/windowsdesktop</Uri>
      <Sha>421fd3a860ae724652b0c68ee8fd0b978f6d36f5</Sha>
      <SourceBuildTarball RepoName="windowsdesktop" ManagedOnly="true" />
    </Dependency>
    <Dependency Name="VS.Redist.Common.WindowsDesktop.SharedFramework.x64.9.0" Version="9.0.0-preview.2.24106.2">
      <Uri>https://github.com/dotnet/windowsdesktop</Uri>
      <Sha>421fd3a860ae724652b0c68ee8fd0b978f6d36f5</Sha>
    </Dependency>
    <Dependency Name="Microsoft.WindowsDesktop.App.Ref" Version="9.0.0-preview.2.24106.2">
      <Uri>https://github.com/dotnet/windowsdesktop</Uri>
      <Sha>421fd3a860ae724652b0c68ee8fd0b978f6d36f5</Sha>
    </Dependency>
    <Dependency Name="VS.Redist.Common.WindowsDesktop.TargetingPack.x64.9.0" Version="9.0.0-preview.2.24106.2">
      <Uri>https://github.com/dotnet/windowsdesktop</Uri>
      <Sha>421fd3a860ae724652b0c68ee8fd0b978f6d36f5</Sha>
    </Dependency>
    <Dependency Name="Microsoft.NET.Sdk.WindowsDesktop" Version="9.0.0-preview.2.24105.1" CoherentParentDependency="Microsoft.WindowsDesktop.App.Ref">
      <Uri>https://github.com/dotnet/wpf</Uri>
      <Sha>cfc33aa94845f32970fb2a438340ffba639d0cae</Sha>
    </Dependency>
    <Dependency Name="System.Drawing.Common" Version="8.0.0">
      <Uri>https://github.com/dotnet/winforms</Uri>
      <Sha>e4ede9b8979b9d2b1b1d4383f30a791414f0625b</Sha>
    </Dependency>
    <Dependency Name="Microsoft.AspNetCore.App.Ref" Version="9.0.0-preview.2.24106.2">
      <Uri>https://github.com/dotnet/aspnetcore</Uri>
      <Sha>edb2fb8890d3e5dcea53510348f945ac9ea290cb</Sha>
    </Dependency>
    <Dependency Name="Microsoft.AspNetCore.App.Ref.Internal" Version="9.0.0-preview.2.24106.2">
      <Uri>https://github.com/dotnet/aspnetcore</Uri>
      <Sha>edb2fb8890d3e5dcea53510348f945ac9ea290cb</Sha>
    </Dependency>
    <Dependency Name="Microsoft.AspNetCore.App.Runtime.win-x64" Version="9.0.0-preview.2.24106.2">
      <Uri>https://github.com/dotnet/aspnetcore</Uri>
      <Sha>edb2fb8890d3e5dcea53510348f945ac9ea290cb</Sha>
    </Dependency>
    <Dependency Name="VS.Redist.Common.AspNetCore.SharedFramework.x64.9.0" Version="9.0.0-preview.2.24106.2">
      <Uri>https://github.com/dotnet/aspnetcore</Uri>
<<<<<<< HEAD
      <Sha>edb2fb8890d3e5dcea53510348f945ac9ea290cb</Sha>
      <SourceBuild RepoName="aspnetcore" ManagedOnly="true" />
=======
      <Sha>9ff55037da0643107a1e4256f77b227f5716eccf</Sha>
>>>>>>> 6fec3c70
    </Dependency>
    <Dependency Name="dotnet-dev-certs" Version="9.0.0-preview.2.24106.2">
      <Uri>https://github.com/dotnet/aspnetcore</Uri>
      <Sha>edb2fb8890d3e5dcea53510348f945ac9ea290cb</Sha>
    </Dependency>
    <Dependency Name="dotnet-user-jwts" Version="9.0.0-preview.2.24106.2">
      <Uri>https://github.com/dotnet/aspnetcore</Uri>
      <Sha>edb2fb8890d3e5dcea53510348f945ac9ea290cb</Sha>
    </Dependency>
    <Dependency Name="dotnet-user-secrets" Version="9.0.0-preview.2.24106.2">
      <Uri>https://github.com/dotnet/aspnetcore</Uri>
      <Sha>edb2fb8890d3e5dcea53510348f945ac9ea290cb</Sha>
    </Dependency>
    <Dependency Name="Microsoft.AspNetCore.Analyzers" Version="9.0.0-preview.2.24106.2">
      <Uri>https://github.com/dotnet/aspnetcore</Uri>
      <Sha>edb2fb8890d3e5dcea53510348f945ac9ea290cb</Sha>
    </Dependency>
    <Dependency Name="Microsoft.AspNetCore.Components.SdkAnalyzers" Version="9.0.0-preview.2.24106.2">
      <Uri>https://github.com/dotnet/aspnetcore</Uri>
      <Sha>edb2fb8890d3e5dcea53510348f945ac9ea290cb</Sha>
    </Dependency>
    <Dependency Name="Microsoft.AspNetCore.Mvc.Analyzers" Version="9.0.0-preview.2.24106.2">
      <Uri>https://github.com/dotnet/aspnetcore</Uri>
      <Sha>edb2fb8890d3e5dcea53510348f945ac9ea290cb</Sha>
    </Dependency>
    <Dependency Name="Microsoft.AspNetCore.Mvc.Api.Analyzers" Version="9.0.0-preview.2.24106.2">
      <Uri>https://github.com/dotnet/aspnetcore</Uri>
      <Sha>edb2fb8890d3e5dcea53510348f945ac9ea290cb</Sha>
    </Dependency>
    <!-- Intermediate is necessary for source build. -->
    <Dependency Name="Microsoft.SourceBuild.Intermediate.aspnetcore" Version="9.0.0-preview.2.24106.1">
      <Uri>https://github.com/dotnet/aspnetcore</Uri>
      <Sha>9ff55037da0643107a1e4256f77b227f5716eccf</Sha>
      <SourceBuild RepoName="aspnetcore" ManagedOnly="true" />
    </Dependency>
    <Dependency Name="Microsoft.CodeAnalysis.Razor.Tooling.Internal" Version="7.0.0-preview.24105.1">
      <Uri>https://github.com/dotnet/razor</Uri>
      <Sha>e71445b4873e223d12d0c16bb09a47c06e4355f2</Sha>
    </Dependency>
    <Dependency Name="Microsoft.AspNetCore.Mvc.Razor.Extensions.Tooling.Internal" Version="7.0.0-preview.24105.1">
      <Uri>https://github.com/dotnet/razor</Uri>
      <Sha>e71445b4873e223d12d0c16bb09a47c06e4355f2</Sha>
    </Dependency>
    <Dependency Name="Microsoft.NET.Sdk.Razor.SourceGenerators.Transport" Version="7.0.0-preview.24105.1">
      <Uri>https://github.com/dotnet/razor</Uri>
      <Sha>e71445b4873e223d12d0c16bb09a47c06e4355f2</Sha>
    </Dependency>
<<<<<<< HEAD
    <Dependency Name="Microsoft.Extensions.FileProviders.Embedded" Version="9.0.0-preview.2.24106.2">
=======
    <!-- Intermediate is necessary for source build. -->
    <Dependency Name="Microsoft.SourceBuild.Intermediate.razor" Version="7.0.0-preview.24105.1">
      <Uri>https://github.com/dotnet/razor</Uri>
      <Sha>e71445b4873e223d12d0c16bb09a47c06e4355f2</Sha>
      <SourceBuild RepoName="razor" ManagedOnly="true" />
    </Dependency>
    <Dependency Name="Microsoft.Extensions.FileProviders.Embedded" Version="9.0.0-preview.2.24106.1">
>>>>>>> 6fec3c70
      <Uri>https://github.com/dotnet/aspnetcore</Uri>
      <Sha>edb2fb8890d3e5dcea53510348f945ac9ea290cb</Sha>
    </Dependency>
    <Dependency Name="Microsoft.AspNetCore.Authorization" Version="9.0.0-preview.2.24106.2">
      <Uri>https://github.com/dotnet/aspnetcore</Uri>
      <Sha>edb2fb8890d3e5dcea53510348f945ac9ea290cb</Sha>
    </Dependency>
    <Dependency Name="Microsoft.AspNetCore.Components.Web" Version="9.0.0-preview.2.24106.2">
      <Uri>https://github.com/dotnet/aspnetcore</Uri>
      <Sha>edb2fb8890d3e5dcea53510348f945ac9ea290cb</Sha>
    </Dependency>
    <Dependency Name="Microsoft.JSInterop" Version="9.0.0-preview.2.24106.2">
      <Uri>https://github.com/dotnet/aspnetcore</Uri>
      <Sha>edb2fb8890d3e5dcea53510348f945ac9ea290cb</Sha>
    </Dependency>
    <Dependency Name="Microsoft.Web.Xdt" Version="9.0.0-preview.24105.2">
      <Uri>https://github.com/dotnet/xdt</Uri>
      <Sha>c54253c7c4413357772589c6c243b12ba4e7c595</Sha>
    </Dependency>
    <!-- Intermediate is necessary for source build. -->
    <Dependency Name="Microsoft.SourceBuild.Intermediate.xdt"  Version="9.0.0-preview.24105.2">
      <Uri>https://github.com/dotnet/xdt</Uri>
      <Sha>c54253c7c4413357772589c6c243b12ba4e7c595</Sha>
      <SourceBuild RepoName="xdt" ManagedOnly="true" />
    </Dependency>
    <Dependency Name="Microsoft.CodeAnalysis.NetAnalyzers" Version="9.0.0-preview.24104.1">
      <Uri>https://github.com/dotnet/roslyn-analyzers</Uri>
      <Sha>0e11212f35272998888c79f974a4f685acd00cd0</Sha>
    </Dependency>
    <Dependency Name="Microsoft.CodeAnalysis.PublicApiAnalyzers" Version="3.11.0-beta1.24104.1">
      <Uri>https://github.com/dotnet/roslyn-analyzers</Uri>
      <Sha>0e11212f35272998888c79f974a4f685acd00cd0</Sha>
    </Dependency>
    <!-- Intermediate is necessary for source build. -->
    <Dependency Name="Microsoft.SourceBuild.Intermediate.roslyn-analyzers" Version="3.11.0-beta1.24104.1">
      <Uri>https://github.com/dotnet/roslyn-analyzers</Uri>
      <Sha>0e11212f35272998888c79f974a4f685acd00cd0</Sha>
      <SourceBuild RepoName="roslyn-analyzers" ManagedOnly="true" />
    </Dependency>
    <Dependency Name="System.CommandLine" Version="2.0.0-beta4.24102.1">
      <Uri>https://github.com/dotnet/command-line-api</Uri>
      <Sha>46fea71e3d98dad0d676950522004b7f295dd372</Sha>
    </Dependency>
    <!-- Intermediate is necessary for source build. -->
    <Dependency Name="Microsoft.SourceBuild.Intermediate.command-line-api" Version="0.1.510201">
      <Uri>https://github.com/dotnet/command-line-api</Uri>
      <Sha>46fea71e3d98dad0d676950522004b7f295dd372</Sha>
      <SourceBuild RepoName="command-line-api" ManagedOnly="true" />
    </Dependency>
    <!-- Intermediate is necessary for source build. -->
    <Dependency Name="Microsoft.SourceBuild.Intermediate.source-build-externals" Version="9.0.0-alpha.1.24101.1">
      <Uri>https://github.com/dotnet/source-build-externals</Uri>
      <Sha>949db2fd23b687c0d545e954943feada8b361ed6</Sha>
      <SourceBuild RepoName="source-build-externals" ManagedOnly="true" />
    </Dependency>
    <!-- Intermediate is necessary for source build. -->
    <Dependency Name="Microsoft.SourceBuild.Intermediate.source-build-reference-packages" Version="9.0.0-alpha.1.24101.2">
      <Uri>https://github.com/dotnet/source-build-reference-packages</Uri>
      <Sha>69b60d2af1775f374c91b3e52da02de6b7de1943</Sha>
      <SourceBuild RepoName="source-build-reference-packages" ManagedOnly="true" />
    </Dependency>
    <Dependency Name="Microsoft.Deployment.DotNet.Releases" Version="2.0.0-preview.1.24101.1">
      <Uri>https://github.com/dotnet/deployment-tools</Uri>
      <Sha>9abdab1d923b427c26685d793e9ddc8344f3da5c</Sha>
    </Dependency>
    <Dependency Name="Microsoft.Build.Tasks.Git" Version="9.0.0-beta.24102.2">
      <Uri>https://github.com/dotnet/sourcelink</Uri>
      <Sha>7378b26120437e4984e322d07bfd5028e10bc5ad</Sha>
    </Dependency>
    <Dependency Name="Microsoft.SourceLink.Common" Version="9.0.0-beta.24102.2">
      <Uri>https://github.com/dotnet/sourcelink</Uri>
      <Sha>7378b26120437e4984e322d07bfd5028e10bc5ad</Sha>
    </Dependency>
    <Dependency Name="Microsoft.SourceLink.AzureRepos.Git" Version="9.0.0-beta.24102.2">
      <Uri>https://github.com/dotnet/sourcelink</Uri>
      <Sha>7378b26120437e4984e322d07bfd5028e10bc5ad</Sha>
    </Dependency>
    <Dependency Name="Microsoft.SourceLink.GitHub" Version="9.0.0-beta.24102.2">
      <Uri>https://github.com/dotnet/sourcelink</Uri>
      <Sha>7378b26120437e4984e322d07bfd5028e10bc5ad</Sha>
    </Dependency>
    <Dependency Name="Microsoft.SourceLink.GitLab" Version="9.0.0-beta.24102.2">
      <Uri>https://github.com/dotnet/sourcelink</Uri>
      <Sha>7378b26120437e4984e322d07bfd5028e10bc5ad</Sha>
    </Dependency>
    <Dependency Name="Microsoft.SourceLink.Bitbucket.Git" Version="9.0.0-beta.24102.2">
      <Uri>https://github.com/dotnet/sourcelink</Uri>
      <Sha>7378b26120437e4984e322d07bfd5028e10bc5ad</Sha>
    </Dependency>
    <!-- Intermediate is necessary for source build. -->
    <Dependency Name="Microsoft.SourceBuild.Intermediate.sourcelink" Version="9.0.0-beta.24102.2">
      <Uri>https://github.com/dotnet/sourcelink</Uri>
      <Sha>7378b26120437e4984e322d07bfd5028e10bc5ad</Sha>
      <SourceBuild RepoName="sourcelink" ManagedOnly="true" />
    </Dependency>
    <!-- Intermediate is necessary for source build. -->
    <Dependency Name="Microsoft.SourceBuild.Intermediate.deployment-tools" Version="9.0.0-preview.1.24101.1">
      <Uri>https://github.com/dotnet/deployment-tools</Uri>
      <Sha>9abdab1d923b427c26685d793e9ddc8344f3da5c</Sha>
      <SourceBuild RepoName="deployment-tools" ManagedOnly="true" />
    </Dependency>
    <!-- Intermediate is necessary for source build. -->
    <Dependency Name="Microsoft.SourceBuild.Intermediate.symreader" Version="2.0.0-beta-23228-03">
      <Uri>https://github.com/dotnet/symreader</Uri>
      <Sha>27e584661980ee6d82c419a2a471ae505b7d122e</Sha>
      <SourceBuild RepoName="symreader" ManagedOnly="true" />
    </Dependency>
    <!-- Dependency required for flowing correct package version in source-build, using PVP flow. -->
    <Dependency Name="Microsoft.Extensions.Logging" Version="9.0.0-preview.2.24106.3">
      <Uri>https://github.com/dotnet/runtime</Uri>
      <Sha>12db2459c029b4b8ee0335c4d6297d8cb5968f1e</Sha>
    </Dependency>
    <!-- Dependency required for flowing correct package version in source-build, using PVP flow. -->
    <Dependency Name="Microsoft.Extensions.Logging.Abstractions" Version="9.0.0-preview.2.24106.3">
      <Uri>https://github.com/dotnet/runtime</Uri>
      <Sha>12db2459c029b4b8ee0335c4d6297d8cb5968f1e</Sha>
    </Dependency>
    <!-- Dependency required for flowing correct package version in source-build, using PVP flow. -->
    <Dependency Name="Microsoft.Extensions.Logging.Console" Version="9.0.0-preview.2.24106.3">
      <Uri>https://github.com/dotnet/runtime</Uri>
      <Sha>12db2459c029b4b8ee0335c4d6297d8cb5968f1e</Sha>
    </Dependency>
    <!-- Dependency required for flowing correct package version in source-build, using PVP flow. -->
    <Dependency Name="Microsoft.Extensions.FileSystemGlobbing" Version="9.0.0-preview.2.24106.3">
      <Uri>https://github.com/dotnet/runtime</Uri>
      <Sha>12db2459c029b4b8ee0335c4d6297d8cb5968f1e</Sha>
    </Dependency>
    <!-- Dependency required for flowing correct package version in source-build, using PVP flow. -->
    <Dependency Name="System.ServiceProcess.ServiceController" Version="9.0.0-preview.2.24106.3">
      <Uri>https://github.com/dotnet/runtime</Uri>
      <Sha>12db2459c029b4b8ee0335c4d6297d8cb5968f1e</Sha>
    </Dependency>
  </ProductDependencies>
  <ToolsetDependencies>
    <Dependency Name="Microsoft.DotNet.Arcade.Sdk" Version="9.0.0-beta.24105.3">
      <Uri>https://github.com/dotnet/arcade</Uri>
      <Sha>8cfc9489d3e51071fedec9dcb99071dc912718bd</Sha>
    </Dependency>
    <Dependency Name="Microsoft.DotNet.Helix.Sdk" Version="9.0.0-beta.24105.3">
      <Uri>https://github.com/dotnet/arcade</Uri>
      <Sha>8cfc9489d3e51071fedec9dcb99071dc912718bd</Sha>
    </Dependency>
    <Dependency Name="Microsoft.DotNet.SignTool" Version="9.0.0-beta.24105.3">
      <Uri>https://github.com/dotnet/arcade</Uri>
      <Sha>8cfc9489d3e51071fedec9dcb99071dc912718bd</Sha>
    </Dependency>
    <Dependency Name="Microsoft.DotNet.XUnitExtensions" Version="9.0.0-beta.24105.3">
      <Uri>https://github.com/dotnet/arcade</Uri>
      <Sha>8cfc9489d3e51071fedec9dcb99071dc912718bd</Sha>
    </Dependency>
    <Dependency Name="Microsoft.DotNet.XliffTasks" Version="9.0.0-beta.24105.3">
      <Uri>https://github.com/dotnet/arcade</Uri>
      <Sha>8cfc9489d3e51071fedec9dcb99071dc912718bd</Sha>
    </Dependency>
    <!-- Intermediate is necessary for source build. -->
    <Dependency Name="Microsoft.SourceBuild.Intermediate.arcade" Version="9.0.0-beta.24105.3">
      <Uri>https://github.com/dotnet/arcade</Uri>
      <Sha>8cfc9489d3e51071fedec9dcb99071dc912718bd</Sha>
      <SourceBuild RepoName="arcade" ManagedOnly="true" />
    </Dependency>
    <Dependency Name="System.Reflection.MetadataLoadContext" Version="9.0.0-preview.2.24106.3">
      <Uri>https://github.com/dotnet/runtime</Uri>
      <Sha>12db2459c029b4b8ee0335c4d6297d8cb5968f1e</Sha>
    </Dependency>
  </ToolsetDependencies>
</Dependencies><|MERGE_RESOLUTION|>--- conflicted
+++ resolved
@@ -280,12 +280,8 @@
     </Dependency>
     <Dependency Name="VS.Redist.Common.AspNetCore.SharedFramework.x64.9.0" Version="9.0.0-preview.2.24106.2">
       <Uri>https://github.com/dotnet/aspnetcore</Uri>
-<<<<<<< HEAD
       <Sha>edb2fb8890d3e5dcea53510348f945ac9ea290cb</Sha>
       <SourceBuild RepoName="aspnetcore" ManagedOnly="true" />
-=======
-      <Sha>9ff55037da0643107a1e4256f77b227f5716eccf</Sha>
->>>>>>> 6fec3c70
     </Dependency>
     <Dependency Name="dotnet-dev-certs" Version="9.0.0-preview.2.24106.2">
       <Uri>https://github.com/dotnet/aspnetcore</Uri>
@@ -333,19 +329,15 @@
       <Uri>https://github.com/dotnet/razor</Uri>
       <Sha>e71445b4873e223d12d0c16bb09a47c06e4355f2</Sha>
     </Dependency>
-<<<<<<< HEAD
     <Dependency Name="Microsoft.Extensions.FileProviders.Embedded" Version="9.0.0-preview.2.24106.2">
-=======
+      <Uri>https://github.com/dotnet/aspnetcore</Uri>
+      <Sha>edb2fb8890d3e5dcea53510348f945ac9ea290cb</Sha>
+    </Dependency>
     <!-- Intermediate is necessary for source build. -->
     <Dependency Name="Microsoft.SourceBuild.Intermediate.razor" Version="7.0.0-preview.24105.1">
       <Uri>https://github.com/dotnet/razor</Uri>
       <Sha>e71445b4873e223d12d0c16bb09a47c06e4355f2</Sha>
       <SourceBuild RepoName="razor" ManagedOnly="true" />
-    </Dependency>
-    <Dependency Name="Microsoft.Extensions.FileProviders.Embedded" Version="9.0.0-preview.2.24106.1">
->>>>>>> 6fec3c70
-      <Uri>https://github.com/dotnet/aspnetcore</Uri>
-      <Sha>edb2fb8890d3e5dcea53510348f945ac9ea290cb</Sha>
     </Dependency>
     <Dependency Name="Microsoft.AspNetCore.Authorization" Version="9.0.0-preview.2.24106.2">
       <Uri>https://github.com/dotnet/aspnetcore</Uri>

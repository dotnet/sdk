--- conflicted
+++ resolved
@@ -3,47 +3,6 @@
   <ProductDependencies>
     <Dependency Name="Microsoft.TemplateEngine.Abstractions" Version="9.0.104">
       <Uri>https://github.com/dotnet/templating</Uri>
-<<<<<<< HEAD
-      <Sha>0d7c16316a4eb3036a5483ee67bc5607cfb22254</Sha>
-    </Dependency>
-    <Dependency Name="Microsoft.TemplateEngine.Mocks" Version="8.0.407-servicing.25112.2">
-      <Uri>https://github.com/dotnet/templating</Uri>
-      <Sha>0d7c16316a4eb3036a5483ee67bc5607cfb22254</Sha>
-    </Dependency>
-    <Dependency Name="Microsoft.SourceBuild.Intermediate.templating" Version="8.0.407-servicing.25112.2">
-      <Uri>https://github.com/dotnet/templating</Uri>
-      <Sha>0d7c16316a4eb3036a5483ee67bc5607cfb22254</Sha>
-      <SourceBuild RepoName="templating" ManagedOnly="true" />
-    </Dependency>
-    <Dependency Name="Microsoft.NETCore.App.Ref" Version="8.0.13">
-      <Uri>https://dev.azure.com/dnceng/internal/_git/dotnet-runtime</Uri>
-      <Sha>eba546b0f0d448e0176a2222548fd7a2fbf464c0</Sha>
-    </Dependency>
-    <Dependency Name="VS.Redist.Common.NetCore.SharedFramework.x64.8.0" Version="8.0.13-servicing.25066.9">
-      <Uri>https://dev.azure.com/dnceng/internal/_git/dotnet-runtime</Uri>
-      <Sha>eba546b0f0d448e0176a2222548fd7a2fbf464c0</Sha>
-      <SourceBuild RepoName="runtime" ManagedOnly="false" />
-    </Dependency>
-    <Dependency Name="VS.Redist.Common.NetCore.TargetingPack.x64.8.0" Version="8.0.13-servicing.25066.9">
-      <Uri>https://dev.azure.com/dnceng/internal/_git/dotnet-runtime</Uri>
-      <Sha>eba546b0f0d448e0176a2222548fd7a2fbf464c0</Sha>
-    </Dependency>
-    <Dependency Name="Microsoft.NETCore.App.Runtime.win-x64" Version="8.0.13">
-      <Uri>https://dev.azure.com/dnceng/internal/_git/dotnet-runtime</Uri>
-      <Sha>eba546b0f0d448e0176a2222548fd7a2fbf464c0</Sha>
-    </Dependency>
-    <Dependency Name="Microsoft.NETCore.App.Host.win-x64" Version="8.0.13">
-      <Uri>https://dev.azure.com/dnceng/internal/_git/dotnet-runtime</Uri>
-      <Sha>eba546b0f0d448e0176a2222548fd7a2fbf464c0</Sha>
-    </Dependency>
-    <Dependency Name="Microsoft.NETCore.Platforms" Version="8.0.13-servicing.25066.9">
-      <Uri>https://dev.azure.com/dnceng/internal/_git/dotnet-runtime</Uri>
-      <Sha>eba546b0f0d448e0176a2222548fd7a2fbf464c0</Sha>
-    </Dependency>
-    <Dependency Name="Microsoft.NET.HostModel" Version="8.0.13-servicing.25066.9">
-      <Uri>https://dev.azure.com/dnceng/internal/_git/dotnet-runtime</Uri>
-      <Sha>eba546b0f0d448e0176a2222548fd7a2fbf464c0</Sha>
-=======
       <Sha>77f6dd4f65d0f835a49b7f8375f9667933bb93d6</Sha>
     </Dependency>
     <Dependency Name="Microsoft.TemplateEngine.Mocks" Version="9.0.104-servicing.25112.3">
@@ -83,17 +42,11 @@
     <Dependency Name="Microsoft.NET.HostModel" Version="9.0.2-servicing.25066.10">
       <Uri>https://dev.azure.com/dnceng/internal/_git/dotnet-runtime</Uri>
       <Sha>80aa709f5d919c6814726788dc6dabe23e79e672</Sha>
->>>>>>> 14158f82
     </Dependency>
     <Dependency Name="Microsoft.Extensions.DependencyModel" Version="9.0.2">
       <Uri>https://dev.azure.com/dnceng/internal/_git/dotnet-runtime</Uri>
       <Sha>80aa709f5d919c6814726788dc6dabe23e79e672</Sha>
     </Dependency>
-<<<<<<< HEAD
-    <Dependency Name="Microsoft.NETCore.DotNetHostResolver" Version="8.0.13">
-      <Uri>https://dev.azure.com/dnceng/internal/_git/dotnet-runtime</Uri>
-      <Sha>eba546b0f0d448e0176a2222548fd7a2fbf464c0</Sha>
-=======
     <!-- Intermediate is necessary for source build. -->
     <Dependency Name="Microsoft.SourceBuild.Intermediate.runtime.linux-x64" Version="9.0.2-servicing.25066.10">
       <Uri>https://dev.azure.com/dnceng/internal/_git/dotnet-runtime</Uri>
@@ -113,7 +66,6 @@
     <Dependency Name="Microsoft.NET.Workload.Emscripten.Current.Manifest-9.0.100" Version="9.0.2" CoherentParentDependency="Microsoft.NETCore.App.Runtime.win-x64">
       <Uri>https://github.com/dotnet/emsdk</Uri>
       <Sha>2c27e405e17595694d91892159593d6dd10e61e2</Sha>
->>>>>>> 14158f82
     </Dependency>
     <!-- Intermediate is necessary for source build. -->
     <Dependency Name="Microsoft.SourceBuild.Intermediate.emsdk" Version="9.0.2-servicing.25061.2" CoherentParentDependency="Microsoft.NETCore.App.Runtime.win-x64">
@@ -121,19 +73,6 @@
       <Sha>2c27e405e17595694d91892159593d6dd10e61e2</Sha>
       <SourceBuild RepoName="emsdk" ManagedOnly="true" />
     </Dependency>
-<<<<<<< HEAD
-    <Dependency Name="Microsoft.Build" Version="17.11.26">
-      <Uri>https://github.com/dotnet/msbuild</Uri>
-      <Sha>2b19be476c8b86077deb82788563d7f7cc53468b</Sha>
-    </Dependency>
-    <Dependency Name="Microsoft.Build.Localization" Version="17.11.26-servicing-25111-04">
-      <Uri>https://github.com/dotnet/msbuild</Uri>
-      <Sha>2b19be476c8b86077deb82788563d7f7cc53468b</Sha>
-    </Dependency>
-    <Dependency Name="Microsoft.SourceBuild.Intermediate.msbuild" Version="17.11.26-servicing-25111-04">
-      <Uri>https://github.com/dotnet/msbuild</Uri>
-      <Sha>2b19be476c8b86077deb82788563d7f7cc53468b</Sha>
-=======
     <Dependency Name="Microsoft.Build" Version="17.12.29">
       <Uri>https://github.com/dotnet/msbuild</Uri>
       <Sha>990a07ed6852e478b0c05599154c3a28c124cdeb</Sha>
@@ -146,7 +85,6 @@
     <Dependency Name="Microsoft.SourceBuild.Intermediate.msbuild" Version="17.12.29-preview-25111-06">
       <Uri>https://github.com/dotnet/msbuild</Uri>
       <Sha>990a07ed6852e478b0c05599154c3a28c124cdeb</Sha>
->>>>>>> 14158f82
       <SourceBuild RepoName="msbuild" ManagedOnly="true" />
     </Dependency>
     <Dependency Name="Microsoft.FSharp.Compiler" Version="12.9.101-beta.25070.7">
@@ -197,15 +135,6 @@
       <Uri>https://github.com/dotnet/roslyn</Uri>
       <Sha>25acc509a1cb1d1a4923b0091cbc5ce837b024d0</Sha>
     </Dependency>
-<<<<<<< HEAD
-    <Dependency Name="Microsoft.AspNetCore.DeveloperCertificates.XPlat" Version="8.0.13-servicing.25066.10">
-      <Uri>https://dev.azure.com/dnceng/internal/_git/dotnet-aspnetcore</Uri>
-      <Sha>009e1ccafde4086ea52999e878f6e7aa5a7c4ccf</Sha>
-    </Dependency>
-    <Dependency Name="Microsoft.AspNetCore.TestHost" Version="8.0.13">
-      <Uri>https://dev.azure.com/dnceng/internal/_git/dotnet-aspnetcore</Uri>
-      <Sha>009e1ccafde4086ea52999e878f6e7aa5a7c4ccf</Sha>
-=======
     <Dependency Name="Microsoft.AspNetCore.DeveloperCertificates.XPlat" Version="9.0.2-rtm.25067.4">
       <Uri>https://dev.azure.com/dnceng/internal/_git/dotnet-aspnetcore</Uri>
       <Sha>704f7cb1d2cea33afb00c2097731216f121c2c73</Sha>
@@ -213,7 +142,6 @@
     <Dependency Name="Microsoft.AspNetCore.TestHost" Version="9.0.2">
       <Uri>https://dev.azure.com/dnceng/internal/_git/dotnet-aspnetcore</Uri>
       <Sha>704f7cb1d2cea33afb00c2097731216f121c2c73</Sha>
->>>>>>> 14158f82
     </Dependency>
     <Dependency Name="Microsoft.Build.NuGetSdkResolver" Version="6.12.2-rc.1">
       <Uri>https://github.com/nuget/nuget.client</Uri>
@@ -296,15 +224,6 @@
       <Uri>https://github.com/microsoft/vstest</Uri>
       <Sha>bc9161306b23641b0364b8f93d546da4d48da1eb</Sha>
     </Dependency>
-<<<<<<< HEAD
-    <Dependency Name="Microsoft.NET.ILLink.Tasks" Version="8.0.13">
-      <Uri>https://dev.azure.com/dnceng/internal/_git/dotnet-runtime</Uri>
-      <Sha>eba546b0f0d448e0176a2222548fd7a2fbf464c0</Sha>
-    </Dependency>
-    <Dependency Name="System.Formats.Asn1" Version="8.0.2">
-      <Uri>https://dev.azure.com/dnceng/internal/_git/dotnet-runtime</Uri>
-      <Sha>eba546b0f0d448e0176a2222548fd7a2fbf464c0</Sha>
-=======
     <!-- Intermediate is necessary for source build. -->
     <Dependency Name="Microsoft.SourceBuild.Intermediate.vstest" Version="17.12.0-release-24508-01">
       <Uri>https://github.com/microsoft/vstest</Uri>
@@ -314,7 +233,6 @@
     <Dependency Name="Microsoft.NET.ILLink.Tasks" Version="9.0.2">
       <Uri>https://dev.azure.com/dnceng/internal/_git/dotnet-runtime</Uri>
       <Sha>80aa709f5d919c6814726788dc6dabe23e79e672</Sha>
->>>>>>> 14158f82
     </Dependency>
     <Dependency Name="System.CodeDom" Version="9.0.2">
       <Uri>https://dev.azure.com/dnceng/internal/_git/dotnet-runtime</Uri>
@@ -336,72 +254,6 @@
       <Uri>https://dev.azure.com/dnceng/internal/_git/dotnet-runtime</Uri>
       <Sha>80aa709f5d919c6814726788dc6dabe23e79e672</Sha>
     </Dependency>
-<<<<<<< HEAD
-    <Dependency Name="Microsoft.WindowsDesktop.App.Runtime.win-x64" Version="8.0.13">
-      <Uri>https://dev.azure.com/dnceng/internal/_git/dotnet-windowsdesktop</Uri>
-      <Sha>e43b37de7d5916352702dda1b65d98dd66f5f9f4</Sha>
-    </Dependency>
-    <Dependency Name="VS.Redist.Common.WindowsDesktop.SharedFramework.x64.8.0" Version="8.0.13-servicing.25067.2">
-      <Uri>https://dev.azure.com/dnceng/internal/_git/dotnet-windowsdesktop</Uri>
-      <Sha>e43b37de7d5916352702dda1b65d98dd66f5f9f4</Sha>
-    </Dependency>
-    <Dependency Name="Microsoft.WindowsDesktop.App.Ref" Version="8.0.13">
-      <Uri>https://dev.azure.com/dnceng/internal/_git/dotnet-windowsdesktop</Uri>
-      <Sha>e43b37de7d5916352702dda1b65d98dd66f5f9f4</Sha>
-    </Dependency>
-    <Dependency Name="VS.Redist.Common.WindowsDesktop.TargetingPack.x64.8.0" Version="8.0.13-servicing.25067.2">
-      <Uri>https://dev.azure.com/dnceng/internal/_git/dotnet-windowsdesktop</Uri>
-      <Sha>e43b37de7d5916352702dda1b65d98dd66f5f9f4</Sha>
-    </Dependency>
-    <Dependency Name="Microsoft.NET.Sdk.WindowsDesktop" Version="8.0.13-servicing.25066.5" CoherentParentDependency="Microsoft.WindowsDesktop.App.Ref">
-      <Uri>https://dev.azure.com/dnceng/internal/_git/dotnet-wpf</Uri>
-      <Sha>b7c5b2dd5e9b61459c7ba2e58f306029ec791c0d</Sha>
-    </Dependency>
-    <Dependency Name="Microsoft.AspNetCore.App.Ref" Version="8.0.13">
-      <Uri>https://dev.azure.com/dnceng/internal/_git/dotnet-aspnetcore</Uri>
-      <Sha>009e1ccafde4086ea52999e878f6e7aa5a7c4ccf</Sha>
-    </Dependency>
-    <Dependency Name="Microsoft.AspNetCore.App.Ref.Internal" Version="8.0.13-servicing.25066.10">
-      <Uri>https://dev.azure.com/dnceng/internal/_git/dotnet-aspnetcore</Uri>
-      <Sha>009e1ccafde4086ea52999e878f6e7aa5a7c4ccf</Sha>
-    </Dependency>
-    <Dependency Name="Microsoft.AspNetCore.App.Runtime.win-x64" Version="8.0.13">
-      <Uri>https://dev.azure.com/dnceng/internal/_git/dotnet-aspnetcore</Uri>
-      <Sha>009e1ccafde4086ea52999e878f6e7aa5a7c4ccf</Sha>
-    </Dependency>
-    <Dependency Name="VS.Redist.Common.AspNetCore.SharedFramework.x64.8.0" Version="8.0.13-servicing.25066.10">
-      <Uri>https://dev.azure.com/dnceng/internal/_git/dotnet-aspnetcore</Uri>
-      <Sha>009e1ccafde4086ea52999e878f6e7aa5a7c4ccf</Sha>
-      <SourceBuild RepoName="aspnetcore" ManagedOnly="true" />
-    </Dependency>
-    <Dependency Name="dotnet-dev-certs" Version="8.0.13-servicing.25066.10">
-      <Uri>https://dev.azure.com/dnceng/internal/_git/dotnet-aspnetcore</Uri>
-      <Sha>009e1ccafde4086ea52999e878f6e7aa5a7c4ccf</Sha>
-    </Dependency>
-    <Dependency Name="dotnet-user-jwts" Version="8.0.13-servicing.25066.10">
-      <Uri>https://dev.azure.com/dnceng/internal/_git/dotnet-aspnetcore</Uri>
-      <Sha>009e1ccafde4086ea52999e878f6e7aa5a7c4ccf</Sha>
-    </Dependency>
-    <Dependency Name="dotnet-user-secrets" Version="8.0.13-servicing.25066.10">
-      <Uri>https://dev.azure.com/dnceng/internal/_git/dotnet-aspnetcore</Uri>
-      <Sha>009e1ccafde4086ea52999e878f6e7aa5a7c4ccf</Sha>
-    </Dependency>
-    <Dependency Name="Microsoft.AspNetCore.Analyzers" Version="8.0.13-servicing.25066.10">
-      <Uri>https://dev.azure.com/dnceng/internal/_git/dotnet-aspnetcore</Uri>
-      <Sha>009e1ccafde4086ea52999e878f6e7aa5a7c4ccf</Sha>
-    </Dependency>
-    <Dependency Name="Microsoft.AspNetCore.Components.SdkAnalyzers" Version="8.0.13-servicing.25066.10">
-      <Uri>https://dev.azure.com/dnceng/internal/_git/dotnet-aspnetcore</Uri>
-      <Sha>009e1ccafde4086ea52999e878f6e7aa5a7c4ccf</Sha>
-    </Dependency>
-    <Dependency Name="Microsoft.AspNetCore.Mvc.Analyzers" Version="8.0.13-servicing.25066.10">
-      <Uri>https://dev.azure.com/dnceng/internal/_git/dotnet-aspnetcore</Uri>
-      <Sha>009e1ccafde4086ea52999e878f6e7aa5a7c4ccf</Sha>
-    </Dependency>
-    <Dependency Name="Microsoft.AspNetCore.Mvc.Api.Analyzers" Version="8.0.13-servicing.25066.10">
-      <Uri>https://dev.azure.com/dnceng/internal/_git/dotnet-aspnetcore</Uri>
-      <Sha>009e1ccafde4086ea52999e878f6e7aa5a7c4ccf</Sha>
-=======
     <Dependency Name="Microsoft.WindowsDesktop.App.Runtime.win-x64" Version="9.0.2">
       <Uri>https://dev.azure.com/dnceng/internal/_git/dotnet-windowsdesktop</Uri>
       <Sha>f971ec245a9aa0e7677b2fe6a565e2979cc59fde</Sha>
@@ -472,7 +324,6 @@
       <Uri>https://dev.azure.com/dnceng/internal/_git/dotnet-aspnetcore</Uri>
       <Sha>704f7cb1d2cea33afb00c2097731216f121c2c73</Sha>
       <SourceBuild RepoName="aspnetcore" ManagedOnly="true" />
->>>>>>> 14158f82
     </Dependency>
     <Dependency Name="Microsoft.CodeAnalysis.Razor.Tooling.Internal" Version="9.0.0-preview.25104.3">
       <Uri>https://github.com/dotnet/razor</Uri>
@@ -486,23 +337,6 @@
       <Uri>https://github.com/dotnet/razor</Uri>
       <Sha>36abdce12db3b9c9360e8c7711d489204a4eac71</Sha>
     </Dependency>
-<<<<<<< HEAD
-    <Dependency Name="Microsoft.Extensions.FileProviders.Embedded" Version="8.0.13">
-      <Uri>https://dev.azure.com/dnceng/internal/_git/dotnet-aspnetcore</Uri>
-      <Sha>009e1ccafde4086ea52999e878f6e7aa5a7c4ccf</Sha>
-    </Dependency>
-    <Dependency Name="Microsoft.AspNetCore.Authorization" Version="8.0.13">
-      <Uri>https://dev.azure.com/dnceng/internal/_git/dotnet-aspnetcore</Uri>
-      <Sha>009e1ccafde4086ea52999e878f6e7aa5a7c4ccf</Sha>
-    </Dependency>
-    <Dependency Name="Microsoft.AspNetCore.Components.Web" Version="8.0.13">
-      <Uri>https://dev.azure.com/dnceng/internal/_git/dotnet-aspnetcore</Uri>
-      <Sha>009e1ccafde4086ea52999e878f6e7aa5a7c4ccf</Sha>
-    </Dependency>
-    <Dependency Name="Microsoft.JSInterop" Version="8.0.13">
-      <Uri>https://dev.azure.com/dnceng/internal/_git/dotnet-aspnetcore</Uri>
-      <Sha>009e1ccafde4086ea52999e878f6e7aa5a7c4ccf</Sha>
-=======
     <!-- Intermediate is necessary for source build. -->
     <Dependency Name="Microsoft.SourceBuild.Intermediate.razor" Version="9.0.0-preview.25104.3">
       <Uri>https://github.com/dotnet/razor</Uri>
@@ -544,7 +378,6 @@
     <Dependency Name="Microsoft.DotNet.Test.ProjectTemplates.8.0" Version="1.1.0-rc.24202.1">
       <Uri>https://github.com/dotnet/test-templates</Uri>
       <Sha>49c9ad01f057b3c6352bbec12b117acc2224493c</Sha>
->>>>>>> 14158f82
     </Dependency>
     <Dependency Name="Microsoft.DotNet.Test.ProjectTemplates.9.0" Version="1.1.0-rtm.24606.1">
       <Uri>https://github.com/dotnet/test-templates</Uri>
@@ -675,15 +508,9 @@
       <Sha>80aa709f5d919c6814726788dc6dabe23e79e672</Sha>
     </Dependency>
     <!-- Dependency required for flowing correct package version in source-build, using PVP flow. -->
-<<<<<<< HEAD
-    <Dependency Name="Microsoft.Extensions.Logging.Abstractions" Version="8.0.3">
-      <Uri>https://dev.azure.com/dnceng/internal/_git/dotnet-runtime</Uri>
-      <Sha>eba546b0f0d448e0176a2222548fd7a2fbf464c0</Sha>
-=======
     <Dependency Name="Microsoft.Extensions.Logging.Abstractions" Version="9.0.2">
       <Uri>https://dev.azure.com/dnceng/internal/_git/dotnet-runtime</Uri>
       <Sha>80aa709f5d919c6814726788dc6dabe23e79e672</Sha>
->>>>>>> 14158f82
     </Dependency>
     <!-- Dependency required for flowing correct package version in source-build, using PVP flow. -->
     <Dependency Name="Microsoft.Extensions.Logging.Console" Version="9.0.2">
@@ -712,15 +539,9 @@
       <Uri>https://dev.azure.com/dnceng/internal/_git/dotnet-runtime</Uri>
       <Sha>80aa709f5d919c6814726788dc6dabe23e79e672</Sha>
     </Dependency>
-<<<<<<< HEAD
-    <Dependency Name="Microsoft.Extensions.ObjectPool" Version="8.0.13">
-      <Uri>https://dev.azure.com/dnceng/internal/_git/dotnet-aspnetcore</Uri>
-      <Sha>009e1ccafde4086ea52999e878f6e7aa5a7c4ccf</Sha>
-=======
     <Dependency Name="Microsoft.Extensions.ObjectPool" Version="9.0.2">
       <Uri>https://dev.azure.com/dnceng/internal/_git/dotnet-aspnetcore</Uri>
       <Sha>704f7cb1d2cea33afb00c2097731216f121c2c73</Sha>
->>>>>>> 14158f82
     </Dependency>
     <Dependency Name="Microsoft.Win32.SystemEvents" Version="9.0.2">
       <Uri>https://dev.azure.com/dnceng/internal/_git/dotnet-runtime</Uri>
@@ -768,24 +589,6 @@
     </Dependency>
   </ProductDependencies>
   <ToolsetDependencies>
-<<<<<<< HEAD
-    <Dependency Name="Microsoft.DotNet.Arcade.Sdk" Version="8.0.0-beta.25111.4">
-      <Uri>https://github.com/dotnet/arcade</Uri>
-      <Sha>a319ada170a54ee87c7a81e3309948e3d3ea7aca</Sha>
-      <SourceBuild RepoName="arcade" ManagedOnly="true" />
-    </Dependency>
-    <Dependency Name="Microsoft.DotNet.Helix.Sdk" Version="8.0.0-beta.25111.4">
-      <Uri>https://github.com/dotnet/arcade</Uri>
-      <Sha>a319ada170a54ee87c7a81e3309948e3d3ea7aca</Sha>
-    </Dependency>
-    <Dependency Name="Microsoft.DotNet.SignTool" Version="8.0.0-beta.25111.4">
-      <Uri>https://github.com/dotnet/arcade</Uri>
-      <Sha>a319ada170a54ee87c7a81e3309948e3d3ea7aca</Sha>
-    </Dependency>
-    <Dependency Name="Microsoft.DotNet.XUnitExtensions" Version="8.0.0-beta.25111.4">
-      <Uri>https://github.com/dotnet/arcade</Uri>
-      <Sha>a319ada170a54ee87c7a81e3309948e3d3ea7aca</Sha>
-=======
     <Dependency Name="Microsoft.DotNet.Arcade.Sdk" Version="9.0.0-beta.25111.5">
       <Uri>https://github.com/dotnet/arcade</Uri>
       <Sha>5da211e1c42254cb35e7ef3d5a8428fb24853169</Sha>
@@ -801,7 +604,6 @@
     <Dependency Name="Microsoft.DotNet.SignTool" Version="9.0.0-beta.25111.5">
       <Uri>https://github.com/dotnet/arcade</Uri>
       <Sha>5da211e1c42254cb35e7ef3d5a8428fb24853169</Sha>
->>>>>>> 14158f82
     </Dependency>
     <Dependency Name="Microsoft.DotNet.XUnitExtensions" Version="9.0.0-beta.25111.5">
       <Uri>https://github.com/dotnet/arcade</Uri>

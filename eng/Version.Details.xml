<?xml version="1.0" encoding="utf-8"?>
<Dependencies>
  <ProductDependencies>
    <Dependency Name="Microsoft.TemplateEngine.Abstractions" Version="9.0.303">
      <Uri>https://github.com/dotnet/templating</Uri>
      <Sha>f207089d6b559bede41540cc5b2eb35debca17dc</Sha>
    </Dependency>
    <Dependency Name="Microsoft.TemplateEngine.Mocks" Version="9.0.303-servicing.25353.9">
      <Uri>https://github.com/dotnet/templating</Uri>
      <Sha>f207089d6b559bede41540cc5b2eb35debca17dc</Sha>
    </Dependency>
    <!-- Intermediate is necessary for source build. -->
    <Dependency Name="Microsoft.SourceBuild.Intermediate.templating" Version="9.0.300-preview.25209.5">
      <Uri>https://github.com/dotnet/templating</Uri>
      <Sha>b73682307aa0128c5edbec94c2e6a070d13ae6bb</Sha>
      <SourceBuild RepoName="templating" ManagedOnly="true" />
    </Dependency>
    <Dependency Name="Microsoft.NETCore.App.Ref" Version="9.0.7">
      <Uri>https://dev.azure.com/dnceng/internal/_git/dotnet-runtime</Uri>
      <Sha>3c298d9f00936d651cc47d221762474e25277672</Sha>
    </Dependency>
    <Dependency Name="VS.Redist.Common.NetCore.SharedFramework.x64.9.0" Version="9.0.7-servicing.25316.16">
      <Uri>https://dev.azure.com/dnceng/internal/_git/dotnet-runtime</Uri>
      <Sha>3c298d9f00936d651cc47d221762474e25277672</Sha>
    </Dependency>
    <Dependency Name="VS.Redist.Common.NetCore.TargetingPack.x64.9.0" Version="9.0.7-servicing.25316.16">
      <Uri>https://dev.azure.com/dnceng/internal/_git/dotnet-runtime</Uri>
      <Sha>3c298d9f00936d651cc47d221762474e25277672</Sha>
    </Dependency>
    <Dependency Name="Microsoft.NETCore.App.Runtime.win-x64" Version="9.0.7">
      <Uri>https://dev.azure.com/dnceng/internal/_git/dotnet-runtime</Uri>
      <Sha>3c298d9f00936d651cc47d221762474e25277672</Sha>
    </Dependency>
    <Dependency Name="Microsoft.NETCore.App.Host.win-x64" Version="9.0.7">
      <Uri>https://dev.azure.com/dnceng/internal/_git/dotnet-runtime</Uri>
      <Sha>3c298d9f00936d651cc47d221762474e25277672</Sha>
    </Dependency>
    <Dependency Name="Microsoft.NETCore.Platforms" Version="9.0.7-servicing.25316.16">
      <Uri>https://dev.azure.com/dnceng/internal/_git/dotnet-runtime</Uri>
      <Sha>3c298d9f00936d651cc47d221762474e25277672</Sha>
    </Dependency>
    <Dependency Name="Microsoft.NET.HostModel" Version="9.0.7-servicing.25316.16">
      <Uri>https://dev.azure.com/dnceng/internal/_git/dotnet-runtime</Uri>
      <Sha>3c298d9f00936d651cc47d221762474e25277672</Sha>
    </Dependency>
    <Dependency Name="Microsoft.Extensions.DependencyModel" Version="9.0.7">
      <Uri>https://dev.azure.com/dnceng/internal/_git/dotnet-runtime</Uri>
      <Sha>3c298d9f00936d651cc47d221762474e25277672</Sha>
    </Dependency>
    <!-- Intermediate is necessary for source build. -->
    <Dependency Name="Microsoft.SourceBuild.Intermediate.runtime.linux-x64" Version="9.0.7-servicing.25316.16">
      <Uri>https://dev.azure.com/dnceng/internal/_git/dotnet-runtime</Uri>
      <Sha>3c298d9f00936d651cc47d221762474e25277672</Sha>
      <SourceBuild RepoName="runtime" ManagedOnly="false" />
    </Dependency>
    <!-- Change blob version in GenerateLayout.targets if this is unpinned to service targeting pack -->
    <!-- No new netstandard.library planned for 3.1 timeframe at this time. -->
    <Dependency Name="NETStandard.Library.Ref" Version="2.1.0" Pinned="true">
      <Uri>https://github.com/dotnet/core-setup</Uri>
      <Sha>7d57652f33493fa022125b7f63aad0d70c52d810</Sha>
    </Dependency>
<<<<<<< HEAD
    <Dependency Name="Microsoft.NET.Workload.Emscripten.Current.Manifest-9.0.100.Transport" Version="9.0.7-servicing.25304.2" CoherentParentDependency="Microsoft.NETCore.App.Runtime.win-x64">
      <Uri>https://github.com/dotnet/emsdk</Uri>
      <Sha>b567cdb6b8b461de79f2a2536a22ca3a67f2f33e</Sha>
    </Dependency>
    <Dependency Name="Microsoft.NET.Workload.Emscripten.Current.Manifest-9.0.100" Version="9.0.7" CoherentParentDependency="Microsoft.NETCore.App.Runtime.win-x64">
      <Uri>https://github.com/dotnet/emsdk</Uri>
      <Sha>b567cdb6b8b461de79f2a2536a22ca3a67f2f33e</Sha>
=======
    <Dependency Name="Microsoft.NET.Workload.Emscripten.Current.Manifest-9.0.100" Version="9.0.7" CoherentParentDependency="Microsoft.NETCore.App.Runtime.win-x64">
      <Uri>https://github.com/dotnet/emsdk</Uri>
      <Sha>b567cdb6b8b461de79f2a2536a22ca3a67f2f33e</Sha>
>>>>>>> ccde9261
    </Dependency>
    <!-- Intermediate is necessary for source build. -->
    <Dependency Name="Microsoft.SourceBuild.Intermediate.emsdk" Version="9.0.7-servicing.25304.2" CoherentParentDependency="Microsoft.NETCore.App.Runtime.win-x64">
      <Uri>https://github.com/dotnet/emsdk</Uri>
      <Sha>b567cdb6b8b461de79f2a2536a22ca3a67f2f33e</Sha>
      <SourceBuild RepoName="emsdk" ManagedOnly="true" />
    </Dependency>
    <Dependency Name="Microsoft.Build" Version="17.14.15">
      <Uri>https://github.com/dotnet/msbuild</Uri>
      <Sha>d21f833b9027346d36a311d538320d58ab7a8895</Sha>
    </Dependency>
    <Dependency Name="Microsoft.Build.Localization" Version="17.14.15-servicing-25353-03">
      <Uri>https://github.com/dotnet/msbuild</Uri>
      <Sha>d21f833b9027346d36a311d538320d58ab7a8895</Sha>
    </Dependency>
    <!-- Intermediate is necessary for source build. -->
    <Dependency Name="Microsoft.SourceBuild.Intermediate.msbuild" Version="17.14.15-servicing-25353-03">
      <Uri>https://github.com/dotnet/msbuild</Uri>
      <Sha>d21f833b9027346d36a311d538320d58ab7a8895</Sha>
      <SourceBuild RepoName="msbuild" ManagedOnly="true" />
    </Dependency>
    <Dependency Name="Microsoft.FSharp.Compiler" Version="13.9.300-beta.25228.3">
      <Uri>https://github.com/dotnet/fsharp</Uri>
      <Sha>c1ce3cebbbf5e46205dd5c60a0d379a412703eae</Sha>
    </Dependency>
    <!-- Intermediate is necessary for source build. -->
    <Dependency Name="Microsoft.SourceBuild.Intermediate.fsharp" Version="9.0.300-beta.25228.3">
      <Uri>https://github.com/dotnet/fsharp</Uri>
      <Sha>c1ce3cebbbf5e46205dd5c60a0d379a412703eae</Sha>
      <SourceBuild RepoName="fsharp" ManagedOnly="true" />
    </Dependency>
    <Dependency Name="Microsoft.Net.Compilers.Toolset" Version="4.14.0-3.25357.9">
      <Uri>https://github.com/dotnet/roslyn</Uri>
      <Sha>cf93d992b25a39656803488aacae4c9131a239b4</Sha>
    </Dependency>
    <!-- Intermediate is necessary for source build. -->
    <Dependency Name="Microsoft.SourceBuild.Intermediate.roslyn" Version="4.14.0-3.25357.9">
      <Uri>https://github.com/dotnet/roslyn</Uri>
      <Sha>cf93d992b25a39656803488aacae4c9131a239b4</Sha>
      <SourceBuild RepoName="roslyn" ManagedOnly="true" />
    </Dependency>
    <Dependency Name="Microsoft.Net.Compilers.Toolset.Framework" Version="4.14.0-3.25357.9">
      <Uri>https://github.com/dotnet/roslyn</Uri>
      <Sha>cf93d992b25a39656803488aacae4c9131a239b4</Sha>
    </Dependency>
    <Dependency Name="Microsoft.CodeAnalysis" Version="4.14.0-3.25357.9">
      <Uri>https://github.com/dotnet/roslyn</Uri>
      <Sha>cf93d992b25a39656803488aacae4c9131a239b4</Sha>
    </Dependency>
    <Dependency Name="Microsoft.CodeAnalysis.CSharp" Version="4.14.0-3.25357.9">
      <Uri>https://github.com/dotnet/roslyn</Uri>
      <Sha>cf93d992b25a39656803488aacae4c9131a239b4</Sha>
    </Dependency>
    <Dependency Name="Microsoft.CodeAnalysis.CSharp.CodeStyle" Version="4.14.0-3.25357.9">
      <Uri>https://github.com/dotnet/roslyn</Uri>
      <Sha>cf93d992b25a39656803488aacae4c9131a239b4</Sha>
    </Dependency>
    <Dependency Name="Microsoft.CodeAnalysis.CSharp.Features" Version="4.14.0-3.25357.9">
      <Uri>https://github.com/dotnet/roslyn</Uri>
      <Sha>cf93d992b25a39656803488aacae4c9131a239b4</Sha>
    </Dependency>
    <Dependency Name="Microsoft.CodeAnalysis.CSharp.Workspaces" Version="4.14.0-3.25357.9">
      <Uri>https://github.com/dotnet/roslyn</Uri>
      <Sha>cf93d992b25a39656803488aacae4c9131a239b4</Sha>
    </Dependency>
    <Dependency Name="Microsoft.CodeAnalysis.Workspaces.MSBuild" Version="4.14.0-3.25357.9">
      <Uri>https://github.com/dotnet/roslyn</Uri>
      <Sha>cf93d992b25a39656803488aacae4c9131a239b4</Sha>
    </Dependency>
    <Dependency Name="Microsoft.AspNetCore.DeveloperCertificates.XPlat" Version="9.0.7-servicing.25317.2">
      <Uri>https://dev.azure.com/dnceng/internal/_git/dotnet-aspnetcore</Uri>
      <Sha>f6b3a5da75eb405046889a5447ec9b14cc29d285</Sha>
    </Dependency>
    <Dependency Name="Microsoft.AspNetCore.TestHost" Version="9.0.7">
      <Uri>https://dev.azure.com/dnceng/internal/_git/dotnet-aspnetcore</Uri>
      <Sha>f6b3a5da75eb405046889a5447ec9b14cc29d285</Sha>
    </Dependency>
    <Dependency Name="Microsoft.Build.NuGetSdkResolver" Version="6.14.0-rc.116">
      <Uri>https://github.com/nuget/nuget.client</Uri>
      <Sha>0da03caba83448ee887f0f1846dd05e1f1705d45</Sha>
    </Dependency>
    <Dependency Name="NuGet.Build.Tasks" Version="6.14.0-rc.116">
      <Uri>https://github.com/nuget/nuget.client</Uri>
      <Sha>0da03caba83448ee887f0f1846dd05e1f1705d45</Sha>
      <SourceBuildTarball RepoName="nuget-client" ManagedOnly="true" />
    </Dependency>
    <Dependency Name="NuGet.Build.Tasks.Console" Version="6.14.0-rc.116">
      <Uri>https://github.com/nuget/nuget.client</Uri>
      <Sha>0da03caba83448ee887f0f1846dd05e1f1705d45</Sha>
    </Dependency>
    <Dependency Name="NuGet.Build.Tasks.Pack" Version="6.14.0-rc.116">
      <Uri>https://github.com/nuget/nuget.client</Uri>
      <Sha>0da03caba83448ee887f0f1846dd05e1f1705d45</Sha>
    </Dependency>
    <Dependency Name="NuGet.Commands" Version="6.14.0-rc.116">
      <Uri>https://github.com/nuget/nuget.client</Uri>
      <Sha>0da03caba83448ee887f0f1846dd05e1f1705d45</Sha>
    </Dependency>
    <Dependency Name="NuGet.CommandLine.XPlat" Version="6.14.0-rc.116">
      <Uri>https://github.com/nuget/nuget.client</Uri>
      <Sha>0da03caba83448ee887f0f1846dd05e1f1705d45</Sha>
    </Dependency>
    <Dependency Name="NuGet.Common" Version="6.14.0-rc.116">
      <Uri>https://github.com/nuget/nuget.client</Uri>
      <Sha>0da03caba83448ee887f0f1846dd05e1f1705d45</Sha>
    </Dependency>
    <Dependency Name="NuGet.Configuration" Version="6.14.0-rc.116">
      <Uri>https://github.com/nuget/nuget.client</Uri>
      <Sha>0da03caba83448ee887f0f1846dd05e1f1705d45</Sha>
    </Dependency>
    <Dependency Name="NuGet.Credentials" Version="6.14.0-rc.116">
      <Uri>https://github.com/nuget/nuget.client</Uri>
      <Sha>0da03caba83448ee887f0f1846dd05e1f1705d45</Sha>
    </Dependency>
    <Dependency Name="NuGet.DependencyResolver.Core" Version="6.14.0-rc.116">
      <Uri>https://github.com/nuget/nuget.client</Uri>
      <Sha>0da03caba83448ee887f0f1846dd05e1f1705d45</Sha>
    </Dependency>
    <Dependency Name="NuGet.Frameworks" Version="6.14.0-rc.116">
      <Uri>https://github.com/nuget/nuget.client</Uri>
      <Sha>0da03caba83448ee887f0f1846dd05e1f1705d45</Sha>
    </Dependency>
    <Dependency Name="NuGet.LibraryModel" Version="6.14.0-rc.116">
      <Uri>https://github.com/nuget/nuget.client</Uri>
      <Sha>0da03caba83448ee887f0f1846dd05e1f1705d45</Sha>
    </Dependency>
    <Dependency Name="NuGet.ProjectModel" Version="6.14.0-rc.116">
      <Uri>https://github.com/nuget/nuget.client</Uri>
      <Sha>0da03caba83448ee887f0f1846dd05e1f1705d45</Sha>
    </Dependency>
    <Dependency Name="NuGet.Protocol" Version="6.14.0-rc.116">
      <Uri>https://github.com/nuget/nuget.client</Uri>
      <Sha>0da03caba83448ee887f0f1846dd05e1f1705d45</Sha>
    </Dependency>
    <Dependency Name="NuGet.Packaging" Version="6.14.0-rc.116">
      <Uri>https://github.com/nuget/nuget.client</Uri>
      <Sha>0da03caba83448ee887f0f1846dd05e1f1705d45</Sha>
    </Dependency>
    <Dependency Name="NuGet.Versioning" Version="6.14.0-rc.116">
      <Uri>https://github.com/nuget/nuget.client</Uri>
      <Sha>0da03caba83448ee887f0f1846dd05e1f1705d45</Sha>
    </Dependency>
    <Dependency Name="NuGet.Localization" Version="6.14.0-rc.116">
      <Uri>https://github.com/nuget/nuget.client</Uri>
      <Sha>0da03caba83448ee887f0f1846dd05e1f1705d45</Sha>
    </Dependency>
    <Dependency Name="Microsoft.NET.Test.Sdk" Version="17.14.1-release-25302-01">
      <Uri>https://github.com/microsoft/vstest</Uri>
      <Sha>490850ae3fdc1b470e3804ceab4f6a41cf89ae51</Sha>
    </Dependency>
    <Dependency Name="Microsoft.TestPlatform.CLI" Version="17.14.1-release-25302-01">
      <Uri>https://github.com/microsoft/vstest</Uri>
      <Sha>490850ae3fdc1b470e3804ceab4f6a41cf89ae51</Sha>
    </Dependency>
    <Dependency Name="Microsoft.TestPlatform.Build" Version="17.14.1-release-25302-01">
      <Uri>https://github.com/microsoft/vstest</Uri>
      <Sha>490850ae3fdc1b470e3804ceab4f6a41cf89ae51</Sha>
    </Dependency>
    <!-- Intermediate is necessary for source build. -->
    <Dependency Name="Microsoft.SourceBuild.Intermediate.vstest" Version="17.14.1-release-25302-01">
      <Uri>https://github.com/microsoft/vstest</Uri>
      <Sha>490850ae3fdc1b470e3804ceab4f6a41cf89ae51</Sha>
      <SourceBuild RepoName="vstest" ManagedOnly="true" />
    </Dependency>
    <Dependency Name="Microsoft.NET.ILLink.Tasks" Version="9.0.7">
      <Uri>https://dev.azure.com/dnceng/internal/_git/dotnet-runtime</Uri>
      <Sha>3c298d9f00936d651cc47d221762474e25277672</Sha>
    </Dependency>
    <Dependency Name="System.CodeDom" Version="9.0.7">
      <Uri>https://dev.azure.com/dnceng/internal/_git/dotnet-runtime</Uri>
      <Sha>3c298d9f00936d651cc47d221762474e25277672</Sha>
    </Dependency>
    <Dependency Name="System.Formats.Asn1" Version="9.0.7">
      <Uri>https://dev.azure.com/dnceng/internal/_git/dotnet-runtime</Uri>
      <Sha>3c298d9f00936d651cc47d221762474e25277672</Sha>
    </Dependency>
    <Dependency Name="System.Security.Cryptography.ProtectedData" Version="9.0.7">
      <Uri>https://dev.azure.com/dnceng/internal/_git/dotnet-runtime</Uri>
      <Sha>3c298d9f00936d651cc47d221762474e25277672</Sha>
    </Dependency>
    <Dependency Name="System.Text.Encoding.CodePages" Version="9.0.7">
      <Uri>https://dev.azure.com/dnceng/internal/_git/dotnet-runtime</Uri>
      <Sha>3c298d9f00936d651cc47d221762474e25277672</Sha>
    </Dependency>
    <Dependency Name="System.Resources.Extensions" Version="9.0.7">
      <Uri>https://dev.azure.com/dnceng/internal/_git/dotnet-runtime</Uri>
      <Sha>3c298d9f00936d651cc47d221762474e25277672</Sha>
    </Dependency>
    <Dependency Name="Microsoft.WindowsDesktop.App.Runtime.win-x64" Version="9.0.7">
      <Uri>https://dev.azure.com/dnceng/internal/_git/dotnet-windowsdesktop</Uri>
      <Sha>bd9e6e960b9e9f00df0462574638f54e80734b7c</Sha>
      <SourceBuildTarball RepoName="windowsdesktop" ManagedOnly="true" />
    </Dependency>
    <Dependency Name="VS.Redist.Common.WindowsDesktop.SharedFramework.x64.9.0" Version="9.0.7-servicing.25317.1">
      <Uri>https://dev.azure.com/dnceng/internal/_git/dotnet-windowsdesktop</Uri>
      <Sha>bd9e6e960b9e9f00df0462574638f54e80734b7c</Sha>
    </Dependency>
    <Dependency Name="Microsoft.WindowsDesktop.App.Ref" Version="9.0.7">
      <Uri>https://dev.azure.com/dnceng/internal/_git/dotnet-windowsdesktop</Uri>
      <Sha>bd9e6e960b9e9f00df0462574638f54e80734b7c</Sha>
    </Dependency>
    <Dependency Name="VS.Redist.Common.WindowsDesktop.TargetingPack.x64.9.0" Version="9.0.7-servicing.25317.1">
      <Uri>https://dev.azure.com/dnceng/internal/_git/dotnet-windowsdesktop</Uri>
      <Sha>bd9e6e960b9e9f00df0462574638f54e80734b7c</Sha>
    </Dependency>
    <Dependency Name="Microsoft.NET.Sdk.WindowsDesktop" Version="9.0.7-rtm.25317.1" CoherentParentDependency="Microsoft.WindowsDesktop.App.Ref">
      <Uri>https://dev.azure.com/dnceng/internal/_git/dotnet-wpf</Uri>
      <Sha>7ac13333cf0a6ba33b4be231673080313e752e6a</Sha>
    </Dependency>
    <Dependency Name="Microsoft.AspNetCore.App.Ref" Version="9.0.7">
      <Uri>https://dev.azure.com/dnceng/internal/_git/dotnet-aspnetcore</Uri>
      <Sha>f6b3a5da75eb405046889a5447ec9b14cc29d285</Sha>
    </Dependency>
    <Dependency Name="Microsoft.AspNetCore.App.Ref.Internal" Version="9.0.7-servicing.25317.2">
      <Uri>https://dev.azure.com/dnceng/internal/_git/dotnet-aspnetcore</Uri>
      <Sha>f6b3a5da75eb405046889a5447ec9b14cc29d285</Sha>
    </Dependency>
    <Dependency Name="Microsoft.AspNetCore.App.Runtime.win-x64" Version="9.0.7">
      <Uri>https://dev.azure.com/dnceng/internal/_git/dotnet-aspnetcore</Uri>
      <Sha>f6b3a5da75eb405046889a5447ec9b14cc29d285</Sha>
    </Dependency>
    <Dependency Name="VS.Redist.Common.AspNetCore.SharedFramework.x64.9.0" Version="9.0.7-servicing.25317.2">
      <Uri>https://dev.azure.com/dnceng/internal/_git/dotnet-aspnetcore</Uri>
      <Sha>f6b3a5da75eb405046889a5447ec9b14cc29d285</Sha>
    </Dependency>
    <Dependency Name="dotnet-dev-certs" Version="9.0.7-servicing.25317.2">
      <Uri>https://dev.azure.com/dnceng/internal/_git/dotnet-aspnetcore</Uri>
      <Sha>f6b3a5da75eb405046889a5447ec9b14cc29d285</Sha>
    </Dependency>
    <Dependency Name="dotnet-user-jwts" Version="9.0.7-servicing.25317.2">
      <Uri>https://dev.azure.com/dnceng/internal/_git/dotnet-aspnetcore</Uri>
      <Sha>f6b3a5da75eb405046889a5447ec9b14cc29d285</Sha>
    </Dependency>
    <Dependency Name="dotnet-user-secrets" Version="9.0.7-servicing.25317.2">
      <Uri>https://dev.azure.com/dnceng/internal/_git/dotnet-aspnetcore</Uri>
      <Sha>f6b3a5da75eb405046889a5447ec9b14cc29d285</Sha>
    </Dependency>
    <Dependency Name="Microsoft.AspNetCore.Analyzers" Version="9.0.7-servicing.25317.2">
      <Uri>https://dev.azure.com/dnceng/internal/_git/dotnet-aspnetcore</Uri>
      <Sha>f6b3a5da75eb405046889a5447ec9b14cc29d285</Sha>
    </Dependency>
    <Dependency Name="Microsoft.AspNetCore.Components.SdkAnalyzers" Version="9.0.7-servicing.25317.2">
      <Uri>https://dev.azure.com/dnceng/internal/_git/dotnet-aspnetcore</Uri>
      <Sha>f6b3a5da75eb405046889a5447ec9b14cc29d285</Sha>
    </Dependency>
    <Dependency Name="Microsoft.AspNetCore.Mvc.Analyzers" Version="9.0.7-servicing.25317.2">
      <Uri>https://dev.azure.com/dnceng/internal/_git/dotnet-aspnetcore</Uri>
      <Sha>f6b3a5da75eb405046889a5447ec9b14cc29d285</Sha>
    </Dependency>
    <Dependency Name="Microsoft.AspNetCore.Mvc.Api.Analyzers" Version="9.0.7-servicing.25317.2">
      <Uri>https://dev.azure.com/dnceng/internal/_git/dotnet-aspnetcore</Uri>
      <Sha>f6b3a5da75eb405046889a5447ec9b14cc29d285</Sha>
    </Dependency>
    <!-- Intermediate is necessary for source build. -->
    <Dependency Name="Microsoft.SourceBuild.Intermediate.aspnetcore" Version="9.0.7-servicing.25317.2">
      <Uri>https://dev.azure.com/dnceng/internal/_git/dotnet-aspnetcore</Uri>
      <Sha>f6b3a5da75eb405046889a5447ec9b14cc29d285</Sha>
      <SourceBuild RepoName="aspnetcore" ManagedOnly="true" />
    </Dependency>
    <Dependency Name="Microsoft.CodeAnalysis.Razor.Tooling.Internal" Version="9.0.0-preview.25329.3">
      <Uri>https://github.com/dotnet/razor</Uri>
      <Sha>3372435431977e91904a23ceb1eab689badc1bd9</Sha>
    </Dependency>
    <Dependency Name="Microsoft.AspNetCore.Mvc.Razor.Extensions.Tooling.Internal" Version="9.0.0-preview.25329.3">
      <Uri>https://github.com/dotnet/razor</Uri>
      <Sha>3372435431977e91904a23ceb1eab689badc1bd9</Sha>
    </Dependency>
    <Dependency Name="Microsoft.NET.Sdk.Razor.SourceGenerators.Transport" Version="9.0.0-preview.25329.3">
      <Uri>https://github.com/dotnet/razor</Uri>
      <Sha>3372435431977e91904a23ceb1eab689badc1bd9</Sha>
    </Dependency>
    <!-- Intermediate is necessary for source build. -->
    <Dependency Name="Microsoft.SourceBuild.Intermediate.razor" Version="9.0.0-preview.25329.3">
      <Uri>https://github.com/dotnet/razor</Uri>
      <Sha>3372435431977e91904a23ceb1eab689badc1bd9</Sha>
      <SourceBuild RepoName="razor" ManagedOnly="true" />
    </Dependency>
    <Dependency Name="Microsoft.Extensions.FileProviders.Embedded" Version="9.0.7">
      <Uri>https://dev.azure.com/dnceng/internal/_git/dotnet-aspnetcore</Uri>
      <Sha>f6b3a5da75eb405046889a5447ec9b14cc29d285</Sha>
    </Dependency>
    <Dependency Name="Microsoft.AspNetCore.Authorization" Version="9.0.7">
      <Uri>https://dev.azure.com/dnceng/internal/_git/dotnet-aspnetcore</Uri>
      <Sha>f6b3a5da75eb405046889a5447ec9b14cc29d285</Sha>
    </Dependency>
    <Dependency Name="Microsoft.AspNetCore.Components.Web" Version="9.0.7">
      <Uri>https://dev.azure.com/dnceng/internal/_git/dotnet-aspnetcore</Uri>
      <Sha>f6b3a5da75eb405046889a5447ec9b14cc29d285</Sha>
    </Dependency>
    <Dependency Name="Microsoft.JSInterop" Version="9.0.7">
      <Uri>https://dev.azure.com/dnceng/internal/_git/dotnet-aspnetcore</Uri>
      <Sha>f6b3a5da75eb405046889a5447ec9b14cc29d285</Sha>
<<<<<<< HEAD
    </Dependency>
    <Dependency Name="Microsoft.DotNet.Test.ProjectTemplates.2.1" Version="1.0.2-beta4.22406.1">
      <Uri>https://github.com/dotnet/test-templates</Uri>
      <Sha>0385265f4d0b6413d64aea0223172366a9b9858c</Sha>
    </Dependency>
    <Dependency Name="Microsoft.DotNet.Test.ProjectTemplates.5.0" Version="1.1.0-rc.23558.1">
      <Uri>https://github.com/dotnet/test-templates</Uri>
      <Sha>307b8f538d83a955d8f6dd909eee41a5555f2f4d</Sha>
    </Dependency>
    <Dependency Name="Microsoft.DotNet.Test.ProjectTemplates.6.0" Version="1.1.0-rc.24069.1">
      <Uri>https://github.com/dotnet/test-templates</Uri>
      <Sha>becc4bd157cd6608b51a5ffe414a5d2de6330272</Sha>
    </Dependency>
    <Dependency Name="Microsoft.DotNet.Test.ProjectTemplates.7.0" Version="1.1.0-rc.24069.1">
      <Uri>https://github.com/dotnet/test-templates</Uri>
      <Sha>becc4bd157cd6608b51a5ffe414a5d2de6330272</Sha>
    </Dependency>
    <Dependency Name="Microsoft.DotNet.Test.ProjectTemplates.8.0" Version="1.1.0-rc.24202.1">
      <Uri>https://github.com/dotnet/test-templates</Uri>
      <Sha>49c9ad01f057b3c6352bbec12b117acc2224493c</Sha>
    </Dependency>
    <Dependency Name="Microsoft.DotNet.Test.ProjectTemplates.9.0" Version="1.1.0-rtm.25262.1">
      <Uri>https://github.com/dotnet/test-templates</Uri>
      <Sha>47c90e140b027225b799ca8413af10ee3d5f1126</Sha>
    </Dependency>
    <!-- Intermediate is necessary for source build. -->
    <Dependency Name="Microsoft.SourceBuild.Intermediate.test-templates" Version="1.1.0-rtm.25262.1">
      <Uri>https://github.com/dotnet/test-templates</Uri>
      <Sha>47c90e140b027225b799ca8413af10ee3d5f1126</Sha>
      <SourceBuild RepoName="test-templates" ManagedOnly="true" />
=======
>>>>>>> ccde9261
    </Dependency>
    <!-- For coherency purposes, these versions should be gated by the versions of winforms and wpf routed via windowsdesktop -->
    <Dependency Name="Microsoft.Dotnet.WinForms.ProjectTemplates" Version="9.0.7-servicing.25316.4" CoherentParentDependency="Microsoft.WindowsDesktop.App.Runtime.win-x64">
      <Uri>https://dev.azure.com/dnceng/internal/_git/dotnet-winforms</Uri>
      <Sha>839ce1ed3f4e73f8628ba24f48660ecebd99824e</Sha>
    </Dependency>
    <Dependency Name="Microsoft.DotNet.Wpf.ProjectTemplates" Version="9.0.7-rtm.25317.1" CoherentParentDependency="Microsoft.WindowsDesktop.App.Runtime.win-x64">
      <Uri>https://dev.azure.com/dnceng/internal/_git/dotnet-wpf</Uri>
      <Sha>7ac13333cf0a6ba33b4be231673080313e752e6a</Sha>
    </Dependency>
    <Dependency Name="Microsoft.Web.Xdt" Version="10.0.0-preview.24609.2">
      <Uri>https://github.com/dotnet/xdt</Uri>
      <Sha>63ae81154c50a1cf9287cc47d8351d55b4289e6d</Sha>
    </Dependency>
    <!-- Intermediate is necessary for source build. -->
    <Dependency Name="Microsoft.SourceBuild.Intermediate.xdt" Version="10.0.0-preview.24609.2">
      <Uri>https://github.com/dotnet/xdt</Uri>
      <Sha>63ae81154c50a1cf9287cc47d8351d55b4289e6d</Sha>
      <SourceBuild RepoName="xdt" ManagedOnly="true" />
    </Dependency>
    <Dependency Name="Microsoft.CodeAnalysis.NetAnalyzers" Version="9.0.0-preview.25329.4">
      <Uri>https://github.com/dotnet/roslyn-analyzers</Uri>
      <Sha>433fa3e4a54010fcac6e8843460e29d33ba07eb7</Sha>
    </Dependency>
    <Dependency Name="Microsoft.CodeAnalysis.PublicApiAnalyzers" Version="3.12.0-beta1.25357.9">
      <Uri>https://github.com/dotnet/roslyn</Uri>
      <Sha>cf93d992b25a39656803488aacae4c9131a239b4</Sha>
    </Dependency>
    <!-- Intermediate is necessary for source build. -->
    <Dependency Name="Microsoft.SourceBuild.Intermediate.roslyn-analyzers" Version="9.0.0-preview.25329.4">
      <Uri>https://github.com/dotnet/roslyn-analyzers</Uri>
      <Sha>433fa3e4a54010fcac6e8843460e29d33ba07eb7</Sha>
      <SourceBuild RepoName="roslyn-analyzers" ManagedOnly="true" />
    </Dependency>
    <Dependency Name="System.CommandLine" Version="2.0.0-beta4.24324.3">
      <Uri>https://github.com/dotnet/command-line-api</Uri>
      <Sha>803d8598f98fb4efd94604b32627ee9407f246db</Sha>
    </Dependency>
    <Dependency Name="System.CommandLine.Rendering" Version="0.4.0-alpha.24324.3">
      <Uri>https://github.com/dotnet/command-line-api</Uri>
      <Sha>803d8598f98fb4efd94604b32627ee9407f246db</Sha>
    </Dependency>
    <!-- Microsoft.CodeAnalysis.Workspaces.MSBuild transitively references M.Bcl.AsyncInterfaces.
         Adding an explicit dependency to make sure the latest version is used instead of the SBRP
         one under source build. -->
    <!-- Intermediate is necessary for source build. -->
    <Dependency Name="Microsoft.DiaSymReader" Version="2.2.0-beta.24327.2">
      <Uri>https://github.com/dotnet/symreader</Uri>
      <Sha>0710a7892d89999956e8808c28e9dd0512bd53f3</Sha>
    </Dependency>
    <!-- Intermediate is necessary for source build. -->
    <Dependency Name="Microsoft.SourceBuild.Intermediate.command-line-api" Version="0.1.532403">
      <Uri>https://github.com/dotnet/command-line-api</Uri>
      <Sha>803d8598f98fb4efd94604b32627ee9407f246db</Sha>
      <SourceBuild RepoName="command-line-api" ManagedOnly="true" />
    </Dependency>
    <!-- Intermediate is necessary for source build. -->
    <Dependency Name="Microsoft.SourceBuild.Intermediate.source-build-externals" Version="9.0.0-alpha.1.25157.1">
      <Uri>https://github.com/dotnet/source-build-externals</Uri>
      <Sha>71dbdccd13f28cfd1a35649263b55ebbeab26ee7</Sha>
      <SourceBuild RepoName="source-build-externals" ManagedOnly="true" />
    </Dependency>
    <!-- Intermediate is necessary for source build. -->
    <Dependency Name="Microsoft.SourceBuild.Intermediate.source-build-reference-packages" Version="9.0.0-alpha.1.24511.3">
      <Uri>https://github.com/dotnet/source-build-reference-packages</Uri>
      <Sha>c43ee853e96528e2f2eb0f6d8c151ddc07b6a844</Sha>
      <SourceBuild RepoName="source-build-reference-packages" ManagedOnly="true" />
    </Dependency>
    <Dependency Name="Microsoft.Deployment.DotNet.Releases" Version="2.0.0-rtm.1.25059.4">
      <Uri>https://github.com/dotnet/deployment-tools</Uri>
      <Sha>b2d5c0c5841de4bc036ef4c84b5db3532504e5f3</Sha>
    </Dependency>
    <Dependency Name="Microsoft.Build.Tasks.Git" Version="9.0.0-beta.24617.1">
      <Uri>https://github.com/dotnet/sourcelink</Uri>
      <Sha>4e176206614b345352885b55491aeb51bf77526b</Sha>
    </Dependency>
    <Dependency Name="Microsoft.SourceLink.Common" Version="9.0.0-beta.24617.1">
      <Uri>https://github.com/dotnet/sourcelink</Uri>
      <Sha>4e176206614b345352885b55491aeb51bf77526b</Sha>
    </Dependency>
    <Dependency Name="Microsoft.SourceLink.AzureRepos.Git" Version="9.0.0-beta.24617.1">
      <Uri>https://github.com/dotnet/sourcelink</Uri>
      <Sha>4e176206614b345352885b55491aeb51bf77526b</Sha>
    </Dependency>
    <Dependency Name="Microsoft.SourceLink.GitHub" Version="9.0.0-beta.24617.1">
      <Uri>https://github.com/dotnet/sourcelink</Uri>
      <Sha>4e176206614b345352885b55491aeb51bf77526b</Sha>
    </Dependency>
    <Dependency Name="Microsoft.SourceLink.GitLab" Version="9.0.0-beta.24617.1">
      <Uri>https://github.com/dotnet/sourcelink</Uri>
      <Sha>4e176206614b345352885b55491aeb51bf77526b</Sha>
    </Dependency>
    <Dependency Name="Microsoft.SourceLink.Bitbucket.Git" Version="9.0.0-beta.24617.1">
      <Uri>https://github.com/dotnet/sourcelink</Uri>
      <Sha>4e176206614b345352885b55491aeb51bf77526b</Sha>
    </Dependency>
    <!-- Intermediate is necessary for source build. -->
    <Dependency Name="Microsoft.SourceBuild.Intermediate.sourcelink" Version="9.0.0-beta.24617.1">
      <Uri>https://github.com/dotnet/sourcelink</Uri>
      <Sha>4e176206614b345352885b55491aeb51bf77526b</Sha>
      <SourceBuild RepoName="sourcelink" ManagedOnly="true" />
    </Dependency>
    <!-- Intermediate is necessary for source build. -->
    <Dependency Name="Microsoft.SourceBuild.Intermediate.deployment-tools" Version="9.0.0-rtm.25059.4">
      <Uri>https://github.com/dotnet/deployment-tools</Uri>
      <Sha>b2d5c0c5841de4bc036ef4c84b5db3532504e5f3</Sha>
      <SourceBuild RepoName="deployment-tools" ManagedOnly="true" />
    </Dependency>
    <!-- Intermediate is necessary for source build. -->
    <Dependency Name="Microsoft.SourceBuild.Intermediate.symreader" Version="2.2.0-beta.24327.2">
      <Uri>https://github.com/dotnet/symreader</Uri>
      <Sha>0710a7892d89999956e8808c28e9dd0512bd53f3</Sha>
      <SourceBuild RepoName="symreader" ManagedOnly="true" />
    </Dependency>
    <!-- Dependency required for flowing correct package version in source-build, using PVP flow. -->
    <Dependency Name="Microsoft.Extensions.Logging" Version="9.0.7">
      <Uri>https://dev.azure.com/dnceng/internal/_git/dotnet-runtime</Uri>
      <Sha>3c298d9f00936d651cc47d221762474e25277672</Sha>
    </Dependency>
    <!-- Dependency required for flowing correct package version in source-build, using PVP flow. -->
    <Dependency Name="Microsoft.Extensions.Logging.Abstractions" Version="9.0.7">
      <Uri>https://dev.azure.com/dnceng/internal/_git/dotnet-runtime</Uri>
      <Sha>3c298d9f00936d651cc47d221762474e25277672</Sha>
    </Dependency>
    <!-- Dependency required for flowing correct package version in source-build, using PVP flow. -->
    <Dependency Name="Microsoft.Extensions.Logging.Console" Version="9.0.7">
      <Uri>https://dev.azure.com/dnceng/internal/_git/dotnet-runtime</Uri>
      <Sha>3c298d9f00936d651cc47d221762474e25277672</Sha>
    </Dependency>
    <!-- Dependency required for flowing correct package version in source-build, using PVP flow. -->
    <Dependency Name="Microsoft.Extensions.FileSystemGlobbing" Version="9.0.7">
      <Uri>https://dev.azure.com/dnceng/internal/_git/dotnet-runtime</Uri>
      <Sha>3c298d9f00936d651cc47d221762474e25277672</Sha>
    </Dependency>
    <!-- Dependency required for flowing correct package version in source-build, using PVP flow. -->
    <Dependency Name="System.ServiceProcess.ServiceController" Version="9.0.7">
      <Uri>https://dev.azure.com/dnceng/internal/_git/dotnet-runtime</Uri>
      <Sha>3c298d9f00936d651cc47d221762474e25277672</Sha>
    </Dependency>
    <Dependency Name="System.Text.Json" Version="9.0.7">
      <Uri>https://dev.azure.com/dnceng/internal/_git/dotnet-runtime</Uri>
      <Sha>3c298d9f00936d651cc47d221762474e25277672</Sha>
    </Dependency>
    <Dependency Name="Microsoft.Bcl.AsyncInterfaces" Version="9.0.7">
      <Uri>https://dev.azure.com/dnceng/internal/_git/dotnet-runtime</Uri>
      <Sha>3c298d9f00936d651cc47d221762474e25277672</Sha>
    </Dependency>
    <Dependency Name="Microsoft.Extensions.FileProviders.Abstractions" Version="9.0.7">
      <Uri>https://dev.azure.com/dnceng/internal/_git/dotnet-runtime</Uri>
      <Sha>3c298d9f00936d651cc47d221762474e25277672</Sha>
    </Dependency>
    <Dependency Name="Microsoft.Extensions.ObjectPool" Version="9.0.7">
      <Uri>https://dev.azure.com/dnceng/internal/_git/dotnet-aspnetcore</Uri>
      <Sha>f6b3a5da75eb405046889a5447ec9b14cc29d285</Sha>
    </Dependency>
    <Dependency Name="Microsoft.Win32.SystemEvents" Version="9.0.7">
      <Uri>https://dev.azure.com/dnceng/internal/_git/dotnet-runtime</Uri>
      <Sha>3c298d9f00936d651cc47d221762474e25277672</Sha>
    </Dependency>
    <Dependency Name="System.Composition.AttributedModel" Version="9.0.7">
      <Uri>https://dev.azure.com/dnceng/internal/_git/dotnet-runtime</Uri>
      <Sha>3c298d9f00936d651cc47d221762474e25277672</Sha>
    </Dependency>
    <Dependency Name="System.Composition.Convention" Version="9.0.7">
      <Uri>https://dev.azure.com/dnceng/internal/_git/dotnet-runtime</Uri>
      <Sha>3c298d9f00936d651cc47d221762474e25277672</Sha>
    </Dependency>
    <Dependency Name="System.Composition.Hosting" Version="9.0.7">
      <Uri>https://dev.azure.com/dnceng/internal/_git/dotnet-runtime</Uri>
      <Sha>3c298d9f00936d651cc47d221762474e25277672</Sha>
    </Dependency>
    <Dependency Name="System.Composition.Runtime" Version="9.0.7">
      <Uri>https://dev.azure.com/dnceng/internal/_git/dotnet-runtime</Uri>
      <Sha>3c298d9f00936d651cc47d221762474e25277672</Sha>
    </Dependency>
    <Dependency Name="System.Composition.TypedParts" Version="9.0.7">
      <Uri>https://dev.azure.com/dnceng/internal/_git/dotnet-runtime</Uri>
      <Sha>3c298d9f00936d651cc47d221762474e25277672</Sha>
    </Dependency>
    <Dependency Name="System.Configuration.ConfigurationManager" Version="9.0.7">
      <Uri>https://dev.azure.com/dnceng/internal/_git/dotnet-runtime</Uri>
      <Sha>3c298d9f00936d651cc47d221762474e25277672</Sha>
    </Dependency>
    <Dependency Name="System.Security.Cryptography.Pkcs" Version="9.0.7">
      <Uri>https://dev.azure.com/dnceng/internal/_git/dotnet-runtime</Uri>
      <Sha>3c298d9f00936d651cc47d221762474e25277672</Sha>
    </Dependency>
    <Dependency Name="System.Security.Cryptography.Xml" Version="9.0.7">
      <Uri>https://dev.azure.com/dnceng/internal/_git/dotnet-runtime</Uri>
      <Sha>3c298d9f00936d651cc47d221762474e25277672</Sha>
    </Dependency>
    <Dependency Name="System.Security.Permissions" Version="9.0.7">
      <Uri>https://dev.azure.com/dnceng/internal/_git/dotnet-runtime</Uri>
      <Sha>3c298d9f00936d651cc47d221762474e25277672</Sha>
    </Dependency>
    <Dependency Name="System.Windows.Extensions" Version="9.0.7">
      <Uri>https://dev.azure.com/dnceng/internal/_git/dotnet-runtime</Uri>
      <Sha>3c298d9f00936d651cc47d221762474e25277672</Sha>
    </Dependency>
  </ProductDependencies>
  <ToolsetDependencies>
    <Dependency Name="Microsoft.DotNet.Arcade.Sdk" Version="9.0.0-beta.25325.4">
      <Uri>https://github.com/dotnet/arcade</Uri>
      <Sha>13b20849f8294593bf150a801cab639397e6c29d</Sha>
    </Dependency>
    <Dependency Name="Microsoft.DotNet.Build.Tasks.Installers" Version="9.0.0-beta.25325.4">
      <Uri>https://github.com/dotnet/arcade</Uri>
      <Sha>13b20849f8294593bf150a801cab639397e6c29d</Sha>
    </Dependency>
    <Dependency Name="Microsoft.DotNet.Helix.Sdk" Version="9.0.0-beta.25325.4">
      <Uri>https://github.com/dotnet/arcade</Uri>
      <Sha>13b20849f8294593bf150a801cab639397e6c29d</Sha>
    </Dependency>
    <Dependency Name="Microsoft.DotNet.SignTool" Version="9.0.0-beta.25325.4">
      <Uri>https://github.com/dotnet/arcade</Uri>
      <Sha>13b20849f8294593bf150a801cab639397e6c29d</Sha>
    </Dependency>
    <Dependency Name="Microsoft.DotNet.XUnitExtensions" Version="9.0.0-beta.25325.4">
      <Uri>https://github.com/dotnet/arcade</Uri>
      <Sha>13b20849f8294593bf150a801cab639397e6c29d</Sha>
    </Dependency>
    <Dependency Name="Microsoft.DotNet.XliffTasks" Version="9.0.0-beta.25325.4">
      <Uri>https://github.com/dotnet/arcade</Uri>
      <Sha>13b20849f8294593bf150a801cab639397e6c29d</Sha>
    </Dependency>
    <!-- Intermediate is necessary for source build. -->
    <Dependency Name="Microsoft.SourceBuild.Intermediate.arcade" Version="9.0.0-beta.25325.4">
      <Uri>https://github.com/dotnet/arcade</Uri>
      <Sha>13b20849f8294593bf150a801cab639397e6c29d</Sha>
      <SourceBuild RepoName="arcade" ManagedOnly="true" />
    </Dependency>
    <Dependency Name="System.Reflection.MetadataLoadContext" Version="9.0.7">
      <Uri>https://dev.azure.com/dnceng/internal/_git/dotnet-runtime</Uri>
      <Sha>3c298d9f00936d651cc47d221762474e25277672</Sha>
    </Dependency>
    <Dependency Name="Microsoft.DotNet.Darc" Version="1.1.0-beta.25317.4">
      <Uri>https://github.com/dotnet/arcade-services</Uri>
      <Sha>e156e649f28395d9d0ee1e848225a689b59e0fd3</Sha>
    </Dependency>
    <Dependency Name="Microsoft.DotNet.DarcLib" Version="1.1.0-beta.25317.4">
      <Uri>https://github.com/dotnet/arcade-services</Uri>
      <Sha>e156e649f28395d9d0ee1e848225a689b59e0fd3</Sha>
    </Dependency>
    <Dependency Name="Microsoft.DotNet.ScenarioTests.SdkTemplateTests" Version="9.0.0-preview.25326.1">
      <Uri>https://github.com/dotnet/scenario-tests</Uri>
      <Sha>270606f9f338c1c2dfb255b6f18bbcb5f085a06c</Sha>
    </Dependency>
    <!-- Intermediate is necessary for source build. -->
    <Dependency Name="Microsoft.SourceBuild.Intermediate.scenario-tests" Version="9.0.0-preview.25326.1">
      <Uri>https://github.com/dotnet/scenario-tests</Uri>
      <Sha>270606f9f338c1c2dfb255b6f18bbcb5f085a06c</Sha>
      <SourceBuild RepoName="scenario-tests" ManagedOnly="true" />
    </Dependency>
    <!--
      Aspire isn't really a toolset dependency. However, it only inserts a baseline manifest in sdk,
      and if you squint at it, this means we can say that its specific dependency versions don't matter to sdk.
      It also doesn't currently ship 9.0 preview versions, meaning the version is locked to the latest shipped from 8.0 era.
      Avoiding this as a product dependency avoids a long coherency path (aspnetcore->extensions->aspire->sdk).
      **It is** of course possible that an incoherent aspire means that aspire depends on versions of extensions that
      aren't shipping, or those extensions packages depend on aspnetcore packages that won't ship. However, given the cost
      of maintaining this coherency path is high. This being toolset means that aspire is responsible for its own coherency.
    -->
    <Dependency Name="Microsoft.NET.Sdk.Aspire.Manifest-8.0.100" Version="8.2.2">
      <Uri>https://github.com/dotnet/aspire</Uri>
      <Sha>5fa9337a84a52e9bd185d04d156eccbdcf592f74</Sha>
    </Dependency>
    <!-- Intermediate is necessary for source build. -->
    <Dependency Name="Microsoft.SourceBuild.Intermediate.aspire" Version="8.2.2-preview.1.24521.5">
      <Uri>https://github.com/dotnet/aspire</Uri>
      <Sha>5fa9337a84a52e9bd185d04d156eccbdcf592f74</Sha>
      <SourceBuild RepoName="aspire" ManagedOnly="true" />
    </Dependency>
    <Dependency Name="Microsoft.IO.Redist" Version="6.0.1">
      <Uri>https://github.com/dotnet/runtime</Uri>
      <Sha>e77011b31a3e5c47d931248a64b47f9b2d47853d</Sha>
    </Dependency>
  </ToolsetDependencies>
</Dependencies><|MERGE_RESOLUTION|>--- conflicted
+++ resolved
@@ -59,19 +59,9 @@
       <Uri>https://github.com/dotnet/core-setup</Uri>
       <Sha>7d57652f33493fa022125b7f63aad0d70c52d810</Sha>
     </Dependency>
-<<<<<<< HEAD
-    <Dependency Name="Microsoft.NET.Workload.Emscripten.Current.Manifest-9.0.100.Transport" Version="9.0.7-servicing.25304.2" CoherentParentDependency="Microsoft.NETCore.App.Runtime.win-x64">
-      <Uri>https://github.com/dotnet/emsdk</Uri>
-      <Sha>b567cdb6b8b461de79f2a2536a22ca3a67f2f33e</Sha>
-    </Dependency>
     <Dependency Name="Microsoft.NET.Workload.Emscripten.Current.Manifest-9.0.100" Version="9.0.7" CoherentParentDependency="Microsoft.NETCore.App.Runtime.win-x64">
       <Uri>https://github.com/dotnet/emsdk</Uri>
       <Sha>b567cdb6b8b461de79f2a2536a22ca3a67f2f33e</Sha>
-=======
-    <Dependency Name="Microsoft.NET.Workload.Emscripten.Current.Manifest-9.0.100" Version="9.0.7" CoherentParentDependency="Microsoft.NETCore.App.Runtime.win-x64">
-      <Uri>https://github.com/dotnet/emsdk</Uri>
-      <Sha>b567cdb6b8b461de79f2a2536a22ca3a67f2f33e</Sha>
->>>>>>> ccde9261
     </Dependency>
     <!-- Intermediate is necessary for source build. -->
     <Dependency Name="Microsoft.SourceBuild.Intermediate.emsdk" Version="9.0.7-servicing.25304.2" CoherentParentDependency="Microsoft.NETCore.App.Runtime.win-x64">
@@ -364,39 +354,6 @@
     <Dependency Name="Microsoft.JSInterop" Version="9.0.7">
       <Uri>https://dev.azure.com/dnceng/internal/_git/dotnet-aspnetcore</Uri>
       <Sha>f6b3a5da75eb405046889a5447ec9b14cc29d285</Sha>
-<<<<<<< HEAD
-    </Dependency>
-    <Dependency Name="Microsoft.DotNet.Test.ProjectTemplates.2.1" Version="1.0.2-beta4.22406.1">
-      <Uri>https://github.com/dotnet/test-templates</Uri>
-      <Sha>0385265f4d0b6413d64aea0223172366a9b9858c</Sha>
-    </Dependency>
-    <Dependency Name="Microsoft.DotNet.Test.ProjectTemplates.5.0" Version="1.1.0-rc.23558.1">
-      <Uri>https://github.com/dotnet/test-templates</Uri>
-      <Sha>307b8f538d83a955d8f6dd909eee41a5555f2f4d</Sha>
-    </Dependency>
-    <Dependency Name="Microsoft.DotNet.Test.ProjectTemplates.6.0" Version="1.1.0-rc.24069.1">
-      <Uri>https://github.com/dotnet/test-templates</Uri>
-      <Sha>becc4bd157cd6608b51a5ffe414a5d2de6330272</Sha>
-    </Dependency>
-    <Dependency Name="Microsoft.DotNet.Test.ProjectTemplates.7.0" Version="1.1.0-rc.24069.1">
-      <Uri>https://github.com/dotnet/test-templates</Uri>
-      <Sha>becc4bd157cd6608b51a5ffe414a5d2de6330272</Sha>
-    </Dependency>
-    <Dependency Name="Microsoft.DotNet.Test.ProjectTemplates.8.0" Version="1.1.0-rc.24202.1">
-      <Uri>https://github.com/dotnet/test-templates</Uri>
-      <Sha>49c9ad01f057b3c6352bbec12b117acc2224493c</Sha>
-    </Dependency>
-    <Dependency Name="Microsoft.DotNet.Test.ProjectTemplates.9.0" Version="1.1.0-rtm.25262.1">
-      <Uri>https://github.com/dotnet/test-templates</Uri>
-      <Sha>47c90e140b027225b799ca8413af10ee3d5f1126</Sha>
-    </Dependency>
-    <!-- Intermediate is necessary for source build. -->
-    <Dependency Name="Microsoft.SourceBuild.Intermediate.test-templates" Version="1.1.0-rtm.25262.1">
-      <Uri>https://github.com/dotnet/test-templates</Uri>
-      <Sha>47c90e140b027225b799ca8413af10ee3d5f1126</Sha>
-      <SourceBuild RepoName="test-templates" ManagedOnly="true" />
-=======
->>>>>>> ccde9261
     </Dependency>
     <!-- For coherency purposes, these versions should be gated by the versions of winforms and wpf routed via windowsdesktop -->
     <Dependency Name="Microsoft.Dotnet.WinForms.ProjectTemplates" Version="9.0.7-servicing.25316.4" CoherentParentDependency="Microsoft.WindowsDesktop.App.Runtime.win-x64">

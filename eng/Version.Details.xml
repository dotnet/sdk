<?xml version="1.0" encoding="utf-8"?>
<Dependencies>
  <ProductDependencies>
    <Dependency Name="Microsoft.TemplateEngine.Cli" Version="6.0.100-preview.3.21152.1">
      <Uri>https://github.com/dotnet/templating</Uri>
      <Sha>98a1a85b97d51f366f4e8de965c440b27fd7ae08</Sha>
    </Dependency>
    <Dependency Name="Microsoft.TemplateEngine.Abstractions" Version="6.0.100-preview.3.21152.1">
      <Uri>https://github.com/dotnet/templating</Uri>
      <Sha>98a1a85b97d51f366f4e8de965c440b27fd7ae08</Sha>
      <Sha>31980633108a1bef00c798136fcd30a873c90fa3</Sha>
    </Dependency>
    <Dependency Name="Microsoft.TemplateEngine.Cli.Localization" Version="6.0.100-preview.3.21152.1">
      <Uri>https://github.com/dotnet/templating</Uri>
      <Sha>98a1a85b97d51f366f4e8de965c440b27fd7ae08</Sha>
    </Dependency>
    <Dependency Name="Microsoft.TemplateEngine.Orchestrator.RunnableProjects" Version="6.0.100-preview.3.21152.1">
      <Uri>https://github.com/dotnet/templating</Uri>
      <Sha>98a1a85b97d51f366f4e8de965c440b27fd7ae08</Sha>
    </Dependency>
    <Dependency Name="Microsoft.TemplateEngine.Utils" Version="6.0.100-preview.3.21152.1">
      <Uri>https://github.com/dotnet/templating</Uri>
      <Sha>98a1a85b97d51f366f4e8de965c440b27fd7ae08</Sha>
    </Dependency>
    <Dependency Name="Microsoft.TemplateSearch.Common" Version="6.0.100-preview.3.21152.1">
      <Uri>https://github.com/dotnet/templating</Uri>
      <Sha>98a1a85b97d51f366f4e8de965c440b27fd7ae08</Sha>
    </Dependency>
    <Dependency Name="Microsoft.DotNet.Common.ItemTemplates" Version="6.0.100-preview.3.21152.1">
      <Uri>https://github.com/dotnet/templating</Uri>
      <Sha>98a1a85b97d51f366f4e8de965c440b27fd7ae08</Sha>
    </Dependency>
    <Dependency Name="Microsoft.NETCore.App.Ref" Version="6.0.0-preview.3.21152.1">
      <Uri>https://github.com/dotnet/runtime</Uri>
      <Sha>2215b42f58d35ec8d06976037c58d21e5cf3e9d0</Sha>
    </Dependency>
    <Dependency Name="VS.Redist.Common.NetCore.SharedFramework.x64.6.0" Version="6.0.0-preview.3.21152.1">
      <Uri>https://github.com/dotnet/runtime</Uri>
      <Sha>2215b42f58d35ec8d06976037c58d21e5cf3e9d0</Sha>
    </Dependency>
    <Dependency Name="Microsoft.NETCore.App.Runtime.win-x64" Version="6.0.0-preview.3.21152.1">
      <Uri>https://github.com/dotnet/runtime</Uri>
      <Sha>2215b42f58d35ec8d06976037c58d21e5cf3e9d0</Sha>
    </Dependency>
    <Dependency Name="Microsoft.NETCore.App.Host.win-x64" Version="6.0.0-preview.3.21152.1">
      <Uri>https://github.com/dotnet/runtime</Uri>
      <Sha>2215b42f58d35ec8d06976037c58d21e5cf3e9d0</Sha>
    </Dependency>
    <Dependency Name="Microsoft.NETCore.Platforms" Version="6.0.0-preview.3.21152.1">
      <Uri>https://github.com/dotnet/runtime</Uri>
      <Sha>2215b42f58d35ec8d06976037c58d21e5cf3e9d0</Sha>
    </Dependency>
    <Dependency Name="Microsoft.NET.HostModel" Version="6.0.0-preview.3.21152.1">
      <Uri>https://github.com/dotnet/runtime</Uri>
      <Sha>2215b42f58d35ec8d06976037c58d21e5cf3e9d0</Sha>
    </Dependency>
    <Dependency Name="Microsoft.Extensions.DependencyModel" Version="6.0.0-preview.3.21152.1">
      <Uri>https://github.com/dotnet/runtime</Uri>
      <Sha>2215b42f58d35ec8d06976037c58d21e5cf3e9d0</Sha>
    </Dependency>
    <Dependency Name="Microsoft.NETCore.DotNetHostResolver" Version="6.0.0-preview.3.21152.1">
      <Uri>https://github.com/dotnet/runtime</Uri>
      <Sha>2215b42f58d35ec8d06976037c58d21e5cf3e9d0</Sha>
    </Dependency>
    <Dependency Name="Microsoft.DotNet.Cli.CommandLine" Version="1.0.0-preview.19208.1">
      <Uri>https://github.com/dotnet/CliCommandLineParser</Uri>
      <Sha>0e89c2116ad28e404ba56c14d1c3f938caa25a01</Sha>
    </Dependency>
    <Dependency Name="Microsoft.Build" Version="16.10.0-preview-21126-01">
      <Uri>https://github.com/dotnet/msbuild</Uri>
      <Sha>6819f7ab06c3f43e83ff4059d417395e0af06c01</Sha>
    </Dependency>
    <Dependency Name="Microsoft.Build.Localization" Version="16.10.0-preview-21126-01">
      <Uri>https://github.com/dotnet/msbuild</Uri>
      <Sha>6819f7ab06c3f43e83ff4059d417395e0af06c01</Sha>
    </Dependency>
    <Dependency Name="Microsoft.FSharp.Compiler" Version="11.3.2-beta.21102.9">
      <Uri>https://github.com/dotnet/fsharp</Uri>
      <Sha>7ce7132f1459095e635194d09d6f73265352029a</Sha>
    </Dependency>
    <Dependency Name="Microsoft.Net.Compilers.Toolset" Version="3.10.0-2.21153.14">
      <Uri>https://github.com/dotnet/roslyn</Uri>
      <Sha>85949ecbe18087819459ced85d3e24284a428aac</Sha>
    </Dependency>
    <Dependency Name="Microsoft.AspNetCore.DeveloperCertificates.XPlat" Version="6.0.0-preview.3.21153.10">
      <Uri>https://github.com/dotnet/aspnetcore</Uri>
      <Sha>cecee1d7a2f94cd4be9e721fd92cbd10b332f7e9</Sha>
    </Dependency>
    <Dependency Name="Microsoft.AspNetCore.TestHost" Version="6.0.0-preview.3.21153.10">
      <Uri>https://github.com/dotnet/aspnetcore</Uri>
      <Sha>cecee1d7a2f94cd4be9e721fd92cbd10b332f7e9</Sha>
    </Dependency>
    <Dependency Name="NuGet.Build.Tasks" Version="5.9.0-preview.3.7027">
      <Uri>https://github.com/NuGet/NuGet.Client</Uri>
      <Sha>cceb05e4ed5910f0609e14c8937c905288520c03</Sha>
    </Dependency>
    <Dependency Name="Microsoft.NET.Test.Sdk" Version="16.10.0-preview-20210303-02">
      <Uri>https://github.com/microsoft/vstest</Uri>
      <Sha>0b2f59ab885595a9b19f306513dacb71cdf750a1</Sha>
    </Dependency>
    <Dependency Name="Microsoft.NET.ILLink.Tasks" Version="6.0.100-preview.2.21153.1">
      <Uri>https://github.com/mono/linker</Uri>
      <Sha>f10b79b5b994c3fe5a309208825f67e7a49047df</Sha>
    </Dependency>
    <Dependency Name="Microsoft.NET.ILLink.Analyzers" Version="6.0.100-preview.2.21153.1">
      <Uri>https://github.com/mono/linker</Uri>
      <Sha>f10b79b5b994c3fe5a309208825f67e7a49047df</Sha>
    </Dependency>
    <Dependency Name="System.CodeDom" Version="6.0.0-preview.3.21152.1">
      <Uri>https://github.com/dotnet/runtime</Uri>
      <Sha>2215b42f58d35ec8d06976037c58d21e5cf3e9d0</Sha>
    </Dependency>
    <Dependency Name="System.Security.Cryptography.ProtectedData" Version="6.0.0-preview.3.21152.1">
      <Uri>https://github.com/dotnet/runtime</Uri>
      <Sha>2215b42f58d35ec8d06976037c58d21e5cf3e9d0</Sha>
    </Dependency>
    <Dependency Name="System.Text.Encoding.CodePages" Version="6.0.0-preview.3.21152.1">
      <Uri>https://github.com/dotnet/runtime</Uri>
      <Sha>2215b42f58d35ec8d06976037c58d21e5cf3e9d0</Sha>
    </Dependency>
    <Dependency Name="System.Resources.Extensions" Version="6.0.0-preview.3.21152.1">
      <Uri>https://github.com/dotnet/runtime</Uri>
      <Sha>2215b42f58d35ec8d06976037c58d21e5cf3e9d0</Sha>
    </Dependency>
    <Dependency Name="Microsoft.WindowsDesktop.App.Runtime.win-x64" Version="6.0.0-preview.3.21127.1">
      <Uri>https://github.com/dotnet/windowsdesktop</Uri>
      <Sha>b5726a8718a47f6c860e78123d37fccce8682343</Sha>
    </Dependency>
    <Dependency Name="VS.Redist.Common.WindowsDesktop.SharedFramework.x64.6.0" Version="6.0.0-preview.3.21127.1">
      <Uri>https://github.com/dotnet/windowsdesktop</Uri>
      <Sha>b5726a8718a47f6c860e78123d37fccce8682343</Sha>
    </Dependency>
    <Dependency Name="Microsoft.WindowsDesktop.App.Ref" Version="6.0.0-preview.3.21127.1">
      <Uri>https://github.com/dotnet/windowsdesktop</Uri>
      <Sha>b5726a8718a47f6c860e78123d37fccce8682343</Sha>
    </Dependency>
    <Dependency Name="Microsoft.NET.Sdk.WindowsDesktop" Version="6.0.0-preview.3.21127.1" CoherentParentDependency="Microsoft.WindowsDesktop.App.Ref">
      <Uri>https://github.com/dotnet/wpf</Uri>
      <Sha>c513fe4e410fa8101ff42e3e2ba79ef44b153634</Sha>
    </Dependency>
    <Dependency Name="Microsoft.AspNetCore.App.Ref" Version="6.0.0-preview.3.21153.10">
      <Uri>https://github.com/dotnet/aspnetcore</Uri>
      <Sha>cecee1d7a2f94cd4be9e721fd92cbd10b332f7e9</Sha>
    </Dependency>
    <Dependency Name="Microsoft.AspNetCore.App.Ref.Internal" Version="6.0.0-preview.3.21153.10">
      <Uri>https://github.com/dotnet/aspnetcore</Uri>
      <Sha>cecee1d7a2f94cd4be9e721fd92cbd10b332f7e9</Sha>
    </Dependency>
    <Dependency Name="Microsoft.AspNetCore.App.Runtime.win-x64" Version="6.0.0-preview.3.21153.10">
      <Uri>https://github.com/dotnet/aspnetcore</Uri>
      <Sha>cecee1d7a2f94cd4be9e721fd92cbd10b332f7e9</Sha>
    </Dependency>
    <Dependency Name="VS.Redist.Common.AspNetCore.SharedFramework.x64.6.0" Version="6.0.0-preview.3.21153.10">
      <Uri>https://github.com/dotnet/aspnetcore</Uri>
      <Sha>cecee1d7a2f94cd4be9e721fd92cbd10b332f7e9</Sha>
    </Dependency>
    <Dependency Name="dotnet-dev-certs" Version="6.0.0-preview.3.21153.10">
      <Uri>https://github.com/dotnet/aspnetcore</Uri>
      <Sha>cecee1d7a2f94cd4be9e721fd92cbd10b332f7e9</Sha>
    </Dependency>
    <Dependency Name="dotnet-user-secrets" Version="6.0.0-preview.3.21153.10">
      <Uri>https://github.com/dotnet/aspnetcore</Uri>
      <Sha>cecee1d7a2f94cd4be9e721fd92cbd10b332f7e9</Sha>
    </Dependency>
<<<<<<< HEAD
    <Dependency Name="dotnet-watch" Version="6.0.0-preview.2.21108.6">
      <Uri>https://github.com/dotnet/aspnetcore</Uri>
      <Sha>0d981a053fd45a73f52f93da2855d986c4cc7b62</Sha>
    </Dependency>
    <Dependency Name="Microsoft.AspNetCore.Analyzers" Version="6.0.0-preview.3.21153.10">
=======
    <Dependency Name="Microsoft.AspNetCore.Analyzers" Version="6.0.0-preview.3.21152.6">
>>>>>>> 0a74d3f7
      <Uri>https://github.com/dotnet/aspnetcore</Uri>
      <Sha>cecee1d7a2f94cd4be9e721fd92cbd10b332f7e9</Sha>
    </Dependency>
    <Dependency Name="Microsoft.AspNetCore.Components.Analyzers" Version="6.0.0-preview.3.21153.10">
      <Uri>https://github.com/dotnet/aspnetcore</Uri>
      <Sha>cecee1d7a2f94cd4be9e721fd92cbd10b332f7e9</Sha>
    </Dependency>
    <Dependency Name="Microsoft.AspNetCore.Mvc.Analyzers" Version="6.0.0-preview.3.21153.10">
      <Uri>https://github.com/dotnet/aspnetcore</Uri>
      <Sha>cecee1d7a2f94cd4be9e721fd92cbd10b332f7e9</Sha>
    </Dependency>
    <Dependency Name="Microsoft.AspNetCore.Mvc.Api.Analyzers" Version="6.0.0-preview.3.21153.10">
      <Uri>https://github.com/dotnet/aspnetcore</Uri>
      <Sha>cecee1d7a2f94cd4be9e721fd92cbd10b332f7e9</Sha>
    </Dependency>
    <Dependency Name="Microsoft.AspNetCore.Mvc.Razor.Extensions" Version="6.0.0-preview.3.21153.10">
      <Uri>https://github.com/dotnet/aspnetcore</Uri>
      <Sha>cecee1d7a2f94cd4be9e721fd92cbd10b332f7e9</Sha>
    </Dependency>
    <Dependency Name="Microsoft.CodeAnalysis.Razor" Version="6.0.0-preview.3.21153.10">
      <Uri>https://github.com/dotnet/aspnetcore</Uri>
      <Sha>cecee1d7a2f94cd4be9e721fd92cbd10b332f7e9</Sha>
    </Dependency>
    <Dependency Name="Microsoft.AspNetCore.Razor.Language" Version="6.0.0-preview.3.21153.10">
      <Uri>https://github.com/dotnet/aspnetcore</Uri>
      <Sha>cecee1d7a2f94cd4be9e721fd92cbd10b332f7e9</Sha>
    </Dependency>
    <Dependency Name="Microsoft.Web.Xdt" Version="3.1.0" Pinned="true">
      <Uri>https://github.com/aspnet/xdt</Uri>
      <Sha>c01a538851a8ab1a1fbeb2e6243f391fff7587b4</Sha>
    </Dependency>
    <Dependency Name="Microsoft.CodeAnalysis.NetAnalyzers" Version="6.0.0-preview3.21123.3">
      <Uri>https://github.com/dotnet/roslyn-analyzers</Uri>
      <Sha>068d480f45035384f88f61f52d8725a55b284ca0</Sha>
    </Dependency>
  </ProductDependencies>
  <ToolsetDependencies>
    <Dependency Name="Microsoft.DotNet.Arcade.Sdk" Version="6.0.0-beta.21101.7">
      <Uri>https://github.com/dotnet/arcade</Uri>
      <Sha>2b430e5bbfaec37a6cead2f0cf79157f01f1a623</Sha>
    </Dependency>
    <Dependency Name="Microsoft.DotNet.Helix.Sdk" Version="6.0.0-beta.21101.7">
      <Uri>https://github.com/dotnet/arcade</Uri>
      <Sha>2b430e5bbfaec37a6cead2f0cf79157f01f1a623</Sha>
    </Dependency>
    <Dependency Name="Microsoft.DotNet.SignTool" Version="6.0.0-beta.21101.7">
      <Uri>https://github.com/dotnet/arcade</Uri>
      <Sha>2b430e5bbfaec37a6cead2f0cf79157f01f1a623</Sha>
    </Dependency>
    <Dependency Name="Microsoft.DotNet.XUnitExtensions" Version="6.0.0-beta.21101.7">
      <Uri>https://github.com/dotnet/arcade</Uri>
      <Sha>2b430e5bbfaec37a6cead2f0cf79157f01f1a623</Sha>
    </Dependency>
    <Dependency Name="System.Reflection.MetadataLoadContext" Version="6.0.0-preview.3.21152.1">
      <Uri>https://github.com/dotnet/runtime</Uri>
      <Sha>2215b42f58d35ec8d06976037c58d21e5cf3e9d0</Sha>
    </Dependency>
  </ToolsetDependencies>
</Dependencies><|MERGE_RESOLUTION|>--- conflicted
+++ resolved
@@ -162,15 +162,11 @@
       <Uri>https://github.com/dotnet/aspnetcore</Uri>
       <Sha>cecee1d7a2f94cd4be9e721fd92cbd10b332f7e9</Sha>
     </Dependency>
-<<<<<<< HEAD
     <Dependency Name="dotnet-watch" Version="6.0.0-preview.2.21108.6">
       <Uri>https://github.com/dotnet/aspnetcore</Uri>
       <Sha>0d981a053fd45a73f52f93da2855d986c4cc7b62</Sha>
     </Dependency>
     <Dependency Name="Microsoft.AspNetCore.Analyzers" Version="6.0.0-preview.3.21153.10">
-=======
-    <Dependency Name="Microsoft.AspNetCore.Analyzers" Version="6.0.0-preview.3.21152.6">
->>>>>>> 0a74d3f7
       <Uri>https://github.com/dotnet/aspnetcore</Uri>
       <Sha>cecee1d7a2f94cd4be9e721fd92cbd10b332f7e9</Sha>
     </Dependency>

--- conflicted
+++ resolved
@@ -166,15 +166,7 @@
       <Uri>https://github.com/dotnet/aspnetcore</Uri>
       <Sha>e1afec46d3554d5ac6b60067ee0fc85beae3207b</Sha>
     </Dependency>
-<<<<<<< HEAD
-    <Dependency Name="Microsoft.AspNetCore.Analyzers" Version="6.0.0-preview.2.21123.3">
-=======
-    <Dependency Name="dotnet-watch" Version="6.0.0-preview.2.21108.6">
-      <Uri>https://github.com/dotnet/aspnetcore</Uri>
-      <Sha>0d981a053fd45a73f52f93da2855d986c4cc7b62</Sha>
-    </Dependency>
     <Dependency Name="Microsoft.AspNetCore.Analyzers" Version="6.0.0-preview.2.21125.25">
->>>>>>> 8171178c
       <Uri>https://github.com/dotnet/aspnetcore</Uri>
       <Sha>e1afec46d3554d5ac6b60067ee0fc85beae3207b</Sha>
     </Dependency>

<?xml version="1.0" encoding="utf-8"?>
<Dependencies>
  <ProductDependencies>
<<<<<<< HEAD
    <Dependency Name="Microsoft.TemplateEngine.Abstractions" Version="8.0.301">
      <Uri>https://github.com/dotnet/templating</Uri>
      <Sha>2b080381a2586b229259a36abbe7ea2639f6cdf9</Sha>
    </Dependency>
    <Dependency Name="Microsoft.TemplateEngine.Mocks" Version="8.0.301-servicing.24258.1">
      <Uri>https://github.com/dotnet/templating</Uri>
      <Sha>2b080381a2586b229259a36abbe7ea2639f6cdf9</Sha>
    </Dependency>
    <Dependency Name="Microsoft.SourceBuild.Intermediate.templating" Version="8.0.301-servicing.24258.1">
      <Uri>https://github.com/dotnet/templating</Uri>
      <Sha>2b080381a2586b229259a36abbe7ea2639f6cdf9</Sha>
=======
    <Dependency Name="Microsoft.TemplateEngine.Abstractions" Version="8.0.106">
      <Uri>https://github.com/dotnet/templating</Uri>
      <Sha>841d0615f28197ca18a1d695233998a7885b3ead</Sha>
    </Dependency>
    <Dependency Name="Microsoft.TemplateEngine.Mocks" Version="8.0.106-servicing.24263.1">
      <Uri>https://github.com/dotnet/templating</Uri>
      <Sha>841d0615f28197ca18a1d695233998a7885b3ead</Sha>
    </Dependency>
    <Dependency Name="Microsoft.SourceBuild.Intermediate.templating" Version="8.0.106-servicing.24263.1">
      <Uri>https://github.com/dotnet/templating</Uri>
      <Sha>841d0615f28197ca18a1d695233998a7885b3ead</Sha>
>>>>>>> d7cce5ad
      <SourceBuild RepoName="templating" ManagedOnly="true" />
    </Dependency>
    <Dependency Name="Microsoft.NETCore.App.Ref" Version="8.0.5">
      <Uri>https://dev.azure.com/dnceng/internal/_git/dotnet-runtime</Uri>
      <Sha>087e15321bb712ef6fe8b0ba6f8bd12facf92629</Sha>
    </Dependency>
    <Dependency Name="VS.Redist.Common.NetCore.SharedFramework.x64.8.0" Version="8.0.5-servicing.24216.15">
      <Uri>https://dev.azure.com/dnceng/internal/_git/dotnet-runtime</Uri>
      <Sha>087e15321bb712ef6fe8b0ba6f8bd12facf92629</Sha>
      <SourceBuild RepoName="runtime" ManagedOnly="false" />
    </Dependency>
    <Dependency Name="VS.Redist.Common.NetCore.TargetingPack.x64.8.0" Version="8.0.5-servicing.24216.15">
      <Uri>https://dev.azure.com/dnceng/internal/_git/dotnet-runtime</Uri>
      <Sha>087e15321bb712ef6fe8b0ba6f8bd12facf92629</Sha>
    </Dependency>
    <Dependency Name="Microsoft.NETCore.App.Runtime.win-x64" Version="8.0.5">
      <Uri>https://dev.azure.com/dnceng/internal/_git/dotnet-runtime</Uri>
      <Sha>087e15321bb712ef6fe8b0ba6f8bd12facf92629</Sha>
    </Dependency>
    <Dependency Name="Microsoft.NETCore.App.Host.win-x64" Version="8.0.5">
      <Uri>https://dev.azure.com/dnceng/internal/_git/dotnet-runtime</Uri>
      <Sha>087e15321bb712ef6fe8b0ba6f8bd12facf92629</Sha>
    </Dependency>
    <Dependency Name="Microsoft.NETCore.Platforms" Version="8.0.5-servicing.24216.15">
      <Uri>https://dev.azure.com/dnceng/internal/_git/dotnet-runtime</Uri>
      <Sha>087e15321bb712ef6fe8b0ba6f8bd12facf92629</Sha>
    </Dependency>
    <Dependency Name="Microsoft.NET.HostModel" Version="8.0.5-servicing.24216.15">
      <Uri>https://dev.azure.com/dnceng/internal/_git/dotnet-runtime</Uri>
      <Sha>087e15321bb712ef6fe8b0ba6f8bd12facf92629</Sha>
    </Dependency>
    <Dependency Name="Microsoft.Extensions.DependencyModel" Version="8.0.0">
      <Uri>https://dev.azure.com/dnceng/internal/_git/dotnet-runtime</Uri>
      <Sha>5535e31a712343a63f5d7d796cd874e563e5ac14</Sha>
    </Dependency>
    <Dependency Name="Microsoft.NETCore.DotNetHostResolver" Version="8.0.5">
      <Uri>https://dev.azure.com/dnceng/internal/_git/dotnet-runtime</Uri>
      <Sha>087e15321bb712ef6fe8b0ba6f8bd12facf92629</Sha>
    </Dependency>
    <Dependency Name="Microsoft.NET.Workload.Emscripten.Current.Manifest-8.0.100" Version="8.0.5" CoherentParentDependency="Microsoft.NETCore.App.Runtime.win-x64">
      <Uri>https://github.com/dotnet/emsdk</Uri>
      <Sha>71359b18c2d83c01a68bf155244a65962a7e8c8e</Sha>
    </Dependency>
    <Dependency Name="Microsoft.Build" Version="17.10.4">
      <Uri>https://github.com/dotnet/msbuild</Uri>
      <Sha>10fbfbf2eeb0597fdc1f600d87d38c7f57317bdc</Sha>
    </Dependency>
    <Dependency Name="Microsoft.Build.Localization" Version="17.10.4-preview-24218-02">
      <Uri>https://github.com/dotnet/msbuild</Uri>
      <Sha>10fbfbf2eeb0597fdc1f600d87d38c7f57317bdc</Sha>
    </Dependency>
    <Dependency Name="Microsoft.SourceBuild.Intermediate.msbuild" Version="17.10.4-preview-24218-02">
      <Uri>https://github.com/dotnet/msbuild</Uri>
      <Sha>10fbfbf2eeb0597fdc1f600d87d38c7f57317bdc</Sha>
      <SourceBuild RepoName="msbuild" ManagedOnly="true" />
    </Dependency>
    <Dependency Name="Microsoft.FSharp.Compiler" Version="12.8.300-beta.24228.1">
      <Uri>https://github.com/dotnet/fsharp</Uri>
      <Sha>dd749058c91585e9b5dae62b0f8df892429ee28f</Sha>
    </Dependency>
    <Dependency Name="Microsoft.SourceBuild.Intermediate.fsharp" Version="8.0.300-beta.24228.1">
      <Uri>https://github.com/dotnet/fsharp</Uri>
      <Sha>dd749058c91585e9b5dae62b0f8df892429ee28f</Sha>
      <SourceBuild RepoName="fsharp" ManagedOnly="true" />
    </Dependency>
    <Dependency Name="dotnet-format" Version="8.1.525701">
      <Uri>https://github.com/dotnet/format</Uri>
      <Sha>551db7f100a4a8222cb2f6a3fc9036113ff7de42</Sha>
      <SourceBuild RepoName="format" ManagedOnly="true" />
    </Dependency>
<<<<<<< HEAD
    <Dependency Name="Microsoft.Net.Compilers.Toolset" Version="4.10.0-3.24259.10">
      <Uri>https://github.com/dotnet/roslyn</Uri>
      <Sha>6a0e23ee35042a881060eb97dea37dd7cc51db88</Sha>
      <SourceBuild RepoName="roslyn" ManagedOnly="true" />
    </Dependency>
    <Dependency Name="Microsoft.CodeAnalysis" Version="4.10.0-3.24259.10">
      <Uri>https://github.com/dotnet/roslyn</Uri>
      <Sha>6a0e23ee35042a881060eb97dea37dd7cc51db88</Sha>
    </Dependency>
    <Dependency Name="Microsoft.CodeAnalysis.CSharp" Version="4.10.0-3.24259.10">
      <Uri>https://github.com/dotnet/roslyn</Uri>
      <Sha>6a0e23ee35042a881060eb97dea37dd7cc51db88</Sha>
    </Dependency>
    <Dependency Name="Microsoft.CodeAnalysis.CSharp.CodeStyle" Version="4.10.0-3.24259.10">
      <Uri>https://github.com/dotnet/roslyn</Uri>
      <Sha>6a0e23ee35042a881060eb97dea37dd7cc51db88</Sha>
    </Dependency>
    <Dependency Name="Microsoft.CodeAnalysis.CSharp.Features" Version="4.10.0-3.24259.10">
      <Uri>https://github.com/dotnet/roslyn</Uri>
      <Sha>6a0e23ee35042a881060eb97dea37dd7cc51db88</Sha>
    </Dependency>
    <Dependency Name="Microsoft.CodeAnalysis.CSharp.Workspaces" Version="4.10.0-3.24259.10">
      <Uri>https://github.com/dotnet/roslyn</Uri>
      <Sha>6a0e23ee35042a881060eb97dea37dd7cc51db88</Sha>
    </Dependency>
    <Dependency Name="Microsoft.CodeAnalysis.Workspaces.MSBuild" Version="4.10.0-3.24259.10">
      <Uri>https://github.com/dotnet/roslyn</Uri>
      <Sha>6a0e23ee35042a881060eb97dea37dd7cc51db88</Sha>
=======
    <Dependency Name="Microsoft.Net.Compilers.Toolset" Version="4.8.0-7.24225.6">
      <Uri>https://github.com/dotnet/roslyn</Uri>
      <Sha>de75b3c77d41c21562fc2e9dbcc26b2268c80b26</Sha>
      <SourceBuild RepoName="roslyn" ManagedOnly="true" />
    </Dependency>
    <Dependency Name="Microsoft.CodeAnalysis" Version="4.8.0-7.24225.6">
      <Uri>https://github.com/dotnet/roslyn</Uri>
      <Sha>de75b3c77d41c21562fc2e9dbcc26b2268c80b26</Sha>
    </Dependency>
    <Dependency Name="Microsoft.CodeAnalysis.CSharp" Version="4.8.0-7.24225.6">
      <Uri>https://github.com/dotnet/roslyn</Uri>
      <Sha>de75b3c77d41c21562fc2e9dbcc26b2268c80b26</Sha>
    </Dependency>
    <Dependency Name="Microsoft.CodeAnalysis.CSharp.CodeStyle" Version="4.8.0-7.24225.6">
      <Uri>https://github.com/dotnet/roslyn</Uri>
      <Sha>de75b3c77d41c21562fc2e9dbcc26b2268c80b26</Sha>
    </Dependency>
    <Dependency Name="Microsoft.CodeAnalysis.CSharp.Features" Version="4.8.0-7.24225.6">
      <Uri>https://github.com/dotnet/roslyn</Uri>
      <Sha>de75b3c77d41c21562fc2e9dbcc26b2268c80b26</Sha>
    </Dependency>
    <Dependency Name="Microsoft.CodeAnalysis.CSharp.Workspaces" Version="4.8.0-7.24225.6">
      <Uri>https://github.com/dotnet/roslyn</Uri>
      <Sha>de75b3c77d41c21562fc2e9dbcc26b2268c80b26</Sha>
    </Dependency>
    <Dependency Name="Microsoft.CodeAnalysis.Workspaces.MSBuild" Version="4.8.0-7.24225.6">
      <Uri>https://github.com/dotnet/roslyn</Uri>
      <Sha>de75b3c77d41c21562fc2e9dbcc26b2268c80b26</Sha>
>>>>>>> d7cce5ad
    </Dependency>
    <Dependency Name="Microsoft.AspNetCore.DeveloperCertificates.XPlat" Version="8.0.5-servicing.24224.4">
      <Uri>https://dev.azure.com/dnceng/internal/_git/dotnet-aspnetcore</Uri>
      <Sha>c9e3996173cec136bc2e9f3b4ec45f2a323b1d63</Sha>
    </Dependency>
    <Dependency Name="Microsoft.AspNetCore.TestHost" Version="8.0.5">
      <Uri>https://dev.azure.com/dnceng/internal/_git/dotnet-aspnetcore</Uri>
      <Sha>c9e3996173cec136bc2e9f3b4ec45f2a323b1d63</Sha>
    </Dependency>
    <Dependency Name="Microsoft.Build.NuGetSdkResolver" Version="6.10.0-preview.2.97">
      <Uri>https://github.com/nuget/nuget.client</Uri>
      <Sha>fb50d1a45ed10b39b5f335bc3a4bdcaea9b951cf</Sha>
    </Dependency>
    <Dependency Name="NuGet.Build.Tasks" Version="6.10.0-preview.2.97">
      <Uri>https://github.com/nuget/nuget.client</Uri>
      <Sha>fb50d1a45ed10b39b5f335bc3a4bdcaea9b951cf</Sha>
    </Dependency>
    <Dependency Name="NuGet.Build.Tasks.Console" Version="6.10.0-preview.2.97">
      <Uri>https://github.com/nuget/nuget.client</Uri>
      <Sha>fb50d1a45ed10b39b5f335bc3a4bdcaea9b951cf</Sha>
    </Dependency>
    <Dependency Name="NuGet.Build.Tasks.Pack" Version="6.10.0-preview.2.97">
      <Uri>https://github.com/nuget/nuget.client</Uri>
      <Sha>fb50d1a45ed10b39b5f335bc3a4bdcaea9b951cf</Sha>
    </Dependency>
    <Dependency Name="NuGet.Commands" Version="6.10.0-preview.2.97">
      <Uri>https://github.com/nuget/nuget.client</Uri>
      <Sha>fb50d1a45ed10b39b5f335bc3a4bdcaea9b951cf</Sha>
    </Dependency>
    <Dependency Name="NuGet.CommandLine.XPlat" Version="6.10.0-preview.2.97">
      <Uri>https://github.com/nuget/nuget.client</Uri>
      <Sha>fb50d1a45ed10b39b5f335bc3a4bdcaea9b951cf</Sha>
    </Dependency>
    <Dependency Name="NuGet.Common" Version="6.10.0-preview.2.97">
      <Uri>https://github.com/nuget/nuget.client</Uri>
      <Sha>fb50d1a45ed10b39b5f335bc3a4bdcaea9b951cf</Sha>
    </Dependency>
    <Dependency Name="NuGet.Configuration" Version="6.10.0-preview.2.97">
      <Uri>https://github.com/nuget/nuget.client</Uri>
      <Sha>fb50d1a45ed10b39b5f335bc3a4bdcaea9b951cf</Sha>
    </Dependency>
    <Dependency Name="NuGet.Credentials" Version="6.10.0-preview.2.97">
      <Uri>https://github.com/nuget/nuget.client</Uri>
      <Sha>fb50d1a45ed10b39b5f335bc3a4bdcaea9b951cf</Sha>
    </Dependency>
    <Dependency Name="NuGet.DependencyResolver.Core" Version="6.10.0-preview.2.97">
      <Uri>https://github.com/nuget/nuget.client</Uri>
      <Sha>fb50d1a45ed10b39b5f335bc3a4bdcaea9b951cf</Sha>
    </Dependency>
    <Dependency Name="NuGet.Frameworks" Version="6.10.0-preview.2.97">
      <Uri>https://github.com/nuget/nuget.client</Uri>
      <Sha>fb50d1a45ed10b39b5f335bc3a4bdcaea9b951cf</Sha>
    </Dependency>
    <Dependency Name="NuGet.LibraryModel" Version="6.10.0-preview.2.97">
      <Uri>https://github.com/nuget/nuget.client</Uri>
      <Sha>fb50d1a45ed10b39b5f335bc3a4bdcaea9b951cf</Sha>
    </Dependency>
    <Dependency Name="NuGet.ProjectModel" Version="6.10.0-preview.2.97">
      <Uri>https://github.com/nuget/nuget.client</Uri>
      <Sha>fb50d1a45ed10b39b5f335bc3a4bdcaea9b951cf</Sha>
    </Dependency>
    <Dependency Name="NuGet.Protocol" Version="6.10.0-preview.2.97">
      <Uri>https://github.com/nuget/nuget.client</Uri>
      <Sha>fb50d1a45ed10b39b5f335bc3a4bdcaea9b951cf</Sha>
    </Dependency>
    <Dependency Name="NuGet.Packaging" Version="6.10.0-preview.2.97">
      <Uri>https://github.com/nuget/nuget.client</Uri>
      <Sha>fb50d1a45ed10b39b5f335bc3a4bdcaea9b951cf</Sha>
    </Dependency>
    <Dependency Name="NuGet.Versioning" Version="6.10.0-preview.2.97">
      <Uri>https://github.com/nuget/nuget.client</Uri>
      <Sha>fb50d1a45ed10b39b5f335bc3a4bdcaea9b951cf</Sha>
    </Dependency>
    <Dependency Name="NuGet.Localization" Version="6.10.0-preview.2.97">
      <Uri>https://github.com/nuget/nuget.client</Uri>
      <Sha>fb50d1a45ed10b39b5f335bc3a4bdcaea9b951cf</Sha>
    </Dependency>
    <Dependency Name="Microsoft.NET.Test.Sdk" Version="17.10.0-release-24203-04">
      <Uri>https://github.com/microsoft/vstest</Uri>
      <Sha>56d28849af08dc3143d019694aa92f186b89d2ac</Sha>
      <SourceBuild RepoName="vstest" ManagedOnly="true" />
    </Dependency>
    <Dependency Name="Microsoft.TestPlatform.CLI" Version="17.10.0-release-24203-04">
      <Uri>https://github.com/microsoft/vstest</Uri>
      <Sha>56d28849af08dc3143d019694aa92f186b89d2ac</Sha>
    </Dependency>
    <Dependency Name="Microsoft.TestPlatform.Build" Version="17.10.0-release-24203-04">
      <Uri>https://github.com/microsoft/vstest</Uri>
      <Sha>56d28849af08dc3143d019694aa92f186b89d2ac</Sha>
    </Dependency>
    <Dependency Name="Microsoft.NET.ILLink.Tasks" Version="8.0.5">
      <Uri>https://dev.azure.com/dnceng/internal/_git/dotnet-runtime</Uri>
      <Sha>087e15321bb712ef6fe8b0ba6f8bd12facf92629</Sha>
    </Dependency>
    <Dependency Name="System.CodeDom" Version="8.0.0">
      <Uri>https://dev.azure.com/dnceng/internal/_git/dotnet-runtime</Uri>
      <Sha>5535e31a712343a63f5d7d796cd874e563e5ac14</Sha>
    </Dependency>
    <Dependency Name="System.Security.Cryptography.ProtectedData" Version="8.0.0">
      <Uri>https://dev.azure.com/dnceng/internal/_git/dotnet-runtime</Uri>
      <Sha>5535e31a712343a63f5d7d796cd874e563e5ac14</Sha>
    </Dependency>
    <Dependency Name="System.Text.Encoding.CodePages" Version="8.0.0">
      <Uri>https://dev.azure.com/dnceng/internal/_git/dotnet-runtime</Uri>
      <Sha>5535e31a712343a63f5d7d796cd874e563e5ac14</Sha>
    </Dependency>
    <Dependency Name="System.Resources.Extensions" Version="8.0.0">
      <Uri>https://dev.azure.com/dnceng/internal/_git/dotnet-runtime</Uri>
      <Sha>5535e31a712343a63f5d7d796cd874e563e5ac14</Sha>
    </Dependency>
    <Dependency Name="Microsoft.WindowsDesktop.App.Runtime.win-x64" Version="8.0.5">
      <Uri>https://dev.azure.com/dnceng/internal/_git/dotnet-windowsdesktop</Uri>
      <Sha>dda23bbe00c4a4bfdd3732783f0cce37c11a4f40</Sha>
    </Dependency>
    <Dependency Name="VS.Redist.Common.WindowsDesktop.SharedFramework.x64.8.0" Version="8.0.5-servicing.24217.5">
      <Uri>https://dev.azure.com/dnceng/internal/_git/dotnet-windowsdesktop</Uri>
      <Sha>dda23bbe00c4a4bfdd3732783f0cce37c11a4f40</Sha>
    </Dependency>
    <Dependency Name="Microsoft.WindowsDesktop.App.Ref" Version="8.0.5">
      <Uri>https://dev.azure.com/dnceng/internal/_git/dotnet-windowsdesktop</Uri>
      <Sha>dda23bbe00c4a4bfdd3732783f0cce37c11a4f40</Sha>
    </Dependency>
    <Dependency Name="VS.Redist.Common.WindowsDesktop.TargetingPack.x64.8.0" Version="8.0.5-servicing.24217.5">
      <Uri>https://dev.azure.com/dnceng/internal/_git/dotnet-windowsdesktop</Uri>
      <Sha>dda23bbe00c4a4bfdd3732783f0cce37c11a4f40</Sha>
    </Dependency>
    <Dependency Name="Microsoft.NET.Sdk.WindowsDesktop" Version="8.0.5-servicing.24217.2" CoherentParentDependency="Microsoft.WindowsDesktop.App.Ref">
      <Uri>https://dev.azure.com/dnceng/internal/_git/dotnet-wpf</Uri>
      <Sha>b5af29a8f41f880f38fd015c6bcb7aeb816fcef6</Sha>
    </Dependency>
    <Dependency Name="Microsoft.AspNetCore.App.Ref" Version="8.0.5">
      <Uri>https://dev.azure.com/dnceng/internal/_git/dotnet-aspnetcore</Uri>
      <Sha>c9e3996173cec136bc2e9f3b4ec45f2a323b1d63</Sha>
    </Dependency>
    <Dependency Name="Microsoft.AspNetCore.App.Ref.Internal" Version="8.0.5-servicing.24224.4">
      <Uri>https://dev.azure.com/dnceng/internal/_git/dotnet-aspnetcore</Uri>
      <Sha>c9e3996173cec136bc2e9f3b4ec45f2a323b1d63</Sha>
    </Dependency>
    <Dependency Name="Microsoft.AspNetCore.App.Runtime.win-x64" Version="8.0.5">
      <Uri>https://dev.azure.com/dnceng/internal/_git/dotnet-aspnetcore</Uri>
      <Sha>c9e3996173cec136bc2e9f3b4ec45f2a323b1d63</Sha>
    </Dependency>
    <Dependency Name="VS.Redist.Common.AspNetCore.SharedFramework.x64.8.0" Version="8.0.5-servicing.24224.4">
      <Uri>https://dev.azure.com/dnceng/internal/_git/dotnet-aspnetcore</Uri>
      <Sha>c9e3996173cec136bc2e9f3b4ec45f2a323b1d63</Sha>
      <SourceBuild RepoName="aspnetcore" ManagedOnly="true" />
    </Dependency>
    <Dependency Name="dotnet-dev-certs" Version="8.0.5-servicing.24224.4">
      <Uri>https://dev.azure.com/dnceng/internal/_git/dotnet-aspnetcore</Uri>
      <Sha>c9e3996173cec136bc2e9f3b4ec45f2a323b1d63</Sha>
    </Dependency>
    <Dependency Name="dotnet-user-jwts" Version="8.0.5-servicing.24224.4">
      <Uri>https://dev.azure.com/dnceng/internal/_git/dotnet-aspnetcore</Uri>
      <Sha>c9e3996173cec136bc2e9f3b4ec45f2a323b1d63</Sha>
    </Dependency>
    <Dependency Name="dotnet-user-secrets" Version="8.0.5-servicing.24224.4">
      <Uri>https://dev.azure.com/dnceng/internal/_git/dotnet-aspnetcore</Uri>
      <Sha>c9e3996173cec136bc2e9f3b4ec45f2a323b1d63</Sha>
    </Dependency>
    <Dependency Name="Microsoft.AspNetCore.Analyzers" Version="8.0.5-servicing.24224.4">
      <Uri>https://dev.azure.com/dnceng/internal/_git/dotnet-aspnetcore</Uri>
      <Sha>c9e3996173cec136bc2e9f3b4ec45f2a323b1d63</Sha>
    </Dependency>
    <Dependency Name="Microsoft.AspNetCore.Components.SdkAnalyzers" Version="8.0.5-servicing.24224.4">
      <Uri>https://dev.azure.com/dnceng/internal/_git/dotnet-aspnetcore</Uri>
      <Sha>c9e3996173cec136bc2e9f3b4ec45f2a323b1d63</Sha>
    </Dependency>
    <Dependency Name="Microsoft.AspNetCore.Mvc.Analyzers" Version="8.0.5-servicing.24224.4">
      <Uri>https://dev.azure.com/dnceng/internal/_git/dotnet-aspnetcore</Uri>
      <Sha>c9e3996173cec136bc2e9f3b4ec45f2a323b1d63</Sha>
    </Dependency>
    <Dependency Name="Microsoft.AspNetCore.Mvc.Api.Analyzers" Version="8.0.5-servicing.24224.4">
      <Uri>https://dev.azure.com/dnceng/internal/_git/dotnet-aspnetcore</Uri>
      <Sha>c9e3996173cec136bc2e9f3b4ec45f2a323b1d63</Sha>
    </Dependency>
    <Dependency Name="Microsoft.CodeAnalysis.Razor.Tooling.Internal" Version="7.0.0-preview.24216.4">
      <Uri>https://github.com/dotnet/razor</Uri>
      <Sha>bf7698527c4dc48ce1965bc8cdd9b2c35115dab6</Sha>
      <SourceBuild RepoName="razor" ManagedOnly="true" />
    </Dependency>
    <Dependency Name="Microsoft.AspNetCore.Mvc.Razor.Extensions.Tooling.Internal" Version="7.0.0-preview.24216.4">
      <Uri>https://github.com/dotnet/razor</Uri>
      <Sha>bf7698527c4dc48ce1965bc8cdd9b2c35115dab6</Sha>
    </Dependency>
    <Dependency Name="Microsoft.NET.Sdk.Razor.SourceGenerators.Transport" Version="7.0.0-preview.24216.4">
      <Uri>https://github.com/dotnet/razor</Uri>
      <Sha>bf7698527c4dc48ce1965bc8cdd9b2c35115dab6</Sha>
    </Dependency>
    <Dependency Name="Microsoft.Extensions.FileProviders.Embedded" Version="8.0.5">
      <Uri>https://dev.azure.com/dnceng/internal/_git/dotnet-aspnetcore</Uri>
      <Sha>c9e3996173cec136bc2e9f3b4ec45f2a323b1d63</Sha>
    </Dependency>
    <Dependency Name="Microsoft.AspNetCore.Authorization" Version="8.0.5">
      <Uri>https://dev.azure.com/dnceng/internal/_git/dotnet-aspnetcore</Uri>
      <Sha>c9e3996173cec136bc2e9f3b4ec45f2a323b1d63</Sha>
    </Dependency>
    <Dependency Name="Microsoft.AspNetCore.Components.Web" Version="8.0.5">
      <Uri>https://dev.azure.com/dnceng/internal/_git/dotnet-aspnetcore</Uri>
      <Sha>c9e3996173cec136bc2e9f3b4ec45f2a323b1d63</Sha>
    </Dependency>
    <Dependency Name="Microsoft.JSInterop" Version="8.0.5">
      <Uri>https://dev.azure.com/dnceng/internal/_git/dotnet-aspnetcore</Uri>
      <Sha>c9e3996173cec136bc2e9f3b4ec45f2a323b1d63</Sha>
    </Dependency>
    <Dependency Name="Microsoft.Web.Xdt" Version="7.0.0-preview.22423.2" Pinned="true">
      <Uri>https://github.com/dotnet/xdt</Uri>
      <Sha>9a1c3e1b7f0c8763d4c96e593961a61a72679a7b</Sha>
      <SourceBuild RepoName="xdt" ManagedOnly="true" />
    </Dependency>
<<<<<<< HEAD
    <Dependency Name="Microsoft.CodeAnalysis.NetAnalyzers" Version="8.0.0-preview.23614.1">
      <Uri>https://github.com/dotnet/roslyn-analyzers</Uri>
      <Sha>abef8ced132657943b7150f01a308e2199a17d5d</Sha>
    </Dependency>
    <Dependency Name="Microsoft.CodeAnalysis.PublicApiAnalyzers" Version="3.11.0-beta1.23614.1">
      <Uri>https://github.com/dotnet/roslyn-analyzers</Uri>
      <Sha>abef8ced132657943b7150f01a308e2199a17d5d</Sha>
    </Dependency>
    <Dependency Name="Microsoft.SourceBuild.Intermediate.roslyn-analyzers" Version="3.11.0-beta1.23614.1">
      <Uri>https://github.com/dotnet/roslyn-analyzers</Uri>
      <Sha>abef8ced132657943b7150f01a308e2199a17d5d</Sha>
=======
    <Dependency Name="Microsoft.CodeAnalysis.NetAnalyzers" Version="8.0.0-preview.24223.1">
      <Uri>https://github.com/dotnet/roslyn-analyzers</Uri>
      <Sha>d94bbb338a691b953322eb515517f4d39c8e8d06</Sha>
    </Dependency>
    <Dependency Name="Microsoft.CodeAnalysis.PublicApiAnalyzers" Version="3.11.0-beta1.24223.1">
      <Uri>https://github.com/dotnet/roslyn-analyzers</Uri>
      <Sha>d94bbb338a691b953322eb515517f4d39c8e8d06</Sha>
    </Dependency>
    <Dependency Name="Microsoft.SourceBuild.Intermediate.roslyn-analyzers" Version="3.11.0-beta1.24223.1">
      <Uri>https://github.com/dotnet/roslyn-analyzers</Uri>
      <Sha>d94bbb338a691b953322eb515517f4d39c8e8d06</Sha>
>>>>>>> d7cce5ad
      <SourceBuild RepoName="roslyn-analyzers" ManagedOnly="true" />
    </Dependency>
    <Dependency Name="System.CommandLine" Version="2.0.0-beta4.23307.1">
      <Uri>https://github.com/dotnet/command-line-api</Uri>
      <Sha>02fe27cd6a9b001c8feb7938e6ef4b3799745759</Sha>
    </Dependency>
    <Dependency Name="Microsoft.SourceBuild.Intermediate.command-line-api" Version="0.1.430701">
      <Uri>https://github.com/dotnet/command-line-api</Uri>
      <Sha>02fe27cd6a9b001c8feb7938e6ef4b3799745759</Sha>
      <SourceBuild RepoName="command-line-api" ManagedOnly="true" />
    </Dependency>
    <Dependency Name="Microsoft.SourceBuild.Intermediate.source-build-externals" Version="8.0.0-alpha.1.24263.1">
      <Uri>https://github.com/dotnet/source-build-externals</Uri>
      <Sha>a3021ef9ed72d7bdf799092a47d2d024fc13bfcd</Sha>
      <SourceBuild RepoName="source-build-externals" ManagedOnly="true" />
    </Dependency>
    <Dependency Name="Microsoft.SourceBuild.Intermediate.source-build-reference-packages" Version="8.0.0-alpha.1.24257.2">
      <Uri>https://github.com/dotnet/source-build-reference-packages</Uri>
      <Sha>6ed73280a6d70f7e7ac39c86f2abe8c10983f0bb</Sha>
      <SourceBuild RepoName="source-build-reference-packages" ManagedOnly="true" />
    </Dependency>
    <Dependency Name="Microsoft.Deployment.DotNet.Releases" Version="2.0.0-preview.1.23463.1">
      <Uri>https://github.com/dotnet/deployment-tools</Uri>
      <Sha>5957c5c5f85f17c145e7fab4ece37ad6aafcded9</Sha>
    </Dependency>
    <Dependency Name="Microsoft.Build.Tasks.Git" Version="8.0.0-beta.23615.1">
      <Uri>https://github.com/dotnet/sourcelink</Uri>
      <Sha>94eaac3385cafff41094454966e1af1d1cf60f00</Sha>
      <SourceBuild RepoName="sourcelink" ManagedOnly="true" />
    </Dependency>
    <Dependency Name="Microsoft.SourceLink.Common" Version="8.0.0-beta.23615.1">
      <Uri>https://github.com/dotnet/sourcelink</Uri>
      <Sha>94eaac3385cafff41094454966e1af1d1cf60f00</Sha>
    </Dependency>
    <Dependency Name="Microsoft.SourceLink.AzureRepos.Git" Version="8.0.0-beta.23615.1">
      <Uri>https://github.com/dotnet/sourcelink</Uri>
      <Sha>94eaac3385cafff41094454966e1af1d1cf60f00</Sha>
    </Dependency>
    <Dependency Name="Microsoft.SourceLink.GitHub" Version="8.0.0-beta.23615.1">
      <Uri>https://github.com/dotnet/sourcelink</Uri>
      <Sha>94eaac3385cafff41094454966e1af1d1cf60f00</Sha>
    </Dependency>
    <Dependency Name="Microsoft.SourceLink.GitLab" Version="8.0.0-beta.23615.1">
      <Uri>https://github.com/dotnet/sourcelink</Uri>
      <Sha>94eaac3385cafff41094454966e1af1d1cf60f00</Sha>
    </Dependency>
    <Dependency Name="Microsoft.SourceLink.Bitbucket.Git" Version="8.0.0-beta.23615.1">
      <Uri>https://github.com/dotnet/sourcelink</Uri>
      <Sha>94eaac3385cafff41094454966e1af1d1cf60f00</Sha>
    </Dependency>
    <!-- Explicit dependency because Microsoft.Deployment.DotNet.Releases has different versioning
         than the SB intermediate -->
    <Dependency Name="Microsoft.SourceBuild.Intermediate.deployment-tools" Version="8.0.0-preview.6.23463.1">
      <Uri>https://github.com/dotnet/deployment-tools</Uri>
      <Sha>5957c5c5f85f17c145e7fab4ece37ad6aafcded9</Sha>
      <SourceBuild RepoName="deployment-tools" ManagedOnly="true" />
    </Dependency>
    <Dependency Name="Microsoft.SourceBuild.Intermediate.symreader" Version="2.0.0-beta-23228-03">
      <Uri>https://github.com/dotnet/symreader</Uri>
      <Sha>27e584661980ee6d82c419a2a471ae505b7d122e</Sha>
      <SourceBuild RepoName="symreader" ManagedOnly="true" />
    </Dependency>
    <!-- Dependency required for flowing correct package version in source-build, using PVP flow. -->
    <Dependency Name="Microsoft.Extensions.Logging" Version="8.0.0">
      <Uri>https://dev.azure.com/dnceng/internal/_git/dotnet-runtime</Uri>
      <Sha>5535e31a712343a63f5d7d796cd874e563e5ac14</Sha>
    </Dependency>
    <!-- Dependency required for flowing correct package version in source-build, using PVP flow. -->
    <Dependency Name="Microsoft.Extensions.Logging.Abstractions" Version="8.0.1">
      <Uri>https://dev.azure.com/dnceng/internal/_git/dotnet-runtime</Uri>
      <Sha>9f4b1f5d664afdfc80e1508ab7ed099dff210fbd</Sha>
    </Dependency>
    <!-- Dependency required for flowing correct package version in source-build, using PVP flow. -->
    <Dependency Name="Microsoft.Extensions.Logging.Console" Version="8.0.0">
      <Uri>https://dev.azure.com/dnceng/internal/_git/dotnet-runtime</Uri>
      <Sha>5535e31a712343a63f5d7d796cd874e563e5ac14</Sha>
    </Dependency>
    <!-- Dependency required for flowing correct package version in source-build, using PVP flow. -->
    <Dependency Name="Microsoft.Extensions.FileSystemGlobbing" Version="8.0.0">
      <Uri>https://dev.azure.com/dnceng/internal/_git/dotnet-runtime</Uri>
      <Sha>5535e31a712343a63f5d7d796cd874e563e5ac14</Sha>
    </Dependency>
    <!-- Dependency required for flowing correct package version in source-build, using PVP flow. -->
    <Dependency Name="System.ServiceProcess.ServiceController" Version="8.0.0">
      <Uri>https://dev.azure.com/dnceng/internal/_git/dotnet-runtime</Uri>
      <Sha>5535e31a712343a63f5d7d796cd874e563e5ac14</Sha>
    </Dependency>
    <Dependency Name="System.Text.Json" Version="8.0.3">
      <Uri>https://dev.azure.com/dnceng/internal/_git/dotnet-runtime</Uri>
      <Sha>9f4b1f5d664afdfc80e1508ab7ed099dff210fbd</Sha>
    </Dependency>
    <Dependency Name="Microsoft.Bcl.AsyncInterfaces" Version="8.0.0">
      <Uri>https://dev.azure.com/dnceng/internal/_git/dotnet-runtime</Uri>
      <Sha>5535e31a712343a63f5d7d796cd874e563e5ac14</Sha>
    </Dependency>
    <Dependency Name="Microsoft.Extensions.FileProviders.Abstractions" Version="8.0.0">
      <Uri>https://dev.azure.com/dnceng/internal/_git/dotnet-runtime</Uri>
      <Sha>5535e31a712343a63f5d7d796cd874e563e5ac14</Sha>
    </Dependency>
    <Dependency Name="Microsoft.Extensions.ObjectPool" Version="8.0.5">
      <Uri>https://dev.azure.com/dnceng/internal/_git/dotnet-aspnetcore</Uri>
      <Sha>c9e3996173cec136bc2e9f3b4ec45f2a323b1d63</Sha>
    </Dependency>
    <Dependency Name="Microsoft.Win32.SystemEvents" Version="8.0.0">
      <Uri>https://dev.azure.com/dnceng/internal/_git/dotnet-runtime</Uri>
      <Sha>5535e31a712343a63f5d7d796cd874e563e5ac14</Sha>
    </Dependency>
    <Dependency Name="System.Composition.AttributedModel" Version="8.0.0">
      <Uri>https://dev.azure.com/dnceng/internal/_git/dotnet-runtime</Uri>
      <Sha>5535e31a712343a63f5d7d796cd874e563e5ac14</Sha>
    </Dependency>
    <Dependency Name="System.Composition.Convention" Version="8.0.0">
      <Uri>https://dev.azure.com/dnceng/internal/_git/dotnet-runtime</Uri>
      <Sha>5535e31a712343a63f5d7d796cd874e563e5ac14</Sha>
    </Dependency>
    <Dependency Name="System.Composition.Hosting" Version="8.0.0">
      <Uri>https://dev.azure.com/dnceng/internal/_git/dotnet-runtime</Uri>
      <Sha>5535e31a712343a63f5d7d796cd874e563e5ac14</Sha>
    </Dependency>
    <Dependency Name="System.Composition.Runtime" Version="8.0.0">
      <Uri>https://dev.azure.com/dnceng/internal/_git/dotnet-runtime</Uri>
      <Sha>5535e31a712343a63f5d7d796cd874e563e5ac14</Sha>
    </Dependency>
    <Dependency Name="System.Composition.TypedParts" Version="8.0.0">
      <Uri>https://dev.azure.com/dnceng/internal/_git/dotnet-runtime</Uri>
      <Sha>5535e31a712343a63f5d7d796cd874e563e5ac14</Sha>
    </Dependency>
    <Dependency Name="System.Configuration.ConfigurationManager" Version="8.0.0">
      <Uri>https://dev.azure.com/dnceng/internal/_git/dotnet-runtime</Uri>
      <Sha>5535e31a712343a63f5d7d796cd874e563e5ac14</Sha>
    </Dependency>
    <Dependency Name="System.Drawing.Common" Version="8.0.4">
      <Uri>https://dev.azure.com/dnceng/internal/_git/dotnet-winforms</Uri>
      <Sha>41a4bd690229661e3ec74276ce3f93863b22435b</Sha>
    </Dependency>
    <Dependency Name="System.Security.Cryptography.Pkcs" Version="8.0.0">
      <Uri>https://dev.azure.com/dnceng/internal/_git/dotnet-runtime</Uri>
      <Sha>5535e31a712343a63f5d7d796cd874e563e5ac14</Sha>
    </Dependency>
    <Dependency Name="System.Security.Cryptography.Xml" Version="8.0.1">
      <Uri>https://dev.azure.com/dnceng/internal/_git/dotnet-runtime</Uri>
      <Sha>087e15321bb712ef6fe8b0ba6f8bd12facf92629</Sha>
    </Dependency>
    <Dependency Name="System.Security.Permissions" Version="8.0.0">
      <Uri>https://dev.azure.com/dnceng/internal/_git/dotnet-runtime</Uri>
      <Sha>5535e31a712343a63f5d7d796cd874e563e5ac14</Sha>
    </Dependency>
    <Dependency Name="System.Windows.Extensions" Version="8.0.0">
      <Uri>https://dev.azure.com/dnceng/internal/_git/dotnet-runtime</Uri>
      <Sha>5535e31a712343a63f5d7d796cd874e563e5ac14</Sha>
    </Dependency>
  </ProductDependencies>
  <ToolsetDependencies>
    <Dependency Name="Microsoft.DotNet.Arcade.Sdk" Version="8.0.0-beta.24225.1">
      <Uri>https://github.com/dotnet/arcade</Uri>
      <Sha>67d23f4ba1813b315e7e33c71d18b63475f5c5f8</Sha>
      <SourceBuild RepoName="arcade" ManagedOnly="true" />
    </Dependency>
    <Dependency Name="Microsoft.DotNet.Helix.Sdk" Version="8.0.0-beta.24225.1">
      <Uri>https://github.com/dotnet/arcade</Uri>
      <Sha>67d23f4ba1813b315e7e33c71d18b63475f5c5f8</Sha>
    </Dependency>
    <Dependency Name="Microsoft.DotNet.SignTool" Version="8.0.0-beta.24225.1">
      <Uri>https://github.com/dotnet/arcade</Uri>
      <Sha>67d23f4ba1813b315e7e33c71d18b63475f5c5f8</Sha>
    </Dependency>
    <Dependency Name="Microsoft.DotNet.XUnitExtensions" Version="8.0.0-beta.24225.1">
      <Uri>https://github.com/dotnet/arcade</Uri>
      <Sha>67d23f4ba1813b315e7e33c71d18b63475f5c5f8</Sha>
    </Dependency>
    <Dependency Name="System.Reflection.MetadataLoadContext" Version="8.0.0">
      <Uri>https://dev.azure.com/dnceng/internal/_git/dotnet-runtime</Uri>
      <Sha>5535e31a712343a63f5d7d796cd874e563e5ac14</Sha>
    </Dependency>
    <Dependency Name="Microsoft.DotNet.XliffTasks" Version="1.0.0-beta.23475.1" CoherentParentDependency="Microsoft.DotNet.Arcade.Sdk">
      <Uri>https://github.com/dotnet/xliff-tasks</Uri>
      <Sha>73f0850939d96131c28cf6ea6ee5aacb4da0083a</Sha>
      <SourceBuild RepoName="xliff-tasks" ManagedOnly="true" />
    </Dependency>
  </ToolsetDependencies>
</Dependencies><|MERGE_RESOLUTION|>--- conflicted
+++ resolved
@@ -1,7 +1,6 @@
 <?xml version="1.0" encoding="utf-8"?>
 <Dependencies>
   <ProductDependencies>
-<<<<<<< HEAD
     <Dependency Name="Microsoft.TemplateEngine.Abstractions" Version="8.0.301">
       <Uri>https://github.com/dotnet/templating</Uri>
       <Sha>2b080381a2586b229259a36abbe7ea2639f6cdf9</Sha>
@@ -13,19 +12,6 @@
     <Dependency Name="Microsoft.SourceBuild.Intermediate.templating" Version="8.0.301-servicing.24258.1">
       <Uri>https://github.com/dotnet/templating</Uri>
       <Sha>2b080381a2586b229259a36abbe7ea2639f6cdf9</Sha>
-=======
-    <Dependency Name="Microsoft.TemplateEngine.Abstractions" Version="8.0.106">
-      <Uri>https://github.com/dotnet/templating</Uri>
-      <Sha>841d0615f28197ca18a1d695233998a7885b3ead</Sha>
-    </Dependency>
-    <Dependency Name="Microsoft.TemplateEngine.Mocks" Version="8.0.106-servicing.24263.1">
-      <Uri>https://github.com/dotnet/templating</Uri>
-      <Sha>841d0615f28197ca18a1d695233998a7885b3ead</Sha>
-    </Dependency>
-    <Dependency Name="Microsoft.SourceBuild.Intermediate.templating" Version="8.0.106-servicing.24263.1">
-      <Uri>https://github.com/dotnet/templating</Uri>
-      <Sha>841d0615f28197ca18a1d695233998a7885b3ead</Sha>
->>>>>>> d7cce5ad
       <SourceBuild RepoName="templating" ManagedOnly="true" />
     </Dependency>
     <Dependency Name="Microsoft.NETCore.App.Ref" Version="8.0.5">
@@ -96,7 +82,6 @@
       <Sha>551db7f100a4a8222cb2f6a3fc9036113ff7de42</Sha>
       <SourceBuild RepoName="format" ManagedOnly="true" />
     </Dependency>
-<<<<<<< HEAD
     <Dependency Name="Microsoft.Net.Compilers.Toolset" Version="4.10.0-3.24259.10">
       <Uri>https://github.com/dotnet/roslyn</Uri>
       <Sha>6a0e23ee35042a881060eb97dea37dd7cc51db88</Sha>
@@ -125,36 +110,6 @@
     <Dependency Name="Microsoft.CodeAnalysis.Workspaces.MSBuild" Version="4.10.0-3.24259.10">
       <Uri>https://github.com/dotnet/roslyn</Uri>
       <Sha>6a0e23ee35042a881060eb97dea37dd7cc51db88</Sha>
-=======
-    <Dependency Name="Microsoft.Net.Compilers.Toolset" Version="4.8.0-7.24225.6">
-      <Uri>https://github.com/dotnet/roslyn</Uri>
-      <Sha>de75b3c77d41c21562fc2e9dbcc26b2268c80b26</Sha>
-      <SourceBuild RepoName="roslyn" ManagedOnly="true" />
-    </Dependency>
-    <Dependency Name="Microsoft.CodeAnalysis" Version="4.8.0-7.24225.6">
-      <Uri>https://github.com/dotnet/roslyn</Uri>
-      <Sha>de75b3c77d41c21562fc2e9dbcc26b2268c80b26</Sha>
-    </Dependency>
-    <Dependency Name="Microsoft.CodeAnalysis.CSharp" Version="4.8.0-7.24225.6">
-      <Uri>https://github.com/dotnet/roslyn</Uri>
-      <Sha>de75b3c77d41c21562fc2e9dbcc26b2268c80b26</Sha>
-    </Dependency>
-    <Dependency Name="Microsoft.CodeAnalysis.CSharp.CodeStyle" Version="4.8.0-7.24225.6">
-      <Uri>https://github.com/dotnet/roslyn</Uri>
-      <Sha>de75b3c77d41c21562fc2e9dbcc26b2268c80b26</Sha>
-    </Dependency>
-    <Dependency Name="Microsoft.CodeAnalysis.CSharp.Features" Version="4.8.0-7.24225.6">
-      <Uri>https://github.com/dotnet/roslyn</Uri>
-      <Sha>de75b3c77d41c21562fc2e9dbcc26b2268c80b26</Sha>
-    </Dependency>
-    <Dependency Name="Microsoft.CodeAnalysis.CSharp.Workspaces" Version="4.8.0-7.24225.6">
-      <Uri>https://github.com/dotnet/roslyn</Uri>
-      <Sha>de75b3c77d41c21562fc2e9dbcc26b2268c80b26</Sha>
-    </Dependency>
-    <Dependency Name="Microsoft.CodeAnalysis.Workspaces.MSBuild" Version="4.8.0-7.24225.6">
-      <Uri>https://github.com/dotnet/roslyn</Uri>
-      <Sha>de75b3c77d41c21562fc2e9dbcc26b2268c80b26</Sha>
->>>>>>> d7cce5ad
     </Dependency>
     <Dependency Name="Microsoft.AspNetCore.DeveloperCertificates.XPlat" Version="8.0.5-servicing.24224.4">
       <Uri>https://dev.azure.com/dnceng/internal/_git/dotnet-aspnetcore</Uri>
@@ -364,7 +319,6 @@
       <Sha>9a1c3e1b7f0c8763d4c96e593961a61a72679a7b</Sha>
       <SourceBuild RepoName="xdt" ManagedOnly="true" />
     </Dependency>
-<<<<<<< HEAD
     <Dependency Name="Microsoft.CodeAnalysis.NetAnalyzers" Version="8.0.0-preview.23614.1">
       <Uri>https://github.com/dotnet/roslyn-analyzers</Uri>
       <Sha>abef8ced132657943b7150f01a308e2199a17d5d</Sha>
@@ -376,19 +330,6 @@
     <Dependency Name="Microsoft.SourceBuild.Intermediate.roslyn-analyzers" Version="3.11.0-beta1.23614.1">
       <Uri>https://github.com/dotnet/roslyn-analyzers</Uri>
       <Sha>abef8ced132657943b7150f01a308e2199a17d5d</Sha>
-=======
-    <Dependency Name="Microsoft.CodeAnalysis.NetAnalyzers" Version="8.0.0-preview.24223.1">
-      <Uri>https://github.com/dotnet/roslyn-analyzers</Uri>
-      <Sha>d94bbb338a691b953322eb515517f4d39c8e8d06</Sha>
-    </Dependency>
-    <Dependency Name="Microsoft.CodeAnalysis.PublicApiAnalyzers" Version="3.11.0-beta1.24223.1">
-      <Uri>https://github.com/dotnet/roslyn-analyzers</Uri>
-      <Sha>d94bbb338a691b953322eb515517f4d39c8e8d06</Sha>
-    </Dependency>
-    <Dependency Name="Microsoft.SourceBuild.Intermediate.roslyn-analyzers" Version="3.11.0-beta1.24223.1">
-      <Uri>https://github.com/dotnet/roslyn-analyzers</Uri>
-      <Sha>d94bbb338a691b953322eb515517f4d39c8e8d06</Sha>
->>>>>>> d7cce5ad
       <SourceBuild RepoName="roslyn-analyzers" ManagedOnly="true" />
     </Dependency>
     <Dependency Name="System.CommandLine" Version="2.0.0-beta4.23307.1">

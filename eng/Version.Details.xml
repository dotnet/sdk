<?xml version="1.0" encoding="utf-8"?>
<Dependencies>
  <ProductDependencies>
    <Dependency Name="Microsoft.TemplateEngine.Abstractions" Version="9.0.100-alpha.1.23428.1">
      <Uri>https://github.com/dotnet/templating</Uri>
      <Sha>9dfddc30a1e9101f7e44dcda57d95902073e444c</Sha>
      <SourceBuild RepoName="templating" ManagedOnly="true" />
    </Dependency>
    <Dependency Name="Microsoft.NETCore.App.Ref" Version="8.0.0-rc.1.23421.3">
      <Uri>https://github.com/dotnet/runtime</Uri>
      <Sha>f8c110b8003d68cc635add4ca791d6cf2e645561</Sha>
    </Dependency>
    <Dependency Name="VS.Redist.Common.NetCore.SharedFramework.x64.8.0" Version="8.0.0-rc.1.23421.3">
      <Uri>https://github.com/dotnet/runtime</Uri>
      <Sha>f8c110b8003d68cc635add4ca791d6cf2e645561</Sha>
      <SourceBuild RepoName="runtime" ManagedOnly="false" />
    </Dependency>
    <Dependency Name="VS.Redist.Common.NetCore.TargetingPack.x64.8.0" Version="8.0.0-rc.1.23421.3">
      <Uri>https://github.com/dotnet/runtime</Uri>
      <Sha>f8c110b8003d68cc635add4ca791d6cf2e645561</Sha>
    </Dependency>
    <Dependency Name="Microsoft.NETCore.App.Runtime.win-x64" Version="8.0.0-rc.1.23421.3">
      <Uri>https://github.com/dotnet/runtime</Uri>
      <Sha>f8c110b8003d68cc635add4ca791d6cf2e645561</Sha>
    </Dependency>
    <Dependency Name="Microsoft.NETCore.App.Host.win-x64" Version="8.0.0-rc.1.23421.3">
      <Uri>https://github.com/dotnet/runtime</Uri>
      <Sha>f8c110b8003d68cc635add4ca791d6cf2e645561</Sha>
    </Dependency>
    <Dependency Name="Microsoft.NETCore.Platforms" Version="8.0.0-rc.1.23421.3">
      <Uri>https://github.com/dotnet/runtime</Uri>
      <Sha>f8c110b8003d68cc635add4ca791d6cf2e645561</Sha>
    </Dependency>
    <Dependency Name="Microsoft.NET.HostModel" Version="8.0.0-rc.1.23421.3">
      <Uri>https://github.com/dotnet/runtime</Uri>
      <Sha>f8c110b8003d68cc635add4ca791d6cf2e645561</Sha>
    </Dependency>
    <Dependency Name="Microsoft.Extensions.DependencyModel" Version="8.0.0-rc.1.23421.3">
      <Uri>https://github.com/dotnet/runtime</Uri>
      <Sha>f8c110b8003d68cc635add4ca791d6cf2e645561</Sha>
    </Dependency>
    <Dependency Name="Microsoft.NETCore.DotNetHostResolver" Version="8.0.0-rc.1.23421.3">
      <Uri>https://github.com/dotnet/runtime</Uri>
      <Sha>f8c110b8003d68cc635add4ca791d6cf2e645561</Sha>
    </Dependency>
    <Dependency Name="Microsoft.NET.Workload.Emscripten.Current.Manifest-8.0.100.Transport" Version="8.0.0-rc.1.23411.2" CoherentParentDependency="Microsoft.NETCore.App.Runtime.win-x64">
      <Uri>https://github.com/dotnet/emsdk</Uri>
      <Sha>abfa03c97f4175d4d209435cd0e71f558e36c3fd</Sha>
      <SourceBuild RepoName="emsdk" ManagedOnly="true" />
    </Dependency>
    <Dependency Name="Microsoft.Build" Version="17.8.0-preview-23431-02">
      <Uri>https://github.com/dotnet/msbuild</Uri>
      <Sha>3c910ba83fc9dbd8e12f50dddc8c381404f928c4</Sha>
      <SourceBuild RepoName="msbuild" ManagedOnly="true" />
    </Dependency>
    <Dependency Name="Microsoft.Build.Localization" Version="17.8.0-preview-23431-02">
      <Uri>https://github.com/dotnet/msbuild</Uri>
      <Sha>3c910ba83fc9dbd8e12f50dddc8c381404f928c4</Sha>
    </Dependency>
    <Dependency Name="Microsoft.SourceBuild.Intermediate.msbuild" Version="17.8.0-preview-23431-02">
      <Uri>https://github.com/dotnet/msbuild</Uri>
      <Sha>3c910ba83fc9dbd8e12f50dddc8c381404f928c4</Sha>
    </Dependency>
    <Dependency Name="Microsoft.FSharp.Compiler" Version="12.8.0-beta.23457.4">
      <Uri>https://github.com/dotnet/fsharp</Uri>
      <Sha>95b9d4c9eccc2607d4cb507f41f3d585fa5d9e38</Sha>
    </Dependency>
    <Dependency Name="Microsoft.SourceBuild.Intermediate.fsharp" Version="8.0.100-beta.23457.4">
      <Uri>https://github.com/dotnet/fsharp</Uri>
      <Sha>95b9d4c9eccc2607d4cb507f41f3d585fa5d9e38</Sha>
      <SourceBuild RepoName="fsharp" ManagedOnly="true" />
    </Dependency>
    <Dependency Name="dotnet-format" Version="8.0.441502">
      <Uri>https://github.com/dotnet/format</Uri>
      <Sha>6a6de7dccf80a4a7247f0d67aa5df0062d460edb</Sha>
      <SourceBuild RepoName="format" ManagedOnly="true" />
    </Dependency>
    <Dependency Name="Microsoft.Net.Compilers.Toolset" Version="4.8.0-3.23461.4">
      <Uri>https://github.com/dotnet/roslyn</Uri>
      <Sha>0d3d87cc82e1834f50a5e26fdce427f115383f6f</Sha>
      <SourceBuild RepoName="roslyn" ManagedOnly="true" />
    </Dependency>
    <Dependency Name="Microsoft.CodeAnalysis" Version="4.8.0-3.23461.4">
      <Uri>https://github.com/dotnet/roslyn</Uri>
      <Sha>0d3d87cc82e1834f50a5e26fdce427f115383f6f</Sha>
    </Dependency>
    <Dependency Name="Microsoft.CodeAnalysis.CSharp" Version="4.8.0-3.23461.4">
      <Uri>https://github.com/dotnet/roslyn</Uri>
      <Sha>0d3d87cc82e1834f50a5e26fdce427f115383f6f</Sha>
    </Dependency>
    <Dependency Name="Microsoft.CodeAnalysis.CSharp.CodeStyle" Version="4.8.0-3.23461.4">
      <Uri>https://github.com/dotnet/roslyn</Uri>
      <Sha>0d3d87cc82e1834f50a5e26fdce427f115383f6f</Sha>
    </Dependency>
    <Dependency Name="Microsoft.CodeAnalysis.CSharp.Features" Version="4.8.0-3.23461.4">
      <Uri>https://github.com/dotnet/roslyn</Uri>
      <Sha>0d3d87cc82e1834f50a5e26fdce427f115383f6f</Sha>
    </Dependency>
    <Dependency Name="Microsoft.CodeAnalysis.CSharp.Workspaces" Version="4.8.0-3.23461.4">
      <Uri>https://github.com/dotnet/roslyn</Uri>
      <Sha>0d3d87cc82e1834f50a5e26fdce427f115383f6f</Sha>
    </Dependency>
    <Dependency Name="Microsoft.CodeAnalysis.Workspaces.MSBuild" Version="4.8.0-3.23461.4">
      <Uri>https://github.com/dotnet/roslyn</Uri>
      <Sha>0d3d87cc82e1834f50a5e26fdce427f115383f6f</Sha>
    </Dependency>
    <Dependency Name="Microsoft.AspNetCore.DeveloperCertificates.XPlat" Version="9.0.0-alpha.1.23461.14">
      <Uri>https://github.com/dotnet/aspnetcore</Uri>
      <Sha>a7844fcbcb0278b19b4bccd06e224b9b6b8325fe</Sha>
    </Dependency>
    <Dependency Name="Microsoft.AspNetCore.TestHost" Version="9.0.0-alpha.1.23461.14">
      <Uri>https://github.com/dotnet/aspnetcore</Uri>
      <Sha>a7844fcbcb0278b19b4bccd06e224b9b6b8325fe</Sha>
    </Dependency>
    <Dependency Name="Microsoft.Build.NuGetSdkResolver" Version="6.8.0-rc.110">
      <Uri>https://github.com/nuget/nuget.client</Uri>
      <Sha>11a62174beb847bc2a59ffbb08b70eaa84781d25</Sha>
    </Dependency>
    <Dependency Name="NuGet.Build.Tasks" Version="6.8.0-rc.110">
      <Uri>https://github.com/nuget/nuget.client</Uri>
      <Sha>11a62174beb847bc2a59ffbb08b70eaa84781d25</Sha>
    </Dependency>
    <Dependency Name="NuGet.Build.Tasks.Console" Version="6.8.0-rc.110">
      <Uri>https://github.com/nuget/nuget.client</Uri>
      <Sha>11a62174beb847bc2a59ffbb08b70eaa84781d25</Sha>
    </Dependency>
    <Dependency Name="NuGet.Build.Tasks.Pack" Version="6.8.0-rc.110">
      <Uri>https://github.com/nuget/nuget.client</Uri>
      <Sha>11a62174beb847bc2a59ffbb08b70eaa84781d25</Sha>
    </Dependency>
    <Dependency Name="NuGet.Commands" Version="6.8.0-rc.110">
      <Uri>https://github.com/nuget/nuget.client</Uri>
      <Sha>11a62174beb847bc2a59ffbb08b70eaa84781d25</Sha>
    </Dependency>
    <Dependency Name="NuGet.CommandLine.XPlat" Version="6.8.0-rc.110">
      <Uri>https://github.com/nuget/nuget.client</Uri>
      <Sha>11a62174beb847bc2a59ffbb08b70eaa84781d25</Sha>
    </Dependency>
    <Dependency Name="NuGet.Common" Version="6.8.0-rc.110">
      <Uri>https://github.com/nuget/nuget.client</Uri>
      <Sha>11a62174beb847bc2a59ffbb08b70eaa84781d25</Sha>
    </Dependency>
    <Dependency Name="NuGet.Configuration" Version="6.8.0-rc.110">
      <Uri>https://github.com/nuget/nuget.client</Uri>
      <Sha>11a62174beb847bc2a59ffbb08b70eaa84781d25</Sha>
    </Dependency>
    <Dependency Name="NuGet.Credentials" Version="6.8.0-rc.110">
      <Uri>https://github.com/nuget/nuget.client</Uri>
      <Sha>11a62174beb847bc2a59ffbb08b70eaa84781d25</Sha>
    </Dependency>
    <Dependency Name="NuGet.DependencyResolver.Core" Version="6.8.0-rc.110">
      <Uri>https://github.com/nuget/nuget.client</Uri>
      <Sha>11a62174beb847bc2a59ffbb08b70eaa84781d25</Sha>
    </Dependency>
    <Dependency Name="NuGet.Frameworks" Version="6.8.0-rc.110">
      <Uri>https://github.com/nuget/nuget.client</Uri>
      <Sha>11a62174beb847bc2a59ffbb08b70eaa84781d25</Sha>
    </Dependency>
    <Dependency Name="NuGet.LibraryModel" Version="6.8.0-rc.110">
      <Uri>https://github.com/nuget/nuget.client</Uri>
      <Sha>11a62174beb847bc2a59ffbb08b70eaa84781d25</Sha>
    </Dependency>
    <Dependency Name="NuGet.ProjectModel" Version="6.8.0-rc.110">
      <Uri>https://github.com/nuget/nuget.client</Uri>
      <Sha>11a62174beb847bc2a59ffbb08b70eaa84781d25</Sha>
    </Dependency>
    <Dependency Name="NuGet.Protocol" Version="6.8.0-rc.110">
      <Uri>https://github.com/nuget/nuget.client</Uri>
      <Sha>11a62174beb847bc2a59ffbb08b70eaa84781d25</Sha>
    </Dependency>
    <Dependency Name="NuGet.Packaging" Version="6.8.0-rc.110">
      <Uri>https://github.com/nuget/nuget.client</Uri>
      <Sha>11a62174beb847bc2a59ffbb08b70eaa84781d25</Sha>
    </Dependency>
    <Dependency Name="NuGet.Versioning" Version="6.8.0-rc.110">
      <Uri>https://github.com/nuget/nuget.client</Uri>
      <Sha>11a62174beb847bc2a59ffbb08b70eaa84781d25</Sha>
    </Dependency>
    <Dependency Name="Microsoft.NET.Test.Sdk" Version="17.8.0-preview-23456-01">
      <Uri>https://github.com/microsoft/vstest</Uri>
      <Sha>bb99e3ea07aaecd62d5c59568524133317d081b4</Sha>
      <SourceBuild RepoName="vstest" ManagedOnly="true" />
    </Dependency>
    <Dependency Name="Microsoft.TestPlatform.CLI" Version="17.8.0-preview-23456-01">
      <Uri>https://github.com/microsoft/vstest</Uri>
      <Sha>bb99e3ea07aaecd62d5c59568524133317d081b4</Sha>
    </Dependency>
    <Dependency Name="Microsoft.TestPlatform.Build" Version="17.8.0-preview-23456-01">
      <Uri>https://github.com/microsoft/vstest</Uri>
      <Sha>bb99e3ea07aaecd62d5c59568524133317d081b4</Sha>
    </Dependency>
    <Dependency Name="Microsoft.NET.ILLink.Tasks" Version="8.0.0-rc.1.23421.3">
      <Uri>https://github.com/dotnet/runtime</Uri>
      <Sha>f8c110b8003d68cc635add4ca791d6cf2e645561</Sha>
    </Dependency>
    <Dependency Name="System.CodeDom" Version="8.0.0-rc.1.23421.3">
      <Uri>https://github.com/dotnet/runtime</Uri>
      <Sha>f8c110b8003d68cc635add4ca791d6cf2e645561</Sha>
    </Dependency>
    <Dependency Name="System.Security.Cryptography.ProtectedData" Version="8.0.0-rc.1.23421.3">
      <Uri>https://github.com/dotnet/runtime</Uri>
      <Sha>f8c110b8003d68cc635add4ca791d6cf2e645561</Sha>
    </Dependency>
    <Dependency Name="System.Text.Encoding.CodePages" Version="8.0.0-rc.1.23421.3">
      <Uri>https://github.com/dotnet/runtime</Uri>
      <Sha>f8c110b8003d68cc635add4ca791d6cf2e645561</Sha>
    </Dependency>
    <Dependency Name="System.Resources.Extensions" Version="8.0.0-rc.1.23421.3">
      <Uri>https://github.com/dotnet/runtime</Uri>
      <Sha>f8c110b8003d68cc635add4ca791d6cf2e645561</Sha>
    </Dependency>
    <Dependency Name="Microsoft.WindowsDesktop.App.Runtime.win-x64" Version="9.0.0-alpha.1.23456.3">
      <Uri>https://github.com/dotnet/windowsdesktop</Uri>
      <Sha>52e969f93c15d4eaa2f709ebbfe168fb1bb09fa2</Sha>
    </Dependency>
    <Dependency Name="VS.Redist.Common.WindowsDesktop.SharedFramework.x64.8.0" Version="8.0.0-rc.1.23412.3">
      <Uri>https://github.com/dotnet/windowsdesktop</Uri>
      <Sha>0c003a14ab4baa5f5bf256575ae94f4fd88b45b7</Sha>
    </Dependency>
    <Dependency Name="Microsoft.WindowsDesktop.App.Ref" Version="9.0.0-alpha.1.23456.3">
      <Uri>https://github.com/dotnet/windowsdesktop</Uri>
      <Sha>52e969f93c15d4eaa2f709ebbfe168fb1bb09fa2</Sha>
    </Dependency>
    <Dependency Name="VS.Redist.Common.WindowsDesktop.TargetingPack.x64.8.0" Version="8.0.0-rc.1.23412.3">
      <Uri>https://github.com/dotnet/windowsdesktop</Uri>
      <Sha>0c003a14ab4baa5f5bf256575ae94f4fd88b45b7</Sha>
    </Dependency>
    <Dependency Name="Microsoft.NET.Sdk.WindowsDesktop" Version="9.0.0-alpha.1.23431.2" CoherentParentDependency="Microsoft.WindowsDesktop.App.Ref">
      <Uri>https://github.com/dotnet/wpf</Uri>
      <Sha>3a8376ca92de4c85dd92b05fba8a1c0a49b14cb9</Sha>
    </Dependency>
    <Dependency Name="Microsoft.AspNetCore.App.Ref" Version="9.0.0-alpha.1.23461.14">
      <Uri>https://github.com/dotnet/aspnetcore</Uri>
      <Sha>a7844fcbcb0278b19b4bccd06e224b9b6b8325fe</Sha>
    </Dependency>
    <Dependency Name="Microsoft.AspNetCore.App.Ref.Internal" Version="9.0.0-alpha.1.23461.14">
      <Uri>https://github.com/dotnet/aspnetcore</Uri>
      <Sha>a7844fcbcb0278b19b4bccd06e224b9b6b8325fe</Sha>
    </Dependency>
    <Dependency Name="Microsoft.AspNetCore.App.Runtime.win-x64" Version="9.0.0-alpha.1.23461.14">
      <Uri>https://github.com/dotnet/aspnetcore</Uri>
      <Sha>a7844fcbcb0278b19b4bccd06e224b9b6b8325fe</Sha>
    </Dependency>
    <Dependency Name="VS.Redist.Common.AspNetCore.SharedFramework.x64.9.0" Version="9.0.0-alpha.1.23461.14">
      <Uri>https://github.com/dotnet/aspnetcore</Uri>
      <Sha>a7844fcbcb0278b19b4bccd06e224b9b6b8325fe</Sha>
      <SourceBuild RepoName="aspnetcore" ManagedOnly="true" />
    </Dependency>
    <Dependency Name="dotnet-dev-certs" Version="9.0.0-alpha.1.23461.14">
      <Uri>https://github.com/dotnet/aspnetcore</Uri>
      <Sha>a7844fcbcb0278b19b4bccd06e224b9b6b8325fe</Sha>
    </Dependency>
    <Dependency Name="dotnet-user-jwts" Version="9.0.0-alpha.1.23461.14">
      <Uri>https://github.com/dotnet/aspnetcore</Uri>
      <Sha>a7844fcbcb0278b19b4bccd06e224b9b6b8325fe</Sha>
    </Dependency>
    <Dependency Name="dotnet-user-secrets" Version="9.0.0-alpha.1.23461.14">
      <Uri>https://github.com/dotnet/aspnetcore</Uri>
      <Sha>a7844fcbcb0278b19b4bccd06e224b9b6b8325fe</Sha>
    </Dependency>
    <Dependency Name="Microsoft.AspNetCore.Analyzers" Version="9.0.0-alpha.1.23461.14">
      <Uri>https://github.com/dotnet/aspnetcore</Uri>
      <Sha>a7844fcbcb0278b19b4bccd06e224b9b6b8325fe</Sha>
    </Dependency>
    <Dependency Name="Microsoft.AspNetCore.Components.SdkAnalyzers" Version="9.0.0-alpha.1.23461.14">
      <Uri>https://github.com/dotnet/aspnetcore</Uri>
      <Sha>a7844fcbcb0278b19b4bccd06e224b9b6b8325fe</Sha>
    </Dependency>
    <Dependency Name="Microsoft.AspNetCore.Mvc.Analyzers" Version="9.0.0-alpha.1.23461.14">
      <Uri>https://github.com/dotnet/aspnetcore</Uri>
      <Sha>a7844fcbcb0278b19b4bccd06e224b9b6b8325fe</Sha>
    </Dependency>
    <Dependency Name="Microsoft.AspNetCore.Mvc.Api.Analyzers" Version="9.0.0-alpha.1.23461.14">
      <Uri>https://github.com/dotnet/aspnetcore</Uri>
      <Sha>a7844fcbcb0278b19b4bccd06e224b9b6b8325fe</Sha>
    </Dependency>
<<<<<<< HEAD
    <Dependency Name="Microsoft.CodeAnalysis.Razor.Tooling.Internal" Version="7.0.0-preview.23462.1">
      <Uri>https://github.com/dotnet/razor</Uri>
      <Sha>2791c758d9b392de63371e2387ad62112e3a44ec</Sha>
      <SourceBuild RepoName="razor" ManagedOnly="true" />
    </Dependency>
    <Dependency Name="Microsoft.AspNetCore.Mvc.Razor.Extensions.Tooling.Internal" Version="7.0.0-preview.23462.1">
      <Uri>https://github.com/dotnet/razor</Uri>
      <Sha>2791c758d9b392de63371e2387ad62112e3a44ec</Sha>
    </Dependency>
    <Dependency Name="Microsoft.NET.Sdk.Razor.SourceGenerators.Transport" Version="7.0.0-preview.23462.1">
      <Uri>https://github.com/dotnet/razor</Uri>
      <Sha>2791c758d9b392de63371e2387ad62112e3a44ec</Sha>
=======
    <Dependency Name="Microsoft.CodeAnalysis.Razor.Tooling.Internal" Version="7.0.0-preview.23461.4">
      <Uri>https://github.com/dotnet/razor</Uri>
      <Sha>4b765b660782146477c1029fa1fc517ffdcb63fa</Sha>
      <SourceBuild RepoName="razor" ManagedOnly="true" />
    </Dependency>
    <Dependency Name="Microsoft.AspNetCore.Mvc.Razor.Extensions.Tooling.Internal" Version="7.0.0-preview.23461.4">
      <Uri>https://github.com/dotnet/razor</Uri>
      <Sha>4b765b660782146477c1029fa1fc517ffdcb63fa</Sha>
    </Dependency>
    <Dependency Name="Microsoft.NET.Sdk.Razor.SourceGenerators.Transport" Version="7.0.0-preview.23461.4">
      <Uri>https://github.com/dotnet/razor</Uri>
      <Sha>4b765b660782146477c1029fa1fc517ffdcb63fa</Sha>
>>>>>>> bd008526
    </Dependency>
    <Dependency Name="Microsoft.Extensions.FileProviders.Embedded" Version="9.0.0-alpha.1.23461.14">
      <Uri>https://github.com/dotnet/aspnetcore</Uri>
      <Sha>a7844fcbcb0278b19b4bccd06e224b9b6b8325fe</Sha>
    </Dependency>
    <Dependency Name="Microsoft.AspNetCore.Authorization" Version="9.0.0-alpha.1.23461.14">
      <Uri>https://github.com/dotnet/aspnetcore</Uri>
      <Sha>a7844fcbcb0278b19b4bccd06e224b9b6b8325fe</Sha>
    </Dependency>
    <Dependency Name="Microsoft.AspNetCore.Components.Web" Version="9.0.0-alpha.1.23461.14">
      <Uri>https://github.com/dotnet/aspnetcore</Uri>
      <Sha>a7844fcbcb0278b19b4bccd06e224b9b6b8325fe</Sha>
    </Dependency>
    <Dependency Name="Microsoft.JSInterop" Version="9.0.0-alpha.1.23461.14">
      <Uri>https://github.com/dotnet/aspnetcore</Uri>
      <Sha>a7844fcbcb0278b19b4bccd06e224b9b6b8325fe</Sha>
    </Dependency>
    <Dependency Name="Microsoft.Web.Xdt" Version="7.0.0-preview.22423.2" Pinned="true">
      <Uri>https://github.com/dotnet/xdt</Uri>
      <Sha>9a1c3e1b7f0c8763d4c96e593961a61a72679a7b</Sha>
      <SourceBuild RepoName="xdt" ManagedOnly="true" />
    </Dependency>
    <Dependency Name="Microsoft.CodeAnalysis.NetAnalyzers" Version="9.0.0-preview.23458.1">
      <Uri>https://github.com/dotnet/roslyn-analyzers</Uri>
      <Sha>8011355fb332fee2ad0ba2a68ecd9c08fc4e50e2</Sha>
    </Dependency>
    <Dependency Name="Microsoft.CodeAnalysis.PublicApiAnalyzers" Version="3.11.0-beta1.23458.1">
      <Uri>https://github.com/dotnet/roslyn-analyzers</Uri>
      <Sha>8011355fb332fee2ad0ba2a68ecd9c08fc4e50e2</Sha>
    </Dependency>
    <Dependency Name="Microsoft.SourceBuild.Intermediate.roslyn-analyzers" Version="3.11.0-beta1.23458.1">
      <Uri>https://github.com/dotnet/roslyn-analyzers</Uri>
      <Sha>8011355fb332fee2ad0ba2a68ecd9c08fc4e50e2</Sha>
      <SourceBuild RepoName="roslyn-analyzers" ManagedOnly="true" />
    </Dependency>
    <Dependency Name="System.CommandLine" Version="2.0.0-beta4.23307.1">
      <Uri>https://github.com/dotnet/command-line-api</Uri>
      <Sha>02fe27cd6a9b001c8feb7938e6ef4b3799745759</Sha>
    </Dependency>
    <Dependency Name="Microsoft.SourceBuild.Intermediate.command-line-api" Version="0.1.430701">
      <Uri>https://github.com/dotnet/command-line-api</Uri>
      <Sha>02fe27cd6a9b001c8feb7938e6ef4b3799745759</Sha>
      <SourceBuild RepoName="command-line-api" ManagedOnly="true" />
    </Dependency>
    <Dependency Name="Microsoft.SourceBuild.Intermediate.source-build-externals" Version="8.0.0-alpha.1.23429.1">
      <Uri>https://github.com/dotnet/source-build-externals</Uri>
      <Sha>0603839a51f5e18b89c60a3690aff5e81fa666ca</Sha>
      <SourceBuild RepoName="source-build-externals" ManagedOnly="true" />
    </Dependency>
    <Dependency Name="Microsoft.SourceBuild.Intermediate.source-build-reference-packages" Version="8.0.0-alpha.1.23461.1">
      <Uri>https://github.com/dotnet/source-build-reference-packages</Uri>
      <Sha>264d80ed1ee84b458328b2df68f9930deac08bff</Sha>
      <SourceBuild RepoName="source-build-reference-packages" ManagedOnly="true" />
    </Dependency>
    <Dependency Name="Microsoft.Deployment.DotNet.Releases" Version="1.0.0-preview.6.23430.3">
      <Uri>https://github.com/dotnet/deployment-tools</Uri>
      <Sha>783889e0db1be82a43a84e67c4c26b0225eb3cbb</Sha>
    </Dependency>
    <Dependency Name="Microsoft.Build.Tasks.Git" Version="8.0.0-beta.23415.3">
      <Uri>https://github.com/dotnet/sourcelink</Uri>
      <Sha>bf63e726a31d7bdb25b4589627cef44da0072174</Sha>
      <SourceBuild RepoName="sourcelink" ManagedOnly="true" />
    </Dependency>
    <Dependency Name="Microsoft.SourceLink.Common" Version="8.0.0-beta.23415.3">
      <Uri>https://github.com/dotnet/sourcelink</Uri>
      <Sha>bf63e726a31d7bdb25b4589627cef44da0072174</Sha>
    </Dependency>
    <Dependency Name="Microsoft.SourceLink.AzureRepos.Git" Version="8.0.0-beta.23415.3">
      <Uri>https://github.com/dotnet/sourcelink</Uri>
      <Sha>bf63e726a31d7bdb25b4589627cef44da0072174</Sha>
    </Dependency>
    <Dependency Name="Microsoft.SourceLink.GitHub" Version="8.0.0-beta.23415.3">
      <Uri>https://github.com/dotnet/sourcelink</Uri>
      <Sha>bf63e726a31d7bdb25b4589627cef44da0072174</Sha>
    </Dependency>
    <Dependency Name="Microsoft.SourceLink.GitLab" Version="8.0.0-beta.23415.3">
      <Uri>https://github.com/dotnet/sourcelink</Uri>
      <Sha>bf63e726a31d7bdb25b4589627cef44da0072174</Sha>
    </Dependency>
    <Dependency Name="Microsoft.SourceLink.Bitbucket.Git" Version="8.0.0-beta.23415.3">
      <Uri>https://github.com/dotnet/sourcelink</Uri>
      <Sha>bf63e726a31d7bdb25b4589627cef44da0072174</Sha>
    </Dependency>
    <!-- Explicit dependency because Microsoft.Deployment.DotNet.Releases has different versioning
         than the SB intermediate -->
    <Dependency Name="Microsoft.SourceBuild.Intermediate.deployment-tools" Version="8.0.0-preview.6.23430.3">
      <Uri>https://github.com/dotnet/deployment-tools</Uri>
      <Sha>783889e0db1be82a43a84e67c4c26b0225eb3cbb</Sha>
      <SourceBuild RepoName="deployment-tools" ManagedOnly="true" />
    </Dependency>
    <Dependency Name="Microsoft.SourceBuild.Intermediate.symreader" Version="2.0.0-beta-23228-03">
      <Uri>https://github.com/dotnet/symreader</Uri>
      <Sha>27e584661980ee6d82c419a2a471ae505b7d122e</Sha>
      <SourceBuild RepoName="symreader" ManagedOnly="true" />
    </Dependency>
    <!-- Dependency required for flowing correct package version in source-build, using PVP flow. -->
    <Dependency Name="Microsoft.Extensions.Logging.Console" Version="8.0.0-rc.1.23421.3">
      <Uri>https://github.com/dotnet/runtime</Uri>
      <Sha>f8c110b8003d68cc635add4ca791d6cf2e645561</Sha>
    </Dependency>
    <!-- Dependency required for flowing correct package version in source-build, using PVP flow. -->
    <Dependency Name="Microsoft.Extensions.FileSystemGlobbing" Version="8.0.0-rc.1.23421.3">
      <Uri>https://github.com/dotnet/runtime</Uri>
      <Sha>f8c110b8003d68cc635add4ca791d6cf2e645561</Sha>
    </Dependency>
    <!-- Dependency required for flowing correct package version in source-build, using PVP flow. -->
    <Dependency Name="System.ServiceProcess.ServiceController" Version="8.0.0-rc.1.23421.3">
      <Uri>https://github.com/dotnet/runtime</Uri>
      <Sha>f8c110b8003d68cc635add4ca791d6cf2e645561</Sha>
    </Dependency>
  </ProductDependencies>
  <ToolsetDependencies>
    <Dependency Name="Microsoft.DotNet.Arcade.Sdk" Version="8.0.0-beta.23451.1">
      <Uri>https://github.com/dotnet/arcade</Uri>
      <Sha>4665b3d04e1da3796b965c3c3e3b97f55c449a6e</Sha>
      <SourceBuild RepoName="arcade" ManagedOnly="true" />
    </Dependency>
    <Dependency Name="Microsoft.DotNet.Helix.Sdk" Version="8.0.0-beta.23451.1">
      <Uri>https://github.com/dotnet/arcade</Uri>
      <Sha>4665b3d04e1da3796b965c3c3e3b97f55c449a6e</Sha>
    </Dependency>
    <Dependency Name="Microsoft.DotNet.SignTool" Version="8.0.0-beta.23451.1">
      <Uri>https://github.com/dotnet/arcade</Uri>
      <Sha>4665b3d04e1da3796b965c3c3e3b97f55c449a6e</Sha>
    </Dependency>
    <Dependency Name="Microsoft.DotNet.XUnitExtensions" Version="8.0.0-beta.23451.1">
      <Uri>https://github.com/dotnet/arcade</Uri>
      <Sha>4665b3d04e1da3796b965c3c3e3b97f55c449a6e</Sha>
    </Dependency>
    <Dependency Name="System.Reflection.MetadataLoadContext" Version="8.0.0-rc.1.23421.3">
      <Uri>https://github.com/dotnet/runtime</Uri>
      <Sha>f8c110b8003d68cc635add4ca791d6cf2e645561</Sha>
    </Dependency>
    <Dependency Name="Microsoft.DotNet.XliffTasks" Version="1.0.0-beta.23426.1" CoherentParentDependency="Microsoft.DotNet.Arcade.Sdk">
      <Uri>https://github.com/dotnet/xliff-tasks</Uri>
      <Sha>194f32828726c3f1f63f79f3dc09b9e99c157b11</Sha>
      <SourceBuild RepoName="xliff-tasks" ManagedOnly="true" />
    </Dependency>
  </ToolsetDependencies>
</Dependencies><|MERGE_RESOLUTION|>--- conflicted
+++ resolved
@@ -274,7 +274,6 @@
       <Uri>https://github.com/dotnet/aspnetcore</Uri>
       <Sha>a7844fcbcb0278b19b4bccd06e224b9b6b8325fe</Sha>
     </Dependency>
-<<<<<<< HEAD
     <Dependency Name="Microsoft.CodeAnalysis.Razor.Tooling.Internal" Version="7.0.0-preview.23462.1">
       <Uri>https://github.com/dotnet/razor</Uri>
       <Sha>2791c758d9b392de63371e2387ad62112e3a44ec</Sha>
@@ -287,20 +286,6 @@
     <Dependency Name="Microsoft.NET.Sdk.Razor.SourceGenerators.Transport" Version="7.0.0-preview.23462.1">
       <Uri>https://github.com/dotnet/razor</Uri>
       <Sha>2791c758d9b392de63371e2387ad62112e3a44ec</Sha>
-=======
-    <Dependency Name="Microsoft.CodeAnalysis.Razor.Tooling.Internal" Version="7.0.0-preview.23461.4">
-      <Uri>https://github.com/dotnet/razor</Uri>
-      <Sha>4b765b660782146477c1029fa1fc517ffdcb63fa</Sha>
-      <SourceBuild RepoName="razor" ManagedOnly="true" />
-    </Dependency>
-    <Dependency Name="Microsoft.AspNetCore.Mvc.Razor.Extensions.Tooling.Internal" Version="7.0.0-preview.23461.4">
-      <Uri>https://github.com/dotnet/razor</Uri>
-      <Sha>4b765b660782146477c1029fa1fc517ffdcb63fa</Sha>
-    </Dependency>
-    <Dependency Name="Microsoft.NET.Sdk.Razor.SourceGenerators.Transport" Version="7.0.0-preview.23461.4">
-      <Uri>https://github.com/dotnet/razor</Uri>
-      <Sha>4b765b660782146477c1029fa1fc517ffdcb63fa</Sha>
->>>>>>> bd008526
     </Dependency>
     <Dependency Name="Microsoft.Extensions.FileProviders.Embedded" Version="9.0.0-alpha.1.23461.14">
       <Uri>https://github.com/dotnet/aspnetcore</Uri>

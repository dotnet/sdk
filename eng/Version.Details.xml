<?xml version="1.0" encoding="utf-8"?>
<Dependencies>
  <ProductDependencies>
    <Dependency Name="Microsoft.TemplateEngine.Abstractions" Version="9.0.100-preview.7.24375.1">
      <Uri>https://github.com/dotnet/templating</Uri>
      <Sha>3daacefa79011c957ca8a56093cc485d7a9d4cd0</Sha>
    </Dependency>
    <Dependency Name="Microsoft.TemplateEngine.Mocks" Version="9.0.100-preview.7.24375.1">
      <Uri>https://github.com/dotnet/templating</Uri>
      <Sha>3daacefa79011c957ca8a56093cc485d7a9d4cd0</Sha>
    </Dependency>
    <!-- Intermediate is necessary for source build. -->
    <Dependency Name="Microsoft.SourceBuild.Intermediate.templating" Version="9.0.100-preview.7.24375.1">
      <Uri>https://github.com/dotnet/templating</Uri>
      <Sha>3daacefa79011c957ca8a56093cc485d7a9d4cd0</Sha>
      <SourceBuild RepoName="templating" ManagedOnly="true" />
    </Dependency>
    <Dependency Name="Microsoft.NETCore.App.Ref" Version="9.0.0-rc.1.24375.13">
      <Uri>https://github.com/dotnet/runtime</Uri>
      <Sha>8e3896b44de039ca716c70c8ed57da576be44749</Sha>
    </Dependency>
    <Dependency Name="VS.Redist.Common.NetCore.SharedFramework.x64.9.0" Version="9.0.0-rc.1.24375.13">
      <Uri>https://github.com/dotnet/runtime</Uri>
      <Sha>8e3896b44de039ca716c70c8ed57da576be44749</Sha>
    </Dependency>
    <Dependency Name="VS.Redist.Common.NetCore.TargetingPack.x64.9.0" Version="9.0.0-rc.1.24375.13">
      <Uri>https://github.com/dotnet/runtime</Uri>
      <Sha>8e3896b44de039ca716c70c8ed57da576be44749</Sha>
    </Dependency>
    <Dependency Name="Microsoft.NETCore.App.Runtime.win-x64" Version="9.0.0-rc.1.24375.13">
      <Uri>https://github.com/dotnet/runtime</Uri>
      <Sha>8e3896b44de039ca716c70c8ed57da576be44749</Sha>
    </Dependency>
    <Dependency Name="Microsoft.NETCore.App.Host.win-x64" Version="9.0.0-rc.1.24375.13">
      <Uri>https://github.com/dotnet/runtime</Uri>
      <Sha>8e3896b44de039ca716c70c8ed57da576be44749</Sha>
    </Dependency>
    <Dependency Name="Microsoft.NETCore.Platforms" Version="9.0.0-rc.1.24375.13">
      <Uri>https://github.com/dotnet/runtime</Uri>
      <Sha>8e3896b44de039ca716c70c8ed57da576be44749</Sha>
    </Dependency>
    <Dependency Name="Microsoft.NET.HostModel" Version="9.0.0-rc.1.24375.13">
      <Uri>https://github.com/dotnet/runtime</Uri>
      <Sha>8e3896b44de039ca716c70c8ed57da576be44749</Sha>
    </Dependency>
    <Dependency Name="Microsoft.Extensions.DependencyModel" Version="9.0.0-rc.1.24375.13">
      <Uri>https://github.com/dotnet/runtime</Uri>
      <Sha>8e3896b44de039ca716c70c8ed57da576be44749</Sha>
    </Dependency>
    <!-- Intermediate is necessary for source build. -->
    <Dependency Name="Microsoft.SourceBuild.Intermediate.runtime.linux-x64" Version="9.0.0-rc.1.24375.13">
      <Uri>https://github.com/dotnet/runtime</Uri>
      <Sha>8e3896b44de039ca716c70c8ed57da576be44749</Sha>
      <SourceBuild RepoName="runtime" ManagedOnly="false" />
    </Dependency>
    <!-- Change blob version in GenerateLayout.targets if this is unpinned to service targeting pack -->
    <!-- No new netstandard.library planned for 3.1 timeframe at this time. -->
    <Dependency Name="NETStandard.Library.Ref" Version="2.1.0" Pinned="true">
      <Uri>https://github.com/dotnet/core-setup</Uri>
      <Sha>7d57652f33493fa022125b7f63aad0d70c52d810</Sha>
    </Dependency>
    <Dependency Name="Microsoft.NET.Workload.Emscripten.Current.Manifest-9.0.100.Transport" Version="9.0.0-rc.1.24373.3" CoherentParentDependency="Microsoft.NETCore.App.Runtime.win-x64">
      <Uri>https://github.com/dotnet/emsdk</Uri>
      <Sha>40781ca2fc6be1dd81143d8773105a0f9f77d923</Sha>
    </Dependency>
    <!-- Intermediate is necessary for source build. -->
    <Dependency Name="Microsoft.SourceBuild.Intermediate.emsdk" Version="9.0.0-rc.1.24373.3" CoherentParentDependency="Microsoft.NETCore.App.Runtime.win-x64">
      <Uri>https://github.com/dotnet/emsdk</Uri>
      <Sha>40781ca2fc6be1dd81143d8773105a0f9f77d923</Sha>
      <SourceBuild RepoName="emsdk" ManagedOnly="true" />
    </Dependency>
    <Dependency Name="Microsoft.Build" Version="17.12.0-preview-24376-06">
      <Uri>https://github.com/dotnet/msbuild</Uri>
      <Sha>59c2ff861191e4af4a479d92efdb809812cabe01</Sha>
    </Dependency>
    <Dependency Name="Microsoft.Build.Localization" Version="17.12.0-preview-24376-06">
      <Uri>https://github.com/dotnet/msbuild</Uri>
      <Sha>59c2ff861191e4af4a479d92efdb809812cabe01</Sha>
    </Dependency>
    <!-- Intermediate is necessary for source build. -->
    <Dependency Name="Microsoft.SourceBuild.Intermediate.msbuild" Version="17.12.0-preview-24376-06">
      <Uri>https://github.com/dotnet/msbuild</Uri>
      <Sha>59c2ff861191e4af4a479d92efdb809812cabe01</Sha>
      <SourceBuild RepoName="msbuild" ManagedOnly="true" />
    </Dependency>
    <Dependency Name="Microsoft.FSharp.Compiler" Version="12.8.400-beta.24351.2">
      <Uri>https://github.com/dotnet/fsharp</Uri>
      <Sha>02adf13f8d69e0105fff4d68dbd5fb1d43bc0e17</Sha>
    </Dependency>
    <!-- Intermediate is necessary for source build. -->
    <Dependency Name="Microsoft.SourceBuild.Intermediate.fsharp" Version="8.0.400-beta.24351.2">
      <Uri>https://github.com/dotnet/fsharp</Uri>
      <Sha>02adf13f8d69e0105fff4d68dbd5fb1d43bc0e17</Sha>
      <SourceBuild RepoName="fsharp" ManagedOnly="true" />
    </Dependency>
    <Dependency Name="Microsoft.Net.Compilers.Toolset" Version="4.12.0-1.24375.11">
      <Uri>https://github.com/dotnet/roslyn</Uri>
      <Sha>dabd07189684b5cda34b3072326a12b18301a012</Sha>
    </Dependency>
    <!-- Intermediate is necessary for source build. -->
    <Dependency Name="Microsoft.SourceBuild.Intermediate.roslyn" Version="4.12.0-1.24375.11">
      <Uri>https://github.com/dotnet/roslyn</Uri>
      <Sha>dabd07189684b5cda34b3072326a12b18301a012</Sha>
      <SourceBuild RepoName="roslyn" ManagedOnly="true" />
    </Dependency>
    <Dependency Name="Microsoft.Net.Compilers.Toolset.Framework" Version="4.12.0-1.24375.11">
      <Uri>https://github.com/dotnet/roslyn</Uri>
      <Sha>dabd07189684b5cda34b3072326a12b18301a012</Sha>
    </Dependency>
    <Dependency Name="Microsoft.CodeAnalysis" Version="4.12.0-1.24375.11">
      <Uri>https://github.com/dotnet/roslyn</Uri>
      <Sha>dabd07189684b5cda34b3072326a12b18301a012</Sha>
    </Dependency>
    <Dependency Name="Microsoft.CodeAnalysis.CSharp" Version="4.12.0-1.24375.11">
      <Uri>https://github.com/dotnet/roslyn</Uri>
      <Sha>dabd07189684b5cda34b3072326a12b18301a012</Sha>
    </Dependency>
    <Dependency Name="Microsoft.CodeAnalysis.CSharp.CodeStyle" Version="4.12.0-1.24375.11">
      <Uri>https://github.com/dotnet/roslyn</Uri>
      <Sha>dabd07189684b5cda34b3072326a12b18301a012</Sha>
    </Dependency>
    <Dependency Name="Microsoft.CodeAnalysis.CSharp.Features" Version="4.12.0-1.24375.11">
      <Uri>https://github.com/dotnet/roslyn</Uri>
      <Sha>dabd07189684b5cda34b3072326a12b18301a012</Sha>
    </Dependency>
    <Dependency Name="Microsoft.CodeAnalysis.CSharp.Workspaces" Version="4.12.0-1.24375.11">
      <Uri>https://github.com/dotnet/roslyn</Uri>
      <Sha>dabd07189684b5cda34b3072326a12b18301a012</Sha>
    </Dependency>
    <Dependency Name="Microsoft.CodeAnalysis.Workspaces.MSBuild" Version="4.12.0-1.24375.11">
      <Uri>https://github.com/dotnet/roslyn</Uri>
      <Sha>dabd07189684b5cda34b3072326a12b18301a012</Sha>
    </Dependency>
<<<<<<< HEAD
    <Dependency Name="Microsoft.AspNetCore.DeveloperCertificates.XPlat" Version="9.0.0-rc.1.24376.4">
      <Uri>https://github.com/dotnet/aspnetcore</Uri>
      <Sha>25db9495d1c3a84667f62fe62d9b7c0c6db5dcb9</Sha>
    </Dependency>
    <Dependency Name="Microsoft.AspNetCore.TestHost" Version="9.0.0-rc.1.24376.4">
      <Uri>https://github.com/dotnet/aspnetcore</Uri>
      <Sha>25db9495d1c3a84667f62fe62d9b7c0c6db5dcb9</Sha>
=======
    <Dependency Name="Microsoft.AspNetCore.DeveloperCertificates.XPlat" Version="9.0.0-rc.1.24375.10">
      <Uri>https://github.com/dotnet/aspnetcore</Uri>
      <Sha>98ee50279acfacff2b4ae4b6863956f3c65f34b2</Sha>
    </Dependency>
    <Dependency Name="Microsoft.AspNetCore.TestHost" Version="9.0.0-rc.1.24375.10">
      <Uri>https://github.com/dotnet/aspnetcore</Uri>
      <Sha>98ee50279acfacff2b4ae4b6863956f3c65f34b2</Sha>
>>>>>>> 648e1b0c
    </Dependency>
    <Dependency Name="Microsoft.Build.NuGetSdkResolver" Version="6.12.0-preview.1.32">
      <Uri>https://github.com/nuget/nuget.client</Uri>
      <Sha>6b9e4481b9c23665ceb3192b9964921bcbb67c30</Sha>
    </Dependency>
    <Dependency Name="NuGet.Build.Tasks" Version="6.12.0-preview.1.32">
      <Uri>https://github.com/nuget/nuget.client</Uri>
      <Sha>6b9e4481b9c23665ceb3192b9964921bcbb67c30</Sha>
      <SourceBuildTarball RepoName="nuget-client" ManagedOnly="true" />
    </Dependency>
    <Dependency Name="NuGet.Build.Tasks.Console" Version="6.12.0-preview.1.32">
      <Uri>https://github.com/nuget/nuget.client</Uri>
      <Sha>6b9e4481b9c23665ceb3192b9964921bcbb67c30</Sha>
    </Dependency>
    <Dependency Name="NuGet.Build.Tasks.Pack" Version="6.12.0-preview.1.32">
      <Uri>https://github.com/nuget/nuget.client</Uri>
      <Sha>6b9e4481b9c23665ceb3192b9964921bcbb67c30</Sha>
    </Dependency>
    <Dependency Name="NuGet.Commands" Version="6.12.0-preview.1.32">
      <Uri>https://github.com/nuget/nuget.client</Uri>
      <Sha>6b9e4481b9c23665ceb3192b9964921bcbb67c30</Sha>
    </Dependency>
    <Dependency Name="NuGet.CommandLine.XPlat" Version="6.12.0-preview.1.32">
      <Uri>https://github.com/nuget/nuget.client</Uri>
      <Sha>6b9e4481b9c23665ceb3192b9964921bcbb67c30</Sha>
    </Dependency>
    <Dependency Name="NuGet.Common" Version="6.12.0-preview.1.32">
      <Uri>https://github.com/nuget/nuget.client</Uri>
      <Sha>6b9e4481b9c23665ceb3192b9964921bcbb67c30</Sha>
    </Dependency>
    <Dependency Name="NuGet.Configuration" Version="6.12.0-preview.1.32">
      <Uri>https://github.com/nuget/nuget.client</Uri>
      <Sha>6b9e4481b9c23665ceb3192b9964921bcbb67c30</Sha>
    </Dependency>
    <Dependency Name="NuGet.Credentials" Version="6.12.0-preview.1.32">
      <Uri>https://github.com/nuget/nuget.client</Uri>
      <Sha>6b9e4481b9c23665ceb3192b9964921bcbb67c30</Sha>
    </Dependency>
    <Dependency Name="NuGet.DependencyResolver.Core" Version="6.12.0-preview.1.32">
      <Uri>https://github.com/nuget/nuget.client</Uri>
      <Sha>6b9e4481b9c23665ceb3192b9964921bcbb67c30</Sha>
    </Dependency>
    <Dependency Name="NuGet.Frameworks" Version="6.12.0-preview.1.32">
      <Uri>https://github.com/nuget/nuget.client</Uri>
      <Sha>6b9e4481b9c23665ceb3192b9964921bcbb67c30</Sha>
    </Dependency>
    <Dependency Name="NuGet.LibraryModel" Version="6.12.0-preview.1.32">
      <Uri>https://github.com/nuget/nuget.client</Uri>
      <Sha>6b9e4481b9c23665ceb3192b9964921bcbb67c30</Sha>
    </Dependency>
    <Dependency Name="NuGet.ProjectModel" Version="6.12.0-preview.1.32">
      <Uri>https://github.com/nuget/nuget.client</Uri>
      <Sha>6b9e4481b9c23665ceb3192b9964921bcbb67c30</Sha>
    </Dependency>
    <Dependency Name="NuGet.Protocol" Version="6.12.0-preview.1.32">
      <Uri>https://github.com/nuget/nuget.client</Uri>
      <Sha>6b9e4481b9c23665ceb3192b9964921bcbb67c30</Sha>
    </Dependency>
    <Dependency Name="NuGet.Packaging" Version="6.12.0-preview.1.32">
      <Uri>https://github.com/nuget/nuget.client</Uri>
      <Sha>6b9e4481b9c23665ceb3192b9964921bcbb67c30</Sha>
    </Dependency>
    <Dependency Name="NuGet.Versioning" Version="6.12.0-preview.1.32">
      <Uri>https://github.com/nuget/nuget.client</Uri>
      <Sha>6b9e4481b9c23665ceb3192b9964921bcbb67c30</Sha>
    </Dependency>
    <Dependency Name="NuGet.Localization" Version="6.12.0-preview.1.32">
      <Uri>https://github.com/nuget/nuget.client</Uri>
      <Sha>6b9e4481b9c23665ceb3192b9964921bcbb67c30</Sha>
    </Dependency>
    <Dependency Name="Microsoft.NET.Test.Sdk" Version="17.12.0-preview-24353-03">
      <Uri>https://github.com/microsoft/vstest</Uri>
      <Sha>a1f5a6500b8cfefa81adbb652a84ad0ba884c140</Sha>
    </Dependency>
    <Dependency Name="Microsoft.TestPlatform.CLI" Version="17.12.0-preview-24353-03">
      <Uri>https://github.com/microsoft/vstest</Uri>
      <Sha>a1f5a6500b8cfefa81adbb652a84ad0ba884c140</Sha>
    </Dependency>
    <Dependency Name="Microsoft.TestPlatform.Build" Version="17.12.0-preview-24353-03">
      <Uri>https://github.com/microsoft/vstest</Uri>
      <Sha>a1f5a6500b8cfefa81adbb652a84ad0ba884c140</Sha>
    </Dependency>
    <!-- Intermediate is necessary for source build. -->
    <Dependency Name="Microsoft.SourceBuild.Intermediate.vstest" Version="17.12.0-preview-24353-03">
      <Uri>https://github.com/microsoft/vstest</Uri>
      <Sha>a1f5a6500b8cfefa81adbb652a84ad0ba884c140</Sha>
      <SourceBuild RepoName="vstest" ManagedOnly="true" />
    </Dependency>
    <Dependency Name="Microsoft.NET.ILLink.Tasks" Version="9.0.0-rc.1.24375.13">
      <Uri>https://github.com/dotnet/runtime</Uri>
      <Sha>8e3896b44de039ca716c70c8ed57da576be44749</Sha>
    </Dependency>
    <Dependency Name="System.CodeDom" Version="9.0.0-rc.1.24375.13">
      <Uri>https://github.com/dotnet/runtime</Uri>
      <Sha>8e3896b44de039ca716c70c8ed57da576be44749</Sha>
    </Dependency>
    <Dependency Name="System.Security.Cryptography.ProtectedData" Version="9.0.0-rc.1.24375.13">
      <Uri>https://github.com/dotnet/runtime</Uri>
      <Sha>8e3896b44de039ca716c70c8ed57da576be44749</Sha>
    </Dependency>
    <Dependency Name="System.Text.Encoding.CodePages" Version="9.0.0-rc.1.24375.13">
      <Uri>https://github.com/dotnet/runtime</Uri>
      <Sha>8e3896b44de039ca716c70c8ed57da576be44749</Sha>
    </Dependency>
    <Dependency Name="System.Resources.Extensions" Version="9.0.0-rc.1.24375.13">
      <Uri>https://github.com/dotnet/runtime</Uri>
      <Sha>8e3896b44de039ca716c70c8ed57da576be44749</Sha>
    </Dependency>
    <Dependency Name="Microsoft.WindowsDesktop.App.Runtime.win-x64" Version="9.0.0-rc.1.24374.1">
      <Uri>https://github.com/dotnet/windowsdesktop</Uri>
      <Sha>99130896533b47c06432ef0decb8bcc7dd8efdd1</Sha>
      <SourceBuildTarball RepoName="windowsdesktop" ManagedOnly="true" />
    </Dependency>
    <Dependency Name="VS.Redist.Common.WindowsDesktop.SharedFramework.x64.9.0" Version="9.0.0-rc.1.24374.1">
      <Uri>https://github.com/dotnet/windowsdesktop</Uri>
      <Sha>99130896533b47c06432ef0decb8bcc7dd8efdd1</Sha>
    </Dependency>
    <Dependency Name="Microsoft.WindowsDesktop.App.Ref" Version="9.0.0-rc.1.24374.1">
      <Uri>https://github.com/dotnet/windowsdesktop</Uri>
      <Sha>99130896533b47c06432ef0decb8bcc7dd8efdd1</Sha>
    </Dependency>
    <Dependency Name="VS.Redist.Common.WindowsDesktop.TargetingPack.x64.9.0" Version="9.0.0-rc.1.24374.1">
      <Uri>https://github.com/dotnet/windowsdesktop</Uri>
      <Sha>99130896533b47c06432ef0decb8bcc7dd8efdd1</Sha>
    </Dependency>
    <Dependency Name="Microsoft.NET.Sdk.WindowsDesktop" Version="9.0.0-rc.1.24373.9" CoherentParentDependency="Microsoft.WindowsDesktop.App.Ref">
      <Uri>https://github.com/dotnet/wpf</Uri>
      <Sha>0310ea93a4ea4af6123dc5de3da1e3e3ee582100</Sha>
    </Dependency>
<<<<<<< HEAD
    <Dependency Name="Microsoft.AspNetCore.App.Ref" Version="9.0.0-rc.1.24376.4">
      <Uri>https://github.com/dotnet/aspnetcore</Uri>
      <Sha>25db9495d1c3a84667f62fe62d9b7c0c6db5dcb9</Sha>
    </Dependency>
    <Dependency Name="Microsoft.AspNetCore.App.Ref.Internal" Version="9.0.0-rc.1.24376.4">
      <Uri>https://github.com/dotnet/aspnetcore</Uri>
      <Sha>25db9495d1c3a84667f62fe62d9b7c0c6db5dcb9</Sha>
    </Dependency>
    <Dependency Name="Microsoft.AspNetCore.App.Runtime.win-x64" Version="9.0.0-rc.1.24376.4">
      <Uri>https://github.com/dotnet/aspnetcore</Uri>
      <Sha>25db9495d1c3a84667f62fe62d9b7c0c6db5dcb9</Sha>
    </Dependency>
    <Dependency Name="VS.Redist.Common.AspNetCore.SharedFramework.x64.9.0" Version="9.0.0-rc.1.24376.4">
      <Uri>https://github.com/dotnet/aspnetcore</Uri>
      <Sha>25db9495d1c3a84667f62fe62d9b7c0c6db5dcb9</Sha>
    </Dependency>
    <Dependency Name="dotnet-dev-certs" Version="9.0.0-rc.1.24376.4">
      <Uri>https://github.com/dotnet/aspnetcore</Uri>
      <Sha>25db9495d1c3a84667f62fe62d9b7c0c6db5dcb9</Sha>
    </Dependency>
    <Dependency Name="dotnet-user-jwts" Version="9.0.0-rc.1.24376.4">
      <Uri>https://github.com/dotnet/aspnetcore</Uri>
      <Sha>25db9495d1c3a84667f62fe62d9b7c0c6db5dcb9</Sha>
    </Dependency>
    <Dependency Name="dotnet-user-secrets" Version="9.0.0-rc.1.24376.4">
      <Uri>https://github.com/dotnet/aspnetcore</Uri>
      <Sha>25db9495d1c3a84667f62fe62d9b7c0c6db5dcb9</Sha>
    </Dependency>
    <Dependency Name="Microsoft.AspNetCore.Analyzers" Version="9.0.0-rc.1.24376.4">
      <Uri>https://github.com/dotnet/aspnetcore</Uri>
      <Sha>25db9495d1c3a84667f62fe62d9b7c0c6db5dcb9</Sha>
    </Dependency>
    <Dependency Name="Microsoft.AspNetCore.Components.SdkAnalyzers" Version="9.0.0-rc.1.24376.4">
      <Uri>https://github.com/dotnet/aspnetcore</Uri>
      <Sha>25db9495d1c3a84667f62fe62d9b7c0c6db5dcb9</Sha>
    </Dependency>
    <Dependency Name="Microsoft.AspNetCore.Mvc.Analyzers" Version="9.0.0-rc.1.24376.4">
      <Uri>https://github.com/dotnet/aspnetcore</Uri>
      <Sha>25db9495d1c3a84667f62fe62d9b7c0c6db5dcb9</Sha>
    </Dependency>
    <Dependency Name="Microsoft.AspNetCore.Mvc.Api.Analyzers" Version="9.0.0-rc.1.24376.4">
      <Uri>https://github.com/dotnet/aspnetcore</Uri>
      <Sha>25db9495d1c3a84667f62fe62d9b7c0c6db5dcb9</Sha>
    </Dependency>
    <!-- Intermediate is necessary for source build. -->
    <Dependency Name="Microsoft.SourceBuild.Intermediate.aspnetcore" Version="9.0.0-rc.1.24376.4">
      <Uri>https://github.com/dotnet/aspnetcore</Uri>
      <Sha>25db9495d1c3a84667f62fe62d9b7c0c6db5dcb9</Sha>
=======
    <Dependency Name="Microsoft.AspNetCore.App.Ref" Version="9.0.0-rc.1.24375.10">
      <Uri>https://github.com/dotnet/aspnetcore</Uri>
      <Sha>98ee50279acfacff2b4ae4b6863956f3c65f34b2</Sha>
    </Dependency>
    <Dependency Name="Microsoft.AspNetCore.App.Ref.Internal" Version="9.0.0-rc.1.24375.10">
      <Uri>https://github.com/dotnet/aspnetcore</Uri>
      <Sha>98ee50279acfacff2b4ae4b6863956f3c65f34b2</Sha>
    </Dependency>
    <Dependency Name="Microsoft.AspNetCore.App.Runtime.win-x64" Version="9.0.0-rc.1.24375.10">
      <Uri>https://github.com/dotnet/aspnetcore</Uri>
      <Sha>98ee50279acfacff2b4ae4b6863956f3c65f34b2</Sha>
    </Dependency>
    <Dependency Name="VS.Redist.Common.AspNetCore.SharedFramework.x64.9.0" Version="9.0.0-rc.1.24375.10">
      <Uri>https://github.com/dotnet/aspnetcore</Uri>
      <Sha>98ee50279acfacff2b4ae4b6863956f3c65f34b2</Sha>
    </Dependency>
    <Dependency Name="dotnet-dev-certs" Version="9.0.0-rc.1.24375.10">
      <Uri>https://github.com/dotnet/aspnetcore</Uri>
      <Sha>98ee50279acfacff2b4ae4b6863956f3c65f34b2</Sha>
    </Dependency>
    <Dependency Name="dotnet-user-jwts" Version="9.0.0-rc.1.24375.10">
      <Uri>https://github.com/dotnet/aspnetcore</Uri>
      <Sha>98ee50279acfacff2b4ae4b6863956f3c65f34b2</Sha>
    </Dependency>
    <Dependency Name="dotnet-user-secrets" Version="9.0.0-rc.1.24375.10">
      <Uri>https://github.com/dotnet/aspnetcore</Uri>
      <Sha>98ee50279acfacff2b4ae4b6863956f3c65f34b2</Sha>
    </Dependency>
    <Dependency Name="Microsoft.AspNetCore.Analyzers" Version="9.0.0-rc.1.24375.10">
      <Uri>https://github.com/dotnet/aspnetcore</Uri>
      <Sha>98ee50279acfacff2b4ae4b6863956f3c65f34b2</Sha>
    </Dependency>
    <Dependency Name="Microsoft.AspNetCore.Components.SdkAnalyzers" Version="9.0.0-rc.1.24375.10">
      <Uri>https://github.com/dotnet/aspnetcore</Uri>
      <Sha>98ee50279acfacff2b4ae4b6863956f3c65f34b2</Sha>
    </Dependency>
    <Dependency Name="Microsoft.AspNetCore.Mvc.Analyzers" Version="9.0.0-rc.1.24375.10">
      <Uri>https://github.com/dotnet/aspnetcore</Uri>
      <Sha>98ee50279acfacff2b4ae4b6863956f3c65f34b2</Sha>
    </Dependency>
    <Dependency Name="Microsoft.AspNetCore.Mvc.Api.Analyzers" Version="9.0.0-rc.1.24375.10">
      <Uri>https://github.com/dotnet/aspnetcore</Uri>
      <Sha>98ee50279acfacff2b4ae4b6863956f3c65f34b2</Sha>
    </Dependency>
    <!-- Intermediate is necessary for source build. -->
    <Dependency Name="Microsoft.SourceBuild.Intermediate.aspnetcore" Version="9.0.0-rc.1.24375.10">
      <Uri>https://github.com/dotnet/aspnetcore</Uri>
      <Sha>98ee50279acfacff2b4ae4b6863956f3c65f34b2</Sha>
>>>>>>> 648e1b0c
      <SourceBuild RepoName="aspnetcore" ManagedOnly="true" />
    </Dependency>
    <Dependency Name="Microsoft.CodeAnalysis.Razor.Tooling.Internal" Version="9.0.0-preview.24376.1">
      <Uri>https://github.com/dotnet/razor</Uri>
      <Sha>5f0c07a50d411eae2cb8b285a83ff7329d31bbe8</Sha>
    </Dependency>
    <Dependency Name="Microsoft.AspNetCore.Mvc.Razor.Extensions.Tooling.Internal" Version="9.0.0-preview.24376.1">
      <Uri>https://github.com/dotnet/razor</Uri>
      <Sha>5f0c07a50d411eae2cb8b285a83ff7329d31bbe8</Sha>
    </Dependency>
    <Dependency Name="Microsoft.NET.Sdk.Razor.SourceGenerators.Transport" Version="9.0.0-preview.24376.1">
      <Uri>https://github.com/dotnet/razor</Uri>
      <Sha>5f0c07a50d411eae2cb8b285a83ff7329d31bbe8</Sha>
    </Dependency>
    <!-- Intermediate is necessary for source build. -->
    <Dependency Name="Microsoft.SourceBuild.Intermediate.razor" Version="9.0.0-preview.24376.1">
      <Uri>https://github.com/dotnet/razor</Uri>
      <Sha>5f0c07a50d411eae2cb8b285a83ff7329d31bbe8</Sha>
      <SourceBuild RepoName="razor" ManagedOnly="true" />
    </Dependency>
<<<<<<< HEAD
    <Dependency Name="Microsoft.Extensions.FileProviders.Embedded" Version="9.0.0-rc.1.24376.4">
      <Uri>https://github.com/dotnet/aspnetcore</Uri>
      <Sha>25db9495d1c3a84667f62fe62d9b7c0c6db5dcb9</Sha>
    </Dependency>
    <Dependency Name="Microsoft.AspNetCore.Authorization" Version="9.0.0-rc.1.24376.4">
      <Uri>https://github.com/dotnet/aspnetcore</Uri>
      <Sha>25db9495d1c3a84667f62fe62d9b7c0c6db5dcb9</Sha>
    </Dependency>
    <Dependency Name="Microsoft.AspNetCore.Components.Web" Version="9.0.0-rc.1.24376.4">
      <Uri>https://github.com/dotnet/aspnetcore</Uri>
      <Sha>25db9495d1c3a84667f62fe62d9b7c0c6db5dcb9</Sha>
    </Dependency>
    <Dependency Name="Microsoft.JSInterop" Version="9.0.0-rc.1.24376.4">
      <Uri>https://github.com/dotnet/aspnetcore</Uri>
      <Sha>25db9495d1c3a84667f62fe62d9b7c0c6db5dcb9</Sha>
=======
    <Dependency Name="Microsoft.Extensions.FileProviders.Embedded" Version="9.0.0-rc.1.24375.10">
      <Uri>https://github.com/dotnet/aspnetcore</Uri>
      <Sha>98ee50279acfacff2b4ae4b6863956f3c65f34b2</Sha>
    </Dependency>
    <Dependency Name="Microsoft.AspNetCore.Authorization" Version="9.0.0-rc.1.24375.10">
      <Uri>https://github.com/dotnet/aspnetcore</Uri>
      <Sha>98ee50279acfacff2b4ae4b6863956f3c65f34b2</Sha>
    </Dependency>
    <Dependency Name="Microsoft.AspNetCore.Components.Web" Version="9.0.0-rc.1.24375.10">
      <Uri>https://github.com/dotnet/aspnetcore</Uri>
      <Sha>98ee50279acfacff2b4ae4b6863956f3c65f34b2</Sha>
    </Dependency>
    <Dependency Name="Microsoft.JSInterop" Version="9.0.0-rc.1.24375.10">
      <Uri>https://github.com/dotnet/aspnetcore</Uri>
      <Sha>98ee50279acfacff2b4ae4b6863956f3c65f34b2</Sha>
>>>>>>> 648e1b0c
    </Dependency>
    <Dependency Name="Microsoft.DotNet.Test.ProjectTemplates.2.1" Version="1.0.2-beta4.22406.1">
      <Uri>https://github.com/dotnet/test-templates</Uri>
      <Sha>0385265f4d0b6413d64aea0223172366a9b9858c</Sha>
    </Dependency>
    <Dependency Name="Microsoft.DotNet.Test.ProjectTemplates.5.0" Version="1.1.0-rc.23558.1">
      <Uri>https://github.com/dotnet/test-templates</Uri>
      <Sha>307b8f538d83a955d8f6dd909eee41a5555f2f4d</Sha>
    </Dependency>
    <Dependency Name="Microsoft.DotNet.Test.ProjectTemplates.6.0" Version="1.1.0-rc.24069.1">
      <Uri>https://github.com/dotnet/test-templates</Uri>
      <Sha>becc4bd157cd6608b51a5ffe414a5d2de6330272</Sha>
    </Dependency>
    <Dependency Name="Microsoft.DotNet.Test.ProjectTemplates.7.0" Version="1.1.0-rc.24069.1">
      <Uri>https://github.com/dotnet/test-templates</Uri>
      <Sha>becc4bd157cd6608b51a5ffe414a5d2de6330272</Sha>
    </Dependency>
    <Dependency Name="Microsoft.DotNet.Test.ProjectTemplates.8.0" Version="1.1.0-rc.24202.1">
      <Uri>https://github.com/dotnet/test-templates</Uri>
      <Sha>49c9ad01f057b3c6352bbec12b117acc2224493c</Sha>
    </Dependency>
    <Dependency Name="Microsoft.DotNet.Test.ProjectTemplates.9.0" Version="1.1.0-rc.24365.1">
      <Uri>https://github.com/dotnet/test-templates</Uri>
      <Sha>c7852b88d3f9c5249aef10661cdbca0a93c00576</Sha>
    </Dependency>
    <!-- Intermediate is necessary for source build. -->
    <Dependency Name="Microsoft.SourceBuild.Intermediate.test-templates" Version="1.1.0-rc.24365.1">
      <Uri>https://github.com/dotnet/test-templates</Uri>
      <Sha>c7852b88d3f9c5249aef10661cdbca0a93c00576</Sha>
      <SourceBuild RepoName="test-templates" ManagedOnly="true" />
    </Dependency>
    <!-- For coherency purposes, these versions should be gated by the versions of winforms and wpf routed via windowsdesktop -->
    <Dependency Name="Microsoft.Dotnet.WinForms.ProjectTemplates" Version="9.0.0-preview.7.24373.1" CoherentParentDependency="Microsoft.WindowsDesktop.App.Runtime.win-x64">
      <Uri>https://github.com/dotnet/winforms</Uri>
      <Sha>0119a8cc593eb4cbaf574c4c0c3c65d297205a37</Sha>
    </Dependency>
    <Dependency Name="Microsoft.DotNet.Wpf.ProjectTemplates" Version="9.0.0-rc.1.24373.9" CoherentParentDependency="Microsoft.WindowsDesktop.App.Runtime.win-x64">
      <Uri>https://github.com/dotnet/wpf</Uri>
      <Sha>0310ea93a4ea4af6123dc5de3da1e3e3ee582100</Sha>
    </Dependency>
    <Dependency Name="Microsoft.Web.Xdt" Version="9.0.0-preview.24317.2">
      <Uri>https://github.com/dotnet/xdt</Uri>
      <Sha>0d51607fb791c51a14b552ed24fe3430c252148b</Sha>
    </Dependency>
    <!-- Intermediate is necessary for source build. -->
    <Dependency Name="Microsoft.SourceBuild.Intermediate.xdt" Version="9.0.0-preview.24317.2">
      <Uri>https://github.com/dotnet/xdt</Uri>
      <Sha>0d51607fb791c51a14b552ed24fe3430c252148b</Sha>
      <SourceBuild RepoName="xdt" ManagedOnly="true" />
    </Dependency>
    <Dependency Name="Microsoft.CodeAnalysis.NetAnalyzers" Version="9.0.0-preview.24324.1">
      <Uri>https://github.com/dotnet/roslyn-analyzers</Uri>
      <Sha>43709af7570da7140fb3e9a5237f55ffb24677e7</Sha>
    </Dependency>
    <Dependency Name="Microsoft.CodeAnalysis.PublicApiAnalyzers" Version="3.11.0-beta1.24324.1">
      <Uri>https://github.com/dotnet/roslyn-analyzers</Uri>
      <Sha>43709af7570da7140fb3e9a5237f55ffb24677e7</Sha>
    </Dependency>
    <!-- Intermediate is necessary for source build. -->
    <Dependency Name="Microsoft.SourceBuild.Intermediate.roslyn-analyzers" Version="3.11.0-beta1.24324.1">
      <Uri>https://github.com/dotnet/roslyn-analyzers</Uri>
      <Sha>43709af7570da7140fb3e9a5237f55ffb24677e7</Sha>
      <SourceBuild RepoName="roslyn-analyzers" ManagedOnly="true" />
    </Dependency>
    <Dependency Name="System.CommandLine" Version="2.0.0-beta4.24324.3">
      <Uri>https://github.com/dotnet/command-line-api</Uri>
      <Sha>803d8598f98fb4efd94604b32627ee9407f246db</Sha>
    </Dependency>
    <Dependency Name="System.CommandLine.Rendering" Version="0.4.0-alpha.24324.3">
      <Uri>https://github.com/dotnet/command-line-api</Uri>
      <Sha>803d8598f98fb4efd94604b32627ee9407f246db</Sha>
    </Dependency>
    <!-- Microsoft.CodeAnalysis.Workspaces.MSBuild transitively references M.Bcl.AsyncInterfaces.
         Adding an explicit dependency to make sure the latest version is used instead of the SBRP
         one under source build. -->
    <!-- Intermediate is necessary for source build. -->
    <Dependency Name="Microsoft.DiaSymReader" Version="2.2.0-beta.24327.2">
      <Uri>https://github.com/dotnet/symreader</Uri>
      <Sha>0710a7892d89999956e8808c28e9dd0512bd53f3</Sha>
    </Dependency>
    <!-- Intermediate is necessary for source build. -->
    <Dependency Name="Microsoft.SourceBuild.Intermediate.command-line-api" Version="0.1.532403">
      <Uri>https://github.com/dotnet/command-line-api</Uri>
      <Sha>803d8598f98fb4efd94604b32627ee9407f246db</Sha>
      <SourceBuild RepoName="command-line-api" ManagedOnly="true" />
    </Dependency>
    <!-- Intermediate is necessary for source build. -->
    <Dependency Name="Microsoft.SourceBuild.Intermediate.source-build-externals" Version="9.0.0-alpha.1.24372.3">
      <Uri>https://github.com/dotnet/source-build-externals</Uri>
      <Sha>220c6842488eb669f80b40d7de251a44dd183e9d</Sha>
      <SourceBuild RepoName="source-build-externals" ManagedOnly="true" />
    </Dependency>
    <!-- Intermediate is necessary for source build. -->
    <Dependency Name="Microsoft.SourceBuild.Intermediate.source-build-reference-packages" Version="9.0.0-alpha.1.24374.1">
      <Uri>https://github.com/dotnet/source-build-reference-packages</Uri>
      <Sha>26ae006620fb4518276b494efac55dbcd8f80224</Sha>
      <SourceBuild RepoName="source-build-reference-packages" ManagedOnly="true" />
    </Dependency>
    <Dependency Name="Microsoft.Deployment.DotNet.Releases" Version="2.0.0-preview.1.24373.2">
      <Uri>https://github.com/dotnet/deployment-tools</Uri>
      <Sha>cdb868d5cddb35c5d46f46c16e694985df148fe8</Sha>
    </Dependency>
    <Dependency Name="Microsoft.Build.Tasks.Git" Version="9.0.0-beta.24215.3">
      <Uri>https://github.com/dotnet/sourcelink</Uri>
      <Sha>14a0a42ffb29b53fb9939f14da5a4be8c6c07e0b</Sha>
    </Dependency>
    <Dependency Name="Microsoft.SourceLink.Common" Version="9.0.0-beta.24215.3">
      <Uri>https://github.com/dotnet/sourcelink</Uri>
      <Sha>14a0a42ffb29b53fb9939f14da5a4be8c6c07e0b</Sha>
    </Dependency>
    <Dependency Name="Microsoft.SourceLink.AzureRepos.Git" Version="9.0.0-beta.24215.3">
      <Uri>https://github.com/dotnet/sourcelink</Uri>
      <Sha>14a0a42ffb29b53fb9939f14da5a4be8c6c07e0b</Sha>
    </Dependency>
    <Dependency Name="Microsoft.SourceLink.GitHub" Version="9.0.0-beta.24215.3">
      <Uri>https://github.com/dotnet/sourcelink</Uri>
      <Sha>14a0a42ffb29b53fb9939f14da5a4be8c6c07e0b</Sha>
    </Dependency>
    <Dependency Name="Microsoft.SourceLink.GitLab" Version="9.0.0-beta.24215.3">
      <Uri>https://github.com/dotnet/sourcelink</Uri>
      <Sha>14a0a42ffb29b53fb9939f14da5a4be8c6c07e0b</Sha>
    </Dependency>
    <Dependency Name="Microsoft.SourceLink.Bitbucket.Git" Version="9.0.0-beta.24215.3">
      <Uri>https://github.com/dotnet/sourcelink</Uri>
      <Sha>14a0a42ffb29b53fb9939f14da5a4be8c6c07e0b</Sha>
    </Dependency>
    <!-- Intermediate is necessary for source build. -->
    <Dependency Name="Microsoft.SourceBuild.Intermediate.sourcelink" Version="9.0.0-beta.24215.3">
      <Uri>https://github.com/dotnet/sourcelink</Uri>
      <Sha>14a0a42ffb29b53fb9939f14da5a4be8c6c07e0b</Sha>
      <SourceBuild RepoName="sourcelink" ManagedOnly="true" />
    </Dependency>
    <!-- Intermediate is necessary for source build. -->
    <Dependency Name="Microsoft.SourceBuild.Intermediate.deployment-tools" Version="9.0.0-preview.1.24373.2">
      <Uri>https://github.com/dotnet/deployment-tools</Uri>
      <Sha>cdb868d5cddb35c5d46f46c16e694985df148fe8</Sha>
      <SourceBuild RepoName="deployment-tools" ManagedOnly="true" />
    </Dependency>
    <!-- Intermediate is necessary for source build. -->
    <Dependency Name="Microsoft.SourceBuild.Intermediate.symreader" Version="2.2.0-beta.24327.2">
      <Uri>https://github.com/dotnet/symreader</Uri>
      <Sha>0710a7892d89999956e8808c28e9dd0512bd53f3</Sha>
      <SourceBuild RepoName="symreader" ManagedOnly="true" />
    </Dependency>
    <!-- Dependency required for flowing correct package version in source-build, using PVP flow. -->
    <Dependency Name="Microsoft.Extensions.Logging" Version="9.0.0-rc.1.24375.13">
      <Uri>https://github.com/dotnet/runtime</Uri>
      <Sha>8e3896b44de039ca716c70c8ed57da576be44749</Sha>
    </Dependency>
    <!-- Dependency required for flowing correct package version in source-build, using PVP flow. -->
    <Dependency Name="Microsoft.Extensions.Logging.Abstractions" Version="9.0.0-rc.1.24375.13">
      <Uri>https://github.com/dotnet/runtime</Uri>
      <Sha>8e3896b44de039ca716c70c8ed57da576be44749</Sha>
    </Dependency>
    <!-- Dependency required for flowing correct package version in source-build, using PVP flow. -->
    <Dependency Name="Microsoft.Extensions.Logging.Console" Version="9.0.0-rc.1.24375.13">
      <Uri>https://github.com/dotnet/runtime</Uri>
      <Sha>8e3896b44de039ca716c70c8ed57da576be44749</Sha>
    </Dependency>
    <!-- Dependency required for flowing correct package version in source-build, using PVP flow. -->
    <Dependency Name="Microsoft.Extensions.FileSystemGlobbing" Version="9.0.0-rc.1.24375.13">
      <Uri>https://github.com/dotnet/runtime</Uri>
      <Sha>8e3896b44de039ca716c70c8ed57da576be44749</Sha>
    </Dependency>
    <!-- Dependency required for flowing correct package version in source-build, using PVP flow. -->
    <Dependency Name="System.ServiceProcess.ServiceController" Version="9.0.0-rc.1.24375.13">
      <Uri>https://github.com/dotnet/runtime</Uri>
      <Sha>8e3896b44de039ca716c70c8ed57da576be44749</Sha>
    </Dependency>
    <Dependency Name="System.Text.Json" Version="9.0.0-rc.1.24375.13">
      <Uri>https://github.com/dotnet/runtime</Uri>
      <Sha>8e3896b44de039ca716c70c8ed57da576be44749</Sha>
    </Dependency>
    <Dependency Name="Microsoft.Bcl.AsyncInterfaces" Version="9.0.0-rc.1.24375.13">
      <Uri>https://github.com/dotnet/runtime</Uri>
      <Sha>8e3896b44de039ca716c70c8ed57da576be44749</Sha>
    </Dependency>
    <Dependency Name="Microsoft.Extensions.FileProviders.Abstractions" Version="9.0.0-rc.1.24375.13">
      <Uri>https://github.com/dotnet/runtime</Uri>
      <Sha>8e3896b44de039ca716c70c8ed57da576be44749</Sha>
    </Dependency>
<<<<<<< HEAD
    <Dependency Name="Microsoft.Extensions.ObjectPool" Version="9.0.0-rc.1.24376.4">
      <Uri>https://github.com/dotnet/aspnetcore</Uri>
      <Sha>25db9495d1c3a84667f62fe62d9b7c0c6db5dcb9</Sha>
=======
    <Dependency Name="Microsoft.Extensions.ObjectPool" Version="9.0.0-rc.1.24375.10">
      <Uri>https://github.com/dotnet/aspnetcore</Uri>
      <Sha>98ee50279acfacff2b4ae4b6863956f3c65f34b2</Sha>
>>>>>>> 648e1b0c
    </Dependency>
    <Dependency Name="Microsoft.Win32.SystemEvents" Version="9.0.0-rc.1.24375.13">
      <Uri>https://github.com/dotnet/runtime</Uri>
      <Sha>8e3896b44de039ca716c70c8ed57da576be44749</Sha>
    </Dependency>
    <Dependency Name="System.Composition.AttributedModel" Version="9.0.0-rc.1.24375.13">
      <Uri>https://github.com/dotnet/runtime</Uri>
      <Sha>8e3896b44de039ca716c70c8ed57da576be44749</Sha>
    </Dependency>
    <Dependency Name="System.Composition.Convention" Version="9.0.0-rc.1.24375.13">
      <Uri>https://github.com/dotnet/runtime</Uri>
      <Sha>8e3896b44de039ca716c70c8ed57da576be44749</Sha>
    </Dependency>
    <Dependency Name="System.Composition.Hosting" Version="9.0.0-rc.1.24375.13">
      <Uri>https://github.com/dotnet/runtime</Uri>
      <Sha>8e3896b44de039ca716c70c8ed57da576be44749</Sha>
    </Dependency>
    <Dependency Name="System.Composition.Runtime" Version="9.0.0-rc.1.24375.13">
      <Uri>https://github.com/dotnet/runtime</Uri>
      <Sha>8e3896b44de039ca716c70c8ed57da576be44749</Sha>
    </Dependency>
    <Dependency Name="System.Composition.TypedParts" Version="9.0.0-rc.1.24375.13">
      <Uri>https://github.com/dotnet/runtime</Uri>
      <Sha>8e3896b44de039ca716c70c8ed57da576be44749</Sha>
    </Dependency>
    <Dependency Name="System.Configuration.ConfigurationManager" Version="9.0.0-rc.1.24375.13">
      <Uri>https://github.com/dotnet/runtime</Uri>
      <Sha>8e3896b44de039ca716c70c8ed57da576be44749</Sha>
    </Dependency>
    <Dependency Name="System.Security.Cryptography.Pkcs" Version="9.0.0-rc.1.24375.13">
      <Uri>https://github.com/dotnet/runtime</Uri>
      <Sha>8e3896b44de039ca716c70c8ed57da576be44749</Sha>
    </Dependency>
    <Dependency Name="System.Security.Cryptography.Xml" Version="9.0.0-rc.1.24375.13">
      <Uri>https://github.com/dotnet/runtime</Uri>
      <Sha>8e3896b44de039ca716c70c8ed57da576be44749</Sha>
    </Dependency>
    <Dependency Name="System.Security.Permissions" Version="9.0.0-rc.1.24375.13">
      <Uri>https://github.com/dotnet/runtime</Uri>
      <Sha>8e3896b44de039ca716c70c8ed57da576be44749</Sha>
    </Dependency>
    <Dependency Name="System.Windows.Extensions" Version="9.0.0-rc.1.24375.13">
      <Uri>https://github.com/dotnet/runtime</Uri>
      <Sha>8e3896b44de039ca716c70c8ed57da576be44749</Sha>
    </Dependency>
  </ProductDependencies>
  <ToolsetDependencies>
    <Dependency Name="Microsoft.DotNet.Arcade.Sdk" Version="9.0.0-beta.24375.3">
      <Uri>https://github.com/dotnet/arcade</Uri>
      <Sha>3e18bd4f62388b829d0b9dcd1ee131431674aa5f</Sha>
    </Dependency>
    <Dependency Name="Microsoft.DotNet.Build.Tasks.Installers" Version="9.0.0-beta.24375.3">
      <Uri>https://github.com/dotnet/arcade</Uri>
      <Sha>3e18bd4f62388b829d0b9dcd1ee131431674aa5f</Sha>
    </Dependency>
    <Dependency Name="Microsoft.DotNet.Helix.Sdk" Version="9.0.0-beta.24375.3">
      <Uri>https://github.com/dotnet/arcade</Uri>
      <Sha>3e18bd4f62388b829d0b9dcd1ee131431674aa5f</Sha>
    </Dependency>
    <Dependency Name="Microsoft.DotNet.SignTool" Version="9.0.0-beta.24375.3">
      <Uri>https://github.com/dotnet/arcade</Uri>
      <Sha>3e18bd4f62388b829d0b9dcd1ee131431674aa5f</Sha>
    </Dependency>
    <Dependency Name="Microsoft.DotNet.XUnitExtensions" Version="9.0.0-beta.24375.3">
      <Uri>https://github.com/dotnet/arcade</Uri>
      <Sha>3e18bd4f62388b829d0b9dcd1ee131431674aa5f</Sha>
    </Dependency>
    <Dependency Name="Microsoft.DotNet.XliffTasks" Version="9.0.0-beta.24375.3">
      <Uri>https://github.com/dotnet/arcade</Uri>
      <Sha>3e18bd4f62388b829d0b9dcd1ee131431674aa5f</Sha>
    </Dependency>
    <!-- Intermediate is necessary for source build. -->
    <Dependency Name="Microsoft.SourceBuild.Intermediate.arcade" Version="9.0.0-beta.24375.3">
      <Uri>https://github.com/dotnet/arcade</Uri>
      <Sha>3e18bd4f62388b829d0b9dcd1ee131431674aa5f</Sha>
      <SourceBuild RepoName="arcade" ManagedOnly="true" />
    </Dependency>
    <Dependency Name="System.Reflection.MetadataLoadContext" Version="9.0.0-rc.1.24375.13">
      <Uri>https://github.com/dotnet/runtime</Uri>
      <Sha>8e3896b44de039ca716c70c8ed57da576be44749</Sha>
    </Dependency>
    <Dependency Name="Microsoft.DotNet.Darc" Version="1.1.0-beta.24367.3">
      <Uri>https://github.com/dotnet/arcade-services</Uri>
      <Sha>47e3672c762970073e4282bd563233da86bcca3e</Sha>
    </Dependency>
    <Dependency Name="Microsoft.DotNet.DarcLib" Version="1.1.0-beta.24367.3">
      <Uri>https://github.com/dotnet/arcade-services</Uri>
      <Sha>47e3672c762970073e4282bd563233da86bcca3e</Sha>
    </Dependency>
    <Dependency Name="Microsoft.DotNet.ScenarioTests.SdkTemplateTests" Version="9.0.0-preview.24372.1">
      <Uri>https://github.com/dotnet/scenario-tests</Uri>
      <Sha>d92413b87d36250859d8cb51ff69a03b5f5c4cab</Sha>
    </Dependency>
    <!-- Intermediate is necessary for source build. -->
    <Dependency Name="Microsoft.SourceBuild.Intermediate.scenario-tests" Version="9.0.0-preview.24372.1">
      <Uri>https://github.com/dotnet/scenario-tests</Uri>
      <Sha>d92413b87d36250859d8cb51ff69a03b5f5c4cab</Sha>
      <SourceBuild RepoName="scenario-tests" ManagedOnly="true" />
    </Dependency>
    <!--
      Aspire isn't really a toolset dependency. However, it only inserts a baseline manifest in installer,
      and if you squint at it, this means we can say that its specific dependency versions don't matter to installer.
      It also doesn't currently ship 9.0 preview versions, meaning the version is locked to the latest shipped from 8.0 era.
      Avoiding this as a product dependency avoids a long coherency path (aspnetcore->extensions->aspire->installer).
      **It is** of course possible that an incoherent aspire means that aspire depends on versions of extensions that
      aren't shipping, or those extensions packages depend on aspnetcore packages that won't ship. However, given the cost
      of maintaining this coherency path is high. This being toolset means that aspire is responsible for its own coherency.
    -->
    <Dependency Name="Microsoft.NET.Sdk.Aspire.Manifest-8.0.100" Version="8.0.1">
      <Uri>https://github.com/dotnet/aspire</Uri>
      <Sha>a6e341ebbf956bbcec0dda304109815fcbae70c9</Sha>
    </Dependency>
    <!-- Intermediate is necessary for source build. -->
    <Dependency Name="Microsoft.SourceBuild.Intermediate.aspire" Version="8.0.1-preview.8.24267.1">
      <Uri>https://github.com/dotnet/aspire</Uri>
      <Sha>a6e341ebbf956bbcec0dda304109815fcbae70c9</Sha>
      <SourceBuild RepoName="aspire" ManagedOnly="true" />
    </Dependency>
  </ToolsetDependencies>
</Dependencies><|MERGE_RESOLUTION|>--- conflicted
+++ resolved
@@ -131,7 +131,6 @@
       <Uri>https://github.com/dotnet/roslyn</Uri>
       <Sha>dabd07189684b5cda34b3072326a12b18301a012</Sha>
     </Dependency>
-<<<<<<< HEAD
     <Dependency Name="Microsoft.AspNetCore.DeveloperCertificates.XPlat" Version="9.0.0-rc.1.24376.4">
       <Uri>https://github.com/dotnet/aspnetcore</Uri>
       <Sha>25db9495d1c3a84667f62fe62d9b7c0c6db5dcb9</Sha>
@@ -139,15 +138,6 @@
     <Dependency Name="Microsoft.AspNetCore.TestHost" Version="9.0.0-rc.1.24376.4">
       <Uri>https://github.com/dotnet/aspnetcore</Uri>
       <Sha>25db9495d1c3a84667f62fe62d9b7c0c6db5dcb9</Sha>
-=======
-    <Dependency Name="Microsoft.AspNetCore.DeveloperCertificates.XPlat" Version="9.0.0-rc.1.24375.10">
-      <Uri>https://github.com/dotnet/aspnetcore</Uri>
-      <Sha>98ee50279acfacff2b4ae4b6863956f3c65f34b2</Sha>
-    </Dependency>
-    <Dependency Name="Microsoft.AspNetCore.TestHost" Version="9.0.0-rc.1.24375.10">
-      <Uri>https://github.com/dotnet/aspnetcore</Uri>
-      <Sha>98ee50279acfacff2b4ae4b6863956f3c65f34b2</Sha>
->>>>>>> 648e1b0c
     </Dependency>
     <Dependency Name="Microsoft.Build.NuGetSdkResolver" Version="6.12.0-preview.1.32">
       <Uri>https://github.com/nuget/nuget.client</Uri>
@@ -277,7 +267,6 @@
       <Uri>https://github.com/dotnet/wpf</Uri>
       <Sha>0310ea93a4ea4af6123dc5de3da1e3e3ee582100</Sha>
     </Dependency>
-<<<<<<< HEAD
     <Dependency Name="Microsoft.AspNetCore.App.Ref" Version="9.0.0-rc.1.24376.4">
       <Uri>https://github.com/dotnet/aspnetcore</Uri>
       <Sha>25db9495d1c3a84667f62fe62d9b7c0c6db5dcb9</Sha>
@@ -326,56 +315,6 @@
     <Dependency Name="Microsoft.SourceBuild.Intermediate.aspnetcore" Version="9.0.0-rc.1.24376.4">
       <Uri>https://github.com/dotnet/aspnetcore</Uri>
       <Sha>25db9495d1c3a84667f62fe62d9b7c0c6db5dcb9</Sha>
-=======
-    <Dependency Name="Microsoft.AspNetCore.App.Ref" Version="9.0.0-rc.1.24375.10">
-      <Uri>https://github.com/dotnet/aspnetcore</Uri>
-      <Sha>98ee50279acfacff2b4ae4b6863956f3c65f34b2</Sha>
-    </Dependency>
-    <Dependency Name="Microsoft.AspNetCore.App.Ref.Internal" Version="9.0.0-rc.1.24375.10">
-      <Uri>https://github.com/dotnet/aspnetcore</Uri>
-      <Sha>98ee50279acfacff2b4ae4b6863956f3c65f34b2</Sha>
-    </Dependency>
-    <Dependency Name="Microsoft.AspNetCore.App.Runtime.win-x64" Version="9.0.0-rc.1.24375.10">
-      <Uri>https://github.com/dotnet/aspnetcore</Uri>
-      <Sha>98ee50279acfacff2b4ae4b6863956f3c65f34b2</Sha>
-    </Dependency>
-    <Dependency Name="VS.Redist.Common.AspNetCore.SharedFramework.x64.9.0" Version="9.0.0-rc.1.24375.10">
-      <Uri>https://github.com/dotnet/aspnetcore</Uri>
-      <Sha>98ee50279acfacff2b4ae4b6863956f3c65f34b2</Sha>
-    </Dependency>
-    <Dependency Name="dotnet-dev-certs" Version="9.0.0-rc.1.24375.10">
-      <Uri>https://github.com/dotnet/aspnetcore</Uri>
-      <Sha>98ee50279acfacff2b4ae4b6863956f3c65f34b2</Sha>
-    </Dependency>
-    <Dependency Name="dotnet-user-jwts" Version="9.0.0-rc.1.24375.10">
-      <Uri>https://github.com/dotnet/aspnetcore</Uri>
-      <Sha>98ee50279acfacff2b4ae4b6863956f3c65f34b2</Sha>
-    </Dependency>
-    <Dependency Name="dotnet-user-secrets" Version="9.0.0-rc.1.24375.10">
-      <Uri>https://github.com/dotnet/aspnetcore</Uri>
-      <Sha>98ee50279acfacff2b4ae4b6863956f3c65f34b2</Sha>
-    </Dependency>
-    <Dependency Name="Microsoft.AspNetCore.Analyzers" Version="9.0.0-rc.1.24375.10">
-      <Uri>https://github.com/dotnet/aspnetcore</Uri>
-      <Sha>98ee50279acfacff2b4ae4b6863956f3c65f34b2</Sha>
-    </Dependency>
-    <Dependency Name="Microsoft.AspNetCore.Components.SdkAnalyzers" Version="9.0.0-rc.1.24375.10">
-      <Uri>https://github.com/dotnet/aspnetcore</Uri>
-      <Sha>98ee50279acfacff2b4ae4b6863956f3c65f34b2</Sha>
-    </Dependency>
-    <Dependency Name="Microsoft.AspNetCore.Mvc.Analyzers" Version="9.0.0-rc.1.24375.10">
-      <Uri>https://github.com/dotnet/aspnetcore</Uri>
-      <Sha>98ee50279acfacff2b4ae4b6863956f3c65f34b2</Sha>
-    </Dependency>
-    <Dependency Name="Microsoft.AspNetCore.Mvc.Api.Analyzers" Version="9.0.0-rc.1.24375.10">
-      <Uri>https://github.com/dotnet/aspnetcore</Uri>
-      <Sha>98ee50279acfacff2b4ae4b6863956f3c65f34b2</Sha>
-    </Dependency>
-    <!-- Intermediate is necessary for source build. -->
-    <Dependency Name="Microsoft.SourceBuild.Intermediate.aspnetcore" Version="9.0.0-rc.1.24375.10">
-      <Uri>https://github.com/dotnet/aspnetcore</Uri>
-      <Sha>98ee50279acfacff2b4ae4b6863956f3c65f34b2</Sha>
->>>>>>> 648e1b0c
       <SourceBuild RepoName="aspnetcore" ManagedOnly="true" />
     </Dependency>
     <Dependency Name="Microsoft.CodeAnalysis.Razor.Tooling.Internal" Version="9.0.0-preview.24376.1">
@@ -396,7 +335,6 @@
       <Sha>5f0c07a50d411eae2cb8b285a83ff7329d31bbe8</Sha>
       <SourceBuild RepoName="razor" ManagedOnly="true" />
     </Dependency>
-<<<<<<< HEAD
     <Dependency Name="Microsoft.Extensions.FileProviders.Embedded" Version="9.0.0-rc.1.24376.4">
       <Uri>https://github.com/dotnet/aspnetcore</Uri>
       <Sha>25db9495d1c3a84667f62fe62d9b7c0c6db5dcb9</Sha>
@@ -412,23 +350,6 @@
     <Dependency Name="Microsoft.JSInterop" Version="9.0.0-rc.1.24376.4">
       <Uri>https://github.com/dotnet/aspnetcore</Uri>
       <Sha>25db9495d1c3a84667f62fe62d9b7c0c6db5dcb9</Sha>
-=======
-    <Dependency Name="Microsoft.Extensions.FileProviders.Embedded" Version="9.0.0-rc.1.24375.10">
-      <Uri>https://github.com/dotnet/aspnetcore</Uri>
-      <Sha>98ee50279acfacff2b4ae4b6863956f3c65f34b2</Sha>
-    </Dependency>
-    <Dependency Name="Microsoft.AspNetCore.Authorization" Version="9.0.0-rc.1.24375.10">
-      <Uri>https://github.com/dotnet/aspnetcore</Uri>
-      <Sha>98ee50279acfacff2b4ae4b6863956f3c65f34b2</Sha>
-    </Dependency>
-    <Dependency Name="Microsoft.AspNetCore.Components.Web" Version="9.0.0-rc.1.24375.10">
-      <Uri>https://github.com/dotnet/aspnetcore</Uri>
-      <Sha>98ee50279acfacff2b4ae4b6863956f3c65f34b2</Sha>
-    </Dependency>
-    <Dependency Name="Microsoft.JSInterop" Version="9.0.0-rc.1.24375.10">
-      <Uri>https://github.com/dotnet/aspnetcore</Uri>
-      <Sha>98ee50279acfacff2b4ae4b6863956f3c65f34b2</Sha>
->>>>>>> 648e1b0c
     </Dependency>
     <Dependency Name="Microsoft.DotNet.Test.ProjectTemplates.2.1" Version="1.0.2-beta4.22406.1">
       <Uri>https://github.com/dotnet/test-templates</Uri>
@@ -610,15 +531,9 @@
       <Uri>https://github.com/dotnet/runtime</Uri>
       <Sha>8e3896b44de039ca716c70c8ed57da576be44749</Sha>
     </Dependency>
-<<<<<<< HEAD
     <Dependency Name="Microsoft.Extensions.ObjectPool" Version="9.0.0-rc.1.24376.4">
       <Uri>https://github.com/dotnet/aspnetcore</Uri>
       <Sha>25db9495d1c3a84667f62fe62d9b7c0c6db5dcb9</Sha>
-=======
-    <Dependency Name="Microsoft.Extensions.ObjectPool" Version="9.0.0-rc.1.24375.10">
-      <Uri>https://github.com/dotnet/aspnetcore</Uri>
-      <Sha>98ee50279acfacff2b4ae4b6863956f3c65f34b2</Sha>
->>>>>>> 648e1b0c
     </Dependency>
     <Dependency Name="Microsoft.Win32.SystemEvents" Version="9.0.0-rc.1.24375.13">
       <Uri>https://github.com/dotnet/runtime</Uri>

--- conflicted
+++ resolved
@@ -7,16 +7,7 @@
     </Dependency>
     <Dependency Name="Microsoft.TemplateEngine.Abstractions" Version="6.0.100-preview.4.21206.2">
       <Uri>https://github.com/dotnet/templating</Uri>
-<<<<<<< HEAD
-      <Sha>b84b5c45de37fa5cbd80240b1c915329d218a66f</Sha>
-=======
-      <Sha>e46e279c0365c95116f6cb0cb60b12a7d655eb1b</Sha>
-      <Sha>31980633108a1bef00c798136fcd30a873c90fa3</Sha>
-    </Dependency>
-    <Dependency Name="Microsoft.TemplateEngine.Cli.Localization" Version="6.0.100-preview.3.21153.3">
-      <Uri>https://github.com/dotnet/templating</Uri>
-      <Sha>4bcc8cfb4753f6333a0a7e0f57ca795e02688ee0</Sha>
->>>>>>> eabcd4d1
+      <Sha>e46e279c0365c95116f6cb0cb60b12a7d655eb1b</Sha>
     </Dependency>
     <Dependency Name="Microsoft.TemplateEngine.Orchestrator.RunnableProjects" Version="6.0.100-preview.4.21206.2">
       <Uri>https://github.com/dotnet/templating</Uri>

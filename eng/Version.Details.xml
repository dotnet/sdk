--- conflicted
+++ resolved
@@ -77,15 +77,11 @@
       <Uri>https://github.com/dotnet/roslyn</Uri>
       <Sha>c359ad156990845a93f607267292675ab92786a9</Sha>
     </Dependency>
-<<<<<<< HEAD
+    <Dependency Name="Microsoft.CodeAnalysis.CSharp.CodeStyle" Version="4.4.0-3.22430.19">
+      <Uri>https://github.com/dotnet/roslyn</Uri>
+      <Sha>c5d3485aaab167b5b8d19ae8c317c7cf1693a08a</Sha>
+    </Dependency>
     <Dependency Name="Microsoft.CodeAnalysis.CSharp.Features" Version="4.4.0-2.22451.9">
-=======
-    <Dependency Name="Microsoft.CodeAnalysis.CSharp.CodeStyle" Version="4.4.0-3.22430.19">
-      <Uri>https://github.com/dotnet/roslyn</Uri>
-      <Sha>c5d3485aaab167b5b8d19ae8c317c7cf1693a08a</Sha>
-    </Dependency>
-    <Dependency Name="Microsoft.CodeAnalysis.CSharp.Features" Version="4.4.0-3.22430.19">
->>>>>>> 053ffbc1
       <Uri>https://github.com/dotnet/roslyn</Uri>
       <Sha>c359ad156990845a93f607267292675ab92786a9</Sha>
     </Dependency>

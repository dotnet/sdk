--- conflicted
+++ resolved
@@ -3,17 +3,6 @@
   <ProductDependencies>
     <Dependency Name="Microsoft.TemplateEngine.Abstractions" Version="7.0.112">
       <Uri>https://dev.azure.com/dnceng/internal/_git/dotnet-templating</Uri>
-<<<<<<< HEAD
-      <Sha>60fe090e13375c090b488c14688892654b2908e0</Sha>
-    </Dependency>
-    <Dependency Name="Microsoft.TemplateEngine.TestHelper" Version="7.0.112-servicing.23463.16">
-      <Uri>https://dev.azure.com/dnceng/internal/_git/dotnet-templating</Uri>
-      <Sha>60fe090e13375c090b488c14688892654b2908e0</Sha>
-    </Dependency>
-    <Dependency Name="Microsoft.TemplateEngine.Mocks" Version="7.0.112-servicing.23463.16">
-      <Uri>https://dev.azure.com/dnceng/internal/_git/dotnet-templating</Uri>
-      <Sha>60fe090e13375c090b488c14688892654b2908e0</Sha>
-=======
       <Sha>5681a43b6962b36dc8c7fb1fd06f7e410a626310</Sha>
     </Dependency>
     <Dependency Name="Microsoft.TemplateEngine.TestHelper" Version="7.0.112-servicing.23478.2">
@@ -23,62 +12,35 @@
     <Dependency Name="Microsoft.TemplateEngine.Mocks" Version="7.0.112-servicing.23478.2">
       <Uri>https://dev.azure.com/dnceng/internal/_git/dotnet-templating</Uri>
       <Sha>5681a43b6962b36dc8c7fb1fd06f7e410a626310</Sha>
->>>>>>> 9a227030
       <SourceBuild RepoName="templating" ManagedOnly="true" />
     </Dependency>
     <Dependency Name="Microsoft.NETCore.App.Ref" Version="7.0.12">
       <Uri>https://dev.azure.com/dnceng/internal/_git/dotnet-runtime</Uri>
-<<<<<<< HEAD
-      <Sha>3bcb9f24805914a1a73d9b4ef0c82b28ede106b4</Sha>
-    </Dependency>
-    <Dependency Name="VS.Redist.Common.NetCore.SharedFramework.x64.7.0" Version="7.0.12-servicing.23463.5">
-      <Uri>https://dev.azure.com/dnceng/internal/_git/dotnet-runtime</Uri>
-      <Sha>3bcb9f24805914a1a73d9b4ef0c82b28ede106b4</Sha>
-    </Dependency>
-    <Dependency Name="VS.Redist.Common.NetCore.TargetingPack.x64.7.0" Version="7.0.12-servicing.23463.5">
-      <Uri>https://dev.azure.com/dnceng/internal/_git/dotnet-runtime</Uri>
-      <Sha>3bcb9f24805914a1a73d9b4ef0c82b28ede106b4</Sha>
+      <Sha>4a824ef37caa51072221584c64cbf15455f406ca</Sha>
+    </Dependency>
+    <Dependency Name="VS.Redist.Common.NetCore.SharedFramework.x64.7.0" Version="7.0.12-servicing.23477.20">
+      <Uri>https://dev.azure.com/dnceng/internal/_git/dotnet-runtime</Uri>
+      <Sha>4a824ef37caa51072221584c64cbf15455f406ca</Sha>
+    </Dependency>
+    <Dependency Name="VS.Redist.Common.NetCore.TargetingPack.x64.7.0" Version="7.0.12-servicing.23477.20">
+      <Uri>https://dev.azure.com/dnceng/internal/_git/dotnet-runtime</Uri>
+      <Sha>4a824ef37caa51072221584c64cbf15455f406ca</Sha>
     </Dependency>
     <Dependency Name="Microsoft.NETCore.App.Runtime.win-x64" Version="7.0.12">
       <Uri>https://dev.azure.com/dnceng/internal/_git/dotnet-runtime</Uri>
-      <Sha>3bcb9f24805914a1a73d9b4ef0c82b28ede106b4</Sha>
+      <Sha>4a824ef37caa51072221584c64cbf15455f406ca</Sha>
     </Dependency>
     <Dependency Name="Microsoft.NETCore.App.Host.win-x64" Version="7.0.12">
       <Uri>https://dev.azure.com/dnceng/internal/_git/dotnet-runtime</Uri>
-      <Sha>3bcb9f24805914a1a73d9b4ef0c82b28ede106b4</Sha>
-=======
-      <Sha>4a824ef37caa51072221584c64cbf15455f406ca</Sha>
-    </Dependency>
-    <Dependency Name="VS.Redist.Common.NetCore.SharedFramework.x64.7.0" Version="7.0.12-servicing.23477.20">
-      <Uri>https://dev.azure.com/dnceng/internal/_git/dotnet-runtime</Uri>
-      <Sha>4a824ef37caa51072221584c64cbf15455f406ca</Sha>
-    </Dependency>
-    <Dependency Name="VS.Redist.Common.NetCore.TargetingPack.x64.7.0" Version="7.0.12-servicing.23477.20">
-      <Uri>https://dev.azure.com/dnceng/internal/_git/dotnet-runtime</Uri>
-      <Sha>4a824ef37caa51072221584c64cbf15455f406ca</Sha>
-    </Dependency>
-    <Dependency Name="Microsoft.NETCore.App.Runtime.win-x64" Version="7.0.12">
-      <Uri>https://dev.azure.com/dnceng/internal/_git/dotnet-runtime</Uri>
-      <Sha>4a824ef37caa51072221584c64cbf15455f406ca</Sha>
-    </Dependency>
-    <Dependency Name="Microsoft.NETCore.App.Host.win-x64" Version="7.0.12">
-      <Uri>https://dev.azure.com/dnceng/internal/_git/dotnet-runtime</Uri>
-      <Sha>4a824ef37caa51072221584c64cbf15455f406ca</Sha>
->>>>>>> 9a227030
+      <Sha>4a824ef37caa51072221584c64cbf15455f406ca</Sha>
     </Dependency>
     <Dependency Name="Microsoft.NETCore.Platforms" Version="7.0.4">
       <Uri>https://dev.azure.com/dnceng/internal/_git/dotnet-runtime</Uri>
       <Sha>8e9a17b2216f51a5788f8b1c467a4cf3b769e7d7</Sha>
     </Dependency>
-<<<<<<< HEAD
-    <Dependency Name="Microsoft.NET.HostModel" Version="7.0.12-servicing.23463.5">
-      <Uri>https://dev.azure.com/dnceng/internal/_git/dotnet-runtime</Uri>
-      <Sha>3bcb9f24805914a1a73d9b4ef0c82b28ede106b4</Sha>
-=======
     <Dependency Name="Microsoft.NET.HostModel" Version="7.0.12-servicing.23477.20">
       <Uri>https://dev.azure.com/dnceng/internal/_git/dotnet-runtime</Uri>
       <Sha>4a824ef37caa51072221584c64cbf15455f406ca</Sha>
->>>>>>> 9a227030
     </Dependency>
     <Dependency Name="Microsoft.Extensions.DependencyModel" Version="7.0.0">
       <Uri>https://dev.azure.com/dnceng/internal/_git/dotnet-runtime</Uri>
@@ -86,11 +48,7 @@
     </Dependency>
     <Dependency Name="Microsoft.NETCore.DotNetHostResolver" Version="7.0.12">
       <Uri>https://dev.azure.com/dnceng/internal/_git/dotnet-runtime</Uri>
-<<<<<<< HEAD
-      <Sha>3bcb9f24805914a1a73d9b4ef0c82b28ede106b4</Sha>
-=======
-      <Sha>4a824ef37caa51072221584c64cbf15455f406ca</Sha>
->>>>>>> 9a227030
+      <Sha>4a824ef37caa51072221584c64cbf15455f406ca</Sha>
     </Dependency>
     <Dependency Name="Microsoft.Build" Version="17.4.8">
       <Uri>https://github.com/dotnet/msbuild</Uri>
@@ -143,23 +101,13 @@
       <Uri>https://github.com/dotnet/roslyn</Uri>
       <Sha>528676cdbf0bfcfdb9372dc57a047dd0edc6d4db</Sha>
     </Dependency>
-<<<<<<< HEAD
-    <Dependency Name="Microsoft.AspNetCore.DeveloperCertificates.XPlat" Version="7.0.12-servicing.23465.12">
-      <Uri>https://dev.azure.com/dnceng/internal/_git/dotnet-aspnetcore</Uri>
-      <Sha>3b98a551683f4a78926f61dc1860f9ae89be2b3d</Sha>
+    <Dependency Name="Microsoft.AspNetCore.DeveloperCertificates.XPlat" Version="7.0.12-servicing.23479.22">
+      <Uri>https://dev.azure.com/dnceng/internal/_git/dotnet-aspnetcore</Uri>
+      <Sha>57512b49997283599b00a6b67d0ccebaec171daf</Sha>
     </Dependency>
     <Dependency Name="Microsoft.AspNetCore.TestHost" Version="7.0.12">
       <Uri>https://dev.azure.com/dnceng/internal/_git/dotnet-aspnetcore</Uri>
-      <Sha>3b98a551683f4a78926f61dc1860f9ae89be2b3d</Sha>
-=======
-    <Dependency Name="Microsoft.AspNetCore.DeveloperCertificates.XPlat" Version="7.0.12-servicing.23479.22">
-      <Uri>https://dev.azure.com/dnceng/internal/_git/dotnet-aspnetcore</Uri>
-      <Sha>57512b49997283599b00a6b67d0ccebaec171daf</Sha>
-    </Dependency>
-    <Dependency Name="Microsoft.AspNetCore.TestHost" Version="7.0.12">
-      <Uri>https://dev.azure.com/dnceng/internal/_git/dotnet-aspnetcore</Uri>
-      <Sha>57512b49997283599b00a6b67d0ccebaec171daf</Sha>
->>>>>>> 9a227030
+      <Sha>57512b49997283599b00a6b67d0ccebaec171daf</Sha>
     </Dependency>
     <Dependency Name="NuGet.Build.Tasks" Version="6.4.2-rc.1">
       <Uri>https://dev.azure.com/devdiv/DevDiv/_git/NuGet-NuGet.Client-Trusted</Uri>
@@ -176,11 +124,7 @@
     </Dependency>
     <Dependency Name="Microsoft.DotNet.ILCompiler" Version="7.0.12">
       <Uri>https://dev.azure.com/dnceng/internal/_git/dotnet-runtime</Uri>
-<<<<<<< HEAD
-      <Sha>3bcb9f24805914a1a73d9b4ef0c82b28ede106b4</Sha>
-=======
-      <Sha>4a824ef37caa51072221584c64cbf15455f406ca</Sha>
->>>>>>> 9a227030
+      <Sha>4a824ef37caa51072221584c64cbf15455f406ca</Sha>
       <SourceBuildTarball RepoName="runtime" ManagedOnly="true" />
     </Dependency>
     <Dependency Name="Microsoft.NET.ILLink.Analyzers" Version="7.0.100-1.23062.2">
@@ -213,70 +157,6 @@
     </Dependency>
     <Dependency Name="Microsoft.WindowsDesktop.App.Runtime.win-x64" Version="7.0.12">
       <Uri>https://dev.azure.com/dnceng/internal/_git/dotnet-windowsdesktop</Uri>
-<<<<<<< HEAD
-      <Sha>68b041da8346b082f4c458ccb4aea79c0fdf9491</Sha>
-    </Dependency>
-    <Dependency Name="VS.Redist.Common.WindowsDesktop.SharedFramework.x64.7.0" Version="7.0.12-servicing.23465.4">
-      <Uri>https://dev.azure.com/dnceng/internal/_git/dotnet-windowsdesktop</Uri>
-      <Sha>68b041da8346b082f4c458ccb4aea79c0fdf9491</Sha>
-    </Dependency>
-    <Dependency Name="Microsoft.WindowsDesktop.App.Ref" Version="7.0.12">
-      <Uri>https://dev.azure.com/dnceng/internal/_git/dotnet-windowsdesktop</Uri>
-      <Sha>68b041da8346b082f4c458ccb4aea79c0fdf9491</Sha>
-    </Dependency>
-    <Dependency Name="VS.Redist.Common.WindowsDesktop.TargetingPack.x64.7.0" Version="7.0.12-servicing.23465.4">
-      <Uri>https://dev.azure.com/dnceng/internal/_git/dotnet-windowsdesktop</Uri>
-      <Sha>68b041da8346b082f4c458ccb4aea79c0fdf9491</Sha>
-    </Dependency>
-    <Dependency Name="Microsoft.NET.Sdk.WindowsDesktop" Version="7.0.12-servicing.23465.3" CoherentParentDependency="Microsoft.WindowsDesktop.App.Ref">
-      <Uri>https://dev.azure.com/dnceng/internal/_git/dotnet-wpf</Uri>
-      <Sha>52e852eeeba7d94815f4aa698081af53fe313543</Sha>
-    </Dependency>
-    <Dependency Name="Microsoft.AspNetCore.App.Ref" Version="7.0.12">
-      <Uri>https://dev.azure.com/dnceng/internal/_git/dotnet-aspnetcore</Uri>
-      <Sha>3b98a551683f4a78926f61dc1860f9ae89be2b3d</Sha>
-    </Dependency>
-    <Dependency Name="Microsoft.AspNetCore.App.Ref.Internal" Version="7.0.12-servicing.23465.12">
-      <Uri>https://dev.azure.com/dnceng/internal/_git/dotnet-aspnetcore</Uri>
-      <Sha>3b98a551683f4a78926f61dc1860f9ae89be2b3d</Sha>
-    </Dependency>
-    <Dependency Name="Microsoft.AspNetCore.App.Runtime.win-x64" Version="7.0.12">
-      <Uri>https://dev.azure.com/dnceng/internal/_git/dotnet-aspnetcore</Uri>
-      <Sha>3b98a551683f4a78926f61dc1860f9ae89be2b3d</Sha>
-    </Dependency>
-    <Dependency Name="VS.Redist.Common.AspNetCore.SharedFramework.x64.7.0" Version="7.0.12-servicing.23465.12">
-      <Uri>https://dev.azure.com/dnceng/internal/_git/dotnet-aspnetcore</Uri>
-      <Sha>3b98a551683f4a78926f61dc1860f9ae89be2b3d</Sha>
-      <SourceBuild RepoName="aspnetcore" ManagedOnly="true" />
-    </Dependency>
-    <Dependency Name="dotnet-dev-certs" Version="7.0.12-servicing.23465.12">
-      <Uri>https://dev.azure.com/dnceng/internal/_git/dotnet-aspnetcore</Uri>
-      <Sha>3b98a551683f4a78926f61dc1860f9ae89be2b3d</Sha>
-    </Dependency>
-    <Dependency Name="dotnet-user-jwts" Version="7.0.12-servicing.23465.12">
-      <Uri>https://dev.azure.com/dnceng/internal/_git/dotnet-aspnetcore</Uri>
-      <Sha>3b98a551683f4a78926f61dc1860f9ae89be2b3d</Sha>
-    </Dependency>
-    <Dependency Name="dotnet-user-secrets" Version="7.0.12-servicing.23465.12">
-      <Uri>https://dev.azure.com/dnceng/internal/_git/dotnet-aspnetcore</Uri>
-      <Sha>3b98a551683f4a78926f61dc1860f9ae89be2b3d</Sha>
-    </Dependency>
-    <Dependency Name="Microsoft.AspNetCore.Analyzers" Version="7.0.12-servicing.23465.12">
-      <Uri>https://dev.azure.com/dnceng/internal/_git/dotnet-aspnetcore</Uri>
-      <Sha>3b98a551683f4a78926f61dc1860f9ae89be2b3d</Sha>
-    </Dependency>
-    <Dependency Name="Microsoft.AspNetCore.Components.SdkAnalyzers" Version="7.0.12-servicing.23465.12">
-      <Uri>https://dev.azure.com/dnceng/internal/_git/dotnet-aspnetcore</Uri>
-      <Sha>3b98a551683f4a78926f61dc1860f9ae89be2b3d</Sha>
-    </Dependency>
-    <Dependency Name="Microsoft.AspNetCore.Mvc.Analyzers" Version="7.0.12-servicing.23465.12">
-      <Uri>https://dev.azure.com/dnceng/internal/_git/dotnet-aspnetcore</Uri>
-      <Sha>3b98a551683f4a78926f61dc1860f9ae89be2b3d</Sha>
-    </Dependency>
-    <Dependency Name="Microsoft.AspNetCore.Mvc.Api.Analyzers" Version="7.0.12-servicing.23465.12">
-      <Uri>https://dev.azure.com/dnceng/internal/_git/dotnet-aspnetcore</Uri>
-      <Sha>3b98a551683f4a78926f61dc1860f9ae89be2b3d</Sha>
-=======
       <Sha>018db428575093156be75c5bc20d33aebae33be4</Sha>
     </Dependency>
     <Dependency Name="VS.Redist.Common.WindowsDesktop.SharedFramework.x64.7.0" Version="7.0.12-servicing.23478.2">
@@ -339,7 +219,6 @@
     <Dependency Name="Microsoft.AspNetCore.Mvc.Api.Analyzers" Version="7.0.12-servicing.23479.22">
       <Uri>https://dev.azure.com/dnceng/internal/_git/dotnet-aspnetcore</Uri>
       <Sha>57512b49997283599b00a6b67d0ccebaec171daf</Sha>
->>>>>>> 9a227030
     </Dependency>
     <Dependency Name="Microsoft.CodeAnalysis.Razor.Tooling.Internal" Version="7.0.0-preview.5.22525.1">
       <Uri>https://github.com/dotnet/razor-compiler</Uri>
@@ -360,35 +239,19 @@
     </Dependency>
     <Dependency Name="Microsoft.Extensions.FileProviders.Embedded" Version="7.0.12">
       <Uri>https://dev.azure.com/dnceng/internal/_git/dotnet-aspnetcore</Uri>
-<<<<<<< HEAD
-      <Sha>3b98a551683f4a78926f61dc1860f9ae89be2b3d</Sha>
+      <Sha>57512b49997283599b00a6b67d0ccebaec171daf</Sha>
     </Dependency>
     <Dependency Name="Microsoft.AspNetCore.Authorization" Version="7.0.12">
       <Uri>https://dev.azure.com/dnceng/internal/_git/dotnet-aspnetcore</Uri>
-      <Sha>3b98a551683f4a78926f61dc1860f9ae89be2b3d</Sha>
+      <Sha>57512b49997283599b00a6b67d0ccebaec171daf</Sha>
     </Dependency>
     <Dependency Name="Microsoft.AspNetCore.Components.Web" Version="7.0.12">
       <Uri>https://dev.azure.com/dnceng/internal/_git/dotnet-aspnetcore</Uri>
-      <Sha>3b98a551683f4a78926f61dc1860f9ae89be2b3d</Sha>
+      <Sha>57512b49997283599b00a6b67d0ccebaec171daf</Sha>
     </Dependency>
     <Dependency Name="Microsoft.JSInterop" Version="7.0.12">
       <Uri>https://dev.azure.com/dnceng/internal/_git/dotnet-aspnetcore</Uri>
-      <Sha>3b98a551683f4a78926f61dc1860f9ae89be2b3d</Sha>
-=======
-      <Sha>57512b49997283599b00a6b67d0ccebaec171daf</Sha>
-    </Dependency>
-    <Dependency Name="Microsoft.AspNetCore.Authorization" Version="7.0.12">
-      <Uri>https://dev.azure.com/dnceng/internal/_git/dotnet-aspnetcore</Uri>
-      <Sha>57512b49997283599b00a6b67d0ccebaec171daf</Sha>
-    </Dependency>
-    <Dependency Name="Microsoft.AspNetCore.Components.Web" Version="7.0.12">
-      <Uri>https://dev.azure.com/dnceng/internal/_git/dotnet-aspnetcore</Uri>
-      <Sha>57512b49997283599b00a6b67d0ccebaec171daf</Sha>
-    </Dependency>
-    <Dependency Name="Microsoft.JSInterop" Version="7.0.12">
-      <Uri>https://dev.azure.com/dnceng/internal/_git/dotnet-aspnetcore</Uri>
-      <Sha>57512b49997283599b00a6b67d0ccebaec171daf</Sha>
->>>>>>> 9a227030
+      <Sha>57512b49997283599b00a6b67d0ccebaec171daf</Sha>
     </Dependency>
     <Dependency Name="Microsoft.Web.Xdt" Version="7.0.0-preview.22423.2" Pinned="true">
       <Uri>https://github.com/dotnet/xdt</Uri>

<?xml version="1.0" encoding="utf-8"?>
<Dependencies>
  <ProductDependencies>
    <Dependency Name="Microsoft.TemplateEngine.Abstractions" Version="10.0.100-preview.3.25156.16">
      <Uri>https://github.com/dotnet/templating</Uri>
      <Sha>916053bc961f27471a5313822f46452c41b83a84</Sha>
    </Dependency>
    <Dependency Name="Microsoft.TemplateEngine.Edge" Version="10.0.100-preview.3.25156.16">
      <Uri>https://github.com/dotnet/templating</Uri>
      <Sha>916053bc961f27471a5313822f46452c41b83a84</Sha>
    </Dependency>
    <Dependency Name="Microsoft.TemplateEngine.Orchestrator.RunnableProjects" Version="10.0.100-preview.3.25156.16">
      <Uri>https://github.com/dotnet/templating</Uri>
      <Sha>916053bc961f27471a5313822f46452c41b83a84</Sha>
    </Dependency>
    <Dependency Name="Microsoft.TemplateEngine.Utils" Version="10.0.100-preview.3.25156.16">
      <Uri>https://github.com/dotnet/templating</Uri>
      <Sha>916053bc961f27471a5313822f46452c41b83a84</Sha>
    </Dependency>
    <Dependency Name="Microsoft.TemplateSearch.Common" Version="10.0.100-preview.3.25156.16">
      <Uri>https://github.com/dotnet/templating</Uri>
      <Sha>916053bc961f27471a5313822f46452c41b83a84</Sha>
    </Dependency>
    <Dependency Name="Microsoft.TemplateEngine.Mocks" Version="10.0.100-preview.3.25156.16">
      <Uri>https://github.com/dotnet/templating</Uri>
      <Sha>916053bc961f27471a5313822f46452c41b83a84</Sha>
    </Dependency>
    <Dependency Name="Microsoft.TemplateEngine.TestHelper" Version="10.0.100-preview.3.25156.16">
      <Uri>https://github.com/dotnet/templating</Uri>
      <Sha>916053bc961f27471a5313822f46452c41b83a84</Sha>
    </Dependency>
    <Dependency Name="Microsoft.TemplateEngine.Authoring.TemplateVerifier" Version="10.0.100-preview.3.25156.16">
      <Uri>https://github.com/dotnet/templating</Uri>
      <Sha>916053bc961f27471a5313822f46452c41b83a84</Sha>
    </Dependency>
    <Dependency Name="Microsoft.TemplateSearch.TemplateDiscovery" Version="10.0.100-preview.3.25156.16">
      <Uri>https://github.com/dotnet/templating</Uri>
      <Sha>916053bc961f27471a5313822f46452c41b83a84</Sha>
    </Dependency>
    <!-- Intermediate is necessary for source build. -->
    <Dependency Name="Microsoft.SourceBuild.Intermediate.templating" Version="10.0.100-preview.3.25156.16">
      <Uri>https://github.com/dotnet/templating</Uri>
      <Sha>916053bc961f27471a5313822f46452c41b83a84</Sha>
      <SourceBuild RepoName="templating" ManagedOnly="true" />
    </Dependency>
    <Dependency Name="Microsoft.NETCore.App.Ref" Version="10.0.0-preview.3.25155.15">
      <Uri>https://github.com/dotnet/runtime</Uri>
      <Sha>666e9188f5e11f4a59708b5f18ff611aa950d965</Sha>
    </Dependency>
    <Dependency Name="VS.Redist.Common.NetCore.SharedFramework.x64.10.0" Version="10.0.0-preview.3.25155.15">
      <Uri>https://github.com/dotnet/runtime</Uri>
      <Sha>666e9188f5e11f4a59708b5f18ff611aa950d965</Sha>
    </Dependency>
    <Dependency Name="VS.Redist.Common.NetCore.TargetingPack.x64.10.0" Version="10.0.0-preview.3.25155.15">
      <Uri>https://github.com/dotnet/runtime</Uri>
      <Sha>666e9188f5e11f4a59708b5f18ff611aa950d965</Sha>
    </Dependency>
    <Dependency Name="Microsoft.NETCore.App.Runtime.win-x64" Version="10.0.0-preview.3.25155.15">
      <Uri>https://github.com/dotnet/runtime</Uri>
      <Sha>666e9188f5e11f4a59708b5f18ff611aa950d965</Sha>
    </Dependency>
    <Dependency Name="Microsoft.NETCore.App.Host.win-x64" Version="10.0.0-preview.3.25155.15">
      <Uri>https://github.com/dotnet/runtime</Uri>
      <Sha>666e9188f5e11f4a59708b5f18ff611aa950d965</Sha>
    </Dependency>
    <Dependency Name="Microsoft.NETCore.Platforms" Version="10.0.0-preview.3.25155.15">
      <Uri>https://github.com/dotnet/runtime</Uri>
      <Sha>666e9188f5e11f4a59708b5f18ff611aa950d965</Sha>
    </Dependency>
    <Dependency Name="Microsoft.NET.HostModel" Version="10.0.0-preview.3.25155.15">
      <Uri>https://github.com/dotnet/runtime</Uri>
      <Sha>666e9188f5e11f4a59708b5f18ff611aa950d965</Sha>
    </Dependency>
    <Dependency Name="System.IO.Hashing" Version="10.0.0-preview.3.25155.15">
      <Uri>https://github.com/dotnet/runtime</Uri>
      <Sha>666e9188f5e11f4a59708b5f18ff611aa950d965</Sha>
    </Dependency>
    <Dependency Name="Microsoft.Extensions.DependencyModel" Version="10.0.0-preview.3.25155.15">
      <Uri>https://github.com/dotnet/runtime</Uri>
      <Sha>666e9188f5e11f4a59708b5f18ff611aa950d965</Sha>
    </Dependency>
    <!-- Intermediate is necessary for source build. -->
    <Dependency Name="Microsoft.SourceBuild.Intermediate.runtime.linux-x64" Version="10.0.0-preview.3.25155.15">
      <Uri>https://github.com/dotnet/runtime</Uri>
      <Sha>666e9188f5e11f4a59708b5f18ff611aa950d965</Sha>
      <SourceBuild RepoName="runtime" ManagedOnly="false" />
    </Dependency>
    <!-- Change blob version in GenerateLayout.targets if this is unpinned to service targeting pack -->
    <!-- No new netstandard.library planned for 3.1 timeframe at this time. -->
    <Dependency Name="NETStandard.Library.Ref" Version="2.1.0" Pinned="true">
      <Uri>https://github.com/dotnet/core-setup</Uri>
      <Sha>7d57652f33493fa022125b7f63aad0d70c52d810</Sha>
    </Dependency>
    <Dependency Name="Microsoft.NET.Workload.Emscripten.Current.Manifest-10.0.100.Transport" Version="10.0.0-preview.3.25155.1" CoherentParentDependency="Microsoft.NETCore.App.Runtime.win-x64">
      <Uri>https://github.com/dotnet/emsdk</Uri>
      <Sha>7619d65bf2534a42257d1d8488552e59790475f6</Sha>
    </Dependency>
    <!-- Intermediate is necessary for source build. -->
    <Dependency Name="Microsoft.SourceBuild.Intermediate.emsdk" Version="10.0.0-preview.3.25155.1" CoherentParentDependency="Microsoft.NETCore.App.Runtime.win-x64">
      <Uri>https://github.com/dotnet/emsdk</Uri>
      <Sha>7619d65bf2534a42257d1d8488552e59790475f6</Sha>
      <SourceBuild RepoName="emsdk" ManagedOnly="true" />
    </Dependency>
    <Dependency Name="Microsoft.Build" Version="17.14.0-preview-25155-03">
      <Uri>https://github.com/dotnet/msbuild</Uri>
      <Sha>428195cb74072bbb5314889119525369cb9bdeb0</Sha>
    </Dependency>
    <Dependency Name="Microsoft.Build.Localization" Version="17.14.0-preview-25155-03">
      <Uri>https://github.com/dotnet/msbuild</Uri>
      <Sha>428195cb74072bbb5314889119525369cb9bdeb0</Sha>
    </Dependency>
    <!-- Intermediate is necessary for source build. -->
    <Dependency Name="Microsoft.SourceBuild.Intermediate.msbuild" Version="17.14.0-preview-25155-03">
      <Uri>https://github.com/dotnet/msbuild</Uri>
      <Sha>428195cb74072bbb5314889119525369cb9bdeb0</Sha>
      <SourceBuild RepoName="msbuild" ManagedOnly="true" />
    </Dependency>
    <Dependency Name="Microsoft.FSharp.Compiler" Version="13.9.300-beta.25124.4">
      <Uri>https://github.com/dotnet/fsharp</Uri>
      <Sha>e4889bb53328e6a75855c3f3d2122d0aacae7a4b</Sha>
    </Dependency>
    <!-- Intermediate is necessary for source build. -->
    <Dependency Name="Microsoft.SourceBuild.Intermediate.fsharp" Version="9.0.300-beta.25124.4">
      <Uri>https://github.com/dotnet/fsharp</Uri>
      <Sha>e4889bb53328e6a75855c3f3d2122d0aacae7a4b</Sha>
      <SourceBuild RepoName="fsharp" ManagedOnly="true" />
    </Dependency>
    <Dependency Name="Microsoft.Net.Compilers.Toolset" Version="4.14.0-3.25155.15">
      <Uri>https://github.com/dotnet/roslyn</Uri>
      <Sha>68501c0866aaacff3c6adfdd424f82d8e6557f50</Sha>
    </Dependency>
    <!-- Intermediate is necessary for source build. -->
    <Dependency Name="Microsoft.SourceBuild.Intermediate.roslyn" Version="4.14.0-3.25155.15">
      <Uri>https://github.com/dotnet/roslyn</Uri>
      <Sha>68501c0866aaacff3c6adfdd424f82d8e6557f50</Sha>
      <SourceBuild RepoName="roslyn" ManagedOnly="true" />
    </Dependency>
    <Dependency Name="Microsoft.Net.Compilers.Toolset.Framework" Version="4.14.0-3.25155.15">
      <Uri>https://github.com/dotnet/roslyn</Uri>
      <Sha>68501c0866aaacff3c6adfdd424f82d8e6557f50</Sha>
    </Dependency>
    <Dependency Name="Microsoft.CodeAnalysis" Version="4.14.0-3.25155.15">
      <Uri>https://github.com/dotnet/roslyn</Uri>
      <Sha>68501c0866aaacff3c6adfdd424f82d8e6557f50</Sha>
    </Dependency>
    <Dependency Name="Microsoft.CodeAnalysis.CSharp" Version="4.14.0-3.25155.15">
      <Uri>https://github.com/dotnet/roslyn</Uri>
      <Sha>68501c0866aaacff3c6adfdd424f82d8e6557f50</Sha>
    </Dependency>
    <Dependency Name="Microsoft.CodeAnalysis.CSharp.CodeStyle" Version="4.14.0-3.25155.15">
      <Uri>https://github.com/dotnet/roslyn</Uri>
      <Sha>68501c0866aaacff3c6adfdd424f82d8e6557f50</Sha>
    </Dependency>
    <Dependency Name="Microsoft.CodeAnalysis.CSharp.Features" Version="4.14.0-3.25155.15">
      <Uri>https://github.com/dotnet/roslyn</Uri>
      <Sha>68501c0866aaacff3c6adfdd424f82d8e6557f50</Sha>
    </Dependency>
    <Dependency Name="Microsoft.CodeAnalysis.CSharp.Workspaces" Version="4.14.0-3.25155.15">
      <Uri>https://github.com/dotnet/roslyn</Uri>
      <Sha>68501c0866aaacff3c6adfdd424f82d8e6557f50</Sha>
    </Dependency>
    <Dependency Name="Microsoft.CodeAnalysis.Workspaces.Common" Version="4.14.0-3.25155.15">
      <Uri>https://github.com/dotnet/roslyn</Uri>
      <Sha>68501c0866aaacff3c6adfdd424f82d8e6557f50</Sha>
    </Dependency>
    <Dependency Name="Microsoft.CodeAnalysis.Workspaces.MSBuild" Version="4.14.0-3.25155.15">
      <Uri>https://github.com/dotnet/roslyn</Uri>
      <Sha>68501c0866aaacff3c6adfdd424f82d8e6557f50</Sha>
    </Dependency>
    <Dependency Name="Microsoft.Build.NuGetSdkResolver" Version="6.14.0-preview.1.66">
      <Uri>https://github.com/nuget/nuget.client</Uri>
      <Sha>181b65dad9f440c7a31fe673abc59c258f224ada</Sha>
    </Dependency>
    <Dependency Name="NuGet.Build.Tasks" Version="6.14.0-preview.1.66">
      <Uri>https://github.com/nuget/nuget.client</Uri>
      <Sha>181b65dad9f440c7a31fe673abc59c258f224ada</Sha>
      <SourceBuildTarball RepoName="nuget-client" ManagedOnly="true" />
    </Dependency>
    <Dependency Name="NuGet.Build.Tasks.Console" Version="6.14.0-preview.1.66">
      <Uri>https://github.com/nuget/nuget.client</Uri>
      <Sha>181b65dad9f440c7a31fe673abc59c258f224ada</Sha>
    </Dependency>
    <Dependency Name="NuGet.Build.Tasks.Pack" Version="6.14.0-preview.1.66">
      <Uri>https://github.com/nuget/nuget.client</Uri>
      <Sha>181b65dad9f440c7a31fe673abc59c258f224ada</Sha>
    </Dependency>
    <Dependency Name="NuGet.Commands" Version="6.14.0-preview.1.66">
      <Uri>https://github.com/nuget/nuget.client</Uri>
      <Sha>181b65dad9f440c7a31fe673abc59c258f224ada</Sha>
    </Dependency>
    <Dependency Name="NuGet.CommandLine.XPlat" Version="6.14.0-preview.1.66">
      <Uri>https://github.com/nuget/nuget.client</Uri>
      <Sha>181b65dad9f440c7a31fe673abc59c258f224ada</Sha>
    </Dependency>
    <Dependency Name="NuGet.Common" Version="6.14.0-preview.1.66">
      <Uri>https://github.com/nuget/nuget.client</Uri>
      <Sha>181b65dad9f440c7a31fe673abc59c258f224ada</Sha>
    </Dependency>
    <Dependency Name="NuGet.Configuration" Version="6.14.0-preview.1.66">
      <Uri>https://github.com/nuget/nuget.client</Uri>
      <Sha>181b65dad9f440c7a31fe673abc59c258f224ada</Sha>
    </Dependency>
    <Dependency Name="NuGet.Credentials" Version="6.14.0-preview.1.66">
      <Uri>https://github.com/nuget/nuget.client</Uri>
      <Sha>181b65dad9f440c7a31fe673abc59c258f224ada</Sha>
    </Dependency>
    <Dependency Name="NuGet.DependencyResolver.Core" Version="6.14.0-preview.1.66">
      <Uri>https://github.com/nuget/nuget.client</Uri>
      <Sha>181b65dad9f440c7a31fe673abc59c258f224ada</Sha>
    </Dependency>
    <Dependency Name="NuGet.Frameworks" Version="6.14.0-preview.1.66">
      <Uri>https://github.com/nuget/nuget.client</Uri>
      <Sha>181b65dad9f440c7a31fe673abc59c258f224ada</Sha>
    </Dependency>
    <Dependency Name="NuGet.LibraryModel" Version="6.14.0-preview.1.66">
      <Uri>https://github.com/nuget/nuget.client</Uri>
      <Sha>181b65dad9f440c7a31fe673abc59c258f224ada</Sha>
    </Dependency>
    <Dependency Name="NuGet.ProjectModel" Version="6.14.0-preview.1.66">
      <Uri>https://github.com/nuget/nuget.client</Uri>
      <Sha>181b65dad9f440c7a31fe673abc59c258f224ada</Sha>
    </Dependency>
    <Dependency Name="NuGet.Protocol" Version="6.14.0-preview.1.66">
      <Uri>https://github.com/nuget/nuget.client</Uri>
      <Sha>181b65dad9f440c7a31fe673abc59c258f224ada</Sha>
    </Dependency>
    <Dependency Name="NuGet.Packaging" Version="6.14.0-preview.1.66">
      <Uri>https://github.com/nuget/nuget.client</Uri>
      <Sha>181b65dad9f440c7a31fe673abc59c258f224ada</Sha>
    </Dependency>
    <Dependency Name="NuGet.Versioning" Version="6.14.0-preview.1.66">
      <Uri>https://github.com/nuget/nuget.client</Uri>
      <Sha>181b65dad9f440c7a31fe673abc59c258f224ada</Sha>
    </Dependency>
    <Dependency Name="NuGet.Localization" Version="6.14.0-preview.1.66">
      <Uri>https://github.com/nuget/nuget.client</Uri>
      <Sha>181b65dad9f440c7a31fe673abc59c258f224ada</Sha>
    </Dependency>
    <Dependency Name="Microsoft.NET.Test.Sdk" Version="17.14.0-preview-25157-01">
      <Uri>https://github.com/microsoft/vstest</Uri>
      <Sha>77eef3b233fa3b26109952dd7b81d14546822e73</Sha>
    </Dependency>
    <Dependency Name="Microsoft.TestPlatform.CLI" Version="17.14.0-preview-25157-01">
      <Uri>https://github.com/microsoft/vstest</Uri>
      <Sha>77eef3b233fa3b26109952dd7b81d14546822e73</Sha>
    </Dependency>
    <Dependency Name="Microsoft.TestPlatform.Build" Version="17.14.0-preview-25157-01">
      <Uri>https://github.com/microsoft/vstest</Uri>
      <Sha>77eef3b233fa3b26109952dd7b81d14546822e73</Sha>
    </Dependency>
    <!-- Intermediate is necessary for source build. -->
    <Dependency Name="Microsoft.SourceBuild.Intermediate.vstest" Version="17.14.0-preview-25157-01">
      <Uri>https://github.com/microsoft/vstest</Uri>
      <Sha>77eef3b233fa3b26109952dd7b81d14546822e73</Sha>
      <SourceBuild RepoName="vstest" ManagedOnly="true" />
    </Dependency>
    <Dependency Name="Microsoft.NET.ILLink.Tasks" Version="10.0.0-preview.3.25155.15">
      <Uri>https://github.com/dotnet/runtime</Uri>
      <Sha>666e9188f5e11f4a59708b5f18ff611aa950d965</Sha>
    </Dependency>
    <Dependency Name="System.CodeDom" Version="10.0.0-preview.3.25155.15">
      <Uri>https://github.com/dotnet/runtime</Uri>
      <Sha>666e9188f5e11f4a59708b5f18ff611aa950d965</Sha>
    </Dependency>
    <Dependency Name="System.Formats.Asn1" Version="10.0.0-preview.3.25155.15">
      <Uri>https://github.com/dotnet/runtime</Uri>
      <Sha>666e9188f5e11f4a59708b5f18ff611aa950d965</Sha>
    </Dependency>
    <Dependency Name="System.Security.Cryptography.ProtectedData" Version="10.0.0-preview.3.25155.15">
      <Uri>https://github.com/dotnet/runtime</Uri>
      <Sha>666e9188f5e11f4a59708b5f18ff611aa950d965</Sha>
    </Dependency>
    <Dependency Name="System.Text.Encoding.CodePages" Version="10.0.0-preview.3.25155.15">
      <Uri>https://github.com/dotnet/runtime</Uri>
      <Sha>666e9188f5e11f4a59708b5f18ff611aa950d965</Sha>
    </Dependency>
    <Dependency Name="System.Resources.Extensions" Version="10.0.0-preview.3.25155.15">
      <Uri>https://github.com/dotnet/runtime</Uri>
      <Sha>666e9188f5e11f4a59708b5f18ff611aa950d965</Sha>
    </Dependency>
    <Dependency Name="Microsoft.WindowsDesktop.App.Runtime.win-x64" Version="10.0.0-preview.3.25126.4">
      <Uri>https://github.com/dotnet/windowsdesktop</Uri>
      <Sha>3a56fe1dfd995519adde76accdd69d26b1408c3e</Sha>
      <SourceBuildTarball RepoName="windowsdesktop" ManagedOnly="true" />
    </Dependency>
    <Dependency Name="VS.Redist.Common.WindowsDesktop.SharedFramework.x64.10.0" Version="10.0.0-preview.3.25126.4">
      <Uri>https://github.com/dotnet/windowsdesktop</Uri>
      <Sha>3a56fe1dfd995519adde76accdd69d26b1408c3e</Sha>
    </Dependency>
    <Dependency Name="Microsoft.WindowsDesktop.App.Ref" Version="10.0.0-preview.3.25126.4">
      <Uri>https://github.com/dotnet/windowsdesktop</Uri>
      <Sha>3a56fe1dfd995519adde76accdd69d26b1408c3e</Sha>
    </Dependency>
    <Dependency Name="VS.Redist.Common.WindowsDesktop.TargetingPack.x64.10.0" Version="10.0.0-preview.3.25126.4">
      <Uri>https://github.com/dotnet/windowsdesktop</Uri>
      <Sha>3a56fe1dfd995519adde76accdd69d26b1408c3e</Sha>
    </Dependency>
    <Dependency Name="Microsoft.NET.Sdk.WindowsDesktop" Version="10.0.0-preview.3.25120.2" CoherentParentDependency="Microsoft.WindowsDesktop.App.Ref">
      <Uri>https://github.com/dotnet/wpf</Uri>
      <Sha>b129327573e5f7babf24738aeda16e131a318ef5</Sha>
    </Dependency>
    <Dependency Name="Microsoft.AspNetCore.App.Ref" Version="10.0.0-preview.3.25157.10">
      <Uri>https://github.com/dotnet/aspnetcore</Uri>
      <Sha>8ec8cbf89d61d91f9356192c8b8afea1c9a960c3</Sha>
    </Dependency>
    <Dependency Name="Microsoft.AspNetCore.App.Ref.Internal" Version="10.0.0-preview.3.25157.10">
      <Uri>https://github.com/dotnet/aspnetcore</Uri>
      <Sha>8ec8cbf89d61d91f9356192c8b8afea1c9a960c3</Sha>
    </Dependency>
    <Dependency Name="Microsoft.AspNetCore.App.Runtime.win-x64" Version="10.0.0-preview.3.25157.10">
      <Uri>https://github.com/dotnet/aspnetcore</Uri>
      <Sha>8ec8cbf89d61d91f9356192c8b8afea1c9a960c3</Sha>
    </Dependency>
    <Dependency Name="VS.Redist.Common.AspNetCore.SharedFramework.x64.10.0" Version="10.0.0-preview.3.25157.10">
      <Uri>https://github.com/dotnet/aspnetcore</Uri>
      <Sha>8ec8cbf89d61d91f9356192c8b8afea1c9a960c3</Sha>
    </Dependency>
    <Dependency Name="dotnet-dev-certs" Version="10.0.0-preview.3.25157.10">
      <Uri>https://github.com/dotnet/aspnetcore</Uri>
      <Sha>8ec8cbf89d61d91f9356192c8b8afea1c9a960c3</Sha>
    </Dependency>
    <Dependency Name="dotnet-user-jwts" Version="10.0.0-preview.3.25157.10">
      <Uri>https://github.com/dotnet/aspnetcore</Uri>
      <Sha>8ec8cbf89d61d91f9356192c8b8afea1c9a960c3</Sha>
    </Dependency>
    <Dependency Name="dotnet-user-secrets" Version="10.0.0-preview.3.25157.10">
      <Uri>https://github.com/dotnet/aspnetcore</Uri>
      <Sha>8ec8cbf89d61d91f9356192c8b8afea1c9a960c3</Sha>
    </Dependency>
    <Dependency Name="Microsoft.AspNetCore.Analyzers" Version="10.0.0-preview.3.25157.10">
      <Uri>https://github.com/dotnet/aspnetcore</Uri>
      <Sha>8ec8cbf89d61d91f9356192c8b8afea1c9a960c3</Sha>
    </Dependency>
    <!-- Authentication and Components needed for dotnet/maui CoherentParentDependency -->
    <Dependency Name="Microsoft.AspNetCore.Authentication.Facebook" Version="10.0.0-preview.3.25157.10">
      <Uri>https://github.com/dotnet/aspnetcore</Uri>
      <Sha>8ec8cbf89d61d91f9356192c8b8afea1c9a960c3</Sha>
    </Dependency>
    <Dependency Name="Microsoft.AspNetCore.Authentication.Google" Version="10.0.0-preview.3.25157.10">
      <Uri>https://github.com/dotnet/aspnetcore</Uri>
      <Sha>8ec8cbf89d61d91f9356192c8b8afea1c9a960c3</Sha>
    </Dependency>
    <Dependency Name="Microsoft.AspNetCore.Authentication.MicrosoftAccount" Version="10.0.0-preview.3.25157.10">
      <Uri>https://github.com/dotnet/aspnetcore</Uri>
      <Sha>8ec8cbf89d61d91f9356192c8b8afea1c9a960c3</Sha>
    </Dependency>
    <Dependency Name="Microsoft.AspNetCore.Components" Version="10.0.0-preview.3.25157.10">
      <Uri>https://github.com/dotnet/aspnetcore</Uri>
      <Sha>8ec8cbf89d61d91f9356192c8b8afea1c9a960c3</Sha>
    </Dependency>
    <Dependency Name="Microsoft.AspNetCore.Components.Analyzers" Version="10.0.0-preview.3.25157.10">
      <Uri>https://github.com/dotnet/aspnetcore</Uri>
      <Sha>8ec8cbf89d61d91f9356192c8b8afea1c9a960c3</Sha>
    </Dependency>
    <Dependency Name="Microsoft.AspNetCore.Components.Forms" Version="10.0.0-preview.3.25157.10">
      <Uri>https://github.com/dotnet/aspnetcore</Uri>
      <Sha>8ec8cbf89d61d91f9356192c8b8afea1c9a960c3</Sha>
    </Dependency>
    <Dependency Name="Microsoft.AspNetCore.Components.WebAssembly" Version="10.0.0-preview.3.25157.10">
      <Uri>https://github.com/dotnet/aspnetcore</Uri>
      <Sha>8ec8cbf89d61d91f9356192c8b8afea1c9a960c3</Sha>
    </Dependency>
    <Dependency Name="Microsoft.AspNetCore.Components.WebAssembly.Server" Version="10.0.0-preview.3.25157.10">
      <Uri>https://github.com/dotnet/aspnetcore</Uri>
      <Sha>8ec8cbf89d61d91f9356192c8b8afea1c9a960c3</Sha>
    </Dependency>
    <Dependency Name="Microsoft.AspNetCore.Components.SdkAnalyzers" Version="10.0.0-preview.3.25157.10">
      <Uri>https://github.com/dotnet/aspnetcore</Uri>
      <Sha>8ec8cbf89d61d91f9356192c8b8afea1c9a960c3</Sha>
    </Dependency>
    <Dependency Name="Microsoft.AspNetCore.Components.WebView" Version="10.0.0-preview.3.25157.10">
      <Uri>https://github.com/dotnet/aspnetcore</Uri>
      <Sha>8ec8cbf89d61d91f9356192c8b8afea1c9a960c3</Sha>
    </Dependency>
    <Dependency Name="Microsoft.AspNetCore.Metadata" Version="10.0.0-preview.3.25157.10">
      <Uri>https://github.com/dotnet/aspnetcore</Uri>
      <Sha>8ec8cbf89d61d91f9356192c8b8afea1c9a960c3</Sha>
    </Dependency>
    <Dependency Name="Microsoft.AspNetCore.Mvc.Analyzers" Version="10.0.0-preview.3.25157.10">
      <Uri>https://github.com/dotnet/aspnetcore</Uri>
      <Sha>8ec8cbf89d61d91f9356192c8b8afea1c9a960c3</Sha>
    </Dependency>
    <Dependency Name="Microsoft.AspNetCore.Mvc.Api.Analyzers" Version="10.0.0-preview.3.25157.10">
      <Uri>https://github.com/dotnet/aspnetcore</Uri>
      <Sha>8ec8cbf89d61d91f9356192c8b8afea1c9a960c3</Sha>
    </Dependency>
    <Dependency Name="Microsoft.Extensions.FileProviders.Embedded" Version="10.0.0-preview.3.25157.10">
      <Uri>https://github.com/dotnet/aspnetcore</Uri>
      <Sha>8ec8cbf89d61d91f9356192c8b8afea1c9a960c3</Sha>
    </Dependency>
    <Dependency Name="Microsoft.AspNetCore.Authorization" Version="10.0.0-preview.3.25157.10">
      <Uri>https://github.com/dotnet/aspnetcore</Uri>
      <Sha>8ec8cbf89d61d91f9356192c8b8afea1c9a960c3</Sha>
    </Dependency>
    <Dependency Name="Microsoft.AspNetCore.Components.Web" Version="10.0.0-preview.3.25157.10">
      <Uri>https://github.com/dotnet/aspnetcore</Uri>
      <Sha>8ec8cbf89d61d91f9356192c8b8afea1c9a960c3</Sha>
    </Dependency>
    <Dependency Name="Microsoft.JSInterop" Version="10.0.0-preview.3.25157.10">
      <Uri>https://github.com/dotnet/aspnetcore</Uri>
      <Sha>8ec8cbf89d61d91f9356192c8b8afea1c9a960c3</Sha>
    </Dependency>
    <Dependency Name="Microsoft.Extensions.ObjectPool" Version="10.0.0-preview.3.25157.10">
      <Uri>https://github.com/dotnet/aspnetcore</Uri>
      <Sha>8ec8cbf89d61d91f9356192c8b8afea1c9a960c3</Sha>
    </Dependency>
    <Dependency Name="Microsoft.AspNetCore.DeveloperCertificates.XPlat" Version="10.0.0-preview.3.25157.10">
      <Uri>https://github.com/dotnet/aspnetcore</Uri>
      <Sha>8ec8cbf89d61d91f9356192c8b8afea1c9a960c3</Sha>
    </Dependency>
    <Dependency Name="Microsoft.AspNetCore.TestHost" Version="10.0.0-preview.3.25157.10">
      <Uri>https://github.com/dotnet/aspnetcore</Uri>
      <Sha>8ec8cbf89d61d91f9356192c8b8afea1c9a960c3</Sha>
    </Dependency>
    <Dependency Name="Microsoft.DotNet.Web.ItemTemplates.10.0" Version="10.0.0-preview.3.25157.10">
      <Uri>https://github.com/dotnet/aspnetcore</Uri>
      <Sha>8ec8cbf89d61d91f9356192c8b8afea1c9a960c3</Sha>
    </Dependency>
    <Dependency Name="Microsoft.DotNet.Web.ProjectTemplates.10.0" Version="10.0.0-preview.3.25157.10">
      <Uri>https://github.com/dotnet/aspnetcore</Uri>
      <Sha>8ec8cbf89d61d91f9356192c8b8afea1c9a960c3</Sha>
    </Dependency>
    <!-- Intermediate is necessary for source build. -->
    <Dependency Name="Microsoft.SourceBuild.Intermediate.aspnetcore" Version="10.0.0-preview.3.25157.10">
      <Uri>https://github.com/dotnet/aspnetcore</Uri>
      <Sha>8ec8cbf89d61d91f9356192c8b8afea1c9a960c3</Sha>
      <SourceBuild RepoName="aspnetcore" ManagedOnly="true" />
    </Dependency>
    <Dependency Name="Microsoft.CodeAnalysis.Razor.Tooling.Internal" Version="9.0.0-preview.25156.2">
      <Uri>https://github.com/dotnet/razor</Uri>
      <Sha>2798396c3481573aa49f9c792179ebbb5e183dca</Sha>
    </Dependency>
    <Dependency Name="Microsoft.AspNetCore.Mvc.Razor.Extensions.Tooling.Internal" Version="9.0.0-preview.25156.2">
      <Uri>https://github.com/dotnet/razor</Uri>
      <Sha>2798396c3481573aa49f9c792179ebbb5e183dca</Sha>
    </Dependency>
    <Dependency Name="Microsoft.NET.Sdk.Razor.SourceGenerators.Transport" Version="9.0.0-preview.25156.2">
      <Uri>https://github.com/dotnet/razor</Uri>
      <Sha>2798396c3481573aa49f9c792179ebbb5e183dca</Sha>
    </Dependency>
    <!-- Intermediate is necessary for source build. -->
    <Dependency Name="Microsoft.SourceBuild.Intermediate.razor" Version="9.0.0-preview.25156.2">
      <Uri>https://github.com/dotnet/razor</Uri>
      <Sha>2798396c3481573aa49f9c792179ebbb5e183dca</Sha>
      <SourceBuild RepoName="razor" ManagedOnly="true" />
    </Dependency>
    <!-- For coherency purposes, these versions should be gated by the versions of winforms and wpf routed via windowsdesktop -->
    <Dependency Name="Microsoft.Dotnet.WinForms.ProjectTemplates" Version="10.0.0-preview.2.25118.5" CoherentParentDependency="Microsoft.WindowsDesktop.App.Runtime.win-x64">
      <Uri>https://github.com/dotnet/winforms</Uri>
      <Sha>4a6bc3ac0df78cf7cfaef54ad5e76a390776c8ef</Sha>
    </Dependency>
    <Dependency Name="Microsoft.DotNet.Wpf.ProjectTemplates" Version="10.0.0-preview.3.25120.2" CoherentParentDependency="Microsoft.WindowsDesktop.App.Runtime.win-x64">
      <Uri>https://github.com/dotnet/wpf</Uri>
      <Sha>b129327573e5f7babf24738aeda16e131a318ef5</Sha>
    </Dependency>
    <Dependency Name="Microsoft.Web.Xdt" Version="10.0.0-preview.25067.1">
      <Uri>https://github.com/dotnet/xdt</Uri>
      <Sha>1156b9aac00609107c21cf3458b797c76db6be7a</Sha>
    </Dependency>
    <!-- Intermediate is necessary for source build. -->
    <Dependency Name="Microsoft.SourceBuild.Intermediate.xdt" Version="10.0.0-preview.25067.1">
      <Uri>https://github.com/dotnet/xdt</Uri>
      <Sha>1156b9aac00609107c21cf3458b797c76db6be7a</Sha>
      <SourceBuild RepoName="xdt" ManagedOnly="true" />
    </Dependency>
    <Dependency Name="Microsoft.CodeAnalysis.NetAnalyzers" Version="10.0.0-preview.25155.1">
      <Uri>https://github.com/dotnet/roslyn-analyzers</Uri>
      <Sha>1e98fa3f107e780569a167a9250bb600778456dc</Sha>
    </Dependency>
    <Dependency Name="Microsoft.CodeAnalysis.PublicApiAnalyzers" Version="3.12.0-beta1.25155.1">
      <Uri>https://github.com/dotnet/roslyn-analyzers</Uri>
      <Sha>1e98fa3f107e780569a167a9250bb600778456dc</Sha>
    </Dependency>
    <!-- Intermediate is necessary for source build. -->
    <Dependency Name="Microsoft.SourceBuild.Intermediate.roslyn-analyzers" Version="3.12.0-beta1.25155.1">
      <Uri>https://github.com/dotnet/roslyn-analyzers</Uri>
      <Sha>1e98fa3f107e780569a167a9250bb600778456dc</Sha>
      <SourceBuild RepoName="roslyn-analyzers" ManagedOnly="true" />
    </Dependency>
    <Dependency Name="System.CommandLine" Version="2.0.0-beta4.25071.2">
      <Uri>https://github.com/dotnet/command-line-api</Uri>
      <Sha>3bbb940ceeb3254790899d751a8d418348563d40</Sha>
    </Dependency>
    <Dependency Name="System.CommandLine.Rendering" Version="0.4.0-alpha.25071.2">
      <Uri>https://github.com/dotnet/command-line-api</Uri>
      <Sha>3bbb940ceeb3254790899d751a8d418348563d40</Sha>
    </Dependency>
    <!-- Microsoft.CodeAnalysis.Workspaces.MSBuild transitively references M.Bcl.AsyncInterfaces.
         Adding an explicit dependency to make sure the latest version is used instead of the SBRP
         one under source build. -->
    <!-- Intermediate is necessary for source build. -->
    <Dependency Name="Microsoft.DiaSymReader" Version="2.2.0-beta.25124.1">
      <Uri>https://github.com/dotnet/symreader</Uri>
      <Sha>e3d70b066e2e27c7050928e1095df9e5ae859dfd</Sha>
    </Dependency>
    <!-- Intermediate is necessary for source build. -->
    <Dependency Name="Microsoft.SourceBuild.Intermediate.command-line-api" Version="0.1.607102">
      <Uri>https://github.com/dotnet/command-line-api</Uri>
      <Sha>3bbb940ceeb3254790899d751a8d418348563d40</Sha>
      <SourceBuild RepoName="command-line-api" ManagedOnly="true" />
    </Dependency>
    <!-- Intermediate is necessary for source build. -->
<<<<<<< HEAD
    <Dependency Name="Microsoft.SourceBuild.Intermediate.source-build-externals" Version="9.0.0-alpha.1.25157.1">
      <Uri>https://github.com/dotnet/source-build-externals</Uri>
      <Sha>71dbdccd13f28cfd1a35649263b55ebbeab26ee7</Sha>
=======
    <Dependency Name="Microsoft.SourceBuild.Intermediate.source-build-externals" Version="10.0.615301">
      <Uri>https://github.com/dotnet/source-build-externals</Uri>
      <Sha>f023162b1e92e7ecf801a88733668d4021f72bdb</Sha>
>>>>>>> 0204a8bd
      <SourceBuild RepoName="source-build-externals" ManagedOnly="true" />
    </Dependency>
    <!-- Intermediate is necessary for source build. -->
    <Dependency Name="Microsoft.SourceBuild.Intermediate.source-build-reference-packages" Version="10.0.615503">
      <Uri>https://github.com/dotnet/source-build-reference-packages</Uri>
      <Sha>ea767806c138a9b6355884c08d91b6173c093809</Sha>
      <SourceBuild RepoName="source-build-reference-packages" ManagedOnly="true" />
    </Dependency>
    <Dependency Name="Microsoft.Deployment.DotNet.Releases" Version="2.0.0-preview.1.25124.1">
      <Uri>https://github.com/dotnet/deployment-tools</Uri>
      <Sha>3597bfe8e90ef3d99b917b84b05eaef88369d5ef</Sha>
    </Dependency>
    <Dependency Name="Microsoft.Build.Tasks.Git" Version="10.0.0-beta.25154.1">
      <Uri>https://github.com/dotnet/sourcelink</Uri>
      <Sha>8aa7c7c0ed0e6ce0f42368ba08bf114d1a4fc5be</Sha>
    </Dependency>
    <Dependency Name="Microsoft.SourceLink.Common" Version="10.0.0-beta.25154.1">
      <Uri>https://github.com/dotnet/sourcelink</Uri>
      <Sha>8aa7c7c0ed0e6ce0f42368ba08bf114d1a4fc5be</Sha>
    </Dependency>
    <Dependency Name="Microsoft.SourceLink.AzureRepos.Git" Version="10.0.0-beta.25154.1">
      <Uri>https://github.com/dotnet/sourcelink</Uri>
      <Sha>8aa7c7c0ed0e6ce0f42368ba08bf114d1a4fc5be</Sha>
    </Dependency>
    <Dependency Name="Microsoft.SourceLink.GitHub" Version="10.0.0-beta.25154.1">
      <Uri>https://github.com/dotnet/sourcelink</Uri>
      <Sha>8aa7c7c0ed0e6ce0f42368ba08bf114d1a4fc5be</Sha>
    </Dependency>
    <Dependency Name="Microsoft.SourceLink.GitLab" Version="10.0.0-beta.25154.1">
      <Uri>https://github.com/dotnet/sourcelink</Uri>
      <Sha>8aa7c7c0ed0e6ce0f42368ba08bf114d1a4fc5be</Sha>
    </Dependency>
    <Dependency Name="Microsoft.SourceLink.Bitbucket.Git" Version="10.0.0-beta.25154.1">
      <Uri>https://github.com/dotnet/sourcelink</Uri>
      <Sha>8aa7c7c0ed0e6ce0f42368ba08bf114d1a4fc5be</Sha>
    </Dependency>
    <!-- Intermediate is necessary for source build. -->
    <Dependency Name="Microsoft.SourceBuild.Intermediate.sourcelink" Version="10.0.0-beta.25154.1">
      <Uri>https://github.com/dotnet/sourcelink</Uri>
      <Sha>8aa7c7c0ed0e6ce0f42368ba08bf114d1a4fc5be</Sha>
      <SourceBuild RepoName="sourcelink" ManagedOnly="true" />
    </Dependency>
    <!-- Intermediate is necessary for source build. -->
    <Dependency Name="Microsoft.SourceBuild.Intermediate.deployment-tools" Version="9.0.0-preview.1.25124.1">
      <Uri>https://github.com/dotnet/deployment-tools</Uri>
      <Sha>3597bfe8e90ef3d99b917b84b05eaef88369d5ef</Sha>
      <SourceBuild RepoName="deployment-tools" ManagedOnly="true" />
    </Dependency>
    <!-- Intermediate is necessary for source build. -->
    <Dependency Name="Microsoft.SourceBuild.Intermediate.symreader" Version="2.2.0-beta.25124.1">
      <Uri>https://github.com/dotnet/symreader</Uri>
      <Sha>e3d70b066e2e27c7050928e1095df9e5ae859dfd</Sha>
      <SourceBuild RepoName="symreader" ManagedOnly="true" />
    </Dependency>
    <!-- Dependency required for flowing correct package version in source-build, using PVP flow. -->
    <Dependency Name="Microsoft.Extensions.Logging" Version="10.0.0-preview.3.25155.15">
      <Uri>https://github.com/dotnet/runtime</Uri>
      <Sha>666e9188f5e11f4a59708b5f18ff611aa950d965</Sha>
    </Dependency>
    <!-- Dependency required for flowing correct package version in source-build, using PVP flow. -->
    <Dependency Name="Microsoft.Extensions.Logging.Abstractions" Version="10.0.0-preview.3.25155.15">
      <Uri>https://github.com/dotnet/runtime</Uri>
      <Sha>666e9188f5e11f4a59708b5f18ff611aa950d965</Sha>
    </Dependency>
    <!-- Dependency required for flowing correct package version in source-build, using PVP flow. -->
    <Dependency Name="Microsoft.Extensions.Logging.Console" Version="10.0.0-preview.3.25155.15">
      <Uri>https://github.com/dotnet/runtime</Uri>
      <Sha>666e9188f5e11f4a59708b5f18ff611aa950d965</Sha>
    </Dependency>
    <!-- Dependency required for flowing correct package version in source-build, using PVP flow. -->
    <Dependency Name="Microsoft.Extensions.FileSystemGlobbing" Version="10.0.0-preview.3.25155.15">
      <Uri>https://github.com/dotnet/runtime</Uri>
      <Sha>666e9188f5e11f4a59708b5f18ff611aa950d965</Sha>
    </Dependency>
    <!-- Dependency required for flowing correct package version in source-build, using PVP flow. -->
    <Dependency Name="System.ServiceProcess.ServiceController" Version="10.0.0-preview.3.25155.15">
      <Uri>https://github.com/dotnet/runtime</Uri>
      <Sha>666e9188f5e11f4a59708b5f18ff611aa950d965</Sha>
    </Dependency>
    <Dependency Name="System.Text.Json" Version="10.0.0-preview.3.25155.15">
      <Uri>https://github.com/dotnet/runtime</Uri>
      <Sha>666e9188f5e11f4a59708b5f18ff611aa950d965</Sha>
    </Dependency>
    <Dependency Name="Microsoft.Bcl.AsyncInterfaces" Version="10.0.0-preview.3.25155.15">
      <Uri>https://github.com/dotnet/runtime</Uri>
      <Sha>666e9188f5e11f4a59708b5f18ff611aa950d965</Sha>
    </Dependency>
    <Dependency Name="Microsoft.Extensions.FileProviders.Abstractions" Version="10.0.0-preview.3.25155.15">
      <Uri>https://github.com/dotnet/runtime</Uri>
      <Sha>666e9188f5e11f4a59708b5f18ff611aa950d965</Sha>
    </Dependency>
    <Dependency Name="Microsoft.Win32.SystemEvents" Version="10.0.0-preview.3.25155.15">
      <Uri>https://github.com/dotnet/runtime</Uri>
      <Sha>666e9188f5e11f4a59708b5f18ff611aa950d965</Sha>
    </Dependency>
    <Dependency Name="System.Composition.AttributedModel" Version="10.0.0-preview.3.25155.15">
      <Uri>https://github.com/dotnet/runtime</Uri>
      <Sha>666e9188f5e11f4a59708b5f18ff611aa950d965</Sha>
    </Dependency>
    <Dependency Name="System.Composition.Convention" Version="10.0.0-preview.3.25155.15">
      <Uri>https://github.com/dotnet/runtime</Uri>
      <Sha>666e9188f5e11f4a59708b5f18ff611aa950d965</Sha>
    </Dependency>
    <Dependency Name="System.Composition.Hosting" Version="10.0.0-preview.3.25155.15">
      <Uri>https://github.com/dotnet/runtime</Uri>
      <Sha>666e9188f5e11f4a59708b5f18ff611aa950d965</Sha>
    </Dependency>
    <Dependency Name="System.Composition.Runtime" Version="10.0.0-preview.3.25155.15">
      <Uri>https://github.com/dotnet/runtime</Uri>
      <Sha>666e9188f5e11f4a59708b5f18ff611aa950d965</Sha>
    </Dependency>
    <Dependency Name="System.Composition.TypedParts" Version="10.0.0-preview.3.25155.15">
      <Uri>https://github.com/dotnet/runtime</Uri>
      <Sha>666e9188f5e11f4a59708b5f18ff611aa950d965</Sha>
    </Dependency>
    <Dependency Name="System.Configuration.ConfigurationManager" Version="10.0.0-preview.3.25155.15">
      <Uri>https://github.com/dotnet/runtime</Uri>
      <Sha>666e9188f5e11f4a59708b5f18ff611aa950d965</Sha>
    </Dependency>
    <Dependency Name="System.Security.Cryptography.Pkcs" Version="10.0.0-preview.3.25155.15">
      <Uri>https://github.com/dotnet/runtime</Uri>
      <Sha>666e9188f5e11f4a59708b5f18ff611aa950d965</Sha>
    </Dependency>
    <Dependency Name="System.Security.Cryptography.Xml" Version="10.0.0-preview.3.25155.15">
      <Uri>https://github.com/dotnet/runtime</Uri>
      <Sha>666e9188f5e11f4a59708b5f18ff611aa950d965</Sha>
    </Dependency>
    <Dependency Name="System.Security.Permissions" Version="10.0.0-preview.3.25155.15">
      <Uri>https://github.com/dotnet/runtime</Uri>
      <Sha>666e9188f5e11f4a59708b5f18ff611aa950d965</Sha>
    </Dependency>
    <Dependency Name="System.Windows.Extensions" Version="10.0.0-preview.3.25155.15">
      <Uri>https://github.com/dotnet/runtime</Uri>
      <Sha>666e9188f5e11f4a59708b5f18ff611aa950d965</Sha>
    </Dependency>
  </ProductDependencies>
  <ToolsetDependencies>
    <Dependency Name="Microsoft.DotNet.Arcade.Sdk" Version="10.0.0-beta.25155.7">
      <Uri>https://github.com/dotnet/arcade</Uri>
      <Sha>b15b738e20fe19a3b01f09b2ac38073fbf39c42c</Sha>
    </Dependency>
    <Dependency Name="Microsoft.DotNet.Build.Tasks.Installers" Version="10.0.0-beta.25155.7">
      <Uri>https://github.com/dotnet/arcade</Uri>
      <Sha>b15b738e20fe19a3b01f09b2ac38073fbf39c42c</Sha>
    </Dependency>
    <Dependency Name="Microsoft.DotNet.Helix.Sdk" Version="10.0.0-beta.25155.7">
      <Uri>https://github.com/dotnet/arcade</Uri>
      <Sha>b15b738e20fe19a3b01f09b2ac38073fbf39c42c</Sha>
    </Dependency>
    <Dependency Name="Microsoft.DotNet.SignTool" Version="10.0.0-beta.25155.7">
      <Uri>https://github.com/dotnet/arcade</Uri>
      <Sha>b15b738e20fe19a3b01f09b2ac38073fbf39c42c</Sha>
    </Dependency>
    <Dependency Name="Microsoft.DotNet.XUnitExtensions" Version="10.0.0-beta.25155.7">
      <Uri>https://github.com/dotnet/arcade</Uri>
      <Sha>b15b738e20fe19a3b01f09b2ac38073fbf39c42c</Sha>
    </Dependency>
    <Dependency Name="Microsoft.DotNet.XliffTasks" Version="10.0.0-beta.25155.7">
      <Uri>https://github.com/dotnet/arcade</Uri>
      <Sha>b15b738e20fe19a3b01f09b2ac38073fbf39c42c</Sha>
    </Dependency>
    <!-- Intermediate is necessary for source build. -->
    <Dependency Name="Microsoft.SourceBuild.Intermediate.arcade" Version="10.0.0-beta.25155.7">
      <Uri>https://github.com/dotnet/arcade</Uri>
      <Sha>b15b738e20fe19a3b01f09b2ac38073fbf39c42c</Sha>
      <SourceBuild RepoName="arcade" ManagedOnly="true" />
    </Dependency>
    <Dependency Name="System.Reflection.MetadataLoadContext" Version="10.0.0-preview.3.25155.15">
      <Uri>https://github.com/dotnet/runtime</Uri>
      <Sha>666e9188f5e11f4a59708b5f18ff611aa950d965</Sha>
    </Dependency>
    <Dependency Name="Microsoft.DotNet.Darc" Version="1.1.0-beta.25155.1">
      <Uri>https://github.com/dotnet/arcade-services</Uri>
      <Sha>4f61e6294abd141b1064dfd1df776f385200b52c</Sha>
    </Dependency>
    <Dependency Name="Microsoft.DotNet.DarcLib" Version="1.1.0-beta.25155.1">
      <Uri>https://github.com/dotnet/arcade-services</Uri>
      <Sha>4f61e6294abd141b1064dfd1df776f385200b52c</Sha>
    </Dependency>
    <Dependency Name="Microsoft.DotNet.ScenarioTests.SdkTemplateTests" Version="10.0.0-preview.24602.1">
      <Uri>https://github.com/dotnet/scenario-tests</Uri>
      <Sha>61173bbe1b4ab5f60e760cca9c5fd7eae6e48546</Sha>
    </Dependency>
    <!-- Intermediate is necessary for source build. -->
    <Dependency Name="Microsoft.SourceBuild.Intermediate.scenario-tests" Version="10.0.0-preview.24602.1">
      <Uri>https://github.com/dotnet/scenario-tests</Uri>
      <Sha>61173bbe1b4ab5f60e760cca9c5fd7eae6e48546</Sha>
      <SourceBuild RepoName="scenario-tests" ManagedOnly="true" />
    </Dependency>
    <!--
      Aspire isn't really a toolset dependency. However, it only inserts a baseline manifest in sdk,
      and if you squint at it, this means we can say that its specific dependency versions don't matter to sdk.
      It also doesn't currently ship 9.0 preview versions, meaning the version is locked to the latest shipped from 8.0 era.
      Avoiding this as a product dependency avoids a long coherency path (aspnetcore->extensions->aspire->sdk).
      **It is** of course possible that an incoherent aspire means that aspire depends on versions of extensions that
      aren't shipping, or those extensions packages depend on aspnetcore packages that won't ship. However, given the cost
      of maintaining this coherency path is high. This being toolset means that aspire is responsible for its own coherency.
    -->
    <Dependency Name="Microsoft.NET.Sdk.Aspire.Manifest-8.0.100" Version="8.2.2">
      <Uri>https://github.com/dotnet/aspire</Uri>
      <Sha>5fa9337a84a52e9bd185d04d156eccbdcf592f74</Sha>
    </Dependency>
    <!-- Intermediate is necessary for source build. -->
    <Dependency Name="Microsoft.SourceBuild.Intermediate.aspire" Version="8.2.2-preview.1.24521.5">
      <Uri>https://github.com/dotnet/aspire</Uri>
      <Sha>5fa9337a84a52e9bd185d04d156eccbdcf592f74</Sha>
      <SourceBuild RepoName="aspire" ManagedOnly="true" />
    </Dependency>
    <Dependency Name="Microsoft.IO.Redist" Version="6.0.1">
      <Uri>https://github.com/dotnet/runtime</Uri>
      <Sha>e77011b31a3e5c47d931248a64b47f9b2d47853d</Sha>
    </Dependency>
    <Dependency Name="Microsoft.Testing.Platform" Version="1.7.0-preview.25154.1">
      <Uri>https://github.com/microsoft/testfx</Uri>
      <Sha>effc2a8e3fae3fedd6e06828a192ae39cb4f10d0</Sha>
    </Dependency>
    <Dependency Name="MSTest" Version="3.9.0-preview.25154.1">
      <Uri>https://github.com/microsoft/testfx</Uri>
      <Sha>effc2a8e3fae3fedd6e06828a192ae39cb4f10d0</Sha>
    </Dependency>
    <Dependency Name="Microsoft.Extensions.Configuration.Ini" Version="10.0.0-preview.3.25155.15">
      <Uri>https://github.com/dotnet/runtime</Uri>
      <Sha>666e9188f5e11f4a59708b5f18ff611aa950d965</Sha>
    </Dependency>
  </ToolsetDependencies>
</Dependencies><|MERGE_RESOLUTION|>--- conflicted
+++ resolved
@@ -500,15 +500,9 @@
       <SourceBuild RepoName="command-line-api" ManagedOnly="true" />
     </Dependency>
     <!-- Intermediate is necessary for source build. -->
-<<<<<<< HEAD
-    <Dependency Name="Microsoft.SourceBuild.Intermediate.source-build-externals" Version="9.0.0-alpha.1.25157.1">
-      <Uri>https://github.com/dotnet/source-build-externals</Uri>
-      <Sha>71dbdccd13f28cfd1a35649263b55ebbeab26ee7</Sha>
-=======
     <Dependency Name="Microsoft.SourceBuild.Intermediate.source-build-externals" Version="10.0.615301">
       <Uri>https://github.com/dotnet/source-build-externals</Uri>
       <Sha>f023162b1e92e7ecf801a88733668d4021f72bdb</Sha>
->>>>>>> 0204a8bd
       <SourceBuild RepoName="source-build-externals" ManagedOnly="true" />
     </Dependency>
     <!-- Intermediate is necessary for source build. -->

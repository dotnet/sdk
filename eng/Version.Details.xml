--- conflicted
+++ resolved
@@ -1,7 +1,6 @@
 <?xml version="1.0" encoding="utf-8"?>
 <Dependencies>
   <ProductDependencies>
-<<<<<<< HEAD
     <Dependency Name="Microsoft.TemplateEngine.Abstractions" Version="9.0.100-preview.6.24309.2">
       <Uri>https://github.com/dotnet/templating</Uri>
       <Sha>97370ca0c8c9d46463700f055fb38a8efad96d32</Sha>
@@ -14,20 +13,6 @@
     <Dependency Name="Microsoft.SourceBuild.Intermediate.templating" Version="9.0.100-preview.6.24309.2">
       <Uri>https://github.com/dotnet/templating</Uri>
       <Sha>97370ca0c8c9d46463700f055fb38a8efad96d32</Sha>
-=======
-    <Dependency Name="Microsoft.TemplateEngine.Abstractions" Version="9.0.100-preview.6.24309.1">
-      <Uri>https://github.com/dotnet/templating</Uri>
-      <Sha>92df2ef6501b0396a6f41f3c1edfdc4ed7fd1476</Sha>
-    </Dependency>
-    <Dependency Name="Microsoft.TemplateEngine.Mocks" Version="9.0.100-preview.6.24309.1">
-      <Uri>https://github.com/dotnet/templating</Uri>
-      <Sha>92df2ef6501b0396a6f41f3c1edfdc4ed7fd1476</Sha>
-    </Dependency>
-    <!-- Intermediate is necessary for source build. -->
-    <Dependency Name="Microsoft.SourceBuild.Intermediate.templating" Version="9.0.100-preview.6.24309.1">
-      <Uri>https://github.com/dotnet/templating</Uri>
-      <Sha>92df2ef6501b0396a6f41f3c1edfdc4ed7fd1476</Sha>
->>>>>>> 9ad39371
       <SourceBuild RepoName="templating" ManagedOnly="true" />
     </Dependency>
     <Dependency Name="Microsoft.NETCore.App.Ref" Version="9.0.0-preview.6.24307.2">

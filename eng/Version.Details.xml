<?xml version="1.0" encoding="utf-8"?>
<Dependencies>
  <ProductDependencies>
<<<<<<< HEAD
    <Dependency Name="Microsoft.TemplateEngine.Abstractions" Version="8.0.117">
      <Uri>https://github.com/dotnet/templating</Uri>
      <Sha>dde824a1cac39339d38c5660b494c667c69aa7df</Sha>
    </Dependency>
    <Dependency Name="Microsoft.TemplateEngine.Mocks" Version="8.0.117-servicing.25257.13">
      <Uri>https://github.com/dotnet/templating</Uri>
      <Sha>dde824a1cac39339d38c5660b494c667c69aa7df</Sha>
    </Dependency>
    <Dependency Name="Microsoft.SourceBuild.Intermediate.templating" Version="8.0.117-servicing.25257.13">
      <Uri>https://github.com/dotnet/templating</Uri>
      <Sha>dde824a1cac39339d38c5660b494c667c69aa7df</Sha>
=======
    <Dependency Name="Microsoft.TemplateEngine.Abstractions" Version="8.0.313">
      <Uri>https://github.com/dotnet/templating</Uri>
      <Sha>3ed23f5b6d7779b24ea2d3199f4e3c3431cf863b</Sha>
    </Dependency>
    <Dependency Name="Microsoft.TemplateEngine.Mocks" Version="8.0.313-servicing.25258.1">
      <Uri>https://github.com/dotnet/templating</Uri>
      <Sha>3ed23f5b6d7779b24ea2d3199f4e3c3431cf863b</Sha>
    </Dependency>
    <Dependency Name="Microsoft.SourceBuild.Intermediate.templating" Version="8.0.313-servicing.25258.1">
      <Uri>https://github.com/dotnet/templating</Uri>
      <Sha>3ed23f5b6d7779b24ea2d3199f4e3c3431cf863b</Sha>
>>>>>>> 0a812d02
      <SourceBuild RepoName="templating" ManagedOnly="true" />
    </Dependency>
    <Dependency Name="Microsoft.NETCore.App.Ref" Version="8.0.15">
      <Uri>https://dev.azure.com/dnceng/internal/_git/dotnet-runtime</Uri>
      <Sha>50c4cb9fc31c47f03eac865d7bc518af173b74b7</Sha>
    </Dependency>
    <Dependency Name="VS.Redist.Common.NetCore.SharedFramework.x64.8.0" Version="8.0.15-servicing.25164.13">
      <Uri>https://dev.azure.com/dnceng/internal/_git/dotnet-runtime</Uri>
      <Sha>50c4cb9fc31c47f03eac865d7bc518af173b74b7</Sha>
      <SourceBuild RepoName="runtime" ManagedOnly="false" />
    </Dependency>
    <Dependency Name="VS.Redist.Common.NetCore.TargetingPack.x64.8.0" Version="8.0.15-servicing.25164.13">
      <Uri>https://dev.azure.com/dnceng/internal/_git/dotnet-runtime</Uri>
      <Sha>50c4cb9fc31c47f03eac865d7bc518af173b74b7</Sha>
    </Dependency>
    <Dependency Name="Microsoft.NETCore.App.Runtime.win-x64" Version="8.0.15">
      <Uri>https://dev.azure.com/dnceng/internal/_git/dotnet-runtime</Uri>
      <Sha>50c4cb9fc31c47f03eac865d7bc518af173b74b7</Sha>
    </Dependency>
    <Dependency Name="Microsoft.NETCore.App.Host.win-x64" Version="8.0.15">
      <Uri>https://dev.azure.com/dnceng/internal/_git/dotnet-runtime</Uri>
      <Sha>50c4cb9fc31c47f03eac865d7bc518af173b74b7</Sha>
    </Dependency>
    <Dependency Name="Microsoft.NETCore.Platforms" Version="8.0.15-servicing.25164.13">
      <Uri>https://dev.azure.com/dnceng/internal/_git/dotnet-runtime</Uri>
      <Sha>50c4cb9fc31c47f03eac865d7bc518af173b74b7</Sha>
    </Dependency>
    <Dependency Name="Microsoft.NET.HostModel" Version="8.0.15-servicing.25164.13">
      <Uri>https://dev.azure.com/dnceng/internal/_git/dotnet-runtime</Uri>
      <Sha>50c4cb9fc31c47f03eac865d7bc518af173b74b7</Sha>
    </Dependency>
    <Dependency Name="Microsoft.Extensions.DependencyModel" Version="8.0.2">
      <Uri>https://dev.azure.com/dnceng/internal/_git/dotnet-runtime</Uri>
      <Sha>81cabf2857a01351e5ab578947c7403a5b128ad1</Sha>
    </Dependency>
    <Dependency Name="Microsoft.NETCore.DotNetHostResolver" Version="8.0.15">
      <Uri>https://dev.azure.com/dnceng/internal/_git/dotnet-runtime</Uri>
      <Sha>50c4cb9fc31c47f03eac865d7bc518af173b74b7</Sha>
    </Dependency>
    <Dependency Name="Microsoft.NET.Workload.Emscripten.Current.Manifest-8.0.100" Version="8.0.15" CoherentParentDependency="Microsoft.NETCore.App.Runtime.win-x64">
      <Uri>https://github.com/dotnet/emsdk</Uri>
      <Sha>6afd7b9f34943078f2e3b747f33350e5fe114269</Sha>
    </Dependency>
<<<<<<< HEAD
    <Dependency Name="Microsoft.Build" Version="17.8.26">
      <Uri>https://github.com/dotnet/msbuild</Uri>
      <Sha>65a653424fe3f83acca71ce5083b0d038bc50ea3</Sha>
    </Dependency>
    <Dependency Name="Microsoft.Build.Localization" Version="17.8.26-servicing-25215-03">
      <Uri>https://github.com/dotnet/msbuild</Uri>
      <Sha>65a653424fe3f83acca71ce5083b0d038bc50ea3</Sha>
    </Dependency>
    <Dependency Name="Microsoft.SourceBuild.Intermediate.msbuild" Version="17.8.26-servicing-25215-03">
      <Uri>https://github.com/dotnet/msbuild</Uri>
      <Sha>65a653424fe3f83acca71ce5083b0d038bc50ea3</Sha>
=======
    <Dependency Name="Microsoft.Build" Version="17.10.27">
      <Uri>https://github.com/dotnet/msbuild</Uri>
      <Sha>323d4b37f1b3282f1cfbf6f0977aa8044d1b9020</Sha>
    </Dependency>
    <Dependency Name="Microsoft.Build.Localization" Version="17.10.27-servicing-25215-02">
      <Uri>https://github.com/dotnet/msbuild</Uri>
      <Sha>323d4b37f1b3282f1cfbf6f0977aa8044d1b9020</Sha>
    </Dependency>
    <Dependency Name="Microsoft.SourceBuild.Intermediate.msbuild" Version="17.10.27-servicing-25215-02">
      <Uri>https://github.com/dotnet/msbuild</Uri>
      <Sha>323d4b37f1b3282f1cfbf6f0977aa8044d1b9020</Sha>
>>>>>>> 0a812d02
      <SourceBuild RepoName="msbuild" ManagedOnly="true" />
    </Dependency>
    <Dependency Name="Microsoft.FSharp.Compiler" Version="12.8.301-beta.24271.6">
      <Uri>https://github.com/dotnet/fsharp</Uri>
      <Sha>80c165644db640d0f309affe0daa281c7e17b939</Sha>
    </Dependency>
    <Dependency Name="Microsoft.SourceBuild.Intermediate.fsharp" Version="8.0.301-beta.24271.6">
      <Uri>https://github.com/dotnet/fsharp</Uri>
      <Sha>80c165644db640d0f309affe0daa281c7e17b939</Sha>
      <SourceBuild RepoName="fsharp" ManagedOnly="true" />
    </Dependency>
    <Dependency Name="dotnet-format" Version="8.3.617507">
      <Uri>https://github.com/dotnet/format</Uri>
      <Sha>c61d046a6d6dfb63e5cfcee2c3218a13b83e3bff</Sha>
      <SourceBuild RepoName="format" ManagedOnly="true" />
    </Dependency>
    <Dependency Name="Microsoft.Net.Compilers.Toolset" Version="4.10.0-3.25064.8">
      <Uri>https://github.com/dotnet/roslyn</Uri>
      <Sha>85262f5f51be12867c1c2776d7a2be55251c04be</Sha>
      <SourceBuild RepoName="roslyn" ManagedOnly="true" />
    </Dependency>
    <Dependency Name="Microsoft.CodeAnalysis" Version="4.10.0-3.25064.8">
      <Uri>https://github.com/dotnet/roslyn</Uri>
      <Sha>85262f5f51be12867c1c2776d7a2be55251c04be</Sha>
    </Dependency>
    <Dependency Name="Microsoft.CodeAnalysis.CSharp" Version="4.10.0-3.25064.8">
      <Uri>https://github.com/dotnet/roslyn</Uri>
      <Sha>85262f5f51be12867c1c2776d7a2be55251c04be</Sha>
    </Dependency>
    <Dependency Name="Microsoft.CodeAnalysis.CSharp.CodeStyle" Version="4.10.0-3.25064.8">
      <Uri>https://github.com/dotnet/roslyn</Uri>
      <Sha>85262f5f51be12867c1c2776d7a2be55251c04be</Sha>
    </Dependency>
    <Dependency Name="Microsoft.CodeAnalysis.CSharp.Features" Version="4.10.0-3.25064.8">
      <Uri>https://github.com/dotnet/roslyn</Uri>
      <Sha>85262f5f51be12867c1c2776d7a2be55251c04be</Sha>
    </Dependency>
    <Dependency Name="Microsoft.CodeAnalysis.CSharp.Workspaces" Version="4.10.0-3.25064.8">
      <Uri>https://github.com/dotnet/roslyn</Uri>
      <Sha>85262f5f51be12867c1c2776d7a2be55251c04be</Sha>
    </Dependency>
    <Dependency Name="Microsoft.CodeAnalysis.Workspaces.MSBuild" Version="4.10.0-3.25064.8">
      <Uri>https://github.com/dotnet/roslyn</Uri>
      <Sha>85262f5f51be12867c1c2776d7a2be55251c04be</Sha>
    </Dependency>
    <Dependency Name="Microsoft.AspNetCore.DeveloperCertificates.XPlat" Version="8.0.15-servicing.25165.5">
      <Uri>https://dev.azure.com/dnceng/internal/_git/dotnet-aspnetcore</Uri>
      <Sha>8899cb30120d41413065f1b1465cdabefe0a1f9c</Sha>
    </Dependency>
    <Dependency Name="Microsoft.AspNetCore.TestHost" Version="8.0.15">
      <Uri>https://dev.azure.com/dnceng/internal/_git/dotnet-aspnetcore</Uri>
      <Sha>8899cb30120d41413065f1b1465cdabefe0a1f9c</Sha>
    </Dependency>
    <Dependency Name="Microsoft.Build.NuGetSdkResolver" Version="6.10.2-rc.8">
      <Uri>https://github.com/nuget/nuget.client</Uri>
      <Sha>b42cb884109d8d33c956311f1a8c89a90be0c195</Sha>
    </Dependency>
    <Dependency Name="NuGet.Build.Tasks" Version="6.10.2-rc.8">
      <Uri>https://github.com/nuget/nuget.client</Uri>
      <Sha>b42cb884109d8d33c956311f1a8c89a90be0c195</Sha>
    </Dependency>
    <Dependency Name="NuGet.Build.Tasks.Console" Version="6.10.2-rc.8">
      <Uri>https://github.com/nuget/nuget.client</Uri>
      <Sha>b42cb884109d8d33c956311f1a8c89a90be0c195</Sha>
    </Dependency>
    <Dependency Name="NuGet.Build.Tasks.Pack" Version="6.10.2-rc.8">
      <Uri>https://github.com/nuget/nuget.client</Uri>
      <Sha>b42cb884109d8d33c956311f1a8c89a90be0c195</Sha>
    </Dependency>
    <Dependency Name="NuGet.Commands" Version="6.10.2-rc.8">
      <Uri>https://github.com/nuget/nuget.client</Uri>
      <Sha>b42cb884109d8d33c956311f1a8c89a90be0c195</Sha>
    </Dependency>
    <Dependency Name="NuGet.CommandLine.XPlat" Version="6.10.2-rc.8">
      <Uri>https://github.com/nuget/nuget.client</Uri>
      <Sha>b42cb884109d8d33c956311f1a8c89a90be0c195</Sha>
    </Dependency>
    <Dependency Name="NuGet.Common" Version="6.10.2-rc.8">
      <Uri>https://github.com/nuget/nuget.client</Uri>
      <Sha>b42cb884109d8d33c956311f1a8c89a90be0c195</Sha>
    </Dependency>
    <Dependency Name="NuGet.Configuration" Version="6.10.2-rc.8">
      <Uri>https://github.com/nuget/nuget.client</Uri>
      <Sha>b42cb884109d8d33c956311f1a8c89a90be0c195</Sha>
    </Dependency>
    <Dependency Name="NuGet.Credentials" Version="6.10.2-rc.8">
      <Uri>https://github.com/nuget/nuget.client</Uri>
      <Sha>b42cb884109d8d33c956311f1a8c89a90be0c195</Sha>
    </Dependency>
    <Dependency Name="NuGet.DependencyResolver.Core" Version="6.10.2-rc.8">
      <Uri>https://github.com/nuget/nuget.client</Uri>
      <Sha>b42cb884109d8d33c956311f1a8c89a90be0c195</Sha>
    </Dependency>
    <Dependency Name="NuGet.Frameworks" Version="6.10.2-rc.8">
      <Uri>https://github.com/nuget/nuget.client</Uri>
      <Sha>b42cb884109d8d33c956311f1a8c89a90be0c195</Sha>
    </Dependency>
    <Dependency Name="NuGet.LibraryModel" Version="6.10.2-rc.8">
      <Uri>https://github.com/nuget/nuget.client</Uri>
      <Sha>b42cb884109d8d33c956311f1a8c89a90be0c195</Sha>
    </Dependency>
    <Dependency Name="NuGet.ProjectModel" Version="6.10.2-rc.8">
      <Uri>https://github.com/nuget/nuget.client</Uri>
      <Sha>b42cb884109d8d33c956311f1a8c89a90be0c195</Sha>
    </Dependency>
    <Dependency Name="NuGet.Protocol" Version="6.10.2-rc.8">
      <Uri>https://github.com/nuget/nuget.client</Uri>
      <Sha>b42cb884109d8d33c956311f1a8c89a90be0c195</Sha>
    </Dependency>
    <Dependency Name="NuGet.Packaging" Version="6.10.2-rc.8">
      <Uri>https://github.com/nuget/nuget.client</Uri>
      <Sha>b42cb884109d8d33c956311f1a8c89a90be0c195</Sha>
    </Dependency>
    <Dependency Name="NuGet.Versioning" Version="6.10.2-rc.8">
      <Uri>https://github.com/nuget/nuget.client</Uri>
      <Sha>b42cb884109d8d33c956311f1a8c89a90be0c195</Sha>
    </Dependency>
    <Dependency Name="NuGet.Localization" Version="6.10.2-rc.8">
      <Uri>https://github.com/nuget/nuget.client</Uri>
      <Sha>b42cb884109d8d33c956311f1a8c89a90be0c195</Sha>
    </Dependency>
    <Dependency Name="Microsoft.NET.Test.Sdk" Version="17.10.0-release-24317-02">
      <Uri>https://github.com/microsoft/vstest</Uri>
      <Sha>c4d80397805bec06b354d20aeb1773e243c6add0</Sha>
      <SourceBuild RepoName="vstest" ManagedOnly="true" />
    </Dependency>
    <Dependency Name="Microsoft.TestPlatform.CLI" Version="17.10.0-release-24317-02">
      <Uri>https://github.com/microsoft/vstest</Uri>
      <Sha>c4d80397805bec06b354d20aeb1773e243c6add0</Sha>
    </Dependency>
    <Dependency Name="Microsoft.TestPlatform.Build" Version="17.10.0-release-24317-02">
      <Uri>https://github.com/microsoft/vstest</Uri>
      <Sha>c4d80397805bec06b354d20aeb1773e243c6add0</Sha>
    </Dependency>
    <Dependency Name="Microsoft.NET.ILLink.Tasks" Version="8.0.15">
      <Uri>https://dev.azure.com/dnceng/internal/_git/dotnet-runtime</Uri>
      <Sha>50c4cb9fc31c47f03eac865d7bc518af173b74b7</Sha>
    </Dependency>
    <Dependency Name="System.Formats.Asn1" Version="8.0.2">
      <Uri>https://dev.azure.com/dnceng/internal/_git/dotnet-runtime</Uri>
      <Sha>50c4cb9fc31c47f03eac865d7bc518af173b74b7</Sha>
    </Dependency>
    <Dependency Name="System.CodeDom" Version="8.0.0">
      <Uri>https://dev.azure.com/dnceng/internal/_git/dotnet-runtime</Uri>
      <Sha>5535e31a712343a63f5d7d796cd874e563e5ac14</Sha>
    </Dependency>
    <Dependency Name="System.Diagnostics.EventLog" Version="8.0.2">
      <Uri>https://dev.azure.com/dnceng/internal/_git/dotnet-runtime</Uri>
      <Sha>50c4cb9fc31c47f03eac865d7bc518af173b74b7</Sha>
    </Dependency>
    <Dependency Name="System.Security.Cryptography.ProtectedData" Version="8.0.0">
      <Uri>https://dev.azure.com/dnceng/internal/_git/dotnet-runtime</Uri>
      <Sha>5535e31a712343a63f5d7d796cd874e563e5ac14</Sha>
    </Dependency>
    <Dependency Name="System.Text.Encoding.CodePages" Version="8.0.0">
      <Uri>https://dev.azure.com/dnceng/internal/_git/dotnet-runtime</Uri>
      <Sha>5535e31a712343a63f5d7d796cd874e563e5ac14</Sha>
    </Dependency>
    <Dependency Name="System.Resources.Extensions" Version="8.0.0">
      <Uri>https://dev.azure.com/dnceng/internal/_git/dotnet-runtime</Uri>
      <Sha>5535e31a712343a63f5d7d796cd874e563e5ac14</Sha>
    </Dependency>
    <Dependency Name="Microsoft.WindowsDesktop.App.Runtime.win-x64" Version="8.0.15">
      <Uri>https://dev.azure.com/dnceng/internal/_git/dotnet-windowsdesktop</Uri>
      <Sha>83fc500260851a71b62ed3e92e672021624c28da</Sha>
    </Dependency>
    <Dependency Name="VS.Redist.Common.WindowsDesktop.SharedFramework.x64.8.0" Version="8.0.15-servicing.25168.3">
      <Uri>https://dev.azure.com/dnceng/internal/_git/dotnet-windowsdesktop</Uri>
      <Sha>83fc500260851a71b62ed3e92e672021624c28da</Sha>
    </Dependency>
    <Dependency Name="Microsoft.WindowsDesktop.App.Ref" Version="8.0.15">
      <Uri>https://dev.azure.com/dnceng/internal/_git/dotnet-windowsdesktop</Uri>
      <Sha>83fc500260851a71b62ed3e92e672021624c28da</Sha>
    </Dependency>
    <Dependency Name="VS.Redist.Common.WindowsDesktop.TargetingPack.x64.8.0" Version="8.0.15-servicing.25168.3">
      <Uri>https://dev.azure.com/dnceng/internal/_git/dotnet-windowsdesktop</Uri>
      <Sha>83fc500260851a71b62ed3e92e672021624c28da</Sha>
    </Dependency>
    <Dependency Name="Microsoft.NET.Sdk.WindowsDesktop" Version="8.0.15-servicing.25167.9" CoherentParentDependency="Microsoft.WindowsDesktop.App.Ref">
      <Uri>https://dev.azure.com/dnceng/internal/_git/dotnet-wpf</Uri>
      <Sha>4d5e32859f7dfaca9102a95d111a49d2aa2dbd8c</Sha>
    </Dependency>
    <Dependency Name="Microsoft.AspNetCore.App.Ref" Version="8.0.15">
      <Uri>https://dev.azure.com/dnceng/internal/_git/dotnet-aspnetcore</Uri>
      <Sha>8899cb30120d41413065f1b1465cdabefe0a1f9c</Sha>
    </Dependency>
    <Dependency Name="Microsoft.AspNetCore.App.Ref.Internal" Version="8.0.15-servicing.25165.5">
      <Uri>https://dev.azure.com/dnceng/internal/_git/dotnet-aspnetcore</Uri>
      <Sha>8899cb30120d41413065f1b1465cdabefe0a1f9c</Sha>
    </Dependency>
    <Dependency Name="Microsoft.AspNetCore.App.Runtime.win-x64" Version="8.0.15">
      <Uri>https://dev.azure.com/dnceng/internal/_git/dotnet-aspnetcore</Uri>
      <Sha>8899cb30120d41413065f1b1465cdabefe0a1f9c</Sha>
    </Dependency>
    <Dependency Name="VS.Redist.Common.AspNetCore.SharedFramework.x64.8.0" Version="8.0.15-servicing.25165.5">
      <Uri>https://dev.azure.com/dnceng/internal/_git/dotnet-aspnetcore</Uri>
      <Sha>8899cb30120d41413065f1b1465cdabefe0a1f9c</Sha>
      <SourceBuild RepoName="aspnetcore" ManagedOnly="true" />
    </Dependency>
    <Dependency Name="dotnet-dev-certs" Version="8.0.15-servicing.25165.5">
      <Uri>https://dev.azure.com/dnceng/internal/_git/dotnet-aspnetcore</Uri>
      <Sha>8899cb30120d41413065f1b1465cdabefe0a1f9c</Sha>
    </Dependency>
    <Dependency Name="dotnet-user-jwts" Version="8.0.15-servicing.25165.5">
      <Uri>https://dev.azure.com/dnceng/internal/_git/dotnet-aspnetcore</Uri>
      <Sha>8899cb30120d41413065f1b1465cdabefe0a1f9c</Sha>
    </Dependency>
    <Dependency Name="dotnet-user-secrets" Version="8.0.15-servicing.25165.5">
      <Uri>https://dev.azure.com/dnceng/internal/_git/dotnet-aspnetcore</Uri>
      <Sha>8899cb30120d41413065f1b1465cdabefe0a1f9c</Sha>
    </Dependency>
    <Dependency Name="Microsoft.AspNetCore.Analyzers" Version="8.0.15-servicing.25165.5">
      <Uri>https://dev.azure.com/dnceng/internal/_git/dotnet-aspnetcore</Uri>
      <Sha>8899cb30120d41413065f1b1465cdabefe0a1f9c</Sha>
    </Dependency>
    <Dependency Name="Microsoft.AspNetCore.Components.SdkAnalyzers" Version="8.0.15-servicing.25165.5">
      <Uri>https://dev.azure.com/dnceng/internal/_git/dotnet-aspnetcore</Uri>
      <Sha>8899cb30120d41413065f1b1465cdabefe0a1f9c</Sha>
    </Dependency>
    <Dependency Name="Microsoft.AspNetCore.Mvc.Analyzers" Version="8.0.15-servicing.25165.5">
      <Uri>https://dev.azure.com/dnceng/internal/_git/dotnet-aspnetcore</Uri>
      <Sha>8899cb30120d41413065f1b1465cdabefe0a1f9c</Sha>
    </Dependency>
    <Dependency Name="Microsoft.AspNetCore.Mvc.Api.Analyzers" Version="8.0.15-servicing.25165.5">
      <Uri>https://dev.azure.com/dnceng/internal/_git/dotnet-aspnetcore</Uri>
      <Sha>8899cb30120d41413065f1b1465cdabefe0a1f9c</Sha>
    </Dependency>
<<<<<<< HEAD
    <Dependency Name="Microsoft.CodeAnalysis.Razor.Tooling.Internal" Version="7.0.0-preview.25257.3">
=======
    <Dependency Name="Microsoft.CodeAnalysis.Razor.Tooling.Internal" Version="7.0.0-preview.25257.2">
>>>>>>> 0a812d02
      <Uri>https://github.com/dotnet/razor</Uri>
      <Sha>09ca88197916e545aefea53f16ed1b266644cde9</Sha>
      <SourceBuild RepoName="razor" ManagedOnly="true" />
    </Dependency>
<<<<<<< HEAD
    <Dependency Name="Microsoft.AspNetCore.Mvc.Razor.Extensions.Tooling.Internal" Version="7.0.0-preview.25257.3">
=======
    <Dependency Name="Microsoft.AspNetCore.Mvc.Razor.Extensions.Tooling.Internal" Version="7.0.0-preview.25257.2">
>>>>>>> 0a812d02
      <Uri>https://github.com/dotnet/razor</Uri>
      <Sha>09ca88197916e545aefea53f16ed1b266644cde9</Sha>
    </Dependency>
<<<<<<< HEAD
    <Dependency Name="Microsoft.NET.Sdk.Razor.SourceGenerators.Transport" Version="7.0.0-preview.25257.3">
=======
    <Dependency Name="Microsoft.NET.Sdk.Razor.SourceGenerators.Transport" Version="7.0.0-preview.25257.2">
>>>>>>> 0a812d02
      <Uri>https://github.com/dotnet/razor</Uri>
      <Sha>09ca88197916e545aefea53f16ed1b266644cde9</Sha>
    </Dependency>
    <Dependency Name="Microsoft.Extensions.FileProviders.Embedded" Version="8.0.15">
      <Uri>https://dev.azure.com/dnceng/internal/_git/dotnet-aspnetcore</Uri>
      <Sha>8899cb30120d41413065f1b1465cdabefe0a1f9c</Sha>
    </Dependency>
    <Dependency Name="Microsoft.AspNetCore.Authorization" Version="8.0.15">
      <Uri>https://dev.azure.com/dnceng/internal/_git/dotnet-aspnetcore</Uri>
      <Sha>8899cb30120d41413065f1b1465cdabefe0a1f9c</Sha>
    </Dependency>
    <Dependency Name="Microsoft.AspNetCore.Components.Web" Version="8.0.15">
      <Uri>https://dev.azure.com/dnceng/internal/_git/dotnet-aspnetcore</Uri>
      <Sha>8899cb30120d41413065f1b1465cdabefe0a1f9c</Sha>
    </Dependency>
    <Dependency Name="Microsoft.JSInterop" Version="8.0.15">
      <Uri>https://dev.azure.com/dnceng/internal/_git/dotnet-aspnetcore</Uri>
      <Sha>8899cb30120d41413065f1b1465cdabefe0a1f9c</Sha>
    </Dependency>
    <Dependency Name="Microsoft.Web.Xdt" Version="7.0.0-preview.22423.2" Pinned="true">
      <Uri>https://github.com/dotnet/xdt</Uri>
      <Sha>9a1c3e1b7f0c8763d4c96e593961a61a72679a7b</Sha>
      <SourceBuild RepoName="xdt" ManagedOnly="true" />
    </Dependency>
    <Dependency Name="Microsoft.CodeAnalysis.NetAnalyzers" Version="8.0.0-preview.23614.1">
      <Uri>https://github.com/dotnet/roslyn-analyzers</Uri>
      <Sha>abef8ced132657943b7150f01a308e2199a17d5d</Sha>
    </Dependency>
    <Dependency Name="Microsoft.CodeAnalysis.PublicApiAnalyzers" Version="3.11.0-beta1.23614.1">
      <Uri>https://github.com/dotnet/roslyn-analyzers</Uri>
      <Sha>abef8ced132657943b7150f01a308e2199a17d5d</Sha>
    </Dependency>
    <Dependency Name="Microsoft.SourceBuild.Intermediate.roslyn-analyzers" Version="3.11.0-beta1.23614.1">
      <Uri>https://github.com/dotnet/roslyn-analyzers</Uri>
      <Sha>abef8ced132657943b7150f01a308e2199a17d5d</Sha>
      <SourceBuild RepoName="roslyn-analyzers" ManagedOnly="true" />
    </Dependency>
    <Dependency Name="System.CommandLine" Version="2.0.0-beta4.23307.1">
      <Uri>https://github.com/dotnet/command-line-api</Uri>
      <Sha>02fe27cd6a9b001c8feb7938e6ef4b3799745759</Sha>
    </Dependency>
    <Dependency Name="Microsoft.SourceBuild.Intermediate.command-line-api" Version="0.1.430701">
      <Uri>https://github.com/dotnet/command-line-api</Uri>
      <Sha>02fe27cd6a9b001c8feb7938e6ef4b3799745759</Sha>
      <SourceBuild RepoName="command-line-api" ManagedOnly="true" />
    </Dependency>
    <Dependency Name="Microsoft.SourceBuild.Intermediate.source-build-externals" Version="8.0.0-alpha.1.25202.2">
      <Uri>https://github.com/dotnet/source-build-externals</Uri>
      <Sha>16bcad1c13be082bd52ce178896d1119a73081a9</Sha>
      <SourceBuild RepoName="source-build-externals" ManagedOnly="true" />
    </Dependency>
    <Dependency Name="Microsoft.SourceBuild.Intermediate.source-build-reference-packages" Version="8.0.0-alpha.1.25210.2">
      <Uri>https://github.com/dotnet/source-build-reference-packages</Uri>
      <Sha>6ae07097c0f03eb59c8a581faaedcc3f2e4cc42c</Sha>
      <SourceBuild RepoName="source-build-reference-packages" ManagedOnly="true" />
    </Dependency>
    <Dependency Name="Microsoft.Deployment.DotNet.Releases" Version="2.0.0-rtm.1.25064.1">
      <Uri>https://github.com/dotnet/deployment-tools</Uri>
      <Sha>5255d40e228ea1d4b624781b5b97ec16484a3b4b</Sha>
    </Dependency>
    <Dependency Name="Microsoft.Build.Tasks.Git" Version="8.0.0-beta.23615.1">
      <Uri>https://github.com/dotnet/sourcelink</Uri>
      <Sha>94eaac3385cafff41094454966e1af1d1cf60f00</Sha>
      <SourceBuild RepoName="sourcelink" ManagedOnly="true" />
    </Dependency>
    <Dependency Name="Microsoft.SourceLink.Common" Version="8.0.0-beta.23615.1">
      <Uri>https://github.com/dotnet/sourcelink</Uri>
      <Sha>94eaac3385cafff41094454966e1af1d1cf60f00</Sha>
    </Dependency>
    <Dependency Name="Microsoft.SourceLink.AzureRepos.Git" Version="8.0.0-beta.23615.1">
      <Uri>https://github.com/dotnet/sourcelink</Uri>
      <Sha>94eaac3385cafff41094454966e1af1d1cf60f00</Sha>
    </Dependency>
    <Dependency Name="Microsoft.SourceLink.GitHub" Version="8.0.0-beta.23615.1">
      <Uri>https://github.com/dotnet/sourcelink</Uri>
      <Sha>94eaac3385cafff41094454966e1af1d1cf60f00</Sha>
    </Dependency>
    <Dependency Name="Microsoft.SourceLink.GitLab" Version="8.0.0-beta.23615.1">
      <Uri>https://github.com/dotnet/sourcelink</Uri>
      <Sha>94eaac3385cafff41094454966e1af1d1cf60f00</Sha>
    </Dependency>
    <Dependency Name="Microsoft.SourceLink.Bitbucket.Git" Version="8.0.0-beta.23615.1">
      <Uri>https://github.com/dotnet/sourcelink</Uri>
      <Sha>94eaac3385cafff41094454966e1af1d1cf60f00</Sha>
    </Dependency>
    <!-- Explicit dependency because Microsoft.Deployment.DotNet.Releases has different versioning
         than the SB intermediate -->
    <Dependency Name="Microsoft.SourceBuild.Intermediate.deployment-tools" Version="8.0.0-rtm.25064.1">
      <Uri>https://github.com/dotnet/deployment-tools</Uri>
      <Sha>5255d40e228ea1d4b624781b5b97ec16484a3b4b</Sha>
      <SourceBuild RepoName="deployment-tools" ManagedOnly="true" />
    </Dependency>
    <Dependency Name="Microsoft.SourceBuild.Intermediate.symreader" Version="2.0.0-beta-23228-03">
      <Uri>https://github.com/dotnet/symreader</Uri>
      <Sha>27e584661980ee6d82c419a2a471ae505b7d122e</Sha>
      <SourceBuild RepoName="symreader" ManagedOnly="true" />
    </Dependency>
    <!-- Dependency required for flowing correct package version in source-build, using PVP flow. -->
    <Dependency Name="Microsoft.Extensions.Logging" Version="8.0.1">
      <Uri>https://dev.azure.com/dnceng/internal/_git/dotnet-runtime</Uri>
      <Sha>81cabf2857a01351e5ab578947c7403a5b128ad1</Sha>
    </Dependency>
    <!-- Dependency required for flowing correct package version in source-build, using PVP flow. -->
    <Dependency Name="Microsoft.Extensions.Logging.Abstractions" Version="8.0.3">
      <Uri>https://dev.azure.com/dnceng/internal/_git/dotnet-runtime</Uri>
      <Sha>50c4cb9fc31c47f03eac865d7bc518af173b74b7</Sha>
    </Dependency>
    <!-- Dependency required for flowing correct package version in source-build, using PVP flow. -->
    <Dependency Name="Microsoft.Extensions.Logging.Console" Version="8.0.1">
      <Uri>https://dev.azure.com/dnceng/internal/_git/dotnet-runtime</Uri>
      <Sha>81cabf2857a01351e5ab578947c7403a5b128ad1</Sha>
    </Dependency>
    <!-- Dependency required for flowing correct package version in source-build, using PVP flow. -->
    <Dependency Name="Microsoft.Extensions.FileSystemGlobbing" Version="8.0.0">
      <Uri>https://dev.azure.com/dnceng/internal/_git/dotnet-runtime</Uri>
      <Sha>5535e31a712343a63f5d7d796cd874e563e5ac14</Sha>
    </Dependency>
    <!-- Dependency required for flowing correct package version in source-build, using PVP flow. -->
    <Dependency Name="System.ServiceProcess.ServiceController" Version="8.0.1">
      <Uri>https://dev.azure.com/dnceng/internal/_git/dotnet-runtime</Uri>
      <Sha>81cabf2857a01351e5ab578947c7403a5b128ad1</Sha>
    </Dependency>
    <Dependency Name="System.Text.Json" Version="8.0.5">
      <Uri>https://dev.azure.com/dnceng/internal/_git/dotnet-runtime</Uri>
      <Sha>81cabf2857a01351e5ab578947c7403a5b128ad1</Sha>
    </Dependency>
    <Dependency Name="Microsoft.Bcl.AsyncInterfaces" Version="8.0.0">
      <Uri>https://dev.azure.com/dnceng/internal/_git/dotnet-runtime</Uri>
      <Sha>5535e31a712343a63f5d7d796cd874e563e5ac14</Sha>
    </Dependency>
    <Dependency Name="Microsoft.Extensions.FileProviders.Abstractions" Version="8.0.0">
      <Uri>https://dev.azure.com/dnceng/internal/_git/dotnet-runtime</Uri>
      <Sha>5535e31a712343a63f5d7d796cd874e563e5ac14</Sha>
    </Dependency>
    <Dependency Name="Microsoft.Extensions.ObjectPool" Version="8.0.15">
      <Uri>https://dev.azure.com/dnceng/internal/_git/dotnet-aspnetcore</Uri>
      <Sha>8899cb30120d41413065f1b1465cdabefe0a1f9c</Sha>
    </Dependency>
    <Dependency Name="Microsoft.Win32.SystemEvents" Version="8.0.0">
      <Uri>https://dev.azure.com/dnceng/internal/_git/dotnet-runtime</Uri>
      <Sha>5535e31a712343a63f5d7d796cd874e563e5ac14</Sha>
    </Dependency>
    <Dependency Name="System.Composition.AttributedModel" Version="8.0.0">
      <Uri>https://dev.azure.com/dnceng/internal/_git/dotnet-runtime</Uri>
      <Sha>5535e31a712343a63f5d7d796cd874e563e5ac14</Sha>
    </Dependency>
    <Dependency Name="System.Composition.Convention" Version="8.0.0">
      <Uri>https://dev.azure.com/dnceng/internal/_git/dotnet-runtime</Uri>
      <Sha>5535e31a712343a63f5d7d796cd874e563e5ac14</Sha>
    </Dependency>
    <Dependency Name="System.Composition.Hosting" Version="8.0.0">
      <Uri>https://dev.azure.com/dnceng/internal/_git/dotnet-runtime</Uri>
      <Sha>5535e31a712343a63f5d7d796cd874e563e5ac14</Sha>
    </Dependency>
    <Dependency Name="System.Composition.Runtime" Version="8.0.0">
      <Uri>https://dev.azure.com/dnceng/internal/_git/dotnet-runtime</Uri>
      <Sha>5535e31a712343a63f5d7d796cd874e563e5ac14</Sha>
    </Dependency>
    <Dependency Name="System.Composition.TypedParts" Version="8.0.0">
      <Uri>https://dev.azure.com/dnceng/internal/_git/dotnet-runtime</Uri>
      <Sha>5535e31a712343a63f5d7d796cd874e563e5ac14</Sha>
    </Dependency>
    <Dependency Name="System.Configuration.ConfigurationManager" Version="8.0.1">
      <Uri>https://dev.azure.com/dnceng/internal/_git/dotnet-runtime</Uri>
      <Sha>81cabf2857a01351e5ab578947c7403a5b128ad1</Sha>
    </Dependency>
    <Dependency Name="System.Drawing.Common" Version="8.0.4">
      <Uri>https://dev.azure.com/dnceng/internal/_git/dotnet-winforms</Uri>
      <Sha>41a4bd690229661e3ec74276ce3f93863b22435b</Sha>
    </Dependency>
    <Dependency Name="System.Security.Cryptography.Pkcs" Version="8.0.1">
      <Uri>https://dev.azure.com/dnceng/internal/_git/dotnet-runtime</Uri>
      <Sha>81cabf2857a01351e5ab578947c7403a5b128ad1</Sha>
    </Dependency>
    <Dependency Name="System.Security.Cryptography.Xml" Version="8.0.2">
      <Uri>https://dev.azure.com/dnceng/internal/_git/dotnet-runtime</Uri>
      <Sha>81cabf2857a01351e5ab578947c7403a5b128ad1</Sha>
    </Dependency>
    <Dependency Name="System.Security.Permissions" Version="8.0.0">
      <Uri>https://dev.azure.com/dnceng/internal/_git/dotnet-runtime</Uri>
      <Sha>5535e31a712343a63f5d7d796cd874e563e5ac14</Sha>
    </Dependency>
    <Dependency Name="System.Windows.Extensions" Version="8.0.0">
      <Uri>https://dev.azure.com/dnceng/internal/_git/dotnet-runtime</Uri>
      <Sha>5535e31a712343a63f5d7d796cd874e563e5ac14</Sha>
    </Dependency>
  </ProductDependencies>
  <ToolsetDependencies>
    <Dependency Name="Microsoft.DotNet.Arcade.Sdk" Version="8.0.0-beta.25230.1">
      <Uri>https://github.com/dotnet/arcade</Uri>
      <Sha>4246a31e5de9de87f760218c4f588cebf4661f45</Sha>
      <SourceBuild RepoName="arcade" ManagedOnly="true" />
    </Dependency>
    <Dependency Name="Microsoft.DotNet.Helix.Sdk" Version="8.0.0-beta.25230.1">
      <Uri>https://github.com/dotnet/arcade</Uri>
      <Sha>4246a31e5de9de87f760218c4f588cebf4661f45</Sha>
    </Dependency>
    <Dependency Name="Microsoft.DotNet.SignTool" Version="8.0.0-beta.25230.1">
      <Uri>https://github.com/dotnet/arcade</Uri>
      <Sha>4246a31e5de9de87f760218c4f588cebf4661f45</Sha>
    </Dependency>
    <Dependency Name="Microsoft.DotNet.XUnitExtensions" Version="8.0.0-beta.25230.1">
      <Uri>https://github.com/dotnet/arcade</Uri>
      <Sha>4246a31e5de9de87f760218c4f588cebf4661f45</Sha>
    </Dependency>
    <Dependency Name="System.Reflection.MetadataLoadContext" Version="8.0.1">
      <Uri>https://dev.azure.com/dnceng/internal/_git/dotnet-runtime</Uri>
      <Sha>81cabf2857a01351e5ab578947c7403a5b128ad1</Sha>
    </Dependency>
    <Dependency Name="Microsoft.DotNet.XliffTasks" Version="1.0.0-beta.23475.1" CoherentParentDependency="Microsoft.DotNet.Arcade.Sdk">
      <Uri>https://github.com/dotnet/xliff-tasks</Uri>
      <Sha>73f0850939d96131c28cf6ea6ee5aacb4da0083a</Sha>
      <SourceBuild RepoName="xliff-tasks" ManagedOnly="true" />
    </Dependency>
    <Dependency Name="Microsoft.IO.Redist" Version="6.0.1">
      <Uri>https://github.com/dotnet/runtime</Uri>
      <Sha>e77011b31a3e5c47d931248a64b47f9b2d47853d</Sha>
    </Dependency>
  </ToolsetDependencies>
</Dependencies><|MERGE_RESOLUTION|>--- conflicted
+++ resolved
@@ -1,19 +1,6 @@
 <?xml version="1.0" encoding="utf-8"?>
 <Dependencies>
   <ProductDependencies>
-<<<<<<< HEAD
-    <Dependency Name="Microsoft.TemplateEngine.Abstractions" Version="8.0.117">
-      <Uri>https://github.com/dotnet/templating</Uri>
-      <Sha>dde824a1cac39339d38c5660b494c667c69aa7df</Sha>
-    </Dependency>
-    <Dependency Name="Microsoft.TemplateEngine.Mocks" Version="8.0.117-servicing.25257.13">
-      <Uri>https://github.com/dotnet/templating</Uri>
-      <Sha>dde824a1cac39339d38c5660b494c667c69aa7df</Sha>
-    </Dependency>
-    <Dependency Name="Microsoft.SourceBuild.Intermediate.templating" Version="8.0.117-servicing.25257.13">
-      <Uri>https://github.com/dotnet/templating</Uri>
-      <Sha>dde824a1cac39339d38c5660b494c667c69aa7df</Sha>
-=======
     <Dependency Name="Microsoft.TemplateEngine.Abstractions" Version="8.0.313">
       <Uri>https://github.com/dotnet/templating</Uri>
       <Sha>3ed23f5b6d7779b24ea2d3199f4e3c3431cf863b</Sha>
@@ -25,7 +12,6 @@
     <Dependency Name="Microsoft.SourceBuild.Intermediate.templating" Version="8.0.313-servicing.25258.1">
       <Uri>https://github.com/dotnet/templating</Uri>
       <Sha>3ed23f5b6d7779b24ea2d3199f4e3c3431cf863b</Sha>
->>>>>>> 0a812d02
       <SourceBuild RepoName="templating" ManagedOnly="true" />
     </Dependency>
     <Dependency Name="Microsoft.NETCore.App.Ref" Version="8.0.15">
@@ -69,19 +55,6 @@
       <Uri>https://github.com/dotnet/emsdk</Uri>
       <Sha>6afd7b9f34943078f2e3b747f33350e5fe114269</Sha>
     </Dependency>
-<<<<<<< HEAD
-    <Dependency Name="Microsoft.Build" Version="17.8.26">
-      <Uri>https://github.com/dotnet/msbuild</Uri>
-      <Sha>65a653424fe3f83acca71ce5083b0d038bc50ea3</Sha>
-    </Dependency>
-    <Dependency Name="Microsoft.Build.Localization" Version="17.8.26-servicing-25215-03">
-      <Uri>https://github.com/dotnet/msbuild</Uri>
-      <Sha>65a653424fe3f83acca71ce5083b0d038bc50ea3</Sha>
-    </Dependency>
-    <Dependency Name="Microsoft.SourceBuild.Intermediate.msbuild" Version="17.8.26-servicing-25215-03">
-      <Uri>https://github.com/dotnet/msbuild</Uri>
-      <Sha>65a653424fe3f83acca71ce5083b0d038bc50ea3</Sha>
-=======
     <Dependency Name="Microsoft.Build" Version="17.10.27">
       <Uri>https://github.com/dotnet/msbuild</Uri>
       <Sha>323d4b37f1b3282f1cfbf6f0977aa8044d1b9020</Sha>
@@ -93,7 +66,6 @@
     <Dependency Name="Microsoft.SourceBuild.Intermediate.msbuild" Version="17.10.27-servicing-25215-02">
       <Uri>https://github.com/dotnet/msbuild</Uri>
       <Sha>323d4b37f1b3282f1cfbf6f0977aa8044d1b9020</Sha>
->>>>>>> 0a812d02
       <SourceBuild RepoName="msbuild" ManagedOnly="true" />
     </Dependency>
     <Dependency Name="Microsoft.FSharp.Compiler" Version="12.8.301-beta.24271.6">
@@ -321,28 +293,16 @@
       <Uri>https://dev.azure.com/dnceng/internal/_git/dotnet-aspnetcore</Uri>
       <Sha>8899cb30120d41413065f1b1465cdabefe0a1f9c</Sha>
     </Dependency>
-<<<<<<< HEAD
-    <Dependency Name="Microsoft.CodeAnalysis.Razor.Tooling.Internal" Version="7.0.0-preview.25257.3">
-=======
     <Dependency Name="Microsoft.CodeAnalysis.Razor.Tooling.Internal" Version="7.0.0-preview.25257.2">
->>>>>>> 0a812d02
       <Uri>https://github.com/dotnet/razor</Uri>
       <Sha>09ca88197916e545aefea53f16ed1b266644cde9</Sha>
       <SourceBuild RepoName="razor" ManagedOnly="true" />
     </Dependency>
-<<<<<<< HEAD
-    <Dependency Name="Microsoft.AspNetCore.Mvc.Razor.Extensions.Tooling.Internal" Version="7.0.0-preview.25257.3">
-=======
     <Dependency Name="Microsoft.AspNetCore.Mvc.Razor.Extensions.Tooling.Internal" Version="7.0.0-preview.25257.2">
->>>>>>> 0a812d02
       <Uri>https://github.com/dotnet/razor</Uri>
       <Sha>09ca88197916e545aefea53f16ed1b266644cde9</Sha>
     </Dependency>
-<<<<<<< HEAD
-    <Dependency Name="Microsoft.NET.Sdk.Razor.SourceGenerators.Transport" Version="7.0.0-preview.25257.3">
-=======
     <Dependency Name="Microsoft.NET.Sdk.Razor.SourceGenerators.Transport" Version="7.0.0-preview.25257.2">
->>>>>>> 0a812d02
       <Uri>https://github.com/dotnet/razor</Uri>
       <Sha>09ca88197916e545aefea53f16ed1b266644cde9</Sha>
     </Dependency>

<?xml version="1.0" encoding="utf-8"?>
<Dependencies>
  <ProductDependencies>
    <Dependency Name="Microsoft.TemplateEngine.Abstractions" Version="9.0.100-preview.2.24105.1">
      <Uri>https://github.com/dotnet/templating</Uri>
      <Sha>28f2b963fbbd758126548d8ca4237c5fd227a39f</Sha>
    </Dependency>
    <Dependency Name="Microsoft.TemplateEngine.Mocks" Version="9.0.100-preview.2.24105.1">
      <Uri>https://github.com/dotnet/templating</Uri>
      <Sha>28f2b963fbbd758126548d8ca4237c5fd227a39f</Sha>
    </Dependency>
    <!-- Intermediate is necessary for source build. -->
    <Dependency Name="Microsoft.SourceBuild.Intermediate.templating" Version="9.0.100-preview.2.24105.1">
      <Uri>https://github.com/dotnet/templating</Uri>
      <Sha>28f2b963fbbd758126548d8ca4237c5fd227a39f</Sha>
      <SourceBuild RepoName="templating" ManagedOnly="true" />
    </Dependency>
    <Dependency Name="Microsoft.NETCore.App.Ref" Version="9.0.0-preview.2.24106.3">
      <Uri>https://github.com/dotnet/runtime</Uri>
      <Sha>12db2459c029b4b8ee0335c4d6297d8cb5968f1e</Sha>
    </Dependency>
    <Dependency Name="VS.Redist.Common.NetCore.SharedFramework.x64.9.0" Version="9.0.0-preview.2.24106.3">
      <Uri>https://github.com/dotnet/runtime</Uri>
<<<<<<< HEAD
      <Sha>b94a82d63580775b2adb0ccac478719b8cd7049b</Sha>
=======
      <Sha>12db2459c029b4b8ee0335c4d6297d8cb5968f1e</Sha>
      <SourceBuild RepoName="runtime" ManagedOnly="false" />
>>>>>>> 767ffee4
    </Dependency>
    <Dependency Name="VS.Redist.Common.NetCore.TargetingPack.x64.9.0" Version="9.0.0-preview.2.24106.3">
      <Uri>https://github.com/dotnet/runtime</Uri>
      <Sha>12db2459c029b4b8ee0335c4d6297d8cb5968f1e</Sha>
    </Dependency>
    <Dependency Name="Microsoft.NETCore.App.Runtime.win-x64" Version="9.0.0-preview.2.24106.3">
      <Uri>https://github.com/dotnet/runtime</Uri>
      <Sha>12db2459c029b4b8ee0335c4d6297d8cb5968f1e</Sha>
    </Dependency>
    <Dependency Name="Microsoft.NETCore.App.Host.win-x64" Version="9.0.0-preview.2.24106.3">
      <Uri>https://github.com/dotnet/runtime</Uri>
      <Sha>12db2459c029b4b8ee0335c4d6297d8cb5968f1e</Sha>
    </Dependency>
    <Dependency Name="Microsoft.NETCore.Platforms" Version="9.0.0-preview.2.24106.3">
      <Uri>https://github.com/dotnet/runtime</Uri>
      <Sha>12db2459c029b4b8ee0335c4d6297d8cb5968f1e</Sha>
    </Dependency>
    <Dependency Name="Microsoft.NET.HostModel" Version="9.0.0-preview.2.24106.3">
      <Uri>https://github.com/dotnet/runtime</Uri>
      <Sha>12db2459c029b4b8ee0335c4d6297d8cb5968f1e</Sha>
    </Dependency>
    <Dependency Name="Microsoft.Extensions.DependencyModel" Version="9.0.0-preview.2.24106.3">
      <Uri>https://github.com/dotnet/runtime</Uri>
      <Sha>12db2459c029b4b8ee0335c4d6297d8cb5968f1e</Sha>
    </Dependency>
    <!-- Intermediate is necessary for source build. -->
    <Dependency Name="Microsoft.SourceBuild.Intermediate.runtime" Version="9.0.0-preview.2.24105.4">
      <Uri>https://github.com/dotnet/runtime</Uri>
      <Sha>b94a82d63580775b2adb0ccac478719b8cd7049b</Sha>
      <SourceBuild RepoName="runtime" ManagedOnly="false" />
    </Dependency>
    <Dependency Name="Microsoft.NET.Workload.Emscripten.Current.Manifest-9.0.100.Transport" Version="9.0.0-preview.2.24079.1" CoherentParentDependency="Microsoft.NETCore.App.Runtime.win-x64">
      <Uri>https://github.com/dotnet/emsdk</Uri>
      <Sha>c7b4dbc857259968a0892cf94cfa9ae4f2ca53cd</Sha>
    </Dependency>
    <!-- Intermediate is necessary for source build. -->
    <Dependency Name="Microsoft.SourceBuild.Intermediate.emsdk" Version="9.0.0-preview.2.24079.1" CoherentParentDependency="Microsoft.NETCore.App.Runtime.win-x64">
      <Uri>https://github.com/dotnet/emsdk</Uri>
      <Sha>c7b4dbc857259968a0892cf94cfa9ae4f2ca53cd</Sha>
      <SourceBuild RepoName="emsdk" ManagedOnly="true" />
    </Dependency>
    <Dependency Name="Microsoft.Build" Version="17.10.0-preview-24106-02">
      <Uri>https://github.com/dotnet/msbuild</Uri>
      <Sha>668b19903aec6334c05190cb336a10b9a9aba01f</Sha>
    </Dependency>
    <Dependency Name="Microsoft.Build.Localization" Version="17.10.0-preview-24106-02">
      <Uri>https://github.com/dotnet/msbuild</Uri>
      <Sha>668b19903aec6334c05190cb336a10b9a9aba01f</Sha>
    </Dependency>
    <!-- Intermediate is necessary for source build. -->
    <Dependency Name="Microsoft.SourceBuild.Intermediate.msbuild" Version="17.10.0-preview-24106-02">
      <Uri>https://github.com/dotnet/msbuild</Uri>
      <Sha>668b19903aec6334c05190cb336a10b9a9aba01f</Sha>
      <SourceBuild RepoName="msbuild" ManagedOnly="true" />
    </Dependency>
    <Dependency Name="Microsoft.FSharp.Compiler" Version="12.8.300-beta.24101.1">
      <Uri>https://github.com/dotnet/fsharp</Uri>
      <Sha>052d1133c78aa5af36c8e100afb91b1b5fc478af</Sha>
    </Dependency>
    <!-- Intermediate is necessary for source build. -->
    <Dependency Name="Microsoft.SourceBuild.Intermediate.fsharp" Version="8.0.300-beta.24101.1">
      <Uri>https://github.com/dotnet/fsharp</Uri>
      <Sha>052d1133c78aa5af36c8e100afb91b1b5fc478af</Sha>
      <SourceBuild RepoName="fsharp" ManagedOnly="true" />
    </Dependency>
    <Dependency Name="dotnet-format" Version="9.0.510601">
      <Uri>https://github.com/dotnet/format</Uri>
<<<<<<< HEAD
      <Sha>6fe8c258d1fded670eb2c1772bd1cce01229e288</Sha>
    </Dependency>
    <!-- Intermediate is necessary for source build. -->
    <Dependency Name="Microsoft.SourceBuild.Intermediate.format" Version="9.0.510301">
      <Uri>https://github.com/dotnet/format</Uri>
      <Sha>6fe8c258d1fded670eb2c1772bd1cce01229e288</Sha>
=======
      <Sha>d73ee586d078e3bcc001695de1bf515921ada74e</Sha>
>>>>>>> 767ffee4
      <SourceBuild RepoName="format" ManagedOnly="true" />
    </Dependency>
    <Dependency Name="Microsoft.Net.Compilers.Toolset" Version="4.10.0-2.24105.6">
      <Uri>https://github.com/dotnet/roslyn</Uri>
      <Sha>580129a61f2cb88be53b7b225c00b8bd9af1d497</Sha>
    </Dependency>
    <!-- Intermediate is necessary for source build. -->
    <Dependency Name="Microsoft.SourceBuild.Intermediate.roslyn" Version="4.10.0-2.24105.6">
      <Uri>https://github.com/dotnet/roslyn</Uri>
      <Sha>580129a61f2cb88be53b7b225c00b8bd9af1d497</Sha>
      <SourceBuild RepoName="roslyn" ManagedOnly="true" />
    </Dependency>
    <Dependency Name="Microsoft.CodeAnalysis" Version="4.10.0-2.24105.6">
      <Uri>https://github.com/dotnet/roslyn</Uri>
      <Sha>580129a61f2cb88be53b7b225c00b8bd9af1d497</Sha>
    </Dependency>
    <Dependency Name="Microsoft.CodeAnalysis.CSharp" Version="4.10.0-2.24105.6">
      <Uri>https://github.com/dotnet/roslyn</Uri>
      <Sha>580129a61f2cb88be53b7b225c00b8bd9af1d497</Sha>
    </Dependency>
    <Dependency Name="Microsoft.CodeAnalysis.CSharp.CodeStyle" Version="4.10.0-2.24105.6">
      <Uri>https://github.com/dotnet/roslyn</Uri>
      <Sha>580129a61f2cb88be53b7b225c00b8bd9af1d497</Sha>
    </Dependency>
    <Dependency Name="Microsoft.CodeAnalysis.CSharp.Features" Version="4.10.0-2.24105.6">
      <Uri>https://github.com/dotnet/roslyn</Uri>
      <Sha>580129a61f2cb88be53b7b225c00b8bd9af1d497</Sha>
    </Dependency>
    <Dependency Name="Microsoft.CodeAnalysis.CSharp.Workspaces" Version="4.10.0-2.24105.6">
      <Uri>https://github.com/dotnet/roslyn</Uri>
      <Sha>580129a61f2cb88be53b7b225c00b8bd9af1d497</Sha>
    </Dependency>
    <Dependency Name="Microsoft.CodeAnalysis.Workspaces.MSBuild" Version="4.10.0-2.24105.6">
      <Uri>https://github.com/dotnet/roslyn</Uri>
      <Sha>580129a61f2cb88be53b7b225c00b8bd9af1d497</Sha>
    </Dependency>
    <Dependency Name="Microsoft.AspNetCore.DeveloperCertificates.XPlat" Version="9.0.0-preview.2.24106.1">
      <Uri>https://github.com/dotnet/aspnetcore</Uri>
      <Sha>9ff55037da0643107a1e4256f77b227f5716eccf</Sha>
    </Dependency>
    <Dependency Name="Microsoft.AspNetCore.TestHost" Version="9.0.0-preview.2.24106.1">
      <Uri>https://github.com/dotnet/aspnetcore</Uri>
      <Sha>9ff55037da0643107a1e4256f77b227f5716eccf</Sha>
    </Dependency>
    <Dependency Name="Microsoft.Build.NuGetSdkResolver" Version="6.9.0-rc.86">
      <Uri>https://github.com/nuget/nuget.client</Uri>
      <Sha>d55931a69dcda3dcb87ba46a09fe268e0febc223</Sha>
    </Dependency>
    <Dependency Name="NuGet.Build.Tasks" Version="6.9.0-rc.86">
      <Uri>https://github.com/nuget/nuget.client</Uri>
      <Sha>d55931a69dcda3dcb87ba46a09fe268e0febc223</Sha>
    </Dependency>
    <Dependency Name="NuGet.Build.Tasks.Console" Version="6.9.0-rc.86">
      <Uri>https://github.com/nuget/nuget.client</Uri>
      <Sha>d55931a69dcda3dcb87ba46a09fe268e0febc223</Sha>
    </Dependency>
    <Dependency Name="NuGet.Build.Tasks.Pack" Version="6.9.0-rc.86">
      <Uri>https://github.com/nuget/nuget.client</Uri>
      <Sha>d55931a69dcda3dcb87ba46a09fe268e0febc223</Sha>
    </Dependency>
    <Dependency Name="NuGet.Commands" Version="6.9.0-rc.86">
      <Uri>https://github.com/nuget/nuget.client</Uri>
      <Sha>d55931a69dcda3dcb87ba46a09fe268e0febc223</Sha>
    </Dependency>
    <Dependency Name="NuGet.CommandLine.XPlat" Version="6.9.0-rc.86">
      <Uri>https://github.com/nuget/nuget.client</Uri>
      <Sha>d55931a69dcda3dcb87ba46a09fe268e0febc223</Sha>
    </Dependency>
    <Dependency Name="NuGet.Common" Version="6.9.0-rc.86">
      <Uri>https://github.com/nuget/nuget.client</Uri>
      <Sha>d55931a69dcda3dcb87ba46a09fe268e0febc223</Sha>
    </Dependency>
    <Dependency Name="NuGet.Configuration" Version="6.9.0-rc.86">
      <Uri>https://github.com/nuget/nuget.client</Uri>
      <Sha>d55931a69dcda3dcb87ba46a09fe268e0febc223</Sha>
    </Dependency>
    <Dependency Name="NuGet.Credentials" Version="6.9.0-rc.86">
      <Uri>https://github.com/nuget/nuget.client</Uri>
      <Sha>d55931a69dcda3dcb87ba46a09fe268e0febc223</Sha>
    </Dependency>
    <Dependency Name="NuGet.DependencyResolver.Core" Version="6.9.0-rc.86">
      <Uri>https://github.com/nuget/nuget.client</Uri>
      <Sha>d55931a69dcda3dcb87ba46a09fe268e0febc223</Sha>
    </Dependency>
    <Dependency Name="NuGet.Frameworks" Version="6.9.0-rc.86">
      <Uri>https://github.com/nuget/nuget.client</Uri>
      <Sha>d55931a69dcda3dcb87ba46a09fe268e0febc223</Sha>
    </Dependency>
    <Dependency Name="NuGet.LibraryModel" Version="6.9.0-rc.86">
      <Uri>https://github.com/nuget/nuget.client</Uri>
      <Sha>d55931a69dcda3dcb87ba46a09fe268e0febc223</Sha>
    </Dependency>
    <Dependency Name="NuGet.ProjectModel" Version="6.9.0-rc.86">
      <Uri>https://github.com/nuget/nuget.client</Uri>
      <Sha>d55931a69dcda3dcb87ba46a09fe268e0febc223</Sha>
    </Dependency>
    <Dependency Name="NuGet.Protocol" Version="6.9.0-rc.86">
      <Uri>https://github.com/nuget/nuget.client</Uri>
      <Sha>d55931a69dcda3dcb87ba46a09fe268e0febc223</Sha>
    </Dependency>
    <Dependency Name="NuGet.Packaging" Version="6.9.0-rc.86">
      <Uri>https://github.com/nuget/nuget.client</Uri>
      <Sha>d55931a69dcda3dcb87ba46a09fe268e0febc223</Sha>
    </Dependency>
    <Dependency Name="NuGet.Versioning" Version="6.9.0-rc.86">
      <Uri>https://github.com/nuget/nuget.client</Uri>
      <Sha>d55931a69dcda3dcb87ba46a09fe268e0febc223</Sha>
    </Dependency>
    <Dependency Name="Microsoft.NET.Test.Sdk" Version="17.10.0-preview-24106-01">
      <Uri>https://github.com/microsoft/vstest</Uri>
      <Sha>4e52655f318fbc1677b4274b3f0add42609be0df</Sha>
    </Dependency>
    <Dependency Name="Microsoft.TestPlatform.CLI" Version="17.10.0-preview-24106-01">
      <Uri>https://github.com/microsoft/vstest</Uri>
      <Sha>4e52655f318fbc1677b4274b3f0add42609be0df</Sha>
    </Dependency>
    <Dependency Name="Microsoft.TestPlatform.Build" Version="17.10.0-preview-24106-01">
      <Uri>https://github.com/microsoft/vstest</Uri>
      <Sha>4e52655f318fbc1677b4274b3f0add42609be0df</Sha>
    </Dependency>
<<<<<<< HEAD
    <!-- Intermediate is necessary for source build. -->
    <Dependency Name="Microsoft.SourceBuild.Intermediate.vstest" Version="17.10.0-preview-24106-01">
      <Uri>https://github.com/microsoft/vstest</Uri>
      <Sha>4e52655f318fbc1677b4274b3f0add42609be0df</Sha>
      <SourceBuild RepoName="vstest" ManagedOnly="true" />
    </Dependency>
    <Dependency Name="Microsoft.NET.ILLink.Tasks" Version="9.0.0-preview.2.24105.4">
=======
    <Dependency Name="Microsoft.NET.ILLink.Tasks" Version="9.0.0-preview.2.24106.3">
>>>>>>> 767ffee4
      <Uri>https://github.com/dotnet/runtime</Uri>
      <Sha>12db2459c029b4b8ee0335c4d6297d8cb5968f1e</Sha>
    </Dependency>
    <Dependency Name="System.CodeDom" Version="9.0.0-preview.2.24106.3">
      <Uri>https://github.com/dotnet/runtime</Uri>
      <Sha>12db2459c029b4b8ee0335c4d6297d8cb5968f1e</Sha>
    </Dependency>
    <Dependency Name="System.Security.Cryptography.ProtectedData" Version="9.0.0-preview.2.24106.3">
      <Uri>https://github.com/dotnet/runtime</Uri>
      <Sha>12db2459c029b4b8ee0335c4d6297d8cb5968f1e</Sha>
    </Dependency>
    <Dependency Name="System.Text.Encoding.CodePages" Version="9.0.0-preview.2.24106.3">
      <Uri>https://github.com/dotnet/runtime</Uri>
      <Sha>12db2459c029b4b8ee0335c4d6297d8cb5968f1e</Sha>
    </Dependency>
    <Dependency Name="System.Resources.Extensions" Version="9.0.0-preview.2.24106.3">
      <Uri>https://github.com/dotnet/runtime</Uri>
      <Sha>12db2459c029b4b8ee0335c4d6297d8cb5968f1e</Sha>
    </Dependency>
    <Dependency Name="Microsoft.WindowsDesktop.App.Runtime.win-x64" Version="9.0.0-preview.2.24105.1">
      <Uri>https://github.com/dotnet/windowsdesktop</Uri>
      <Sha>30d72cd501933d1ec681c7a61e17d24bd70e5789</Sha>
      <SourceBuildTarball RepoName="windowsdesktop" ManagedOnly="true" />
    </Dependency>
    <Dependency Name="VS.Redist.Common.WindowsDesktop.SharedFramework.x64.9.0" Version="9.0.0-preview.2.24105.1">
      <Uri>https://github.com/dotnet/windowsdesktop</Uri>
      <Sha>30d72cd501933d1ec681c7a61e17d24bd70e5789</Sha>
    </Dependency>
    <Dependency Name="Microsoft.WindowsDesktop.App.Ref" Version="9.0.0-preview.2.24105.1">
      <Uri>https://github.com/dotnet/windowsdesktop</Uri>
      <Sha>30d72cd501933d1ec681c7a61e17d24bd70e5789</Sha>
    </Dependency>
    <Dependency Name="VS.Redist.Common.WindowsDesktop.TargetingPack.x64.9.0" Version="9.0.0-preview.2.24105.1">
      <Uri>https://github.com/dotnet/windowsdesktop</Uri>
      <Sha>30d72cd501933d1ec681c7a61e17d24bd70e5789</Sha>
    </Dependency>
    <Dependency Name="Microsoft.NET.Sdk.WindowsDesktop" Version="9.0.0-preview.2.24104.2" CoherentParentDependency="Microsoft.WindowsDesktop.App.Ref">
      <Uri>https://github.com/dotnet/wpf</Uri>
      <Sha>63a9081957decc475c6fd9a6ccd960f4fda3dfbc</Sha>
    </Dependency>
    <Dependency Name="System.Drawing.Common" Version="8.0.0">
      <Uri>https://github.com/dotnet/winforms</Uri>
      <Sha>e4ede9b8979b9d2b1b1d4383f30a791414f0625b</Sha>
    </Dependency>
    <Dependency Name="Microsoft.AspNetCore.App.Ref" Version="9.0.0-preview.2.24106.1">
      <Uri>https://github.com/dotnet/aspnetcore</Uri>
      <Sha>9ff55037da0643107a1e4256f77b227f5716eccf</Sha>
    </Dependency>
    <Dependency Name="Microsoft.AspNetCore.App.Ref.Internal" Version="9.0.0-preview.2.24106.1">
      <Uri>https://github.com/dotnet/aspnetcore</Uri>
      <Sha>9ff55037da0643107a1e4256f77b227f5716eccf</Sha>
    </Dependency>
    <Dependency Name="Microsoft.AspNetCore.App.Runtime.win-x64" Version="9.0.0-preview.2.24106.1">
      <Uri>https://github.com/dotnet/aspnetcore</Uri>
      <Sha>9ff55037da0643107a1e4256f77b227f5716eccf</Sha>
    </Dependency>
    <Dependency Name="VS.Redist.Common.AspNetCore.SharedFramework.x64.9.0" Version="9.0.0-preview.2.24106.1">
      <Uri>https://github.com/dotnet/aspnetcore</Uri>
<<<<<<< HEAD
      <Sha>f5853af24e9ee57a5ad26b8609a87c73defc8b33</Sha>
=======
      <Sha>9ff55037da0643107a1e4256f77b227f5716eccf</Sha>
      <SourceBuild RepoName="aspnetcore" ManagedOnly="true" />
>>>>>>> 767ffee4
    </Dependency>
    <Dependency Name="dotnet-dev-certs" Version="9.0.0-preview.2.24106.1">
      <Uri>https://github.com/dotnet/aspnetcore</Uri>
      <Sha>9ff55037da0643107a1e4256f77b227f5716eccf</Sha>
    </Dependency>
    <Dependency Name="dotnet-user-jwts" Version="9.0.0-preview.2.24106.1">
      <Uri>https://github.com/dotnet/aspnetcore</Uri>
      <Sha>9ff55037da0643107a1e4256f77b227f5716eccf</Sha>
    </Dependency>
    <Dependency Name="dotnet-user-secrets" Version="9.0.0-preview.2.24106.1">
      <Uri>https://github.com/dotnet/aspnetcore</Uri>
      <Sha>9ff55037da0643107a1e4256f77b227f5716eccf</Sha>
    </Dependency>
    <Dependency Name="Microsoft.AspNetCore.Analyzers" Version="9.0.0-preview.2.24106.1">
      <Uri>https://github.com/dotnet/aspnetcore</Uri>
      <Sha>9ff55037da0643107a1e4256f77b227f5716eccf</Sha>
    </Dependency>
    <Dependency Name="Microsoft.AspNetCore.Components.SdkAnalyzers" Version="9.0.0-preview.2.24106.1">
      <Uri>https://github.com/dotnet/aspnetcore</Uri>
      <Sha>9ff55037da0643107a1e4256f77b227f5716eccf</Sha>
    </Dependency>
    <Dependency Name="Microsoft.AspNetCore.Mvc.Analyzers" Version="9.0.0-preview.2.24106.1">
      <Uri>https://github.com/dotnet/aspnetcore</Uri>
      <Sha>9ff55037da0643107a1e4256f77b227f5716eccf</Sha>
    </Dependency>
    <Dependency Name="Microsoft.AspNetCore.Mvc.Api.Analyzers" Version="9.0.0-preview.2.24106.1">
      <Uri>https://github.com/dotnet/aspnetcore</Uri>
      <Sha>9ff55037da0643107a1e4256f77b227f5716eccf</Sha>
    </Dependency>
    <!-- Intermediate is necessary for source build. -->
    <Dependency Name="Microsoft.SourceBuild.Intermediate.aspnetcore" Version="9.0.0-preview.2.24105.5">
      <Uri>https://github.com/dotnet/aspnetcore</Uri>
      <Sha>f5853af24e9ee57a5ad26b8609a87c73defc8b33</Sha>
      <SourceBuild RepoName="aspnetcore" ManagedOnly="true" />
    </Dependency>
    <Dependency Name="Microsoft.CodeAnalysis.Razor.Tooling.Internal" Version="7.0.0-preview.24105.1">
      <Uri>https://github.com/dotnet/razor</Uri>
      <Sha>e71445b4873e223d12d0c16bb09a47c06e4355f2</Sha>
    </Dependency>
    <Dependency Name="Microsoft.AspNetCore.Mvc.Razor.Extensions.Tooling.Internal" Version="7.0.0-preview.24105.1">
      <Uri>https://github.com/dotnet/razor</Uri>
      <Sha>e71445b4873e223d12d0c16bb09a47c06e4355f2</Sha>
    </Dependency>
    <Dependency Name="Microsoft.NET.Sdk.Razor.SourceGenerators.Transport" Version="7.0.0-preview.24105.1">
      <Uri>https://github.com/dotnet/razor</Uri>
      <Sha>e71445b4873e223d12d0c16bb09a47c06e4355f2</Sha>
    </Dependency>
<<<<<<< HEAD
    <!-- Intermediate is necessary for source build. -->
    <Dependency Name="Microsoft.SourceBuild.Intermediate.razor" Version="7.0.0-preview.24105.1">
      <Uri>https://github.com/dotnet/razor</Uri>
      <Sha>e71445b4873e223d12d0c16bb09a47c06e4355f2</Sha>
      <SourceBuild RepoName="razor" ManagedOnly="true" />
    </Dependency>
    <Dependency Name="Microsoft.Extensions.FileProviders.Embedded" Version="9.0.0-preview.2.24105.5">
=======
    <Dependency Name="Microsoft.Extensions.FileProviders.Embedded" Version="9.0.0-preview.2.24106.1">
>>>>>>> 767ffee4
      <Uri>https://github.com/dotnet/aspnetcore</Uri>
      <Sha>9ff55037da0643107a1e4256f77b227f5716eccf</Sha>
    </Dependency>
    <Dependency Name="Microsoft.AspNetCore.Authorization" Version="9.0.0-preview.2.24106.1">
      <Uri>https://github.com/dotnet/aspnetcore</Uri>
      <Sha>9ff55037da0643107a1e4256f77b227f5716eccf</Sha>
    </Dependency>
    <Dependency Name="Microsoft.AspNetCore.Components.Web" Version="9.0.0-preview.2.24106.1">
      <Uri>https://github.com/dotnet/aspnetcore</Uri>
      <Sha>9ff55037da0643107a1e4256f77b227f5716eccf</Sha>
    </Dependency>
    <Dependency Name="Microsoft.JSInterop" Version="9.0.0-preview.2.24106.1">
      <Uri>https://github.com/dotnet/aspnetcore</Uri>
      <Sha>9ff55037da0643107a1e4256f77b227f5716eccf</Sha>
    </Dependency>
    <Dependency Name="Microsoft.Web.Xdt" Version="9.0.0-preview.24105.2">
      <Uri>https://github.com/dotnet/xdt</Uri>
      <Sha>c54253c7c4413357772589c6c243b12ba4e7c595</Sha>
    </Dependency>
    <!-- Intermediate is necessary for source build. -->
    <Dependency Name="Microsoft.SourceBuild.Intermediate.xdt"  Version="9.0.0-preview.24105.2">
      <Uri>https://github.com/dotnet/xdt</Uri>
      <Sha>c54253c7c4413357772589c6c243b12ba4e7c595</Sha>
      <SourceBuild RepoName="xdt" ManagedOnly="true" />
    </Dependency>
    <Dependency Name="Microsoft.CodeAnalysis.NetAnalyzers" Version="9.0.0-preview.24104.1">
      <Uri>https://github.com/dotnet/roslyn-analyzers</Uri>
      <Sha>0e11212f35272998888c79f974a4f685acd00cd0</Sha>
    </Dependency>
    <Dependency Name="Microsoft.CodeAnalysis.PublicApiAnalyzers" Version="3.11.0-beta1.24104.1">
      <Uri>https://github.com/dotnet/roslyn-analyzers</Uri>
      <Sha>0e11212f35272998888c79f974a4f685acd00cd0</Sha>
    </Dependency>
    <!-- Intermediate is necessary for source build. -->
    <Dependency Name="Microsoft.SourceBuild.Intermediate.roslyn-analyzers" Version="3.11.0-beta1.24104.1">
      <Uri>https://github.com/dotnet/roslyn-analyzers</Uri>
      <Sha>0e11212f35272998888c79f974a4f685acd00cd0</Sha>
      <SourceBuild RepoName="roslyn-analyzers" ManagedOnly="true" />
    </Dependency>
    <Dependency Name="System.CommandLine" Version="2.0.0-beta4.24102.1">
      <Uri>https://github.com/dotnet/command-line-api</Uri>
      <Sha>46fea71e3d98dad0d676950522004b7f295dd372</Sha>
    </Dependency>
    <!-- Intermediate is necessary for source build. -->
    <Dependency Name="Microsoft.SourceBuild.Intermediate.command-line-api" Version="0.1.510201">
      <Uri>https://github.com/dotnet/command-line-api</Uri>
      <Sha>46fea71e3d98dad0d676950522004b7f295dd372</Sha>
      <SourceBuild RepoName="command-line-api" ManagedOnly="true" />
    </Dependency>
    <!-- Intermediate is necessary for source build. -->
    <Dependency Name="Microsoft.SourceBuild.Intermediate.source-build-externals" Version="9.0.0-alpha.1.24101.1">
      <Uri>https://github.com/dotnet/source-build-externals</Uri>
      <Sha>949db2fd23b687c0d545e954943feada8b361ed6</Sha>
      <SourceBuild RepoName="source-build-externals" ManagedOnly="true" />
    </Dependency>
    <!-- Intermediate is necessary for source build. -->
    <Dependency Name="Microsoft.SourceBuild.Intermediate.source-build-reference-packages" Version="9.0.0-alpha.1.24101.2">
      <Uri>https://github.com/dotnet/source-build-reference-packages</Uri>
      <Sha>69b60d2af1775f374c91b3e52da02de6b7de1943</Sha>
      <SourceBuild RepoName="source-build-reference-packages" ManagedOnly="true" />
    </Dependency>
    <Dependency Name="Microsoft.Deployment.DotNet.Releases" Version="2.0.0-preview.1.24101.1">
      <Uri>https://github.com/dotnet/deployment-tools</Uri>
      <Sha>9abdab1d923b427c26685d793e9ddc8344f3da5c</Sha>
    </Dependency>
    <Dependency Name="Microsoft.Build.Tasks.Git" Version="9.0.0-beta.24102.2">
      <Uri>https://github.com/dotnet/sourcelink</Uri>
      <Sha>7378b26120437e4984e322d07bfd5028e10bc5ad</Sha>
    </Dependency>
    <Dependency Name="Microsoft.SourceLink.Common" Version="9.0.0-beta.24102.2">
      <Uri>https://github.com/dotnet/sourcelink</Uri>
      <Sha>7378b26120437e4984e322d07bfd5028e10bc5ad</Sha>
    </Dependency>
    <Dependency Name="Microsoft.SourceLink.AzureRepos.Git" Version="9.0.0-beta.24102.2">
      <Uri>https://github.com/dotnet/sourcelink</Uri>
      <Sha>7378b26120437e4984e322d07bfd5028e10bc5ad</Sha>
    </Dependency>
    <Dependency Name="Microsoft.SourceLink.GitHub" Version="9.0.0-beta.24102.2">
      <Uri>https://github.com/dotnet/sourcelink</Uri>
      <Sha>7378b26120437e4984e322d07bfd5028e10bc5ad</Sha>
    </Dependency>
    <Dependency Name="Microsoft.SourceLink.GitLab" Version="9.0.0-beta.24102.2">
      <Uri>https://github.com/dotnet/sourcelink</Uri>
      <Sha>7378b26120437e4984e322d07bfd5028e10bc5ad</Sha>
    </Dependency>
    <Dependency Name="Microsoft.SourceLink.Bitbucket.Git" Version="9.0.0-beta.24102.2">
      <Uri>https://github.com/dotnet/sourcelink</Uri>
      <Sha>7378b26120437e4984e322d07bfd5028e10bc5ad</Sha>
    </Dependency>
    <!-- Intermediate is necessary for source build. -->
    <Dependency Name="Microsoft.SourceBuild.Intermediate.sourcelink" Version="9.0.0-beta.24102.2">
      <Uri>https://github.com/dotnet/sourcelink</Uri>
      <Sha>7378b26120437e4984e322d07bfd5028e10bc5ad</Sha>
      <SourceBuild RepoName="sourcelink" ManagedOnly="true" />
    </Dependency>
    <!-- Intermediate is necessary for source build. -->
    <Dependency Name="Microsoft.SourceBuild.Intermediate.deployment-tools" Version="9.0.0-preview.1.24101.1">
      <Uri>https://github.com/dotnet/deployment-tools</Uri>
      <Sha>9abdab1d923b427c26685d793e9ddc8344f3da5c</Sha>
      <SourceBuild RepoName="deployment-tools" ManagedOnly="true" />
    </Dependency>
    <!-- Intermediate is necessary for source build. -->
    <Dependency Name="Microsoft.SourceBuild.Intermediate.symreader" Version="2.0.0-beta-23228-03">
      <Uri>https://github.com/dotnet/symreader</Uri>
      <Sha>27e584661980ee6d82c419a2a471ae505b7d122e</Sha>
      <SourceBuild RepoName="symreader" ManagedOnly="true" />
    </Dependency>
    <!-- Dependency required for flowing correct package version in source-build, using PVP flow. -->
    <Dependency Name="Microsoft.Extensions.Logging" Version="9.0.0-preview.2.24106.3">
      <Uri>https://github.com/dotnet/runtime</Uri>
      <Sha>12db2459c029b4b8ee0335c4d6297d8cb5968f1e</Sha>
    </Dependency>
    <!-- Dependency required for flowing correct package version in source-build, using PVP flow. -->
    <Dependency Name="Microsoft.Extensions.Logging.Abstractions" Version="9.0.0-preview.2.24106.3">
      <Uri>https://github.com/dotnet/runtime</Uri>
      <Sha>12db2459c029b4b8ee0335c4d6297d8cb5968f1e</Sha>
    </Dependency>
    <!-- Dependency required for flowing correct package version in source-build, using PVP flow. -->
    <Dependency Name="Microsoft.Extensions.Logging.Console" Version="9.0.0-preview.2.24106.3">
      <Uri>https://github.com/dotnet/runtime</Uri>
      <Sha>12db2459c029b4b8ee0335c4d6297d8cb5968f1e</Sha>
    </Dependency>
    <!-- Dependency required for flowing correct package version in source-build, using PVP flow. -->
    <Dependency Name="Microsoft.Extensions.FileSystemGlobbing" Version="9.0.0-preview.2.24106.3">
      <Uri>https://github.com/dotnet/runtime</Uri>
      <Sha>12db2459c029b4b8ee0335c4d6297d8cb5968f1e</Sha>
    </Dependency>
    <!-- Dependency required for flowing correct package version in source-build, using PVP flow. -->
    <Dependency Name="System.ServiceProcess.ServiceController" Version="9.0.0-preview.2.24106.3">
      <Uri>https://github.com/dotnet/runtime</Uri>
      <Sha>12db2459c029b4b8ee0335c4d6297d8cb5968f1e</Sha>
    </Dependency>
  </ProductDependencies>
  <ToolsetDependencies>
    <Dependency Name="Microsoft.DotNet.Arcade.Sdk" Version="9.0.0-beta.24105.3">
      <Uri>https://github.com/dotnet/arcade</Uri>
      <Sha>8cfc9489d3e51071fedec9dcb99071dc912718bd</Sha>
    </Dependency>
    <Dependency Name="Microsoft.DotNet.Helix.Sdk" Version="9.0.0-beta.24105.3">
      <Uri>https://github.com/dotnet/arcade</Uri>
      <Sha>8cfc9489d3e51071fedec9dcb99071dc912718bd</Sha>
    </Dependency>
    <Dependency Name="Microsoft.DotNet.SignTool" Version="9.0.0-beta.24105.3">
      <Uri>https://github.com/dotnet/arcade</Uri>
      <Sha>8cfc9489d3e51071fedec9dcb99071dc912718bd</Sha>
    </Dependency>
    <Dependency Name="Microsoft.DotNet.XUnitExtensions" Version="9.0.0-beta.24105.3">
      <Uri>https://github.com/dotnet/arcade</Uri>
      <Sha>8cfc9489d3e51071fedec9dcb99071dc912718bd</Sha>
    </Dependency>
<<<<<<< HEAD
=======
    <Dependency Name="System.Reflection.MetadataLoadContext" Version="9.0.0-preview.2.24106.3">
      <Uri>https://github.com/dotnet/runtime</Uri>
      <Sha>12db2459c029b4b8ee0335c4d6297d8cb5968f1e</Sha>
    </Dependency>
>>>>>>> 767ffee4
    <Dependency Name="Microsoft.DotNet.XliffTasks" Version="9.0.0-beta.24105.3">
      <Uri>https://github.com/dotnet/arcade</Uri>
      <Sha>8cfc9489d3e51071fedec9dcb99071dc912718bd</Sha>
    </Dependency>
    <!-- Intermediate is necessary for source build. -->
    <Dependency Name="Microsoft.SourceBuild.Intermediate.arcade" Version="9.0.0-beta.24105.3">
      <Uri>https://github.com/dotnet/arcade</Uri>
      <Sha>8cfc9489d3e51071fedec9dcb99071dc912718bd</Sha>
      <SourceBuild RepoName="arcade" ManagedOnly="true" />
    </Dependency>
    <Dependency Name="System.Reflection.MetadataLoadContext" Version="9.0.0-preview.2.24105.4">
      <Uri>https://github.com/dotnet/runtime</Uri>
      <Sha>b94a82d63580775b2adb0ccac478719b8cd7049b</Sha>
    </Dependency>
  </ToolsetDependencies>
</Dependencies><|MERGE_RESOLUTION|>--- conflicted
+++ resolved
@@ -21,12 +21,7 @@
     </Dependency>
     <Dependency Name="VS.Redist.Common.NetCore.SharedFramework.x64.9.0" Version="9.0.0-preview.2.24106.3">
       <Uri>https://github.com/dotnet/runtime</Uri>
-<<<<<<< HEAD
-      <Sha>b94a82d63580775b2adb0ccac478719b8cd7049b</Sha>
-=======
-      <Sha>12db2459c029b4b8ee0335c4d6297d8cb5968f1e</Sha>
-      <SourceBuild RepoName="runtime" ManagedOnly="false" />
->>>>>>> 767ffee4
+      <Sha>12db2459c029b4b8ee0335c4d6297d8cb5968f1e</Sha>
     </Dependency>
     <Dependency Name="VS.Redist.Common.NetCore.TargetingPack.x64.9.0" Version="9.0.0-preview.2.24106.3">
       <Uri>https://github.com/dotnet/runtime</Uri>
@@ -53,9 +48,9 @@
       <Sha>12db2459c029b4b8ee0335c4d6297d8cb5968f1e</Sha>
     </Dependency>
     <!-- Intermediate is necessary for source build. -->
-    <Dependency Name="Microsoft.SourceBuild.Intermediate.runtime" Version="9.0.0-preview.2.24105.4">
-      <Uri>https://github.com/dotnet/runtime</Uri>
-      <Sha>b94a82d63580775b2adb0ccac478719b8cd7049b</Sha>
+    <Dependency Name="Microsoft.SourceBuild.Intermediate.runtime" Version="9.0.0-preview.2.24106.3">
+      <Uri>https://github.com/dotnet/runtime</Uri>
+      <Sha>12db2459c029b4b8ee0335c4d6297d8cb5968f1e</Sha>
       <SourceBuild RepoName="runtime" ManagedOnly="false" />
     </Dependency>
     <Dependency Name="Microsoft.NET.Workload.Emscripten.Current.Manifest-9.0.100.Transport" Version="9.0.0-preview.2.24079.1" CoherentParentDependency="Microsoft.NETCore.App.Runtime.win-x64">
@@ -94,16 +89,12 @@
     </Dependency>
     <Dependency Name="dotnet-format" Version="9.0.510601">
       <Uri>https://github.com/dotnet/format</Uri>
-<<<<<<< HEAD
-      <Sha>6fe8c258d1fded670eb2c1772bd1cce01229e288</Sha>
-    </Dependency>
-    <!-- Intermediate is necessary for source build. -->
-    <Dependency Name="Microsoft.SourceBuild.Intermediate.format" Version="9.0.510301">
+      <Sha>d73ee586d078e3bcc001695de1bf515921ada74e</Sha>
+    </Dependency>
+    <!-- Intermediate is necessary for source build. -->
+    <Dependency Name="Microsoft.SourceBuild.Intermediate.format" Version="9.0.510601">
       <Uri>https://github.com/dotnet/format</Uri>
-      <Sha>6fe8c258d1fded670eb2c1772bd1cce01229e288</Sha>
-=======
       <Sha>d73ee586d078e3bcc001695de1bf515921ada74e</Sha>
->>>>>>> 767ffee4
       <SourceBuild RepoName="format" ManagedOnly="true" />
     </Dependency>
     <Dependency Name="Microsoft.Net.Compilers.Toolset" Version="4.10.0-2.24105.6">
@@ -224,17 +215,13 @@
       <Uri>https://github.com/microsoft/vstest</Uri>
       <Sha>4e52655f318fbc1677b4274b3f0add42609be0df</Sha>
     </Dependency>
-<<<<<<< HEAD
     <!-- Intermediate is necessary for source build. -->
     <Dependency Name="Microsoft.SourceBuild.Intermediate.vstest" Version="17.10.0-preview-24106-01">
       <Uri>https://github.com/microsoft/vstest</Uri>
       <Sha>4e52655f318fbc1677b4274b3f0add42609be0df</Sha>
       <SourceBuild RepoName="vstest" ManagedOnly="true" />
     </Dependency>
-    <Dependency Name="Microsoft.NET.ILLink.Tasks" Version="9.0.0-preview.2.24105.4">
-=======
     <Dependency Name="Microsoft.NET.ILLink.Tasks" Version="9.0.0-preview.2.24106.3">
->>>>>>> 767ffee4
       <Uri>https://github.com/dotnet/runtime</Uri>
       <Sha>12db2459c029b4b8ee0335c4d6297d8cb5968f1e</Sha>
     </Dependency>
@@ -293,12 +280,7 @@
     </Dependency>
     <Dependency Name="VS.Redist.Common.AspNetCore.SharedFramework.x64.9.0" Version="9.0.0-preview.2.24106.1">
       <Uri>https://github.com/dotnet/aspnetcore</Uri>
-<<<<<<< HEAD
-      <Sha>f5853af24e9ee57a5ad26b8609a87c73defc8b33</Sha>
-=======
-      <Sha>9ff55037da0643107a1e4256f77b227f5716eccf</Sha>
-      <SourceBuild RepoName="aspnetcore" ManagedOnly="true" />
->>>>>>> 767ffee4
+      <Sha>9ff55037da0643107a1e4256f77b227f5716eccf</Sha>
     </Dependency>
     <Dependency Name="dotnet-dev-certs" Version="9.0.0-preview.2.24106.1">
       <Uri>https://github.com/dotnet/aspnetcore</Uri>
@@ -329,9 +311,9 @@
       <Sha>9ff55037da0643107a1e4256f77b227f5716eccf</Sha>
     </Dependency>
     <!-- Intermediate is necessary for source build. -->
-    <Dependency Name="Microsoft.SourceBuild.Intermediate.aspnetcore" Version="9.0.0-preview.2.24105.5">
-      <Uri>https://github.com/dotnet/aspnetcore</Uri>
-      <Sha>f5853af24e9ee57a5ad26b8609a87c73defc8b33</Sha>
+    <Dependency Name="Microsoft.SourceBuild.Intermediate.aspnetcore" Version="9.0.0-preview.2.24106.1">
+      <Uri>https://github.com/dotnet/aspnetcore</Uri>
+      <Sha>9ff55037da0643107a1e4256f77b227f5716eccf</Sha>
       <SourceBuild RepoName="aspnetcore" ManagedOnly="true" />
     </Dependency>
     <Dependency Name="Microsoft.CodeAnalysis.Razor.Tooling.Internal" Version="7.0.0-preview.24105.1">
@@ -346,17 +328,13 @@
       <Uri>https://github.com/dotnet/razor</Uri>
       <Sha>e71445b4873e223d12d0c16bb09a47c06e4355f2</Sha>
     </Dependency>
-<<<<<<< HEAD
     <!-- Intermediate is necessary for source build. -->
     <Dependency Name="Microsoft.SourceBuild.Intermediate.razor" Version="7.0.0-preview.24105.1">
       <Uri>https://github.com/dotnet/razor</Uri>
       <Sha>e71445b4873e223d12d0c16bb09a47c06e4355f2</Sha>
       <SourceBuild RepoName="razor" ManagedOnly="true" />
     </Dependency>
-    <Dependency Name="Microsoft.Extensions.FileProviders.Embedded" Version="9.0.0-preview.2.24105.5">
-=======
     <Dependency Name="Microsoft.Extensions.FileProviders.Embedded" Version="9.0.0-preview.2.24106.1">
->>>>>>> 767ffee4
       <Uri>https://github.com/dotnet/aspnetcore</Uri>
       <Sha>9ff55037da0643107a1e4256f77b227f5716eccf</Sha>
     </Dependency>
@@ -507,13 +485,6 @@
       <Uri>https://github.com/dotnet/arcade</Uri>
       <Sha>8cfc9489d3e51071fedec9dcb99071dc912718bd</Sha>
     </Dependency>
-<<<<<<< HEAD
-=======
-    <Dependency Name="System.Reflection.MetadataLoadContext" Version="9.0.0-preview.2.24106.3">
-      <Uri>https://github.com/dotnet/runtime</Uri>
-      <Sha>12db2459c029b4b8ee0335c4d6297d8cb5968f1e</Sha>
-    </Dependency>
->>>>>>> 767ffee4
     <Dependency Name="Microsoft.DotNet.XliffTasks" Version="9.0.0-beta.24105.3">
       <Uri>https://github.com/dotnet/arcade</Uri>
       <Sha>8cfc9489d3e51071fedec9dcb99071dc912718bd</Sha>
@@ -524,9 +495,9 @@
       <Sha>8cfc9489d3e51071fedec9dcb99071dc912718bd</Sha>
       <SourceBuild RepoName="arcade" ManagedOnly="true" />
     </Dependency>
-    <Dependency Name="System.Reflection.MetadataLoadContext" Version="9.0.0-preview.2.24105.4">
-      <Uri>https://github.com/dotnet/runtime</Uri>
-      <Sha>b94a82d63580775b2adb0ccac478719b8cd7049b</Sha>
+    <Dependency Name="System.Reflection.MetadataLoadContext" Version="9.0.0-preview.2.24106.3">
+      <Uri>https://github.com/dotnet/runtime</Uri>
+      <Sha>12db2459c029b4b8ee0335c4d6297d8cb5968f1e</Sha>
     </Dependency>
   </ToolsetDependencies>
 </Dependencies>
<?xml version="1.0" encoding="utf-8"?>
<Dependencies>
  <ProductDependencies>
    <Dependency Name="Microsoft.TemplateEngine.Cli" Version="6.0.100-rc.1.21373.3">
      <Uri>https://github.com/dotnet/templating</Uri>
      <Sha>039483af727531a993bda54836abc2a5d0cef50b</Sha>
      <SourceBuild RepoName="templating" ManagedOnly="true" />
    </Dependency>
    <Dependency Name="Microsoft.TemplateEngine.Abstractions" Version="6.0.100-rc.1.21373.3">
      <Uri>https://github.com/dotnet/templating</Uri>
      <Sha>039483af727531a993bda54836abc2a5d0cef50b</Sha>
    </Dependency>
    <Dependency Name="Microsoft.TemplateEngine.Orchestrator.RunnableProjects" Version="6.0.100-rc.1.21373.3">
      <Uri>https://github.com/dotnet/templating</Uri>
      <Sha>039483af727531a993bda54836abc2a5d0cef50b</Sha>
    </Dependency>
    <Dependency Name="Microsoft.TemplateEngine.Utils" Version="6.0.100-rc.1.21373.3">
      <Uri>https://github.com/dotnet/templating</Uri>
      <Sha>039483af727531a993bda54836abc2a5d0cef50b</Sha>
    </Dependency>
    <Dependency Name="Microsoft.TemplateSearch.Common" Version="6.0.100-rc.1.21373.3">
      <Uri>https://github.com/dotnet/templating</Uri>
      <Sha>039483af727531a993bda54836abc2a5d0cef50b</Sha>
    </Dependency>
    <Dependency Name="Microsoft.DotNet.Common.ItemTemplates" Version="6.0.100-rc.1.21373.3">
      <Uri>https://github.com/dotnet/templating</Uri>
      <Sha>039483af727531a993bda54836abc2a5d0cef50b</Sha>
    </Dependency>
    <Dependency Name="Microsoft.NETCore.App.Ref" Version="6.0.0-rc.1.21372.4">
      <Uri>https://github.com/dotnet/runtime</Uri>
      <Sha>290430eedbfe0e690c8dd119bba6f5a95f2bef53</Sha>
    </Dependency>
    <Dependency Name="VS.Redist.Common.NetCore.SharedFramework.x64.6.0" Version="6.0.0-rc.1.21372.4">
      <Uri>https://github.com/dotnet/runtime</Uri>
      <Sha>290430eedbfe0e690c8dd119bba6f5a95f2bef53</Sha>
    </Dependency>
    <Dependency Name="Microsoft.NETCore.App.Runtime.win-x64" Version="6.0.0-rc.1.21372.4">
      <Uri>https://github.com/dotnet/runtime</Uri>
      <Sha>290430eedbfe0e690c8dd119bba6f5a95f2bef53</Sha>
    </Dependency>
    <Dependency Name="Microsoft.NETCore.App.Host.win-x64" Version="6.0.0-rc.1.21372.4">
      <Uri>https://github.com/dotnet/runtime</Uri>
      <Sha>290430eedbfe0e690c8dd119bba6f5a95f2bef53</Sha>
    </Dependency>
    <Dependency Name="Microsoft.NETCore.Platforms" Version="6.0.0-rc.1.21372.4">
      <Uri>https://github.com/dotnet/runtime</Uri>
      <Sha>290430eedbfe0e690c8dd119bba6f5a95f2bef53</Sha>
    </Dependency>
    <Dependency Name="Microsoft.NET.HostModel" Version="6.0.0-rc.1.21372.4">
      <Uri>https://github.com/dotnet/runtime</Uri>
      <Sha>290430eedbfe0e690c8dd119bba6f5a95f2bef53</Sha>
    </Dependency>
    <Dependency Name="Microsoft.Extensions.DependencyModel" Version="6.0.0-rc.1.21372.4">
      <Uri>https://github.com/dotnet/runtime</Uri>
      <Sha>290430eedbfe0e690c8dd119bba6f5a95f2bef53</Sha>
    </Dependency>
    <Dependency Name="Microsoft.NETCore.DotNetHostResolver" Version="6.0.0-rc.1.21372.4">
      <Uri>https://github.com/dotnet/runtime</Uri>
      <Sha>290430eedbfe0e690c8dd119bba6f5a95f2bef53</Sha>
    </Dependency>
    <Dependency Name="Microsoft.Build" Version="17.0.0-preview-21371-01">
      <Uri>https://github.com/dotnet/msbuild</Uri>
      <Sha>9e576281e638d60701ca34411e2483bed01e35c7</Sha>
    </Dependency>
    <Dependency Name="Microsoft.Build.Localization" Version="17.0.0-preview-21371-01">
      <Uri>https://github.com/dotnet/msbuild</Uri>
      <Sha>9e576281e638d60701ca34411e2483bed01e35c7</Sha>
    </Dependency>
    <Dependency Name="Microsoft.FSharp.Compiler" Version="12.0.0-beta.21370.1">
      <Uri>https://github.com/dotnet/fsharp</Uri>
      <Sha>9b96c1bde17e9af532ae34eacbfc12d1628183d7</Sha>
    </Dependency>
    <Dependency Name="Microsoft.SourceBuild.Intermediate.fsharp" Version="5.0.3-beta.21370.1">
      <Uri>https://github.com/dotnet/fsharp</Uri>
      <Sha>9b96c1bde17e9af532ae34eacbfc12d1628183d7</Sha>
      <SourceBuild RepoName="fsharp" ManagedOnly="true" />
    </Dependency>
    <Dependency Name="dotnet-format" Version="6.0.237301">
      <Uri>https://github.com/dotnet/format</Uri>
      <Sha>72c80f6d5116afb50c5441c5b81c15909317d7df</Sha>
    </Dependency>
    <Dependency Name="Microsoft.Net.Compilers.Toolset" Version="4.0.0-3.21372.2">
      <Uri>https://github.com/dotnet/roslyn</Uri>
      <Sha>c9d1842832e43b36bd79e6c223c18b3bca3a0096</Sha>
      <SourceBuild RepoName="roslyn" ManagedOnly="true" />
    </Dependency>
    <Dependency Name="Microsoft.CodeAnalysis.CSharp" Version="4.0.0-3.21372.2">
      <Uri>https://github.com/dotnet/roslyn</Uri>
      <Sha>c9d1842832e43b36bd79e6c223c18b3bca3a0096</Sha>
    </Dependency>
    <Dependency Name="Microsoft.CodeAnalysis.CSharp.Features" Version="4.0.0-3.21372.2">
      <Uri>https://github.com/dotnet/roslyn</Uri>
      <Sha>c9d1842832e43b36bd79e6c223c18b3bca3a0096</Sha>
    </Dependency>
    <Dependency Name="Microsoft.CodeAnalysis.Workspaces.MSBuild" Version="4.0.0-3.21372.2">
      <Uri>https://github.com/dotnet/roslyn</Uri>
      <Sha>c9d1842832e43b36bd79e6c223c18b3bca3a0096</Sha>
    </Dependency>
    <Dependency Name="Microsoft.AspNetCore.DeveloperCertificates.XPlat" Version="6.0.0-rc.1.21373.2">
      <Uri>https://github.com/dotnet/aspnetcore</Uri>
      <Sha>a5bc6d480828133171f17b1a7308225187c88636</Sha>
    </Dependency>
    <Dependency Name="Microsoft.AspNetCore.TestHost" Version="6.0.0-rc.1.21373.2">
      <Uri>https://github.com/dotnet/aspnetcore</Uri>
      <Sha>a5bc6d480828133171f17b1a7308225187c88636</Sha>
    </Dependency>
    <Dependency Name="NuGet.Build.Tasks" Version="6.0.0-preview.3.158">
      <Uri>https://github.com/nuget/nuget.client</Uri>
      <Sha>93159e30255273caf3528ddc53b55405a9c911af</Sha>
    </Dependency>
    <Dependency Name="Microsoft.NET.Test.Sdk" Version="17.0.0-preview-20210722-01">
      <Uri>https://github.com/microsoft/vstest</Uri>
      <Sha>139b131898f7917661682c775db04eb13b217a13</Sha>
    </Dependency>
    <Dependency Name="Microsoft.NET.ILLink.Tasks" Version="6.0.100-preview.6.21370.1">
      <Uri>https://github.com/mono/linker</Uri>
      <Sha>6eae01980dc694107bdee0bc723d75a0dd601f0e</Sha>
      <SourceBuild RepoName="linker" ManagedOnly="true" />
    </Dependency>
    <Dependency Name="Microsoft.NET.ILLink.Analyzers" Version="6.0.100-preview.6.21370.1">
      <Uri>https://github.com/mono/linker</Uri>
      <Sha>6eae01980dc694107bdee0bc723d75a0dd601f0e</Sha>
    </Dependency>
    <Dependency Name="System.CodeDom" Version="6.0.0-rc.1.21372.4">
      <Uri>https://github.com/dotnet/runtime</Uri>
      <Sha>290430eedbfe0e690c8dd119bba6f5a95f2bef53</Sha>
    </Dependency>
    <Dependency Name="System.Security.Cryptography.ProtectedData" Version="6.0.0-rc.1.21372.4">
      <Uri>https://github.com/dotnet/runtime</Uri>
      <Sha>290430eedbfe0e690c8dd119bba6f5a95f2bef53</Sha>
    </Dependency>
    <Dependency Name="System.Text.Encoding.CodePages" Version="6.0.0-rc.1.21372.4">
      <Uri>https://github.com/dotnet/runtime</Uri>
      <Sha>290430eedbfe0e690c8dd119bba6f5a95f2bef53</Sha>
    </Dependency>
    <Dependency Name="System.Resources.Extensions" Version="6.0.0-rc.1.21372.4">
      <Uri>https://github.com/dotnet/runtime</Uri>
      <Sha>290430eedbfe0e690c8dd119bba6f5a95f2bef53</Sha>
    </Dependency>
    <Dependency Name="Microsoft.WindowsDesktop.App.Runtime.win-x64" Version="6.0.0-rc.1.21372.7">
      <Uri>https://github.com/dotnet/windowsdesktop</Uri>
      <Sha>9eb1530a8f68aefc54c94ded193c7ea0acfd670c</Sha>
    </Dependency>
    <Dependency Name="VS.Redist.Common.WindowsDesktop.SharedFramework.x64.6.0" Version="6.0.0-rc.1.21372.7">
      <Uri>https://github.com/dotnet/windowsdesktop</Uri>
      <Sha>9eb1530a8f68aefc54c94ded193c7ea0acfd670c</Sha>
    </Dependency>
    <Dependency Name="Microsoft.WindowsDesktop.App.Ref" Version="6.0.0-rc.1.21372.7">
      <Uri>https://github.com/dotnet/windowsdesktop</Uri>
      <Sha>9eb1530a8f68aefc54c94ded193c7ea0acfd670c</Sha>
    </Dependency>
    <Dependency Name="Microsoft.NET.Sdk.WindowsDesktop" Version="6.0.0-rc.1.21372.5" CoherentParentDependency="Microsoft.WindowsDesktop.App.Ref">
      <Uri>https://github.com/dotnet/wpf</Uri>
      <Sha>b065d06c64c1a46dd18a5f9c7c72d00819adda69</Sha>
    </Dependency>
    <Dependency Name="Microsoft.AspNetCore.App.Ref" Version="6.0.0-rc.1.21373.2">
      <Uri>https://github.com/dotnet/aspnetcore</Uri>
      <Sha>a5bc6d480828133171f17b1a7308225187c88636</Sha>
    </Dependency>
    <Dependency Name="Microsoft.AspNetCore.App.Ref.Internal" Version="6.0.0-rc.1.21373.2">
      <Uri>https://github.com/dotnet/aspnetcore</Uri>
      <Sha>a5bc6d480828133171f17b1a7308225187c88636</Sha>
    </Dependency>
    <Dependency Name="Microsoft.AspNetCore.App.Runtime.win-x64" Version="6.0.0-rc.1.21373.2">
      <Uri>https://github.com/dotnet/aspnetcore</Uri>
      <Sha>a5bc6d480828133171f17b1a7308225187c88636</Sha>
    </Dependency>
    <Dependency Name="VS.Redist.Common.AspNetCore.SharedFramework.x64.6.0" Version="6.0.0-rc.1.21373.2">
      <Uri>https://github.com/dotnet/aspnetcore</Uri>
      <Sha>a5bc6d480828133171f17b1a7308225187c88636</Sha>
      <SourceBuild RepoName="aspnetcore" ManagedOnly="true" />
    </Dependency>
    <Dependency Name="dotnet-dev-certs" Version="6.0.0-rc.1.21373.2">
      <Uri>https://github.com/dotnet/aspnetcore</Uri>
      <Sha>a5bc6d480828133171f17b1a7308225187c88636</Sha>
    </Dependency>
    <Dependency Name="dotnet-user-secrets" Version="6.0.0-rc.1.21373.2">
      <Uri>https://github.com/dotnet/aspnetcore</Uri>
      <Sha>a5bc6d480828133171f17b1a7308225187c88636</Sha>
    </Dependency>
    <Dependency Name="Microsoft.AspNetCore.Analyzers" Version="6.0.0-rc.1.21373.2">
      <Uri>https://github.com/dotnet/aspnetcore</Uri>
      <Sha>a5bc6d480828133171f17b1a7308225187c88636</Sha>
    </Dependency>
    <Dependency Name="Microsoft.AspNetCore.Components.Analyzers" Version="6.0.0-rc.1.21373.2">
      <Uri>https://github.com/dotnet/aspnetcore</Uri>
      <Sha>a5bc6d480828133171f17b1a7308225187c88636</Sha>
    </Dependency>
    <Dependency Name="Microsoft.AspNetCore.Mvc.Analyzers" Version="6.0.0-rc.1.21373.2">
      <Uri>https://github.com/dotnet/aspnetcore</Uri>
      <Sha>a5bc6d480828133171f17b1a7308225187c88636</Sha>
    </Dependency>
    <Dependency Name="Microsoft.AspNetCore.Mvc.Api.Analyzers" Version="6.0.0-rc.1.21373.2">
      <Uri>https://github.com/dotnet/aspnetcore</Uri>
      <Sha>a5bc6d480828133171f17b1a7308225187c88636</Sha>
    </Dependency>
    <Dependency Name="Microsoft.AspNetCore.Mvc.Razor.Extensions" Version="6.0.0-rc.1.21373.2">
      <Uri>https://github.com/dotnet/aspnetcore</Uri>
      <Sha>a5bc6d480828133171f17b1a7308225187c88636</Sha>
    </Dependency>
    <Dependency Name="Microsoft.CodeAnalysis.Razor" Version="6.0.0-rc.1.21373.2">
      <Uri>https://github.com/dotnet/aspnetcore</Uri>
      <Sha>a5bc6d480828133171f17b1a7308225187c88636</Sha>
    </Dependency>
    <Dependency Name="Microsoft.AspNetCore.Razor.Language" Version="6.0.0-rc.1.21373.2">
      <Uri>https://github.com/dotnet/aspnetcore</Uri>
      <Sha>a5bc6d480828133171f17b1a7308225187c88636</Sha>
    </Dependency>
<<<<<<< HEAD
    <Dependency Name="Microsoft.AspNetCore.Razor.Internal.SourceGenerator.Transport" Version="6.0.0-rc.1.21373.1">
      <Uri>https://github.com/dotnet/aspnetcore</Uri>
      <Sha>d1c349f29752ac0718bda7b809ab7fd4f82ca414</Sha>
    </Dependency>
    <Dependency Name="Microsoft.Extensions.FileProviders.Embedded" Version="6.0.0-rc.1.21373.1">
=======
    <Dependency Name="Microsoft.Extensions.FileProviders.Embedded" Version="6.0.0-rc.1.21373.2">
>>>>>>> a392a4d4
      <Uri>https://github.com/dotnet/aspnetcore</Uri>
      <Sha>a5bc6d480828133171f17b1a7308225187c88636</Sha>
    </Dependency>
    <Dependency Name="Microsoft.AspNetCore.Authorization" Version="6.0.0-rc.1.21373.2">
      <Uri>https://github.com/dotnet/aspnetcore</Uri>
      <Sha>a5bc6d480828133171f17b1a7308225187c88636</Sha>
    </Dependency>
    <Dependency Name="Microsoft.AspNetCore.Components.Web" Version="6.0.0-rc.1.21373.2">
      <Uri>https://github.com/dotnet/aspnetcore</Uri>
      <Sha>a5bc6d480828133171f17b1a7308225187c88636</Sha>
    </Dependency>
    <Dependency Name="Microsoft.JSInterop" Version="6.0.0-rc.1.21373.2">
      <Uri>https://github.com/dotnet/aspnetcore</Uri>
      <Sha>a5bc6d480828133171f17b1a7308225187c88636</Sha>
    </Dependency>
    <Dependency Name="Microsoft.Web.Xdt" Version="3.1.0" Pinned="true">
      <Uri>https://github.com/aspnet/xdt</Uri>
      <Sha>c01a538851a8ab1a1fbeb2e6243f391fff7587b4</Sha>
    </Dependency>
    <Dependency Name="Microsoft.CodeAnalysis.NetAnalyzers" Version="6.0.0-rc1.21366.2">
      <Uri>https://github.com/dotnet/roslyn-analyzers</Uri>
      <Sha>7e82240306d8a7a83ebbbc1894381393cebf9fb2</Sha>
    </Dependency>
    <Dependency Name="Microsoft.SourceBuild.Intermediate.roslyn-analyzers" Version="3.3.3-beta1.21366.2">
      <Uri>https://github.com/dotnet/roslyn-analyzers</Uri>
      <Sha>7e82240306d8a7a83ebbbc1894381393cebf9fb2</Sha>
      <SourceBuild RepoName="roslyn-analyzers" ManagedOnly="true" />
    </Dependency>
    <Dependency Name="System.CommandLine" Version="2.0.0-beta1.21367.1">
      <Uri>https://github.com/dotnet/command-line-api</Uri>
      <Sha>98a251b45b11e13719491b04931e34dde95f31b9</Sha>
    </Dependency>
  </ProductDependencies>
  <ToolsetDependencies>
    <Dependency Name="Microsoft.DotNet.Arcade.Sdk" Version="6.0.0-beta.21370.12">
      <Uri>https://github.com/dotnet/arcade</Uri>
      <Sha>89806f0b9e93ad2bbe32c654412835c0801a2032</Sha>
      <SourceBuild RepoName="arcade" ManagedOnly="true" />
    </Dependency>
    <Dependency Name="Microsoft.DotNet.Helix.Sdk" Version="6.0.0-beta.21370.12">
      <Uri>https://github.com/dotnet/arcade</Uri>
      <Sha>89806f0b9e93ad2bbe32c654412835c0801a2032</Sha>
    </Dependency>
    <Dependency Name="Microsoft.DotNet.SignTool" Version="6.0.0-beta.21370.12">
      <Uri>https://github.com/dotnet/arcade</Uri>
      <Sha>89806f0b9e93ad2bbe32c654412835c0801a2032</Sha>
    </Dependency>
    <Dependency Name="Microsoft.DotNet.XUnitExtensions" Version="6.0.0-beta.21370.12">
      <Uri>https://github.com/dotnet/arcade</Uri>
      <Sha>89806f0b9e93ad2bbe32c654412835c0801a2032</Sha>
    </Dependency>
    <Dependency Name="Microsoft.SourceBuild.Intermediate.source-build" Version="0.1.0-alpha.1.21318.1">
      <Uri>https://github.com/dotnet/source-build</Uri>
      <Sha>3fb25b8db3bec654e37e71a5b2b7fde14444bc2f</Sha>
      <SourceBuild RepoName="source-build" ManagedOnly="true" />
    </Dependency>
    <Dependency Name="System.Reflection.MetadataLoadContext" Version="6.0.0-rc.1.21372.4">
      <Uri>https://github.com/dotnet/runtime</Uri>
      <Sha>290430eedbfe0e690c8dd119bba6f5a95f2bef53</Sha>
    </Dependency>
    <Dependency Name="XliffTasks" Version="1.0.0-beta.21367.1" CoherentParentDependency="Microsoft.DotNet.Arcade.Sdk">
      <Uri>https://github.com/dotnet/xliff-tasks</Uri>
      <Sha>346cb8673bc0dba67d9bf7bb3a868d921a8211f7</Sha>
      <SourceBuild RepoName="xliff-tasks" ManagedOnly="true" />
    </Dependency>
  </ToolsetDependencies>
</Dependencies><|MERGE_RESOLUTION|>--- conflicted
+++ resolved
@@ -206,15 +206,11 @@
       <Uri>https://github.com/dotnet/aspnetcore</Uri>
       <Sha>a5bc6d480828133171f17b1a7308225187c88636</Sha>
     </Dependency>
-<<<<<<< HEAD
-    <Dependency Name="Microsoft.AspNetCore.Razor.Internal.SourceGenerator.Transport" Version="6.0.0-rc.1.21373.1">
-      <Uri>https://github.com/dotnet/aspnetcore</Uri>
-      <Sha>d1c349f29752ac0718bda7b809ab7fd4f82ca414</Sha>
-    </Dependency>
-    <Dependency Name="Microsoft.Extensions.FileProviders.Embedded" Version="6.0.0-rc.1.21373.1">
-=======
+    <Dependency Name="Microsoft.AspNetCore.Razor.Internal.SourceGenerator.Transport" Version="6.0.0-rc.1.21373.2">
+      <Uri>https://github.com/dotnet/aspnetcore</Uri>
+      <Sha>a5bc6d480828133171f17b1a7308225187c88636</Sha>
+    </Dependency>
     <Dependency Name="Microsoft.Extensions.FileProviders.Embedded" Version="6.0.0-rc.1.21373.2">
->>>>>>> a392a4d4
       <Uri>https://github.com/dotnet/aspnetcore</Uri>
       <Sha>a5bc6d480828133171f17b1a7308225187c88636</Sha>
     </Dependency>

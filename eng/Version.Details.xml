--- conflicted
+++ resolved
@@ -159,19 +159,9 @@
       <Uri>https://github.com/dotnet/roslyn</Uri>
       <Sha>b9b4dd4e3337c173d9bef22d3aa7b17146cc7f88</Sha>
     </Dependency>
-<<<<<<< HEAD
-    <Dependency Name="Microsoft.CodeAnalysis.Workspaces.MSBuild" Version="4.14.0-3.25161.7">
-      <Uri>https://github.com/dotnet/roslyn</Uri>
-      <Sha>b9b4dd4e3337c173d9bef22d3aa7b17146cc7f88</Sha>
-    </Dependency>
-    <Dependency Name="Microsoft.AspNetCore.DeveloperCertificates.XPlat" Version="9.0.3-servicing.25112.20">
-      <Uri>https://dev.azure.com/dnceng/internal/_git/dotnet-aspnetcore</Uri>
-      <Sha>b96167fbfe8bd45d94e4dcda42c7d09eb5745459</Sha>
-=======
     <Dependency Name="Microsoft.CodeAnalysis.Workspaces.Common" Version="4.14.0-3.25161.7">
       <Uri>https://github.com/dotnet/roslyn</Uri>
       <Sha>b9b4dd4e3337c173d9bef22d3aa7b17146cc7f88</Sha>
->>>>>>> 6616a998
     </Dependency>
     <Dependency Name="Microsoft.CodeAnalysis.Workspaces.MSBuild" Version="4.14.0-3.25161.7">
       <Uri>https://github.com/dotnet/roslyn</Uri>

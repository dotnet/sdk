--- conflicted
+++ resolved
@@ -1,7 +1,6 @@
 <?xml version="1.0" encoding="utf-8"?>
 <Dependencies>
   <ProductDependencies>
-<<<<<<< HEAD
     <Dependency Name="Microsoft.TemplateEngine.Abstractions" Version="9.0.100-alpha.1.23428.1">
       <Uri>https://github.com/dotnet/templating</Uri>
       <Sha>9dfddc30a1e9101f7e44dcda57d95902073e444c</Sha>
@@ -51,57 +50,6 @@
     <Dependency Name="Microsoft.NET.Workload.Emscripten.Current.Manifest-8.0.100.Transport" Version="8.0.0-rc.1.23411.2" CoherentParentDependency="Microsoft.NETCore.App.Runtime.win-x64">
       <Uri>https://github.com/dotnet/emsdk</Uri>
       <Sha>abfa03c97f4175d4d209435cd0e71f558e36c3fd</Sha>
-=======
-    <Dependency Name="Microsoft.TemplateEngine.Abstractions" Version="8.0.100-rc.2.23463.4">
-      <Uri>https://github.com/dotnet/templating</Uri>
-      <Sha>08490d56a386c4c17178195e16b0e6bd82548930</Sha>
-      <SourceBuild RepoName="templating" ManagedOnly="true" />
-    </Dependency>
-    <Dependency Name="Microsoft.TemplateEngine.Mocks" Version="8.0.100-rc.2.23462.2">
-      <Uri>https://github.com/dotnet/templating</Uri>
-      <Sha>184a0cf0c6410d3746661072fbc0b4c9e3947cce</Sha>
-    </Dependency>
-    <Dependency Name="Microsoft.NETCore.App.Ref" Version="8.0.0-rc.2.23464.16">
-      <Uri>https://github.com/dotnet/runtime</Uri>
-      <Sha>9cdbc87dadbf358206f20f17fed005cdcb253452</Sha>
-    </Dependency>
-    <Dependency Name="VS.Redist.Common.NetCore.SharedFramework.x64.8.0" Version="8.0.0-rc.2.23464.16">
-      <Uri>https://github.com/dotnet/runtime</Uri>
-      <Sha>9cdbc87dadbf358206f20f17fed005cdcb253452</Sha>
-      <SourceBuild RepoName="runtime" ManagedOnly="false" />
-    </Dependency>
-    <Dependency Name="VS.Redist.Common.NetCore.TargetingPack.x64.8.0" Version="8.0.0-rc.2.23464.16">
-      <Uri>https://github.com/dotnet/runtime</Uri>
-      <Sha>9cdbc87dadbf358206f20f17fed005cdcb253452</Sha>
-    </Dependency>
-    <Dependency Name="Microsoft.NETCore.App.Runtime.win-x64" Version="8.0.0-rc.2.23464.16">
-      <Uri>https://github.com/dotnet/runtime</Uri>
-      <Sha>9cdbc87dadbf358206f20f17fed005cdcb253452</Sha>
-    </Dependency>
-    <Dependency Name="Microsoft.NETCore.App.Host.win-x64" Version="8.0.0-rc.2.23464.16">
-      <Uri>https://github.com/dotnet/runtime</Uri>
-      <Sha>9cdbc87dadbf358206f20f17fed005cdcb253452</Sha>
-    </Dependency>
-    <Dependency Name="Microsoft.NETCore.Platforms" Version="8.0.0-rc.2.23464.16">
-      <Uri>https://github.com/dotnet/runtime</Uri>
-      <Sha>9cdbc87dadbf358206f20f17fed005cdcb253452</Sha>
-    </Dependency>
-    <Dependency Name="Microsoft.NET.HostModel" Version="8.0.0-rc.2.23464.16">
-      <Uri>https://github.com/dotnet/runtime</Uri>
-      <Sha>9cdbc87dadbf358206f20f17fed005cdcb253452</Sha>
-    </Dependency>
-    <Dependency Name="Microsoft.Extensions.DependencyModel" Version="8.0.0-rc.2.23464.16">
-      <Uri>https://github.com/dotnet/runtime</Uri>
-      <Sha>9cdbc87dadbf358206f20f17fed005cdcb253452</Sha>
-    </Dependency>
-    <Dependency Name="Microsoft.NETCore.DotNetHostResolver" Version="8.0.0-rc.2.23464.16">
-      <Uri>https://github.com/dotnet/runtime</Uri>
-      <Sha>9cdbc87dadbf358206f20f17fed005cdcb253452</Sha>
-    </Dependency>
-    <Dependency Name="Microsoft.NET.Workload.Emscripten.Current.Manifest-8.0.100.Transport" Version="8.0.0-rc.2.23463.1" CoherentParentDependency="Microsoft.NETCore.App.Runtime.win-x64">
-      <Uri>https://github.com/dotnet/emsdk</Uri>
-      <Sha>1999c8c8ab7473a7e1c5b7bdf5ba6d9a985a69cc</Sha>
->>>>>>> c8fa4bab
       <SourceBuild RepoName="emsdk" ManagedOnly="true" />
     </Dependency>
     <Dependency Name="Microsoft.Build" Version="17.8.0-preview-23462-02">
@@ -126,15 +74,9 @@
       <Sha>d28c79e337157c38bc716ae51eb7d487676b2129</Sha>
       <SourceBuild RepoName="fsharp" ManagedOnly="true" />
     </Dependency>
-<<<<<<< HEAD
     <Dependency Name="dotnet-format" Version="8.0.441502">
       <Uri>https://github.com/dotnet/format</Uri>
       <Sha>6a6de7dccf80a4a7247f0d67aa5df0062d460edb</Sha>
-=======
-    <Dependency Name="dotnet-format" Version="8.0.446401">
-      <Uri>https://github.com/dotnet/format</Uri>
-      <Sha>39484cca79fb827fb81ae8ea24ec3542000db080</Sha>
->>>>>>> c8fa4bab
       <SourceBuild RepoName="format" ManagedOnly="true" />
     </Dependency>
     <Dependency Name="Microsoft.Net.Compilers.Toolset" Version="4.8.0-3.23462.10">
@@ -166,7 +108,6 @@
       <Uri>https://github.com/dotnet/roslyn</Uri>
       <Sha>1b7a6f807cb8ce709048debae6b771f4705a697a</Sha>
     </Dependency>
-<<<<<<< HEAD
     <Dependency Name="Microsoft.AspNetCore.DeveloperCertificates.XPlat" Version="9.0.0-alpha.1.23464.24">
       <Uri>https://github.com/dotnet/aspnetcore</Uri>
       <Sha>86230b32bf145f56ab5e4e6dabe836dce77c12e7</Sha>
@@ -174,15 +115,6 @@
     <Dependency Name="Microsoft.AspNetCore.TestHost" Version="9.0.0-alpha.1.23464.24">
       <Uri>https://github.com/dotnet/aspnetcore</Uri>
       <Sha>86230b32bf145f56ab5e4e6dabe836dce77c12e7</Sha>
-=======
-    <Dependency Name="Microsoft.AspNetCore.DeveloperCertificates.XPlat" Version="8.0.0-rc.2.23464.23">
-      <Uri>https://github.com/dotnet/aspnetcore</Uri>
-      <Sha>34e3b750e5357b057cc92fd9250c7929b1b6e1d2</Sha>
-    </Dependency>
-    <Dependency Name="Microsoft.AspNetCore.TestHost" Version="8.0.0-rc.2.23464.23">
-      <Uri>https://github.com/dotnet/aspnetcore</Uri>
-      <Sha>34e3b750e5357b057cc92fd9250c7929b1b6e1d2</Sha>
->>>>>>> c8fa4bab
     </Dependency>
     <Dependency Name="Microsoft.Build.NuGetSdkResolver" Version="6.8.0-rc.112">
       <Uri>https://github.com/nuget/nuget.client</Uri>
@@ -261,7 +193,6 @@
       <Uri>https://github.com/microsoft/vstest</Uri>
       <Sha>bb99e3ea07aaecd62d5c59568524133317d081b4</Sha>
     </Dependency>
-<<<<<<< HEAD
     <Dependency Name="Microsoft.NET.ILLink.Tasks" Version="8.0.0-rc.1.23421.3">
       <Uri>https://github.com/dotnet/runtime</Uri>
       <Sha>f8c110b8003d68cc635add4ca791d6cf2e645561</Sha>
@@ -346,92 +277,6 @@
     <Dependency Name="Microsoft.AspNetCore.Mvc.Api.Analyzers" Version="9.0.0-alpha.1.23464.24">
       <Uri>https://github.com/dotnet/aspnetcore</Uri>
       <Sha>86230b32bf145f56ab5e4e6dabe836dce77c12e7</Sha>
-=======
-    <Dependency Name="Microsoft.NET.ILLink.Tasks" Version="8.0.0-rc.2.23464.16">
-      <Uri>https://github.com/dotnet/runtime</Uri>
-      <Sha>9cdbc87dadbf358206f20f17fed005cdcb253452</Sha>
-    </Dependency>
-    <Dependency Name="System.CodeDom" Version="8.0.0-rc.2.23464.16">
-      <Uri>https://github.com/dotnet/runtime</Uri>
-      <Sha>9cdbc87dadbf358206f20f17fed005cdcb253452</Sha>
-    </Dependency>
-    <Dependency Name="System.Security.Cryptography.ProtectedData" Version="8.0.0-rc.2.23464.16">
-      <Uri>https://github.com/dotnet/runtime</Uri>
-      <Sha>9cdbc87dadbf358206f20f17fed005cdcb253452</Sha>
-    </Dependency>
-    <Dependency Name="System.Text.Encoding.CodePages" Version="8.0.0-rc.2.23464.16">
-      <Uri>https://github.com/dotnet/runtime</Uri>
-      <Sha>9cdbc87dadbf358206f20f17fed005cdcb253452</Sha>
-    </Dependency>
-    <Dependency Name="System.Resources.Extensions" Version="8.0.0-rc.2.23464.16">
-      <Uri>https://github.com/dotnet/runtime</Uri>
-      <Sha>9cdbc87dadbf358206f20f17fed005cdcb253452</Sha>
-    </Dependency>
-    <Dependency Name="Microsoft.WindowsDesktop.App.Runtime.win-x64" Version="8.0.0-rc.2.23464.3">
-      <Uri>https://github.com/dotnet/windowsdesktop</Uri>
-      <Sha>177aea10d2f52ae89a7e06777fe5d09413e62fc5</Sha>
-    </Dependency>
-    <Dependency Name="VS.Redist.Common.WindowsDesktop.SharedFramework.x64.8.0" Version="8.0.0-rc.2.23464.3">
-      <Uri>https://github.com/dotnet/windowsdesktop</Uri>
-      <Sha>177aea10d2f52ae89a7e06777fe5d09413e62fc5</Sha>
-    </Dependency>
-    <Dependency Name="Microsoft.WindowsDesktop.App.Ref" Version="8.0.0-rc.2.23464.3">
-      <Uri>https://github.com/dotnet/windowsdesktop</Uri>
-      <Sha>177aea10d2f52ae89a7e06777fe5d09413e62fc5</Sha>
-    </Dependency>
-    <Dependency Name="VS.Redist.Common.WindowsDesktop.TargetingPack.x64.8.0" Version="8.0.0-rc.2.23464.3">
-      <Uri>https://github.com/dotnet/windowsdesktop</Uri>
-      <Sha>177aea10d2f52ae89a7e06777fe5d09413e62fc5</Sha>
-    </Dependency>
-    <Dependency Name="Microsoft.NET.Sdk.WindowsDesktop" Version="8.0.0-rc.2.23464.5" CoherentParentDependency="Microsoft.WindowsDesktop.App.Ref">
-      <Uri>https://github.com/dotnet/wpf</Uri>
-      <Sha>646aebe1ca98c8d880e4de3e10dcd36455bab22d</Sha>
-    </Dependency>
-    <Dependency Name="Microsoft.AspNetCore.App.Ref" Version="8.0.0-rc.2.23464.23">
-      <Uri>https://github.com/dotnet/aspnetcore</Uri>
-      <Sha>34e3b750e5357b057cc92fd9250c7929b1b6e1d2</Sha>
-    </Dependency>
-    <Dependency Name="Microsoft.AspNetCore.App.Ref.Internal" Version="8.0.0-rc.2.23464.23">
-      <Uri>https://github.com/dotnet/aspnetcore</Uri>
-      <Sha>34e3b750e5357b057cc92fd9250c7929b1b6e1d2</Sha>
-    </Dependency>
-    <Dependency Name="Microsoft.AspNetCore.App.Runtime.win-x64" Version="8.0.0-rc.2.23464.23">
-      <Uri>https://github.com/dotnet/aspnetcore</Uri>
-      <Sha>34e3b750e5357b057cc92fd9250c7929b1b6e1d2</Sha>
-    </Dependency>
-    <Dependency Name="VS.Redist.Common.AspNetCore.SharedFramework.x64.8.0" Version="8.0.0-rc.2.23464.23">
-      <Uri>https://github.com/dotnet/aspnetcore</Uri>
-      <Sha>34e3b750e5357b057cc92fd9250c7929b1b6e1d2</Sha>
-      <SourceBuild RepoName="aspnetcore" ManagedOnly="true" />
-    </Dependency>
-    <Dependency Name="dotnet-dev-certs" Version="8.0.0-rc.2.23464.23">
-      <Uri>https://github.com/dotnet/aspnetcore</Uri>
-      <Sha>34e3b750e5357b057cc92fd9250c7929b1b6e1d2</Sha>
-    </Dependency>
-    <Dependency Name="dotnet-user-jwts" Version="8.0.0-rc.2.23464.23">
-      <Uri>https://github.com/dotnet/aspnetcore</Uri>
-      <Sha>34e3b750e5357b057cc92fd9250c7929b1b6e1d2</Sha>
-    </Dependency>
-    <Dependency Name="dotnet-user-secrets" Version="8.0.0-rc.2.23464.23">
-      <Uri>https://github.com/dotnet/aspnetcore</Uri>
-      <Sha>34e3b750e5357b057cc92fd9250c7929b1b6e1d2</Sha>
-    </Dependency>
-    <Dependency Name="Microsoft.AspNetCore.Analyzers" Version="8.0.0-rc.2.23464.23">
-      <Uri>https://github.com/dotnet/aspnetcore</Uri>
-      <Sha>34e3b750e5357b057cc92fd9250c7929b1b6e1d2</Sha>
-    </Dependency>
-    <Dependency Name="Microsoft.AspNetCore.Components.SdkAnalyzers" Version="8.0.0-rc.2.23464.23">
-      <Uri>https://github.com/dotnet/aspnetcore</Uri>
-      <Sha>34e3b750e5357b057cc92fd9250c7929b1b6e1d2</Sha>
-    </Dependency>
-    <Dependency Name="Microsoft.AspNetCore.Mvc.Analyzers" Version="8.0.0-rc.2.23464.23">
-      <Uri>https://github.com/dotnet/aspnetcore</Uri>
-      <Sha>34e3b750e5357b057cc92fd9250c7929b1b6e1d2</Sha>
-    </Dependency>
-    <Dependency Name="Microsoft.AspNetCore.Mvc.Api.Analyzers" Version="8.0.0-rc.2.23464.23">
-      <Uri>https://github.com/dotnet/aspnetcore</Uri>
-      <Sha>34e3b750e5357b057cc92fd9250c7929b1b6e1d2</Sha>
->>>>>>> c8fa4bab
     </Dependency>
     <Dependency Name="Microsoft.CodeAnalysis.Razor.Tooling.Internal" Version="7.0.0-preview.23464.4">
       <Uri>https://github.com/dotnet/razor</Uri>
@@ -446,7 +291,6 @@
       <Uri>https://github.com/dotnet/razor</Uri>
       <Sha>61d9a7a96dd14b0392b91406cb55eb938f9045a5</Sha>
     </Dependency>
-<<<<<<< HEAD
     <Dependency Name="Microsoft.Extensions.FileProviders.Embedded" Version="9.0.0-alpha.1.23464.24">
       <Uri>https://github.com/dotnet/aspnetcore</Uri>
       <Sha>86230b32bf145f56ab5e4e6dabe836dce77c12e7</Sha>
@@ -462,30 +306,12 @@
     <Dependency Name="Microsoft.JSInterop" Version="9.0.0-alpha.1.23464.24">
       <Uri>https://github.com/dotnet/aspnetcore</Uri>
       <Sha>86230b32bf145f56ab5e4e6dabe836dce77c12e7</Sha>
-=======
-    <Dependency Name="Microsoft.Extensions.FileProviders.Embedded" Version="8.0.0-rc.2.23464.23">
-      <Uri>https://github.com/dotnet/aspnetcore</Uri>
-      <Sha>34e3b750e5357b057cc92fd9250c7929b1b6e1d2</Sha>
-    </Dependency>
-    <Dependency Name="Microsoft.AspNetCore.Authorization" Version="8.0.0-rc.2.23464.23">
-      <Uri>https://github.com/dotnet/aspnetcore</Uri>
-      <Sha>34e3b750e5357b057cc92fd9250c7929b1b6e1d2</Sha>
-    </Dependency>
-    <Dependency Name="Microsoft.AspNetCore.Components.Web" Version="8.0.0-rc.2.23464.23">
-      <Uri>https://github.com/dotnet/aspnetcore</Uri>
-      <Sha>34e3b750e5357b057cc92fd9250c7929b1b6e1d2</Sha>
-    </Dependency>
-    <Dependency Name="Microsoft.JSInterop" Version="8.0.0-rc.2.23464.23">
-      <Uri>https://github.com/dotnet/aspnetcore</Uri>
-      <Sha>34e3b750e5357b057cc92fd9250c7929b1b6e1d2</Sha>
->>>>>>> c8fa4bab
     </Dependency>
     <Dependency Name="Microsoft.Web.Xdt" Version="7.0.0-preview.22423.2" Pinned="true">
       <Uri>https://github.com/dotnet/xdt</Uri>
       <Sha>9a1c3e1b7f0c8763d4c96e593961a61a72679a7b</Sha>
       <SourceBuild RepoName="xdt" ManagedOnly="true" />
     </Dependency>
-<<<<<<< HEAD
     <Dependency Name="Microsoft.CodeAnalysis.NetAnalyzers" Version="9.0.0-preview.23463.3">
       <Uri>https://github.com/dotnet/roslyn-analyzers</Uri>
       <Sha>0c5fe380b2b87f873e94e4f9794e7396ec74074d</Sha>
@@ -497,19 +323,6 @@
     <Dependency Name="Microsoft.SourceBuild.Intermediate.roslyn-analyzers" Version="3.11.0-beta1.23463.3">
       <Uri>https://github.com/dotnet/roslyn-analyzers</Uri>
       <Sha>0c5fe380b2b87f873e94e4f9794e7396ec74074d</Sha>
-=======
-    <Dependency Name="Microsoft.CodeAnalysis.NetAnalyzers" Version="8.0.0-preview.23464.2">
-      <Uri>https://github.com/dotnet/roslyn-analyzers</Uri>
-      <Sha>7ec4e8924bcbc469e00aa2bda84251c3e90aa96e</Sha>
-    </Dependency>
-    <Dependency Name="Microsoft.CodeAnalysis.PublicApiAnalyzers" Version="3.11.0-beta1.23464.2">
-      <Uri>https://github.com/dotnet/roslyn-analyzers</Uri>
-      <Sha>7ec4e8924bcbc469e00aa2bda84251c3e90aa96e</Sha>
-    </Dependency>
-    <Dependency Name="Microsoft.SourceBuild.Intermediate.roslyn-analyzers" Version="3.11.0-beta1.23464.2">
-      <Uri>https://github.com/dotnet/roslyn-analyzers</Uri>
-      <Sha>7ec4e8924bcbc469e00aa2bda84251c3e90aa96e</Sha>
->>>>>>> c8fa4bab
       <SourceBuild RepoName="roslyn-analyzers" ManagedOnly="true" />
     </Dependency>
     <Dependency Name="System.CommandLine" Version="2.0.0-beta4.23307.1">
@@ -526,22 +339,15 @@
       <Sha>8bfc83caa5ac779edbfe8c23544b5cae8044402a</Sha>
       <SourceBuild RepoName="source-build-externals" ManagedOnly="true" />
     </Dependency>
-<<<<<<< HEAD
     <Dependency Name="Microsoft.SourceBuild.Intermediate.source-build-reference-packages" Version="9.0.0-alpha.1.23463.2">
       <Uri>https://github.com/dotnet/source-build-reference-packages</Uri>
       <Sha>00e23a41d751f04c32afa3eec6dd43a7b20b499a</Sha>
-=======
-    <Dependency Name="Microsoft.SourceBuild.Intermediate.source-build-reference-packages" Version="8.0.0-alpha.1.23463.1">
-      <Uri>https://github.com/dotnet/source-build-reference-packages</Uri>
-      <Sha>3dd2c0ef203db8fe0e849557960b4cd009afbaac</Sha>
->>>>>>> c8fa4bab
       <SourceBuild RepoName="source-build-reference-packages" ManagedOnly="true" />
     </Dependency>
     <Dependency Name="Microsoft.Deployment.DotNet.Releases" Version="1.0.0-preview.6.23430.3">
       <Uri>https://github.com/dotnet/deployment-tools</Uri>
       <Sha>783889e0db1be82a43a84e67c4c26b0225eb3cbb</Sha>
     </Dependency>
-<<<<<<< HEAD
     <Dependency Name="Microsoft.Build.Tasks.Git" Version="8.0.0-beta.23415.3">
       <Uri>https://github.com/dotnet/sourcelink</Uri>
       <Sha>bf63e726a31d7bdb25b4589627cef44da0072174</Sha>
@@ -566,32 +372,6 @@
     <Dependency Name="Microsoft.SourceLink.Bitbucket.Git" Version="8.0.0-beta.23415.3">
       <Uri>https://github.com/dotnet/sourcelink</Uri>
       <Sha>bf63e726a31d7bdb25b4589627cef44da0072174</Sha>
-=======
-    <Dependency Name="Microsoft.Build.Tasks.Git" Version="8.0.0-beta.23464.2">
-      <Uri>https://github.com/dotnet/sourcelink</Uri>
-      <Sha>20864ef97e20ff0bd8ec1a5f91e8781b2d7b0afd</Sha>
-      <SourceBuild RepoName="sourcelink" ManagedOnly="true" />
-    </Dependency>
-    <Dependency Name="Microsoft.SourceLink.Common" Version="8.0.0-beta.23464.2">
-      <Uri>https://github.com/dotnet/sourcelink</Uri>
-      <Sha>20864ef97e20ff0bd8ec1a5f91e8781b2d7b0afd</Sha>
-    </Dependency>
-    <Dependency Name="Microsoft.SourceLink.AzureRepos.Git" Version="8.0.0-beta.23464.2">
-      <Uri>https://github.com/dotnet/sourcelink</Uri>
-      <Sha>20864ef97e20ff0bd8ec1a5f91e8781b2d7b0afd</Sha>
-    </Dependency>
-    <Dependency Name="Microsoft.SourceLink.GitHub" Version="8.0.0-beta.23464.2">
-      <Uri>https://github.com/dotnet/sourcelink</Uri>
-      <Sha>20864ef97e20ff0bd8ec1a5f91e8781b2d7b0afd</Sha>
-    </Dependency>
-    <Dependency Name="Microsoft.SourceLink.GitLab" Version="8.0.0-beta.23464.2">
-      <Uri>https://github.com/dotnet/sourcelink</Uri>
-      <Sha>20864ef97e20ff0bd8ec1a5f91e8781b2d7b0afd</Sha>
-    </Dependency>
-    <Dependency Name="Microsoft.SourceLink.Bitbucket.Git" Version="8.0.0-beta.23464.2">
-      <Uri>https://github.com/dotnet/sourcelink</Uri>
-      <Sha>20864ef97e20ff0bd8ec1a5f91e8781b2d7b0afd</Sha>
->>>>>>> c8fa4bab
     </Dependency>
     <!-- Explicit dependency because Microsoft.Deployment.DotNet.Releases has different versioning
          than the SB intermediate -->
@@ -606,7 +386,6 @@
       <SourceBuild RepoName="symreader" ManagedOnly="true" />
     </Dependency>
     <!-- Dependency required for flowing correct package version in source-build, using PVP flow. -->
-<<<<<<< HEAD
     <Dependency Name="Microsoft.Extensions.Logging.Console" Version="8.0.0-rc.1.23421.3">
       <Uri>https://github.com/dotnet/runtime</Uri>
       <Sha>f8c110b8003d68cc635add4ca791d6cf2e645561</Sha>
@@ -620,21 +399,6 @@
     <Dependency Name="System.ServiceProcess.ServiceController" Version="8.0.0-rc.1.23421.3">
       <Uri>https://github.com/dotnet/runtime</Uri>
       <Sha>f8c110b8003d68cc635add4ca791d6cf2e645561</Sha>
-=======
-    <Dependency Name="Microsoft.Extensions.Logging.Console" Version="8.0.0-rc.2.23464.16">
-      <Uri>https://github.com/dotnet/runtime</Uri>
-      <Sha>9cdbc87dadbf358206f20f17fed005cdcb253452</Sha>
-    </Dependency>
-    <!-- Dependency required for flowing correct package version in source-build, using PVP flow. -->
-    <Dependency Name="Microsoft.Extensions.FileSystemGlobbing" Version="8.0.0-rc.2.23464.16">
-      <Uri>https://github.com/dotnet/runtime</Uri>
-      <Sha>9cdbc87dadbf358206f20f17fed005cdcb253452</Sha>
-    </Dependency>
-    <!-- Dependency required for flowing correct package version in source-build, using PVP flow. -->
-    <Dependency Name="System.ServiceProcess.ServiceController" Version="8.0.0-rc.2.23464.16">
-      <Uri>https://github.com/dotnet/runtime</Uri>
-      <Sha>9cdbc87dadbf358206f20f17fed005cdcb253452</Sha>
->>>>>>> c8fa4bab
     </Dependency>
   </ProductDependencies>
   <ToolsetDependencies>
@@ -655,15 +419,9 @@
       <Uri>https://github.com/dotnet/arcade</Uri>
       <Sha>1d451c32dda2314c721adbf8829e1c0cd4e681ff</Sha>
     </Dependency>
-<<<<<<< HEAD
     <Dependency Name="System.Reflection.MetadataLoadContext" Version="8.0.0-rc.1.23421.3">
       <Uri>https://github.com/dotnet/runtime</Uri>
       <Sha>f8c110b8003d68cc635add4ca791d6cf2e645561</Sha>
-=======
-    <Dependency Name="System.Reflection.MetadataLoadContext" Version="8.0.0-rc.2.23464.16">
-      <Uri>https://github.com/dotnet/runtime</Uri>
-      <Sha>9cdbc87dadbf358206f20f17fed005cdcb253452</Sha>
->>>>>>> c8fa4bab
     </Dependency>
     <Dependency Name="Microsoft.DotNet.XliffTasks" Version="1.0.0-beta.23426.1" CoherentParentDependency="Microsoft.DotNet.Arcade.Sdk">
       <Uri>https://github.com/dotnet/xliff-tasks</Uri>

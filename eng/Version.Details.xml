--- conflicted
+++ resolved
@@ -83,15 +83,9 @@
       <Sha>20b60091feda9966a9c12ae56edb39c0e5681f15</Sha>
       <SourceBuild RepoName="fsharp" ManagedOnly="true" />
     </Dependency>
-<<<<<<< HEAD
     <Dependency Name="dotnet-format" Version="6.3.315103">
       <Uri>https://github.com/dotnet/format</Uri>
       <Sha>9dcf0984b09ba736b8c246d99deb1723c9dd7b34</Sha>
-=======
-    <Dependency Name="dotnet-format" Version="6.0.307602">
-      <Uri>https://github.com/dotnet/format</Uri>
-      <Sha>9e6f3e4a049204d2665f74a11c015eb3bc844315</Sha>
->>>>>>> d27a1a84
       <SourceBuildTarball RepoName="format" ManagedOnly="true" />
     </Dependency>
     <Dependency Name="Microsoft.Net.Compilers.Toolset" Version="4.2.0-2.22153.7">

<?xml version="1.0" encoding="utf-8"?>
<Dependencies>
  <ProductDependencies>
    <Dependency Name="Microsoft.TemplateEngine.Abstractions" Version="10.0.100-preview.2.25104.14">
      <Uri>https://github.com/dotnet/templating</Uri>
      <Sha>413bd7e00eb0a8ff708625c97f7921b52cec090a</Sha>
    </Dependency>
    <Dependency Name="Microsoft.TemplateEngine.Edge" Version="10.0.100-preview.2.25104.14">
      <Uri>https://github.com/dotnet/templating</Uri>
      <Sha>413bd7e00eb0a8ff708625c97f7921b52cec090a</Sha>
    </Dependency>
    <Dependency Name="Microsoft.TemplateEngine.Orchestrator.RunnableProjects" Version="10.0.100-preview.2.25104.14">
      <Uri>https://github.com/dotnet/templating</Uri>
      <Sha>413bd7e00eb0a8ff708625c97f7921b52cec090a</Sha>
    </Dependency>
    <Dependency Name="Microsoft.TemplateEngine.Utils" Version="10.0.100-preview.2.25104.14">
      <Uri>https://github.com/dotnet/templating</Uri>
      <Sha>413bd7e00eb0a8ff708625c97f7921b52cec090a</Sha>
    </Dependency>
    <Dependency Name="Microsoft.TemplateSearch.Common" Version="10.0.100-preview.2.25104.14">
      <Uri>https://github.com/dotnet/templating</Uri>
      <Sha>413bd7e00eb0a8ff708625c97f7921b52cec090a</Sha>
    </Dependency>
    <Dependency Name="Microsoft.TemplateEngine.Mocks" Version="10.0.100-preview.2.25104.14">
      <Uri>https://github.com/dotnet/templating</Uri>
      <Sha>413bd7e00eb0a8ff708625c97f7921b52cec090a</Sha>
    </Dependency>
    <Dependency Name="Microsoft.TemplateEngine.TestHelper" Version="10.0.100-preview.2.25104.14">
      <Uri>https://github.com/dotnet/templating</Uri>
      <Sha>413bd7e00eb0a8ff708625c97f7921b52cec090a</Sha>
    </Dependency>
    <Dependency Name="Microsoft.TemplateEngine.Authoring.TemplateVerifier" Version="10.0.100-preview.2.25104.14">
      <Uri>https://github.com/dotnet/templating</Uri>
      <Sha>413bd7e00eb0a8ff708625c97f7921b52cec090a</Sha>
    </Dependency>
    <Dependency Name="Microsoft.TemplateSearch.TemplateDiscovery" Version="10.0.100-preview.2.25104.14">
      <Uri>https://github.com/dotnet/templating</Uri>
      <Sha>413bd7e00eb0a8ff708625c97f7921b52cec090a</Sha>
    </Dependency>
    <!-- Intermediate is necessary for source build. -->
    <Dependency Name="Microsoft.SourceBuild.Intermediate.templating" Version="10.0.100-preview.2.25104.14">
      <Uri>https://github.com/dotnet/templating</Uri>
      <Sha>413bd7e00eb0a8ff708625c97f7921b52cec090a</Sha>
      <SourceBuild RepoName="templating" ManagedOnly="true" />
    </Dependency>
    <Dependency Name="Microsoft.NETCore.App.Ref" Version="10.0.0-preview.2.25104.7">
      <Uri>https://github.com/dotnet/runtime</Uri>
      <Sha>37b1764e19aceaa545d8433c490b850538b8905a</Sha>
    </Dependency>
    <Dependency Name="VS.Redist.Common.NetCore.SharedFramework.x64.10.0" Version="10.0.0-preview.2.25104.7">
      <Uri>https://github.com/dotnet/runtime</Uri>
      <Sha>37b1764e19aceaa545d8433c490b850538b8905a</Sha>
    </Dependency>
    <Dependency Name="VS.Redist.Common.NetCore.TargetingPack.x64.10.0" Version="10.0.0-preview.2.25104.7">
      <Uri>https://github.com/dotnet/runtime</Uri>
      <Sha>37b1764e19aceaa545d8433c490b850538b8905a</Sha>
    </Dependency>
    <Dependency Name="Microsoft.NETCore.App.Runtime.win-x64" Version="10.0.0-preview.2.25104.7">
      <Uri>https://github.com/dotnet/runtime</Uri>
      <Sha>37b1764e19aceaa545d8433c490b850538b8905a</Sha>
    </Dependency>
    <Dependency Name="Microsoft.NETCore.App.Host.win-x64" Version="10.0.0-preview.2.25104.7">
      <Uri>https://github.com/dotnet/runtime</Uri>
      <Sha>37b1764e19aceaa545d8433c490b850538b8905a</Sha>
    </Dependency>
    <Dependency Name="Microsoft.NETCore.Platforms" Version="10.0.0-preview.2.25104.7">
      <Uri>https://github.com/dotnet/runtime</Uri>
      <Sha>37b1764e19aceaa545d8433c490b850538b8905a</Sha>
    </Dependency>
    <Dependency Name="Microsoft.NET.HostModel" Version="10.0.0-preview.2.25104.7">
      <Uri>https://github.com/dotnet/runtime</Uri>
      <Sha>37b1764e19aceaa545d8433c490b850538b8905a</Sha>
    </Dependency>
    <Dependency Name="System.IO.Hashing" Version="10.0.0-preview.2.25104.7">
      <Uri>https://github.com/dotnet/runtime</Uri>
      <Sha>37b1764e19aceaa545d8433c490b850538b8905a</Sha>
    </Dependency>
    <Dependency Name="Microsoft.Extensions.DependencyModel" Version="10.0.0-preview.2.25104.7">
      <Uri>https://github.com/dotnet/runtime</Uri>
      <Sha>37b1764e19aceaa545d8433c490b850538b8905a</Sha>
    </Dependency>
    <!-- Intermediate is necessary for source build. -->
    <Dependency Name="Microsoft.SourceBuild.Intermediate.runtime.linux-x64" Version="10.0.0-preview.2.25104.7">
      <Uri>https://github.com/dotnet/runtime</Uri>
      <Sha>37b1764e19aceaa545d8433c490b850538b8905a</Sha>
      <SourceBuild RepoName="runtime" ManagedOnly="false" />
    </Dependency>
    <!-- Change blob version in GenerateLayout.targets if this is unpinned to service targeting pack -->
    <!-- No new netstandard.library planned for 3.1 timeframe at this time. -->
    <Dependency Name="NETStandard.Library.Ref" Version="2.1.0" Pinned="true">
      <Uri>https://github.com/dotnet/core-setup</Uri>
      <Sha>7d57652f33493fa022125b7f63aad0d70c52d810</Sha>
    </Dependency>
    <Dependency Name="Microsoft.NET.Workload.Emscripten.Current.Manifest-10.0.100.Transport" Version="10.0.0-preview.2.25103.1" CoherentParentDependency="Microsoft.NETCore.App.Runtime.win-x64">
      <Uri>https://github.com/dotnet/emsdk</Uri>
      <Sha>191ba073d94b647f70bce142d16ec96bfd436387</Sha>
    </Dependency>
    <!-- Intermediate is necessary for source build. -->
    <Dependency Name="Microsoft.SourceBuild.Intermediate.emsdk" Version="10.0.0-preview.2.25103.1" CoherentParentDependency="Microsoft.NETCore.App.Runtime.win-x64">
      <Uri>https://github.com/dotnet/emsdk</Uri>
      <Sha>191ba073d94b647f70bce142d16ec96bfd436387</Sha>
      <SourceBuild RepoName="emsdk" ManagedOnly="true" />
    </Dependency>
    <Dependency Name="Microsoft.Build" Version="17.14.0-preview-25081-02">
      <Uri>https://github.com/dotnet/msbuild</Uri>
      <Sha>7e539c169a657040eeb768e8115c44f1780e59df</Sha>
    </Dependency>
    <Dependency Name="Microsoft.Build.Localization" Version="17.14.0-preview-25081-02">
      <Uri>https://github.com/dotnet/msbuild</Uri>
      <Sha>7e539c169a657040eeb768e8115c44f1780e59df</Sha>
    </Dependency>
    <!-- Intermediate is necessary for source build. -->
    <Dependency Name="Microsoft.SourceBuild.Intermediate.msbuild" Version="17.14.0-preview-25081-02">
      <Uri>https://github.com/dotnet/msbuild</Uri>
      <Sha>7e539c169a657040eeb768e8115c44f1780e59df</Sha>
      <SourceBuild RepoName="msbuild" ManagedOnly="true" />
    </Dependency>
    <Dependency Name="Microsoft.FSharp.Compiler" Version="13.9.300-beta.25079.4">
      <Uri>https://github.com/dotnet/fsharp</Uri>
      <Sha>387f04cb6675c984036a64c9bb768ac6f00e06f9</Sha>
    </Dependency>
    <!-- Intermediate is necessary for source build. -->
    <Dependency Name="Microsoft.SourceBuild.Intermediate.fsharp" Version="9.0.300-beta.25079.4">
      <Uri>https://github.com/dotnet/fsharp</Uri>
      <Sha>387f04cb6675c984036a64c9bb768ac6f00e06f9</Sha>
      <SourceBuild RepoName="fsharp" ManagedOnly="true" />
    </Dependency>
    <Dependency Name="Microsoft.Net.Compilers.Toolset" Version="4.14.0-1.25070.2">
      <Uri>https://github.com/dotnet/roslyn</Uri>
      <Sha>6908aead3a8b313798c381d5e435e9e6068301a7</Sha>
    </Dependency>
    <!-- Intermediate is necessary for source build. -->
    <Dependency Name="Microsoft.SourceBuild.Intermediate.roslyn" Version="4.14.0-1.25070.2">
      <Uri>https://github.com/dotnet/roslyn</Uri>
      <Sha>6908aead3a8b313798c381d5e435e9e6068301a7</Sha>
      <SourceBuild RepoName="roslyn" ManagedOnly="true" />
    </Dependency>
    <Dependency Name="Microsoft.Net.Compilers.Toolset.Framework" Version="4.14.0-1.25070.2">
      <Uri>https://github.com/dotnet/roslyn</Uri>
      <Sha>6908aead3a8b313798c381d5e435e9e6068301a7</Sha>
    </Dependency>
    <Dependency Name="Microsoft.CodeAnalysis" Version="4.14.0-1.25070.2">
      <Uri>https://github.com/dotnet/roslyn</Uri>
      <Sha>6908aead3a8b313798c381d5e435e9e6068301a7</Sha>
    </Dependency>
    <Dependency Name="Microsoft.CodeAnalysis.CSharp" Version="4.14.0-1.25070.2">
      <Uri>https://github.com/dotnet/roslyn</Uri>
      <Sha>6908aead3a8b313798c381d5e435e9e6068301a7</Sha>
    </Dependency>
    <Dependency Name="Microsoft.CodeAnalysis.CSharp.CodeStyle" Version="4.14.0-1.25070.2">
      <Uri>https://github.com/dotnet/roslyn</Uri>
      <Sha>6908aead3a8b313798c381d5e435e9e6068301a7</Sha>
    </Dependency>
    <Dependency Name="Microsoft.CodeAnalysis.CSharp.Features" Version="4.14.0-1.25070.2">
      <Uri>https://github.com/dotnet/roslyn</Uri>
      <Sha>6908aead3a8b313798c381d5e435e9e6068301a7</Sha>
    </Dependency>
    <Dependency Name="Microsoft.CodeAnalysis.CSharp.Workspaces" Version="4.14.0-1.25070.2">
      <Uri>https://github.com/dotnet/roslyn</Uri>
      <Sha>6908aead3a8b313798c381d5e435e9e6068301a7</Sha>
    </Dependency>
    <Dependency Name="Microsoft.CodeAnalysis.Workspaces.Common" Version="4.14.0-1.25070.2">
      <Uri>https://github.com/dotnet/roslyn</Uri>
      <Sha>6908aead3a8b313798c381d5e435e9e6068301a7</Sha>
    </Dependency>
    <Dependency Name="Microsoft.CodeAnalysis.Workspaces.MSBuild" Version="4.14.0-1.25070.2">
      <Uri>https://github.com/dotnet/roslyn</Uri>
      <Sha>6908aead3a8b313798c381d5e435e9e6068301a7</Sha>
    </Dependency>
<<<<<<< HEAD
    <Dependency Name="Microsoft.AspNetCore.DeveloperCertificates.XPlat" Version="10.0.0-preview.2.25105.1">
      <Uri>https://github.com/dotnet/aspnetcore</Uri>
      <Sha>9f3e60c3cfc720f662c87e8430284c05e2e084cb</Sha>
    </Dependency>
    <Dependency Name="Microsoft.AspNetCore.TestHost" Version="10.0.0-preview.2.25105.1">
      <Uri>https://github.com/dotnet/aspnetcore</Uri>
      <Sha>9f3e60c3cfc720f662c87e8430284c05e2e084cb</Sha>
    </Dependency>
=======
>>>>>>> c678bf12
    <Dependency Name="Microsoft.Build.NuGetSdkResolver" Version="6.14.0-preview.1.11">
      <Uri>https://github.com/nuget/nuget.client</Uri>
      <Sha>a4a2e3f31ddc2adb52ebd3204ea6f650d89caf3f</Sha>
    </Dependency>
    <Dependency Name="NuGet.Build.Tasks" Version="6.14.0-preview.1.11">
      <Uri>https://github.com/nuget/nuget.client</Uri>
      <Sha>a4a2e3f31ddc2adb52ebd3204ea6f650d89caf3f</Sha>
      <SourceBuildTarball RepoName="nuget-client" ManagedOnly="true" />
    </Dependency>
    <Dependency Name="NuGet.Build.Tasks.Console" Version="6.14.0-preview.1.11">
      <Uri>https://github.com/nuget/nuget.client</Uri>
      <Sha>a4a2e3f31ddc2adb52ebd3204ea6f650d89caf3f</Sha>
    </Dependency>
    <Dependency Name="NuGet.Build.Tasks.Pack" Version="6.14.0-preview.1.11">
      <Uri>https://github.com/nuget/nuget.client</Uri>
      <Sha>a4a2e3f31ddc2adb52ebd3204ea6f650d89caf3f</Sha>
    </Dependency>
    <Dependency Name="NuGet.Commands" Version="6.14.0-preview.1.11">
      <Uri>https://github.com/nuget/nuget.client</Uri>
      <Sha>a4a2e3f31ddc2adb52ebd3204ea6f650d89caf3f</Sha>
    </Dependency>
    <Dependency Name="NuGet.CommandLine.XPlat" Version="6.14.0-preview.1.11">
      <Uri>https://github.com/nuget/nuget.client</Uri>
      <Sha>a4a2e3f31ddc2adb52ebd3204ea6f650d89caf3f</Sha>
    </Dependency>
    <Dependency Name="NuGet.Common" Version="6.14.0-preview.1.11">
      <Uri>https://github.com/nuget/nuget.client</Uri>
      <Sha>a4a2e3f31ddc2adb52ebd3204ea6f650d89caf3f</Sha>
    </Dependency>
    <Dependency Name="NuGet.Configuration" Version="6.14.0-preview.1.11">
      <Uri>https://github.com/nuget/nuget.client</Uri>
      <Sha>a4a2e3f31ddc2adb52ebd3204ea6f650d89caf3f</Sha>
    </Dependency>
    <Dependency Name="NuGet.Credentials" Version="6.14.0-preview.1.11">
      <Uri>https://github.com/nuget/nuget.client</Uri>
      <Sha>a4a2e3f31ddc2adb52ebd3204ea6f650d89caf3f</Sha>
    </Dependency>
    <Dependency Name="NuGet.DependencyResolver.Core" Version="6.14.0-preview.1.11">
      <Uri>https://github.com/nuget/nuget.client</Uri>
      <Sha>a4a2e3f31ddc2adb52ebd3204ea6f650d89caf3f</Sha>
    </Dependency>
    <Dependency Name="NuGet.Frameworks" Version="6.14.0-preview.1.11">
      <Uri>https://github.com/nuget/nuget.client</Uri>
      <Sha>a4a2e3f31ddc2adb52ebd3204ea6f650d89caf3f</Sha>
    </Dependency>
    <Dependency Name="NuGet.LibraryModel" Version="6.14.0-preview.1.11">
      <Uri>https://github.com/nuget/nuget.client</Uri>
      <Sha>a4a2e3f31ddc2adb52ebd3204ea6f650d89caf3f</Sha>
    </Dependency>
    <Dependency Name="NuGet.ProjectModel" Version="6.14.0-preview.1.11">
      <Uri>https://github.com/nuget/nuget.client</Uri>
      <Sha>a4a2e3f31ddc2adb52ebd3204ea6f650d89caf3f</Sha>
    </Dependency>
    <Dependency Name="NuGet.Protocol" Version="6.14.0-preview.1.11">
      <Uri>https://github.com/nuget/nuget.client</Uri>
      <Sha>a4a2e3f31ddc2adb52ebd3204ea6f650d89caf3f</Sha>
    </Dependency>
    <Dependency Name="NuGet.Packaging" Version="6.14.0-preview.1.11">
      <Uri>https://github.com/nuget/nuget.client</Uri>
      <Sha>a4a2e3f31ddc2adb52ebd3204ea6f650d89caf3f</Sha>
    </Dependency>
    <Dependency Name="NuGet.Versioning" Version="6.14.0-preview.1.11">
      <Uri>https://github.com/nuget/nuget.client</Uri>
      <Sha>a4a2e3f31ddc2adb52ebd3204ea6f650d89caf3f</Sha>
    </Dependency>
    <Dependency Name="NuGet.Localization" Version="6.14.0-preview.1.11">
      <Uri>https://github.com/nuget/nuget.client</Uri>
      <Sha>a4a2e3f31ddc2adb52ebd3204ea6f650d89caf3f</Sha>
    </Dependency>
    <Dependency Name="Microsoft.NET.Test.Sdk" Version="17.14.0-preview-25103-03">
      <Uri>https://github.com/microsoft/vstest</Uri>
      <Sha>4490ff63b38a0852c7a3d28f7d6bf419f7fa3649</Sha>
    </Dependency>
    <Dependency Name="Microsoft.TestPlatform.CLI" Version="17.14.0-preview-25103-03">
      <Uri>https://github.com/microsoft/vstest</Uri>
      <Sha>4490ff63b38a0852c7a3d28f7d6bf419f7fa3649</Sha>
    </Dependency>
    <Dependency Name="Microsoft.TestPlatform.Build" Version="17.14.0-preview-25103-03">
      <Uri>https://github.com/microsoft/vstest</Uri>
      <Sha>4490ff63b38a0852c7a3d28f7d6bf419f7fa3649</Sha>
    </Dependency>
    <!-- Intermediate is necessary for source build. -->
    <Dependency Name="Microsoft.SourceBuild.Intermediate.vstest" Version="17.14.0-preview-25103-03">
      <Uri>https://github.com/microsoft/vstest</Uri>
      <Sha>4490ff63b38a0852c7a3d28f7d6bf419f7fa3649</Sha>
      <SourceBuild RepoName="vstest" ManagedOnly="true" />
    </Dependency>
    <Dependency Name="Microsoft.NET.ILLink.Tasks" Version="10.0.0-preview.2.25104.7">
      <Uri>https://github.com/dotnet/runtime</Uri>
      <Sha>37b1764e19aceaa545d8433c490b850538b8905a</Sha>
    </Dependency>
    <Dependency Name="System.CodeDom" Version="10.0.0-preview.2.25104.7">
      <Uri>https://github.com/dotnet/runtime</Uri>
      <Sha>37b1764e19aceaa545d8433c490b850538b8905a</Sha>
    </Dependency>
    <Dependency Name="System.Formats.Asn1" Version="10.0.0-preview.2.25104.7">
      <Uri>https://github.com/dotnet/runtime</Uri>
      <Sha>37b1764e19aceaa545d8433c490b850538b8905a</Sha>
    </Dependency>
    <Dependency Name="System.Security.Cryptography.ProtectedData" Version="10.0.0-preview.2.25104.7">
      <Uri>https://github.com/dotnet/runtime</Uri>
      <Sha>37b1764e19aceaa545d8433c490b850538b8905a</Sha>
    </Dependency>
    <Dependency Name="System.Text.Encoding.CodePages" Version="10.0.0-preview.2.25104.7">
      <Uri>https://github.com/dotnet/runtime</Uri>
      <Sha>37b1764e19aceaa545d8433c490b850538b8905a</Sha>
    </Dependency>
    <Dependency Name="System.Resources.Extensions" Version="10.0.0-preview.2.25104.7">
      <Uri>https://github.com/dotnet/runtime</Uri>
      <Sha>37b1764e19aceaa545d8433c490b850538b8905a</Sha>
    </Dependency>
    <Dependency Name="Microsoft.WindowsDesktop.App.Runtime.win-x64" Version="10.0.0-preview.2.25104.2">
      <Uri>https://github.com/dotnet/windowsdesktop</Uri>
      <Sha>efbcdda7364854f86f31545efcab18fbecb5919b</Sha>
      <SourceBuildTarball RepoName="windowsdesktop" ManagedOnly="true" />
    </Dependency>
    <Dependency Name="VS.Redist.Common.WindowsDesktop.SharedFramework.x64.10.0" Version="10.0.0-preview.2.25104.2">
      <Uri>https://github.com/dotnet/windowsdesktop</Uri>
      <Sha>efbcdda7364854f86f31545efcab18fbecb5919b</Sha>
    </Dependency>
    <Dependency Name="Microsoft.WindowsDesktop.App.Ref" Version="10.0.0-preview.2.25104.2">
      <Uri>https://github.com/dotnet/windowsdesktop</Uri>
      <Sha>efbcdda7364854f86f31545efcab18fbecb5919b</Sha>
    </Dependency>
    <Dependency Name="VS.Redist.Common.WindowsDesktop.TargetingPack.x64.10.0" Version="10.0.0-preview.2.25104.2">
      <Uri>https://github.com/dotnet/windowsdesktop</Uri>
      <Sha>efbcdda7364854f86f31545efcab18fbecb5919b</Sha>
    </Dependency>
    <Dependency Name="Microsoft.NET.Sdk.WindowsDesktop" Version="10.0.0-preview.2.25103.2" CoherentParentDependency="Microsoft.WindowsDesktop.App.Ref">
      <Uri>https://github.com/dotnet/wpf</Uri>
      <Sha>43f4bc532d89c017567d1ba9842ffee4c439a6b8</Sha>
    </Dependency>
    <Dependency Name="Microsoft.AspNetCore.App.Ref" Version="10.0.0-preview.2.25105.1">
      <Uri>https://github.com/dotnet/aspnetcore</Uri>
      <Sha>9f3e60c3cfc720f662c87e8430284c05e2e084cb</Sha>
    </Dependency>
    <Dependency Name="Microsoft.AspNetCore.App.Ref.Internal" Version="10.0.0-preview.2.25105.1">
      <Uri>https://github.com/dotnet/aspnetcore</Uri>
      <Sha>9f3e60c3cfc720f662c87e8430284c05e2e084cb</Sha>
    </Dependency>
    <Dependency Name="Microsoft.AspNetCore.App.Runtime.win-x64" Version="10.0.0-preview.2.25105.1">
      <Uri>https://github.com/dotnet/aspnetcore</Uri>
      <Sha>9f3e60c3cfc720f662c87e8430284c05e2e084cb</Sha>
    </Dependency>
    <Dependency Name="VS.Redist.Common.AspNetCore.SharedFramework.x64.10.0" Version="10.0.0-preview.2.25105.1">
      <Uri>https://github.com/dotnet/aspnetcore</Uri>
      <Sha>9f3e60c3cfc720f662c87e8430284c05e2e084cb</Sha>
    </Dependency>
    <Dependency Name="dotnet-dev-certs" Version="10.0.0-preview.2.25105.1">
      <Uri>https://github.com/dotnet/aspnetcore</Uri>
      <Sha>9f3e60c3cfc720f662c87e8430284c05e2e084cb</Sha>
    </Dependency>
    <Dependency Name="dotnet-user-jwts" Version="10.0.0-preview.2.25105.1">
      <Uri>https://github.com/dotnet/aspnetcore</Uri>
      <Sha>9f3e60c3cfc720f662c87e8430284c05e2e084cb</Sha>
    </Dependency>
    <Dependency Name="dotnet-user-secrets" Version="10.0.0-preview.2.25105.1">
      <Uri>https://github.com/dotnet/aspnetcore</Uri>
      <Sha>9f3e60c3cfc720f662c87e8430284c05e2e084cb</Sha>
    </Dependency>
    <Dependency Name="Microsoft.AspNetCore.Analyzers" Version="10.0.0-preview.2.25105.1">
      <Uri>https://github.com/dotnet/aspnetcore</Uri>
      <Sha>9f3e60c3cfc720f662c87e8430284c05e2e084cb</Sha>
    </Dependency>
    <!-- Authentication and Components needed for dotnet/maui CoherentParentDependency -->
    <Dependency Name="Microsoft.AspNetCore.Authentication.Facebook" Version="10.0.0-preview.2.25105.1">
      <Uri>https://github.com/dotnet/aspnetcore</Uri>
      <Sha>9f3e60c3cfc720f662c87e8430284c05e2e084cb</Sha>
    </Dependency>
    <Dependency Name="Microsoft.AspNetCore.Authentication.Google" Version="10.0.0-preview.2.25105.1">
      <Uri>https://github.com/dotnet/aspnetcore</Uri>
      <Sha>9f3e60c3cfc720f662c87e8430284c05e2e084cb</Sha>
    </Dependency>
    <Dependency Name="Microsoft.AspNetCore.Authentication.MicrosoftAccount" Version="10.0.0-preview.2.25105.1">
      <Uri>https://github.com/dotnet/aspnetcore</Uri>
      <Sha>9f3e60c3cfc720f662c87e8430284c05e2e084cb</Sha>
    </Dependency>
    <Dependency Name="Microsoft.AspNetCore.Components" Version="10.0.0-preview.2.25105.1">
      <Uri>https://github.com/dotnet/aspnetcore</Uri>
      <Sha>9f3e60c3cfc720f662c87e8430284c05e2e084cb</Sha>
    </Dependency>
    <Dependency Name="Microsoft.AspNetCore.Components.Analyzers" Version="10.0.0-preview.2.25105.1">
      <Uri>https://github.com/dotnet/aspnetcore</Uri>
      <Sha>9f3e60c3cfc720f662c87e8430284c05e2e084cb</Sha>
    </Dependency>
    <Dependency Name="Microsoft.AspNetCore.Components.Forms" Version="10.0.0-preview.2.25105.1">
      <Uri>https://github.com/dotnet/aspnetcore</Uri>
      <Sha>9f3e60c3cfc720f662c87e8430284c05e2e084cb</Sha>
    </Dependency>
    <Dependency Name="Microsoft.AspNetCore.Components.WebAssembly" Version="10.0.0-preview.2.25105.1">
      <Uri>https://github.com/dotnet/aspnetcore</Uri>
      <Sha>9f3e60c3cfc720f662c87e8430284c05e2e084cb</Sha>
    </Dependency>
    <Dependency Name="Microsoft.AspNetCore.Components.WebAssembly.Server" Version="10.0.0-preview.2.25105.1">
      <Uri>https://github.com/dotnet/aspnetcore</Uri>
      <Sha>9f3e60c3cfc720f662c87e8430284c05e2e084cb</Sha>
    </Dependency>
    <Dependency Name="Microsoft.AspNetCore.Components.SdkAnalyzers" Version="10.0.0-preview.2.25105.1">
      <Uri>https://github.com/dotnet/aspnetcore</Uri>
      <Sha>9f3e60c3cfc720f662c87e8430284c05e2e084cb</Sha>
    </Dependency>
    <Dependency Name="Microsoft.AspNetCore.Components.WebView" Version="10.0.0-preview.2.25105.1">
      <Uri>https://github.com/dotnet/aspnetcore</Uri>
      <Sha>9f3e60c3cfc720f662c87e8430284c05e2e084cb</Sha>
    </Dependency>
    <Dependency Name="Microsoft.AspNetCore.Metadata" Version="10.0.0-preview.2.25105.1">
      <Uri>https://github.com/dotnet/aspnetcore</Uri>
      <Sha>9f3e60c3cfc720f662c87e8430284c05e2e084cb</Sha>
    </Dependency>
    <Dependency Name="Microsoft.AspNetCore.Mvc.Analyzers" Version="10.0.0-preview.2.25105.1">
      <Uri>https://github.com/dotnet/aspnetcore</Uri>
      <Sha>9f3e60c3cfc720f662c87e8430284c05e2e084cb</Sha>
    </Dependency>
    <Dependency Name="Microsoft.AspNetCore.Mvc.Api.Analyzers" Version="10.0.0-preview.2.25105.1">
      <Uri>https://github.com/dotnet/aspnetcore</Uri>
      <Sha>9f3e60c3cfc720f662c87e8430284c05e2e084cb</Sha>
    </Dependency>
<<<<<<< HEAD
    <!-- Intermediate is necessary for source build. -->
    <Dependency Name="Microsoft.SourceBuild.Intermediate.aspnetcore" Version="10.0.0-preview.2.25105.1">
      <Uri>https://github.com/dotnet/aspnetcore</Uri>
      <Sha>9f3e60c3cfc720f662c87e8430284c05e2e084cb</Sha>
      <SourceBuild RepoName="aspnetcore" ManagedOnly="true" />
=======
    <Dependency Name="Microsoft.Extensions.FileProviders.Embedded" Version="10.0.0-alpha.2.25073.4">
      <Uri>https://github.com/dotnet/aspnetcore</Uri>
      <Sha>febd7e8bdf05f17fb4e0e4dd3123e9538fbf7e7b</Sha>
>>>>>>> c678bf12
    </Dependency>
    <Dependency Name="Microsoft.AspNetCore.Authorization" Version="10.0.0-alpha.2.25073.4">
      <Uri>https://github.com/dotnet/aspnetcore</Uri>
      <Sha>febd7e8bdf05f17fb4e0e4dd3123e9538fbf7e7b</Sha>
    </Dependency>
    <Dependency Name="Microsoft.AspNetCore.Components.Web" Version="10.0.0-alpha.2.25073.4">
      <Uri>https://github.com/dotnet/aspnetcore</Uri>
      <Sha>febd7e8bdf05f17fb4e0e4dd3123e9538fbf7e7b</Sha>
    </Dependency>
    <Dependency Name="Microsoft.JSInterop" Version="10.0.0-alpha.2.25073.4">
      <Uri>https://github.com/dotnet/aspnetcore</Uri>
      <Sha>febd7e8bdf05f17fb4e0e4dd3123e9538fbf7e7b</Sha>
    </Dependency>
    <Dependency Name="Microsoft.Extensions.ObjectPool" Version="10.0.0-alpha.2.25073.4">
      <Uri>https://github.com/dotnet/aspnetcore</Uri>
      <Sha>febd7e8bdf05f17fb4e0e4dd3123e9538fbf7e7b</Sha>
    </Dependency>
<<<<<<< HEAD
    <Dependency Name="Microsoft.Extensions.FileProviders.Embedded" Version="10.0.0-preview.2.25105.1">
=======
    <Dependency Name="Microsoft.AspNetCore.DeveloperCertificates.XPlat" Version="10.0.0-alpha.2.25073.4">
>>>>>>> c678bf12
      <Uri>https://github.com/dotnet/aspnetcore</Uri>
      <Sha>9f3e60c3cfc720f662c87e8430284c05e2e084cb</Sha>
    </Dependency>
<<<<<<< HEAD
    <Dependency Name="Microsoft.AspNetCore.Authorization" Version="10.0.0-preview.2.25105.1">
=======
    <Dependency Name="Microsoft.AspNetCore.TestHost" Version="10.0.0-alpha.2.25073.4">
>>>>>>> c678bf12
      <Uri>https://github.com/dotnet/aspnetcore</Uri>
      <Sha>9f3e60c3cfc720f662c87e8430284c05e2e084cb</Sha>
    </Dependency>
<<<<<<< HEAD
    <Dependency Name="Microsoft.AspNetCore.Components.Web" Version="10.0.0-preview.2.25105.1">
=======
    <Dependency Name="Microsoft.DotNet.Web.ItemTemplates.10.0" Version="10.0.0-alpha.2.25073.4">
>>>>>>> c678bf12
      <Uri>https://github.com/dotnet/aspnetcore</Uri>
      <Sha>9f3e60c3cfc720f662c87e8430284c05e2e084cb</Sha>
    </Dependency>
<<<<<<< HEAD
    <Dependency Name="Microsoft.JSInterop" Version="10.0.0-preview.2.25105.1">
=======
    <Dependency Name="Microsoft.DotNet.Web.ProjectTemplates.10.0" Version="10.0.0-alpha.2.25073.4">
>>>>>>> c678bf12
      <Uri>https://github.com/dotnet/aspnetcore</Uri>
      <Sha>9f3e60c3cfc720f662c87e8430284c05e2e084cb</Sha>
    </Dependency>
    <!-- Intermediate is necessary for source build. -->
    <Dependency Name="Microsoft.SourceBuild.Intermediate.aspnetcore" Version="10.0.0-alpha.2.25073.4">
      <Uri>https://github.com/dotnet/aspnetcore</Uri>
      <Sha>febd7e8bdf05f17fb4e0e4dd3123e9538fbf7e7b</Sha>
      <SourceBuild RepoName="aspnetcore" ManagedOnly="true" />
    </Dependency>
    <Dependency Name="Microsoft.CodeAnalysis.Razor.Tooling.Internal" Version="9.0.0-preview.25104.4">
      <Uri>https://github.com/dotnet/razor</Uri>
      <Sha>b16f63a0c4e003acad74eb3f17d648c6ec17622b</Sha>
    </Dependency>
    <Dependency Name="Microsoft.AspNetCore.Mvc.Razor.Extensions.Tooling.Internal" Version="9.0.0-preview.25104.4">
      <Uri>https://github.com/dotnet/razor</Uri>
      <Sha>b16f63a0c4e003acad74eb3f17d648c6ec17622b</Sha>
    </Dependency>
    <Dependency Name="Microsoft.NET.Sdk.Razor.SourceGenerators.Transport" Version="9.0.0-preview.25104.4">
      <Uri>https://github.com/dotnet/razor</Uri>
      <Sha>b16f63a0c4e003acad74eb3f17d648c6ec17622b</Sha>
    </Dependency>
    <!-- Intermediate is necessary for source build. -->
    <Dependency Name="Microsoft.SourceBuild.Intermediate.razor" Version="9.0.0-preview.25104.4">
      <Uri>https://github.com/dotnet/razor</Uri>
      <Sha>b16f63a0c4e003acad74eb3f17d648c6ec17622b</Sha>
      <SourceBuild RepoName="razor" ManagedOnly="true" />
    </Dependency>
    <!-- For coherency purposes, these versions should be gated by the versions of winforms and wpf routed via windowsdesktop -->
    <Dependency Name="Microsoft.Dotnet.WinForms.ProjectTemplates" Version="10.0.0-preview.2.25102.1" CoherentParentDependency="Microsoft.WindowsDesktop.App.Runtime.win-x64">
      <Uri>https://github.com/dotnet/winforms</Uri>
      <Sha>82f8e2cb10d83c5427c8a1ae111d1bbf49ee45f8</Sha>
    </Dependency>
    <Dependency Name="Microsoft.DotNet.Wpf.ProjectTemplates" Version="10.0.0-preview.2.25103.2" CoherentParentDependency="Microsoft.WindowsDesktop.App.Runtime.win-x64">
      <Uri>https://github.com/dotnet/wpf</Uri>
      <Sha>43f4bc532d89c017567d1ba9842ffee4c439a6b8</Sha>
    </Dependency>
    <Dependency Name="Microsoft.Web.Xdt" Version="10.0.0-preview.25067.1">
      <Uri>https://github.com/dotnet/xdt</Uri>
      <Sha>1156b9aac00609107c21cf3458b797c76db6be7a</Sha>
    </Dependency>
    <!-- Intermediate is necessary for source build. -->
    <Dependency Name="Microsoft.SourceBuild.Intermediate.xdt" Version="10.0.0-preview.25067.1">
      <Uri>https://github.com/dotnet/xdt</Uri>
      <Sha>1156b9aac00609107c21cf3458b797c76db6be7a</Sha>
      <SourceBuild RepoName="xdt" ManagedOnly="true" />
    </Dependency>
    <Dependency Name="Microsoft.CodeAnalysis.NetAnalyzers" Version="10.0.0-preview.25081.1">
      <Uri>https://github.com/dotnet/roslyn-analyzers</Uri>
      <Sha>8fe7aeb135c64e095f43292c427453858d937184</Sha>
    </Dependency>
    <Dependency Name="Microsoft.CodeAnalysis.PublicApiAnalyzers" Version="3.12.0-beta1.25081.1">
      <Uri>https://github.com/dotnet/roslyn-analyzers</Uri>
      <Sha>8fe7aeb135c64e095f43292c427453858d937184</Sha>
    </Dependency>
    <!-- Intermediate is necessary for source build. -->
    <Dependency Name="Microsoft.SourceBuild.Intermediate.roslyn-analyzers" Version="3.12.0-beta1.25081.1">
      <Uri>https://github.com/dotnet/roslyn-analyzers</Uri>
      <Sha>8fe7aeb135c64e095f43292c427453858d937184</Sha>
      <SourceBuild RepoName="roslyn-analyzers" ManagedOnly="true" />
    </Dependency>
    <Dependency Name="System.CommandLine" Version="2.0.0-beta4.25071.2">
      <Uri>https://github.com/dotnet/command-line-api</Uri>
      <Sha>3bbb940ceeb3254790899d751a8d418348563d40</Sha>
    </Dependency>
    <Dependency Name="System.CommandLine.Rendering" Version="0.4.0-alpha.25071.2">
      <Uri>https://github.com/dotnet/command-line-api</Uri>
      <Sha>3bbb940ceeb3254790899d751a8d418348563d40</Sha>
    </Dependency>
    <!-- Microsoft.CodeAnalysis.Workspaces.MSBuild transitively references M.Bcl.AsyncInterfaces.
         Adding an explicit dependency to make sure the latest version is used instead of the SBRP
         one under source build. -->
    <!-- Intermediate is necessary for source build. -->
    <Dependency Name="Microsoft.DiaSymReader" Version="2.2.0-beta.25076.1">
      <Uri>https://github.com/dotnet/symreader</Uri>
      <Sha>ff1852196a042a124267a6e599d12da20d7ff65a</Sha>
    </Dependency>
    <!-- Intermediate is necessary for source build. -->
    <Dependency Name="Microsoft.SourceBuild.Intermediate.command-line-api" Version="0.1.607102">
      <Uri>https://github.com/dotnet/command-line-api</Uri>
      <Sha>3bbb940ceeb3254790899d751a8d418348563d40</Sha>
      <SourceBuild RepoName="command-line-api" ManagedOnly="true" />
    </Dependency>
    <!-- Intermediate is necessary for source build. -->
    <Dependency Name="Microsoft.SourceBuild.Intermediate.source-build-externals" Version="10.0.607901">
      <Uri>https://github.com/dotnet/source-build-externals</Uri>
      <Sha>962bb86f95ebece01c2b1de97ed7d4261e00b058</Sha>
      <SourceBuild RepoName="source-build-externals" ManagedOnly="true" />
    </Dependency>
    <!-- Intermediate is necessary for source build. -->
    <Dependency Name="Microsoft.SourceBuild.Intermediate.source-build-reference-packages" Version="10.0.608004">
      <Uri>https://github.com/dotnet/source-build-reference-packages</Uri>
      <Sha>f18184030957ae8b02c6cb971ff2a58a06d2e7b1</Sha>
      <SourceBuild RepoName="source-build-reference-packages" ManagedOnly="true" />
    </Dependency>
    <Dependency Name="Microsoft.Deployment.DotNet.Releases" Version="2.0.0-preview.1.25077.1">
      <Uri>https://github.com/dotnet/deployment-tools</Uri>
      <Sha>5b816ec322774fff1f84d27e8d401cf145e0a2ca</Sha>
    </Dependency>
    <Dependency Name="Microsoft.Build.Tasks.Git" Version="10.0.0-beta.25080.2">
      <Uri>https://github.com/dotnet/sourcelink</Uri>
      <Sha>fab841741055c19fc07623f8947cecc9a0f63baa</Sha>
    </Dependency>
    <Dependency Name="Microsoft.SourceLink.Common" Version="10.0.0-beta.25080.2">
      <Uri>https://github.com/dotnet/sourcelink</Uri>
      <Sha>fab841741055c19fc07623f8947cecc9a0f63baa</Sha>
    </Dependency>
    <Dependency Name="Microsoft.SourceLink.AzureRepos.Git" Version="10.0.0-beta.25080.2">
      <Uri>https://github.com/dotnet/sourcelink</Uri>
      <Sha>fab841741055c19fc07623f8947cecc9a0f63baa</Sha>
    </Dependency>
    <Dependency Name="Microsoft.SourceLink.GitHub" Version="10.0.0-beta.25080.2">
      <Uri>https://github.com/dotnet/sourcelink</Uri>
      <Sha>fab841741055c19fc07623f8947cecc9a0f63baa</Sha>
    </Dependency>
    <Dependency Name="Microsoft.SourceLink.GitLab" Version="10.0.0-beta.25080.2">
      <Uri>https://github.com/dotnet/sourcelink</Uri>
      <Sha>fab841741055c19fc07623f8947cecc9a0f63baa</Sha>
    </Dependency>
    <Dependency Name="Microsoft.SourceLink.Bitbucket.Git" Version="10.0.0-beta.25080.2">
      <Uri>https://github.com/dotnet/sourcelink</Uri>
      <Sha>fab841741055c19fc07623f8947cecc9a0f63baa</Sha>
    </Dependency>
    <!-- Intermediate is necessary for source build. -->
    <Dependency Name="Microsoft.SourceBuild.Intermediate.sourcelink" Version="10.0.0-beta.25080.2">
      <Uri>https://github.com/dotnet/sourcelink</Uri>
      <Sha>fab841741055c19fc07623f8947cecc9a0f63baa</Sha>
      <SourceBuild RepoName="sourcelink" ManagedOnly="true" />
    </Dependency>
    <!-- Intermediate is necessary for source build. -->
    <Dependency Name="Microsoft.SourceBuild.Intermediate.deployment-tools" Version="9.0.0-preview.1.25077.1">
      <Uri>https://github.com/dotnet/deployment-tools</Uri>
      <Sha>5b816ec322774fff1f84d27e8d401cf145e0a2ca</Sha>
      <SourceBuild RepoName="deployment-tools" ManagedOnly="true" />
    </Dependency>
    <!-- Intermediate is necessary for source build. -->
    <Dependency Name="Microsoft.SourceBuild.Intermediate.symreader" Version="2.2.0-beta.25076.1">
      <Uri>https://github.com/dotnet/symreader</Uri>
      <Sha>ff1852196a042a124267a6e599d12da20d7ff65a</Sha>
      <SourceBuild RepoName="symreader" ManagedOnly="true" />
    </Dependency>
    <!-- Dependency required for flowing correct package version in source-build, using PVP flow. -->
    <Dependency Name="Microsoft.Extensions.Logging" Version="10.0.0-preview.2.25104.7">
      <Uri>https://github.com/dotnet/runtime</Uri>
      <Sha>37b1764e19aceaa545d8433c490b850538b8905a</Sha>
    </Dependency>
    <!-- Dependency required for flowing correct package version in source-build, using PVP flow. -->
    <Dependency Name="Microsoft.Extensions.Logging.Abstractions" Version="10.0.0-preview.2.25104.7">
      <Uri>https://github.com/dotnet/runtime</Uri>
      <Sha>37b1764e19aceaa545d8433c490b850538b8905a</Sha>
    </Dependency>
    <!-- Dependency required for flowing correct package version in source-build, using PVP flow. -->
    <Dependency Name="Microsoft.Extensions.Logging.Console" Version="10.0.0-preview.2.25104.7">
      <Uri>https://github.com/dotnet/runtime</Uri>
      <Sha>37b1764e19aceaa545d8433c490b850538b8905a</Sha>
    </Dependency>
    <!-- Dependency required for flowing correct package version in source-build, using PVP flow. -->
    <Dependency Name="Microsoft.Extensions.FileSystemGlobbing" Version="10.0.0-preview.2.25104.7">
      <Uri>https://github.com/dotnet/runtime</Uri>
      <Sha>37b1764e19aceaa545d8433c490b850538b8905a</Sha>
    </Dependency>
    <!-- Dependency required for flowing correct package version in source-build, using PVP flow. -->
    <Dependency Name="System.ServiceProcess.ServiceController" Version="10.0.0-preview.2.25104.7">
      <Uri>https://github.com/dotnet/runtime</Uri>
      <Sha>37b1764e19aceaa545d8433c490b850538b8905a</Sha>
    </Dependency>
    <Dependency Name="System.Text.Json" Version="10.0.0-preview.2.25104.7">
      <Uri>https://github.com/dotnet/runtime</Uri>
      <Sha>37b1764e19aceaa545d8433c490b850538b8905a</Sha>
    </Dependency>
    <Dependency Name="Microsoft.Bcl.AsyncInterfaces" Version="10.0.0-preview.2.25104.7">
      <Uri>https://github.com/dotnet/runtime</Uri>
      <Sha>37b1764e19aceaa545d8433c490b850538b8905a</Sha>
    </Dependency>
    <Dependency Name="Microsoft.Extensions.FileProviders.Abstractions" Version="10.0.0-preview.2.25104.7">
      <Uri>https://github.com/dotnet/runtime</Uri>
<<<<<<< HEAD
      <Sha>6f3f67528f9c1e6fd3b8614aac054286f3b2e7e0</Sha>
    </Dependency>
    <Dependency Name="Microsoft.Extensions.ObjectPool" Version="10.0.0-preview.2.25105.1">
      <Uri>https://github.com/dotnet/aspnetcore</Uri>
      <Sha>9f3e60c3cfc720f662c87e8430284c05e2e084cb</Sha>
=======
      <Sha>37b1764e19aceaa545d8433c490b850538b8905a</Sha>
>>>>>>> c678bf12
    </Dependency>
    <Dependency Name="Microsoft.Win32.SystemEvents" Version="10.0.0-preview.2.25104.7">
      <Uri>https://github.com/dotnet/runtime</Uri>
      <Sha>37b1764e19aceaa545d8433c490b850538b8905a</Sha>
    </Dependency>
    <Dependency Name="System.Composition.AttributedModel" Version="10.0.0-preview.2.25104.7">
      <Uri>https://github.com/dotnet/runtime</Uri>
      <Sha>37b1764e19aceaa545d8433c490b850538b8905a</Sha>
    </Dependency>
    <Dependency Name="System.Composition.Convention" Version="10.0.0-preview.2.25104.7">
      <Uri>https://github.com/dotnet/runtime</Uri>
      <Sha>37b1764e19aceaa545d8433c490b850538b8905a</Sha>
    </Dependency>
    <Dependency Name="System.Composition.Hosting" Version="10.0.0-preview.2.25104.7">
      <Uri>https://github.com/dotnet/runtime</Uri>
      <Sha>37b1764e19aceaa545d8433c490b850538b8905a</Sha>
    </Dependency>
    <Dependency Name="System.Composition.Runtime" Version="10.0.0-preview.2.25104.7">
      <Uri>https://github.com/dotnet/runtime</Uri>
      <Sha>37b1764e19aceaa545d8433c490b850538b8905a</Sha>
    </Dependency>
    <Dependency Name="System.Composition.TypedParts" Version="10.0.0-preview.2.25104.7">
      <Uri>https://github.com/dotnet/runtime</Uri>
      <Sha>37b1764e19aceaa545d8433c490b850538b8905a</Sha>
    </Dependency>
    <Dependency Name="System.Configuration.ConfigurationManager" Version="10.0.0-preview.2.25104.7">
      <Uri>https://github.com/dotnet/runtime</Uri>
      <Sha>37b1764e19aceaa545d8433c490b850538b8905a</Sha>
    </Dependency>
    <Dependency Name="System.Security.Cryptography.Pkcs" Version="10.0.0-preview.2.25104.7">
      <Uri>https://github.com/dotnet/runtime</Uri>
      <Sha>37b1764e19aceaa545d8433c490b850538b8905a</Sha>
    </Dependency>
    <Dependency Name="System.Security.Cryptography.Xml" Version="10.0.0-preview.2.25104.7">
      <Uri>https://github.com/dotnet/runtime</Uri>
      <Sha>37b1764e19aceaa545d8433c490b850538b8905a</Sha>
    </Dependency>
    <Dependency Name="System.Security.Permissions" Version="10.0.0-preview.2.25104.7">
      <Uri>https://github.com/dotnet/runtime</Uri>
      <Sha>37b1764e19aceaa545d8433c490b850538b8905a</Sha>
    </Dependency>
    <Dependency Name="System.Windows.Extensions" Version="10.0.0-preview.2.25104.7">
      <Uri>https://github.com/dotnet/runtime</Uri>
      <Sha>37b1764e19aceaa545d8433c490b850538b8905a</Sha>
    </Dependency>
  </ProductDependencies>
  <ToolsetDependencies>
    <Dependency Name="Microsoft.DotNet.Arcade.Sdk" Version="10.0.0-beta.25104.2">
      <Uri>https://github.com/dotnet/arcade</Uri>
      <Sha>5d30877b1eb318583acd5f2cd3f3a80e77b3add2</Sha>
    </Dependency>
    <Dependency Name="Microsoft.DotNet.Build.Tasks.Installers" Version="10.0.0-beta.25104.2">
      <Uri>https://github.com/dotnet/arcade</Uri>
      <Sha>5d30877b1eb318583acd5f2cd3f3a80e77b3add2</Sha>
    </Dependency>
    <Dependency Name="Microsoft.DotNet.Helix.Sdk" Version="10.0.0-beta.25104.2">
      <Uri>https://github.com/dotnet/arcade</Uri>
      <Sha>5d30877b1eb318583acd5f2cd3f3a80e77b3add2</Sha>
    </Dependency>
    <Dependency Name="Microsoft.DotNet.SignTool" Version="10.0.0-beta.25104.2">
      <Uri>https://github.com/dotnet/arcade</Uri>
      <Sha>5d30877b1eb318583acd5f2cd3f3a80e77b3add2</Sha>
    </Dependency>
    <Dependency Name="Microsoft.DotNet.XUnitExtensions" Version="10.0.0-beta.25104.2">
      <Uri>https://github.com/dotnet/arcade</Uri>
      <Sha>5d30877b1eb318583acd5f2cd3f3a80e77b3add2</Sha>
    </Dependency>
    <Dependency Name="Microsoft.DotNet.XliffTasks" Version="10.0.0-beta.25104.2">
      <Uri>https://github.com/dotnet/arcade</Uri>
      <Sha>5d30877b1eb318583acd5f2cd3f3a80e77b3add2</Sha>
    </Dependency>
    <!-- Intermediate is necessary for source build. -->
    <Dependency Name="Microsoft.SourceBuild.Intermediate.arcade" Version="10.0.0-beta.25104.2">
      <Uri>https://github.com/dotnet/arcade</Uri>
      <Sha>5d30877b1eb318583acd5f2cd3f3a80e77b3add2</Sha>
      <SourceBuild RepoName="arcade" ManagedOnly="true" />
    </Dependency>
    <Dependency Name="System.Reflection.MetadataLoadContext" Version="10.0.0-preview.2.25104.7">
      <Uri>https://github.com/dotnet/runtime</Uri>
      <Sha>37b1764e19aceaa545d8433c490b850538b8905a</Sha>
    </Dependency>
    <Dependency Name="Microsoft.DotNet.Darc" Version="1.1.0-beta.25081.2">
      <Uri>https://github.com/dotnet/arcade-services</Uri>
      <Sha>0a9f6b177026a7473b9225355269c2c9a90b777f</Sha>
    </Dependency>
    <Dependency Name="Microsoft.DotNet.DarcLib" Version="1.1.0-beta.25081.2">
      <Uri>https://github.com/dotnet/arcade-services</Uri>
      <Sha>0a9f6b177026a7473b9225355269c2c9a90b777f</Sha>
    </Dependency>
    <Dependency Name="Microsoft.DotNet.ScenarioTests.SdkTemplateTests" Version="10.0.0-preview.24602.1">
      <Uri>https://github.com/dotnet/scenario-tests</Uri>
      <Sha>61173bbe1b4ab5f60e760cca9c5fd7eae6e48546</Sha>
    </Dependency>
    <!-- Intermediate is necessary for source build. -->
    <Dependency Name="Microsoft.SourceBuild.Intermediate.scenario-tests" Version="10.0.0-preview.24602.1">
      <Uri>https://github.com/dotnet/scenario-tests</Uri>
      <Sha>61173bbe1b4ab5f60e760cca9c5fd7eae6e48546</Sha>
      <SourceBuild RepoName="scenario-tests" ManagedOnly="true" />
    </Dependency>
    <!--
      Aspire isn't really a toolset dependency. However, it only inserts a baseline manifest in sdk,
      and if you squint at it, this means we can say that its specific dependency versions don't matter to sdk.
      It also doesn't currently ship 9.0 preview versions, meaning the version is locked to the latest shipped from 8.0 era.
      Avoiding this as a product dependency avoids a long coherency path (aspnetcore->extensions->aspire->sdk).
      **It is** of course possible that an incoherent aspire means that aspire depends on versions of extensions that
      aren't shipping, or those extensions packages depend on aspnetcore packages that won't ship. However, given the cost
      of maintaining this coherency path is high. This being toolset means that aspire is responsible for its own coherency.
    -->
    <Dependency Name="Microsoft.NET.Sdk.Aspire.Manifest-8.0.100" Version="8.2.2">
      <Uri>https://github.com/dotnet/aspire</Uri>
      <Sha>5fa9337a84a52e9bd185d04d156eccbdcf592f74</Sha>
    </Dependency>
    <!-- Intermediate is necessary for source build. -->
    <Dependency Name="Microsoft.SourceBuild.Intermediate.aspire" Version="8.2.2-preview.1.24521.5">
      <Uri>https://github.com/dotnet/aspire</Uri>
      <Sha>5fa9337a84a52e9bd185d04d156eccbdcf592f74</Sha>
      <SourceBuild RepoName="aspire" ManagedOnly="true" />
    </Dependency>
    <Dependency Name="Microsoft.IO.Redist" Version="6.0.1">
      <Uri>https://github.com/dotnet/runtime</Uri>
      <Sha>e77011b31a3e5c47d931248a64b47f9b2d47853d</Sha>
    </Dependency>
    <Dependency Name="Microsoft.Testing.Platform" Version="1.6.0-preview.25101.5">
      <Uri>https://github.com/microsoft/testfx</Uri>
      <Sha>b5c93525849bce7009877e042501e171edc9585a</Sha>
    </Dependency>
    <Dependency Name="MSTest" Version="3.8.0-preview.25101.5">
      <Uri>https://github.com/microsoft/testfx</Uri>
      <Sha>b5c93525849bce7009877e042501e171edc9585a</Sha>
    </Dependency>
  </ToolsetDependencies>
</Dependencies><|MERGE_RESOLUTION|>--- conflicted
+++ resolved
@@ -167,17 +167,6 @@
       <Uri>https://github.com/dotnet/roslyn</Uri>
       <Sha>6908aead3a8b313798c381d5e435e9e6068301a7</Sha>
     </Dependency>
-<<<<<<< HEAD
-    <Dependency Name="Microsoft.AspNetCore.DeveloperCertificates.XPlat" Version="10.0.0-preview.2.25105.1">
-      <Uri>https://github.com/dotnet/aspnetcore</Uri>
-      <Sha>9f3e60c3cfc720f662c87e8430284c05e2e084cb</Sha>
-    </Dependency>
-    <Dependency Name="Microsoft.AspNetCore.TestHost" Version="10.0.0-preview.2.25105.1">
-      <Uri>https://github.com/dotnet/aspnetcore</Uri>
-      <Sha>9f3e60c3cfc720f662c87e8430284c05e2e084cb</Sha>
-    </Dependency>
-=======
->>>>>>> c678bf12
     <Dependency Name="Microsoft.Build.NuGetSdkResolver" Version="6.14.0-preview.1.11">
       <Uri>https://github.com/nuget/nuget.client</Uri>
       <Sha>a4a2e3f31ddc2adb52ebd3204ea6f650d89caf3f</Sha>
@@ -395,70 +384,46 @@
       <Uri>https://github.com/dotnet/aspnetcore</Uri>
       <Sha>9f3e60c3cfc720f662c87e8430284c05e2e084cb</Sha>
     </Dependency>
-<<<<<<< HEAD
-    <!-- Intermediate is necessary for source build. -->
-    <Dependency Name="Microsoft.SourceBuild.Intermediate.aspnetcore" Version="10.0.0-preview.2.25105.1">
-      <Uri>https://github.com/dotnet/aspnetcore</Uri>
-      <Sha>9f3e60c3cfc720f662c87e8430284c05e2e084cb</Sha>
-      <SourceBuild RepoName="aspnetcore" ManagedOnly="true" />
-=======
     <Dependency Name="Microsoft.Extensions.FileProviders.Embedded" Version="10.0.0-alpha.2.25073.4">
       <Uri>https://github.com/dotnet/aspnetcore</Uri>
-      <Sha>febd7e8bdf05f17fb4e0e4dd3123e9538fbf7e7b</Sha>
->>>>>>> c678bf12
+      <Sha>9f3e60c3cfc720f662c87e8430284c05e2e084cb</Sha>
     </Dependency>
     <Dependency Name="Microsoft.AspNetCore.Authorization" Version="10.0.0-alpha.2.25073.4">
       <Uri>https://github.com/dotnet/aspnetcore</Uri>
-      <Sha>febd7e8bdf05f17fb4e0e4dd3123e9538fbf7e7b</Sha>
+      <Sha>9f3e60c3cfc720f662c87e8430284c05e2e084cb</Sha>
     </Dependency>
     <Dependency Name="Microsoft.AspNetCore.Components.Web" Version="10.0.0-alpha.2.25073.4">
       <Uri>https://github.com/dotnet/aspnetcore</Uri>
-      <Sha>febd7e8bdf05f17fb4e0e4dd3123e9538fbf7e7b</Sha>
+      <Sha>9f3e60c3cfc720f662c87e8430284c05e2e084cb</Sha>
     </Dependency>
     <Dependency Name="Microsoft.JSInterop" Version="10.0.0-alpha.2.25073.4">
       <Uri>https://github.com/dotnet/aspnetcore</Uri>
-      <Sha>febd7e8bdf05f17fb4e0e4dd3123e9538fbf7e7b</Sha>
+      <Sha>9f3e60c3cfc720f662c87e8430284c05e2e084cb</Sha>
     </Dependency>
     <Dependency Name="Microsoft.Extensions.ObjectPool" Version="10.0.0-alpha.2.25073.4">
       <Uri>https://github.com/dotnet/aspnetcore</Uri>
-      <Sha>febd7e8bdf05f17fb4e0e4dd3123e9538fbf7e7b</Sha>
-    </Dependency>
-<<<<<<< HEAD
-    <Dependency Name="Microsoft.Extensions.FileProviders.Embedded" Version="10.0.0-preview.2.25105.1">
-=======
+      <Sha>9f3e60c3cfc720f662c87e8430284c05e2e084cb</Sha>
+    </Dependency>
     <Dependency Name="Microsoft.AspNetCore.DeveloperCertificates.XPlat" Version="10.0.0-alpha.2.25073.4">
->>>>>>> c678bf12
-      <Uri>https://github.com/dotnet/aspnetcore</Uri>
-      <Sha>9f3e60c3cfc720f662c87e8430284c05e2e084cb</Sha>
-    </Dependency>
-<<<<<<< HEAD
-    <Dependency Name="Microsoft.AspNetCore.Authorization" Version="10.0.0-preview.2.25105.1">
-=======
+      <Uri>https://github.com/dotnet/aspnetcore</Uri>
+      <Sha>9f3e60c3cfc720f662c87e8430284c05e2e084cb</Sha>
+    </Dependency>
     <Dependency Name="Microsoft.AspNetCore.TestHost" Version="10.0.0-alpha.2.25073.4">
->>>>>>> c678bf12
-      <Uri>https://github.com/dotnet/aspnetcore</Uri>
-      <Sha>9f3e60c3cfc720f662c87e8430284c05e2e084cb</Sha>
-    </Dependency>
-<<<<<<< HEAD
-    <Dependency Name="Microsoft.AspNetCore.Components.Web" Version="10.0.0-preview.2.25105.1">
-=======
+      <Uri>https://github.com/dotnet/aspnetcore</Uri>
+      <Sha>9f3e60c3cfc720f662c87e8430284c05e2e084cb</Sha>
+    </Dependency>
     <Dependency Name="Microsoft.DotNet.Web.ItemTemplates.10.0" Version="10.0.0-alpha.2.25073.4">
->>>>>>> c678bf12
-      <Uri>https://github.com/dotnet/aspnetcore</Uri>
-      <Sha>9f3e60c3cfc720f662c87e8430284c05e2e084cb</Sha>
-    </Dependency>
-<<<<<<< HEAD
-    <Dependency Name="Microsoft.JSInterop" Version="10.0.0-preview.2.25105.1">
-=======
+      <Uri>https://github.com/dotnet/aspnetcore</Uri>
+      <Sha>9f3e60c3cfc720f662c87e8430284c05e2e084cb</Sha>
+    </Dependency>
     <Dependency Name="Microsoft.DotNet.Web.ProjectTemplates.10.0" Version="10.0.0-alpha.2.25073.4">
->>>>>>> c678bf12
       <Uri>https://github.com/dotnet/aspnetcore</Uri>
       <Sha>9f3e60c3cfc720f662c87e8430284c05e2e084cb</Sha>
     </Dependency>
     <!-- Intermediate is necessary for source build. -->
     <Dependency Name="Microsoft.SourceBuild.Intermediate.aspnetcore" Version="10.0.0-alpha.2.25073.4">
       <Uri>https://github.com/dotnet/aspnetcore</Uri>
-      <Sha>febd7e8bdf05f17fb4e0e4dd3123e9538fbf7e7b</Sha>
+      <Sha>9f3e60c3cfc720f662c87e8430284c05e2e084cb</Sha>
       <SourceBuild RepoName="aspnetcore" ManagedOnly="true" />
     </Dependency>
     <Dependency Name="Microsoft.CodeAnalysis.Razor.Tooling.Internal" Version="9.0.0-preview.25104.4">
@@ -627,15 +592,7 @@
     </Dependency>
     <Dependency Name="Microsoft.Extensions.FileProviders.Abstractions" Version="10.0.0-preview.2.25104.7">
       <Uri>https://github.com/dotnet/runtime</Uri>
-<<<<<<< HEAD
-      <Sha>6f3f67528f9c1e6fd3b8614aac054286f3b2e7e0</Sha>
-    </Dependency>
-    <Dependency Name="Microsoft.Extensions.ObjectPool" Version="10.0.0-preview.2.25105.1">
-      <Uri>https://github.com/dotnet/aspnetcore</Uri>
-      <Sha>9f3e60c3cfc720f662c87e8430284c05e2e084cb</Sha>
-=======
-      <Sha>37b1764e19aceaa545d8433c490b850538b8905a</Sha>
->>>>>>> c678bf12
+      <Sha>37b1764e19aceaa545d8433c490b850538b8905a</Sha>
     </Dependency>
     <Dependency Name="Microsoft.Win32.SystemEvents" Version="10.0.0-preview.2.25104.7">
       <Uri>https://github.com/dotnet/runtime</Uri>

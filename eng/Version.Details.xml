<?xml version="1.0" encoding="utf-8"?>
<Dependencies>
  <ProductDependencies>
    <Dependency Name="Microsoft.TemplateEngine.Cli" Version="5.0.0-rc.1.20365.5">
      <Uri>https://github.com/dotnet/templating</Uri>
      <Sha>a02ce3bcd7aea517e903886d0cc9761be225e18a</Sha>
    </Dependency>
    <Dependency Name="Microsoft.NETCore.App.Ref" Version="5.0.0-preview.8.20361.2">
      <Uri>https://github.com/dotnet/runtime</Uri>
      <Sha>f37dd6fc8595e130909dcb3085a56342d04aa20c</Sha>
    </Dependency>
    <Dependency Name="Microsoft.NETCore.App.Runtime.win-x64" Version="5.0.0-preview.8.20361.2">
      <Uri>https://github.com/dotnet/runtime</Uri>
      <Sha>f37dd6fc8595e130909dcb3085a56342d04aa20c</Sha>
    </Dependency>
    <Dependency Name="Microsoft.DotNet.XUnitExtensions" Version="5.0.0-beta.20330.3">
      <Uri>https://github.com/dotnet/arcade</Uri>
      <Sha>243cc92161ad44c2a07464425892daee19121c99</Sha>
    </Dependency>
    <Dependency Name="Microsoft.NET.HostModel" Version="5.0.0-preview.8.20361.2">
      <Uri>https://github.com/dotnet/runtime</Uri>
      <Sha>f37dd6fc8595e130909dcb3085a56342d04aa20c</Sha>
    </Dependency>
    <Dependency Name="Microsoft.Extensions.DependencyModel" Version="5.0.0-preview.8.20361.2">
      <Uri>https://github.com/dotnet/runtime</Uri>
      <Sha>f37dd6fc8595e130909dcb3085a56342d04aa20c</Sha>
    </Dependency>
    <Dependency Name="Microsoft.NETCore.DotNetHostResolver" Version="5.0.0-preview.8.20361.2">
      <Uri>https://github.com/dotnet/runtime</Uri>
      <Sha>f37dd6fc8595e130909dcb3085a56342d04aa20c</Sha>
    </Dependency>
    <Dependency Name="Microsoft.DotNet.Cli.CommandLine" Version="1.0.0-preview.19208.1">
      <Uri>https://github.com/dotnet/CliCommandLineParser</Uri>
      <Sha>0e89c2116ad28e404ba56c14d1c3f938caa25a01</Sha>
    </Dependency>
    <Dependency Name="Microsoft.Build" Version="16.8.0-preview-20366-02">
      <Uri>https://github.com/microsoft/msbuild</Uri>
      <Sha>91cb5270a2a94a31e8d2ca27aafa6ae2dc94be17</Sha>
    </Dependency>
    <Dependency Name="Microsoft.Build.Localization" Version="16.8.0-preview-20366-02">
      <Uri>https://github.com/microsoft/msbuild</Uri>
      <Sha>91cb5270a2a94a31e8d2ca27aafa6ae2dc94be17</Sha>
    </Dependency>
    <Dependency Name="Microsoft.FSharp.Compiler" Version="10.10.0-beta.20361.3">
      <Uri>https://github.com/dotnet/fsharp</Uri>
      <Sha>3ef6f0b514198c0bfa6c2c09fefe41a740b024d5</Sha>
    </Dependency>
    <Dependency Name="Microsoft.Net.Compilers.Toolset" Version="3.7.0-5.20365.2">
      <Uri>https://github.com/dotnet/roslyn</Uri>
      <Sha>598796cd274b852b5be35398133516e19f543744</Sha>
    </Dependency>
    <Dependency Name="Microsoft.AspNetCore.DeveloperCertificates.XPlat" Version="5.0.0-rc.1.20366.4">
      <Uri>https://github.com/dotnet/aspnetcore</Uri>
      <Sha>cf77999a3b6bdb9d861ca7bf157b1264d67f3130</Sha>
    </Dependency>
    <Dependency Name="Microsoft.NET.Sdk.Razor" Version="5.0.0-rc.1.20366.4">
      <Uri>https://github.com/dotnet/aspnetcore</Uri>
      <Sha>cf77999a3b6bdb9d861ca7bf157b1264d67f3130</Sha>
    </Dependency>
<<<<<<< HEAD
    <Dependency Name="NuGet.Build.Tasks" Version="5.7.0-preview.3.6645">
      <Uri>https://github.com/NuGet/NuGet.Client</Uri>
      <Sha>f548641f11f1a7a0bc27632e9534f1bb1e43a350</Sha>
=======
    <Dependency Name="NuGet.Build.Tasks" Version="5.8.0-preview.1.6718">
      <Uri>https://github.com/NuGet/NuGet.Client</Uri>
      <Sha>d428c2a79aae81ade1caa326e04f65a119025f42</Sha>
>>>>>>> 7da00e15
    </Dependency>
    <Dependency Name="Microsoft.NET.Test.Sdk" Version="16.7.0-release-20200612-02">
      <Uri>https://github.com/microsoft/vstest</Uri>
      <Sha>df62aca07cacc5c018dc8e828f03a0cd79ee52da</Sha>
    </Dependency>
    <Dependency Name="Microsoft.NET.ILLink.Tasks" Version="5.0.0-preview.3.20361.1">
      <Uri>https://github.com/mono/linker</Uri>
      <Sha>3b524e4aa109ce5c8d9db5d6447386a0714d0d2d</Sha>
    </Dependency>
    <Dependency Name="System.CodeDom" Version="5.0.0-preview.8.20361.2">
      <Uri>https://github.com/dotnet/runtime</Uri>
      <Sha>f37dd6fc8595e130909dcb3085a56342d04aa20c</Sha>
    </Dependency>
    <Dependency Name="System.Security.Cryptography.ProtectedData" Version="5.0.0-preview.8.20361.2">
      <Uri>https://github.com/dotnet/runtime</Uri>
      <Sha>f37dd6fc8595e130909dcb3085a56342d04aa20c</Sha>
    </Dependency>
    <Dependency Name="System.Text.Encoding.CodePages" Version="5.0.0-preview.8.20361.2">
      <Uri>https://github.com/dotnet/runtime</Uri>
      <Sha>f37dd6fc8595e130909dcb3085a56342d04aa20c</Sha>
    </Dependency>
    <Dependency Name="System.Resources.Extensions" Version="5.0.0-preview.8.20361.2">
      <Uri>https://github.com/dotnet/runtime</Uri>
      <Sha>f37dd6fc8595e130909dcb3085a56342d04aa20c</Sha>
    </Dependency>
    <Dependency Name="Microsoft.WindowsDesktop.App" Version="5.0.0-preview.8.20361.2">
      <Uri>https://github.com/dotnet/windowsdesktop</Uri>
      <Sha>0f0a20ef103bd864b48bbb44ea55bccbecc450c7</Sha>
    </Dependency>
    <Dependency Name="Microsoft.NET.Sdk.WindowsDesktop" Version="5.0.0-preview.8.20361.2" CoherentParentDependency="Microsoft.WindowsDesktop.App">
      <Uri>https://github.com/dotnet/wpf</Uri>
      <Sha>abb96f98a8f4f94a08744404ce3a2cf0c784ed6d</Sha>
    </Dependency>
    <Dependency Name="Microsoft.AspNetCore.Analyzers" Version="5.0.0-rc.1.20366.4">
      <Uri>https://github.com/dotnet/aspnetcore</Uri>
      <Sha>cf77999a3b6bdb9d861ca7bf157b1264d67f3130</Sha>
    </Dependency>
    <Dependency Name="Microsoft.AspNetCore.Components.Analyzers" Version="5.0.0-rc.1.20366.4">
      <Uri>https://github.com/dotnet/aspnetcore</Uri>
      <Sha>cf77999a3b6bdb9d861ca7bf157b1264d67f3130</Sha>
    </Dependency>
    <Dependency Name="Microsoft.AspNetCore.Mvc.Analyzers" Version="5.0.0-rc.1.20366.4">
      <Uri>https://github.com/dotnet/aspnetcore</Uri>
      <Sha>cf77999a3b6bdb9d861ca7bf157b1264d67f3130</Sha>
    </Dependency>
    <Dependency Name="Microsoft.AspNetCore.Mvc.Api.Analyzers" Version="5.0.0-rc.1.20366.4">
      <Uri>https://github.com/dotnet/aspnetcore</Uri>
      <Sha>cf77999a3b6bdb9d861ca7bf157b1264d67f3130</Sha>
    </Dependency>
    <Dependency Name="Microsoft.Web.Xdt" Version="3.1.0" Pinned="true">
      <Uri>https://github.com/aspnet/xdt</Uri>
      <Sha>c01a538851a8ab1a1fbeb2e6243f391fff7587b4</Sha>
    </Dependency>
    <Dependency Name="Microsoft.CodeAnalysis.NetAnalyzers" Version="3.3.0-beta2.20360.2">
      <Uri>https://github.com/dotnet/roslyn-analyzers</Uri>
      <Sha>c049309dd1836b4be5623c25809e62b90beff81c</Sha>
    </Dependency>
  </ProductDependencies>
  <ToolsetDependencies>
    <Dependency Name="Microsoft.DotNet.Arcade.Sdk" Version="5.0.0-beta.20330.3">
      <Uri>https://github.com/dotnet/arcade</Uri>
      <Sha>243cc92161ad44c2a07464425892daee19121c99</Sha>
    </Dependency>
    <Dependency Name="Microsoft.DotNet.Helix.Sdk" Version="5.0.0-beta.20330.3">
      <Uri>https://github.com/dotnet/arcade</Uri>
      <Sha>243cc92161ad44c2a07464425892daee19121c99</Sha>
    </Dependency>
    <Dependency Name="Microsoft.DotNet.SignTool" Version="5.0.0-beta.20330.3">
      <Uri>https://github.com/dotnet/arcade</Uri>
      <Sha>243cc92161ad44c2a07464425892daee19121c99</Sha>
    </Dependency>
  </ToolsetDependencies>
</Dependencies><|MERGE_RESOLUTION|>--- conflicted
+++ resolved
@@ -57,15 +57,9 @@
       <Uri>https://github.com/dotnet/aspnetcore</Uri>
       <Sha>cf77999a3b6bdb9d861ca7bf157b1264d67f3130</Sha>
     </Dependency>
-<<<<<<< HEAD
-    <Dependency Name="NuGet.Build.Tasks" Version="5.7.0-preview.3.6645">
-      <Uri>https://github.com/NuGet/NuGet.Client</Uri>
-      <Sha>f548641f11f1a7a0bc27632e9534f1bb1e43a350</Sha>
-=======
     <Dependency Name="NuGet.Build.Tasks" Version="5.8.0-preview.1.6718">
       <Uri>https://github.com/NuGet/NuGet.Client</Uri>
       <Sha>d428c2a79aae81ade1caa326e04f65a119025f42</Sha>
->>>>>>> 7da00e15
     </Dependency>
     <Dependency Name="Microsoft.NET.Test.Sdk" Version="16.7.0-release-20200612-02">
       <Uri>https://github.com/microsoft/vstest</Uri>

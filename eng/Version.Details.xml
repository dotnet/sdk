--- conflicted
+++ resolved
@@ -93,7 +93,6 @@
       <Uri>https://github.com/dotnet/wpf</Uri>
       <Sha>751153802c4e4d06484743c351266c9831ade85d</Sha>
     </Dependency>
-<<<<<<< HEAD
     <Dependency Name="Microsoft.AspNetCore.Analyzers" Version="5.0.0-preview.6.20279.12">
       <Uri>https://github.com/dotnet/aspnetcore</Uri>
       <Sha>5c155d41477d0e79819fcba5af498fbee92fbe97</Sha>
@@ -113,11 +112,10 @@
     <Dependency Name="Microsoft.Web.Xdt" Version="3.0.0" Pinned="true">
       <Uri>https://github.com/aspnet/xdt</Uri>
       <Sha>c01a538851a8ab1a1fbeb2e6243f391fff7587b4</Sha>
-=======
+    </Dependency>
     <Dependency Name="Microsoft.CodeAnalysis.NetAnalyzers" Version="">
       <Uri>https://github.com/dotnet/roslyn-analyzers</Uri>
       <Sha>03d8e7dbfc82a440aa6b08792693c1a0ea89fe64</Sha>
->>>>>>> b910664d
     </Dependency>
   </ProductDependencies>
   <ToolsetDependencies>

--- conflicted
+++ resolved
@@ -575,13 +575,6 @@
       <Uri>https://github.com/dotnet/runtime</Uri>
       <Sha>b885a58062434707e7584d29910af429a1ee0107</Sha>
     </Dependency>
-<<<<<<< HEAD
-=======
-    <Dependency Name="System.Windows.Extensions" Version="9.0.0-preview.7.24365.1">
-      <Uri>https://github.com/dotnet/runtime</Uri>
-      <Sha>b885a58062434707e7584d29910af429a1ee0107</Sha>
-    </Dependency>
->>>>>>> ea524b1b
   </ProductDependencies>
   <ToolsetDependencies>
     <Dependency Name="Microsoft.DotNet.Arcade.Sdk" Version="9.0.0-beta.24360.4">

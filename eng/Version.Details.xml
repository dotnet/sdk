--- conflicted
+++ resolved
@@ -415,15 +415,9 @@
       <SourceBuild RepoName="command-line-api" ManagedOnly="true" />
     </Dependency>
     <!-- Intermediate is necessary for source build. -->
-<<<<<<< HEAD
-    <Dependency Name="Microsoft.SourceBuild.Intermediate.source-build-externals" Version="9.0.0-alpha.1.24631.1">
-      <Uri>https://github.com/dotnet/source-build-externals</Uri>
-      <Sha>3243189116c52a27506cc019f49a92038ae6b5f8</Sha>
-=======
     <Dependency Name="Microsoft.SourceBuild.Intermediate.source-build-externals" Version="10.0.605604">
       <Uri>https://github.com/dotnet/source-build-externals</Uri>
       <Sha>aea551f930d24442a37d2b64c279f97d19868b7b</Sha>
->>>>>>> bc057803
       <SourceBuild RepoName="source-build-externals" ManagedOnly="true" />
     </Dependency>
     <!-- Intermediate is necessary for source build. -->
@@ -607,16 +601,6 @@
       <Uri>https://github.com/dotnet/arcade-services</Uri>
       <Sha>4b4c10faea021e1f895531b8cbae7c3ec320e0dc</Sha>
     </Dependency>
-<<<<<<< HEAD
-    <Dependency Name="Microsoft.DotNet.ScenarioTests.SdkTemplateTests" Version="9.0.0-preview.25051.2">
-      <Uri>https://github.com/dotnet/scenario-tests</Uri>
-      <Sha>6ce5a7bf0ef0c62bc0dc0140c45637a5e161823f</Sha>
-    </Dependency>
-    <!-- Intermediate is necessary for source build. -->
-    <Dependency Name="Microsoft.SourceBuild.Intermediate.scenario-tests" Version="9.0.0-preview.25051.2">
-      <Uri>https://github.com/dotnet/scenario-tests</Uri>
-      <Sha>6ce5a7bf0ef0c62bc0dc0140c45637a5e161823f</Sha>
-=======
     <Dependency Name="Microsoft.DotNet.ScenarioTests.SdkTemplateTests" Version="10.0.0-preview.24602.1">
       <Uri>https://github.com/dotnet/scenario-tests</Uri>
       <Sha>61173bbe1b4ab5f60e760cca9c5fd7eae6e48546</Sha>
@@ -625,7 +609,6 @@
     <Dependency Name="Microsoft.SourceBuild.Intermediate.scenario-tests" Version="10.0.0-preview.24602.1">
       <Uri>https://github.com/dotnet/scenario-tests</Uri>
       <Sha>61173bbe1b4ab5f60e760cca9c5fd7eae6e48546</Sha>
->>>>>>> bc057803
       <SourceBuild RepoName="scenario-tests" ManagedOnly="true" />
     </Dependency>
     <!--

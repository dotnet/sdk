<?xml version="1.0" encoding="utf-8"?>
<Dependencies>
  <ProductDependencies>
    <Dependency Name="Microsoft.TemplateEngine.Abstractions" Version="10.0.100-alpha.1.24611.2">
      <Uri>https://github.com/dotnet/templating</Uri>
      <Sha>ed18af72023b6abf81d68840b0025b1d29e0dc33</Sha>
    </Dependency>
    <Dependency Name="Microsoft.TemplateEngine.Mocks" Version="10.0.100-alpha.1.24611.2">
      <Uri>https://github.com/dotnet/templating</Uri>
      <Sha>ed18af72023b6abf81d68840b0025b1d29e0dc33</Sha>
    </Dependency>
    <!-- Intermediate is necessary for source build. -->
    <Dependency Name="Microsoft.SourceBuild.Intermediate.templating" Version="10.0.100-alpha.1.24611.2">
      <Uri>https://github.com/dotnet/templating</Uri>
      <Sha>ed18af72023b6abf81d68840b0025b1d29e0dc33</Sha>
      <SourceBuild RepoName="templating" ManagedOnly="true" />
    </Dependency>
    <Dependency Name="Microsoft.NETCore.App.Ref" Version="10.0.0-alpha.1.24617.1">
      <Uri>https://github.com/dotnet/runtime</Uri>
      <Sha>9482c1ed378dfde2f540b99cb99685396b3bd4c2</Sha>
    </Dependency>
    <Dependency Name="VS.Redist.Common.NetCore.SharedFramework.x64.10.0" Version="10.0.0-alpha.1.24617.1">
      <Uri>https://github.com/dotnet/runtime</Uri>
      <Sha>9482c1ed378dfde2f540b99cb99685396b3bd4c2</Sha>
    </Dependency>
    <Dependency Name="VS.Redist.Common.NetCore.TargetingPack.x64.10.0" Version="10.0.0-alpha.1.24617.1">
      <Uri>https://github.com/dotnet/runtime</Uri>
      <Sha>9482c1ed378dfde2f540b99cb99685396b3bd4c2</Sha>
    </Dependency>
    <Dependency Name="Microsoft.NETCore.App.Runtime.win-x64" Version="10.0.0-alpha.1.24617.1">
      <Uri>https://github.com/dotnet/runtime</Uri>
      <Sha>9482c1ed378dfde2f540b99cb99685396b3bd4c2</Sha>
    </Dependency>
    <Dependency Name="Microsoft.NETCore.App.Host.win-x64" Version="10.0.0-alpha.1.24617.1">
      <Uri>https://github.com/dotnet/runtime</Uri>
      <Sha>9482c1ed378dfde2f540b99cb99685396b3bd4c2</Sha>
    </Dependency>
    <Dependency Name="Microsoft.NETCore.Platforms" Version="10.0.0-alpha.1.24617.1">
      <Uri>https://github.com/dotnet/runtime</Uri>
      <Sha>9482c1ed378dfde2f540b99cb99685396b3bd4c2</Sha>
    </Dependency>
    <Dependency Name="Microsoft.NET.HostModel" Version="10.0.0-alpha.1.24617.1">
      <Uri>https://github.com/dotnet/runtime</Uri>
      <Sha>9482c1ed378dfde2f540b99cb99685396b3bd4c2</Sha>
    </Dependency>
    <Dependency Name="System.IO.Hashing" Version="10.0.0-alpha.1.24617.1">
      <Uri>https://github.com/dotnet/runtime</Uri>
      <Sha>9482c1ed378dfde2f540b99cb99685396b3bd4c2</Sha>
    </Dependency>
    <Dependency Name="Microsoft.Extensions.DependencyModel" Version="10.0.0-alpha.1.24617.1">
      <Uri>https://github.com/dotnet/runtime</Uri>
      <Sha>9482c1ed378dfde2f540b99cb99685396b3bd4c2</Sha>
    </Dependency>
    <!-- Intermediate is necessary for source build. -->
    <Dependency Name="Microsoft.SourceBuild.Intermediate.runtime.linux-x64" Version="10.0.0-alpha.1.24617.1">
      <Uri>https://github.com/dotnet/runtime</Uri>
      <Sha>9482c1ed378dfde2f540b99cb99685396b3bd4c2</Sha>
      <SourceBuild RepoName="runtime" ManagedOnly="false" />
    </Dependency>
    <!-- Change blob version in GenerateLayout.targets if this is unpinned to service targeting pack -->
    <!-- No new netstandard.library planned for 3.1 timeframe at this time. -->
    <Dependency Name="NETStandard.Library.Ref" Version="2.1.0" Pinned="true">
      <Uri>https://github.com/dotnet/core-setup</Uri>
      <Sha>7d57652f33493fa022125b7f63aad0d70c52d810</Sha>
    </Dependency>
    <Dependency Name="Microsoft.NET.Workload.Emscripten.Current.Manifest-10.0.100.Transport" Version="10.0.0-alpha.1.24613.1" CoherentParentDependency="Microsoft.NETCore.App.Runtime.win-x64">
      <Uri>https://github.com/dotnet/emsdk</Uri>
      <Sha>11e2cd6f4b4bd65b10692fbdc17f597fa79793c8</Sha>
    </Dependency>
    <!-- Intermediate is necessary for source build. -->
    <Dependency Name="Microsoft.SourceBuild.Intermediate.emsdk" Version="10.0.0-alpha.1.24613.1" CoherentParentDependency="Microsoft.NETCore.App.Runtime.win-x64">
      <Uri>https://github.com/dotnet/emsdk</Uri>
      <Sha>11e2cd6f4b4bd65b10692fbdc17f597fa79793c8</Sha>
      <SourceBuild RepoName="emsdk" ManagedOnly="true" />
    </Dependency>
    <Dependency Name="Microsoft.Build" Version="17.13.0-preview-24612-02">
      <Uri>https://github.com/dotnet/msbuild</Uri>
      <Sha>41868360b914181b94136a1dc5911d8bdd66e2a9</Sha>
    </Dependency>
    <Dependency Name="Microsoft.Build.Localization" Version="17.13.0-preview-24612-02">
      <Uri>https://github.com/dotnet/msbuild</Uri>
      <Sha>41868360b914181b94136a1dc5911d8bdd66e2a9</Sha>
    </Dependency>
    <!-- Intermediate is necessary for source build. -->
    <Dependency Name="Microsoft.SourceBuild.Intermediate.msbuild" Version="17.13.0-preview-24612-02">
      <Uri>https://github.com/dotnet/msbuild</Uri>
      <Sha>41868360b914181b94136a1dc5911d8bdd66e2a9</Sha>
      <SourceBuild RepoName="msbuild" ManagedOnly="true" />
    </Dependency>
    <Dependency Name="Microsoft.FSharp.Compiler" Version="13.9.200-beta.24617.1">
      <Uri>https://github.com/dotnet/fsharp</Uri>
      <Sha>5af96504f10836eca6ce804ab3cdd28c042fa35a</Sha>
    </Dependency>
    <!-- Intermediate is necessary for source build. -->
    <Dependency Name="Microsoft.SourceBuild.Intermediate.fsharp" Version="9.0.200-beta.24617.1">
      <Uri>https://github.com/dotnet/fsharp</Uri>
      <Sha>5af96504f10836eca6ce804ab3cdd28c042fa35a</Sha>
      <SourceBuild RepoName="fsharp" ManagedOnly="true" />
    </Dependency>
<<<<<<< HEAD
    <Dependency Name="Microsoft.Net.Compilers.Toolset" Version="4.13.0-3.24617.3">
      <Uri>https://github.com/dotnet/roslyn</Uri>
      <Sha>f9ccce030d8fdcc2ea095e095b71316d243c5b35</Sha>
    </Dependency>
    <!-- Intermediate is necessary for source build. -->
    <Dependency Name="Microsoft.SourceBuild.Intermediate.roslyn" Version="4.13.0-3.24617.3">
      <Uri>https://github.com/dotnet/roslyn</Uri>
      <Sha>f9ccce030d8fdcc2ea095e095b71316d243c5b35</Sha>
      <SourceBuild RepoName="roslyn" ManagedOnly="true" />
    </Dependency>
    <Dependency Name="Microsoft.Net.Compilers.Toolset.Framework" Version="4.13.0-3.24617.3">
      <Uri>https://github.com/dotnet/roslyn</Uri>
      <Sha>f9ccce030d8fdcc2ea095e095b71316d243c5b35</Sha>
    </Dependency>
    <Dependency Name="Microsoft.CodeAnalysis" Version="4.13.0-3.24617.3">
      <Uri>https://github.com/dotnet/roslyn</Uri>
      <Sha>f9ccce030d8fdcc2ea095e095b71316d243c5b35</Sha>
    </Dependency>
    <Dependency Name="Microsoft.CodeAnalysis.CSharp" Version="4.13.0-3.24617.3">
      <Uri>https://github.com/dotnet/roslyn</Uri>
      <Sha>f9ccce030d8fdcc2ea095e095b71316d243c5b35</Sha>
    </Dependency>
    <Dependency Name="Microsoft.CodeAnalysis.CSharp.CodeStyle" Version="4.13.0-3.24617.3">
      <Uri>https://github.com/dotnet/roslyn</Uri>
      <Sha>f9ccce030d8fdcc2ea095e095b71316d243c5b35</Sha>
    </Dependency>
    <Dependency Name="Microsoft.CodeAnalysis.CSharp.Features" Version="4.13.0-3.24617.3">
      <Uri>https://github.com/dotnet/roslyn</Uri>
      <Sha>f9ccce030d8fdcc2ea095e095b71316d243c5b35</Sha>
    </Dependency>
    <Dependency Name="Microsoft.CodeAnalysis.CSharp.Workspaces" Version="4.13.0-3.24617.3">
      <Uri>https://github.com/dotnet/roslyn</Uri>
      <Sha>f9ccce030d8fdcc2ea095e095b71316d243c5b35</Sha>
    </Dependency>
    <Dependency Name="Microsoft.CodeAnalysis.Workspaces.MSBuild" Version="4.13.0-3.24617.3">
      <Uri>https://github.com/dotnet/roslyn</Uri>
      <Sha>f9ccce030d8fdcc2ea095e095b71316d243c5b35</Sha>
=======
    <Dependency Name="Microsoft.Net.Compilers.Toolset" Version="4.13.0-3.24603.5">
      <Uri>https://github.com/dotnet/roslyn</Uri>
      <Sha>d94a5505a6515a2d5350c7055853fc431e6dcfa4</Sha>
    </Dependency>
    <!-- Intermediate is necessary for source build. -->
    <Dependency Name="Microsoft.SourceBuild.Intermediate.roslyn" Version="4.13.0-3.24603.5">
      <Uri>https://github.com/dotnet/roslyn</Uri>
      <Sha>d94a5505a6515a2d5350c7055853fc431e6dcfa4</Sha>
      <SourceBuild RepoName="roslyn" ManagedOnly="true" />
    </Dependency>
    <Dependency Name="Microsoft.Net.Compilers.Toolset.Framework" Version="4.13.0-3.24603.5">
      <Uri>https://github.com/dotnet/roslyn</Uri>
      <Sha>d94a5505a6515a2d5350c7055853fc431e6dcfa4</Sha>
    </Dependency>
    <Dependency Name="Microsoft.CodeAnalysis" Version="4.13.0-3.24603.5">
      <Uri>https://github.com/dotnet/roslyn</Uri>
      <Sha>d94a5505a6515a2d5350c7055853fc431e6dcfa4</Sha>
    </Dependency>
    <Dependency Name="Microsoft.CodeAnalysis.CSharp" Version="4.13.0-3.24603.5">
      <Uri>https://github.com/dotnet/roslyn</Uri>
      <Sha>d94a5505a6515a2d5350c7055853fc431e6dcfa4</Sha>
    </Dependency>
    <Dependency Name="Microsoft.CodeAnalysis.CSharp.CodeStyle" Version="4.13.0-3.24603.5">
      <Uri>https://github.com/dotnet/roslyn</Uri>
      <Sha>d94a5505a6515a2d5350c7055853fc431e6dcfa4</Sha>
    </Dependency>
    <Dependency Name="Microsoft.CodeAnalysis.CSharp.Features" Version="4.13.0-3.24603.5">
      <Uri>https://github.com/dotnet/roslyn</Uri>
      <Sha>d94a5505a6515a2d5350c7055853fc431e6dcfa4</Sha>
    </Dependency>
    <Dependency Name="Microsoft.CodeAnalysis.CSharp.Workspaces" Version="4.13.0-3.24603.5">
      <Uri>https://github.com/dotnet/roslyn</Uri>
      <Sha>d94a5505a6515a2d5350c7055853fc431e6dcfa4</Sha>
    </Dependency>
    <Dependency Name="Microsoft.CodeAnalysis.Workspaces.MSBuild" Version="4.13.0-3.24603.5">
      <Uri>https://github.com/dotnet/roslyn</Uri>
      <Sha>d94a5505a6515a2d5350c7055853fc431e6dcfa4</Sha>
>>>>>>> c3d462b4
    </Dependency>
    <Dependency Name="Microsoft.AspNetCore.DeveloperCertificates.XPlat" Version="10.0.0-alpha.2.24617.2">
      <Uri>https://github.com/dotnet/aspnetcore</Uri>
      <Sha>6ae3ea387b20f6497b82897d613e9b8a6e31d69c</Sha>
    </Dependency>
    <Dependency Name="Microsoft.AspNetCore.TestHost" Version="10.0.0-alpha.2.24617.2">
      <Uri>https://github.com/dotnet/aspnetcore</Uri>
      <Sha>6ae3ea387b20f6497b82897d613e9b8a6e31d69c</Sha>
    </Dependency>
    <Dependency Name="Microsoft.Build.NuGetSdkResolver" Version="6.13.0-rc.98">
      <Uri>https://github.com/nuget/nuget.client</Uri>
      <Sha>c60352c138a25e8a4bde0775a7c2e0600b186b0b</Sha>
    </Dependency>
    <Dependency Name="NuGet.Build.Tasks" Version="6.13.0-rc.98">
      <Uri>https://github.com/nuget/nuget.client</Uri>
      <Sha>c60352c138a25e8a4bde0775a7c2e0600b186b0b</Sha>
      <SourceBuildTarball RepoName="nuget-client" ManagedOnly="true" />
    </Dependency>
    <Dependency Name="NuGet.Build.Tasks.Console" Version="6.13.0-rc.98">
      <Uri>https://github.com/nuget/nuget.client</Uri>
      <Sha>c60352c138a25e8a4bde0775a7c2e0600b186b0b</Sha>
    </Dependency>
    <Dependency Name="NuGet.Build.Tasks.Pack" Version="6.13.0-rc.98">
      <Uri>https://github.com/nuget/nuget.client</Uri>
      <Sha>c60352c138a25e8a4bde0775a7c2e0600b186b0b</Sha>
    </Dependency>
    <Dependency Name="NuGet.Commands" Version="6.13.0-rc.98">
      <Uri>https://github.com/nuget/nuget.client</Uri>
      <Sha>c60352c138a25e8a4bde0775a7c2e0600b186b0b</Sha>
    </Dependency>
    <Dependency Name="NuGet.CommandLine.XPlat" Version="6.13.0-rc.98">
      <Uri>https://github.com/nuget/nuget.client</Uri>
      <Sha>c60352c138a25e8a4bde0775a7c2e0600b186b0b</Sha>
    </Dependency>
    <Dependency Name="NuGet.Common" Version="6.13.0-rc.98">
      <Uri>https://github.com/nuget/nuget.client</Uri>
      <Sha>c60352c138a25e8a4bde0775a7c2e0600b186b0b</Sha>
    </Dependency>
    <Dependency Name="NuGet.Configuration" Version="6.13.0-rc.98">
      <Uri>https://github.com/nuget/nuget.client</Uri>
      <Sha>c60352c138a25e8a4bde0775a7c2e0600b186b0b</Sha>
    </Dependency>
    <Dependency Name="NuGet.Credentials" Version="6.13.0-rc.98">
      <Uri>https://github.com/nuget/nuget.client</Uri>
      <Sha>c60352c138a25e8a4bde0775a7c2e0600b186b0b</Sha>
    </Dependency>
    <Dependency Name="NuGet.DependencyResolver.Core" Version="6.13.0-rc.98">
      <Uri>https://github.com/nuget/nuget.client</Uri>
      <Sha>c60352c138a25e8a4bde0775a7c2e0600b186b0b</Sha>
    </Dependency>
    <Dependency Name="NuGet.Frameworks" Version="6.13.0-rc.98">
      <Uri>https://github.com/nuget/nuget.client</Uri>
      <Sha>c60352c138a25e8a4bde0775a7c2e0600b186b0b</Sha>
    </Dependency>
    <Dependency Name="NuGet.LibraryModel" Version="6.13.0-rc.98">
      <Uri>https://github.com/nuget/nuget.client</Uri>
      <Sha>c60352c138a25e8a4bde0775a7c2e0600b186b0b</Sha>
    </Dependency>
    <Dependency Name="NuGet.ProjectModel" Version="6.13.0-rc.98">
      <Uri>https://github.com/nuget/nuget.client</Uri>
      <Sha>c60352c138a25e8a4bde0775a7c2e0600b186b0b</Sha>
    </Dependency>
    <Dependency Name="NuGet.Protocol" Version="6.13.0-rc.98">
      <Uri>https://github.com/nuget/nuget.client</Uri>
      <Sha>c60352c138a25e8a4bde0775a7c2e0600b186b0b</Sha>
    </Dependency>
    <Dependency Name="NuGet.Packaging" Version="6.13.0-rc.98">
      <Uri>https://github.com/nuget/nuget.client</Uri>
      <Sha>c60352c138a25e8a4bde0775a7c2e0600b186b0b</Sha>
    </Dependency>
    <Dependency Name="NuGet.Versioning" Version="6.13.0-rc.98">
      <Uri>https://github.com/nuget/nuget.client</Uri>
      <Sha>c60352c138a25e8a4bde0775a7c2e0600b186b0b</Sha>
    </Dependency>
    <Dependency Name="NuGet.Localization" Version="6.13.0-rc.98">
      <Uri>https://github.com/nuget/nuget.client</Uri>
      <Sha>c60352c138a25e8a4bde0775a7c2e0600b186b0b</Sha>
    </Dependency>
    <Dependency Name="Microsoft.NET.Test.Sdk" Version="17.13.0-preview-24610-01">
      <Uri>https://github.com/microsoft/vstest</Uri>
      <Sha>fc785088a28006c774dcfe0916b69ff54e6f99c1</Sha>
    </Dependency>
    <Dependency Name="Microsoft.TestPlatform.CLI" Version="17.13.0-preview-24610-01">
      <Uri>https://github.com/microsoft/vstest</Uri>
      <Sha>fc785088a28006c774dcfe0916b69ff54e6f99c1</Sha>
    </Dependency>
    <Dependency Name="Microsoft.TestPlatform.Build" Version="17.13.0-preview-24610-01">
      <Uri>https://github.com/microsoft/vstest</Uri>
      <Sha>fc785088a28006c774dcfe0916b69ff54e6f99c1</Sha>
    </Dependency>
    <!-- Intermediate is necessary for source build. -->
    <Dependency Name="Microsoft.SourceBuild.Intermediate.vstest" Version="17.13.0-preview-24610-01">
      <Uri>https://github.com/microsoft/vstest</Uri>
      <Sha>fc785088a28006c774dcfe0916b69ff54e6f99c1</Sha>
      <SourceBuild RepoName="vstest" ManagedOnly="true" />
    </Dependency>
    <Dependency Name="Microsoft.NET.ILLink.Tasks" Version="10.0.0-alpha.1.24617.1">
      <Uri>https://github.com/dotnet/runtime</Uri>
      <Sha>9482c1ed378dfde2f540b99cb99685396b3bd4c2</Sha>
    </Dependency>
    <Dependency Name="System.CodeDom" Version="10.0.0-alpha.1.24617.1">
      <Uri>https://github.com/dotnet/runtime</Uri>
      <Sha>9482c1ed378dfde2f540b99cb99685396b3bd4c2</Sha>
    </Dependency>
    <Dependency Name="System.Formats.Asn1" Version="10.0.0-alpha.1.24617.1">
      <Uri>https://github.com/dotnet/runtime</Uri>
      <Sha>9482c1ed378dfde2f540b99cb99685396b3bd4c2</Sha>
    </Dependency>
    <Dependency Name="System.Security.Cryptography.ProtectedData" Version="10.0.0-alpha.1.24617.1">
      <Uri>https://github.com/dotnet/runtime</Uri>
      <Sha>9482c1ed378dfde2f540b99cb99685396b3bd4c2</Sha>
    </Dependency>
    <Dependency Name="System.Text.Encoding.CodePages" Version="10.0.0-alpha.1.24617.1">
      <Uri>https://github.com/dotnet/runtime</Uri>
      <Sha>9482c1ed378dfde2f540b99cb99685396b3bd4c2</Sha>
    </Dependency>
    <Dependency Name="System.Resources.Extensions" Version="10.0.0-alpha.1.24617.1">
      <Uri>https://github.com/dotnet/runtime</Uri>
      <Sha>9482c1ed378dfde2f540b99cb99685396b3bd4c2</Sha>
    </Dependency>
    <Dependency Name="Microsoft.WindowsDesktop.App.Runtime.win-x64" Version="10.0.0-alpha.1.24607.1">
      <Uri>https://github.com/dotnet/windowsdesktop</Uri>
      <Sha>9bae053da57e9108b4bc4dd8f713eaebf61331a0</Sha>
      <SourceBuildTarball RepoName="windowsdesktop" ManagedOnly="true" />
    </Dependency>
    <Dependency Name="VS.Redist.Common.WindowsDesktop.SharedFramework.x64.10.0" Version="10.0.0-alpha.1.24607.1">
      <Uri>https://github.com/dotnet/windowsdesktop</Uri>
      <Sha>9bae053da57e9108b4bc4dd8f713eaebf61331a0</Sha>
    </Dependency>
    <Dependency Name="Microsoft.WindowsDesktop.App.Ref" Version="10.0.0-alpha.1.24607.1">
      <Uri>https://github.com/dotnet/windowsdesktop</Uri>
      <Sha>9bae053da57e9108b4bc4dd8f713eaebf61331a0</Sha>
    </Dependency>
    <Dependency Name="VS.Redist.Common.WindowsDesktop.TargetingPack.x64.10.0" Version="10.0.0-alpha.1.24607.1">
      <Uri>https://github.com/dotnet/windowsdesktop</Uri>
      <Sha>9bae053da57e9108b4bc4dd8f713eaebf61331a0</Sha>
    </Dependency>
    <Dependency Name="Microsoft.NET.Sdk.WindowsDesktop" Version="10.0.0-alpha.1.24605.3" CoherentParentDependency="Microsoft.WindowsDesktop.App.Ref">
      <Uri>https://github.com/dotnet/wpf</Uri>
      <Sha>c6bff274b42ea186c4a53aab6e6447cf92aeb1e1</Sha>
    </Dependency>
    <Dependency Name="Microsoft.AspNetCore.App.Ref" Version="10.0.0-alpha.2.24617.2">
      <Uri>https://github.com/dotnet/aspnetcore</Uri>
      <Sha>6ae3ea387b20f6497b82897d613e9b8a6e31d69c</Sha>
    </Dependency>
    <Dependency Name="Microsoft.AspNetCore.App.Ref.Internal" Version="10.0.0-alpha.2.24617.2">
      <Uri>https://github.com/dotnet/aspnetcore</Uri>
      <Sha>6ae3ea387b20f6497b82897d613e9b8a6e31d69c</Sha>
    </Dependency>
    <Dependency Name="Microsoft.AspNetCore.App.Runtime.win-x64" Version="10.0.0-alpha.2.24617.2">
      <Uri>https://github.com/dotnet/aspnetcore</Uri>
      <Sha>6ae3ea387b20f6497b82897d613e9b8a6e31d69c</Sha>
    </Dependency>
    <Dependency Name="VS.Redist.Common.AspNetCore.SharedFramework.x64.10.0" Version="10.0.0-alpha.2.24617.2">
      <Uri>https://github.com/dotnet/aspnetcore</Uri>
      <Sha>6ae3ea387b20f6497b82897d613e9b8a6e31d69c</Sha>
    </Dependency>
    <Dependency Name="dotnet-dev-certs" Version="10.0.0-alpha.2.24617.2">
      <Uri>https://github.com/dotnet/aspnetcore</Uri>
      <Sha>6ae3ea387b20f6497b82897d613e9b8a6e31d69c</Sha>
    </Dependency>
    <Dependency Name="dotnet-user-jwts" Version="10.0.0-alpha.2.24617.2">
      <Uri>https://github.com/dotnet/aspnetcore</Uri>
      <Sha>6ae3ea387b20f6497b82897d613e9b8a6e31d69c</Sha>
    </Dependency>
    <Dependency Name="dotnet-user-secrets" Version="10.0.0-alpha.2.24617.2">
      <Uri>https://github.com/dotnet/aspnetcore</Uri>
      <Sha>6ae3ea387b20f6497b82897d613e9b8a6e31d69c</Sha>
    </Dependency>
    <Dependency Name="Microsoft.AspNetCore.Analyzers" Version="10.0.0-alpha.2.24617.2">
      <Uri>https://github.com/dotnet/aspnetcore</Uri>
      <Sha>6ae3ea387b20f6497b82897d613e9b8a6e31d69c</Sha>
    </Dependency>
    <Dependency Name="Microsoft.AspNetCore.Components.SdkAnalyzers" Version="10.0.0-alpha.2.24617.2">
      <Uri>https://github.com/dotnet/aspnetcore</Uri>
      <Sha>6ae3ea387b20f6497b82897d613e9b8a6e31d69c</Sha>
    </Dependency>
    <Dependency Name="Microsoft.AspNetCore.Mvc.Analyzers" Version="10.0.0-alpha.2.24617.2">
      <Uri>https://github.com/dotnet/aspnetcore</Uri>
      <Sha>6ae3ea387b20f6497b82897d613e9b8a6e31d69c</Sha>
    </Dependency>
    <Dependency Name="Microsoft.AspNetCore.Mvc.Api.Analyzers" Version="10.0.0-alpha.2.24617.2">
      <Uri>https://github.com/dotnet/aspnetcore</Uri>
      <Sha>6ae3ea387b20f6497b82897d613e9b8a6e31d69c</Sha>
    </Dependency>
    <!-- Intermediate is necessary for source build. -->
    <Dependency Name="Microsoft.SourceBuild.Intermediate.aspnetcore" Version="10.0.0-alpha.2.24617.2">
      <Uri>https://github.com/dotnet/aspnetcore</Uri>
      <Sha>6ae3ea387b20f6497b82897d613e9b8a6e31d69c</Sha>
      <SourceBuild RepoName="aspnetcore" ManagedOnly="true" />
    </Dependency>
    <Dependency Name="Microsoft.CodeAnalysis.Razor.Tooling.Internal" Version="9.0.0-preview.24616.7">
      <Uri>https://github.com/dotnet/razor</Uri>
      <Sha>a9572a6e86ff7b60878693fa99f68f3ba1371f19</Sha>
    </Dependency>
    <Dependency Name="Microsoft.AspNetCore.Mvc.Razor.Extensions.Tooling.Internal" Version="9.0.0-preview.24616.7">
      <Uri>https://github.com/dotnet/razor</Uri>
      <Sha>a9572a6e86ff7b60878693fa99f68f3ba1371f19</Sha>
    </Dependency>
    <Dependency Name="Microsoft.NET.Sdk.Razor.SourceGenerators.Transport" Version="9.0.0-preview.24616.7">
      <Uri>https://github.com/dotnet/razor</Uri>
      <Sha>a9572a6e86ff7b60878693fa99f68f3ba1371f19</Sha>
    </Dependency>
    <!-- Intermediate is necessary for source build. -->
    <Dependency Name="Microsoft.SourceBuild.Intermediate.razor" Version="9.0.0-preview.24616.7">
      <Uri>https://github.com/dotnet/razor</Uri>
      <Sha>a9572a6e86ff7b60878693fa99f68f3ba1371f19</Sha>
      <SourceBuild RepoName="razor" ManagedOnly="true" />
    </Dependency>
    <Dependency Name="Microsoft.Extensions.FileProviders.Embedded" Version="10.0.0-alpha.2.24617.2">
      <Uri>https://github.com/dotnet/aspnetcore</Uri>
      <Sha>6ae3ea387b20f6497b82897d613e9b8a6e31d69c</Sha>
    </Dependency>
    <Dependency Name="Microsoft.AspNetCore.Authorization" Version="10.0.0-alpha.2.24617.2">
      <Uri>https://github.com/dotnet/aspnetcore</Uri>
      <Sha>6ae3ea387b20f6497b82897d613e9b8a6e31d69c</Sha>
    </Dependency>
    <Dependency Name="Microsoft.AspNetCore.Components.Web" Version="10.0.0-alpha.2.24617.2">
      <Uri>https://github.com/dotnet/aspnetcore</Uri>
      <Sha>6ae3ea387b20f6497b82897d613e9b8a6e31d69c</Sha>
    </Dependency>
    <Dependency Name="Microsoft.JSInterop" Version="10.0.0-alpha.2.24617.2">
      <Uri>https://github.com/dotnet/aspnetcore</Uri>
      <Sha>6ae3ea387b20f6497b82897d613e9b8a6e31d69c</Sha>
    </Dependency>
    <!-- For coherency purposes, these versions should be gated by the versions of winforms and wpf routed via windowsdesktop -->
    <Dependency Name="Microsoft.Dotnet.WinForms.ProjectTemplates" Version="10.0.0-alpha.1.24605.2" CoherentParentDependency="Microsoft.WindowsDesktop.App.Runtime.win-x64">
      <Uri>https://github.com/dotnet/winforms</Uri>
      <Sha>6ecb29a0b34c73048062257c1cab74b219759260</Sha>
    </Dependency>
    <Dependency Name="Microsoft.DotNet.Wpf.ProjectTemplates" Version="10.0.0-alpha.1.24605.3" CoherentParentDependency="Microsoft.WindowsDesktop.App.Runtime.win-x64">
      <Uri>https://github.com/dotnet/wpf</Uri>
      <Sha>c6bff274b42ea186c4a53aab6e6447cf92aeb1e1</Sha>
    </Dependency>
    <Dependency Name="Microsoft.Web.Xdt" Version="10.0.0-preview.24609.2">
      <Uri>https://github.com/dotnet/xdt</Uri>
      <Sha>63ae81154c50a1cf9287cc47d8351d55b4289e6d</Sha>
    </Dependency>
    <!-- Intermediate is necessary for source build. -->
    <Dependency Name="Microsoft.SourceBuild.Intermediate.xdt" Version="10.0.0-preview.24609.2">
      <Uri>https://github.com/dotnet/xdt</Uri>
      <Sha>63ae81154c50a1cf9287cc47d8351d55b4289e6d</Sha>
      <SourceBuild RepoName="xdt" ManagedOnly="true" />
    </Dependency>
    <Dependency Name="Microsoft.CodeAnalysis.NetAnalyzers" Version="10.0.0-preview.24616.1">
      <Uri>https://github.com/dotnet/roslyn-analyzers</Uri>
      <Sha>5ed336762c6260a83ece35cd1f6749251452bad0</Sha>
    </Dependency>
    <Dependency Name="Microsoft.CodeAnalysis.PublicApiAnalyzers" Version="3.12.0-beta1.24616.1">
      <Uri>https://github.com/dotnet/roslyn-analyzers</Uri>
      <Sha>5ed336762c6260a83ece35cd1f6749251452bad0</Sha>
    </Dependency>
    <!-- Intermediate is necessary for source build. -->
    <Dependency Name="Microsoft.SourceBuild.Intermediate.roslyn-analyzers" Version="3.12.0-beta1.24616.1">
      <Uri>https://github.com/dotnet/roslyn-analyzers</Uri>
      <Sha>5ed336762c6260a83ece35cd1f6749251452bad0</Sha>
      <SourceBuild RepoName="roslyn-analyzers" ManagedOnly="true" />
    </Dependency>
    <Dependency Name="System.CommandLine" Version="2.0.0-beta4.24528.1">
      <Uri>https://github.com/dotnet/command-line-api</Uri>
      <Sha>feb61c7f328a2401d74f4317b39d02126cfdfe24</Sha>
    </Dependency>
    <Dependency Name="System.CommandLine.Rendering" Version="0.4.0-alpha.24528.1">
      <Uri>https://github.com/dotnet/command-line-api</Uri>
      <Sha>feb61c7f328a2401d74f4317b39d02126cfdfe24</Sha>
    </Dependency>
    <!-- Microsoft.CodeAnalysis.Workspaces.MSBuild transitively references M.Bcl.AsyncInterfaces.
         Adding an explicit dependency to make sure the latest version is used instead of the SBRP
         one under source build. -->
    <!-- Intermediate is necessary for source build. -->
    <Dependency Name="Microsoft.DiaSymReader" Version="2.2.0-beta.24574.1">
      <Uri>https://github.com/dotnet/symreader</Uri>
      <Sha>878352351804a2339d595c1f74f9e6b32c6c6e6b</Sha>
    </Dependency>
    <!-- Intermediate is necessary for source build. -->
    <Dependency Name="Microsoft.SourceBuild.Intermediate.command-line-api" Version="0.1.552801">
      <Uri>https://github.com/dotnet/command-line-api</Uri>
      <Sha>feb61c7f328a2401d74f4317b39d02126cfdfe24</Sha>
      <SourceBuild RepoName="command-line-api" ManagedOnly="true" />
    </Dependency>
    <!-- Intermediate is necessary for source build. -->
    <Dependency Name="Microsoft.SourceBuild.Intermediate.source-build-externals" Version="10.0.561601">
      <Uri>https://github.com/dotnet/source-build-externals</Uri>
      <Sha>2aa5deaca3313a9908da198c08bf2cab11107684</Sha>
      <SourceBuild RepoName="source-build-externals" ManagedOnly="true" />
    </Dependency>
    <!-- Intermediate is necessary for source build. -->
    <Dependency Name="Microsoft.SourceBuild.Intermediate.source-build-reference-packages" Version="10.0.561602">
      <Uri>https://github.com/dotnet/source-build-reference-packages</Uri>
      <Sha>b24c3aa9f120f83befa255d5d5f465b961f387fb</Sha>
      <SourceBuild RepoName="source-build-reference-packages" ManagedOnly="true" />
    </Dependency>
    <Dependency Name="Microsoft.Deployment.DotNet.Releases" Version="2.0.0-preview.1.24602.1">
      <Uri>https://github.com/dotnet/deployment-tools</Uri>
      <Sha>33bdfdb07c2872191e96692dee67ee35bc360d4f</Sha>
    </Dependency>
    <Dependency Name="Microsoft.Build.Tasks.Git" Version="9.0.0-beta.24616.2">
      <Uri>https://github.com/dotnet/sourcelink</Uri>
      <Sha>ab3010a0189f338e28097210c537dd6dc09a655f</Sha>
    </Dependency>
    <Dependency Name="Microsoft.SourceLink.Common" Version="9.0.0-beta.24616.2">
      <Uri>https://github.com/dotnet/sourcelink</Uri>
      <Sha>ab3010a0189f338e28097210c537dd6dc09a655f</Sha>
    </Dependency>
    <Dependency Name="Microsoft.SourceLink.AzureRepos.Git" Version="9.0.0-beta.24616.2">
      <Uri>https://github.com/dotnet/sourcelink</Uri>
      <Sha>ab3010a0189f338e28097210c537dd6dc09a655f</Sha>
    </Dependency>
    <Dependency Name="Microsoft.SourceLink.GitHub" Version="9.0.0-beta.24616.2">
      <Uri>https://github.com/dotnet/sourcelink</Uri>
      <Sha>ab3010a0189f338e28097210c537dd6dc09a655f</Sha>
    </Dependency>
    <Dependency Name="Microsoft.SourceLink.GitLab" Version="9.0.0-beta.24616.2">
      <Uri>https://github.com/dotnet/sourcelink</Uri>
      <Sha>ab3010a0189f338e28097210c537dd6dc09a655f</Sha>
    </Dependency>
    <Dependency Name="Microsoft.SourceLink.Bitbucket.Git" Version="9.0.0-beta.24616.2">
      <Uri>https://github.com/dotnet/sourcelink</Uri>
      <Sha>ab3010a0189f338e28097210c537dd6dc09a655f</Sha>
    </Dependency>
    <!-- Intermediate is necessary for source build. -->
    <Dependency Name="Microsoft.SourceBuild.Intermediate.sourcelink" Version="9.0.0-beta.24616.2">
      <Uri>https://github.com/dotnet/sourcelink</Uri>
      <Sha>ab3010a0189f338e28097210c537dd6dc09a655f</Sha>
      <SourceBuild RepoName="sourcelink" ManagedOnly="true" />
    </Dependency>
    <!-- Intermediate is necessary for source build. -->
    <Dependency Name="Microsoft.SourceBuild.Intermediate.deployment-tools" Version="9.0.0-preview.1.24602.1">
      <Uri>https://github.com/dotnet/deployment-tools</Uri>
      <Sha>33bdfdb07c2872191e96692dee67ee35bc360d4f</Sha>
      <SourceBuild RepoName="deployment-tools" ManagedOnly="true" />
    </Dependency>
    <!-- Intermediate is necessary for source build. -->
    <Dependency Name="Microsoft.SourceBuild.Intermediate.symreader" Version="2.2.0-beta.24574.1">
      <Uri>https://github.com/dotnet/symreader</Uri>
      <Sha>878352351804a2339d595c1f74f9e6b32c6c6e6b</Sha>
      <SourceBuild RepoName="symreader" ManagedOnly="true" />
    </Dependency>
    <!-- Dependency required for flowing correct package version in source-build, using PVP flow. -->
    <Dependency Name="Microsoft.Extensions.Logging" Version="10.0.0-alpha.1.24617.1">
      <Uri>https://github.com/dotnet/runtime</Uri>
      <Sha>9482c1ed378dfde2f540b99cb99685396b3bd4c2</Sha>
    </Dependency>
    <!-- Dependency required for flowing correct package version in source-build, using PVP flow. -->
    <Dependency Name="Microsoft.Extensions.Logging.Abstractions" Version="10.0.0-alpha.1.24617.1">
      <Uri>https://github.com/dotnet/runtime</Uri>
      <Sha>9482c1ed378dfde2f540b99cb99685396b3bd4c2</Sha>
    </Dependency>
    <!-- Dependency required for flowing correct package version in source-build, using PVP flow. -->
    <Dependency Name="Microsoft.Extensions.Logging.Console" Version="10.0.0-alpha.1.24617.1">
      <Uri>https://github.com/dotnet/runtime</Uri>
      <Sha>9482c1ed378dfde2f540b99cb99685396b3bd4c2</Sha>
    </Dependency>
    <!-- Dependency required for flowing correct package version in source-build, using PVP flow. -->
    <Dependency Name="Microsoft.Extensions.FileSystemGlobbing" Version="10.0.0-alpha.1.24617.1">
      <Uri>https://github.com/dotnet/runtime</Uri>
      <Sha>9482c1ed378dfde2f540b99cb99685396b3bd4c2</Sha>
    </Dependency>
    <!-- Dependency required for flowing correct package version in source-build, using PVP flow. -->
    <Dependency Name="System.ServiceProcess.ServiceController" Version="10.0.0-alpha.1.24617.1">
      <Uri>https://github.com/dotnet/runtime</Uri>
      <Sha>9482c1ed378dfde2f540b99cb99685396b3bd4c2</Sha>
    </Dependency>
    <Dependency Name="System.Text.Json" Version="10.0.0-alpha.1.24617.1">
      <Uri>https://github.com/dotnet/runtime</Uri>
      <Sha>9482c1ed378dfde2f540b99cb99685396b3bd4c2</Sha>
    </Dependency>
    <Dependency Name="Microsoft.Bcl.AsyncInterfaces" Version="10.0.0-alpha.1.24617.1">
      <Uri>https://github.com/dotnet/runtime</Uri>
      <Sha>9482c1ed378dfde2f540b99cb99685396b3bd4c2</Sha>
    </Dependency>
    <Dependency Name="Microsoft.Extensions.FileProviders.Abstractions" Version="10.0.0-alpha.1.24617.1">
      <Uri>https://github.com/dotnet/runtime</Uri>
      <Sha>9482c1ed378dfde2f540b99cb99685396b3bd4c2</Sha>
    </Dependency>
    <Dependency Name="Microsoft.Extensions.ObjectPool" Version="10.0.0-alpha.2.24617.2">
      <Uri>https://github.com/dotnet/aspnetcore</Uri>
      <Sha>6ae3ea387b20f6497b82897d613e9b8a6e31d69c</Sha>
    </Dependency>
    <Dependency Name="Microsoft.Win32.SystemEvents" Version="10.0.0-alpha.1.24617.1">
      <Uri>https://github.com/dotnet/runtime</Uri>
      <Sha>9482c1ed378dfde2f540b99cb99685396b3bd4c2</Sha>
    </Dependency>
    <Dependency Name="System.Composition.AttributedModel" Version="10.0.0-alpha.1.24617.1">
      <Uri>https://github.com/dotnet/runtime</Uri>
      <Sha>9482c1ed378dfde2f540b99cb99685396b3bd4c2</Sha>
    </Dependency>
    <Dependency Name="System.Composition.Convention" Version="10.0.0-alpha.1.24617.1">
      <Uri>https://github.com/dotnet/runtime</Uri>
      <Sha>9482c1ed378dfde2f540b99cb99685396b3bd4c2</Sha>
    </Dependency>
    <Dependency Name="System.Composition.Hosting" Version="10.0.0-alpha.1.24617.1">
      <Uri>https://github.com/dotnet/runtime</Uri>
      <Sha>9482c1ed378dfde2f540b99cb99685396b3bd4c2</Sha>
    </Dependency>
    <Dependency Name="System.Composition.Runtime" Version="10.0.0-alpha.1.24617.1">
      <Uri>https://github.com/dotnet/runtime</Uri>
      <Sha>9482c1ed378dfde2f540b99cb99685396b3bd4c2</Sha>
    </Dependency>
    <Dependency Name="System.Composition.TypedParts" Version="10.0.0-alpha.1.24617.1">
      <Uri>https://github.com/dotnet/runtime</Uri>
      <Sha>9482c1ed378dfde2f540b99cb99685396b3bd4c2</Sha>
    </Dependency>
    <Dependency Name="System.Configuration.ConfigurationManager" Version="10.0.0-alpha.1.24617.1">
      <Uri>https://github.com/dotnet/runtime</Uri>
      <Sha>9482c1ed378dfde2f540b99cb99685396b3bd4c2</Sha>
    </Dependency>
    <Dependency Name="System.Security.Cryptography.Pkcs" Version="10.0.0-alpha.1.24617.1">
      <Uri>https://github.com/dotnet/runtime</Uri>
      <Sha>9482c1ed378dfde2f540b99cb99685396b3bd4c2</Sha>
    </Dependency>
    <Dependency Name="System.Security.Cryptography.Xml" Version="10.0.0-alpha.1.24617.1">
      <Uri>https://github.com/dotnet/runtime</Uri>
      <Sha>9482c1ed378dfde2f540b99cb99685396b3bd4c2</Sha>
    </Dependency>
    <Dependency Name="System.Security.Permissions" Version="10.0.0-alpha.1.24617.1">
      <Uri>https://github.com/dotnet/runtime</Uri>
      <Sha>9482c1ed378dfde2f540b99cb99685396b3bd4c2</Sha>
    </Dependency>
    <Dependency Name="System.Windows.Extensions" Version="10.0.0-alpha.1.24617.1">
      <Uri>https://github.com/dotnet/runtime</Uri>
      <Sha>9482c1ed378dfde2f540b99cb99685396b3bd4c2</Sha>
    </Dependency>
  </ProductDependencies>
  <ToolsetDependencies>
    <Dependency Name="Microsoft.DotNet.Arcade.Sdk" Version="10.0.0-beta.24604.4">
      <Uri>https://github.com/dotnet/arcade</Uri>
      <Sha>45d845e04c05fbe5da9838c454bbc3af1df6be81</Sha>
    </Dependency>
    <Dependency Name="Microsoft.DotNet.Build.Tasks.Installers" Version="10.0.0-beta.24604.4">
      <Uri>https://github.com/dotnet/arcade</Uri>
      <Sha>45d845e04c05fbe5da9838c454bbc3af1df6be81</Sha>
    </Dependency>
    <Dependency Name="Microsoft.DotNet.Helix.Sdk" Version="10.0.0-beta.24604.4">
      <Uri>https://github.com/dotnet/arcade</Uri>
      <Sha>45d845e04c05fbe5da9838c454bbc3af1df6be81</Sha>
    </Dependency>
    <Dependency Name="Microsoft.DotNet.SignTool" Version="10.0.0-beta.24604.4">
      <Uri>https://github.com/dotnet/arcade</Uri>
      <Sha>45d845e04c05fbe5da9838c454bbc3af1df6be81</Sha>
    </Dependency>
    <Dependency Name="Microsoft.DotNet.XUnitExtensions" Version="10.0.0-beta.24604.4">
      <Uri>https://github.com/dotnet/arcade</Uri>
      <Sha>45d845e04c05fbe5da9838c454bbc3af1df6be81</Sha>
    </Dependency>
    <Dependency Name="Microsoft.DotNet.XliffTasks" Version="10.0.0-beta.24604.4">
      <Uri>https://github.com/dotnet/arcade</Uri>
      <Sha>45d845e04c05fbe5da9838c454bbc3af1df6be81</Sha>
    </Dependency>
    <!-- Intermediate is necessary for source build. -->
    <Dependency Name="Microsoft.SourceBuild.Intermediate.arcade" Version="10.0.0-beta.24604.4">
      <Uri>https://github.com/dotnet/arcade</Uri>
      <Sha>45d845e04c05fbe5da9838c454bbc3af1df6be81</Sha>
      <SourceBuild RepoName="arcade" ManagedOnly="true" />
    </Dependency>
    <Dependency Name="System.Reflection.MetadataLoadContext" Version="10.0.0-alpha.1.24617.1">
      <Uri>https://github.com/dotnet/runtime</Uri>
      <Sha>9482c1ed378dfde2f540b99cb99685396b3bd4c2</Sha>
    </Dependency>
    <Dependency Name="Microsoft.DotNet.Darc" Version="1.1.0-beta.24613.2">
      <Uri>https://github.com/dotnet/arcade-services</Uri>
      <Sha>5c20f1e0d467062aeefc6576bf414338a372e953</Sha>
    </Dependency>
    <Dependency Name="Microsoft.DotNet.DarcLib" Version="1.1.0-beta.24613.2">
      <Uri>https://github.com/dotnet/arcade-services</Uri>
      <Sha>5c20f1e0d467062aeefc6576bf414338a372e953</Sha>
    </Dependency>
    <Dependency Name="Microsoft.DotNet.ScenarioTests.SdkTemplateTests" Version="10.0.0-preview.24602.1">
      <Uri>https://github.com/dotnet/scenario-tests</Uri>
      <Sha>61173bbe1b4ab5f60e760cca9c5fd7eae6e48546</Sha>
    </Dependency>
    <!-- Intermediate is necessary for source build. -->
    <Dependency Name="Microsoft.SourceBuild.Intermediate.scenario-tests" Version="10.0.0-preview.24602.1">
      <Uri>https://github.com/dotnet/scenario-tests</Uri>
      <Sha>61173bbe1b4ab5f60e760cca9c5fd7eae6e48546</Sha>
      <SourceBuild RepoName="scenario-tests" ManagedOnly="true" />
    </Dependency>
    <!--
      Aspire isn't really a toolset dependency. However, it only inserts a baseline manifest in sdk,
      and if you squint at it, this means we can say that its specific dependency versions don't matter to sdk.
      It also doesn't currently ship 9.0 preview versions, meaning the version is locked to the latest shipped from 8.0 era.
      Avoiding this as a product dependency avoids a long coherency path (aspnetcore->extensions->aspire->sdk).
      **It is** of course possible that an incoherent aspire means that aspire depends on versions of extensions that
      aren't shipping, or those extensions packages depend on aspnetcore packages that won't ship. However, given the cost
      of maintaining this coherency path is high. This being toolset means that aspire is responsible for its own coherency.
    -->
    <Dependency Name="Microsoft.NET.Sdk.Aspire.Manifest-8.0.100" Version="8.2.2">
      <Uri>https://github.com/dotnet/aspire</Uri>
      <Sha>5fa9337a84a52e9bd185d04d156eccbdcf592f74</Sha>
    </Dependency>
    <!-- Intermediate is necessary for source build. -->
    <Dependency Name="Microsoft.SourceBuild.Intermediate.aspire" Version="8.2.2-preview.1.24521.5">
      <Uri>https://github.com/dotnet/aspire</Uri>
      <Sha>5fa9337a84a52e9bd185d04d156eccbdcf592f74</Sha>
      <SourceBuild RepoName="aspire" ManagedOnly="true" />
    </Dependency>
    <Dependency Name="Microsoft.IO.Redist" Version="6.0.1">
      <Uri>https://github.com/dotnet/runtime</Uri>
      <Sha>e77011b31a3e5c47d931248a64b47f9b2d47853d</Sha>
    </Dependency>
    <Dependency Name="Microsoft.Testing.Platform" Version="1.5.0-preview.24604.7">
      <Uri>https://github.com/microsoft/testfx</Uri>
      <Sha>52bcabf439b2a01c351efee014054ba09d68544b</Sha>
    </Dependency>
    <Dependency Name="MSTest" Version="3.7.0-preview.24604.7">
      <Uri>https://github.com/microsoft/testfx</Uri>
      <Sha>52bcabf439b2a01c351efee014054ba09d68544b</Sha>
    </Dependency>
  </ToolsetDependencies>
</Dependencies><|MERGE_RESOLUTION|>--- conflicted
+++ resolved
@@ -97,7 +97,6 @@
       <Sha>5af96504f10836eca6ce804ab3cdd28c042fa35a</Sha>
       <SourceBuild RepoName="fsharp" ManagedOnly="true" />
     </Dependency>
-<<<<<<< HEAD
     <Dependency Name="Microsoft.Net.Compilers.Toolset" Version="4.13.0-3.24617.3">
       <Uri>https://github.com/dotnet/roslyn</Uri>
       <Sha>f9ccce030d8fdcc2ea095e095b71316d243c5b35</Sha>
@@ -135,45 +134,6 @@
     <Dependency Name="Microsoft.CodeAnalysis.Workspaces.MSBuild" Version="4.13.0-3.24617.3">
       <Uri>https://github.com/dotnet/roslyn</Uri>
       <Sha>f9ccce030d8fdcc2ea095e095b71316d243c5b35</Sha>
-=======
-    <Dependency Name="Microsoft.Net.Compilers.Toolset" Version="4.13.0-3.24603.5">
-      <Uri>https://github.com/dotnet/roslyn</Uri>
-      <Sha>d94a5505a6515a2d5350c7055853fc431e6dcfa4</Sha>
-    </Dependency>
-    <!-- Intermediate is necessary for source build. -->
-    <Dependency Name="Microsoft.SourceBuild.Intermediate.roslyn" Version="4.13.0-3.24603.5">
-      <Uri>https://github.com/dotnet/roslyn</Uri>
-      <Sha>d94a5505a6515a2d5350c7055853fc431e6dcfa4</Sha>
-      <SourceBuild RepoName="roslyn" ManagedOnly="true" />
-    </Dependency>
-    <Dependency Name="Microsoft.Net.Compilers.Toolset.Framework" Version="4.13.0-3.24603.5">
-      <Uri>https://github.com/dotnet/roslyn</Uri>
-      <Sha>d94a5505a6515a2d5350c7055853fc431e6dcfa4</Sha>
-    </Dependency>
-    <Dependency Name="Microsoft.CodeAnalysis" Version="4.13.0-3.24603.5">
-      <Uri>https://github.com/dotnet/roslyn</Uri>
-      <Sha>d94a5505a6515a2d5350c7055853fc431e6dcfa4</Sha>
-    </Dependency>
-    <Dependency Name="Microsoft.CodeAnalysis.CSharp" Version="4.13.0-3.24603.5">
-      <Uri>https://github.com/dotnet/roslyn</Uri>
-      <Sha>d94a5505a6515a2d5350c7055853fc431e6dcfa4</Sha>
-    </Dependency>
-    <Dependency Name="Microsoft.CodeAnalysis.CSharp.CodeStyle" Version="4.13.0-3.24603.5">
-      <Uri>https://github.com/dotnet/roslyn</Uri>
-      <Sha>d94a5505a6515a2d5350c7055853fc431e6dcfa4</Sha>
-    </Dependency>
-    <Dependency Name="Microsoft.CodeAnalysis.CSharp.Features" Version="4.13.0-3.24603.5">
-      <Uri>https://github.com/dotnet/roslyn</Uri>
-      <Sha>d94a5505a6515a2d5350c7055853fc431e6dcfa4</Sha>
-    </Dependency>
-    <Dependency Name="Microsoft.CodeAnalysis.CSharp.Workspaces" Version="4.13.0-3.24603.5">
-      <Uri>https://github.com/dotnet/roslyn</Uri>
-      <Sha>d94a5505a6515a2d5350c7055853fc431e6dcfa4</Sha>
-    </Dependency>
-    <Dependency Name="Microsoft.CodeAnalysis.Workspaces.MSBuild" Version="4.13.0-3.24603.5">
-      <Uri>https://github.com/dotnet/roslyn</Uri>
-      <Sha>d94a5505a6515a2d5350c7055853fc431e6dcfa4</Sha>
->>>>>>> c3d462b4
     </Dependency>
     <Dependency Name="Microsoft.AspNetCore.DeveloperCertificates.XPlat" Version="10.0.0-alpha.2.24617.2">
       <Uri>https://github.com/dotnet/aspnetcore</Uri>

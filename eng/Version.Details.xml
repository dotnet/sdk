--- conflicted
+++ resolved
@@ -1,20 +1,6 @@
 <?xml version="1.0" encoding="utf-8"?>
 <Dependencies>
   <ProductDependencies>
-<<<<<<< HEAD
-    <Dependency Name="Microsoft.TemplateEngine.Abstractions" Version="9.0.300-preview.25112.6">
-      <Uri>https://github.com/dotnet/templating</Uri>
-      <Sha>0c087312e04221b24475c941d3e5d61876cb12b1</Sha>
-    </Dependency>
-    <Dependency Name="Microsoft.TemplateEngine.Mocks" Version="9.0.300-preview.25112.6">
-      <Uri>https://github.com/dotnet/templating</Uri>
-      <Sha>0c087312e04221b24475c941d3e5d61876cb12b1</Sha>
-    </Dependency>
-    <!-- Intermediate is necessary for source build. -->
-    <Dependency Name="Microsoft.SourceBuild.Intermediate.templating" Version="9.0.300-preview.25112.6">
-      <Uri>https://github.com/dotnet/templating</Uri>
-      <Sha>0c087312e04221b24475c941d3e5d61876cb12b1</Sha>
-=======
     <Dependency Name="Microsoft.TemplateEngine.Abstractions" Version="10.0.100-preview.2.25110.2">
       <Uri>https://github.com/dotnet/templating</Uri>
       <Sha>9b5d798893afc97db0f87ed21cf845c6585455d9</Sha>
@@ -55,7 +41,6 @@
     <Dependency Name="Microsoft.SourceBuild.Intermediate.templating" Version="10.0.100-preview.2.25110.2">
       <Uri>https://github.com/dotnet/templating</Uri>
       <Sha>9b5d798893afc97db0f87ed21cf845c6585455d9</Sha>
->>>>>>> 21548ab8
       <SourceBuild RepoName="templating" ManagedOnly="true" />
     </Dependency>
     <Dependency Name="Microsoft.NETCore.App.Ref" Version="10.0.0-preview.2.25111.15">
@@ -655,36 +640,6 @@
     </Dependency>
   </ProductDependencies>
   <ToolsetDependencies>
-<<<<<<< HEAD
-    <Dependency Name="Microsoft.DotNet.Arcade.Sdk" Version="9.0.0-beta.25111.5">
-      <Uri>https://github.com/dotnet/arcade</Uri>
-      <Sha>5da211e1c42254cb35e7ef3d5a8428fb24853169</Sha>
-    </Dependency>
-    <Dependency Name="Microsoft.DotNet.Build.Tasks.Installers" Version="9.0.0-beta.25111.5">
-      <Uri>https://github.com/dotnet/arcade</Uri>
-      <Sha>5da211e1c42254cb35e7ef3d5a8428fb24853169</Sha>
-    </Dependency>
-    <Dependency Name="Microsoft.DotNet.Helix.Sdk" Version="9.0.0-beta.25111.5">
-      <Uri>https://github.com/dotnet/arcade</Uri>
-      <Sha>5da211e1c42254cb35e7ef3d5a8428fb24853169</Sha>
-    </Dependency>
-    <Dependency Name="Microsoft.DotNet.SignTool" Version="9.0.0-beta.25111.5">
-      <Uri>https://github.com/dotnet/arcade</Uri>
-      <Sha>5da211e1c42254cb35e7ef3d5a8428fb24853169</Sha>
-    </Dependency>
-    <Dependency Name="Microsoft.DotNet.XUnitExtensions" Version="9.0.0-beta.25111.5">
-      <Uri>https://github.com/dotnet/arcade</Uri>
-      <Sha>5da211e1c42254cb35e7ef3d5a8428fb24853169</Sha>
-    </Dependency>
-    <Dependency Name="Microsoft.DotNet.XliffTasks" Version="9.0.0-beta.25111.5">
-      <Uri>https://github.com/dotnet/arcade</Uri>
-      <Sha>5da211e1c42254cb35e7ef3d5a8428fb24853169</Sha>
-    </Dependency>
-    <!-- Intermediate is necessary for source build. -->
-    <Dependency Name="Microsoft.SourceBuild.Intermediate.arcade" Version="9.0.0-beta.25111.5">
-      <Uri>https://github.com/dotnet/arcade</Uri>
-      <Sha>5da211e1c42254cb35e7ef3d5a8428fb24853169</Sha>
-=======
     <Dependency Name="Microsoft.DotNet.Arcade.Sdk" Version="10.0.0-beta.25110.3">
       <Uri>https://github.com/dotnet/arcade</Uri>
       <Sha>c80f5199af3eb3ebf00ca30ec4fa3af93faf0439</Sha>
@@ -713,7 +668,6 @@
     <Dependency Name="Microsoft.SourceBuild.Intermediate.arcade" Version="10.0.0-beta.25110.3">
       <Uri>https://github.com/dotnet/arcade</Uri>
       <Sha>c80f5199af3eb3ebf00ca30ec4fa3af93faf0439</Sha>
->>>>>>> 21548ab8
       <SourceBuild RepoName="arcade" ManagedOnly="true" />
     </Dependency>
     <Dependency Name="System.Reflection.MetadataLoadContext" Version="10.0.0-preview.2.25111.15">

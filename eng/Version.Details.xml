--- conflicted
+++ resolved
@@ -3,17 +3,6 @@
   <ProductDependencies>
     <Dependency Name="Microsoft.TemplateEngine.Abstractions" Version="8.0.414">
       <Uri>https://github.com/dotnet/templating</Uri>
-<<<<<<< HEAD
-      <Sha>6c7fa94364cae917ec8ce37e65e442cea2258041</Sha>
-    </Dependency>
-    <Dependency Name="Microsoft.TemplateEngine.Mocks" Version="8.0.317-servicing.25407.9">
-      <Uri>https://github.com/dotnet/templating</Uri>
-      <Sha>6c7fa94364cae917ec8ce37e65e442cea2258041</Sha>
-    </Dependency>
-    <Dependency Name="Microsoft.SourceBuild.Intermediate.templating" Version="8.0.317-servicing.25407.9">
-      <Uri>https://github.com/dotnet/templating</Uri>
-      <Sha>6c7fa94364cae917ec8ce37e65e442cea2258041</Sha>
-=======
       <Sha>9b452ddd4f2c1e62e373bfe6530f7970f24401d9</Sha>
     </Dependency>
     <Dependency Name="Microsoft.TemplateEngine.Mocks" Version="8.0.414-servicing.25407.10">
@@ -23,7 +12,6 @@
     <Dependency Name="Microsoft.SourceBuild.Intermediate.templating" Version="8.0.414-servicing.25407.10">
       <Uri>https://github.com/dotnet/templating</Uri>
       <Sha>9b452ddd4f2c1e62e373bfe6530f7970f24401d9</Sha>
->>>>>>> ae729297
       <SourceBuild RepoName="templating" ManagedOnly="true" />
     </Dependency>
     <Dependency Name="Microsoft.NETCore.App.Ref" Version="8.0.19">
@@ -67,19 +55,6 @@
       <Uri>https://github.com/dotnet/emsdk</Uri>
       <Sha>6fd14a46f7bc405f4ba53b1e691c76fdc6324b0b</Sha>
     </Dependency>
-<<<<<<< HEAD
-    <Dependency Name="Microsoft.Build" Version="17.10.38">
-      <Uri>https://github.com/dotnet/msbuild</Uri>
-      <Sha>02960019913e12a2a104a41249c9f8df2c2aa20d</Sha>
-    </Dependency>
-    <Dependency Name="Microsoft.Build.Localization" Version="17.10.38-servicing-25411-06">
-      <Uri>https://github.com/dotnet/msbuild</Uri>
-      <Sha>02960019913e12a2a104a41249c9f8df2c2aa20d</Sha>
-    </Dependency>
-    <Dependency Name="Microsoft.SourceBuild.Intermediate.msbuild" Version="17.10.38-servicing-25411-06">
-      <Uri>https://github.com/dotnet/msbuild</Uri>
-      <Sha>02960019913e12a2a104a41249c9f8df2c2aa20d</Sha>
-=======
     <Dependency Name="Microsoft.Build" Version="17.11.40">
       <Uri>https://github.com/dotnet/msbuild</Uri>
       <Sha>286d1713528913f2d14de72a5824c6b79eba1655</Sha>
@@ -91,7 +66,6 @@
     <Dependency Name="Microsoft.SourceBuild.Intermediate.msbuild" Version="17.11.40-servicing-25405-01">
       <Uri>https://github.com/dotnet/msbuild</Uri>
       <Sha>286d1713528913f2d14de72a5824c6b79eba1655</Sha>
->>>>>>> ae729297
       <SourceBuild RepoName="msbuild" ManagedOnly="true" />
     </Dependency>
     <Dependency Name="Microsoft.FSharp.Compiler" Version="12.8.403-beta.24526.2">

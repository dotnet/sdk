--- conflicted
+++ resolved
@@ -114,14 +114,6 @@
       <Sha>d8ca185cf241d60182183ebe9740e36a23ac5b97</Sha>
       <SourceBuild RepoName="linker" ManagedOnly="true" />
     </Dependency>
-<<<<<<< HEAD
-=======
-    <Dependency Name="Microsoft.DotNet.ILCompiler" Version="8.0.0-alpha.1.22524.5">
-      <Uri>https://github.com/dotnet/runtime</Uri>
-      <Sha>5108757b997c59ab8ba1fc5309ab0d4e730e2b77</Sha>
-      <SourceBuildTarball RepoName="runtime" ManagedOnly="true" />
-    </Dependency>
->>>>>>> d1b3d6bd
     <Dependency Name="Microsoft.NET.ILLink.Analyzers" Version="7.0.100-1.22524.1">
       <Uri>https://github.com/dotnet/linker</Uri>
       <Sha>d8ca185cf241d60182183ebe9740e36a23ac5b97</Sha>

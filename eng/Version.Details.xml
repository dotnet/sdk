<?xml version="1.0" encoding="utf-8"?>
<Dependencies>
  <ProductDependencies>
    <Dependency Name="Microsoft.TemplateEngine.Abstractions" Version="7.0.100-rc.2.22457.5">
      <Uri>https://github.com/dotnet/templating</Uri>
      <Sha>33123ab2b5da232c4dc7f2a8e686e13acd115412</Sha>
      <SourceBuild RepoName="templating" ManagedOnly="true" />
    </Dependency>
    <Dependency Name="Microsoft.NETCore.App.Ref" Version="7.0.0-rc.2.22451.11">
      <Uri>https://github.com/dotnet/runtime</Uri>
      <Sha>6d10e4c8bcd9f96ccd73748ff827561afa09af57</Sha>
    </Dependency>
    <Dependency Name="VS.Redist.Common.NetCore.SharedFramework.x64.7.0" Version="7.0.0-rc.2.22451.11">
      <Uri>https://github.com/dotnet/runtime</Uri>
      <Sha>6d10e4c8bcd9f96ccd73748ff827561afa09af57</Sha>
    </Dependency>
    <Dependency Name="VS.Redist.Common.NetCore.TargetingPack.x64.7.0" Version="7.0.0-rc.2.22451.11">
      <Uri>https://github.com/dotnet/runtime</Uri>
      <Sha>6d10e4c8bcd9f96ccd73748ff827561afa09af57</Sha>
    </Dependency>
    <Dependency Name="Microsoft.NETCore.App.Runtime.win-x64" Version="7.0.0-rc.2.22451.11">
      <Uri>https://github.com/dotnet/runtime</Uri>
      <Sha>6d10e4c8bcd9f96ccd73748ff827561afa09af57</Sha>
    </Dependency>
    <Dependency Name="Microsoft.NETCore.App.Host.win-x64" Version="7.0.0-rc.2.22451.11">
      <Uri>https://github.com/dotnet/runtime</Uri>
      <Sha>6d10e4c8bcd9f96ccd73748ff827561afa09af57</Sha>
    </Dependency>
    <Dependency Name="Microsoft.NETCore.Platforms" Version="7.0.0-rc.2.22451.11">
      <Uri>https://github.com/dotnet/runtime</Uri>
      <Sha>6d10e4c8bcd9f96ccd73748ff827561afa09af57</Sha>
    </Dependency>
    <Dependency Name="Microsoft.NET.HostModel" Version="7.0.0-rc.2.22451.11">
      <Uri>https://github.com/dotnet/runtime</Uri>
      <Sha>6d10e4c8bcd9f96ccd73748ff827561afa09af57</Sha>
    </Dependency>
    <Dependency Name="Microsoft.Extensions.DependencyModel" Version="7.0.0-rc.2.22451.11">
      <Uri>https://github.com/dotnet/runtime</Uri>
      <Sha>6d10e4c8bcd9f96ccd73748ff827561afa09af57</Sha>
    </Dependency>
    <Dependency Name="Microsoft.NETCore.DotNetHostResolver" Version="7.0.0-rc.2.22451.11">
      <Uri>https://github.com/dotnet/runtime</Uri>
      <Sha>6d10e4c8bcd9f96ccd73748ff827561afa09af57</Sha>
    </Dependency>
    <Dependency Name="Microsoft.Build" Version="17.4.0-preview-22451-06">
      <Uri>https://github.com/dotnet/msbuild</Uri>
      <Sha>2db11c256ade886f673ed56d12780fb70e6ef92e</Sha>
    </Dependency>
    <Dependency Name="Microsoft.Build.Localization" Version="17.4.0-preview-22451-06">
      <Uri>https://github.com/dotnet/msbuild</Uri>
      <Sha>2db11c256ade886f673ed56d12780fb70e6ef92e</Sha>
    </Dependency>
<<<<<<< HEAD
    <Dependency Name="Microsoft.FSharp.Compiler" Version="12.0.4-beta.22455.2">
      <Uri>https://github.com/dotnet/fsharp</Uri>
      <Sha>165bea4fe0b7696c1dca14a96bb9ada3c0cb77e7</Sha>
    </Dependency>
    <Dependency Name="Microsoft.SourceBuild.Intermediate.fsharp" Version="6.0.6-beta.22455.2">
      <Uri>https://github.com/dotnet/fsharp</Uri>
      <Sha>165bea4fe0b7696c1dca14a96bb9ada3c0cb77e7</Sha>
=======
    <Dependency Name="Microsoft.FSharp.Compiler" Version="12.0.5-beta.22456.1">
      <Uri>https://github.com/dotnet/fsharp</Uri>
      <Sha>548527d5b68c860d0f17e93348b1628795286ceb</Sha>
    </Dependency>
    <Dependency Name="Microsoft.SourceBuild.Intermediate.fsharp" Version="7.0.0-beta.22456.1">
      <Uri>https://github.com/dotnet/fsharp</Uri>
      <Sha>548527d5b68c860d0f17e93348b1628795286ceb</Sha>
>>>>>>> 590e1458
      <SourceBuild RepoName="fsharp" ManagedOnly="true" />
    </Dependency>
    <Dependency Name="dotnet-format" Version="7.0.345701">
      <Uri>https://github.com/dotnet/format</Uri>
      <Sha>c7f63537864a113e8ec55ed469562bfb10372ba9</Sha>
      <SourceBuildTarball RepoName="format" ManagedOnly="true" />
    </Dependency>
    <Dependency Name="Microsoft.Net.Compilers.Toolset" Version="4.4.0-3.22430.19">
      <Uri>https://github.com/dotnet/roslyn</Uri>
      <Sha>c5d3485aaab167b5b8d19ae8c317c7cf1693a08a</Sha>
      <SourceBuild RepoName="roslyn" ManagedOnly="true" />
    </Dependency>
    <Dependency Name="Microsoft.CodeAnalysis" Version="4.4.0-3.22430.19">
      <Uri>https://github.com/dotnet/roslyn</Uri>
      <Sha>c5d3485aaab167b5b8d19ae8c317c7cf1693a08a</Sha>
    </Dependency>
    <Dependency Name="Microsoft.CodeAnalysis.CSharp" Version="4.4.0-3.22430.19">
      <Uri>https://github.com/dotnet/roslyn</Uri>
      <Sha>c5d3485aaab167b5b8d19ae8c317c7cf1693a08a</Sha>
    </Dependency>
    <Dependency Name="Microsoft.CodeAnalysis.CSharp.CodeStyle" Version="4.4.0-3.22430.19">
      <Uri>https://github.com/dotnet/roslyn</Uri>
      <Sha>c5d3485aaab167b5b8d19ae8c317c7cf1693a08a</Sha>
    </Dependency>
    <Dependency Name="Microsoft.CodeAnalysis.CSharp.Features" Version="4.4.0-3.22430.19">
      <Uri>https://github.com/dotnet/roslyn</Uri>
      <Sha>c5d3485aaab167b5b8d19ae8c317c7cf1693a08a</Sha>
    </Dependency>
    <Dependency Name="Microsoft.CodeAnalysis.CSharp.Workspaces" Version="4.4.0-3.22430.19">
      <Uri>https://github.com/dotnet/roslyn</Uri>
      <Sha>c5d3485aaab167b5b8d19ae8c317c7cf1693a08a</Sha>
    </Dependency>
    <Dependency Name="Microsoft.CodeAnalysis.Workspaces.MSBuild" Version="4.4.0-3.22430.19">
      <Uri>https://github.com/dotnet/roslyn</Uri>
      <Sha>c5d3485aaab167b5b8d19ae8c317c7cf1693a08a</Sha>
    </Dependency>
    <Dependency Name="Microsoft.AspNetCore.DeveloperCertificates.XPlat" Version="7.0.0-rc.2.22456.19">
      <Uri>https://github.com/dotnet/aspnetcore</Uri>
      <Sha>ca9b8d17cf89d7a5ccb8c62b941a4c19cfce9000</Sha>
    </Dependency>
    <Dependency Name="Microsoft.AspNetCore.TestHost" Version="7.0.0-rc.2.22456.19">
      <Uri>https://github.com/dotnet/aspnetcore</Uri>
      <Sha>ca9b8d17cf89d7a5ccb8c62b941a4c19cfce9000</Sha>
    </Dependency>
    <Dependency Name="NuGet.Build.Tasks" Version="6.4.0-preview.1.54">
      <Uri>https://github.com/nuget/nuget.client</Uri>
      <Sha>b396ad8b56c089ec3fa189f1013530d237a0e8c2</Sha>
    </Dependency>
    <Dependency Name="Microsoft.NET.Test.Sdk" Version="17.4.0-preview-20220906-02">
      <Uri>https://github.com/microsoft/vstest</Uri>
      <Sha>30a23a747eb3b148efa5bbd57dd9dd93cf36bb3b</Sha>
    </Dependency>
    <Dependency Name="Microsoft.NET.ILLink.Tasks" Version="7.0.100-1.22452.1">
      <Uri>https://github.com/dotnet/linker</Uri>
      <Sha>5f9bfd94d9c687207872ae03f751ea19704381c0</Sha>
      <SourceBuild RepoName="linker" ManagedOnly="true" />
    </Dependency>
    <Dependency Name="Microsoft.DotNet.ILCompiler" Version="7.0.0-rc.2.22451.11">
      <Uri>https://github.com/dotnet/runtime</Uri>
      <Sha>6d10e4c8bcd9f96ccd73748ff827561afa09af57</Sha>
      <SourceBuildTarball RepoName="runtime" ManagedOnly="true" />
    </Dependency>
    <Dependency Name="Microsoft.NET.ILLink.Analyzers" Version="7.0.100-1.22452.1">
      <Uri>https://github.com/dotnet/linker</Uri>
      <Sha>5f9bfd94d9c687207872ae03f751ea19704381c0</Sha>
    </Dependency>
    <Dependency Name="System.CodeDom" Version="7.0.0-rc.2.22451.11">
      <Uri>https://github.com/dotnet/runtime</Uri>
      <Sha>6d10e4c8bcd9f96ccd73748ff827561afa09af57</Sha>
    </Dependency>
    <Dependency Name="System.Security.Cryptography.ProtectedData" Version="7.0.0-rc.2.22451.11">
      <Uri>https://github.com/dotnet/runtime</Uri>
      <Sha>6d10e4c8bcd9f96ccd73748ff827561afa09af57</Sha>
    </Dependency>
    <Dependency Name="System.Text.Encoding.CodePages" Version="7.0.0-rc.2.22451.11">
      <Uri>https://github.com/dotnet/runtime</Uri>
      <Sha>6d10e4c8bcd9f96ccd73748ff827561afa09af57</Sha>
    </Dependency>
    <Dependency Name="System.Resources.Extensions" Version="7.0.0-rc.2.22451.11">
      <Uri>https://github.com/dotnet/runtime</Uri>
      <Sha>6d10e4c8bcd9f96ccd73748ff827561afa09af57</Sha>
    </Dependency>
    <Dependency Name="Microsoft.WindowsDesktop.App.Runtime.win-x64" Version="7.0.0-rc.2.22457.8">
      <Uri>https://github.com/dotnet/windowsdesktop</Uri>
      <Sha>5f7ef6dbd3de16d9e2c3285ad3cbbd4b48292e7e</Sha>
    </Dependency>
    <Dependency Name="VS.Redist.Common.WindowsDesktop.SharedFramework.x64.7.0" Version="7.0.0-rc.2.22457.8">
      <Uri>https://github.com/dotnet/windowsdesktop</Uri>
      <Sha>5f7ef6dbd3de16d9e2c3285ad3cbbd4b48292e7e</Sha>
    </Dependency>
    <Dependency Name="Microsoft.WindowsDesktop.App.Ref" Version="7.0.0-rc.2.22457.8">
      <Uri>https://github.com/dotnet/windowsdesktop</Uri>
      <Sha>5f7ef6dbd3de16d9e2c3285ad3cbbd4b48292e7e</Sha>
    </Dependency>
    <Dependency Name="VS.Redist.Common.WindowsDesktop.TargetingPack.x64.7.0" Version="7.0.0-rc.2.22457.8">
      <Uri>https://github.com/dotnet/windowsdesktop</Uri>
      <Sha>5f7ef6dbd3de16d9e2c3285ad3cbbd4b48292e7e</Sha>
    </Dependency>
    <Dependency Name="Microsoft.NET.Sdk.WindowsDesktop" Version="7.0.0-rc.2.22431.6" CoherentParentDependency="Microsoft.WindowsDesktop.App.Ref">
      <Uri>https://github.com/dotnet/wpf</Uri>
      <Sha>c9a6d9f821616f6f119088d50da6d0d0ce4891d5</Sha>
    </Dependency>
    <Dependency Name="Microsoft.AspNetCore.App.Ref" Version="7.0.0-rc.2.22456.19">
      <Uri>https://github.com/dotnet/aspnetcore</Uri>
      <Sha>ca9b8d17cf89d7a5ccb8c62b941a4c19cfce9000</Sha>
    </Dependency>
    <Dependency Name="Microsoft.AspNetCore.App.Ref.Internal" Version="7.0.0-rc.2.22456.19">
      <Uri>https://github.com/dotnet/aspnetcore</Uri>
      <Sha>ca9b8d17cf89d7a5ccb8c62b941a4c19cfce9000</Sha>
    </Dependency>
    <Dependency Name="Microsoft.AspNetCore.App.Runtime.win-x64" Version="7.0.0-rc.2.22456.19">
      <Uri>https://github.com/dotnet/aspnetcore</Uri>
      <Sha>ca9b8d17cf89d7a5ccb8c62b941a4c19cfce9000</Sha>
    </Dependency>
    <Dependency Name="VS.Redist.Common.AspNetCore.SharedFramework.x64.7.0" Version="7.0.0-rc.2.22456.19">
      <Uri>https://github.com/dotnet/aspnetcore</Uri>
      <Sha>ca9b8d17cf89d7a5ccb8c62b941a4c19cfce9000</Sha>
      <SourceBuild RepoName="aspnetcore" ManagedOnly="true" />
    </Dependency>
    <Dependency Name="dotnet-dev-certs" Version="7.0.0-rc.2.22456.19">
      <Uri>https://github.com/dotnet/aspnetcore</Uri>
      <Sha>ca9b8d17cf89d7a5ccb8c62b941a4c19cfce9000</Sha>
    </Dependency>
    <Dependency Name="dotnet-user-jwts" Version="7.0.0-rc.2.22456.19">
      <Uri>https://github.com/dotnet/aspnetcore</Uri>
      <Sha>ca9b8d17cf89d7a5ccb8c62b941a4c19cfce9000</Sha>
    </Dependency>
    <Dependency Name="dotnet-user-secrets" Version="7.0.0-rc.2.22456.19">
      <Uri>https://github.com/dotnet/aspnetcore</Uri>
      <Sha>ca9b8d17cf89d7a5ccb8c62b941a4c19cfce9000</Sha>
    </Dependency>
    <Dependency Name="Microsoft.AspNetCore.Analyzers" Version="7.0.0-rc.2.22456.19">
      <Uri>https://github.com/dotnet/aspnetcore</Uri>
      <Sha>ca9b8d17cf89d7a5ccb8c62b941a4c19cfce9000</Sha>
    </Dependency>
    <Dependency Name="Microsoft.AspNetCore.Components.SdkAnalyzers" Version="7.0.0-rc.2.22456.19">
      <Uri>https://github.com/dotnet/aspnetcore</Uri>
      <Sha>ca9b8d17cf89d7a5ccb8c62b941a4c19cfce9000</Sha>
    </Dependency>
    <Dependency Name="Microsoft.AspNetCore.Mvc.Analyzers" Version="7.0.0-rc.2.22456.19">
      <Uri>https://github.com/dotnet/aspnetcore</Uri>
      <Sha>ca9b8d17cf89d7a5ccb8c62b941a4c19cfce9000</Sha>
    </Dependency>
    <Dependency Name="Microsoft.AspNetCore.Mvc.Api.Analyzers" Version="7.0.0-rc.2.22456.19">
      <Uri>https://github.com/dotnet/aspnetcore</Uri>
      <Sha>ca9b8d17cf89d7a5ccb8c62b941a4c19cfce9000</Sha>
    </Dependency>
    <Dependency Name="Microsoft.CodeAnalysis.Razor.Tooling.Internal" Version="7.0.0-preview.5.22412.2">
      <Uri>https://github.com/dotnet/razor-compiler</Uri>
      <Sha>a41514681a4db83c7cae7e17debf668d12efc1bb</Sha>
      <SourceBuild RepoName="razor-compiler" ManagedOnly="true" />
    </Dependency>
    <Dependency Name="Microsoft.AspNetCore.Mvc.Razor.Extensions.Tooling.Internal" Version="7.0.0-preview.5.22412.2">
      <Uri>https://github.com/dotnet/razor-compiler</Uri>
      <Sha>a41514681a4db83c7cae7e17debf668d12efc1bb</Sha>
    </Dependency>
    <Dependency Name="Microsoft.AspNetCore.Razor.SourceGenerator.Tooling.Internal" Version="7.0.0-preview.5.22412.2">
      <Uri>https://github.com/dotnet/razor-compiler</Uri>
      <Sha>a41514681a4db83c7cae7e17debf668d12efc1bb</Sha>
    </Dependency>
    <Dependency Name="Microsoft.NET.Sdk.Razor.SourceGenerators.Transport" Version="7.0.0-preview.5.22412.2">
      <Uri>https://github.com/dotnet/razor-compiler</Uri>
      <Sha>a41514681a4db83c7cae7e17debf668d12efc1bb</Sha>
    </Dependency>
    <Dependency Name="Microsoft.Extensions.FileProviders.Embedded" Version="7.0.0-rc.2.22456.19">
      <Uri>https://github.com/dotnet/aspnetcore</Uri>
      <Sha>ca9b8d17cf89d7a5ccb8c62b941a4c19cfce9000</Sha>
    </Dependency>
    <Dependency Name="Microsoft.AspNetCore.Authorization" Version="7.0.0-rc.2.22456.19">
      <Uri>https://github.com/dotnet/aspnetcore</Uri>
      <Sha>ca9b8d17cf89d7a5ccb8c62b941a4c19cfce9000</Sha>
    </Dependency>
    <Dependency Name="Microsoft.AspNetCore.Components.Web" Version="7.0.0-rc.2.22456.19">
      <Uri>https://github.com/dotnet/aspnetcore</Uri>
      <Sha>ca9b8d17cf89d7a5ccb8c62b941a4c19cfce9000</Sha>
    </Dependency>
    <Dependency Name="Microsoft.JSInterop" Version="7.0.0-rc.2.22456.19">
      <Uri>https://github.com/dotnet/aspnetcore</Uri>
      <Sha>ca9b8d17cf89d7a5ccb8c62b941a4c19cfce9000</Sha>
    </Dependency>
    <Dependency Name="Microsoft.Web.Xdt" Version="7.0.0-preview.22423.2" Pinned="true">
      <Uri>https://github.com/dotnet/xdt</Uri>
      <Sha>9a1c3e1b7f0c8763d4c96e593961a61a72679a7b</Sha>
      <SourceBuild RepoName="xdt" ManagedOnly="true" />
    </Dependency>
    <Dependency Name="Microsoft.CodeAnalysis.NetAnalyzers" Version="7.0.0-preview1.22452.2">
      <Uri>https://github.com/dotnet/roslyn-analyzers</Uri>
      <Sha>a26d1a203d0116aa769bce0fd3a917cc70d88a66</Sha>
    </Dependency>
    <Dependency Name="Microsoft.SourceBuild.Intermediate.roslyn-analyzers" Version="3.3.4-beta1.22452.2">
      <Uri>https://github.com/dotnet/roslyn-analyzers</Uri>
      <Sha>a26d1a203d0116aa769bce0fd3a917cc70d88a66</Sha>
      <SourceBuild RepoName="roslyn-analyzers" ManagedOnly="true" />
    </Dependency>
    <Dependency Name="System.CommandLine" Version="2.0.0-beta4.22402.1">
      <Uri>https://github.com/dotnet/command-line-api</Uri>
      <Sha>4b605851d45131db2374ba711f2443040521d702</Sha>
    </Dependency>
    <Dependency Name="Microsoft.SourceBuild.Intermediate.command-line-api" Version="0.1.340201">
      <Uri>https://github.com/dotnet/command-line-api</Uri>
      <Sha>4b605851d45131db2374ba711f2443040521d702</Sha>
      <SourceBuild RepoName="command-line-api" ManagedOnly="true" />
    </Dependency>
    <Dependency Name="Microsoft.SourceBuild.Intermediate.source-build-externals" Version="7.0.0-alpha.1.22456.1">
      <Uri>https://github.com/dotnet/source-build-externals</Uri>
      <Sha>3897039ef610803e42d176cc773157b2926f4070</Sha>
      <SourceBuild RepoName="source-build-externals" ManagedOnly="true" />
    </Dependency>
  </ProductDependencies>
  <ToolsetDependencies>
    <Dependency Name="Microsoft.DotNet.Arcade.Sdk" Version="7.0.0-beta.22418.4">
      <Uri>https://github.com/dotnet/arcade</Uri>
      <Sha>0c027eede69ba22bafca9a1955f1e00848655ece</Sha>
      <SourceBuild RepoName="arcade" ManagedOnly="true" />
    </Dependency>
    <Dependency Name="Microsoft.DotNet.Helix.Sdk" Version="7.0.0-beta.22418.4">
      <Uri>https://github.com/dotnet/arcade</Uri>
      <Sha>0c027eede69ba22bafca9a1955f1e00848655ece</Sha>
    </Dependency>
    <Dependency Name="Microsoft.DotNet.SignTool" Version="7.0.0-beta.22418.4">
      <Uri>https://github.com/dotnet/arcade</Uri>
      <Sha>0c027eede69ba22bafca9a1955f1e00848655ece</Sha>
    </Dependency>
    <Dependency Name="Microsoft.DotNet.XUnitExtensions" Version="7.0.0-beta.22418.4">
      <Uri>https://github.com/dotnet/arcade</Uri>
      <Sha>0c027eede69ba22bafca9a1955f1e00848655ece</Sha>
    </Dependency>
    <Dependency Name="System.Reflection.MetadataLoadContext" Version="7.0.0-rc.2.22451.11">
      <Uri>https://github.com/dotnet/runtime</Uri>
      <Sha>6d10e4c8bcd9f96ccd73748ff827561afa09af57</Sha>
    </Dependency>
    <Dependency Name="Microsoft.DotNet.XliffTasks" Version="1.0.0-beta.22415.3" CoherentParentDependency="Microsoft.DotNet.Arcade.Sdk">
      <Uri>https://github.com/dotnet/xliff-tasks</Uri>
      <Sha>47a504cdc72993370f057a11c2a39a7faa3111ad</Sha>
      <SourceBuild RepoName="xliff-tasks" ManagedOnly="true" />
    </Dependency>
  </ToolsetDependencies>
</Dependencies><|MERGE_RESOLUTION|>--- conflicted
+++ resolved
@@ -50,15 +50,6 @@
       <Uri>https://github.com/dotnet/msbuild</Uri>
       <Sha>2db11c256ade886f673ed56d12780fb70e6ef92e</Sha>
     </Dependency>
-<<<<<<< HEAD
-    <Dependency Name="Microsoft.FSharp.Compiler" Version="12.0.4-beta.22455.2">
-      <Uri>https://github.com/dotnet/fsharp</Uri>
-      <Sha>165bea4fe0b7696c1dca14a96bb9ada3c0cb77e7</Sha>
-    </Dependency>
-    <Dependency Name="Microsoft.SourceBuild.Intermediate.fsharp" Version="6.0.6-beta.22455.2">
-      <Uri>https://github.com/dotnet/fsharp</Uri>
-      <Sha>165bea4fe0b7696c1dca14a96bb9ada3c0cb77e7</Sha>
-=======
     <Dependency Name="Microsoft.FSharp.Compiler" Version="12.0.5-beta.22456.1">
       <Uri>https://github.com/dotnet/fsharp</Uri>
       <Sha>548527d5b68c860d0f17e93348b1628795286ceb</Sha>
@@ -66,7 +57,6 @@
     <Dependency Name="Microsoft.SourceBuild.Intermediate.fsharp" Version="7.0.0-beta.22456.1">
       <Uri>https://github.com/dotnet/fsharp</Uri>
       <Sha>548527d5b68c860d0f17e93348b1628795286ceb</Sha>
->>>>>>> 590e1458
       <SourceBuild RepoName="fsharp" ManagedOnly="true" />
     </Dependency>
     <Dependency Name="dotnet-format" Version="7.0.345701">

<?xml version="1.0" encoding="utf-8"?>
<Dependencies>
  <ProductDependencies>
    <Dependency Name="Microsoft.TemplateEngine.Abstractions" Version="9.0.100-preview.2.24074.5">
      <Uri>https://github.com/dotnet/templating</Uri>
      <Sha>9d61e818b1033035b3861e7f14dec6d26f8db19f</Sha>
    </Dependency>
    <Dependency Name="Microsoft.TemplateEngine.Mocks" Version="9.0.100-preview.2.24074.5">
      <Uri>https://github.com/dotnet/templating</Uri>
      <Sha>9d61e818b1033035b3861e7f14dec6d26f8db19f</Sha>
    </Dependency>
    <Dependency Name="Microsoft.SourceBuild.Intermediate.templating" Version="9.0.100-preview.2.24074.5">
      <Uri>https://github.com/dotnet/templating</Uri>
      <Sha>9d61e818b1033035b3861e7f14dec6d26f8db19f</Sha>
      <SourceBuild RepoName="templating" ManagedOnly="true" />
    </Dependency>
    <Dependency Name="Microsoft.NETCore.App.Ref" Version="9.0.0-preview.2.24076.4">
      <Uri>https://github.com/dotnet/runtime</Uri>
      <Sha>bcc1d3d6f00fbcea3f454b2e35bceeaa51e604b1</Sha>
    </Dependency>
    <Dependency Name="VS.Redist.Common.NetCore.SharedFramework.x64.9.0" Version="9.0.0-preview.2.24076.4">
      <Uri>https://github.com/dotnet/runtime</Uri>
      <Sha>bcc1d3d6f00fbcea3f454b2e35bceeaa51e604b1</Sha>
      <SourceBuild RepoName="runtime" ManagedOnly="false" />
    </Dependency>
    <Dependency Name="VS.Redist.Common.NetCore.TargetingPack.x64.9.0" Version="9.0.0-preview.2.24076.4">
      <Uri>https://github.com/dotnet/runtime</Uri>
      <Sha>bcc1d3d6f00fbcea3f454b2e35bceeaa51e604b1</Sha>
    </Dependency>
    <Dependency Name="Microsoft.NETCore.App.Runtime.win-x64" Version="9.0.0-preview.2.24076.4">
      <Uri>https://github.com/dotnet/runtime</Uri>
      <Sha>bcc1d3d6f00fbcea3f454b2e35bceeaa51e604b1</Sha>
    </Dependency>
    <Dependency Name="Microsoft.NETCore.App.Host.win-x64" Version="9.0.0-preview.2.24076.4">
      <Uri>https://github.com/dotnet/runtime</Uri>
      <Sha>bcc1d3d6f00fbcea3f454b2e35bceeaa51e604b1</Sha>
    </Dependency>
<<<<<<< HEAD
    <!-- Change blob version in GenerateLayout.targets if this is unpinned to service targeting pack -->
    <!-- No new netstandard.library planned for 3.1 timeframe at this time. -->
    <Dependency Name="NETStandard.Library.Ref" Version="2.1.0" Pinned="true">
      <Uri>https://github.com/dotnet/core-setup</Uri>
      <Sha>7d57652f33493fa022125b7f63aad0d70c52d810</Sha>
    </Dependency>
    <Dependency Name="Microsoft.NETCore.Platforms" Version="9.0.0-alpha.1.23560.9">
=======
    <Dependency Name="Microsoft.NETCore.Platforms" Version="9.0.0-preview.2.24076.4">
>>>>>>> 2e2be1f8
      <Uri>https://github.com/dotnet/runtime</Uri>
      <Sha>bcc1d3d6f00fbcea3f454b2e35bceeaa51e604b1</Sha>
    </Dependency>
    <Dependency Name="Microsoft.NET.HostModel" Version="9.0.0-preview.2.24076.4">
      <Uri>https://github.com/dotnet/runtime</Uri>
      <Sha>bcc1d3d6f00fbcea3f454b2e35bceeaa51e604b1</Sha>
    </Dependency>
    <Dependency Name="Microsoft.Extensions.DependencyModel" Version="9.0.0-preview.2.24076.4">
      <Uri>https://github.com/dotnet/runtime</Uri>
      <Sha>bcc1d3d6f00fbcea3f454b2e35bceeaa51e604b1</Sha>
    </Dependency>
    <Dependency Name="Microsoft.NET.Workload.Emscripten.Current.Manifest-9.0.100.Transport" Version="9.0.0-alpha.1.24072.1" CoherentParentDependency="Microsoft.NETCore.App.Runtime.win-x64">
      <Uri>https://github.com/dotnet/emsdk</Uri>
      <Sha>ae7c93e25ae596594b3b22d64115f374a3595912</Sha>
      <SourceBuild RepoName="emsdk" ManagedOnly="true" />
    </Dependency>
    <Dependency Name="Microsoft.Build" Version="17.10.0-preview-24076-01">
      <Uri>https://github.com/dotnet/msbuild</Uri>
      <Sha>e7a44d757e097eb17dcac5a8436645dc612fec4b</Sha>
    </Dependency>
    <Dependency Name="Microsoft.Build.Localization" Version="17.10.0-preview-24076-01">
      <Uri>https://github.com/dotnet/msbuild</Uri>
      <Sha>e7a44d757e097eb17dcac5a8436645dc612fec4b</Sha>
    </Dependency>
    <Dependency Name="Microsoft.SourceBuild.Intermediate.msbuild" Version="17.10.0-preview-24076-01">
      <Uri>https://github.com/dotnet/msbuild</Uri>
      <Sha>e7a44d757e097eb17dcac5a8436645dc612fec4b</Sha>
      <SourceBuild RepoName="msbuild" ManagedOnly="true" />
    </Dependency>
<<<<<<< HEAD
    <Dependency Name="Microsoft.FSharp.Compiler" Version="12.8.0-beta.23556.4">
=======
    <Dependency Name="Microsoft.FSharp.Compiler" Version="12.8.300-beta.24075.4">
>>>>>>> 2e2be1f8
      <Uri>https://github.com/dotnet/fsharp</Uri>
      <Sha>32898dc51efc669de98e7e47f57d521bc07ac4cc</Sha>
    </Dependency>
<<<<<<< HEAD
    <Dependency Name="Microsoft.SourceBuild.Intermediate.fsharp" Version="8.0.200-beta.23556.4">
=======
    <Dependency Name="Microsoft.SourceBuild.Intermediate.fsharp" Version="8.0.300-beta.24075.4">
>>>>>>> 2e2be1f8
      <Uri>https://github.com/dotnet/fsharp</Uri>
      <Sha>32898dc51efc669de98e7e47f57d521bc07ac4cc</Sha>
      <SourceBuild RepoName="fsharp" ManagedOnly="true" />
    </Dependency>
    <Dependency Name="dotnet-format" Version="9.0.507602">
      <Uri>https://github.com/dotnet/format</Uri>
      <Sha>ac63bf9b1c8ff196908d75e2442e96025db26c03</Sha>
      <SourceBuild RepoName="format" ManagedOnly="true" />
    </Dependency>
    <Dependency Name="Microsoft.Net.Compilers.Toolset" Version="4.10.0-1.24067.21">
      <Uri>https://github.com/dotnet/roslyn</Uri>
      <Sha>3cd939f76803da435c20b082a5cfcc844386fcfb</Sha>
      <SourceBuild RepoName="roslyn" ManagedOnly="true" />
    </Dependency>
    <Dependency Name="Microsoft.CodeAnalysis" Version="4.10.0-1.24067.21">
      <Uri>https://github.com/dotnet/roslyn</Uri>
      <Sha>3cd939f76803da435c20b082a5cfcc844386fcfb</Sha>
    </Dependency>
    <Dependency Name="Microsoft.CodeAnalysis.CSharp" Version="4.10.0-1.24067.21">
      <Uri>https://github.com/dotnet/roslyn</Uri>
      <Sha>3cd939f76803da435c20b082a5cfcc844386fcfb</Sha>
    </Dependency>
    <Dependency Name="Microsoft.CodeAnalysis.CSharp.CodeStyle" Version="4.10.0-1.24067.21">
      <Uri>https://github.com/dotnet/roslyn</Uri>
      <Sha>3cd939f76803da435c20b082a5cfcc844386fcfb</Sha>
    </Dependency>
    <Dependency Name="Microsoft.CodeAnalysis.CSharp.Features" Version="4.10.0-1.24067.21">
      <Uri>https://github.com/dotnet/roslyn</Uri>
      <Sha>3cd939f76803da435c20b082a5cfcc844386fcfb</Sha>
    </Dependency>
    <Dependency Name="Microsoft.CodeAnalysis.CSharp.Workspaces" Version="4.10.0-1.24067.21">
      <Uri>https://github.com/dotnet/roslyn</Uri>
      <Sha>3cd939f76803da435c20b082a5cfcc844386fcfb</Sha>
    </Dependency>
    <Dependency Name="Microsoft.CodeAnalysis.Workspaces.MSBuild" Version="4.10.0-1.24067.21">
      <Uri>https://github.com/dotnet/roslyn</Uri>
      <Sha>3cd939f76803da435c20b082a5cfcc844386fcfb</Sha>
    </Dependency>
    <Dependency Name="Microsoft.AspNetCore.DeveloperCertificates.XPlat" Version="9.0.0-preview.2.24076.1">
      <Uri>https://github.com/dotnet/aspnetcore</Uri>
      <Sha>2d234f395d7df9fe829340afd30c5bffc36a4ff9</Sha>
    </Dependency>
    <Dependency Name="Microsoft.AspNetCore.TestHost" Version="9.0.0-preview.2.24076.1">
      <Uri>https://github.com/dotnet/aspnetcore</Uri>
      <Sha>2d234f395d7df9fe829340afd30c5bffc36a4ff9</Sha>
    </Dependency>
    <Dependency Name="Microsoft.Build.NuGetSdkResolver" Version="6.9.0-rc.86">
      <Uri>https://github.com/nuget/nuget.client</Uri>
      <Sha>d55931a69dcda3dcb87ba46a09fe268e0febc223</Sha>
    </Dependency>
    <Dependency Name="NuGet.Build.Tasks" Version="6.9.0-rc.86">
      <Uri>https://github.com/nuget/nuget.client</Uri>
      <Sha>d55931a69dcda3dcb87ba46a09fe268e0febc223</Sha>
    </Dependency>
    <Dependency Name="NuGet.Build.Tasks.Console" Version="6.9.0-rc.86">
      <Uri>https://github.com/nuget/nuget.client</Uri>
      <Sha>d55931a69dcda3dcb87ba46a09fe268e0febc223</Sha>
    </Dependency>
    <Dependency Name="NuGet.Build.Tasks.Pack" Version="6.9.0-rc.86">
      <Uri>https://github.com/nuget/nuget.client</Uri>
      <Sha>d55931a69dcda3dcb87ba46a09fe268e0febc223</Sha>
    </Dependency>
    <Dependency Name="NuGet.Commands" Version="6.9.0-rc.86">
      <Uri>https://github.com/nuget/nuget.client</Uri>
      <Sha>d55931a69dcda3dcb87ba46a09fe268e0febc223</Sha>
    </Dependency>
    <Dependency Name="NuGet.CommandLine.XPlat" Version="6.9.0-rc.86">
      <Uri>https://github.com/nuget/nuget.client</Uri>
      <Sha>d55931a69dcda3dcb87ba46a09fe268e0febc223</Sha>
    </Dependency>
    <Dependency Name="NuGet.Common" Version="6.9.0-rc.86">
      <Uri>https://github.com/nuget/nuget.client</Uri>
      <Sha>d55931a69dcda3dcb87ba46a09fe268e0febc223</Sha>
    </Dependency>
    <Dependency Name="NuGet.Configuration" Version="6.9.0-rc.86">
      <Uri>https://github.com/nuget/nuget.client</Uri>
      <Sha>d55931a69dcda3dcb87ba46a09fe268e0febc223</Sha>
    </Dependency>
    <Dependency Name="NuGet.Credentials" Version="6.9.0-rc.86">
      <Uri>https://github.com/nuget/nuget.client</Uri>
      <Sha>d55931a69dcda3dcb87ba46a09fe268e0febc223</Sha>
    </Dependency>
    <Dependency Name="NuGet.DependencyResolver.Core" Version="6.9.0-rc.86">
      <Uri>https://github.com/nuget/nuget.client</Uri>
      <Sha>d55931a69dcda3dcb87ba46a09fe268e0febc223</Sha>
    </Dependency>
    <Dependency Name="NuGet.Frameworks" Version="6.9.0-rc.86">
      <Uri>https://github.com/nuget/nuget.client</Uri>
      <Sha>d55931a69dcda3dcb87ba46a09fe268e0febc223</Sha>
    </Dependency>
    <Dependency Name="NuGet.LibraryModel" Version="6.9.0-rc.86">
      <Uri>https://github.com/nuget/nuget.client</Uri>
      <Sha>d55931a69dcda3dcb87ba46a09fe268e0febc223</Sha>
    </Dependency>
    <Dependency Name="NuGet.ProjectModel" Version="6.9.0-rc.86">
      <Uri>https://github.com/nuget/nuget.client</Uri>
      <Sha>d55931a69dcda3dcb87ba46a09fe268e0febc223</Sha>
    </Dependency>
    <Dependency Name="NuGet.Protocol" Version="6.9.0-rc.86">
      <Uri>https://github.com/nuget/nuget.client</Uri>
      <Sha>d55931a69dcda3dcb87ba46a09fe268e0febc223</Sha>
    </Dependency>
    <Dependency Name="NuGet.Packaging" Version="6.9.0-rc.86">
      <Uri>https://github.com/nuget/nuget.client</Uri>
      <Sha>d55931a69dcda3dcb87ba46a09fe268e0febc223</Sha>
    </Dependency>
    <Dependency Name="NuGet.Versioning" Version="6.9.0-rc.86">
      <Uri>https://github.com/nuget/nuget.client</Uri>
      <Sha>d55931a69dcda3dcb87ba46a09fe268e0febc223</Sha>
    </Dependency>
    <Dependency Name="Microsoft.NET.Test.Sdk" Version="17.10.0-preview-24073-02">
      <Uri>https://github.com/microsoft/vstest</Uri>
      <Sha>c0c0e75fb8ea396a8b0717d17c2e738975d412e7</Sha>
      <SourceBuild RepoName="vstest" ManagedOnly="true" />
    </Dependency>
    <Dependency Name="Microsoft.TestPlatform.CLI" Version="17.10.0-preview-24073-02">
      <Uri>https://github.com/microsoft/vstest</Uri>
      <Sha>c0c0e75fb8ea396a8b0717d17c2e738975d412e7</Sha>
    </Dependency>
    <Dependency Name="Microsoft.TestPlatform.Build" Version="17.10.0-preview-24073-02">
      <Uri>https://github.com/microsoft/vstest</Uri>
      <Sha>c0c0e75fb8ea396a8b0717d17c2e738975d412e7</Sha>
    </Dependency>
    <Dependency Name="Microsoft.NET.ILLink.Tasks" Version="9.0.0-preview.2.24076.4">
      <Uri>https://github.com/dotnet/runtime</Uri>
      <Sha>bcc1d3d6f00fbcea3f454b2e35bceeaa51e604b1</Sha>
    </Dependency>
    <Dependency Name="System.CodeDom" Version="9.0.0-preview.2.24076.4">
      <Uri>https://github.com/dotnet/runtime</Uri>
      <Sha>bcc1d3d6f00fbcea3f454b2e35bceeaa51e604b1</Sha>
    </Dependency>
    <Dependency Name="System.Security.Cryptography.ProtectedData" Version="9.0.0-preview.2.24076.4">
      <Uri>https://github.com/dotnet/runtime</Uri>
      <Sha>bcc1d3d6f00fbcea3f454b2e35bceeaa51e604b1</Sha>
    </Dependency>
    <Dependency Name="System.Text.Encoding.CodePages" Version="9.0.0-preview.2.24076.4">
      <Uri>https://github.com/dotnet/runtime</Uri>
      <Sha>bcc1d3d6f00fbcea3f454b2e35bceeaa51e604b1</Sha>
    </Dependency>
    <Dependency Name="System.Resources.Extensions" Version="9.0.0-preview.2.24076.4">
      <Uri>https://github.com/dotnet/runtime</Uri>
      <Sha>bcc1d3d6f00fbcea3f454b2e35bceeaa51e604b1</Sha>
    </Dependency>
    <Dependency Name="Microsoft.WindowsDesktop.App.Runtime.win-x64" Version="9.0.0-preview.2.24076.2">
      <Uri>https://github.com/dotnet/windowsdesktop</Uri>
      <Sha>fba94d7a096cb102ee2ea8a2214010d5c02460c4</Sha>
      <SourceBuildTarball RepoName="windowsdesktop" ManagedOnly="true" />
    </Dependency>
    <Dependency Name="VS.Redist.Common.WindowsDesktop.SharedFramework.x64.9.0" Version="9.0.0-preview.2.24076.2">
      <Uri>https://github.com/dotnet/windowsdesktop</Uri>
      <Sha>fba94d7a096cb102ee2ea8a2214010d5c02460c4</Sha>
    </Dependency>
    <Dependency Name="Microsoft.WindowsDesktop.App.Ref" Version="9.0.0-preview.2.24076.2">
      <Uri>https://github.com/dotnet/windowsdesktop</Uri>
      <Sha>fba94d7a096cb102ee2ea8a2214010d5c02460c4</Sha>
    </Dependency>
    <Dependency Name="VS.Redist.Common.WindowsDesktop.TargetingPack.x64.9.0" Version="9.0.0-preview.2.24076.2">
      <Uri>https://github.com/dotnet/windowsdesktop</Uri>
      <Sha>fba94d7a096cb102ee2ea8a2214010d5c02460c4</Sha>
    </Dependency>
    <Dependency Name="Microsoft.NET.Sdk.WindowsDesktop" Version="9.0.0-preview.2.24075.3" CoherentParentDependency="Microsoft.WindowsDesktop.App.Ref">
      <Uri>https://github.com/dotnet/wpf</Uri>
      <Sha>bec0472431f3c127deb2b9823f17bfd9bfd55c1d</Sha>
    </Dependency>
    <Dependency Name="Microsoft.AspNetCore.App.Ref" Version="9.0.0-preview.2.24076.1">
      <Uri>https://github.com/dotnet/aspnetcore</Uri>
      <Sha>2d234f395d7df9fe829340afd30c5bffc36a4ff9</Sha>
    </Dependency>
    <Dependency Name="Microsoft.AspNetCore.App.Ref.Internal" Version="9.0.0-preview.2.24076.1">
      <Uri>https://github.com/dotnet/aspnetcore</Uri>
      <Sha>2d234f395d7df9fe829340afd30c5bffc36a4ff9</Sha>
    </Dependency>
    <Dependency Name="Microsoft.AspNetCore.App.Runtime.win-x64" Version="9.0.0-preview.2.24076.1">
      <Uri>https://github.com/dotnet/aspnetcore</Uri>
      <Sha>2d234f395d7df9fe829340afd30c5bffc36a4ff9</Sha>
    </Dependency>
    <Dependency Name="VS.Redist.Common.AspNetCore.SharedFramework.x64.9.0" Version="9.0.0-preview.2.24076.1">
      <Uri>https://github.com/dotnet/aspnetcore</Uri>
      <Sha>2d234f395d7df9fe829340afd30c5bffc36a4ff9</Sha>
      <SourceBuild RepoName="aspnetcore" ManagedOnly="true" />
    </Dependency>
    <Dependency Name="dotnet-dev-certs" Version="9.0.0-preview.2.24076.1">
      <Uri>https://github.com/dotnet/aspnetcore</Uri>
      <Sha>2d234f395d7df9fe829340afd30c5bffc36a4ff9</Sha>
    </Dependency>
    <Dependency Name="dotnet-user-jwts" Version="9.0.0-preview.2.24076.1">
      <Uri>https://github.com/dotnet/aspnetcore</Uri>
      <Sha>2d234f395d7df9fe829340afd30c5bffc36a4ff9</Sha>
    </Dependency>
    <Dependency Name="dotnet-user-secrets" Version="9.0.0-preview.2.24076.1">
      <Uri>https://github.com/dotnet/aspnetcore</Uri>
      <Sha>2d234f395d7df9fe829340afd30c5bffc36a4ff9</Sha>
    </Dependency>
    <Dependency Name="Microsoft.AspNetCore.Analyzers" Version="9.0.0-preview.2.24076.1">
      <Uri>https://github.com/dotnet/aspnetcore</Uri>
      <Sha>2d234f395d7df9fe829340afd30c5bffc36a4ff9</Sha>
    </Dependency>
    <Dependency Name="Microsoft.AspNetCore.Components.SdkAnalyzers" Version="9.0.0-preview.2.24076.1">
      <Uri>https://github.com/dotnet/aspnetcore</Uri>
      <Sha>2d234f395d7df9fe829340afd30c5bffc36a4ff9</Sha>
    </Dependency>
    <Dependency Name="Microsoft.AspNetCore.Mvc.Analyzers" Version="9.0.0-preview.2.24076.1">
      <Uri>https://github.com/dotnet/aspnetcore</Uri>
      <Sha>2d234f395d7df9fe829340afd30c5bffc36a4ff9</Sha>
    </Dependency>
    <Dependency Name="Microsoft.AspNetCore.Mvc.Api.Analyzers" Version="9.0.0-preview.2.24076.1">
      <Uri>https://github.com/dotnet/aspnetcore</Uri>
      <Sha>2d234f395d7df9fe829340afd30c5bffc36a4ff9</Sha>
    </Dependency>
    <Dependency Name="Microsoft.CodeAnalysis.Razor.Tooling.Internal" Version="7.0.0-preview.24075.2">
      <Uri>https://github.com/dotnet/razor</Uri>
      <Sha>8e5fbd463e970140b303fcb9a6268148cb4f51ad</Sha>
      <SourceBuild RepoName="razor" ManagedOnly="true" />
    </Dependency>
    <Dependency Name="Microsoft.AspNetCore.Mvc.Razor.Extensions.Tooling.Internal" Version="7.0.0-preview.24075.2">
      <Uri>https://github.com/dotnet/razor</Uri>
      <Sha>8e5fbd463e970140b303fcb9a6268148cb4f51ad</Sha>
    </Dependency>
    <Dependency Name="Microsoft.NET.Sdk.Razor.SourceGenerators.Transport" Version="7.0.0-preview.24075.2">
      <Uri>https://github.com/dotnet/razor</Uri>
      <Sha>8e5fbd463e970140b303fcb9a6268148cb4f51ad</Sha>
    </Dependency>
    <Dependency Name="Microsoft.Extensions.FileProviders.Embedded" Version="9.0.0-preview.2.24076.1">
      <Uri>https://github.com/dotnet/aspnetcore</Uri>
      <Sha>2d234f395d7df9fe829340afd30c5bffc36a4ff9</Sha>
    </Dependency>
    <Dependency Name="Microsoft.AspNetCore.Authorization" Version="9.0.0-preview.2.24076.1">
      <Uri>https://github.com/dotnet/aspnetcore</Uri>
      <Sha>2d234f395d7df9fe829340afd30c5bffc36a4ff9</Sha>
    </Dependency>
    <Dependency Name="Microsoft.AspNetCore.Components.Web" Version="9.0.0-preview.2.24076.1">
      <Uri>https://github.com/dotnet/aspnetcore</Uri>
      <Sha>2d234f395d7df9fe829340afd30c5bffc36a4ff9</Sha>
    </Dependency>
    <Dependency Name="Microsoft.JSInterop" Version="9.0.0-preview.2.24076.1">
      <Uri>https://github.com/dotnet/aspnetcore</Uri>
      <Sha>2d234f395d7df9fe829340afd30c5bffc36a4ff9</Sha>
    </Dependency>
<<<<<<< HEAD
    <Dependency Name="Microsoft.DotNet.Test.ProjectTemplates.2.1" Version="1.0.2-beta4.22406.1">
      <Uri>https://github.com/dotnet/test-templates</Uri>
      <Sha>0385265f4d0b6413d64aea0223172366a9b9858c</Sha>
    </Dependency>
    <Dependency Name="Microsoft.DotNet.Test.ProjectTemplates.5.0" Version="1.1.0-rc.23558.1">
      <Uri>https://github.com/dotnet/test-templates</Uri>
      <Sha>307b8f538d83a955d8f6dd909eee41a5555f2f4d</Sha>
    </Dependency>
    <Dependency Name="Microsoft.DotNet.Test.ProjectTemplates.6.0" Version="1.1.0-rc.23559.1">
      <Uri>https://github.com/dotnet/test-templates</Uri>
      <Sha>e1aecaf3a332e25fae8cc7aa09d524b5e7c4a47a</Sha>
    </Dependency>
    <Dependency Name="Microsoft.DotNet.Test.ProjectTemplates.7.0" Version="1.1.0-rc.23559.1">
      <Uri>https://github.com/dotnet/test-templates</Uri>
      <Sha>e1aecaf3a332e25fae8cc7aa09d524b5e7c4a47a</Sha>
      <SourceBuild RepoName="test-templates" ManagedOnly="true" />
    </Dependency>
    <Dependency Name="Microsoft.DotNet.Test.ProjectTemplates.8.0" Version="1.1.0-rc.23559.1">
      <Uri>https://github.com/dotnet/test-templates</Uri>
      <Sha>e1aecaf3a332e25fae8cc7aa09d524b5e7c4a47a</Sha>
    </Dependency>
    <Dependency Name="Microsoft.DotNet.Test.ProjectTemplates.9.0" Version="1.1.0-rc.23559.1">
      <Uri>https://github.com/dotnet/test-templates</Uri>
      <Sha>e1aecaf3a332e25fae8cc7aa09d524b5e7c4a47a</Sha>
    </Dependency>
    <!-- For coherency purposes, these versions should be gated by the versions of winforms and wpf routed via windowsdesktop -->
    <Dependency Name="Microsoft.Dotnet.WinForms.ProjectTemplates" Version="9.0.0-alpha.1.23557.11" CoherentParentDependency="Microsoft.WindowsDesktop.App.Runtime.win-x64">
      <Uri>https://github.com/dotnet/winforms</Uri>
      <Sha>1d604b5425cbbaf54f2b5be181096d1cf6b0271d</Sha>
    </Dependency>
    <Dependency Name="Microsoft.DotNet.Wpf.ProjectTemplates" Version="9.0.0-alpha.1.23558.1" CoherentParentDependency="Microsoft.WindowsDesktop.App.Runtime.win-x64">
      <Uri>https://github.com/dotnet/wpf</Uri>
      <Sha>bac14e97f89dcdba259ccb21d9eaa8ad47f262a7</Sha>
    </Dependency>
    <Dependency Name="Microsoft.Web.Xdt" Version="7.0.0-preview.22423.2" Pinned="true">
=======
    <Dependency Name="Microsoft.Web.Xdt" Version="9.0.0-preview.24067.1">
>>>>>>> 2e2be1f8
      <Uri>https://github.com/dotnet/xdt</Uri>
      <Sha>d71290db981c297b17054b64b2bc7c707a547545</Sha>
      <SourceBuild RepoName="xdt" ManagedOnly="true" />
    </Dependency>
    <Dependency Name="Microsoft.CodeAnalysis.NetAnalyzers" Version="9.0.0-preview.24076.1">
      <Uri>https://github.com/dotnet/roslyn-analyzers</Uri>
      <Sha>4d00bdb0dc0c863887994feeaf2e0cb07a6f5475</Sha>
    </Dependency>
    <Dependency Name="Microsoft.CodeAnalysis.PublicApiAnalyzers" Version="3.11.0-beta1.24076.1">
      <Uri>https://github.com/dotnet/roslyn-analyzers</Uri>
      <Sha>4d00bdb0dc0c863887994feeaf2e0cb07a6f5475</Sha>
    </Dependency>
    <Dependency Name="Microsoft.SourceBuild.Intermediate.roslyn-analyzers" Version="3.11.0-beta1.24076.1">
      <Uri>https://github.com/dotnet/roslyn-analyzers</Uri>
      <Sha>4d00bdb0dc0c863887994feeaf2e0cb07a6f5475</Sha>
      <SourceBuild RepoName="roslyn-analyzers" ManagedOnly="true" />
    </Dependency>
    <Dependency Name="System.CommandLine" Version="2.0.0-beta4.24068.1">
      <Uri>https://github.com/dotnet/command-line-api</Uri>
      <Sha>ecd2ce5eafbba3008a7d4f5d04b025d30928c812</Sha>
    </Dependency>
    <Dependency Name="Microsoft.SourceBuild.Intermediate.command-line-api" Version="0.1.506801">
      <Uri>https://github.com/dotnet/command-line-api</Uri>
      <Sha>ecd2ce5eafbba3008a7d4f5d04b025d30928c812</Sha>
      <SourceBuild RepoName="command-line-api" ManagedOnly="true" />
    </Dependency>
    <Dependency Name="Microsoft.SourceBuild.Intermediate.source-build-externals" Version="9.0.0-alpha.1.24072.1">
      <Uri>https://github.com/dotnet/source-build-externals</Uri>
      <Sha>e39dee753ccfed11d28ab8054082d21c41c6a4fe</Sha>
      <SourceBuild RepoName="source-build-externals" ManagedOnly="true" />
    </Dependency>
    <Dependency Name="Microsoft.SourceBuild.Intermediate.source-build-reference-packages" Version="9.0.0-alpha.1.24075.1">
      <Uri>https://github.com/dotnet/source-build-reference-packages</Uri>
      <Sha>e659f328bf255d3e17e81296117c3aed1d461f2f</Sha>
      <SourceBuild RepoName="source-build-reference-packages" ManagedOnly="true" />
    </Dependency>
    <Dependency Name="Microsoft.Deployment.DotNet.Releases" Version="2.0.0-preview.1.24067.1">
      <Uri>https://github.com/dotnet/deployment-tools</Uri>
      <Sha>e56c69b0610b50407d29fdc2dda2574712a7b94d</Sha>
    </Dependency>
    <Dependency Name="Microsoft.Build.Tasks.Git" Version="9.0.0-beta.24074.2">
      <Uri>https://github.com/dotnet/sourcelink</Uri>
      <Sha>b414cec7c199f9fda8915803d5f70a2e5cc8aa3f</Sha>
      <SourceBuild RepoName="sourcelink" ManagedOnly="true" />
    </Dependency>
    <Dependency Name="Microsoft.SourceLink.Common" Version="9.0.0-beta.24074.2">
      <Uri>https://github.com/dotnet/sourcelink</Uri>
      <Sha>b414cec7c199f9fda8915803d5f70a2e5cc8aa3f</Sha>
    </Dependency>
    <Dependency Name="Microsoft.SourceLink.AzureRepos.Git" Version="9.0.0-beta.24074.2">
      <Uri>https://github.com/dotnet/sourcelink</Uri>
      <Sha>b414cec7c199f9fda8915803d5f70a2e5cc8aa3f</Sha>
    </Dependency>
    <Dependency Name="Microsoft.SourceLink.GitHub" Version="9.0.0-beta.24074.2">
      <Uri>https://github.com/dotnet/sourcelink</Uri>
      <Sha>b414cec7c199f9fda8915803d5f70a2e5cc8aa3f</Sha>
    </Dependency>
    <Dependency Name="Microsoft.SourceLink.GitLab" Version="9.0.0-beta.24074.2">
      <Uri>https://github.com/dotnet/sourcelink</Uri>
      <Sha>b414cec7c199f9fda8915803d5f70a2e5cc8aa3f</Sha>
    </Dependency>
    <Dependency Name="Microsoft.SourceLink.Bitbucket.Git" Version="9.0.0-beta.24074.2">
      <Uri>https://github.com/dotnet/sourcelink</Uri>
      <Sha>b414cec7c199f9fda8915803d5f70a2e5cc8aa3f</Sha>
    </Dependency>
    <!-- Explicit dependency because Microsoft.Deployment.DotNet.Releases has different versioning
         than the SB intermediate -->
    <Dependency Name="Microsoft.SourceBuild.Intermediate.deployment-tools" Version="9.0.0-preview.1.24067.1">
      <Uri>https://github.com/dotnet/deployment-tools</Uri>
      <Sha>e56c69b0610b50407d29fdc2dda2574712a7b94d</Sha>
      <SourceBuild RepoName="deployment-tools" ManagedOnly="true" />
    </Dependency>
    <Dependency Name="Microsoft.SourceBuild.Intermediate.symreader" Version="2.0.0-beta-23228-03">
      <Uri>https://github.com/dotnet/symreader</Uri>
      <Sha>27e584661980ee6d82c419a2a471ae505b7d122e</Sha>
      <SourceBuild RepoName="symreader" ManagedOnly="true" />
    </Dependency>
    <!-- Dependency required for flowing correct package version in source-build, using PVP flow. -->
    <Dependency Name="Microsoft.Extensions.Logging" Version="9.0.0-preview.2.24076.4">
      <Uri>https://github.com/dotnet/runtime</Uri>
      <Sha>bcc1d3d6f00fbcea3f454b2e35bceeaa51e604b1</Sha>
    </Dependency>
    <!-- Dependency required for flowing correct package version in source-build, using PVP flow. -->
    <Dependency Name="Microsoft.Extensions.Logging.Abstractions" Version="9.0.0-preview.2.24076.4">
      <Uri>https://github.com/dotnet/runtime</Uri>
      <Sha>bcc1d3d6f00fbcea3f454b2e35bceeaa51e604b1</Sha>
    </Dependency>
    <!-- Dependency required for flowing correct package version in source-build, using PVP flow. -->
    <Dependency Name="Microsoft.Extensions.Logging.Console" Version="9.0.0-preview.2.24076.4">
      <Uri>https://github.com/dotnet/runtime</Uri>
      <Sha>bcc1d3d6f00fbcea3f454b2e35bceeaa51e604b1</Sha>
    </Dependency>
    <!-- Dependency required for flowing correct package version in source-build, using PVP flow. -->
    <Dependency Name="Microsoft.Extensions.FileSystemGlobbing" Version="9.0.0-preview.2.24076.4">
      <Uri>https://github.com/dotnet/runtime</Uri>
      <Sha>bcc1d3d6f00fbcea3f454b2e35bceeaa51e604b1</Sha>
    </Dependency>
    <!-- Dependency required for flowing correct package version in source-build, using PVP flow. -->
    <Dependency Name="System.ServiceProcess.ServiceController" Version="9.0.0-preview.2.24076.4">
      <Uri>https://github.com/dotnet/runtime</Uri>
      <Sha>bcc1d3d6f00fbcea3f454b2e35bceeaa51e604b1</Sha>
    </Dependency>
  </ProductDependencies>
  <ToolsetDependencies>
    <Dependency Name="Microsoft.DotNet.Arcade.Sdk" Version="9.0.0-beta.24075.2">
      <Uri>https://github.com/dotnet/arcade</Uri>
      <Sha>1d8f27f89c3b167f63e28e73a3d9ab345e81d310</Sha>
      <SourceBuild RepoName="arcade" ManagedOnly="true" />
    </Dependency>
<<<<<<< HEAD
    <Dependency Name="Microsoft.DotNet.CMake.Sdk" Version="9.0.0-beta.23559.3">
      <Uri>https://github.com/dotnet/arcade</Uri>
      <Sha>a6513a141bc5cb0d7d625399918fcbca1dc8a412</Sha>
    </Dependency>
    <Dependency Name="Microsoft.DotNet.Build.Tasks.Installers" Version="9.0.0-beta.23559.3">
      <Uri>https://github.com/dotnet/arcade</Uri>
      <Sha>a6513a141bc5cb0d7d625399918fcbca1dc8a412</Sha>
    </Dependency>
    <Dependency Name="Microsoft.DotNet.Darc" Version="1.1.0-beta.23551.2">
      <Uri>https://github.com/dotnet/arcade-services</Uri>
      <Sha>88b0cbb096999d03068ddc9945465a3f5b6ba5da</Sha>
    </Dependency>
    <Dependency Name="Microsoft.DotNet.DarcLib" Version="1.1.0-beta.23551.2">
      <Uri>https://github.com/dotnet/arcade-services</Uri>
      <Sha>88b0cbb096999d03068ddc9945465a3f5b6ba5da</Sha>
    </Dependency>
    <Dependency Name="Microsoft.DotNet.Helix.Sdk" Version="9.0.0-beta.23559.3">
=======
    <Dependency Name="Microsoft.DotNet.Helix.Sdk" Version="9.0.0-beta.24075.2">
>>>>>>> 2e2be1f8
      <Uri>https://github.com/dotnet/arcade</Uri>
      <Sha>1d8f27f89c3b167f63e28e73a3d9ab345e81d310</Sha>
    </Dependency>
    <Dependency Name="Microsoft.DotNet.SignTool" Version="9.0.0-beta.24075.2">
      <Uri>https://github.com/dotnet/arcade</Uri>
      <Sha>1d8f27f89c3b167f63e28e73a3d9ab345e81d310</Sha>
    </Dependency>
    <Dependency Name="Microsoft.DotNet.XUnitExtensions" Version="9.0.0-beta.24075.2">
      <Uri>https://github.com/dotnet/arcade</Uri>
      <Sha>1d8f27f89c3b167f63e28e73a3d9ab345e81d310</Sha>
    </Dependency>
    <Dependency Name="System.Reflection.MetadataLoadContext" Version="9.0.0-preview.2.24076.4">
      <Uri>https://github.com/dotnet/runtime</Uri>
      <Sha>bcc1d3d6f00fbcea3f454b2e35bceeaa51e604b1</Sha>
    </Dependency>
    <Dependency Name="Microsoft.DotNet.XliffTasks" Version="9.0.0-beta.24075.2">
      <Uri>https://github.com/dotnet/arcade</Uri>
      <Sha>1d8f27f89c3b167f63e28e73a3d9ab345e81d310</Sha>
    </Dependency>
    <Dependency Name="Microsoft.Extensions.Logging.Console" Version="8.0.0-alpha.1.22557.12">
      <Uri>https://github.com/dotnet/runtime</Uri>
      <Sha>af841c8b33cecc92d74222298f1e45bf7bf3d90a</Sha>
    </Dependency>
    <Dependency Name="Microsoft.SourceBuild.Intermediate.source-build-reference-packages" Version="9.0.0-alpha.1.23558.1">
      <Uri>https://github.com/dotnet/source-build-reference-packages</Uri>
      <Sha>8b3155afc95d149699cbd761b18b059755cfd198</Sha>
      <SourceBuild RepoName="source-build-reference-packages" ManagedOnly="true" />
    </Dependency>
    <Dependency Name="Microsoft.DotNet.ScenarioTests.SdkTemplateTests" Version="8.0.0-preview.23424.2">
      <Uri>https://github.com/dotnet/scenario-tests</Uri>
      <Sha>8af694a5e3986a27ccfee1a638ba311c7e9bc55d</Sha>
      <SourceBuild RepoName="scenario-tests" ManagedOnly="true" />
    </Dependency>
  </ToolsetDependencies>
</Dependencies><|MERGE_RESOLUTION|>--- conflicted
+++ resolved
@@ -35,17 +35,13 @@
       <Uri>https://github.com/dotnet/runtime</Uri>
       <Sha>bcc1d3d6f00fbcea3f454b2e35bceeaa51e604b1</Sha>
     </Dependency>
-<<<<<<< HEAD
     <!-- Change blob version in GenerateLayout.targets if this is unpinned to service targeting pack -->
     <!-- No new netstandard.library planned for 3.1 timeframe at this time. -->
     <Dependency Name="NETStandard.Library.Ref" Version="2.1.0" Pinned="true">
       <Uri>https://github.com/dotnet/core-setup</Uri>
       <Sha>7d57652f33493fa022125b7f63aad0d70c52d810</Sha>
     </Dependency>
-    <Dependency Name="Microsoft.NETCore.Platforms" Version="9.0.0-alpha.1.23560.9">
-=======
     <Dependency Name="Microsoft.NETCore.Platforms" Version="9.0.0-preview.2.24076.4">
->>>>>>> 2e2be1f8
       <Uri>https://github.com/dotnet/runtime</Uri>
       <Sha>bcc1d3d6f00fbcea3f454b2e35bceeaa51e604b1</Sha>
     </Dependency>
@@ -75,19 +71,11 @@
       <Sha>e7a44d757e097eb17dcac5a8436645dc612fec4b</Sha>
       <SourceBuild RepoName="msbuild" ManagedOnly="true" />
     </Dependency>
-<<<<<<< HEAD
-    <Dependency Name="Microsoft.FSharp.Compiler" Version="12.8.0-beta.23556.4">
-=======
     <Dependency Name="Microsoft.FSharp.Compiler" Version="12.8.300-beta.24075.4">
->>>>>>> 2e2be1f8
       <Uri>https://github.com/dotnet/fsharp</Uri>
       <Sha>32898dc51efc669de98e7e47f57d521bc07ac4cc</Sha>
     </Dependency>
-<<<<<<< HEAD
-    <Dependency Name="Microsoft.SourceBuild.Intermediate.fsharp" Version="8.0.200-beta.23556.4">
-=======
     <Dependency Name="Microsoft.SourceBuild.Intermediate.fsharp" Version="8.0.300-beta.24075.4">
->>>>>>> 2e2be1f8
       <Uri>https://github.com/dotnet/fsharp</Uri>
       <Sha>32898dc51efc669de98e7e47f57d521bc07ac4cc</Sha>
       <SourceBuild RepoName="fsharp" ManagedOnly="true" />
@@ -326,7 +314,6 @@
       <Uri>https://github.com/dotnet/aspnetcore</Uri>
       <Sha>2d234f395d7df9fe829340afd30c5bffc36a4ff9</Sha>
     </Dependency>
-<<<<<<< HEAD
     <Dependency Name="Microsoft.DotNet.Test.ProjectTemplates.2.1" Version="1.0.2-beta4.22406.1">
       <Uri>https://github.com/dotnet/test-templates</Uri>
       <Sha>0385265f4d0b6413d64aea0223172366a9b9858c</Sha>
@@ -361,10 +348,7 @@
       <Uri>https://github.com/dotnet/wpf</Uri>
       <Sha>bac14e97f89dcdba259ccb21d9eaa8ad47f262a7</Sha>
     </Dependency>
-    <Dependency Name="Microsoft.Web.Xdt" Version="7.0.0-preview.22423.2" Pinned="true">
-=======
     <Dependency Name="Microsoft.Web.Xdt" Version="9.0.0-preview.24067.1">
->>>>>>> 2e2be1f8
       <Uri>https://github.com/dotnet/xdt</Uri>
       <Sha>d71290db981c297b17054b64b2bc7c707a547545</Sha>
       <SourceBuild RepoName="xdt" ManagedOnly="true" />
@@ -474,7 +458,6 @@
       <Sha>1d8f27f89c3b167f63e28e73a3d9ab345e81d310</Sha>
       <SourceBuild RepoName="arcade" ManagedOnly="true" />
     </Dependency>
-<<<<<<< HEAD
     <Dependency Name="Microsoft.DotNet.CMake.Sdk" Version="9.0.0-beta.23559.3">
       <Uri>https://github.com/dotnet/arcade</Uri>
       <Sha>a6513a141bc5cb0d7d625399918fcbca1dc8a412</Sha>
@@ -491,10 +474,7 @@
       <Uri>https://github.com/dotnet/arcade-services</Uri>
       <Sha>88b0cbb096999d03068ddc9945465a3f5b6ba5da</Sha>
     </Dependency>
-    <Dependency Name="Microsoft.DotNet.Helix.Sdk" Version="9.0.0-beta.23559.3">
-=======
     <Dependency Name="Microsoft.DotNet.Helix.Sdk" Version="9.0.0-beta.24075.2">
->>>>>>> 2e2be1f8
       <Uri>https://github.com/dotnet/arcade</Uri>
       <Sha>1d8f27f89c3b167f63e28e73a3d9ab345e81d310</Sha>
     </Dependency>

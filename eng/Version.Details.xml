--- conflicted
+++ resolved
@@ -3,17 +3,6 @@
   <ProductDependencies>
     <Dependency Name="Microsoft.TemplateEngine.Abstractions" Version="8.0.404">
       <Uri>https://github.com/dotnet/templating</Uri>
-<<<<<<< HEAD
-      <Sha>c4f355e05e7e0e8e4fe79381a540feeb4ba9a7ac</Sha>
-    </Dependency>
-    <Dependency Name="Microsoft.TemplateEngine.Mocks" Version="8.0.307-servicing.24511.9">
-      <Uri>https://github.com/dotnet/templating</Uri>
-      <Sha>c4f355e05e7e0e8e4fe79381a540feeb4ba9a7ac</Sha>
-    </Dependency>
-    <Dependency Name="Microsoft.SourceBuild.Intermediate.templating" Version="8.0.307-servicing.24511.9">
-      <Uri>https://github.com/dotnet/templating</Uri>
-      <Sha>c4f355e05e7e0e8e4fe79381a540feeb4ba9a7ac</Sha>
-=======
       <Sha>b59d68fe7fe0fefa44bda56a7b96e3ece049dfe1</Sha>
     </Dependency>
     <Dependency Name="Microsoft.TemplateEngine.Mocks" Version="8.0.404-servicing.24511.10">
@@ -23,7 +12,6 @@
     <Dependency Name="Microsoft.SourceBuild.Intermediate.templating" Version="8.0.404-servicing.24511.10">
       <Uri>https://github.com/dotnet/templating</Uri>
       <Sha>b59d68fe7fe0fefa44bda56a7b96e3ece049dfe1</Sha>
->>>>>>> 20505b95
       <SourceBuild RepoName="templating" ManagedOnly="true" />
     </Dependency>
     <Dependency Name="Microsoft.NETCore.App.Ref" Version="8.0.10">
@@ -94,41 +82,11 @@
       <Sha>86f5186deeea364bd8541d51657e52a54b2a96b2</Sha>
       <SourceBuild RepoName="format" ManagedOnly="true" />
     </Dependency>
-<<<<<<< HEAD
-    <Dependency Name="Microsoft.Net.Compilers.Toolset" Version="4.10.0-3.24515.13">
-      <Uri>https://github.com/dotnet/roslyn</Uri>
-      <Sha>e29d0b744b8facc8e2ef8b687e9bd2e51d0db531</Sha>
+    <Dependency Name="Microsoft.Net.Compilers.Toolset" Version="4.11.0-3.24510.3">
+      <Uri>https://github.com/dotnet/roslyn</Uri>
+      <Sha>cfe3bd0a653ebd218fec07ff4cce9a994715a473</Sha>
       <SourceBuild RepoName="roslyn" ManagedOnly="true" />
     </Dependency>
-    <Dependency Name="Microsoft.CodeAnalysis" Version="4.10.0-3.24515.13">
-      <Uri>https://github.com/dotnet/roslyn</Uri>
-      <Sha>e29d0b744b8facc8e2ef8b687e9bd2e51d0db531</Sha>
-    </Dependency>
-    <Dependency Name="Microsoft.CodeAnalysis.CSharp" Version="4.10.0-3.24515.13">
-      <Uri>https://github.com/dotnet/roslyn</Uri>
-      <Sha>e29d0b744b8facc8e2ef8b687e9bd2e51d0db531</Sha>
-    </Dependency>
-    <Dependency Name="Microsoft.CodeAnalysis.CSharp.CodeStyle" Version="4.10.0-3.24515.13">
-      <Uri>https://github.com/dotnet/roslyn</Uri>
-      <Sha>e29d0b744b8facc8e2ef8b687e9bd2e51d0db531</Sha>
-    </Dependency>
-    <Dependency Name="Microsoft.CodeAnalysis.CSharp.Features" Version="4.10.0-3.24515.13">
-      <Uri>https://github.com/dotnet/roslyn</Uri>
-      <Sha>e29d0b744b8facc8e2ef8b687e9bd2e51d0db531</Sha>
-    </Dependency>
-    <Dependency Name="Microsoft.CodeAnalysis.CSharp.Workspaces" Version="4.10.0-3.24515.13">
-      <Uri>https://github.com/dotnet/roslyn</Uri>
-      <Sha>e29d0b744b8facc8e2ef8b687e9bd2e51d0db531</Sha>
-    </Dependency>
-    <Dependency Name="Microsoft.CodeAnalysis.Workspaces.MSBuild" Version="4.10.0-3.24515.13">
-      <Uri>https://github.com/dotnet/roslyn</Uri>
-      <Sha>e29d0b744b8facc8e2ef8b687e9bd2e51d0db531</Sha>
-=======
-    <Dependency Name="Microsoft.Net.Compilers.Toolset" Version="4.11.0-3.24510.3">
-      <Uri>https://github.com/dotnet/roslyn</Uri>
-      <Sha>cfe3bd0a653ebd218fec07ff4cce9a994715a473</Sha>
-      <SourceBuild RepoName="roslyn" ManagedOnly="true" />
-    </Dependency>
     <Dependency Name="Microsoft.CodeAnalysis" Version="4.11.0-3.24510.3">
       <Uri>https://github.com/dotnet/roslyn</Uri>
       <Sha>cfe3bd0a653ebd218fec07ff4cce9a994715a473</Sha>
@@ -152,7 +110,6 @@
     <Dependency Name="Microsoft.CodeAnalysis.Workspaces.MSBuild" Version="4.11.0-3.24510.3">
       <Uri>https://github.com/dotnet/roslyn</Uri>
       <Sha>cfe3bd0a653ebd218fec07ff4cce9a994715a473</Sha>
->>>>>>> 20505b95
     </Dependency>
     <Dependency Name="Microsoft.AspNetCore.DeveloperCertificates.XPlat" Version="8.0.10-servicing.24468.4">
       <Uri>https://dev.azure.com/dnceng/internal/_git/dotnet-aspnetcore</Uri>
@@ -336,20 +293,6 @@
       <Uri>https://dev.azure.com/dnceng/internal/_git/dotnet-aspnetcore</Uri>
       <Sha>c2a442982e736e17ae6bcadbfd8ccba278ee1be6</Sha>
     </Dependency>
-<<<<<<< HEAD
-    <Dependency Name="Microsoft.CodeAnalysis.Razor.Tooling.Internal" Version="7.0.0-preview.24515.3">
-      <Uri>https://github.com/dotnet/razor</Uri>
-      <Sha>2ea52456adcb9d1ca04cf28025a02b2576c3c2e3</Sha>
-      <SourceBuild RepoName="razor" ManagedOnly="true" />
-    </Dependency>
-    <Dependency Name="Microsoft.AspNetCore.Mvc.Razor.Extensions.Tooling.Internal" Version="7.0.0-preview.24515.3">
-      <Uri>https://github.com/dotnet/razor</Uri>
-      <Sha>2ea52456adcb9d1ca04cf28025a02b2576c3c2e3</Sha>
-    </Dependency>
-    <Dependency Name="Microsoft.NET.Sdk.Razor.SourceGenerators.Transport" Version="7.0.0-preview.24515.3">
-      <Uri>https://github.com/dotnet/razor</Uri>
-      <Sha>2ea52456adcb9d1ca04cf28025a02b2576c3c2e3</Sha>
-=======
     <Dependency Name="Microsoft.CodeAnalysis.Razor.Tooling.Internal" Version="9.0.0-preview.24515.6">
       <Uri>https://github.com/dotnet/razor</Uri>
       <Sha>a6fcedcc35ff98b6c8a9c2a31a2538a027539d25</Sha>
@@ -362,7 +305,6 @@
     <Dependency Name="Microsoft.NET.Sdk.Razor.SourceGenerators.Transport" Version="9.0.0-preview.24515.6">
       <Uri>https://github.com/dotnet/razor</Uri>
       <Sha>a6fcedcc35ff98b6c8a9c2a31a2538a027539d25</Sha>
->>>>>>> 20505b95
     </Dependency>
     <Dependency Name="Microsoft.Extensions.FileProviders.Embedded" Version="8.0.10">
       <Uri>https://dev.azure.com/dnceng/internal/_git/dotnet-aspnetcore</Uri>

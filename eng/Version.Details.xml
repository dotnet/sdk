--- conflicted
+++ resolved
@@ -3,13 +3,6 @@
   <ProductDependencies>
     <Dependency Name="Microsoft.TemplateEngine.Abstractions" Version="10.0.100-preview.4.25217.1">
       <Uri>https://github.com/dotnet/templating</Uri>
-<<<<<<< HEAD
-      <Sha>bb7417805da3d5db9401ab37362bd39575e1459f</Sha>
-    </Dependency>
-    <Dependency Name="Microsoft.TemplateEngine.Mocks" Version="9.0.300-rtm.25217.5">
-      <Uri>https://github.com/dotnet/templating</Uri>
-      <Sha>bb7417805da3d5db9401ab37362bd39575e1459f</Sha>
-=======
       <Sha>af563dedf99dc8a9a48fa51d0fe8c3c0c8cfb42c</Sha>
     </Dependency>
     <Dependency Name="Microsoft.TemplateEngine.Edge" Version="10.0.100-preview.4.25217.1">
@@ -43,7 +36,6 @@
     <Dependency Name="Microsoft.TemplateSearch.TemplateDiscovery" Version="10.0.100-preview.4.25217.1">
       <Uri>https://github.com/dotnet/templating</Uri>
       <Sha>af563dedf99dc8a9a48fa51d0fe8c3c0c8cfb42c</Sha>
->>>>>>> 2fe5eab3
     </Dependency>
     <!-- Intermediate is necessary for source build. -->
     <Dependency Name="Microsoft.SourceBuild.Intermediate.templating" Version="10.0.100-preview.4.25217.1">
@@ -128,59 +120,16 @@
       <Sha>4ba36db1f42f33a66d9677f0b9d589d39b204a9c</Sha>
       <SourceBuild RepoName="fsharp" ManagedOnly="true" />
     </Dependency>
-<<<<<<< HEAD
-    <Dependency Name="Microsoft.Net.Compilers.Toolset" Version="4.14.0-3.25216.9">
-      <Uri>https://github.com/dotnet/roslyn</Uri>
-      <Sha>48a14b1906eadee0cb909a2686623d88cb6c20b8</Sha>
-    </Dependency>
-    <!-- Intermediate is necessary for source build. -->
-    <Dependency Name="Microsoft.SourceBuild.Intermediate.roslyn" Version="4.14.0-3.25216.9">
-      <Uri>https://github.com/dotnet/roslyn</Uri>
-      <Sha>48a14b1906eadee0cb909a2686623d88cb6c20b8</Sha>
+    <Dependency Name="Microsoft.Net.Compilers.Toolset" Version="5.0.0-1.25214.5">
+      <Uri>https://github.com/dotnet/roslyn</Uri>
+      <Sha>959bcb76028fa383d6e1388c60bef630c75470d3</Sha>
+    </Dependency>
+    <!-- Intermediate is necessary for source build. -->
+    <Dependency Name="Microsoft.SourceBuild.Intermediate.roslyn" Version="5.0.0-1.25214.5">
+      <Uri>https://github.com/dotnet/roslyn</Uri>
+      <Sha>959bcb76028fa383d6e1388c60bef630c75470d3</Sha>
       <SourceBuild RepoName="roslyn" ManagedOnly="true" />
     </Dependency>
-    <Dependency Name="Microsoft.Net.Compilers.Toolset.Framework" Version="4.14.0-3.25216.9">
-      <Uri>https://github.com/dotnet/roslyn</Uri>
-      <Sha>48a14b1906eadee0cb909a2686623d88cb6c20b8</Sha>
-    </Dependency>
-    <Dependency Name="Microsoft.CodeAnalysis" Version="4.14.0-3.25216.9">
-      <Uri>https://github.com/dotnet/roslyn</Uri>
-      <Sha>48a14b1906eadee0cb909a2686623d88cb6c20b8</Sha>
-    </Dependency>
-    <Dependency Name="Microsoft.CodeAnalysis.CSharp" Version="4.14.0-3.25216.9">
-      <Uri>https://github.com/dotnet/roslyn</Uri>
-      <Sha>48a14b1906eadee0cb909a2686623d88cb6c20b8</Sha>
-    </Dependency>
-    <Dependency Name="Microsoft.CodeAnalysis.CSharp.CodeStyle" Version="4.14.0-3.25216.9">
-      <Uri>https://github.com/dotnet/roslyn</Uri>
-      <Sha>48a14b1906eadee0cb909a2686623d88cb6c20b8</Sha>
-    </Dependency>
-    <Dependency Name="Microsoft.CodeAnalysis.CSharp.Features" Version="4.14.0-3.25216.9">
-      <Uri>https://github.com/dotnet/roslyn</Uri>
-      <Sha>48a14b1906eadee0cb909a2686623d88cb6c20b8</Sha>
-    </Dependency>
-    <Dependency Name="Microsoft.CodeAnalysis.CSharp.Workspaces" Version="4.14.0-3.25216.9">
-      <Uri>https://github.com/dotnet/roslyn</Uri>
-      <Sha>48a14b1906eadee0cb909a2686623d88cb6c20b8</Sha>
-    </Dependency>
-    <Dependency Name="Microsoft.CodeAnalysis.Workspaces.MSBuild" Version="4.14.0-3.25216.9">
-      <Uri>https://github.com/dotnet/roslyn</Uri>
-      <Sha>48a14b1906eadee0cb909a2686623d88cb6c20b8</Sha>
-    </Dependency>
-    <Dependency Name="Microsoft.AspNetCore.DeveloperCertificates.XPlat" Version="9.0.4-servicing.25164.3">
-      <Uri>https://dev.azure.com/dnceng/internal/_git/dotnet-aspnetcore</Uri>
-      <Sha>d5dc8a13cc618b9cbdc1e5744b4806c594d49553</Sha>
-=======
-    <Dependency Name="Microsoft.Net.Compilers.Toolset" Version="5.0.0-1.25214.5">
-      <Uri>https://github.com/dotnet/roslyn</Uri>
-      <Sha>959bcb76028fa383d6e1388c60bef630c75470d3</Sha>
-    </Dependency>
-    <!-- Intermediate is necessary for source build. -->
-    <Dependency Name="Microsoft.SourceBuild.Intermediate.roslyn" Version="5.0.0-1.25214.5">
-      <Uri>https://github.com/dotnet/roslyn</Uri>
-      <Sha>959bcb76028fa383d6e1388c60bef630c75470d3</Sha>
-      <SourceBuild RepoName="roslyn" ManagedOnly="true" />
-    </Dependency>
     <Dependency Name="Microsoft.Net.Compilers.Toolset.Framework" Version="5.0.0-1.25214.5">
       <Uri>https://github.com/dotnet/roslyn</Uri>
       <Sha>959bcb76028fa383d6e1388c60bef630c75470d3</Sha>
@@ -208,7 +157,6 @@
     <Dependency Name="Microsoft.CodeAnalysis.Workspaces.Common" Version="5.0.0-1.25214.5">
       <Uri>https://github.com/dotnet/roslyn</Uri>
       <Sha>959bcb76028fa383d6e1388c60bef630c75470d3</Sha>
->>>>>>> 2fe5eab3
     </Dependency>
     <Dependency Name="Microsoft.CodeAnalysis.Workspaces.MSBuild" Version="5.0.0-1.25214.5">
       <Uri>https://github.com/dotnet/roslyn</Uri>
@@ -514,15 +462,9 @@
       <Uri>https://github.com/dotnet/roslyn-analyzers</Uri>
       <Sha>cbcc6ddf3db6dedff5049f0397e1351951c13271</Sha>
     </Dependency>
-<<<<<<< HEAD
-    <Dependency Name="Microsoft.CodeAnalysis.PublicApiAnalyzers" Version="3.12.0-beta1.25216.9">
-      <Uri>https://github.com/dotnet/roslyn</Uri>
-      <Sha>48a14b1906eadee0cb909a2686623d88cb6c20b8</Sha>
-=======
     <Dependency Name="Microsoft.CodeAnalysis.PublicApiAnalyzers" Version="3.12.0-beta1.25214.5">
       <Uri>https://github.com/dotnet/roslyn</Uri>
       <Sha>959bcb76028fa383d6e1388c60bef630c75470d3</Sha>
->>>>>>> 2fe5eab3
     </Dependency>
     <!-- Intermediate is necessary for source build. -->
     <Dependency Name="Microsoft.SourceBuild.Intermediate.roslyn-analyzers" Version="10.0.0-preview.25217.1">

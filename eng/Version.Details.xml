<?xml version="1.0" encoding="utf-8"?>
<Dependencies>
  <ProductDependencies>
<<<<<<< HEAD
    <Dependency Name="Microsoft.TemplateEngine.Abstractions" Version="8.0.307">
      <Uri>https://github.com/dotnet/templating</Uri>
      <Sha>23f53d9cb98a3c2a56d6ec7473d0cd16fe8e8970</Sha>
    </Dependency>
    <Dependency Name="Microsoft.TemplateEngine.Mocks" Version="8.0.307-servicing.24502.5">
      <Uri>https://github.com/dotnet/templating</Uri>
      <Sha>23f53d9cb98a3c2a56d6ec7473d0cd16fe8e8970</Sha>
    </Dependency>
    <Dependency Name="Microsoft.SourceBuild.Intermediate.templating" Version="8.0.307-servicing.24502.5">
      <Uri>https://github.com/dotnet/templating</Uri>
      <Sha>23f53d9cb98a3c2a56d6ec7473d0cd16fe8e8970</Sha>
=======
    <Dependency Name="Microsoft.TemplateEngine.Abstractions" Version="8.0.403">
      <Uri>https://github.com/dotnet/templating</Uri>
      <Sha>edd31f7a612db9a8d37df41d35137a0459e7a0ed</Sha>
    </Dependency>
    <Dependency Name="Microsoft.TemplateEngine.Mocks" Version="8.0.403-servicing.24461.9">
      <Uri>https://github.com/dotnet/templating</Uri>
      <Sha>edd31f7a612db9a8d37df41d35137a0459e7a0ed</Sha>
    </Dependency>
    <Dependency Name="Microsoft.SourceBuild.Intermediate.templating" Version="8.0.403-servicing.24461.9">
      <Uri>https://github.com/dotnet/templating</Uri>
      <Sha>edd31f7a612db9a8d37df41d35137a0459e7a0ed</Sha>
>>>>>>> 0c714eb0
      <SourceBuild RepoName="templating" ManagedOnly="true" />
    </Dependency>
    <Dependency Name="Microsoft.NETCore.App.Ref" Version="8.0.8">
      <Uri>https://dev.azure.com/dnceng/internal/_git/dotnet-runtime</Uri>
      <Sha>08338fcaa5c9b9a8190abb99222fed12aaba956c</Sha>
    </Dependency>
    <Dependency Name="VS.Redist.Common.NetCore.SharedFramework.x64.8.0" Version="8.0.8-servicing.24366.12">
      <Uri>https://dev.azure.com/dnceng/internal/_git/dotnet-runtime</Uri>
      <Sha>08338fcaa5c9b9a8190abb99222fed12aaba956c</Sha>
      <SourceBuild RepoName="runtime" ManagedOnly="false" />
    </Dependency>
    <Dependency Name="VS.Redist.Common.NetCore.TargetingPack.x64.8.0" Version="8.0.8-servicing.24366.12">
      <Uri>https://dev.azure.com/dnceng/internal/_git/dotnet-runtime</Uri>
      <Sha>08338fcaa5c9b9a8190abb99222fed12aaba956c</Sha>
    </Dependency>
    <Dependency Name="Microsoft.NETCore.App.Runtime.win-x64" Version="8.0.8">
      <Uri>https://dev.azure.com/dnceng/internal/_git/dotnet-runtime</Uri>
      <Sha>08338fcaa5c9b9a8190abb99222fed12aaba956c</Sha>
    </Dependency>
    <Dependency Name="Microsoft.NETCore.App.Host.win-x64" Version="8.0.8">
      <Uri>https://dev.azure.com/dnceng/internal/_git/dotnet-runtime</Uri>
      <Sha>08338fcaa5c9b9a8190abb99222fed12aaba956c</Sha>
    </Dependency>
    <Dependency Name="Microsoft.NETCore.Platforms" Version="8.0.8-servicing.24366.12">
      <Uri>https://dev.azure.com/dnceng/internal/_git/dotnet-runtime</Uri>
      <Sha>08338fcaa5c9b9a8190abb99222fed12aaba956c</Sha>
    </Dependency>
    <Dependency Name="Microsoft.NET.HostModel" Version="8.0.8-servicing.24366.12">
      <Uri>https://dev.azure.com/dnceng/internal/_git/dotnet-runtime</Uri>
      <Sha>08338fcaa5c9b9a8190abb99222fed12aaba956c</Sha>
    </Dependency>
    <Dependency Name="Microsoft.Extensions.DependencyModel" Version="8.0.1">
      <Uri>https://dev.azure.com/dnceng/internal/_git/dotnet-runtime</Uri>
      <Sha>2aade6beb02ea367fd97c4070a4198802fe61c03</Sha>
    </Dependency>
    <Dependency Name="Microsoft.NETCore.DotNetHostResolver" Version="8.0.8">
      <Uri>https://dev.azure.com/dnceng/internal/_git/dotnet-runtime</Uri>
      <Sha>08338fcaa5c9b9a8190abb99222fed12aaba956c</Sha>
    </Dependency>
    <Dependency Name="Microsoft.NET.Workload.Emscripten.Current.Manifest-8.0.100" Version="8.0.8" CoherentParentDependency="Microsoft.NETCore.App.Runtime.win-x64">
      <Uri>https://github.com/dotnet/emsdk</Uri>
      <Sha>e92f92efe5854b6fe013787830b59166cb9b4ed9</Sha>
    </Dependency>
    <Dependency Name="Microsoft.Build" Version="17.11.9">
      <Uri>https://github.com/dotnet/msbuild</Uri>
      <Sha>a69bbaaf5f8d7249b8cab7309e81ad2221ce396c</Sha>
    </Dependency>
    <Dependency Name="Microsoft.Build.Localization" Version="17.11.9-servicing-24462-02">
      <Uri>https://github.com/dotnet/msbuild</Uri>
      <Sha>a69bbaaf5f8d7249b8cab7309e81ad2221ce396c</Sha>
    </Dependency>
    <Dependency Name="Microsoft.SourceBuild.Intermediate.msbuild" Version="17.11.9-servicing-24462-02">
      <Uri>https://github.com/dotnet/msbuild</Uri>
      <Sha>a69bbaaf5f8d7249b8cab7309e81ad2221ce396c</Sha>
      <SourceBuild RepoName="msbuild" ManagedOnly="true" />
    </Dependency>
    <Dependency Name="Microsoft.FSharp.Compiler" Version="12.8.402-beta.24477.4">
      <Uri>https://github.com/dotnet/fsharp</Uri>
      <Sha>05af489c957d1846f60b2e6b40df3841c0f1cfa6</Sha>
    </Dependency>
    <Dependency Name="Microsoft.SourceBuild.Intermediate.fsharp" Version="8.0.402-beta.24477.4">
      <Uri>https://github.com/dotnet/fsharp</Uri>
      <Sha>05af489c957d1846f60b2e6b40df3841c0f1cfa6</Sha>
      <SourceBuild RepoName="fsharp" ManagedOnly="true" />
    </Dependency>
    <Dependency Name="dotnet-format" Version="8.3.536002">
      <Uri>https://github.com/dotnet/format</Uri>
      <Sha>7bb270d0f3380ff4adcb5e917fb5a2111d50bbad</Sha>
      <SourceBuild RepoName="format" ManagedOnly="true" />
    </Dependency>
    <Dependency Name="Microsoft.Net.Compilers.Toolset" Version="4.11.0-3.24502.13">
      <Uri>https://github.com/dotnet/roslyn</Uri>
      <Sha>e8b0250806b741a3476e008993c864aa73ae7725</Sha>
      <SourceBuild RepoName="roslyn" ManagedOnly="true" />
    </Dependency>
    <Dependency Name="Microsoft.CodeAnalysis" Version="4.11.0-3.24502.13">
      <Uri>https://github.com/dotnet/roslyn</Uri>
      <Sha>e8b0250806b741a3476e008993c864aa73ae7725</Sha>
    </Dependency>
    <Dependency Name="Microsoft.CodeAnalysis.CSharp" Version="4.11.0-3.24502.13">
      <Uri>https://github.com/dotnet/roslyn</Uri>
      <Sha>e8b0250806b741a3476e008993c864aa73ae7725</Sha>
    </Dependency>
    <Dependency Name="Microsoft.CodeAnalysis.CSharp.CodeStyle" Version="4.11.0-3.24502.13">
      <Uri>https://github.com/dotnet/roslyn</Uri>
      <Sha>e8b0250806b741a3476e008993c864aa73ae7725</Sha>
    </Dependency>
    <Dependency Name="Microsoft.CodeAnalysis.CSharp.Features" Version="4.11.0-3.24502.13">
      <Uri>https://github.com/dotnet/roslyn</Uri>
      <Sha>e8b0250806b741a3476e008993c864aa73ae7725</Sha>
    </Dependency>
    <Dependency Name="Microsoft.CodeAnalysis.CSharp.Workspaces" Version="4.11.0-3.24502.13">
      <Uri>https://github.com/dotnet/roslyn</Uri>
      <Sha>e8b0250806b741a3476e008993c864aa73ae7725</Sha>
    </Dependency>
    <Dependency Name="Microsoft.CodeAnalysis.Workspaces.MSBuild" Version="4.11.0-3.24502.13">
      <Uri>https://github.com/dotnet/roslyn</Uri>
      <Sha>e8b0250806b741a3476e008993c864aa73ae7725</Sha>
    </Dependency>
    <Dependency Name="Microsoft.AspNetCore.DeveloperCertificates.XPlat" Version="8.0.8-servicing.24369.8">
      <Uri>https://dev.azure.com/dnceng/internal/_git/dotnet-aspnetcore</Uri>
      <Sha>954f61dd38b33caa2b736c73530bd5a294174437</Sha>
    </Dependency>
    <Dependency Name="Microsoft.AspNetCore.TestHost" Version="8.0.8">
      <Uri>https://dev.azure.com/dnceng/internal/_git/dotnet-aspnetcore</Uri>
      <Sha>954f61dd38b33caa2b736c73530bd5a294174437</Sha>
    </Dependency>
    <Dependency Name="Microsoft.Build.NuGetSdkResolver" Version="6.11.1-rc.2">
      <Uri>https://github.com/nuget/nuget.client</Uri>
      <Sha>5469bd0d9de8108f15f21644759773b85471366c</Sha>
    </Dependency>
    <Dependency Name="NuGet.Build.Tasks" Version="6.11.1-rc.2">
      <Uri>https://github.com/nuget/nuget.client</Uri>
      <Sha>5469bd0d9de8108f15f21644759773b85471366c</Sha>
    </Dependency>
    <Dependency Name="NuGet.Build.Tasks.Console" Version="6.11.1-rc.2">
      <Uri>https://github.com/nuget/nuget.client</Uri>
      <Sha>5469bd0d9de8108f15f21644759773b85471366c</Sha>
    </Dependency>
    <Dependency Name="NuGet.Build.Tasks.Pack" Version="6.11.1-rc.2">
      <Uri>https://github.com/nuget/nuget.client</Uri>
      <Sha>5469bd0d9de8108f15f21644759773b85471366c</Sha>
    </Dependency>
    <Dependency Name="NuGet.Commands" Version="6.11.1-rc.2">
      <Uri>https://github.com/nuget/nuget.client</Uri>
      <Sha>5469bd0d9de8108f15f21644759773b85471366c</Sha>
    </Dependency>
    <Dependency Name="NuGet.CommandLine.XPlat" Version="6.11.1-rc.2">
      <Uri>https://github.com/nuget/nuget.client</Uri>
      <Sha>5469bd0d9de8108f15f21644759773b85471366c</Sha>
    </Dependency>
    <Dependency Name="NuGet.Common" Version="6.11.1-rc.2">
      <Uri>https://github.com/nuget/nuget.client</Uri>
      <Sha>5469bd0d9de8108f15f21644759773b85471366c</Sha>
    </Dependency>
    <Dependency Name="NuGet.Configuration" Version="6.11.1-rc.2">
      <Uri>https://github.com/nuget/nuget.client</Uri>
      <Sha>5469bd0d9de8108f15f21644759773b85471366c</Sha>
    </Dependency>
    <Dependency Name="NuGet.Credentials" Version="6.11.1-rc.2">
      <Uri>https://github.com/nuget/nuget.client</Uri>
      <Sha>5469bd0d9de8108f15f21644759773b85471366c</Sha>
    </Dependency>
    <Dependency Name="NuGet.DependencyResolver.Core" Version="6.11.1-rc.2">
      <Uri>https://github.com/nuget/nuget.client</Uri>
      <Sha>5469bd0d9de8108f15f21644759773b85471366c</Sha>
    </Dependency>
    <Dependency Name="NuGet.Frameworks" Version="6.11.1-rc.2">
      <Uri>https://github.com/nuget/nuget.client</Uri>
      <Sha>5469bd0d9de8108f15f21644759773b85471366c</Sha>
    </Dependency>
    <Dependency Name="NuGet.LibraryModel" Version="6.11.1-rc.2">
      <Uri>https://github.com/nuget/nuget.client</Uri>
      <Sha>5469bd0d9de8108f15f21644759773b85471366c</Sha>
    </Dependency>
    <Dependency Name="NuGet.ProjectModel" Version="6.11.1-rc.2">
      <Uri>https://github.com/nuget/nuget.client</Uri>
      <Sha>5469bd0d9de8108f15f21644759773b85471366c</Sha>
    </Dependency>
    <Dependency Name="NuGet.Protocol" Version="6.11.1-rc.2">
      <Uri>https://github.com/nuget/nuget.client</Uri>
      <Sha>5469bd0d9de8108f15f21644759773b85471366c</Sha>
    </Dependency>
    <Dependency Name="NuGet.Packaging" Version="6.11.1-rc.2">
      <Uri>https://github.com/nuget/nuget.client</Uri>
      <Sha>5469bd0d9de8108f15f21644759773b85471366c</Sha>
    </Dependency>
    <Dependency Name="NuGet.Versioning" Version="6.11.1-rc.2">
      <Uri>https://github.com/nuget/nuget.client</Uri>
      <Sha>5469bd0d9de8108f15f21644759773b85471366c</Sha>
    </Dependency>
    <Dependency Name="NuGet.Localization" Version="6.11.1-rc.2">
      <Uri>https://github.com/nuget/nuget.client</Uri>
      <Sha>5469bd0d9de8108f15f21644759773b85471366c</Sha>
    </Dependency>
    <Dependency Name="Microsoft.NET.Test.Sdk" Version="17.11.1-release-24455-02">
      <Uri>https://github.com/microsoft/vstest</Uri>
      <Sha>7855c9b221686104532ebf3380f2d45b3613b369</Sha>
      <SourceBuild RepoName="vstest" ManagedOnly="true" />
    </Dependency>
    <Dependency Name="Microsoft.TestPlatform.CLI" Version="17.11.1-release-24455-02">
      <Uri>https://github.com/microsoft/vstest</Uri>
      <Sha>7855c9b221686104532ebf3380f2d45b3613b369</Sha>
    </Dependency>
    <Dependency Name="Microsoft.TestPlatform.Build" Version="17.11.1-release-24455-02">
      <Uri>https://github.com/microsoft/vstest</Uri>
      <Sha>7855c9b221686104532ebf3380f2d45b3613b369</Sha>
    </Dependency>
    <Dependency Name="Microsoft.NET.ILLink.Tasks" Version="8.0.8">
      <Uri>https://dev.azure.com/dnceng/internal/_git/dotnet-runtime</Uri>
      <Sha>08338fcaa5c9b9a8190abb99222fed12aaba956c</Sha>
    </Dependency>
    <Dependency Name="System.Formats.Asn1" Version="8.0.1">
      <Uri>https://dev.azure.com/dnceng/internal/_git/dotnet-runtime</Uri>
      <Sha>2aade6beb02ea367fd97c4070a4198802fe61c03</Sha>
    </Dependency>
    <Dependency Name="System.CodeDom" Version="8.0.0">
      <Uri>https://dev.azure.com/dnceng/internal/_git/dotnet-runtime</Uri>
      <Sha>5535e31a712343a63f5d7d796cd874e563e5ac14</Sha>
    </Dependency>
    <Dependency Name="System.Security.Cryptography.ProtectedData" Version="8.0.0">
      <Uri>https://dev.azure.com/dnceng/internal/_git/dotnet-runtime</Uri>
      <Sha>5535e31a712343a63f5d7d796cd874e563e5ac14</Sha>
    </Dependency>
    <Dependency Name="System.Text.Encoding.CodePages" Version="8.0.0">
      <Uri>https://dev.azure.com/dnceng/internal/_git/dotnet-runtime</Uri>
      <Sha>5535e31a712343a63f5d7d796cd874e563e5ac14</Sha>
    </Dependency>
    <Dependency Name="System.Resources.Extensions" Version="8.0.0">
      <Uri>https://dev.azure.com/dnceng/internal/_git/dotnet-runtime</Uri>
      <Sha>5535e31a712343a63f5d7d796cd874e563e5ac14</Sha>
    </Dependency>
    <Dependency Name="Microsoft.WindowsDesktop.App.Runtime.win-x64" Version="8.0.8">
      <Uri>https://dev.azure.com/dnceng/internal/_git/dotnet-windowsdesktop</Uri>
      <Sha>1526afd4eae1d862d586402ef8e005151a919d52</Sha>
    </Dependency>
    <Dependency Name="VS.Redist.Common.WindowsDesktop.SharedFramework.x64.8.0" Version="8.0.8-servicing.24366.8">
      <Uri>https://dev.azure.com/dnceng/internal/_git/dotnet-windowsdesktop</Uri>
      <Sha>1526afd4eae1d862d586402ef8e005151a919d52</Sha>
    </Dependency>
    <Dependency Name="Microsoft.WindowsDesktop.App.Ref" Version="8.0.8">
      <Uri>https://dev.azure.com/dnceng/internal/_git/dotnet-windowsdesktop</Uri>
      <Sha>1526afd4eae1d862d586402ef8e005151a919d52</Sha>
    </Dependency>
    <Dependency Name="VS.Redist.Common.WindowsDesktop.TargetingPack.x64.8.0" Version="8.0.8-servicing.24366.8">
      <Uri>https://dev.azure.com/dnceng/internal/_git/dotnet-windowsdesktop</Uri>
      <Sha>1526afd4eae1d862d586402ef8e005151a919d52</Sha>
    </Dependency>
    <Dependency Name="Microsoft.NET.Sdk.WindowsDesktop" Version="8.0.8-servicing.24366.7" CoherentParentDependency="Microsoft.WindowsDesktop.App.Ref">
      <Uri>https://dev.azure.com/dnceng/internal/_git/dotnet-wpf</Uri>
      <Sha>883fc207bb50622d4458ff09ae6a62548783826a</Sha>
    </Dependency>
    <Dependency Name="Microsoft.AspNetCore.App.Ref" Version="8.0.8">
      <Uri>https://dev.azure.com/dnceng/internal/_git/dotnet-aspnetcore</Uri>
      <Sha>954f61dd38b33caa2b736c73530bd5a294174437</Sha>
    </Dependency>
    <Dependency Name="Microsoft.AspNetCore.App.Ref.Internal" Version="8.0.8-servicing.24369.8">
      <Uri>https://dev.azure.com/dnceng/internal/_git/dotnet-aspnetcore</Uri>
      <Sha>954f61dd38b33caa2b736c73530bd5a294174437</Sha>
    </Dependency>
    <Dependency Name="Microsoft.AspNetCore.App.Runtime.win-x64" Version="8.0.8">
      <Uri>https://dev.azure.com/dnceng/internal/_git/dotnet-aspnetcore</Uri>
      <Sha>954f61dd38b33caa2b736c73530bd5a294174437</Sha>
    </Dependency>
    <Dependency Name="VS.Redist.Common.AspNetCore.SharedFramework.x64.8.0" Version="8.0.8-servicing.24369.8">
      <Uri>https://dev.azure.com/dnceng/internal/_git/dotnet-aspnetcore</Uri>
      <Sha>954f61dd38b33caa2b736c73530bd5a294174437</Sha>
      <SourceBuild RepoName="aspnetcore" ManagedOnly="true" />
    </Dependency>
    <Dependency Name="dotnet-dev-certs" Version="8.0.8-servicing.24369.8">
      <Uri>https://dev.azure.com/dnceng/internal/_git/dotnet-aspnetcore</Uri>
      <Sha>954f61dd38b33caa2b736c73530bd5a294174437</Sha>
    </Dependency>
    <Dependency Name="dotnet-user-jwts" Version="8.0.8-servicing.24369.8">
      <Uri>https://dev.azure.com/dnceng/internal/_git/dotnet-aspnetcore</Uri>
      <Sha>954f61dd38b33caa2b736c73530bd5a294174437</Sha>
    </Dependency>
    <Dependency Name="dotnet-user-secrets" Version="8.0.8-servicing.24369.8">
      <Uri>https://dev.azure.com/dnceng/internal/_git/dotnet-aspnetcore</Uri>
      <Sha>954f61dd38b33caa2b736c73530bd5a294174437</Sha>
    </Dependency>
    <Dependency Name="Microsoft.AspNetCore.Analyzers" Version="8.0.8-servicing.24369.8">
      <Uri>https://dev.azure.com/dnceng/internal/_git/dotnet-aspnetcore</Uri>
      <Sha>954f61dd38b33caa2b736c73530bd5a294174437</Sha>
    </Dependency>
    <Dependency Name="Microsoft.AspNetCore.Components.SdkAnalyzers" Version="8.0.8-servicing.24369.8">
      <Uri>https://dev.azure.com/dnceng/internal/_git/dotnet-aspnetcore</Uri>
      <Sha>954f61dd38b33caa2b736c73530bd5a294174437</Sha>
    </Dependency>
    <Dependency Name="Microsoft.AspNetCore.Mvc.Analyzers" Version="8.0.8-servicing.24369.8">
      <Uri>https://dev.azure.com/dnceng/internal/_git/dotnet-aspnetcore</Uri>
      <Sha>954f61dd38b33caa2b736c73530bd5a294174437</Sha>
    </Dependency>
    <Dependency Name="Microsoft.AspNetCore.Mvc.Api.Analyzers" Version="8.0.8-servicing.24369.8">
      <Uri>https://dev.azure.com/dnceng/internal/_git/dotnet-aspnetcore</Uri>
      <Sha>954f61dd38b33caa2b736c73530bd5a294174437</Sha>
    </Dependency>
    <Dependency Name="Microsoft.CodeAnalysis.Razor.Tooling.Internal" Version="9.0.0-preview.24453.9">
      <Uri>https://github.com/dotnet/razor</Uri>
      <Sha>41acbdeb665c11bf26fea16b017ebf54e6a74e22</Sha>
      <SourceBuild RepoName="razor" ManagedOnly="true" />
    </Dependency>
    <Dependency Name="Microsoft.AspNetCore.Mvc.Razor.Extensions.Tooling.Internal" Version="9.0.0-preview.24453.9">
      <Uri>https://github.com/dotnet/razor</Uri>
      <Sha>41acbdeb665c11bf26fea16b017ebf54e6a74e22</Sha>
    </Dependency>
    <Dependency Name="Microsoft.NET.Sdk.Razor.SourceGenerators.Transport" Version="9.0.0-preview.24453.9">
      <Uri>https://github.com/dotnet/razor</Uri>
      <Sha>41acbdeb665c11bf26fea16b017ebf54e6a74e22</Sha>
    </Dependency>
    <Dependency Name="Microsoft.Extensions.FileProviders.Embedded" Version="8.0.8">
      <Uri>https://dev.azure.com/dnceng/internal/_git/dotnet-aspnetcore</Uri>
      <Sha>954f61dd38b33caa2b736c73530bd5a294174437</Sha>
    </Dependency>
    <Dependency Name="Microsoft.AspNetCore.Authorization" Version="8.0.8">
      <Uri>https://dev.azure.com/dnceng/internal/_git/dotnet-aspnetcore</Uri>
      <Sha>954f61dd38b33caa2b736c73530bd5a294174437</Sha>
    </Dependency>
    <Dependency Name="Microsoft.AspNetCore.Components.Web" Version="8.0.8">
      <Uri>https://dev.azure.com/dnceng/internal/_git/dotnet-aspnetcore</Uri>
      <Sha>954f61dd38b33caa2b736c73530bd5a294174437</Sha>
    </Dependency>
    <Dependency Name="Microsoft.JSInterop" Version="8.0.8">
      <Uri>https://dev.azure.com/dnceng/internal/_git/dotnet-aspnetcore</Uri>
      <Sha>954f61dd38b33caa2b736c73530bd5a294174437</Sha>
    </Dependency>
    <Dependency Name="Microsoft.Web.Xdt" Version="7.0.0-preview.22423.2" Pinned="true">
      <Uri>https://github.com/dotnet/xdt</Uri>
      <Sha>9a1c3e1b7f0c8763d4c96e593961a61a72679a7b</Sha>
      <SourceBuild RepoName="xdt" ManagedOnly="true" />
    </Dependency>
    <Dependency Name="Microsoft.CodeAnalysis.NetAnalyzers" Version="8.0.0-preview.23614.1">
      <Uri>https://github.com/dotnet/roslyn-analyzers</Uri>
      <Sha>abef8ced132657943b7150f01a308e2199a17d5d</Sha>
    </Dependency>
    <Dependency Name="Microsoft.CodeAnalysis.PublicApiAnalyzers" Version="3.11.0-beta1.23614.1">
      <Uri>https://github.com/dotnet/roslyn-analyzers</Uri>
      <Sha>abef8ced132657943b7150f01a308e2199a17d5d</Sha>
    </Dependency>
    <Dependency Name="Microsoft.SourceBuild.Intermediate.roslyn-analyzers" Version="3.11.0-beta1.23614.1">
      <Uri>https://github.com/dotnet/roslyn-analyzers</Uri>
      <Sha>abef8ced132657943b7150f01a308e2199a17d5d</Sha>
      <SourceBuild RepoName="roslyn-analyzers" ManagedOnly="true" />
    </Dependency>
    <Dependency Name="System.CommandLine" Version="2.0.0-beta4.23307.1">
      <Uri>https://github.com/dotnet/command-line-api</Uri>
      <Sha>02fe27cd6a9b001c8feb7938e6ef4b3799745759</Sha>
    </Dependency>
    <Dependency Name="Microsoft.SourceBuild.Intermediate.command-line-api" Version="0.1.430701">
      <Uri>https://github.com/dotnet/command-line-api</Uri>
      <Sha>02fe27cd6a9b001c8feb7938e6ef4b3799745759</Sha>
      <SourceBuild RepoName="command-line-api" ManagedOnly="true" />
    </Dependency>
    <Dependency Name="Microsoft.SourceBuild.Intermediate.source-build-externals" Version="8.0.0-alpha.1.24379.1">
      <Uri>https://github.com/dotnet/source-build-externals</Uri>
      <Sha>fb970eccb0a9cae3092464e29cbabda0d4115049</Sha>
      <SourceBuild RepoName="source-build-externals" ManagedOnly="true" />
    </Dependency>
    <Dependency Name="Microsoft.SourceBuild.Intermediate.source-build-reference-packages" Version="8.0.0-alpha.1.24415.1">
      <Uri>https://github.com/dotnet/source-build-reference-packages</Uri>
      <Sha>fe3794a68bd668d36d4d5014a9e6c9d22c0e6d86</Sha>
      <SourceBuild RepoName="source-build-reference-packages" ManagedOnly="true" />
    </Dependency>
    <Dependency Name="Microsoft.Deployment.DotNet.Releases" Version="2.0.0-preview.1.23463.1">
      <Uri>https://github.com/dotnet/deployment-tools</Uri>
      <Sha>5957c5c5f85f17c145e7fab4ece37ad6aafcded9</Sha>
    </Dependency>
    <Dependency Name="Microsoft.Build.Tasks.Git" Version="8.0.0-beta.23615.1">
      <Uri>https://github.com/dotnet/sourcelink</Uri>
      <Sha>94eaac3385cafff41094454966e1af1d1cf60f00</Sha>
      <SourceBuild RepoName="sourcelink" ManagedOnly="true" />
    </Dependency>
    <Dependency Name="Microsoft.SourceLink.Common" Version="8.0.0-beta.23615.1">
      <Uri>https://github.com/dotnet/sourcelink</Uri>
      <Sha>94eaac3385cafff41094454966e1af1d1cf60f00</Sha>
    </Dependency>
    <Dependency Name="Microsoft.SourceLink.AzureRepos.Git" Version="8.0.0-beta.23615.1">
      <Uri>https://github.com/dotnet/sourcelink</Uri>
      <Sha>94eaac3385cafff41094454966e1af1d1cf60f00</Sha>
    </Dependency>
    <Dependency Name="Microsoft.SourceLink.GitHub" Version="8.0.0-beta.23615.1">
      <Uri>https://github.com/dotnet/sourcelink</Uri>
      <Sha>94eaac3385cafff41094454966e1af1d1cf60f00</Sha>
    </Dependency>
    <Dependency Name="Microsoft.SourceLink.GitLab" Version="8.0.0-beta.23615.1">
      <Uri>https://github.com/dotnet/sourcelink</Uri>
      <Sha>94eaac3385cafff41094454966e1af1d1cf60f00</Sha>
    </Dependency>
    <Dependency Name="Microsoft.SourceLink.Bitbucket.Git" Version="8.0.0-beta.23615.1">
      <Uri>https://github.com/dotnet/sourcelink</Uri>
      <Sha>94eaac3385cafff41094454966e1af1d1cf60f00</Sha>
    </Dependency>
    <!-- Explicit dependency because Microsoft.Deployment.DotNet.Releases has different versioning
         than the SB intermediate -->
    <Dependency Name="Microsoft.SourceBuild.Intermediate.deployment-tools" Version="8.0.0-preview.6.23463.1">
      <Uri>https://github.com/dotnet/deployment-tools</Uri>
      <Sha>5957c5c5f85f17c145e7fab4ece37ad6aafcded9</Sha>
      <SourceBuild RepoName="deployment-tools" ManagedOnly="true" />
    </Dependency>
    <Dependency Name="Microsoft.SourceBuild.Intermediate.symreader" Version="2.0.0-beta-23228-03">
      <Uri>https://github.com/dotnet/symreader</Uri>
      <Sha>27e584661980ee6d82c419a2a471ae505b7d122e</Sha>
      <SourceBuild RepoName="symreader" ManagedOnly="true" />
    </Dependency>
    <!-- Dependency required for flowing correct package version in source-build, using PVP flow. -->
    <Dependency Name="Microsoft.Extensions.Logging" Version="8.0.0">
      <Uri>https://dev.azure.com/dnceng/internal/_git/dotnet-runtime</Uri>
      <Sha>5535e31a712343a63f5d7d796cd874e563e5ac14</Sha>
    </Dependency>
    <!-- Dependency required for flowing correct package version in source-build, using PVP flow. -->
    <Dependency Name="Microsoft.Extensions.Logging.Abstractions" Version="8.0.1">
      <Uri>https://dev.azure.com/dnceng/internal/_git/dotnet-runtime</Uri>
      <Sha>9f4b1f5d664afdfc80e1508ab7ed099dff210fbd</Sha>
    </Dependency>
    <!-- Dependency required for flowing correct package version in source-build, using PVP flow. -->
    <Dependency Name="Microsoft.Extensions.Logging.Console" Version="8.0.0">
      <Uri>https://dev.azure.com/dnceng/internal/_git/dotnet-runtime</Uri>
      <Sha>5535e31a712343a63f5d7d796cd874e563e5ac14</Sha>
    </Dependency>
    <!-- Dependency required for flowing correct package version in source-build, using PVP flow. -->
    <Dependency Name="Microsoft.Extensions.FileSystemGlobbing" Version="8.0.0">
      <Uri>https://dev.azure.com/dnceng/internal/_git/dotnet-runtime</Uri>
      <Sha>5535e31a712343a63f5d7d796cd874e563e5ac14</Sha>
    </Dependency>
    <!-- Dependency required for flowing correct package version in source-build, using PVP flow. -->
    <Dependency Name="System.ServiceProcess.ServiceController" Version="8.0.0">
      <Uri>https://dev.azure.com/dnceng/internal/_git/dotnet-runtime</Uri>
      <Sha>5535e31a712343a63f5d7d796cd874e563e5ac14</Sha>
    </Dependency>
    <Dependency Name="System.Text.Json" Version="8.0.4">
      <Uri>https://dev.azure.com/dnceng/internal/_git/dotnet-runtime</Uri>
      <Sha>2aade6beb02ea367fd97c4070a4198802fe61c03</Sha>
    </Dependency>
    <Dependency Name="Microsoft.Bcl.AsyncInterfaces" Version="8.0.0">
      <Uri>https://dev.azure.com/dnceng/internal/_git/dotnet-runtime</Uri>
      <Sha>5535e31a712343a63f5d7d796cd874e563e5ac14</Sha>
    </Dependency>
    <Dependency Name="Microsoft.Extensions.FileProviders.Abstractions" Version="8.0.0">
      <Uri>https://dev.azure.com/dnceng/internal/_git/dotnet-runtime</Uri>
      <Sha>5535e31a712343a63f5d7d796cd874e563e5ac14</Sha>
    </Dependency>
    <Dependency Name="Microsoft.Extensions.ObjectPool" Version="8.0.8">
      <Uri>https://dev.azure.com/dnceng/internal/_git/dotnet-aspnetcore</Uri>
      <Sha>954f61dd38b33caa2b736c73530bd5a294174437</Sha>
    </Dependency>
    <Dependency Name="Microsoft.Win32.SystemEvents" Version="8.0.0">
      <Uri>https://dev.azure.com/dnceng/internal/_git/dotnet-runtime</Uri>
      <Sha>5535e31a712343a63f5d7d796cd874e563e5ac14</Sha>
    </Dependency>
    <Dependency Name="System.Composition.AttributedModel" Version="8.0.0">
      <Uri>https://dev.azure.com/dnceng/internal/_git/dotnet-runtime</Uri>
      <Sha>5535e31a712343a63f5d7d796cd874e563e5ac14</Sha>
    </Dependency>
    <Dependency Name="System.Composition.Convention" Version="8.0.0">
      <Uri>https://dev.azure.com/dnceng/internal/_git/dotnet-runtime</Uri>
      <Sha>5535e31a712343a63f5d7d796cd874e563e5ac14</Sha>
    </Dependency>
    <Dependency Name="System.Composition.Hosting" Version="8.0.0">
      <Uri>https://dev.azure.com/dnceng/internal/_git/dotnet-runtime</Uri>
      <Sha>5535e31a712343a63f5d7d796cd874e563e5ac14</Sha>
    </Dependency>
    <Dependency Name="System.Composition.Runtime" Version="8.0.0">
      <Uri>https://dev.azure.com/dnceng/internal/_git/dotnet-runtime</Uri>
      <Sha>5535e31a712343a63f5d7d796cd874e563e5ac14</Sha>
    </Dependency>
    <Dependency Name="System.Composition.TypedParts" Version="8.0.0">
      <Uri>https://dev.azure.com/dnceng/internal/_git/dotnet-runtime</Uri>
      <Sha>5535e31a712343a63f5d7d796cd874e563e5ac14</Sha>
    </Dependency>
    <Dependency Name="System.Configuration.ConfigurationManager" Version="8.0.0">
      <Uri>https://dev.azure.com/dnceng/internal/_git/dotnet-runtime</Uri>
      <Sha>5535e31a712343a63f5d7d796cd874e563e5ac14</Sha>
    </Dependency>
    <Dependency Name="System.Drawing.Common" Version="8.0.7">
      <Uri>https://dev.azure.com/dnceng/internal/_git/dotnet-winforms</Uri>
      <Sha>fdc20074cf1e48b8cf11fe6ac78f255b1fbfe611</Sha>
    </Dependency>
    <Dependency Name="System.Security.Cryptography.Pkcs" Version="8.0.0">
      <Uri>https://dev.azure.com/dnceng/internal/_git/dotnet-runtime</Uri>
      <Sha>5535e31a712343a63f5d7d796cd874e563e5ac14</Sha>
    </Dependency>
    <Dependency Name="System.Security.Cryptography.Xml" Version="8.0.1">
      <Uri>https://dev.azure.com/dnceng/internal/_git/dotnet-runtime</Uri>
      <Sha>087e15321bb712ef6fe8b0ba6f8bd12facf92629</Sha>
    </Dependency>
    <Dependency Name="System.Security.Permissions" Version="8.0.0">
      <Uri>https://dev.azure.com/dnceng/internal/_git/dotnet-runtime</Uri>
      <Sha>5535e31a712343a63f5d7d796cd874e563e5ac14</Sha>
    </Dependency>
    <Dependency Name="System.Windows.Extensions" Version="8.0.0">
      <Uri>https://dev.azure.com/dnceng/internal/_git/dotnet-runtime</Uri>
      <Sha>5535e31a712343a63f5d7d796cd874e563e5ac14</Sha>
    </Dependency>
  </ProductDependencies>
  <ToolsetDependencies>
    <Dependency Name="Microsoft.DotNet.Arcade.Sdk" Version="8.0.0-beta.24461.2">
      <Uri>https://github.com/dotnet/arcade</Uri>
      <Sha>0028fccccc2181a64c5c4a283ac0baae3913284b</Sha>
      <SourceBuild RepoName="arcade" ManagedOnly="true" />
    </Dependency>
    <Dependency Name="Microsoft.DotNet.Helix.Sdk" Version="8.0.0-beta.24461.2">
      <Uri>https://github.com/dotnet/arcade</Uri>
      <Sha>0028fccccc2181a64c5c4a283ac0baae3913284b</Sha>
    </Dependency>
    <Dependency Name="Microsoft.DotNet.SignTool" Version="8.0.0-beta.24461.2">
      <Uri>https://github.com/dotnet/arcade</Uri>
      <Sha>0028fccccc2181a64c5c4a283ac0baae3913284b</Sha>
    </Dependency>
    <Dependency Name="Microsoft.DotNet.XUnitExtensions" Version="8.0.0-beta.24461.2">
      <Uri>https://github.com/dotnet/arcade</Uri>
      <Sha>0028fccccc2181a64c5c4a283ac0baae3913284b</Sha>
    </Dependency>
    <Dependency Name="System.Reflection.MetadataLoadContext" Version="8.0.0">
      <Uri>https://dev.azure.com/dnceng/internal/_git/dotnet-runtime</Uri>
      <Sha>5535e31a712343a63f5d7d796cd874e563e5ac14</Sha>
    </Dependency>
    <Dependency Name="Microsoft.DotNet.XliffTasks" Version="1.0.0-beta.23475.1" CoherentParentDependency="Microsoft.DotNet.Arcade.Sdk">
      <Uri>https://github.com/dotnet/xliff-tasks</Uri>
      <Sha>73f0850939d96131c28cf6ea6ee5aacb4da0083a</Sha>
      <SourceBuild RepoName="xliff-tasks" ManagedOnly="true" />
    </Dependency>
    <Dependency Name="Microsoft.IO.Redist" Version="6.0.1">
      <Uri>https://github.com/dotnet/runtime</Uri>
      <Sha>e77011b31a3e5c47d931248a64b47f9b2d47853d</Sha>
    </Dependency>
  </ToolsetDependencies>
</Dependencies><|MERGE_RESOLUTION|>--- conflicted
+++ resolved
@@ -1,19 +1,6 @@
 <?xml version="1.0" encoding="utf-8"?>
 <Dependencies>
   <ProductDependencies>
-<<<<<<< HEAD
-    <Dependency Name="Microsoft.TemplateEngine.Abstractions" Version="8.0.307">
-      <Uri>https://github.com/dotnet/templating</Uri>
-      <Sha>23f53d9cb98a3c2a56d6ec7473d0cd16fe8e8970</Sha>
-    </Dependency>
-    <Dependency Name="Microsoft.TemplateEngine.Mocks" Version="8.0.307-servicing.24502.5">
-      <Uri>https://github.com/dotnet/templating</Uri>
-      <Sha>23f53d9cb98a3c2a56d6ec7473d0cd16fe8e8970</Sha>
-    </Dependency>
-    <Dependency Name="Microsoft.SourceBuild.Intermediate.templating" Version="8.0.307-servicing.24502.5">
-      <Uri>https://github.com/dotnet/templating</Uri>
-      <Sha>23f53d9cb98a3c2a56d6ec7473d0cd16fe8e8970</Sha>
-=======
     <Dependency Name="Microsoft.TemplateEngine.Abstractions" Version="8.0.403">
       <Uri>https://github.com/dotnet/templating</Uri>
       <Sha>edd31f7a612db9a8d37df41d35137a0459e7a0ed</Sha>
@@ -25,7 +12,6 @@
     <Dependency Name="Microsoft.SourceBuild.Intermediate.templating" Version="8.0.403-servicing.24461.9">
       <Uri>https://github.com/dotnet/templating</Uri>
       <Sha>edd31f7a612db9a8d37df41d35137a0459e7a0ed</Sha>
->>>>>>> 0c714eb0
       <SourceBuild RepoName="templating" ManagedOnly="true" />
     </Dependency>
     <Dependency Name="Microsoft.NETCore.App.Ref" Version="8.0.8">

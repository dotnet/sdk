--- conflicted
+++ resolved
@@ -357,41 +357,7 @@
     </Dependency>
     <Dependency Name="Microsoft.JSInterop" Version="10.0.0-alpha.2.24619.3">
       <Uri>https://github.com/dotnet/aspnetcore</Uri>
-<<<<<<< HEAD
-      <Sha>58eb90558d9276a662895ab1c0440da27000a8f6</Sha>
-    </Dependency>
-    <Dependency Name="Microsoft.DotNet.Test.ProjectTemplates.2.1" Version="1.0.2-beta4.22406.1">
-      <Uri>https://github.com/dotnet/test-templates</Uri>
-      <Sha>0385265f4d0b6413d64aea0223172366a9b9858c</Sha>
-    </Dependency>
-    <Dependency Name="Microsoft.DotNet.Test.ProjectTemplates.5.0" Version="1.1.0-rc.23558.1">
-      <Uri>https://github.com/dotnet/test-templates</Uri>
-      <Sha>307b8f538d83a955d8f6dd909eee41a5555f2f4d</Sha>
-    </Dependency>
-    <Dependency Name="Microsoft.DotNet.Test.ProjectTemplates.6.0" Version="1.1.0-rc.24069.1">
-      <Uri>https://github.com/dotnet/test-templates</Uri>
-      <Sha>becc4bd157cd6608b51a5ffe414a5d2de6330272</Sha>
-    </Dependency>
-    <Dependency Name="Microsoft.DotNet.Test.ProjectTemplates.7.0" Version="1.1.0-rc.24069.1">
-      <Uri>https://github.com/dotnet/test-templates</Uri>
-      <Sha>becc4bd157cd6608b51a5ffe414a5d2de6330272</Sha>
-    </Dependency>
-    <Dependency Name="Microsoft.DotNet.Test.ProjectTemplates.8.0" Version="1.1.0-rc.24059.1">
-      <Uri>https://github.com/dotnet/test-templates</Uri>
-      <Sha>7d2f2719628e6744f3172a2d48e0d1f600b360c0</Sha>
-    </Dependency>
-    <Dependency Name="Microsoft.DotNet.Test.ProjectTemplates.9.0" Version="1.1.0-rtm.24531.1">
-      <Uri>https://github.com/dotnet/test-templates</Uri>
-      <Sha>1cd8415746cd9b3eeddab3bcb277cada16c1576a</Sha>
-    </Dependency>
-    <!-- Intermediate is necessary for source build. -->
-    <Dependency Name="Microsoft.SourceBuild.Intermediate.test-templates" Version="1.1.0-rtm.24531.1">
-      <Uri>https://github.com/dotnet/test-templates</Uri>
-      <Sha>1cd8415746cd9b3eeddab3bcb277cada16c1576a</Sha>
-      <SourceBuild RepoName="test-templates" ManagedOnly="true" />
-=======
-      <Sha>1d71af1f9107bbccac84107a510f6368b4c1e64c</Sha>
->>>>>>> 111a3978
+      <Sha>1d71af1f9107bbccac84107a510f6368b4c1e64c</Sha>
     </Dependency>
     <!-- For coherency purposes, these versions should be gated by the versions of winforms and wpf routed via windowsdesktop -->
     <Dependency Name="Microsoft.Dotnet.WinForms.ProjectTemplates" Version="10.0.0-alpha.1.24605.2" CoherentParentDependency="Microsoft.WindowsDesktop.App.Runtime.win-x64">

--- conflicted
+++ resolved
@@ -50,15 +50,11 @@
       <Uri>https://github.com/dotnet/runtime</Uri>
       <Sha>bee5b795add1a3113925be13d25a0d419ff0d9c4</Sha>
     </Dependency>
-<<<<<<< HEAD
     <Dependency Name="Microsoft.DotNet.XUnitExtensions" Version="6.0.0-beta.21081.1">
       <Uri>https://github.com/dotnet/arcade</Uri>
       <Sha>f6ed3308865528c56ed26b85004121fce56bf4f4</Sha>
     </Dependency>
     <Dependency Name="Microsoft.NET.HostModel" Version="6.0.0-preview.2.21103.2">
-=======
-    <Dependency Name="Microsoft.NET.HostModel" Version="6.0.0-preview.2.21102.3">
->>>>>>> 7fe12426
       <Uri>https://github.com/dotnet/runtime</Uri>
       <Sha>bee5b795add1a3113925be13d25a0d419ff0d9c4</Sha>
     </Dependency>

--- conflicted
+++ resolved
@@ -3,17 +3,6 @@
   <ProductDependencies>
     <Dependency Name="Microsoft.TemplateEngine.Abstractions" Version="9.0.105">
       <Uri>https://github.com/dotnet/templating</Uri>
-<<<<<<< HEAD
-      <Sha>4a8442440cc7c977ec7d5d65c92e00e432162d4e</Sha>
-    </Dependency>
-    <Dependency Name="Microsoft.TemplateEngine.Mocks" Version="8.0.408-servicing.25166.5">
-      <Uri>https://github.com/dotnet/templating</Uri>
-      <Sha>4a8442440cc7c977ec7d5d65c92e00e432162d4e</Sha>
-    </Dependency>
-    <Dependency Name="Microsoft.SourceBuild.Intermediate.templating" Version="8.0.408-servicing.25166.5">
-      <Uri>https://github.com/dotnet/templating</Uri>
-      <Sha>4a8442440cc7c977ec7d5d65c92e00e432162d4e</Sha>
-=======
       <Sha>693a4fd2526759d8408ec1388970143e666b03e2</Sha>
     </Dependency>
     <Dependency Name="Microsoft.TemplateEngine.Mocks" Version="9.0.105-servicing.25156.13">
@@ -24,7 +13,6 @@
     <Dependency Name="Microsoft.SourceBuild.Intermediate.templating" Version="9.0.105-servicing.25156.13">
       <Uri>https://github.com/dotnet/templating</Uri>
       <Sha>693a4fd2526759d8408ec1388970143e666b03e2</Sha>
->>>>>>> 8d515d2a
       <SourceBuild RepoName="templating" ManagedOnly="true" />
     </Dependency>
     <Dependency Name="Microsoft.NETCore.App.Ref" Version="9.0.3">
@@ -462,16 +450,10 @@
       <Sha>71dbdccd13f28cfd1a35649263b55ebbeab26ee7</Sha>
       <SourceBuild RepoName="source-build-externals" ManagedOnly="true" />
     </Dependency>
-<<<<<<< HEAD
-    <Dependency Name="Microsoft.SourceBuild.Intermediate.source-build-reference-packages" Version="8.0.0-alpha.1.25163.2">
-      <Uri>https://github.com/dotnet/source-build-reference-packages</Uri>
-      <Sha>b09e26d761555d806f31af68d6fe5dfdeebf6e38</Sha>
-=======
     <!-- Intermediate is necessary for source build. -->
     <Dependency Name="Microsoft.SourceBuild.Intermediate.source-build-reference-packages" Version="9.0.0-alpha.1.25163.3">
       <Uri>https://github.com/dotnet/source-build-reference-packages</Uri>
       <Sha>27dfbb8d8a0344d845948109a5a1f0d9c7f17fa9</Sha>
->>>>>>> 8d515d2a
       <SourceBuild RepoName="source-build-reference-packages" ManagedOnly="true" />
     </Dependency>
     <Dependency Name="Microsoft.Deployment.DotNet.Releases" Version="2.0.0-rtm.1.25059.4">
@@ -607,24 +589,6 @@
     </Dependency>
   </ProductDependencies>
   <ToolsetDependencies>
-<<<<<<< HEAD
-    <Dependency Name="Microsoft.DotNet.Arcade.Sdk" Version="8.0.0-beta.25164.5">
-      <Uri>https://github.com/dotnet/arcade</Uri>
-      <Sha>802042c6e779b73b4edb012ee1d5bae02ec8d41c</Sha>
-      <SourceBuild RepoName="arcade" ManagedOnly="true" />
-    </Dependency>
-    <Dependency Name="Microsoft.DotNet.Helix.Sdk" Version="8.0.0-beta.25164.5">
-      <Uri>https://github.com/dotnet/arcade</Uri>
-      <Sha>802042c6e779b73b4edb012ee1d5bae02ec8d41c</Sha>
-    </Dependency>
-    <Dependency Name="Microsoft.DotNet.SignTool" Version="8.0.0-beta.25164.5">
-      <Uri>https://github.com/dotnet/arcade</Uri>
-      <Sha>802042c6e779b73b4edb012ee1d5bae02ec8d41c</Sha>
-    </Dependency>
-    <Dependency Name="Microsoft.DotNet.XUnitExtensions" Version="8.0.0-beta.25164.5">
-      <Uri>https://github.com/dotnet/arcade</Uri>
-      <Sha>802042c6e779b73b4edb012ee1d5bae02ec8d41c</Sha>
-=======
     <Dependency Name="Microsoft.DotNet.Arcade.Sdk" Version="9.0.0-beta.25111.5">
       <Uri>https://github.com/dotnet/arcade</Uri>
       <Sha>5da211e1c42254cb35e7ef3d5a8428fb24853169</Sha>
@@ -640,7 +604,6 @@
     <Dependency Name="Microsoft.DotNet.SignTool" Version="9.0.0-beta.25111.5">
       <Uri>https://github.com/dotnet/arcade</Uri>
       <Sha>5da211e1c42254cb35e7ef3d5a8428fb24853169</Sha>
->>>>>>> 8d515d2a
     </Dependency>
     <Dependency Name="Microsoft.DotNet.XUnitExtensions" Version="9.0.0-beta.25111.5">
       <Uri>https://github.com/dotnet/arcade</Uri>

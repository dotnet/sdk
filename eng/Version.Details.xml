--- conflicted
+++ resolved
@@ -53,16 +53,6 @@
     </Dependency>
   </ProductDependencies>
   <ToolsetDependencies>
-<<<<<<< HEAD
-    <Dependency Name="Microsoft.DotNet.Arcade.Sdk" Version="8.0.0-beta.23516.4">
-      <Uri>https://github.com/dotnet/arcade</Uri>
-      <Sha>39042b4048580366d35a7c1c4f4ce8fc0dbea4b4</Sha>
-      <SourceBuild RepoName="arcade" ManagedOnly="true" />
-    </Dependency>
-    <Dependency Name="Microsoft.DotNet.XliffTasks" Version="1.0.0-beta.23475.1" CoherentParentDependency="Microsoft.DotNet.Arcade.Sdk">
-      <Uri>https://github.com/dotnet/xliff-tasks</Uri>
-      <Sha>73f0850939d96131c28cf6ea6ee5aacb4da0083a</Sha>
-=======
     <Dependency Name="Microsoft.DotNet.Arcade.Sdk" Version="9.0.0-beta.23516.5">
       <Uri>https://github.com/dotnet/arcade</Uri>
       <Sha>a672b7bba499394acf218dc59171e2d53e754237</Sha>
@@ -71,7 +61,6 @@
     <Dependency Name="Microsoft.DotNet.XliffTasks" Version="1.0.0-beta.23509.1" CoherentParentDependency="Microsoft.DotNet.Arcade.Sdk">
       <Uri>https://github.com/dotnet/xliff-tasks</Uri>
       <Sha>4f761bf529f4be49842b13d7efcef9af87f0a973</Sha>
->>>>>>> de935801
       <SourceBuild RepoName="xliff-tasks" ManagedOnly="true" />
     </Dependency>
   </ToolsetDependencies>

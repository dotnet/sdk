--- conflicted
+++ resolved
@@ -1,41 +1,11 @@
 <?xml version="1.0" encoding="utf-8"?>
 <Dependencies>
   <ProductDependencies>
-<<<<<<< HEAD
-    <Dependency Name="Microsoft.TemplateEngine.Cli" Version="6.0.118-servicing.23272.5">
-      <Uri>https://dev.azure.com/dnceng/internal/_git/dotnet-templating</Uri>
-      <Sha>a23430d931218c8b2ffe6a51d120cd12fccece49</Sha>
+    <Dependency Name="Microsoft.TemplateEngine.Cli" Version="6.0.313-servicing.23272.6">
+      <Uri>https://dev.azure.com/dnceng/internal/_git/dotnet-templating</Uri>
+      <Sha>61b9e8db59eccd3a3a20b247a54896dd977e134d</Sha>
       <SourceBuild RepoName="templating" ManagedOnly="true" />
     </Dependency>
-    <Dependency Name="Microsoft.TemplateEngine.Abstractions" Version="6.0.118">
-      <Uri>https://dev.azure.com/dnceng/internal/_git/dotnet-templating</Uri>
-      <Sha>a23430d931218c8b2ffe6a51d120cd12fccece49</Sha>
-    </Dependency>
-    <Dependency Name="Microsoft.TemplateEngine.Orchestrator.RunnableProjects" Version="6.0.118">
-      <Uri>https://dev.azure.com/dnceng/internal/_git/dotnet-templating</Uri>
-      <Sha>a23430d931218c8b2ffe6a51d120cd12fccece49</Sha>
-    </Dependency>
-    <Dependency Name="Microsoft.TemplateEngine.Utils" Version="6.0.118">
-      <Uri>https://dev.azure.com/dnceng/internal/_git/dotnet-templating</Uri>
-      <Sha>a23430d931218c8b2ffe6a51d120cd12fccece49</Sha>
-    </Dependency>
-    <Dependency Name="Microsoft.TemplateSearch.Common" Version="6.0.118">
-      <Uri>https://dev.azure.com/dnceng/internal/_git/dotnet-templating</Uri>
-      <Sha>a23430d931218c8b2ffe6a51d120cd12fccece49</Sha>
-    </Dependency>
-    <Dependency Name="Microsoft.DotNet.Common.ItemTemplates" Version="6.0.118">
-      <Uri>https://dev.azure.com/dnceng/internal/_git/dotnet-templating</Uri>
-      <Sha>a23430d931218c8b2ffe6a51d120cd12fccece49</Sha>
-    </Dependency>
-    <Dependency Name="Microsoft.DotNet.Common.ProjectTemplates.6.0" Version="6.0.118">
-      <Uri>https://dev.azure.com/dnceng/internal/_git/dotnet-templating</Uri>
-      <Sha>a23430d931218c8b2ffe6a51d120cd12fccece49</Sha>
-=======
-    <Dependency Name="Microsoft.TemplateEngine.Cli" Version="6.0.313-servicing.23272.6">
-      <Uri>https://dev.azure.com/dnceng/internal/_git/dotnet-templating</Uri>
-      <Sha>61b9e8db59eccd3a3a20b247a54896dd977e134d</Sha>
-      <SourceBuild RepoName="templating" ManagedOnly="true" />
-    </Dependency>
     <Dependency Name="Microsoft.TemplateEngine.Abstractions" Version="6.0.313">
       <Uri>https://dev.azure.com/dnceng/internal/_git/dotnet-templating</Uri>
       <Sha>61b9e8db59eccd3a3a20b247a54896dd977e134d</Sha>
@@ -59,7 +29,6 @@
     <Dependency Name="Microsoft.DotNet.Common.ProjectTemplates.6.0" Version="6.0.313">
       <Uri>https://dev.azure.com/dnceng/internal/_git/dotnet-templating</Uri>
       <Sha>61b9e8db59eccd3a3a20b247a54896dd977e134d</Sha>
->>>>>>> 2ceb0645
     </Dependency>
     <Dependency Name="Microsoft.NETCore.App.Ref" Version="6.0.18">
       <Uri>https://dev.azure.com/dnceng/internal/_git/dotnet-runtime</Uri>
@@ -152,15 +121,6 @@
       <Uri>https://dev.azure.com/dnceng/internal/_git/dotnet-aspnetcore</Uri>
       <Sha>be51b1aa73343e45a1d00afd436abad794f471fb</Sha>
     </Dependency>
-<<<<<<< HEAD
-    <Dependency Name="NuGet.Build.Tasks" Version="6.0.5-rc.1">
-      <Uri>https://dev.azure.com/devdiv/DevDiv/_git/NuGet-NuGet.Client-Trusted</Uri>
-      <Sha>7fe6b814c901490292f02d8ea12749505fbb959a</Sha>
-    </Dependency>
-    <Dependency Name="Microsoft.Build.NuGetSdkResolver" Version="6.0.5-rc.1">
-      <Uri>https://dev.azure.com/devdiv/DevDiv/_git/NuGet-NuGet.Client-Trusted</Uri>
-      <Sha>7fe6b814c901490292f02d8ea12749505fbb959a</Sha>
-=======
     <Dependency Name="NuGet.Build.Tasks" Version="6.2.4-rc.1">
       <Uri>https://dev.azure.com/devdiv/DevDiv/_git/NuGet-NuGet.Client-Trusted</Uri>
       <Sha>8fef55f5a55a3b4f2c96cd1a9b5ddc51d4b927f8</Sha>
@@ -168,7 +128,6 @@
     <Dependency Name="Microsoft.Build.NuGetSdkResolver" Version="6.2.4-rc.1">
       <Uri>https://dev.azure.com/devdiv/DevDiv/_git/NuGet-NuGet.Client-Trusted</Uri>
       <Sha>8fef55f5a55a3b4f2c96cd1a9b5ddc51d4b927f8</Sha>
->>>>>>> 2ceb0645
     </Dependency>
     <Dependency Name="Microsoft.NET.Test.Sdk" Version="17.2.1-release-20230405-01">
       <Uri>https://github.com/microsoft/vstest</Uri>
@@ -245,46 +204,6 @@
       <SourceBuild RepoName="aspnetcore" ManagedOnly="true" />
     </Dependency>
     <Dependency Name="dotnet-dev-certs" Version="6.0.18-servicing.23269.9">
-<<<<<<< HEAD
-      <Uri>https://dev.azure.com/dnceng/internal/_git/dotnet-aspnetcore</Uri>
-      <Sha>be51b1aa73343e45a1d00afd436abad794f471fb</Sha>
-    </Dependency>
-    <Dependency Name="dotnet-user-secrets" Version="6.0.18-servicing.23269.9">
-      <Uri>https://dev.azure.com/dnceng/internal/_git/dotnet-aspnetcore</Uri>
-      <Sha>be51b1aa73343e45a1d00afd436abad794f471fb</Sha>
-    </Dependency>
-    <Dependency Name="Microsoft.AspNetCore.Analyzers" Version="6.0.18-servicing.23269.9">
-      <Uri>https://dev.azure.com/dnceng/internal/_git/dotnet-aspnetcore</Uri>
-      <Sha>be51b1aa73343e45a1d00afd436abad794f471fb</Sha>
-    </Dependency>
-    <Dependency Name="Microsoft.AspNetCore.Components.Analyzers" Version="6.0.18">
-      <Uri>https://dev.azure.com/dnceng/internal/_git/dotnet-aspnetcore</Uri>
-      <Sha>be51b1aa73343e45a1d00afd436abad794f471fb</Sha>
-    </Dependency>
-    <Dependency Name="Microsoft.AspNetCore.Mvc.Analyzers" Version="6.0.18-servicing.23269.9">
-      <Uri>https://dev.azure.com/dnceng/internal/_git/dotnet-aspnetcore</Uri>
-      <Sha>be51b1aa73343e45a1d00afd436abad794f471fb</Sha>
-    </Dependency>
-    <Dependency Name="Microsoft.AspNetCore.Mvc.Api.Analyzers" Version="6.0.18-servicing.23269.9">
-      <Uri>https://dev.azure.com/dnceng/internal/_git/dotnet-aspnetcore</Uri>
-      <Sha>be51b1aa73343e45a1d00afd436abad794f471fb</Sha>
-    </Dependency>
-    <Dependency Name="Microsoft.AspNetCore.Mvc.Razor.Extensions" Version="6.0.18">
-      <Uri>https://dev.azure.com/dnceng/internal/_git/dotnet-aspnetcore</Uri>
-      <Sha>be51b1aa73343e45a1d00afd436abad794f471fb</Sha>
-    </Dependency>
-    <Dependency Name="Microsoft.CodeAnalysis.Razor" Version="6.0.18">
-      <Uri>https://dev.azure.com/dnceng/internal/_git/dotnet-aspnetcore</Uri>
-      <Sha>be51b1aa73343e45a1d00afd436abad794f471fb</Sha>
-    </Dependency>
-    <Dependency Name="Microsoft.AspNetCore.Razor.Language" Version="6.0.18">
-      <Uri>https://dev.azure.com/dnceng/internal/_git/dotnet-aspnetcore</Uri>
-      <Sha>be51b1aa73343e45a1d00afd436abad794f471fb</Sha>
-    </Dependency>
-    <Dependency Name="Microsoft.AspNetCore.Razor.Internal.SourceGenerator.Transport" Version="6.0.18-servicing.23269.9">
-      <Uri>https://dev.azure.com/dnceng/internal/_git/dotnet-aspnetcore</Uri>
-      <Sha>be51b1aa73343e45a1d00afd436abad794f471fb</Sha>
-=======
       <Uri>https://dev.azure.com/dnceng/internal/_git/dotnet-aspnetcore</Uri>
       <Sha>be51b1aa73343e45a1d00afd436abad794f471fb</Sha>
     </Dependency>
@@ -322,7 +241,6 @@
       <Uri>https://github.com/dotnet/razor-compiler</Uri>
       <Sha>fde127ba1cbee8a15c4a1fb8e46e686f3caac8ff</Sha>
       <SourceBuild RepoName="razor-compiler" ManagedOnly="true" />
->>>>>>> 2ceb0645
     </Dependency>
     <Dependency Name="Microsoft.Extensions.FileProviders.Embedded" Version="6.0.18">
       <Uri>https://dev.azure.com/dnceng/internal/_git/dotnet-aspnetcore</Uri>

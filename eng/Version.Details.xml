--- conflicted
+++ resolved
@@ -325,15 +325,6 @@
       <Sha>b87a6345475b20f4f27e3915752b5866f8bec72a</Sha>
       <SourceBuild RepoName="roslyn-analyzers" ManagedOnly="true" />
     </Dependency>
-<<<<<<< HEAD
-    <Dependency Name="System.CommandLine" Version="2.0.0-beta4.23326.1">
-      <Uri>https://github.com/dotnet/command-line-api</Uri>
-      <Sha>f6ff2f1a94a58617e744f8fe0d469a2a420a6259</Sha>
-    </Dependency>
-    <Dependency Name="Microsoft.SourceBuild.Intermediate.command-line-api" Version="0.1.432601">
-      <Uri>https://github.com/dotnet/command-line-api</Uri>
-      <Sha>f6ff2f1a94a58617e744f8fe0d469a2a420a6259</Sha>
-=======
     <Dependency Name="System.CommandLine" Version="2.0.0-beta4.23407.1">
       <Uri>https://github.com/dotnet/command-line-api</Uri>
       <Sha>a045dd54a4c44723c215d992288160eb1401bb7f</Sha>
@@ -341,7 +332,6 @@
     <Dependency Name="Microsoft.SourceBuild.Intermediate.command-line-api" Version="0.1.440701">
       <Uri>https://github.com/dotnet/command-line-api</Uri>
       <Sha>a045dd54a4c44723c215d992288160eb1401bb7f</Sha>
->>>>>>> 2783865b
       <SourceBuild RepoName="command-line-api" ManagedOnly="true" />
     </Dependency>
     <Dependency Name="Microsoft.SourceBuild.Intermediate.source-build-externals" Version="9.0.0-alpha.1.23509.2">

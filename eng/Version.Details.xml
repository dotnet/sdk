--- conflicted
+++ resolved
@@ -45,12 +45,8 @@
     </Dependency>
     <Dependency Name="Microsoft.Build" Version="17.7.0-preview-23221-02">
       <Uri>https://github.com/dotnet/msbuild</Uri>
-<<<<<<< HEAD
-      <Sha>2cbc8b6aef648cf21c6a68a0dab7fe09a614e475</Sha>
+      <Sha>ac3f5ad89f3f04d080986607d504a838ed622fb9</Sha>
       <SourceBuild RepoName="msbuild" ManagedOnly="true" />
-=======
-      <Sha>ac3f5ad89f3f04d080986607d504a838ed622fb9</Sha>
->>>>>>> 6ebcfecd
     </Dependency>
     <Dependency Name="Microsoft.Build.Localization" Version="17.7.0-preview-23221-02">
       <Uri>https://github.com/dotnet/msbuild</Uri>
@@ -115,16 +111,10 @@
       <Uri>https://github.com/nuget/nuget.client</Uri>
       <Sha>63edda646848553467639abe6bbade5ebc5dec61</Sha>
     </Dependency>
-<<<<<<< HEAD
     <Dependency Name="Microsoft.NET.Test.Sdk" Version="17.7.0-preview.23219.2">
       <Uri>https://github.com/microsoft/vstest</Uri>
       <Sha>10eebba738292e0154358aeb5cc7e108dbe2067f</Sha>
       <SourceBuild RepoName="vstest" ManagedOnly="true" />
-=======
-    <Dependency Name="Microsoft.NET.Test.Sdk" Version="17.7.0-preview.23220.1">
-      <Uri>https://github.com/microsoft/vstest</Uri>
-      <Sha>21bc097b123d4d51cab3fcef12529c5c23e632be</Sha>
->>>>>>> 6ebcfecd
     </Dependency>
     <Dependency Name="Microsoft.NET.ILLink.Tasks" Version="8.0.0-preview.4.23221.1">
       <Uri>https://github.com/dotnet/runtime</Uri>
@@ -221,13 +211,6 @@
       <SourceBuild RepoName="razor" ManagedOnly="true" />
     </Dependency>
     <Dependency Name="Microsoft.AspNetCore.Mvc.Razor.Extensions.Tooling.Internal" Version="7.0.0-preview.23220.3">
-<<<<<<< HEAD
-=======
-      <Uri>https://github.com/dotnet/razor</Uri>
-      <Sha>105a50d1a4d64236e8a7a8a1d898fa261914efe7</Sha>
-    </Dependency>
-    <Dependency Name="Microsoft.AspNetCore.Razor.SourceGenerator.Tooling.Internal" Version="7.0.0-preview.23167.3">
->>>>>>> 6ebcfecd
       <Uri>https://github.com/dotnet/razor</Uri>
       <Sha>105a50d1a4d64236e8a7a8a1d898fa261914efe7</Sha>
     </Dependency>
@@ -326,7 +309,6 @@
     </Dependency>
   </ProductDependencies>
   <ToolsetDependencies>
-<<<<<<< HEAD
     <Dependency Name="Microsoft.DotNet.Arcade.Sdk" Version="8.0.0-beta.23221.8">
       <Uri>https://github.com/dotnet/arcade</Uri>
       <Sha>fc43dcf6508c135e6743889311d86992da080f30</Sha>
@@ -343,24 +325,6 @@
     <Dependency Name="Microsoft.DotNet.XUnitExtensions" Version="8.0.0-beta.23221.8">
       <Uri>https://github.com/dotnet/arcade</Uri>
       <Sha>fc43dcf6508c135e6743889311d86992da080f30</Sha>
-=======
-    <Dependency Name="Microsoft.DotNet.Arcade.Sdk" Version="7.0.0-beta.23221.2">
-      <Uri>https://github.com/dotnet/arcade</Uri>
-      <Sha>746a46f3963c9359da5dab5425bc0feaf9e88068</Sha>
-      <SourceBuild RepoName="arcade" ManagedOnly="true" />
-    </Dependency>
-    <Dependency Name="Microsoft.DotNet.Helix.Sdk" Version="7.0.0-beta.23221.2">
-      <Uri>https://github.com/dotnet/arcade</Uri>
-      <Sha>746a46f3963c9359da5dab5425bc0feaf9e88068</Sha>
-    </Dependency>
-    <Dependency Name="Microsoft.DotNet.SignTool" Version="7.0.0-beta.23221.2">
-      <Uri>https://github.com/dotnet/arcade</Uri>
-      <Sha>746a46f3963c9359da5dab5425bc0feaf9e88068</Sha>
-    </Dependency>
-    <Dependency Name="Microsoft.DotNet.XUnitExtensions" Version="7.0.0-beta.23221.2">
-      <Uri>https://github.com/dotnet/arcade</Uri>
-      <Sha>746a46f3963c9359da5dab5425bc0feaf9e88068</Sha>
->>>>>>> 6ebcfecd
     </Dependency>
     <Dependency Name="System.Reflection.MetadataLoadContext" Version="8.0.0-preview.4.23221.1">
       <Uri>https://github.com/dotnet/runtime</Uri>

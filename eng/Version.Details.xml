<?xml version="1.0" encoding="utf-8"?>
<Dependencies>
  <ProductDependencies>
    <Dependency Name="Microsoft.TemplateEngine.Abstractions" Version="9.0.204">
      <Uri>https://github.com/dotnet/templating</Uri>
<<<<<<< HEAD
      <Sha>94bc1a8621167807199e338a3ef2a18162e3bc37</Sha>
    </Dependency>
    <Dependency Name="Microsoft.TemplateEngine.Mocks" Version="9.0.106-servicing.25215.3">
      <Uri>https://github.com/dotnet/templating</Uri>
      <Sha>94bc1a8621167807199e338a3ef2a18162e3bc37</Sha>
    </Dependency>
    <!-- Intermediate is necessary for source build. -->
    <Dependency Name="Microsoft.SourceBuild.Intermediate.templating" Version="9.0.106-servicing.25215.3">
      <Uri>https://github.com/dotnet/templating</Uri>
      <Sha>94bc1a8621167807199e338a3ef2a18162e3bc37</Sha>
=======
      <Sha>ad75e8e2fb4f2897d5884b60f10ad2e9a59d0554</Sha>
    </Dependency>
    <Dependency Name="Microsoft.TemplateEngine.Mocks" Version="9.0.204-servicing.25215.4">
      <Uri>https://github.com/dotnet/templating</Uri>
      <Sha>ad75e8e2fb4f2897d5884b60f10ad2e9a59d0554</Sha>
    </Dependency>
    <!-- Intermediate is necessary for source build. -->
    <Dependency Name="Microsoft.SourceBuild.Intermediate.templating" Version="9.0.204-servicing.25209.4">
      <Uri>https://github.com/dotnet/templating</Uri>
      <Sha>029cb834bc42a5f6091cb6e8937b14b6da02d29c</Sha>
>>>>>>> c9b95dbe
      <SourceBuild RepoName="templating" ManagedOnly="true" />
    </Dependency>
    <Dependency Name="Microsoft.NETCore.App.Ref" Version="9.0.4">
      <Uri>https://dev.azure.com/dnceng/internal/_git/dotnet-runtime</Uri>
      <Sha>f57e6dc747158ab7ade4e62a75a6750d16b771e8</Sha>
    </Dependency>
    <Dependency Name="VS.Redist.Common.NetCore.SharedFramework.x64.9.0" Version="9.0.4-servicing.25163.5">
      <Uri>https://dev.azure.com/dnceng/internal/_git/dotnet-runtime</Uri>
      <Sha>f57e6dc747158ab7ade4e62a75a6750d16b771e8</Sha>
    </Dependency>
    <Dependency Name="VS.Redist.Common.NetCore.TargetingPack.x64.9.0" Version="9.0.4-servicing.25163.5">
      <Uri>https://dev.azure.com/dnceng/internal/_git/dotnet-runtime</Uri>
      <Sha>f57e6dc747158ab7ade4e62a75a6750d16b771e8</Sha>
    </Dependency>
    <Dependency Name="Microsoft.NETCore.App.Runtime.win-x64" Version="9.0.4">
      <Uri>https://dev.azure.com/dnceng/internal/_git/dotnet-runtime</Uri>
      <Sha>f57e6dc747158ab7ade4e62a75a6750d16b771e8</Sha>
    </Dependency>
    <Dependency Name="Microsoft.NETCore.App.Host.win-x64" Version="9.0.4">
      <Uri>https://dev.azure.com/dnceng/internal/_git/dotnet-runtime</Uri>
      <Sha>f57e6dc747158ab7ade4e62a75a6750d16b771e8</Sha>
    </Dependency>
    <Dependency Name="Microsoft.NETCore.Platforms" Version="9.0.4-servicing.25163.5">
      <Uri>https://dev.azure.com/dnceng/internal/_git/dotnet-runtime</Uri>
      <Sha>f57e6dc747158ab7ade4e62a75a6750d16b771e8</Sha>
    </Dependency>
    <Dependency Name="Microsoft.NET.HostModel" Version="9.0.4-servicing.25163.5">
      <Uri>https://dev.azure.com/dnceng/internal/_git/dotnet-runtime</Uri>
      <Sha>f57e6dc747158ab7ade4e62a75a6750d16b771e8</Sha>
    </Dependency>
    <Dependency Name="Microsoft.Extensions.DependencyModel" Version="9.0.4">
      <Uri>https://dev.azure.com/dnceng/internal/_git/dotnet-runtime</Uri>
      <Sha>f57e6dc747158ab7ade4e62a75a6750d16b771e8</Sha>
    </Dependency>
    <!-- Intermediate is necessary for source build. -->
    <Dependency Name="Microsoft.SourceBuild.Intermediate.runtime.linux-x64" Version="9.0.4-servicing.25163.5">
      <Uri>https://dev.azure.com/dnceng/internal/_git/dotnet-runtime</Uri>
      <Sha>f57e6dc747158ab7ade4e62a75a6750d16b771e8</Sha>
      <SourceBuild RepoName="runtime" ManagedOnly="false" />
    </Dependency>
    <!-- Change blob version in GenerateLayout.targets if this is unpinned to service targeting pack -->
    <!-- No new netstandard.library planned for 3.1 timeframe at this time. -->
    <Dependency Name="NETStandard.Library.Ref" Version="2.1.0" Pinned="true">
      <Uri>https://github.com/dotnet/core-setup</Uri>
      <Sha>7d57652f33493fa022125b7f63aad0d70c52d810</Sha>
    </Dependency>
    <Dependency Name="Microsoft.NET.Workload.Emscripten.Current.Manifest-9.0.100" Version="9.0.4" CoherentParentDependency="Microsoft.NETCore.App.Runtime.win-x64">
      <Uri>https://github.com/dotnet/emsdk</Uri>
      <Sha>78be8cdf4f0bfd93018fd7a87f8282a41d041298</Sha>
    </Dependency>
    <!-- Intermediate is necessary for source build. -->
    <Dependency Name="Microsoft.SourceBuild.Intermediate.emsdk" Version="9.0.4-servicing.25157.2" CoherentParentDependency="Microsoft.NETCore.App.Runtime.win-x64">
      <Uri>https://github.com/dotnet/emsdk</Uri>
      <Sha>78be8cdf4f0bfd93018fd7a87f8282a41d041298</Sha>
      <SourceBuild RepoName="emsdk" ManagedOnly="true" />
    </Dependency>
    <Dependency Name="Microsoft.Build" Version="17.13.25">
      <Uri>https://github.com/dotnet/msbuild</Uri>
      <Sha>7ad4e1c76585d0ed6e438da2d4f9394326934399</Sha>
    </Dependency>
    <Dependency Name="Microsoft.Build.Localization" Version="17.13.25-preview-25214-09">
      <Uri>https://github.com/dotnet/msbuild</Uri>
      <Sha>7ad4e1c76585d0ed6e438da2d4f9394326934399</Sha>
    </Dependency>
    <!-- Intermediate is necessary for source build. -->
    <Dependency Name="Microsoft.SourceBuild.Intermediate.msbuild" Version="17.13.25-preview-25214-09">
      <Uri>https://github.com/dotnet/msbuild</Uri>
      <Sha>7ad4e1c76585d0ed6e438da2d4f9394326934399</Sha>
      <SourceBuild RepoName="msbuild" ManagedOnly="true" />
    </Dependency>
    <Dependency Name="Microsoft.FSharp.Compiler" Version="13.9.202-beta.25154.2">
      <Uri>https://github.com/dotnet/fsharp</Uri>
      <Sha>82a3f54f7140a62e6398403451098c4517747c02</Sha>
    </Dependency>
    <!-- Intermediate is necessary for source build. -->
    <Dependency Name="Microsoft.SourceBuild.Intermediate.fsharp" Version="9.0.202-beta.25154.2">
      <Uri>https://github.com/dotnet/fsharp</Uri>
      <Sha>82a3f54f7140a62e6398403451098c4517747c02</Sha>
      <SourceBuild RepoName="fsharp" ManagedOnly="true" />
    </Dependency>
    <Dependency Name="Microsoft.Net.Compilers.Toolset" Version="4.13.0-3.25210.5">
      <Uri>https://github.com/dotnet/roslyn</Uri>
      <Sha>fe188fa98cac6732ed1135d02e75b314b56f57f6</Sha>
    </Dependency>
    <!-- Intermediate is necessary for source build. -->
    <Dependency Name="Microsoft.SourceBuild.Intermediate.roslyn" Version="4.13.0-3.25210.5">
      <Uri>https://github.com/dotnet/roslyn</Uri>
      <Sha>fe188fa98cac6732ed1135d02e75b314b56f57f6</Sha>
      <SourceBuild RepoName="roslyn" ManagedOnly="true" />
    </Dependency>
    <Dependency Name="Microsoft.Net.Compilers.Toolset.Framework" Version="4.13.0-3.25210.5">
      <Uri>https://github.com/dotnet/roslyn</Uri>
      <Sha>fe188fa98cac6732ed1135d02e75b314b56f57f6</Sha>
    </Dependency>
    <Dependency Name="Microsoft.CodeAnalysis" Version="4.13.0-3.25210.5">
      <Uri>https://github.com/dotnet/roslyn</Uri>
      <Sha>fe188fa98cac6732ed1135d02e75b314b56f57f6</Sha>
    </Dependency>
    <Dependency Name="Microsoft.CodeAnalysis.CSharp" Version="4.13.0-3.25210.5">
      <Uri>https://github.com/dotnet/roslyn</Uri>
      <Sha>fe188fa98cac6732ed1135d02e75b314b56f57f6</Sha>
    </Dependency>
    <Dependency Name="Microsoft.CodeAnalysis.CSharp.CodeStyle" Version="4.13.0-3.25210.5">
      <Uri>https://github.com/dotnet/roslyn</Uri>
      <Sha>fe188fa98cac6732ed1135d02e75b314b56f57f6</Sha>
    </Dependency>
    <Dependency Name="Microsoft.CodeAnalysis.CSharp.Features" Version="4.13.0-3.25210.5">
      <Uri>https://github.com/dotnet/roslyn</Uri>
      <Sha>fe188fa98cac6732ed1135d02e75b314b56f57f6</Sha>
    </Dependency>
    <Dependency Name="Microsoft.CodeAnalysis.CSharp.Workspaces" Version="4.13.0-3.25210.5">
      <Uri>https://github.com/dotnet/roslyn</Uri>
      <Sha>fe188fa98cac6732ed1135d02e75b314b56f57f6</Sha>
    </Dependency>
    <Dependency Name="Microsoft.CodeAnalysis.Workspaces.MSBuild" Version="4.13.0-3.25210.5">
      <Uri>https://github.com/dotnet/roslyn</Uri>
      <Sha>fe188fa98cac6732ed1135d02e75b314b56f57f6</Sha>
    </Dependency>
    <Dependency Name="Microsoft.AspNetCore.DeveloperCertificates.XPlat" Version="9.0.4-servicing.25164.3">
      <Uri>https://dev.azure.com/dnceng/internal/_git/dotnet-aspnetcore</Uri>
      <Sha>d5dc8a13cc618b9cbdc1e5744b4806c594d49553</Sha>
    </Dependency>
    <Dependency Name="Microsoft.AspNetCore.TestHost" Version="9.0.4">
      <Uri>https://dev.azure.com/dnceng/internal/_git/dotnet-aspnetcore</Uri>
      <Sha>d5dc8a13cc618b9cbdc1e5744b4806c594d49553</Sha>
    </Dependency>
    <Dependency Name="Microsoft.Build.NuGetSdkResolver" Version="6.13.2-rc.1">
      <Uri>https://github.com/nuget/nuget.client</Uri>
      <Sha>5d81cb8da82eda8a6b47aae92d1e6f888de982ce</Sha>
    </Dependency>
    <Dependency Name="NuGet.Build.Tasks" Version="6.13.2">
      <Uri>https://github.com/nuget/nuget.client</Uri>
      <Sha>5d81cb8da82eda8a6b47aae92d1e6f888de982ce</Sha>
      <SourceBuildTarball RepoName="nuget-client" ManagedOnly="true" />
    </Dependency>
    <Dependency Name="NuGet.Build.Tasks.Console" Version="6.13.2">
      <Uri>https://github.com/nuget/nuget.client</Uri>
      <Sha>5d81cb8da82eda8a6b47aae92d1e6f888de982ce</Sha>
    </Dependency>
    <Dependency Name="NuGet.Build.Tasks.Pack" Version="6.13.2">
      <Uri>https://github.com/nuget/nuget.client</Uri>
      <Sha>5d81cb8da82eda8a6b47aae92d1e6f888de982ce</Sha>
    </Dependency>
    <Dependency Name="NuGet.Commands" Version="6.13.2">
      <Uri>https://github.com/nuget/nuget.client</Uri>
      <Sha>5d81cb8da82eda8a6b47aae92d1e6f888de982ce</Sha>
    </Dependency>
    <Dependency Name="NuGet.CommandLine.XPlat" Version="6.13.2">
      <Uri>https://github.com/nuget/nuget.client</Uri>
      <Sha>5d81cb8da82eda8a6b47aae92d1e6f888de982ce</Sha>
    </Dependency>
    <Dependency Name="NuGet.Common" Version="6.13.2">
      <Uri>https://github.com/nuget/nuget.client</Uri>
      <Sha>5d81cb8da82eda8a6b47aae92d1e6f888de982ce</Sha>
    </Dependency>
    <Dependency Name="NuGet.Configuration" Version="6.13.2">
      <Uri>https://github.com/nuget/nuget.client</Uri>
      <Sha>5d81cb8da82eda8a6b47aae92d1e6f888de982ce</Sha>
    </Dependency>
    <Dependency Name="NuGet.Credentials" Version="6.13.2">
      <Uri>https://github.com/nuget/nuget.client</Uri>
      <Sha>5d81cb8da82eda8a6b47aae92d1e6f888de982ce</Sha>
    </Dependency>
    <Dependency Name="NuGet.DependencyResolver.Core" Version="6.13.2">
      <Uri>https://github.com/nuget/nuget.client</Uri>
      <Sha>5d81cb8da82eda8a6b47aae92d1e6f888de982ce</Sha>
    </Dependency>
    <Dependency Name="NuGet.Frameworks" Version="6.13.2">
      <Uri>https://github.com/nuget/nuget.client</Uri>
      <Sha>5d81cb8da82eda8a6b47aae92d1e6f888de982ce</Sha>
    </Dependency>
    <Dependency Name="NuGet.LibraryModel" Version="6.13.2">
      <Uri>https://github.com/nuget/nuget.client</Uri>
      <Sha>5d81cb8da82eda8a6b47aae92d1e6f888de982ce</Sha>
    </Dependency>
    <Dependency Name="NuGet.ProjectModel" Version="6.13.2">
      <Uri>https://github.com/nuget/nuget.client</Uri>
      <Sha>5d81cb8da82eda8a6b47aae92d1e6f888de982ce</Sha>
    </Dependency>
    <Dependency Name="NuGet.Protocol" Version="6.13.2">
      <Uri>https://github.com/nuget/nuget.client</Uri>
      <Sha>5d81cb8da82eda8a6b47aae92d1e6f888de982ce</Sha>
    </Dependency>
    <Dependency Name="NuGet.Packaging" Version="6.13.2">
      <Uri>https://github.com/nuget/nuget.client</Uri>
      <Sha>5d81cb8da82eda8a6b47aae92d1e6f888de982ce</Sha>
    </Dependency>
    <Dependency Name="NuGet.Versioning" Version="6.13.2">
      <Uri>https://github.com/nuget/nuget.client</Uri>
      <Sha>5d81cb8da82eda8a6b47aae92d1e6f888de982ce</Sha>
    </Dependency>
    <Dependency Name="NuGet.Localization" Version="6.13.2">
      <Uri>https://github.com/nuget/nuget.client</Uri>
      <Sha>5d81cb8da82eda8a6b47aae92d1e6f888de982ce</Sha>
    </Dependency>
    <Dependency Name="Microsoft.NET.Test.Sdk" Version="17.13.0-release-25073-05">
      <Uri>https://github.com/microsoft/vstest</Uri>
      <Sha>e8cf3808d0b16dea8d6e1a9b77f1660a5ff45e13</Sha>
    </Dependency>
    <Dependency Name="Microsoft.TestPlatform.CLI" Version="17.13.0-release-25073-05">
      <Uri>https://github.com/microsoft/vstest</Uri>
      <Sha>e8cf3808d0b16dea8d6e1a9b77f1660a5ff45e13</Sha>
    </Dependency>
    <Dependency Name="Microsoft.TestPlatform.Build" Version="17.13.0-release-25073-05">
      <Uri>https://github.com/microsoft/vstest</Uri>
      <Sha>e8cf3808d0b16dea8d6e1a9b77f1660a5ff45e13</Sha>
    </Dependency>
    <!-- Intermediate is necessary for source build. -->
    <Dependency Name="Microsoft.SourceBuild.Intermediate.vstest" Version="17.13.0-release-25073-05">
      <Uri>https://github.com/microsoft/vstest</Uri>
      <Sha>e8cf3808d0b16dea8d6e1a9b77f1660a5ff45e13</Sha>
      <SourceBuild RepoName="vstest" ManagedOnly="true" />
    </Dependency>
    <Dependency Name="Microsoft.NET.ILLink.Tasks" Version="9.0.4">
      <Uri>https://dev.azure.com/dnceng/internal/_git/dotnet-runtime</Uri>
      <Sha>f57e6dc747158ab7ade4e62a75a6750d16b771e8</Sha>
    </Dependency>
    <Dependency Name="System.CodeDom" Version="9.0.4">
      <Uri>https://dev.azure.com/dnceng/internal/_git/dotnet-runtime</Uri>
      <Sha>f57e6dc747158ab7ade4e62a75a6750d16b771e8</Sha>
    </Dependency>
    <Dependency Name="System.Formats.Asn1" Version="9.0.4">
      <Uri>https://dev.azure.com/dnceng/internal/_git/dotnet-runtime</Uri>
      <Sha>f57e6dc747158ab7ade4e62a75a6750d16b771e8</Sha>
    </Dependency>
    <Dependency Name="System.Security.Cryptography.ProtectedData" Version="9.0.4">
      <Uri>https://dev.azure.com/dnceng/internal/_git/dotnet-runtime</Uri>
      <Sha>f57e6dc747158ab7ade4e62a75a6750d16b771e8</Sha>
    </Dependency>
    <Dependency Name="System.Text.Encoding.CodePages" Version="9.0.4">
      <Uri>https://dev.azure.com/dnceng/internal/_git/dotnet-runtime</Uri>
      <Sha>f57e6dc747158ab7ade4e62a75a6750d16b771e8</Sha>
    </Dependency>
    <Dependency Name="System.Resources.Extensions" Version="9.0.4">
      <Uri>https://dev.azure.com/dnceng/internal/_git/dotnet-runtime</Uri>
      <Sha>f57e6dc747158ab7ade4e62a75a6750d16b771e8</Sha>
    </Dependency>
    <Dependency Name="Microsoft.WindowsDesktop.App.Runtime.win-x64" Version="9.0.4">
      <Uri>https://dev.azure.com/dnceng/internal/_git/dotnet-windowsdesktop</Uri>
      <Sha>ef0ddf89991072267608f432ca2163ac54fdecab</Sha>
      <SourceBuildTarball RepoName="windowsdesktop" ManagedOnly="true" />
    </Dependency>
    <Dependency Name="VS.Redist.Common.WindowsDesktop.SharedFramework.x64.9.0" Version="9.0.4-servicing.25164.6">
      <Uri>https://dev.azure.com/dnceng/internal/_git/dotnet-windowsdesktop</Uri>
      <Sha>ef0ddf89991072267608f432ca2163ac54fdecab</Sha>
    </Dependency>
    <Dependency Name="Microsoft.WindowsDesktop.App.Ref" Version="9.0.4">
      <Uri>https://dev.azure.com/dnceng/internal/_git/dotnet-windowsdesktop</Uri>
      <Sha>ef0ddf89991072267608f432ca2163ac54fdecab</Sha>
    </Dependency>
    <Dependency Name="VS.Redist.Common.WindowsDesktop.TargetingPack.x64.9.0" Version="9.0.4-servicing.25164.6">
      <Uri>https://dev.azure.com/dnceng/internal/_git/dotnet-windowsdesktop</Uri>
      <Sha>ef0ddf89991072267608f432ca2163ac54fdecab</Sha>
    </Dependency>
    <Dependency Name="Microsoft.NET.Sdk.WindowsDesktop" Version="9.0.4-rtm.25164.2" CoherentParentDependency="Microsoft.WindowsDesktop.App.Ref">
      <Uri>https://dev.azure.com/dnceng/internal/_git/dotnet-wpf</Uri>
      <Sha>33f5371cc258de0a72569adf1e9fbcbf04256a17</Sha>
    </Dependency>
    <Dependency Name="Microsoft.AspNetCore.App.Ref" Version="9.0.4">
      <Uri>https://dev.azure.com/dnceng/internal/_git/dotnet-aspnetcore</Uri>
      <Sha>d5dc8a13cc618b9cbdc1e5744b4806c594d49553</Sha>
    </Dependency>
    <Dependency Name="Microsoft.AspNetCore.App.Ref.Internal" Version="9.0.4-servicing.25164.3">
      <Uri>https://dev.azure.com/dnceng/internal/_git/dotnet-aspnetcore</Uri>
      <Sha>d5dc8a13cc618b9cbdc1e5744b4806c594d49553</Sha>
    </Dependency>
    <Dependency Name="Microsoft.AspNetCore.App.Runtime.win-x64" Version="9.0.4">
      <Uri>https://dev.azure.com/dnceng/internal/_git/dotnet-aspnetcore</Uri>
      <Sha>d5dc8a13cc618b9cbdc1e5744b4806c594d49553</Sha>
    </Dependency>
    <Dependency Name="VS.Redist.Common.AspNetCore.SharedFramework.x64.9.0" Version="9.0.4-servicing.25164.3">
      <Uri>https://dev.azure.com/dnceng/internal/_git/dotnet-aspnetcore</Uri>
      <Sha>d5dc8a13cc618b9cbdc1e5744b4806c594d49553</Sha>
    </Dependency>
    <Dependency Name="dotnet-dev-certs" Version="9.0.4-servicing.25164.3">
      <Uri>https://dev.azure.com/dnceng/internal/_git/dotnet-aspnetcore</Uri>
      <Sha>d5dc8a13cc618b9cbdc1e5744b4806c594d49553</Sha>
    </Dependency>
    <Dependency Name="dotnet-user-jwts" Version="9.0.4-servicing.25164.3">
      <Uri>https://dev.azure.com/dnceng/internal/_git/dotnet-aspnetcore</Uri>
      <Sha>d5dc8a13cc618b9cbdc1e5744b4806c594d49553</Sha>
    </Dependency>
    <Dependency Name="dotnet-user-secrets" Version="9.0.4-servicing.25164.3">
      <Uri>https://dev.azure.com/dnceng/internal/_git/dotnet-aspnetcore</Uri>
      <Sha>d5dc8a13cc618b9cbdc1e5744b4806c594d49553</Sha>
    </Dependency>
    <Dependency Name="Microsoft.AspNetCore.Analyzers" Version="9.0.4-servicing.25164.3">
      <Uri>https://dev.azure.com/dnceng/internal/_git/dotnet-aspnetcore</Uri>
      <Sha>d5dc8a13cc618b9cbdc1e5744b4806c594d49553</Sha>
    </Dependency>
    <Dependency Name="Microsoft.AspNetCore.Components.SdkAnalyzers" Version="9.0.4-servicing.25164.3">
      <Uri>https://dev.azure.com/dnceng/internal/_git/dotnet-aspnetcore</Uri>
      <Sha>d5dc8a13cc618b9cbdc1e5744b4806c594d49553</Sha>
    </Dependency>
    <Dependency Name="Microsoft.AspNetCore.Mvc.Analyzers" Version="9.0.4-servicing.25164.3">
      <Uri>https://dev.azure.com/dnceng/internal/_git/dotnet-aspnetcore</Uri>
      <Sha>d5dc8a13cc618b9cbdc1e5744b4806c594d49553</Sha>
    </Dependency>
    <Dependency Name="Microsoft.AspNetCore.Mvc.Api.Analyzers" Version="9.0.4-servicing.25164.3">
      <Uri>https://dev.azure.com/dnceng/internal/_git/dotnet-aspnetcore</Uri>
      <Sha>d5dc8a13cc618b9cbdc1e5744b4806c594d49553</Sha>
    </Dependency>
    <!-- Intermediate is necessary for source build. -->
    <Dependency Name="Microsoft.SourceBuild.Intermediate.aspnetcore" Version="9.0.4-servicing.25164.3">
      <Uri>https://dev.azure.com/dnceng/internal/_git/dotnet-aspnetcore</Uri>
      <Sha>d5dc8a13cc618b9cbdc1e5744b4806c594d49553</Sha>
      <SourceBuild RepoName="aspnetcore" ManagedOnly="true" />
    </Dependency>
    <Dependency Name="Microsoft.CodeAnalysis.Razor.Tooling.Internal" Version="9.0.0-preview.25175.7">
      <Uri>https://github.com/dotnet/razor</Uri>
      <Sha>4b389085ef5cc73e1000acfd196458d75bdd8c89</Sha>
    </Dependency>
    <Dependency Name="Microsoft.AspNetCore.Mvc.Razor.Extensions.Tooling.Internal" Version="9.0.0-preview.25175.7">
      <Uri>https://github.com/dotnet/razor</Uri>
      <Sha>4b389085ef5cc73e1000acfd196458d75bdd8c89</Sha>
    </Dependency>
    <Dependency Name="Microsoft.NET.Sdk.Razor.SourceGenerators.Transport" Version="9.0.0-preview.25175.7">
      <Uri>https://github.com/dotnet/razor</Uri>
      <Sha>4b389085ef5cc73e1000acfd196458d75bdd8c89</Sha>
    </Dependency>
    <!-- Intermediate is necessary for source build. -->
    <Dependency Name="Microsoft.SourceBuild.Intermediate.razor" Version="9.0.0-preview.25175.7">
      <Uri>https://github.com/dotnet/razor</Uri>
      <Sha>4b389085ef5cc73e1000acfd196458d75bdd8c89</Sha>
      <SourceBuild RepoName="razor" ManagedOnly="true" />
    </Dependency>
    <Dependency Name="Microsoft.Extensions.FileProviders.Embedded" Version="9.0.4">
      <Uri>https://dev.azure.com/dnceng/internal/_git/dotnet-aspnetcore</Uri>
      <Sha>d5dc8a13cc618b9cbdc1e5744b4806c594d49553</Sha>
    </Dependency>
    <Dependency Name="Microsoft.AspNetCore.Authorization" Version="9.0.4">
      <Uri>https://dev.azure.com/dnceng/internal/_git/dotnet-aspnetcore</Uri>
      <Sha>d5dc8a13cc618b9cbdc1e5744b4806c594d49553</Sha>
    </Dependency>
    <Dependency Name="Microsoft.AspNetCore.Components.Web" Version="9.0.4">
      <Uri>https://dev.azure.com/dnceng/internal/_git/dotnet-aspnetcore</Uri>
      <Sha>d5dc8a13cc618b9cbdc1e5744b4806c594d49553</Sha>
    </Dependency>
    <Dependency Name="Microsoft.JSInterop" Version="9.0.4">
      <Uri>https://dev.azure.com/dnceng/internal/_git/dotnet-aspnetcore</Uri>
      <Sha>d5dc8a13cc618b9cbdc1e5744b4806c594d49553</Sha>
    </Dependency>
    <!-- For coherency purposes, these versions should be gated by the versions of winforms and wpf routed via windowsdesktop -->
    <Dependency Name="Microsoft.Dotnet.WinForms.ProjectTemplates" Version="9.0.4-servicing.25163.12" CoherentParentDependency="Microsoft.WindowsDesktop.App.Runtime.win-x64">
      <Uri>https://dev.azure.com/dnceng/internal/_git/dotnet-winforms</Uri>
      <Sha>ca42d9e58480ab4ebb845027c44c6b4f10e0539d</Sha>
    </Dependency>
    <Dependency Name="Microsoft.DotNet.Wpf.ProjectTemplates" Version="9.0.4-rtm.25164.2" CoherentParentDependency="Microsoft.WindowsDesktop.App.Runtime.win-x64">
      <Uri>https://dev.azure.com/dnceng/internal/_git/dotnet-wpf</Uri>
      <Sha>33f5371cc258de0a72569adf1e9fbcbf04256a17</Sha>
    </Dependency>
    <Dependency Name="Microsoft.Web.Xdt" Version="10.0.0-preview.24609.2">
      <Uri>https://github.com/dotnet/xdt</Uri>
      <Sha>63ae81154c50a1cf9287cc47d8351d55b4289e6d</Sha>
    </Dependency>
    <!-- Intermediate is necessary for source build. -->
    <Dependency Name="Microsoft.SourceBuild.Intermediate.xdt" Version="10.0.0-preview.24609.2">
      <Uri>https://github.com/dotnet/xdt</Uri>
      <Sha>63ae81154c50a1cf9287cc47d8351d55b4289e6d</Sha>
      <SourceBuild RepoName="xdt" ManagedOnly="true" />
    </Dependency>
    <Dependency Name="Microsoft.CodeAnalysis.NetAnalyzers" Version="9.0.0-preview.25173.1">
      <Uri>https://github.com/dotnet/roslyn-analyzers</Uri>
      <Sha>16865ea61910500f1022ad2b96c499e5df02c228</Sha>
    </Dependency>
    <Dependency Name="Microsoft.CodeAnalysis.PublicApiAnalyzers" Version="3.11.0-beta1.25173.1">
      <Uri>https://github.com/dotnet/roslyn-analyzers</Uri>
      <Sha>16865ea61910500f1022ad2b96c499e5df02c228</Sha>
    </Dependency>
    <!-- Intermediate is necessary for source build. -->
    <Dependency Name="Microsoft.SourceBuild.Intermediate.roslyn-analyzers" Version="3.11.0-beta1.25173.1">
      <Uri>https://github.com/dotnet/roslyn-analyzers</Uri>
      <Sha>16865ea61910500f1022ad2b96c499e5df02c228</Sha>
      <SourceBuild RepoName="roslyn-analyzers" ManagedOnly="true" />
    </Dependency>
    <Dependency Name="System.CommandLine" Version="2.0.0-beta4.24324.3">
      <Uri>https://github.com/dotnet/command-line-api</Uri>
      <Sha>803d8598f98fb4efd94604b32627ee9407f246db</Sha>
    </Dependency>
    <Dependency Name="System.CommandLine.Rendering" Version="0.4.0-alpha.24324.3">
      <Uri>https://github.com/dotnet/command-line-api</Uri>
      <Sha>803d8598f98fb4efd94604b32627ee9407f246db</Sha>
    </Dependency>
    <!-- Microsoft.CodeAnalysis.Workspaces.MSBuild transitively references M.Bcl.AsyncInterfaces.
         Adding an explicit dependency to make sure the latest version is used instead of the SBRP
         one under source build. -->
    <!-- Intermediate is necessary for source build. -->
    <Dependency Name="Microsoft.DiaSymReader" Version="2.2.0-beta.24327.2">
      <Uri>https://github.com/dotnet/symreader</Uri>
      <Sha>0710a7892d89999956e8808c28e9dd0512bd53f3</Sha>
    </Dependency>
    <!-- Intermediate is necessary for source build. -->
    <Dependency Name="Microsoft.SourceBuild.Intermediate.command-line-api" Version="0.1.532403">
      <Uri>https://github.com/dotnet/command-line-api</Uri>
      <Sha>803d8598f98fb4efd94604b32627ee9407f246db</Sha>
      <SourceBuild RepoName="command-line-api" ManagedOnly="true" />
    </Dependency>
    <!-- Intermediate is necessary for source build. -->
    <Dependency Name="Microsoft.SourceBuild.Intermediate.source-build-externals" Version="9.0.0-alpha.1.24631.1">
      <Uri>https://github.com/dotnet/source-build-externals</Uri>
      <Sha>3243189116c52a27506cc019f49a92038ae6b5f8</Sha>
      <SourceBuild RepoName="source-build-externals" ManagedOnly="true" />
    </Dependency>
    <!-- Intermediate is necessary for source build. -->
    <Dependency Name="Microsoft.SourceBuild.Intermediate.source-build-reference-packages" Version="9.0.0-alpha.1.24511.3">
      <Uri>https://github.com/dotnet/source-build-reference-packages</Uri>
      <Sha>c43ee853e96528e2f2eb0f6d8c151ddc07b6a844</Sha>
      <SourceBuild RepoName="source-build-reference-packages" ManagedOnly="true" />
    </Dependency>
    <Dependency Name="Microsoft.Deployment.DotNet.Releases" Version="2.0.0-rtm.1.25059.4">
      <Uri>https://github.com/dotnet/deployment-tools</Uri>
      <Sha>b2d5c0c5841de4bc036ef4c84b5db3532504e5f3</Sha>
    </Dependency>
    <Dependency Name="Microsoft.Build.Tasks.Git" Version="9.0.0-beta.24617.1">
      <Uri>https://github.com/dotnet/sourcelink</Uri>
      <Sha>4e176206614b345352885b55491aeb51bf77526b</Sha>
    </Dependency>
    <Dependency Name="Microsoft.SourceLink.Common" Version="9.0.0-beta.24617.1">
      <Uri>https://github.com/dotnet/sourcelink</Uri>
      <Sha>4e176206614b345352885b55491aeb51bf77526b</Sha>
    </Dependency>
    <Dependency Name="Microsoft.SourceLink.AzureRepos.Git" Version="9.0.0-beta.24617.1">
      <Uri>https://github.com/dotnet/sourcelink</Uri>
      <Sha>4e176206614b345352885b55491aeb51bf77526b</Sha>
    </Dependency>
    <Dependency Name="Microsoft.SourceLink.GitHub" Version="9.0.0-beta.24617.1">
      <Uri>https://github.com/dotnet/sourcelink</Uri>
      <Sha>4e176206614b345352885b55491aeb51bf77526b</Sha>
    </Dependency>
    <Dependency Name="Microsoft.SourceLink.GitLab" Version="9.0.0-beta.24617.1">
      <Uri>https://github.com/dotnet/sourcelink</Uri>
      <Sha>4e176206614b345352885b55491aeb51bf77526b</Sha>
    </Dependency>
    <Dependency Name="Microsoft.SourceLink.Bitbucket.Git" Version="9.0.0-beta.24617.1">
      <Uri>https://github.com/dotnet/sourcelink</Uri>
      <Sha>4e176206614b345352885b55491aeb51bf77526b</Sha>
    </Dependency>
    <!-- Intermediate is necessary for source build. -->
    <Dependency Name="Microsoft.SourceBuild.Intermediate.sourcelink" Version="9.0.0-beta.24617.1">
      <Uri>https://github.com/dotnet/sourcelink</Uri>
      <Sha>4e176206614b345352885b55491aeb51bf77526b</Sha>
      <SourceBuild RepoName="sourcelink" ManagedOnly="true" />
    </Dependency>
    <!-- Intermediate is necessary for source build. -->
    <Dependency Name="Microsoft.SourceBuild.Intermediate.deployment-tools" Version="9.0.0-rtm.25059.4">
      <Uri>https://github.com/dotnet/deployment-tools</Uri>
      <Sha>b2d5c0c5841de4bc036ef4c84b5db3532504e5f3</Sha>
      <SourceBuild RepoName="deployment-tools" ManagedOnly="true" />
    </Dependency>
    <!-- Intermediate is necessary for source build. -->
    <Dependency Name="Microsoft.SourceBuild.Intermediate.symreader" Version="2.2.0-beta.24327.2">
      <Uri>https://github.com/dotnet/symreader</Uri>
      <Sha>0710a7892d89999956e8808c28e9dd0512bd53f3</Sha>
      <SourceBuild RepoName="symreader" ManagedOnly="true" />
    </Dependency>
    <!-- Dependency required for flowing correct package version in source-build, using PVP flow. -->
    <Dependency Name="Microsoft.Extensions.Logging" Version="9.0.4">
      <Uri>https://dev.azure.com/dnceng/internal/_git/dotnet-runtime</Uri>
      <Sha>f57e6dc747158ab7ade4e62a75a6750d16b771e8</Sha>
    </Dependency>
    <!-- Dependency required for flowing correct package version in source-build, using PVP flow. -->
    <Dependency Name="Microsoft.Extensions.Logging.Abstractions" Version="9.0.4">
      <Uri>https://dev.azure.com/dnceng/internal/_git/dotnet-runtime</Uri>
      <Sha>f57e6dc747158ab7ade4e62a75a6750d16b771e8</Sha>
    </Dependency>
    <!-- Dependency required for flowing correct package version in source-build, using PVP flow. -->
    <Dependency Name="Microsoft.Extensions.Logging.Console" Version="9.0.4">
      <Uri>https://dev.azure.com/dnceng/internal/_git/dotnet-runtime</Uri>
      <Sha>f57e6dc747158ab7ade4e62a75a6750d16b771e8</Sha>
    </Dependency>
    <!-- Dependency required for flowing correct package version in source-build, using PVP flow. -->
    <Dependency Name="Microsoft.Extensions.FileSystemGlobbing" Version="9.0.4">
      <Uri>https://dev.azure.com/dnceng/internal/_git/dotnet-runtime</Uri>
      <Sha>f57e6dc747158ab7ade4e62a75a6750d16b771e8</Sha>
    </Dependency>
    <!-- Dependency required for flowing correct package version in source-build, using PVP flow. -->
    <Dependency Name="System.ServiceProcess.ServiceController" Version="9.0.4">
      <Uri>https://dev.azure.com/dnceng/internal/_git/dotnet-runtime</Uri>
      <Sha>f57e6dc747158ab7ade4e62a75a6750d16b771e8</Sha>
    </Dependency>
    <Dependency Name="System.Text.Json" Version="9.0.4">
      <Uri>https://dev.azure.com/dnceng/internal/_git/dotnet-runtime</Uri>
      <Sha>f57e6dc747158ab7ade4e62a75a6750d16b771e8</Sha>
    </Dependency>
    <Dependency Name="Microsoft.Bcl.AsyncInterfaces" Version="9.0.4">
      <Uri>https://dev.azure.com/dnceng/internal/_git/dotnet-runtime</Uri>
      <Sha>f57e6dc747158ab7ade4e62a75a6750d16b771e8</Sha>
    </Dependency>
    <Dependency Name="Microsoft.Extensions.FileProviders.Abstractions" Version="9.0.4">
      <Uri>https://dev.azure.com/dnceng/internal/_git/dotnet-runtime</Uri>
      <Sha>f57e6dc747158ab7ade4e62a75a6750d16b771e8</Sha>
    </Dependency>
    <Dependency Name="Microsoft.Extensions.ObjectPool" Version="9.0.4">
      <Uri>https://dev.azure.com/dnceng/internal/_git/dotnet-aspnetcore</Uri>
      <Sha>d5dc8a13cc618b9cbdc1e5744b4806c594d49553</Sha>
    </Dependency>
    <Dependency Name="Microsoft.Win32.SystemEvents" Version="9.0.4">
      <Uri>https://dev.azure.com/dnceng/internal/_git/dotnet-runtime</Uri>
      <Sha>f57e6dc747158ab7ade4e62a75a6750d16b771e8</Sha>
    </Dependency>
    <Dependency Name="System.Composition.AttributedModel" Version="9.0.4">
      <Uri>https://dev.azure.com/dnceng/internal/_git/dotnet-runtime</Uri>
      <Sha>f57e6dc747158ab7ade4e62a75a6750d16b771e8</Sha>
    </Dependency>
    <Dependency Name="System.Composition.Convention" Version="9.0.4">
      <Uri>https://dev.azure.com/dnceng/internal/_git/dotnet-runtime</Uri>
      <Sha>f57e6dc747158ab7ade4e62a75a6750d16b771e8</Sha>
    </Dependency>
    <Dependency Name="System.Composition.Hosting" Version="9.0.4">
      <Uri>https://dev.azure.com/dnceng/internal/_git/dotnet-runtime</Uri>
      <Sha>f57e6dc747158ab7ade4e62a75a6750d16b771e8</Sha>
    </Dependency>
    <Dependency Name="System.Composition.Runtime" Version="9.0.4">
      <Uri>https://dev.azure.com/dnceng/internal/_git/dotnet-runtime</Uri>
      <Sha>f57e6dc747158ab7ade4e62a75a6750d16b771e8</Sha>
    </Dependency>
    <Dependency Name="System.Composition.TypedParts" Version="9.0.4">
      <Uri>https://dev.azure.com/dnceng/internal/_git/dotnet-runtime</Uri>
      <Sha>f57e6dc747158ab7ade4e62a75a6750d16b771e8</Sha>
    </Dependency>
    <Dependency Name="System.Configuration.ConfigurationManager" Version="9.0.4">
      <Uri>https://dev.azure.com/dnceng/internal/_git/dotnet-runtime</Uri>
      <Sha>f57e6dc747158ab7ade4e62a75a6750d16b771e8</Sha>
    </Dependency>
    <Dependency Name="System.Security.Cryptography.Pkcs" Version="9.0.4">
      <Uri>https://dev.azure.com/dnceng/internal/_git/dotnet-runtime</Uri>
      <Sha>f57e6dc747158ab7ade4e62a75a6750d16b771e8</Sha>
    </Dependency>
    <Dependency Name="System.Security.Cryptography.Xml" Version="9.0.4">
      <Uri>https://dev.azure.com/dnceng/internal/_git/dotnet-runtime</Uri>
      <Sha>f57e6dc747158ab7ade4e62a75a6750d16b771e8</Sha>
    </Dependency>
    <Dependency Name="System.Security.Permissions" Version="9.0.4">
      <Uri>https://dev.azure.com/dnceng/internal/_git/dotnet-runtime</Uri>
      <Sha>f57e6dc747158ab7ade4e62a75a6750d16b771e8</Sha>
    </Dependency>
    <Dependency Name="System.Windows.Extensions" Version="9.0.4">
      <Uri>https://dev.azure.com/dnceng/internal/_git/dotnet-runtime</Uri>
      <Sha>f57e6dc747158ab7ade4e62a75a6750d16b771e8</Sha>
    </Dependency>
  </ProductDependencies>
  <ToolsetDependencies>
    <Dependency Name="Microsoft.DotNet.Arcade.Sdk" Version="9.0.0-beta.25208.6">
      <Uri>https://github.com/dotnet/arcade</Uri>
      <Sha>aa61e8c20a869bcc994f8b29eb07d927d2bec6f4</Sha>
    </Dependency>
    <Dependency Name="Microsoft.DotNet.Build.Tasks.Installers" Version="9.0.0-beta.25208.6">
      <Uri>https://github.com/dotnet/arcade</Uri>
      <Sha>aa61e8c20a869bcc994f8b29eb07d927d2bec6f4</Sha>
    </Dependency>
    <Dependency Name="Microsoft.DotNet.Helix.Sdk" Version="9.0.0-beta.25208.6">
      <Uri>https://github.com/dotnet/arcade</Uri>
      <Sha>aa61e8c20a869bcc994f8b29eb07d927d2bec6f4</Sha>
    </Dependency>
    <Dependency Name="Microsoft.DotNet.SignTool" Version="9.0.0-beta.25208.6">
      <Uri>https://github.com/dotnet/arcade</Uri>
      <Sha>aa61e8c20a869bcc994f8b29eb07d927d2bec6f4</Sha>
    </Dependency>
    <Dependency Name="Microsoft.DotNet.XUnitExtensions" Version="9.0.0-beta.25208.6">
      <Uri>https://github.com/dotnet/arcade</Uri>
      <Sha>aa61e8c20a869bcc994f8b29eb07d927d2bec6f4</Sha>
    </Dependency>
    <Dependency Name="Microsoft.DotNet.XliffTasks" Version="9.0.0-beta.25208.6">
      <Uri>https://github.com/dotnet/arcade</Uri>
      <Sha>aa61e8c20a869bcc994f8b29eb07d927d2bec6f4</Sha>
    </Dependency>
    <!-- Intermediate is necessary for source build. -->
    <Dependency Name="Microsoft.SourceBuild.Intermediate.arcade" Version="9.0.0-beta.25208.6">
      <Uri>https://github.com/dotnet/arcade</Uri>
      <Sha>aa61e8c20a869bcc994f8b29eb07d927d2bec6f4</Sha>
      <SourceBuild RepoName="arcade" ManagedOnly="true" />
    </Dependency>
    <Dependency Name="System.Reflection.MetadataLoadContext" Version="9.0.4">
      <Uri>https://dev.azure.com/dnceng/internal/_git/dotnet-runtime</Uri>
      <Sha>f57e6dc747158ab7ade4e62a75a6750d16b771e8</Sha>
    </Dependency>
    <Dependency Name="Microsoft.DotNet.Darc" Version="1.1.0-beta.24367.3">
      <Uri>https://github.com/dotnet/arcade-services</Uri>
      <Sha>47e3672c762970073e4282bd563233da86bcca3e</Sha>
    </Dependency>
    <Dependency Name="Microsoft.DotNet.DarcLib" Version="1.1.0-beta.24367.3">
      <Uri>https://github.com/dotnet/arcade-services</Uri>
      <Sha>47e3672c762970073e4282bd563233da86bcca3e</Sha>
    </Dependency>
    <Dependency Name="Microsoft.DotNet.ScenarioTests.SdkTemplateTests" Version="9.0.0-preview.25163.1">
      <Uri>https://github.com/dotnet/scenario-tests</Uri>
      <Sha>75f784a5484a2d4e00905069160954f686dcc8e3</Sha>
    </Dependency>
    <!-- Intermediate is necessary for source build. -->
    <Dependency Name="Microsoft.SourceBuild.Intermediate.scenario-tests" Version="9.0.0-preview.25163.1">
      <Uri>https://github.com/dotnet/scenario-tests</Uri>
      <Sha>75f784a5484a2d4e00905069160954f686dcc8e3</Sha>
      <SourceBuild RepoName="scenario-tests" ManagedOnly="true" />
    </Dependency>
    <!--
      Aspire isn't really a toolset dependency. However, it only inserts a baseline manifest in sdk,
      and if you squint at it, this means we can say that its specific dependency versions don't matter to sdk.
      It also doesn't currently ship 9.0 preview versions, meaning the version is locked to the latest shipped from 8.0 era.
      Avoiding this as a product dependency avoids a long coherency path (aspnetcore->extensions->aspire->sdk).
      **It is** of course possible that an incoherent aspire means that aspire depends on versions of extensions that
      aren't shipping, or those extensions packages depend on aspnetcore packages that won't ship. However, given the cost
      of maintaining this coherency path is high. This being toolset means that aspire is responsible for its own coherency.
    -->
    <Dependency Name="Microsoft.NET.Sdk.Aspire.Manifest-8.0.100" Version="8.2.2">
      <Uri>https://github.com/dotnet/aspire</Uri>
      <Sha>5fa9337a84a52e9bd185d04d156eccbdcf592f74</Sha>
    </Dependency>
    <!-- Intermediate is necessary for source build. -->
    <Dependency Name="Microsoft.SourceBuild.Intermediate.aspire" Version="8.2.2-preview.1.24521.5">
      <Uri>https://github.com/dotnet/aspire</Uri>
      <Sha>5fa9337a84a52e9bd185d04d156eccbdcf592f74</Sha>
      <SourceBuild RepoName="aspire" ManagedOnly="true" />
    </Dependency>
    <Dependency Name="Microsoft.IO.Redist" Version="6.0.1">
      <Uri>https://github.com/dotnet/runtime</Uri>
      <Sha>e77011b31a3e5c47d931248a64b47f9b2d47853d</Sha>
    </Dependency>
  </ToolsetDependencies>
</Dependencies><|MERGE_RESOLUTION|>--- conflicted
+++ resolved
@@ -3,18 +3,6 @@
   <ProductDependencies>
     <Dependency Name="Microsoft.TemplateEngine.Abstractions" Version="9.0.204">
       <Uri>https://github.com/dotnet/templating</Uri>
-<<<<<<< HEAD
-      <Sha>94bc1a8621167807199e338a3ef2a18162e3bc37</Sha>
-    </Dependency>
-    <Dependency Name="Microsoft.TemplateEngine.Mocks" Version="9.0.106-servicing.25215.3">
-      <Uri>https://github.com/dotnet/templating</Uri>
-      <Sha>94bc1a8621167807199e338a3ef2a18162e3bc37</Sha>
-    </Dependency>
-    <!-- Intermediate is necessary for source build. -->
-    <Dependency Name="Microsoft.SourceBuild.Intermediate.templating" Version="9.0.106-servicing.25215.3">
-      <Uri>https://github.com/dotnet/templating</Uri>
-      <Sha>94bc1a8621167807199e338a3ef2a18162e3bc37</Sha>
-=======
       <Sha>ad75e8e2fb4f2897d5884b60f10ad2e9a59d0554</Sha>
     </Dependency>
     <Dependency Name="Microsoft.TemplateEngine.Mocks" Version="9.0.204-servicing.25215.4">
@@ -25,7 +13,6 @@
     <Dependency Name="Microsoft.SourceBuild.Intermediate.templating" Version="9.0.204-servicing.25209.4">
       <Uri>https://github.com/dotnet/templating</Uri>
       <Sha>029cb834bc42a5f6091cb6e8937b14b6da02d29c</Sha>
->>>>>>> c9b95dbe
       <SourceBuild RepoName="templating" ManagedOnly="true" />
     </Dependency>
     <Dependency Name="Microsoft.NETCore.App.Ref" Version="9.0.4">

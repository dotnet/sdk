--- conflicted
+++ resolved
@@ -627,7 +627,6 @@
       <Uri>https://github.com/dotnet/runtime</Uri>
       <Sha>80cb4583c9079cf052e6148b51b43590771b4353</Sha>
     </Dependency>
-<<<<<<< HEAD
     <Dependency Name="Microsoft.DotNet.Darc" Version="1.1.0-beta.24562.2">
       <Uri>https://github.com/dotnet/arcade-services</Uri>
       <Sha>d067af5551057eb396fd99d747ccb70d16996732</Sha>
@@ -635,15 +634,6 @@
     <Dependency Name="Microsoft.DotNet.DarcLib" Version="1.1.0-beta.24562.2">
       <Uri>https://github.com/dotnet/arcade-services</Uri>
       <Sha>d067af5551057eb396fd99d747ccb70d16996732</Sha>
-=======
-    <Dependency Name="Microsoft.DotNet.Darc" Version="1.1.0-beta.24555.1">
-      <Uri>https://github.com/dotnet/arcade-services</Uri>
-      <Sha>84bb10bfb8a3a2f4657a4242a3ab48befe4a5ea0</Sha>
-    </Dependency>
-    <Dependency Name="Microsoft.DotNet.DarcLib" Version="1.1.0-beta.24555.1">
-      <Uri>https://github.com/dotnet/arcade-services</Uri>
-      <Sha>84bb10bfb8a3a2f4657a4242a3ab48befe4a5ea0</Sha>
->>>>>>> 04f5de59
     </Dependency>
     <Dependency Name="Microsoft.DotNet.ScenarioTests.SdkTemplateTests" Version="10.0.0-preview.24517.1">
       <Uri>https://github.com/dotnet/scenario-tests</Uri>

--- conflicted
+++ resolved
@@ -335,15 +335,9 @@
       <Sha>0603839a51f5e18b89c60a3690aff5e81fa666ca</Sha>
       <SourceBuild RepoName="source-build-externals" ManagedOnly="true" />
     </Dependency>
-<<<<<<< HEAD
     <Dependency Name="Microsoft.SourceBuild.Intermediate.source-build-reference-packages" Version="8.0.0-alpha.1.23461.1">
       <Uri>https://github.com/dotnet/source-build-reference-packages</Uri>
       <Sha>264d80ed1ee84b458328b2df68f9930deac08bff</Sha>
-=======
-    <Dependency Name="Microsoft.SourceBuild.Intermediate.source-build-reference-packages" Version="8.0.0-alpha.1.23457.1">
-      <Uri>https://github.com/dotnet/source-build-reference-packages</Uri>
-      <Sha>18302345498a62222dd3c236b3d1d140dbaed43d</Sha>
->>>>>>> be25db95
       <SourceBuild RepoName="source-build-reference-packages" ManagedOnly="true" />
     </Dependency>
     <Dependency Name="Microsoft.Deployment.DotNet.Releases" Version="1.0.0-preview.6.23430.3">

<?xml version="1.0" encoding="utf-8"?>
<Dependencies>
<<<<<<< HEAD
  <Source Uri="https://github.com/dotnet/dotnet" Mapping="sdk" Sha="7ac1ca67bb1fb8a381c1c94a9f82a97725f0ccf3" BarId="281128" />
=======
  <Source Uri="https://github.com/dotnet/dotnet" Mapping="sdk" Sha="7f2a07b481a3d24677ebcf6a45e7e27c8ff95a4e" BarId="279809" />
>>>>>>> 270865c5
  <ProductDependencies>
    <Dependency Name="Microsoft.TemplateEngine.Abstractions" Version="10.0.100-rc.2.25427.104">
      <Uri>https://github.com/dotnet/dotnet</Uri>
      <Sha>7ac1ca67bb1fb8a381c1c94a9f82a97725f0ccf3</Sha>
    </Dependency>
    <Dependency Name="Microsoft.TemplateEngine.Edge" Version="10.0.100-rc.2.25427.104">
      <Uri>https://github.com/dotnet/dotnet</Uri>
      <Sha>7ac1ca67bb1fb8a381c1c94a9f82a97725f0ccf3</Sha>
    </Dependency>
    <Dependency Name="Microsoft.TemplateEngine.Orchestrator.RunnableProjects" Version="10.0.100-rc.2.25427.104">
      <Uri>https://github.com/dotnet/dotnet</Uri>
      <Sha>7ac1ca67bb1fb8a381c1c94a9f82a97725f0ccf3</Sha>
    </Dependency>
    <Dependency Name="Microsoft.TemplateEngine.Utils" Version="10.0.100-rc.2.25427.104">
      <Uri>https://github.com/dotnet/dotnet</Uri>
      <Sha>7ac1ca67bb1fb8a381c1c94a9f82a97725f0ccf3</Sha>
    </Dependency>
    <Dependency Name="Microsoft.TemplateSearch.Common" Version="10.0.100-rc.2.25427.104">
      <Uri>https://github.com/dotnet/dotnet</Uri>
      <Sha>7ac1ca67bb1fb8a381c1c94a9f82a97725f0ccf3</Sha>
    </Dependency>
    <Dependency Name="Microsoft.TemplateEngine.Mocks" Version="10.0.100-rc.2.25427.104">
      <Uri>https://github.com/dotnet/dotnet</Uri>
      <Sha>7ac1ca67bb1fb8a381c1c94a9f82a97725f0ccf3</Sha>
    </Dependency>
    <Dependency Name="Microsoft.TemplateEngine.TestHelper" Version="10.0.100-rc.2.25427.104">
      <Uri>https://github.com/dotnet/dotnet</Uri>
      <Sha>7ac1ca67bb1fb8a381c1c94a9f82a97725f0ccf3</Sha>
    </Dependency>
    <Dependency Name="Microsoft.TemplateEngine.Authoring.TemplateVerifier" Version="10.0.100-rc.2.25427.104">
      <Uri>https://github.com/dotnet/dotnet</Uri>
      <Sha>7ac1ca67bb1fb8a381c1c94a9f82a97725f0ccf3</Sha>
    </Dependency>
    <Dependency Name="Microsoft.TemplateSearch.TemplateDiscovery" Version="10.0.100-rc.2.25427.104">
      <Uri>https://github.com/dotnet/dotnet</Uri>
      <Sha>7ac1ca67bb1fb8a381c1c94a9f82a97725f0ccf3</Sha>
    </Dependency>
    <Dependency Name="Microsoft.NETCore.App.Ref" Version="10.0.0-rc.2.25427.104">
      <Uri>https://github.com/dotnet/dotnet</Uri>
      <Sha>7ac1ca67bb1fb8a381c1c94a9f82a97725f0ccf3</Sha>
    </Dependency>
    <Dependency Name="Microsoft.NETCore.Platforms" Version="10.0.0-rc.2.25427.104">
      <Uri>https://github.com/dotnet/dotnet</Uri>
      <Sha>7ac1ca67bb1fb8a381c1c94a9f82a97725f0ccf3</Sha>
    </Dependency>
    <Dependency Name="Microsoft.NET.HostModel" Version="10.0.0-rc.2.25427.104">
      <Uri>https://github.com/dotnet/dotnet</Uri>
      <Sha>7ac1ca67bb1fb8a381c1c94a9f82a97725f0ccf3</Sha>
    </Dependency>
    <Dependency Name="System.IO.Hashing" Version="10.0.0-rc.2.25427.104">
      <Uri>https://github.com/dotnet/dotnet</Uri>
      <Sha>7ac1ca67bb1fb8a381c1c94a9f82a97725f0ccf3</Sha>
    </Dependency>
    <Dependency Name="Microsoft.Extensions.DependencyModel" Version="10.0.0-rc.2.25427.104">
      <Uri>https://github.com/dotnet/dotnet</Uri>
      <Sha>7ac1ca67bb1fb8a381c1c94a9f82a97725f0ccf3</Sha>
    </Dependency>
    <!-- Change blob version in GenerateInstallerLayout.targets if this is unpinned to service targeting pack -->
    <!-- No new netstandard.library planned for 3.1 timeframe at this time. -->
    <Dependency Name="NETStandard.Library.Ref" Version="2.1.0" Pinned="true">
      <Uri>https://github.com/dotnet/core-setup</Uri>
      <Sha>7d57652f33493fa022125b7f63aad0d70c52d810</Sha>
    </Dependency>
    <Dependency Name="Microsoft.NET.Runtime.Emscripten.Sdk.Internal" Version="10.0.0-preview.7.25377.103">
      <Uri>https://github.com/dotnet/dotnet</Uri>
      <Sha>6a953e76162f3f079405f80e28664fa51b136740</Sha>
    </Dependency>
    <Dependency Name="Microsoft.NET.Runtime.Emscripten.3.1.56.Cache.win-x64" Version="10.0.0-rc.2.25427.104">
      <Uri>https://github.com/dotnet/dotnet</Uri>
      <Sha>7ac1ca67bb1fb8a381c1c94a9f82a97725f0ccf3</Sha>
    </Dependency>
    <Dependency Name="Microsoft.Build" Version="17.15.0-preview-25427-104">
      <Uri>https://github.com/dotnet/dotnet</Uri>
      <Sha>7ac1ca67bb1fb8a381c1c94a9f82a97725f0ccf3</Sha>
    </Dependency>
    <Dependency Name="Microsoft.Build.Localization" Version="17.15.0-preview-25427-104">
      <Uri>https://github.com/dotnet/dotnet</Uri>
      <Sha>7ac1ca67bb1fb8a381c1c94a9f82a97725f0ccf3</Sha>
    </Dependency>
    <Dependency Name="Microsoft.FSharp.Compiler" Version="14.0.100-rc2.25427.104">
      <Uri>https://github.com/dotnet/dotnet</Uri>
      <Sha>7ac1ca67bb1fb8a381c1c94a9f82a97725f0ccf3</Sha>
    </Dependency>
    <Dependency Name="Microsoft.Net.Compilers.Toolset" Version="5.0.0-2.25427.104">
      <Uri>https://github.com/dotnet/dotnet</Uri>
      <Sha>7ac1ca67bb1fb8a381c1c94a9f82a97725f0ccf3</Sha>
    </Dependency>
    <Dependency Name="Microsoft.Net.Compilers.Toolset.Framework" Version="5.0.0-2.25427.104">
      <Uri>https://github.com/dotnet/dotnet</Uri>
      <Sha>7ac1ca67bb1fb8a381c1c94a9f82a97725f0ccf3</Sha>
    </Dependency>
    <Dependency Name="Microsoft.CodeAnalysis" Version="5.0.0-2.25427.104">
      <Uri>https://github.com/dotnet/dotnet</Uri>
      <Sha>7ac1ca67bb1fb8a381c1c94a9f82a97725f0ccf3</Sha>
    </Dependency>
    <Dependency Name="Microsoft.CodeAnalysis.BuildClient" Version="5.0.0-2.25427.104">
      <Uri>https://github.com/dotnet/dotnet</Uri>
      <Sha>7ac1ca67bb1fb8a381c1c94a9f82a97725f0ccf3</Sha>
    </Dependency>
    <Dependency Name="Microsoft.CodeAnalysis.CSharp" Version="5.0.0-2.25427.104">
      <Uri>https://github.com/dotnet/dotnet</Uri>
      <Sha>7ac1ca67bb1fb8a381c1c94a9f82a97725f0ccf3</Sha>
    </Dependency>
    <Dependency Name="Microsoft.CodeAnalysis.CSharp.CodeStyle" Version="5.0.0-2.25427.104">
      <Uri>https://github.com/dotnet/dotnet</Uri>
      <Sha>7ac1ca67bb1fb8a381c1c94a9f82a97725f0ccf3</Sha>
    </Dependency>
    <Dependency Name="Microsoft.CodeAnalysis.CSharp.Features" Version="5.0.0-2.25427.104">
      <Uri>https://github.com/dotnet/dotnet</Uri>
      <Sha>7ac1ca67bb1fb8a381c1c94a9f82a97725f0ccf3</Sha>
    </Dependency>
    <Dependency Name="Microsoft.CodeAnalysis.CSharp.Workspaces" Version="5.0.0-2.25427.104">
      <Uri>https://github.com/dotnet/dotnet</Uri>
      <Sha>7ac1ca67bb1fb8a381c1c94a9f82a97725f0ccf3</Sha>
    </Dependency>
    <Dependency Name="Microsoft.CodeAnalysis.Workspaces.Common" Version="5.0.0-2.25427.104">
      <Uri>https://github.com/dotnet/dotnet</Uri>
      <Sha>7ac1ca67bb1fb8a381c1c94a9f82a97725f0ccf3</Sha>
    </Dependency>
    <Dependency Name="Microsoft.CodeAnalysis.Workspaces.MSBuild" Version="5.0.0-2.25427.104">
      <Uri>https://github.com/dotnet/dotnet</Uri>
      <Sha>7ac1ca67bb1fb8a381c1c94a9f82a97725f0ccf3</Sha>
    </Dependency>
    <Dependency Name="Microsoft.Build.NuGetSdkResolver" Version="7.0.0-preview.1.42804">
      <Uri>https://github.com/dotnet/dotnet</Uri>
      <Sha>7ac1ca67bb1fb8a381c1c94a9f82a97725f0ccf3</Sha>
    </Dependency>
    <Dependency Name="NuGet.Build.Tasks" Version="7.0.0-preview.1.42804">
      <Uri>https://github.com/dotnet/dotnet</Uri>
      <Sha>7ac1ca67bb1fb8a381c1c94a9f82a97725f0ccf3</Sha>
      <SourceBuildTarball RepoName="nuget-client" ManagedOnly="true" />
    </Dependency>
    <Dependency Name="NuGet.Build.Tasks.Console" Version="7.0.0-preview.1.42804">
      <Uri>https://github.com/dotnet/dotnet</Uri>
      <Sha>7ac1ca67bb1fb8a381c1c94a9f82a97725f0ccf3</Sha>
    </Dependency>
    <Dependency Name="NuGet.Build.Tasks.Pack" Version="7.0.0-preview.1.42804">
      <Uri>https://github.com/dotnet/dotnet</Uri>
      <Sha>7ac1ca67bb1fb8a381c1c94a9f82a97725f0ccf3</Sha>
    </Dependency>
    <Dependency Name="NuGet.Commands" Version="7.0.0-preview.1.42804">
      <Uri>https://github.com/dotnet/dotnet</Uri>
      <Sha>7ac1ca67bb1fb8a381c1c94a9f82a97725f0ccf3</Sha>
    </Dependency>
    <Dependency Name="NuGet.CommandLine.XPlat" Version="7.0.0-preview.1.42804">
      <Uri>https://github.com/dotnet/dotnet</Uri>
      <Sha>7ac1ca67bb1fb8a381c1c94a9f82a97725f0ccf3</Sha>
    </Dependency>
    <Dependency Name="NuGet.Common" Version="7.0.0-preview.1.42804">
      <Uri>https://github.com/dotnet/dotnet</Uri>
      <Sha>7ac1ca67bb1fb8a381c1c94a9f82a97725f0ccf3</Sha>
    </Dependency>
    <Dependency Name="NuGet.Configuration" Version="7.0.0-preview.1.42804">
      <Uri>https://github.com/dotnet/dotnet</Uri>
      <Sha>7ac1ca67bb1fb8a381c1c94a9f82a97725f0ccf3</Sha>
    </Dependency>
    <Dependency Name="NuGet.Credentials" Version="7.0.0-preview.1.42804">
      <Uri>https://github.com/dotnet/dotnet</Uri>
      <Sha>7ac1ca67bb1fb8a381c1c94a9f82a97725f0ccf3</Sha>
    </Dependency>
    <Dependency Name="NuGet.DependencyResolver.Core" Version="7.0.0-preview.1.42804">
      <Uri>https://github.com/dotnet/dotnet</Uri>
      <Sha>7ac1ca67bb1fb8a381c1c94a9f82a97725f0ccf3</Sha>
    </Dependency>
    <Dependency Name="NuGet.Frameworks" Version="7.0.0-preview.1.42804">
      <Uri>https://github.com/dotnet/dotnet</Uri>
      <Sha>7ac1ca67bb1fb8a381c1c94a9f82a97725f0ccf3</Sha>
    </Dependency>
    <Dependency Name="NuGet.LibraryModel" Version="7.0.0-preview.1.42804">
      <Uri>https://github.com/dotnet/dotnet</Uri>
      <Sha>7ac1ca67bb1fb8a381c1c94a9f82a97725f0ccf3</Sha>
    </Dependency>
    <Dependency Name="NuGet.ProjectModel" Version="7.0.0-preview.1.42804">
      <Uri>https://github.com/dotnet/dotnet</Uri>
      <Sha>7ac1ca67bb1fb8a381c1c94a9f82a97725f0ccf3</Sha>
    </Dependency>
    <Dependency Name="NuGet.Protocol" Version="7.0.0-preview.1.42804">
      <Uri>https://github.com/dotnet/dotnet</Uri>
      <Sha>7ac1ca67bb1fb8a381c1c94a9f82a97725f0ccf3</Sha>
    </Dependency>
    <Dependency Name="NuGet.Packaging" Version="7.0.0-preview.1.42804">
      <Uri>https://github.com/dotnet/dotnet</Uri>
      <Sha>7ac1ca67bb1fb8a381c1c94a9f82a97725f0ccf3</Sha>
    </Dependency>
    <Dependency Name="NuGet.Versioning" Version="7.0.0-preview.1.42804">
      <Uri>https://github.com/dotnet/dotnet</Uri>
      <Sha>7ac1ca67bb1fb8a381c1c94a9f82a97725f0ccf3</Sha>
    </Dependency>
    <Dependency Name="NuGet.Localization" Version="7.0.0-preview.1.42804">
      <Uri>https://github.com/dotnet/dotnet</Uri>
      <Sha>7ac1ca67bb1fb8a381c1c94a9f82a97725f0ccf3</Sha>
    </Dependency>
    <Dependency Name="Microsoft.NET.Test.Sdk" Version="18.0.0-preview-25427-104">
      <Uri>https://github.com/dotnet/dotnet</Uri>
      <Sha>7ac1ca67bb1fb8a381c1c94a9f82a97725f0ccf3</Sha>
    </Dependency>
    <Dependency Name="Microsoft.TestPlatform.CLI" Version="18.0.0-preview-25427-104">
      <Uri>https://github.com/dotnet/dotnet</Uri>
      <Sha>7ac1ca67bb1fb8a381c1c94a9f82a97725f0ccf3</Sha>
    </Dependency>
    <Dependency Name="Microsoft.TestPlatform.Build" Version="18.0.0-preview-25427-104">
      <Uri>https://github.com/dotnet/dotnet</Uri>
      <Sha>7ac1ca67bb1fb8a381c1c94a9f82a97725f0ccf3</Sha>
    </Dependency>
    <Dependency Name="Microsoft.NET.ILLink.Tasks" Version="10.0.0-rc.2.25427.104">
      <Uri>https://github.com/dotnet/dotnet</Uri>
      <Sha>7ac1ca67bb1fb8a381c1c94a9f82a97725f0ccf3</Sha>
    </Dependency>
    <Dependency Name="System.CodeDom" Version="10.0.0-rc.2.25427.104">
      <Uri>https://github.com/dotnet/dotnet</Uri>
      <Sha>7ac1ca67bb1fb8a381c1c94a9f82a97725f0ccf3</Sha>
    </Dependency>
    <Dependency Name="System.ComponentModel.Composition" Version="10.0.0-rc.2.25427.104">
      <Uri>https://github.com/dotnet/dotnet</Uri>
      <Sha>7ac1ca67bb1fb8a381c1c94a9f82a97725f0ccf3</Sha>
    </Dependency>
    <Dependency Name="System.Formats.Asn1" Version="10.0.0-rc.2.25427.104">
      <Uri>https://github.com/dotnet/dotnet</Uri>
      <Sha>7ac1ca67bb1fb8a381c1c94a9f82a97725f0ccf3</Sha>
    </Dependency>
    <Dependency Name="System.Security.Cryptography.ProtectedData" Version="10.0.0-rc.2.25427.104">
      <Uri>https://github.com/dotnet/dotnet</Uri>
      <Sha>7ac1ca67bb1fb8a381c1c94a9f82a97725f0ccf3</Sha>
    </Dependency>
    <Dependency Name="System.Text.Encoding.CodePages" Version="10.0.0-rc.2.25427.104">
      <Uri>https://github.com/dotnet/dotnet</Uri>
      <Sha>7ac1ca67bb1fb8a381c1c94a9f82a97725f0ccf3</Sha>
    </Dependency>
    <Dependency Name="System.Resources.Extensions" Version="10.0.0-rc.2.25427.104">
      <Uri>https://github.com/dotnet/dotnet</Uri>
      <Sha>7ac1ca67bb1fb8a381c1c94a9f82a97725f0ccf3</Sha>
    </Dependency>
    <!-- Do not use properties based on:
         - Microsoft.WindowsDesktop.App.Ref
         - Microsoft.WindowsDesktop.App.Internal
         - Microsoft.NET.Sdk.WindowsDesktop
         - Microsoft.Dotnet.WinForms.ProjectTemplates
         - Microsoft.DotNet.Wpf.ProjectTemplates
         In VMR builds on non-Windows, they aren't built. Instead, use the following:
         - Microsoft.WindowsDesktop.App.Ref - Microsoft.NETCore.App.Ref
         - Microsoft.WindowsDesktop.App.Internal - Microsoft.NETCore.Platforms
         - Microsoft.NET.Sdk.WindowsDesktop - Microsoft.NETCore.App.Ref
         - Microsoft.Dotnet.WinForms.ProjectTemplates - Microsoft.NETCore.Platforms
         - Microsoft.DotNet.Wpf.ProjectTemplates - Microsoft.NETCore.Platforms
    -->
    <Dependency Name="Microsoft.WindowsDesktop.App.Ref" Version="10.0.0-rc.2.25427.104">
      <Uri>https://github.com/dotnet/dotnet</Uri>
      <Sha>7ac1ca67bb1fb8a381c1c94a9f82a97725f0ccf3</Sha>
    </Dependency>
    <Dependency Name="Microsoft.WindowsDesktop.App.Internal" Version="10.0.0-rc.2.25427.104">
      <Uri>https://github.com/dotnet/dotnet</Uri>
      <Sha>7ac1ca67bb1fb8a381c1c94a9f82a97725f0ccf3</Sha>
    </Dependency>
    <Dependency Name="Microsoft.NET.Sdk.WindowsDesktop" Version="10.0.0-rc.2.25427.104">
      <Uri>https://github.com/dotnet/dotnet</Uri>
      <Sha>7ac1ca67bb1fb8a381c1c94a9f82a97725f0ccf3</Sha>
    </Dependency>
    <Dependency Name="Microsoft.AspNetCore.App.Ref" Version="10.0.0-rc.2.25427.104">
      <Uri>https://github.com/dotnet/dotnet</Uri>
      <Sha>7ac1ca67bb1fb8a381c1c94a9f82a97725f0ccf3</Sha>
    </Dependency>
    <Dependency Name="Microsoft.AspNetCore.App.Ref.Internal" Version="10.0.0-rc.2.25427.104">
      <Uri>https://github.com/dotnet/dotnet</Uri>
      <Sha>7ac1ca67bb1fb8a381c1c94a9f82a97725f0ccf3</Sha>
    </Dependency>
    <Dependency Name="dotnet-dev-certs" Version="10.0.0-rc.2.25427.104">
      <Uri>https://github.com/dotnet/dotnet</Uri>
      <Sha>7ac1ca67bb1fb8a381c1c94a9f82a97725f0ccf3</Sha>
    </Dependency>
    <Dependency Name="dotnet-user-jwts" Version="10.0.0-rc.2.25427.104">
      <Uri>https://github.com/dotnet/dotnet</Uri>
      <Sha>7ac1ca67bb1fb8a381c1c94a9f82a97725f0ccf3</Sha>
    </Dependency>
    <Dependency Name="dotnet-user-secrets" Version="10.0.0-rc.2.25427.104">
      <Uri>https://github.com/dotnet/dotnet</Uri>
      <Sha>7ac1ca67bb1fb8a381c1c94a9f82a97725f0ccf3</Sha>
    </Dependency>
    <Dependency Name="Microsoft.AspNetCore.Analyzers" Version="10.0.0-rc.2.25427.104">
      <Uri>https://github.com/dotnet/dotnet</Uri>
      <Sha>7ac1ca67bb1fb8a381c1c94a9f82a97725f0ccf3</Sha>
    </Dependency>
    <!-- Authentication and Components needed for dotnet/maui CoherentParentDependency -->
    <Dependency Name="Microsoft.AspNetCore.Authentication.Facebook" Version="10.0.0-rc.2.25427.104">
      <Uri>https://github.com/dotnet/dotnet</Uri>
      <Sha>7ac1ca67bb1fb8a381c1c94a9f82a97725f0ccf3</Sha>
    </Dependency>
    <Dependency Name="Microsoft.AspNetCore.Authentication.Google" Version="10.0.0-rc.2.25427.104">
      <Uri>https://github.com/dotnet/dotnet</Uri>
      <Sha>7ac1ca67bb1fb8a381c1c94a9f82a97725f0ccf3</Sha>
    </Dependency>
    <Dependency Name="Microsoft.AspNetCore.Authentication.MicrosoftAccount" Version="10.0.0-rc.2.25427.104">
      <Uri>https://github.com/dotnet/dotnet</Uri>
      <Sha>7ac1ca67bb1fb8a381c1c94a9f82a97725f0ccf3</Sha>
    </Dependency>
    <Dependency Name="Microsoft.AspNetCore.Components" Version="10.0.0-rc.2.25427.104">
      <Uri>https://github.com/dotnet/dotnet</Uri>
      <Sha>7ac1ca67bb1fb8a381c1c94a9f82a97725f0ccf3</Sha>
    </Dependency>
    <Dependency Name="Microsoft.AspNetCore.Components.Analyzers" Version="10.0.0-rc.2.25427.104">
      <Uri>https://github.com/dotnet/dotnet</Uri>
      <Sha>7ac1ca67bb1fb8a381c1c94a9f82a97725f0ccf3</Sha>
    </Dependency>
    <Dependency Name="Microsoft.AspNetCore.Components.Forms" Version="10.0.0-rc.2.25427.104">
      <Uri>https://github.com/dotnet/dotnet</Uri>
      <Sha>7ac1ca67bb1fb8a381c1c94a9f82a97725f0ccf3</Sha>
    </Dependency>
    <Dependency Name="Microsoft.AspNetCore.Components.WebAssembly" Version="10.0.0-rc.2.25427.104">
      <Uri>https://github.com/dotnet/dotnet</Uri>
      <Sha>7ac1ca67bb1fb8a381c1c94a9f82a97725f0ccf3</Sha>
    </Dependency>
    <Dependency Name="Microsoft.AspNetCore.Components.WebAssembly.Server" Version="10.0.0-rc.2.25427.104">
      <Uri>https://github.com/dotnet/dotnet</Uri>
      <Sha>7ac1ca67bb1fb8a381c1c94a9f82a97725f0ccf3</Sha>
    </Dependency>
    <Dependency Name="Microsoft.AspNetCore.Components.SdkAnalyzers" Version="10.0.0-rc.2.25427.104">
      <Uri>https://github.com/dotnet/dotnet</Uri>
      <Sha>7ac1ca67bb1fb8a381c1c94a9f82a97725f0ccf3</Sha>
    </Dependency>
    <Dependency Name="Microsoft.AspNetCore.Components.WebView" Version="10.0.0-rc.2.25427.104">
      <Uri>https://github.com/dotnet/dotnet</Uri>
      <Sha>7ac1ca67bb1fb8a381c1c94a9f82a97725f0ccf3</Sha>
    </Dependency>
    <Dependency Name="Microsoft.AspNetCore.Metadata" Version="10.0.0-rc.2.25427.104">
      <Uri>https://github.com/dotnet/dotnet</Uri>
      <Sha>7ac1ca67bb1fb8a381c1c94a9f82a97725f0ccf3</Sha>
    </Dependency>
    <Dependency Name="Microsoft.AspNetCore.Mvc.Analyzers" Version="10.0.0-rc.2.25427.104">
      <Uri>https://github.com/dotnet/dotnet</Uri>
      <Sha>7ac1ca67bb1fb8a381c1c94a9f82a97725f0ccf3</Sha>
    </Dependency>
    <Dependency Name="Microsoft.AspNetCore.Mvc.Api.Analyzers" Version="10.0.0-rc.2.25427.104">
      <Uri>https://github.com/dotnet/dotnet</Uri>
      <Sha>7ac1ca67bb1fb8a381c1c94a9f82a97725f0ccf3</Sha>
    </Dependency>
    <Dependency Name="Microsoft.Extensions.FileProviders.Embedded" Version="10.0.0-rc.2.25427.104">
      <Uri>https://github.com/dotnet/dotnet</Uri>
      <Sha>7ac1ca67bb1fb8a381c1c94a9f82a97725f0ccf3</Sha>
    </Dependency>
    <Dependency Name="Microsoft.AspNetCore.Authorization" Version="10.0.0-rc.2.25427.104">
      <Uri>https://github.com/dotnet/dotnet</Uri>
      <Sha>7ac1ca67bb1fb8a381c1c94a9f82a97725f0ccf3</Sha>
    </Dependency>
    <Dependency Name="Microsoft.AspNetCore.Components.Web" Version="10.0.0-rc.2.25427.104">
      <Uri>https://github.com/dotnet/dotnet</Uri>
      <Sha>7ac1ca67bb1fb8a381c1c94a9f82a97725f0ccf3</Sha>
    </Dependency>
    <Dependency Name="Microsoft.JSInterop" Version="10.0.0-rc.2.25427.104">
      <Uri>https://github.com/dotnet/dotnet</Uri>
      <Sha>7ac1ca67bb1fb8a381c1c94a9f82a97725f0ccf3</Sha>
    </Dependency>
    <Dependency Name="Microsoft.Extensions.ObjectPool" Version="10.0.0-rc.2.25427.104">
      <Uri>https://github.com/dotnet/dotnet</Uri>
      <Sha>7ac1ca67bb1fb8a381c1c94a9f82a97725f0ccf3</Sha>
    </Dependency>
    <Dependency Name="Microsoft.AspNetCore.DeveloperCertificates.XPlat" Version="10.0.0-rc.2.25427.104">
      <Uri>https://github.com/dotnet/dotnet</Uri>
      <Sha>7ac1ca67bb1fb8a381c1c94a9f82a97725f0ccf3</Sha>
    </Dependency>
    <Dependency Name="Microsoft.AspNetCore.TestHost" Version="10.0.0-rc.2.25427.104">
      <Uri>https://github.com/dotnet/dotnet</Uri>
      <Sha>7ac1ca67bb1fb8a381c1c94a9f82a97725f0ccf3</Sha>
    </Dependency>
    <Dependency Name="Microsoft.DotNet.Web.ItemTemplates.10.0" Version="10.0.0-rc.2.25427.104">
      <Uri>https://github.com/dotnet/dotnet</Uri>
      <Sha>7ac1ca67bb1fb8a381c1c94a9f82a97725f0ccf3</Sha>
    </Dependency>
    <Dependency Name="Microsoft.DotNet.Web.ProjectTemplates.10.0" Version="10.0.0-rc.2.25427.104">
      <Uri>https://github.com/dotnet/dotnet</Uri>
      <Sha>7ac1ca67bb1fb8a381c1c94a9f82a97725f0ccf3</Sha>
    </Dependency>
    <Dependency Name="Microsoft.CodeAnalysis.Razor.Tooling.Internal" Version="10.0.0-preview.25427.104">
      <Uri>https://github.com/dotnet/dotnet</Uri>
      <Sha>7ac1ca67bb1fb8a381c1c94a9f82a97725f0ccf3</Sha>
    </Dependency>
    <Dependency Name="Microsoft.AspNetCore.Mvc.Razor.Extensions.Tooling.Internal" Version="10.0.0-preview.25427.104">
      <Uri>https://github.com/dotnet/dotnet</Uri>
      <Sha>7ac1ca67bb1fb8a381c1c94a9f82a97725f0ccf3</Sha>
    </Dependency>
    <Dependency Name="Microsoft.NET.Sdk.Razor.SourceGenerators.Transport" Version="10.0.0-preview.25427.104">
      <Uri>https://github.com/dotnet/dotnet</Uri>
      <Sha>7ac1ca67bb1fb8a381c1c94a9f82a97725f0ccf3</Sha>
    </Dependency>
    <Dependency Name="Microsoft.Web.Xdt" Version="3.2.0-preview.25427.104">
      <Uri>https://github.com/dotnet/dotnet</Uri>
      <Sha>7ac1ca67bb1fb8a381c1c94a9f82a97725f0ccf3</Sha>
    </Dependency>
    <Dependency Name="Microsoft.CodeAnalysis.PublicApiAnalyzers" Version="5.0.0-2.25427.104">
      <Uri>https://github.com/dotnet/dotnet</Uri>
      <Sha>7ac1ca67bb1fb8a381c1c94a9f82a97725f0ccf3</Sha>
    </Dependency>
    <Dependency Name="System.CommandLine" Version="2.0.0-rc.2.25427.104">
      <Uri>https://github.com/dotnet/dotnet</Uri>
      <Sha>7ac1ca67bb1fb8a381c1c94a9f82a97725f0ccf3</Sha>
    </Dependency>
    <!-- Microsoft.CodeAnalysis.Workspaces.MSBuild transitively references M.Bcl.AsyncInterfaces.
         Adding an explicit dependency to make sure the latest version is used instead of the SBRP
         one under source build. -->
    <Dependency Name="Microsoft.DiaSymReader" Version="2.2.0-beta.25427.104">
      <Uri>https://github.com/dotnet/dotnet</Uri>
      <Sha>7ac1ca67bb1fb8a381c1c94a9f82a97725f0ccf3</Sha>
    </Dependency>
    <Dependency Name="Microsoft.Deployment.DotNet.Releases" Version="2.0.0-preview.1.25427.104">
      <Uri>https://github.com/dotnet/dotnet</Uri>
      <Sha>7ac1ca67bb1fb8a381c1c94a9f82a97725f0ccf3</Sha>
    </Dependency>
    <Dependency Name="Microsoft.Build.Tasks.Git" Version="10.0.0-beta.25427.104">
      <Uri>https://github.com/dotnet/dotnet</Uri>
      <Sha>7ac1ca67bb1fb8a381c1c94a9f82a97725f0ccf3</Sha>
    </Dependency>
    <Dependency Name="Microsoft.SourceLink.Common" Version="10.0.0-beta.25427.104">
      <Uri>https://github.com/dotnet/dotnet</Uri>
      <Sha>7ac1ca67bb1fb8a381c1c94a9f82a97725f0ccf3</Sha>
    </Dependency>
    <Dependency Name="Microsoft.SourceLink.AzureRepos.Git" Version="10.0.0-beta.25427.104">
      <Uri>https://github.com/dotnet/dotnet</Uri>
      <Sha>7ac1ca67bb1fb8a381c1c94a9f82a97725f0ccf3</Sha>
    </Dependency>
    <Dependency Name="Microsoft.SourceLink.GitHub" Version="10.0.0-beta.25427.104">
      <Uri>https://github.com/dotnet/dotnet</Uri>
      <Sha>7ac1ca67bb1fb8a381c1c94a9f82a97725f0ccf3</Sha>
    </Dependency>
    <Dependency Name="Microsoft.SourceLink.GitLab" Version="10.0.0-beta.25427.104">
      <Uri>https://github.com/dotnet/dotnet</Uri>
      <Sha>7ac1ca67bb1fb8a381c1c94a9f82a97725f0ccf3</Sha>
    </Dependency>
    <Dependency Name="Microsoft.SourceLink.Bitbucket.Git" Version="10.0.0-beta.25427.104">
      <Uri>https://github.com/dotnet/dotnet</Uri>
      <Sha>7ac1ca67bb1fb8a381c1c94a9f82a97725f0ccf3</Sha>
    </Dependency>
    <!-- Dependency required for flowing correct package version in source-build, using PVP flow. -->
    <Dependency Name="Microsoft.Extensions.Logging" Version="10.0.0-rc.2.25427.104">
      <Uri>https://github.com/dotnet/dotnet</Uri>
      <Sha>7ac1ca67bb1fb8a381c1c94a9f82a97725f0ccf3</Sha>
    </Dependency>
    <!-- Dependency required for flowing correct package version in source-build, using PVP flow. -->
    <Dependency Name="Microsoft.Extensions.Logging.Abstractions" Version="10.0.0-rc.2.25427.104">
      <Uri>https://github.com/dotnet/dotnet</Uri>
      <Sha>7ac1ca67bb1fb8a381c1c94a9f82a97725f0ccf3</Sha>
    </Dependency>
    <!-- Dependency required for flowing correct package version in source-build, using PVP flow. -->
    <Dependency Name="Microsoft.Extensions.Logging.Console" Version="10.0.0-rc.2.25427.104">
      <Uri>https://github.com/dotnet/dotnet</Uri>
      <Sha>7ac1ca67bb1fb8a381c1c94a9f82a97725f0ccf3</Sha>
    </Dependency>
    <!-- Dependency required for flowing correct package version in source-build, using PVP flow. -->
    <Dependency Name="Microsoft.Extensions.FileSystemGlobbing" Version="10.0.0-rc.2.25427.104">
      <Uri>https://github.com/dotnet/dotnet</Uri>
      <Sha>7ac1ca67bb1fb8a381c1c94a9f82a97725f0ccf3</Sha>
    </Dependency>
    <!-- Dependency required for flowing correct package version in source-build, using PVP flow. -->
    <Dependency Name="System.ServiceProcess.ServiceController" Version="10.0.0-rc.2.25427.104">
      <Uri>https://github.com/dotnet/dotnet</Uri>
      <Sha>7ac1ca67bb1fb8a381c1c94a9f82a97725f0ccf3</Sha>
    </Dependency>
    <Dependency Name="System.Text.Json" Version="10.0.0-rc.2.25427.104">
      <Uri>https://github.com/dotnet/dotnet</Uri>
      <Sha>7ac1ca67bb1fb8a381c1c94a9f82a97725f0ccf3</Sha>
    </Dependency>
    <Dependency Name="Microsoft.Bcl.AsyncInterfaces" Version="10.0.0-rc.2.25427.104">
      <Uri>https://github.com/dotnet/dotnet</Uri>
      <Sha>7ac1ca67bb1fb8a381c1c94a9f82a97725f0ccf3</Sha>
    </Dependency>
    <Dependency Name="Microsoft.Extensions.FileProviders.Abstractions" Version="10.0.0-rc.2.25427.104">
      <Uri>https://github.com/dotnet/dotnet</Uri>
      <Sha>7ac1ca67bb1fb8a381c1c94a9f82a97725f0ccf3</Sha>
    </Dependency>
    <Dependency Name="Microsoft.Win32.SystemEvents" Version="10.0.0-rc.2.25427.104">
      <Uri>https://github.com/dotnet/dotnet</Uri>
      <Sha>7ac1ca67bb1fb8a381c1c94a9f82a97725f0ccf3</Sha>
    </Dependency>
    <Dependency Name="System.Composition.AttributedModel" Version="10.0.0-rc.2.25427.104">
      <Uri>https://github.com/dotnet/dotnet</Uri>
      <Sha>7ac1ca67bb1fb8a381c1c94a9f82a97725f0ccf3</Sha>
    </Dependency>
    <Dependency Name="System.Composition.Convention" Version="10.0.0-rc.2.25427.104">
      <Uri>https://github.com/dotnet/dotnet</Uri>
      <Sha>7ac1ca67bb1fb8a381c1c94a9f82a97725f0ccf3</Sha>
    </Dependency>
    <Dependency Name="System.Composition.Hosting" Version="10.0.0-rc.2.25427.104">
      <Uri>https://github.com/dotnet/dotnet</Uri>
      <Sha>7ac1ca67bb1fb8a381c1c94a9f82a97725f0ccf3</Sha>
    </Dependency>
    <Dependency Name="System.Composition.Runtime" Version="10.0.0-rc.2.25427.104">
      <Uri>https://github.com/dotnet/dotnet</Uri>
      <Sha>7ac1ca67bb1fb8a381c1c94a9f82a97725f0ccf3</Sha>
    </Dependency>
    <Dependency Name="System.Composition.TypedParts" Version="10.0.0-rc.2.25427.104">
      <Uri>https://github.com/dotnet/dotnet</Uri>
      <Sha>7ac1ca67bb1fb8a381c1c94a9f82a97725f0ccf3</Sha>
    </Dependency>
    <Dependency Name="System.Configuration.ConfigurationManager" Version="10.0.0-rc.2.25427.104">
      <Uri>https://github.com/dotnet/dotnet</Uri>
      <Sha>7ac1ca67bb1fb8a381c1c94a9f82a97725f0ccf3</Sha>
    </Dependency>
    <Dependency Name="System.Diagnostics.DiagnosticSource" Version="10.0.0-rc.2.25427.104">
      <Uri>https://github.com/dotnet/dotnet</Uri>
      <Sha>7ac1ca67bb1fb8a381c1c94a9f82a97725f0ccf3</Sha>
    </Dependency>
    <Dependency Name="System.Security.Cryptography.Pkcs" Version="10.0.0-rc.2.25427.104">
      <Uri>https://github.com/dotnet/dotnet</Uri>
      <Sha>7ac1ca67bb1fb8a381c1c94a9f82a97725f0ccf3</Sha>
    </Dependency>
    <Dependency Name="System.Security.Cryptography.Xml" Version="10.0.0-rc.2.25427.104">
      <Uri>https://github.com/dotnet/dotnet</Uri>
      <Sha>7ac1ca67bb1fb8a381c1c94a9f82a97725f0ccf3</Sha>
    </Dependency>
    <Dependency Name="System.Security.Permissions" Version="10.0.0-rc.2.25427.104">
      <Uri>https://github.com/dotnet/dotnet</Uri>
      <Sha>7ac1ca67bb1fb8a381c1c94a9f82a97725f0ccf3</Sha>
    </Dependency>
    <Dependency Name="System.Windows.Extensions" Version="10.0.0-rc.2.25427.104">
      <Uri>https://github.com/dotnet/dotnet</Uri>
      <Sha>7ac1ca67bb1fb8a381c1c94a9f82a97725f0ccf3</Sha>
    </Dependency>
  </ProductDependencies>
  <ToolsetDependencies>
    <Dependency Name="Microsoft.DotNet.Arcade.Sdk" Version="10.0.0-beta.25427.104">
      <Uri>https://github.com/dotnet/dotnet</Uri>
      <Sha>7ac1ca67bb1fb8a381c1c94a9f82a97725f0ccf3</Sha>
    </Dependency>
    <Dependency Name="Microsoft.DotNet.Build.Tasks.Installers" Version="10.0.0-beta.25427.104">
      <Uri>https://github.com/dotnet/dotnet</Uri>
      <Sha>7ac1ca67bb1fb8a381c1c94a9f82a97725f0ccf3</Sha>
    </Dependency>
    <Dependency Name="Microsoft.DotNet.Build.Tasks.Templating" Version="10.0.0-beta.25427.104">
      <Uri>https://github.com/dotnet/dotnet</Uri>
      <Sha>7ac1ca67bb1fb8a381c1c94a9f82a97725f0ccf3</Sha>
    </Dependency>
    <Dependency Name="Microsoft.DotNet.Build.Tasks.Workloads" Version="10.0.0-beta.25427.104">
      <Uri>https://github.com/dotnet/dotnet</Uri>
      <Sha>7ac1ca67bb1fb8a381c1c94a9f82a97725f0ccf3</Sha>
    </Dependency>
    <Dependency Name="Microsoft.DotNet.Helix.Sdk" Version="10.0.0-beta.25427.104">
      <Uri>https://github.com/dotnet/dotnet</Uri>
      <Sha>7ac1ca67bb1fb8a381c1c94a9f82a97725f0ccf3</Sha>
    </Dependency>
    <Dependency Name="Microsoft.DotNet.SignTool" Version="10.0.0-beta.25427.104">
      <Uri>https://github.com/dotnet/dotnet</Uri>
      <Sha>7ac1ca67bb1fb8a381c1c94a9f82a97725f0ccf3</Sha>
    </Dependency>
    <Dependency Name="Microsoft.DotNet.XUnitExtensions" Version="10.0.0-beta.25427.104">
      <Uri>https://github.com/dotnet/dotnet</Uri>
      <Sha>7ac1ca67bb1fb8a381c1c94a9f82a97725f0ccf3</Sha>
    </Dependency>
    <Dependency Name="Microsoft.DotNet.XliffTasks" Version="10.0.0-beta.25427.104">
      <Uri>https://github.com/dotnet/dotnet</Uri>
      <Sha>7ac1ca67bb1fb8a381c1c94a9f82a97725f0ccf3</Sha>
    </Dependency>
    <Dependency Name="System.Reflection.MetadataLoadContext" Version="10.0.0-rc.2.25427.104">
      <Uri>https://github.com/dotnet/dotnet</Uri>
      <Sha>7ac1ca67bb1fb8a381c1c94a9f82a97725f0ccf3</Sha>
    </Dependency>
    <Dependency Name="Microsoft.Testing.Platform" Version="1.9.0-preview.25453.10">
      <Uri>https://github.com/microsoft/testfx</Uri>
      <Sha>684f40affad7afc91e8a960cc64ebf12bc25a3d1</Sha>
    </Dependency>
    <Dependency Name="MSTest" Version="3.11.0-preview.25453.10">
      <Uri>https://github.com/microsoft/testfx</Uri>
      <Sha>684f40affad7afc91e8a960cc64ebf12bc25a3d1</Sha>
    </Dependency>
    <Dependency Name="Microsoft.Extensions.Configuration.Ini" Version="10.0.0-rc.2.25427.104">
      <Uri>https://github.com/dotnet/dotnet</Uri>
      <Sha>7ac1ca67bb1fb8a381c1c94a9f82a97725f0ccf3</Sha>
    </Dependency>
  </ToolsetDependencies>
</Dependencies><|MERGE_RESOLUTION|>--- conflicted
+++ resolved
@@ -1,10 +1,6 @@
 <?xml version="1.0" encoding="utf-8"?>
 <Dependencies>
-<<<<<<< HEAD
   <Source Uri="https://github.com/dotnet/dotnet" Mapping="sdk" Sha="7ac1ca67bb1fb8a381c1c94a9f82a97725f0ccf3" BarId="281128" />
-=======
-  <Source Uri="https://github.com/dotnet/dotnet" Mapping="sdk" Sha="7f2a07b481a3d24677ebcf6a45e7e27c8ff95a4e" BarId="279809" />
->>>>>>> 270865c5
   <ProductDependencies>
     <Dependency Name="Microsoft.TemplateEngine.Abstractions" Version="10.0.100-rc.2.25427.104">
       <Uri>https://github.com/dotnet/dotnet</Uri>
@@ -558,12 +554,16 @@
       <Sha>7ac1ca67bb1fb8a381c1c94a9f82a97725f0ccf3</Sha>
     </Dependency>
     <Dependency Name="Microsoft.Testing.Platform" Version="1.9.0-preview.25453.10">
+    <Dependency Name="Microsoft.Testing.Platform" Version="1.9.0-preview.25453.10">
       <Uri>https://github.com/microsoft/testfx</Uri>
       <Sha>684f40affad7afc91e8a960cc64ebf12bc25a3d1</Sha>
-    </Dependency>
+      <Sha>684f40affad7afc91e8a960cc64ebf12bc25a3d1</Sha>
+    </Dependency>
+    <Dependency Name="MSTest" Version="3.11.0-preview.25453.10">
     <Dependency Name="MSTest" Version="3.11.0-preview.25453.10">
       <Uri>https://github.com/microsoft/testfx</Uri>
       <Sha>684f40affad7afc91e8a960cc64ebf12bc25a3d1</Sha>
+      <Sha>684f40affad7afc91e8a960cc64ebf12bc25a3d1</Sha>
     </Dependency>
     <Dependency Name="Microsoft.Extensions.Configuration.Ini" Version="10.0.0-rc.2.25427.104">
       <Uri>https://github.com/dotnet/dotnet</Uri>

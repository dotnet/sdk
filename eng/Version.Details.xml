--- conflicted
+++ resolved
@@ -3,18 +3,6 @@
   <ProductDependencies>
     <Dependency Name="Microsoft.TemplateEngine.Abstractions" Version="9.0.204">
       <Uri>https://github.com/dotnet/templating</Uri>
-<<<<<<< HEAD
-      <Sha>35eb08d048d4f4667db94b07f0e838ccd5fb5169</Sha>
-    </Dependency>
-    <Dependency Name="Microsoft.TemplateEngine.Mocks" Version="9.0.106-servicing.25209.3">
-      <Uri>https://github.com/dotnet/templating</Uri>
-      <Sha>35eb08d048d4f4667db94b07f0e838ccd5fb5169</Sha>
-    </Dependency>
-    <!-- Intermediate is necessary for source build. -->
-    <Dependency Name="Microsoft.SourceBuild.Intermediate.templating" Version="9.0.106-servicing.25209.3">
-      <Uri>https://github.com/dotnet/templating</Uri>
-      <Sha>35eb08d048d4f4667db94b07f0e838ccd5fb5169</Sha>
-=======
       <Sha>029cb834bc42a5f6091cb6e8937b14b6da02d29c</Sha>
     </Dependency>
     <Dependency Name="Microsoft.TemplateEngine.Mocks" Version="9.0.204-servicing.25209.4">
@@ -25,7 +13,6 @@
     <Dependency Name="Microsoft.SourceBuild.Intermediate.templating" Version="9.0.204-servicing.25209.4">
       <Uri>https://github.com/dotnet/templating</Uri>
       <Sha>029cb834bc42a5f6091cb6e8937b14b6da02d29c</Sha>
->>>>>>> 9e28e081
       <SourceBuild RepoName="templating" ManagedOnly="true" />
     </Dependency>
     <Dependency Name="Microsoft.NETCore.App.Ref" Version="9.0.3">
@@ -82,20 +69,6 @@
       <Sha>dad5528e5bdf92a05a5a404c5f7939523390b96d</Sha>
       <SourceBuild RepoName="emsdk" ManagedOnly="true" />
     </Dependency>
-<<<<<<< HEAD
-    <Dependency Name="Microsoft.Build" Version="17.12.34">
-      <Uri>https://github.com/dotnet/msbuild</Uri>
-      <Sha>762d7c2e9441e84a22b0dea75418c40c9cd397b3</Sha>
-    </Dependency>
-    <Dependency Name="Microsoft.Build.Localization" Version="17.12.34-preview-25210-04">
-      <Uri>https://github.com/dotnet/msbuild</Uri>
-      <Sha>762d7c2e9441e84a22b0dea75418c40c9cd397b3</Sha>
-    </Dependency>
-    <!-- Intermediate is necessary for source build. -->
-    <Dependency Name="Microsoft.SourceBuild.Intermediate.msbuild" Version="17.12.34-preview-25210-04">
-      <Uri>https://github.com/dotnet/msbuild</Uri>
-      <Sha>762d7c2e9441e84a22b0dea75418c40c9cd397b3</Sha>
-=======
     <Dependency Name="Microsoft.Build" Version="17.13.24">
       <Uri>https://github.com/dotnet/msbuild</Uri>
       <Sha>7a09d5ee44eb217e9c1ae0bab242c79c70423577</Sha>
@@ -108,7 +81,6 @@
     <Dependency Name="Microsoft.SourceBuild.Intermediate.msbuild" Version="17.13.24-preview-25209-01">
       <Uri>https://github.com/dotnet/msbuild</Uri>
       <Sha>7a09d5ee44eb217e9c1ae0bab242c79c70423577</Sha>
->>>>>>> 9e28e081
       <SourceBuild RepoName="msbuild" ManagedOnly="true" />
     </Dependency>
     <Dependency Name="Microsoft.FSharp.Compiler" Version="13.9.202-beta.25154.2">

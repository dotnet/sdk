--- conflicted
+++ resolved
@@ -131,15 +131,11 @@
       <Uri>https://github.com/dotnet/roslyn</Uri>
       <Sha>6908aead3a8b313798c381d5e435e9e6068301a7</Sha>
     </Dependency>
-<<<<<<< HEAD
-    <Dependency Name="Microsoft.CodeAnalysis.Workspaces.Common" Version="4.14.0-1.25064.9">
-      <Uri>https://github.com/dotnet/roslyn</Uri>
-      <Sha>6b364f666a4014bc8269131ef30df18c16a83511</Sha>
-    </Dependency>
-    <Dependency Name="Microsoft.CodeAnalysis.Workspaces.MSBuild" Version="4.14.0-1.25064.9">
-=======
+    <Dependency Name="Microsoft.CodeAnalysis.Workspaces.Common" Version="4.14.0-1.25070.2">
+      <Uri>https://github.com/dotnet/roslyn</Uri>
+      <Sha>6908aead3a8b313798c381d5e435e9e6068301a7</Sha>
+    </Dependency>
     <Dependency Name="Microsoft.CodeAnalysis.Workspaces.MSBuild" Version="4.14.0-1.25070.2">
->>>>>>> a076841e
       <Uri>https://github.com/dotnet/roslyn</Uri>
       <Sha>6908aead3a8b313798c381d5e435e9e6068301a7</Sha>
     </Dependency>

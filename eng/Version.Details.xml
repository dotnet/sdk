<?xml version="1.0" encoding="utf-8"?>
<Dependencies>
  <ProductDependencies>
    <Dependency Name="Microsoft.TemplateEngine.Abstractions" Version="10.0.100-alpha.1.25062.9">
      <Uri>https://github.com/dotnet/templating</Uri>
      <Sha>4a9cd8c45d20e89f5230050bf34492964f2260cb</Sha>
    </Dependency>
    <Dependency Name="Microsoft.TemplateEngine.Mocks" Version="10.0.100-alpha.1.25062.9">
      <Uri>https://github.com/dotnet/templating</Uri>
      <Sha>4a9cd8c45d20e89f5230050bf34492964f2260cb</Sha>
    </Dependency>
    <!-- Intermediate is necessary for source build. -->
    <Dependency Name="Microsoft.SourceBuild.Intermediate.templating" Version="10.0.100-alpha.1.25062.9">
      <Uri>https://github.com/dotnet/templating</Uri>
      <Sha>4a9cd8c45d20e89f5230050bf34492964f2260cb</Sha>
      <SourceBuild RepoName="templating" ManagedOnly="true" />
    </Dependency>
    <Dependency Name="Microsoft.NETCore.App.Ref" Version="10.0.0-alpha.1.25062.3">
      <Uri>https://github.com/dotnet/runtime</Uri>
      <Sha>010e61a4f46d6d9b544cde169dc034417de7223a</Sha>
    </Dependency>
    <Dependency Name="VS.Redist.Common.NetCore.SharedFramework.x64.10.0" Version="10.0.0-alpha.1.25062.3">
      <Uri>https://github.com/dotnet/runtime</Uri>
      <Sha>010e61a4f46d6d9b544cde169dc034417de7223a</Sha>
    </Dependency>
    <Dependency Name="VS.Redist.Common.NetCore.TargetingPack.x64.10.0" Version="10.0.0-alpha.1.25062.3">
      <Uri>https://github.com/dotnet/runtime</Uri>
      <Sha>010e61a4f46d6d9b544cde169dc034417de7223a</Sha>
    </Dependency>
    <Dependency Name="Microsoft.NETCore.App.Runtime.win-x64" Version="10.0.0-alpha.1.25062.3">
      <Uri>https://github.com/dotnet/runtime</Uri>
      <Sha>010e61a4f46d6d9b544cde169dc034417de7223a</Sha>
    </Dependency>
    <Dependency Name="Microsoft.NETCore.App.Host.win-x64" Version="10.0.0-alpha.1.25062.3">
      <Uri>https://github.com/dotnet/runtime</Uri>
      <Sha>010e61a4f46d6d9b544cde169dc034417de7223a</Sha>
    </Dependency>
    <Dependency Name="Microsoft.NETCore.Platforms" Version="10.0.0-alpha.1.25062.3">
      <Uri>https://github.com/dotnet/runtime</Uri>
      <Sha>010e61a4f46d6d9b544cde169dc034417de7223a</Sha>
    </Dependency>
    <Dependency Name="Microsoft.NET.HostModel" Version="10.0.0-alpha.1.25062.3">
      <Uri>https://github.com/dotnet/runtime</Uri>
      <Sha>010e61a4f46d6d9b544cde169dc034417de7223a</Sha>
    </Dependency>
    <Dependency Name="System.IO.Hashing" Version="10.0.0-alpha.1.25062.3">
      <Uri>https://github.com/dotnet/runtime</Uri>
      <Sha>010e61a4f46d6d9b544cde169dc034417de7223a</Sha>
    </Dependency>
    <Dependency Name="Microsoft.Extensions.DependencyModel" Version="10.0.0-alpha.1.25062.3">
      <Uri>https://github.com/dotnet/runtime</Uri>
      <Sha>010e61a4f46d6d9b544cde169dc034417de7223a</Sha>
    </Dependency>
    <!-- Intermediate is necessary for source build. -->
    <Dependency Name="Microsoft.SourceBuild.Intermediate.runtime.linux-x64" Version="10.0.0-alpha.1.25062.3">
      <Uri>https://github.com/dotnet/runtime</Uri>
      <Sha>010e61a4f46d6d9b544cde169dc034417de7223a</Sha>
      <SourceBuild RepoName="runtime" ManagedOnly="false" />
    </Dependency>
    <!-- Change blob version in GenerateLayout.targets if this is unpinned to service targeting pack -->
    <!-- No new netstandard.library planned for 3.1 timeframe at this time. -->
    <Dependency Name="NETStandard.Library.Ref" Version="2.1.0" Pinned="true">
      <Uri>https://github.com/dotnet/core-setup</Uri>
      <Sha>7d57652f33493fa022125b7f63aad0d70c52d810</Sha>
    </Dependency>
    <Dependency Name="Microsoft.NET.Workload.Emscripten.Current.Manifest-10.0.100.Transport" Version="10.0.0-alpha.1.25059.1" CoherentParentDependency="Microsoft.NETCore.App.Runtime.win-x64">
      <Uri>https://github.com/dotnet/emsdk</Uri>
      <Sha>0de3165cb0d56323b6caaf8e9916d4d9e72da32d</Sha>
    </Dependency>
    <!-- Intermediate is necessary for source build. -->
    <Dependency Name="Microsoft.SourceBuild.Intermediate.emsdk" Version="10.0.0-alpha.1.25059.1" CoherentParentDependency="Microsoft.NETCore.App.Runtime.win-x64">
      <Uri>https://github.com/dotnet/emsdk</Uri>
      <Sha>0de3165cb0d56323b6caaf8e9916d4d9e72da32d</Sha>
      <SourceBuild RepoName="emsdk" ManagedOnly="true" />
    </Dependency>
    <Dependency Name="Microsoft.Build" Version="17.14.0-preview-25063-01">
      <Uri>https://github.com/dotnet/msbuild</Uri>
      <Sha>f69d764639f8b6f1d49d543b44f1fdbe24d38c37</Sha>
    </Dependency>
    <Dependency Name="Microsoft.Build.Localization" Version="17.14.0-preview-25063-01">
      <Uri>https://github.com/dotnet/msbuild</Uri>
      <Sha>f69d764639f8b6f1d49d543b44f1fdbe24d38c37</Sha>
    </Dependency>
    <!-- Intermediate is necessary for source build. -->
    <Dependency Name="Microsoft.SourceBuild.Intermediate.msbuild" Version="17.14.0-preview-25063-01">
      <Uri>https://github.com/dotnet/msbuild</Uri>
      <Sha>f69d764639f8b6f1d49d543b44f1fdbe24d38c37</Sha>
      <SourceBuild RepoName="msbuild" ManagedOnly="true" />
    </Dependency>
    <Dependency Name="Microsoft.FSharp.Compiler" Version="13.9.200-beta.25056.5">
      <Uri>https://github.com/dotnet/fsharp</Uri>
      <Sha>63a09289745da5c256e7baf5f4194a750b1ec878</Sha>
    </Dependency>
    <!-- Intermediate is necessary for source build. -->
    <Dependency Name="Microsoft.SourceBuild.Intermediate.fsharp" Version="9.0.200-beta.25056.5">
      <Uri>https://github.com/dotnet/fsharp</Uri>
      <Sha>63a09289745da5c256e7baf5f4194a750b1ec878</Sha>
      <SourceBuild RepoName="fsharp" ManagedOnly="true" />
    </Dependency>
<<<<<<< HEAD
    <Dependency Name="Microsoft.Net.Compilers.Toolset" Version="4.12.0-3.24459.1">
      <Uri>https://github.com/dotnet/roslyn</Uri>
      <Sha>74f9a768bd10a7b9b0732bec47714ecd0f27e248</Sha>
    </Dependency>
    <!-- Intermediate is necessary for source build. -->
    <Dependency Name="Microsoft.SourceBuild.Intermediate.roslyn" Version="4.12.0-3.24459.1">
      <Uri>https://github.com/dotnet/roslyn</Uri>
      <Sha>74f9a768bd10a7b9b0732bec47714ecd0f27e248</Sha>
      <SourceBuild RepoName="roslyn" ManagedOnly="true" />
    </Dependency>
    <Dependency Name="Microsoft.Net.Compilers.Toolset.Framework" Version="4.12.0-3.24459.1">
      <Uri>https://github.com/dotnet/roslyn</Uri>
      <Sha>74f9a768bd10a7b9b0732bec47714ecd0f27e248</Sha>
    </Dependency>
    <Dependency Name="Microsoft.CodeAnalysis" Version="4.12.0-3.24459.1">
      <Uri>https://github.com/dotnet/roslyn</Uri>
      <Sha>74f9a768bd10a7b9b0732bec47714ecd0f27e248</Sha>
    </Dependency>
    <Dependency Name="Microsoft.CodeAnalysis.CSharp" Version="4.12.0-3.24459.1">
      <Uri>https://github.com/dotnet/roslyn</Uri>
      <Sha>74f9a768bd10a7b9b0732bec47714ecd0f27e248</Sha>
    </Dependency>
    <Dependency Name="Microsoft.CodeAnalysis.CSharp.CodeStyle" Version="4.12.0-3.24459.1">
      <Uri>https://github.com/dotnet/roslyn</Uri>
      <Sha>74f9a768bd10a7b9b0732bec47714ecd0f27e248</Sha>
    </Dependency>
    <Dependency Name="Microsoft.CodeAnalysis.CSharp.Features" Version="4.12.0-3.24459.1">
      <Uri>https://github.com/dotnet/roslyn</Uri>
      <Sha>74f9a768bd10a7b9b0732bec47714ecd0f27e248</Sha>
    </Dependency>
    <Dependency Name="Microsoft.CodeAnalysis.CSharp.Workspaces" Version="4.12.0-3.24459.1">
      <Uri>https://github.com/dotnet/roslyn</Uri>
      <Sha>74f9a768bd10a7b9b0732bec47714ecd0f27e248</Sha>
    </Dependency>
    <Dependency Name="Microsoft.CodeAnalysis.Workspaces.MSBuild" Version="4.12.0-3.24459.1">
      <Uri>https://github.com/dotnet/roslyn</Uri>
      <Sha>74f9a768bd10a7b9b0732bec47714ecd0f27e248</Sha>
=======
    <Dependency Name="Microsoft.Net.Compilers.Toolset" Version="4.13.0-3.25057.3">
      <Uri>https://github.com/dotnet/roslyn</Uri>
      <Sha>911cf5f462960bdd01df1ea3c0d0c217b3c3838b</Sha>
    </Dependency>
    <!-- Intermediate is necessary for source build. -->
    <Dependency Name="Microsoft.SourceBuild.Intermediate.roslyn" Version="4.13.0-3.25057.3">
      <Uri>https://github.com/dotnet/roslyn</Uri>
      <Sha>911cf5f462960bdd01df1ea3c0d0c217b3c3838b</Sha>
      <SourceBuild RepoName="roslyn" ManagedOnly="true" />
    </Dependency>
    <Dependency Name="Microsoft.Net.Compilers.Toolset.Framework" Version="4.13.0-3.25057.3">
      <Uri>https://github.com/dotnet/roslyn</Uri>
      <Sha>911cf5f462960bdd01df1ea3c0d0c217b3c3838b</Sha>
    </Dependency>
    <Dependency Name="Microsoft.CodeAnalysis" Version="4.13.0-3.25057.3">
      <Uri>https://github.com/dotnet/roslyn</Uri>
      <Sha>911cf5f462960bdd01df1ea3c0d0c217b3c3838b</Sha>
    </Dependency>
    <Dependency Name="Microsoft.CodeAnalysis.CSharp" Version="4.13.0-3.25057.3">
      <Uri>https://github.com/dotnet/roslyn</Uri>
      <Sha>911cf5f462960bdd01df1ea3c0d0c217b3c3838b</Sha>
    </Dependency>
    <Dependency Name="Microsoft.CodeAnalysis.CSharp.CodeStyle" Version="4.13.0-3.25057.3">
      <Uri>https://github.com/dotnet/roslyn</Uri>
      <Sha>911cf5f462960bdd01df1ea3c0d0c217b3c3838b</Sha>
    </Dependency>
    <Dependency Name="Microsoft.CodeAnalysis.CSharp.Features" Version="4.13.0-3.25057.3">
      <Uri>https://github.com/dotnet/roslyn</Uri>
      <Sha>911cf5f462960bdd01df1ea3c0d0c217b3c3838b</Sha>
    </Dependency>
    <Dependency Name="Microsoft.CodeAnalysis.CSharp.Workspaces" Version="4.13.0-3.25057.3">
      <Uri>https://github.com/dotnet/roslyn</Uri>
      <Sha>911cf5f462960bdd01df1ea3c0d0c217b3c3838b</Sha>
    </Dependency>
    <Dependency Name="Microsoft.CodeAnalysis.Workspaces.MSBuild" Version="4.13.0-3.25057.3">
      <Uri>https://github.com/dotnet/roslyn</Uri>
      <Sha>911cf5f462960bdd01df1ea3c0d0c217b3c3838b</Sha>
>>>>>>> 818246b6
    </Dependency>
    <Dependency Name="Microsoft.AspNetCore.DeveloperCertificates.XPlat" Version="10.0.0-alpha.2.25061.1">
      <Uri>https://github.com/dotnet/aspnetcore</Uri>
      <Sha>b2d50f7d2f36638fd2db5caf9cc8b759597058b7</Sha>
    </Dependency>
    <Dependency Name="Microsoft.AspNetCore.TestHost" Version="10.0.0-alpha.2.25061.1">
      <Uri>https://github.com/dotnet/aspnetcore</Uri>
      <Sha>b2d50f7d2f36638fd2db5caf9cc8b759597058b7</Sha>
    </Dependency>
    <Dependency Name="Microsoft.Build.NuGetSdkResolver" Version="6.13.0-rc.113">
      <Uri>https://github.com/nuget/nuget.client</Uri>
      <Sha>c4b26195ee5a77e70b2ea5fd50db87d6a9194c24</Sha>
    </Dependency>
    <Dependency Name="NuGet.Build.Tasks" Version="6.13.0-rc.113">
      <Uri>https://github.com/nuget/nuget.client</Uri>
      <Sha>c4b26195ee5a77e70b2ea5fd50db87d6a9194c24</Sha>
      <SourceBuildTarball RepoName="nuget-client" ManagedOnly="true" />
    </Dependency>
    <Dependency Name="NuGet.Build.Tasks.Console" Version="6.13.0-rc.113">
      <Uri>https://github.com/nuget/nuget.client</Uri>
      <Sha>c4b26195ee5a77e70b2ea5fd50db87d6a9194c24</Sha>
    </Dependency>
    <Dependency Name="NuGet.Build.Tasks.Pack" Version="6.13.0-rc.113">
      <Uri>https://github.com/nuget/nuget.client</Uri>
      <Sha>c4b26195ee5a77e70b2ea5fd50db87d6a9194c24</Sha>
    </Dependency>
    <Dependency Name="NuGet.Commands" Version="6.13.0-rc.113">
      <Uri>https://github.com/nuget/nuget.client</Uri>
      <Sha>c4b26195ee5a77e70b2ea5fd50db87d6a9194c24</Sha>
    </Dependency>
    <Dependency Name="NuGet.CommandLine.XPlat" Version="6.13.0-rc.113">
      <Uri>https://github.com/nuget/nuget.client</Uri>
      <Sha>c4b26195ee5a77e70b2ea5fd50db87d6a9194c24</Sha>
    </Dependency>
    <Dependency Name="NuGet.Common" Version="6.13.0-rc.113">
      <Uri>https://github.com/nuget/nuget.client</Uri>
      <Sha>c4b26195ee5a77e70b2ea5fd50db87d6a9194c24</Sha>
    </Dependency>
    <Dependency Name="NuGet.Configuration" Version="6.13.0-rc.113">
      <Uri>https://github.com/nuget/nuget.client</Uri>
      <Sha>c4b26195ee5a77e70b2ea5fd50db87d6a9194c24</Sha>
    </Dependency>
    <Dependency Name="NuGet.Credentials" Version="6.13.0-rc.113">
      <Uri>https://github.com/nuget/nuget.client</Uri>
      <Sha>c4b26195ee5a77e70b2ea5fd50db87d6a9194c24</Sha>
    </Dependency>
    <Dependency Name="NuGet.DependencyResolver.Core" Version="6.13.0-rc.113">
      <Uri>https://github.com/nuget/nuget.client</Uri>
      <Sha>c4b26195ee5a77e70b2ea5fd50db87d6a9194c24</Sha>
    </Dependency>
    <Dependency Name="NuGet.Frameworks" Version="6.13.0-rc.113">
      <Uri>https://github.com/nuget/nuget.client</Uri>
      <Sha>c4b26195ee5a77e70b2ea5fd50db87d6a9194c24</Sha>
    </Dependency>
    <Dependency Name="NuGet.LibraryModel" Version="6.13.0-rc.113">
      <Uri>https://github.com/nuget/nuget.client</Uri>
      <Sha>c4b26195ee5a77e70b2ea5fd50db87d6a9194c24</Sha>
    </Dependency>
    <Dependency Name="NuGet.ProjectModel" Version="6.13.0-rc.113">
      <Uri>https://github.com/nuget/nuget.client</Uri>
      <Sha>c4b26195ee5a77e70b2ea5fd50db87d6a9194c24</Sha>
    </Dependency>
    <Dependency Name="NuGet.Protocol" Version="6.13.0-rc.113">
      <Uri>https://github.com/nuget/nuget.client</Uri>
      <Sha>c4b26195ee5a77e70b2ea5fd50db87d6a9194c24</Sha>
    </Dependency>
    <Dependency Name="NuGet.Packaging" Version="6.13.0-rc.113">
      <Uri>https://github.com/nuget/nuget.client</Uri>
      <Sha>c4b26195ee5a77e70b2ea5fd50db87d6a9194c24</Sha>
    </Dependency>
    <Dependency Name="NuGet.Versioning" Version="6.13.0-rc.113">
      <Uri>https://github.com/nuget/nuget.client</Uri>
      <Sha>c4b26195ee5a77e70b2ea5fd50db87d6a9194c24</Sha>
    </Dependency>
    <Dependency Name="NuGet.Localization" Version="6.13.0-rc.113">
      <Uri>https://github.com/nuget/nuget.client</Uri>
      <Sha>c4b26195ee5a77e70b2ea5fd50db87d6a9194c24</Sha>
    </Dependency>
    <Dependency Name="Microsoft.NET.Test.Sdk" Version="17.13.0-preview-25060-03">
      <Uri>https://github.com/microsoft/vstest</Uri>
      <Sha>bcef12d909709f13027afe1557c724f11bc8df05</Sha>
    </Dependency>
    <Dependency Name="Microsoft.TestPlatform.CLI" Version="17.13.0-preview-25060-03">
      <Uri>https://github.com/microsoft/vstest</Uri>
      <Sha>bcef12d909709f13027afe1557c724f11bc8df05</Sha>
    </Dependency>
    <Dependency Name="Microsoft.TestPlatform.Build" Version="17.13.0-preview-25060-03">
      <Uri>https://github.com/microsoft/vstest</Uri>
      <Sha>bcef12d909709f13027afe1557c724f11bc8df05</Sha>
    </Dependency>
    <!-- Intermediate is necessary for source build. -->
    <Dependency Name="Microsoft.SourceBuild.Intermediate.vstest" Version="17.13.0-preview-25060-03">
      <Uri>https://github.com/microsoft/vstest</Uri>
      <Sha>bcef12d909709f13027afe1557c724f11bc8df05</Sha>
      <SourceBuild RepoName="vstest" ManagedOnly="true" />
    </Dependency>
    <Dependency Name="Microsoft.NET.ILLink.Tasks" Version="10.0.0-alpha.1.25062.3">
      <Uri>https://github.com/dotnet/runtime</Uri>
      <Sha>010e61a4f46d6d9b544cde169dc034417de7223a</Sha>
    </Dependency>
    <Dependency Name="System.CodeDom" Version="10.0.0-alpha.1.25062.3">
      <Uri>https://github.com/dotnet/runtime</Uri>
      <Sha>010e61a4f46d6d9b544cde169dc034417de7223a</Sha>
    </Dependency>
    <Dependency Name="System.Formats.Asn1" Version="10.0.0-alpha.1.25062.3">
      <Uri>https://github.com/dotnet/runtime</Uri>
      <Sha>010e61a4f46d6d9b544cde169dc034417de7223a</Sha>
    </Dependency>
    <Dependency Name="System.Security.Cryptography.ProtectedData" Version="10.0.0-alpha.1.25062.3">
      <Uri>https://github.com/dotnet/runtime</Uri>
      <Sha>010e61a4f46d6d9b544cde169dc034417de7223a</Sha>
    </Dependency>
    <Dependency Name="System.Text.Encoding.CodePages" Version="10.0.0-alpha.1.25062.3">
      <Uri>https://github.com/dotnet/runtime</Uri>
      <Sha>010e61a4f46d6d9b544cde169dc034417de7223a</Sha>
    </Dependency>
    <Dependency Name="System.Resources.Extensions" Version="10.0.0-alpha.1.25062.3">
      <Uri>https://github.com/dotnet/runtime</Uri>
      <Sha>010e61a4f46d6d9b544cde169dc034417de7223a</Sha>
    </Dependency>
    <Dependency Name="Microsoft.WindowsDesktop.App.Runtime.win-x64" Version="10.0.0-alpha.1.25061.1">
      <Uri>https://github.com/dotnet/windowsdesktop</Uri>
      <Sha>2df543b48861c637219e80cebea9fcfdddc5e2ef</Sha>
      <SourceBuildTarball RepoName="windowsdesktop" ManagedOnly="true" />
    </Dependency>
    <Dependency Name="VS.Redist.Common.WindowsDesktop.SharedFramework.x64.10.0" Version="10.0.0-alpha.1.25061.1">
      <Uri>https://github.com/dotnet/windowsdesktop</Uri>
      <Sha>2df543b48861c637219e80cebea9fcfdddc5e2ef</Sha>
    </Dependency>
    <Dependency Name="Microsoft.WindowsDesktop.App.Ref" Version="10.0.0-alpha.1.25061.1">
      <Uri>https://github.com/dotnet/windowsdesktop</Uri>
      <Sha>2df543b48861c637219e80cebea9fcfdddc5e2ef</Sha>
    </Dependency>
    <Dependency Name="VS.Redist.Common.WindowsDesktop.TargetingPack.x64.10.0" Version="10.0.0-alpha.1.25061.1">
      <Uri>https://github.com/dotnet/windowsdesktop</Uri>
      <Sha>2df543b48861c637219e80cebea9fcfdddc5e2ef</Sha>
    </Dependency>
    <Dependency Name="Microsoft.NET.Sdk.WindowsDesktop" Version="10.0.0-alpha.1.25060.3" CoherentParentDependency="Microsoft.WindowsDesktop.App.Ref">
      <Uri>https://github.com/dotnet/wpf</Uri>
      <Sha>1f10d776a73a6f6c729bf202c56aa052382957b8</Sha>
    </Dependency>
    <Dependency Name="Microsoft.AspNetCore.App.Ref" Version="10.0.0-alpha.2.25061.1">
      <Uri>https://github.com/dotnet/aspnetcore</Uri>
      <Sha>b2d50f7d2f36638fd2db5caf9cc8b759597058b7</Sha>
    </Dependency>
    <Dependency Name="Microsoft.AspNetCore.App.Ref.Internal" Version="10.0.0-alpha.2.25061.1">
      <Uri>https://github.com/dotnet/aspnetcore</Uri>
      <Sha>b2d50f7d2f36638fd2db5caf9cc8b759597058b7</Sha>
    </Dependency>
    <Dependency Name="Microsoft.AspNetCore.App.Runtime.win-x64" Version="10.0.0-alpha.2.25061.1">
      <Uri>https://github.com/dotnet/aspnetcore</Uri>
      <Sha>b2d50f7d2f36638fd2db5caf9cc8b759597058b7</Sha>
    </Dependency>
    <Dependency Name="VS.Redist.Common.AspNetCore.SharedFramework.x64.10.0" Version="10.0.0-alpha.2.25061.1">
      <Uri>https://github.com/dotnet/aspnetcore</Uri>
      <Sha>b2d50f7d2f36638fd2db5caf9cc8b759597058b7</Sha>
    </Dependency>
    <Dependency Name="dotnet-dev-certs" Version="10.0.0-alpha.2.25061.1">
      <Uri>https://github.com/dotnet/aspnetcore</Uri>
      <Sha>b2d50f7d2f36638fd2db5caf9cc8b759597058b7</Sha>
    </Dependency>
    <Dependency Name="dotnet-user-jwts" Version="10.0.0-alpha.2.25061.1">
      <Uri>https://github.com/dotnet/aspnetcore</Uri>
      <Sha>b2d50f7d2f36638fd2db5caf9cc8b759597058b7</Sha>
    </Dependency>
    <Dependency Name="dotnet-user-secrets" Version="10.0.0-alpha.2.25061.1">
      <Uri>https://github.com/dotnet/aspnetcore</Uri>
      <Sha>b2d50f7d2f36638fd2db5caf9cc8b759597058b7</Sha>
    </Dependency>
    <Dependency Name="Microsoft.AspNetCore.Analyzers" Version="10.0.0-alpha.2.25061.1">
      <Uri>https://github.com/dotnet/aspnetcore</Uri>
      <Sha>b2d50f7d2f36638fd2db5caf9cc8b759597058b7</Sha>
    </Dependency>
    <Dependency Name="Microsoft.AspNetCore.Components.SdkAnalyzers" Version="10.0.0-alpha.2.25061.1">
      <Uri>https://github.com/dotnet/aspnetcore</Uri>
      <Sha>b2d50f7d2f36638fd2db5caf9cc8b759597058b7</Sha>
    </Dependency>
    <Dependency Name="Microsoft.AspNetCore.Mvc.Analyzers" Version="10.0.0-alpha.2.25061.1">
      <Uri>https://github.com/dotnet/aspnetcore</Uri>
      <Sha>b2d50f7d2f36638fd2db5caf9cc8b759597058b7</Sha>
    </Dependency>
    <Dependency Name="Microsoft.AspNetCore.Mvc.Api.Analyzers" Version="10.0.0-alpha.2.25061.1">
      <Uri>https://github.com/dotnet/aspnetcore</Uri>
      <Sha>b2d50f7d2f36638fd2db5caf9cc8b759597058b7</Sha>
    </Dependency>
    <!-- Intermediate is necessary for source build. -->
    <Dependency Name="Microsoft.SourceBuild.Intermediate.aspnetcore" Version="10.0.0-alpha.2.25061.1">
      <Uri>https://github.com/dotnet/aspnetcore</Uri>
      <Sha>b2d50f7d2f36638fd2db5caf9cc8b759597058b7</Sha>
      <SourceBuild RepoName="aspnetcore" ManagedOnly="true" />
    </Dependency>
    <Dependency Name="Microsoft.CodeAnalysis.Razor.Tooling.Internal" Version="9.0.0-preview.25058.6">
      <Uri>https://github.com/dotnet/razor</Uri>
      <Sha>46efcec83821d7f0322c01bc9549de83e855dcac</Sha>
    </Dependency>
    <Dependency Name="Microsoft.AspNetCore.Mvc.Razor.Extensions.Tooling.Internal" Version="9.0.0-preview.25058.6">
      <Uri>https://github.com/dotnet/razor</Uri>
      <Sha>46efcec83821d7f0322c01bc9549de83e855dcac</Sha>
    </Dependency>
    <Dependency Name="Microsoft.NET.Sdk.Razor.SourceGenerators.Transport" Version="9.0.0-preview.25058.6">
      <Uri>https://github.com/dotnet/razor</Uri>
      <Sha>46efcec83821d7f0322c01bc9549de83e855dcac</Sha>
    </Dependency>
    <!-- Intermediate is necessary for source build. -->
    <Dependency Name="Microsoft.SourceBuild.Intermediate.razor" Version="9.0.0-preview.25058.6">
      <Uri>https://github.com/dotnet/razor</Uri>
      <Sha>46efcec83821d7f0322c01bc9549de83e855dcac</Sha>
      <SourceBuild RepoName="razor" ManagedOnly="true" />
    </Dependency>
    <Dependency Name="Microsoft.Extensions.FileProviders.Embedded" Version="10.0.0-alpha.2.25061.1">
      <Uri>https://github.com/dotnet/aspnetcore</Uri>
      <Sha>b2d50f7d2f36638fd2db5caf9cc8b759597058b7</Sha>
    </Dependency>
    <Dependency Name="Microsoft.AspNetCore.Authorization" Version="10.0.0-alpha.2.25061.1">
      <Uri>https://github.com/dotnet/aspnetcore</Uri>
      <Sha>b2d50f7d2f36638fd2db5caf9cc8b759597058b7</Sha>
    </Dependency>
    <Dependency Name="Microsoft.AspNetCore.Components.Web" Version="10.0.0-alpha.2.25061.1">
      <Uri>https://github.com/dotnet/aspnetcore</Uri>
      <Sha>b2d50f7d2f36638fd2db5caf9cc8b759597058b7</Sha>
    </Dependency>
    <Dependency Name="Microsoft.JSInterop" Version="10.0.0-alpha.2.25061.1">
      <Uri>https://github.com/dotnet/aspnetcore</Uri>
      <Sha>b2d50f7d2f36638fd2db5caf9cc8b759597058b7</Sha>
    </Dependency>
    <!-- For coherency purposes, these versions should be gated by the versions of winforms and wpf routed via windowsdesktop -->
    <Dependency Name="Microsoft.Dotnet.WinForms.ProjectTemplates" Version="10.0.0-alpha.1.25060.4" CoherentParentDependency="Microsoft.WindowsDesktop.App.Runtime.win-x64">
      <Uri>https://github.com/dotnet/winforms</Uri>
      <Sha>2261fa0fda3fcbe76f717263a7f19234c57587ae</Sha>
    </Dependency>
    <Dependency Name="Microsoft.DotNet.Wpf.ProjectTemplates" Version="10.0.0-alpha.1.25060.3" CoherentParentDependency="Microsoft.WindowsDesktop.App.Runtime.win-x64">
      <Uri>https://github.com/dotnet/wpf</Uri>
      <Sha>1f10d776a73a6f6c729bf202c56aa052382957b8</Sha>
    </Dependency>
    <Dependency Name="Microsoft.Web.Xdt" Version="10.0.0-preview.24609.2">
      <Uri>https://github.com/dotnet/xdt</Uri>
      <Sha>63ae81154c50a1cf9287cc47d8351d55b4289e6d</Sha>
    </Dependency>
    <!-- Intermediate is necessary for source build. -->
    <Dependency Name="Microsoft.SourceBuild.Intermediate.xdt" Version="10.0.0-preview.24609.2">
      <Uri>https://github.com/dotnet/xdt</Uri>
      <Sha>63ae81154c50a1cf9287cc47d8351d55b4289e6d</Sha>
      <SourceBuild RepoName="xdt" ManagedOnly="true" />
    </Dependency>
    <Dependency Name="Microsoft.CodeAnalysis.NetAnalyzers" Version="10.0.0-preview.24629.1">
      <Uri>https://github.com/dotnet/roslyn-analyzers</Uri>
      <Sha>5ed336762c6260a83ece35cd1f6749251452bad0</Sha>
    </Dependency>
    <Dependency Name="Microsoft.CodeAnalysis.PublicApiAnalyzers" Version="3.12.0-beta1.24629.1">
      <Uri>https://github.com/dotnet/roslyn-analyzers</Uri>
      <Sha>5ed336762c6260a83ece35cd1f6749251452bad0</Sha>
    </Dependency>
    <!-- Intermediate is necessary for source build. -->
    <Dependency Name="Microsoft.SourceBuild.Intermediate.roslyn-analyzers" Version="3.12.0-beta1.24629.1">
      <Uri>https://github.com/dotnet/roslyn-analyzers</Uri>
      <Sha>5ed336762c6260a83ece35cd1f6749251452bad0</Sha>
      <SourceBuild RepoName="roslyn-analyzers" ManagedOnly="true" />
    </Dependency>
    <Dependency Name="System.CommandLine" Version="2.0.0-beta4.24528.1">
      <Uri>https://github.com/dotnet/command-line-api</Uri>
      <Sha>feb61c7f328a2401d74f4317b39d02126cfdfe24</Sha>
    </Dependency>
    <Dependency Name="System.CommandLine.Rendering" Version="0.4.0-alpha.24528.1">
      <Uri>https://github.com/dotnet/command-line-api</Uri>
      <Sha>feb61c7f328a2401d74f4317b39d02126cfdfe24</Sha>
    </Dependency>
    <!-- Microsoft.CodeAnalysis.Workspaces.MSBuild transitively references M.Bcl.AsyncInterfaces.
         Adding an explicit dependency to make sure the latest version is used instead of the SBRP
         one under source build. -->
    <!-- Intermediate is necessary for source build. -->
    <Dependency Name="Microsoft.DiaSymReader" Version="2.2.0-beta.24622.1">
      <Uri>https://github.com/dotnet/symreader</Uri>
      <Sha>ff1852196a042a124267a6e599d12da20d7ff65a</Sha>
    </Dependency>
    <!-- Intermediate is necessary for source build. -->
    <Dependency Name="Microsoft.SourceBuild.Intermediate.command-line-api" Version="0.1.552801">
      <Uri>https://github.com/dotnet/command-line-api</Uri>
      <Sha>feb61c7f328a2401d74f4317b39d02126cfdfe24</Sha>
      <SourceBuild RepoName="command-line-api" ManagedOnly="true" />
    </Dependency>
    <!-- Intermediate is necessary for source build. -->
    <Dependency Name="Microsoft.SourceBuild.Intermediate.source-build-externals" Version="10.0.605604">
      <Uri>https://github.com/dotnet/source-build-externals</Uri>
      <Sha>aea551f930d24442a37d2b64c279f97d19868b7b</Sha>
      <SourceBuild RepoName="source-build-externals" ManagedOnly="true" />
    </Dependency>
    <!-- Intermediate is necessary for source build. -->
    <Dependency Name="Microsoft.SourceBuild.Intermediate.source-build-reference-packages" Version="10.0.606004">
      <Uri>https://github.com/dotnet/source-build-reference-packages</Uri>
      <Sha>1d0bf118044fc096231bfba85b0cd68aad0d1507</Sha>
      <SourceBuild RepoName="source-build-reference-packages" ManagedOnly="true" />
    </Dependency>
    <Dependency Name="Microsoft.Deployment.DotNet.Releases" Version="2.0.0-preview.1.24630.1">
      <Uri>https://github.com/dotnet/deployment-tools</Uri>
      <Sha>c7bcd7d32f7744af89dfd031a9b2085e3004fd9c</Sha>
    </Dependency>
    <Dependency Name="Microsoft.Build.Tasks.Git" Version="9.0.0-beta.25061.1">
      <Uri>https://github.com/dotnet/sourcelink</Uri>
      <Sha>5ea73491228574eb803a676a7248b3fc9e602d4d</Sha>
    </Dependency>
    <Dependency Name="Microsoft.SourceLink.Common" Version="9.0.0-beta.25061.1">
      <Uri>https://github.com/dotnet/sourcelink</Uri>
      <Sha>5ea73491228574eb803a676a7248b3fc9e602d4d</Sha>
    </Dependency>
    <Dependency Name="Microsoft.SourceLink.AzureRepos.Git" Version="9.0.0-beta.25061.1">
      <Uri>https://github.com/dotnet/sourcelink</Uri>
      <Sha>5ea73491228574eb803a676a7248b3fc9e602d4d</Sha>
    </Dependency>
    <Dependency Name="Microsoft.SourceLink.GitHub" Version="9.0.0-beta.25061.1">
      <Uri>https://github.com/dotnet/sourcelink</Uri>
      <Sha>5ea73491228574eb803a676a7248b3fc9e602d4d</Sha>
    </Dependency>
    <Dependency Name="Microsoft.SourceLink.GitLab" Version="9.0.0-beta.25061.1">
      <Uri>https://github.com/dotnet/sourcelink</Uri>
      <Sha>5ea73491228574eb803a676a7248b3fc9e602d4d</Sha>
    </Dependency>
    <Dependency Name="Microsoft.SourceLink.Bitbucket.Git" Version="9.0.0-beta.25061.1">
      <Uri>https://github.com/dotnet/sourcelink</Uri>
      <Sha>5ea73491228574eb803a676a7248b3fc9e602d4d</Sha>
    </Dependency>
    <!-- Intermediate is necessary for source build. -->
    <Dependency Name="Microsoft.SourceBuild.Intermediate.sourcelink" Version="9.0.0-beta.25061.1">
      <Uri>https://github.com/dotnet/sourcelink</Uri>
      <Sha>5ea73491228574eb803a676a7248b3fc9e602d4d</Sha>
      <SourceBuild RepoName="sourcelink" ManagedOnly="true" />
    </Dependency>
    <!-- Intermediate is necessary for source build. -->
    <Dependency Name="Microsoft.SourceBuild.Intermediate.deployment-tools" Version="9.0.0-preview.1.24630.1">
      <Uri>https://github.com/dotnet/deployment-tools</Uri>
      <Sha>c7bcd7d32f7744af89dfd031a9b2085e3004fd9c</Sha>
      <SourceBuild RepoName="deployment-tools" ManagedOnly="true" />
    </Dependency>
    <!-- Intermediate is necessary for source build. -->
    <Dependency Name="Microsoft.SourceBuild.Intermediate.symreader" Version="2.2.0-beta.24622.1">
      <Uri>https://github.com/dotnet/symreader</Uri>
      <Sha>ff1852196a042a124267a6e599d12da20d7ff65a</Sha>
      <SourceBuild RepoName="symreader" ManagedOnly="true" />
    </Dependency>
    <!-- Dependency required for flowing correct package version in source-build, using PVP flow. -->
    <Dependency Name="Microsoft.Extensions.Logging" Version="10.0.0-alpha.1.25062.3">
      <Uri>https://github.com/dotnet/runtime</Uri>
      <Sha>010e61a4f46d6d9b544cde169dc034417de7223a</Sha>
    </Dependency>
    <!-- Dependency required for flowing correct package version in source-build, using PVP flow. -->
    <Dependency Name="Microsoft.Extensions.Logging.Abstractions" Version="10.0.0-alpha.1.25062.3">
      <Uri>https://github.com/dotnet/runtime</Uri>
      <Sha>010e61a4f46d6d9b544cde169dc034417de7223a</Sha>
    </Dependency>
    <!-- Dependency required for flowing correct package version in source-build, using PVP flow. -->
    <Dependency Name="Microsoft.Extensions.Logging.Console" Version="10.0.0-alpha.1.25062.3">
      <Uri>https://github.com/dotnet/runtime</Uri>
      <Sha>010e61a4f46d6d9b544cde169dc034417de7223a</Sha>
    </Dependency>
    <!-- Dependency required for flowing correct package version in source-build, using PVP flow. -->
    <Dependency Name="Microsoft.Extensions.FileSystemGlobbing" Version="10.0.0-alpha.1.25062.3">
      <Uri>https://github.com/dotnet/runtime</Uri>
      <Sha>010e61a4f46d6d9b544cde169dc034417de7223a</Sha>
    </Dependency>
    <!-- Dependency required for flowing correct package version in source-build, using PVP flow. -->
    <Dependency Name="System.ServiceProcess.ServiceController" Version="10.0.0-alpha.1.25062.3">
      <Uri>https://github.com/dotnet/runtime</Uri>
      <Sha>010e61a4f46d6d9b544cde169dc034417de7223a</Sha>
    </Dependency>
    <Dependency Name="System.Text.Json" Version="10.0.0-alpha.1.25062.3">
      <Uri>https://github.com/dotnet/runtime</Uri>
      <Sha>010e61a4f46d6d9b544cde169dc034417de7223a</Sha>
    </Dependency>
    <Dependency Name="Microsoft.Bcl.AsyncInterfaces" Version="10.0.0-alpha.1.25062.3">
      <Uri>https://github.com/dotnet/runtime</Uri>
      <Sha>010e61a4f46d6d9b544cde169dc034417de7223a</Sha>
    </Dependency>
    <Dependency Name="Microsoft.Extensions.FileProviders.Abstractions" Version="10.0.0-alpha.1.25062.3">
      <Uri>https://github.com/dotnet/runtime</Uri>
      <Sha>010e61a4f46d6d9b544cde169dc034417de7223a</Sha>
    </Dependency>
    <Dependency Name="Microsoft.Extensions.ObjectPool" Version="10.0.0-alpha.2.25061.1">
      <Uri>https://github.com/dotnet/aspnetcore</Uri>
      <Sha>b2d50f7d2f36638fd2db5caf9cc8b759597058b7</Sha>
    </Dependency>
    <Dependency Name="Microsoft.Win32.SystemEvents" Version="10.0.0-alpha.1.25062.3">
      <Uri>https://github.com/dotnet/runtime</Uri>
      <Sha>010e61a4f46d6d9b544cde169dc034417de7223a</Sha>
    </Dependency>
    <Dependency Name="System.Composition.AttributedModel" Version="10.0.0-alpha.1.25062.3">
      <Uri>https://github.com/dotnet/runtime</Uri>
      <Sha>010e61a4f46d6d9b544cde169dc034417de7223a</Sha>
    </Dependency>
    <Dependency Name="System.Composition.Convention" Version="10.0.0-alpha.1.25062.3">
      <Uri>https://github.com/dotnet/runtime</Uri>
      <Sha>010e61a4f46d6d9b544cde169dc034417de7223a</Sha>
    </Dependency>
    <Dependency Name="System.Composition.Hosting" Version="10.0.0-alpha.1.25062.3">
      <Uri>https://github.com/dotnet/runtime</Uri>
      <Sha>010e61a4f46d6d9b544cde169dc034417de7223a</Sha>
    </Dependency>
    <Dependency Name="System.Composition.Runtime" Version="10.0.0-alpha.1.25062.3">
      <Uri>https://github.com/dotnet/runtime</Uri>
      <Sha>010e61a4f46d6d9b544cde169dc034417de7223a</Sha>
    </Dependency>
    <Dependency Name="System.Composition.TypedParts" Version="10.0.0-alpha.1.25062.3">
      <Uri>https://github.com/dotnet/runtime</Uri>
      <Sha>010e61a4f46d6d9b544cde169dc034417de7223a</Sha>
    </Dependency>
    <Dependency Name="System.Configuration.ConfigurationManager" Version="10.0.0-alpha.1.25062.3">
      <Uri>https://github.com/dotnet/runtime</Uri>
      <Sha>010e61a4f46d6d9b544cde169dc034417de7223a</Sha>
    </Dependency>
    <Dependency Name="System.Security.Cryptography.Pkcs" Version="10.0.0-alpha.1.25062.3">
      <Uri>https://github.com/dotnet/runtime</Uri>
      <Sha>010e61a4f46d6d9b544cde169dc034417de7223a</Sha>
    </Dependency>
    <Dependency Name="System.Security.Cryptography.Xml" Version="10.0.0-alpha.1.25062.3">
      <Uri>https://github.com/dotnet/runtime</Uri>
      <Sha>010e61a4f46d6d9b544cde169dc034417de7223a</Sha>
    </Dependency>
    <Dependency Name="System.Security.Permissions" Version="10.0.0-alpha.1.25062.3">
      <Uri>https://github.com/dotnet/runtime</Uri>
      <Sha>010e61a4f46d6d9b544cde169dc034417de7223a</Sha>
    </Dependency>
    <Dependency Name="System.Windows.Extensions" Version="10.0.0-alpha.1.25062.3">
      <Uri>https://github.com/dotnet/runtime</Uri>
      <Sha>010e61a4f46d6d9b544cde169dc034417de7223a</Sha>
    </Dependency>
  </ProductDependencies>
  <ToolsetDependencies>
    <Dependency Name="Microsoft.DotNet.Arcade.Sdk" Version="10.0.0-beta.25061.1">
      <Uri>https://github.com/dotnet/arcade</Uri>
      <Sha>98b4ae348fa01b99dc6fbfc8f601efd9b90090db</Sha>
    </Dependency>
    <Dependency Name="Microsoft.DotNet.Build.Tasks.Installers" Version="10.0.0-beta.25061.1">
      <Uri>https://github.com/dotnet/arcade</Uri>
      <Sha>98b4ae348fa01b99dc6fbfc8f601efd9b90090db</Sha>
    </Dependency>
    <Dependency Name="Microsoft.DotNet.Helix.Sdk" Version="10.0.0-beta.25061.1">
      <Uri>https://github.com/dotnet/arcade</Uri>
      <Sha>98b4ae348fa01b99dc6fbfc8f601efd9b90090db</Sha>
    </Dependency>
    <Dependency Name="Microsoft.DotNet.SignTool" Version="10.0.0-beta.25061.1">
      <Uri>https://github.com/dotnet/arcade</Uri>
      <Sha>98b4ae348fa01b99dc6fbfc8f601efd9b90090db</Sha>
    </Dependency>
    <Dependency Name="Microsoft.DotNet.XUnitExtensions" Version="10.0.0-beta.25061.1">
      <Uri>https://github.com/dotnet/arcade</Uri>
      <Sha>98b4ae348fa01b99dc6fbfc8f601efd9b90090db</Sha>
    </Dependency>
    <Dependency Name="Microsoft.DotNet.XliffTasks" Version="10.0.0-beta.25061.1">
      <Uri>https://github.com/dotnet/arcade</Uri>
      <Sha>98b4ae348fa01b99dc6fbfc8f601efd9b90090db</Sha>
    </Dependency>
    <!-- Intermediate is necessary for source build. -->
    <Dependency Name="Microsoft.SourceBuild.Intermediate.arcade" Version="10.0.0-beta.25061.1">
      <Uri>https://github.com/dotnet/arcade</Uri>
      <Sha>98b4ae348fa01b99dc6fbfc8f601efd9b90090db</Sha>
      <SourceBuild RepoName="arcade" ManagedOnly="true" />
    </Dependency>
    <Dependency Name="System.Reflection.MetadataLoadContext" Version="10.0.0-alpha.1.25062.3">
      <Uri>https://github.com/dotnet/runtime</Uri>
      <Sha>010e61a4f46d6d9b544cde169dc034417de7223a</Sha>
    </Dependency>
    <Dependency Name="Microsoft.DotNet.Darc" Version="1.1.0-beta.25060.1">
      <Uri>https://github.com/dotnet/arcade-services</Uri>
      <Sha>e38ee48c4ae68ebf65a3a4eab89320d730369cbd</Sha>
    </Dependency>
    <Dependency Name="Microsoft.DotNet.DarcLib" Version="1.1.0-beta.25060.1">
      <Uri>https://github.com/dotnet/arcade-services</Uri>
      <Sha>e38ee48c4ae68ebf65a3a4eab89320d730369cbd</Sha>
    </Dependency>
    <Dependency Name="Microsoft.DotNet.ScenarioTests.SdkTemplateTests" Version="10.0.0-preview.24602.1">
      <Uri>https://github.com/dotnet/scenario-tests</Uri>
      <Sha>61173bbe1b4ab5f60e760cca9c5fd7eae6e48546</Sha>
    </Dependency>
    <!-- Intermediate is necessary for source build. -->
    <Dependency Name="Microsoft.SourceBuild.Intermediate.scenario-tests" Version="10.0.0-preview.24602.1">
      <Uri>https://github.com/dotnet/scenario-tests</Uri>
      <Sha>61173bbe1b4ab5f60e760cca9c5fd7eae6e48546</Sha>
      <SourceBuild RepoName="scenario-tests" ManagedOnly="true" />
    </Dependency>
    <!--
      Aspire isn't really a toolset dependency. However, it only inserts a baseline manifest in sdk,
      and if you squint at it, this means we can say that its specific dependency versions don't matter to sdk.
      It also doesn't currently ship 9.0 preview versions, meaning the version is locked to the latest shipped from 8.0 era.
      Avoiding this as a product dependency avoids a long coherency path (aspnetcore->extensions->aspire->sdk).
      **It is** of course possible that an incoherent aspire means that aspire depends on versions of extensions that
      aren't shipping, or those extensions packages depend on aspnetcore packages that won't ship. However, given the cost
      of maintaining this coherency path is high. This being toolset means that aspire is responsible for its own coherency.
    -->
    <Dependency Name="Microsoft.NET.Sdk.Aspire.Manifest-8.0.100" Version="8.2.2">
      <Uri>https://github.com/dotnet/aspire</Uri>
      <Sha>5fa9337a84a52e9bd185d04d156eccbdcf592f74</Sha>
    </Dependency>
    <!-- Intermediate is necessary for source build. -->
    <Dependency Name="Microsoft.SourceBuild.Intermediate.aspire" Version="8.2.2-preview.1.24521.5">
      <Uri>https://github.com/dotnet/aspire</Uri>
      <Sha>5fa9337a84a52e9bd185d04d156eccbdcf592f74</Sha>
      <SourceBuild RepoName="aspire" ManagedOnly="true" />
    </Dependency>
    <Dependency Name="Microsoft.IO.Redist" Version="6.0.1">
      <Uri>https://github.com/dotnet/runtime</Uri>
      <Sha>e77011b31a3e5c47d931248a64b47f9b2d47853d</Sha>
    </Dependency>
    <Dependency Name="Microsoft.Testing.Platform" Version="1.6.0-preview.25059.14">
      <Uri>https://github.com/microsoft/testfx</Uri>
      <Sha>53488cf463d33882113ca7a6fbbb6f93e06251df</Sha>
    </Dependency>
    <Dependency Name="MSTest" Version="3.8.0-preview.25059.14">
      <Uri>https://github.com/microsoft/testfx</Uri>
      <Sha>53488cf463d33882113ca7a6fbbb6f93e06251df</Sha>
    </Dependency>
  </ToolsetDependencies>
</Dependencies><|MERGE_RESOLUTION|>--- conflicted
+++ resolved
@@ -97,7 +97,6 @@
       <Sha>63a09289745da5c256e7baf5f4194a750b1ec878</Sha>
       <SourceBuild RepoName="fsharp" ManagedOnly="true" />
     </Dependency>
-<<<<<<< HEAD
     <Dependency Name="Microsoft.Net.Compilers.Toolset" Version="4.12.0-3.24459.1">
       <Uri>https://github.com/dotnet/roslyn</Uri>
       <Sha>74f9a768bd10a7b9b0732bec47714ecd0f27e248</Sha>
@@ -135,45 +134,6 @@
     <Dependency Name="Microsoft.CodeAnalysis.Workspaces.MSBuild" Version="4.12.0-3.24459.1">
       <Uri>https://github.com/dotnet/roslyn</Uri>
       <Sha>74f9a768bd10a7b9b0732bec47714ecd0f27e248</Sha>
-=======
-    <Dependency Name="Microsoft.Net.Compilers.Toolset" Version="4.13.0-3.25057.3">
-      <Uri>https://github.com/dotnet/roslyn</Uri>
-      <Sha>911cf5f462960bdd01df1ea3c0d0c217b3c3838b</Sha>
-    </Dependency>
-    <!-- Intermediate is necessary for source build. -->
-    <Dependency Name="Microsoft.SourceBuild.Intermediate.roslyn" Version="4.13.0-3.25057.3">
-      <Uri>https://github.com/dotnet/roslyn</Uri>
-      <Sha>911cf5f462960bdd01df1ea3c0d0c217b3c3838b</Sha>
-      <SourceBuild RepoName="roslyn" ManagedOnly="true" />
-    </Dependency>
-    <Dependency Name="Microsoft.Net.Compilers.Toolset.Framework" Version="4.13.0-3.25057.3">
-      <Uri>https://github.com/dotnet/roslyn</Uri>
-      <Sha>911cf5f462960bdd01df1ea3c0d0c217b3c3838b</Sha>
-    </Dependency>
-    <Dependency Name="Microsoft.CodeAnalysis" Version="4.13.0-3.25057.3">
-      <Uri>https://github.com/dotnet/roslyn</Uri>
-      <Sha>911cf5f462960bdd01df1ea3c0d0c217b3c3838b</Sha>
-    </Dependency>
-    <Dependency Name="Microsoft.CodeAnalysis.CSharp" Version="4.13.0-3.25057.3">
-      <Uri>https://github.com/dotnet/roslyn</Uri>
-      <Sha>911cf5f462960bdd01df1ea3c0d0c217b3c3838b</Sha>
-    </Dependency>
-    <Dependency Name="Microsoft.CodeAnalysis.CSharp.CodeStyle" Version="4.13.0-3.25057.3">
-      <Uri>https://github.com/dotnet/roslyn</Uri>
-      <Sha>911cf5f462960bdd01df1ea3c0d0c217b3c3838b</Sha>
-    </Dependency>
-    <Dependency Name="Microsoft.CodeAnalysis.CSharp.Features" Version="4.13.0-3.25057.3">
-      <Uri>https://github.com/dotnet/roslyn</Uri>
-      <Sha>911cf5f462960bdd01df1ea3c0d0c217b3c3838b</Sha>
-    </Dependency>
-    <Dependency Name="Microsoft.CodeAnalysis.CSharp.Workspaces" Version="4.13.0-3.25057.3">
-      <Uri>https://github.com/dotnet/roslyn</Uri>
-      <Sha>911cf5f462960bdd01df1ea3c0d0c217b3c3838b</Sha>
-    </Dependency>
-    <Dependency Name="Microsoft.CodeAnalysis.Workspaces.MSBuild" Version="4.13.0-3.25057.3">
-      <Uri>https://github.com/dotnet/roslyn</Uri>
-      <Sha>911cf5f462960bdd01df1ea3c0d0c217b3c3838b</Sha>
->>>>>>> 818246b6
     </Dependency>
     <Dependency Name="Microsoft.AspNetCore.DeveloperCertificates.XPlat" Version="10.0.0-alpha.2.25061.1">
       <Uri>https://github.com/dotnet/aspnetcore</Uri>

--- conflicted
+++ resolved
@@ -1,15 +1,9 @@
 <?xml version="1.0" encoding="utf-8"?>
 <Dependencies>
   <ProductDependencies>
-<<<<<<< HEAD
-    <Dependency Name="Microsoft.TemplateEngine.Abstractions" Version="8.0.100-rc.1.23415.2">
-      <Uri>https://github.com/dotnet/templating</Uri>
-      <Sha>2b0a6f1b4603a41625ae5b4d1605f02163efc022</Sha>
-=======
     <Dependency Name="Microsoft.TemplateEngine.Abstractions" Version="8.0.100-rc.2.23455.1">
       <Uri>https://github.com/dotnet/templating</Uri>
       <Sha>0ce154a821ba2a10ef9ec4ec0bad5b46211e99e3</Sha>
->>>>>>> 94abff64
       <SourceBuild RepoName="templating" ManagedOnly="true" />
     </Dependency>
     <Dependency Name="Microsoft.NETCore.App.Ref" Version="8.0.0-rc.2.23431.9">
@@ -54,28 +48,6 @@
       <Sha>66dbaefff04250dc72849f0172e0c53bcfb3ab38</Sha>
       <SourceBuild RepoName="emsdk" ManagedOnly="true" />
     </Dependency>
-<<<<<<< HEAD
-    <Dependency Name="Microsoft.Build" Version="17.8.0-preview-23418-03">
-      <Uri>https://github.com/dotnet/msbuild</Uri>
-      <Sha>0125fc9fb838951c8750135c71336aa1f5e868a9</Sha>
-      <SourceBuild RepoName="msbuild" ManagedOnly="true" />
-    </Dependency>
-    <Dependency Name="Microsoft.Build.Localization" Version="17.8.0-preview-23418-03">
-      <Uri>https://github.com/dotnet/msbuild</Uri>
-      <Sha>0125fc9fb838951c8750135c71336aa1f5e868a9</Sha>
-    </Dependency>
-    <Dependency Name="Microsoft.SourceBuild.Intermediate.msbuild" Version="17.8.0-preview-23418-03">
-      <Uri>https://github.com/dotnet/msbuild</Uri>
-      <Sha>0125fc9fb838951c8750135c71336aa1f5e868a9</Sha>
-    </Dependency>
-    <Dependency Name="Microsoft.FSharp.Compiler" Version="12.8.0-beta.23418.2">
-      <Uri>https://github.com/dotnet/fsharp</Uri>
-      <Sha>711de175bf0c7ddfda4005c3334606b90bb11146</Sha>
-    </Dependency>
-    <Dependency Name="Microsoft.SourceBuild.Intermediate.fsharp" Version="8.0.100-beta.23418.2">
-      <Uri>https://github.com/dotnet/fsharp</Uri>
-      <Sha>711de175bf0c7ddfda4005c3334606b90bb11146</Sha>
-=======
     <Dependency Name="Microsoft.Build" Version="17.8.0-preview-23431-02">
       <Uri>https://github.com/dotnet/msbuild</Uri>
       <Sha>3c910ba83fc9dbd8e12f50dddc8c381404f928c4</Sha>
@@ -96,7 +68,6 @@
     <Dependency Name="Microsoft.SourceBuild.Intermediate.fsharp" Version="8.0.100-beta.23455.5">
       <Uri>https://github.com/dotnet/fsharp</Uri>
       <Sha>14e0fd5687ff76b7a8a3b68276d610c48399be70</Sha>
->>>>>>> 94abff64
       <SourceBuild RepoName="fsharp" ManagedOnly="true" />
     </Dependency>
     <Dependency Name="dotnet-format" Version="8.0.445201">
@@ -104,41 +75,11 @@
       <Sha>452f6263277533da0af2b557003256d98fbecc27</Sha>
       <SourceBuild RepoName="format" ManagedOnly="true" />
     </Dependency>
-<<<<<<< HEAD
-    <Dependency Name="Microsoft.Net.Compilers.Toolset" Version="4.8.0-1.23419.1">
-      <Uri>https://github.com/dotnet/roslyn</Uri>
-      <Sha>5fcefbef4fa8a28c2ac73c8c03ab37fca30e4570</Sha>
+    <Dependency Name="Microsoft.Net.Compilers.Toolset" Version="4.8.0-3.23455.1">
+      <Uri>https://github.com/dotnet/roslyn</Uri>
+      <Sha>4fc2468c2cddaac23c8435c51b45bc5c18c4025a</Sha>
       <SourceBuild RepoName="roslyn" ManagedOnly="true" />
     </Dependency>
-    <Dependency Name="Microsoft.CodeAnalysis" Version="4.8.0-1.23419.1">
-      <Uri>https://github.com/dotnet/roslyn</Uri>
-      <Sha>5fcefbef4fa8a28c2ac73c8c03ab37fca30e4570</Sha>
-    </Dependency>
-    <Dependency Name="Microsoft.CodeAnalysis.CSharp" Version="4.8.0-1.23419.1">
-      <Uri>https://github.com/dotnet/roslyn</Uri>
-      <Sha>5fcefbef4fa8a28c2ac73c8c03ab37fca30e4570</Sha>
-    </Dependency>
-    <Dependency Name="Microsoft.CodeAnalysis.CSharp.CodeStyle" Version="4.8.0-1.23419.1">
-      <Uri>https://github.com/dotnet/roslyn</Uri>
-      <Sha>5fcefbef4fa8a28c2ac73c8c03ab37fca30e4570</Sha>
-    </Dependency>
-    <Dependency Name="Microsoft.CodeAnalysis.CSharp.Features" Version="4.8.0-1.23419.1">
-      <Uri>https://github.com/dotnet/roslyn</Uri>
-      <Sha>5fcefbef4fa8a28c2ac73c8c03ab37fca30e4570</Sha>
-    </Dependency>
-    <Dependency Name="Microsoft.CodeAnalysis.CSharp.Workspaces" Version="4.8.0-1.23419.1">
-      <Uri>https://github.com/dotnet/roslyn</Uri>
-      <Sha>5fcefbef4fa8a28c2ac73c8c03ab37fca30e4570</Sha>
-    </Dependency>
-    <Dependency Name="Microsoft.CodeAnalysis.Workspaces.MSBuild" Version="4.8.0-1.23419.1">
-      <Uri>https://github.com/dotnet/roslyn</Uri>
-      <Sha>5fcefbef4fa8a28c2ac73c8c03ab37fca30e4570</Sha>
-=======
-    <Dependency Name="Microsoft.Net.Compilers.Toolset" Version="4.8.0-3.23455.1">
-      <Uri>https://github.com/dotnet/roslyn</Uri>
-      <Sha>4fc2468c2cddaac23c8435c51b45bc5c18c4025a</Sha>
-      <SourceBuild RepoName="roslyn" ManagedOnly="true" />
-    </Dependency>
     <Dependency Name="Microsoft.CodeAnalysis" Version="4.8.0-3.23455.1">
       <Uri>https://github.com/dotnet/roslyn</Uri>
       <Sha>4fc2468c2cddaac23c8435c51b45bc5c18c4025a</Sha>
@@ -162,7 +103,6 @@
     <Dependency Name="Microsoft.CodeAnalysis.Workspaces.MSBuild" Version="4.8.0-3.23455.1">
       <Uri>https://github.com/dotnet/roslyn</Uri>
       <Sha>4fc2468c2cddaac23c8435c51b45bc5c18c4025a</Sha>
->>>>>>> 94abff64
     </Dependency>
     <Dependency Name="Microsoft.AspNetCore.DeveloperCertificates.XPlat" Version="8.0.0-rc.2.23455.8">
       <Uri>https://github.com/dotnet/aspnetcore</Uri>
@@ -172,84 +112,6 @@
       <Uri>https://github.com/dotnet/aspnetcore</Uri>
       <Sha>2772a78349d08056eacbb229dfec342ca8b69664</Sha>
     </Dependency>
-<<<<<<< HEAD
-    <Dependency Name="Microsoft.Build.NuGetSdkResolver" Version="6.8.0-preview.1.69">
-      <Uri>https://github.com/nuget/nuget.client</Uri>
-      <Sha>e873b496daa6839a86f4b820d15945a9aad98e3d</Sha>
-    </Dependency>
-    <Dependency Name="NuGet.Build.Tasks" Version="6.8.0-preview.1.69">
-      <Uri>https://github.com/nuget/nuget.client</Uri>
-      <Sha>e873b496daa6839a86f4b820d15945a9aad98e3d</Sha>
-    </Dependency>
-    <Dependency Name="NuGet.Build.Tasks.Console" Version="6.8.0-preview.1.69">
-      <Uri>https://github.com/nuget/nuget.client</Uri>
-      <Sha>e873b496daa6839a86f4b820d15945a9aad98e3d</Sha>
-    </Dependency>
-    <Dependency Name="NuGet.Build.Tasks.Pack" Version="6.8.0-preview.1.69">
-      <Uri>https://github.com/nuget/nuget.client</Uri>
-      <Sha>e873b496daa6839a86f4b820d15945a9aad98e3d</Sha>
-    </Dependency>
-    <Dependency Name="NuGet.Commands" Version="6.8.0-preview.1.69">
-      <Uri>https://github.com/nuget/nuget.client</Uri>
-      <Sha>e873b496daa6839a86f4b820d15945a9aad98e3d</Sha>
-    </Dependency>
-    <Dependency Name="NuGet.CommandLine.XPlat" Version="6.8.0-preview.1.69">
-      <Uri>https://github.com/nuget/nuget.client</Uri>
-      <Sha>e873b496daa6839a86f4b820d15945a9aad98e3d</Sha>
-    </Dependency>
-    <Dependency Name="NuGet.Common" Version="6.8.0-preview.1.69">
-      <Uri>https://github.com/nuget/nuget.client</Uri>
-      <Sha>e873b496daa6839a86f4b820d15945a9aad98e3d</Sha>
-    </Dependency>
-    <Dependency Name="NuGet.Configuration" Version="6.8.0-preview.1.69">
-      <Uri>https://github.com/nuget/nuget.client</Uri>
-      <Sha>e873b496daa6839a86f4b820d15945a9aad98e3d</Sha>
-    </Dependency>
-    <Dependency Name="NuGet.Credentials" Version="6.8.0-preview.1.69">
-      <Uri>https://github.com/nuget/nuget.client</Uri>
-      <Sha>e873b496daa6839a86f4b820d15945a9aad98e3d</Sha>
-    </Dependency>
-    <Dependency Name="NuGet.DependencyResolver.Core" Version="6.8.0-preview.1.69">
-      <Uri>https://github.com/nuget/nuget.client</Uri>
-      <Sha>e873b496daa6839a86f4b820d15945a9aad98e3d</Sha>
-    </Dependency>
-    <Dependency Name="NuGet.Frameworks" Version="6.8.0-preview.1.69">
-      <Uri>https://github.com/nuget/nuget.client</Uri>
-      <Sha>e873b496daa6839a86f4b820d15945a9aad98e3d</Sha>
-    </Dependency>
-    <Dependency Name="NuGet.LibraryModel" Version="6.8.0-preview.1.69">
-      <Uri>https://github.com/nuget/nuget.client</Uri>
-      <Sha>e873b496daa6839a86f4b820d15945a9aad98e3d</Sha>
-    </Dependency>
-    <Dependency Name="NuGet.ProjectModel" Version="6.8.0-preview.1.69">
-      <Uri>https://github.com/nuget/nuget.client</Uri>
-      <Sha>e873b496daa6839a86f4b820d15945a9aad98e3d</Sha>
-    </Dependency>
-    <Dependency Name="NuGet.Protocol" Version="6.8.0-preview.1.69">
-      <Uri>https://github.com/nuget/nuget.client</Uri>
-      <Sha>e873b496daa6839a86f4b820d15945a9aad98e3d</Sha>
-    </Dependency>
-    <Dependency Name="NuGet.Packaging" Version="6.8.0-preview.1.69">
-      <Uri>https://github.com/nuget/nuget.client</Uri>
-      <Sha>e873b496daa6839a86f4b820d15945a9aad98e3d</Sha>
-    </Dependency>
-    <Dependency Name="NuGet.Versioning" Version="6.8.0-preview.1.69">
-      <Uri>https://github.com/nuget/nuget.client</Uri>
-      <Sha>e873b496daa6839a86f4b820d15945a9aad98e3d</Sha>
-    </Dependency>
-    <Dependency Name="Microsoft.NET.Test.Sdk" Version="17.8.0-preview-23421-06">
-      <Uri>https://github.com/microsoft/vstest</Uri>
-      <Sha>5672d0f0d9433a9e2d97b9b7575fb2cc48579519</Sha>
-      <SourceBuild RepoName="vstest" ManagedOnly="true" />
-    </Dependency>
-    <Dependency Name="Microsoft.TestPlatform.CLI" Version="17.8.0-preview-23421-06">
-      <Uri>https://github.com/microsoft/vstest</Uri>
-      <Sha>5672d0f0d9433a9e2d97b9b7575fb2cc48579519</Sha>
-    </Dependency>
-    <Dependency Name="Microsoft.TestPlatform.Build" Version="17.8.0-preview-23421-06">
-      <Uri>https://github.com/microsoft/vstest</Uri>
-      <Sha>5672d0f0d9433a9e2d97b9b7575fb2cc48579519</Sha>
-=======
     <Dependency Name="Microsoft.Build.NuGetSdkResolver" Version="6.8.0-preview.1.90">
       <Uri>https://github.com/nuget/nuget.client</Uri>
       <Sha>6179a99102a23adaafa80bb14034225390242c1d</Sha>
@@ -326,7 +188,6 @@
     <Dependency Name="Microsoft.TestPlatform.Build" Version="17.8.0-preview-23431-02">
       <Uri>https://github.com/microsoft/vstest</Uri>
       <Sha>de95035550cad9e1b3ed3c9e31b599a883646205</Sha>
->>>>>>> 94abff64
     </Dependency>
     <Dependency Name="Microsoft.NET.ILLink.Tasks" Version="8.0.0-rc.2.23431.9">
       <Uri>https://github.com/dotnet/runtime</Uri>
@@ -413,20 +274,6 @@
       <Uri>https://github.com/dotnet/aspnetcore</Uri>
       <Sha>2772a78349d08056eacbb229dfec342ca8b69664</Sha>
     </Dependency>
-<<<<<<< HEAD
-    <Dependency Name="Microsoft.CodeAnalysis.Razor.Tooling.Internal" Version="7.0.0-preview.23420.1">
-      <Uri>https://github.com/dotnet/razor</Uri>
-      <Sha>f72cc5b96599c5d1de7fa8dcfb1da9ac82ddb0e4</Sha>
-      <SourceBuild RepoName="razor" ManagedOnly="true" />
-    </Dependency>
-    <Dependency Name="Microsoft.AspNetCore.Mvc.Razor.Extensions.Tooling.Internal" Version="7.0.0-preview.23420.1">
-      <Uri>https://github.com/dotnet/razor</Uri>
-      <Sha>f72cc5b96599c5d1de7fa8dcfb1da9ac82ddb0e4</Sha>
-    </Dependency>
-    <Dependency Name="Microsoft.NET.Sdk.Razor.SourceGenerators.Transport" Version="7.0.0-preview.23420.1">
-      <Uri>https://github.com/dotnet/razor</Uri>
-      <Sha>f72cc5b96599c5d1de7fa8dcfb1da9ac82ddb0e4</Sha>
-=======
     <Dependency Name="Microsoft.CodeAnalysis.Razor.Tooling.Internal" Version="7.0.0-preview.23455.5">
       <Uri>https://github.com/dotnet/razor</Uri>
       <Sha>c16eb8b61d7509c16859fef2de6e931a3676ed55</Sha>
@@ -439,7 +286,6 @@
     <Dependency Name="Microsoft.NET.Sdk.Razor.SourceGenerators.Transport" Version="7.0.0-preview.23455.5">
       <Uri>https://github.com/dotnet/razor</Uri>
       <Sha>c16eb8b61d7509c16859fef2de6e931a3676ed55</Sha>
->>>>>>> 94abff64
     </Dependency>
     <Dependency Name="Microsoft.Extensions.FileProviders.Embedded" Version="8.0.0-rc.2.23455.8">
       <Uri>https://github.com/dotnet/aspnetcore</Uri>
@@ -462,19 +308,6 @@
       <Sha>9a1c3e1b7f0c8763d4c96e593961a61a72679a7b</Sha>
       <SourceBuild RepoName="xdt" ManagedOnly="true" />
     </Dependency>
-<<<<<<< HEAD
-    <Dependency Name="Microsoft.CodeAnalysis.NetAnalyzers" Version="8.0.0-preview.23420.2">
-      <Uri>https://github.com/dotnet/roslyn-analyzers</Uri>
-      <Sha>76d99c5f3e11f0600fae074270c0d89042c360f0</Sha>
-    </Dependency>
-    <Dependency Name="Microsoft.CodeAnalysis.PublicApiAnalyzers" Version="3.11.0-beta1.23420.2">
-      <Uri>https://github.com/dotnet/roslyn-analyzers</Uri>
-      <Sha>76d99c5f3e11f0600fae074270c0d89042c360f0</Sha>
-    </Dependency>
-    <Dependency Name="Microsoft.SourceBuild.Intermediate.roslyn-analyzers" Version="3.11.0-beta1.23420.2">
-      <Uri>https://github.com/dotnet/roslyn-analyzers</Uri>
-      <Sha>76d99c5f3e11f0600fae074270c0d89042c360f0</Sha>
-=======
     <Dependency Name="Microsoft.CodeAnalysis.NetAnalyzers" Version="8.0.0-preview.23425.3">
       <Uri>https://github.com/dotnet/roslyn-analyzers</Uri>
       <Sha>546d9ed731872c72279735c55f140ab8967f5656</Sha>
@@ -486,7 +319,6 @@
     <Dependency Name="Microsoft.SourceBuild.Intermediate.roslyn-analyzers" Version="3.11.0-beta1.23425.3">
       <Uri>https://github.com/dotnet/roslyn-analyzers</Uri>
       <Sha>546d9ed731872c72279735c55f140ab8967f5656</Sha>
->>>>>>> 94abff64
       <SourceBuild RepoName="roslyn-analyzers" ManagedOnly="true" />
     </Dependency>
     <Dependency Name="System.CommandLine" Version="2.0.0-beta4.23307.1">
@@ -566,24 +398,6 @@
     </Dependency>
   </ProductDependencies>
   <ToolsetDependencies>
-<<<<<<< HEAD
-    <Dependency Name="Microsoft.DotNet.Arcade.Sdk" Version="8.0.0-beta.23415.4">
-      <Uri>https://github.com/dotnet/arcade</Uri>
-      <Sha>46ff142f43e887d5f9a4d87ef39d72166f61db8d</Sha>
-      <SourceBuild RepoName="arcade" ManagedOnly="true" />
-    </Dependency>
-    <Dependency Name="Microsoft.DotNet.Helix.Sdk" Version="8.0.0-beta.23415.4">
-      <Uri>https://github.com/dotnet/arcade</Uri>
-      <Sha>46ff142f43e887d5f9a4d87ef39d72166f61db8d</Sha>
-    </Dependency>
-    <Dependency Name="Microsoft.DotNet.SignTool" Version="8.0.0-beta.23415.4">
-      <Uri>https://github.com/dotnet/arcade</Uri>
-      <Sha>46ff142f43e887d5f9a4d87ef39d72166f61db8d</Sha>
-    </Dependency>
-    <Dependency Name="Microsoft.DotNet.XUnitExtensions" Version="8.0.0-beta.23415.4">
-      <Uri>https://github.com/dotnet/arcade</Uri>
-      <Sha>46ff142f43e887d5f9a4d87ef39d72166f61db8d</Sha>
-=======
     <Dependency Name="Microsoft.DotNet.Arcade.Sdk" Version="8.0.0-beta.23451.1">
       <Uri>https://github.com/dotnet/arcade</Uri>
       <Sha>4665b3d04e1da3796b965c3c3e3b97f55c449a6e</Sha>
@@ -600,21 +414,14 @@
     <Dependency Name="Microsoft.DotNet.XUnitExtensions" Version="8.0.0-beta.23451.1">
       <Uri>https://github.com/dotnet/arcade</Uri>
       <Sha>4665b3d04e1da3796b965c3c3e3b97f55c449a6e</Sha>
->>>>>>> 94abff64
     </Dependency>
     <Dependency Name="System.Reflection.MetadataLoadContext" Version="8.0.0-rc.2.23431.9">
       <Uri>https://github.com/dotnet/runtime</Uri>
       <Sha>3c48925a6c1ab31865b4438a6cb88242d1a8fe4d</Sha>
     </Dependency>
-<<<<<<< HEAD
-    <Dependency Name="Microsoft.DotNet.XliffTasks" Version="1.0.0-beta.23415.1" CoherentParentDependency="Microsoft.DotNet.Arcade.Sdk">
-      <Uri>https://github.com/dotnet/xliff-tasks</Uri>
-      <Sha>649a1e75101b701d753ee41efbe9038f9b23a0db</Sha>
-=======
     <Dependency Name="Microsoft.DotNet.XliffTasks" Version="1.0.0-beta.23426.1" CoherentParentDependency="Microsoft.DotNet.Arcade.Sdk">
       <Uri>https://github.com/dotnet/xliff-tasks</Uri>
       <Sha>194f32828726c3f1f63f79f3dc09b9e99c157b11</Sha>
->>>>>>> 94abff64
       <SourceBuild RepoName="xliff-tasks" ManagedOnly="true" />
     </Dependency>
   </ToolsetDependencies>

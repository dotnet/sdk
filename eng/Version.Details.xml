--- conflicted
+++ resolved
@@ -3,17 +3,6 @@
   <ProductDependencies>
     <Dependency Name="Microsoft.TemplateEngine.Abstractions" Version="8.0.319">
       <Uri>https://github.com/dotnet/templating</Uri>
-<<<<<<< HEAD
-      <Sha>56b6fd07951fa6733694ed06accb8da0722f4c19</Sha>
-    </Dependency>
-    <Dependency Name="Microsoft.TemplateEngine.Mocks" Version="8.0.122-servicing.25515.8">
-      <Uri>https://github.com/dotnet/templating</Uri>
-      <Sha>56b6fd07951fa6733694ed06accb8da0722f4c19</Sha>
-    </Dependency>
-    <Dependency Name="Microsoft.SourceBuild.Intermediate.templating" Version="8.0.122-servicing.25515.8">
-      <Uri>https://github.com/dotnet/templating</Uri>
-      <Sha>56b6fd07951fa6733694ed06accb8da0722f4c19</Sha>
-=======
       <Sha>1ad703e0ba0eb372257646309b35cb6efb0d97e9</Sha>
     </Dependency>
     <Dependency Name="Microsoft.TemplateEngine.Mocks" Version="8.0.319-servicing.25515.13">
@@ -23,7 +12,6 @@
     <Dependency Name="Microsoft.SourceBuild.Intermediate.templating" Version="8.0.319-servicing.25515.13">
       <Uri>https://github.com/dotnet/templating</Uri>
       <Sha>1ad703e0ba0eb372257646309b35cb6efb0d97e9</Sha>
->>>>>>> 01eadb76
       <SourceBuild RepoName="templating" ManagedOnly="true" />
     </Dependency>
     <Dependency Name="Microsoft.NETCore.App.Ref" Version="8.0.21">
@@ -67,19 +55,6 @@
       <Uri>https://github.com/dotnet/emsdk</Uri>
       <Sha>42532a7524749ad5d48d1820eaa7d4ab7e77faa6</Sha>
     </Dependency>
-<<<<<<< HEAD
-    <Dependency Name="Microsoft.Build" Version="17.8.43">
-      <Uri>https://github.com/dotnet/msbuild</Uri>
-      <Sha>6be7d7558719130df3de51b2ab8ce13e21e99a3b</Sha>
-    </Dependency>
-    <Dependency Name="Microsoft.Build.Localization" Version="17.8.43-servicing-25517-04">
-      <Uri>https://github.com/dotnet/msbuild</Uri>
-      <Sha>6be7d7558719130df3de51b2ab8ce13e21e99a3b</Sha>
-    </Dependency>
-    <Dependency Name="Microsoft.SourceBuild.Intermediate.msbuild" Version="17.8.43-servicing-25517-04">
-      <Uri>https://github.com/dotnet/msbuild</Uri>
-      <Sha>6be7d7558719130df3de51b2ab8ce13e21e99a3b</Sha>
-=======
     <Dependency Name="Microsoft.Build" Version="17.10.46">
       <Uri>https://github.com/dotnet/msbuild</Uri>
       <Sha>49570e4485d50317e5719958985f7ad40de4774e</Sha>
@@ -91,7 +66,6 @@
     <Dependency Name="Microsoft.SourceBuild.Intermediate.msbuild" Version="17.10.46-servicing-25517-01">
       <Uri>https://github.com/dotnet/msbuild</Uri>
       <Sha>49570e4485d50317e5719958985f7ad40de4774e</Sha>
->>>>>>> 01eadb76
       <SourceBuild RepoName="msbuild" ManagedOnly="true" />
     </Dependency>
     <Dependency Name="Microsoft.FSharp.Compiler" Version="12.8.301-beta.24271.6">
@@ -380,11 +354,7 @@
       <Sha>16bcad1c13be082bd52ce178896d1119a73081a9</Sha>
       <SourceBuild RepoName="source-build-externals" ManagedOnly="true" />
     </Dependency>
-<<<<<<< HEAD
-    <Dependency Name="Microsoft.SourceBuild.Intermediate.source-build-reference-packages" Version="8.0.0-alpha.1.25520.5">
-=======
     <Dependency Name="Microsoft.SourceBuild.Intermediate.source-build-reference-packages" Version="8.0.0-alpha.1.25515.4">
->>>>>>> 01eadb76
       <Uri>https://github.com/dotnet/source-build-reference-packages</Uri>
       <Sha>4f39ba9e117ece1679a2bd4f2e8c188f914078e1</Sha>
       <SourceBuild RepoName="source-build-reference-packages" ManagedOnly="true" />

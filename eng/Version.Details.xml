--- conflicted
+++ resolved
@@ -456,36 +456,6 @@
       <Uri>https://github.com/dotnet/deployment-tools</Uri>
       <Sha>7871ee378dce87b64d930d4f33dca9c888f4034d</Sha>
     </Dependency>
-<<<<<<< HEAD
-    <Dependency Name="Microsoft.Build.Tasks.Git" Version="9.0.0-beta.24480.2">
-      <Uri>https://github.com/dotnet/sourcelink</Uri>
-      <Sha>48378964648fcc50f83d141a3b03381ff17ae7ec</Sha>
-    </Dependency>
-    <Dependency Name="Microsoft.SourceLink.Common" Version="9.0.0-beta.24480.2">
-      <Uri>https://github.com/dotnet/sourcelink</Uri>
-      <Sha>48378964648fcc50f83d141a3b03381ff17ae7ec</Sha>
-    </Dependency>
-    <Dependency Name="Microsoft.SourceLink.AzureRepos.Git" Version="9.0.0-beta.24480.2">
-      <Uri>https://github.com/dotnet/sourcelink</Uri>
-      <Sha>48378964648fcc50f83d141a3b03381ff17ae7ec</Sha>
-    </Dependency>
-    <Dependency Name="Microsoft.SourceLink.GitHub" Version="9.0.0-beta.24480.2">
-      <Uri>https://github.com/dotnet/sourcelink</Uri>
-      <Sha>48378964648fcc50f83d141a3b03381ff17ae7ec</Sha>
-    </Dependency>
-    <Dependency Name="Microsoft.SourceLink.GitLab" Version="9.0.0-beta.24480.2">
-      <Uri>https://github.com/dotnet/sourcelink</Uri>
-      <Sha>48378964648fcc50f83d141a3b03381ff17ae7ec</Sha>
-    </Dependency>
-    <Dependency Name="Microsoft.SourceLink.Bitbucket.Git" Version="9.0.0-beta.24480.2">
-      <Uri>https://github.com/dotnet/sourcelink</Uri>
-      <Sha>48378964648fcc50f83d141a3b03381ff17ae7ec</Sha>
-    </Dependency>
-    <!-- Intermediate is necessary for source build. -->
-    <Dependency Name="Microsoft.SourceBuild.Intermediate.sourcelink" Version="9.0.0-beta.24480.2">
-      <Uri>https://github.com/dotnet/sourcelink</Uri>
-      <Sha>48378964648fcc50f83d141a3b03381ff17ae7ec</Sha>
-=======
     <Dependency Name="Microsoft.Build.Tasks.Git" Version="9.0.0-beta.24504.2">
       <Uri>https://github.com/dotnet/sourcelink</Uri>
       <Sha>a8b2777e6aaf9d2f87c5adeec5b65aa19fa22f0c</Sha>
@@ -514,7 +484,6 @@
     <Dependency Name="Microsoft.SourceBuild.Intermediate.sourcelink" Version="9.0.0-beta.24504.2">
       <Uri>https://github.com/dotnet/sourcelink</Uri>
       <Sha>a8b2777e6aaf9d2f87c5adeec5b65aa19fa22f0c</Sha>
->>>>>>> 565c455b
       <SourceBuild RepoName="sourcelink" ManagedOnly="true" />
     </Dependency>
     <!-- Intermediate is necessary for source build. -->

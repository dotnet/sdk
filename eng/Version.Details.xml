--- conflicted
+++ resolved
@@ -125,7 +125,6 @@
       <Sha>4ba36db1f42f33a66d9677f0b9d589d39b204a9c</Sha>
       <SourceBuild RepoName="fsharp" ManagedOnly="true" />
     </Dependency>
-<<<<<<< HEAD
     <Dependency Name="Microsoft.Net.Compilers.Toolset" Version="4.14.0-3.25210.1">
       <Uri>https://github.com/dotnet/roslyn</Uri>
       <Sha>c7525777ea55920c841e57cb084a76c2e05838d7</Sha>
@@ -167,49 +166,6 @@
     <Dependency Name="Microsoft.CodeAnalysis.Workspaces.MSBuild" Version="4.14.0-3.25210.1">
       <Uri>https://github.com/dotnet/roslyn</Uri>
       <Sha>c7525777ea55920c841e57cb084a76c2e05838d7</Sha>
-=======
-    <Dependency Name="Microsoft.Net.Compilers.Toolset" Version="5.0.0-1.25209.15">
-      <Uri>https://github.com/dotnet/roslyn</Uri>
-      <Sha>2a7692e3f2cc5ba34b9d10228117627d3fad2107</Sha>
-    </Dependency>
-    <!-- Intermediate is necessary for source build. -->
-    <Dependency Name="Microsoft.SourceBuild.Intermediate.roslyn" Version="5.0.0-1.25209.15">
-      <Uri>https://github.com/dotnet/roslyn</Uri>
-      <Sha>2a7692e3f2cc5ba34b9d10228117627d3fad2107</Sha>
-      <SourceBuild RepoName="roslyn" ManagedOnly="true" />
-    </Dependency>
-    <Dependency Name="Microsoft.Net.Compilers.Toolset.Framework" Version="5.0.0-1.25209.15">
-      <Uri>https://github.com/dotnet/roslyn</Uri>
-      <Sha>2a7692e3f2cc5ba34b9d10228117627d3fad2107</Sha>
-    </Dependency>
-    <Dependency Name="Microsoft.CodeAnalysis" Version="5.0.0-1.25209.15">
-      <Uri>https://github.com/dotnet/roslyn</Uri>
-      <Sha>2a7692e3f2cc5ba34b9d10228117627d3fad2107</Sha>
-    </Dependency>
-    <Dependency Name="Microsoft.CodeAnalysis.CSharp" Version="5.0.0-1.25209.15">
-      <Uri>https://github.com/dotnet/roslyn</Uri>
-      <Sha>2a7692e3f2cc5ba34b9d10228117627d3fad2107</Sha>
-    </Dependency>
-    <Dependency Name="Microsoft.CodeAnalysis.CSharp.CodeStyle" Version="5.0.0-1.25209.15">
-      <Uri>https://github.com/dotnet/roslyn</Uri>
-      <Sha>2a7692e3f2cc5ba34b9d10228117627d3fad2107</Sha>
-    </Dependency>
-    <Dependency Name="Microsoft.CodeAnalysis.CSharp.Features" Version="5.0.0-1.25209.15">
-      <Uri>https://github.com/dotnet/roslyn</Uri>
-      <Sha>2a7692e3f2cc5ba34b9d10228117627d3fad2107</Sha>
-    </Dependency>
-    <Dependency Name="Microsoft.CodeAnalysis.CSharp.Workspaces" Version="5.0.0-1.25209.15">
-      <Uri>https://github.com/dotnet/roslyn</Uri>
-      <Sha>2a7692e3f2cc5ba34b9d10228117627d3fad2107</Sha>
-    </Dependency>
-    <Dependency Name="Microsoft.CodeAnalysis.Workspaces.Common" Version="5.0.0-1.25209.15">
-      <Uri>https://github.com/dotnet/roslyn</Uri>
-      <Sha>2a7692e3f2cc5ba34b9d10228117627d3fad2107</Sha>
-    </Dependency>
-    <Dependency Name="Microsoft.CodeAnalysis.Workspaces.MSBuild" Version="5.0.0-1.25209.15">
-      <Uri>https://github.com/dotnet/roslyn</Uri>
-      <Sha>2a7692e3f2cc5ba34b9d10228117627d3fad2107</Sha>
->>>>>>> 4c96873e
     </Dependency>
     <Dependency Name="Microsoft.Build.NuGetSdkResolver" Version="6.14.0-preview.1.102">
       <Uri>https://github.com/nuget/nuget.client</Uri>

--- conflicted
+++ resolved
@@ -88,7 +88,6 @@
       <Sha>0c9d88267b974a0c0dce4af380bf786096549e20</Sha>
       <SourceBuildTarball RepoName="format" ManagedOnly="true" />
     </Dependency>
-<<<<<<< HEAD
     <Dependency Name="Microsoft.Net.Compilers.Toolset" Version="4.3.0-2.22276.8">
       <Uri>https://github.com/dotnet/roslyn</Uri>
       <Sha>1db7eeb71bf731ef3c6e5b30889ff5a45b805d9e</Sha>
@@ -113,32 +112,6 @@
     <Dependency Name="Microsoft.CodeAnalysis.Workspaces.MSBuild" Version="4.3.0-2.22276.8">
       <Uri>https://github.com/dotnet/roslyn</Uri>
       <Sha>1db7eeb71bf731ef3c6e5b30889ff5a45b805d9e</Sha>
-=======
-    <Dependency Name="Microsoft.Net.Compilers.Toolset" Version="4.3.0-2.22280.1">
-      <Uri>https://github.com/dotnet/roslyn</Uri>
-      <Sha>efafad4192412b1205c72e17fd4a2c3eb136b727</Sha>
-      <SourceBuild RepoName="roslyn" ManagedOnly="true" />
-    </Dependency>
-    <Dependency Name="Microsoft.CodeAnalysis" Version="4.3.0-2.22280.1">
-      <Uri>https://github.com/dotnet/roslyn</Uri>
-      <Sha>efafad4192412b1205c72e17fd4a2c3eb136b727</Sha>
-    </Dependency>
-    <Dependency Name="Microsoft.CodeAnalysis.CSharp" Version="4.3.0-2.22280.1">
-      <Uri>https://github.com/dotnet/roslyn</Uri>
-      <Sha>efafad4192412b1205c72e17fd4a2c3eb136b727</Sha>
-    </Dependency>
-    <Dependency Name="Microsoft.CodeAnalysis.CSharp.Features" Version="4.3.0-2.22280.1">
-      <Uri>https://github.com/dotnet/roslyn</Uri>
-      <Sha>efafad4192412b1205c72e17fd4a2c3eb136b727</Sha>
-    </Dependency>
-    <Dependency Name="Microsoft.CodeAnalysis.CSharp.Workspaces" Version="4.3.0-2.22280.1">
-      <Uri>https://github.com/dotnet/roslyn</Uri>
-      <Sha>efafad4192412b1205c72e17fd4a2c3eb136b727</Sha>
-    </Dependency>
-    <Dependency Name="Microsoft.CodeAnalysis.Workspaces.MSBuild" Version="4.3.0-2.22280.1">
-      <Uri>https://github.com/dotnet/roslyn</Uri>
-      <Sha>efafad4192412b1205c72e17fd4a2c3eb136b727</Sha>
->>>>>>> 56b3d92e
     </Dependency>
     <Dependency Name="Microsoft.AspNetCore.DeveloperCertificates.XPlat" Version="6.0.5-servicing.22218.2">
       <Uri>https://dev.azure.com/dnceng/internal/_git/dotnet-aspnetcore</Uri>

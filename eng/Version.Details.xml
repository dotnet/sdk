<?xml version="1.0" encoding="utf-8"?>
<Dependencies>
  <ProductDependencies>
    <Dependency Name="Microsoft.TemplateEngine.Cli" Version="7.0.100-preview.4.22204.4">
      <Uri>https://github.com/dotnet/templating</Uri>
      <Sha>619f465fa426ccb543fb16cbcdb8d9a7c4004fb9</Sha>
      <SourceBuild RepoName="templating" ManagedOnly="true" />
    </Dependency>
    <Dependency Name="Microsoft.TemplateEngine.Abstractions" Version="7.0.100-preview.4.22204.4">
      <Uri>https://github.com/dotnet/templating</Uri>
      <Sha>619f465fa426ccb543fb16cbcdb8d9a7c4004fb9</Sha>
    </Dependency>
    <Dependency Name="Microsoft.TemplateEngine.Orchestrator.RunnableProjects" Version="7.0.100-preview.4.22204.4">
      <Uri>https://github.com/dotnet/templating</Uri>
      <Sha>619f465fa426ccb543fb16cbcdb8d9a7c4004fb9</Sha>
    </Dependency>
    <Dependency Name="Microsoft.TemplateEngine.Utils" Version="7.0.100-preview.4.22204.4">
      <Uri>https://github.com/dotnet/templating</Uri>
      <Sha>619f465fa426ccb543fb16cbcdb8d9a7c4004fb9</Sha>
    </Dependency>
    <Dependency Name="Microsoft.TemplateSearch.Common" Version="7.0.100-preview.4.22204.4">
      <Uri>https://github.com/dotnet/templating</Uri>
      <Sha>619f465fa426ccb543fb16cbcdb8d9a7c4004fb9</Sha>
    </Dependency>
    <Dependency Name="Microsoft.DotNet.Common.ItemTemplates" Version="7.0.100-preview.4.22204.4">
      <Uri>https://github.com/dotnet/templating</Uri>
      <Sha>619f465fa426ccb543fb16cbcdb8d9a7c4004fb9</Sha>
    </Dependency>
    <Dependency Name="Microsoft.NETCore.App.Ref" Version="7.0.0-preview.4.22219.9">
      <Uri>https://github.com/dotnet/runtime</Uri>
      <Sha>e3442b43424f040faca7611d4bcf53a357397df8</Sha>
    </Dependency>
    <Dependency Name="VS.Redist.Common.NetCore.SharedFramework.x64.7.0" Version="7.0.0-preview.4.22219.9">
      <Uri>https://github.com/dotnet/runtime</Uri>
      <Sha>e3442b43424f040faca7611d4bcf53a357397df8</Sha>
    </Dependency>
    <Dependency Name="VS.Redist.Common.NetCore.TargetingPack.x64.7.0" Version="7.0.0-preview.4.22219.9">
      <Uri>https://github.com/dotnet/runtime</Uri>
      <Sha>e3442b43424f040faca7611d4bcf53a357397df8</Sha>
    </Dependency>
    <Dependency Name="Microsoft.NETCore.App.Runtime.win-x64" Version="7.0.0-preview.4.22219.9">
      <Uri>https://github.com/dotnet/runtime</Uri>
      <Sha>e3442b43424f040faca7611d4bcf53a357397df8</Sha>
    </Dependency>
    <Dependency Name="Microsoft.NETCore.App.Host.win-x64" Version="7.0.0-preview.4.22219.9">
      <Uri>https://github.com/dotnet/runtime</Uri>
      <Sha>e3442b43424f040faca7611d4bcf53a357397df8</Sha>
    </Dependency>
    <Dependency Name="Microsoft.NETCore.Platforms" Version="7.0.0-preview.4.22219.9">
      <Uri>https://github.com/dotnet/runtime</Uri>
      <Sha>e3442b43424f040faca7611d4bcf53a357397df8</Sha>
    </Dependency>
    <Dependency Name="Microsoft.NET.HostModel" Version="7.0.0-preview.4.22219.9">
      <Uri>https://github.com/dotnet/runtime</Uri>
      <Sha>e3442b43424f040faca7611d4bcf53a357397df8</Sha>
    </Dependency>
    <Dependency Name="Microsoft.Extensions.DependencyModel" Version="7.0.0-preview.4.22219.9">
      <Uri>https://github.com/dotnet/runtime</Uri>
      <Sha>e3442b43424f040faca7611d4bcf53a357397df8</Sha>
    </Dependency>
    <Dependency Name="Microsoft.NETCore.DotNetHostResolver" Version="7.0.0-preview.4.22219.9">
      <Uri>https://github.com/dotnet/runtime</Uri>
      <Sha>e3442b43424f040faca7611d4bcf53a357397df8</Sha>
    </Dependency>
    <Dependency Name="Microsoft.Build" Version="17.3.0-preview-22215-03">
      <Uri>https://github.com/dotnet/msbuild</Uri>
      <Sha>44ad46fed8c5f7e5800e93f61f265b2efaa8ea5e</Sha>
    </Dependency>
    <Dependency Name="Microsoft.Build.Localization" Version="17.3.0-preview-22215-03">
      <Uri>https://github.com/dotnet/msbuild</Uri>
      <Sha>44ad46fed8c5f7e5800e93f61f265b2efaa8ea5e</Sha>
    </Dependency>
    <Dependency Name="Microsoft.FSharp.Compiler" Version="12.0.3-beta.22203.2">
      <Uri>https://github.com/dotnet/fsharp</Uri>
      <Sha>8854f5d1f3bd7e60d42565a18a2f8c06ae307474</Sha>
    </Dependency>
    <Dependency Name="Microsoft.SourceBuild.Intermediate.fsharp" Version="6.0.4-beta.22203.2">
      <Uri>https://github.com/dotnet/fsharp</Uri>
      <Sha>8854f5d1f3bd7e60d42565a18a2f8c06ae307474</Sha>
      <SourceBuild RepoName="fsharp" ManagedOnly="true" />
    </Dependency>
    <Dependency Name="dotnet-format" Version="7.0.321801">
      <Uri>https://github.com/dotnet/format</Uri>
      <Sha>68502482e34922e02108f6c1e7f7913bfecd1058</Sha>
      <SourceBuildTarball RepoName="format" ManagedOnly="true" />
    </Dependency>
    <Dependency Name="Microsoft.Net.Compilers.Toolset" Version="4.2.0-4.22212.4">
      <Uri>https://github.com/dotnet/roslyn</Uri>
      <Sha>f2d278f9a5131b7944d6ac5fecf2ce5b0a98195f</Sha>
      <SourceBuild RepoName="roslyn" ManagedOnly="true" />
    </Dependency>
    <Dependency Name="Microsoft.CodeAnalysis" Version="4.2.0-4.22212.4">
      <Uri>https://github.com/dotnet/roslyn</Uri>
      <Sha>f2d278f9a5131b7944d6ac5fecf2ce5b0a98195f</Sha>
    </Dependency>
    <Dependency Name="Microsoft.CodeAnalysis.CSharp" Version="4.2.0-4.22212.4">
      <Uri>https://github.com/dotnet/roslyn</Uri>
      <Sha>f2d278f9a5131b7944d6ac5fecf2ce5b0a98195f</Sha>
    </Dependency>
    <Dependency Name="Microsoft.CodeAnalysis.CSharp.Features" Version="4.2.0-4.22212.4">
      <Uri>https://github.com/dotnet/roslyn</Uri>
      <Sha>f2d278f9a5131b7944d6ac5fecf2ce5b0a98195f</Sha>
    </Dependency>
    <Dependency Name="Microsoft.CodeAnalysis.CSharp.Workspaces" Version="4.2.0-4.22212.4">
      <Uri>https://github.com/dotnet/roslyn</Uri>
      <Sha>f2d278f9a5131b7944d6ac5fecf2ce5b0a98195f</Sha>
    </Dependency>
    <Dependency Name="Microsoft.CodeAnalysis.Workspaces.MSBuild" Version="4.2.0-4.22212.4">
      <Uri>https://github.com/dotnet/roslyn</Uri>
      <Sha>f2d278f9a5131b7944d6ac5fecf2ce5b0a98195f</Sha>
    </Dependency>
    <Dependency Name="Microsoft.AspNetCore.DeveloperCertificates.XPlat" Version="7.0.0-preview.5.22220.1">
      <Uri>https://github.com/dotnet/aspnetcore</Uri>
      <Sha>5e6f639b8cccccb89fc9f7e89f44c42b8ba12391</Sha>
    </Dependency>
    <Dependency Name="Microsoft.AspNetCore.TestHost" Version="7.0.0-preview.5.22220.1">
      <Uri>https://github.com/dotnet/aspnetcore</Uri>
      <Sha>5e6f639b8cccccb89fc9f7e89f44c42b8ba12391</Sha>
    </Dependency>
    <Dependency Name="NuGet.Build.Tasks" Version="6.2.0-rc.140">
      <Uri>https://github.com/nuget/nuget.client</Uri>
      <Sha>6f54dbd49fcda01ca8d71eb4fa4eea6ef54379ab</Sha>
    </Dependency>
    <Dependency Name="Microsoft.NET.Test.Sdk" Version="17.3.0-preview-20220420-02">
      <Uri>https://github.com/microsoft/vstest</Uri>
      <Sha>120e1008423fcc9d3175e309fbdfaf3967260029</Sha>
    </Dependency>
    <Dependency Name="Microsoft.NET.ILLink.Tasks" Version="7.0.100-1.22219.2">
      <Uri>https://github.com/dotnet/linker</Uri>
      <Sha>36b61348be2b93f2add8886174f19c0ed4aacd36</Sha>
      <SourceBuild RepoName="linker" ManagedOnly="true" />
    </Dependency>
<<<<<<< HEAD
    <Dependency Name="Microsoft.DotNet.ILCompiler" Version="7.0.0-preview.4.22219.9">
      <Uri>https://github.com/dotnet/runtime</Uri>
      <Sha>f1e10a53132cc648cea914e75f953ff5a5087399</Sha>
      <SourceBuild RepoName="runtime" ManagedOnly="true" />
    </Dependency>
    <Dependency Name="Microsoft.NET.ILLink.Analyzers" Version="7.0.100-1.22218.2">
=======
    <Dependency Name="Microsoft.NET.ILLink.Analyzers" Version="7.0.100-1.22219.2">
>>>>>>> 9745a61b
      <Uri>https://github.com/dotnet/linker</Uri>
      <Sha>36b61348be2b93f2add8886174f19c0ed4aacd36</Sha>
    </Dependency>
    <Dependency Name="System.CodeDom" Version="7.0.0-preview.4.22219.9">
      <Uri>https://github.com/dotnet/runtime</Uri>
      <Sha>e3442b43424f040faca7611d4bcf53a357397df8</Sha>
    </Dependency>
    <Dependency Name="System.Security.Cryptography.ProtectedData" Version="7.0.0-preview.4.22219.9">
      <Uri>https://github.com/dotnet/runtime</Uri>
      <Sha>e3442b43424f040faca7611d4bcf53a357397df8</Sha>
    </Dependency>
    <Dependency Name="System.Text.Encoding.CodePages" Version="7.0.0-preview.4.22219.9">
      <Uri>https://github.com/dotnet/runtime</Uri>
      <Sha>e3442b43424f040faca7611d4bcf53a357397df8</Sha>
    </Dependency>
    <Dependency Name="System.Resources.Extensions" Version="7.0.0-preview.4.22219.9">
      <Uri>https://github.com/dotnet/runtime</Uri>
      <Sha>e3442b43424f040faca7611d4bcf53a357397df8</Sha>
    </Dependency>
    <Dependency Name="Microsoft.WindowsDesktop.App.Runtime.win-x64" Version="7.0.0-preview.5.22219.8">
      <Uri>https://github.com/dotnet/windowsdesktop</Uri>
      <Sha>1bb2225335f983c17ffe3468c160847e09f0dc4b</Sha>
    </Dependency>
    <Dependency Name="VS.Redist.Common.WindowsDesktop.SharedFramework.x64.7.0" Version="7.0.0-preview.5.22219.8">
      <Uri>https://github.com/dotnet/windowsdesktop</Uri>
      <Sha>1bb2225335f983c17ffe3468c160847e09f0dc4b</Sha>
    </Dependency>
    <Dependency Name="Microsoft.WindowsDesktop.App.Ref" Version="7.0.0-preview.5.22219.8">
      <Uri>https://github.com/dotnet/windowsdesktop</Uri>
      <Sha>1bb2225335f983c17ffe3468c160847e09f0dc4b</Sha>
    </Dependency>
    <Dependency Name="VS.Redist.Common.WindowsDesktop.TargetingPack.x64.7.0" Version="7.0.0-preview.5.22219.8">
      <Uri>https://github.com/dotnet/windowsdesktop</Uri>
      <Sha>1bb2225335f983c17ffe3468c160847e09f0dc4b</Sha>
    </Dependency>
    <Dependency Name="Microsoft.NET.Sdk.WindowsDesktop" Version="7.0.0-preview.5.22219.4" CoherentParentDependency="Microsoft.WindowsDesktop.App.Ref">
      <Uri>https://github.com/dotnet/wpf</Uri>
      <Sha>99c95b07384677cd93ffaab798749d87c2ac13d1</Sha>
    </Dependency>
    <Dependency Name="Microsoft.AspNetCore.App.Ref" Version="7.0.0-preview.5.22220.1">
      <Uri>https://github.com/dotnet/aspnetcore</Uri>
      <Sha>5e6f639b8cccccb89fc9f7e89f44c42b8ba12391</Sha>
    </Dependency>
    <Dependency Name="Microsoft.AspNetCore.App.Ref.Internal" Version="7.0.0-preview.5.22220.1">
      <Uri>https://github.com/dotnet/aspnetcore</Uri>
      <Sha>5e6f639b8cccccb89fc9f7e89f44c42b8ba12391</Sha>
    </Dependency>
    <Dependency Name="Microsoft.AspNetCore.App.Runtime.win-x64" Version="7.0.0-preview.5.22220.1">
      <Uri>https://github.com/dotnet/aspnetcore</Uri>
      <Sha>5e6f639b8cccccb89fc9f7e89f44c42b8ba12391</Sha>
    </Dependency>
    <Dependency Name="VS.Redist.Common.AspNetCore.SharedFramework.x64.7.0" Version="7.0.0-preview.5.22220.1">
      <Uri>https://github.com/dotnet/aspnetcore</Uri>
      <Sha>5e6f639b8cccccb89fc9f7e89f44c42b8ba12391</Sha>
      <SourceBuild RepoName="aspnetcore" ManagedOnly="true" />
    </Dependency>
    <Dependency Name="dotnet-dev-certs" Version="7.0.0-preview.5.22220.1">
      <Uri>https://github.com/dotnet/aspnetcore</Uri>
      <Sha>5e6f639b8cccccb89fc9f7e89f44c42b8ba12391</Sha>
    </Dependency>
    <Dependency Name="dotnet-user-secrets" Version="7.0.0-preview.5.22220.1">
      <Uri>https://github.com/dotnet/aspnetcore</Uri>
      <Sha>5e6f639b8cccccb89fc9f7e89f44c42b8ba12391</Sha>
    </Dependency>
    <Dependency Name="Microsoft.AspNetCore.Analyzers" Version="7.0.0-preview.5.22220.1">
      <Uri>https://github.com/dotnet/aspnetcore</Uri>
      <Sha>5e6f639b8cccccb89fc9f7e89f44c42b8ba12391</Sha>
    </Dependency>
    <Dependency Name="Microsoft.AspNetCore.Components.SdkAnalyzers" Version="7.0.0-preview.5.22220.1">
      <Uri>https://github.com/dotnet/aspnetcore</Uri>
      <Sha>5e6f639b8cccccb89fc9f7e89f44c42b8ba12391</Sha>
    </Dependency>
    <Dependency Name="Microsoft.AspNetCore.Mvc.Analyzers" Version="7.0.0-preview.5.22220.1">
      <Uri>https://github.com/dotnet/aspnetcore</Uri>
      <Sha>5e6f639b8cccccb89fc9f7e89f44c42b8ba12391</Sha>
    </Dependency>
    <Dependency Name="Microsoft.AspNetCore.Mvc.Api.Analyzers" Version="7.0.0-preview.5.22220.1">
      <Uri>https://github.com/dotnet/aspnetcore</Uri>
      <Sha>5e6f639b8cccccb89fc9f7e89f44c42b8ba12391</Sha>
    </Dependency>
    <Dependency Name="Microsoft.CodeAnalysis.Razor.Tooling.Internal" Version="7.0.0-preview.4.22213.2">
      <Uri>https://github.com/dotnet/razor-compiler</Uri>
      <Sha>b02e967e8ebc6579b308fe0b291c4d3643d415c8</Sha>
      <SourceBuild RepoName="razor-compiler" ManagedOnly="true" />
    </Dependency>
    <Dependency Name="Microsoft.AspNetCore.Mvc.Razor.Extensions.Tooling.Internal" Version="7.0.0-preview.4.22213.2">
      <Uri>https://github.com/dotnet/razor-compiler</Uri>
      <Sha>b02e967e8ebc6579b308fe0b291c4d3643d415c8</Sha>
      <SourceBuild RepoName="razor-compiler" ManagedOnly="true" />
    </Dependency>
    <Dependency Name="Microsoft.AspNetCore.Razor.SourceGenerator.Tooling.Internal" Version="7.0.0-preview.4.22213.2">
      <Uri>https://github.com/dotnet/razor-compiler</Uri>
      <Sha>b02e967e8ebc6579b308fe0b291c4d3643d415c8</Sha>
      <SourceBuild RepoName="razor-compiler" ManagedOnly="true" />
    </Dependency>
    <Dependency Name="Microsoft.Extensions.FileProviders.Embedded" Version="7.0.0-preview.5.22220.1">
      <Uri>https://github.com/dotnet/aspnetcore</Uri>
      <Sha>5e6f639b8cccccb89fc9f7e89f44c42b8ba12391</Sha>
    </Dependency>
    <Dependency Name="Microsoft.AspNetCore.Authorization" Version="7.0.0-preview.5.22220.1">
      <Uri>https://github.com/dotnet/aspnetcore</Uri>
      <Sha>5e6f639b8cccccb89fc9f7e89f44c42b8ba12391</Sha>
    </Dependency>
    <Dependency Name="Microsoft.AspNetCore.Components.Web" Version="7.0.0-preview.5.22220.1">
      <Uri>https://github.com/dotnet/aspnetcore</Uri>
      <Sha>5e6f639b8cccccb89fc9f7e89f44c42b8ba12391</Sha>
    </Dependency>
    <Dependency Name="Microsoft.JSInterop" Version="7.0.0-preview.5.22220.1">
      <Uri>https://github.com/dotnet/aspnetcore</Uri>
      <Sha>5e6f639b8cccccb89fc9f7e89f44c42b8ba12391</Sha>
    </Dependency>
    <Dependency Name="Microsoft.Web.Xdt" Version="3.1.0" Pinned="true">
      <Uri>https://github.com/aspnet/xdt</Uri>
      <Sha>c01a538851a8ab1a1fbeb2e6243f391fff7587b4</Sha>
    </Dependency>
    <Dependency Name="Microsoft.CodeAnalysis.NetAnalyzers" Version="7.0.0-preview1.22218.1">
      <Uri>https://github.com/dotnet/roslyn-analyzers</Uri>
      <Sha>890b7e8d68e95a5b05a66c7662d13a17323d6937</Sha>
    </Dependency>
    <Dependency Name="Microsoft.SourceBuild.Intermediate.roslyn-analyzers" Version="3.3.4-beta1.22218.1">
      <Uri>https://github.com/dotnet/roslyn-analyzers</Uri>
      <Sha>890b7e8d68e95a5b05a66c7662d13a17323d6937</Sha>
      <SourceBuild RepoName="roslyn-analyzers" ManagedOnly="true" />
    </Dependency>
    <Dependency Name="System.CommandLine" Version="2.0.0-beta3.22219.1">
      <Uri>https://github.com/dotnet/command-line-api</Uri>
      <Sha>3fef05578da428d3a54301d127bf47c2e49f2106</Sha>
    </Dependency>
    <Dependency Name="Microsoft.SourceBuild.Intermediate.command-line-api" Version="0.1.321901">
      <Uri>https://github.com/dotnet/command-line-api</Uri>
      <Sha>3fef05578da428d3a54301d127bf47c2e49f2106</Sha>
      <SourceBuild RepoName="command-line-api" ManagedOnly="true" />
    </Dependency>
    <Dependency Name="Microsoft.SourceBuild.Intermediate.source-build-externals" Version="7.0.0-alpha.1.22207.1">
      <Uri>https://github.com/dotnet/source-build-externals</Uri>
      <Sha>56bbc060090d56d5d61962b829826799dabf9673</Sha>
      <SourceBuild RepoName="source-build-externals" ManagedOnly="true" />
    </Dependency>
  </ProductDependencies>
  <ToolsetDependencies>
    <Dependency Name="Microsoft.DotNet.Arcade.Sdk" Version="7.0.0-beta.22218.3">
      <Uri>https://github.com/dotnet/arcade</Uri>
      <Sha>8425453874961a7d7d2379e3f39c104f9ad0a0bd</Sha>
      <SourceBuild RepoName="arcade" ManagedOnly="true" />
    </Dependency>
    <Dependency Name="Microsoft.DotNet.Helix.Sdk" Version="7.0.0-beta.22218.3">
      <Uri>https://github.com/dotnet/arcade</Uri>
      <Sha>8425453874961a7d7d2379e3f39c104f9ad0a0bd</Sha>
    </Dependency>
    <Dependency Name="Microsoft.DotNet.SignTool" Version="7.0.0-beta.22218.3">
      <Uri>https://github.com/dotnet/arcade</Uri>
      <Sha>8425453874961a7d7d2379e3f39c104f9ad0a0bd</Sha>
    </Dependency>
    <Dependency Name="Microsoft.DotNet.XUnitExtensions" Version="7.0.0-beta.22218.3">
      <Uri>https://github.com/dotnet/arcade</Uri>
      <Sha>8425453874961a7d7d2379e3f39c104f9ad0a0bd</Sha>
    </Dependency>
    <Dependency Name="System.Reflection.MetadataLoadContext" Version="7.0.0-preview.4.22219.9">
      <Uri>https://github.com/dotnet/runtime</Uri>
      <Sha>e3442b43424f040faca7611d4bcf53a357397df8</Sha>
    </Dependency>
    <Dependency Name="Microsoft.DotNet.XliffTasks" Version="1.0.0-beta.22217.1" CoherentParentDependency="Microsoft.DotNet.Arcade.Sdk">
      <Uri>https://github.com/dotnet/xliff-tasks</Uri>
      <Sha>5b739b7e39063625f8d1b7a790a28d6af636266d</Sha>
      <SourceBuild RepoName="xliff-tasks" ManagedOnly="true" />
    </Dependency>
  </ToolsetDependencies>
</Dependencies><|MERGE_RESOLUTION|>--- conflicted
+++ resolved
@@ -130,16 +130,12 @@
       <Sha>36b61348be2b93f2add8886174f19c0ed4aacd36</Sha>
       <SourceBuild RepoName="linker" ManagedOnly="true" />
     </Dependency>
-<<<<<<< HEAD
     <Dependency Name="Microsoft.DotNet.ILCompiler" Version="7.0.0-preview.4.22219.9">
       <Uri>https://github.com/dotnet/runtime</Uri>
       <Sha>f1e10a53132cc648cea914e75f953ff5a5087399</Sha>
       <SourceBuild RepoName="runtime" ManagedOnly="true" />
     </Dependency>
-    <Dependency Name="Microsoft.NET.ILLink.Analyzers" Version="7.0.100-1.22218.2">
-=======
     <Dependency Name="Microsoft.NET.ILLink.Analyzers" Version="7.0.100-1.22219.2">
->>>>>>> 9745a61b
       <Uri>https://github.com/dotnet/linker</Uri>
       <Sha>36b61348be2b93f2add8886174f19c0ed4aacd36</Sha>
     </Dependency>

--- conflicted
+++ resolved
@@ -14,45 +14,15 @@
       <Sha>7994f94ec4071d4803af1b4f75f4ba964d3391f2</Sha>
       <SourceBuild RepoName="templating" ManagedOnly="true" />
     </Dependency>
-<<<<<<< HEAD
-    <Dependency Name="Microsoft.NETCore.App.Ref" Version="8.0.17">
-      <Uri>https://dev.azure.com/dnceng/internal/_git/dotnet-runtime</Uri>
-      <Sha>77545d6fd5ca79bc08198fd6d8037c14843f14ad</Sha>
-    </Dependency>
-    <Dependency Name="VS.Redist.Common.NetCore.SharedFramework.x64.8.0" Version="8.0.17-servicing.25266.2">
-      <Uri>https://dev.azure.com/dnceng/internal/_git/dotnet-runtime</Uri>
-      <Sha>77545d6fd5ca79bc08198fd6d8037c14843f14ad</Sha>
+    <Dependency Name="Microsoft.NETCore.App.Ref" Version="8.0.18">
+      <Uri>https://dev.azure.com/dnceng/internal/_git/dotnet-runtime</Uri>
+      <Sha>ef853a71052646a42abf17e888ec6d9a69614ad9</Sha>
+    </Dependency>
+    <Dependency Name="VS.Redist.Common.NetCore.SharedFramework.x64.8.0" Version="8.0.18-servicing.25311.17">
+      <Uri>https://dev.azure.com/dnceng/internal/_git/dotnet-runtime</Uri>
+      <Sha>ef853a71052646a42abf17e888ec6d9a69614ad9</Sha>
       <SourceBuild RepoName="runtime" ManagedOnly="false" />
     </Dependency>
-    <Dependency Name="VS.Redist.Common.NetCore.TargetingPack.x64.8.0" Version="8.0.17-servicing.25266.2">
-      <Uri>https://dev.azure.com/dnceng/internal/_git/dotnet-runtime</Uri>
-      <Sha>77545d6fd5ca79bc08198fd6d8037c14843f14ad</Sha>
-    </Dependency>
-    <Dependency Name="Microsoft.NETCore.App.Runtime.win-x64" Version="8.0.17">
-      <Uri>https://dev.azure.com/dnceng/internal/_git/dotnet-runtime</Uri>
-      <Sha>77545d6fd5ca79bc08198fd6d8037c14843f14ad</Sha>
-    </Dependency>
-    <Dependency Name="Microsoft.NETCore.App.Host.win-x64" Version="8.0.17">
-      <Uri>https://dev.azure.com/dnceng/internal/_git/dotnet-runtime</Uri>
-      <Sha>77545d6fd5ca79bc08198fd6d8037c14843f14ad</Sha>
-    </Dependency>
-    <Dependency Name="Microsoft.NETCore.Platforms" Version="8.0.17-servicing.25266.2">
-      <Uri>https://dev.azure.com/dnceng/internal/_git/dotnet-runtime</Uri>
-      <Sha>77545d6fd5ca79bc08198fd6d8037c14843f14ad</Sha>
-    </Dependency>
-    <Dependency Name="Microsoft.NET.HostModel" Version="8.0.17-servicing.25266.2">
-      <Uri>https://dev.azure.com/dnceng/internal/_git/dotnet-runtime</Uri>
-      <Sha>77545d6fd5ca79bc08198fd6d8037c14843f14ad</Sha>
-=======
-    <Dependency Name="Microsoft.NETCore.App.Ref" Version="8.0.18">
-      <Uri>https://dev.azure.com/dnceng/internal/_git/dotnet-runtime</Uri>
-      <Sha>ef853a71052646a42abf17e888ec6d9a69614ad9</Sha>
-    </Dependency>
-    <Dependency Name="VS.Redist.Common.NetCore.SharedFramework.x64.8.0" Version="8.0.18-servicing.25311.17">
-      <Uri>https://dev.azure.com/dnceng/internal/_git/dotnet-runtime</Uri>
-      <Sha>ef853a71052646a42abf17e888ec6d9a69614ad9</Sha>
-      <SourceBuild RepoName="runtime" ManagedOnly="false" />
-    </Dependency>
     <Dependency Name="VS.Redist.Common.NetCore.TargetingPack.x64.8.0" Version="8.0.18-servicing.25311.17">
       <Uri>https://dev.azure.com/dnceng/internal/_git/dotnet-runtime</Uri>
       <Sha>ef853a71052646a42abf17e888ec6d9a69614ad9</Sha>
@@ -72,20 +42,18 @@
     <Dependency Name="Microsoft.NET.HostModel" Version="8.0.18-servicing.25311.17">
       <Uri>https://dev.azure.com/dnceng/internal/_git/dotnet-runtime</Uri>
       <Sha>ef853a71052646a42abf17e888ec6d9a69614ad9</Sha>
->>>>>>> 26dfb59b
     </Dependency>
     <Dependency Name="Microsoft.Extensions.DependencyModel" Version="8.0.2">
       <Uri>https://dev.azure.com/dnceng/internal/_git/dotnet-runtime</Uri>
       <Sha>81cabf2857a01351e5ab578947c7403a5b128ad1</Sha>
     </Dependency>
-<<<<<<< HEAD
-    <Dependency Name="Microsoft.NETCore.DotNetHostResolver" Version="8.0.17">
-      <Uri>https://dev.azure.com/dnceng/internal/_git/dotnet-runtime</Uri>
-      <Sha>77545d6fd5ca79bc08198fd6d8037c14843f14ad</Sha>
-    </Dependency>
-    <Dependency Name="Microsoft.NET.Workload.Emscripten.Current.Manifest-8.0.100" Version="8.0.17" CoherentParentDependency="Microsoft.NETCore.App.Runtime.win-x64">
+    <Dependency Name="Microsoft.NETCore.DotNetHostResolver" Version="8.0.18">
+      <Uri>https://dev.azure.com/dnceng/internal/_git/dotnet-runtime</Uri>
+      <Sha>ef853a71052646a42abf17e888ec6d9a69614ad9</Sha>
+    </Dependency>
+    <Dependency Name="Microsoft.NET.Workload.Emscripten.Current.Manifest-8.0.100" Version="8.0.18" CoherentParentDependency="Microsoft.NETCore.App.Runtime.win-x64">
       <Uri>https://github.com/dotnet/emsdk</Uri>
-      <Sha>2b0cca8ad3a88e02fe0878139009ffffde071f1f</Sha>
+      <Sha>976b101e5539557c20e2ac39885ac879531bcf82</Sha>
     </Dependency>
     <Dependency Name="Microsoft.Build" Version="17.10.32">
       <Uri>https://github.com/dotnet/msbuild</Uri>
@@ -98,27 +66,6 @@
     <Dependency Name="Microsoft.SourceBuild.Intermediate.msbuild" Version="17.10.32-servicing-25313-10">
       <Uri>https://github.com/dotnet/msbuild</Uri>
       <Sha>bb7294f72e2779834a7898b8d7f1d8c54eac9845</Sha>
-=======
-    <Dependency Name="Microsoft.NETCore.DotNetHostResolver" Version="8.0.18">
-      <Uri>https://dev.azure.com/dnceng/internal/_git/dotnet-runtime</Uri>
-      <Sha>ef853a71052646a42abf17e888ec6d9a69614ad9</Sha>
-    </Dependency>
-    <Dependency Name="Microsoft.NET.Workload.Emscripten.Current.Manifest-8.0.100" Version="8.0.18" CoherentParentDependency="Microsoft.NETCore.App.Runtime.win-x64">
-      <Uri>https://github.com/dotnet/emsdk</Uri>
-      <Sha>976b101e5539557c20e2ac39885ac879531bcf82</Sha>
-    </Dependency>
-    <Dependency Name="Microsoft.Build" Version="17.10.29">
-      <Uri>https://dev.azure.com/devdiv/DevDiv/_git/DotNet-msbuild-Trusted</Uri>
-      <Sha>27f9d42f6ea83c5aa7dddcab38a17806bfa50bc3</Sha>
-    </Dependency>
-    <Dependency Name="Microsoft.Build.Localization" Version="17.10.29-servicing-25223-08">
-      <Uri>https://dev.azure.com/devdiv/DevDiv/_git/DotNet-msbuild-Trusted</Uri>
-      <Sha>27f9d42f6ea83c5aa7dddcab38a17806bfa50bc3</Sha>
-    </Dependency>
-    <Dependency Name="Microsoft.SourceBuild.Intermediate.msbuild" Version="17.10.29-servicing-25223-08">
-      <Uri>https://dev.azure.com/devdiv/DevDiv/_git/DotNet-msbuild-Trusted</Uri>
-      <Sha>27f9d42f6ea83c5aa7dddcab38a17806bfa50bc3</Sha>
->>>>>>> 26dfb59b
       <SourceBuild RepoName="msbuild" ManagedOnly="true" />
     </Dependency>
     <Dependency Name="Microsoft.FSharp.Compiler" Version="12.8.301-beta.24271.6">
@@ -164,15 +111,6 @@
       <Uri>https://github.com/dotnet/roslyn</Uri>
       <Sha>85262f5f51be12867c1c2776d7a2be55251c04be</Sha>
     </Dependency>
-<<<<<<< HEAD
-    <Dependency Name="Microsoft.AspNetCore.DeveloperCertificates.XPlat" Version="8.0.17-servicing.25266.9">
-      <Uri>https://dev.azure.com/dnceng/internal/_git/dotnet-aspnetcore</Uri>
-      <Sha>fa4d80b76c2431a825be026f6bbabca63e1f42ef</Sha>
-    </Dependency>
-    <Dependency Name="Microsoft.AspNetCore.TestHost" Version="8.0.17">
-      <Uri>https://dev.azure.com/dnceng/internal/_git/dotnet-aspnetcore</Uri>
-      <Sha>fa4d80b76c2431a825be026f6bbabca63e1f42ef</Sha>
-=======
     <Dependency Name="Microsoft.AspNetCore.DeveloperCertificates.XPlat" Version="8.0.18-servicing.25311.13">
       <Uri>https://dev.azure.com/dnceng/internal/_git/dotnet-aspnetcore</Uri>
       <Sha>1988c37e68bc83b1a0d3d230276a1ae8f89da38b</Sha>
@@ -180,7 +118,6 @@
     <Dependency Name="Microsoft.AspNetCore.TestHost" Version="8.0.18">
       <Uri>https://dev.azure.com/dnceng/internal/_git/dotnet-aspnetcore</Uri>
       <Sha>1988c37e68bc83b1a0d3d230276a1ae8f89da38b</Sha>
->>>>>>> 26dfb59b
     </Dependency>
     <Dependency Name="Microsoft.Build.NuGetSdkResolver" Version="6.10.2-rc.8">
       <Uri>https://github.com/nuget/nuget.client</Uri>
@@ -263,15 +200,9 @@
       <Uri>https://github.com/microsoft/vstest</Uri>
       <Sha>c4d80397805bec06b354d20aeb1773e243c6add0</Sha>
     </Dependency>
-<<<<<<< HEAD
-    <Dependency Name="Microsoft.NET.ILLink.Tasks" Version="8.0.17">
-      <Uri>https://dev.azure.com/dnceng/internal/_git/dotnet-runtime</Uri>
-      <Sha>77545d6fd5ca79bc08198fd6d8037c14843f14ad</Sha>
-=======
     <Dependency Name="Microsoft.NET.ILLink.Tasks" Version="8.0.18">
       <Uri>https://dev.azure.com/dnceng/internal/_git/dotnet-runtime</Uri>
       <Sha>ef853a71052646a42abf17e888ec6d9a69614ad9</Sha>
->>>>>>> 26dfb59b
     </Dependency>
     <Dependency Name="System.Formats.Asn1" Version="8.0.2">
       <Uri>https://dev.azure.com/dnceng/internal/_git/dotnet-runtime</Uri>
@@ -297,72 +228,6 @@
       <Uri>https://dev.azure.com/dnceng/internal/_git/dotnet-runtime</Uri>
       <Sha>5535e31a712343a63f5d7d796cd874e563e5ac14</Sha>
     </Dependency>
-<<<<<<< HEAD
-    <Dependency Name="Microsoft.WindowsDesktop.App.Runtime.win-x64" Version="8.0.17">
-      <Uri>https://dev.azure.com/dnceng/internal/_git/dotnet-windowsdesktop</Uri>
-      <Sha>5ce68f29d66fae8adb0e78b44afbb09dc3cdfbb7</Sha>
-    </Dependency>
-    <Dependency Name="VS.Redist.Common.WindowsDesktop.SharedFramework.x64.8.0" Version="8.0.17-servicing.25267.1">
-      <Uri>https://dev.azure.com/dnceng/internal/_git/dotnet-windowsdesktop</Uri>
-      <Sha>5ce68f29d66fae8adb0e78b44afbb09dc3cdfbb7</Sha>
-    </Dependency>
-    <Dependency Name="Microsoft.WindowsDesktop.App.Ref" Version="8.0.17">
-      <Uri>https://dev.azure.com/dnceng/internal/_git/dotnet-windowsdesktop</Uri>
-      <Sha>5ce68f29d66fae8adb0e78b44afbb09dc3cdfbb7</Sha>
-    </Dependency>
-    <Dependency Name="VS.Redist.Common.WindowsDesktop.TargetingPack.x64.8.0" Version="8.0.17-servicing.25267.1">
-      <Uri>https://dev.azure.com/dnceng/internal/_git/dotnet-windowsdesktop</Uri>
-      <Sha>5ce68f29d66fae8adb0e78b44afbb09dc3cdfbb7</Sha>
-    </Dependency>
-    <Dependency Name="Microsoft.NET.Sdk.WindowsDesktop" Version="8.0.17-servicing.25266.9" CoherentParentDependency="Microsoft.WindowsDesktop.App.Ref">
-      <Uri>https://dev.azure.com/dnceng/internal/_git/dotnet-wpf</Uri>
-      <Sha>3385cf1d42f4e488140452369a247a4a16183ce4</Sha>
-    </Dependency>
-    <Dependency Name="Microsoft.AspNetCore.App.Ref" Version="8.0.17">
-      <Uri>https://dev.azure.com/dnceng/internal/_git/dotnet-aspnetcore</Uri>
-      <Sha>fa4d80b76c2431a825be026f6bbabca63e1f42ef</Sha>
-    </Dependency>
-    <Dependency Name="Microsoft.AspNetCore.App.Ref.Internal" Version="8.0.17-servicing.25266.9">
-      <Uri>https://dev.azure.com/dnceng/internal/_git/dotnet-aspnetcore</Uri>
-      <Sha>fa4d80b76c2431a825be026f6bbabca63e1f42ef</Sha>
-    </Dependency>
-    <Dependency Name="Microsoft.AspNetCore.App.Runtime.win-x64" Version="8.0.17">
-      <Uri>https://dev.azure.com/dnceng/internal/_git/dotnet-aspnetcore</Uri>
-      <Sha>fa4d80b76c2431a825be026f6bbabca63e1f42ef</Sha>
-    </Dependency>
-    <Dependency Name="VS.Redist.Common.AspNetCore.SharedFramework.x64.8.0" Version="8.0.17-servicing.25266.9">
-      <Uri>https://dev.azure.com/dnceng/internal/_git/dotnet-aspnetcore</Uri>
-      <Sha>fa4d80b76c2431a825be026f6bbabca63e1f42ef</Sha>
-      <SourceBuild RepoName="aspnetcore" ManagedOnly="true" />
-    </Dependency>
-    <Dependency Name="dotnet-dev-certs" Version="8.0.17-servicing.25266.9">
-      <Uri>https://dev.azure.com/dnceng/internal/_git/dotnet-aspnetcore</Uri>
-      <Sha>fa4d80b76c2431a825be026f6bbabca63e1f42ef</Sha>
-    </Dependency>
-    <Dependency Name="dotnet-user-jwts" Version="8.0.17-servicing.25266.9">
-      <Uri>https://dev.azure.com/dnceng/internal/_git/dotnet-aspnetcore</Uri>
-      <Sha>fa4d80b76c2431a825be026f6bbabca63e1f42ef</Sha>
-    </Dependency>
-    <Dependency Name="dotnet-user-secrets" Version="8.0.17-servicing.25266.9">
-      <Uri>https://dev.azure.com/dnceng/internal/_git/dotnet-aspnetcore</Uri>
-      <Sha>fa4d80b76c2431a825be026f6bbabca63e1f42ef</Sha>
-    </Dependency>
-    <Dependency Name="Microsoft.AspNetCore.Analyzers" Version="8.0.17-servicing.25266.9">
-      <Uri>https://dev.azure.com/dnceng/internal/_git/dotnet-aspnetcore</Uri>
-      <Sha>fa4d80b76c2431a825be026f6bbabca63e1f42ef</Sha>
-    </Dependency>
-    <Dependency Name="Microsoft.AspNetCore.Components.SdkAnalyzers" Version="8.0.17-servicing.25266.9">
-      <Uri>https://dev.azure.com/dnceng/internal/_git/dotnet-aspnetcore</Uri>
-      <Sha>fa4d80b76c2431a825be026f6bbabca63e1f42ef</Sha>
-    </Dependency>
-    <Dependency Name="Microsoft.AspNetCore.Mvc.Analyzers" Version="8.0.17-servicing.25266.9">
-      <Uri>https://dev.azure.com/dnceng/internal/_git/dotnet-aspnetcore</Uri>
-      <Sha>fa4d80b76c2431a825be026f6bbabca63e1f42ef</Sha>
-    </Dependency>
-    <Dependency Name="Microsoft.AspNetCore.Mvc.Api.Analyzers" Version="8.0.17-servicing.25266.9">
-      <Uri>https://dev.azure.com/dnceng/internal/_git/dotnet-aspnetcore</Uri>
-      <Sha>fa4d80b76c2431a825be026f6bbabca63e1f42ef</Sha>
-=======
     <Dependency Name="Microsoft.WindowsDesktop.App.Runtime.win-x64" Version="8.0.18">
       <Uri>https://dev.azure.com/dnceng/internal/_git/dotnet-windowsdesktop</Uri>
       <Sha>c4a3ad74410330b2a4004886916f56253d88fd1d</Sha>
@@ -427,7 +292,6 @@
     <Dependency Name="Microsoft.AspNetCore.Mvc.Api.Analyzers" Version="8.0.18-servicing.25311.13">
       <Uri>https://dev.azure.com/dnceng/internal/_git/dotnet-aspnetcore</Uri>
       <Sha>1988c37e68bc83b1a0d3d230276a1ae8f89da38b</Sha>
->>>>>>> 26dfb59b
     </Dependency>
     <Dependency Name="Microsoft.CodeAnalysis.Razor.Tooling.Internal" Version="7.0.0-preview.25275.6">
       <Uri>https://github.com/dotnet/razor</Uri>
@@ -442,23 +306,6 @@
       <Uri>https://github.com/dotnet/razor</Uri>
       <Sha>09ca88197916e545aefea53f16ed1b266644cde9</Sha>
     </Dependency>
-<<<<<<< HEAD
-    <Dependency Name="Microsoft.Extensions.FileProviders.Embedded" Version="8.0.17">
-      <Uri>https://dev.azure.com/dnceng/internal/_git/dotnet-aspnetcore</Uri>
-      <Sha>fa4d80b76c2431a825be026f6bbabca63e1f42ef</Sha>
-    </Dependency>
-    <Dependency Name="Microsoft.AspNetCore.Authorization" Version="8.0.17">
-      <Uri>https://dev.azure.com/dnceng/internal/_git/dotnet-aspnetcore</Uri>
-      <Sha>fa4d80b76c2431a825be026f6bbabca63e1f42ef</Sha>
-    </Dependency>
-    <Dependency Name="Microsoft.AspNetCore.Components.Web" Version="8.0.17">
-      <Uri>https://dev.azure.com/dnceng/internal/_git/dotnet-aspnetcore</Uri>
-      <Sha>fa4d80b76c2431a825be026f6bbabca63e1f42ef</Sha>
-    </Dependency>
-    <Dependency Name="Microsoft.JSInterop" Version="8.0.17">
-      <Uri>https://dev.azure.com/dnceng/internal/_git/dotnet-aspnetcore</Uri>
-      <Sha>fa4d80b76c2431a825be026f6bbabca63e1f42ef</Sha>
-=======
     <Dependency Name="Microsoft.Extensions.FileProviders.Embedded" Version="8.0.18">
       <Uri>https://dev.azure.com/dnceng/internal/_git/dotnet-aspnetcore</Uri>
       <Sha>1988c37e68bc83b1a0d3d230276a1ae8f89da38b</Sha>
@@ -474,7 +321,6 @@
     <Dependency Name="Microsoft.JSInterop" Version="8.0.18">
       <Uri>https://dev.azure.com/dnceng/internal/_git/dotnet-aspnetcore</Uri>
       <Sha>1988c37e68bc83b1a0d3d230276a1ae8f89da38b</Sha>
->>>>>>> 26dfb59b
     </Dependency>
     <Dependency Name="Microsoft.Web.Xdt" Version="7.0.0-preview.22423.2" Pinned="true">
       <Uri>https://github.com/dotnet/xdt</Uri>
@@ -508,15 +354,9 @@
       <Sha>16bcad1c13be082bd52ce178896d1119a73081a9</Sha>
       <SourceBuild RepoName="source-build-externals" ManagedOnly="true" />
     </Dependency>
-<<<<<<< HEAD
     <Dependency Name="Microsoft.SourceBuild.Intermediate.source-build-reference-packages" Version="8.0.0-alpha.1.25316.2">
       <Uri>https://github.com/dotnet/source-build-reference-packages</Uri>
       <Sha>3827e68e002064268d4be4b2d1d96048f9794808</Sha>
-=======
-    <Dependency Name="Microsoft.SourceBuild.Intermediate.source-build-reference-packages" Version="8.0.0-alpha.1.25269.2">
-      <Uri>https://github.com/dotnet/source-build-reference-packages</Uri>
-      <Sha>cee2d057118e3ad3c58a72a23271ad88b87d4d4d</Sha>
->>>>>>> 26dfb59b
       <SourceBuild RepoName="source-build-reference-packages" ManagedOnly="true" />
     </Dependency>
     <Dependency Name="Microsoft.Deployment.DotNet.Releases" Version="2.0.0-rtm.1.25064.1">
@@ -597,15 +437,9 @@
       <Uri>https://dev.azure.com/dnceng/internal/_git/dotnet-runtime</Uri>
       <Sha>5535e31a712343a63f5d7d796cd874e563e5ac14</Sha>
     </Dependency>
-<<<<<<< HEAD
-    <Dependency Name="Microsoft.Extensions.ObjectPool" Version="8.0.17">
-      <Uri>https://dev.azure.com/dnceng/internal/_git/dotnet-aspnetcore</Uri>
-      <Sha>fa4d80b76c2431a825be026f6bbabca63e1f42ef</Sha>
-=======
     <Dependency Name="Microsoft.Extensions.ObjectPool" Version="8.0.18">
       <Uri>https://dev.azure.com/dnceng/internal/_git/dotnet-aspnetcore</Uri>
       <Sha>1988c37e68bc83b1a0d3d230276a1ae8f89da38b</Sha>
->>>>>>> 26dfb59b
     </Dependency>
     <Dependency Name="Microsoft.Win32.SystemEvents" Version="8.0.0">
       <Uri>https://dev.azure.com/dnceng/internal/_git/dotnet-runtime</Uri>

--- conflicted
+++ resolved
@@ -1,64 +1,34 @@
 <?xml version="1.0" encoding="utf-8"?>
 <Dependencies>
   <ProductDependencies>
-<<<<<<< HEAD
-    <Dependency Name="Microsoft.TemplateEngine.Cli" Version="6.0.135-servicing.24515.6">
-      <Uri>https://dev.azure.com/dnceng/internal/_git/dotnet-templating</Uri>
-      <Sha>9dc082ffb55d5b9c5b3bc8d34dc90a56fa88593f</Sha>
-=======
     <Dependency Name="Microsoft.TemplateEngine.Cli" Version="6.0.427-rtm.24515.7">
       <Uri>https://dev.azure.com/dnceng/internal/_git/dotnet-templating</Uri>
       <Sha>7a8644f1b5d6b38aeb1bf53310d06885428e49e0</Sha>
->>>>>>> 465dc2ed
       <SourceBuild RepoName="templating" ManagedOnly="true" />
     </Dependency>
     <Dependency Name="Microsoft.TemplateEngine.Abstractions" Version="6.0.427">
       <Uri>https://dev.azure.com/dnceng/internal/_git/dotnet-templating</Uri>
-<<<<<<< HEAD
-      <Sha>9dc082ffb55d5b9c5b3bc8d34dc90a56fa88593f</Sha>
-=======
-      <Sha>7a8644f1b5d6b38aeb1bf53310d06885428e49e0</Sha>
->>>>>>> 465dc2ed
+      <Sha>7a8644f1b5d6b38aeb1bf53310d06885428e49e0</Sha>
     </Dependency>
     <Dependency Name="Microsoft.TemplateEngine.Orchestrator.RunnableProjects" Version="6.0.427">
       <Uri>https://dev.azure.com/dnceng/internal/_git/dotnet-templating</Uri>
-<<<<<<< HEAD
-      <Sha>9dc082ffb55d5b9c5b3bc8d34dc90a56fa88593f</Sha>
-=======
-      <Sha>7a8644f1b5d6b38aeb1bf53310d06885428e49e0</Sha>
->>>>>>> 465dc2ed
+      <Sha>7a8644f1b5d6b38aeb1bf53310d06885428e49e0</Sha>
     </Dependency>
     <Dependency Name="Microsoft.TemplateEngine.Utils" Version="6.0.427">
       <Uri>https://dev.azure.com/dnceng/internal/_git/dotnet-templating</Uri>
-<<<<<<< HEAD
-      <Sha>9dc082ffb55d5b9c5b3bc8d34dc90a56fa88593f</Sha>
-=======
-      <Sha>7a8644f1b5d6b38aeb1bf53310d06885428e49e0</Sha>
->>>>>>> 465dc2ed
+      <Sha>7a8644f1b5d6b38aeb1bf53310d06885428e49e0</Sha>
     </Dependency>
     <Dependency Name="Microsoft.TemplateSearch.Common" Version="6.0.427">
       <Uri>https://dev.azure.com/dnceng/internal/_git/dotnet-templating</Uri>
-<<<<<<< HEAD
-      <Sha>9dc082ffb55d5b9c5b3bc8d34dc90a56fa88593f</Sha>
-=======
-      <Sha>7a8644f1b5d6b38aeb1bf53310d06885428e49e0</Sha>
->>>>>>> 465dc2ed
+      <Sha>7a8644f1b5d6b38aeb1bf53310d06885428e49e0</Sha>
     </Dependency>
     <Dependency Name="Microsoft.DotNet.Common.ItemTemplates" Version="6.0.427">
       <Uri>https://dev.azure.com/dnceng/internal/_git/dotnet-templating</Uri>
-<<<<<<< HEAD
-      <Sha>9dc082ffb55d5b9c5b3bc8d34dc90a56fa88593f</Sha>
-=======
-      <Sha>7a8644f1b5d6b38aeb1bf53310d06885428e49e0</Sha>
->>>>>>> 465dc2ed
+      <Sha>7a8644f1b5d6b38aeb1bf53310d06885428e49e0</Sha>
     </Dependency>
     <Dependency Name="Microsoft.DotNet.Common.ProjectTemplates.6.0" Version="6.0.427">
       <Uri>https://dev.azure.com/dnceng/internal/_git/dotnet-templating</Uri>
-<<<<<<< HEAD
-      <Sha>9dc082ffb55d5b9c5b3bc8d34dc90a56fa88593f</Sha>
-=======
-      <Sha>7a8644f1b5d6b38aeb1bf53310d06885428e49e0</Sha>
->>>>>>> 465dc2ed
+      <Sha>7a8644f1b5d6b38aeb1bf53310d06885428e49e0</Sha>
     </Dependency>
     <Dependency Name="Microsoft.NETCore.App.Ref" Version="6.0.36">
       <Uri>https://dev.azure.com/dnceng/internal/_git/dotnet-runtime</Uri>
@@ -265,39 +235,6 @@
       <Uri>https://dev.azure.com/dnceng/internal/_git/dotnet-aspnetcore</Uri>
       <Sha>64ea4108e7dcf1ca575f8dd2028363b0b1ef6ebc</Sha>
     </Dependency>
-<<<<<<< HEAD
-    <Dependency Name="Microsoft.AspNetCore.Mvc.Razor.Extensions" Version="6.0.36">
-      <Uri>https://dev.azure.com/dnceng/internal/_git/dotnet-aspnetcore</Uri>
-      <Sha>64ea4108e7dcf1ca575f8dd2028363b0b1ef6ebc</Sha>
-    </Dependency>
-    <Dependency Name="Microsoft.CodeAnalysis.Razor" Version="6.0.36">
-      <Uri>https://dev.azure.com/dnceng/internal/_git/dotnet-aspnetcore</Uri>
-      <Sha>64ea4108e7dcf1ca575f8dd2028363b0b1ef6ebc</Sha>
-    </Dependency>
-    <Dependency Name="Microsoft.AspNetCore.Razor.Language" Version="6.0.36">
-      <Uri>https://dev.azure.com/dnceng/internal/_git/dotnet-aspnetcore</Uri>
-      <Sha>64ea4108e7dcf1ca575f8dd2028363b0b1ef6ebc</Sha>
-    </Dependency>
-    <Dependency Name="Microsoft.AspNetCore.Razor.Internal.SourceGenerator.Transport" Version="6.0.36-servicing.24516.4">
-      <Uri>https://dev.azure.com/dnceng/internal/_git/dotnet-aspnetcore</Uri>
-      <Sha>64ea4108e7dcf1ca575f8dd2028363b0b1ef6ebc</Sha>
-    </Dependency>
-    <Dependency Name="Microsoft.Extensions.FileProviders.Embedded" Version="6.0.36">
-      <Uri>https://dev.azure.com/dnceng/internal/_git/dotnet-aspnetcore</Uri>
-      <Sha>64ea4108e7dcf1ca575f8dd2028363b0b1ef6ebc</Sha>
-    </Dependency>
-    <Dependency Name="Microsoft.AspNetCore.Authorization" Version="6.0.36">
-      <Uri>https://dev.azure.com/dnceng/internal/_git/dotnet-aspnetcore</Uri>
-      <Sha>64ea4108e7dcf1ca575f8dd2028363b0b1ef6ebc</Sha>
-    </Dependency>
-    <Dependency Name="Microsoft.AspNetCore.Components.Web" Version="6.0.36">
-      <Uri>https://dev.azure.com/dnceng/internal/_git/dotnet-aspnetcore</Uri>
-      <Sha>64ea4108e7dcf1ca575f8dd2028363b0b1ef6ebc</Sha>
-    </Dependency>
-    <Dependency Name="Microsoft.JSInterop" Version="6.0.36">
-      <Uri>https://dev.azure.com/dnceng/internal/_git/dotnet-aspnetcore</Uri>
-      <Sha>64ea4108e7dcf1ca575f8dd2028363b0b1ef6ebc</Sha>
-=======
     <Dependency Name="Microsoft.CodeAnalysis.Razor.Tooling.Internal" Version="6.0.3-1.22181.2">
       <Uri>https://github.com/dotnet/razor-compiler</Uri>
       <Sha>503deb302b09bbd0ee3cb64e46117fa2d31af442</Sha>
@@ -328,7 +265,6 @@
     <Dependency Name="Microsoft.JSInterop" Version="6.0.36">
       <Uri>https://dev.azure.com/dnceng/internal/_git/dotnet-aspnetcore</Uri>
       <Sha>64ea4108e7dcf1ca575f8dd2028363b0b1ef6ebc</Sha>
->>>>>>> 465dc2ed
     </Dependency>
     <Dependency Name="Microsoft.Web.Xdt" Version="3.1.0" Pinned="true">
       <Uri>https://github.com/aspnet/xdt</Uri>

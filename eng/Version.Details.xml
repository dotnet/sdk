--- conflicted
+++ resolved
@@ -3,12 +3,8 @@
   <ProductDependencies>
     <Dependency Name="Microsoft.TemplateEngine.Cli" Version="6.0.100-preview.7.21324.5">
       <Uri>https://github.com/dotnet/templating</Uri>
-<<<<<<< HEAD
-      <Sha>22cc9f10b20da6a095b35e4e029edcbc59a8ef2e</Sha>
-=======
-      <Sha>07188d40e98070273f7757531ee10fb916d2c20a</Sha>
+      <Sha>22cc9f10b20da6a095b35e4e029edcbc59a8ef2e</Sha>
       <SourceBuild RepoName="templating" ManagedOnly="true" />
->>>>>>> 693a1f56
     </Dependency>
     <Dependency Name="Microsoft.TemplateEngine.Abstractions" Version="6.0.100-preview.7.21324.5">
       <Uri>https://github.com/dotnet/templating</Uri>

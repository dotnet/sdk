--- conflicted
+++ resolved
@@ -1,15 +1,9 @@
 <?xml version="1.0" encoding="utf-8"?>
 <Dependencies>
   <ProductDependencies>
-<<<<<<< HEAD
     <Dependency Name="Microsoft.TemplateEngine.Abstractions" Version="8.0.100-preview.3.23163.4">
       <Uri>https://github.com/dotnet/templating</Uri>
       <Sha>4fe046dbc4f7d079892750fa1b896c5a6356cd6e</Sha>
-=======
-    <Dependency Name="Microsoft.TemplateEngine.Abstractions" Version="8.0.100-preview.3.23160.4">
-      <Uri>https://github.com/dotnet/templating</Uri>
-      <Sha>729640b4592d9bb922143cc978bfc8e54309b198</Sha>
->>>>>>> 04c86729
       <SourceBuild RepoName="templating" ManagedOnly="true" />
     </Dependency>
     <Dependency Name="Microsoft.NETCore.App.Ref" Version="8.0.0-preview.3.23160.6">

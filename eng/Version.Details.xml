<?xml version="1.0" encoding="utf-8"?>
<Dependencies>
  <ProductDependencies>
    <Dependency Name="Microsoft.TemplateEngine.Abstractions" Version="10.0.100-preview.3.25161.2">
      <Uri>https://github.com/dotnet/templating</Uri>
      <Sha>5c90e7a27c9e37c3a0e7e20b7c95aae9ce362d3f</Sha>
    </Dependency>
    <Dependency Name="Microsoft.TemplateEngine.Edge" Version="10.0.100-preview.3.25161.2">
      <Uri>https://github.com/dotnet/templating</Uri>
      <Sha>5c90e7a27c9e37c3a0e7e20b7c95aae9ce362d3f</Sha>
    </Dependency>
    <Dependency Name="Microsoft.TemplateEngine.Orchestrator.RunnableProjects" Version="10.0.100-preview.3.25161.2">
      <Uri>https://github.com/dotnet/templating</Uri>
      <Sha>5c90e7a27c9e37c3a0e7e20b7c95aae9ce362d3f</Sha>
    </Dependency>
    <Dependency Name="Microsoft.TemplateEngine.Utils" Version="10.0.100-preview.3.25161.2">
      <Uri>https://github.com/dotnet/templating</Uri>
      <Sha>5c90e7a27c9e37c3a0e7e20b7c95aae9ce362d3f</Sha>
    </Dependency>
    <Dependency Name="Microsoft.TemplateSearch.Common" Version="10.0.100-preview.3.25161.2">
      <Uri>https://github.com/dotnet/templating</Uri>
      <Sha>5c90e7a27c9e37c3a0e7e20b7c95aae9ce362d3f</Sha>
    </Dependency>
    <Dependency Name="Microsoft.TemplateEngine.Mocks" Version="10.0.100-preview.3.25161.2">
      <Uri>https://github.com/dotnet/templating</Uri>
      <Sha>5c90e7a27c9e37c3a0e7e20b7c95aae9ce362d3f</Sha>
    </Dependency>
    <Dependency Name="Microsoft.TemplateEngine.TestHelper" Version="10.0.100-preview.3.25161.2">
      <Uri>https://github.com/dotnet/templating</Uri>
      <Sha>5c90e7a27c9e37c3a0e7e20b7c95aae9ce362d3f</Sha>
    </Dependency>
    <Dependency Name="Microsoft.TemplateEngine.Authoring.TemplateVerifier" Version="10.0.100-preview.3.25161.2">
      <Uri>https://github.com/dotnet/templating</Uri>
      <Sha>5c90e7a27c9e37c3a0e7e20b7c95aae9ce362d3f</Sha>
    </Dependency>
    <Dependency Name="Microsoft.TemplateSearch.TemplateDiscovery" Version="10.0.100-preview.3.25161.2">
      <Uri>https://github.com/dotnet/templating</Uri>
      <Sha>5c90e7a27c9e37c3a0e7e20b7c95aae9ce362d3f</Sha>
    </Dependency>
    <!-- Intermediate is necessary for source build. -->
    <Dependency Name="Microsoft.SourceBuild.Intermediate.templating" Version="10.0.100-preview.3.25161.2">
      <Uri>https://github.com/dotnet/templating</Uri>
      <Sha>5c90e7a27c9e37c3a0e7e20b7c95aae9ce362d3f</Sha>
      <SourceBuild RepoName="templating" ManagedOnly="true" />
    </Dependency>
    <Dependency Name="Microsoft.NETCore.App.Ref" Version="10.0.0-preview.3.25155.15">
      <Uri>https://github.com/dotnet/runtime</Uri>
      <Sha>666e9188f5e11f4a59708b5f18ff611aa950d965</Sha>
    </Dependency>
    <Dependency Name="VS.Redist.Common.NetCore.SharedFramework.x64.10.0" Version="10.0.0-preview.3.25155.15">
      <Uri>https://github.com/dotnet/runtime</Uri>
      <Sha>666e9188f5e11f4a59708b5f18ff611aa950d965</Sha>
    </Dependency>
    <Dependency Name="VS.Redist.Common.NetCore.TargetingPack.x64.10.0" Version="10.0.0-preview.3.25155.15">
      <Uri>https://github.com/dotnet/runtime</Uri>
      <Sha>666e9188f5e11f4a59708b5f18ff611aa950d965</Sha>
    </Dependency>
    <Dependency Name="Microsoft.NETCore.App.Runtime.win-x64" Version="10.0.0-preview.3.25155.15">
      <Uri>https://github.com/dotnet/runtime</Uri>
      <Sha>666e9188f5e11f4a59708b5f18ff611aa950d965</Sha>
    </Dependency>
    <Dependency Name="Microsoft.NETCore.App.Host.win-x64" Version="10.0.0-preview.3.25155.15">
      <Uri>https://github.com/dotnet/runtime</Uri>
      <Sha>666e9188f5e11f4a59708b5f18ff611aa950d965</Sha>
    </Dependency>
    <Dependency Name="Microsoft.NETCore.Platforms" Version="10.0.0-preview.3.25155.15">
      <Uri>https://github.com/dotnet/runtime</Uri>
      <Sha>666e9188f5e11f4a59708b5f18ff611aa950d965</Sha>
    </Dependency>
    <Dependency Name="Microsoft.NET.HostModel" Version="10.0.0-preview.3.25155.15">
      <Uri>https://github.com/dotnet/runtime</Uri>
      <Sha>666e9188f5e11f4a59708b5f18ff611aa950d965</Sha>
    </Dependency>
    <Dependency Name="System.IO.Hashing" Version="10.0.0-preview.3.25155.15">
      <Uri>https://github.com/dotnet/runtime</Uri>
      <Sha>666e9188f5e11f4a59708b5f18ff611aa950d965</Sha>
    </Dependency>
    <Dependency Name="Microsoft.Extensions.DependencyModel" Version="10.0.0-preview.3.25155.15">
      <Uri>https://github.com/dotnet/runtime</Uri>
      <Sha>666e9188f5e11f4a59708b5f18ff611aa950d965</Sha>
    </Dependency>
    <!-- Intermediate is necessary for source build. -->
    <Dependency Name="Microsoft.SourceBuild.Intermediate.runtime.linux-x64" Version="10.0.0-preview.3.25155.15">
      <Uri>https://github.com/dotnet/runtime</Uri>
      <Sha>666e9188f5e11f4a59708b5f18ff611aa950d965</Sha>
      <SourceBuild RepoName="runtime" ManagedOnly="false" />
    </Dependency>
    <!-- Change blob version in GenerateLayout.targets if this is unpinned to service targeting pack -->
    <!-- No new netstandard.library planned for 3.1 timeframe at this time. -->
    <Dependency Name="NETStandard.Library.Ref" Version="2.1.0" Pinned="true">
      <Uri>https://github.com/dotnet/core-setup</Uri>
      <Sha>7d57652f33493fa022125b7f63aad0d70c52d810</Sha>
    </Dependency>
    <Dependency Name="Microsoft.NET.Workload.Emscripten.Current.Manifest-10.0.100.Transport" Version="10.0.0-preview.3.25155.1" CoherentParentDependency="Microsoft.NETCore.App.Runtime.win-x64">
      <Uri>https://github.com/dotnet/emsdk</Uri>
      <Sha>7619d65bf2534a42257d1d8488552e59790475f6</Sha>
    </Dependency>
    <!-- Intermediate is necessary for source build. -->
    <Dependency Name="Microsoft.SourceBuild.Intermediate.emsdk" Version="10.0.0-preview.3.25155.1" CoherentParentDependency="Microsoft.NETCore.App.Runtime.win-x64">
      <Uri>https://github.com/dotnet/emsdk</Uri>
      <Sha>7619d65bf2534a42257d1d8488552e59790475f6</Sha>
      <SourceBuild RepoName="emsdk" ManagedOnly="true" />
    </Dependency>
    <Dependency Name="Microsoft.Build" Version="17.14.0-preview-25161-12">
      <Uri>https://github.com/dotnet/msbuild</Uri>
      <Sha>7871c1d0c68c04134d3bf525705ef03e0d23bf98</Sha>
    </Dependency>
    <Dependency Name="Microsoft.Build.Localization" Version="17.14.0-preview-25161-12">
      <Uri>https://github.com/dotnet/msbuild</Uri>
      <Sha>7871c1d0c68c04134d3bf525705ef03e0d23bf98</Sha>
    </Dependency>
    <!-- Intermediate is necessary for source build. -->
    <Dependency Name="Microsoft.SourceBuild.Intermediate.msbuild" Version="17.14.0-preview-25161-12">
      <Uri>https://github.com/dotnet/msbuild</Uri>
      <Sha>7871c1d0c68c04134d3bf525705ef03e0d23bf98</Sha>
      <SourceBuild RepoName="msbuild" ManagedOnly="true" />
    </Dependency>
    <Dependency Name="Microsoft.FSharp.Compiler" Version="13.9.300-beta.25160.5">
      <Uri>https://github.com/dotnet/fsharp</Uri>
      <Sha>345742da75dc6c5fe485ef1236d3f034ebcdcb53</Sha>
    </Dependency>
    <!-- Intermediate is necessary for source build. -->
    <Dependency Name="Microsoft.SourceBuild.Intermediate.fsharp" Version="9.0.300-beta.25160.5">
      <Uri>https://github.com/dotnet/fsharp</Uri>
      <Sha>345742da75dc6c5fe485ef1236d3f034ebcdcb53</Sha>
      <SourceBuild RepoName="fsharp" ManagedOnly="true" />
    </Dependency>
    <Dependency Name="Microsoft.Net.Compilers.Toolset" Version="4.14.0-3.25160.11">
      <Uri>https://github.com/dotnet/roslyn</Uri>
      <Sha>0544987e8d90cf530c887f52ec32fde80b79fe50</Sha>
    </Dependency>
    <!-- Intermediate is necessary for source build. -->
    <Dependency Name="Microsoft.SourceBuild.Intermediate.roslyn" Version="4.14.0-3.25160.11">
      <Uri>https://github.com/dotnet/roslyn</Uri>
      <Sha>0544987e8d90cf530c887f52ec32fde80b79fe50</Sha>
      <SourceBuild RepoName="roslyn" ManagedOnly="true" />
    </Dependency>
    <Dependency Name="Microsoft.Net.Compilers.Toolset.Framework" Version="4.14.0-3.25160.11">
      <Uri>https://github.com/dotnet/roslyn</Uri>
      <Sha>0544987e8d90cf530c887f52ec32fde80b79fe50</Sha>
    </Dependency>
    <Dependency Name="Microsoft.CodeAnalysis" Version="4.14.0-3.25160.11">
      <Uri>https://github.com/dotnet/roslyn</Uri>
      <Sha>0544987e8d90cf530c887f52ec32fde80b79fe50</Sha>
    </Dependency>
    <Dependency Name="Microsoft.CodeAnalysis.CSharp" Version="4.14.0-3.25160.11">
      <Uri>https://github.com/dotnet/roslyn</Uri>
      <Sha>0544987e8d90cf530c887f52ec32fde80b79fe50</Sha>
    </Dependency>
    <Dependency Name="Microsoft.CodeAnalysis.CSharp.CodeStyle" Version="4.14.0-3.25160.11">
      <Uri>https://github.com/dotnet/roslyn</Uri>
      <Sha>0544987e8d90cf530c887f52ec32fde80b79fe50</Sha>
    </Dependency>
    <Dependency Name="Microsoft.CodeAnalysis.CSharp.Features" Version="4.14.0-3.25160.11">
      <Uri>https://github.com/dotnet/roslyn</Uri>
      <Sha>0544987e8d90cf530c887f52ec32fde80b79fe50</Sha>
    </Dependency>
    <Dependency Name="Microsoft.CodeAnalysis.CSharp.Workspaces" Version="4.14.0-3.25160.11">
      <Uri>https://github.com/dotnet/roslyn</Uri>
      <Sha>0544987e8d90cf530c887f52ec32fde80b79fe50</Sha>
    </Dependency>
    <Dependency Name="Microsoft.CodeAnalysis.Workspaces.Common" Version="4.14.0-3.25160.11">
      <Uri>https://github.com/dotnet/roslyn</Uri>
      <Sha>0544987e8d90cf530c887f52ec32fde80b79fe50</Sha>
    </Dependency>
    <Dependency Name="Microsoft.CodeAnalysis.Workspaces.MSBuild" Version="4.14.0-3.25160.11">
      <Uri>https://github.com/dotnet/roslyn</Uri>
      <Sha>0544987e8d90cf530c887f52ec32fde80b79fe50</Sha>
    </Dependency>
    <Dependency Name="Microsoft.Build.NuGetSdkResolver" Version="6.14.0-preview.1.66">
      <Uri>https://github.com/nuget/nuget.client</Uri>
      <Sha>181b65dad9f440c7a31fe673abc59c258f224ada</Sha>
    </Dependency>
    <Dependency Name="NuGet.Build.Tasks" Version="6.14.0-preview.1.66">
      <Uri>https://github.com/nuget/nuget.client</Uri>
      <Sha>181b65dad9f440c7a31fe673abc59c258f224ada</Sha>
      <SourceBuildTarball RepoName="nuget-client" ManagedOnly="true" />
    </Dependency>
    <Dependency Name="NuGet.Build.Tasks.Console" Version="6.14.0-preview.1.66">
      <Uri>https://github.com/nuget/nuget.client</Uri>
      <Sha>181b65dad9f440c7a31fe673abc59c258f224ada</Sha>
    </Dependency>
    <Dependency Name="NuGet.Build.Tasks.Pack" Version="6.14.0-preview.1.66">
      <Uri>https://github.com/nuget/nuget.client</Uri>
      <Sha>181b65dad9f440c7a31fe673abc59c258f224ada</Sha>
    </Dependency>
    <Dependency Name="NuGet.Commands" Version="6.14.0-preview.1.66">
      <Uri>https://github.com/nuget/nuget.client</Uri>
      <Sha>181b65dad9f440c7a31fe673abc59c258f224ada</Sha>
    </Dependency>
    <Dependency Name="NuGet.CommandLine.XPlat" Version="6.14.0-preview.1.66">
      <Uri>https://github.com/nuget/nuget.client</Uri>
      <Sha>181b65dad9f440c7a31fe673abc59c258f224ada</Sha>
    </Dependency>
    <Dependency Name="NuGet.Common" Version="6.14.0-preview.1.66">
      <Uri>https://github.com/nuget/nuget.client</Uri>
      <Sha>181b65dad9f440c7a31fe673abc59c258f224ada</Sha>
    </Dependency>
    <Dependency Name="NuGet.Configuration" Version="6.14.0-preview.1.66">
      <Uri>https://github.com/nuget/nuget.client</Uri>
      <Sha>181b65dad9f440c7a31fe673abc59c258f224ada</Sha>
    </Dependency>
    <Dependency Name="NuGet.Credentials" Version="6.14.0-preview.1.66">
      <Uri>https://github.com/nuget/nuget.client</Uri>
      <Sha>181b65dad9f440c7a31fe673abc59c258f224ada</Sha>
    </Dependency>
    <Dependency Name="NuGet.DependencyResolver.Core" Version="6.14.0-preview.1.66">
      <Uri>https://github.com/nuget/nuget.client</Uri>
      <Sha>181b65dad9f440c7a31fe673abc59c258f224ada</Sha>
    </Dependency>
    <Dependency Name="NuGet.Frameworks" Version="6.14.0-preview.1.66">
      <Uri>https://github.com/nuget/nuget.client</Uri>
      <Sha>181b65dad9f440c7a31fe673abc59c258f224ada</Sha>
    </Dependency>
    <Dependency Name="NuGet.LibraryModel" Version="6.14.0-preview.1.66">
      <Uri>https://github.com/nuget/nuget.client</Uri>
      <Sha>181b65dad9f440c7a31fe673abc59c258f224ada</Sha>
    </Dependency>
    <Dependency Name="NuGet.ProjectModel" Version="6.14.0-preview.1.66">
      <Uri>https://github.com/nuget/nuget.client</Uri>
      <Sha>181b65dad9f440c7a31fe673abc59c258f224ada</Sha>
    </Dependency>
    <Dependency Name="NuGet.Protocol" Version="6.14.0-preview.1.66">
      <Uri>https://github.com/nuget/nuget.client</Uri>
      <Sha>181b65dad9f440c7a31fe673abc59c258f224ada</Sha>
    </Dependency>
    <Dependency Name="NuGet.Packaging" Version="6.14.0-preview.1.66">
      <Uri>https://github.com/nuget/nuget.client</Uri>
      <Sha>181b65dad9f440c7a31fe673abc59c258f224ada</Sha>
    </Dependency>
    <Dependency Name="NuGet.Versioning" Version="6.14.0-preview.1.66">
      <Uri>https://github.com/nuget/nuget.client</Uri>
      <Sha>181b65dad9f440c7a31fe673abc59c258f224ada</Sha>
    </Dependency>
    <Dependency Name="NuGet.Localization" Version="6.14.0-preview.1.66">
      <Uri>https://github.com/nuget/nuget.client</Uri>
      <Sha>181b65dad9f440c7a31fe673abc59c258f224ada</Sha>
    </Dependency>
    <Dependency Name="Microsoft.NET.Test.Sdk" Version="17.14.0-preview-25157-01">
      <Uri>https://github.com/microsoft/vstest</Uri>
      <Sha>77eef3b233fa3b26109952dd7b81d14546822e73</Sha>
    </Dependency>
    <Dependency Name="Microsoft.TestPlatform.CLI" Version="17.14.0-preview-25157-01">
      <Uri>https://github.com/microsoft/vstest</Uri>
      <Sha>77eef3b233fa3b26109952dd7b81d14546822e73</Sha>
    </Dependency>
    <Dependency Name="Microsoft.TestPlatform.Build" Version="17.14.0-preview-25157-01">
      <Uri>https://github.com/microsoft/vstest</Uri>
      <Sha>77eef3b233fa3b26109952dd7b81d14546822e73</Sha>
    </Dependency>
    <!-- Intermediate is necessary for source build. -->
    <Dependency Name="Microsoft.SourceBuild.Intermediate.vstest" Version="17.14.0-preview-25157-01">
      <Uri>https://github.com/microsoft/vstest</Uri>
      <Sha>77eef3b233fa3b26109952dd7b81d14546822e73</Sha>
      <SourceBuild RepoName="vstest" ManagedOnly="true" />
    </Dependency>
    <Dependency Name="Microsoft.NET.ILLink.Tasks" Version="10.0.0-preview.3.25155.15">
      <Uri>https://github.com/dotnet/runtime</Uri>
      <Sha>666e9188f5e11f4a59708b5f18ff611aa950d965</Sha>
    </Dependency>
    <Dependency Name="System.CodeDom" Version="10.0.0-preview.3.25155.15">
      <Uri>https://github.com/dotnet/runtime</Uri>
      <Sha>666e9188f5e11f4a59708b5f18ff611aa950d965</Sha>
    </Dependency>
    <Dependency Name="System.Formats.Asn1" Version="10.0.0-preview.3.25155.15">
      <Uri>https://github.com/dotnet/runtime</Uri>
      <Sha>666e9188f5e11f4a59708b5f18ff611aa950d965</Sha>
    </Dependency>
    <Dependency Name="System.Security.Cryptography.ProtectedData" Version="10.0.0-preview.3.25155.15">
      <Uri>https://github.com/dotnet/runtime</Uri>
      <Sha>666e9188f5e11f4a59708b5f18ff611aa950d965</Sha>
    </Dependency>
    <Dependency Name="System.Text.Encoding.CodePages" Version="10.0.0-preview.3.25155.15">
      <Uri>https://github.com/dotnet/runtime</Uri>
      <Sha>666e9188f5e11f4a59708b5f18ff611aa950d965</Sha>
    </Dependency>
    <Dependency Name="System.Resources.Extensions" Version="10.0.0-preview.3.25155.15">
      <Uri>https://github.com/dotnet/runtime</Uri>
      <Sha>666e9188f5e11f4a59708b5f18ff611aa950d965</Sha>
    </Dependency>
    <Dependency Name="Microsoft.WindowsDesktop.App.Runtime.win-x64" Version="10.0.0-preview.3.25126.4">
      <Uri>https://github.com/dotnet/windowsdesktop</Uri>
      <Sha>3a56fe1dfd995519adde76accdd69d26b1408c3e</Sha>
      <SourceBuildTarball RepoName="windowsdesktop" ManagedOnly="true" />
    </Dependency>
    <Dependency Name="VS.Redist.Common.WindowsDesktop.SharedFramework.x64.10.0" Version="10.0.0-preview.3.25126.4">
      <Uri>https://github.com/dotnet/windowsdesktop</Uri>
      <Sha>3a56fe1dfd995519adde76accdd69d26b1408c3e</Sha>
    </Dependency>
    <Dependency Name="Microsoft.WindowsDesktop.App.Ref" Version="10.0.0-preview.3.25126.4">
      <Uri>https://github.com/dotnet/windowsdesktop</Uri>
      <Sha>3a56fe1dfd995519adde76accdd69d26b1408c3e</Sha>
    </Dependency>
    <Dependency Name="VS.Redist.Common.WindowsDesktop.TargetingPack.x64.10.0" Version="10.0.0-preview.3.25126.4">
      <Uri>https://github.com/dotnet/windowsdesktop</Uri>
      <Sha>3a56fe1dfd995519adde76accdd69d26b1408c3e</Sha>
    </Dependency>
    <Dependency Name="Microsoft.NET.Sdk.WindowsDesktop" Version="10.0.0-preview.3.25120.2" CoherentParentDependency="Microsoft.WindowsDesktop.App.Ref">
      <Uri>https://github.com/dotnet/wpf</Uri>
      <Sha>b129327573e5f7babf24738aeda16e131a318ef5</Sha>
    </Dependency>
    <Dependency Name="Microsoft.AspNetCore.App.Ref" Version="10.0.0-preview.3.25160.23">
      <Uri>https://github.com/dotnet/aspnetcore</Uri>
      <Sha>f25dc7be397b496cc1c71f8720b2b7d67fb18649</Sha>
    </Dependency>
    <Dependency Name="Microsoft.AspNetCore.App.Ref.Internal" Version="10.0.0-preview.3.25160.23">
      <Uri>https://github.com/dotnet/aspnetcore</Uri>
      <Sha>f25dc7be397b496cc1c71f8720b2b7d67fb18649</Sha>
    </Dependency>
    <Dependency Name="Microsoft.AspNetCore.App.Runtime.win-x64" Version="10.0.0-preview.3.25160.23">
      <Uri>https://github.com/dotnet/aspnetcore</Uri>
      <Sha>f25dc7be397b496cc1c71f8720b2b7d67fb18649</Sha>
    </Dependency>
    <Dependency Name="VS.Redist.Common.AspNetCore.SharedFramework.x64.10.0" Version="10.0.0-preview.3.25160.23">
      <Uri>https://github.com/dotnet/aspnetcore</Uri>
      <Sha>f25dc7be397b496cc1c71f8720b2b7d67fb18649</Sha>
    </Dependency>
    <Dependency Name="dotnet-dev-certs" Version="10.0.0-preview.3.25160.23">
      <Uri>https://github.com/dotnet/aspnetcore</Uri>
      <Sha>f25dc7be397b496cc1c71f8720b2b7d67fb18649</Sha>
    </Dependency>
    <Dependency Name="dotnet-user-jwts" Version="10.0.0-preview.3.25160.23">
      <Uri>https://github.com/dotnet/aspnetcore</Uri>
      <Sha>f25dc7be397b496cc1c71f8720b2b7d67fb18649</Sha>
    </Dependency>
    <Dependency Name="dotnet-user-secrets" Version="10.0.0-preview.3.25160.23">
      <Uri>https://github.com/dotnet/aspnetcore</Uri>
      <Sha>f25dc7be397b496cc1c71f8720b2b7d67fb18649</Sha>
    </Dependency>
    <Dependency Name="Microsoft.AspNetCore.Analyzers" Version="10.0.0-preview.3.25160.23">
      <Uri>https://github.com/dotnet/aspnetcore</Uri>
      <Sha>f25dc7be397b496cc1c71f8720b2b7d67fb18649</Sha>
    </Dependency>
    <!-- Authentication and Components needed for dotnet/maui CoherentParentDependency -->
    <Dependency Name="Microsoft.AspNetCore.Authentication.Facebook" Version="10.0.0-preview.3.25160.23">
      <Uri>https://github.com/dotnet/aspnetcore</Uri>
      <Sha>f25dc7be397b496cc1c71f8720b2b7d67fb18649</Sha>
    </Dependency>
    <Dependency Name="Microsoft.AspNetCore.Authentication.Google" Version="10.0.0-preview.3.25160.23">
      <Uri>https://github.com/dotnet/aspnetcore</Uri>
      <Sha>f25dc7be397b496cc1c71f8720b2b7d67fb18649</Sha>
    </Dependency>
    <Dependency Name="Microsoft.AspNetCore.Authentication.MicrosoftAccount" Version="10.0.0-preview.3.25160.23">
      <Uri>https://github.com/dotnet/aspnetcore</Uri>
      <Sha>f25dc7be397b496cc1c71f8720b2b7d67fb18649</Sha>
    </Dependency>
    <Dependency Name="Microsoft.AspNetCore.Components" Version="10.0.0-preview.3.25160.23">
      <Uri>https://github.com/dotnet/aspnetcore</Uri>
      <Sha>f25dc7be397b496cc1c71f8720b2b7d67fb18649</Sha>
    </Dependency>
    <Dependency Name="Microsoft.AspNetCore.Components.Analyzers" Version="10.0.0-preview.3.25160.23">
      <Uri>https://github.com/dotnet/aspnetcore</Uri>
      <Sha>f25dc7be397b496cc1c71f8720b2b7d67fb18649</Sha>
    </Dependency>
    <Dependency Name="Microsoft.AspNetCore.Components.Forms" Version="10.0.0-preview.3.25160.23">
      <Uri>https://github.com/dotnet/aspnetcore</Uri>
      <Sha>f25dc7be397b496cc1c71f8720b2b7d67fb18649</Sha>
    </Dependency>
    <Dependency Name="Microsoft.AspNetCore.Components.WebAssembly" Version="10.0.0-preview.3.25160.23">
      <Uri>https://github.com/dotnet/aspnetcore</Uri>
      <Sha>f25dc7be397b496cc1c71f8720b2b7d67fb18649</Sha>
    </Dependency>
    <Dependency Name="Microsoft.AspNetCore.Components.WebAssembly.Server" Version="10.0.0-preview.3.25160.23">
      <Uri>https://github.com/dotnet/aspnetcore</Uri>
      <Sha>f25dc7be397b496cc1c71f8720b2b7d67fb18649</Sha>
    </Dependency>
    <Dependency Name="Microsoft.AspNetCore.Components.SdkAnalyzers" Version="10.0.0-preview.3.25160.23">
      <Uri>https://github.com/dotnet/aspnetcore</Uri>
      <Sha>f25dc7be397b496cc1c71f8720b2b7d67fb18649</Sha>
    </Dependency>
    <Dependency Name="Microsoft.AspNetCore.Components.WebView" Version="10.0.0-preview.3.25160.23">
      <Uri>https://github.com/dotnet/aspnetcore</Uri>
      <Sha>f25dc7be397b496cc1c71f8720b2b7d67fb18649</Sha>
    </Dependency>
    <Dependency Name="Microsoft.AspNetCore.Metadata" Version="10.0.0-preview.3.25160.23">
      <Uri>https://github.com/dotnet/aspnetcore</Uri>
      <Sha>f25dc7be397b496cc1c71f8720b2b7d67fb18649</Sha>
    </Dependency>
    <Dependency Name="Microsoft.AspNetCore.Mvc.Analyzers" Version="10.0.0-preview.3.25160.23">
      <Uri>https://github.com/dotnet/aspnetcore</Uri>
      <Sha>f25dc7be397b496cc1c71f8720b2b7d67fb18649</Sha>
    </Dependency>
    <Dependency Name="Microsoft.AspNetCore.Mvc.Api.Analyzers" Version="10.0.0-preview.3.25160.23">
      <Uri>https://github.com/dotnet/aspnetcore</Uri>
      <Sha>f25dc7be397b496cc1c71f8720b2b7d67fb18649</Sha>
    </Dependency>
    <Dependency Name="Microsoft.Extensions.FileProviders.Embedded" Version="10.0.0-preview.3.25160.23">
      <Uri>https://github.com/dotnet/aspnetcore</Uri>
      <Sha>f25dc7be397b496cc1c71f8720b2b7d67fb18649</Sha>
    </Dependency>
    <Dependency Name="Microsoft.AspNetCore.Authorization" Version="10.0.0-preview.3.25160.23">
      <Uri>https://github.com/dotnet/aspnetcore</Uri>
      <Sha>f25dc7be397b496cc1c71f8720b2b7d67fb18649</Sha>
    </Dependency>
    <Dependency Name="Microsoft.AspNetCore.Components.Web" Version="10.0.0-preview.3.25160.23">
      <Uri>https://github.com/dotnet/aspnetcore</Uri>
      <Sha>f25dc7be397b496cc1c71f8720b2b7d67fb18649</Sha>
    </Dependency>
    <Dependency Name="Microsoft.JSInterop" Version="10.0.0-preview.3.25160.23">
      <Uri>https://github.com/dotnet/aspnetcore</Uri>
      <Sha>f25dc7be397b496cc1c71f8720b2b7d67fb18649</Sha>
    </Dependency>
    <Dependency Name="Microsoft.Extensions.ObjectPool" Version="10.0.0-preview.3.25160.23">
      <Uri>https://github.com/dotnet/aspnetcore</Uri>
      <Sha>f25dc7be397b496cc1c71f8720b2b7d67fb18649</Sha>
    </Dependency>
    <Dependency Name="Microsoft.AspNetCore.DeveloperCertificates.XPlat" Version="10.0.0-preview.3.25160.23">
      <Uri>https://github.com/dotnet/aspnetcore</Uri>
      <Sha>f25dc7be397b496cc1c71f8720b2b7d67fb18649</Sha>
    </Dependency>
    <Dependency Name="Microsoft.AspNetCore.TestHost" Version="10.0.0-preview.3.25160.23">
      <Uri>https://github.com/dotnet/aspnetcore</Uri>
      <Sha>f25dc7be397b496cc1c71f8720b2b7d67fb18649</Sha>
    </Dependency>
    <Dependency Name="Microsoft.DotNet.Web.ItemTemplates.10.0" Version="10.0.0-preview.3.25160.23">
      <Uri>https://github.com/dotnet/aspnetcore</Uri>
      <Sha>f25dc7be397b496cc1c71f8720b2b7d67fb18649</Sha>
    </Dependency>
    <Dependency Name="Microsoft.DotNet.Web.ProjectTemplates.10.0" Version="10.0.0-preview.3.25160.23">
      <Uri>https://github.com/dotnet/aspnetcore</Uri>
      <Sha>f25dc7be397b496cc1c71f8720b2b7d67fb18649</Sha>
    </Dependency>
    <!-- Intermediate is necessary for source build. -->
    <Dependency Name="Microsoft.SourceBuild.Intermediate.aspnetcore" Version="10.0.0-preview.3.25160.23">
      <Uri>https://github.com/dotnet/aspnetcore</Uri>
      <Sha>f25dc7be397b496cc1c71f8720b2b7d67fb18649</Sha>
      <SourceBuild RepoName="aspnetcore" ManagedOnly="true" />
    </Dependency>
    <Dependency Name="Microsoft.CodeAnalysis.Razor.Tooling.Internal" Version="9.0.0-preview.25160.2">
      <Uri>https://github.com/dotnet/razor</Uri>
      <Sha>e0517b8e469412a4b4be8f82bbb194f13a4226e0</Sha>
    </Dependency>
    <Dependency Name="Microsoft.AspNetCore.Mvc.Razor.Extensions.Tooling.Internal" Version="9.0.0-preview.25160.2">
      <Uri>https://github.com/dotnet/razor</Uri>
      <Sha>e0517b8e469412a4b4be8f82bbb194f13a4226e0</Sha>
    </Dependency>
    <Dependency Name="Microsoft.NET.Sdk.Razor.SourceGenerators.Transport" Version="9.0.0-preview.25160.2">
      <Uri>https://github.com/dotnet/razor</Uri>
      <Sha>e0517b8e469412a4b4be8f82bbb194f13a4226e0</Sha>
    </Dependency>
    <!-- Intermediate is necessary for source build. -->
    <Dependency Name="Microsoft.SourceBuild.Intermediate.razor" Version="9.0.0-preview.25160.2">
      <Uri>https://github.com/dotnet/razor</Uri>
      <Sha>e0517b8e469412a4b4be8f82bbb194f13a4226e0</Sha>
      <SourceBuild RepoName="razor" ManagedOnly="true" />
    </Dependency>
    <!-- For coherency purposes, these versions should be gated by the versions of winforms and wpf routed via windowsdesktop -->
    <Dependency Name="Microsoft.Dotnet.WinForms.ProjectTemplates" Version="10.0.0-preview.2.25118.5" CoherentParentDependency="Microsoft.WindowsDesktop.App.Runtime.win-x64">
      <Uri>https://github.com/dotnet/winforms</Uri>
      <Sha>4a6bc3ac0df78cf7cfaef54ad5e76a390776c8ef</Sha>
    </Dependency>
    <Dependency Name="Microsoft.DotNet.Wpf.ProjectTemplates" Version="10.0.0-preview.3.25120.2" CoherentParentDependency="Microsoft.WindowsDesktop.App.Runtime.win-x64">
      <Uri>https://github.com/dotnet/wpf</Uri>
      <Sha>b129327573e5f7babf24738aeda16e131a318ef5</Sha>
    </Dependency>
    <Dependency Name="Microsoft.Web.Xdt" Version="10.0.0-preview.25067.1">
      <Uri>https://github.com/dotnet/xdt</Uri>
      <Sha>1156b9aac00609107c21cf3458b797c76db6be7a</Sha>
    </Dependency>
    <!-- Intermediate is necessary for source build. -->
    <Dependency Name="Microsoft.SourceBuild.Intermediate.xdt" Version="10.0.0-preview.25067.1">
      <Uri>https://github.com/dotnet/xdt</Uri>
      <Sha>1156b9aac00609107c21cf3458b797c76db6be7a</Sha>
      <SourceBuild RepoName="xdt" ManagedOnly="true" />
    </Dependency>
    <Dependency Name="Microsoft.CodeAnalysis.NetAnalyzers" Version="10.0.0-preview.25155.1">
      <Uri>https://github.com/dotnet/roslyn-analyzers</Uri>
      <Sha>1e98fa3f107e780569a167a9250bb600778456dc</Sha>
    </Dependency>
    <Dependency Name="Microsoft.CodeAnalysis.PublicApiAnalyzers" Version="3.12.0-beta1.25155.1">
      <Uri>https://github.com/dotnet/roslyn-analyzers</Uri>
      <Sha>1e98fa3f107e780569a167a9250bb600778456dc</Sha>
    </Dependency>
    <!-- Intermediate is necessary for source build. -->
    <Dependency Name="Microsoft.SourceBuild.Intermediate.roslyn-analyzers" Version="3.12.0-beta1.25155.1">
      <Uri>https://github.com/dotnet/roslyn-analyzers</Uri>
      <Sha>1e98fa3f107e780569a167a9250bb600778456dc</Sha>
      <SourceBuild RepoName="roslyn-analyzers" ManagedOnly="true" />
    </Dependency>
    <Dependency Name="System.CommandLine" Version="2.0.0-beta4.25071.2">
      <Uri>https://github.com/dotnet/command-line-api</Uri>
      <Sha>3bbb940ceeb3254790899d751a8d418348563d40</Sha>
    </Dependency>
    <Dependency Name="System.CommandLine.Rendering" Version="0.4.0-alpha.25071.2">
      <Uri>https://github.com/dotnet/command-line-api</Uri>
      <Sha>3bbb940ceeb3254790899d751a8d418348563d40</Sha>
    </Dependency>
    <!-- Microsoft.CodeAnalysis.Workspaces.MSBuild transitively references M.Bcl.AsyncInterfaces.
         Adding an explicit dependency to make sure the latest version is used instead of the SBRP
         one under source build. -->
    <!-- Intermediate is necessary for source build. -->
    <Dependency Name="Microsoft.DiaSymReader" Version="2.2.0-beta.25124.1">
      <Uri>https://github.com/dotnet/symreader</Uri>
      <Sha>e3d70b066e2e27c7050928e1095df9e5ae859dfd</Sha>
    </Dependency>
    <!-- Intermediate is necessary for source build. -->
    <Dependency Name="Microsoft.SourceBuild.Intermediate.command-line-api" Version="0.1.607102">
      <Uri>https://github.com/dotnet/command-line-api</Uri>
      <Sha>3bbb940ceeb3254790899d751a8d418348563d40</Sha>
      <SourceBuild RepoName="command-line-api" ManagedOnly="true" />
    </Dependency>
    <!-- Intermediate is necessary for source build. -->
<<<<<<< HEAD
    <Dependency Name="Microsoft.SourceBuild.Intermediate.source-build-externals" Version="10.0.616001">
      <Uri>https://github.com/dotnet/source-build-externals</Uri>
      <Sha>96dceea0417e9ff1b47664c2d2998b9abf541f0c</Sha>
=======
    <Dependency Name="Microsoft.SourceBuild.Intermediate.source-build-externals" Version="10.0.615601">
      <Uri>https://github.com/dotnet/source-build-externals</Uri>
      <Sha>148cf3e1d71c4164887e8ef7e77430baa7ad5185</Sha>
>>>>>>> 4c55da1c
      <SourceBuild RepoName="source-build-externals" ManagedOnly="true" />
    </Dependency>
    <!-- Intermediate is necessary for source build. -->
    <Dependency Name="Microsoft.SourceBuild.Intermediate.source-build-reference-packages" Version="10.0.616001">
      <Uri>https://github.com/dotnet/source-build-reference-packages</Uri>
      <Sha>8f9f6fa14523b2f2475ea0a86be1cf60b5de5336</Sha>
      <SourceBuild RepoName="source-build-reference-packages" ManagedOnly="true" />
    </Dependency>
    <Dependency Name="Microsoft.Deployment.DotNet.Releases" Version="2.0.0-preview.1.25124.1">
      <Uri>https://github.com/dotnet/deployment-tools</Uri>
      <Sha>3597bfe8e90ef3d99b917b84b05eaef88369d5ef</Sha>
    </Dependency>
    <Dependency Name="Microsoft.Build.Tasks.Git" Version="10.0.0-beta.25160.1">
      <Uri>https://github.com/dotnet/sourcelink</Uri>
      <Sha>b46885e38b11d363a8582b795b35a00778f56bb8</Sha>
    </Dependency>
    <Dependency Name="Microsoft.SourceLink.Common" Version="10.0.0-beta.25160.1">
      <Uri>https://github.com/dotnet/sourcelink</Uri>
      <Sha>b46885e38b11d363a8582b795b35a00778f56bb8</Sha>
    </Dependency>
    <Dependency Name="Microsoft.SourceLink.AzureRepos.Git" Version="10.0.0-beta.25160.1">
      <Uri>https://github.com/dotnet/sourcelink</Uri>
      <Sha>b46885e38b11d363a8582b795b35a00778f56bb8</Sha>
    </Dependency>
    <Dependency Name="Microsoft.SourceLink.GitHub" Version="10.0.0-beta.25160.1">
      <Uri>https://github.com/dotnet/sourcelink</Uri>
      <Sha>b46885e38b11d363a8582b795b35a00778f56bb8</Sha>
    </Dependency>
    <Dependency Name="Microsoft.SourceLink.GitLab" Version="10.0.0-beta.25160.1">
      <Uri>https://github.com/dotnet/sourcelink</Uri>
      <Sha>b46885e38b11d363a8582b795b35a00778f56bb8</Sha>
    </Dependency>
    <Dependency Name="Microsoft.SourceLink.Bitbucket.Git" Version="10.0.0-beta.25160.1">
      <Uri>https://github.com/dotnet/sourcelink</Uri>
      <Sha>b46885e38b11d363a8582b795b35a00778f56bb8</Sha>
    </Dependency>
    <!-- Intermediate is necessary for source build. -->
    <Dependency Name="Microsoft.SourceBuild.Intermediate.sourcelink" Version="10.0.0-beta.25160.1">
      <Uri>https://github.com/dotnet/sourcelink</Uri>
      <Sha>b46885e38b11d363a8582b795b35a00778f56bb8</Sha>
      <SourceBuild RepoName="sourcelink" ManagedOnly="true" />
    </Dependency>
    <!-- Intermediate is necessary for source build. -->
    <Dependency Name="Microsoft.SourceBuild.Intermediate.deployment-tools" Version="9.0.0-preview.1.25124.1">
      <Uri>https://github.com/dotnet/deployment-tools</Uri>
      <Sha>3597bfe8e90ef3d99b917b84b05eaef88369d5ef</Sha>
      <SourceBuild RepoName="deployment-tools" ManagedOnly="true" />
    </Dependency>
    <!-- Intermediate is necessary for source build. -->
    <Dependency Name="Microsoft.SourceBuild.Intermediate.symreader" Version="2.2.0-beta.25124.1">
      <Uri>https://github.com/dotnet/symreader</Uri>
      <Sha>e3d70b066e2e27c7050928e1095df9e5ae859dfd</Sha>
      <SourceBuild RepoName="symreader" ManagedOnly="true" />
    </Dependency>
    <!-- Dependency required for flowing correct package version in source-build, using PVP flow. -->
    <Dependency Name="Microsoft.Extensions.Logging" Version="10.0.0-preview.3.25155.15">
      <Uri>https://github.com/dotnet/runtime</Uri>
      <Sha>666e9188f5e11f4a59708b5f18ff611aa950d965</Sha>
    </Dependency>
    <!-- Dependency required for flowing correct package version in source-build, using PVP flow. -->
    <Dependency Name="Microsoft.Extensions.Logging.Abstractions" Version="10.0.0-preview.3.25155.15">
      <Uri>https://github.com/dotnet/runtime</Uri>
      <Sha>666e9188f5e11f4a59708b5f18ff611aa950d965</Sha>
    </Dependency>
    <!-- Dependency required for flowing correct package version in source-build, using PVP flow. -->
    <Dependency Name="Microsoft.Extensions.Logging.Console" Version="10.0.0-preview.3.25155.15">
      <Uri>https://github.com/dotnet/runtime</Uri>
      <Sha>666e9188f5e11f4a59708b5f18ff611aa950d965</Sha>
    </Dependency>
    <!-- Dependency required for flowing correct package version in source-build, using PVP flow. -->
    <Dependency Name="Microsoft.Extensions.FileSystemGlobbing" Version="10.0.0-preview.3.25155.15">
      <Uri>https://github.com/dotnet/runtime</Uri>
      <Sha>666e9188f5e11f4a59708b5f18ff611aa950d965</Sha>
    </Dependency>
    <!-- Dependency required for flowing correct package version in source-build, using PVP flow. -->
    <Dependency Name="System.ServiceProcess.ServiceController" Version="10.0.0-preview.3.25155.15">
      <Uri>https://github.com/dotnet/runtime</Uri>
      <Sha>666e9188f5e11f4a59708b5f18ff611aa950d965</Sha>
    </Dependency>
    <Dependency Name="System.Text.Json" Version="10.0.0-preview.3.25155.15">
      <Uri>https://github.com/dotnet/runtime</Uri>
      <Sha>666e9188f5e11f4a59708b5f18ff611aa950d965</Sha>
    </Dependency>
    <Dependency Name="Microsoft.Bcl.AsyncInterfaces" Version="10.0.0-preview.3.25155.15">
      <Uri>https://github.com/dotnet/runtime</Uri>
      <Sha>666e9188f5e11f4a59708b5f18ff611aa950d965</Sha>
    </Dependency>
    <Dependency Name="Microsoft.Extensions.FileProviders.Abstractions" Version="10.0.0-preview.3.25155.15">
      <Uri>https://github.com/dotnet/runtime</Uri>
      <Sha>666e9188f5e11f4a59708b5f18ff611aa950d965</Sha>
    </Dependency>
    <Dependency Name="Microsoft.Win32.SystemEvents" Version="10.0.0-preview.3.25155.15">
      <Uri>https://github.com/dotnet/runtime</Uri>
      <Sha>666e9188f5e11f4a59708b5f18ff611aa950d965</Sha>
    </Dependency>
    <Dependency Name="System.Composition.AttributedModel" Version="10.0.0-preview.3.25155.15">
      <Uri>https://github.com/dotnet/runtime</Uri>
      <Sha>666e9188f5e11f4a59708b5f18ff611aa950d965</Sha>
    </Dependency>
    <Dependency Name="System.Composition.Convention" Version="10.0.0-preview.3.25155.15">
      <Uri>https://github.com/dotnet/runtime</Uri>
      <Sha>666e9188f5e11f4a59708b5f18ff611aa950d965</Sha>
    </Dependency>
    <Dependency Name="System.Composition.Hosting" Version="10.0.0-preview.3.25155.15">
      <Uri>https://github.com/dotnet/runtime</Uri>
      <Sha>666e9188f5e11f4a59708b5f18ff611aa950d965</Sha>
    </Dependency>
    <Dependency Name="System.Composition.Runtime" Version="10.0.0-preview.3.25155.15">
      <Uri>https://github.com/dotnet/runtime</Uri>
      <Sha>666e9188f5e11f4a59708b5f18ff611aa950d965</Sha>
    </Dependency>
    <Dependency Name="System.Composition.TypedParts" Version="10.0.0-preview.3.25155.15">
      <Uri>https://github.com/dotnet/runtime</Uri>
      <Sha>666e9188f5e11f4a59708b5f18ff611aa950d965</Sha>
    </Dependency>
    <Dependency Name="System.Configuration.ConfigurationManager" Version="10.0.0-preview.3.25155.15">
      <Uri>https://github.com/dotnet/runtime</Uri>
      <Sha>666e9188f5e11f4a59708b5f18ff611aa950d965</Sha>
    </Dependency>
    <Dependency Name="System.Security.Cryptography.Pkcs" Version="10.0.0-preview.3.25155.15">
      <Uri>https://github.com/dotnet/runtime</Uri>
      <Sha>666e9188f5e11f4a59708b5f18ff611aa950d965</Sha>
    </Dependency>
    <Dependency Name="System.Security.Cryptography.Xml" Version="10.0.0-preview.3.25155.15">
      <Uri>https://github.com/dotnet/runtime</Uri>
      <Sha>666e9188f5e11f4a59708b5f18ff611aa950d965</Sha>
    </Dependency>
    <Dependency Name="System.Security.Permissions" Version="10.0.0-preview.3.25155.15">
      <Uri>https://github.com/dotnet/runtime</Uri>
      <Sha>666e9188f5e11f4a59708b5f18ff611aa950d965</Sha>
    </Dependency>
    <Dependency Name="System.Windows.Extensions" Version="10.0.0-preview.3.25155.15">
      <Uri>https://github.com/dotnet/runtime</Uri>
      <Sha>666e9188f5e11f4a59708b5f18ff611aa950d965</Sha>
    </Dependency>
  </ProductDependencies>
  <ToolsetDependencies>
    <Dependency Name="Microsoft.DotNet.Arcade.Sdk" Version="10.0.0-beta.25160.4">
      <Uri>https://github.com/dotnet/arcade</Uri>
      <Sha>ff649d8e03e3463b5af6dddad0016e904048990a</Sha>
    </Dependency>
    <Dependency Name="Microsoft.DotNet.Build.Tasks.Installers" Version="10.0.0-beta.25160.4">
      <Uri>https://github.com/dotnet/arcade</Uri>
      <Sha>ff649d8e03e3463b5af6dddad0016e904048990a</Sha>
    </Dependency>
    <Dependency Name="Microsoft.DotNet.Helix.Sdk" Version="10.0.0-beta.25160.4">
      <Uri>https://github.com/dotnet/arcade</Uri>
      <Sha>ff649d8e03e3463b5af6dddad0016e904048990a</Sha>
    </Dependency>
    <Dependency Name="Microsoft.DotNet.SignTool" Version="10.0.0-beta.25160.4">
      <Uri>https://github.com/dotnet/arcade</Uri>
      <Sha>ff649d8e03e3463b5af6dddad0016e904048990a</Sha>
    </Dependency>
    <Dependency Name="Microsoft.DotNet.XUnitExtensions" Version="10.0.0-beta.25160.4">
      <Uri>https://github.com/dotnet/arcade</Uri>
      <Sha>ff649d8e03e3463b5af6dddad0016e904048990a</Sha>
    </Dependency>
    <Dependency Name="Microsoft.DotNet.XliffTasks" Version="10.0.0-beta.25160.4">
      <Uri>https://github.com/dotnet/arcade</Uri>
      <Sha>ff649d8e03e3463b5af6dddad0016e904048990a</Sha>
    </Dependency>
    <!-- Intermediate is necessary for source build. -->
    <Dependency Name="Microsoft.SourceBuild.Intermediate.arcade" Version="10.0.0-beta.25160.4">
      <Uri>https://github.com/dotnet/arcade</Uri>
      <Sha>ff649d8e03e3463b5af6dddad0016e904048990a</Sha>
      <SourceBuild RepoName="arcade" ManagedOnly="true" />
    </Dependency>
    <Dependency Name="System.Reflection.MetadataLoadContext" Version="10.0.0-preview.3.25155.15">
      <Uri>https://github.com/dotnet/runtime</Uri>
      <Sha>666e9188f5e11f4a59708b5f18ff611aa950d965</Sha>
    </Dependency>
    <Dependency Name="Microsoft.DotNet.Darc" Version="1.1.0-beta.25161.2">
      <Uri>https://github.com/dotnet/arcade-services</Uri>
      <Sha>8b5a2ffee4f4097893b7fc670f7d86d84c8c841f</Sha>
    </Dependency>
    <Dependency Name="Microsoft.DotNet.DarcLib" Version="1.1.0-beta.25161.2">
      <Uri>https://github.com/dotnet/arcade-services</Uri>
      <Sha>8b5a2ffee4f4097893b7fc670f7d86d84c8c841f</Sha>
    </Dependency>
    <Dependency Name="Microsoft.DotNet.ScenarioTests.SdkTemplateTests" Version="10.0.0-preview.24602.1">
      <Uri>https://github.com/dotnet/scenario-tests</Uri>
      <Sha>61173bbe1b4ab5f60e760cca9c5fd7eae6e48546</Sha>
    </Dependency>
    <!-- Intermediate is necessary for source build. -->
    <Dependency Name="Microsoft.SourceBuild.Intermediate.scenario-tests" Version="10.0.0-preview.24602.1">
      <Uri>https://github.com/dotnet/scenario-tests</Uri>
      <Sha>61173bbe1b4ab5f60e760cca9c5fd7eae6e48546</Sha>
      <SourceBuild RepoName="scenario-tests" ManagedOnly="true" />
    </Dependency>
    <!--
      Aspire isn't really a toolset dependency. However, it only inserts a baseline manifest in sdk,
      and if you squint at it, this means we can say that its specific dependency versions don't matter to sdk.
      It also doesn't currently ship 9.0 preview versions, meaning the version is locked to the latest shipped from 8.0 era.
      Avoiding this as a product dependency avoids a long coherency path (aspnetcore->extensions->aspire->sdk).
      **It is** of course possible that an incoherent aspire means that aspire depends on versions of extensions that
      aren't shipping, or those extensions packages depend on aspnetcore packages that won't ship. However, given the cost
      of maintaining this coherency path is high. This being toolset means that aspire is responsible for its own coherency.
    -->
    <Dependency Name="Microsoft.NET.Sdk.Aspire.Manifest-8.0.100" Version="8.2.2">
      <Uri>https://github.com/dotnet/aspire</Uri>
      <Sha>5fa9337a84a52e9bd185d04d156eccbdcf592f74</Sha>
    </Dependency>
    <!-- Intermediate is necessary for source build. -->
    <Dependency Name="Microsoft.SourceBuild.Intermediate.aspire" Version="8.2.2-preview.1.24521.5">
      <Uri>https://github.com/dotnet/aspire</Uri>
      <Sha>5fa9337a84a52e9bd185d04d156eccbdcf592f74</Sha>
      <SourceBuild RepoName="aspire" ManagedOnly="true" />
    </Dependency>
    <Dependency Name="Microsoft.IO.Redist" Version="6.0.1">
      <Uri>https://github.com/dotnet/runtime</Uri>
      <Sha>e77011b31a3e5c47d931248a64b47f9b2d47853d</Sha>
    </Dependency>
    <Dependency Name="Microsoft.Testing.Platform" Version="1.7.0-preview.25154.1">
      <Uri>https://github.com/microsoft/testfx</Uri>
      <Sha>effc2a8e3fae3fedd6e06828a192ae39cb4f10d0</Sha>
    </Dependency>
    <Dependency Name="MSTest" Version="3.9.0-preview.25154.1">
      <Uri>https://github.com/microsoft/testfx</Uri>
      <Sha>effc2a8e3fae3fedd6e06828a192ae39cb4f10d0</Sha>
    </Dependency>
    <Dependency Name="Microsoft.Extensions.Configuration.Ini" Version="10.0.0-preview.3.25155.15">
      <Uri>https://github.com/dotnet/runtime</Uri>
      <Sha>666e9188f5e11f4a59708b5f18ff611aa950d965</Sha>
    </Dependency>
  </ToolsetDependencies>
</Dependencies><|MERGE_RESOLUTION|>--- conflicted
+++ resolved
@@ -500,15 +500,9 @@
       <SourceBuild RepoName="command-line-api" ManagedOnly="true" />
     </Dependency>
     <!-- Intermediate is necessary for source build. -->
-<<<<<<< HEAD
     <Dependency Name="Microsoft.SourceBuild.Intermediate.source-build-externals" Version="10.0.616001">
       <Uri>https://github.com/dotnet/source-build-externals</Uri>
       <Sha>96dceea0417e9ff1b47664c2d2998b9abf541f0c</Sha>
-=======
-    <Dependency Name="Microsoft.SourceBuild.Intermediate.source-build-externals" Version="10.0.615601">
-      <Uri>https://github.com/dotnet/source-build-externals</Uri>
-      <Sha>148cf3e1d71c4164887e8ef7e77430baa7ad5185</Sha>
->>>>>>> 4c55da1c
       <SourceBuild RepoName="source-build-externals" ManagedOnly="true" />
     </Dependency>
     <!-- Intermediate is necessary for source build. -->

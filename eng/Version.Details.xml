--- conflicted
+++ resolved
@@ -370,24 +370,6 @@
       <Sha>febd7e8bdf05f17fb4e0e4dd3123e9538fbf7e7b</Sha>
       <SourceBuild RepoName="aspnetcore" ManagedOnly="true" />
     </Dependency>
-<<<<<<< HEAD
-    <Dependency Name="Microsoft.CodeAnalysis.Razor.Tooling.Internal" Version="9.0.0-preview.25071.2">
-      <Uri>https://github.com/dotnet/razor</Uri>
-      <Sha>0e13d494d0fbe858112bee131e40004480b95d39</Sha>
-    </Dependency>
-    <Dependency Name="Microsoft.AspNetCore.Mvc.Razor.Extensions.Tooling.Internal" Version="9.0.0-preview.25071.2">
-      <Uri>https://github.com/dotnet/razor</Uri>
-      <Sha>0e13d494d0fbe858112bee131e40004480b95d39</Sha>
-    </Dependency>
-    <Dependency Name="Microsoft.NET.Sdk.Razor.SourceGenerators.Transport" Version="9.0.0-preview.25071.2">
-      <Uri>https://github.com/dotnet/razor</Uri>
-      <Sha>0e13d494d0fbe858112bee131e40004480b95d39</Sha>
-    </Dependency>
-    <!-- Intermediate is necessary for source build. -->
-    <Dependency Name="Microsoft.SourceBuild.Intermediate.razor" Version="9.0.0-preview.25071.2">
-      <Uri>https://github.com/dotnet/razor</Uri>
-      <Sha>0e13d494d0fbe858112bee131e40004480b95d39</Sha>
-=======
     <Dependency Name="Microsoft.CodeAnalysis.Razor.Tooling.Internal" Version="9.0.0-preview.25073.1">
       <Uri>https://github.com/dotnet/razor</Uri>
       <Sha>aaaf768fe6cbff602331e20f98e6d4a657dea398</Sha>
@@ -404,7 +386,6 @@
     <Dependency Name="Microsoft.SourceBuild.Intermediate.razor" Version="9.0.0-preview.25073.1">
       <Uri>https://github.com/dotnet/razor</Uri>
       <Sha>aaaf768fe6cbff602331e20f98e6d4a657dea398</Sha>
->>>>>>> 35a8299f
       <SourceBuild RepoName="razor" ManagedOnly="true" />
     </Dependency>
     <Dependency Name="Microsoft.Extensions.FileProviders.Embedded" Version="10.0.0-alpha.2.25073.4">

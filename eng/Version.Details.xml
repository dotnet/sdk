--- conflicted
+++ resolved
@@ -107,15 +107,7 @@
       <Sha>
       </Sha>
     </Dependency>
-<<<<<<< HEAD
-    <Dependency Name="Microsoft.CodeAnalysis.Workspaces.MSBuild" Version="4.0.0-6.21519.19">
-      <Uri>https://github.com/dotnet/roslyn</Uri>
-      <Sha>3a0930fe6990248c848db2f1e323d7dd2052005b</Sha>
-    </Dependency>
     <Dependency Name="Microsoft.AspNetCore.DeveloperCertificates.XPlat" Version="6.0.0-rtm.21520.4">
-=======
-    <Dependency Name="Microsoft.AspNetCore.DeveloperCertificates.XPlat" Version="6.0.0-rtm.21519.22">
->>>>>>> 497d2508
       <Uri>https://github.com/dotnet/aspnetcore</Uri>
       <Sha>e19caf589622dc0447d2a4b7790aaaaa63e97563</Sha>
     </Dependency>

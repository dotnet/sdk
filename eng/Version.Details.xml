--- conflicted
+++ resolved
@@ -1,41 +1,11 @@
 <?xml version="1.0" encoding="utf-8"?>
 <Dependencies>
   <ProductDependencies>
-<<<<<<< HEAD
-    <Dependency Name="Microsoft.TemplateEngine.Cli" Version="6.0.311-servicing.23174.6">
-      <Uri>https://dev.azure.com/dnceng/internal/_git/dotnet-templating</Uri>
-      <Sha>3dcf1890238ad2d1685b4d45f361634f69d1ddc1</Sha>
+    <Dependency Name="Microsoft.TemplateEngine.Cli" Version="6.0.408-rtm.23174.7">
+      <Uri>https://dev.azure.com/dnceng/internal/_git/dotnet-templating</Uri>
+      <Sha>1450763a83b184fa2fdd590d5774556b709bf4c1</Sha>
       <SourceBuild RepoName="templating" ManagedOnly="true" />
     </Dependency>
-    <Dependency Name="Microsoft.TemplateEngine.Abstractions" Version="6.0.311">
-      <Uri>https://dev.azure.com/dnceng/internal/_git/dotnet-templating</Uri>
-      <Sha>3dcf1890238ad2d1685b4d45f361634f69d1ddc1</Sha>
-    </Dependency>
-    <Dependency Name="Microsoft.TemplateEngine.Orchestrator.RunnableProjects" Version="6.0.311">
-      <Uri>https://dev.azure.com/dnceng/internal/_git/dotnet-templating</Uri>
-      <Sha>3dcf1890238ad2d1685b4d45f361634f69d1ddc1</Sha>
-    </Dependency>
-    <Dependency Name="Microsoft.TemplateEngine.Utils" Version="6.0.311">
-      <Uri>https://dev.azure.com/dnceng/internal/_git/dotnet-templating</Uri>
-      <Sha>3dcf1890238ad2d1685b4d45f361634f69d1ddc1</Sha>
-    </Dependency>
-    <Dependency Name="Microsoft.TemplateSearch.Common" Version="6.0.311">
-      <Uri>https://dev.azure.com/dnceng/internal/_git/dotnet-templating</Uri>
-      <Sha>3dcf1890238ad2d1685b4d45f361634f69d1ddc1</Sha>
-    </Dependency>
-    <Dependency Name="Microsoft.DotNet.Common.ItemTemplates" Version="6.0.311">
-      <Uri>https://dev.azure.com/dnceng/internal/_git/dotnet-templating</Uri>
-      <Sha>3dcf1890238ad2d1685b4d45f361634f69d1ddc1</Sha>
-    </Dependency>
-    <Dependency Name="Microsoft.DotNet.Common.ProjectTemplates.6.0" Version="6.0.311">
-      <Uri>https://dev.azure.com/dnceng/internal/_git/dotnet-templating</Uri>
-      <Sha>3dcf1890238ad2d1685b4d45f361634f69d1ddc1</Sha>
-=======
-    <Dependency Name="Microsoft.TemplateEngine.Cli" Version="6.0.408-rtm.23174.7">
-      <Uri>https://dev.azure.com/dnceng/internal/_git/dotnet-templating</Uri>
-      <Sha>1450763a83b184fa2fdd590d5774556b709bf4c1</Sha>
-      <SourceBuild RepoName="templating" ManagedOnly="true" />
-    </Dependency>
     <Dependency Name="Microsoft.TemplateEngine.Abstractions" Version="6.0.408">
       <Uri>https://dev.azure.com/dnceng/internal/_git/dotnet-templating</Uri>
       <Sha>1450763a83b184fa2fdd590d5774556b709bf4c1</Sha>
@@ -59,7 +29,6 @@
     <Dependency Name="Microsoft.DotNet.Common.ProjectTemplates.6.0" Version="6.0.408">
       <Uri>https://dev.azure.com/dnceng/internal/_git/dotnet-templating</Uri>
       <Sha>1450763a83b184fa2fdd590d5774556b709bf4c1</Sha>
->>>>>>> 40c730d6
     </Dependency>
     <Dependency Name="Microsoft.NETCore.App.Ref" Version="6.0.16">
       <Uri>https://dev.azure.com/dnceng/internal/_git/dotnet-runtime</Uri>
@@ -160,15 +129,9 @@
       <Uri>https://github.com/nuget/nuget.client</Uri>
       <Sha>a90539fd502f9425311b34451cdd2965516f5d26</Sha>
     </Dependency>
-<<<<<<< HEAD
-    <Dependency Name="Microsoft.NET.Test.Sdk" Version="17.2.1-release-20230405-01">
-      <Uri>https://github.com/microsoft/vstest</Uri>
-      <Sha>5948b392c5d8c2580d08c9f6570409315243f86e</Sha>
-=======
     <Dependency Name="Microsoft.NET.Test.Sdk" Version="17.3.3-release-20230405-02">
       <Uri>https://github.com/microsoft/vstest</Uri>
       <Sha>6e76d580fcc69954441344175bd1b0ab2e432026</Sha>
->>>>>>> 40c730d6
     </Dependency>
     <Dependency Name="Microsoft.NET.ILLink.Tasks" Version="6.0.200-1.22553.1">
       <Uri>https://github.com/dotnet/linker</Uri>

--- conflicted
+++ resolved
@@ -1,19 +1,9 @@
 <?xml version="1.0" encoding="utf-8"?>
 <Dependencies>
   <ProductDependencies>
-<<<<<<< HEAD
-    <Dependency Name="Microsoft.TemplateEngine.Abstractions" Version="7.0.300-preview.true.23107.2">
-      <Uri>https://github.com/dotnet/templating</Uri>
-      <Sha>27173719b539006e1f18a57c3c98446ab5b55910</Sha>
-    </Dependency>
-    <Dependency Name="Microsoft.TemplateEngine.Mocks" Version="7.0.300-preview.true.23107.2">
-      <Uri>https://github.com/dotnet/templating</Uri>
-      <Sha>27173719b539006e1f18a57c3c98446ab5b55910</Sha>
-=======
     <Dependency Name="Microsoft.TemplateEngine.Abstractions" Version="8.0.100-preview.2.23108.2">
       <Uri>https://github.com/dotnet/templating</Uri>
       <Sha>2fdab60c4f40b27f94269e47406cafb514009192</Sha>
->>>>>>> 5f508ead
       <SourceBuild RepoName="templating" ManagedOnly="true" />
     </Dependency>
     <Dependency Name="Microsoft.NETCore.App.Ref" Version="8.0.0-preview.2.23109.2">
@@ -115,20 +105,9 @@
       <Uri>https://github.com/nuget/nuget.client</Uri>
       <Sha>8dec976a1ae4f80c82b3007cd8a5c80bdc8f3b22</Sha>
     </Dependency>
-<<<<<<< HEAD
-    <Dependency Name="Microsoft.NET.Test.Sdk" Version="17.6.0-preview-20230209-01">
-      <Uri>https://github.com/microsoft/vstest</Uri>
-      <Sha>d104dca228e7e71ec5bf4119b8ef0ed3e8ebb3e8</Sha>
-    </Dependency>
-    <Dependency Name="Microsoft.NET.ILLink.Tasks" Version="7.0.100-1.23068.1">
-      <Uri>https://github.com/dotnet/linker</Uri>
-      <Sha>de8bf14fcdfb55f2bae3db8cfc310ddd8ee921e6</Sha>
-      <SourceBuild RepoName="linker" ManagedOnly="true" />
-=======
     <Dependency Name="Microsoft.NET.Test.Sdk" Version="17.6.0-preview-20230208-02">
       <Uri>https://github.com/microsoft/vstest</Uri>
       <Sha>f119868280da3cea22db8e6f85d24252f605db4c</Sha>
->>>>>>> 5f508ead
     </Dependency>
     <Dependency Name="Microsoft.NET.ILLink.Tasks" Version="8.0.0-preview.2.23109.2">
       <Uri>https://github.com/dotnet/runtime</Uri>
@@ -282,29 +261,11 @@
     </Dependency>
   </ProductDependencies>
   <ToolsetDependencies>
-<<<<<<< HEAD
-    <Dependency Name="Microsoft.DotNet.Arcade.Sdk" Version="7.0.0-beta.23108.1">
-      <Uri>https://github.com/dotnet/arcade</Uri>
-      <Sha>5eac3ace1b09862bd7421ba55795cc2a9c6a57d5</Sha>
+    <Dependency Name="Microsoft.DotNet.Arcade.Sdk" Version="8.0.0-beta.23107.1">
+      <Uri>https://github.com/dotnet/arcade</Uri>
+      <Sha>b31c4466a49800c2f019690e81182c7ffd584dda</Sha>
       <SourceBuild RepoName="arcade" ManagedOnly="true" />
     </Dependency>
-    <Dependency Name="Microsoft.DotNet.Helix.Sdk" Version="7.0.0-beta.23108.1">
-      <Uri>https://github.com/dotnet/arcade</Uri>
-      <Sha>5eac3ace1b09862bd7421ba55795cc2a9c6a57d5</Sha>
-    </Dependency>
-    <Dependency Name="Microsoft.DotNet.SignTool" Version="7.0.0-beta.23108.1">
-      <Uri>https://github.com/dotnet/arcade</Uri>
-      <Sha>5eac3ace1b09862bd7421ba55795cc2a9c6a57d5</Sha>
-    </Dependency>
-    <Dependency Name="Microsoft.DotNet.XUnitExtensions" Version="7.0.0-beta.23108.1">
-      <Uri>https://github.com/dotnet/arcade</Uri>
-      <Sha>5eac3ace1b09862bd7421ba55795cc2a9c6a57d5</Sha>
-=======
-    <Dependency Name="Microsoft.DotNet.Arcade.Sdk" Version="8.0.0-beta.23107.1">
-      <Uri>https://github.com/dotnet/arcade</Uri>
-      <Sha>b31c4466a49800c2f019690e81182c7ffd584dda</Sha>
-      <SourceBuild RepoName="arcade" ManagedOnly="true" />
-    </Dependency>
     <Dependency Name="Microsoft.DotNet.Helix.Sdk" Version="8.0.0-beta.23107.1">
       <Uri>https://github.com/dotnet/arcade</Uri>
       <Sha>b31c4466a49800c2f019690e81182c7ffd584dda</Sha>
@@ -316,7 +277,6 @@
     <Dependency Name="Microsoft.DotNet.XUnitExtensions" Version="8.0.0-beta.23107.1">
       <Uri>https://github.com/dotnet/arcade</Uri>
       <Sha>b31c4466a49800c2f019690e81182c7ffd584dda</Sha>
->>>>>>> 5f508ead
     </Dependency>
     <Dependency Name="System.Reflection.MetadataLoadContext" Version="8.0.0-preview.2.23109.2">
       <Uri>https://github.com/dotnet/runtime</Uri>

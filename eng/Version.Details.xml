<?xml version="1.0" encoding="utf-8"?>
<Dependencies>
  <ProductDependencies>
    <Dependency Name="Microsoft.TemplateEngine.Abstractions" Version="9.0.100-preview.2.24108.2">
      <Uri>https://github.com/dotnet/templating</Uri>
      <Sha>511e13222864773fd28e7a67a90a6558ea9848b5</Sha>
    </Dependency>
    <Dependency Name="Microsoft.TemplateEngine.Mocks" Version="9.0.100-preview.2.24108.2">
      <Uri>https://github.com/dotnet/templating</Uri>
      <Sha>511e13222864773fd28e7a67a90a6558ea9848b5</Sha>
    </Dependency>
    <!-- Intermediate is necessary for source build. -->
    <Dependency Name="Microsoft.SourceBuild.Intermediate.templating" Version="9.0.100-preview.2.24108.2">
      <Uri>https://github.com/dotnet/templating</Uri>
      <Sha>511e13222864773fd28e7a67a90a6558ea9848b5</Sha>
      <SourceBuild RepoName="templating" ManagedOnly="true" />
    </Dependency>
    <Dependency Name="Microsoft.NETCore.App.Ref" Version="9.0.0-preview.2.24109.3">
      <Uri>https://github.com/dotnet/runtime</Uri>
      <Sha>3e9cce64d25dc95a2509952b33f3eded6041c47c</Sha>
    </Dependency>
    <Dependency Name="VS.Redist.Common.NetCore.SharedFramework.x64.9.0" Version="9.0.0-preview.2.24109.3">
      <Uri>https://github.com/dotnet/runtime</Uri>
      <Sha>3e9cce64d25dc95a2509952b33f3eded6041c47c</Sha>
    </Dependency>
    <Dependency Name="VS.Redist.Common.NetCore.TargetingPack.x64.9.0" Version="9.0.0-preview.2.24109.3">
      <Uri>https://github.com/dotnet/runtime</Uri>
      <Sha>3e9cce64d25dc95a2509952b33f3eded6041c47c</Sha>
    </Dependency>
    <Dependency Name="Microsoft.NETCore.App.Runtime.win-x64" Version="9.0.0-preview.2.24109.3">
      <Uri>https://github.com/dotnet/runtime</Uri>
      <Sha>3e9cce64d25dc95a2509952b33f3eded6041c47c</Sha>
    </Dependency>
    <Dependency Name="Microsoft.NETCore.App.Host.win-x64" Version="9.0.0-preview.2.24109.3">
      <Uri>https://github.com/dotnet/runtime</Uri>
      <Sha>3e9cce64d25dc95a2509952b33f3eded6041c47c</Sha>
    </Dependency>
    <Dependency Name="Microsoft.NETCore.Platforms" Version="9.0.0-preview.2.24109.3">
      <Uri>https://github.com/dotnet/runtime</Uri>
      <Sha>3e9cce64d25dc95a2509952b33f3eded6041c47c</Sha>
    </Dependency>
    <Dependency Name="Microsoft.NET.HostModel" Version="9.0.0-preview.2.24109.3">
      <Uri>https://github.com/dotnet/runtime</Uri>
      <Sha>3e9cce64d25dc95a2509952b33f3eded6041c47c</Sha>
    </Dependency>
    <Dependency Name="Microsoft.Extensions.DependencyModel" Version="9.0.0-preview.2.24109.3">
      <Uri>https://github.com/dotnet/runtime</Uri>
      <Sha>3e9cce64d25dc95a2509952b33f3eded6041c47c</Sha>
    </Dependency>
    <!-- Intermediate is necessary for source build. -->
<<<<<<< HEAD
    <Dependency Name="Microsoft.SourceBuild.Intermediate.runtime.linux-x64" Version="9.0.0-preview.2.24109.3">
=======
    <Dependency Name="Microsoft.SourceBuild.Intermediate.runtime.linux-x64" Version="9.0.0-preview.2.24107.2">
>>>>>>> f56b18a7
      <Uri>https://github.com/dotnet/runtime</Uri>
      <Sha>3e9cce64d25dc95a2509952b33f3eded6041c47c</Sha>
      <SourceBuild RepoName="runtime" ManagedOnly="false" />
    </Dependency>
    <Dependency Name="Microsoft.NET.Workload.Emscripten.Current.Manifest-9.0.100.Transport" Version="9.0.0-preview.2.24105.1" CoherentParentDependency="Microsoft.NETCore.App.Runtime.win-x64">
      <Uri>https://github.com/dotnet/emsdk</Uri>
      <Sha>329f74da67c0620b98574dfa6e46e03a03f21955</Sha>
    </Dependency>
    <!-- Intermediate is necessary for source build. -->
    <Dependency Name="Microsoft.SourceBuild.Intermediate.emsdk" Version="9.0.0-preview.2.24105.1" CoherentParentDependency="Microsoft.NETCore.App.Runtime.win-x64">
      <Uri>https://github.com/dotnet/emsdk</Uri>
      <Sha>329f74da67c0620b98574dfa6e46e03a03f21955</Sha>
      <SourceBuild RepoName="emsdk" ManagedOnly="true" />
    </Dependency>
    <Dependency Name="Microsoft.Build" Version="17.10.0-preview-24108-04">
      <Uri>https://github.com/dotnet/msbuild</Uri>
      <Sha>e71eb7a1fc535b438007286c840d7cecc139d13b</Sha>
    </Dependency>
    <Dependency Name="Microsoft.Build.Localization" Version="17.10.0-preview-24108-04">
      <Uri>https://github.com/dotnet/msbuild</Uri>
      <Sha>e71eb7a1fc535b438007286c840d7cecc139d13b</Sha>
    </Dependency>
    <!-- Intermediate is necessary for source build. -->
    <Dependency Name="Microsoft.SourceBuild.Intermediate.msbuild" Version="17.10.0-preview-24108-04">
      <Uri>https://github.com/dotnet/msbuild</Uri>
      <Sha>e71eb7a1fc535b438007286c840d7cecc139d13b</Sha>
      <SourceBuild RepoName="msbuild" ManagedOnly="true" />
    </Dependency>
    <Dependency Name="Microsoft.FSharp.Compiler" Version="12.8.300-beta.24108.7">
      <Uri>https://github.com/dotnet/fsharp</Uri>
      <Sha>dcbb4d3d5bd6de445d48002367a474f7b0fc199c</Sha>
    </Dependency>
    <!-- Intermediate is necessary for source build. -->
    <Dependency Name="Microsoft.SourceBuild.Intermediate.fsharp" Version="8.0.300-beta.24108.7">
      <Uri>https://github.com/dotnet/fsharp</Uri>
      <Sha>dcbb4d3d5bd6de445d48002367a474f7b0fc199c</Sha>
      <SourceBuild RepoName="fsharp" ManagedOnly="true" />
    </Dependency>
    <Dependency Name="dotnet-format" Version="9.0.510901">
      <Uri>https://github.com/dotnet/format</Uri>
      <Sha>e07ea4767a72b0f81457599e92d9a89ae9cf18bd</Sha>
    </Dependency>
    <!-- Intermediate is necessary for source build. -->
    <Dependency Name="Microsoft.SourceBuild.Intermediate.format" Version="9.0.510901">
      <Uri>https://github.com/dotnet/format</Uri>
      <Sha>e07ea4767a72b0f81457599e92d9a89ae9cf18bd</Sha>
      <SourceBuild RepoName="format" ManagedOnly="true" />
    </Dependency>
    <Dependency Name="Microsoft.Net.Compilers.Toolset" Version="4.10.0-2.24108.4">
      <Uri>https://github.com/dotnet/roslyn</Uri>
      <Sha>4e2ec8848883fd9c64ff1e6285e391d455517c0f</Sha>
    </Dependency>
    <!-- Intermediate is necessary for source build. -->
    <Dependency Name="Microsoft.SourceBuild.Intermediate.roslyn" Version="4.10.0-2.24108.4">
      <Uri>https://github.com/dotnet/roslyn</Uri>
      <Sha>4e2ec8848883fd9c64ff1e6285e391d455517c0f</Sha>
      <SourceBuild RepoName="roslyn" ManagedOnly="true" />
    </Dependency>
    <Dependency Name="Microsoft.CodeAnalysis" Version="4.10.0-2.24108.4">
      <Uri>https://github.com/dotnet/roslyn</Uri>
      <Sha>4e2ec8848883fd9c64ff1e6285e391d455517c0f</Sha>
    </Dependency>
    <Dependency Name="Microsoft.CodeAnalysis.CSharp" Version="4.10.0-2.24108.4">
      <Uri>https://github.com/dotnet/roslyn</Uri>
      <Sha>4e2ec8848883fd9c64ff1e6285e391d455517c0f</Sha>
    </Dependency>
    <Dependency Name="Microsoft.CodeAnalysis.CSharp.CodeStyle" Version="4.10.0-2.24108.4">
      <Uri>https://github.com/dotnet/roslyn</Uri>
      <Sha>4e2ec8848883fd9c64ff1e6285e391d455517c0f</Sha>
    </Dependency>
    <Dependency Name="Microsoft.CodeAnalysis.CSharp.Features" Version="4.10.0-2.24108.4">
      <Uri>https://github.com/dotnet/roslyn</Uri>
      <Sha>4e2ec8848883fd9c64ff1e6285e391d455517c0f</Sha>
    </Dependency>
    <Dependency Name="Microsoft.CodeAnalysis.CSharp.Workspaces" Version="4.10.0-2.24108.4">
      <Uri>https://github.com/dotnet/roslyn</Uri>
      <Sha>4e2ec8848883fd9c64ff1e6285e391d455517c0f</Sha>
    </Dependency>
    <Dependency Name="Microsoft.CodeAnalysis.Workspaces.MSBuild" Version="4.10.0-2.24108.4">
      <Uri>https://github.com/dotnet/roslyn</Uri>
      <Sha>4e2ec8848883fd9c64ff1e6285e391d455517c0f</Sha>
    </Dependency>
    <Dependency Name="Microsoft.AspNetCore.DeveloperCertificates.XPlat" Version="9.0.0-preview.2.24109.2">
      <Uri>https://github.com/dotnet/aspnetcore</Uri>
      <Sha>4deb60bb65b090c50a0595452266ad73d4dcc68b</Sha>
    </Dependency>
    <Dependency Name="Microsoft.AspNetCore.TestHost" Version="9.0.0-preview.2.24109.2">
      <Uri>https://github.com/dotnet/aspnetcore</Uri>
      <Sha>4deb60bb65b090c50a0595452266ad73d4dcc68b</Sha>
    </Dependency>
    <Dependency Name="Microsoft.Build.NuGetSdkResolver" Version="6.9.0-rc.86">
      <Uri>https://github.com/nuget/nuget.client</Uri>
      <Sha>d55931a69dcda3dcb87ba46a09fe268e0febc223</Sha>
    </Dependency>
    <Dependency Name="NuGet.Build.Tasks" Version="6.9.0-rc.86">
      <Uri>https://github.com/nuget/nuget.client</Uri>
      <Sha>d55931a69dcda3dcb87ba46a09fe268e0febc223</Sha>
    </Dependency>
    <Dependency Name="NuGet.Build.Tasks.Console" Version="6.9.0-rc.86">
      <Uri>https://github.com/nuget/nuget.client</Uri>
      <Sha>d55931a69dcda3dcb87ba46a09fe268e0febc223</Sha>
    </Dependency>
    <Dependency Name="NuGet.Build.Tasks.Pack" Version="6.9.0-rc.86">
      <Uri>https://github.com/nuget/nuget.client</Uri>
      <Sha>d55931a69dcda3dcb87ba46a09fe268e0febc223</Sha>
    </Dependency>
    <Dependency Name="NuGet.Commands" Version="6.9.0-rc.86">
      <Uri>https://github.com/nuget/nuget.client</Uri>
      <Sha>d55931a69dcda3dcb87ba46a09fe268e0febc223</Sha>
    </Dependency>
    <Dependency Name="NuGet.CommandLine.XPlat" Version="6.9.0-rc.86">
      <Uri>https://github.com/nuget/nuget.client</Uri>
      <Sha>d55931a69dcda3dcb87ba46a09fe268e0febc223</Sha>
    </Dependency>
    <Dependency Name="NuGet.Common" Version="6.9.0-rc.86">
      <Uri>https://github.com/nuget/nuget.client</Uri>
      <Sha>d55931a69dcda3dcb87ba46a09fe268e0febc223</Sha>
    </Dependency>
    <Dependency Name="NuGet.Configuration" Version="6.9.0-rc.86">
      <Uri>https://github.com/nuget/nuget.client</Uri>
      <Sha>d55931a69dcda3dcb87ba46a09fe268e0febc223</Sha>
    </Dependency>
    <Dependency Name="NuGet.Credentials" Version="6.9.0-rc.86">
      <Uri>https://github.com/nuget/nuget.client</Uri>
      <Sha>d55931a69dcda3dcb87ba46a09fe268e0febc223</Sha>
    </Dependency>
    <Dependency Name="NuGet.DependencyResolver.Core" Version="6.9.0-rc.86">
      <Uri>https://github.com/nuget/nuget.client</Uri>
      <Sha>d55931a69dcda3dcb87ba46a09fe268e0febc223</Sha>
    </Dependency>
    <Dependency Name="NuGet.Frameworks" Version="6.9.0-rc.86">
      <Uri>https://github.com/nuget/nuget.client</Uri>
      <Sha>d55931a69dcda3dcb87ba46a09fe268e0febc223</Sha>
    </Dependency>
    <Dependency Name="NuGet.LibraryModel" Version="6.9.0-rc.86">
      <Uri>https://github.com/nuget/nuget.client</Uri>
      <Sha>d55931a69dcda3dcb87ba46a09fe268e0febc223</Sha>
    </Dependency>
    <Dependency Name="NuGet.ProjectModel" Version="6.9.0-rc.86">
      <Uri>https://github.com/nuget/nuget.client</Uri>
      <Sha>d55931a69dcda3dcb87ba46a09fe268e0febc223</Sha>
    </Dependency>
    <Dependency Name="NuGet.Protocol" Version="6.9.0-rc.86">
      <Uri>https://github.com/nuget/nuget.client</Uri>
      <Sha>d55931a69dcda3dcb87ba46a09fe268e0febc223</Sha>
    </Dependency>
    <Dependency Name="NuGet.Packaging" Version="6.9.0-rc.86">
      <Uri>https://github.com/nuget/nuget.client</Uri>
      <Sha>d55931a69dcda3dcb87ba46a09fe268e0febc223</Sha>
    </Dependency>
    <Dependency Name="NuGet.Versioning" Version="6.9.0-rc.86">
      <Uri>https://github.com/nuget/nuget.client</Uri>
      <Sha>d55931a69dcda3dcb87ba46a09fe268e0febc223</Sha>
    </Dependency>
    <Dependency Name="Microsoft.NET.Test.Sdk" Version="17.10.0-preview-24107-02">
      <Uri>https://github.com/microsoft/vstest</Uri>
      <Sha>f21d0dae0b91fe59e4afa92166bd721ddd2f0036</Sha>
    </Dependency>
    <Dependency Name="Microsoft.TestPlatform.CLI" Version="17.10.0-preview-24107-02">
      <Uri>https://github.com/microsoft/vstest</Uri>
      <Sha>f21d0dae0b91fe59e4afa92166bd721ddd2f0036</Sha>
    </Dependency>
    <Dependency Name="Microsoft.TestPlatform.Build" Version="17.10.0-preview-24107-02">
      <Uri>https://github.com/microsoft/vstest</Uri>
      <Sha>f21d0dae0b91fe59e4afa92166bd721ddd2f0036</Sha>
    </Dependency>
    <!-- Intermediate is necessary for source build. -->
    <Dependency Name="Microsoft.SourceBuild.Intermediate.vstest" Version="17.10.0-preview-24107-02">
      <Uri>https://github.com/microsoft/vstest</Uri>
      <Sha>f21d0dae0b91fe59e4afa92166bd721ddd2f0036</Sha>
      <SourceBuild RepoName="vstest" ManagedOnly="true" />
    </Dependency>
    <Dependency Name="Microsoft.NET.ILLink.Tasks" Version="9.0.0-preview.2.24109.3">
      <Uri>https://github.com/dotnet/runtime</Uri>
      <Sha>3e9cce64d25dc95a2509952b33f3eded6041c47c</Sha>
    </Dependency>
    <Dependency Name="System.CodeDom" Version="9.0.0-preview.2.24109.3">
      <Uri>https://github.com/dotnet/runtime</Uri>
      <Sha>3e9cce64d25dc95a2509952b33f3eded6041c47c</Sha>
    </Dependency>
    <Dependency Name="System.Security.Cryptography.ProtectedData" Version="9.0.0-preview.2.24109.3">
      <Uri>https://github.com/dotnet/runtime</Uri>
      <Sha>3e9cce64d25dc95a2509952b33f3eded6041c47c</Sha>
    </Dependency>
    <Dependency Name="System.Text.Encoding.CodePages" Version="9.0.0-preview.2.24109.3">
      <Uri>https://github.com/dotnet/runtime</Uri>
      <Sha>3e9cce64d25dc95a2509952b33f3eded6041c47c</Sha>
    </Dependency>
    <Dependency Name="System.Resources.Extensions" Version="9.0.0-preview.2.24109.3">
      <Uri>https://github.com/dotnet/runtime</Uri>
      <Sha>3e9cce64d25dc95a2509952b33f3eded6041c47c</Sha>
    </Dependency>
    <Dependency Name="Microsoft.WindowsDesktop.App.Runtime.win-x64" Version="9.0.0-preview.2.24108.3">
      <Uri>https://github.com/dotnet/windowsdesktop</Uri>
      <Sha>8fe5557be25f27c0f2e3d3ea9785b0843eefaa84</Sha>
      <SourceBuildTarball RepoName="windowsdesktop" ManagedOnly="true" />
    </Dependency>
    <Dependency Name="VS.Redist.Common.WindowsDesktop.SharedFramework.x64.9.0" Version="9.0.0-preview.2.24108.3">
      <Uri>https://github.com/dotnet/windowsdesktop</Uri>
      <Sha>8fe5557be25f27c0f2e3d3ea9785b0843eefaa84</Sha>
    </Dependency>
    <Dependency Name="Microsoft.WindowsDesktop.App.Ref" Version="9.0.0-preview.2.24108.3">
      <Uri>https://github.com/dotnet/windowsdesktop</Uri>
      <Sha>8fe5557be25f27c0f2e3d3ea9785b0843eefaa84</Sha>
    </Dependency>
    <Dependency Name="VS.Redist.Common.WindowsDesktop.TargetingPack.x64.9.0" Version="9.0.0-preview.2.24108.3">
      <Uri>https://github.com/dotnet/windowsdesktop</Uri>
      <Sha>8fe5557be25f27c0f2e3d3ea9785b0843eefaa84</Sha>
    </Dependency>
    <Dependency Name="Microsoft.NET.Sdk.WindowsDesktop" Version="9.0.0-preview.2.24108.1" CoherentParentDependency="Microsoft.WindowsDesktop.App.Ref">
      <Uri>https://github.com/dotnet/wpf</Uri>
      <Sha>9b388d81a8fb8d3bd3b4da88033f7d20f3f6f928</Sha>
    </Dependency>
    <Dependency Name="System.Drawing.Common" Version="8.0.0">
      <Uri>https://github.com/dotnet/winforms</Uri>
      <Sha>e4ede9b8979b9d2b1b1d4383f30a791414f0625b</Sha>
    </Dependency>
    <Dependency Name="Microsoft.AspNetCore.App.Ref" Version="9.0.0-preview.2.24109.2">
      <Uri>https://github.com/dotnet/aspnetcore</Uri>
      <Sha>4deb60bb65b090c50a0595452266ad73d4dcc68b</Sha>
    </Dependency>
    <Dependency Name="Microsoft.AspNetCore.App.Ref.Internal" Version="9.0.0-preview.2.24109.2">
      <Uri>https://github.com/dotnet/aspnetcore</Uri>
      <Sha>4deb60bb65b090c50a0595452266ad73d4dcc68b</Sha>
    </Dependency>
    <Dependency Name="Microsoft.AspNetCore.App.Runtime.win-x64" Version="9.0.0-preview.2.24109.2">
      <Uri>https://github.com/dotnet/aspnetcore</Uri>
      <Sha>4deb60bb65b090c50a0595452266ad73d4dcc68b</Sha>
    </Dependency>
    <Dependency Name="VS.Redist.Common.AspNetCore.SharedFramework.x64.9.0" Version="9.0.0-preview.2.24109.2">
      <Uri>https://github.com/dotnet/aspnetcore</Uri>
      <Sha>4deb60bb65b090c50a0595452266ad73d4dcc68b</Sha>
    </Dependency>
    <Dependency Name="dotnet-dev-certs" Version="9.0.0-preview.2.24109.2">
      <Uri>https://github.com/dotnet/aspnetcore</Uri>
      <Sha>4deb60bb65b090c50a0595452266ad73d4dcc68b</Sha>
    </Dependency>
    <Dependency Name="dotnet-user-jwts" Version="9.0.0-preview.2.24109.2">
      <Uri>https://github.com/dotnet/aspnetcore</Uri>
      <Sha>4deb60bb65b090c50a0595452266ad73d4dcc68b</Sha>
    </Dependency>
    <Dependency Name="dotnet-user-secrets" Version="9.0.0-preview.2.24109.2">
      <Uri>https://github.com/dotnet/aspnetcore</Uri>
      <Sha>4deb60bb65b090c50a0595452266ad73d4dcc68b</Sha>
    </Dependency>
    <Dependency Name="Microsoft.AspNetCore.Analyzers" Version="9.0.0-preview.2.24109.2">
      <Uri>https://github.com/dotnet/aspnetcore</Uri>
      <Sha>4deb60bb65b090c50a0595452266ad73d4dcc68b</Sha>
    </Dependency>
    <Dependency Name="Microsoft.AspNetCore.Components.SdkAnalyzers" Version="9.0.0-preview.2.24109.2">
      <Uri>https://github.com/dotnet/aspnetcore</Uri>
      <Sha>4deb60bb65b090c50a0595452266ad73d4dcc68b</Sha>
    </Dependency>
    <Dependency Name="Microsoft.AspNetCore.Mvc.Analyzers" Version="9.0.0-preview.2.24109.2">
      <Uri>https://github.com/dotnet/aspnetcore</Uri>
      <Sha>4deb60bb65b090c50a0595452266ad73d4dcc68b</Sha>
    </Dependency>
    <Dependency Name="Microsoft.AspNetCore.Mvc.Api.Analyzers" Version="9.0.0-preview.2.24109.2">
      <Uri>https://github.com/dotnet/aspnetcore</Uri>
      <Sha>4deb60bb65b090c50a0595452266ad73d4dcc68b</Sha>
    </Dependency>
    <!-- Intermediate is necessary for source build. -->
    <Dependency Name="Microsoft.SourceBuild.Intermediate.aspnetcore" Version="9.0.0-preview.2.24109.2">
      <Uri>https://github.com/dotnet/aspnetcore</Uri>
      <Sha>4deb60bb65b090c50a0595452266ad73d4dcc68b</Sha>
      <SourceBuild RepoName="aspnetcore" ManagedOnly="true" />
    </Dependency>
    <Dependency Name="Microsoft.CodeAnalysis.Razor.Tooling.Internal" Version="7.0.0-preview.24108.2">
      <Uri>https://github.com/dotnet/razor</Uri>
      <Sha>eaa8ee7de408aacfc0f0ad69891287e9d9e2f786</Sha>
    </Dependency>
    <Dependency Name="Microsoft.AspNetCore.Mvc.Razor.Extensions.Tooling.Internal" Version="7.0.0-preview.24108.2">
      <Uri>https://github.com/dotnet/razor</Uri>
      <Sha>eaa8ee7de408aacfc0f0ad69891287e9d9e2f786</Sha>
    </Dependency>
    <Dependency Name="Microsoft.NET.Sdk.Razor.SourceGenerators.Transport" Version="7.0.0-preview.24108.2">
      <Uri>https://github.com/dotnet/razor</Uri>
      <Sha>eaa8ee7de408aacfc0f0ad69891287e9d9e2f786</Sha>
    </Dependency>
    <!-- Intermediate is necessary for source build. -->
    <Dependency Name="Microsoft.SourceBuild.Intermediate.razor" Version="7.0.0-preview.24108.2">
      <Uri>https://github.com/dotnet/razor</Uri>
      <Sha>eaa8ee7de408aacfc0f0ad69891287e9d9e2f786</Sha>
      <SourceBuild RepoName="razor" ManagedOnly="true" />
    </Dependency>
    <Dependency Name="Microsoft.Extensions.FileProviders.Embedded" Version="9.0.0-preview.2.24109.2">
      <Uri>https://github.com/dotnet/aspnetcore</Uri>
      <Sha>4deb60bb65b090c50a0595452266ad73d4dcc68b</Sha>
    </Dependency>
    <Dependency Name="Microsoft.AspNetCore.Authorization" Version="9.0.0-preview.2.24109.2">
      <Uri>https://github.com/dotnet/aspnetcore</Uri>
      <Sha>4deb60bb65b090c50a0595452266ad73d4dcc68b</Sha>
    </Dependency>
    <Dependency Name="Microsoft.AspNetCore.Components.Web" Version="9.0.0-preview.2.24109.2">
      <Uri>https://github.com/dotnet/aspnetcore</Uri>
      <Sha>4deb60bb65b090c50a0595452266ad73d4dcc68b</Sha>
    </Dependency>
    <Dependency Name="Microsoft.JSInterop" Version="9.0.0-preview.2.24109.2">
      <Uri>https://github.com/dotnet/aspnetcore</Uri>
      <Sha>4deb60bb65b090c50a0595452266ad73d4dcc68b</Sha>
    </Dependency>
    <Dependency Name="Microsoft.Web.Xdt" Version="9.0.0-preview.24108.1">
      <Uri>https://github.com/dotnet/xdt</Uri>
      <Sha>f0c83a8ac4c02a363be4775534a9bf531696dedf</Sha>
    </Dependency>
    <!-- Intermediate is necessary for source build. -->
    <Dependency Name="Microsoft.SourceBuild.Intermediate.xdt" Version="9.0.0-preview.24108.1">
      <Uri>https://github.com/dotnet/xdt</Uri>
      <Sha>f0c83a8ac4c02a363be4775534a9bf531696dedf</Sha>
      <SourceBuild RepoName="xdt" ManagedOnly="true" />
    </Dependency>
    <Dependency Name="Microsoft.CodeAnalysis.NetAnalyzers" Version="9.0.0-preview.24106.1">
      <Uri>https://github.com/dotnet/roslyn-analyzers</Uri>
      <Sha>d0311fbcd264aaba20544e611e04976c4ada57da</Sha>
    </Dependency>
    <Dependency Name="Microsoft.CodeAnalysis.PublicApiAnalyzers" Version="3.11.0-beta1.24106.1">
      <Uri>https://github.com/dotnet/roslyn-analyzers</Uri>
      <Sha>d0311fbcd264aaba20544e611e04976c4ada57da</Sha>
    </Dependency>
    <!-- Intermediate is necessary for source build. -->
    <Dependency Name="Microsoft.SourceBuild.Intermediate.roslyn-analyzers" Version="3.11.0-beta1.24106.1">
      <Uri>https://github.com/dotnet/roslyn-analyzers</Uri>
      <Sha>d0311fbcd264aaba20544e611e04976c4ada57da</Sha>
      <SourceBuild RepoName="roslyn-analyzers" ManagedOnly="true" />
    </Dependency>
    <Dependency Name="System.CommandLine" Version="2.0.0-beta4.24102.1">
      <Uri>https://github.com/dotnet/command-line-api</Uri>
      <Sha>46fea71e3d98dad0d676950522004b7f295dd372</Sha>
    </Dependency>
    <!-- Intermediate is necessary for source build. -->
    <Dependency Name="Microsoft.SourceBuild.Intermediate.command-line-api" Version="0.1.510201">
      <Uri>https://github.com/dotnet/command-line-api</Uri>
      <Sha>46fea71e3d98dad0d676950522004b7f295dd372</Sha>
      <SourceBuild RepoName="command-line-api" ManagedOnly="true" />
    </Dependency>
    <!-- Intermediate is necessary for source build. -->
    <Dependency Name="Microsoft.SourceBuild.Intermediate.source-build-externals" Version="9.0.0-alpha.1.24106.1">
      <Uri>https://github.com/dotnet/source-build-externals</Uri>
      <Sha>f1ef074dfcf79d2f2da6e6ff9df8696a32aa063c</Sha>
      <SourceBuild RepoName="source-build-externals" ManagedOnly="true" />
    </Dependency>
    <!-- Intermediate is necessary for source build. -->
    <Dependency Name="Microsoft.SourceBuild.Intermediate.source-build-reference-packages" Version="9.0.0-alpha.1.24107.1">
      <Uri>https://github.com/dotnet/source-build-reference-packages</Uri>
      <Sha>a739c05eb1a5200d7fa2f1e3977b4dc54fdec36a</Sha>
      <SourceBuild RepoName="source-build-reference-packages" ManagedOnly="true" />
    </Dependency>
    <Dependency Name="Microsoft.Deployment.DotNet.Releases" Version="2.0.0-preview.1.24101.1">
      <Uri>https://github.com/dotnet/deployment-tools</Uri>
      <Sha>9abdab1d923b427c26685d793e9ddc8344f3da5c</Sha>
    </Dependency>
    <Dependency Name="Microsoft.Build.Tasks.Git" Version="9.0.0-beta.24108.2">
      <Uri>https://github.com/dotnet/sourcelink</Uri>
      <Sha>482242d0f2b019db52d284be7f1da4b22a7e68a1</Sha>
    </Dependency>
    <Dependency Name="Microsoft.SourceLink.Common" Version="9.0.0-beta.24108.2">
      <Uri>https://github.com/dotnet/sourcelink</Uri>
      <Sha>482242d0f2b019db52d284be7f1da4b22a7e68a1</Sha>
    </Dependency>
    <Dependency Name="Microsoft.SourceLink.AzureRepos.Git" Version="9.0.0-beta.24108.2">
      <Uri>https://github.com/dotnet/sourcelink</Uri>
      <Sha>482242d0f2b019db52d284be7f1da4b22a7e68a1</Sha>
    </Dependency>
    <Dependency Name="Microsoft.SourceLink.GitHub" Version="9.0.0-beta.24108.2">
      <Uri>https://github.com/dotnet/sourcelink</Uri>
      <Sha>482242d0f2b019db52d284be7f1da4b22a7e68a1</Sha>
    </Dependency>
    <Dependency Name="Microsoft.SourceLink.GitLab" Version="9.0.0-beta.24108.2">
      <Uri>https://github.com/dotnet/sourcelink</Uri>
      <Sha>482242d0f2b019db52d284be7f1da4b22a7e68a1</Sha>
    </Dependency>
    <Dependency Name="Microsoft.SourceLink.Bitbucket.Git" Version="9.0.0-beta.24108.2">
      <Uri>https://github.com/dotnet/sourcelink</Uri>
      <Sha>482242d0f2b019db52d284be7f1da4b22a7e68a1</Sha>
    </Dependency>
    <!-- Intermediate is necessary for source build. -->
    <Dependency Name="Microsoft.SourceBuild.Intermediate.sourcelink" Version="9.0.0-beta.24108.2">
      <Uri>https://github.com/dotnet/sourcelink</Uri>
      <Sha>482242d0f2b019db52d284be7f1da4b22a7e68a1</Sha>
      <SourceBuild RepoName="sourcelink" ManagedOnly="true" />
    </Dependency>
    <!-- Intermediate is necessary for source build. -->
    <Dependency Name="Microsoft.SourceBuild.Intermediate.deployment-tools" Version="9.0.0-preview.1.24101.1">
      <Uri>https://github.com/dotnet/deployment-tools</Uri>
      <Sha>9abdab1d923b427c26685d793e9ddc8344f3da5c</Sha>
      <SourceBuild RepoName="deployment-tools" ManagedOnly="true" />
    </Dependency>
    <!-- Intermediate is necessary for source build. -->
    <Dependency Name="Microsoft.SourceBuild.Intermediate.symreader" Version="2.0.0-beta-23228-03">
      <Uri>https://github.com/dotnet/symreader</Uri>
      <Sha>27e584661980ee6d82c419a2a471ae505b7d122e</Sha>
      <SourceBuild RepoName="symreader" ManagedOnly="true" />
    </Dependency>
    <!-- Dependency required for flowing correct package version in source-build, using PVP flow. -->
    <Dependency Name="Microsoft.Extensions.Logging" Version="9.0.0-preview.2.24109.3">
      <Uri>https://github.com/dotnet/runtime</Uri>
      <Sha>3e9cce64d25dc95a2509952b33f3eded6041c47c</Sha>
    </Dependency>
    <!-- Dependency required for flowing correct package version in source-build, using PVP flow. -->
    <Dependency Name="Microsoft.Extensions.Logging.Abstractions" Version="9.0.0-preview.2.24109.3">
      <Uri>https://github.com/dotnet/runtime</Uri>
      <Sha>3e9cce64d25dc95a2509952b33f3eded6041c47c</Sha>
    </Dependency>
    <!-- Dependency required for flowing correct package version in source-build, using PVP flow. -->
    <Dependency Name="Microsoft.Extensions.Logging.Console" Version="9.0.0-preview.2.24109.3">
      <Uri>https://github.com/dotnet/runtime</Uri>
      <Sha>3e9cce64d25dc95a2509952b33f3eded6041c47c</Sha>
    </Dependency>
    <!-- Dependency required for flowing correct package version in source-build, using PVP flow. -->
    <Dependency Name="Microsoft.Extensions.FileSystemGlobbing" Version="9.0.0-preview.2.24109.3">
      <Uri>https://github.com/dotnet/runtime</Uri>
      <Sha>3e9cce64d25dc95a2509952b33f3eded6041c47c</Sha>
    </Dependency>
    <!-- Dependency required for flowing correct package version in source-build, using PVP flow. -->
    <Dependency Name="System.ServiceProcess.ServiceController" Version="9.0.0-preview.2.24109.3">
      <Uri>https://github.com/dotnet/runtime</Uri>
      <Sha>3e9cce64d25dc95a2509952b33f3eded6041c47c</Sha>
    </Dependency>
  </ProductDependencies>
  <ToolsetDependencies>
    <Dependency Name="Microsoft.DotNet.Arcade.Sdk" Version="9.0.0-beta.24106.2">
      <Uri>https://github.com/dotnet/arcade</Uri>
      <Sha>f7eb7794c703dc29a83b414b786e9a154f0ca042</Sha>
    </Dependency>
    <Dependency Name="Microsoft.DotNet.Helix.Sdk" Version="9.0.0-beta.24106.2">
      <Uri>https://github.com/dotnet/arcade</Uri>
      <Sha>f7eb7794c703dc29a83b414b786e9a154f0ca042</Sha>
    </Dependency>
    <Dependency Name="Microsoft.DotNet.SignTool" Version="9.0.0-beta.24106.2">
      <Uri>https://github.com/dotnet/arcade</Uri>
      <Sha>f7eb7794c703dc29a83b414b786e9a154f0ca042</Sha>
    </Dependency>
    <Dependency Name="Microsoft.DotNet.XUnitExtensions" Version="9.0.0-beta.24106.2">
      <Uri>https://github.com/dotnet/arcade</Uri>
      <Sha>f7eb7794c703dc29a83b414b786e9a154f0ca042</Sha>
    </Dependency>
    <Dependency Name="Microsoft.DotNet.XliffTasks" Version="9.0.0-beta.24106.2">
      <Uri>https://github.com/dotnet/arcade</Uri>
      <Sha>f7eb7794c703dc29a83b414b786e9a154f0ca042</Sha>
    </Dependency>
    <!-- Intermediate is necessary for source build. -->
    <Dependency Name="Microsoft.SourceBuild.Intermediate.arcade" Version="9.0.0-beta.24106.2">
      <Uri>https://github.com/dotnet/arcade</Uri>
      <Sha>f7eb7794c703dc29a83b414b786e9a154f0ca042</Sha>
      <SourceBuild RepoName="arcade" ManagedOnly="true" />
    </Dependency>
    <Dependency Name="System.Reflection.MetadataLoadContext" Version="9.0.0-preview.2.24109.3">
      <Uri>https://github.com/dotnet/runtime</Uri>
      <Sha>3e9cce64d25dc95a2509952b33f3eded6041c47c</Sha>
    </Dependency>
  </ToolsetDependencies>
</Dependencies><|MERGE_RESOLUTION|>--- conflicted
+++ resolved
@@ -48,11 +48,7 @@
       <Sha>3e9cce64d25dc95a2509952b33f3eded6041c47c</Sha>
     </Dependency>
     <!-- Intermediate is necessary for source build. -->
-<<<<<<< HEAD
     <Dependency Name="Microsoft.SourceBuild.Intermediate.runtime.linux-x64" Version="9.0.0-preview.2.24109.3">
-=======
-    <Dependency Name="Microsoft.SourceBuild.Intermediate.runtime.linux-x64" Version="9.0.0-preview.2.24107.2">
->>>>>>> f56b18a7
       <Uri>https://github.com/dotnet/runtime</Uri>
       <Sha>3e9cce64d25dc95a2509952b33f3eded6041c47c</Sha>
       <SourceBuild RepoName="runtime" ManagedOnly="false" />

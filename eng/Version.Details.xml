--- conflicted
+++ resolved
@@ -82,15 +82,9 @@
       <Uri>https://github.com/dotnet/fsharp</Uri>
       <Sha>965557e7407a0355b9c03489fa9f2eaf60feba38</Sha>
     </Dependency>
-<<<<<<< HEAD
-    <Dependency Name="Microsoft.Net.Compilers.Toolset" Version="3.9.0-3.21056.4">
-      <Uri>https://github.com/dotnet/roslyn</Uri>
-      <Sha>e5eb71d6714749bccf91d9268ece78cd5d4d43ea</Sha>
-=======
     <Dependency Name="Microsoft.Net.Compilers.Toolset" Version="3.9.0-4.21056.26">
       <Uri>https://github.com/dotnet/roslyn</Uri>
       <Sha>75570f863aad6750a935926ab9ef3ec4452f9f25</Sha>
->>>>>>> d18b17c6
     </Dependency>
     <Dependency Name="Microsoft.AspNetCore.DeveloperCertificates.XPlat" Version="6.0.0-alpha.1.21056.8">
       <Uri>https://github.com/dotnet/aspnetcore</Uri>

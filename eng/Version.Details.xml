<?xml version="1.0" encoding="utf-8"?>
<Dependencies>
  <ProductDependencies>
    <Dependency Name="Microsoft.TemplateEngine.Abstractions" Version="7.0.105">
      <Uri>https://dev.azure.com/dnceng/internal/_git/dotnet-templating</Uri>
      <Sha>c5bd78a7abf4757fe857815f8c2dd0a1dea45e5a</Sha>
    </Dependency>
    <Dependency Name="Microsoft.TemplateEngine.TestHelper" Version="7.0.105-servicing.23175.1">
      <Uri>https://dev.azure.com/dnceng/internal/_git/dotnet-templating</Uri>
      <Sha>c5bd78a7abf4757fe857815f8c2dd0a1dea45e5a</Sha>
    </Dependency>
    <Dependency Name="Microsoft.TemplateEngine.Mocks" Version="7.0.105-servicing.23175.1">
      <Uri>https://dev.azure.com/dnceng/internal/_git/dotnet-templating</Uri>
      <Sha>c5bd78a7abf4757fe857815f8c2dd0a1dea45e5a</Sha>
      <SourceBuild RepoName="templating" ManagedOnly="true" />
    </Dependency>
    <Dependency Name="Microsoft.NETCore.App.Ref" Version="7.0.5">
      <Uri>https://dev.azure.com/dnceng/internal/_git/dotnet-runtime</Uri>
      <Sha>8042d61b17540e49e53569e3728d2faa1c596583</Sha>
    </Dependency>
    <Dependency Name="VS.Redist.Common.NetCore.SharedFramework.x64.7.0" Version="7.0.5-servicing.23174.5">
      <Uri>https://dev.azure.com/dnceng/internal/_git/dotnet-runtime</Uri>
      <Sha>8042d61b17540e49e53569e3728d2faa1c596583</Sha>
    </Dependency>
    <Dependency Name="VS.Redist.Common.NetCore.TargetingPack.x64.7.0" Version="7.0.5-servicing.23174.5">
      <Uri>https://dev.azure.com/dnceng/internal/_git/dotnet-runtime</Uri>
      <Sha>8042d61b17540e49e53569e3728d2faa1c596583</Sha>
    </Dependency>
    <Dependency Name="Microsoft.NETCore.App.Runtime.win-x64" Version="7.0.5">
      <Uri>https://dev.azure.com/dnceng/internal/_git/dotnet-runtime</Uri>
      <Sha>8042d61b17540e49e53569e3728d2faa1c596583</Sha>
    </Dependency>
    <Dependency Name="Microsoft.NETCore.App.Host.win-x64" Version="7.0.5">
      <Uri>https://dev.azure.com/dnceng/internal/_git/dotnet-runtime</Uri>
      <Sha>8042d61b17540e49e53569e3728d2faa1c596583</Sha>
    </Dependency>
    <Dependency Name="Microsoft.NETCore.Platforms" Version="7.0.2">
      <Uri>https://dev.azure.com/dnceng/internal/_git/dotnet-runtime</Uri>
      <Sha>8042d61b17540e49e53569e3728d2faa1c596583</Sha>
    </Dependency>
    <Dependency Name="Microsoft.NET.HostModel" Version="7.0.5-servicing.23174.5">
      <Uri>https://dev.azure.com/dnceng/internal/_git/dotnet-runtime</Uri>
      <Sha>8042d61b17540e49e53569e3728d2faa1c596583</Sha>
    </Dependency>
    <Dependency Name="Microsoft.Extensions.DependencyModel" Version="7.0.0">
      <Uri>https://dev.azure.com/dnceng/internal/_git/dotnet-runtime</Uri>
      <Sha>d099f075e45d2aa6007a22b71b45a08758559f80</Sha>
    </Dependency>
    <Dependency Name="Microsoft.NETCore.DotNetHostResolver" Version="7.0.5">
      <Uri>https://dev.azure.com/dnceng/internal/_git/dotnet-runtime</Uri>
      <Sha>8042d61b17540e49e53569e3728d2faa1c596583</Sha>
    </Dependency>
    <Dependency Name="Microsoft.Build" Version="17.4.3">
      <Uri>https://github.com/dotnet/msbuild</Uri>
      <Sha>7e646be438ea3fdd8fdab0553cd0e5b505174b65</Sha>
    </Dependency>
    <Dependency Name="Microsoft.Build.Localization" Version="17.4.3-preview-23171-03">
      <Uri>https://github.com/dotnet/msbuild</Uri>
      <Sha>7e646be438ea3fdd8fdab0553cd0e5b505174b65</Sha>
    </Dependency>
    <Dependency Name="Microsoft.FSharp.Compiler" Version="12.4.0-beta.22571.5">
      <Uri>https://github.com/dotnet/fsharp</Uri>
      <Sha>1d892dd78d5dcb261a1d26f72efb333834436a02</Sha>
    </Dependency>
    <Dependency Name="Microsoft.SourceBuild.Intermediate.fsharp" Version="7.0.0-beta.22571.5">
      <Uri>https://github.com/dotnet/fsharp</Uri>
      <Sha>1d892dd78d5dcb261a1d26f72efb333834436a02</Sha>
      <SourceBuild RepoName="fsharp" ManagedOnly="true" />
    </Dependency>
    <Dependency Name="dotnet-format" Version="7.0.357101">
      <Uri>https://github.com/dotnet/format</Uri>
      <Sha>49c2ef651359526841d13e66129b71d1bcd9cef9</Sha>
      <SourceBuildTarball RepoName="format" ManagedOnly="true" />
    </Dependency>
    <Dependency Name="Microsoft.Net.Compilers.Toolset" Version="4.4.0-6.23101.13">
      <Uri>https://github.com/dotnet/roslyn</Uri>
      <Sha>528676cdbf0bfcfdb9372dc57a047dd0edc6d4db</Sha>
      <SourceBuild RepoName="roslyn" ManagedOnly="true" />
    </Dependency>
    <Dependency Name="Microsoft.CodeAnalysis" Version="4.4.0-6.23101.13">
      <Uri>https://github.com/dotnet/roslyn</Uri>
      <Sha>528676cdbf0bfcfdb9372dc57a047dd0edc6d4db</Sha>
    </Dependency>
    <Dependency Name="Microsoft.CodeAnalysis.CSharp" Version="4.4.0-6.23101.13">
      <Uri>https://github.com/dotnet/roslyn</Uri>
      <Sha>528676cdbf0bfcfdb9372dc57a047dd0edc6d4db</Sha>
    </Dependency>
    <Dependency Name="Microsoft.CodeAnalysis.CSharp.CodeStyle" Version="4.4.0-6.23101.13">
      <Uri>https://github.com/dotnet/roslyn</Uri>
      <Sha>528676cdbf0bfcfdb9372dc57a047dd0edc6d4db</Sha>
    </Dependency>
    <Dependency Name="Microsoft.CodeAnalysis.CSharp.Features" Version="4.4.0-6.23101.13">
      <Uri>https://github.com/dotnet/roslyn</Uri>
      <Sha>528676cdbf0bfcfdb9372dc57a047dd0edc6d4db</Sha>
    </Dependency>
    <Dependency Name="Microsoft.CodeAnalysis.CSharp.Workspaces" Version="4.4.0-6.23101.13">
      <Uri>https://github.com/dotnet/roslyn</Uri>
      <Sha>528676cdbf0bfcfdb9372dc57a047dd0edc6d4db</Sha>
    </Dependency>
    <Dependency Name="Microsoft.CodeAnalysis.Workspaces.MSBuild" Version="4.4.0-6.23101.13">
      <Uri>https://github.com/dotnet/roslyn</Uri>
      <Sha>528676cdbf0bfcfdb9372dc57a047dd0edc6d4db</Sha>
    </Dependency>
    <Dependency Name="Microsoft.AspNetCore.DeveloperCertificates.XPlat" Version="7.0.5-servicing.23174.10">
      <Uri>https://dev.azure.com/dnceng/internal/_git/dotnet-aspnetcore</Uri>
      <Sha>d47e49e9c1e173ac90821f7e89cc38e710274241</Sha>
    </Dependency>
    <Dependency Name="Microsoft.AspNetCore.TestHost" Version="7.0.5">
      <Uri>https://dev.azure.com/dnceng/internal/_git/dotnet-aspnetcore</Uri>
      <Sha>d47e49e9c1e173ac90821f7e89cc38e710274241</Sha>
    </Dependency>
    <Dependency Name="NuGet.Build.Tasks" Version="6.4.0-rc.123">
      <Uri>https://github.com/nuget/nuget.client</Uri>
      <Sha>da5b9fa1595e212914854a9ff4a18a6759ed4729</Sha>
    </Dependency>
<<<<<<< HEAD
    <Dependency Name="Microsoft.NET.Test.Sdk" Version="17.3.3-release-20230405-02">
      <Uri>https://github.com/microsoft/vstest</Uri>
      <Sha>6e76d580fcc69954441344175bd1b0ab2e432026</Sha>
=======
    <Dependency Name="Microsoft.NET.Test.Sdk" Version="17.4.1-release-20230405-06">
      <Uri>https://github.com/microsoft/vstest</Uri>
      <Sha>79d56b02b69a582cd90428878a5e9411ab7538f5</Sha>
>>>>>>> a879af49
    </Dependency>
    <Dependency Name="Microsoft.NET.ILLink.Tasks" Version="7.0.100-1.23062.2">
      <Uri>https://github.com/dotnet/linker</Uri>
      <Sha>19fa656d35252ccf926e6a6d783b16a2f094aaef</Sha>
      <SourceBuild RepoName="linker" ManagedOnly="true" />
    </Dependency>
    <Dependency Name="Microsoft.DotNet.ILCompiler" Version="7.0.5">
      <Uri>https://dev.azure.com/dnceng/internal/_git/dotnet-runtime</Uri>
      <Sha>8042d61b17540e49e53569e3728d2faa1c596583</Sha>
      <SourceBuildTarball RepoName="runtime" ManagedOnly="true" />
    </Dependency>
    <Dependency Name="Microsoft.NET.ILLink.Analyzers" Version="7.0.100-1.23062.2">
      <Uri>https://github.com/dotnet/linker</Uri>
      <Sha>19fa656d35252ccf926e6a6d783b16a2f094aaef</Sha>
    </Dependency>
    <Dependency Name="System.CodeDom" Version="7.0.0">
      <Uri>https://dev.azure.com/dnceng/internal/_git/dotnet-runtime</Uri>
      <Sha>d099f075e45d2aa6007a22b71b45a08758559f80</Sha>
    </Dependency>
    <Dependency Name="System.Security.Cryptography.ProtectedData" Version="7.0.1">
      <Uri>https://dev.azure.com/dnceng/internal/_git/dotnet-runtime</Uri>
      <Sha>0a2bda10e81d901396c3cff95533529e3a93ad47</Sha>
    </Dependency>
    <Dependency Name="System.ServiceProcess.ServiceController" Version="7.0.0">
      <Uri>https://dev.azure.com/dnceng/internal/_git/dotnet-runtime</Uri>
      <Sha>d099f075e45d2aa6007a22b71b45a08758559f80</Sha>
    </Dependency>
    <Dependency Name="System.Text.Encoding.CodePages" Version="7.0.0">
      <Uri>https://dev.azure.com/dnceng/internal/_git/dotnet-runtime</Uri>
      <Sha>d099f075e45d2aa6007a22b71b45a08758559f80</Sha>
    </Dependency>
    <Dependency Name="System.Resources.Extensions" Version="7.0.0">
      <Uri>https://dev.azure.com/dnceng/internal/_git/dotnet-runtime</Uri>
      <Sha>d099f075e45d2aa6007a22b71b45a08758559f80</Sha>
    </Dependency>
    <Dependency Name="Microsoft.Extensions.FileSystemGlobbing" Version="7.0.0">
      <Uri>https://dev.azure.com/dnceng/internal/_git/dotnet-runtime</Uri>
      <Sha>d099f075e45d2aa6007a22b71b45a08758559f80</Sha>
    </Dependency>
    <Dependency Name="Microsoft.WindowsDesktop.App.Runtime.win-x64" Version="7.0.5">
      <Uri>https://dev.azure.com/dnceng/internal/_git/dotnet-windowsdesktop</Uri>
      <Sha>265ddce1c1939672e1223e750544bb0443a8f74b</Sha>
    </Dependency>
    <Dependency Name="VS.Redist.Common.WindowsDesktop.SharedFramework.x64.7.0" Version="7.0.5-servicing.23177.5">
      <Uri>https://dev.azure.com/dnceng/internal/_git/dotnet-windowsdesktop</Uri>
      <Sha>265ddce1c1939672e1223e750544bb0443a8f74b</Sha>
    </Dependency>
    <Dependency Name="Microsoft.WindowsDesktop.App.Ref" Version="7.0.5">
      <Uri>https://dev.azure.com/dnceng/internal/_git/dotnet-windowsdesktop</Uri>
      <Sha>265ddce1c1939672e1223e750544bb0443a8f74b</Sha>
    </Dependency>
    <Dependency Name="VS.Redist.Common.WindowsDesktop.TargetingPack.x64.7.0" Version="7.0.5-servicing.23177.5">
      <Uri>https://dev.azure.com/dnceng/internal/_git/dotnet-windowsdesktop</Uri>
      <Sha>265ddce1c1939672e1223e750544bb0443a8f74b</Sha>
    </Dependency>
    <Dependency Name="Microsoft.NET.Sdk.WindowsDesktop" Version="7.0.5-servicing.23176.1" CoherentParentDependency="Microsoft.WindowsDesktop.App.Ref">
      <Uri>https://dev.azure.com/dnceng/internal/_git/dotnet-wpf</Uri>
      <Sha>03e9f99d0f93a3e3768227a9c6a1076fabd0de43</Sha>
    </Dependency>
    <Dependency Name="Microsoft.AspNetCore.App.Ref" Version="7.0.5">
      <Uri>https://dev.azure.com/dnceng/internal/_git/dotnet-aspnetcore</Uri>
      <Sha>d47e49e9c1e173ac90821f7e89cc38e710274241</Sha>
    </Dependency>
    <Dependency Name="Microsoft.AspNetCore.App.Ref.Internal" Version="7.0.5-servicing.23174.10">
      <Uri>https://dev.azure.com/dnceng/internal/_git/dotnet-aspnetcore</Uri>
      <Sha>d47e49e9c1e173ac90821f7e89cc38e710274241</Sha>
    </Dependency>
    <Dependency Name="Microsoft.AspNetCore.App.Runtime.win-x64" Version="7.0.5">
      <Uri>https://dev.azure.com/dnceng/internal/_git/dotnet-aspnetcore</Uri>
      <Sha>d47e49e9c1e173ac90821f7e89cc38e710274241</Sha>
    </Dependency>
    <Dependency Name="VS.Redist.Common.AspNetCore.SharedFramework.x64.7.0" Version="7.0.5-servicing.23174.10">
      <Uri>https://dev.azure.com/dnceng/internal/_git/dotnet-aspnetcore</Uri>
      <Sha>d47e49e9c1e173ac90821f7e89cc38e710274241</Sha>
      <SourceBuild RepoName="aspnetcore" ManagedOnly="true" />
    </Dependency>
    <Dependency Name="dotnet-dev-certs" Version="7.0.5-servicing.23174.10">
      <Uri>https://dev.azure.com/dnceng/internal/_git/dotnet-aspnetcore</Uri>
      <Sha>d47e49e9c1e173ac90821f7e89cc38e710274241</Sha>
    </Dependency>
    <Dependency Name="dotnet-user-jwts" Version="7.0.5-servicing.23174.10">
      <Uri>https://dev.azure.com/dnceng/internal/_git/dotnet-aspnetcore</Uri>
      <Sha>d47e49e9c1e173ac90821f7e89cc38e710274241</Sha>
    </Dependency>
    <Dependency Name="dotnet-user-secrets" Version="7.0.5-servicing.23174.10">
      <Uri>https://dev.azure.com/dnceng/internal/_git/dotnet-aspnetcore</Uri>
      <Sha>d47e49e9c1e173ac90821f7e89cc38e710274241</Sha>
    </Dependency>
    <Dependency Name="Microsoft.AspNetCore.Analyzers" Version="7.0.5-servicing.23174.10">
      <Uri>https://dev.azure.com/dnceng/internal/_git/dotnet-aspnetcore</Uri>
      <Sha>d47e49e9c1e173ac90821f7e89cc38e710274241</Sha>
    </Dependency>
    <Dependency Name="Microsoft.AspNetCore.Components.SdkAnalyzers" Version="7.0.5-servicing.23174.10">
      <Uri>https://dev.azure.com/dnceng/internal/_git/dotnet-aspnetcore</Uri>
      <Sha>d47e49e9c1e173ac90821f7e89cc38e710274241</Sha>
    </Dependency>
    <Dependency Name="Microsoft.AspNetCore.Mvc.Analyzers" Version="7.0.5-servicing.23174.10">
      <Uri>https://dev.azure.com/dnceng/internal/_git/dotnet-aspnetcore</Uri>
      <Sha>d47e49e9c1e173ac90821f7e89cc38e710274241</Sha>
    </Dependency>
    <Dependency Name="Microsoft.AspNetCore.Mvc.Api.Analyzers" Version="7.0.5-servicing.23174.10">
      <Uri>https://dev.azure.com/dnceng/internal/_git/dotnet-aspnetcore</Uri>
      <Sha>d47e49e9c1e173ac90821f7e89cc38e710274241</Sha>
    </Dependency>
    <Dependency Name="Microsoft.CodeAnalysis.Razor.Tooling.Internal" Version="7.0.0-preview.5.22525.1">
      <Uri>https://github.com/dotnet/razor-compiler</Uri>
      <Sha>9ce52f1afbfb819fc8499a590385200b97b13f33</Sha>
      <SourceBuild RepoName="razor-compiler" ManagedOnly="true" />
    </Dependency>
    <Dependency Name="Microsoft.AspNetCore.Mvc.Razor.Extensions.Tooling.Internal" Version="7.0.0-preview.5.22525.1">
      <Uri>https://github.com/dotnet/razor-compiler</Uri>
      <Sha>9ce52f1afbfb819fc8499a590385200b97b13f33</Sha>
    </Dependency>
    <Dependency Name="Microsoft.AspNetCore.Razor.SourceGenerator.Tooling.Internal" Version="7.0.0-preview.5.22525.1">
      <Uri>https://github.com/dotnet/razor-compiler</Uri>
      <Sha>9ce52f1afbfb819fc8499a590385200b97b13f33</Sha>
    </Dependency>
    <Dependency Name="Microsoft.NET.Sdk.Razor.SourceGenerators.Transport" Version="7.0.0-preview.5.22525.1">
      <Uri>https://github.com/dotnet/razor-compiler</Uri>
      <Sha>9ce52f1afbfb819fc8499a590385200b97b13f33</Sha>
    </Dependency>
    <Dependency Name="Microsoft.Extensions.FileProviders.Embedded" Version="7.0.5">
      <Uri>https://dev.azure.com/dnceng/internal/_git/dotnet-aspnetcore</Uri>
      <Sha>d47e49e9c1e173ac90821f7e89cc38e710274241</Sha>
    </Dependency>
    <Dependency Name="Microsoft.AspNetCore.Authorization" Version="7.0.5">
      <Uri>https://dev.azure.com/dnceng/internal/_git/dotnet-aspnetcore</Uri>
      <Sha>d47e49e9c1e173ac90821f7e89cc38e710274241</Sha>
    </Dependency>
    <Dependency Name="Microsoft.AspNetCore.Components.Web" Version="7.0.5">
      <Uri>https://dev.azure.com/dnceng/internal/_git/dotnet-aspnetcore</Uri>
      <Sha>d47e49e9c1e173ac90821f7e89cc38e710274241</Sha>
    </Dependency>
    <Dependency Name="Microsoft.JSInterop" Version="7.0.5">
      <Uri>https://dev.azure.com/dnceng/internal/_git/dotnet-aspnetcore</Uri>
      <Sha>d47e49e9c1e173ac90821f7e89cc38e710274241</Sha>
    </Dependency>
    <Dependency Name="Microsoft.Web.Xdt" Version="7.0.0-preview.22423.2" Pinned="true">
      <Uri>https://github.com/dotnet/xdt</Uri>
      <Sha>9a1c3e1b7f0c8763d4c96e593961a61a72679a7b</Sha>
      <SourceBuild RepoName="xdt" ManagedOnly="true" />
    </Dependency>
    <Dependency Name="Microsoft.CodeAnalysis.NetAnalyzers" Version="7.0.0-preview1.22559.1">
      <Uri>https://github.com/dotnet/roslyn-analyzers</Uri>
      <Sha>31373ce8529c3d2f6b91e61585872160b0d7d7cd</Sha>
    </Dependency>
    <Dependency Name="Microsoft.SourceBuild.Intermediate.roslyn-analyzers" Version="3.3.4-beta1.22559.1">
      <Uri>https://github.com/dotnet/roslyn-analyzers</Uri>
      <Sha>31373ce8529c3d2f6b91e61585872160b0d7d7cd</Sha>
      <SourceBuild RepoName="roslyn-analyzers" ManagedOnly="true" />
    </Dependency>
    <Dependency Name="System.CommandLine" Version="2.0.0-beta4.22526.1">
      <Uri>https://github.com/dotnet/command-line-api</Uri>
      <Sha>605dd1d76ddfea34aa42b4337dfb3f7b467acb0d</Sha>
    </Dependency>
    <Dependency Name="Microsoft.SourceBuild.Intermediate.command-line-api" Version="0.1.352601">
      <Uri>https://github.com/dotnet/command-line-api</Uri>
      <Sha>605dd1d76ddfea34aa42b4337dfb3f7b467acb0d</Sha>
      <SourceBuild RepoName="command-line-api" ManagedOnly="true" />
    </Dependency>
    <Dependency Name="Microsoft.SourceBuild.Intermediate.source-build-externals" Version="7.0.0-alpha.1.22505.1">
      <Uri>https://github.com/dotnet/source-build-externals</Uri>
      <Sha>c47ba6c19d50081f90008da8bc61b3ac20348f20</Sha>
      <SourceBuild RepoName="source-build-externals" ManagedOnly="true" />
    </Dependency>
  </ProductDependencies>
  <ToolsetDependencies>
<<<<<<< HEAD
    <Dependency Name="Microsoft.DotNet.Arcade.Sdk" Version="6.0.0-beta.23211.7">
      <Uri>https://github.com/dotnet/arcade</Uri>
      <Sha>7bca7a24dfc0eded1f3e364b4ff7bf1235b6eb26</Sha>
      <SourceBuild RepoName="arcade" ManagedOnly="true" />
    </Dependency>
    <Dependency Name="Microsoft.DotNet.Helix.Sdk" Version="6.0.0-beta.23211.7">
      <Uri>https://github.com/dotnet/arcade</Uri>
      <Sha>7bca7a24dfc0eded1f3e364b4ff7bf1235b6eb26</Sha>
    </Dependency>
    <Dependency Name="Microsoft.DotNet.SignTool" Version="6.0.0-beta.23211.7">
      <Uri>https://github.com/dotnet/arcade</Uri>
      <Sha>7bca7a24dfc0eded1f3e364b4ff7bf1235b6eb26</Sha>
    </Dependency>
    <Dependency Name="Microsoft.DotNet.XUnitExtensions" Version="6.0.0-beta.23211.7">
      <Uri>https://github.com/dotnet/arcade</Uri>
      <Sha>7bca7a24dfc0eded1f3e364b4ff7bf1235b6eb26</Sha>
=======
    <Dependency Name="Microsoft.DotNet.Arcade.Sdk" Version="7.0.0-beta.23211.2">
      <Uri>https://github.com/dotnet/arcade</Uri>
      <Sha>7c5e5a782c67460b123c8e41d484ebcca8002c93</Sha>
      <SourceBuild RepoName="arcade" ManagedOnly="true" />
    </Dependency>
    <Dependency Name="Microsoft.DotNet.Helix.Sdk" Version="7.0.0-beta.23211.2">
      <Uri>https://github.com/dotnet/arcade</Uri>
      <Sha>7c5e5a782c67460b123c8e41d484ebcca8002c93</Sha>
    </Dependency>
    <Dependency Name="Microsoft.DotNet.SignTool" Version="7.0.0-beta.23211.2">
      <Uri>https://github.com/dotnet/arcade</Uri>
      <Sha>7c5e5a782c67460b123c8e41d484ebcca8002c93</Sha>
    </Dependency>
    <Dependency Name="Microsoft.DotNet.XUnitExtensions" Version="7.0.0-beta.23211.2">
      <Uri>https://github.com/dotnet/arcade</Uri>
      <Sha>7c5e5a782c67460b123c8e41d484ebcca8002c93</Sha>
>>>>>>> a879af49
    </Dependency>
    <Dependency Name="System.Reflection.MetadataLoadContext" Version="7.0.0">
      <Uri>https://dev.azure.com/dnceng/internal/_git/dotnet-runtime</Uri>
      <Sha>d099f075e45d2aa6007a22b71b45a08758559f80</Sha>
    </Dependency>
    <Dependency Name="Microsoft.DotNet.XliffTasks" Version="1.0.0-beta.22427.1" CoherentParentDependency="Microsoft.DotNet.Arcade.Sdk">
      <Uri>https://github.com/dotnet/xliff-tasks</Uri>
      <Sha>740189d758fb3bbdc118c5b6171ef1a7351a8c44</Sha>
      <SourceBuild RepoName="xliff-tasks" ManagedOnly="true" />
    </Dependency>
  </ToolsetDependencies>
</Dependencies><|MERGE_RESOLUTION|>--- conflicted
+++ resolved
@@ -113,15 +113,9 @@
       <Uri>https://github.com/nuget/nuget.client</Uri>
       <Sha>da5b9fa1595e212914854a9ff4a18a6759ed4729</Sha>
     </Dependency>
-<<<<<<< HEAD
-    <Dependency Name="Microsoft.NET.Test.Sdk" Version="17.3.3-release-20230405-02">
-      <Uri>https://github.com/microsoft/vstest</Uri>
-      <Sha>6e76d580fcc69954441344175bd1b0ab2e432026</Sha>
-=======
     <Dependency Name="Microsoft.NET.Test.Sdk" Version="17.4.1-release-20230405-06">
       <Uri>https://github.com/microsoft/vstest</Uri>
       <Sha>79d56b02b69a582cd90428878a5e9411ab7538f5</Sha>
->>>>>>> a879af49
     </Dependency>
     <Dependency Name="Microsoft.NET.ILLink.Tasks" Version="7.0.100-1.23062.2">
       <Uri>https://github.com/dotnet/linker</Uri>
@@ -289,24 +283,6 @@
     </Dependency>
   </ProductDependencies>
   <ToolsetDependencies>
-<<<<<<< HEAD
-    <Dependency Name="Microsoft.DotNet.Arcade.Sdk" Version="6.0.0-beta.23211.7">
-      <Uri>https://github.com/dotnet/arcade</Uri>
-      <Sha>7bca7a24dfc0eded1f3e364b4ff7bf1235b6eb26</Sha>
-      <SourceBuild RepoName="arcade" ManagedOnly="true" />
-    </Dependency>
-    <Dependency Name="Microsoft.DotNet.Helix.Sdk" Version="6.0.0-beta.23211.7">
-      <Uri>https://github.com/dotnet/arcade</Uri>
-      <Sha>7bca7a24dfc0eded1f3e364b4ff7bf1235b6eb26</Sha>
-    </Dependency>
-    <Dependency Name="Microsoft.DotNet.SignTool" Version="6.0.0-beta.23211.7">
-      <Uri>https://github.com/dotnet/arcade</Uri>
-      <Sha>7bca7a24dfc0eded1f3e364b4ff7bf1235b6eb26</Sha>
-    </Dependency>
-    <Dependency Name="Microsoft.DotNet.XUnitExtensions" Version="6.0.0-beta.23211.7">
-      <Uri>https://github.com/dotnet/arcade</Uri>
-      <Sha>7bca7a24dfc0eded1f3e364b4ff7bf1235b6eb26</Sha>
-=======
     <Dependency Name="Microsoft.DotNet.Arcade.Sdk" Version="7.0.0-beta.23211.2">
       <Uri>https://github.com/dotnet/arcade</Uri>
       <Sha>7c5e5a782c67460b123c8e41d484ebcca8002c93</Sha>
@@ -323,7 +299,6 @@
     <Dependency Name="Microsoft.DotNet.XUnitExtensions" Version="7.0.0-beta.23211.2">
       <Uri>https://github.com/dotnet/arcade</Uri>
       <Sha>7c5e5a782c67460b123c8e41d484ebcca8002c93</Sha>
->>>>>>> a879af49
     </Dependency>
     <Dependency Name="System.Reflection.MetadataLoadContext" Version="7.0.0">
       <Uri>https://dev.azure.com/dnceng/internal/_git/dotnet-runtime</Uri>

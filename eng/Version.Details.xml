<?xml version="1.0" encoding="utf-8"?>
<Dependencies>
  <ProductDependencies>
    <Dependency Name="Microsoft.TemplateEngine.Cli" Version="6.0.100-preview.4.21178.1">
      <Uri>https://github.com/dotnet/templating</Uri>
      <Sha>12b26868edb15ee966fb123c961c3eade5df1791</Sha>
    </Dependency>
    <Dependency Name="Microsoft.TemplateEngine.Abstractions" Version="6.0.100-preview.4.21178.1">
      <Uri>https://github.com/dotnet/templating</Uri>
      <Sha>12b26868edb15ee966fb123c961c3eade5df1791</Sha>
      <Sha>31980633108a1bef00c798136fcd30a873c90fa3</Sha>
    </Dependency>
    <Dependency Name="Microsoft.TemplateEngine.Cli.Localization" Version="6.0.100-preview.3.21153.3">
      <Uri>https://github.com/dotnet/templating</Uri>
      <Sha>4bcc8cfb4753f6333a0a7e0f57ca795e02688ee0</Sha>
    </Dependency>
    <Dependency Name="Microsoft.TemplateEngine.Orchestrator.RunnableProjects" Version="6.0.100-preview.4.21178.1">
      <Uri>https://github.com/dotnet/templating</Uri>
      <Sha>12b26868edb15ee966fb123c961c3eade5df1791</Sha>
    </Dependency>
    <Dependency Name="Microsoft.TemplateEngine.Utils" Version="6.0.100-preview.4.21178.1">
      <Uri>https://github.com/dotnet/templating</Uri>
      <Sha>12b26868edb15ee966fb123c961c3eade5df1791</Sha>
    </Dependency>
    <Dependency Name="Microsoft.TemplateSearch.Common" Version="6.0.100-preview.4.21178.1">
      <Uri>https://github.com/dotnet/templating</Uri>
      <Sha>12b26868edb15ee966fb123c961c3eade5df1791</Sha>
    </Dependency>
    <Dependency Name="Microsoft.DotNet.Common.ItemTemplates" Version="6.0.100-preview.4.21178.1">
      <Uri>https://github.com/dotnet/templating</Uri>
      <Sha>12b26868edb15ee966fb123c961c3eade5df1791</Sha>
    </Dependency>
    <Dependency Name="Microsoft.NETCore.App.Ref" Version="6.0.0-preview.4.21179.5">
      <Uri>https://github.com/dotnet/runtime</Uri>
      <Sha>d2613848efd92dfaad21499a8de81916346a3b60</Sha>
    </Dependency>
    <Dependency Name="VS.Redist.Common.NetCore.SharedFramework.x64.6.0" Version="6.0.0-preview.4.21179.5">
      <Uri>https://github.com/dotnet/runtime</Uri>
      <Sha>d2613848efd92dfaad21499a8de81916346a3b60</Sha>
    </Dependency>
    <Dependency Name="Microsoft.NETCore.App.Runtime.win-x64" Version="6.0.0-preview.4.21179.5">
      <Uri>https://github.com/dotnet/runtime</Uri>
      <Sha>d2613848efd92dfaad21499a8de81916346a3b60</Sha>
    </Dependency>
    <Dependency Name="Microsoft.NETCore.App.Host.win-x64" Version="6.0.0-preview.4.21179.5">
      <Uri>https://github.com/dotnet/runtime</Uri>
      <Sha>d2613848efd92dfaad21499a8de81916346a3b60</Sha>
    </Dependency>
    <Dependency Name="Microsoft.NETCore.Platforms" Version="6.0.0-preview.4.21179.5">
      <Uri>https://github.com/dotnet/runtime</Uri>
      <Sha>d2613848efd92dfaad21499a8de81916346a3b60</Sha>
    </Dependency>
    <Dependency Name="Microsoft.NET.HostModel" Version="6.0.0-preview.4.21179.5">
      <Uri>https://github.com/dotnet/runtime</Uri>
      <Sha>d2613848efd92dfaad21499a8de81916346a3b60</Sha>
    </Dependency>
    <Dependency Name="Microsoft.Extensions.DependencyModel" Version="6.0.0-preview.4.21179.5">
      <Uri>https://github.com/dotnet/runtime</Uri>
      <Sha>d2613848efd92dfaad21499a8de81916346a3b60</Sha>
    </Dependency>
    <Dependency Name="Microsoft.NETCore.DotNetHostResolver" Version="6.0.0-preview.4.21179.5">
      <Uri>https://github.com/dotnet/runtime</Uri>
      <Sha>d2613848efd92dfaad21499a8de81916346a3b60</Sha>
    </Dependency>
    <Dependency Name="Microsoft.Build" Version="16.10.0-preview-21175-01">
      <Uri>https://github.com/dotnet/msbuild</Uri>
      <Sha>afd0b62109300f3b088875b5a65d1a5bfd786e15</Sha>
    </Dependency>
    <Dependency Name="Microsoft.Build.Localization" Version="16.10.0-preview-21175-01">
      <Uri>https://github.com/dotnet/msbuild</Uri>
      <Sha>afd0b62109300f3b088875b5a65d1a5bfd786e15</Sha>
    </Dependency>
    <Dependency Name="Microsoft.FSharp.Compiler" Version="11.4.2-beta.21178.2">
      <Uri>https://github.com/dotnet/fsharp</Uri>
      <Sha>38b5102ef19beeacb6b31e62a74f13e13abee463</Sha>
    </Dependency>
    <Dependency Name="Microsoft.Net.Compilers.Toolset" Version="3.10.0-2.21180.20">
      <Uri>https://github.com/dotnet/roslyn</Uri>
      <Sha>e85a9577dde206633a255538b18bc582d33915c9</Sha>
    </Dependency>
    <Dependency Name="Microsoft.CodeAnalysis.CSharp" Version="3.10.0-2.21180.20">
      <Uri>https://github.com/dotnet/roslyn</Uri>
      <Sha>e85a9577dde206633a255538b18bc582d33915c9</Sha>
    </Dependency>
    <Dependency Name="Microsoft.CodeAnalysis.CSharp.Features" Version="3.10.0-2.21180.20">
      <Uri>https://github.com/dotnet/roslyn</Uri>
      <Sha>e85a9577dde206633a255538b18bc582d33915c9</Sha>
    </Dependency>
    <Dependency Name="Microsoft.CodeAnalysis.Workspaces.MSBuild" Version="3.10.0-2.21180.20">
      <Uri>https://github.com/dotnet/roslyn</Uri>
      <Sha>e85a9577dde206633a255538b18bc582d33915c9</Sha>
    </Dependency>
<<<<<<< HEAD
    <Dependency Name="Microsoft.CodeAnalysis.ExternalAccess.DotNetWatch" Version="3.10.0-2.21180.20">
      <Uri>https://github.com/dotnet/roslyn</Uri>
      <Sha>e85a9577dde206633a255538b18bc582d33915c9</Sha>
    </Dependency>
    <Dependency Name="Microsoft.AspNetCore.DeveloperCertificates.XPlat" Version="6.0.0-preview.4.21180.4">
=======
    <Dependency Name="Microsoft.AspNetCore.DeveloperCertificates.XPlat" Version="6.0.0-preview.4.21179.18">
>>>>>>> 0f168185
      <Uri>https://github.com/dotnet/aspnetcore</Uri>
      <Sha>a788dc101cfe0e32a0669dd26840c5c519a4908a</Sha>
    </Dependency>
    <Dependency Name="Microsoft.AspNetCore.TestHost" Version="6.0.0-preview.4.21180.4">
      <Uri>https://github.com/dotnet/aspnetcore</Uri>
      <Sha>a788dc101cfe0e32a0669dd26840c5c519a4908a</Sha>
    </Dependency>
    <Dependency Name="NuGet.Build.Tasks" Version="5.9.0-preview.3.7027">
      <Uri>https://github.com/NuGet/NuGet.Client</Uri>
      <Sha>cceb05e4ed5910f0609e14c8937c905288520c03</Sha>
    </Dependency>
    <Dependency Name="Microsoft.NET.Test.Sdk" Version="16.10.0-preview-20210317-02">
      <Uri>https://github.com/microsoft/vstest</Uri>
      <Sha>dd5546b3d9ba0c2947c94b56a7f77169ce8d5e9c</Sha>
    </Dependency>
    <Dependency Name="Microsoft.NET.ILLink.Tasks" Version="6.0.100-preview.2.21180.3">
      <Uri>https://github.com/mono/linker</Uri>
      <Sha>28d5013b48f1684cc305baa017b2b716230a1377</Sha>
    </Dependency>
    <Dependency Name="Microsoft.NET.ILLink.Analyzers" Version="6.0.100-preview.2.21180.3">
      <Uri>https://github.com/mono/linker</Uri>
      <Sha>28d5013b48f1684cc305baa017b2b716230a1377</Sha>
    </Dependency>
    <Dependency Name="System.CodeDom" Version="6.0.0-preview.4.21179.5">
      <Uri>https://github.com/dotnet/runtime</Uri>
      <Sha>d2613848efd92dfaad21499a8de81916346a3b60</Sha>
    </Dependency>
    <Dependency Name="System.Security.Cryptography.ProtectedData" Version="6.0.0-preview.4.21179.5">
      <Uri>https://github.com/dotnet/runtime</Uri>
      <Sha>d2613848efd92dfaad21499a8de81916346a3b60</Sha>
    </Dependency>
    <Dependency Name="System.Text.Encoding.CodePages" Version="6.0.0-preview.4.21179.5">
      <Uri>https://github.com/dotnet/runtime</Uri>
      <Sha>d2613848efd92dfaad21499a8de81916346a3b60</Sha>
    </Dependency>
    <Dependency Name="System.Resources.Extensions" Version="6.0.0-preview.4.21179.5">
      <Uri>https://github.com/dotnet/runtime</Uri>
      <Sha>d2613848efd92dfaad21499a8de81916346a3b60</Sha>
    </Dependency>
    <Dependency Name="Microsoft.WindowsDesktop.App.Runtime.win-x64" Version="6.0.0-preview.4.21178.3">
      <Uri>https://github.com/dotnet/windowsdesktop</Uri>
      <Sha>f2bd6b8544f87065cf46f3aad9e509edf51eff39</Sha>
    </Dependency>
    <Dependency Name="VS.Redist.Common.WindowsDesktop.SharedFramework.x64.6.0" Version="6.0.0-preview.4.21178.3">
      <Uri>https://github.com/dotnet/windowsdesktop</Uri>
      <Sha>f2bd6b8544f87065cf46f3aad9e509edf51eff39</Sha>
    </Dependency>
    <Dependency Name="Microsoft.WindowsDesktop.App.Ref" Version="6.0.0-preview.4.21178.3">
      <Uri>https://github.com/dotnet/windowsdesktop</Uri>
      <Sha>f2bd6b8544f87065cf46f3aad9e509edf51eff39</Sha>
    </Dependency>
    <Dependency Name="Microsoft.NET.Sdk.WindowsDesktop" Version="6.0.0-preview.4.21178.3" CoherentParentDependency="Microsoft.WindowsDesktop.App.Ref">
      <Uri>https://github.com/dotnet/wpf</Uri>
      <Sha>c48e84af13b269f6942385336c78799e7a3f44b0</Sha>
    </Dependency>
    <Dependency Name="Microsoft.AspNetCore.App.Ref" Version="6.0.0-preview.4.21180.4">
      <Uri>https://github.com/dotnet/aspnetcore</Uri>
      <Sha>a788dc101cfe0e32a0669dd26840c5c519a4908a</Sha>
    </Dependency>
    <Dependency Name="Microsoft.AspNetCore.App.Ref.Internal" Version="6.0.0-preview.4.21180.4">
      <Uri>https://github.com/dotnet/aspnetcore</Uri>
      <Sha>a788dc101cfe0e32a0669dd26840c5c519a4908a</Sha>
    </Dependency>
    <Dependency Name="Microsoft.AspNetCore.App.Runtime.win-x64" Version="6.0.0-preview.4.21180.4">
      <Uri>https://github.com/dotnet/aspnetcore</Uri>
      <Sha>a788dc101cfe0e32a0669dd26840c5c519a4908a</Sha>
    </Dependency>
    <Dependency Name="VS.Redist.Common.AspNetCore.SharedFramework.x64.6.0" Version="6.0.0-preview.4.21180.4">
      <Uri>https://github.com/dotnet/aspnetcore</Uri>
      <Sha>a788dc101cfe0e32a0669dd26840c5c519a4908a</Sha>
    </Dependency>
    <Dependency Name="dotnet-dev-certs" Version="6.0.0-preview.4.21180.4">
      <Uri>https://github.com/dotnet/aspnetcore</Uri>
      <Sha>a788dc101cfe0e32a0669dd26840c5c519a4908a</Sha>
    </Dependency>
    <Dependency Name="dotnet-user-secrets" Version="6.0.0-preview.4.21180.4">
      <Uri>https://github.com/dotnet/aspnetcore</Uri>
      <Sha>a788dc101cfe0e32a0669dd26840c5c519a4908a</Sha>
    </Dependency>
    <Dependency Name="Microsoft.AspNetCore.Analyzers" Version="6.0.0-preview.4.21180.4">
      <Uri>https://github.com/dotnet/aspnetcore</Uri>
      <Sha>a788dc101cfe0e32a0669dd26840c5c519a4908a</Sha>
    </Dependency>
    <Dependency Name="Microsoft.AspNetCore.Components.Analyzers" Version="6.0.0-preview.4.21180.4">
      <Uri>https://github.com/dotnet/aspnetcore</Uri>
      <Sha>a788dc101cfe0e32a0669dd26840c5c519a4908a</Sha>
    </Dependency>
    <Dependency Name="Microsoft.AspNetCore.Mvc.Analyzers" Version="6.0.0-preview.4.21180.4">
      <Uri>https://github.com/dotnet/aspnetcore</Uri>
      <Sha>a788dc101cfe0e32a0669dd26840c5c519a4908a</Sha>
    </Dependency>
    <Dependency Name="Microsoft.AspNetCore.Mvc.Api.Analyzers" Version="6.0.0-preview.4.21180.4">
      <Uri>https://github.com/dotnet/aspnetcore</Uri>
      <Sha>a788dc101cfe0e32a0669dd26840c5c519a4908a</Sha>
    </Dependency>
    <Dependency Name="Microsoft.AspNetCore.Mvc.Razor.Extensions" Version="6.0.0-preview.4.21180.4">
      <Uri>https://github.com/dotnet/aspnetcore</Uri>
      <Sha>a788dc101cfe0e32a0669dd26840c5c519a4908a</Sha>
    </Dependency>
    <Dependency Name="Microsoft.CodeAnalysis.Razor" Version="6.0.0-preview.4.21180.4">
      <Uri>https://github.com/dotnet/aspnetcore</Uri>
      <Sha>a788dc101cfe0e32a0669dd26840c5c519a4908a</Sha>
    </Dependency>
    <Dependency Name="Microsoft.AspNetCore.Razor.Language" Version="6.0.0-preview.4.21180.4">
      <Uri>https://github.com/dotnet/aspnetcore</Uri>
      <Sha>a788dc101cfe0e32a0669dd26840c5c519a4908a</Sha>
    </Dependency>
    <Dependency Name="Microsoft.Web.Xdt" Version="3.1.0" Pinned="true">
      <Uri>https://github.com/aspnet/xdt</Uri>
      <Sha>c01a538851a8ab1a1fbeb2e6243f391fff7587b4</Sha>
    </Dependency>
    <Dependency Name="Microsoft.CodeAnalysis.NetAnalyzers" Version="6.0.0-preview3.21165.1">
      <Uri>https://github.com/dotnet/roslyn-analyzers</Uri>
      <Sha>8eb850ed09d3e5138788564108f4705becd343e4</Sha>
    </Dependency>
  </ProductDependencies>
  <ToolsetDependencies>
    <Dependency Name="Microsoft.DotNet.Arcade.Sdk" Version="6.0.0-beta.21176.2">
      <Uri>https://github.com/dotnet/arcade</Uri>
      <Sha>9a72efb067b74bb9147f9413ade6173b568ea1af</Sha>
    </Dependency>
    <Dependency Name="Microsoft.DotNet.Helix.Sdk" Version="6.0.0-beta.21176.2">
      <Uri>https://github.com/dotnet/arcade</Uri>
      <Sha>9a72efb067b74bb9147f9413ade6173b568ea1af</Sha>
    </Dependency>
    <Dependency Name="Microsoft.DotNet.SignTool" Version="6.0.0-beta.21176.2">
      <Uri>https://github.com/dotnet/arcade</Uri>
      <Sha>9a72efb067b74bb9147f9413ade6173b568ea1af</Sha>
    </Dependency>
    <Dependency Name="Microsoft.DotNet.XUnitExtensions" Version="6.0.0-beta.21176.2">
      <Uri>https://github.com/dotnet/arcade</Uri>
      <Sha>9a72efb067b74bb9147f9413ade6173b568ea1af</Sha>
    </Dependency>
    <Dependency Name="System.Reflection.MetadataLoadContext" Version="6.0.0-preview.4.21179.5">
      <Uri>https://github.com/dotnet/runtime</Uri>
      <Sha>d2613848efd92dfaad21499a8de81916346a3b60</Sha>
    </Dependency>
  </ToolsetDependencies>
</Dependencies><|MERGE_RESOLUTION|>--- conflicted
+++ resolved
@@ -90,15 +90,7 @@
       <Uri>https://github.com/dotnet/roslyn</Uri>
       <Sha>e85a9577dde206633a255538b18bc582d33915c9</Sha>
     </Dependency>
-<<<<<<< HEAD
-    <Dependency Name="Microsoft.CodeAnalysis.ExternalAccess.DotNetWatch" Version="3.10.0-2.21180.20">
-      <Uri>https://github.com/dotnet/roslyn</Uri>
-      <Sha>e85a9577dde206633a255538b18bc582d33915c9</Sha>
-    </Dependency>
     <Dependency Name="Microsoft.AspNetCore.DeveloperCertificates.XPlat" Version="6.0.0-preview.4.21180.4">
-=======
-    <Dependency Name="Microsoft.AspNetCore.DeveloperCertificates.XPlat" Version="6.0.0-preview.4.21179.18">
->>>>>>> 0f168185
       <Uri>https://github.com/dotnet/aspnetcore</Uri>
       <Sha>a788dc101cfe0e32a0669dd26840c5c519a4908a</Sha>
     </Dependency>

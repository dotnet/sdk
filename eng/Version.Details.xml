<?xml version="1.0" encoding="utf-8"?>
<Dependencies>
  <ProductDependencies>
    <Dependency Name="Microsoft.TemplateEngine.Abstractions" Version="8.0.100-preview.4.23213.7">
      <Uri>https://github.com/dotnet/templating</Uri>
      <Sha>e3f12d67c995e231906daff43191449d2646b5f6</Sha>
      <SourceBuild RepoName="templating" ManagedOnly="true" />
    </Dependency>
    <Dependency Name="Microsoft.NETCore.App.Ref" Version="8.0.0-preview.4.23214.1">
      <Uri>https://github.com/dotnet/runtime</Uri>
      <Sha>2d9cb2d33f6f89f0a1a01782f2e474051bb2894a</Sha>
    </Dependency>
    <Dependency Name="VS.Redist.Common.NetCore.SharedFramework.x64.8.0" Version="8.0.0-preview.4.23214.1">
      <Uri>https://github.com/dotnet/runtime</Uri>
      <Sha>2d9cb2d33f6f89f0a1a01782f2e474051bb2894a</Sha>
      <SourceBuild RepoName="runtime" ManagedOnly="false" />
    </Dependency>
    <Dependency Name="VS.Redist.Common.NetCore.TargetingPack.x64.8.0" Version="8.0.0-preview.4.23214.1">
      <Uri>https://github.com/dotnet/runtime</Uri>
      <Sha>2d9cb2d33f6f89f0a1a01782f2e474051bb2894a</Sha>
    </Dependency>
    <Dependency Name="Microsoft.NETCore.App.Runtime.win-x64" Version="8.0.0-preview.4.23214.1">
      <Uri>https://github.com/dotnet/runtime</Uri>
      <Sha>2d9cb2d33f6f89f0a1a01782f2e474051bb2894a</Sha>
    </Dependency>
    <Dependency Name="Microsoft.NETCore.App.Host.win-x64" Version="8.0.0-preview.4.23214.1">
      <Uri>https://github.com/dotnet/runtime</Uri>
      <Sha>2d9cb2d33f6f89f0a1a01782f2e474051bb2894a</Sha>
    </Dependency>
    <Dependency Name="Microsoft.NETCore.Platforms" Version="8.0.0-preview.4.23214.1">
      <Uri>https://github.com/dotnet/runtime</Uri>
      <Sha>2d9cb2d33f6f89f0a1a01782f2e474051bb2894a</Sha>
    </Dependency>
    <Dependency Name="Microsoft.NET.HostModel" Version="8.0.0-preview.4.23214.1">
      <Uri>https://github.com/dotnet/runtime</Uri>
      <Sha>2d9cb2d33f6f89f0a1a01782f2e474051bb2894a</Sha>
    </Dependency>
    <Dependency Name="Microsoft.Extensions.DependencyModel" Version="8.0.0-preview.4.23214.1">
      <Uri>https://github.com/dotnet/runtime</Uri>
      <Sha>2d9cb2d33f6f89f0a1a01782f2e474051bb2894a</Sha>
    </Dependency>
    <Dependency Name="Microsoft.NETCore.DotNetHostResolver" Version="8.0.0-preview.4.23214.1">
      <Uri>https://github.com/dotnet/runtime</Uri>
      <Sha>2d9cb2d33f6f89f0a1a01782f2e474051bb2894a</Sha>
    </Dependency>
    <Dependency Name="Microsoft.Build" Version="17.7.0-preview-23212-02">
      <Uri>https://github.com/dotnet/msbuild</Uri>
<<<<<<< HEAD
      <Sha>cb5e760644d04def33c0cafcaef2a6f496fc68cc</Sha>
=======
      <Sha>e2fa2d70f5b1d9f1b8a595391ee3d7c457b0fe26</Sha>
      <SourceBuild RepoName="msbuild" ManagedOnly="true" />
>>>>>>> fb5bb18a
    </Dependency>
    <Dependency Name="Microsoft.Build.Localization" Version="17.7.0-preview-23212-02">
      <Uri>https://github.com/dotnet/msbuild</Uri>
      <Sha>cb5e760644d04def33c0cafcaef2a6f496fc68cc</Sha>
    </Dependency>
<<<<<<< HEAD
    <Dependency Name="Microsoft.SourceBuild.Intermediate.msbuild" Version="17.7.0-preview-23212-02">
      <Uri>https://github.com/dotnet/msbuild</Uri>
      <Sha>cb5e760644d04def33c0cafcaef2a6f496fc68cc</Sha>
=======
    <Dependency Name="Microsoft.SourceBuild.Intermediate.msbuild" Version="17.7.0-preview-23207-02">
      <Uri>https://github.com/dotnet/msbuild</Uri>
      <Sha>e2fa2d70f5b1d9f1b8a595391ee3d7c457b0fe26</Sha>
>>>>>>> fb5bb18a
    </Dependency>
    <Dependency Name="Microsoft.FSharp.Compiler" Version="12.5.0-beta.23203.7">
      <Uri>https://github.com/dotnet/fsharp</Uri>
      <Sha>5b37dd5fea143baefbef2bd83836188af0815a30</Sha>
    </Dependency>
    <Dependency Name="Microsoft.SourceBuild.Intermediate.fsharp" Version="7.0.300-beta.23203.7">
      <Uri>https://github.com/dotnet/fsharp</Uri>
      <Sha>5b37dd5fea143baefbef2bd83836188af0815a30</Sha>
      <SourceBuild RepoName="fsharp" ManagedOnly="true" />
    </Dependency>
    <Dependency Name="dotnet-format" Version="8.0.416301">
      <Uri>https://github.com/dotnet/format</Uri>
      <Sha>0b968051beac5d7c1a62a52aee7fbbbb47dc1f47</Sha>
      <SourceBuild RepoName="format" ManagedOnly="true" />
    </Dependency>
    <Dependency Name="Microsoft.Net.Compilers.Toolset" Version="4.6.0-3.23212.2">
      <Uri>https://github.com/dotnet/roslyn</Uri>
      <Sha>d78a163b525fd73efb768f4f0095590f9ade3469</Sha>
      <SourceBuild RepoName="roslyn" ManagedOnly="true" />
    </Dependency>
    <Dependency Name="Microsoft.CodeAnalysis" Version="4.6.0-3.23212.2">
      <Uri>https://github.com/dotnet/roslyn</Uri>
      <Sha>d78a163b525fd73efb768f4f0095590f9ade3469</Sha>
    </Dependency>
    <Dependency Name="Microsoft.CodeAnalysis.CSharp" Version="4.6.0-3.23212.2">
      <Uri>https://github.com/dotnet/roslyn</Uri>
      <Sha>d78a163b525fd73efb768f4f0095590f9ade3469</Sha>
    </Dependency>
    <Dependency Name="Microsoft.CodeAnalysis.CSharp.CodeStyle" Version="4.6.0-3.23212.2">
      <Uri>https://github.com/dotnet/roslyn</Uri>
      <Sha>d78a163b525fd73efb768f4f0095590f9ade3469</Sha>
    </Dependency>
    <Dependency Name="Microsoft.CodeAnalysis.CSharp.Features" Version="4.6.0-3.23212.2">
      <Uri>https://github.com/dotnet/roslyn</Uri>
      <Sha>d78a163b525fd73efb768f4f0095590f9ade3469</Sha>
    </Dependency>
    <Dependency Name="Microsoft.CodeAnalysis.CSharp.Workspaces" Version="4.6.0-3.23212.2">
      <Uri>https://github.com/dotnet/roslyn</Uri>
      <Sha>d78a163b525fd73efb768f4f0095590f9ade3469</Sha>
    </Dependency>
    <Dependency Name="Microsoft.CodeAnalysis.Workspaces.MSBuild" Version="4.6.0-3.23212.2">
      <Uri>https://github.com/dotnet/roslyn</Uri>
      <Sha>d78a163b525fd73efb768f4f0095590f9ade3469</Sha>
    </Dependency>
    <Dependency Name="Microsoft.AspNetCore.DeveloperCertificates.XPlat" Version="8.0.0-preview.4.23214.1">
      <Uri>https://github.com/dotnet/aspnetcore</Uri>
      <Sha>31d335b8562aa6d9e137676ef41368e82355e6da</Sha>
    </Dependency>
    <Dependency Name="Microsoft.AspNetCore.TestHost" Version="8.0.0-preview.4.23214.1">
      <Uri>https://github.com/dotnet/aspnetcore</Uri>
      <Sha>31d335b8562aa6d9e137676ef41368e82355e6da</Sha>
    </Dependency>
    <Dependency Name="NuGet.Build.Tasks" Version="6.6.0-preview.3.61">
      <Uri>https://github.com/nuget/nuget.client</Uri>
      <Sha>0fa557836fa35aee7d60776ef0c88176dbcd22ac</Sha>
    </Dependency>
    <Dependency Name="Microsoft.NET.Test.Sdk" Version="17.7.0-preview.23212.6">
      <Uri>https://github.com/microsoft/vstest</Uri>
      <Sha>c4dbc8a9fc56f40a57cfa2b77dd17bd0c68b8e9a</Sha>
    </Dependency>
    <Dependency Name="Microsoft.NET.ILLink.Tasks" Version="8.0.0-preview.4.23214.1">
      <Uri>https://github.com/dotnet/runtime</Uri>
      <Sha>2d9cb2d33f6f89f0a1a01782f2e474051bb2894a</Sha>
    </Dependency>
    <Dependency Name="Microsoft.NET.ILLink.Analyzers" Version="8.0.100-1.23067.1">
      <Uri>https://github.com/dotnet/linker</Uri>
      <Sha>c790896f128957acd2999208f44f09ae1e826c8c</Sha>
    </Dependency>
    <Dependency Name="System.CodeDom" Version="8.0.0-preview.4.23214.1">
      <Uri>https://github.com/dotnet/runtime</Uri>
      <Sha>2d9cb2d33f6f89f0a1a01782f2e474051bb2894a</Sha>
    </Dependency>
    <Dependency Name="System.Security.Cryptography.ProtectedData" Version="8.0.0-preview.4.23214.1">
      <Uri>https://github.com/dotnet/runtime</Uri>
      <Sha>2d9cb2d33f6f89f0a1a01782f2e474051bb2894a</Sha>
    </Dependency>
    <Dependency Name="System.Text.Encoding.CodePages" Version="8.0.0-preview.4.23214.1">
      <Uri>https://github.com/dotnet/runtime</Uri>
      <Sha>2d9cb2d33f6f89f0a1a01782f2e474051bb2894a</Sha>
    </Dependency>
    <Dependency Name="System.Resources.Extensions" Version="8.0.0-preview.4.23214.1">
      <Uri>https://github.com/dotnet/runtime</Uri>
      <Sha>2d9cb2d33f6f89f0a1a01782f2e474051bb2894a</Sha>
    </Dependency>
    <Dependency Name="Microsoft.WindowsDesktop.App.Runtime.win-x64" Version="8.0.0-preview.4.23178.3">
      <Uri>https://github.com/dotnet/windowsdesktop</Uri>
      <Sha>e7f7d8614a816eebf1a5447a3b5e1ca77b38f6d5</Sha>
    </Dependency>
    <Dependency Name="VS.Redist.Common.WindowsDesktop.SharedFramework.x64.8.0" Version="8.0.0-preview.4.23178.3">
      <Uri>https://github.com/dotnet/windowsdesktop</Uri>
      <Sha>e7f7d8614a816eebf1a5447a3b5e1ca77b38f6d5</Sha>
    </Dependency>
    <Dependency Name="Microsoft.WindowsDesktop.App.Ref" Version="8.0.0-preview.4.23178.3">
      <Uri>https://github.com/dotnet/windowsdesktop</Uri>
      <Sha>e7f7d8614a816eebf1a5447a3b5e1ca77b38f6d5</Sha>
    </Dependency>
    <Dependency Name="VS.Redist.Common.WindowsDesktop.TargetingPack.x64.8.0" Version="8.0.0-preview.4.23178.3">
      <Uri>https://github.com/dotnet/windowsdesktop</Uri>
      <Sha>e7f7d8614a816eebf1a5447a3b5e1ca77b38f6d5</Sha>
    </Dependency>
    <Dependency Name="Microsoft.NET.Sdk.WindowsDesktop" Version="8.0.0-preview.4.23178.1" CoherentParentDependency="Microsoft.WindowsDesktop.App.Ref">
      <Uri>https://github.com/dotnet/wpf</Uri>
      <Sha>599cce2fff315dd2c6d712436e890837cdc3ff3e</Sha>
    </Dependency>
    <Dependency Name="Microsoft.AspNetCore.App.Ref" Version="8.0.0-preview.4.23214.1">
      <Uri>https://github.com/dotnet/aspnetcore</Uri>
      <Sha>31d335b8562aa6d9e137676ef41368e82355e6da</Sha>
    </Dependency>
    <Dependency Name="Microsoft.AspNetCore.App.Ref.Internal" Version="8.0.0-preview.4.23214.1">
      <Uri>https://github.com/dotnet/aspnetcore</Uri>
      <Sha>31d335b8562aa6d9e137676ef41368e82355e6da</Sha>
    </Dependency>
    <Dependency Name="Microsoft.AspNetCore.App.Runtime.win-x64" Version="8.0.0-preview.4.23214.1">
      <Uri>https://github.com/dotnet/aspnetcore</Uri>
      <Sha>31d335b8562aa6d9e137676ef41368e82355e6da</Sha>
    </Dependency>
    <Dependency Name="VS.Redist.Common.AspNetCore.SharedFramework.x64.8.0" Version="8.0.0-preview.4.23214.1">
      <Uri>https://github.com/dotnet/aspnetcore</Uri>
      <Sha>31d335b8562aa6d9e137676ef41368e82355e6da</Sha>
      <SourceBuild RepoName="aspnetcore" ManagedOnly="true" />
    </Dependency>
    <Dependency Name="dotnet-dev-certs" Version="8.0.0-preview.4.23214.1">
      <Uri>https://github.com/dotnet/aspnetcore</Uri>
      <Sha>31d335b8562aa6d9e137676ef41368e82355e6da</Sha>
    </Dependency>
    <Dependency Name="dotnet-user-jwts" Version="8.0.0-preview.4.23214.1">
      <Uri>https://github.com/dotnet/aspnetcore</Uri>
      <Sha>31d335b8562aa6d9e137676ef41368e82355e6da</Sha>
    </Dependency>
    <Dependency Name="dotnet-user-secrets" Version="8.0.0-preview.4.23214.1">
      <Uri>https://github.com/dotnet/aspnetcore</Uri>
      <Sha>31d335b8562aa6d9e137676ef41368e82355e6da</Sha>
    </Dependency>
    <Dependency Name="Microsoft.AspNetCore.Analyzers" Version="8.0.0-preview.4.23214.1">
      <Uri>https://github.com/dotnet/aspnetcore</Uri>
      <Sha>31d335b8562aa6d9e137676ef41368e82355e6da</Sha>
    </Dependency>
    <Dependency Name="Microsoft.AspNetCore.Components.SdkAnalyzers" Version="8.0.0-preview.4.23214.1">
      <Uri>https://github.com/dotnet/aspnetcore</Uri>
      <Sha>31d335b8562aa6d9e137676ef41368e82355e6da</Sha>
    </Dependency>
    <Dependency Name="Microsoft.AspNetCore.Mvc.Analyzers" Version="8.0.0-preview.4.23214.1">
      <Uri>https://github.com/dotnet/aspnetcore</Uri>
      <Sha>31d335b8562aa6d9e137676ef41368e82355e6da</Sha>
    </Dependency>
    <Dependency Name="Microsoft.AspNetCore.Mvc.Api.Analyzers" Version="8.0.0-preview.4.23214.1">
      <Uri>https://github.com/dotnet/aspnetcore</Uri>
      <Sha>31d335b8562aa6d9e137676ef41368e82355e6da</Sha>
    </Dependency>
    <Dependency Name="Microsoft.CodeAnalysis.Razor.Tooling.Internal" Version="7.0.0-preview.23206.5">
      <Uri>https://github.com/dotnet/razor</Uri>
      <Sha>3be43f6abbdc8d585f17c168f03b18420aab1062</Sha>
      <SourceBuild RepoName="razor" ManagedOnly="true" />
    </Dependency>
    <Dependency Name="Microsoft.AspNetCore.Mvc.Razor.Extensions.Tooling.Internal" Version="7.0.0-preview.23206.5">
      <Uri>https://github.com/dotnet/razor</Uri>
      <Sha>3be43f6abbdc8d585f17c168f03b18420aab1062</Sha>
    </Dependency>
    <Dependency Name="Microsoft.NET.Sdk.Razor.SourceGenerators.Transport" Version="7.0.0-preview.23206.5">
      <Uri>https://github.com/dotnet/razor</Uri>
      <Sha>3be43f6abbdc8d585f17c168f03b18420aab1062</Sha>
    </Dependency>
    <Dependency Name="Microsoft.Extensions.FileProviders.Embedded" Version="8.0.0-preview.4.23214.1">
      <Uri>https://github.com/dotnet/aspnetcore</Uri>
      <Sha>31d335b8562aa6d9e137676ef41368e82355e6da</Sha>
    </Dependency>
    <Dependency Name="Microsoft.AspNetCore.Authorization" Version="8.0.0-preview.4.23214.1">
      <Uri>https://github.com/dotnet/aspnetcore</Uri>
      <Sha>31d335b8562aa6d9e137676ef41368e82355e6da</Sha>
    </Dependency>
    <Dependency Name="Microsoft.AspNetCore.Components.Web" Version="8.0.0-preview.4.23214.1">
      <Uri>https://github.com/dotnet/aspnetcore</Uri>
      <Sha>31d335b8562aa6d9e137676ef41368e82355e6da</Sha>
    </Dependency>
    <Dependency Name="Microsoft.JSInterop" Version="8.0.0-preview.4.23214.1">
      <Uri>https://github.com/dotnet/aspnetcore</Uri>
      <Sha>31d335b8562aa6d9e137676ef41368e82355e6da</Sha>
    </Dependency>
    <Dependency Name="Microsoft.Web.Xdt" Version="7.0.0-preview.22423.2" Pinned="true">
      <Uri>https://github.com/dotnet/xdt</Uri>
      <Sha>9a1c3e1b7f0c8763d4c96e593961a61a72679a7b</Sha>
      <SourceBuild RepoName="xdt" ManagedOnly="true" />
    </Dependency>
    <Dependency Name="Microsoft.CodeAnalysis.NetAnalyzers" Version="8.0.0-preview.23213.1">
      <Uri>https://github.com/dotnet/roslyn-analyzers</Uri>
      <Sha>432aaef704712d79d436a79fafddbd1e9c4409ea</Sha>
    </Dependency>
    <Dependency Name="Microsoft.CodeAnalysis.PublicApiAnalyzers" Version="3.3.5-beta1.23213.1">
      <Uri>https://github.com/dotnet/roslyn-analyzers</Uri>
      <Sha>432aaef704712d79d436a79fafddbd1e9c4409ea</Sha>
    </Dependency>
    <Dependency Name="Microsoft.SourceBuild.Intermediate.roslyn-analyzers" Version="3.3.5-beta1.23213.1">
      <Uri>https://github.com/dotnet/roslyn-analyzers</Uri>
      <Sha>432aaef704712d79d436a79fafddbd1e9c4409ea</Sha>
      <SourceBuild RepoName="roslyn-analyzers" ManagedOnly="true" />
    </Dependency>
    <Dependency Name="System.CommandLine" Version="2.0.0-beta4.22564.1">
      <Uri>https://github.com/dotnet/command-line-api</Uri>
      <Sha>8374d5fca634a93458c84414b1604c12f765d1ab</Sha>
    </Dependency>
    <Dependency Name="Microsoft.SourceBuild.Intermediate.command-line-api" Version="0.1.356401">
      <Uri>https://github.com/dotnet/command-line-api</Uri>
      <Sha>8374d5fca634a93458c84414b1604c12f765d1ab</Sha>
      <SourceBuild RepoName="command-line-api" ManagedOnly="true" />
    </Dependency>
    <Dependency Name="Microsoft.SourceBuild.Intermediate.source-build-externals" Version="8.0.0-alpha.1.23203.1">
      <Uri>https://github.com/dotnet/source-build-externals</Uri>
      <Sha>33edde07d61cf7606d76ada765335fb81f1cbb71</Sha>
      <SourceBuild RepoName="source-build-externals" ManagedOnly="true" />
    </Dependency>
    <Dependency Name="Microsoft.SourceBuild.Intermediate.source-build-reference-packages" Version="8.0.0-alpha.1.23213.2">
      <Uri>https://github.com/dotnet/source-build-reference-packages</Uri>
      <Sha>1325ba66a392ff99a6813e6577110fabc1dc075d</Sha>
      <SourceBuild RepoName="source-build-reference-packages" ManagedOnly="true" />
    </Dependency>
    <Dependency Name="Microsoft.Deployment.DotNet.Releases" Version="1.0.0-preview.6.23206.1">
      <Uri>https://github.com/dotnet/deployment-tools</Uri>
      <Sha>9e870996b8bf0b91a791edd1039bfd23bdd01af8</Sha>
    </Dependency>
    <!-- Explicit dependency because Microsoft.Deployment.DotNet.Releases has different versioning
         than the SB intermediate -->
    <Dependency Name="Microsoft.SourceBuild.Intermediate.deployment-tools" Version="8.0.0-preview.6.23206.1">
      <Uri>https://github.com/dotnet/deployment-tools</Uri>
      <Sha>9e870996b8bf0b91a791edd1039bfd23bdd01af8</Sha>
      <SourceBuild RepoName="deployment-tools" ManagedOnly="true" />
    </Dependency>
  </ProductDependencies>
  <ToolsetDependencies>
    <Dependency Name="Microsoft.DotNet.Arcade.Sdk" Version="8.0.0-beta.23211.8">
      <Uri>https://github.com/dotnet/arcade</Uri>
      <Sha>17d9eee32f20a6af0ebb620254a22f601d159578</Sha>
      <SourceBuild RepoName="arcade" ManagedOnly="true" />
    </Dependency>
    <Dependency Name="Microsoft.SourceLink.GitHub" Version="8.0.0-beta.23210.3" CoherentParentDependency="Microsoft.DotNet.Arcade.Sdk">
      <Uri>https://github.com/dotnet/sourcelink</Uri>
      <Sha>759f344923a0859f3fae83431d0ba1cc62108118</Sha>
      <SourceBuild RepoName="sourcelink" ManagedOnly="true" />
    </Dependency>
    <Dependency Name="Microsoft.DotNet.Helix.Sdk" Version="8.0.0-beta.23211.8">
      <Uri>https://github.com/dotnet/arcade</Uri>
      <Sha>17d9eee32f20a6af0ebb620254a22f601d159578</Sha>
    </Dependency>
    <Dependency Name="Microsoft.DotNet.SignTool" Version="8.0.0-beta.23211.8">
      <Uri>https://github.com/dotnet/arcade</Uri>
      <Sha>17d9eee32f20a6af0ebb620254a22f601d159578</Sha>
    </Dependency>
    <Dependency Name="Microsoft.DotNet.XUnitExtensions" Version="8.0.0-beta.23211.8">
      <Uri>https://github.com/dotnet/arcade</Uri>
      <Sha>17d9eee32f20a6af0ebb620254a22f601d159578</Sha>
    </Dependency>
    <Dependency Name="System.Reflection.MetadataLoadContext" Version="8.0.0-preview.4.23214.1">
      <Uri>https://github.com/dotnet/runtime</Uri>
      <Sha>2d9cb2d33f6f89f0a1a01782f2e474051bb2894a</Sha>
    </Dependency>
    <Dependency Name="Microsoft.DotNet.XliffTasks" Version="1.0.0-beta.23206.1" CoherentParentDependency="Microsoft.DotNet.Arcade.Sdk">
      <Uri>https://github.com/dotnet/xliff-tasks</Uri>
      <Sha>519d565b45c46ac452fe5a77ab63295138992e07</Sha>
      <SourceBuild RepoName="xliff-tasks" ManagedOnly="true" />
    </Dependency>
  </ToolsetDependencies>
</Dependencies><|MERGE_RESOLUTION|>--- conflicted
+++ resolved
@@ -45,26 +45,16 @@
     </Dependency>
     <Dependency Name="Microsoft.Build" Version="17.7.0-preview-23212-02">
       <Uri>https://github.com/dotnet/msbuild</Uri>
-<<<<<<< HEAD
       <Sha>cb5e760644d04def33c0cafcaef2a6f496fc68cc</Sha>
-=======
-      <Sha>e2fa2d70f5b1d9f1b8a595391ee3d7c457b0fe26</Sha>
       <SourceBuild RepoName="msbuild" ManagedOnly="true" />
->>>>>>> fb5bb18a
     </Dependency>
     <Dependency Name="Microsoft.Build.Localization" Version="17.7.0-preview-23212-02">
       <Uri>https://github.com/dotnet/msbuild</Uri>
       <Sha>cb5e760644d04def33c0cafcaef2a6f496fc68cc</Sha>
     </Dependency>
-<<<<<<< HEAD
     <Dependency Name="Microsoft.SourceBuild.Intermediate.msbuild" Version="17.7.0-preview-23212-02">
       <Uri>https://github.com/dotnet/msbuild</Uri>
       <Sha>cb5e760644d04def33c0cafcaef2a6f496fc68cc</Sha>
-=======
-    <Dependency Name="Microsoft.SourceBuild.Intermediate.msbuild" Version="17.7.0-preview-23207-02">
-      <Uri>https://github.com/dotnet/msbuild</Uri>
-      <Sha>e2fa2d70f5b1d9f1b8a595391ee3d7c457b0fe26</Sha>
->>>>>>> fb5bb18a
     </Dependency>
     <Dependency Name="Microsoft.FSharp.Compiler" Version="12.5.0-beta.23203.7">
       <Uri>https://github.com/dotnet/fsharp</Uri>

--- conflicted
+++ resolved
@@ -1,20 +1,6 @@
 <?xml version="1.0" encoding="utf-8"?>
 <Dependencies>
   <ProductDependencies>
-<<<<<<< HEAD
-    <Dependency Name="Microsoft.TemplateEngine.Abstractions" Version="9.0.110">
-      <Uri>https://github.com/dotnet/templating</Uri>
-      <Sha>2fc4beb0693bb53e83c73e7ce4cf37dd74991fda</Sha>
-    </Dependency>
-    <Dependency Name="Microsoft.TemplateEngine.Mocks" Version="9.0.110-servicing.25405.3">
-      <Uri>https://github.com/dotnet/templating</Uri>
-      <Sha>2fc4beb0693bb53e83c73e7ce4cf37dd74991fda</Sha>
-    </Dependency>
-    <!-- Intermediate is necessary for source build. -->
-    <Dependency Name="Microsoft.SourceBuild.Intermediate.templating" Version="9.0.110-servicing.25405.3">
-      <Uri>https://github.com/dotnet/templating</Uri>
-      <Sha>2fc4beb0693bb53e83c73e7ce4cf37dd74991fda</Sha>
-=======
     <Dependency Name="Microsoft.TemplateEngine.Abstractions" Version="9.0.305">
       <Uri>https://github.com/dotnet/templating</Uri>
       <Sha>1b303bd6aa2dcae0b6442e1e68b24e41a6abc861</Sha>
@@ -27,7 +13,6 @@
     <Dependency Name="Microsoft.SourceBuild.Intermediate.templating" Version="9.0.300-preview.25209.5">
       <Uri>https://github.com/dotnet/templating</Uri>
       <Sha>b73682307aa0128c5edbec94c2e6a070d13ae6bb</Sha>
->>>>>>> c94f0103
       <SourceBuild RepoName="templating" ManagedOnly="true" />
     </Dependency>
     <Dependency Name="Microsoft.NETCore.App.Ref" Version="9.0.8">
@@ -74,15 +59,7 @@
       <Uri>https://github.com/dotnet/core-setup</Uri>
       <Sha>7d57652f33493fa022125b7f63aad0d70c52d810</Sha>
     </Dependency>
-<<<<<<< HEAD
-    <Dependency Name="Microsoft.NET.Workload.Emscripten.Current.Manifest-9.0.100.Transport" Version="9.0.8-servicing.25353.1" CoherentParentDependency="Microsoft.NETCore.App.Runtime.win-x64">
-      <Uri>https://github.com/dotnet/emsdk</Uri>
-      <Sha>0bcc3e67026ea44a16fb018a50e4e134c06ab3d6</Sha>
-    </Dependency>
-    <Dependency Name="Microsoft.NET.Workload.Emscripten.Current.Manifest-9.0.100" Version="9.0.8" CoherentParentDependency="Microsoft.NETCore.App.Runtime.win-x64">
-=======
     <Dependency Name="Microsoft.NET.Workload.Emscripten.Current.Manifest-9.0.100" Version="9.0.7" CoherentParentDependency="Microsoft.NETCore.App.Runtime.win-x64">
->>>>>>> c94f0103
       <Uri>https://github.com/dotnet/emsdk</Uri>
       <Sha>0bcc3e67026ea44a16fb018a50e4e134c06ab3d6</Sha>
     </Dependency>
@@ -166,132 +143,68 @@
       <Uri>https://github.com/nuget/nuget.client</Uri>
       <Sha>0da03caba83448ee887f0f1846dd05e1f1705d45</Sha>
     </Dependency>
-<<<<<<< HEAD
-    <Dependency Name="NuGet.Build.Tasks" Version="6.12.4">
-=======
     <Dependency Name="NuGet.Build.Tasks" Version="6.14.0-rc.116">
->>>>>>> c94f0103
       <Uri>https://github.com/nuget/nuget.client</Uri>
       <Sha>0da03caba83448ee887f0f1846dd05e1f1705d45</Sha>
       <SourceBuildTarball RepoName="nuget-client" ManagedOnly="true" />
     </Dependency>
-<<<<<<< HEAD
-    <Dependency Name="NuGet.Build.Tasks.Console" Version="6.12.4">
-=======
     <Dependency Name="NuGet.Build.Tasks.Console" Version="6.14.0-rc.116">
->>>>>>> c94f0103
-      <Uri>https://github.com/nuget/nuget.client</Uri>
-      <Sha>0da03caba83448ee887f0f1846dd05e1f1705d45</Sha>
-    </Dependency>
-<<<<<<< HEAD
-    <Dependency Name="NuGet.Build.Tasks.Pack" Version="6.12.4">
-=======
+      <Uri>https://github.com/nuget/nuget.client</Uri>
+      <Sha>0da03caba83448ee887f0f1846dd05e1f1705d45</Sha>
+    </Dependency>
     <Dependency Name="NuGet.Build.Tasks.Pack" Version="6.14.0-rc.116">
->>>>>>> c94f0103
-      <Uri>https://github.com/nuget/nuget.client</Uri>
-      <Sha>0da03caba83448ee887f0f1846dd05e1f1705d45</Sha>
-    </Dependency>
-<<<<<<< HEAD
-    <Dependency Name="NuGet.Commands" Version="6.12.4">
-=======
+      <Uri>https://github.com/nuget/nuget.client</Uri>
+      <Sha>0da03caba83448ee887f0f1846dd05e1f1705d45</Sha>
+    </Dependency>
     <Dependency Name="NuGet.Commands" Version="6.14.0-rc.116">
->>>>>>> c94f0103
-      <Uri>https://github.com/nuget/nuget.client</Uri>
-      <Sha>0da03caba83448ee887f0f1846dd05e1f1705d45</Sha>
-    </Dependency>
-<<<<<<< HEAD
-    <Dependency Name="NuGet.CommandLine.XPlat" Version="6.12.4">
-=======
+      <Uri>https://github.com/nuget/nuget.client</Uri>
+      <Sha>0da03caba83448ee887f0f1846dd05e1f1705d45</Sha>
+    </Dependency>
     <Dependency Name="NuGet.CommandLine.XPlat" Version="6.14.0-rc.116">
->>>>>>> c94f0103
-      <Uri>https://github.com/nuget/nuget.client</Uri>
-      <Sha>0da03caba83448ee887f0f1846dd05e1f1705d45</Sha>
-    </Dependency>
-<<<<<<< HEAD
-    <Dependency Name="NuGet.Common" Version="6.12.4">
-=======
+      <Uri>https://github.com/nuget/nuget.client</Uri>
+      <Sha>0da03caba83448ee887f0f1846dd05e1f1705d45</Sha>
+    </Dependency>
     <Dependency Name="NuGet.Common" Version="6.14.0-rc.116">
->>>>>>> c94f0103
-      <Uri>https://github.com/nuget/nuget.client</Uri>
-      <Sha>0da03caba83448ee887f0f1846dd05e1f1705d45</Sha>
-    </Dependency>
-<<<<<<< HEAD
-    <Dependency Name="NuGet.Configuration" Version="6.12.4">
-=======
+      <Uri>https://github.com/nuget/nuget.client</Uri>
+      <Sha>0da03caba83448ee887f0f1846dd05e1f1705d45</Sha>
+    </Dependency>
     <Dependency Name="NuGet.Configuration" Version="6.14.0-rc.116">
->>>>>>> c94f0103
-      <Uri>https://github.com/nuget/nuget.client</Uri>
-      <Sha>0da03caba83448ee887f0f1846dd05e1f1705d45</Sha>
-    </Dependency>
-<<<<<<< HEAD
-    <Dependency Name="NuGet.Credentials" Version="6.12.4">
-=======
+      <Uri>https://github.com/nuget/nuget.client</Uri>
+      <Sha>0da03caba83448ee887f0f1846dd05e1f1705d45</Sha>
+    </Dependency>
     <Dependency Name="NuGet.Credentials" Version="6.14.0-rc.116">
->>>>>>> c94f0103
-      <Uri>https://github.com/nuget/nuget.client</Uri>
-      <Sha>0da03caba83448ee887f0f1846dd05e1f1705d45</Sha>
-    </Dependency>
-<<<<<<< HEAD
-    <Dependency Name="NuGet.DependencyResolver.Core" Version="6.12.4">
-=======
+      <Uri>https://github.com/nuget/nuget.client</Uri>
+      <Sha>0da03caba83448ee887f0f1846dd05e1f1705d45</Sha>
+    </Dependency>
     <Dependency Name="NuGet.DependencyResolver.Core" Version="6.14.0-rc.116">
->>>>>>> c94f0103
-      <Uri>https://github.com/nuget/nuget.client</Uri>
-      <Sha>0da03caba83448ee887f0f1846dd05e1f1705d45</Sha>
-    </Dependency>
-<<<<<<< HEAD
-    <Dependency Name="NuGet.Frameworks" Version="6.12.4">
-=======
+      <Uri>https://github.com/nuget/nuget.client</Uri>
+      <Sha>0da03caba83448ee887f0f1846dd05e1f1705d45</Sha>
+    </Dependency>
     <Dependency Name="NuGet.Frameworks" Version="6.14.0-rc.116">
->>>>>>> c94f0103
-      <Uri>https://github.com/nuget/nuget.client</Uri>
-      <Sha>0da03caba83448ee887f0f1846dd05e1f1705d45</Sha>
-    </Dependency>
-<<<<<<< HEAD
-    <Dependency Name="NuGet.LibraryModel" Version="6.12.4">
-=======
+      <Uri>https://github.com/nuget/nuget.client</Uri>
+      <Sha>0da03caba83448ee887f0f1846dd05e1f1705d45</Sha>
+    </Dependency>
     <Dependency Name="NuGet.LibraryModel" Version="6.14.0-rc.116">
->>>>>>> c94f0103
-      <Uri>https://github.com/nuget/nuget.client</Uri>
-      <Sha>0da03caba83448ee887f0f1846dd05e1f1705d45</Sha>
-    </Dependency>
-<<<<<<< HEAD
-    <Dependency Name="NuGet.ProjectModel" Version="6.12.4">
-=======
+      <Uri>https://github.com/nuget/nuget.client</Uri>
+      <Sha>0da03caba83448ee887f0f1846dd05e1f1705d45</Sha>
+    </Dependency>
     <Dependency Name="NuGet.ProjectModel" Version="6.14.0-rc.116">
->>>>>>> c94f0103
-      <Uri>https://github.com/nuget/nuget.client</Uri>
-      <Sha>0da03caba83448ee887f0f1846dd05e1f1705d45</Sha>
-    </Dependency>
-<<<<<<< HEAD
-    <Dependency Name="NuGet.Protocol" Version="6.12.4">
-=======
+      <Uri>https://github.com/nuget/nuget.client</Uri>
+      <Sha>0da03caba83448ee887f0f1846dd05e1f1705d45</Sha>
+    </Dependency>
     <Dependency Name="NuGet.Protocol" Version="6.14.0-rc.116">
->>>>>>> c94f0103
-      <Uri>https://github.com/nuget/nuget.client</Uri>
-      <Sha>0da03caba83448ee887f0f1846dd05e1f1705d45</Sha>
-    </Dependency>
-<<<<<<< HEAD
-    <Dependency Name="NuGet.Packaging" Version="6.12.4">
-=======
+      <Uri>https://github.com/nuget/nuget.client</Uri>
+      <Sha>0da03caba83448ee887f0f1846dd05e1f1705d45</Sha>
+    </Dependency>
     <Dependency Name="NuGet.Packaging" Version="6.14.0-rc.116">
->>>>>>> c94f0103
-      <Uri>https://github.com/nuget/nuget.client</Uri>
-      <Sha>0da03caba83448ee887f0f1846dd05e1f1705d45</Sha>
-    </Dependency>
-<<<<<<< HEAD
-    <Dependency Name="NuGet.Versioning" Version="6.12.4">
-=======
+      <Uri>https://github.com/nuget/nuget.client</Uri>
+      <Sha>0da03caba83448ee887f0f1846dd05e1f1705d45</Sha>
+    </Dependency>
     <Dependency Name="NuGet.Versioning" Version="6.14.0-rc.116">
->>>>>>> c94f0103
-      <Uri>https://github.com/nuget/nuget.client</Uri>
-      <Sha>0da03caba83448ee887f0f1846dd05e1f1705d45</Sha>
-    </Dependency>
-<<<<<<< HEAD
-    <Dependency Name="NuGet.Localization" Version="6.12.4">
-=======
+      <Uri>https://github.com/nuget/nuget.client</Uri>
+      <Sha>0da03caba83448ee887f0f1846dd05e1f1705d45</Sha>
+    </Dependency>
     <Dependency Name="NuGet.Localization" Version="6.14.0-rc.116">
->>>>>>> c94f0103
       <Uri>https://github.com/nuget/nuget.client</Uri>
       <Sha>0da03caba83448ee887f0f1846dd05e1f1705d45</Sha>
     </Dependency>

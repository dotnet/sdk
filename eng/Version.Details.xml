--- conflicted
+++ resolved
@@ -9,12 +9,8 @@
       <Uri>https://github.com/dotnet/templating</Uri>
       <Sha>7720c9db1bf5a3c1004d20cdb7c1ab24fb94f224</Sha>
     </Dependency>
-<<<<<<< HEAD
+    <!-- Intermediate is necessary for source build. -->
     <Dependency Name="Microsoft.SourceBuild.Intermediate.templating" Version="9.0.100-preview.2.24106.2">
-=======
-    <!-- Intermediate is necessary for source build. -->
-    <Dependency Name="Microsoft.SourceBuild.Intermediate.templating" Version="9.0.100-preview.2.24105.1">
->>>>>>> 0d92bb0c
       <Uri>https://github.com/dotnet/templating</Uri>
       <Sha>7720c9db1bf5a3c1004d20cdb7c1ab24fb94f224</Sha>
       <SourceBuild RepoName="templating" ManagedOnly="true" />

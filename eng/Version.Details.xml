<?xml version="1.0" encoding="utf-8"?>
<Dependencies>
  <ProductDependencies>
    <Dependency Name="Microsoft.TemplateEngine.Abstractions" Version="9.0.204">
      <Uri>https://github.com/dotnet/templating</Uri>
<<<<<<< HEAD
      <Sha>a0bc400b24c00478ed52d45fb72763c93f30d693</Sha>
    </Dependency>
    <Dependency Name="Microsoft.TemplateEngine.Mocks" Version="9.0.106-servicing.25217.3">
      <Uri>https://github.com/dotnet/templating</Uri>
      <Sha>a0bc400b24c00478ed52d45fb72763c93f30d693</Sha>
    </Dependency>
    <!-- Intermediate is necessary for source build. -->
    <Dependency Name="Microsoft.SourceBuild.Intermediate.templating" Version="9.0.106-servicing.25217.3">
      <Uri>https://github.com/dotnet/templating</Uri>
      <Sha>a0bc400b24c00478ed52d45fb72763c93f30d693</Sha>
=======
      <Sha>8cc88f99af0e2eb16d8a2a04bac25593f6ac4d97</Sha>
    </Dependency>
    <Dependency Name="Microsoft.TemplateEngine.Mocks" Version="9.0.204-servicing.25217.4">
      <Uri>https://github.com/dotnet/templating</Uri>
      <Sha>8cc88f99af0e2eb16d8a2a04bac25593f6ac4d97</Sha>
    </Dependency>
    <!-- Intermediate is necessary for source build. -->
    <Dependency Name="Microsoft.SourceBuild.Intermediate.templating" Version="9.0.204-servicing.25209.4">
      <Uri>https://github.com/dotnet/templating</Uri>
      <Sha>029cb834bc42a5f6091cb6e8937b14b6da02d29c</Sha>
>>>>>>> b79f92eb
      <SourceBuild RepoName="templating" ManagedOnly="true" />
    </Dependency>
    <Dependency Name="Microsoft.NETCore.App.Ref" Version="9.0.4">
      <Uri>https://dev.azure.com/dnceng/internal/_git/dotnet-runtime</Uri>
      <Sha>f57e6dc747158ab7ade4e62a75a6750d16b771e8</Sha>
    </Dependency>
    <Dependency Name="VS.Redist.Common.NetCore.SharedFramework.x64.9.0" Version="9.0.4-servicing.25163.5">
      <Uri>https://dev.azure.com/dnceng/internal/_git/dotnet-runtime</Uri>
      <Sha>f57e6dc747158ab7ade4e62a75a6750d16b771e8</Sha>
    </Dependency>
    <Dependency Name="VS.Redist.Common.NetCore.TargetingPack.x64.9.0" Version="9.0.4-servicing.25163.5">
      <Uri>https://dev.azure.com/dnceng/internal/_git/dotnet-runtime</Uri>
      <Sha>f57e6dc747158ab7ade4e62a75a6750d16b771e8</Sha>
    </Dependency>
    <Dependency Name="Microsoft.NETCore.App.Runtime.win-x64" Version="9.0.4">
      <Uri>https://dev.azure.com/dnceng/internal/_git/dotnet-runtime</Uri>
      <Sha>f57e6dc747158ab7ade4e62a75a6750d16b771e8</Sha>
    </Dependency>
    <Dependency Name="Microsoft.NETCore.App.Host.win-x64" Version="9.0.4">
      <Uri>https://dev.azure.com/dnceng/internal/_git/dotnet-runtime</Uri>
      <Sha>f57e6dc747158ab7ade4e62a75a6750d16b771e8</Sha>
    </Dependency>
    <Dependency Name="Microsoft.NETCore.Platforms" Version="9.0.4-servicing.25163.5">
      <Uri>https://dev.azure.com/dnceng/internal/_git/dotnet-runtime</Uri>
      <Sha>f57e6dc747158ab7ade4e62a75a6750d16b771e8</Sha>
    </Dependency>
    <Dependency Name="Microsoft.NET.HostModel" Version="9.0.4-servicing.25163.5">
      <Uri>https://dev.azure.com/dnceng/internal/_git/dotnet-runtime</Uri>
      <Sha>f57e6dc747158ab7ade4e62a75a6750d16b771e8</Sha>
    </Dependency>
    <Dependency Name="Microsoft.Extensions.DependencyModel" Version="9.0.4">
      <Uri>https://dev.azure.com/dnceng/internal/_git/dotnet-runtime</Uri>
      <Sha>f57e6dc747158ab7ade4e62a75a6750d16b771e8</Sha>
    </Dependency>
    <!-- Intermediate is necessary for source build. -->
    <Dependency Name="Microsoft.SourceBuild.Intermediate.runtime.linux-x64" Version="9.0.4-servicing.25163.5">
      <Uri>https://dev.azure.com/dnceng/internal/_git/dotnet-runtime</Uri>
      <Sha>f57e6dc747158ab7ade4e62a75a6750d16b771e8</Sha>
      <SourceBuild RepoName="runtime" ManagedOnly="false" />
    </Dependency>
    <!-- Change blob version in GenerateLayout.targets if this is unpinned to service targeting pack -->
    <!-- No new netstandard.library planned for 3.1 timeframe at this time. -->
    <Dependency Name="NETStandard.Library.Ref" Version="2.1.0" Pinned="true">
      <Uri>https://github.com/dotnet/core-setup</Uri>
      <Sha>7d57652f33493fa022125b7f63aad0d70c52d810</Sha>
    </Dependency>
    <Dependency Name="Microsoft.NET.Workload.Emscripten.Current.Manifest-9.0.100" Version="9.0.4" CoherentParentDependency="Microsoft.NETCore.App.Runtime.win-x64">
      <Uri>https://github.com/dotnet/emsdk</Uri>
      <Sha>78be8cdf4f0bfd93018fd7a87f8282a41d041298</Sha>
    </Dependency>
    <!-- Intermediate is necessary for source build. -->
    <Dependency Name="Microsoft.SourceBuild.Intermediate.emsdk" Version="9.0.4-servicing.25157.2" CoherentParentDependency="Microsoft.NETCore.App.Runtime.win-x64">
      <Uri>https://github.com/dotnet/emsdk</Uri>
      <Sha>78be8cdf4f0bfd93018fd7a87f8282a41d041298</Sha>
      <SourceBuild RepoName="emsdk" ManagedOnly="true" />
    </Dependency>
    <Dependency Name="Microsoft.Build" Version="17.13.25">
      <Uri>https://github.com/dotnet/msbuild</Uri>
      <Sha>7ad4e1c76585d0ed6e438da2d4f9394326934399</Sha>
    </Dependency>
    <Dependency Name="Microsoft.Build.Localization" Version="17.13.25-preview-25214-09">
      <Uri>https://github.com/dotnet/msbuild</Uri>
      <Sha>7ad4e1c76585d0ed6e438da2d4f9394326934399</Sha>
    </Dependency>
    <!-- Intermediate is necessary for source build. -->
    <Dependency Name="Microsoft.SourceBuild.Intermediate.msbuild" Version="17.13.25-preview-25214-09">
      <Uri>https://github.com/dotnet/msbuild</Uri>
      <Sha>7ad4e1c76585d0ed6e438da2d4f9394326934399</Sha>
      <SourceBuild RepoName="msbuild" ManagedOnly="true" />
    </Dependency>
    <Dependency Name="Microsoft.FSharp.Compiler" Version="13.9.202-beta.25154.2">
      <Uri>https://github.com/dotnet/fsharp</Uri>
      <Sha>82a3f54f7140a62e6398403451098c4517747c02</Sha>
    </Dependency>
    <!-- Intermediate is necessary for source build. -->
    <Dependency Name="Microsoft.SourceBuild.Intermediate.fsharp" Version="9.0.202-beta.25154.2">
      <Uri>https://github.com/dotnet/fsharp</Uri>
      <Sha>82a3f54f7140a62e6398403451098c4517747c02</Sha>
      <SourceBuild RepoName="fsharp" ManagedOnly="true" />
    </Dependency>
<<<<<<< HEAD
    <Dependency Name="Microsoft.Net.Compilers.Toolset" Version="4.12.0-3.25256.6">
=======
    <Dependency Name="Microsoft.Net.Compilers.Toolset" Version="4.13.0-3.25210.5">
>>>>>>> b79f92eb
      <Uri>https://github.com/dotnet/roslyn</Uri>
      <Sha>fe188fa98cac6732ed1135d02e75b314b56f57f6</Sha>
    </Dependency>
    <!-- Intermediate is necessary for source build. -->
<<<<<<< HEAD
    <Dependency Name="Microsoft.SourceBuild.Intermediate.roslyn" Version="4.12.0-3.25256.6">
=======
    <Dependency Name="Microsoft.SourceBuild.Intermediate.roslyn" Version="4.13.0-3.25210.5">
>>>>>>> b79f92eb
      <Uri>https://github.com/dotnet/roslyn</Uri>
      <Sha>fe188fa98cac6732ed1135d02e75b314b56f57f6</Sha>
      <SourceBuild RepoName="roslyn" ManagedOnly="true" />
    </Dependency>
<<<<<<< HEAD
    <Dependency Name="Microsoft.Net.Compilers.Toolset.Framework" Version="4.12.0-3.25256.6">
=======
    <Dependency Name="Microsoft.Net.Compilers.Toolset.Framework" Version="4.13.0-3.25210.5">
>>>>>>> b79f92eb
      <Uri>https://github.com/dotnet/roslyn</Uri>
      <Sha>fe188fa98cac6732ed1135d02e75b314b56f57f6</Sha>
    </Dependency>
<<<<<<< HEAD
    <Dependency Name="Microsoft.CodeAnalysis" Version="4.12.0-3.25256.6">
=======
    <Dependency Name="Microsoft.CodeAnalysis" Version="4.13.0-3.25210.5">
>>>>>>> b79f92eb
      <Uri>https://github.com/dotnet/roslyn</Uri>
      <Sha>fe188fa98cac6732ed1135d02e75b314b56f57f6</Sha>
    </Dependency>
<<<<<<< HEAD
    <Dependency Name="Microsoft.CodeAnalysis.CSharp" Version="4.12.0-3.25256.6">
=======
    <Dependency Name="Microsoft.CodeAnalysis.CSharp" Version="4.13.0-3.25210.5">
>>>>>>> b79f92eb
      <Uri>https://github.com/dotnet/roslyn</Uri>
      <Sha>fe188fa98cac6732ed1135d02e75b314b56f57f6</Sha>
    </Dependency>
<<<<<<< HEAD
    <Dependency Name="Microsoft.CodeAnalysis.CSharp.CodeStyle" Version="4.12.0-3.25256.6">
=======
    <Dependency Name="Microsoft.CodeAnalysis.CSharp.CodeStyle" Version="4.13.0-3.25210.5">
>>>>>>> b79f92eb
      <Uri>https://github.com/dotnet/roslyn</Uri>
      <Sha>fe188fa98cac6732ed1135d02e75b314b56f57f6</Sha>
    </Dependency>
<<<<<<< HEAD
    <Dependency Name="Microsoft.CodeAnalysis.CSharp.Features" Version="4.12.0-3.25256.6">
=======
    <Dependency Name="Microsoft.CodeAnalysis.CSharp.Features" Version="4.13.0-3.25210.5">
>>>>>>> b79f92eb
      <Uri>https://github.com/dotnet/roslyn</Uri>
      <Sha>fe188fa98cac6732ed1135d02e75b314b56f57f6</Sha>
    </Dependency>
<<<<<<< HEAD
    <Dependency Name="Microsoft.CodeAnalysis.CSharp.Workspaces" Version="4.12.0-3.25256.6">
=======
    <Dependency Name="Microsoft.CodeAnalysis.CSharp.Workspaces" Version="4.13.0-3.25210.5">
>>>>>>> b79f92eb
      <Uri>https://github.com/dotnet/roslyn</Uri>
      <Sha>fe188fa98cac6732ed1135d02e75b314b56f57f6</Sha>
    </Dependency>
<<<<<<< HEAD
    <Dependency Name="Microsoft.CodeAnalysis.Workspaces.MSBuild" Version="4.12.0-3.25256.6">
=======
    <Dependency Name="Microsoft.CodeAnalysis.Workspaces.MSBuild" Version="4.13.0-3.25210.5">
>>>>>>> b79f92eb
      <Uri>https://github.com/dotnet/roslyn</Uri>
      <Sha>fe188fa98cac6732ed1135d02e75b314b56f57f6</Sha>
    </Dependency>
    <Dependency Name="Microsoft.AspNetCore.DeveloperCertificates.XPlat" Version="9.0.4-servicing.25164.3">
      <Uri>https://dev.azure.com/dnceng/internal/_git/dotnet-aspnetcore</Uri>
      <Sha>d5dc8a13cc618b9cbdc1e5744b4806c594d49553</Sha>
    </Dependency>
    <Dependency Name="Microsoft.AspNetCore.TestHost" Version="9.0.4">
      <Uri>https://dev.azure.com/dnceng/internal/_git/dotnet-aspnetcore</Uri>
      <Sha>d5dc8a13cc618b9cbdc1e5744b4806c594d49553</Sha>
    </Dependency>
    <Dependency Name="Microsoft.Build.NuGetSdkResolver" Version="6.13.2-rc.1">
      <Uri>https://github.com/nuget/nuget.client</Uri>
      <Sha>5d81cb8da82eda8a6b47aae92d1e6f888de982ce</Sha>
    </Dependency>
    <Dependency Name="NuGet.Build.Tasks" Version="6.13.2">
      <Uri>https://github.com/nuget/nuget.client</Uri>
      <Sha>5d81cb8da82eda8a6b47aae92d1e6f888de982ce</Sha>
      <SourceBuildTarball RepoName="nuget-client" ManagedOnly="true" />
    </Dependency>
    <Dependency Name="NuGet.Build.Tasks.Console" Version="6.13.2">
      <Uri>https://github.com/nuget/nuget.client</Uri>
      <Sha>5d81cb8da82eda8a6b47aae92d1e6f888de982ce</Sha>
    </Dependency>
    <Dependency Name="NuGet.Build.Tasks.Pack" Version="6.13.2">
      <Uri>https://github.com/nuget/nuget.client</Uri>
      <Sha>5d81cb8da82eda8a6b47aae92d1e6f888de982ce</Sha>
    </Dependency>
    <Dependency Name="NuGet.Commands" Version="6.13.2">
      <Uri>https://github.com/nuget/nuget.client</Uri>
      <Sha>5d81cb8da82eda8a6b47aae92d1e6f888de982ce</Sha>
    </Dependency>
    <Dependency Name="NuGet.CommandLine.XPlat" Version="6.13.2">
      <Uri>https://github.com/nuget/nuget.client</Uri>
      <Sha>5d81cb8da82eda8a6b47aae92d1e6f888de982ce</Sha>
    </Dependency>
    <Dependency Name="NuGet.Common" Version="6.13.2">
      <Uri>https://github.com/nuget/nuget.client</Uri>
      <Sha>5d81cb8da82eda8a6b47aae92d1e6f888de982ce</Sha>
    </Dependency>
    <Dependency Name="NuGet.Configuration" Version="6.13.2">
      <Uri>https://github.com/nuget/nuget.client</Uri>
      <Sha>5d81cb8da82eda8a6b47aae92d1e6f888de982ce</Sha>
    </Dependency>
    <Dependency Name="NuGet.Credentials" Version="6.13.2">
      <Uri>https://github.com/nuget/nuget.client</Uri>
      <Sha>5d81cb8da82eda8a6b47aae92d1e6f888de982ce</Sha>
    </Dependency>
    <Dependency Name="NuGet.DependencyResolver.Core" Version="6.13.2">
      <Uri>https://github.com/nuget/nuget.client</Uri>
      <Sha>5d81cb8da82eda8a6b47aae92d1e6f888de982ce</Sha>
    </Dependency>
    <Dependency Name="NuGet.Frameworks" Version="6.13.2">
      <Uri>https://github.com/nuget/nuget.client</Uri>
      <Sha>5d81cb8da82eda8a6b47aae92d1e6f888de982ce</Sha>
    </Dependency>
    <Dependency Name="NuGet.LibraryModel" Version="6.13.2">
      <Uri>https://github.com/nuget/nuget.client</Uri>
      <Sha>5d81cb8da82eda8a6b47aae92d1e6f888de982ce</Sha>
    </Dependency>
    <Dependency Name="NuGet.ProjectModel" Version="6.13.2">
      <Uri>https://github.com/nuget/nuget.client</Uri>
      <Sha>5d81cb8da82eda8a6b47aae92d1e6f888de982ce</Sha>
    </Dependency>
    <Dependency Name="NuGet.Protocol" Version="6.13.2">
      <Uri>https://github.com/nuget/nuget.client</Uri>
      <Sha>5d81cb8da82eda8a6b47aae92d1e6f888de982ce</Sha>
    </Dependency>
    <Dependency Name="NuGet.Packaging" Version="6.13.2">
      <Uri>https://github.com/nuget/nuget.client</Uri>
      <Sha>5d81cb8da82eda8a6b47aae92d1e6f888de982ce</Sha>
    </Dependency>
    <Dependency Name="NuGet.Versioning" Version="6.13.2">
      <Uri>https://github.com/nuget/nuget.client</Uri>
      <Sha>5d81cb8da82eda8a6b47aae92d1e6f888de982ce</Sha>
    </Dependency>
    <Dependency Name="NuGet.Localization" Version="6.13.2">
      <Uri>https://github.com/nuget/nuget.client</Uri>
      <Sha>5d81cb8da82eda8a6b47aae92d1e6f888de982ce</Sha>
    </Dependency>
    <Dependency Name="Microsoft.NET.Test.Sdk" Version="17.13.0-release-25073-05">
      <Uri>https://github.com/microsoft/vstest</Uri>
      <Sha>e8cf3808d0b16dea8d6e1a9b77f1660a5ff45e13</Sha>
    </Dependency>
    <Dependency Name="Microsoft.TestPlatform.CLI" Version="17.13.0-release-25073-05">
      <Uri>https://github.com/microsoft/vstest</Uri>
      <Sha>e8cf3808d0b16dea8d6e1a9b77f1660a5ff45e13</Sha>
    </Dependency>
    <Dependency Name="Microsoft.TestPlatform.Build" Version="17.13.0-release-25073-05">
      <Uri>https://github.com/microsoft/vstest</Uri>
      <Sha>e8cf3808d0b16dea8d6e1a9b77f1660a5ff45e13</Sha>
    </Dependency>
    <!-- Intermediate is necessary for source build. -->
    <Dependency Name="Microsoft.SourceBuild.Intermediate.vstest" Version="17.13.0-release-25073-05">
      <Uri>https://github.com/microsoft/vstest</Uri>
      <Sha>e8cf3808d0b16dea8d6e1a9b77f1660a5ff45e13</Sha>
      <SourceBuild RepoName="vstest" ManagedOnly="true" />
    </Dependency>
    <Dependency Name="Microsoft.NET.ILLink.Tasks" Version="9.0.4">
      <Uri>https://dev.azure.com/dnceng/internal/_git/dotnet-runtime</Uri>
      <Sha>f57e6dc747158ab7ade4e62a75a6750d16b771e8</Sha>
    </Dependency>
    <Dependency Name="System.CodeDom" Version="9.0.4">
      <Uri>https://dev.azure.com/dnceng/internal/_git/dotnet-runtime</Uri>
      <Sha>f57e6dc747158ab7ade4e62a75a6750d16b771e8</Sha>
    </Dependency>
    <Dependency Name="System.Formats.Asn1" Version="9.0.4">
      <Uri>https://dev.azure.com/dnceng/internal/_git/dotnet-runtime</Uri>
      <Sha>f57e6dc747158ab7ade4e62a75a6750d16b771e8</Sha>
    </Dependency>
    <Dependency Name="System.Security.Cryptography.ProtectedData" Version="9.0.4">
      <Uri>https://dev.azure.com/dnceng/internal/_git/dotnet-runtime</Uri>
      <Sha>f57e6dc747158ab7ade4e62a75a6750d16b771e8</Sha>
    </Dependency>
    <Dependency Name="System.Text.Encoding.CodePages" Version="9.0.4">
      <Uri>https://dev.azure.com/dnceng/internal/_git/dotnet-runtime</Uri>
      <Sha>f57e6dc747158ab7ade4e62a75a6750d16b771e8</Sha>
    </Dependency>
    <Dependency Name="System.Resources.Extensions" Version="9.0.4">
      <Uri>https://dev.azure.com/dnceng/internal/_git/dotnet-runtime</Uri>
      <Sha>f57e6dc747158ab7ade4e62a75a6750d16b771e8</Sha>
    </Dependency>
    <Dependency Name="Microsoft.WindowsDesktop.App.Runtime.win-x64" Version="9.0.4">
      <Uri>https://dev.azure.com/dnceng/internal/_git/dotnet-windowsdesktop</Uri>
      <Sha>ef0ddf89991072267608f432ca2163ac54fdecab</Sha>
      <SourceBuildTarball RepoName="windowsdesktop" ManagedOnly="true" />
    </Dependency>
    <Dependency Name="VS.Redist.Common.WindowsDesktop.SharedFramework.x64.9.0" Version="9.0.4-servicing.25164.6">
      <Uri>https://dev.azure.com/dnceng/internal/_git/dotnet-windowsdesktop</Uri>
      <Sha>ef0ddf89991072267608f432ca2163ac54fdecab</Sha>
    </Dependency>
    <Dependency Name="Microsoft.WindowsDesktop.App.Ref" Version="9.0.4">
      <Uri>https://dev.azure.com/dnceng/internal/_git/dotnet-windowsdesktop</Uri>
      <Sha>ef0ddf89991072267608f432ca2163ac54fdecab</Sha>
    </Dependency>
    <Dependency Name="VS.Redist.Common.WindowsDesktop.TargetingPack.x64.9.0" Version="9.0.4-servicing.25164.6">
      <Uri>https://dev.azure.com/dnceng/internal/_git/dotnet-windowsdesktop</Uri>
      <Sha>ef0ddf89991072267608f432ca2163ac54fdecab</Sha>
    </Dependency>
    <Dependency Name="Microsoft.NET.Sdk.WindowsDesktop" Version="9.0.4-rtm.25164.2" CoherentParentDependency="Microsoft.WindowsDesktop.App.Ref">
      <Uri>https://dev.azure.com/dnceng/internal/_git/dotnet-wpf</Uri>
      <Sha>33f5371cc258de0a72569adf1e9fbcbf04256a17</Sha>
    </Dependency>
    <Dependency Name="Microsoft.AspNetCore.App.Ref" Version="9.0.4">
      <Uri>https://dev.azure.com/dnceng/internal/_git/dotnet-aspnetcore</Uri>
      <Sha>d5dc8a13cc618b9cbdc1e5744b4806c594d49553</Sha>
    </Dependency>
    <Dependency Name="Microsoft.AspNetCore.App.Ref.Internal" Version="9.0.4-servicing.25164.3">
      <Uri>https://dev.azure.com/dnceng/internal/_git/dotnet-aspnetcore</Uri>
      <Sha>d5dc8a13cc618b9cbdc1e5744b4806c594d49553</Sha>
    </Dependency>
    <Dependency Name="Microsoft.AspNetCore.App.Runtime.win-x64" Version="9.0.4">
      <Uri>https://dev.azure.com/dnceng/internal/_git/dotnet-aspnetcore</Uri>
      <Sha>d5dc8a13cc618b9cbdc1e5744b4806c594d49553</Sha>
    </Dependency>
    <Dependency Name="VS.Redist.Common.AspNetCore.SharedFramework.x64.9.0" Version="9.0.4-servicing.25164.3">
      <Uri>https://dev.azure.com/dnceng/internal/_git/dotnet-aspnetcore</Uri>
      <Sha>d5dc8a13cc618b9cbdc1e5744b4806c594d49553</Sha>
    </Dependency>
    <Dependency Name="dotnet-dev-certs" Version="9.0.4-servicing.25164.3">
      <Uri>https://dev.azure.com/dnceng/internal/_git/dotnet-aspnetcore</Uri>
      <Sha>d5dc8a13cc618b9cbdc1e5744b4806c594d49553</Sha>
    </Dependency>
    <Dependency Name="dotnet-user-jwts" Version="9.0.4-servicing.25164.3">
      <Uri>https://dev.azure.com/dnceng/internal/_git/dotnet-aspnetcore</Uri>
      <Sha>d5dc8a13cc618b9cbdc1e5744b4806c594d49553</Sha>
    </Dependency>
    <Dependency Name="dotnet-user-secrets" Version="9.0.4-servicing.25164.3">
      <Uri>https://dev.azure.com/dnceng/internal/_git/dotnet-aspnetcore</Uri>
      <Sha>d5dc8a13cc618b9cbdc1e5744b4806c594d49553</Sha>
    </Dependency>
    <Dependency Name="Microsoft.AspNetCore.Analyzers" Version="9.0.4-servicing.25164.3">
      <Uri>https://dev.azure.com/dnceng/internal/_git/dotnet-aspnetcore</Uri>
      <Sha>d5dc8a13cc618b9cbdc1e5744b4806c594d49553</Sha>
    </Dependency>
    <Dependency Name="Microsoft.AspNetCore.Components.SdkAnalyzers" Version="9.0.4-servicing.25164.3">
      <Uri>https://dev.azure.com/dnceng/internal/_git/dotnet-aspnetcore</Uri>
      <Sha>d5dc8a13cc618b9cbdc1e5744b4806c594d49553</Sha>
    </Dependency>
    <Dependency Name="Microsoft.AspNetCore.Mvc.Analyzers" Version="9.0.4-servicing.25164.3">
      <Uri>https://dev.azure.com/dnceng/internal/_git/dotnet-aspnetcore</Uri>
      <Sha>d5dc8a13cc618b9cbdc1e5744b4806c594d49553</Sha>
    </Dependency>
    <Dependency Name="Microsoft.AspNetCore.Mvc.Api.Analyzers" Version="9.0.4-servicing.25164.3">
      <Uri>https://dev.azure.com/dnceng/internal/_git/dotnet-aspnetcore</Uri>
      <Sha>d5dc8a13cc618b9cbdc1e5744b4806c594d49553</Sha>
    </Dependency>
    <!-- Intermediate is necessary for source build. -->
    <Dependency Name="Microsoft.SourceBuild.Intermediate.aspnetcore" Version="9.0.4-servicing.25164.3">
      <Uri>https://dev.azure.com/dnceng/internal/_git/dotnet-aspnetcore</Uri>
      <Sha>d5dc8a13cc618b9cbdc1e5744b4806c594d49553</Sha>
      <SourceBuild RepoName="aspnetcore" ManagedOnly="true" />
    </Dependency>
<<<<<<< HEAD
    <Dependency Name="Microsoft.CodeAnalysis.Razor.Tooling.Internal" Version="9.0.0-preview.25256.3">
=======
    <Dependency Name="Microsoft.CodeAnalysis.Razor.Tooling.Internal" Version="9.0.0-preview.25256.4">
>>>>>>> b79f92eb
      <Uri>https://github.com/dotnet/razor</Uri>
      <Sha>4b389085ef5cc73e1000acfd196458d75bdd8c89</Sha>
    </Dependency>
<<<<<<< HEAD
    <Dependency Name="Microsoft.AspNetCore.Mvc.Razor.Extensions.Tooling.Internal" Version="9.0.0-preview.25256.3">
=======
    <Dependency Name="Microsoft.AspNetCore.Mvc.Razor.Extensions.Tooling.Internal" Version="9.0.0-preview.25256.4">
>>>>>>> b79f92eb
      <Uri>https://github.com/dotnet/razor</Uri>
      <Sha>4b389085ef5cc73e1000acfd196458d75bdd8c89</Sha>
    </Dependency>
<<<<<<< HEAD
    <Dependency Name="Microsoft.NET.Sdk.Razor.SourceGenerators.Transport" Version="9.0.0-preview.25256.3">
=======
    <Dependency Name="Microsoft.NET.Sdk.Razor.SourceGenerators.Transport" Version="9.0.0-preview.25256.4">
>>>>>>> b79f92eb
      <Uri>https://github.com/dotnet/razor</Uri>
      <Sha>4b389085ef5cc73e1000acfd196458d75bdd8c89</Sha>
    </Dependency>
    <!-- Intermediate is necessary for source build. -->
<<<<<<< HEAD
    <Dependency Name="Microsoft.SourceBuild.Intermediate.razor" Version="9.0.0-preview.25256.3">
=======
    <Dependency Name="Microsoft.SourceBuild.Intermediate.razor" Version="9.0.0-preview.25256.4">
>>>>>>> b79f92eb
      <Uri>https://github.com/dotnet/razor</Uri>
      <Sha>4b389085ef5cc73e1000acfd196458d75bdd8c89</Sha>
      <SourceBuild RepoName="razor" ManagedOnly="true" />
    </Dependency>
    <Dependency Name="Microsoft.Extensions.FileProviders.Embedded" Version="9.0.4">
      <Uri>https://dev.azure.com/dnceng/internal/_git/dotnet-aspnetcore</Uri>
      <Sha>d5dc8a13cc618b9cbdc1e5744b4806c594d49553</Sha>
    </Dependency>
    <Dependency Name="Microsoft.AspNetCore.Authorization" Version="9.0.4">
      <Uri>https://dev.azure.com/dnceng/internal/_git/dotnet-aspnetcore</Uri>
      <Sha>d5dc8a13cc618b9cbdc1e5744b4806c594d49553</Sha>
    </Dependency>
    <Dependency Name="Microsoft.AspNetCore.Components.Web" Version="9.0.4">
      <Uri>https://dev.azure.com/dnceng/internal/_git/dotnet-aspnetcore</Uri>
      <Sha>d5dc8a13cc618b9cbdc1e5744b4806c594d49553</Sha>
    </Dependency>
    <Dependency Name="Microsoft.JSInterop" Version="9.0.4">
      <Uri>https://dev.azure.com/dnceng/internal/_git/dotnet-aspnetcore</Uri>
      <Sha>d5dc8a13cc618b9cbdc1e5744b4806c594d49553</Sha>
    </Dependency>
    <!-- For coherency purposes, these versions should be gated by the versions of winforms and wpf routed via windowsdesktop -->
    <Dependency Name="Microsoft.Dotnet.WinForms.ProjectTemplates" Version="9.0.4-servicing.25163.12" CoherentParentDependency="Microsoft.WindowsDesktop.App.Runtime.win-x64">
      <Uri>https://dev.azure.com/dnceng/internal/_git/dotnet-winforms</Uri>
      <Sha>ca42d9e58480ab4ebb845027c44c6b4f10e0539d</Sha>
    </Dependency>
    <Dependency Name="Microsoft.DotNet.Wpf.ProjectTemplates" Version="9.0.4-rtm.25164.2" CoherentParentDependency="Microsoft.WindowsDesktop.App.Runtime.win-x64">
      <Uri>https://dev.azure.com/dnceng/internal/_git/dotnet-wpf</Uri>
      <Sha>33f5371cc258de0a72569adf1e9fbcbf04256a17</Sha>
    </Dependency>
    <Dependency Name="Microsoft.Web.Xdt" Version="10.0.0-preview.24609.2">
      <Uri>https://github.com/dotnet/xdt</Uri>
      <Sha>63ae81154c50a1cf9287cc47d8351d55b4289e6d</Sha>
    </Dependency>
    <!-- Intermediate is necessary for source build. -->
    <Dependency Name="Microsoft.SourceBuild.Intermediate.xdt" Version="10.0.0-preview.24609.2">
      <Uri>https://github.com/dotnet/xdt</Uri>
      <Sha>63ae81154c50a1cf9287cc47d8351d55b4289e6d</Sha>
      <SourceBuild RepoName="xdt" ManagedOnly="true" />
    </Dependency>
    <Dependency Name="Microsoft.CodeAnalysis.NetAnalyzers" Version="9.0.0-preview.25173.1">
      <Uri>https://github.com/dotnet/roslyn-analyzers</Uri>
      <Sha>16865ea61910500f1022ad2b96c499e5df02c228</Sha>
    </Dependency>
    <Dependency Name="Microsoft.CodeAnalysis.PublicApiAnalyzers" Version="3.11.0-beta1.25173.1">
      <Uri>https://github.com/dotnet/roslyn-analyzers</Uri>
      <Sha>16865ea61910500f1022ad2b96c499e5df02c228</Sha>
    </Dependency>
    <!-- Intermediate is necessary for source build. -->
    <Dependency Name="Microsoft.SourceBuild.Intermediate.roslyn-analyzers" Version="3.11.0-beta1.25173.1">
      <Uri>https://github.com/dotnet/roslyn-analyzers</Uri>
      <Sha>16865ea61910500f1022ad2b96c499e5df02c228</Sha>
      <SourceBuild RepoName="roslyn-analyzers" ManagedOnly="true" />
    </Dependency>
    <Dependency Name="System.CommandLine" Version="2.0.0-beta4.24324.3">
      <Uri>https://github.com/dotnet/command-line-api</Uri>
      <Sha>803d8598f98fb4efd94604b32627ee9407f246db</Sha>
    </Dependency>
    <Dependency Name="System.CommandLine.Rendering" Version="0.4.0-alpha.24324.3">
      <Uri>https://github.com/dotnet/command-line-api</Uri>
      <Sha>803d8598f98fb4efd94604b32627ee9407f246db</Sha>
    </Dependency>
    <!-- Microsoft.CodeAnalysis.Workspaces.MSBuild transitively references M.Bcl.AsyncInterfaces.
         Adding an explicit dependency to make sure the latest version is used instead of the SBRP
         one under source build. -->
    <!-- Intermediate is necessary for source build. -->
    <Dependency Name="Microsoft.DiaSymReader" Version="2.2.0-beta.24327.2">
      <Uri>https://github.com/dotnet/symreader</Uri>
      <Sha>0710a7892d89999956e8808c28e9dd0512bd53f3</Sha>
    </Dependency>
    <!-- Intermediate is necessary for source build. -->
    <Dependency Name="Microsoft.SourceBuild.Intermediate.command-line-api" Version="0.1.532403">
      <Uri>https://github.com/dotnet/command-line-api</Uri>
      <Sha>803d8598f98fb4efd94604b32627ee9407f246db</Sha>
      <SourceBuild RepoName="command-line-api" ManagedOnly="true" />
    </Dependency>
    <!-- Intermediate is necessary for source build. -->
    <Dependency Name="Microsoft.SourceBuild.Intermediate.source-build-externals" Version="9.0.0-alpha.1.24631.1">
      <Uri>https://github.com/dotnet/source-build-externals</Uri>
      <Sha>3243189116c52a27506cc019f49a92038ae6b5f8</Sha>
      <SourceBuild RepoName="source-build-externals" ManagedOnly="true" />
    </Dependency>
    <!-- Intermediate is necessary for source build. -->
    <Dependency Name="Microsoft.SourceBuild.Intermediate.source-build-reference-packages" Version="9.0.0-alpha.1.24511.3">
      <Uri>https://github.com/dotnet/source-build-reference-packages</Uri>
      <Sha>c43ee853e96528e2f2eb0f6d8c151ddc07b6a844</Sha>
      <SourceBuild RepoName="source-build-reference-packages" ManagedOnly="true" />
    </Dependency>
    <Dependency Name="Microsoft.Deployment.DotNet.Releases" Version="2.0.0-rtm.1.25059.4">
      <Uri>https://github.com/dotnet/deployment-tools</Uri>
      <Sha>b2d5c0c5841de4bc036ef4c84b5db3532504e5f3</Sha>
    </Dependency>
    <Dependency Name="Microsoft.Build.Tasks.Git" Version="9.0.0-beta.24617.1">
      <Uri>https://github.com/dotnet/sourcelink</Uri>
      <Sha>4e176206614b345352885b55491aeb51bf77526b</Sha>
    </Dependency>
    <Dependency Name="Microsoft.SourceLink.Common" Version="9.0.0-beta.24617.1">
      <Uri>https://github.com/dotnet/sourcelink</Uri>
      <Sha>4e176206614b345352885b55491aeb51bf77526b</Sha>
    </Dependency>
    <Dependency Name="Microsoft.SourceLink.AzureRepos.Git" Version="9.0.0-beta.24617.1">
      <Uri>https://github.com/dotnet/sourcelink</Uri>
      <Sha>4e176206614b345352885b55491aeb51bf77526b</Sha>
    </Dependency>
    <Dependency Name="Microsoft.SourceLink.GitHub" Version="9.0.0-beta.24617.1">
      <Uri>https://github.com/dotnet/sourcelink</Uri>
      <Sha>4e176206614b345352885b55491aeb51bf77526b</Sha>
    </Dependency>
    <Dependency Name="Microsoft.SourceLink.GitLab" Version="9.0.0-beta.24617.1">
      <Uri>https://github.com/dotnet/sourcelink</Uri>
      <Sha>4e176206614b345352885b55491aeb51bf77526b</Sha>
    </Dependency>
    <Dependency Name="Microsoft.SourceLink.Bitbucket.Git" Version="9.0.0-beta.24617.1">
      <Uri>https://github.com/dotnet/sourcelink</Uri>
      <Sha>4e176206614b345352885b55491aeb51bf77526b</Sha>
    </Dependency>
    <!-- Intermediate is necessary for source build. -->
    <Dependency Name="Microsoft.SourceBuild.Intermediate.sourcelink" Version="9.0.0-beta.24617.1">
      <Uri>https://github.com/dotnet/sourcelink</Uri>
      <Sha>4e176206614b345352885b55491aeb51bf77526b</Sha>
      <SourceBuild RepoName="sourcelink" ManagedOnly="true" />
    </Dependency>
    <!-- Intermediate is necessary for source build. -->
    <Dependency Name="Microsoft.SourceBuild.Intermediate.deployment-tools" Version="9.0.0-rtm.25059.4">
      <Uri>https://github.com/dotnet/deployment-tools</Uri>
      <Sha>b2d5c0c5841de4bc036ef4c84b5db3532504e5f3</Sha>
      <SourceBuild RepoName="deployment-tools" ManagedOnly="true" />
    </Dependency>
    <!-- Intermediate is necessary for source build. -->
    <Dependency Name="Microsoft.SourceBuild.Intermediate.symreader" Version="2.2.0-beta.24327.2">
      <Uri>https://github.com/dotnet/symreader</Uri>
      <Sha>0710a7892d89999956e8808c28e9dd0512bd53f3</Sha>
      <SourceBuild RepoName="symreader" ManagedOnly="true" />
    </Dependency>
    <!-- Dependency required for flowing correct package version in source-build, using PVP flow. -->
    <Dependency Name="Microsoft.Extensions.Logging" Version="9.0.4">
      <Uri>https://dev.azure.com/dnceng/internal/_git/dotnet-runtime</Uri>
      <Sha>f57e6dc747158ab7ade4e62a75a6750d16b771e8</Sha>
    </Dependency>
    <!-- Dependency required for flowing correct package version in source-build, using PVP flow. -->
    <Dependency Name="Microsoft.Extensions.Logging.Abstractions" Version="9.0.4">
      <Uri>https://dev.azure.com/dnceng/internal/_git/dotnet-runtime</Uri>
      <Sha>f57e6dc747158ab7ade4e62a75a6750d16b771e8</Sha>
    </Dependency>
    <!-- Dependency required for flowing correct package version in source-build, using PVP flow. -->
    <Dependency Name="Microsoft.Extensions.Logging.Console" Version="9.0.4">
      <Uri>https://dev.azure.com/dnceng/internal/_git/dotnet-runtime</Uri>
      <Sha>f57e6dc747158ab7ade4e62a75a6750d16b771e8</Sha>
    </Dependency>
    <!-- Dependency required for flowing correct package version in source-build, using PVP flow. -->
    <Dependency Name="Microsoft.Extensions.FileSystemGlobbing" Version="9.0.4">
      <Uri>https://dev.azure.com/dnceng/internal/_git/dotnet-runtime</Uri>
      <Sha>f57e6dc747158ab7ade4e62a75a6750d16b771e8</Sha>
    </Dependency>
    <!-- Dependency required for flowing correct package version in source-build, using PVP flow. -->
    <Dependency Name="System.ServiceProcess.ServiceController" Version="9.0.4">
      <Uri>https://dev.azure.com/dnceng/internal/_git/dotnet-runtime</Uri>
      <Sha>f57e6dc747158ab7ade4e62a75a6750d16b771e8</Sha>
    </Dependency>
    <Dependency Name="System.Text.Json" Version="9.0.4">
      <Uri>https://dev.azure.com/dnceng/internal/_git/dotnet-runtime</Uri>
      <Sha>f57e6dc747158ab7ade4e62a75a6750d16b771e8</Sha>
    </Dependency>
    <Dependency Name="Microsoft.Bcl.AsyncInterfaces" Version="9.0.4">
      <Uri>https://dev.azure.com/dnceng/internal/_git/dotnet-runtime</Uri>
      <Sha>f57e6dc747158ab7ade4e62a75a6750d16b771e8</Sha>
    </Dependency>
    <Dependency Name="Microsoft.Extensions.FileProviders.Abstractions" Version="9.0.4">
      <Uri>https://dev.azure.com/dnceng/internal/_git/dotnet-runtime</Uri>
      <Sha>f57e6dc747158ab7ade4e62a75a6750d16b771e8</Sha>
    </Dependency>
    <Dependency Name="Microsoft.Extensions.ObjectPool" Version="9.0.4">
      <Uri>https://dev.azure.com/dnceng/internal/_git/dotnet-aspnetcore</Uri>
      <Sha>d5dc8a13cc618b9cbdc1e5744b4806c594d49553</Sha>
    </Dependency>
    <Dependency Name="Microsoft.Win32.SystemEvents" Version="9.0.4">
      <Uri>https://dev.azure.com/dnceng/internal/_git/dotnet-runtime</Uri>
      <Sha>f57e6dc747158ab7ade4e62a75a6750d16b771e8</Sha>
    </Dependency>
    <Dependency Name="System.Composition.AttributedModel" Version="9.0.4">
      <Uri>https://dev.azure.com/dnceng/internal/_git/dotnet-runtime</Uri>
      <Sha>f57e6dc747158ab7ade4e62a75a6750d16b771e8</Sha>
    </Dependency>
    <Dependency Name="System.Composition.Convention" Version="9.0.4">
      <Uri>https://dev.azure.com/dnceng/internal/_git/dotnet-runtime</Uri>
      <Sha>f57e6dc747158ab7ade4e62a75a6750d16b771e8</Sha>
    </Dependency>
    <Dependency Name="System.Composition.Hosting" Version="9.0.4">
      <Uri>https://dev.azure.com/dnceng/internal/_git/dotnet-runtime</Uri>
      <Sha>f57e6dc747158ab7ade4e62a75a6750d16b771e8</Sha>
    </Dependency>
    <Dependency Name="System.Composition.Runtime" Version="9.0.4">
      <Uri>https://dev.azure.com/dnceng/internal/_git/dotnet-runtime</Uri>
      <Sha>f57e6dc747158ab7ade4e62a75a6750d16b771e8</Sha>
    </Dependency>
    <Dependency Name="System.Composition.TypedParts" Version="9.0.4">
      <Uri>https://dev.azure.com/dnceng/internal/_git/dotnet-runtime</Uri>
      <Sha>f57e6dc747158ab7ade4e62a75a6750d16b771e8</Sha>
    </Dependency>
    <Dependency Name="System.Configuration.ConfigurationManager" Version="9.0.4">
      <Uri>https://dev.azure.com/dnceng/internal/_git/dotnet-runtime</Uri>
      <Sha>f57e6dc747158ab7ade4e62a75a6750d16b771e8</Sha>
    </Dependency>
    <Dependency Name="System.Security.Cryptography.Pkcs" Version="9.0.4">
      <Uri>https://dev.azure.com/dnceng/internal/_git/dotnet-runtime</Uri>
      <Sha>f57e6dc747158ab7ade4e62a75a6750d16b771e8</Sha>
    </Dependency>
    <Dependency Name="System.Security.Cryptography.Xml" Version="9.0.4">
      <Uri>https://dev.azure.com/dnceng/internal/_git/dotnet-runtime</Uri>
      <Sha>f57e6dc747158ab7ade4e62a75a6750d16b771e8</Sha>
    </Dependency>
    <Dependency Name="System.Security.Permissions" Version="9.0.4">
      <Uri>https://dev.azure.com/dnceng/internal/_git/dotnet-runtime</Uri>
      <Sha>f57e6dc747158ab7ade4e62a75a6750d16b771e8</Sha>
    </Dependency>
    <Dependency Name="System.Windows.Extensions" Version="9.0.4">
      <Uri>https://dev.azure.com/dnceng/internal/_git/dotnet-runtime</Uri>
      <Sha>f57e6dc747158ab7ade4e62a75a6750d16b771e8</Sha>
    </Dependency>
  </ProductDependencies>
  <ToolsetDependencies>
    <Dependency Name="Microsoft.DotNet.Arcade.Sdk" Version="9.0.0-beta.25255.5">
      <Uri>https://github.com/dotnet/arcade</Uri>
      <Sha>1cfa39f82d00b3659a3d367bc344241946e10681</Sha>
    </Dependency>
    <Dependency Name="Microsoft.DotNet.Build.Tasks.Installers" Version="9.0.0-beta.25255.5">
      <Uri>https://github.com/dotnet/arcade</Uri>
      <Sha>1cfa39f82d00b3659a3d367bc344241946e10681</Sha>
    </Dependency>
    <Dependency Name="Microsoft.DotNet.Helix.Sdk" Version="9.0.0-beta.25255.5">
      <Uri>https://github.com/dotnet/arcade</Uri>
      <Sha>1cfa39f82d00b3659a3d367bc344241946e10681</Sha>
    </Dependency>
    <Dependency Name="Microsoft.DotNet.SignTool" Version="9.0.0-beta.25255.5">
      <Uri>https://github.com/dotnet/arcade</Uri>
      <Sha>1cfa39f82d00b3659a3d367bc344241946e10681</Sha>
    </Dependency>
    <Dependency Name="Microsoft.DotNet.XUnitExtensions" Version="9.0.0-beta.25255.5">
      <Uri>https://github.com/dotnet/arcade</Uri>
      <Sha>1cfa39f82d00b3659a3d367bc344241946e10681</Sha>
    </Dependency>
    <Dependency Name="Microsoft.DotNet.XliffTasks" Version="9.0.0-beta.25255.5">
      <Uri>https://github.com/dotnet/arcade</Uri>
      <Sha>1cfa39f82d00b3659a3d367bc344241946e10681</Sha>
    </Dependency>
    <!-- Intermediate is necessary for source build. -->
    <Dependency Name="Microsoft.SourceBuild.Intermediate.arcade" Version="9.0.0-beta.25255.5">
      <Uri>https://github.com/dotnet/arcade</Uri>
      <Sha>1cfa39f82d00b3659a3d367bc344241946e10681</Sha>
      <SourceBuild RepoName="arcade" ManagedOnly="true" />
    </Dependency>
    <Dependency Name="System.Reflection.MetadataLoadContext" Version="9.0.4">
      <Uri>https://dev.azure.com/dnceng/internal/_git/dotnet-runtime</Uri>
      <Sha>f57e6dc747158ab7ade4e62a75a6750d16b771e8</Sha>
    </Dependency>
    <Dependency Name="Microsoft.DotNet.Darc" Version="1.1.0-beta.24367.3">
      <Uri>https://github.com/dotnet/arcade-services</Uri>
      <Sha>47e3672c762970073e4282bd563233da86bcca3e</Sha>
    </Dependency>
    <Dependency Name="Microsoft.DotNet.DarcLib" Version="1.1.0-beta.24367.3">
      <Uri>https://github.com/dotnet/arcade-services</Uri>
      <Sha>47e3672c762970073e4282bd563233da86bcca3e</Sha>
    </Dependency>
    <Dependency Name="Microsoft.DotNet.ScenarioTests.SdkTemplateTests" Version="9.0.0-preview.25163.1">
      <Uri>https://github.com/dotnet/scenario-tests</Uri>
      <Sha>75f784a5484a2d4e00905069160954f686dcc8e3</Sha>
    </Dependency>
    <!-- Intermediate is necessary for source build. -->
    <Dependency Name="Microsoft.SourceBuild.Intermediate.scenario-tests" Version="9.0.0-preview.25163.1">
      <Uri>https://github.com/dotnet/scenario-tests</Uri>
      <Sha>75f784a5484a2d4e00905069160954f686dcc8e3</Sha>
      <SourceBuild RepoName="scenario-tests" ManagedOnly="true" />
    </Dependency>
    <!--
      Aspire isn't really a toolset dependency. However, it only inserts a baseline manifest in sdk,
      and if you squint at it, this means we can say that its specific dependency versions don't matter to sdk.
      It also doesn't currently ship 9.0 preview versions, meaning the version is locked to the latest shipped from 8.0 era.
      Avoiding this as a product dependency avoids a long coherency path (aspnetcore->extensions->aspire->sdk).
      **It is** of course possible that an incoherent aspire means that aspire depends on versions of extensions that
      aren't shipping, or those extensions packages depend on aspnetcore packages that won't ship. However, given the cost
      of maintaining this coherency path is high. This being toolset means that aspire is responsible for its own coherency.
    -->
    <Dependency Name="Microsoft.NET.Sdk.Aspire.Manifest-8.0.100" Version="8.2.2">
      <Uri>https://github.com/dotnet/aspire</Uri>
      <Sha>5fa9337a84a52e9bd185d04d156eccbdcf592f74</Sha>
    </Dependency>
    <!-- Intermediate is necessary for source build. -->
    <Dependency Name="Microsoft.SourceBuild.Intermediate.aspire" Version="8.2.2-preview.1.24521.5">
      <Uri>https://github.com/dotnet/aspire</Uri>
      <Sha>5fa9337a84a52e9bd185d04d156eccbdcf592f74</Sha>
      <SourceBuild RepoName="aspire" ManagedOnly="true" />
    </Dependency>
    <Dependency Name="Microsoft.IO.Redist" Version="6.0.1">
      <Uri>https://github.com/dotnet/runtime</Uri>
      <Sha>e77011b31a3e5c47d931248a64b47f9b2d47853d</Sha>
    </Dependency>
  </ToolsetDependencies>
</Dependencies><|MERGE_RESOLUTION|>--- conflicted
+++ resolved
@@ -3,18 +3,6 @@
   <ProductDependencies>
     <Dependency Name="Microsoft.TemplateEngine.Abstractions" Version="9.0.204">
       <Uri>https://github.com/dotnet/templating</Uri>
-<<<<<<< HEAD
-      <Sha>a0bc400b24c00478ed52d45fb72763c93f30d693</Sha>
-    </Dependency>
-    <Dependency Name="Microsoft.TemplateEngine.Mocks" Version="9.0.106-servicing.25217.3">
-      <Uri>https://github.com/dotnet/templating</Uri>
-      <Sha>a0bc400b24c00478ed52d45fb72763c93f30d693</Sha>
-    </Dependency>
-    <!-- Intermediate is necessary for source build. -->
-    <Dependency Name="Microsoft.SourceBuild.Intermediate.templating" Version="9.0.106-servicing.25217.3">
-      <Uri>https://github.com/dotnet/templating</Uri>
-      <Sha>a0bc400b24c00478ed52d45fb72763c93f30d693</Sha>
-=======
       <Sha>8cc88f99af0e2eb16d8a2a04bac25593f6ac4d97</Sha>
     </Dependency>
     <Dependency Name="Microsoft.TemplateEngine.Mocks" Version="9.0.204-servicing.25217.4">
@@ -25,7 +13,6 @@
     <Dependency Name="Microsoft.SourceBuild.Intermediate.templating" Version="9.0.204-servicing.25209.4">
       <Uri>https://github.com/dotnet/templating</Uri>
       <Sha>029cb834bc42a5f6091cb6e8937b14b6da02d29c</Sha>
->>>>>>> b79f92eb
       <SourceBuild RepoName="templating" ManagedOnly="true" />
     </Dependency>
     <Dependency Name="Microsoft.NETCore.App.Ref" Version="9.0.4">
@@ -106,77 +93,41 @@
       <Sha>82a3f54f7140a62e6398403451098c4517747c02</Sha>
       <SourceBuild RepoName="fsharp" ManagedOnly="true" />
     </Dependency>
-<<<<<<< HEAD
-    <Dependency Name="Microsoft.Net.Compilers.Toolset" Version="4.12.0-3.25256.6">
-=======
     <Dependency Name="Microsoft.Net.Compilers.Toolset" Version="4.13.0-3.25210.5">
->>>>>>> b79f92eb
-      <Uri>https://github.com/dotnet/roslyn</Uri>
-      <Sha>fe188fa98cac6732ed1135d02e75b314b56f57f6</Sha>
-    </Dependency>
-    <!-- Intermediate is necessary for source build. -->
-<<<<<<< HEAD
-    <Dependency Name="Microsoft.SourceBuild.Intermediate.roslyn" Version="4.12.0-3.25256.6">
-=======
+      <Uri>https://github.com/dotnet/roslyn</Uri>
+      <Sha>fe188fa98cac6732ed1135d02e75b314b56f57f6</Sha>
+    </Dependency>
+    <!-- Intermediate is necessary for source build. -->
     <Dependency Name="Microsoft.SourceBuild.Intermediate.roslyn" Version="4.13.0-3.25210.5">
->>>>>>> b79f92eb
       <Uri>https://github.com/dotnet/roslyn</Uri>
       <Sha>fe188fa98cac6732ed1135d02e75b314b56f57f6</Sha>
       <SourceBuild RepoName="roslyn" ManagedOnly="true" />
     </Dependency>
-<<<<<<< HEAD
-    <Dependency Name="Microsoft.Net.Compilers.Toolset.Framework" Version="4.12.0-3.25256.6">
-=======
     <Dependency Name="Microsoft.Net.Compilers.Toolset.Framework" Version="4.13.0-3.25210.5">
->>>>>>> b79f92eb
-      <Uri>https://github.com/dotnet/roslyn</Uri>
-      <Sha>fe188fa98cac6732ed1135d02e75b314b56f57f6</Sha>
-    </Dependency>
-<<<<<<< HEAD
-    <Dependency Name="Microsoft.CodeAnalysis" Version="4.12.0-3.25256.6">
-=======
+      <Uri>https://github.com/dotnet/roslyn</Uri>
+      <Sha>fe188fa98cac6732ed1135d02e75b314b56f57f6</Sha>
+    </Dependency>
     <Dependency Name="Microsoft.CodeAnalysis" Version="4.13.0-3.25210.5">
->>>>>>> b79f92eb
-      <Uri>https://github.com/dotnet/roslyn</Uri>
-      <Sha>fe188fa98cac6732ed1135d02e75b314b56f57f6</Sha>
-    </Dependency>
-<<<<<<< HEAD
-    <Dependency Name="Microsoft.CodeAnalysis.CSharp" Version="4.12.0-3.25256.6">
-=======
+      <Uri>https://github.com/dotnet/roslyn</Uri>
+      <Sha>fe188fa98cac6732ed1135d02e75b314b56f57f6</Sha>
+    </Dependency>
     <Dependency Name="Microsoft.CodeAnalysis.CSharp" Version="4.13.0-3.25210.5">
->>>>>>> b79f92eb
-      <Uri>https://github.com/dotnet/roslyn</Uri>
-      <Sha>fe188fa98cac6732ed1135d02e75b314b56f57f6</Sha>
-    </Dependency>
-<<<<<<< HEAD
-    <Dependency Name="Microsoft.CodeAnalysis.CSharp.CodeStyle" Version="4.12.0-3.25256.6">
-=======
+      <Uri>https://github.com/dotnet/roslyn</Uri>
+      <Sha>fe188fa98cac6732ed1135d02e75b314b56f57f6</Sha>
+    </Dependency>
     <Dependency Name="Microsoft.CodeAnalysis.CSharp.CodeStyle" Version="4.13.0-3.25210.5">
->>>>>>> b79f92eb
-      <Uri>https://github.com/dotnet/roslyn</Uri>
-      <Sha>fe188fa98cac6732ed1135d02e75b314b56f57f6</Sha>
-    </Dependency>
-<<<<<<< HEAD
-    <Dependency Name="Microsoft.CodeAnalysis.CSharp.Features" Version="4.12.0-3.25256.6">
-=======
+      <Uri>https://github.com/dotnet/roslyn</Uri>
+      <Sha>fe188fa98cac6732ed1135d02e75b314b56f57f6</Sha>
+    </Dependency>
     <Dependency Name="Microsoft.CodeAnalysis.CSharp.Features" Version="4.13.0-3.25210.5">
->>>>>>> b79f92eb
-      <Uri>https://github.com/dotnet/roslyn</Uri>
-      <Sha>fe188fa98cac6732ed1135d02e75b314b56f57f6</Sha>
-    </Dependency>
-<<<<<<< HEAD
-    <Dependency Name="Microsoft.CodeAnalysis.CSharp.Workspaces" Version="4.12.0-3.25256.6">
-=======
+      <Uri>https://github.com/dotnet/roslyn</Uri>
+      <Sha>fe188fa98cac6732ed1135d02e75b314b56f57f6</Sha>
+    </Dependency>
     <Dependency Name="Microsoft.CodeAnalysis.CSharp.Workspaces" Version="4.13.0-3.25210.5">
->>>>>>> b79f92eb
-      <Uri>https://github.com/dotnet/roslyn</Uri>
-      <Sha>fe188fa98cac6732ed1135d02e75b314b56f57f6</Sha>
-    </Dependency>
-<<<<<<< HEAD
-    <Dependency Name="Microsoft.CodeAnalysis.Workspaces.MSBuild" Version="4.12.0-3.25256.6">
-=======
+      <Uri>https://github.com/dotnet/roslyn</Uri>
+      <Sha>fe188fa98cac6732ed1135d02e75b314b56f57f6</Sha>
+    </Dependency>
     <Dependency Name="Microsoft.CodeAnalysis.Workspaces.MSBuild" Version="4.13.0-3.25210.5">
->>>>>>> b79f92eb
       <Uri>https://github.com/dotnet/roslyn</Uri>
       <Sha>fe188fa98cac6732ed1135d02e75b314b56f57f6</Sha>
     </Dependency>
@@ -370,36 +321,20 @@
       <Sha>d5dc8a13cc618b9cbdc1e5744b4806c594d49553</Sha>
       <SourceBuild RepoName="aspnetcore" ManagedOnly="true" />
     </Dependency>
-<<<<<<< HEAD
-    <Dependency Name="Microsoft.CodeAnalysis.Razor.Tooling.Internal" Version="9.0.0-preview.25256.3">
-=======
     <Dependency Name="Microsoft.CodeAnalysis.Razor.Tooling.Internal" Version="9.0.0-preview.25256.4">
->>>>>>> b79f92eb
       <Uri>https://github.com/dotnet/razor</Uri>
       <Sha>4b389085ef5cc73e1000acfd196458d75bdd8c89</Sha>
     </Dependency>
-<<<<<<< HEAD
-    <Dependency Name="Microsoft.AspNetCore.Mvc.Razor.Extensions.Tooling.Internal" Version="9.0.0-preview.25256.3">
-=======
     <Dependency Name="Microsoft.AspNetCore.Mvc.Razor.Extensions.Tooling.Internal" Version="9.0.0-preview.25256.4">
->>>>>>> b79f92eb
       <Uri>https://github.com/dotnet/razor</Uri>
       <Sha>4b389085ef5cc73e1000acfd196458d75bdd8c89</Sha>
     </Dependency>
-<<<<<<< HEAD
-    <Dependency Name="Microsoft.NET.Sdk.Razor.SourceGenerators.Transport" Version="9.0.0-preview.25256.3">
-=======
     <Dependency Name="Microsoft.NET.Sdk.Razor.SourceGenerators.Transport" Version="9.0.0-preview.25256.4">
->>>>>>> b79f92eb
       <Uri>https://github.com/dotnet/razor</Uri>
       <Sha>4b389085ef5cc73e1000acfd196458d75bdd8c89</Sha>
     </Dependency>
     <!-- Intermediate is necessary for source build. -->
-<<<<<<< HEAD
-    <Dependency Name="Microsoft.SourceBuild.Intermediate.razor" Version="9.0.0-preview.25256.3">
-=======
     <Dependency Name="Microsoft.SourceBuild.Intermediate.razor" Version="9.0.0-preview.25256.4">
->>>>>>> b79f92eb
       <Uri>https://github.com/dotnet/razor</Uri>
       <Sha>4b389085ef5cc73e1000acfd196458d75bdd8c89</Sha>
       <SourceBuild RepoName="razor" ManagedOnly="true" />

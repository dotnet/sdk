<?xml version="1.0" encoding="utf-8"?>
<Dependencies>
  <ProductDependencies>
    <Dependency Name="Microsoft.TemplateEngine.Abstractions" Version="10.0.100-preview.3.25127.2">
      <Uri>https://github.com/dotnet/templating</Uri>
      <Sha>e1fa1865ffb398c1a6640d2a5091d41acda433a9</Sha>
    </Dependency>
    <Dependency Name="Microsoft.TemplateEngine.Edge" Version="10.0.100-preview.3.25127.2">
      <Uri>https://github.com/dotnet/templating</Uri>
      <Sha>e1fa1865ffb398c1a6640d2a5091d41acda433a9</Sha>
    </Dependency>
    <Dependency Name="Microsoft.TemplateEngine.Orchestrator.RunnableProjects" Version="10.0.100-preview.3.25127.2">
      <Uri>https://github.com/dotnet/templating</Uri>
      <Sha>e1fa1865ffb398c1a6640d2a5091d41acda433a9</Sha>
    </Dependency>
    <Dependency Name="Microsoft.TemplateEngine.Utils" Version="10.0.100-preview.3.25127.2">
      <Uri>https://github.com/dotnet/templating</Uri>
      <Sha>e1fa1865ffb398c1a6640d2a5091d41acda433a9</Sha>
    </Dependency>
    <Dependency Name="Microsoft.TemplateSearch.Common" Version="10.0.100-preview.3.25127.2">
      <Uri>https://github.com/dotnet/templating</Uri>
      <Sha>e1fa1865ffb398c1a6640d2a5091d41acda433a9</Sha>
    </Dependency>
    <Dependency Name="Microsoft.TemplateEngine.Mocks" Version="10.0.100-preview.3.25127.2">
      <Uri>https://github.com/dotnet/templating</Uri>
      <Sha>e1fa1865ffb398c1a6640d2a5091d41acda433a9</Sha>
    </Dependency>
    <Dependency Name="Microsoft.TemplateEngine.TestHelper" Version="10.0.100-preview.3.25127.2">
      <Uri>https://github.com/dotnet/templating</Uri>
      <Sha>e1fa1865ffb398c1a6640d2a5091d41acda433a9</Sha>
    </Dependency>
    <Dependency Name="Microsoft.TemplateEngine.Authoring.TemplateVerifier" Version="10.0.100-preview.3.25127.2">
      <Uri>https://github.com/dotnet/templating</Uri>
      <Sha>e1fa1865ffb398c1a6640d2a5091d41acda433a9</Sha>
    </Dependency>
    <Dependency Name="Microsoft.TemplateSearch.TemplateDiscovery" Version="10.0.100-preview.3.25127.2">
      <Uri>https://github.com/dotnet/templating</Uri>
      <Sha>e1fa1865ffb398c1a6640d2a5091d41acda433a9</Sha>
    </Dependency>
    <!-- Intermediate is necessary for source build. -->
    <Dependency Name="Microsoft.SourceBuild.Intermediate.templating" Version="10.0.100-preview.3.25127.2">
      <Uri>https://github.com/dotnet/templating</Uri>
      <Sha>e1fa1865ffb398c1a6640d2a5091d41acda433a9</Sha>
      <SourceBuild RepoName="templating" ManagedOnly="true" />
    </Dependency>
    <Dependency Name="Microsoft.NETCore.App.Ref" Version="10.0.0-preview.3.25126.4">
      <Uri>https://github.com/dotnet/runtime</Uri>
      <Sha>d8a7c7b40fdd7601183f9a62bc40384f89565f03</Sha>
    </Dependency>
    <Dependency Name="VS.Redist.Common.NetCore.SharedFramework.x64.10.0" Version="10.0.0-preview.3.25126.4">
      <Uri>https://github.com/dotnet/runtime</Uri>
      <Sha>d8a7c7b40fdd7601183f9a62bc40384f89565f03</Sha>
    </Dependency>
    <Dependency Name="VS.Redist.Common.NetCore.TargetingPack.x64.10.0" Version="10.0.0-preview.3.25126.4">
      <Uri>https://github.com/dotnet/runtime</Uri>
      <Sha>d8a7c7b40fdd7601183f9a62bc40384f89565f03</Sha>
    </Dependency>
    <Dependency Name="Microsoft.NETCore.App.Runtime.win-x64" Version="10.0.0-preview.3.25126.4">
      <Uri>https://github.com/dotnet/runtime</Uri>
      <Sha>d8a7c7b40fdd7601183f9a62bc40384f89565f03</Sha>
    </Dependency>
    <Dependency Name="Microsoft.NETCore.App.Host.win-x64" Version="10.0.0-preview.3.25126.4">
      <Uri>https://github.com/dotnet/runtime</Uri>
      <Sha>d8a7c7b40fdd7601183f9a62bc40384f89565f03</Sha>
    </Dependency>
    <Dependency Name="Microsoft.NETCore.Platforms" Version="10.0.0-preview.3.25126.4">
      <Uri>https://github.com/dotnet/runtime</Uri>
      <Sha>d8a7c7b40fdd7601183f9a62bc40384f89565f03</Sha>
    </Dependency>
    <Dependency Name="Microsoft.NET.HostModel" Version="10.0.0-preview.3.25126.4">
      <Uri>https://github.com/dotnet/runtime</Uri>
      <Sha>d8a7c7b40fdd7601183f9a62bc40384f89565f03</Sha>
    </Dependency>
    <Dependency Name="System.IO.Hashing" Version="10.0.0-preview.3.25126.4">
      <Uri>https://github.com/dotnet/runtime</Uri>
      <Sha>d8a7c7b40fdd7601183f9a62bc40384f89565f03</Sha>
    </Dependency>
    <Dependency Name="Microsoft.Extensions.DependencyModel" Version="10.0.0-preview.3.25126.4">
      <Uri>https://github.com/dotnet/runtime</Uri>
      <Sha>d8a7c7b40fdd7601183f9a62bc40384f89565f03</Sha>
    </Dependency>
    <!-- Intermediate is necessary for source build. -->
    <Dependency Name="Microsoft.SourceBuild.Intermediate.runtime.linux-x64" Version="10.0.0-preview.3.25126.4">
      <Uri>https://github.com/dotnet/runtime</Uri>
      <Sha>d8a7c7b40fdd7601183f9a62bc40384f89565f03</Sha>
      <SourceBuild RepoName="runtime" ManagedOnly="false" />
    </Dependency>
    <!-- Change blob version in GenerateLayout.targets if this is unpinned to service targeting pack -->
    <!-- No new netstandard.library planned for 3.1 timeframe at this time. -->
    <Dependency Name="NETStandard.Library.Ref" Version="2.1.0" Pinned="true">
      <Uri>https://github.com/dotnet/core-setup</Uri>
      <Sha>7d57652f33493fa022125b7f63aad0d70c52d810</Sha>
    </Dependency>
    <Dependency Name="Microsoft.NET.Workload.Emscripten.Current.Manifest-10.0.100.Transport" Version="10.0.0-preview.3.25124.1" CoherentParentDependency="Microsoft.NETCore.App.Runtime.win-x64">
      <Uri>https://github.com/dotnet/emsdk</Uri>
      <Sha>46e7f0e542981ed77988f2ec0d37c8da0dd7da0d</Sha>
    </Dependency>
    <!-- Intermediate is necessary for source build. -->
    <Dependency Name="Microsoft.SourceBuild.Intermediate.emsdk" Version="10.0.0-preview.3.25124.1" CoherentParentDependency="Microsoft.NETCore.App.Runtime.win-x64">
      <Uri>https://github.com/dotnet/emsdk</Uri>
      <Sha>46e7f0e542981ed77988f2ec0d37c8da0dd7da0d</Sha>
      <SourceBuild RepoName="emsdk" ManagedOnly="true" />
    </Dependency>
    <Dependency Name="Microsoft.Build" Version="17.14.0-preview-25126-06">
      <Uri>https://github.com/dotnet/msbuild</Uri>
      <Sha>e18e7f0af7252f8ec892a80d9b3523040ab6de0d</Sha>
    </Dependency>
    <Dependency Name="Microsoft.Build.Localization" Version="17.14.0-preview-25126-06">
      <Uri>https://github.com/dotnet/msbuild</Uri>
      <Sha>e18e7f0af7252f8ec892a80d9b3523040ab6de0d</Sha>
    </Dependency>
    <!-- Intermediate is necessary for source build. -->
    <Dependency Name="Microsoft.SourceBuild.Intermediate.msbuild" Version="17.14.0-preview-25126-06">
      <Uri>https://github.com/dotnet/msbuild</Uri>
      <Sha>e18e7f0af7252f8ec892a80d9b3523040ab6de0d</Sha>
      <SourceBuild RepoName="msbuild" ManagedOnly="true" />
    </Dependency>
    <Dependency Name="Microsoft.FSharp.Compiler" Version="13.9.300-beta.25124.4">
      <Uri>https://github.com/dotnet/fsharp</Uri>
      <Sha>e4889bb53328e6a75855c3f3d2122d0aacae7a4b</Sha>
    </Dependency>
    <!-- Intermediate is necessary for source build. -->
    <Dependency Name="Microsoft.SourceBuild.Intermediate.fsharp" Version="9.0.300-beta.25124.4">
      <Uri>https://github.com/dotnet/fsharp</Uri>
      <Sha>e4889bb53328e6a75855c3f3d2122d0aacae7a4b</Sha>
      <SourceBuild RepoName="fsharp" ManagedOnly="true" />
    </Dependency>
    <Dependency Name="Microsoft.Net.Compilers.Toolset" Version="4.14.0-3.25126.5">
      <Uri>https://github.com/dotnet/roslyn</Uri>
      <Sha>9e6dca8152cec68ee76fe2dc0428c0ec3e3d2680</Sha>
    </Dependency>
    <!-- Intermediate is necessary for source build. -->
    <Dependency Name="Microsoft.SourceBuild.Intermediate.roslyn" Version="4.14.0-3.25126.5">
      <Uri>https://github.com/dotnet/roslyn</Uri>
      <Sha>9e6dca8152cec68ee76fe2dc0428c0ec3e3d2680</Sha>
      <SourceBuild RepoName="roslyn" ManagedOnly="true" />
    </Dependency>
    <Dependency Name="Microsoft.Net.Compilers.Toolset.Framework" Version="4.14.0-3.25126.5">
      <Uri>https://github.com/dotnet/roslyn</Uri>
      <Sha>9e6dca8152cec68ee76fe2dc0428c0ec3e3d2680</Sha>
    </Dependency>
    <Dependency Name="Microsoft.CodeAnalysis" Version="4.14.0-3.25126.5">
      <Uri>https://github.com/dotnet/roslyn</Uri>
      <Sha>9e6dca8152cec68ee76fe2dc0428c0ec3e3d2680</Sha>
    </Dependency>
    <Dependency Name="Microsoft.CodeAnalysis.CSharp" Version="4.14.0-3.25126.5">
      <Uri>https://github.com/dotnet/roslyn</Uri>
      <Sha>9e6dca8152cec68ee76fe2dc0428c0ec3e3d2680</Sha>
    </Dependency>
    <Dependency Name="Microsoft.CodeAnalysis.CSharp.CodeStyle" Version="4.14.0-3.25126.5">
      <Uri>https://github.com/dotnet/roslyn</Uri>
      <Sha>9e6dca8152cec68ee76fe2dc0428c0ec3e3d2680</Sha>
    </Dependency>
    <Dependency Name="Microsoft.CodeAnalysis.CSharp.Features" Version="4.14.0-3.25126.5">
      <Uri>https://github.com/dotnet/roslyn</Uri>
      <Sha>9e6dca8152cec68ee76fe2dc0428c0ec3e3d2680</Sha>
    </Dependency>
    <Dependency Name="Microsoft.CodeAnalysis.CSharp.Workspaces" Version="4.14.0-3.25126.5">
      <Uri>https://github.com/dotnet/roslyn</Uri>
      <Sha>9e6dca8152cec68ee76fe2dc0428c0ec3e3d2680</Sha>
    </Dependency>
    <Dependency Name="Microsoft.CodeAnalysis.Workspaces.Common" Version="4.14.0-3.25126.5">
      <Uri>https://github.com/dotnet/roslyn</Uri>
      <Sha>9e6dca8152cec68ee76fe2dc0428c0ec3e3d2680</Sha>
    </Dependency>
    <Dependency Name="Microsoft.CodeAnalysis.Workspaces.MSBuild" Version="4.14.0-3.25126.5">
      <Uri>https://github.com/dotnet/roslyn</Uri>
      <Sha>9e6dca8152cec68ee76fe2dc0428c0ec3e3d2680</Sha>
    </Dependency>
    <Dependency Name="Microsoft.Build.NuGetSdkResolver" Version="6.14.0-preview.1.49">
      <Uri>https://github.com/nuget/nuget.client</Uri>
      <Sha>2be9ee7d8715100071f32c6419b4a8a02d0c7c66</Sha>
    </Dependency>
    <Dependency Name="NuGet.Build.Tasks" Version="6.14.0-preview.1.49">
      <Uri>https://github.com/nuget/nuget.client</Uri>
      <Sha>2be9ee7d8715100071f32c6419b4a8a02d0c7c66</Sha>
      <SourceBuildTarball RepoName="nuget-client" ManagedOnly="true" />
    </Dependency>
    <Dependency Name="NuGet.Build.Tasks.Console" Version="6.14.0-preview.1.49">
      <Uri>https://github.com/nuget/nuget.client</Uri>
      <Sha>2be9ee7d8715100071f32c6419b4a8a02d0c7c66</Sha>
    </Dependency>
    <Dependency Name="NuGet.Build.Tasks.Pack" Version="6.14.0-preview.1.49">
      <Uri>https://github.com/nuget/nuget.client</Uri>
      <Sha>2be9ee7d8715100071f32c6419b4a8a02d0c7c66</Sha>
    </Dependency>
    <Dependency Name="NuGet.Commands" Version="6.14.0-preview.1.49">
      <Uri>https://github.com/nuget/nuget.client</Uri>
      <Sha>2be9ee7d8715100071f32c6419b4a8a02d0c7c66</Sha>
    </Dependency>
    <Dependency Name="NuGet.CommandLine.XPlat" Version="6.14.0-preview.1.49">
      <Uri>https://github.com/nuget/nuget.client</Uri>
      <Sha>2be9ee7d8715100071f32c6419b4a8a02d0c7c66</Sha>
    </Dependency>
    <Dependency Name="NuGet.Common" Version="6.14.0-preview.1.49">
      <Uri>https://github.com/nuget/nuget.client</Uri>
      <Sha>2be9ee7d8715100071f32c6419b4a8a02d0c7c66</Sha>
    </Dependency>
    <Dependency Name="NuGet.Configuration" Version="6.14.0-preview.1.49">
      <Uri>https://github.com/nuget/nuget.client</Uri>
      <Sha>2be9ee7d8715100071f32c6419b4a8a02d0c7c66</Sha>
    </Dependency>
    <Dependency Name="NuGet.Credentials" Version="6.14.0-preview.1.49">
      <Uri>https://github.com/nuget/nuget.client</Uri>
      <Sha>2be9ee7d8715100071f32c6419b4a8a02d0c7c66</Sha>
    </Dependency>
    <Dependency Name="NuGet.DependencyResolver.Core" Version="6.14.0-preview.1.49">
      <Uri>https://github.com/nuget/nuget.client</Uri>
      <Sha>2be9ee7d8715100071f32c6419b4a8a02d0c7c66</Sha>
    </Dependency>
    <Dependency Name="NuGet.Frameworks" Version="6.14.0-preview.1.49">
      <Uri>https://github.com/nuget/nuget.client</Uri>
      <Sha>2be9ee7d8715100071f32c6419b4a8a02d0c7c66</Sha>
    </Dependency>
    <Dependency Name="NuGet.LibraryModel" Version="6.14.0-preview.1.49">
      <Uri>https://github.com/nuget/nuget.client</Uri>
      <Sha>2be9ee7d8715100071f32c6419b4a8a02d0c7c66</Sha>
    </Dependency>
    <Dependency Name="NuGet.ProjectModel" Version="6.14.0-preview.1.49">
      <Uri>https://github.com/nuget/nuget.client</Uri>
      <Sha>2be9ee7d8715100071f32c6419b4a8a02d0c7c66</Sha>
    </Dependency>
    <Dependency Name="NuGet.Protocol" Version="6.14.0-preview.1.49">
      <Uri>https://github.com/nuget/nuget.client</Uri>
      <Sha>2be9ee7d8715100071f32c6419b4a8a02d0c7c66</Sha>
    </Dependency>
    <Dependency Name="NuGet.Packaging" Version="6.14.0-preview.1.49">
      <Uri>https://github.com/nuget/nuget.client</Uri>
      <Sha>2be9ee7d8715100071f32c6419b4a8a02d0c7c66</Sha>
    </Dependency>
    <Dependency Name="NuGet.Versioning" Version="6.14.0-preview.1.49">
      <Uri>https://github.com/nuget/nuget.client</Uri>
      <Sha>2be9ee7d8715100071f32c6419b4a8a02d0c7c66</Sha>
    </Dependency>
    <Dependency Name="NuGet.Localization" Version="6.14.0-preview.1.49">
      <Uri>https://github.com/nuget/nuget.client</Uri>
      <Sha>2be9ee7d8715100071f32c6419b4a8a02d0c7c66</Sha>
    </Dependency>
    <Dependency Name="Microsoft.NET.Test.Sdk" Version="17.14.0-preview-25124-01">
      <Uri>https://github.com/microsoft/vstest</Uri>
      <Sha>ae0246012a389cd83909cedf05a9b9332c083de5</Sha>
    </Dependency>
    <Dependency Name="Microsoft.TestPlatform.CLI" Version="17.14.0-preview-25124-01">
      <Uri>https://github.com/microsoft/vstest</Uri>
      <Sha>ae0246012a389cd83909cedf05a9b9332c083de5</Sha>
    </Dependency>
    <Dependency Name="Microsoft.TestPlatform.Build" Version="17.14.0-preview-25124-01">
      <Uri>https://github.com/microsoft/vstest</Uri>
      <Sha>ae0246012a389cd83909cedf05a9b9332c083de5</Sha>
    </Dependency>
    <!-- Intermediate is necessary for source build. -->
    <Dependency Name="Microsoft.SourceBuild.Intermediate.vstest" Version="17.14.0-preview-25124-01">
      <Uri>https://github.com/microsoft/vstest</Uri>
      <Sha>ae0246012a389cd83909cedf05a9b9332c083de5</Sha>
      <SourceBuild RepoName="vstest" ManagedOnly="true" />
    </Dependency>
    <Dependency Name="Microsoft.NET.ILLink.Tasks" Version="10.0.0-preview.3.25126.4">
      <Uri>https://github.com/dotnet/runtime</Uri>
      <Sha>d8a7c7b40fdd7601183f9a62bc40384f89565f03</Sha>
    </Dependency>
    <Dependency Name="System.CodeDom" Version="10.0.0-preview.3.25126.4">
      <Uri>https://github.com/dotnet/runtime</Uri>
      <Sha>d8a7c7b40fdd7601183f9a62bc40384f89565f03</Sha>
    </Dependency>
    <Dependency Name="System.Formats.Asn1" Version="10.0.0-preview.3.25126.4">
      <Uri>https://github.com/dotnet/runtime</Uri>
      <Sha>d8a7c7b40fdd7601183f9a62bc40384f89565f03</Sha>
    </Dependency>
    <Dependency Name="System.Security.Cryptography.ProtectedData" Version="10.0.0-preview.3.25126.4">
      <Uri>https://github.com/dotnet/runtime</Uri>
      <Sha>d8a7c7b40fdd7601183f9a62bc40384f89565f03</Sha>
    </Dependency>
    <Dependency Name="System.Text.Encoding.CodePages" Version="10.0.0-preview.3.25126.4">
      <Uri>https://github.com/dotnet/runtime</Uri>
      <Sha>d8a7c7b40fdd7601183f9a62bc40384f89565f03</Sha>
    </Dependency>
    <Dependency Name="System.Resources.Extensions" Version="10.0.0-preview.3.25126.4">
      <Uri>https://github.com/dotnet/runtime</Uri>
      <Sha>d8a7c7b40fdd7601183f9a62bc40384f89565f03</Sha>
    </Dependency>
    <Dependency Name="Microsoft.WindowsDesktop.App.Runtime.win-x64" Version="10.0.0-preview.3.25126.4">
      <Uri>https://github.com/dotnet/windowsdesktop</Uri>
      <Sha>3a56fe1dfd995519adde76accdd69d26b1408c3e</Sha>
      <SourceBuildTarball RepoName="windowsdesktop" ManagedOnly="true" />
    </Dependency>
    <Dependency Name="VS.Redist.Common.WindowsDesktop.SharedFramework.x64.10.0" Version="10.0.0-preview.3.25126.4">
      <Uri>https://github.com/dotnet/windowsdesktop</Uri>
      <Sha>3a56fe1dfd995519adde76accdd69d26b1408c3e</Sha>
    </Dependency>
    <Dependency Name="Microsoft.WindowsDesktop.App.Ref" Version="10.0.0-preview.3.25126.4">
      <Uri>https://github.com/dotnet/windowsdesktop</Uri>
      <Sha>3a56fe1dfd995519adde76accdd69d26b1408c3e</Sha>
    </Dependency>
    <Dependency Name="VS.Redist.Common.WindowsDesktop.TargetingPack.x64.10.0" Version="10.0.0-preview.3.25126.4">
      <Uri>https://github.com/dotnet/windowsdesktop</Uri>
      <Sha>3a56fe1dfd995519adde76accdd69d26b1408c3e</Sha>
    </Dependency>
    <Dependency Name="Microsoft.NET.Sdk.WindowsDesktop" Version="10.0.0-preview.3.25120.2" CoherentParentDependency="Microsoft.WindowsDesktop.App.Ref">
      <Uri>https://github.com/dotnet/wpf</Uri>
      <Sha>b129327573e5f7babf24738aeda16e131a318ef5</Sha>
    </Dependency>
    <Dependency Name="Microsoft.AspNetCore.App.Ref" Version="10.0.0-preview.3.25127.2">
      <Uri>https://github.com/dotnet/aspnetcore</Uri>
      <Sha>8b77ff5251b9a90b9a937330bd27bfaf71b701f4</Sha>
    </Dependency>
    <Dependency Name="Microsoft.AspNetCore.App.Ref.Internal" Version="10.0.0-preview.3.25127.2">
      <Uri>https://github.com/dotnet/aspnetcore</Uri>
      <Sha>8b77ff5251b9a90b9a937330bd27bfaf71b701f4</Sha>
    </Dependency>
    <Dependency Name="Microsoft.AspNetCore.App.Runtime.win-x64" Version="10.0.0-preview.3.25127.2">
      <Uri>https://github.com/dotnet/aspnetcore</Uri>
      <Sha>8b77ff5251b9a90b9a937330bd27bfaf71b701f4</Sha>
    </Dependency>
    <Dependency Name="VS.Redist.Common.AspNetCore.SharedFramework.x64.10.0" Version="10.0.0-preview.3.25127.2">
      <Uri>https://github.com/dotnet/aspnetcore</Uri>
      <Sha>8b77ff5251b9a90b9a937330bd27bfaf71b701f4</Sha>
    </Dependency>
    <Dependency Name="dotnet-dev-certs" Version="10.0.0-preview.3.25127.2">
      <Uri>https://github.com/dotnet/aspnetcore</Uri>
      <Sha>8b77ff5251b9a90b9a937330bd27bfaf71b701f4</Sha>
    </Dependency>
    <Dependency Name="dotnet-user-jwts" Version="10.0.0-preview.3.25127.2">
      <Uri>https://github.com/dotnet/aspnetcore</Uri>
      <Sha>8b77ff5251b9a90b9a937330bd27bfaf71b701f4</Sha>
    </Dependency>
    <Dependency Name="dotnet-user-secrets" Version="10.0.0-preview.3.25127.2">
      <Uri>https://github.com/dotnet/aspnetcore</Uri>
      <Sha>8b77ff5251b9a90b9a937330bd27bfaf71b701f4</Sha>
    </Dependency>
    <Dependency Name="Microsoft.AspNetCore.Analyzers" Version="10.0.0-preview.3.25127.2">
      <Uri>https://github.com/dotnet/aspnetcore</Uri>
      <Sha>8b77ff5251b9a90b9a937330bd27bfaf71b701f4</Sha>
    </Dependency>
    <!-- Authentication and Components needed for dotnet/maui CoherentParentDependency -->
    <Dependency Name="Microsoft.AspNetCore.Authentication.Facebook" Version="10.0.0-preview.3.25127.2">
      <Uri>https://github.com/dotnet/aspnetcore</Uri>
      <Sha>8b77ff5251b9a90b9a937330bd27bfaf71b701f4</Sha>
    </Dependency>
    <Dependency Name="Microsoft.AspNetCore.Authentication.Google" Version="10.0.0-preview.3.25127.2">
      <Uri>https://github.com/dotnet/aspnetcore</Uri>
      <Sha>8b77ff5251b9a90b9a937330bd27bfaf71b701f4</Sha>
    </Dependency>
    <Dependency Name="Microsoft.AspNetCore.Authentication.MicrosoftAccount" Version="10.0.0-preview.3.25127.2">
      <Uri>https://github.com/dotnet/aspnetcore</Uri>
      <Sha>8b77ff5251b9a90b9a937330bd27bfaf71b701f4</Sha>
    </Dependency>
    <Dependency Name="Microsoft.AspNetCore.Components" Version="10.0.0-preview.3.25127.2">
      <Uri>https://github.com/dotnet/aspnetcore</Uri>
      <Sha>8b77ff5251b9a90b9a937330bd27bfaf71b701f4</Sha>
    </Dependency>
    <Dependency Name="Microsoft.AspNetCore.Components.Analyzers" Version="10.0.0-preview.3.25127.2">
      <Uri>https://github.com/dotnet/aspnetcore</Uri>
      <Sha>8b77ff5251b9a90b9a937330bd27bfaf71b701f4</Sha>
    </Dependency>
    <Dependency Name="Microsoft.AspNetCore.Components.Forms" Version="10.0.0-preview.3.25127.2">
      <Uri>https://github.com/dotnet/aspnetcore</Uri>
      <Sha>8b77ff5251b9a90b9a937330bd27bfaf71b701f4</Sha>
    </Dependency>
    <Dependency Name="Microsoft.AspNetCore.Components.WebAssembly" Version="10.0.0-preview.3.25127.2">
      <Uri>https://github.com/dotnet/aspnetcore</Uri>
      <Sha>8b77ff5251b9a90b9a937330bd27bfaf71b701f4</Sha>
    </Dependency>
    <Dependency Name="Microsoft.AspNetCore.Components.WebAssembly.Server" Version="10.0.0-preview.3.25127.2">
      <Uri>https://github.com/dotnet/aspnetcore</Uri>
      <Sha>8b77ff5251b9a90b9a937330bd27bfaf71b701f4</Sha>
    </Dependency>
    <Dependency Name="Microsoft.AspNetCore.Components.SdkAnalyzers" Version="10.0.0-preview.3.25127.2">
      <Uri>https://github.com/dotnet/aspnetcore</Uri>
      <Sha>8b77ff5251b9a90b9a937330bd27bfaf71b701f4</Sha>
    </Dependency>
    <Dependency Name="Microsoft.AspNetCore.Components.WebView" Version="10.0.0-preview.3.25127.2">
      <Uri>https://github.com/dotnet/aspnetcore</Uri>
      <Sha>8b77ff5251b9a90b9a937330bd27bfaf71b701f4</Sha>
    </Dependency>
    <Dependency Name="Microsoft.AspNetCore.Metadata" Version="10.0.0-preview.3.25127.2">
      <Uri>https://github.com/dotnet/aspnetcore</Uri>
      <Sha>8b77ff5251b9a90b9a937330bd27bfaf71b701f4</Sha>
    </Dependency>
    <Dependency Name="Microsoft.AspNetCore.Mvc.Analyzers" Version="10.0.0-preview.3.25127.2">
      <Uri>https://github.com/dotnet/aspnetcore</Uri>
      <Sha>8b77ff5251b9a90b9a937330bd27bfaf71b701f4</Sha>
    </Dependency>
    <Dependency Name="Microsoft.AspNetCore.Mvc.Api.Analyzers" Version="10.0.0-preview.3.25127.2">
      <Uri>https://github.com/dotnet/aspnetcore</Uri>
      <Sha>8b77ff5251b9a90b9a937330bd27bfaf71b701f4</Sha>
    </Dependency>
    <Dependency Name="Microsoft.Extensions.FileProviders.Embedded" Version="10.0.0-preview.3.25127.2">
      <Uri>https://github.com/dotnet/aspnetcore</Uri>
      <Sha>8b77ff5251b9a90b9a937330bd27bfaf71b701f4</Sha>
    </Dependency>
    <Dependency Name="Microsoft.AspNetCore.Authorization" Version="10.0.0-preview.3.25127.2">
      <Uri>https://github.com/dotnet/aspnetcore</Uri>
      <Sha>8b77ff5251b9a90b9a937330bd27bfaf71b701f4</Sha>
    </Dependency>
    <Dependency Name="Microsoft.AspNetCore.Components.Web" Version="10.0.0-preview.3.25127.2">
      <Uri>https://github.com/dotnet/aspnetcore</Uri>
      <Sha>8b77ff5251b9a90b9a937330bd27bfaf71b701f4</Sha>
    </Dependency>
    <Dependency Name="Microsoft.JSInterop" Version="10.0.0-preview.3.25127.2">
      <Uri>https://github.com/dotnet/aspnetcore</Uri>
      <Sha>8b77ff5251b9a90b9a937330bd27bfaf71b701f4</Sha>
    </Dependency>
    <Dependency Name="Microsoft.Extensions.ObjectPool" Version="10.0.0-preview.3.25127.2">
      <Uri>https://github.com/dotnet/aspnetcore</Uri>
      <Sha>8b77ff5251b9a90b9a937330bd27bfaf71b701f4</Sha>
    </Dependency>
    <Dependency Name="Microsoft.AspNetCore.DeveloperCertificates.XPlat" Version="10.0.0-preview.3.25127.2">
      <Uri>https://github.com/dotnet/aspnetcore</Uri>
      <Sha>8b77ff5251b9a90b9a937330bd27bfaf71b701f4</Sha>
    </Dependency>
    <Dependency Name="Microsoft.AspNetCore.TestHost" Version="10.0.0-preview.3.25127.2">
      <Uri>https://github.com/dotnet/aspnetcore</Uri>
      <Sha>8b77ff5251b9a90b9a937330bd27bfaf71b701f4</Sha>
    </Dependency>
    <Dependency Name="Microsoft.DotNet.Web.ItemTemplates.10.0" Version="10.0.0-preview.3.25127.2">
      <Uri>https://github.com/dotnet/aspnetcore</Uri>
      <Sha>8b77ff5251b9a90b9a937330bd27bfaf71b701f4</Sha>
    </Dependency>
    <Dependency Name="Microsoft.DotNet.Web.ProjectTemplates.10.0" Version="10.0.0-preview.3.25127.2">
      <Uri>https://github.com/dotnet/aspnetcore</Uri>
      <Sha>8b77ff5251b9a90b9a937330bd27bfaf71b701f4</Sha>
    </Dependency>
    <!-- Intermediate is necessary for source build. -->
    <Dependency Name="Microsoft.SourceBuild.Intermediate.aspnetcore" Version="10.0.0-preview.3.25127.2">
      <Uri>https://github.com/dotnet/aspnetcore</Uri>
      <Sha>8b77ff5251b9a90b9a937330bd27bfaf71b701f4</Sha>
      <SourceBuild RepoName="aspnetcore" ManagedOnly="true" />
    </Dependency>
    <Dependency Name="Microsoft.CodeAnalysis.Razor.Tooling.Internal" Version="9.0.0-preview.25127.3">
      <Uri>https://github.com/dotnet/razor</Uri>
      <Sha>29dc15f909a6a1da296d5364940ef579653c3d53</Sha>
    </Dependency>
    <Dependency Name="Microsoft.AspNetCore.Mvc.Razor.Extensions.Tooling.Internal" Version="9.0.0-preview.25127.3">
      <Uri>https://github.com/dotnet/razor</Uri>
      <Sha>29dc15f909a6a1da296d5364940ef579653c3d53</Sha>
    </Dependency>
    <Dependency Name="Microsoft.NET.Sdk.Razor.SourceGenerators.Transport" Version="9.0.0-preview.25127.3">
      <Uri>https://github.com/dotnet/razor</Uri>
      <Sha>29dc15f909a6a1da296d5364940ef579653c3d53</Sha>
    </Dependency>
    <!-- Intermediate is necessary for source build. -->
    <Dependency Name="Microsoft.SourceBuild.Intermediate.razor" Version="9.0.0-preview.25127.3">
      <Uri>https://github.com/dotnet/razor</Uri>
      <Sha>29dc15f909a6a1da296d5364940ef579653c3d53</Sha>
      <SourceBuild RepoName="razor" ManagedOnly="true" />
    </Dependency>
    <!-- For coherency purposes, these versions should be gated by the versions of winforms and wpf routed via windowsdesktop -->
    <Dependency Name="Microsoft.Dotnet.WinForms.ProjectTemplates" Version="10.0.0-preview.2.25118.5" CoherentParentDependency="Microsoft.WindowsDesktop.App.Runtime.win-x64">
      <Uri>https://github.com/dotnet/winforms</Uri>
      <Sha>4a6bc3ac0df78cf7cfaef54ad5e76a390776c8ef</Sha>
    </Dependency>
    <Dependency Name="Microsoft.DotNet.Wpf.ProjectTemplates" Version="10.0.0-preview.3.25120.2" CoherentParentDependency="Microsoft.WindowsDesktop.App.Runtime.win-x64">
      <Uri>https://github.com/dotnet/wpf</Uri>
      <Sha>b129327573e5f7babf24738aeda16e131a318ef5</Sha>
    </Dependency>
    <Dependency Name="Microsoft.Web.Xdt" Version="10.0.0-preview.25067.1">
      <Uri>https://github.com/dotnet/xdt</Uri>
      <Sha>1156b9aac00609107c21cf3458b797c76db6be7a</Sha>
    </Dependency>
    <!-- Intermediate is necessary for source build. -->
    <Dependency Name="Microsoft.SourceBuild.Intermediate.xdt" Version="10.0.0-preview.25067.1">
      <Uri>https://github.com/dotnet/xdt</Uri>
      <Sha>1156b9aac00609107c21cf3458b797c76db6be7a</Sha>
      <SourceBuild RepoName="xdt" ManagedOnly="true" />
    </Dependency>
    <Dependency Name="Microsoft.CodeAnalysis.NetAnalyzers" Version="10.0.0-preview.25127.1">
      <Uri>https://github.com/dotnet/roslyn-analyzers</Uri>
      <Sha>345816fb41f40db5463ecc9b4308d29fbc0e4eaf</Sha>
    </Dependency>
    <Dependency Name="Microsoft.CodeAnalysis.PublicApiAnalyzers" Version="3.12.0-beta1.25127.1">
      <Uri>https://github.com/dotnet/roslyn-analyzers</Uri>
      <Sha>345816fb41f40db5463ecc9b4308d29fbc0e4eaf</Sha>
    </Dependency>
    <!-- Intermediate is necessary for source build. -->
    <Dependency Name="Microsoft.SourceBuild.Intermediate.roslyn-analyzers" Version="3.12.0-beta1.25127.1">
      <Uri>https://github.com/dotnet/roslyn-analyzers</Uri>
      <Sha>345816fb41f40db5463ecc9b4308d29fbc0e4eaf</Sha>
      <SourceBuild RepoName="roslyn-analyzers" ManagedOnly="true" />
    </Dependency>
    <Dependency Name="System.CommandLine" Version="2.0.0-beta4.25071.2">
      <Uri>https://github.com/dotnet/command-line-api</Uri>
      <Sha>3bbb940ceeb3254790899d751a8d418348563d40</Sha>
    </Dependency>
    <Dependency Name="System.CommandLine.Rendering" Version="0.4.0-alpha.25071.2">
      <Uri>https://github.com/dotnet/command-line-api</Uri>
      <Sha>3bbb940ceeb3254790899d751a8d418348563d40</Sha>
    </Dependency>
    <!-- Microsoft.CodeAnalysis.Workspaces.MSBuild transitively references M.Bcl.AsyncInterfaces.
         Adding an explicit dependency to make sure the latest version is used instead of the SBRP
         one under source build. -->
    <!-- Intermediate is necessary for source build. -->
    <Dependency Name="Microsoft.DiaSymReader" Version="2.2.0-beta.25123.1">
      <Uri>https://github.com/dotnet/symreader</Uri>
      <Sha>f8fde62a2b44a75ba5c1445f17cef0dcb13abd58</Sha>
    </Dependency>
    <!-- Intermediate is necessary for source build. -->
    <Dependency Name="Microsoft.SourceBuild.Intermediate.command-line-api" Version="0.1.607102">
      <Uri>https://github.com/dotnet/command-line-api</Uri>
      <Sha>3bbb940ceeb3254790899d751a8d418348563d40</Sha>
      <SourceBuild RepoName="command-line-api" ManagedOnly="true" />
    </Dependency>
    <!-- Intermediate is necessary for source build. -->
    <Dependency Name="Microsoft.SourceBuild.Intermediate.source-build-externals" Version="10.0.612501">
      <Uri>https://github.com/dotnet/source-build-externals</Uri>
      <Sha>7e957c8a70dfb4c2f8bae636da7af0be225b26c2</Sha>
      <SourceBuild RepoName="source-build-externals" ManagedOnly="true" />
    </Dependency>
    <!-- Intermediate is necessary for source build. -->
    <Dependency Name="Microsoft.SourceBuild.Intermediate.source-build-reference-packages" Version="10.0.612702">
      <Uri>https://github.com/dotnet/source-build-reference-packages</Uri>
<<<<<<< HEAD
      <Sha>0545d47cf6510674710c604488ab63bd1e2a7192</Sha>
=======
      <Sha>01a36c1695abfc96cc97eec84f76c365d278df81</Sha>
>>>>>>> 91ab11ef
      <SourceBuild RepoName="source-build-reference-packages" ManagedOnly="true" />
    </Dependency>
    <Dependency Name="Microsoft.Deployment.DotNet.Releases" Version="2.0.0-preview.1.25118.1">
      <Uri>https://github.com/dotnet/deployment-tools</Uri>
      <Sha>b14829db4248e15a1085e89af9ca60904101aa63</Sha>
    </Dependency>
    <Dependency Name="Microsoft.Build.Tasks.Git" Version="10.0.0-beta.25126.1">
      <Uri>https://github.com/dotnet/sourcelink</Uri>
      <Sha>fc71ce0f730d0401665470a20efd9206f2791bc0</Sha>
    </Dependency>
    <Dependency Name="Microsoft.SourceLink.Common" Version="10.0.0-beta.25126.1">
      <Uri>https://github.com/dotnet/sourcelink</Uri>
      <Sha>fc71ce0f730d0401665470a20efd9206f2791bc0</Sha>
    </Dependency>
    <Dependency Name="Microsoft.SourceLink.AzureRepos.Git" Version="10.0.0-beta.25126.1">
      <Uri>https://github.com/dotnet/sourcelink</Uri>
      <Sha>fc71ce0f730d0401665470a20efd9206f2791bc0</Sha>
    </Dependency>
    <Dependency Name="Microsoft.SourceLink.GitHub" Version="10.0.0-beta.25126.1">
      <Uri>https://github.com/dotnet/sourcelink</Uri>
      <Sha>fc71ce0f730d0401665470a20efd9206f2791bc0</Sha>
    </Dependency>
    <Dependency Name="Microsoft.SourceLink.GitLab" Version="10.0.0-beta.25126.1">
      <Uri>https://github.com/dotnet/sourcelink</Uri>
      <Sha>fc71ce0f730d0401665470a20efd9206f2791bc0</Sha>
    </Dependency>
    <Dependency Name="Microsoft.SourceLink.Bitbucket.Git" Version="10.0.0-beta.25126.1">
      <Uri>https://github.com/dotnet/sourcelink</Uri>
      <Sha>fc71ce0f730d0401665470a20efd9206f2791bc0</Sha>
    </Dependency>
    <!-- Intermediate is necessary for source build. -->
    <Dependency Name="Microsoft.SourceBuild.Intermediate.sourcelink" Version="10.0.0-beta.25126.1">
      <Uri>https://github.com/dotnet/sourcelink</Uri>
      <Sha>fc71ce0f730d0401665470a20efd9206f2791bc0</Sha>
      <SourceBuild RepoName="sourcelink" ManagedOnly="true" />
    </Dependency>
    <!-- Intermediate is necessary for source build. -->
    <Dependency Name="Microsoft.SourceBuild.Intermediate.deployment-tools" Version="9.0.0-preview.1.25118.1">
      <Uri>https://github.com/dotnet/deployment-tools</Uri>
      <Sha>b14829db4248e15a1085e89af9ca60904101aa63</Sha>
      <SourceBuild RepoName="deployment-tools" ManagedOnly="true" />
    </Dependency>
    <!-- Intermediate is necessary for source build. -->
    <Dependency Name="Microsoft.SourceBuild.Intermediate.symreader" Version="2.2.0-beta.25123.1">
      <Uri>https://github.com/dotnet/symreader</Uri>
      <Sha>f8fde62a2b44a75ba5c1445f17cef0dcb13abd58</Sha>
      <SourceBuild RepoName="symreader" ManagedOnly="true" />
    </Dependency>
    <!-- Dependency required for flowing correct package version in source-build, using PVP flow. -->
    <Dependency Name="Microsoft.Extensions.Logging" Version="10.0.0-preview.3.25126.4">
      <Uri>https://github.com/dotnet/runtime</Uri>
      <Sha>d8a7c7b40fdd7601183f9a62bc40384f89565f03</Sha>
    </Dependency>
    <!-- Dependency required for flowing correct package version in source-build, using PVP flow. -->
    <Dependency Name="Microsoft.Extensions.Logging.Abstractions" Version="10.0.0-preview.3.25126.4">
      <Uri>https://github.com/dotnet/runtime</Uri>
      <Sha>d8a7c7b40fdd7601183f9a62bc40384f89565f03</Sha>
    </Dependency>
    <!-- Dependency required for flowing correct package version in source-build, using PVP flow. -->
    <Dependency Name="Microsoft.Extensions.Logging.Console" Version="10.0.0-preview.3.25126.4">
      <Uri>https://github.com/dotnet/runtime</Uri>
      <Sha>d8a7c7b40fdd7601183f9a62bc40384f89565f03</Sha>
    </Dependency>
    <!-- Dependency required for flowing correct package version in source-build, using PVP flow. -->
    <Dependency Name="Microsoft.Extensions.FileSystemGlobbing" Version="10.0.0-preview.3.25126.4">
      <Uri>https://github.com/dotnet/runtime</Uri>
      <Sha>d8a7c7b40fdd7601183f9a62bc40384f89565f03</Sha>
    </Dependency>
    <!-- Dependency required for flowing correct package version in source-build, using PVP flow. -->
    <Dependency Name="System.ServiceProcess.ServiceController" Version="10.0.0-preview.3.25126.4">
      <Uri>https://github.com/dotnet/runtime</Uri>
      <Sha>d8a7c7b40fdd7601183f9a62bc40384f89565f03</Sha>
    </Dependency>
    <Dependency Name="System.Text.Json" Version="10.0.0-preview.3.25126.4">
      <Uri>https://github.com/dotnet/runtime</Uri>
      <Sha>d8a7c7b40fdd7601183f9a62bc40384f89565f03</Sha>
    </Dependency>
    <Dependency Name="Microsoft.Bcl.AsyncInterfaces" Version="10.0.0-preview.3.25126.4">
      <Uri>https://github.com/dotnet/runtime</Uri>
      <Sha>d8a7c7b40fdd7601183f9a62bc40384f89565f03</Sha>
    </Dependency>
    <Dependency Name="Microsoft.Extensions.FileProviders.Abstractions" Version="10.0.0-preview.3.25126.4">
      <Uri>https://github.com/dotnet/runtime</Uri>
      <Sha>d8a7c7b40fdd7601183f9a62bc40384f89565f03</Sha>
    </Dependency>
    <Dependency Name="Microsoft.Win32.SystemEvents" Version="10.0.0-preview.3.25126.4">
      <Uri>https://github.com/dotnet/runtime</Uri>
      <Sha>d8a7c7b40fdd7601183f9a62bc40384f89565f03</Sha>
    </Dependency>
    <Dependency Name="System.Composition.AttributedModel" Version="10.0.0-preview.3.25126.4">
      <Uri>https://github.com/dotnet/runtime</Uri>
      <Sha>d8a7c7b40fdd7601183f9a62bc40384f89565f03</Sha>
    </Dependency>
    <Dependency Name="System.Composition.Convention" Version="10.0.0-preview.3.25126.4">
      <Uri>https://github.com/dotnet/runtime</Uri>
      <Sha>d8a7c7b40fdd7601183f9a62bc40384f89565f03</Sha>
    </Dependency>
    <Dependency Name="System.Composition.Hosting" Version="10.0.0-preview.3.25126.4">
      <Uri>https://github.com/dotnet/runtime</Uri>
      <Sha>d8a7c7b40fdd7601183f9a62bc40384f89565f03</Sha>
    </Dependency>
    <Dependency Name="System.Composition.Runtime" Version="10.0.0-preview.3.25126.4">
      <Uri>https://github.com/dotnet/runtime</Uri>
      <Sha>d8a7c7b40fdd7601183f9a62bc40384f89565f03</Sha>
    </Dependency>
    <Dependency Name="System.Composition.TypedParts" Version="10.0.0-preview.3.25126.4">
      <Uri>https://github.com/dotnet/runtime</Uri>
      <Sha>d8a7c7b40fdd7601183f9a62bc40384f89565f03</Sha>
    </Dependency>
    <Dependency Name="System.Configuration.ConfigurationManager" Version="10.0.0-preview.3.25126.4">
      <Uri>https://github.com/dotnet/runtime</Uri>
      <Sha>d8a7c7b40fdd7601183f9a62bc40384f89565f03</Sha>
    </Dependency>
    <Dependency Name="System.Security.Cryptography.Pkcs" Version="10.0.0-preview.3.25126.4">
      <Uri>https://github.com/dotnet/runtime</Uri>
      <Sha>d8a7c7b40fdd7601183f9a62bc40384f89565f03</Sha>
    </Dependency>
    <Dependency Name="System.Security.Cryptography.Xml" Version="10.0.0-preview.3.25126.4">
      <Uri>https://github.com/dotnet/runtime</Uri>
      <Sha>d8a7c7b40fdd7601183f9a62bc40384f89565f03</Sha>
    </Dependency>
    <Dependency Name="System.Security.Permissions" Version="10.0.0-preview.3.25126.4">
      <Uri>https://github.com/dotnet/runtime</Uri>
      <Sha>d8a7c7b40fdd7601183f9a62bc40384f89565f03</Sha>
    </Dependency>
    <Dependency Name="System.Windows.Extensions" Version="10.0.0-preview.3.25126.4">
      <Uri>https://github.com/dotnet/runtime</Uri>
      <Sha>d8a7c7b40fdd7601183f9a62bc40384f89565f03</Sha>
    </Dependency>
  </ProductDependencies>
  <ToolsetDependencies>
    <Dependency Name="Microsoft.DotNet.Arcade.Sdk" Version="10.0.0-beta.25126.4">
      <Uri>https://github.com/dotnet/arcade</Uri>
      <Sha>6d4b01bce3a29c172faff5abc0bfe2ae3d1fef3d</Sha>
    </Dependency>
    <Dependency Name="Microsoft.DotNet.Build.Tasks.Installers" Version="10.0.0-beta.25126.4">
      <Uri>https://github.com/dotnet/arcade</Uri>
      <Sha>6d4b01bce3a29c172faff5abc0bfe2ae3d1fef3d</Sha>
    </Dependency>
    <Dependency Name="Microsoft.DotNet.Helix.Sdk" Version="10.0.0-beta.25126.4">
      <Uri>https://github.com/dotnet/arcade</Uri>
      <Sha>6d4b01bce3a29c172faff5abc0bfe2ae3d1fef3d</Sha>
    </Dependency>
    <Dependency Name="Microsoft.DotNet.SignTool" Version="10.0.0-beta.25126.4">
      <Uri>https://github.com/dotnet/arcade</Uri>
      <Sha>6d4b01bce3a29c172faff5abc0bfe2ae3d1fef3d</Sha>
    </Dependency>
    <Dependency Name="Microsoft.DotNet.XUnitExtensions" Version="10.0.0-beta.25126.4">
      <Uri>https://github.com/dotnet/arcade</Uri>
      <Sha>6d4b01bce3a29c172faff5abc0bfe2ae3d1fef3d</Sha>
    </Dependency>
    <Dependency Name="Microsoft.DotNet.XliffTasks" Version="10.0.0-beta.25126.4">
      <Uri>https://github.com/dotnet/arcade</Uri>
      <Sha>6d4b01bce3a29c172faff5abc0bfe2ae3d1fef3d</Sha>
    </Dependency>
    <!-- Intermediate is necessary for source build. -->
    <Dependency Name="Microsoft.SourceBuild.Intermediate.arcade" Version="10.0.0-beta.25126.4">
      <Uri>https://github.com/dotnet/arcade</Uri>
      <Sha>6d4b01bce3a29c172faff5abc0bfe2ae3d1fef3d</Sha>
      <SourceBuild RepoName="arcade" ManagedOnly="true" />
    </Dependency>
    <Dependency Name="System.Reflection.MetadataLoadContext" Version="10.0.0-preview.3.25126.4">
      <Uri>https://github.com/dotnet/runtime</Uri>
      <Sha>d8a7c7b40fdd7601183f9a62bc40384f89565f03</Sha>
    </Dependency>
    <Dependency Name="Microsoft.DotNet.Darc" Version="1.1.0-beta.25127.3">
      <Uri>https://github.com/dotnet/arcade-services</Uri>
      <Sha>60eb7f94cbdf01e9876fa7a3e42ebedefd6ea7cd</Sha>
    </Dependency>
    <Dependency Name="Microsoft.DotNet.DarcLib" Version="1.1.0-beta.25127.3">
      <Uri>https://github.com/dotnet/arcade-services</Uri>
      <Sha>60eb7f94cbdf01e9876fa7a3e42ebedefd6ea7cd</Sha>
    </Dependency>
    <Dependency Name="Microsoft.DotNet.ScenarioTests.SdkTemplateTests" Version="10.0.0-preview.24602.1">
      <Uri>https://github.com/dotnet/scenario-tests</Uri>
      <Sha>61173bbe1b4ab5f60e760cca9c5fd7eae6e48546</Sha>
    </Dependency>
    <!-- Intermediate is necessary for source build. -->
    <Dependency Name="Microsoft.SourceBuild.Intermediate.scenario-tests" Version="10.0.0-preview.24602.1">
      <Uri>https://github.com/dotnet/scenario-tests</Uri>
      <Sha>61173bbe1b4ab5f60e760cca9c5fd7eae6e48546</Sha>
      <SourceBuild RepoName="scenario-tests" ManagedOnly="true" />
    </Dependency>
    <!--
      Aspire isn't really a toolset dependency. However, it only inserts a baseline manifest in sdk,
      and if you squint at it, this means we can say that its specific dependency versions don't matter to sdk.
      It also doesn't currently ship 9.0 preview versions, meaning the version is locked to the latest shipped from 8.0 era.
      Avoiding this as a product dependency avoids a long coherency path (aspnetcore->extensions->aspire->sdk).
      **It is** of course possible that an incoherent aspire means that aspire depends on versions of extensions that
      aren't shipping, or those extensions packages depend on aspnetcore packages that won't ship. However, given the cost
      of maintaining this coherency path is high. This being toolset means that aspire is responsible for its own coherency.
    -->
    <Dependency Name="Microsoft.NET.Sdk.Aspire.Manifest-8.0.100" Version="8.2.2">
      <Uri>https://github.com/dotnet/aspire</Uri>
      <Sha>5fa9337a84a52e9bd185d04d156eccbdcf592f74</Sha>
    </Dependency>
    <!-- Intermediate is necessary for source build. -->
    <Dependency Name="Microsoft.SourceBuild.Intermediate.aspire" Version="8.2.2-preview.1.24521.5">
      <Uri>https://github.com/dotnet/aspire</Uri>
      <Sha>5fa9337a84a52e9bd185d04d156eccbdcf592f74</Sha>
      <SourceBuild RepoName="aspire" ManagedOnly="true" />
    </Dependency>
    <Dependency Name="Microsoft.IO.Redist" Version="6.0.1">
      <Uri>https://github.com/dotnet/runtime</Uri>
      <Sha>e77011b31a3e5c47d931248a64b47f9b2d47853d</Sha>
    </Dependency>
    <Dependency Name="Microsoft.Testing.Platform" Version="1.7.0-preview.25127.2">
      <Uri>https://github.com/microsoft/testfx</Uri>
      <Sha>2ac54b5ae4db9210b6feebf81fe96f91a355b0c8</Sha>
    </Dependency>
    <Dependency Name="MSTest" Version="3.9.0-preview.25127.2">
      <Uri>https://github.com/microsoft/testfx</Uri>
      <Sha>2ac54b5ae4db9210b6feebf81fe96f91a355b0c8</Sha>
    </Dependency>
    <Dependency Name="Microsoft.Extensions.Configuration.Ini" Version="10.0.0-preview.3.25126.4">
      <Uri>https://github.com/dotnet/runtime</Uri>
      <Sha>d8a7c7b40fdd7601183f9a62bc40384f89565f03</Sha>
    </Dependency>
  </ToolsetDependencies>
</Dependencies><|MERGE_RESOLUTION|>--- conflicted
+++ resolved
@@ -508,11 +508,7 @@
     <!-- Intermediate is necessary for source build. -->
     <Dependency Name="Microsoft.SourceBuild.Intermediate.source-build-reference-packages" Version="10.0.612702">
       <Uri>https://github.com/dotnet/source-build-reference-packages</Uri>
-<<<<<<< HEAD
       <Sha>0545d47cf6510674710c604488ab63bd1e2a7192</Sha>
-=======
-      <Sha>01a36c1695abfc96cc97eec84f76c365d278df81</Sha>
->>>>>>> 91ab11ef
       <SourceBuild RepoName="source-build-reference-packages" ManagedOnly="true" />
     </Dependency>
     <Dependency Name="Microsoft.Deployment.DotNet.Releases" Version="2.0.0-preview.1.25118.1">

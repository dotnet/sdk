--- conflicted
+++ resolved
@@ -97,15 +97,9 @@
       <Uri>https://dev.azure.com/dnceng/internal/_git/dotnet-aspnetcore</Uri>
       <Sha>d827c653b787c07de908240b7746ce34d3e6271e</Sha>
     </Dependency>
-<<<<<<< HEAD
-    <Dependency Name="NuGet.Build.Tasks" Version="5.9.0-preview.3.7027">
-      <Uri>https://github.com/NuGet/NuGet.Client</Uri>
-      <Sha>cceb05e4ed5910f0609e14c8937c905288520c03</Sha>
-=======
     <Dependency Name="NuGet.Build.Tasks" Version="5.9.0-rc.7122">
       <Uri>https://dev.azure.com/devdiv/DevDiv/_git/NuGet-NuGet.Client-Trusted</Uri>
       <Sha>abf0ba0638070af16427cea69bd47a9945fd5d7a</Sha>
->>>>>>> c040f1fc
     </Dependency>
     <Dependency Name="Microsoft.NET.Test.Sdk" Version="16.9.0-release-20210216-04">
       <Uri>https://github.com/microsoft/vstest</Uri>

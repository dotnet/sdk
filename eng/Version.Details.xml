<?xml version="1.0" encoding="utf-8"?>
<Dependencies>
  <ProductDependencies>
    <Dependency Name="Microsoft.TemplateEngine.Cli" Version="7.0.100-preview.7.22329.2">
      <Uri>https://github.com/dotnet/templating</Uri>
      <Sha>0b9b0b4e7abc5d41b6308f91101981b0b21d90f2</Sha>
      <SourceBuild RepoName="templating" ManagedOnly="true" />
    </Dependency>
    <Dependency Name="Microsoft.TemplateEngine.Abstractions" Version="7.0.100-preview.7.22329.2">
      <Uri>https://github.com/dotnet/templating</Uri>
      <Sha>0b9b0b4e7abc5d41b6308f91101981b0b21d90f2</Sha>
    </Dependency>
    <Dependency Name="Microsoft.TemplateEngine.Orchestrator.RunnableProjects" Version="7.0.100-preview.7.22329.2">
      <Uri>https://github.com/dotnet/templating</Uri>
      <Sha>0b9b0b4e7abc5d41b6308f91101981b0b21d90f2</Sha>
    </Dependency>
    <Dependency Name="Microsoft.TemplateEngine.Utils" Version="7.0.100-preview.7.22329.2">
      <Uri>https://github.com/dotnet/templating</Uri>
      <Sha>0b9b0b4e7abc5d41b6308f91101981b0b21d90f2</Sha>
    </Dependency>
    <Dependency Name="Microsoft.TemplateSearch.Common" Version="7.0.100-preview.7.22329.2">
      <Uri>https://github.com/dotnet/templating</Uri>
      <Sha>0b9b0b4e7abc5d41b6308f91101981b0b21d90f2</Sha>
    </Dependency>
    <Dependency Name="Microsoft.DotNet.Common.ItemTemplates" Version="7.0.100-preview.7.22329.2">
      <Uri>https://github.com/dotnet/templating</Uri>
      <Sha>0b9b0b4e7abc5d41b6308f91101981b0b21d90f2</Sha>
    </Dependency>
    <Dependency Name="Microsoft.NETCore.App.Ref" Version="7.0.0-preview.6.22329.5">
      <Uri>https://github.com/dotnet/runtime</Uri>
      <Sha>0402550585f54e88707af55652111ace793ef27f</Sha>
    </Dependency>
    <Dependency Name="VS.Redist.Common.NetCore.SharedFramework.x64.7.0" Version="7.0.0-preview.6.22329.5">
      <Uri>https://github.com/dotnet/runtime</Uri>
      <Sha>0402550585f54e88707af55652111ace793ef27f</Sha>
    </Dependency>
    <Dependency Name="VS.Redist.Common.NetCore.TargetingPack.x64.7.0" Version="7.0.0-preview.6.22329.5">
      <Uri>https://github.com/dotnet/runtime</Uri>
      <Sha>0402550585f54e88707af55652111ace793ef27f</Sha>
    </Dependency>
    <Dependency Name="Microsoft.NETCore.App.Runtime.win-x64" Version="7.0.0-preview.6.22329.5">
      <Uri>https://github.com/dotnet/runtime</Uri>
      <Sha>0402550585f54e88707af55652111ace793ef27f</Sha>
    </Dependency>
    <Dependency Name="Microsoft.NETCore.App.Host.win-x64" Version="7.0.0-preview.6.22329.5">
      <Uri>https://github.com/dotnet/runtime</Uri>
      <Sha>0402550585f54e88707af55652111ace793ef27f</Sha>
    </Dependency>
    <Dependency Name="Microsoft.NETCore.Platforms" Version="7.0.0-preview.6.22329.5">
      <Uri>https://github.com/dotnet/runtime</Uri>
      <Sha>0402550585f54e88707af55652111ace793ef27f</Sha>
    </Dependency>
    <Dependency Name="Microsoft.NET.HostModel" Version="7.0.0-preview.6.22329.5">
      <Uri>https://github.com/dotnet/runtime</Uri>
      <Sha>0402550585f54e88707af55652111ace793ef27f</Sha>
    </Dependency>
    <Dependency Name="Microsoft.Extensions.DependencyModel" Version="7.0.0-preview.6.22329.5">
      <Uri>https://github.com/dotnet/runtime</Uri>
      <Sha>0402550585f54e88707af55652111ace793ef27f</Sha>
    </Dependency>
    <Dependency Name="Microsoft.NETCore.DotNetHostResolver" Version="7.0.0-preview.6.22329.5">
      <Uri>https://github.com/dotnet/runtime</Uri>
      <Sha>0402550585f54e88707af55652111ace793ef27f</Sha>
    </Dependency>
    <Dependency Name="Microsoft.Build" Version="17.3.0-preview-22330-01">
      <Uri>https://github.com/dotnet/msbuild</Uri>
      <Sha>77c72dd0f1758e994cf2ebd2ddd6d1ada695d261</Sha>
    </Dependency>
    <Dependency Name="Microsoft.Build.Localization" Version="17.3.0-preview-22330-01">
      <Uri>https://github.com/dotnet/msbuild</Uri>
      <Sha>77c72dd0f1758e994cf2ebd2ddd6d1ada695d261</Sha>
    </Dependency>
    <Dependency Name="Microsoft.FSharp.Compiler" Version="12.0.4-beta.22329.1">
      <Uri>https://github.com/dotnet/fsharp</Uri>
      <Sha>702b8e77f5fbfe21e6743324c1750503e02f182d</Sha>
    </Dependency>
    <Dependency Name="Microsoft.SourceBuild.Intermediate.fsharp" Version="6.0.5-beta.22329.1">
      <Uri>https://github.com/dotnet/fsharp</Uri>
      <Sha>702b8e77f5fbfe21e6743324c1750503e02f182d</Sha>
      <SourceBuild RepoName="fsharp" ManagedOnly="true" />
    </Dependency>
    <Dependency Name="dotnet-format" Version="7.0.332901">
      <Uri>https://github.com/dotnet/format</Uri>
      <Sha>821c4f6563db19183797f3acfce15c1f7b0ad00c</Sha>
      <SourceBuildTarball RepoName="format" ManagedOnly="true" />
    </Dependency>
    <Dependency Name="Microsoft.Net.Compilers.Toolset" Version="4.3.0-3.22329.30">
      <Uri>https://github.com/dotnet/roslyn</Uri>
      <Sha>29e657c0582904529bae2a87c227220e03f509cf</Sha>
      <SourceBuild RepoName="roslyn" ManagedOnly="true" />
    </Dependency>
    <Dependency Name="Microsoft.CodeAnalysis" Version="4.3.0-3.22329.30">
      <Uri>https://github.com/dotnet/roslyn</Uri>
      <Sha>29e657c0582904529bae2a87c227220e03f509cf</Sha>
    </Dependency>
    <Dependency Name="Microsoft.CodeAnalysis.CSharp" Version="4.3.0-3.22329.30">
      <Uri>https://github.com/dotnet/roslyn</Uri>
      <Sha>29e657c0582904529bae2a87c227220e03f509cf</Sha>
    </Dependency>
    <Dependency Name="Microsoft.CodeAnalysis.CSharp.Features" Version="4.3.0-3.22329.30">
      <Uri>https://github.com/dotnet/roslyn</Uri>
      <Sha>29e657c0582904529bae2a87c227220e03f509cf</Sha>
    </Dependency>
    <Dependency Name="Microsoft.CodeAnalysis.CSharp.Workspaces" Version="4.3.0-3.22329.30">
      <Uri>https://github.com/dotnet/roslyn</Uri>
      <Sha>29e657c0582904529bae2a87c227220e03f509cf</Sha>
    </Dependency>
    <Dependency Name="Microsoft.CodeAnalysis.Workspaces.MSBuild" Version="4.3.0-3.22329.30">
      <Uri>https://github.com/dotnet/roslyn</Uri>
      <Sha>29e657c0582904529bae2a87c227220e03f509cf</Sha>
    </Dependency>
<<<<<<< HEAD
    <Dependency Name="Microsoft.AspNetCore.DeveloperCertificates.XPlat" Version="7.0.0-preview.7.22351.7">
      <Uri>https://github.com/dotnet/aspnetcore</Uri>
      <Sha>57b814b05dd9be8063a600855be0b83a770c5220</Sha>
    </Dependency>
    <Dependency Name="Microsoft.AspNetCore.TestHost" Version="7.0.0-preview.7.22351.7">
      <Uri>https://github.com/dotnet/aspnetcore</Uri>
      <Sha>57b814b05dd9be8063a600855be0b83a770c5220</Sha>
=======
    <Dependency Name="Microsoft.AspNetCore.DeveloperCertificates.XPlat" Version="7.0.0-preview.7.22354.2">
      <Uri>https://github.com/dotnet/aspnetcore</Uri>
      <Sha>0b1e29fc4d0b8a4f50ecf36832fa6a4e4ea94a3c</Sha>
    </Dependency>
    <Dependency Name="Microsoft.AspNetCore.TestHost" Version="7.0.0-preview.7.22354.2">
      <Uri>https://github.com/dotnet/aspnetcore</Uri>
      <Sha>0b1e29fc4d0b8a4f50ecf36832fa6a4e4ea94a3c</Sha>
>>>>>>> 8ec446cd
    </Dependency>
    <Dependency Name="NuGet.Build.Tasks" Version="6.3.0-rc.114">
      <Uri>https://github.com/nuget/nuget.client</Uri>
      <Sha>3dd86e0c670862f76351c87ca7dc3454d0faf8d6</Sha>
    </Dependency>
    <Dependency Name="Microsoft.NET.Test.Sdk" Version="17.4.0-preview-20220702-01">
      <Uri>https://github.com/microsoft/vstest</Uri>
      <Sha>b1452a516a80672fa814f4ebdf2151c0875d0b20</Sha>
    </Dependency>
    <Dependency Name="Microsoft.NET.ILLink.Tasks" Version="7.0.100-1.22354.1">
      <Uri>https://github.com/dotnet/linker</Uri>
      <Sha>ef2d0f25b72469b55925251a79f12bcbf98644bf</Sha>
      <SourceBuild RepoName="linker" ManagedOnly="true" />
    </Dependency>
    <Dependency Name="Microsoft.DotNet.ILCompiler" Version="7.0.0-preview.6.22329.5">
      <Uri>https://github.com/dotnet/runtime</Uri>
      <Sha>0402550585f54e88707af55652111ace793ef27f</Sha>
      <SourceBuildTarball RepoName="runtime" ManagedOnly="true" />
    </Dependency>
    <Dependency Name="Microsoft.NET.ILLink.Analyzers" Version="7.0.100-1.22354.1">
      <Uri>https://github.com/dotnet/linker</Uri>
      <Sha>ef2d0f25b72469b55925251a79f12bcbf98644bf</Sha>
    </Dependency>
    <Dependency Name="System.CodeDom" Version="7.0.0-preview.6.22329.5">
      <Uri>https://github.com/dotnet/runtime</Uri>
      <Sha>0402550585f54e88707af55652111ace793ef27f</Sha>
    </Dependency>
    <Dependency Name="System.Security.Cryptography.ProtectedData" Version="7.0.0-preview.6.22329.5">
      <Uri>https://github.com/dotnet/runtime</Uri>
      <Sha>0402550585f54e88707af55652111ace793ef27f</Sha>
    </Dependency>
    <Dependency Name="System.Text.Encoding.CodePages" Version="7.0.0-preview.6.22329.5">
      <Uri>https://github.com/dotnet/runtime</Uri>
      <Sha>0402550585f54e88707af55652111ace793ef27f</Sha>
    </Dependency>
    <Dependency Name="System.Resources.Extensions" Version="7.0.0-preview.6.22329.5">
      <Uri>https://github.com/dotnet/runtime</Uri>
      <Sha>0402550585f54e88707af55652111ace793ef27f</Sha>
    </Dependency>
    <Dependency Name="Microsoft.WindowsDesktop.App.Runtime.win-x64" Version="7.0.0-preview.7.22351.5">
      <Uri>https://github.com/dotnet/windowsdesktop</Uri>
      <Sha>4b711961dc013ff1f9b11bd1230977181db3f832</Sha>
    </Dependency>
    <Dependency Name="VS.Redist.Common.WindowsDesktop.SharedFramework.x64.7.0" Version="7.0.0-preview.7.22351.5">
      <Uri>https://github.com/dotnet/windowsdesktop</Uri>
      <Sha>4b711961dc013ff1f9b11bd1230977181db3f832</Sha>
    </Dependency>
    <Dependency Name="Microsoft.WindowsDesktop.App.Ref" Version="7.0.0-preview.7.22351.5">
      <Uri>https://github.com/dotnet/windowsdesktop</Uri>
      <Sha>4b711961dc013ff1f9b11bd1230977181db3f832</Sha>
    </Dependency>
    <Dependency Name="VS.Redist.Common.WindowsDesktop.TargetingPack.x64.7.0" Version="7.0.0-preview.7.22351.5">
      <Uri>https://github.com/dotnet/windowsdesktop</Uri>
      <Sha>4b711961dc013ff1f9b11bd1230977181db3f832</Sha>
    </Dependency>
    <Dependency Name="Microsoft.NET.Sdk.WindowsDesktop" Version="7.0.0-preview.7.22351.5" CoherentParentDependency="Microsoft.WindowsDesktop.App.Ref">
      <Uri>https://github.com/dotnet/wpf</Uri>
      <Sha>cff28a8495c4fd8998093ad8ae4d63870c498df5</Sha>
    </Dependency>
<<<<<<< HEAD
    <Dependency Name="Microsoft.AspNetCore.App.Ref" Version="7.0.0-preview.7.22351.7">
      <Uri>https://github.com/dotnet/aspnetcore</Uri>
      <Sha>57b814b05dd9be8063a600855be0b83a770c5220</Sha>
    </Dependency>
    <Dependency Name="Microsoft.AspNetCore.App.Ref.Internal" Version="7.0.0-preview.7.22351.7">
      <Uri>https://github.com/dotnet/aspnetcore</Uri>
      <Sha>57b814b05dd9be8063a600855be0b83a770c5220</Sha>
    </Dependency>
    <Dependency Name="Microsoft.AspNetCore.App.Runtime.win-x64" Version="7.0.0-preview.7.22351.7">
      <Uri>https://github.com/dotnet/aspnetcore</Uri>
      <Sha>57b814b05dd9be8063a600855be0b83a770c5220</Sha>
    </Dependency>
    <Dependency Name="VS.Redist.Common.AspNetCore.SharedFramework.x64.7.0" Version="7.0.0-preview.7.22351.7">
      <Uri>https://github.com/dotnet/aspnetcore</Uri>
      <Sha>57b814b05dd9be8063a600855be0b83a770c5220</Sha>
      <SourceBuild RepoName="aspnetcore" ManagedOnly="true" />
    </Dependency>
    <Dependency Name="dotnet-dev-certs" Version="7.0.0-preview.7.22351.7">
      <Uri>https://github.com/dotnet/aspnetcore</Uri>
      <Sha>57b814b05dd9be8063a600855be0b83a770c5220</Sha>
    </Dependency>
    <Dependency Name="dotnet-user-jwts" Version="7.0.0-preview.7.22351.7">
      <Uri>https://github.com/dotnet/aspnetcore</Uri>
      <Sha>57b814b05dd9be8063a600855be0b83a770c5220</Sha>
    </Dependency>
    <Dependency Name="dotnet-user-secrets" Version="7.0.0-preview.7.22351.7">
      <Uri>https://github.com/dotnet/aspnetcore</Uri>
      <Sha>57b814b05dd9be8063a600855be0b83a770c5220</Sha>
    </Dependency>
    <Dependency Name="Microsoft.AspNetCore.Analyzers" Version="7.0.0-preview.7.22351.7">
      <Uri>https://github.com/dotnet/aspnetcore</Uri>
      <Sha>57b814b05dd9be8063a600855be0b83a770c5220</Sha>
    </Dependency>
    <Dependency Name="Microsoft.AspNetCore.Components.SdkAnalyzers" Version="7.0.0-preview.7.22351.7">
      <Uri>https://github.com/dotnet/aspnetcore</Uri>
      <Sha>57b814b05dd9be8063a600855be0b83a770c5220</Sha>
    </Dependency>
    <Dependency Name="Microsoft.AspNetCore.Mvc.Analyzers" Version="7.0.0-preview.7.22351.7">
      <Uri>https://github.com/dotnet/aspnetcore</Uri>
      <Sha>57b814b05dd9be8063a600855be0b83a770c5220</Sha>
    </Dependency>
    <Dependency Name="Microsoft.AspNetCore.Mvc.Api.Analyzers" Version="7.0.0-preview.7.22351.7">
      <Uri>https://github.com/dotnet/aspnetcore</Uri>
      <Sha>57b814b05dd9be8063a600855be0b83a770c5220</Sha>
=======
    <Dependency Name="Microsoft.AspNetCore.App.Ref" Version="7.0.0-preview.7.22354.2">
      <Uri>https://github.com/dotnet/aspnetcore</Uri>
      <Sha>0b1e29fc4d0b8a4f50ecf36832fa6a4e4ea94a3c</Sha>
    </Dependency>
    <Dependency Name="Microsoft.AspNetCore.App.Ref.Internal" Version="7.0.0-preview.7.22354.2">
      <Uri>https://github.com/dotnet/aspnetcore</Uri>
      <Sha>0b1e29fc4d0b8a4f50ecf36832fa6a4e4ea94a3c</Sha>
    </Dependency>
    <Dependency Name="Microsoft.AspNetCore.App.Runtime.win-x64" Version="7.0.0-preview.7.22354.2">
      <Uri>https://github.com/dotnet/aspnetcore</Uri>
      <Sha>0b1e29fc4d0b8a4f50ecf36832fa6a4e4ea94a3c</Sha>
    </Dependency>
    <Dependency Name="VS.Redist.Common.AspNetCore.SharedFramework.x64.7.0" Version="7.0.0-preview.7.22354.2">
      <Uri>https://github.com/dotnet/aspnetcore</Uri>
      <Sha>0b1e29fc4d0b8a4f50ecf36832fa6a4e4ea94a3c</Sha>
      <SourceBuild RepoName="aspnetcore" ManagedOnly="true" />
    </Dependency>
    <Dependency Name="dotnet-dev-certs" Version="7.0.0-preview.7.22354.2">
      <Uri>https://github.com/dotnet/aspnetcore</Uri>
      <Sha>0b1e29fc4d0b8a4f50ecf36832fa6a4e4ea94a3c</Sha>
    </Dependency>
    <Dependency Name="dotnet-user-jwts" Version="7.0.0-preview.7.22354.2">
      <Uri>https://github.com/dotnet/aspnetcore</Uri>
      <Sha>0b1e29fc4d0b8a4f50ecf36832fa6a4e4ea94a3c</Sha>
    </Dependency>
    <Dependency Name="dotnet-user-secrets" Version="7.0.0-preview.7.22354.2">
      <Uri>https://github.com/dotnet/aspnetcore</Uri>
      <Sha>0b1e29fc4d0b8a4f50ecf36832fa6a4e4ea94a3c</Sha>
    </Dependency>
    <Dependency Name="Microsoft.AspNetCore.Analyzers" Version="7.0.0-preview.7.22354.2">
      <Uri>https://github.com/dotnet/aspnetcore</Uri>
      <Sha>0b1e29fc4d0b8a4f50ecf36832fa6a4e4ea94a3c</Sha>
    </Dependency>
    <Dependency Name="Microsoft.AspNetCore.Components.SdkAnalyzers" Version="7.0.0-preview.7.22354.2">
      <Uri>https://github.com/dotnet/aspnetcore</Uri>
      <Sha>0b1e29fc4d0b8a4f50ecf36832fa6a4e4ea94a3c</Sha>
    </Dependency>
    <Dependency Name="Microsoft.AspNetCore.Mvc.Analyzers" Version="7.0.0-preview.7.22354.2">
      <Uri>https://github.com/dotnet/aspnetcore</Uri>
      <Sha>0b1e29fc4d0b8a4f50ecf36832fa6a4e4ea94a3c</Sha>
    </Dependency>
    <Dependency Name="Microsoft.AspNetCore.Mvc.Api.Analyzers" Version="7.0.0-preview.7.22354.2">
      <Uri>https://github.com/dotnet/aspnetcore</Uri>
      <Sha>0b1e29fc4d0b8a4f50ecf36832fa6a4e4ea94a3c</Sha>
>>>>>>> 8ec446cd
    </Dependency>
    <Dependency Name="Microsoft.CodeAnalysis.Razor.Tooling.Internal" Version="7.0.0-preview.5.22351.1">
      <Uri>https://github.com/dotnet/razor-compiler</Uri>
      <Sha>fcc19f98ca7013ebf8337eaf8b489339e5837b33</Sha>
      <SourceBuild RepoName="razor-compiler" ManagedOnly="true" />
    </Dependency>
    <Dependency Name="Microsoft.AspNetCore.Mvc.Razor.Extensions.Tooling.Internal" Version="7.0.0-preview.5.22351.1">
      <Uri>https://github.com/dotnet/razor-compiler</Uri>
      <Sha>fcc19f98ca7013ebf8337eaf8b489339e5837b33</Sha>
      <SourceBuild RepoName="razor-compiler" ManagedOnly="true" />
    </Dependency>
    <Dependency Name="Microsoft.AspNetCore.Razor.SourceGenerator.Tooling.Internal" Version="7.0.0-preview.5.22351.1">
      <Uri>https://github.com/dotnet/razor-compiler</Uri>
      <Sha>fcc19f98ca7013ebf8337eaf8b489339e5837b33</Sha>
      <SourceBuild RepoName="razor-compiler" ManagedOnly="true" />
    </Dependency>
<<<<<<< HEAD
    <Dependency Name="Microsoft.Extensions.FileProviders.Embedded" Version="7.0.0-preview.7.22351.7">
      <Uri>https://github.com/dotnet/aspnetcore</Uri>
      <Sha>57b814b05dd9be8063a600855be0b83a770c5220</Sha>
    </Dependency>
    <Dependency Name="Microsoft.AspNetCore.Authorization" Version="7.0.0-preview.7.22351.7">
      <Uri>https://github.com/dotnet/aspnetcore</Uri>
      <Sha>57b814b05dd9be8063a600855be0b83a770c5220</Sha>
    </Dependency>
    <Dependency Name="Microsoft.AspNetCore.Components.Web" Version="7.0.0-preview.7.22351.7">
      <Uri>https://github.com/dotnet/aspnetcore</Uri>
      <Sha>57b814b05dd9be8063a600855be0b83a770c5220</Sha>
    </Dependency>
    <Dependency Name="Microsoft.JSInterop" Version="7.0.0-preview.7.22351.7">
      <Uri>https://github.com/dotnet/aspnetcore</Uri>
      <Sha>57b814b05dd9be8063a600855be0b83a770c5220</Sha>
=======
    <Dependency Name="Microsoft.Extensions.FileProviders.Embedded" Version="7.0.0-preview.7.22354.2">
      <Uri>https://github.com/dotnet/aspnetcore</Uri>
      <Sha>0b1e29fc4d0b8a4f50ecf36832fa6a4e4ea94a3c</Sha>
    </Dependency>
    <Dependency Name="Microsoft.AspNetCore.Authorization" Version="7.0.0-preview.7.22354.2">
      <Uri>https://github.com/dotnet/aspnetcore</Uri>
      <Sha>0b1e29fc4d0b8a4f50ecf36832fa6a4e4ea94a3c</Sha>
    </Dependency>
    <Dependency Name="Microsoft.AspNetCore.Components.Web" Version="7.0.0-preview.7.22354.2">
      <Uri>https://github.com/dotnet/aspnetcore</Uri>
      <Sha>0b1e29fc4d0b8a4f50ecf36832fa6a4e4ea94a3c</Sha>
    </Dependency>
    <Dependency Name="Microsoft.JSInterop" Version="7.0.0-preview.7.22354.2">
      <Uri>https://github.com/dotnet/aspnetcore</Uri>
      <Sha>0b1e29fc4d0b8a4f50ecf36832fa6a4e4ea94a3c</Sha>
>>>>>>> 8ec446cd
    </Dependency>
    <Dependency Name="Microsoft.Web.Xdt" Version="3.1.0" Pinned="true">
      <Uri>https://github.com/aspnet/xdt</Uri>
      <Sha>c01a538851a8ab1a1fbeb2e6243f391fff7587b4</Sha>
    </Dependency>
    <Dependency Name="Microsoft.CodeAnalysis.NetAnalyzers" Version="7.0.0-preview1.22329.1">
      <Uri>https://github.com/dotnet/roslyn-analyzers</Uri>
      <Sha>ca6f78474bad2298b47f2aeea16d5fa74b1d2b0f</Sha>
    </Dependency>
    <Dependency Name="Microsoft.SourceBuild.Intermediate.roslyn-analyzers" Version="3.3.4-beta1.22329.1">
      <Uri>https://github.com/dotnet/roslyn-analyzers</Uri>
      <Sha>ca6f78474bad2298b47f2aeea16d5fa74b1d2b0f</Sha>
      <SourceBuild RepoName="roslyn-analyzers" ManagedOnly="true" />
    </Dependency>
    <Dependency Name="System.CommandLine" Version="2.0.0-beta4.22326.1">
      <Uri>https://github.com/dotnet/command-line-api</Uri>
      <Sha>58b77e47bb0bb771b33768ff46736bf6cf0e5eef</Sha>
    </Dependency>
    <Dependency Name="Microsoft.SourceBuild.Intermediate.command-line-api" Version="0.1.332601">
      <Uri>https://github.com/dotnet/command-line-api</Uri>
      <Sha>58b77e47bb0bb771b33768ff46736bf6cf0e5eef</Sha>
      <SourceBuild RepoName="command-line-api" ManagedOnly="true" />
    </Dependency>
    <Dependency Name="Microsoft.SourceBuild.Intermediate.source-build-externals" Version="7.0.0-alpha.1.22317.1">
      <Uri>https://github.com/dotnet/source-build-externals</Uri>
      <Sha>2754582d2b62e25a399c1048ac7be26aac9e0832</Sha>
      <SourceBuild RepoName="source-build-externals" ManagedOnly="true" />
    </Dependency>
  </ProductDependencies>
  <ToolsetDependencies>
    <Dependency Name="Microsoft.DotNet.Arcade.Sdk" Version="7.0.0-beta.22327.2">
      <Uri>https://github.com/dotnet/arcade</Uri>
      <Sha>a264eb13fea14125f3ef8d4056586cd66fa55309</Sha>
      <SourceBuild RepoName="arcade" ManagedOnly="true" />
    </Dependency>
    <Dependency Name="Microsoft.DotNet.Helix.Sdk" Version="7.0.0-beta.22327.2">
      <Uri>https://github.com/dotnet/arcade</Uri>
      <Sha>a264eb13fea14125f3ef8d4056586cd66fa55309</Sha>
    </Dependency>
    <Dependency Name="Microsoft.DotNet.SignTool" Version="7.0.0-beta.22327.2">
      <Uri>https://github.com/dotnet/arcade</Uri>
      <Sha>a264eb13fea14125f3ef8d4056586cd66fa55309</Sha>
    </Dependency>
    <Dependency Name="Microsoft.DotNet.XUnitExtensions" Version="7.0.0-beta.22327.2">
      <Uri>https://github.com/dotnet/arcade</Uri>
      <Sha>a264eb13fea14125f3ef8d4056586cd66fa55309</Sha>
    </Dependency>
    <Dependency Name="System.Reflection.MetadataLoadContext" Version="7.0.0-preview.6.22329.5">
      <Uri>https://github.com/dotnet/runtime</Uri>
      <Sha>0402550585f54e88707af55652111ace793ef27f</Sha>
    </Dependency>
    <Dependency Name="Microsoft.DotNet.XliffTasks" Version="1.0.0-beta.22325.1" CoherentParentDependency="Microsoft.DotNet.Arcade.Sdk">
      <Uri>https://github.com/dotnet/xliff-tasks</Uri>
      <Sha>351ae3d0bc892fe4cdbab6f5f60052216514f935</Sha>
      <SourceBuild RepoName="xliff-tasks" ManagedOnly="true" />
    </Dependency>
  </ToolsetDependencies>
</Dependencies><|MERGE_RESOLUTION|>--- conflicted
+++ resolved
@@ -109,7 +109,6 @@
       <Uri>https://github.com/dotnet/roslyn</Uri>
       <Sha>29e657c0582904529bae2a87c227220e03f509cf</Sha>
     </Dependency>
-<<<<<<< HEAD
     <Dependency Name="Microsoft.AspNetCore.DeveloperCertificates.XPlat" Version="7.0.0-preview.7.22351.7">
       <Uri>https://github.com/dotnet/aspnetcore</Uri>
       <Sha>57b814b05dd9be8063a600855be0b83a770c5220</Sha>
@@ -117,15 +116,6 @@
     <Dependency Name="Microsoft.AspNetCore.TestHost" Version="7.0.0-preview.7.22351.7">
       <Uri>https://github.com/dotnet/aspnetcore</Uri>
       <Sha>57b814b05dd9be8063a600855be0b83a770c5220</Sha>
-=======
-    <Dependency Name="Microsoft.AspNetCore.DeveloperCertificates.XPlat" Version="7.0.0-preview.7.22354.2">
-      <Uri>https://github.com/dotnet/aspnetcore</Uri>
-      <Sha>0b1e29fc4d0b8a4f50ecf36832fa6a4e4ea94a3c</Sha>
-    </Dependency>
-    <Dependency Name="Microsoft.AspNetCore.TestHost" Version="7.0.0-preview.7.22354.2">
-      <Uri>https://github.com/dotnet/aspnetcore</Uri>
-      <Sha>0b1e29fc4d0b8a4f50ecf36832fa6a4e4ea94a3c</Sha>
->>>>>>> 8ec446cd
     </Dependency>
     <Dependency Name="NuGet.Build.Tasks" Version="6.3.0-rc.114">
       <Uri>https://github.com/nuget/nuget.client</Uri>
@@ -185,7 +175,6 @@
       <Uri>https://github.com/dotnet/wpf</Uri>
       <Sha>cff28a8495c4fd8998093ad8ae4d63870c498df5</Sha>
     </Dependency>
-<<<<<<< HEAD
     <Dependency Name="Microsoft.AspNetCore.App.Ref" Version="7.0.0-preview.7.22351.7">
       <Uri>https://github.com/dotnet/aspnetcore</Uri>
       <Sha>57b814b05dd9be8063a600855be0b83a770c5220</Sha>
@@ -230,52 +219,6 @@
     <Dependency Name="Microsoft.AspNetCore.Mvc.Api.Analyzers" Version="7.0.0-preview.7.22351.7">
       <Uri>https://github.com/dotnet/aspnetcore</Uri>
       <Sha>57b814b05dd9be8063a600855be0b83a770c5220</Sha>
-=======
-    <Dependency Name="Microsoft.AspNetCore.App.Ref" Version="7.0.0-preview.7.22354.2">
-      <Uri>https://github.com/dotnet/aspnetcore</Uri>
-      <Sha>0b1e29fc4d0b8a4f50ecf36832fa6a4e4ea94a3c</Sha>
-    </Dependency>
-    <Dependency Name="Microsoft.AspNetCore.App.Ref.Internal" Version="7.0.0-preview.7.22354.2">
-      <Uri>https://github.com/dotnet/aspnetcore</Uri>
-      <Sha>0b1e29fc4d0b8a4f50ecf36832fa6a4e4ea94a3c</Sha>
-    </Dependency>
-    <Dependency Name="Microsoft.AspNetCore.App.Runtime.win-x64" Version="7.0.0-preview.7.22354.2">
-      <Uri>https://github.com/dotnet/aspnetcore</Uri>
-      <Sha>0b1e29fc4d0b8a4f50ecf36832fa6a4e4ea94a3c</Sha>
-    </Dependency>
-    <Dependency Name="VS.Redist.Common.AspNetCore.SharedFramework.x64.7.0" Version="7.0.0-preview.7.22354.2">
-      <Uri>https://github.com/dotnet/aspnetcore</Uri>
-      <Sha>0b1e29fc4d0b8a4f50ecf36832fa6a4e4ea94a3c</Sha>
-      <SourceBuild RepoName="aspnetcore" ManagedOnly="true" />
-    </Dependency>
-    <Dependency Name="dotnet-dev-certs" Version="7.0.0-preview.7.22354.2">
-      <Uri>https://github.com/dotnet/aspnetcore</Uri>
-      <Sha>0b1e29fc4d0b8a4f50ecf36832fa6a4e4ea94a3c</Sha>
-    </Dependency>
-    <Dependency Name="dotnet-user-jwts" Version="7.0.0-preview.7.22354.2">
-      <Uri>https://github.com/dotnet/aspnetcore</Uri>
-      <Sha>0b1e29fc4d0b8a4f50ecf36832fa6a4e4ea94a3c</Sha>
-    </Dependency>
-    <Dependency Name="dotnet-user-secrets" Version="7.0.0-preview.7.22354.2">
-      <Uri>https://github.com/dotnet/aspnetcore</Uri>
-      <Sha>0b1e29fc4d0b8a4f50ecf36832fa6a4e4ea94a3c</Sha>
-    </Dependency>
-    <Dependency Name="Microsoft.AspNetCore.Analyzers" Version="7.0.0-preview.7.22354.2">
-      <Uri>https://github.com/dotnet/aspnetcore</Uri>
-      <Sha>0b1e29fc4d0b8a4f50ecf36832fa6a4e4ea94a3c</Sha>
-    </Dependency>
-    <Dependency Name="Microsoft.AspNetCore.Components.SdkAnalyzers" Version="7.0.0-preview.7.22354.2">
-      <Uri>https://github.com/dotnet/aspnetcore</Uri>
-      <Sha>0b1e29fc4d0b8a4f50ecf36832fa6a4e4ea94a3c</Sha>
-    </Dependency>
-    <Dependency Name="Microsoft.AspNetCore.Mvc.Analyzers" Version="7.0.0-preview.7.22354.2">
-      <Uri>https://github.com/dotnet/aspnetcore</Uri>
-      <Sha>0b1e29fc4d0b8a4f50ecf36832fa6a4e4ea94a3c</Sha>
-    </Dependency>
-    <Dependency Name="Microsoft.AspNetCore.Mvc.Api.Analyzers" Version="7.0.0-preview.7.22354.2">
-      <Uri>https://github.com/dotnet/aspnetcore</Uri>
-      <Sha>0b1e29fc4d0b8a4f50ecf36832fa6a4e4ea94a3c</Sha>
->>>>>>> 8ec446cd
     </Dependency>
     <Dependency Name="Microsoft.CodeAnalysis.Razor.Tooling.Internal" Version="7.0.0-preview.5.22351.1">
       <Uri>https://github.com/dotnet/razor-compiler</Uri>
@@ -292,7 +235,6 @@
       <Sha>fcc19f98ca7013ebf8337eaf8b489339e5837b33</Sha>
       <SourceBuild RepoName="razor-compiler" ManagedOnly="true" />
     </Dependency>
-<<<<<<< HEAD
     <Dependency Name="Microsoft.Extensions.FileProviders.Embedded" Version="7.0.0-preview.7.22351.7">
       <Uri>https://github.com/dotnet/aspnetcore</Uri>
       <Sha>57b814b05dd9be8063a600855be0b83a770c5220</Sha>
@@ -308,23 +250,6 @@
     <Dependency Name="Microsoft.JSInterop" Version="7.0.0-preview.7.22351.7">
       <Uri>https://github.com/dotnet/aspnetcore</Uri>
       <Sha>57b814b05dd9be8063a600855be0b83a770c5220</Sha>
-=======
-    <Dependency Name="Microsoft.Extensions.FileProviders.Embedded" Version="7.0.0-preview.7.22354.2">
-      <Uri>https://github.com/dotnet/aspnetcore</Uri>
-      <Sha>0b1e29fc4d0b8a4f50ecf36832fa6a4e4ea94a3c</Sha>
-    </Dependency>
-    <Dependency Name="Microsoft.AspNetCore.Authorization" Version="7.0.0-preview.7.22354.2">
-      <Uri>https://github.com/dotnet/aspnetcore</Uri>
-      <Sha>0b1e29fc4d0b8a4f50ecf36832fa6a4e4ea94a3c</Sha>
-    </Dependency>
-    <Dependency Name="Microsoft.AspNetCore.Components.Web" Version="7.0.0-preview.7.22354.2">
-      <Uri>https://github.com/dotnet/aspnetcore</Uri>
-      <Sha>0b1e29fc4d0b8a4f50ecf36832fa6a4e4ea94a3c</Sha>
-    </Dependency>
-    <Dependency Name="Microsoft.JSInterop" Version="7.0.0-preview.7.22354.2">
-      <Uri>https://github.com/dotnet/aspnetcore</Uri>
-      <Sha>0b1e29fc4d0b8a4f50ecf36832fa6a4e4ea94a3c</Sha>
->>>>>>> 8ec446cd
     </Dependency>
     <Dependency Name="Microsoft.Web.Xdt" Version="3.1.0" Pinned="true">
       <Uri>https://github.com/aspnet/xdt</Uri>

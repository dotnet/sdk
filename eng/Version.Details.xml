--- conflicted
+++ resolved
@@ -1,7 +1,6 @@
 <?xml version="1.0" encoding="utf-8"?>
 <Dependencies>
   <ProductDependencies>
-<<<<<<< HEAD
     <Dependency Name="Microsoft.TemplateEngine.Abstractions" Version="10.0.100-alpha.1.24576.2">
       <Uri>https://github.com/dotnet/templating</Uri>
       <Sha>a0a5baca73c2a056cb4ab5cd8f6c9f33c3718452</Sha>
@@ -56,58 +55,6 @@
     <Dependency Name="Microsoft.SourceBuild.Intermediate.runtime.linux-x64" Version="10.0.0-alpha.1.24570.9">
       <Uri>https://github.com/dotnet/runtime</Uri>
       <Sha>b66200e5448be50673b0387ca4632d3bfa25887b</Sha>
-=======
-    <Dependency Name="Microsoft.TemplateEngine.Abstractions" Version="9.0.200">
-      <Uri>https://github.com/dotnet/templating</Uri>
-      <Sha>44a0b49cb0ae4d3c5400360b5124d451a9c5362e</Sha>
-    </Dependency>
-    <Dependency Name="Microsoft.TemplateEngine.Mocks" Version="9.0.200-rtm.24523.1">
-      <Uri>https://github.com/dotnet/templating</Uri>
-      <Sha>44a0b49cb0ae4d3c5400360b5124d451a9c5362e</Sha>
-    </Dependency>
-    <!-- Intermediate is necessary for source build. -->
-    <Dependency Name="Microsoft.SourceBuild.Intermediate.templating" Version="9.0.200-rtm.24523.1">
-      <Uri>https://github.com/dotnet/templating</Uri>
-      <Sha>44a0b49cb0ae4d3c5400360b5124d451a9c5362e</Sha>
-      <SourceBuild RepoName="templating" ManagedOnly="true" />
-    </Dependency>
-    <Dependency Name="Microsoft.NETCore.App.Ref" Version="9.0.0">
-      <Uri>https://dev.azure.com/dnceng/internal/_git/dotnet-runtime</Uri>
-      <Sha>9d5a6a9aa463d6d10b0b0ba6d5982cc82f363dc3</Sha>
-    </Dependency>
-    <Dependency Name="VS.Redist.Common.NetCore.SharedFramework.x64.9.0" Version="9.0.0-rtm.24528.9">
-      <Uri>https://dev.azure.com/dnceng/internal/_git/dotnet-runtime</Uri>
-      <Sha>9d5a6a9aa463d6d10b0b0ba6d5982cc82f363dc3</Sha>
-    </Dependency>
-    <Dependency Name="VS.Redist.Common.NetCore.TargetingPack.x64.9.0" Version="9.0.0-rtm.24528.9">
-      <Uri>https://dev.azure.com/dnceng/internal/_git/dotnet-runtime</Uri>
-      <Sha>9d5a6a9aa463d6d10b0b0ba6d5982cc82f363dc3</Sha>
-    </Dependency>
-    <Dependency Name="Microsoft.NETCore.App.Runtime.win-x64" Version="9.0.0">
-      <Uri>https://dev.azure.com/dnceng/internal/_git/dotnet-runtime</Uri>
-      <Sha>9d5a6a9aa463d6d10b0b0ba6d5982cc82f363dc3</Sha>
-    </Dependency>
-    <Dependency Name="Microsoft.NETCore.App.Host.win-x64" Version="9.0.0">
-      <Uri>https://dev.azure.com/dnceng/internal/_git/dotnet-runtime</Uri>
-      <Sha>9d5a6a9aa463d6d10b0b0ba6d5982cc82f363dc3</Sha>
-    </Dependency>
-    <Dependency Name="Microsoft.NETCore.Platforms" Version="9.0.0-rtm.24528.9">
-      <Uri>https://dev.azure.com/dnceng/internal/_git/dotnet-runtime</Uri>
-      <Sha>9d5a6a9aa463d6d10b0b0ba6d5982cc82f363dc3</Sha>
-    </Dependency>
-    <Dependency Name="Microsoft.NET.HostModel" Version="9.0.0-rtm.24528.9">
-      <Uri>https://dev.azure.com/dnceng/internal/_git/dotnet-runtime</Uri>
-      <Sha>9d5a6a9aa463d6d10b0b0ba6d5982cc82f363dc3</Sha>
-    </Dependency>
-    <Dependency Name="Microsoft.Extensions.DependencyModel" Version="9.0.0">
-      <Uri>https://dev.azure.com/dnceng/internal/_git/dotnet-runtime</Uri>
-      <Sha>9d5a6a9aa463d6d10b0b0ba6d5982cc82f363dc3</Sha>
-    </Dependency>
-    <!-- Intermediate is necessary for source build. -->
-    <Dependency Name="Microsoft.SourceBuild.Intermediate.runtime.linux-x64" Version="9.0.0-rtm.24528.9">
-      <Uri>https://dev.azure.com/dnceng/internal/_git/dotnet-runtime</Uri>
-      <Sha>9d5a6a9aa463d6d10b0b0ba6d5982cc82f363dc3</Sha>
->>>>>>> 607a21eb
       <SourceBuild RepoName="runtime" ManagedOnly="false" />
     </Dependency>
     <!-- Change blob version in GenerateLayout.targets if this is unpinned to service targeting pack -->
@@ -116,7 +63,6 @@
       <Uri>https://github.com/dotnet/core-setup</Uri>
       <Sha>7d57652f33493fa022125b7f63aad0d70c52d810</Sha>
     </Dependency>
-<<<<<<< HEAD
     <Dependency Name="Microsoft.NET.Workload.Emscripten.Current.Manifest-10.0.100.Transport" Version="10.0.0-alpha.1.24569.4" CoherentParentDependency="Microsoft.NETCore.App.Runtime.win-x64">
       <Uri>https://github.com/dotnet/emsdk</Uri>
       <Sha>6755ffefdb9899c08738941d7498d880bc25e52d</Sha>
@@ -139,30 +85,6 @@
     <Dependency Name="Microsoft.SourceBuild.Intermediate.msbuild" Version="17.13.0-preview-24568-05">
       <Uri>https://github.com/dotnet/msbuild</Uri>
       <Sha>37fc8280dd8516257e7d04b9fc5e426de33091f2</Sha>
-=======
-    <Dependency Name="Microsoft.NET.Workload.Emscripten.Current.Manifest-9.0.100" Version="9.0.0" CoherentParentDependency="Microsoft.NETCore.App.Runtime.win-x64">
-      <Uri>https://github.com/dotnet/emsdk</Uri>
-      <Sha>763d10a1a251be35337ee736832bfde3f9200672</Sha>
-    </Dependency>
-    <!-- Intermediate is necessary for source build. -->
-    <Dependency Name="Microsoft.SourceBuild.Intermediate.emsdk" Version="9.0.0-rtm.24528.2" CoherentParentDependency="Microsoft.NETCore.App.Runtime.win-x64">
-      <Uri>https://github.com/dotnet/emsdk</Uri>
-      <Sha>763d10a1a251be35337ee736832bfde3f9200672</Sha>
-      <SourceBuild RepoName="emsdk" ManagedOnly="true" />
-    </Dependency>
-    <Dependency Name="Microsoft.Build" Version="17.13.0-preview-24569-04">
-      <Uri>https://github.com/dotnet/msbuild</Uri>
-      <Sha>8f6b8ad0ace90c777c66711c907227fcfb6f2efe</Sha>
-    </Dependency>
-    <Dependency Name="Microsoft.Build.Localization" Version="17.13.0-preview-24569-04">
-      <Uri>https://github.com/dotnet/msbuild</Uri>
-      <Sha>8f6b8ad0ace90c777c66711c907227fcfb6f2efe</Sha>
-    </Dependency>
-    <!-- Intermediate is necessary for source build. -->
-    <Dependency Name="Microsoft.SourceBuild.Intermediate.msbuild" Version="17.13.0-preview-24569-04">
-      <Uri>https://github.com/dotnet/msbuild</Uri>
-      <Sha>8f6b8ad0ace90c777c66711c907227fcfb6f2efe</Sha>
->>>>>>> 607a21eb
       <SourceBuild RepoName="msbuild" ManagedOnly="true" />
     </Dependency>
     <Dependency Name="Microsoft.FSharp.Compiler" Version="13.9.200-beta.24561.2">
@@ -175,44 +97,43 @@
       <Sha>e9dab83bc86ec414b7288d3f8be48a2b14eabb5d</Sha>
       <SourceBuild RepoName="fsharp" ManagedOnly="true" />
     </Dependency>
-<<<<<<< HEAD
-    <Dependency Name="Microsoft.Net.Compilers.Toolset" Version="4.13.0-2.24561.1">
-      <Uri>https://github.com/dotnet/roslyn</Uri>
-      <Sha>543cb4568f28b0d2f2cfecdf2d56365b9252e848</Sha>
-    </Dependency>
-    <!-- Intermediate is necessary for source build. -->
-    <Dependency Name="Microsoft.SourceBuild.Intermediate.roslyn" Version="4.13.0-2.24561.1">
-      <Uri>https://github.com/dotnet/roslyn</Uri>
-      <Sha>543cb4568f28b0d2f2cfecdf2d56365b9252e848</Sha>
+    <Dependency Name="Microsoft.Net.Compilers.Toolset" Version="4.13.0-2.24573.1">
+      <Uri>https://github.com/dotnet/roslyn</Uri>
+      <Sha>235c3b8625197dfdcc0c3b13186d104f362df2e8</Sha>
+    </Dependency>
+    <!-- Intermediate is necessary for source build. -->
+    <Dependency Name="Microsoft.SourceBuild.Intermediate.roslyn" Version="4.13.0-2.24573.1">
+      <Uri>https://github.com/dotnet/roslyn</Uri>
+      <Sha>235c3b8625197dfdcc0c3b13186d104f362df2e8</Sha>
       <SourceBuild RepoName="roslyn" ManagedOnly="true" />
     </Dependency>
-    <Dependency Name="Microsoft.Net.Compilers.Toolset.Framework" Version="4.13.0-2.24561.1">
-      <Uri>https://github.com/dotnet/roslyn</Uri>
-      <Sha>543cb4568f28b0d2f2cfecdf2d56365b9252e848</Sha>
-    </Dependency>
-    <Dependency Name="Microsoft.CodeAnalysis" Version="4.13.0-2.24561.1">
-      <Uri>https://github.com/dotnet/roslyn</Uri>
-      <Sha>543cb4568f28b0d2f2cfecdf2d56365b9252e848</Sha>
-    </Dependency>
-    <Dependency Name="Microsoft.CodeAnalysis.CSharp" Version="4.13.0-2.24561.1">
-      <Uri>https://github.com/dotnet/roslyn</Uri>
-      <Sha>543cb4568f28b0d2f2cfecdf2d56365b9252e848</Sha>
-    </Dependency>
-    <Dependency Name="Microsoft.CodeAnalysis.CSharp.CodeStyle" Version="4.13.0-2.24561.1">
-      <Uri>https://github.com/dotnet/roslyn</Uri>
-      <Sha>543cb4568f28b0d2f2cfecdf2d56365b9252e848</Sha>
-    </Dependency>
-    <Dependency Name="Microsoft.CodeAnalysis.CSharp.Features" Version="4.13.0-2.24561.1">
-      <Uri>https://github.com/dotnet/roslyn</Uri>
-      <Sha>543cb4568f28b0d2f2cfecdf2d56365b9252e848</Sha>
-    </Dependency>
-    <Dependency Name="Microsoft.CodeAnalysis.CSharp.Workspaces" Version="4.13.0-2.24561.1">
-      <Uri>https://github.com/dotnet/roslyn</Uri>
-      <Sha>543cb4568f28b0d2f2cfecdf2d56365b9252e848</Sha>
-    </Dependency>
-    <Dependency Name="Microsoft.CodeAnalysis.Workspaces.MSBuild" Version="4.13.0-2.24561.1">
-      <Uri>https://github.com/dotnet/roslyn</Uri>
-      <Sha>543cb4568f28b0d2f2cfecdf2d56365b9252e848</Sha>
+    <Dependency Name="Microsoft.Net.Compilers.Toolset.Framework" Version="4.13.0-2.24573.1">
+      <Uri>https://github.com/dotnet/roslyn</Uri>
+      <Sha>235c3b8625197dfdcc0c3b13186d104f362df2e8</Sha>
+    </Dependency>
+    <Dependency Name="Microsoft.CodeAnalysis" Version="4.13.0-2.24573.1">
+      <Uri>https://github.com/dotnet/roslyn</Uri>
+      <Sha>235c3b8625197dfdcc0c3b13186d104f362df2e8</Sha>
+    </Dependency>
+    <Dependency Name="Microsoft.CodeAnalysis.CSharp" Version="4.13.0-2.24573.1">
+      <Uri>https://github.com/dotnet/roslyn</Uri>
+      <Sha>235c3b8625197dfdcc0c3b13186d104f362df2e8</Sha>
+    </Dependency>
+    <Dependency Name="Microsoft.CodeAnalysis.CSharp.CodeStyle" Version="4.13.0-2.24573.1">
+      <Uri>https://github.com/dotnet/roslyn</Uri>
+      <Sha>235c3b8625197dfdcc0c3b13186d104f362df2e8</Sha>
+    </Dependency>
+    <Dependency Name="Microsoft.CodeAnalysis.CSharp.Features" Version="4.13.0-2.24573.1">
+      <Uri>https://github.com/dotnet/roslyn</Uri>
+      <Sha>235c3b8625197dfdcc0c3b13186d104f362df2e8</Sha>
+    </Dependency>
+    <Dependency Name="Microsoft.CodeAnalysis.CSharp.Workspaces" Version="4.13.0-2.24573.1">
+      <Uri>https://github.com/dotnet/roslyn</Uri>
+      <Sha>235c3b8625197dfdcc0c3b13186d104f362df2e8</Sha>
+    </Dependency>
+    <Dependency Name="Microsoft.CodeAnalysis.Workspaces.MSBuild" Version="4.13.0-2.24573.1">
+      <Uri>https://github.com/dotnet/roslyn</Uri>
+      <Sha>235c3b8625197dfdcc0c3b13186d104f362df2e8</Sha>
     </Dependency>
     <Dependency Name="Microsoft.AspNetCore.DeveloperCertificates.XPlat" Version="10.0.0-alpha.2.24576.7">
       <Uri>https://github.com/dotnet/aspnetcore</Uri>
@@ -221,53 +142,6 @@
     <Dependency Name="Microsoft.AspNetCore.TestHost" Version="10.0.0-alpha.2.24576.7">
       <Uri>https://github.com/dotnet/aspnetcore</Uri>
       <Sha>a1cb9ed89b8eb2e87d9f0d1b62a2ca41bb073be1</Sha>
-=======
-    <Dependency Name="Microsoft.Net.Compilers.Toolset" Version="4.13.0-3.24576.11">
-      <Uri>https://github.com/dotnet/roslyn</Uri>
-      <Sha>6f2ed01d1af9429d874aca1eea60d3212167bc40</Sha>
-    </Dependency>
-    <!-- Intermediate is necessary for source build. -->
-    <Dependency Name="Microsoft.SourceBuild.Intermediate.roslyn" Version="4.13.0-3.24576.11">
-      <Uri>https://github.com/dotnet/roslyn</Uri>
-      <Sha>6f2ed01d1af9429d874aca1eea60d3212167bc40</Sha>
-      <SourceBuild RepoName="roslyn" ManagedOnly="true" />
-    </Dependency>
-    <Dependency Name="Microsoft.Net.Compilers.Toolset.Framework" Version="4.13.0-3.24576.11">
-      <Uri>https://github.com/dotnet/roslyn</Uri>
-      <Sha>6f2ed01d1af9429d874aca1eea60d3212167bc40</Sha>
-    </Dependency>
-    <Dependency Name="Microsoft.CodeAnalysis" Version="4.13.0-3.24576.11">
-      <Uri>https://github.com/dotnet/roslyn</Uri>
-      <Sha>6f2ed01d1af9429d874aca1eea60d3212167bc40</Sha>
-    </Dependency>
-    <Dependency Name="Microsoft.CodeAnalysis.CSharp" Version="4.13.0-3.24576.11">
-      <Uri>https://github.com/dotnet/roslyn</Uri>
-      <Sha>6f2ed01d1af9429d874aca1eea60d3212167bc40</Sha>
-    </Dependency>
-    <Dependency Name="Microsoft.CodeAnalysis.CSharp.CodeStyle" Version="4.13.0-3.24576.11">
-      <Uri>https://github.com/dotnet/roslyn</Uri>
-      <Sha>6f2ed01d1af9429d874aca1eea60d3212167bc40</Sha>
-    </Dependency>
-    <Dependency Name="Microsoft.CodeAnalysis.CSharp.Features" Version="4.13.0-3.24576.11">
-      <Uri>https://github.com/dotnet/roslyn</Uri>
-      <Sha>6f2ed01d1af9429d874aca1eea60d3212167bc40</Sha>
-    </Dependency>
-    <Dependency Name="Microsoft.CodeAnalysis.CSharp.Workspaces" Version="4.13.0-3.24576.11">
-      <Uri>https://github.com/dotnet/roslyn</Uri>
-      <Sha>6f2ed01d1af9429d874aca1eea60d3212167bc40</Sha>
-    </Dependency>
-    <Dependency Name="Microsoft.CodeAnalysis.Workspaces.MSBuild" Version="4.13.0-3.24576.11">
-      <Uri>https://github.com/dotnet/roslyn</Uri>
-      <Sha>6f2ed01d1af9429d874aca1eea60d3212167bc40</Sha>
-    </Dependency>
-    <Dependency Name="Microsoft.AspNetCore.DeveloperCertificates.XPlat" Version="9.0.0-rtm.24529.3">
-      <Uri>https://dev.azure.com/dnceng/internal/_git/dotnet-aspnetcore</Uri>
-      <Sha>af22effae4069a5dfb9b0735859de48820104f5b</Sha>
-    </Dependency>
-    <Dependency Name="Microsoft.AspNetCore.TestHost" Version="9.0.0">
-      <Uri>https://dev.azure.com/dnceng/internal/_git/dotnet-aspnetcore</Uri>
-      <Sha>af22effae4069a5dfb9b0735859de48820104f5b</Sha>
->>>>>>> 607a21eb
     </Dependency>
     <Dependency Name="Microsoft.Build.NuGetSdkResolver" Version="6.13.0-preview.1.73">
       <Uri>https://github.com/nuget/nuget.client</Uri>
@@ -356,7 +230,6 @@
       <Sha>7d34b30433259fb914aaaf276fde663a47b6ef2f</Sha>
       <SourceBuild RepoName="vstest" ManagedOnly="true" />
     </Dependency>
-<<<<<<< HEAD
     <Dependency Name="Microsoft.NET.ILLink.Tasks" Version="10.0.0-alpha.1.24570.9">
       <Uri>https://github.com/dotnet/runtime</Uri>
       <Sha>b66200e5448be50673b0387ca4632d3bfa25887b</Sha>
@@ -485,136 +358,6 @@
     <Dependency Name="Microsoft.JSInterop" Version="10.0.0-alpha.2.24576.7">
       <Uri>https://github.com/dotnet/aspnetcore</Uri>
       <Sha>a1cb9ed89b8eb2e87d9f0d1b62a2ca41bb073be1</Sha>
-=======
-    <Dependency Name="Microsoft.NET.ILLink.Tasks" Version="9.0.0">
-      <Uri>https://dev.azure.com/dnceng/internal/_git/dotnet-runtime</Uri>
-      <Sha>9d5a6a9aa463d6d10b0b0ba6d5982cc82f363dc3</Sha>
-    </Dependency>
-    <Dependency Name="System.CodeDom" Version="9.0.0">
-      <Uri>https://dev.azure.com/dnceng/internal/_git/dotnet-runtime</Uri>
-      <Sha>9d5a6a9aa463d6d10b0b0ba6d5982cc82f363dc3</Sha>
-    </Dependency>
-    <Dependency Name="System.Formats.Asn1" Version="9.0.0">
-      <Uri>https://dev.azure.com/dnceng/internal/_git/dotnet-runtime</Uri>
-      <Sha>9d5a6a9aa463d6d10b0b0ba6d5982cc82f363dc3</Sha>
-    </Dependency>
-    <Dependency Name="System.Security.Cryptography.ProtectedData" Version="9.0.0">
-      <Uri>https://dev.azure.com/dnceng/internal/_git/dotnet-runtime</Uri>
-      <Sha>9d5a6a9aa463d6d10b0b0ba6d5982cc82f363dc3</Sha>
-    </Dependency>
-    <Dependency Name="System.Text.Encoding.CodePages" Version="9.0.0">
-      <Uri>https://dev.azure.com/dnceng/internal/_git/dotnet-runtime</Uri>
-      <Sha>9d5a6a9aa463d6d10b0b0ba6d5982cc82f363dc3</Sha>
-    </Dependency>
-    <Dependency Name="System.Resources.Extensions" Version="9.0.0">
-      <Uri>https://dev.azure.com/dnceng/internal/_git/dotnet-runtime</Uri>
-      <Sha>9d5a6a9aa463d6d10b0b0ba6d5982cc82f363dc3</Sha>
-    </Dependency>
-    <Dependency Name="Microsoft.WindowsDesktop.App.Runtime.win-x64" Version="9.0.0">
-      <Uri>https://dev.azure.com/dnceng/internal/_git/dotnet-windowsdesktop</Uri>
-      <Sha>308dc7955704be60afc72ec00902cc18e028c3c2</Sha>
-      <SourceBuildTarball RepoName="windowsdesktop" ManagedOnly="true" />
-    </Dependency>
-    <Dependency Name="VS.Redist.Common.WindowsDesktop.SharedFramework.x64.9.0" Version="9.0.0-rtm.24529.2">
-      <Uri>https://dev.azure.com/dnceng/internal/_git/dotnet-windowsdesktop</Uri>
-      <Sha>308dc7955704be60afc72ec00902cc18e028c3c2</Sha>
-    </Dependency>
-    <Dependency Name="Microsoft.WindowsDesktop.App.Ref" Version="9.0.0">
-      <Uri>https://dev.azure.com/dnceng/internal/_git/dotnet-windowsdesktop</Uri>
-      <Sha>308dc7955704be60afc72ec00902cc18e028c3c2</Sha>
-    </Dependency>
-    <Dependency Name="VS.Redist.Common.WindowsDesktop.TargetingPack.x64.9.0" Version="9.0.0-rtm.24529.2">
-      <Uri>https://dev.azure.com/dnceng/internal/_git/dotnet-windowsdesktop</Uri>
-      <Sha>308dc7955704be60afc72ec00902cc18e028c3c2</Sha>
-    </Dependency>
-    <Dependency Name="Microsoft.NET.Sdk.WindowsDesktop" Version="9.0.0-rtm.24529.2" CoherentParentDependency="Microsoft.WindowsDesktop.App.Ref">
-      <Uri>https://dev.azure.com/dnceng/internal/_git/dotnet-wpf</Uri>
-      <Sha>a04736acb8edb533756131d3d5fc55f15cd03d6a</Sha>
-    </Dependency>
-    <Dependency Name="Microsoft.AspNetCore.App.Ref" Version="9.0.0">
-      <Uri>https://dev.azure.com/dnceng/internal/_git/dotnet-aspnetcore</Uri>
-      <Sha>af22effae4069a5dfb9b0735859de48820104f5b</Sha>
-    </Dependency>
-    <Dependency Name="Microsoft.AspNetCore.App.Ref.Internal" Version="9.0.0-rtm.24529.3">
-      <Uri>https://dev.azure.com/dnceng/internal/_git/dotnet-aspnetcore</Uri>
-      <Sha>af22effae4069a5dfb9b0735859de48820104f5b</Sha>
-    </Dependency>
-    <Dependency Name="Microsoft.AspNetCore.App.Runtime.win-x64" Version="9.0.0">
-      <Uri>https://dev.azure.com/dnceng/internal/_git/dotnet-aspnetcore</Uri>
-      <Sha>af22effae4069a5dfb9b0735859de48820104f5b</Sha>
-    </Dependency>
-    <Dependency Name="VS.Redist.Common.AspNetCore.SharedFramework.x64.9.0" Version="9.0.0-rtm.24529.3">
-      <Uri>https://dev.azure.com/dnceng/internal/_git/dotnet-aspnetcore</Uri>
-      <Sha>af22effae4069a5dfb9b0735859de48820104f5b</Sha>
-    </Dependency>
-    <Dependency Name="dotnet-dev-certs" Version="9.0.0-rtm.24529.3">
-      <Uri>https://dev.azure.com/dnceng/internal/_git/dotnet-aspnetcore</Uri>
-      <Sha>af22effae4069a5dfb9b0735859de48820104f5b</Sha>
-    </Dependency>
-    <Dependency Name="dotnet-user-jwts" Version="9.0.0-rtm.24529.3">
-      <Uri>https://dev.azure.com/dnceng/internal/_git/dotnet-aspnetcore</Uri>
-      <Sha>af22effae4069a5dfb9b0735859de48820104f5b</Sha>
-    </Dependency>
-    <Dependency Name="dotnet-user-secrets" Version="9.0.0-rtm.24529.3">
-      <Uri>https://dev.azure.com/dnceng/internal/_git/dotnet-aspnetcore</Uri>
-      <Sha>af22effae4069a5dfb9b0735859de48820104f5b</Sha>
-    </Dependency>
-    <Dependency Name="Microsoft.AspNetCore.Analyzers" Version="9.0.0-rtm.24529.3">
-      <Uri>https://dev.azure.com/dnceng/internal/_git/dotnet-aspnetcore</Uri>
-      <Sha>af22effae4069a5dfb9b0735859de48820104f5b</Sha>
-    </Dependency>
-    <Dependency Name="Microsoft.AspNetCore.Components.SdkAnalyzers" Version="9.0.0-rtm.24529.3">
-      <Uri>https://dev.azure.com/dnceng/internal/_git/dotnet-aspnetcore</Uri>
-      <Sha>af22effae4069a5dfb9b0735859de48820104f5b</Sha>
-    </Dependency>
-    <Dependency Name="Microsoft.AspNetCore.Mvc.Analyzers" Version="9.0.0-rtm.24529.3">
-      <Uri>https://dev.azure.com/dnceng/internal/_git/dotnet-aspnetcore</Uri>
-      <Sha>af22effae4069a5dfb9b0735859de48820104f5b</Sha>
-    </Dependency>
-    <Dependency Name="Microsoft.AspNetCore.Mvc.Api.Analyzers" Version="9.0.0-rtm.24529.3">
-      <Uri>https://dev.azure.com/dnceng/internal/_git/dotnet-aspnetcore</Uri>
-      <Sha>af22effae4069a5dfb9b0735859de48820104f5b</Sha>
-    </Dependency>
-    <!-- Intermediate is necessary for source build. -->
-    <Dependency Name="Microsoft.SourceBuild.Intermediate.aspnetcore" Version="9.0.0-rtm.24529.3">
-      <Uri>https://dev.azure.com/dnceng/internal/_git/dotnet-aspnetcore</Uri>
-      <Sha>af22effae4069a5dfb9b0735859de48820104f5b</Sha>
-      <SourceBuild RepoName="aspnetcore" ManagedOnly="true" />
-    </Dependency>
-    <Dependency Name="Microsoft.CodeAnalysis.Razor.Tooling.Internal" Version="9.0.0-preview.24576.4">
-      <Uri>https://github.com/dotnet/razor</Uri>
-      <Sha>6db4477bba491530b660bea8c98bc6709c6446f7</Sha>
-    </Dependency>
-    <Dependency Name="Microsoft.AspNetCore.Mvc.Razor.Extensions.Tooling.Internal" Version="9.0.0-preview.24576.4">
-      <Uri>https://github.com/dotnet/razor</Uri>
-      <Sha>6db4477bba491530b660bea8c98bc6709c6446f7</Sha>
-    </Dependency>
-    <Dependency Name="Microsoft.NET.Sdk.Razor.SourceGenerators.Transport" Version="9.0.0-preview.24576.4">
-      <Uri>https://github.com/dotnet/razor</Uri>
-      <Sha>6db4477bba491530b660bea8c98bc6709c6446f7</Sha>
-    </Dependency>
-    <!-- Intermediate is necessary for source build. -->
-    <Dependency Name="Microsoft.SourceBuild.Intermediate.razor" Version="9.0.0-preview.24576.4">
-      <Uri>https://github.com/dotnet/razor</Uri>
-      <Sha>6db4477bba491530b660bea8c98bc6709c6446f7</Sha>
-      <SourceBuild RepoName="razor" ManagedOnly="true" />
-    </Dependency>
-    <Dependency Name="Microsoft.Extensions.FileProviders.Embedded" Version="9.0.0">
-      <Uri>https://dev.azure.com/dnceng/internal/_git/dotnet-aspnetcore</Uri>
-      <Sha>af22effae4069a5dfb9b0735859de48820104f5b</Sha>
-    </Dependency>
-    <Dependency Name="Microsoft.AspNetCore.Authorization" Version="9.0.0">
-      <Uri>https://dev.azure.com/dnceng/internal/_git/dotnet-aspnetcore</Uri>
-      <Sha>af22effae4069a5dfb9b0735859de48820104f5b</Sha>
-    </Dependency>
-    <Dependency Name="Microsoft.AspNetCore.Components.Web" Version="9.0.0">
-      <Uri>https://dev.azure.com/dnceng/internal/_git/dotnet-aspnetcore</Uri>
-      <Sha>af22effae4069a5dfb9b0735859de48820104f5b</Sha>
-    </Dependency>
-    <Dependency Name="Microsoft.JSInterop" Version="9.0.0">
-      <Uri>https://dev.azure.com/dnceng/internal/_git/dotnet-aspnetcore</Uri>
-      <Sha>af22effae4069a5dfb9b0735859de48820104f5b</Sha>
->>>>>>> 607a21eb
     </Dependency>
     <Dependency Name="Microsoft.DotNet.Test.ProjectTemplates.2.1" Version="1.0.2-beta4.22406.1">
       <Uri>https://github.com/dotnet/test-templates</Uri>
@@ -647,7 +390,6 @@
       <SourceBuild RepoName="test-templates" ManagedOnly="true" />
     </Dependency>
     <!-- For coherency purposes, these versions should be gated by the versions of winforms and wpf routed via windowsdesktop -->
-<<<<<<< HEAD
     <Dependency Name="Microsoft.Dotnet.WinForms.ProjectTemplates" Version="10.0.0-alpha.1.24573.1" CoherentParentDependency="Microsoft.WindowsDesktop.App.Runtime.win-x64">
       <Uri>https://github.com/dotnet/winforms</Uri>
       <Sha>ac8b7609d7b4afb768db1bccf40cd0b3eb30f562</Sha>
@@ -655,15 +397,6 @@
     <Dependency Name="Microsoft.DotNet.Wpf.ProjectTemplates" Version="10.0.0-alpha.1.24574.4" CoherentParentDependency="Microsoft.WindowsDesktop.App.Runtime.win-x64">
       <Uri>https://github.com/dotnet/wpf</Uri>
       <Sha>d32d194d44ccca2dd580ba87de46e160343aaa88</Sha>
-=======
-    <Dependency Name="Microsoft.Dotnet.WinForms.ProjectTemplates" Version="9.0.0-rtm.24529.1" CoherentParentDependency="Microsoft.WindowsDesktop.App.Runtime.win-x64">
-      <Uri>https://dev.azure.com/dnceng/internal/_git/dotnet-winforms</Uri>
-      <Sha>62ebdb4b0d5cc7e163b8dc9331dc196e576bf162</Sha>
-    </Dependency>
-    <Dependency Name="Microsoft.DotNet.Wpf.ProjectTemplates" Version="9.0.0-rtm.24529.2" CoherentParentDependency="Microsoft.WindowsDesktop.App.Runtime.win-x64">
-      <Uri>https://dev.azure.com/dnceng/internal/_git/dotnet-wpf</Uri>
-      <Sha>a04736acb8edb533756131d3d5fc55f15cd03d6a</Sha>
->>>>>>> 607a21eb
     </Dependency>
     <Dependency Name="Microsoft.Web.Xdt" Version="9.0.0-preview.24522.2">
       <Uri>https://github.com/dotnet/xdt</Uri>
@@ -675,28 +408,16 @@
       <Sha>1a54480f52703fb45fac2a6b955247d33758383e</Sha>
       <SourceBuild RepoName="xdt" ManagedOnly="true" />
     </Dependency>
-<<<<<<< HEAD
     <Dependency Name="Microsoft.CodeAnalysis.NetAnalyzers" Version="10.0.0-preview.24574.1">
-=======
-    <Dependency Name="Microsoft.CodeAnalysis.NetAnalyzers" Version="9.0.0-preview.24527.2">
->>>>>>> 607a21eb
       <Uri>https://github.com/dotnet/roslyn-analyzers</Uri>
       <Sha>5435ba7b1037f21237adc1b3845f97e9fdbc075d</Sha>
     </Dependency>
-<<<<<<< HEAD
     <Dependency Name="Microsoft.CodeAnalysis.PublicApiAnalyzers" Version="3.12.0-beta1.24574.1">
-=======
-    <Dependency Name="Microsoft.CodeAnalysis.PublicApiAnalyzers" Version="3.11.0-beta1.24527.2">
->>>>>>> 607a21eb
       <Uri>https://github.com/dotnet/roslyn-analyzers</Uri>
       <Sha>5435ba7b1037f21237adc1b3845f97e9fdbc075d</Sha>
     </Dependency>
     <!-- Intermediate is necessary for source build. -->
-<<<<<<< HEAD
     <Dependency Name="Microsoft.SourceBuild.Intermediate.roslyn-analyzers" Version="3.12.0-beta1.24574.1">
-=======
-    <Dependency Name="Microsoft.SourceBuild.Intermediate.roslyn-analyzers" Version="3.11.0-beta1.24527.2">
->>>>>>> 607a21eb
       <Uri>https://github.com/dotnet/roslyn-analyzers</Uri>
       <Sha>5435ba7b1037f21237adc1b3845f97e9fdbc075d</Sha>
       <SourceBuild RepoName="roslyn-analyzers" ManagedOnly="true" />
@@ -739,7 +460,6 @@
       <Uri>https://github.com/dotnet/deployment-tools</Uri>
       <Sha>0cae9f631980a7f09a852f80549274d7b819da70</Sha>
     </Dependency>
-<<<<<<< HEAD
     <Dependency Name="Microsoft.Build.Tasks.Git" Version="9.0.0-beta.24575.2">
       <Uri>https://github.com/dotnet/sourcelink</Uri>
       <Sha>cb197e7177e288db2eba6357982f9e7c397951bb</Sha>
@@ -768,36 +488,6 @@
     <Dependency Name="Microsoft.SourceBuild.Intermediate.sourcelink" Version="9.0.0-beta.24575.2">
       <Uri>https://github.com/dotnet/sourcelink</Uri>
       <Sha>cb197e7177e288db2eba6357982f9e7c397951bb</Sha>
-=======
-    <Dependency Name="Microsoft.Build.Tasks.Git" Version="9.0.0-beta.24576.2">
-      <Uri>https://github.com/dotnet/sourcelink</Uri>
-      <Sha>891854929f588c720666cb9fd0a23f498f76f7d3</Sha>
-    </Dependency>
-    <Dependency Name="Microsoft.SourceLink.Common" Version="9.0.0-beta.24576.2">
-      <Uri>https://github.com/dotnet/sourcelink</Uri>
-      <Sha>891854929f588c720666cb9fd0a23f498f76f7d3</Sha>
-    </Dependency>
-    <Dependency Name="Microsoft.SourceLink.AzureRepos.Git" Version="9.0.0-beta.24576.2">
-      <Uri>https://github.com/dotnet/sourcelink</Uri>
-      <Sha>891854929f588c720666cb9fd0a23f498f76f7d3</Sha>
-    </Dependency>
-    <Dependency Name="Microsoft.SourceLink.GitHub" Version="9.0.0-beta.24576.2">
-      <Uri>https://github.com/dotnet/sourcelink</Uri>
-      <Sha>891854929f588c720666cb9fd0a23f498f76f7d3</Sha>
-    </Dependency>
-    <Dependency Name="Microsoft.SourceLink.GitLab" Version="9.0.0-beta.24576.2">
-      <Uri>https://github.com/dotnet/sourcelink</Uri>
-      <Sha>891854929f588c720666cb9fd0a23f498f76f7d3</Sha>
-    </Dependency>
-    <Dependency Name="Microsoft.SourceLink.Bitbucket.Git" Version="9.0.0-beta.24576.2">
-      <Uri>https://github.com/dotnet/sourcelink</Uri>
-      <Sha>891854929f588c720666cb9fd0a23f498f76f7d3</Sha>
-    </Dependency>
-    <!-- Intermediate is necessary for source build. -->
-    <Dependency Name="Microsoft.SourceBuild.Intermediate.sourcelink" Version="9.0.0-beta.24576.2">
-      <Uri>https://github.com/dotnet/sourcelink</Uri>
-      <Sha>891854929f588c720666cb9fd0a23f498f76f7d3</Sha>
->>>>>>> 607a21eb
       <SourceBuild RepoName="sourcelink" ManagedOnly="true" />
     </Dependency>
     <!-- Intermediate is necessary for source build. -->
@@ -813,7 +503,6 @@
       <SourceBuild RepoName="symreader" ManagedOnly="true" />
     </Dependency>
     <!-- Dependency required for flowing correct package version in source-build, using PVP flow. -->
-<<<<<<< HEAD
     <Dependency Name="Microsoft.Extensions.Logging" Version="10.0.0-alpha.1.24570.9">
       <Uri>https://github.com/dotnet/runtime</Uri>
       <Sha>b66200e5448be50673b0387ca4632d3bfa25887b</Sha>
@@ -933,127 +622,6 @@
     <Dependency Name="System.Reflection.MetadataLoadContext" Version="10.0.0-alpha.1.24570.9">
       <Uri>https://github.com/dotnet/runtime</Uri>
       <Sha>b66200e5448be50673b0387ca4632d3bfa25887b</Sha>
-=======
-    <Dependency Name="Microsoft.Extensions.Logging" Version="9.0.0">
-      <Uri>https://dev.azure.com/dnceng/internal/_git/dotnet-runtime</Uri>
-      <Sha>9d5a6a9aa463d6d10b0b0ba6d5982cc82f363dc3</Sha>
-    </Dependency>
-    <!-- Dependency required for flowing correct package version in source-build, using PVP flow. -->
-    <Dependency Name="Microsoft.Extensions.Logging.Abstractions" Version="9.0.0">
-      <Uri>https://dev.azure.com/dnceng/internal/_git/dotnet-runtime</Uri>
-      <Sha>9d5a6a9aa463d6d10b0b0ba6d5982cc82f363dc3</Sha>
-    </Dependency>
-    <!-- Dependency required for flowing correct package version in source-build, using PVP flow. -->
-    <Dependency Name="Microsoft.Extensions.Logging.Console" Version="9.0.0">
-      <Uri>https://dev.azure.com/dnceng/internal/_git/dotnet-runtime</Uri>
-      <Sha>9d5a6a9aa463d6d10b0b0ba6d5982cc82f363dc3</Sha>
-    </Dependency>
-    <!-- Dependency required for flowing correct package version in source-build, using PVP flow. -->
-    <Dependency Name="Microsoft.Extensions.FileSystemGlobbing" Version="9.0.0">
-      <Uri>https://dev.azure.com/dnceng/internal/_git/dotnet-runtime</Uri>
-      <Sha>9d5a6a9aa463d6d10b0b0ba6d5982cc82f363dc3</Sha>
-    </Dependency>
-    <!-- Dependency required for flowing correct package version in source-build, using PVP flow. -->
-    <Dependency Name="System.ServiceProcess.ServiceController" Version="9.0.0">
-      <Uri>https://dev.azure.com/dnceng/internal/_git/dotnet-runtime</Uri>
-      <Sha>9d5a6a9aa463d6d10b0b0ba6d5982cc82f363dc3</Sha>
-    </Dependency>
-    <Dependency Name="System.Text.Json" Version="9.0.0">
-      <Uri>https://dev.azure.com/dnceng/internal/_git/dotnet-runtime</Uri>
-      <Sha>9d5a6a9aa463d6d10b0b0ba6d5982cc82f363dc3</Sha>
-    </Dependency>
-    <Dependency Name="Microsoft.Bcl.AsyncInterfaces" Version="9.0.0">
-      <Uri>https://dev.azure.com/dnceng/internal/_git/dotnet-runtime</Uri>
-      <Sha>9d5a6a9aa463d6d10b0b0ba6d5982cc82f363dc3</Sha>
-    </Dependency>
-    <Dependency Name="Microsoft.Extensions.FileProviders.Abstractions" Version="9.0.0">
-      <Uri>https://dev.azure.com/dnceng/internal/_git/dotnet-runtime</Uri>
-      <Sha>9d5a6a9aa463d6d10b0b0ba6d5982cc82f363dc3</Sha>
-    </Dependency>
-    <Dependency Name="Microsoft.Extensions.ObjectPool" Version="9.0.0">
-      <Uri>https://dev.azure.com/dnceng/internal/_git/dotnet-aspnetcore</Uri>
-      <Sha>af22effae4069a5dfb9b0735859de48820104f5b</Sha>
-    </Dependency>
-    <Dependency Name="Microsoft.Win32.SystemEvents" Version="9.0.0">
-      <Uri>https://dev.azure.com/dnceng/internal/_git/dotnet-runtime</Uri>
-      <Sha>9d5a6a9aa463d6d10b0b0ba6d5982cc82f363dc3</Sha>
-    </Dependency>
-    <Dependency Name="System.Composition.AttributedModel" Version="9.0.0">
-      <Uri>https://dev.azure.com/dnceng/internal/_git/dotnet-runtime</Uri>
-      <Sha>9d5a6a9aa463d6d10b0b0ba6d5982cc82f363dc3</Sha>
-    </Dependency>
-    <Dependency Name="System.Composition.Convention" Version="9.0.0">
-      <Uri>https://dev.azure.com/dnceng/internal/_git/dotnet-runtime</Uri>
-      <Sha>9d5a6a9aa463d6d10b0b0ba6d5982cc82f363dc3</Sha>
-    </Dependency>
-    <Dependency Name="System.Composition.Hosting" Version="9.0.0">
-      <Uri>https://dev.azure.com/dnceng/internal/_git/dotnet-runtime</Uri>
-      <Sha>9d5a6a9aa463d6d10b0b0ba6d5982cc82f363dc3</Sha>
-    </Dependency>
-    <Dependency Name="System.Composition.Runtime" Version="9.0.0">
-      <Uri>https://dev.azure.com/dnceng/internal/_git/dotnet-runtime</Uri>
-      <Sha>9d5a6a9aa463d6d10b0b0ba6d5982cc82f363dc3</Sha>
-    </Dependency>
-    <Dependency Name="System.Composition.TypedParts" Version="9.0.0">
-      <Uri>https://dev.azure.com/dnceng/internal/_git/dotnet-runtime</Uri>
-      <Sha>9d5a6a9aa463d6d10b0b0ba6d5982cc82f363dc3</Sha>
-    </Dependency>
-    <Dependency Name="System.Configuration.ConfigurationManager" Version="9.0.0">
-      <Uri>https://dev.azure.com/dnceng/internal/_git/dotnet-runtime</Uri>
-      <Sha>9d5a6a9aa463d6d10b0b0ba6d5982cc82f363dc3</Sha>
-    </Dependency>
-    <Dependency Name="System.Security.Cryptography.Pkcs" Version="9.0.0">
-      <Uri>https://dev.azure.com/dnceng/internal/_git/dotnet-runtime</Uri>
-      <Sha>9d5a6a9aa463d6d10b0b0ba6d5982cc82f363dc3</Sha>
-    </Dependency>
-    <Dependency Name="System.Security.Cryptography.Xml" Version="9.0.0">
-      <Uri>https://dev.azure.com/dnceng/internal/_git/dotnet-runtime</Uri>
-      <Sha>9d5a6a9aa463d6d10b0b0ba6d5982cc82f363dc3</Sha>
-    </Dependency>
-    <Dependency Name="System.Security.Permissions" Version="9.0.0">
-      <Uri>https://dev.azure.com/dnceng/internal/_git/dotnet-runtime</Uri>
-      <Sha>9d5a6a9aa463d6d10b0b0ba6d5982cc82f363dc3</Sha>
-    </Dependency>
-    <Dependency Name="System.Windows.Extensions" Version="9.0.0">
-      <Uri>https://dev.azure.com/dnceng/internal/_git/dotnet-runtime</Uri>
-      <Sha>9d5a6a9aa463d6d10b0b0ba6d5982cc82f363dc3</Sha>
-    </Dependency>
-  </ProductDependencies>
-  <ToolsetDependencies>
-    <Dependency Name="Microsoft.DotNet.Arcade.Sdk" Version="9.0.0-beta.24572.2">
-      <Uri>https://github.com/dotnet/arcade</Uri>
-      <Sha>b41381d5cd633471265e9cd72e933a7048e03062</Sha>
-    </Dependency>
-    <Dependency Name="Microsoft.DotNet.Build.Tasks.Installers" Version="9.0.0-beta.24572.2">
-      <Uri>https://github.com/dotnet/arcade</Uri>
-      <Sha>b41381d5cd633471265e9cd72e933a7048e03062</Sha>
-    </Dependency>
-    <Dependency Name="Microsoft.DotNet.Helix.Sdk" Version="9.0.0-beta.24572.2">
-      <Uri>https://github.com/dotnet/arcade</Uri>
-      <Sha>b41381d5cd633471265e9cd72e933a7048e03062</Sha>
-    </Dependency>
-    <Dependency Name="Microsoft.DotNet.SignTool" Version="9.0.0-beta.24572.2">
-      <Uri>https://github.com/dotnet/arcade</Uri>
-      <Sha>b41381d5cd633471265e9cd72e933a7048e03062</Sha>
-    </Dependency>
-    <Dependency Name="Microsoft.DotNet.XUnitExtensions" Version="9.0.0-beta.24572.2">
-      <Uri>https://github.com/dotnet/arcade</Uri>
-      <Sha>b41381d5cd633471265e9cd72e933a7048e03062</Sha>
-    </Dependency>
-    <Dependency Name="Microsoft.DotNet.XliffTasks" Version="9.0.0-beta.24572.2">
-      <Uri>https://github.com/dotnet/arcade</Uri>
-      <Sha>b41381d5cd633471265e9cd72e933a7048e03062</Sha>
-    </Dependency>
-    <!-- Intermediate is necessary for source build. -->
-    <Dependency Name="Microsoft.SourceBuild.Intermediate.arcade" Version="9.0.0-beta.24572.2">
-      <Uri>https://github.com/dotnet/arcade</Uri>
-      <Sha>b41381d5cd633471265e9cd72e933a7048e03062</Sha>
-      <SourceBuild RepoName="arcade" ManagedOnly="true" />
-    </Dependency>
-    <Dependency Name="System.Reflection.MetadataLoadContext" Version="9.0.0">
-      <Uri>https://dev.azure.com/dnceng/internal/_git/dotnet-runtime</Uri>
-      <Sha>9d5a6a9aa463d6d10b0b0ba6d5982cc82f363dc3</Sha>
->>>>>>> 607a21eb
     </Dependency>
     <Dependency Name="Microsoft.DotNet.Darc" Version="1.1.0-beta.24563.1">
       <Uri>https://github.com/dotnet/arcade-services</Uri>
@@ -1063,7 +631,6 @@
       <Uri>https://github.com/dotnet/arcade-services</Uri>
       <Sha>0227c768dd7b3bfe6cb22711c2a5ea86b16b7646</Sha>
     </Dependency>
-<<<<<<< HEAD
     <Dependency Name="Microsoft.DotNet.ScenarioTests.SdkTemplateTests" Version="10.0.0-preview.24575.1">
       <Uri>https://github.com/dotnet/scenario-tests</Uri>
       <Sha>5a67083512f32fb0187d42caeae3969c958ea1d5</Sha>
@@ -1072,16 +639,6 @@
     <Dependency Name="Microsoft.SourceBuild.Intermediate.scenario-tests" Version="10.0.0-preview.24575.1">
       <Uri>https://github.com/dotnet/scenario-tests</Uri>
       <Sha>5a67083512f32fb0187d42caeae3969c958ea1d5</Sha>
-=======
-    <Dependency Name="Microsoft.DotNet.ScenarioTests.SdkTemplateTests" Version="9.0.0-preview.24514.1">
-      <Uri>https://github.com/dotnet/scenario-tests</Uri>
-      <Sha>1009e3b6d23e049de56b91de82fe975fe84444f8</Sha>
-    </Dependency>
-    <!-- Intermediate is necessary for source build. -->
-    <Dependency Name="Microsoft.SourceBuild.Intermediate.scenario-tests" Version="9.0.0-preview.24514.1">
-      <Uri>https://github.com/dotnet/scenario-tests</Uri>
-      <Sha>1009e3b6d23e049de56b91de82fe975fe84444f8</Sha>
->>>>>>> 607a21eb
       <SourceBuild RepoName="scenario-tests" ManagedOnly="true" />
     </Dependency>
     <!--

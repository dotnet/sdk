<?xml version="1.0" encoding="utf-8"?>
<Dependencies>
  <ProductDependencies>
    <Dependency Name="Microsoft.TemplateEngine.Abstractions" Version="9.0.100-rc.2.24466.6">
      <Uri>https://github.com/dotnet/templating</Uri>
      <Sha>a23da1c15c737b5e121650cfa5a86805e74e34fc</Sha>
    </Dependency>
    <Dependency Name="Microsoft.TemplateEngine.Mocks" Version="9.0.100-rc.2.24466.6">
      <Uri>https://github.com/dotnet/templating</Uri>
      <Sha>a23da1c15c737b5e121650cfa5a86805e74e34fc</Sha>
    </Dependency>
    <!-- Intermediate is necessary for source build. -->
    <Dependency Name="Microsoft.SourceBuild.Intermediate.templating" Version="9.0.100-rc.2.24466.6">
      <Uri>https://github.com/dotnet/templating</Uri>
      <Sha>a23da1c15c737b5e121650cfa5a86805e74e34fc</Sha>
      <SourceBuild RepoName="templating" ManagedOnly="true" />
    </Dependency>
    <Dependency Name="Microsoft.NETCore.App.Ref" Version="9.0.0">
      <Uri>https://github.com/dotnet/runtime</Uri>
      <Sha>d3981726bc8b0e179db50301daf9f22d42393096</Sha>
    </Dependency>
    <Dependency Name="VS.Redist.Common.NetCore.SharedFramework.x64.9.0" Version="9.0.0-rtm.24516.10">
      <Uri>https://github.com/dotnet/runtime</Uri>
      <Sha>d3981726bc8b0e179db50301daf9f22d42393096</Sha>
    </Dependency>
    <Dependency Name="VS.Redist.Common.NetCore.TargetingPack.x64.9.0" Version="9.0.0-rtm.24516.10">
      <Uri>https://github.com/dotnet/runtime</Uri>
      <Sha>d3981726bc8b0e179db50301daf9f22d42393096</Sha>
    </Dependency>
    <Dependency Name="Microsoft.NETCore.App.Runtime.win-x64" Version="9.0.0">
      <Uri>https://github.com/dotnet/runtime</Uri>
      <Sha>d3981726bc8b0e179db50301daf9f22d42393096</Sha>
    </Dependency>
    <Dependency Name="Microsoft.NETCore.App.Host.win-x64" Version="9.0.0">
      <Uri>https://github.com/dotnet/runtime</Uri>
      <Sha>d3981726bc8b0e179db50301daf9f22d42393096</Sha>
    </Dependency>
    <Dependency Name="Microsoft.NETCore.Platforms" Version="9.0.0-rtm.24516.10">
      <Uri>https://github.com/dotnet/runtime</Uri>
      <Sha>d3981726bc8b0e179db50301daf9f22d42393096</Sha>
    </Dependency>
    <Dependency Name="Microsoft.NET.HostModel" Version="9.0.0-rtm.24516.10">
      <Uri>https://github.com/dotnet/runtime</Uri>
      <Sha>d3981726bc8b0e179db50301daf9f22d42393096</Sha>
    </Dependency>
    <Dependency Name="Microsoft.Extensions.DependencyModel" Version="9.0.0">
      <Uri>https://github.com/dotnet/runtime</Uri>
      <Sha>d3981726bc8b0e179db50301daf9f22d42393096</Sha>
    </Dependency>
    <!-- Intermediate is necessary for source build. -->
    <Dependency Name="Microsoft.SourceBuild.Intermediate.runtime.linux-x64" Version="9.0.0-rtm.24516.10">
      <Uri>https://github.com/dotnet/runtime</Uri>
      <Sha>d3981726bc8b0e179db50301daf9f22d42393096</Sha>
      <SourceBuild RepoName="runtime" ManagedOnly="false" />
    </Dependency>
    <!-- Change blob version in GenerateLayout.targets if this is unpinned to service targeting pack -->
    <!-- No new netstandard.library planned for 3.1 timeframe at this time. -->
    <Dependency Name="NETStandard.Library.Ref" Version="2.1.0" Pinned="true">
      <Uri>https://github.com/dotnet/core-setup</Uri>
      <Sha>7d57652f33493fa022125b7f63aad0d70c52d810</Sha>
    </Dependency>
    <Dependency Name="Microsoft.NET.Workload.Emscripten.Current.Manifest-9.0.100.Transport" Version="9.0.0-rtm.24515.1" CoherentParentDependency="Microsoft.NETCore.App.Runtime.win-x64">
      <Uri>https://github.com/dotnet/emsdk</Uri>
      <Sha>8be5676af1ccf568b258133788a24aedd1a80994</Sha>
    </Dependency>
    <Dependency Name="Microsoft.NET.Workload.Emscripten.Current.Manifest-9.0.100" Version="9.0.0" CoherentParentDependency="Microsoft.NETCore.App.Runtime.win-x64">
      <Uri>https://github.com/dotnet/emsdk</Uri>
      <Sha>8be5676af1ccf568b258133788a24aedd1a80994</Sha>
    </Dependency>
    <!-- Intermediate is necessary for source build. -->
    <Dependency Name="Microsoft.SourceBuild.Intermediate.emsdk" Version="9.0.0-rtm.24515.1" CoherentParentDependency="Microsoft.NETCore.App.Runtime.win-x64">
      <Uri>https://github.com/dotnet/emsdk</Uri>
      <Sha>8be5676af1ccf568b258133788a24aedd1a80994</Sha>
      <SourceBuild RepoName="emsdk" ManagedOnly="true" />
    </Dependency>
    <Dependency Name="Microsoft.Build" Version="17.12.3">
      <Uri>https://github.com/dotnet/msbuild</Uri>
      <Sha>4ae11fa8e4a86aef804cc79a42102641ad528106</Sha>
    </Dependency>
    <Dependency Name="Microsoft.Build.Localization" Version="17.12.3-preview-24504-01">
      <Uri>https://github.com/dotnet/msbuild</Uri>
      <Sha>4ae11fa8e4a86aef804cc79a42102641ad528106</Sha>
    </Dependency>
    <!-- Intermediate is necessary for source build. -->
    <Dependency Name="Microsoft.SourceBuild.Intermediate.msbuild" Version="17.12.3-preview-24504-01">
      <Uri>https://github.com/dotnet/msbuild</Uri>
      <Sha>4ae11fa8e4a86aef804cc79a42102641ad528106</Sha>
      <SourceBuild RepoName="msbuild" ManagedOnly="true" />
    </Dependency>
    <Dependency Name="Microsoft.FSharp.Compiler" Version="12.9.100-beta.24510.7">
      <Uri>https://github.com/dotnet/fsharp</Uri>
      <Sha>c3eb162ec7bcf7449ca54b2218ab0d0c4d67c1d0</Sha>
    </Dependency>
    <!-- Intermediate is necessary for source build. -->
    <Dependency Name="Microsoft.SourceBuild.Intermediate.fsharp" Version="9.0.100-beta.24510.7">
      <Uri>https://github.com/dotnet/fsharp</Uri>
      <Sha>c3eb162ec7bcf7449ca54b2218ab0d0c4d67c1d0</Sha>
      <SourceBuild RepoName="fsharp" ManagedOnly="true" />
    </Dependency>
    <Dependency Name="Microsoft.Net.Compilers.Toolset" Version="4.12.0-3.24510.2">
      <Uri>https://github.com/dotnet/roslyn</Uri>
      <Sha>3fd39c8f6c8db918e3184050599c2046997160f1</Sha>
    </Dependency>
    <!-- Intermediate is necessary for source build. -->
    <Dependency Name="Microsoft.SourceBuild.Intermediate.roslyn" Version="4.12.0-3.24510.2">
      <Uri>https://github.com/dotnet/roslyn</Uri>
      <Sha>3fd39c8f6c8db918e3184050599c2046997160f1</Sha>
      <SourceBuild RepoName="roslyn" ManagedOnly="true" />
    </Dependency>
    <Dependency Name="Microsoft.Net.Compilers.Toolset.Framework" Version="4.12.0-3.24510.2">
      <Uri>https://github.com/dotnet/roslyn</Uri>
      <Sha>3fd39c8f6c8db918e3184050599c2046997160f1</Sha>
    </Dependency>
    <Dependency Name="Microsoft.CodeAnalysis" Version="4.12.0-3.24510.2">
      <Uri>https://github.com/dotnet/roslyn</Uri>
      <Sha>3fd39c8f6c8db918e3184050599c2046997160f1</Sha>
    </Dependency>
    <Dependency Name="Microsoft.CodeAnalysis.CSharp" Version="4.12.0-3.24510.2">
      <Uri>https://github.com/dotnet/roslyn</Uri>
      <Sha>3fd39c8f6c8db918e3184050599c2046997160f1</Sha>
    </Dependency>
    <Dependency Name="Microsoft.CodeAnalysis.CSharp.CodeStyle" Version="4.12.0-3.24510.2">
      <Uri>https://github.com/dotnet/roslyn</Uri>
      <Sha>3fd39c8f6c8db918e3184050599c2046997160f1</Sha>
    </Dependency>
    <Dependency Name="Microsoft.CodeAnalysis.CSharp.Features" Version="4.12.0-3.24510.2">
      <Uri>https://github.com/dotnet/roslyn</Uri>
      <Sha>3fd39c8f6c8db918e3184050599c2046997160f1</Sha>
    </Dependency>
    <Dependency Name="Microsoft.CodeAnalysis.CSharp.Workspaces" Version="4.12.0-3.24510.2">
      <Uri>https://github.com/dotnet/roslyn</Uri>
      <Sha>3fd39c8f6c8db918e3184050599c2046997160f1</Sha>
    </Dependency>
    <Dependency Name="Microsoft.CodeAnalysis.Workspaces.MSBuild" Version="4.12.0-3.24510.2">
      <Uri>https://github.com/dotnet/roslyn</Uri>
      <Sha>3fd39c8f6c8db918e3184050599c2046997160f1</Sha>
    </Dependency>
    <Dependency Name="Microsoft.AspNetCore.DeveloperCertificates.XPlat" Version="9.0.0-rtm.24516.19">
      <Uri>https://github.com/dotnet/aspnetcore</Uri>
      <Sha>1e7a7af6d2417242b244d2a0f4f23fcce8e88d2f</Sha>
    </Dependency>
    <Dependency Name="Microsoft.AspNetCore.TestHost" Version="9.0.0">
      <Uri>https://github.com/dotnet/aspnetcore</Uri>
      <Sha>1e7a7af6d2417242b244d2a0f4f23fcce8e88d2f</Sha>
    </Dependency>
    <Dependency Name="Microsoft.Build.NuGetSdkResolver" Version="6.12.0-rc.127">
      <Uri>https://github.com/nuget/nuget.client</Uri>
      <Sha>19756345139c45de23bd196e9b4be01d48e84fdd</Sha>
    </Dependency>
    <Dependency Name="NuGet.Build.Tasks" Version="6.12.0-rc.127">
      <Uri>https://github.com/nuget/nuget.client</Uri>
      <Sha>19756345139c45de23bd196e9b4be01d48e84fdd</Sha>
      <SourceBuildTarball RepoName="nuget-client" ManagedOnly="true" />
    </Dependency>
    <Dependency Name="NuGet.Build.Tasks.Console" Version="6.12.0-rc.127">
      <Uri>https://github.com/nuget/nuget.client</Uri>
      <Sha>19756345139c45de23bd196e9b4be01d48e84fdd</Sha>
    </Dependency>
    <Dependency Name="NuGet.Build.Tasks.Pack" Version="6.12.0-rc.127">
      <Uri>https://github.com/nuget/nuget.client</Uri>
      <Sha>19756345139c45de23bd196e9b4be01d48e84fdd</Sha>
    </Dependency>
    <Dependency Name="NuGet.Commands" Version="6.12.0-rc.127">
      <Uri>https://github.com/nuget/nuget.client</Uri>
      <Sha>19756345139c45de23bd196e9b4be01d48e84fdd</Sha>
    </Dependency>
    <Dependency Name="NuGet.CommandLine.XPlat" Version="6.12.0-rc.127">
      <Uri>https://github.com/nuget/nuget.client</Uri>
      <Sha>19756345139c45de23bd196e9b4be01d48e84fdd</Sha>
    </Dependency>
    <Dependency Name="NuGet.Common" Version="6.12.0-rc.127">
      <Uri>https://github.com/nuget/nuget.client</Uri>
      <Sha>19756345139c45de23bd196e9b4be01d48e84fdd</Sha>
    </Dependency>
    <Dependency Name="NuGet.Configuration" Version="6.12.0-rc.127">
      <Uri>https://github.com/nuget/nuget.client</Uri>
      <Sha>19756345139c45de23bd196e9b4be01d48e84fdd</Sha>
    </Dependency>
    <Dependency Name="NuGet.Credentials" Version="6.12.0-rc.127">
      <Uri>https://github.com/nuget/nuget.client</Uri>
      <Sha>19756345139c45de23bd196e9b4be01d48e84fdd</Sha>
    </Dependency>
    <Dependency Name="NuGet.DependencyResolver.Core" Version="6.12.0-rc.127">
      <Uri>https://github.com/nuget/nuget.client</Uri>
      <Sha>19756345139c45de23bd196e9b4be01d48e84fdd</Sha>
    </Dependency>
    <Dependency Name="NuGet.Frameworks" Version="6.12.0-rc.127">
      <Uri>https://github.com/nuget/nuget.client</Uri>
      <Sha>19756345139c45de23bd196e9b4be01d48e84fdd</Sha>
    </Dependency>
    <Dependency Name="NuGet.LibraryModel" Version="6.12.0-rc.127">
      <Uri>https://github.com/nuget/nuget.client</Uri>
      <Sha>19756345139c45de23bd196e9b4be01d48e84fdd</Sha>
    </Dependency>
    <Dependency Name="NuGet.ProjectModel" Version="6.12.0-rc.127">
      <Uri>https://github.com/nuget/nuget.client</Uri>
      <Sha>19756345139c45de23bd196e9b4be01d48e84fdd</Sha>
    </Dependency>
    <Dependency Name="NuGet.Protocol" Version="6.12.0-rc.127">
      <Uri>https://github.com/nuget/nuget.client</Uri>
      <Sha>19756345139c45de23bd196e9b4be01d48e84fdd</Sha>
    </Dependency>
    <Dependency Name="NuGet.Packaging" Version="6.12.0-rc.127">
      <Uri>https://github.com/nuget/nuget.client</Uri>
      <Sha>19756345139c45de23bd196e9b4be01d48e84fdd</Sha>
    </Dependency>
    <Dependency Name="NuGet.Versioning" Version="6.12.0-rc.127">
      <Uri>https://github.com/nuget/nuget.client</Uri>
      <Sha>19756345139c45de23bd196e9b4be01d48e84fdd</Sha>
    </Dependency>
    <Dependency Name="NuGet.Localization" Version="6.12.0-rc.127">
      <Uri>https://github.com/nuget/nuget.client</Uri>
      <Sha>19756345139c45de23bd196e9b4be01d48e84fdd</Sha>
    </Dependency>
    <Dependency Name="Microsoft.NET.Test.Sdk" Version="17.12.0-release-24508-01">
      <Uri>https://github.com/microsoft/vstest</Uri>
      <Sha>bc9161306b23641b0364b8f93d546da4d48da1eb</Sha>
    </Dependency>
    <Dependency Name="Microsoft.TestPlatform.CLI" Version="17.12.0-release-24508-01">
      <Uri>https://github.com/microsoft/vstest</Uri>
      <Sha>bc9161306b23641b0364b8f93d546da4d48da1eb</Sha>
    </Dependency>
    <Dependency Name="Microsoft.TestPlatform.Build" Version="17.12.0-release-24508-01">
      <Uri>https://github.com/microsoft/vstest</Uri>
      <Sha>bc9161306b23641b0364b8f93d546da4d48da1eb</Sha>
    </Dependency>
    <!-- Intermediate is necessary for source build. -->
    <Dependency Name="Microsoft.SourceBuild.Intermediate.vstest" Version="17.12.0-release-24508-01">
      <Uri>https://github.com/microsoft/vstest</Uri>
      <Sha>bc9161306b23641b0364b8f93d546da4d48da1eb</Sha>
      <SourceBuild RepoName="vstest" ManagedOnly="true" />
    </Dependency>
    <Dependency Name="Microsoft.NET.ILLink.Tasks" Version="9.0.0">
      <Uri>https://github.com/dotnet/runtime</Uri>
      <Sha>d3981726bc8b0e179db50301daf9f22d42393096</Sha>
    </Dependency>
    <Dependency Name="System.CodeDom" Version="9.0.0">
      <Uri>https://github.com/dotnet/runtime</Uri>
      <Sha>d3981726bc8b0e179db50301daf9f22d42393096</Sha>
    </Dependency>
    <Dependency Name="System.Formats.Asn1" Version="9.0.0">
      <Uri>https://github.com/dotnet/runtime</Uri>
      <Sha>d3981726bc8b0e179db50301daf9f22d42393096</Sha>
    </Dependency>
    <Dependency Name="System.Security.Cryptography.ProtectedData" Version="9.0.0">
      <Uri>https://github.com/dotnet/runtime</Uri>
      <Sha>d3981726bc8b0e179db50301daf9f22d42393096</Sha>
    </Dependency>
    <Dependency Name="System.Text.Encoding.CodePages" Version="9.0.0">
      <Uri>https://github.com/dotnet/runtime</Uri>
      <Sha>d3981726bc8b0e179db50301daf9f22d42393096</Sha>
    </Dependency>
    <Dependency Name="System.Resources.Extensions" Version="9.0.0">
      <Uri>https://github.com/dotnet/runtime</Uri>
      <Sha>d3981726bc8b0e179db50301daf9f22d42393096</Sha>
    </Dependency>
    <Dependency Name="Microsoft.WindowsDesktop.App.Runtime.win-x64" Version="9.0.0">
      <Uri>https://github.com/dotnet/windowsdesktop</Uri>
      <Sha>5307f2abc4387e29964c6f46cb1f63cfdc218602</Sha>
      <SourceBuildTarball RepoName="windowsdesktop" ManagedOnly="true" />
    </Dependency>
    <Dependency Name="VS.Redist.Common.WindowsDesktop.SharedFramework.x64.9.0" Version="9.0.0-rtm.24516.7">
      <Uri>https://github.com/dotnet/windowsdesktop</Uri>
      <Sha>5307f2abc4387e29964c6f46cb1f63cfdc218602</Sha>
    </Dependency>
    <Dependency Name="Microsoft.WindowsDesktop.App.Ref" Version="9.0.0">
      <Uri>https://github.com/dotnet/windowsdesktop</Uri>
      <Sha>5307f2abc4387e29964c6f46cb1f63cfdc218602</Sha>
    </Dependency>
    <Dependency Name="VS.Redist.Common.WindowsDesktop.TargetingPack.x64.9.0" Version="9.0.0-rtm.24516.7">
      <Uri>https://github.com/dotnet/windowsdesktop</Uri>
      <Sha>5307f2abc4387e29964c6f46cb1f63cfdc218602</Sha>
    </Dependency>
    <Dependency Name="Microsoft.NET.Sdk.WindowsDesktop" Version="9.0.0-rtm.24515.3" CoherentParentDependency="Microsoft.WindowsDesktop.App.Ref">
      <Uri>https://github.com/dotnet/wpf</Uri>
      <Sha>375aed28c289639ec572af58067a31c3d7742ef9</Sha>
    </Dependency>
    <Dependency Name="Microsoft.AspNetCore.App.Ref" Version="9.0.0">
      <Uri>https://github.com/dotnet/aspnetcore</Uri>
      <Sha>1e7a7af6d2417242b244d2a0f4f23fcce8e88d2f</Sha>
    </Dependency>
    <Dependency Name="Microsoft.AspNetCore.App.Ref.Internal" Version="9.0.0-rtm.24516.19">
      <Uri>https://github.com/dotnet/aspnetcore</Uri>
      <Sha>1e7a7af6d2417242b244d2a0f4f23fcce8e88d2f</Sha>
    </Dependency>
    <Dependency Name="Microsoft.AspNetCore.App.Runtime.win-x64" Version="9.0.0">
      <Uri>https://github.com/dotnet/aspnetcore</Uri>
      <Sha>1e7a7af6d2417242b244d2a0f4f23fcce8e88d2f</Sha>
    </Dependency>
    <Dependency Name="VS.Redist.Common.AspNetCore.SharedFramework.x64.9.0" Version="9.0.0-rtm.24516.19">
      <Uri>https://github.com/dotnet/aspnetcore</Uri>
      <Sha>1e7a7af6d2417242b244d2a0f4f23fcce8e88d2f</Sha>
    </Dependency>
    <Dependency Name="dotnet-dev-certs" Version="9.0.0-rtm.24516.19">
      <Uri>https://github.com/dotnet/aspnetcore</Uri>
      <Sha>1e7a7af6d2417242b244d2a0f4f23fcce8e88d2f</Sha>
    </Dependency>
    <Dependency Name="dotnet-user-jwts" Version="9.0.0-rtm.24516.19">
      <Uri>https://github.com/dotnet/aspnetcore</Uri>
      <Sha>1e7a7af6d2417242b244d2a0f4f23fcce8e88d2f</Sha>
    </Dependency>
    <Dependency Name="dotnet-user-secrets" Version="9.0.0-rtm.24516.19">
      <Uri>https://github.com/dotnet/aspnetcore</Uri>
      <Sha>1e7a7af6d2417242b244d2a0f4f23fcce8e88d2f</Sha>
    </Dependency>
    <Dependency Name="Microsoft.AspNetCore.Analyzers" Version="9.0.0-rtm.24516.19">
      <Uri>https://github.com/dotnet/aspnetcore</Uri>
      <Sha>1e7a7af6d2417242b244d2a0f4f23fcce8e88d2f</Sha>
    </Dependency>
    <Dependency Name="Microsoft.AspNetCore.Components.SdkAnalyzers" Version="9.0.0-rtm.24516.19">
      <Uri>https://github.com/dotnet/aspnetcore</Uri>
      <Sha>1e7a7af6d2417242b244d2a0f4f23fcce8e88d2f</Sha>
    </Dependency>
    <Dependency Name="Microsoft.AspNetCore.Mvc.Analyzers" Version="9.0.0-rtm.24516.19">
      <Uri>https://github.com/dotnet/aspnetcore</Uri>
      <Sha>1e7a7af6d2417242b244d2a0f4f23fcce8e88d2f</Sha>
    </Dependency>
    <Dependency Name="Microsoft.AspNetCore.Mvc.Api.Analyzers" Version="9.0.0-rtm.24516.19">
      <Uri>https://github.com/dotnet/aspnetcore</Uri>
      <Sha>1e7a7af6d2417242b244d2a0f4f23fcce8e88d2f</Sha>
    </Dependency>
    <!-- Intermediate is necessary for source build. -->
    <Dependency Name="Microsoft.SourceBuild.Intermediate.aspnetcore" Version="9.0.0-rtm.24516.19">
      <Uri>https://github.com/dotnet/aspnetcore</Uri>
      <Sha>1e7a7af6d2417242b244d2a0f4f23fcce8e88d2f</Sha>
      <SourceBuild RepoName="aspnetcore" ManagedOnly="true" />
    </Dependency>
    <Dependency Name="Microsoft.CodeAnalysis.Razor.Tooling.Internal" Version="9.0.0-preview.24515.11">
      <Uri>https://github.com/dotnet/razor</Uri>
      <Sha>3094e2df9783ab0c966fafe5f51f148030686444</Sha>
    </Dependency>
<<<<<<< HEAD
    <Dependency Name="Microsoft.CodeAnalysis.Razor.Tooling.Internal" Version="9.0.0-preview.24515.6">
      <Uri>https://github.com/dotnet/razor</Uri>
      <Sha>a6fcedcc35ff98b6c8a9c2a31a2538a027539d25</Sha>
      <SourceBuild RepoName="razor" ManagedOnly="true" />
    </Dependency>
    <Dependency Name="Microsoft.AspNetCore.Mvc.Razor.Extensions.Tooling.Internal" Version="9.0.0-preview.24515.6">
      <Uri>https://github.com/dotnet/razor</Uri>
      <Sha>a6fcedcc35ff98b6c8a9c2a31a2538a027539d25</Sha>
    </Dependency>
    <Dependency Name="Microsoft.NET.Sdk.Razor.SourceGenerators.Transport" Version="9.0.0-preview.24515.6">
      <Uri>https://github.com/dotnet/razor</Uri>
      <Sha>a6fcedcc35ff98b6c8a9c2a31a2538a027539d25</Sha>
=======
    <Dependency Name="Microsoft.AspNetCore.Mvc.Razor.Extensions.Tooling.Internal" Version="9.0.0-preview.24515.11">
      <Uri>https://github.com/dotnet/razor</Uri>
      <Sha>3094e2df9783ab0c966fafe5f51f148030686444</Sha>
    </Dependency>
    <Dependency Name="Microsoft.NET.Sdk.Razor.SourceGenerators.Transport" Version="9.0.0-preview.24515.11">
      <Uri>https://github.com/dotnet/razor</Uri>
      <Sha>3094e2df9783ab0c966fafe5f51f148030686444</Sha>
    </Dependency>
    <!-- Intermediate is necessary for source build. -->
    <Dependency Name="Microsoft.SourceBuild.Intermediate.razor" Version="9.0.0-preview.24515.11">
      <Uri>https://github.com/dotnet/razor</Uri>
      <Sha>3094e2df9783ab0c966fafe5f51f148030686444</Sha>
      <SourceBuild RepoName="razor" ManagedOnly="true" />
    </Dependency>
    <Dependency Name="Microsoft.Extensions.FileProviders.Embedded" Version="9.0.0">
      <Uri>https://github.com/dotnet/aspnetcore</Uri>
      <Sha>1e7a7af6d2417242b244d2a0f4f23fcce8e88d2f</Sha>
    </Dependency>
    <Dependency Name="Microsoft.AspNetCore.Authorization" Version="9.0.0">
      <Uri>https://github.com/dotnet/aspnetcore</Uri>
      <Sha>1e7a7af6d2417242b244d2a0f4f23fcce8e88d2f</Sha>
    </Dependency>
    <Dependency Name="Microsoft.AspNetCore.Components.Web" Version="9.0.0">
      <Uri>https://github.com/dotnet/aspnetcore</Uri>
      <Sha>1e7a7af6d2417242b244d2a0f4f23fcce8e88d2f</Sha>
    </Dependency>
    <Dependency Name="Microsoft.JSInterop" Version="9.0.0">
      <Uri>https://github.com/dotnet/aspnetcore</Uri>
      <Sha>1e7a7af6d2417242b244d2a0f4f23fcce8e88d2f</Sha>
    </Dependency>
    <Dependency Name="Microsoft.DotNet.Test.ProjectTemplates.2.1" Version="1.0.2-beta4.22406.1">
      <Uri>https://github.com/dotnet/test-templates</Uri>
      <Sha>0385265f4d0b6413d64aea0223172366a9b9858c</Sha>
    </Dependency>
    <Dependency Name="Microsoft.DotNet.Test.ProjectTemplates.5.0" Version="1.1.0-rc.23558.1">
      <Uri>https://github.com/dotnet/test-templates</Uri>
      <Sha>307b8f538d83a955d8f6dd909eee41a5555f2f4d</Sha>
>>>>>>> 71ca5541
    </Dependency>
    <Dependency Name="Microsoft.DotNet.Test.ProjectTemplates.6.0" Version="1.1.0-rc.24069.1">
      <Uri>https://github.com/dotnet/test-templates</Uri>
      <Sha>becc4bd157cd6608b51a5ffe414a5d2de6330272</Sha>
    </Dependency>
    <Dependency Name="Microsoft.DotNet.Test.ProjectTemplates.7.0" Version="1.1.0-rc.24069.1">
      <Uri>https://github.com/dotnet/test-templates</Uri>
      <Sha>becc4bd157cd6608b51a5ffe414a5d2de6330272</Sha>
    </Dependency>
    <Dependency Name="Microsoft.DotNet.Test.ProjectTemplates.8.0" Version="1.1.0-rc.24202.1">
      <Uri>https://github.com/dotnet/test-templates</Uri>
      <Sha>49c9ad01f057b3c6352bbec12b117acc2224493c</Sha>
    </Dependency>
    <Dependency Name="Microsoft.DotNet.Test.ProjectTemplates.9.0" Version="1.1.0-rtm.24516.3">
      <Uri>https://github.com/dotnet/test-templates</Uri>
      <Sha>6f21abef9eda75bcf8e7f4cea899ebf616f4090a</Sha>
    </Dependency>
    <!-- Intermediate is necessary for source build. -->
    <Dependency Name="Microsoft.SourceBuild.Intermediate.test-templates" Version="1.1.0-rtm.24516.3">
      <Uri>https://github.com/dotnet/test-templates</Uri>
      <Sha>6f21abef9eda75bcf8e7f4cea899ebf616f4090a</Sha>
      <SourceBuild RepoName="test-templates" ManagedOnly="true" />
    </Dependency>
    <!-- For coherency purposes, these versions should be gated by the versions of winforms and wpf routed via windowsdesktop -->
    <Dependency Name="Microsoft.Dotnet.WinForms.ProjectTemplates" Version="9.0.0-rtm.24515.14" CoherentParentDependency="Microsoft.WindowsDesktop.App.Runtime.win-x64">
      <Uri>https://github.com/dotnet/winforms</Uri>
      <Sha>5f03f3d8a99d8094fd0067e2497c4ea9b440e324</Sha>
    </Dependency>
    <Dependency Name="Microsoft.DotNet.Wpf.ProjectTemplates" Version="9.0.0-rtm.24515.3" CoherentParentDependency="Microsoft.WindowsDesktop.App.Runtime.win-x64">
      <Uri>https://github.com/dotnet/wpf</Uri>
      <Sha>375aed28c289639ec572af58067a31c3d7742ef9</Sha>
    </Dependency>
    <Dependency Name="Microsoft.Web.Xdt" Version="9.0.0-preview.24476.1">
      <Uri>https://github.com/dotnet/xdt</Uri>
      <Sha>4ddd8113a29852380b7b929117bfe67f401ac320</Sha>
    </Dependency>
    <!-- Intermediate is necessary for source build. -->
    <Dependency Name="Microsoft.SourceBuild.Intermediate.xdt" Version="9.0.0-preview.24476.1">
      <Uri>https://github.com/dotnet/xdt</Uri>
      <Sha>4ddd8113a29852380b7b929117bfe67f401ac320</Sha>
      <SourceBuild RepoName="xdt" ManagedOnly="true" />
    </Dependency>
    <Dependency Name="Microsoft.CodeAnalysis.NetAnalyzers" Version="9.0.0-preview.24508.2">
      <Uri>https://github.com/dotnet/roslyn-analyzers</Uri>
      <Sha>3d61c57c73c3dd5f1f407ef9cd3414d94bf0eaf2</Sha>
    </Dependency>
    <Dependency Name="Microsoft.CodeAnalysis.PublicApiAnalyzers" Version="3.11.0-beta1.24508.2">
      <Uri>https://github.com/dotnet/roslyn-analyzers</Uri>
      <Sha>3d61c57c73c3dd5f1f407ef9cd3414d94bf0eaf2</Sha>
    </Dependency>
    <!-- Intermediate is necessary for source build. -->
    <Dependency Name="Microsoft.SourceBuild.Intermediate.roslyn-analyzers" Version="3.11.0-beta1.24508.2">
      <Uri>https://github.com/dotnet/roslyn-analyzers</Uri>
      <Sha>3d61c57c73c3dd5f1f407ef9cd3414d94bf0eaf2</Sha>
      <SourceBuild RepoName="roslyn-analyzers" ManagedOnly="true" />
    </Dependency>
    <Dependency Name="System.CommandLine" Version="2.0.0-beta4.24324.3">
      <Uri>https://github.com/dotnet/command-line-api</Uri>
      <Sha>803d8598f98fb4efd94604b32627ee9407f246db</Sha>
    </Dependency>
    <Dependency Name="System.CommandLine.Rendering" Version="0.4.0-alpha.24324.3">
      <Uri>https://github.com/dotnet/command-line-api</Uri>
      <Sha>803d8598f98fb4efd94604b32627ee9407f246db</Sha>
    </Dependency>
    <!-- Microsoft.CodeAnalysis.Workspaces.MSBuild transitively references M.Bcl.AsyncInterfaces.
         Adding an explicit dependency to make sure the latest version is used instead of the SBRP
         one under source build. -->
    <!-- Intermediate is necessary for source build. -->
    <Dependency Name="Microsoft.DiaSymReader" Version="2.2.0-beta.24327.2">
      <Uri>https://github.com/dotnet/symreader</Uri>
      <Sha>0710a7892d89999956e8808c28e9dd0512bd53f3</Sha>
    </Dependency>
    <!-- Intermediate is necessary for source build. -->
    <Dependency Name="Microsoft.SourceBuild.Intermediate.command-line-api" Version="0.1.532403">
      <Uri>https://github.com/dotnet/command-line-api</Uri>
      <Sha>803d8598f98fb4efd94604b32627ee9407f246db</Sha>
      <SourceBuild RepoName="command-line-api" ManagedOnly="true" />
    </Dependency>
    <!-- Intermediate is necessary for source build. -->
    <Dependency Name="Microsoft.SourceBuild.Intermediate.source-build-externals" Version="9.0.0-alpha.1.24515.2">
      <Uri>https://github.com/dotnet/source-build-externals</Uri>
      <Sha>659bf534d9fbf673493b821be99df12032277549</Sha>
      <SourceBuild RepoName="source-build-externals" ManagedOnly="true" />
    </Dependency>
    <!-- Intermediate is necessary for source build. -->
    <Dependency Name="Microsoft.SourceBuild.Intermediate.source-build-reference-packages" Version="9.0.0-alpha.1.24511.3">
      <Uri>https://github.com/dotnet/source-build-reference-packages</Uri>
      <Sha>c43ee853e96528e2f2eb0f6d8c151ddc07b6a844</Sha>
      <SourceBuild RepoName="source-build-reference-packages" ManagedOnly="true" />
    </Dependency>
    <Dependency Name="Microsoft.Deployment.DotNet.Releases" Version="2.0.0-preview.1.24406.1">
      <Uri>https://github.com/dotnet/deployment-tools</Uri>
      <Sha>7871ee378dce87b64d930d4f33dca9c888f4034d</Sha>
    </Dependency>
    <Dependency Name="Microsoft.Build.Tasks.Git" Version="9.0.0-beta.24515.3">
      <Uri>https://github.com/dotnet/sourcelink</Uri>
      <Sha>c490a5fbdc76f8f6870f0a6f6efb74a84e957a8e</Sha>
    </Dependency>
    <Dependency Name="Microsoft.SourceLink.Common" Version="9.0.0-beta.24515.3">
      <Uri>https://github.com/dotnet/sourcelink</Uri>
      <Sha>c490a5fbdc76f8f6870f0a6f6efb74a84e957a8e</Sha>
    </Dependency>
    <Dependency Name="Microsoft.SourceLink.AzureRepos.Git" Version="9.0.0-beta.24515.3">
      <Uri>https://github.com/dotnet/sourcelink</Uri>
      <Sha>c490a5fbdc76f8f6870f0a6f6efb74a84e957a8e</Sha>
    </Dependency>
    <Dependency Name="Microsoft.SourceLink.GitHub" Version="9.0.0-beta.24515.3">
      <Uri>https://github.com/dotnet/sourcelink</Uri>
      <Sha>c490a5fbdc76f8f6870f0a6f6efb74a84e957a8e</Sha>
    </Dependency>
    <Dependency Name="Microsoft.SourceLink.GitLab" Version="9.0.0-beta.24515.3">
      <Uri>https://github.com/dotnet/sourcelink</Uri>
      <Sha>c490a5fbdc76f8f6870f0a6f6efb74a84e957a8e</Sha>
    </Dependency>
    <Dependency Name="Microsoft.SourceLink.Bitbucket.Git" Version="9.0.0-beta.24515.3">
      <Uri>https://github.com/dotnet/sourcelink</Uri>
      <Sha>c490a5fbdc76f8f6870f0a6f6efb74a84e957a8e</Sha>
    </Dependency>
    <!-- Intermediate is necessary for source build. -->
    <Dependency Name="Microsoft.SourceBuild.Intermediate.sourcelink" Version="9.0.0-beta.24515.3">
      <Uri>https://github.com/dotnet/sourcelink</Uri>
      <Sha>c490a5fbdc76f8f6870f0a6f6efb74a84e957a8e</Sha>
      <SourceBuild RepoName="sourcelink" ManagedOnly="true" />
    </Dependency>
    <!-- Intermediate is necessary for source build. -->
    <Dependency Name="Microsoft.SourceBuild.Intermediate.deployment-tools" Version="9.0.0-preview.1.24406.1">
      <Uri>https://github.com/dotnet/deployment-tools</Uri>
      <Sha>7871ee378dce87b64d930d4f33dca9c888f4034d</Sha>
      <SourceBuild RepoName="deployment-tools" ManagedOnly="true" />
    </Dependency>
    <!-- Intermediate is necessary for source build. -->
    <Dependency Name="Microsoft.SourceBuild.Intermediate.symreader" Version="2.2.0-beta.24327.2">
      <Uri>https://github.com/dotnet/symreader</Uri>
      <Sha>0710a7892d89999956e8808c28e9dd0512bd53f3</Sha>
      <SourceBuild RepoName="symreader" ManagedOnly="true" />
    </Dependency>
    <!-- Dependency required for flowing correct package version in source-build, using PVP flow. -->
    <Dependency Name="Microsoft.Extensions.Logging" Version="9.0.0">
      <Uri>https://github.com/dotnet/runtime</Uri>
      <Sha>d3981726bc8b0e179db50301daf9f22d42393096</Sha>
    </Dependency>
    <!-- Dependency required for flowing correct package version in source-build, using PVP flow. -->
    <Dependency Name="Microsoft.Extensions.Logging.Abstractions" Version="9.0.0">
      <Uri>https://github.com/dotnet/runtime</Uri>
      <Sha>d3981726bc8b0e179db50301daf9f22d42393096</Sha>
    </Dependency>
    <!-- Dependency required for flowing correct package version in source-build, using PVP flow. -->
    <Dependency Name="Microsoft.Extensions.Logging.Console" Version="9.0.0">
      <Uri>https://github.com/dotnet/runtime</Uri>
      <Sha>d3981726bc8b0e179db50301daf9f22d42393096</Sha>
    </Dependency>
    <!-- Dependency required for flowing correct package version in source-build, using PVP flow. -->
    <Dependency Name="Microsoft.Extensions.FileSystemGlobbing" Version="9.0.0">
      <Uri>https://github.com/dotnet/runtime</Uri>
      <Sha>d3981726bc8b0e179db50301daf9f22d42393096</Sha>
    </Dependency>
    <!-- Dependency required for flowing correct package version in source-build, using PVP flow. -->
    <Dependency Name="System.ServiceProcess.ServiceController" Version="9.0.0">
      <Uri>https://github.com/dotnet/runtime</Uri>
      <Sha>d3981726bc8b0e179db50301daf9f22d42393096</Sha>
    </Dependency>
    <Dependency Name="System.Text.Json" Version="9.0.0">
      <Uri>https://github.com/dotnet/runtime</Uri>
      <Sha>d3981726bc8b0e179db50301daf9f22d42393096</Sha>
    </Dependency>
    <Dependency Name="Microsoft.Bcl.AsyncInterfaces" Version="9.0.0">
      <Uri>https://github.com/dotnet/runtime</Uri>
      <Sha>d3981726bc8b0e179db50301daf9f22d42393096</Sha>
    </Dependency>
    <Dependency Name="Microsoft.Extensions.FileProviders.Abstractions" Version="9.0.0">
      <Uri>https://github.com/dotnet/runtime</Uri>
      <Sha>d3981726bc8b0e179db50301daf9f22d42393096</Sha>
    </Dependency>
    <Dependency Name="Microsoft.Extensions.ObjectPool" Version="9.0.0">
      <Uri>https://github.com/dotnet/aspnetcore</Uri>
      <Sha>1e7a7af6d2417242b244d2a0f4f23fcce8e88d2f</Sha>
    </Dependency>
    <Dependency Name="Microsoft.Win32.SystemEvents" Version="9.0.0">
      <Uri>https://github.com/dotnet/runtime</Uri>
      <Sha>d3981726bc8b0e179db50301daf9f22d42393096</Sha>
    </Dependency>
    <Dependency Name="System.Composition.AttributedModel" Version="9.0.0">
      <Uri>https://github.com/dotnet/runtime</Uri>
      <Sha>d3981726bc8b0e179db50301daf9f22d42393096</Sha>
    </Dependency>
    <Dependency Name="System.Composition.Convention" Version="9.0.0">
      <Uri>https://github.com/dotnet/runtime</Uri>
      <Sha>d3981726bc8b0e179db50301daf9f22d42393096</Sha>
    </Dependency>
    <Dependency Name="System.Composition.Hosting" Version="9.0.0">
      <Uri>https://github.com/dotnet/runtime</Uri>
      <Sha>d3981726bc8b0e179db50301daf9f22d42393096</Sha>
    </Dependency>
    <Dependency Name="System.Composition.Runtime" Version="9.0.0">
      <Uri>https://github.com/dotnet/runtime</Uri>
      <Sha>d3981726bc8b0e179db50301daf9f22d42393096</Sha>
    </Dependency>
    <Dependency Name="System.Composition.TypedParts" Version="9.0.0">
      <Uri>https://github.com/dotnet/runtime</Uri>
      <Sha>d3981726bc8b0e179db50301daf9f22d42393096</Sha>
    </Dependency>
    <Dependency Name="System.Configuration.ConfigurationManager" Version="9.0.0">
      <Uri>https://github.com/dotnet/runtime</Uri>
      <Sha>d3981726bc8b0e179db50301daf9f22d42393096</Sha>
    </Dependency>
    <Dependency Name="System.Security.Cryptography.Pkcs" Version="9.0.0">
      <Uri>https://github.com/dotnet/runtime</Uri>
      <Sha>d3981726bc8b0e179db50301daf9f22d42393096</Sha>
    </Dependency>
    <Dependency Name="System.Security.Cryptography.Xml" Version="9.0.0">
      <Uri>https://github.com/dotnet/runtime</Uri>
      <Sha>d3981726bc8b0e179db50301daf9f22d42393096</Sha>
    </Dependency>
    <Dependency Name="System.Security.Permissions" Version="9.0.0">
      <Uri>https://github.com/dotnet/runtime</Uri>
      <Sha>d3981726bc8b0e179db50301daf9f22d42393096</Sha>
    </Dependency>
    <Dependency Name="System.Windows.Extensions" Version="9.0.0">
      <Uri>https://github.com/dotnet/runtime</Uri>
      <Sha>d3981726bc8b0e179db50301daf9f22d42393096</Sha>
    </Dependency>
  </ProductDependencies>
  <ToolsetDependencies>
<<<<<<< HEAD
    <Dependency Name="Microsoft.DotNet.Arcade.Sdk" Version="8.0.0-beta.24516.1">
      <Uri>https://github.com/dotnet/arcade</Uri>
      <Sha>f7fb1fec01b91be69e4dcc5290a0bff3f28e214f</Sha>
      <SourceBuild RepoName="arcade" ManagedOnly="true" />
    </Dependency>
    <Dependency Name="Microsoft.DotNet.Helix.Sdk" Version="8.0.0-beta.24516.1">
      <Uri>https://github.com/dotnet/arcade</Uri>
      <Sha>f7fb1fec01b91be69e4dcc5290a0bff3f28e214f</Sha>
    </Dependency>
    <Dependency Name="Microsoft.DotNet.SignTool" Version="8.0.0-beta.24516.1">
      <Uri>https://github.com/dotnet/arcade</Uri>
      <Sha>f7fb1fec01b91be69e4dcc5290a0bff3f28e214f</Sha>
    </Dependency>
    <Dependency Name="Microsoft.DotNet.XUnitExtensions" Version="8.0.0-beta.24516.1">
      <Uri>https://github.com/dotnet/arcade</Uri>
      <Sha>f7fb1fec01b91be69e4dcc5290a0bff3f28e214f</Sha>
=======
    <Dependency Name="Microsoft.DotNet.Arcade.Sdk" Version="9.0.0-beta.24516.2">
      <Uri>https://github.com/dotnet/arcade</Uri>
      <Sha>3c393bbd85ae16ddddba20d0b75035b0c6f1a52d</Sha>
    </Dependency>
    <Dependency Name="Microsoft.DotNet.Build.Tasks.Installers" Version="9.0.0-beta.24516.2">
      <Uri>https://github.com/dotnet/arcade</Uri>
      <Sha>3c393bbd85ae16ddddba20d0b75035b0c6f1a52d</Sha>
    </Dependency>
    <Dependency Name="Microsoft.DotNet.Helix.Sdk" Version="9.0.0-beta.24516.2">
      <Uri>https://github.com/dotnet/arcade</Uri>
      <Sha>3c393bbd85ae16ddddba20d0b75035b0c6f1a52d</Sha>
    </Dependency>
    <Dependency Name="Microsoft.DotNet.SignTool" Version="9.0.0-beta.24516.2">
      <Uri>https://github.com/dotnet/arcade</Uri>
      <Sha>3c393bbd85ae16ddddba20d0b75035b0c6f1a52d</Sha>
    </Dependency>
    <Dependency Name="Microsoft.DotNet.XUnitExtensions" Version="9.0.0-beta.24516.2">
      <Uri>https://github.com/dotnet/arcade</Uri>
      <Sha>3c393bbd85ae16ddddba20d0b75035b0c6f1a52d</Sha>
>>>>>>> 71ca5541
    </Dependency>
    <Dependency Name="Microsoft.DotNet.XliffTasks" Version="9.0.0-beta.24516.2">
      <Uri>https://github.com/dotnet/arcade</Uri>
      <Sha>3c393bbd85ae16ddddba20d0b75035b0c6f1a52d</Sha>
    </Dependency>
    <!-- Intermediate is necessary for source build. -->
    <Dependency Name="Microsoft.SourceBuild.Intermediate.arcade" Version="9.0.0-beta.24516.2">
      <Uri>https://github.com/dotnet/arcade</Uri>
      <Sha>3c393bbd85ae16ddddba20d0b75035b0c6f1a52d</Sha>
      <SourceBuild RepoName="arcade" ManagedOnly="true" />
    </Dependency>
    <Dependency Name="System.Reflection.MetadataLoadContext" Version="9.0.0">
      <Uri>https://github.com/dotnet/runtime</Uri>
      <Sha>d3981726bc8b0e179db50301daf9f22d42393096</Sha>
    </Dependency>
    <Dependency Name="Microsoft.DotNet.Darc" Version="1.1.0-beta.24367.3">
      <Uri>https://github.com/dotnet/arcade-services</Uri>
      <Sha>47e3672c762970073e4282bd563233da86bcca3e</Sha>
    </Dependency>
    <Dependency Name="Microsoft.DotNet.DarcLib" Version="1.1.0-beta.24367.3">
      <Uri>https://github.com/dotnet/arcade-services</Uri>
      <Sha>47e3672c762970073e4282bd563233da86bcca3e</Sha>
    </Dependency>
    <Dependency Name="Microsoft.DotNet.ScenarioTests.SdkTemplateTests" Version="9.0.0-preview.24514.1">
      <Uri>https://github.com/dotnet/scenario-tests</Uri>
      <Sha>1009e3b6d23e049de56b91de82fe975fe84444f8</Sha>
    </Dependency>
    <!-- Intermediate is necessary for source build. -->
    <Dependency Name="Microsoft.SourceBuild.Intermediate.scenario-tests" Version="9.0.0-preview.24514.1">
      <Uri>https://github.com/dotnet/scenario-tests</Uri>
      <Sha>1009e3b6d23e049de56b91de82fe975fe84444f8</Sha>
      <SourceBuild RepoName="scenario-tests" ManagedOnly="true" />
    </Dependency>
    <!--
      Aspire isn't really a toolset dependency. However, it only inserts a baseline manifest in sdk,
      and if you squint at it, this means we can say that its specific dependency versions don't matter to sdk.
      It also doesn't currently ship 9.0 preview versions, meaning the version is locked to the latest shipped from 8.0 era.
      Avoiding this as a product dependency avoids a long coherency path (aspnetcore->extensions->aspire->sdk).
      **It is** of course possible that an incoherent aspire means that aspire depends on versions of extensions that
      aren't shipping, or those extensions packages depend on aspnetcore packages that won't ship. However, given the cost
      of maintaining this coherency path is high. This being toolset means that aspire is responsible for its own coherency.
    -->
    <Dependency Name="Microsoft.NET.Sdk.Aspire.Manifest-8.0.100" Version="8.2.1">
      <Uri>https://github.com/dotnet/aspire</Uri>
      <Sha>137e8dcae0a7b22c05f48c4e7a5d36fe3f00a8d7</Sha>
    </Dependency>
    <!-- Intermediate is necessary for source build. -->
    <Dependency Name="Microsoft.SourceBuild.Intermediate.aspire" Version="8.2.1-preview.1.24473.4">
      <Uri>https://github.com/dotnet/aspire</Uri>
      <Sha>137e8dcae0a7b22c05f48c4e7a5d36fe3f00a8d7</Sha>
      <SourceBuild RepoName="aspire" ManagedOnly="true" />
    </Dependency>
    <Dependency Name="Microsoft.IO.Redist" Version="6.0.1">
      <Uri>https://github.com/dotnet/runtime</Uri>
      <Sha>e77011b31a3e5c47d931248a64b47f9b2d47853d</Sha>
    </Dependency>
  </ToolsetDependencies>
</Dependencies><|MERGE_RESOLUTION|>--- conflicted
+++ resolved
@@ -329,20 +329,6 @@
       <Uri>https://github.com/dotnet/razor</Uri>
       <Sha>3094e2df9783ab0c966fafe5f51f148030686444</Sha>
     </Dependency>
-<<<<<<< HEAD
-    <Dependency Name="Microsoft.CodeAnalysis.Razor.Tooling.Internal" Version="9.0.0-preview.24515.6">
-      <Uri>https://github.com/dotnet/razor</Uri>
-      <Sha>a6fcedcc35ff98b6c8a9c2a31a2538a027539d25</Sha>
-      <SourceBuild RepoName="razor" ManagedOnly="true" />
-    </Dependency>
-    <Dependency Name="Microsoft.AspNetCore.Mvc.Razor.Extensions.Tooling.Internal" Version="9.0.0-preview.24515.6">
-      <Uri>https://github.com/dotnet/razor</Uri>
-      <Sha>a6fcedcc35ff98b6c8a9c2a31a2538a027539d25</Sha>
-    </Dependency>
-    <Dependency Name="Microsoft.NET.Sdk.Razor.SourceGenerators.Transport" Version="9.0.0-preview.24515.6">
-      <Uri>https://github.com/dotnet/razor</Uri>
-      <Sha>a6fcedcc35ff98b6c8a9c2a31a2538a027539d25</Sha>
-=======
     <Dependency Name="Microsoft.AspNetCore.Mvc.Razor.Extensions.Tooling.Internal" Version="9.0.0-preview.24515.11">
       <Uri>https://github.com/dotnet/razor</Uri>
       <Sha>3094e2df9783ab0c966fafe5f51f148030686444</Sha>
@@ -380,7 +366,6 @@
     <Dependency Name="Microsoft.DotNet.Test.ProjectTemplates.5.0" Version="1.1.0-rc.23558.1">
       <Uri>https://github.com/dotnet/test-templates</Uri>
       <Sha>307b8f538d83a955d8f6dd909eee41a5555f2f4d</Sha>
->>>>>>> 71ca5541
     </Dependency>
     <Dependency Name="Microsoft.DotNet.Test.ProjectTemplates.6.0" Version="1.1.0-rc.24069.1">
       <Uri>https://github.com/dotnet/test-templates</Uri>
@@ -604,24 +589,6 @@
     </Dependency>
   </ProductDependencies>
   <ToolsetDependencies>
-<<<<<<< HEAD
-    <Dependency Name="Microsoft.DotNet.Arcade.Sdk" Version="8.0.0-beta.24516.1">
-      <Uri>https://github.com/dotnet/arcade</Uri>
-      <Sha>f7fb1fec01b91be69e4dcc5290a0bff3f28e214f</Sha>
-      <SourceBuild RepoName="arcade" ManagedOnly="true" />
-    </Dependency>
-    <Dependency Name="Microsoft.DotNet.Helix.Sdk" Version="8.0.0-beta.24516.1">
-      <Uri>https://github.com/dotnet/arcade</Uri>
-      <Sha>f7fb1fec01b91be69e4dcc5290a0bff3f28e214f</Sha>
-    </Dependency>
-    <Dependency Name="Microsoft.DotNet.SignTool" Version="8.0.0-beta.24516.1">
-      <Uri>https://github.com/dotnet/arcade</Uri>
-      <Sha>f7fb1fec01b91be69e4dcc5290a0bff3f28e214f</Sha>
-    </Dependency>
-    <Dependency Name="Microsoft.DotNet.XUnitExtensions" Version="8.0.0-beta.24516.1">
-      <Uri>https://github.com/dotnet/arcade</Uri>
-      <Sha>f7fb1fec01b91be69e4dcc5290a0bff3f28e214f</Sha>
-=======
     <Dependency Name="Microsoft.DotNet.Arcade.Sdk" Version="9.0.0-beta.24516.2">
       <Uri>https://github.com/dotnet/arcade</Uri>
       <Sha>3c393bbd85ae16ddddba20d0b75035b0c6f1a52d</Sha>
@@ -641,7 +608,6 @@
     <Dependency Name="Microsoft.DotNet.XUnitExtensions" Version="9.0.0-beta.24516.2">
       <Uri>https://github.com/dotnet/arcade</Uri>
       <Sha>3c393bbd85ae16ddddba20d0b75035b0c6f1a52d</Sha>
->>>>>>> 71ca5541
     </Dependency>
     <Dependency Name="Microsoft.DotNet.XliffTasks" Version="9.0.0-beta.24516.2">
       <Uri>https://github.com/dotnet/arcade</Uri>

--- conflicted
+++ resolved
@@ -1,19 +1,6 @@
 <?xml version="1.0" encoding="utf-8"?>
 <Dependencies>
   <ProductDependencies>
-<<<<<<< HEAD
-    <Dependency Name="Microsoft.TemplateEngine.Abstractions" Version="8.0.309">
-      <Uri>https://github.com/dotnet/templating</Uri>
-      <Sha>857c3d5e574872f4611bd24eb5a56cc95e2fef93</Sha>
-    </Dependency>
-    <Dependency Name="Microsoft.TemplateEngine.Mocks" Version="8.0.309-servicing.25057.7">
-      <Uri>https://github.com/dotnet/templating</Uri>
-      <Sha>857c3d5e574872f4611bd24eb5a56cc95e2fef93</Sha>
-    </Dependency>
-    <Dependency Name="Microsoft.SourceBuild.Intermediate.templating" Version="8.0.309-servicing.25057.7">
-      <Uri>https://github.com/dotnet/templating</Uri>
-      <Sha>857c3d5e574872f4611bd24eb5a56cc95e2fef93</Sha>
-=======
     <Dependency Name="Microsoft.TemplateEngine.Abstractions" Version="8.0.406">
       <Uri>https://github.com/dotnet/templating</Uri>
       <Sha>7d36300e8f8e564c786fd76a49c4c4e99abf1fb2</Sha>
@@ -25,7 +12,6 @@
     <Dependency Name="Microsoft.SourceBuild.Intermediate.templating" Version="8.0.406-servicing.25057.5">
       <Uri>https://github.com/dotnet/templating</Uri>
       <Sha>7d36300e8f8e564c786fd76a49c4c4e99abf1fb2</Sha>
->>>>>>> a411afaf
       <SourceBuild RepoName="templating" ManagedOnly="true" />
     </Dependency>
     <Dependency Name="Microsoft.NETCore.App.Ref" Version="8.0.11">
@@ -69,19 +55,6 @@
       <Uri>https://github.com/dotnet/emsdk</Uri>
       <Sha>f6237140b33bf18c72dccfeda14be8d103c3b93e</Sha>
     </Dependency>
-<<<<<<< HEAD
-    <Dependency Name="Microsoft.Build" Version="17.10.14">
-      <Uri>https://github.com/dotnet/msbuild</Uri>
-      <Sha>7c2b92622c44c2d0ad0cc9d9f5fa2796d0c5c81c</Sha>
-    </Dependency>
-    <Dependency Name="Microsoft.Build.Localization" Version="17.10.14-preview-24613-10">
-      <Uri>https://github.com/dotnet/msbuild</Uri>
-      <Sha>7c2b92622c44c2d0ad0cc9d9f5fa2796d0c5c81c</Sha>
-    </Dependency>
-    <Dependency Name="Microsoft.SourceBuild.Intermediate.msbuild" Version="17.10.14-preview-24613-10">
-      <Uri>https://github.com/dotnet/msbuild</Uri>
-      <Sha>7c2b92622c44c2d0ad0cc9d9f5fa2796d0c5c81c</Sha>
-=======
     <Dependency Name="Microsoft.Build" Version="17.11.19">
       <Uri>https://github.com/dotnet/msbuild</Uri>
       <Sha>e4f5b938613ae9d306a0396f1d6186a19c970b93</Sha>
@@ -93,7 +66,6 @@
     <Dependency Name="Microsoft.SourceBuild.Intermediate.msbuild" Version="17.11.19-servicing-24603-10">
       <Uri>https://github.com/dotnet/msbuild</Uri>
       <Sha>e4f5b938613ae9d306a0396f1d6186a19c970b93</Sha>
->>>>>>> a411afaf
       <SourceBuild RepoName="msbuild" ManagedOnly="true" />
     </Dependency>
     <Dependency Name="Microsoft.FSharp.Compiler" Version="12.8.403-beta.24526.2">
@@ -110,41 +82,11 @@
       <Sha>86f5186deeea364bd8541d51657e52a54b2a96b2</Sha>
       <SourceBuild RepoName="format" ManagedOnly="true" />
     </Dependency>
-<<<<<<< HEAD
-    <Dependency Name="Microsoft.Net.Compilers.Toolset" Version="4.10.0-3.25056.12">
-      <Uri>https://github.com/dotnet/roslyn</Uri>
-      <Sha>3bdcd8b471bef9a522c16a0ada911eb9890b1a6c</Sha>
+    <Dependency Name="Microsoft.Net.Compilers.Toolset" Version="4.11.0-3.24554.2">
+      <Uri>https://github.com/dotnet/roslyn</Uri>
+      <Sha>bc1c3011064a493b0ca527df6fb7215e2e5cfa96</Sha>
       <SourceBuild RepoName="roslyn" ManagedOnly="true" />
     </Dependency>
-    <Dependency Name="Microsoft.CodeAnalysis" Version="4.10.0-3.25056.12">
-      <Uri>https://github.com/dotnet/roslyn</Uri>
-      <Sha>3bdcd8b471bef9a522c16a0ada911eb9890b1a6c</Sha>
-    </Dependency>
-    <Dependency Name="Microsoft.CodeAnalysis.CSharp" Version="4.10.0-3.25056.12">
-      <Uri>https://github.com/dotnet/roslyn</Uri>
-      <Sha>3bdcd8b471bef9a522c16a0ada911eb9890b1a6c</Sha>
-    </Dependency>
-    <Dependency Name="Microsoft.CodeAnalysis.CSharp.CodeStyle" Version="4.10.0-3.25056.12">
-      <Uri>https://github.com/dotnet/roslyn</Uri>
-      <Sha>3bdcd8b471bef9a522c16a0ada911eb9890b1a6c</Sha>
-    </Dependency>
-    <Dependency Name="Microsoft.CodeAnalysis.CSharp.Features" Version="4.10.0-3.25056.12">
-      <Uri>https://github.com/dotnet/roslyn</Uri>
-      <Sha>3bdcd8b471bef9a522c16a0ada911eb9890b1a6c</Sha>
-    </Dependency>
-    <Dependency Name="Microsoft.CodeAnalysis.CSharp.Workspaces" Version="4.10.0-3.25056.12">
-      <Uri>https://github.com/dotnet/roslyn</Uri>
-      <Sha>3bdcd8b471bef9a522c16a0ada911eb9890b1a6c</Sha>
-    </Dependency>
-    <Dependency Name="Microsoft.CodeAnalysis.Workspaces.MSBuild" Version="4.10.0-3.25056.12">
-      <Uri>https://github.com/dotnet/roslyn</Uri>
-      <Sha>3bdcd8b471bef9a522c16a0ada911eb9890b1a6c</Sha>
-=======
-    <Dependency Name="Microsoft.Net.Compilers.Toolset" Version="4.11.0-3.24554.2">
-      <Uri>https://github.com/dotnet/roslyn</Uri>
-      <Sha>bc1c3011064a493b0ca527df6fb7215e2e5cfa96</Sha>
-      <SourceBuild RepoName="roslyn" ManagedOnly="true" />
-    </Dependency>
     <Dependency Name="Microsoft.CodeAnalysis" Version="4.11.0-3.24554.2">
       <Uri>https://github.com/dotnet/roslyn</Uri>
       <Sha>bc1c3011064a493b0ca527df6fb7215e2e5cfa96</Sha>
@@ -168,7 +110,6 @@
     <Dependency Name="Microsoft.CodeAnalysis.Workspaces.MSBuild" Version="4.11.0-3.24554.2">
       <Uri>https://github.com/dotnet/roslyn</Uri>
       <Sha>bc1c3011064a493b0ca527df6fb7215e2e5cfa96</Sha>
->>>>>>> a411afaf
     </Dependency>
     <Dependency Name="Microsoft.AspNetCore.DeveloperCertificates.XPlat" Version="8.0.11-servicing.24521.16">
       <Uri>https://dev.azure.com/dnceng/internal/_git/dotnet-aspnetcore</Uri>
@@ -352,20 +293,6 @@
       <Uri>https://dev.azure.com/dnceng/internal/_git/dotnet-aspnetcore</Uri>
       <Sha>47576478939fdd59b4400ad135f47938af486ab3</Sha>
     </Dependency>
-<<<<<<< HEAD
-    <Dependency Name="Microsoft.CodeAnalysis.Razor.Tooling.Internal" Version="7.0.0-preview.24629.2">
-      <Uri>https://github.com/dotnet/razor</Uri>
-      <Sha>47a3872a73899ff683dc9593e587e539a1264233</Sha>
-      <SourceBuild RepoName="razor" ManagedOnly="true" />
-    </Dependency>
-    <Dependency Name="Microsoft.AspNetCore.Mvc.Razor.Extensions.Tooling.Internal" Version="7.0.0-preview.24629.2">
-      <Uri>https://github.com/dotnet/razor</Uri>
-      <Sha>47a3872a73899ff683dc9593e587e539a1264233</Sha>
-    </Dependency>
-    <Dependency Name="Microsoft.NET.Sdk.Razor.SourceGenerators.Transport" Version="7.0.0-preview.24629.2">
-      <Uri>https://github.com/dotnet/razor</Uri>
-      <Sha>47a3872a73899ff683dc9593e587e539a1264233</Sha>
-=======
     <Dependency Name="Microsoft.CodeAnalysis.Razor.Tooling.Internal" Version="9.0.0-preview.24577.3">
       <Uri>https://github.com/dotnet/razor</Uri>
       <Sha>c937db618f8c8739c6fa66ab4ca541344a468fdc</Sha>
@@ -378,7 +305,6 @@
     <Dependency Name="Microsoft.NET.Sdk.Razor.SourceGenerators.Transport" Version="9.0.0-preview.24577.3">
       <Uri>https://github.com/dotnet/razor</Uri>
       <Sha>c937db618f8c8739c6fa66ab4ca541344a468fdc</Sha>
->>>>>>> a411afaf
     </Dependency>
     <Dependency Name="Microsoft.Extensions.FileProviders.Embedded" Version="8.0.11">
       <Uri>https://dev.azure.com/dnceng/internal/_git/dotnet-aspnetcore</Uri>

<?xml version="1.0" encoding="utf-8"?>
<Dependencies>
  <ProductDependencies>
    <Dependency Name="Microsoft.TemplateEngine.Cli" Version="6.0.100-preview.4.21178.1">
      <Uri>https://github.com/dotnet/templating</Uri>
      <Sha>12b26868edb15ee966fb123c961c3eade5df1791</Sha>
    </Dependency>
    <Dependency Name="Microsoft.TemplateEngine.Abstractions" Version="6.0.100-preview.4.21178.1">
      <Uri>https://github.com/dotnet/templating</Uri>
      <Sha>12b26868edb15ee966fb123c961c3eade5df1791</Sha>
      <Sha>31980633108a1bef00c798136fcd30a873c90fa3</Sha>
    </Dependency>
    <Dependency Name="Microsoft.TemplateEngine.Cli.Localization" Version="6.0.100-preview.3.21153.3">
      <Uri>https://github.com/dotnet/templating</Uri>
      <Sha>4bcc8cfb4753f6333a0a7e0f57ca795e02688ee0</Sha>
    </Dependency>
    <Dependency Name="Microsoft.TemplateEngine.Orchestrator.RunnableProjects" Version="6.0.100-preview.4.21178.1">
      <Uri>https://github.com/dotnet/templating</Uri>
      <Sha>12b26868edb15ee966fb123c961c3eade5df1791</Sha>
    </Dependency>
    <Dependency Name="Microsoft.TemplateEngine.Utils" Version="6.0.100-preview.4.21178.1">
      <Uri>https://github.com/dotnet/templating</Uri>
      <Sha>12b26868edb15ee966fb123c961c3eade5df1791</Sha>
    </Dependency>
    <Dependency Name="Microsoft.TemplateSearch.Common" Version="6.0.100-preview.4.21178.1">
      <Uri>https://github.com/dotnet/templating</Uri>
      <Sha>12b26868edb15ee966fb123c961c3eade5df1791</Sha>
    </Dependency>
    <Dependency Name="Microsoft.DotNet.Common.ItemTemplates" Version="6.0.100-preview.4.21178.1">
      <Uri>https://github.com/dotnet/templating</Uri>
      <Sha>12b26868edb15ee966fb123c961c3eade5df1791</Sha>
    </Dependency>
    <Dependency Name="Microsoft.NETCore.App.Ref" Version="6.0.0-preview.4.21178.6">
      <Uri>https://github.com/dotnet/runtime</Uri>
      <Sha>102d1e856c7e0e553abeec937783da5debed73ad</Sha>
    </Dependency>
    <Dependency Name="VS.Redist.Common.NetCore.SharedFramework.x64.6.0" Version="6.0.0-preview.4.21178.6">
      <Uri>https://github.com/dotnet/runtime</Uri>
      <Sha>102d1e856c7e0e553abeec937783da5debed73ad</Sha>
    </Dependency>
    <Dependency Name="Microsoft.NETCore.App.Runtime.win-x64" Version="6.0.0-preview.4.21178.6">
      <Uri>https://github.com/dotnet/runtime</Uri>
      <Sha>102d1e856c7e0e553abeec937783da5debed73ad</Sha>
    </Dependency>
    <Dependency Name="Microsoft.NETCore.App.Host.win-x64" Version="6.0.0-preview.4.21178.6">
      <Uri>https://github.com/dotnet/runtime</Uri>
      <Sha>102d1e856c7e0e553abeec937783da5debed73ad</Sha>
    </Dependency>
    <Dependency Name="Microsoft.NETCore.Platforms" Version="6.0.0-preview.4.21178.6">
      <Uri>https://github.com/dotnet/runtime</Uri>
      <Sha>102d1e856c7e0e553abeec937783da5debed73ad</Sha>
    </Dependency>
    <Dependency Name="Microsoft.NET.HostModel" Version="6.0.0-preview.4.21178.6">
      <Uri>https://github.com/dotnet/runtime</Uri>
      <Sha>102d1e856c7e0e553abeec937783da5debed73ad</Sha>
    </Dependency>
    <Dependency Name="Microsoft.Extensions.DependencyModel" Version="6.0.0-preview.4.21178.6">
      <Uri>https://github.com/dotnet/runtime</Uri>
      <Sha>102d1e856c7e0e553abeec937783da5debed73ad</Sha>
    </Dependency>
    <Dependency Name="Microsoft.NETCore.DotNetHostResolver" Version="6.0.0-preview.4.21178.6">
      <Uri>https://github.com/dotnet/runtime</Uri>
      <Sha>102d1e856c7e0e553abeec937783da5debed73ad</Sha>
    </Dependency>
    <Dependency Name="Microsoft.DotNet.Cli.CommandLine" Version="1.0.0-preview.19208.1">
      <Uri>https://github.com/dotnet/CliCommandLineParser</Uri>
      <Sha>0e89c2116ad28e404ba56c14d1c3f938caa25a01</Sha>
    </Dependency>
    <Dependency Name="Microsoft.Build" Version="16.10.0-preview-21175-01">
      <Uri>https://github.com/dotnet/msbuild</Uri>
      <Sha>afd0b62109300f3b088875b5a65d1a5bfd786e15</Sha>
    </Dependency>
    <Dependency Name="Microsoft.Build.Localization" Version="16.10.0-preview-21175-01">
      <Uri>https://github.com/dotnet/msbuild</Uri>
      <Sha>afd0b62109300f3b088875b5a65d1a5bfd786e15</Sha>
    </Dependency>
    <Dependency Name="Microsoft.FSharp.Compiler" Version="11.4.2-beta.21178.2">
      <Uri>https://github.com/dotnet/fsharp</Uri>
      <Sha>38b5102ef19beeacb6b31e62a74f13e13abee463</Sha>
    </Dependency>
    <Dependency Name="Microsoft.Net.Compilers.Toolset" Version="3.10.0-2.21180.20">
      <Uri>https://github.com/dotnet/roslyn</Uri>
      <Sha>e85a9577dde206633a255538b18bc582d33915c9</Sha>
    </Dependency>
    <Dependency Name="Microsoft.CodeAnalysis.CSharp" Version="3.10.0-2.21180.20">
      <Uri>https://github.com/dotnet/roslyn</Uri>
      <Sha>e85a9577dde206633a255538b18bc582d33915c9</Sha>
    </Dependency>
    <Dependency Name="Microsoft.CodeAnalysis.CSharp.Features" Version="3.10.0-2.21180.20">
      <Uri>https://github.com/dotnet/roslyn</Uri>
      <Sha>e85a9577dde206633a255538b18bc582d33915c9</Sha>
    </Dependency>
    <Dependency Name="Microsoft.CodeAnalysis.Workspaces.MSBuild" Version="3.10.0-2.21180.20">
      <Uri>https://github.com/dotnet/roslyn</Uri>
      <Sha>e85a9577dde206633a255538b18bc582d33915c9</Sha>
    </Dependency>
    <Dependency Name="Microsoft.CodeAnalysis.ExternalAccess.DotNetWatch" Version="3.10.0-2.21180.20">
      <Uri>https://github.com/dotnet/roslyn</Uri>
      <Sha>e85a9577dde206633a255538b18bc582d33915c9</Sha>
    </Dependency>
    <Dependency Name="Microsoft.AspNetCore.DeveloperCertificates.XPlat" Version="6.0.0-preview.4.21180.3">
      <Uri>https://github.com/dotnet/aspnetcore</Uri>
      <Sha>afce624fbf07e341eee2dfa53ff3812b33678ab0</Sha>
    </Dependency>
    <Dependency Name="Microsoft.AspNetCore.TestHost" Version="6.0.0-preview.4.21180.3">
      <Uri>https://github.com/dotnet/aspnetcore</Uri>
      <Sha>afce624fbf07e341eee2dfa53ff3812b33678ab0</Sha>
    </Dependency>
    <Dependency Name="NuGet.Build.Tasks" Version="5.9.0-preview.3.7027">
      <Uri>https://github.com/NuGet/NuGet.Client</Uri>
      <Sha>cceb05e4ed5910f0609e14c8937c905288520c03</Sha>
    </Dependency>
    <Dependency Name="Microsoft.NET.Test.Sdk" Version="16.10.0-preview-20210317-02">
      <Uri>https://github.com/microsoft/vstest</Uri>
      <Sha>dd5546b3d9ba0c2947c94b56a7f77169ce8d5e9c</Sha>
    </Dependency>
    <Dependency Name="Microsoft.NET.ILLink.Tasks" Version="6.0.100-preview.2.21180.3">
      <Uri>https://github.com/mono/linker</Uri>
      <Sha>28d5013b48f1684cc305baa017b2b716230a1377</Sha>
    </Dependency>
    <Dependency Name="Microsoft.NET.ILLink.Analyzers" Version="6.0.100-preview.2.21180.3">
      <Uri>https://github.com/mono/linker</Uri>
      <Sha>28d5013b48f1684cc305baa017b2b716230a1377</Sha>
    </Dependency>
    <Dependency Name="System.CodeDom" Version="6.0.0-preview.4.21178.6">
      <Uri>https://github.com/dotnet/runtime</Uri>
      <Sha>102d1e856c7e0e553abeec937783da5debed73ad</Sha>
    </Dependency>
    <Dependency Name="System.Security.Cryptography.ProtectedData" Version="6.0.0-preview.4.21178.6">
      <Uri>https://github.com/dotnet/runtime</Uri>
      <Sha>102d1e856c7e0e553abeec937783da5debed73ad</Sha>
    </Dependency>
    <Dependency Name="System.Text.Encoding.CodePages" Version="6.0.0-preview.4.21178.6">
      <Uri>https://github.com/dotnet/runtime</Uri>
      <Sha>102d1e856c7e0e553abeec937783da5debed73ad</Sha>
    </Dependency>
    <Dependency Name="System.Resources.Extensions" Version="6.0.0-preview.4.21178.6">
      <Uri>https://github.com/dotnet/runtime</Uri>
      <Sha>102d1e856c7e0e553abeec937783da5debed73ad</Sha>
    </Dependency>
    <Dependency Name="Microsoft.WindowsDesktop.App.Runtime.win-x64" Version="6.0.0-preview.4.21178.3">
      <Uri>https://github.com/dotnet/windowsdesktop</Uri>
      <Sha>f2bd6b8544f87065cf46f3aad9e509edf51eff39</Sha>
    </Dependency>
    <Dependency Name="VS.Redist.Common.WindowsDesktop.SharedFramework.x64.6.0" Version="6.0.0-preview.4.21178.3">
      <Uri>https://github.com/dotnet/windowsdesktop</Uri>
      <Sha>f2bd6b8544f87065cf46f3aad9e509edf51eff39</Sha>
    </Dependency>
    <Dependency Name="Microsoft.WindowsDesktop.App.Ref" Version="6.0.0-preview.4.21178.3">
      <Uri>https://github.com/dotnet/windowsdesktop</Uri>
      <Sha>f2bd6b8544f87065cf46f3aad9e509edf51eff39</Sha>
    </Dependency>
    <Dependency Name="Microsoft.NET.Sdk.WindowsDesktop" Version="6.0.0-preview.4.21178.3" CoherentParentDependency="Microsoft.WindowsDesktop.App.Ref">
      <Uri>https://github.com/dotnet/wpf</Uri>
      <Sha>c48e84af13b269f6942385336c78799e7a3f44b0</Sha>
    </Dependency>
    <Dependency Name="Microsoft.AspNetCore.App.Ref" Version="6.0.0-preview.4.21180.3">
      <Uri>https://github.com/dotnet/aspnetcore</Uri>
      <Sha>afce624fbf07e341eee2dfa53ff3812b33678ab0</Sha>
    </Dependency>
    <Dependency Name="Microsoft.AspNetCore.App.Ref.Internal" Version="6.0.0-preview.4.21180.3">
      <Uri>https://github.com/dotnet/aspnetcore</Uri>
      <Sha>afce624fbf07e341eee2dfa53ff3812b33678ab0</Sha>
    </Dependency>
    <Dependency Name="Microsoft.AspNetCore.App.Runtime.win-x64" Version="6.0.0-preview.4.21180.3">
      <Uri>https://github.com/dotnet/aspnetcore</Uri>
      <Sha>afce624fbf07e341eee2dfa53ff3812b33678ab0</Sha>
    </Dependency>
    <Dependency Name="VS.Redist.Common.AspNetCore.SharedFramework.x64.6.0" Version="6.0.0-preview.4.21180.3">
      <Uri>https://github.com/dotnet/aspnetcore</Uri>
      <Sha>afce624fbf07e341eee2dfa53ff3812b33678ab0</Sha>
    </Dependency>
    <Dependency Name="dotnet-dev-certs" Version="6.0.0-preview.4.21180.3">
      <Uri>https://github.com/dotnet/aspnetcore</Uri>
      <Sha>afce624fbf07e341eee2dfa53ff3812b33678ab0</Sha>
    </Dependency>
    <Dependency Name="dotnet-user-secrets" Version="6.0.0-preview.4.21180.3">
      <Uri>https://github.com/dotnet/aspnetcore</Uri>
      <Sha>afce624fbf07e341eee2dfa53ff3812b33678ab0</Sha>
    </Dependency>
<<<<<<< HEAD
    <Dependency Name="dotnet-watch" Version="6.0.0-preview.2.21108.6">
      <Uri>https://github.com/dotnet/aspnetcore</Uri>
      <Sha>0d981a053fd45a73f52f93da2855d986c4cc7b62</Sha>
    </Dependency>
    <Dependency Name="Microsoft.AspNetCore.Analyzers" Version="6.0.0-preview.4.21180.3">
=======
    <Dependency Name="Microsoft.AspNetCore.Analyzers" Version="6.0.0-preview.4.21179.18">
>>>>>>> ec0dabfb
      <Uri>https://github.com/dotnet/aspnetcore</Uri>
      <Sha>afce624fbf07e341eee2dfa53ff3812b33678ab0</Sha>
    </Dependency>
    <Dependency Name="Microsoft.AspNetCore.Components.Analyzers" Version="6.0.0-preview.4.21180.3">
      <Uri>https://github.com/dotnet/aspnetcore</Uri>
      <Sha>afce624fbf07e341eee2dfa53ff3812b33678ab0</Sha>
    </Dependency>
    <Dependency Name="Microsoft.AspNetCore.Mvc.Analyzers" Version="6.0.0-preview.4.21180.3">
      <Uri>https://github.com/dotnet/aspnetcore</Uri>
      <Sha>afce624fbf07e341eee2dfa53ff3812b33678ab0</Sha>
    </Dependency>
    <Dependency Name="Microsoft.AspNetCore.Mvc.Api.Analyzers" Version="6.0.0-preview.4.21180.3">
      <Uri>https://github.com/dotnet/aspnetcore</Uri>
      <Sha>afce624fbf07e341eee2dfa53ff3812b33678ab0</Sha>
    </Dependency>
    <Dependency Name="Microsoft.AspNetCore.Mvc.Razor.Extensions" Version="6.0.0-preview.4.21180.3">
      <Uri>https://github.com/dotnet/aspnetcore</Uri>
      <Sha>afce624fbf07e341eee2dfa53ff3812b33678ab0</Sha>
    </Dependency>
    <Dependency Name="Microsoft.CodeAnalysis.Razor" Version="6.0.0-preview.4.21180.3">
      <Uri>https://github.com/dotnet/aspnetcore</Uri>
      <Sha>afce624fbf07e341eee2dfa53ff3812b33678ab0</Sha>
    </Dependency>
    <Dependency Name="Microsoft.AspNetCore.Razor.Language" Version="6.0.0-preview.4.21180.3">
      <Uri>https://github.com/dotnet/aspnetcore</Uri>
      <Sha>afce624fbf07e341eee2dfa53ff3812b33678ab0</Sha>
    </Dependency>
    <Dependency Name="Microsoft.Web.Xdt" Version="3.1.0" Pinned="true">
      <Uri>https://github.com/aspnet/xdt</Uri>
      <Sha>c01a538851a8ab1a1fbeb2e6243f391fff7587b4</Sha>
    </Dependency>
    <Dependency Name="Microsoft.CodeAnalysis.NetAnalyzers" Version="6.0.0-preview3.21165.1">
      <Uri>https://github.com/dotnet/roslyn-analyzers</Uri>
      <Sha>8eb850ed09d3e5138788564108f4705becd343e4</Sha>
    </Dependency>
  </ProductDependencies>
  <ToolsetDependencies>
    <Dependency Name="Microsoft.DotNet.Arcade.Sdk" Version="6.0.0-beta.21176.2">
      <Uri>https://github.com/dotnet/arcade</Uri>
      <Sha>9a72efb067b74bb9147f9413ade6173b568ea1af</Sha>
    </Dependency>
    <Dependency Name="Microsoft.DotNet.Helix.Sdk" Version="6.0.0-beta.21176.2">
      <Uri>https://github.com/dotnet/arcade</Uri>
      <Sha>9a72efb067b74bb9147f9413ade6173b568ea1af</Sha>
    </Dependency>
    <Dependency Name="Microsoft.DotNet.SignTool" Version="6.0.0-beta.21176.2">
      <Uri>https://github.com/dotnet/arcade</Uri>
      <Sha>9a72efb067b74bb9147f9413ade6173b568ea1af</Sha>
    </Dependency>
    <Dependency Name="Microsoft.DotNet.XUnitExtensions" Version="6.0.0-beta.21176.2">
      <Uri>https://github.com/dotnet/arcade</Uri>
      <Sha>9a72efb067b74bb9147f9413ade6173b568ea1af</Sha>
    </Dependency>
    <Dependency Name="System.Reflection.MetadataLoadContext" Version="6.0.0-preview.4.21178.6">
      <Uri>https://github.com/dotnet/runtime</Uri>
      <Sha>102d1e856c7e0e553abeec937783da5debed73ad</Sha>
    </Dependency>
  </ToolsetDependencies>
</Dependencies><|MERGE_RESOLUTION|>--- conflicted
+++ resolved
@@ -178,15 +178,7 @@
       <Uri>https://github.com/dotnet/aspnetcore</Uri>
       <Sha>afce624fbf07e341eee2dfa53ff3812b33678ab0</Sha>
     </Dependency>
-<<<<<<< HEAD
-    <Dependency Name="dotnet-watch" Version="6.0.0-preview.2.21108.6">
-      <Uri>https://github.com/dotnet/aspnetcore</Uri>
-      <Sha>0d981a053fd45a73f52f93da2855d986c4cc7b62</Sha>
-    </Dependency>
     <Dependency Name="Microsoft.AspNetCore.Analyzers" Version="6.0.0-preview.4.21180.3">
-=======
-    <Dependency Name="Microsoft.AspNetCore.Analyzers" Version="6.0.0-preview.4.21179.18">
->>>>>>> ec0dabfb
       <Uri>https://github.com/dotnet/aspnetcore</Uri>
       <Sha>afce624fbf07e341eee2dfa53ff3812b33678ab0</Sha>
     </Dependency>

<?xml version="1.0" encoding="utf-8"?>
<Dependencies>
  <ProductDependencies>
    <Dependency Name="Microsoft.TemplateEngine.Abstractions" Version="9.0.204">
      <Uri>https://github.com/dotnet/templating</Uri>
      <Sha>029cb834bc42a5f6091cb6e8937b14b6da02d29c</Sha>
    </Dependency>
    <Dependency Name="Microsoft.TemplateEngine.Mocks" Version="9.0.204-servicing.25209.4">
      <Uri>https://github.com/dotnet/templating</Uri>
      <Sha>029cb834bc42a5f6091cb6e8937b14b6da02d29c</Sha>
    </Dependency>
    <!-- Intermediate is necessary for source build. -->
    <Dependency Name="Microsoft.SourceBuild.Intermediate.templating" Version="9.0.204-servicing.25209.4">
      <Uri>https://github.com/dotnet/templating</Uri>
      <Sha>029cb834bc42a5f6091cb6e8937b14b6da02d29c</Sha>
      <SourceBuild RepoName="templating" ManagedOnly="true" />
    </Dependency>
    <Dependency Name="Microsoft.NETCore.App.Ref" Version="9.0.4">
      <Uri>https://dev.azure.com/dnceng/internal/_git/dotnet-runtime</Uri>
      <Sha>f57e6dc747158ab7ade4e62a75a6750d16b771e8</Sha>
    </Dependency>
    <Dependency Name="VS.Redist.Common.NetCore.SharedFramework.x64.9.0" Version="9.0.4-servicing.25163.5">
      <Uri>https://dev.azure.com/dnceng/internal/_git/dotnet-runtime</Uri>
      <Sha>f57e6dc747158ab7ade4e62a75a6750d16b771e8</Sha>
    </Dependency>
    <Dependency Name="VS.Redist.Common.NetCore.TargetingPack.x64.9.0" Version="9.0.4-servicing.25163.5">
      <Uri>https://dev.azure.com/dnceng/internal/_git/dotnet-runtime</Uri>
      <Sha>f57e6dc747158ab7ade4e62a75a6750d16b771e8</Sha>
    </Dependency>
    <Dependency Name="Microsoft.NETCore.App.Runtime.win-x64" Version="9.0.4">
      <Uri>https://dev.azure.com/dnceng/internal/_git/dotnet-runtime</Uri>
      <Sha>f57e6dc747158ab7ade4e62a75a6750d16b771e8</Sha>
    </Dependency>
    <Dependency Name="Microsoft.NETCore.App.Host.win-x64" Version="9.0.4">
      <Uri>https://dev.azure.com/dnceng/internal/_git/dotnet-runtime</Uri>
      <Sha>f57e6dc747158ab7ade4e62a75a6750d16b771e8</Sha>
    </Dependency>
    <Dependency Name="Microsoft.NETCore.Platforms" Version="9.0.4-servicing.25163.5">
      <Uri>https://dev.azure.com/dnceng/internal/_git/dotnet-runtime</Uri>
      <Sha>f57e6dc747158ab7ade4e62a75a6750d16b771e8</Sha>
    </Dependency>
    <Dependency Name="Microsoft.NET.HostModel" Version="9.0.4-servicing.25163.5">
      <Uri>https://dev.azure.com/dnceng/internal/_git/dotnet-runtime</Uri>
      <Sha>f57e6dc747158ab7ade4e62a75a6750d16b771e8</Sha>
    </Dependency>
    <Dependency Name="Microsoft.Extensions.DependencyModel" Version="9.0.4">
      <Uri>https://dev.azure.com/dnceng/internal/_git/dotnet-runtime</Uri>
      <Sha>f57e6dc747158ab7ade4e62a75a6750d16b771e8</Sha>
    </Dependency>
    <!-- Intermediate is necessary for source build. -->
    <Dependency Name="Microsoft.SourceBuild.Intermediate.runtime.linux-x64" Version="9.0.4-servicing.25163.5">
      <Uri>https://dev.azure.com/dnceng/internal/_git/dotnet-runtime</Uri>
      <Sha>f57e6dc747158ab7ade4e62a75a6750d16b771e8</Sha>
      <SourceBuild RepoName="runtime" ManagedOnly="false" />
    </Dependency>
    <!-- Change blob version in GenerateLayout.targets if this is unpinned to service targeting pack -->
    <!-- No new netstandard.library planned for 3.1 timeframe at this time. -->
    <Dependency Name="NETStandard.Library.Ref" Version="2.1.0" Pinned="true">
      <Uri>https://github.com/dotnet/core-setup</Uri>
      <Sha>7d57652f33493fa022125b7f63aad0d70c52d810</Sha>
    </Dependency>
<<<<<<< HEAD
    <Dependency Name="Microsoft.NET.Workload.Emscripten.Current.Manifest-9.0.100.Transport" Version="9.0.4-servicing.25157.2" CoherentParentDependency="Microsoft.NETCore.App.Runtime.win-x64">
      <Uri>https://github.com/dotnet/emsdk</Uri>
      <Sha>78be8cdf4f0bfd93018fd7a87f8282a41d041298</Sha>
    </Dependency>
    <Dependency Name="Microsoft.NET.Workload.Emscripten.Current.Manifest-9.0.100" Version="9.0.4" CoherentParentDependency="Microsoft.NETCore.App.Runtime.win-x64">
      <Uri>https://github.com/dotnet/emsdk</Uri>
      <Sha>78be8cdf4f0bfd93018fd7a87f8282a41d041298</Sha>
=======
    <Dependency Name="Microsoft.NET.Workload.Emscripten.Current.Manifest-9.0.100" Version="9.0.4" CoherentParentDependency="Microsoft.NETCore.App.Runtime.win-x64">
      <Uri>https://github.com/dotnet/emsdk</Uri>
      <Sha>78be8cdf4f0bfd93018fd7a87f8282a41d041298</Sha>
>>>>>>> 06f49897
    </Dependency>
    <!-- Intermediate is necessary for source build. -->
    <Dependency Name="Microsoft.SourceBuild.Intermediate.emsdk" Version="9.0.4-servicing.25157.2" CoherentParentDependency="Microsoft.NETCore.App.Runtime.win-x64">
      <Uri>https://github.com/dotnet/emsdk</Uri>
      <Sha>78be8cdf4f0bfd93018fd7a87f8282a41d041298</Sha>
      <SourceBuild RepoName="emsdk" ManagedOnly="true" />
    </Dependency>
    <Dependency Name="Microsoft.Build" Version="17.13.24">
      <Uri>https://github.com/dotnet/msbuild</Uri>
      <Sha>7a09d5ee44eb217e9c1ae0bab242c79c70423577</Sha>
    </Dependency>
    <Dependency Name="Microsoft.Build.Localization" Version="17.13.24-preview-25209-01">
      <Uri>https://github.com/dotnet/msbuild</Uri>
      <Sha>7a09d5ee44eb217e9c1ae0bab242c79c70423577</Sha>
    </Dependency>
    <!-- Intermediate is necessary for source build. -->
    <Dependency Name="Microsoft.SourceBuild.Intermediate.msbuild" Version="17.13.24-preview-25209-01">
      <Uri>https://github.com/dotnet/msbuild</Uri>
      <Sha>7a09d5ee44eb217e9c1ae0bab242c79c70423577</Sha>
      <SourceBuild RepoName="msbuild" ManagedOnly="true" />
    </Dependency>
    <Dependency Name="Microsoft.FSharp.Compiler" Version="13.9.202-beta.25154.2">
      <Uri>https://github.com/dotnet/fsharp</Uri>
      <Sha>82a3f54f7140a62e6398403451098c4517747c02</Sha>
    </Dependency>
    <!-- Intermediate is necessary for source build. -->
    <Dependency Name="Microsoft.SourceBuild.Intermediate.fsharp" Version="9.0.202-beta.25154.2">
      <Uri>https://github.com/dotnet/fsharp</Uri>
      <Sha>82a3f54f7140a62e6398403451098c4517747c02</Sha>
      <SourceBuild RepoName="fsharp" ManagedOnly="true" />
    </Dependency>
    <Dependency Name="Microsoft.Net.Compilers.Toolset" Version="4.13.0-3.25210.5">
      <Uri>https://github.com/dotnet/roslyn</Uri>
      <Sha>fe188fa98cac6732ed1135d02e75b314b56f57f6</Sha>
    </Dependency>
    <!-- Intermediate is necessary for source build. -->
    <Dependency Name="Microsoft.SourceBuild.Intermediate.roslyn" Version="4.13.0-3.25210.5">
      <Uri>https://github.com/dotnet/roslyn</Uri>
      <Sha>fe188fa98cac6732ed1135d02e75b314b56f57f6</Sha>
      <SourceBuild RepoName="roslyn" ManagedOnly="true" />
    </Dependency>
    <Dependency Name="Microsoft.Net.Compilers.Toolset.Framework" Version="4.13.0-3.25210.5">
      <Uri>https://github.com/dotnet/roslyn</Uri>
      <Sha>fe188fa98cac6732ed1135d02e75b314b56f57f6</Sha>
    </Dependency>
    <Dependency Name="Microsoft.CodeAnalysis" Version="4.13.0-3.25210.5">
      <Uri>https://github.com/dotnet/roslyn</Uri>
      <Sha>fe188fa98cac6732ed1135d02e75b314b56f57f6</Sha>
    </Dependency>
    <Dependency Name="Microsoft.CodeAnalysis.CSharp" Version="4.13.0-3.25210.5">
      <Uri>https://github.com/dotnet/roslyn</Uri>
      <Sha>fe188fa98cac6732ed1135d02e75b314b56f57f6</Sha>
    </Dependency>
    <Dependency Name="Microsoft.CodeAnalysis.CSharp.CodeStyle" Version="4.13.0-3.25210.5">
      <Uri>https://github.com/dotnet/roslyn</Uri>
      <Sha>fe188fa98cac6732ed1135d02e75b314b56f57f6</Sha>
    </Dependency>
    <Dependency Name="Microsoft.CodeAnalysis.CSharp.Features" Version="4.13.0-3.25210.5">
      <Uri>https://github.com/dotnet/roslyn</Uri>
      <Sha>fe188fa98cac6732ed1135d02e75b314b56f57f6</Sha>
    </Dependency>
    <Dependency Name="Microsoft.CodeAnalysis.CSharp.Workspaces" Version="4.13.0-3.25210.5">
      <Uri>https://github.com/dotnet/roslyn</Uri>
      <Sha>fe188fa98cac6732ed1135d02e75b314b56f57f6</Sha>
    </Dependency>
    <Dependency Name="Microsoft.CodeAnalysis.Workspaces.MSBuild" Version="4.13.0-3.25210.5">
      <Uri>https://github.com/dotnet/roslyn</Uri>
      <Sha>fe188fa98cac6732ed1135d02e75b314b56f57f6</Sha>
    </Dependency>
    <Dependency Name="Microsoft.AspNetCore.DeveloperCertificates.XPlat" Version="9.0.4-servicing.25164.3">
      <Uri>https://dev.azure.com/dnceng/internal/_git/dotnet-aspnetcore</Uri>
      <Sha>d5dc8a13cc618b9cbdc1e5744b4806c594d49553</Sha>
    </Dependency>
    <Dependency Name="Microsoft.AspNetCore.TestHost" Version="9.0.4">
      <Uri>https://dev.azure.com/dnceng/internal/_git/dotnet-aspnetcore</Uri>
      <Sha>d5dc8a13cc618b9cbdc1e5744b4806c594d49553</Sha>
    </Dependency>
    <Dependency Name="Microsoft.Build.NuGetSdkResolver" Version="6.13.2-rc.1">
      <Uri>https://github.com/nuget/nuget.client</Uri>
      <Sha>5d81cb8da82eda8a6b47aae92d1e6f888de982ce</Sha>
    </Dependency>
    <Dependency Name="NuGet.Build.Tasks" Version="6.13.2-rc.1">
      <Uri>https://github.com/nuget/nuget.client</Uri>
      <Sha>5d81cb8da82eda8a6b47aae92d1e6f888de982ce</Sha>
      <SourceBuildTarball RepoName="nuget-client" ManagedOnly="true" />
    </Dependency>
    <Dependency Name="NuGet.Build.Tasks.Console" Version="6.13.2-rc.1">
      <Uri>https://github.com/nuget/nuget.client</Uri>
      <Sha>5d81cb8da82eda8a6b47aae92d1e6f888de982ce</Sha>
    </Dependency>
    <Dependency Name="NuGet.Build.Tasks.Pack" Version="6.13.2-rc.1">
      <Uri>https://github.com/nuget/nuget.client</Uri>
      <Sha>5d81cb8da82eda8a6b47aae92d1e6f888de982ce</Sha>
    </Dependency>
    <Dependency Name="NuGet.Commands" Version="6.13.2-rc.1">
      <Uri>https://github.com/nuget/nuget.client</Uri>
      <Sha>5d81cb8da82eda8a6b47aae92d1e6f888de982ce</Sha>
    </Dependency>
    <Dependency Name="NuGet.CommandLine.XPlat" Version="6.13.2-rc.1">
      <Uri>https://github.com/nuget/nuget.client</Uri>
      <Sha>5d81cb8da82eda8a6b47aae92d1e6f888de982ce</Sha>
    </Dependency>
    <Dependency Name="NuGet.Common" Version="6.13.2-rc.1">
      <Uri>https://github.com/nuget/nuget.client</Uri>
      <Sha>5d81cb8da82eda8a6b47aae92d1e6f888de982ce</Sha>
    </Dependency>
    <Dependency Name="NuGet.Configuration" Version="6.13.2-rc.1">
      <Uri>https://github.com/nuget/nuget.client</Uri>
      <Sha>5d81cb8da82eda8a6b47aae92d1e6f888de982ce</Sha>
    </Dependency>
    <Dependency Name="NuGet.Credentials" Version="6.13.2-rc.1">
      <Uri>https://github.com/nuget/nuget.client</Uri>
      <Sha>5d81cb8da82eda8a6b47aae92d1e6f888de982ce</Sha>
    </Dependency>
    <Dependency Name="NuGet.DependencyResolver.Core" Version="6.13.2-rc.1">
      <Uri>https://github.com/nuget/nuget.client</Uri>
      <Sha>5d81cb8da82eda8a6b47aae92d1e6f888de982ce</Sha>
    </Dependency>
    <Dependency Name="NuGet.Frameworks" Version="6.13.2-rc.1">
      <Uri>https://github.com/nuget/nuget.client</Uri>
      <Sha>5d81cb8da82eda8a6b47aae92d1e6f888de982ce</Sha>
    </Dependency>
    <Dependency Name="NuGet.LibraryModel" Version="6.13.2-rc.1">
      <Uri>https://github.com/nuget/nuget.client</Uri>
      <Sha>5d81cb8da82eda8a6b47aae92d1e6f888de982ce</Sha>
    </Dependency>
    <Dependency Name="NuGet.ProjectModel" Version="6.13.2-rc.1">
      <Uri>https://github.com/nuget/nuget.client</Uri>
      <Sha>5d81cb8da82eda8a6b47aae92d1e6f888de982ce</Sha>
    </Dependency>
    <Dependency Name="NuGet.Protocol" Version="6.13.2-rc.1">
      <Uri>https://github.com/nuget/nuget.client</Uri>
      <Sha>5d81cb8da82eda8a6b47aae92d1e6f888de982ce</Sha>
    </Dependency>
    <Dependency Name="NuGet.Packaging" Version="6.13.2-rc.1">
      <Uri>https://github.com/nuget/nuget.client</Uri>
      <Sha>5d81cb8da82eda8a6b47aae92d1e6f888de982ce</Sha>
    </Dependency>
    <Dependency Name="NuGet.Versioning" Version="6.13.2-rc.1">
      <Uri>https://github.com/nuget/nuget.client</Uri>
      <Sha>5d81cb8da82eda8a6b47aae92d1e6f888de982ce</Sha>
    </Dependency>
    <Dependency Name="NuGet.Localization" Version="6.13.2-rc.1">
      <Uri>https://github.com/nuget/nuget.client</Uri>
      <Sha>5d81cb8da82eda8a6b47aae92d1e6f888de982ce</Sha>
    </Dependency>
    <Dependency Name="Microsoft.NET.Test.Sdk" Version="17.13.0-release-25073-05">
      <Uri>https://github.com/microsoft/vstest</Uri>
      <Sha>e8cf3808d0b16dea8d6e1a9b77f1660a5ff45e13</Sha>
    </Dependency>
    <Dependency Name="Microsoft.TestPlatform.CLI" Version="17.13.0-release-25073-05">
      <Uri>https://github.com/microsoft/vstest</Uri>
      <Sha>e8cf3808d0b16dea8d6e1a9b77f1660a5ff45e13</Sha>
    </Dependency>
    <Dependency Name="Microsoft.TestPlatform.Build" Version="17.13.0-release-25073-05">
      <Uri>https://github.com/microsoft/vstest</Uri>
      <Sha>e8cf3808d0b16dea8d6e1a9b77f1660a5ff45e13</Sha>
    </Dependency>
    <!-- Intermediate is necessary for source build. -->
    <Dependency Name="Microsoft.SourceBuild.Intermediate.vstest" Version="17.13.0-release-25073-05">
      <Uri>https://github.com/microsoft/vstest</Uri>
      <Sha>e8cf3808d0b16dea8d6e1a9b77f1660a5ff45e13</Sha>
      <SourceBuild RepoName="vstest" ManagedOnly="true" />
    </Dependency>
    <Dependency Name="Microsoft.NET.ILLink.Tasks" Version="9.0.4">
      <Uri>https://dev.azure.com/dnceng/internal/_git/dotnet-runtime</Uri>
      <Sha>f57e6dc747158ab7ade4e62a75a6750d16b771e8</Sha>
    </Dependency>
    <Dependency Name="System.CodeDom" Version="9.0.4">
      <Uri>https://dev.azure.com/dnceng/internal/_git/dotnet-runtime</Uri>
      <Sha>f57e6dc747158ab7ade4e62a75a6750d16b771e8</Sha>
    </Dependency>
    <Dependency Name="System.Formats.Asn1" Version="9.0.4">
      <Uri>https://dev.azure.com/dnceng/internal/_git/dotnet-runtime</Uri>
      <Sha>f57e6dc747158ab7ade4e62a75a6750d16b771e8</Sha>
    </Dependency>
    <Dependency Name="System.Security.Cryptography.ProtectedData" Version="9.0.4">
      <Uri>https://dev.azure.com/dnceng/internal/_git/dotnet-runtime</Uri>
      <Sha>f57e6dc747158ab7ade4e62a75a6750d16b771e8</Sha>
    </Dependency>
    <Dependency Name="System.Text.Encoding.CodePages" Version="9.0.4">
      <Uri>https://dev.azure.com/dnceng/internal/_git/dotnet-runtime</Uri>
      <Sha>f57e6dc747158ab7ade4e62a75a6750d16b771e8</Sha>
    </Dependency>
    <Dependency Name="System.Resources.Extensions" Version="9.0.4">
      <Uri>https://dev.azure.com/dnceng/internal/_git/dotnet-runtime</Uri>
      <Sha>f57e6dc747158ab7ade4e62a75a6750d16b771e8</Sha>
    </Dependency>
    <Dependency Name="Microsoft.WindowsDesktop.App.Runtime.win-x64" Version="9.0.4">
      <Uri>https://dev.azure.com/dnceng/internal/_git/dotnet-windowsdesktop</Uri>
      <Sha>ef0ddf89991072267608f432ca2163ac54fdecab</Sha>
      <SourceBuildTarball RepoName="windowsdesktop" ManagedOnly="true" />
    </Dependency>
    <Dependency Name="VS.Redist.Common.WindowsDesktop.SharedFramework.x64.9.0" Version="9.0.4-servicing.25164.6">
      <Uri>https://dev.azure.com/dnceng/internal/_git/dotnet-windowsdesktop</Uri>
      <Sha>ef0ddf89991072267608f432ca2163ac54fdecab</Sha>
    </Dependency>
    <Dependency Name="Microsoft.WindowsDesktop.App.Ref" Version="9.0.4">
      <Uri>https://dev.azure.com/dnceng/internal/_git/dotnet-windowsdesktop</Uri>
      <Sha>ef0ddf89991072267608f432ca2163ac54fdecab</Sha>
    </Dependency>
    <Dependency Name="VS.Redist.Common.WindowsDesktop.TargetingPack.x64.9.0" Version="9.0.4-servicing.25164.6">
      <Uri>https://dev.azure.com/dnceng/internal/_git/dotnet-windowsdesktop</Uri>
      <Sha>ef0ddf89991072267608f432ca2163ac54fdecab</Sha>
    </Dependency>
    <Dependency Name="Microsoft.NET.Sdk.WindowsDesktop" Version="9.0.4-rtm.25164.2" CoherentParentDependency="Microsoft.WindowsDesktop.App.Ref">
      <Uri>https://dev.azure.com/dnceng/internal/_git/dotnet-wpf</Uri>
      <Sha>33f5371cc258de0a72569adf1e9fbcbf04256a17</Sha>
    </Dependency>
    <Dependency Name="Microsoft.AspNetCore.App.Ref" Version="9.0.4">
      <Uri>https://dev.azure.com/dnceng/internal/_git/dotnet-aspnetcore</Uri>
      <Sha>d5dc8a13cc618b9cbdc1e5744b4806c594d49553</Sha>
    </Dependency>
    <Dependency Name="Microsoft.AspNetCore.App.Ref.Internal" Version="9.0.4-servicing.25164.3">
      <Uri>https://dev.azure.com/dnceng/internal/_git/dotnet-aspnetcore</Uri>
      <Sha>d5dc8a13cc618b9cbdc1e5744b4806c594d49553</Sha>
    </Dependency>
    <Dependency Name="Microsoft.AspNetCore.App.Runtime.win-x64" Version="9.0.4">
      <Uri>https://dev.azure.com/dnceng/internal/_git/dotnet-aspnetcore</Uri>
      <Sha>d5dc8a13cc618b9cbdc1e5744b4806c594d49553</Sha>
    </Dependency>
    <Dependency Name="VS.Redist.Common.AspNetCore.SharedFramework.x64.9.0" Version="9.0.4-servicing.25164.3">
      <Uri>https://dev.azure.com/dnceng/internal/_git/dotnet-aspnetcore</Uri>
      <Sha>d5dc8a13cc618b9cbdc1e5744b4806c594d49553</Sha>
    </Dependency>
    <Dependency Name="dotnet-dev-certs" Version="9.0.4-servicing.25164.3">
      <Uri>https://dev.azure.com/dnceng/internal/_git/dotnet-aspnetcore</Uri>
      <Sha>d5dc8a13cc618b9cbdc1e5744b4806c594d49553</Sha>
    </Dependency>
    <Dependency Name="dotnet-user-jwts" Version="9.0.4-servicing.25164.3">
      <Uri>https://dev.azure.com/dnceng/internal/_git/dotnet-aspnetcore</Uri>
      <Sha>d5dc8a13cc618b9cbdc1e5744b4806c594d49553</Sha>
    </Dependency>
    <Dependency Name="dotnet-user-secrets" Version="9.0.4-servicing.25164.3">
      <Uri>https://dev.azure.com/dnceng/internal/_git/dotnet-aspnetcore</Uri>
      <Sha>d5dc8a13cc618b9cbdc1e5744b4806c594d49553</Sha>
    </Dependency>
    <Dependency Name="Microsoft.AspNetCore.Analyzers" Version="9.0.4-servicing.25164.3">
      <Uri>https://dev.azure.com/dnceng/internal/_git/dotnet-aspnetcore</Uri>
      <Sha>d5dc8a13cc618b9cbdc1e5744b4806c594d49553</Sha>
    </Dependency>
    <Dependency Name="Microsoft.AspNetCore.Components.SdkAnalyzers" Version="9.0.4-servicing.25164.3">
      <Uri>https://dev.azure.com/dnceng/internal/_git/dotnet-aspnetcore</Uri>
      <Sha>d5dc8a13cc618b9cbdc1e5744b4806c594d49553</Sha>
    </Dependency>
    <Dependency Name="Microsoft.AspNetCore.Mvc.Analyzers" Version="9.0.4-servicing.25164.3">
      <Uri>https://dev.azure.com/dnceng/internal/_git/dotnet-aspnetcore</Uri>
      <Sha>d5dc8a13cc618b9cbdc1e5744b4806c594d49553</Sha>
    </Dependency>
    <Dependency Name="Microsoft.AspNetCore.Mvc.Api.Analyzers" Version="9.0.4-servicing.25164.3">
      <Uri>https://dev.azure.com/dnceng/internal/_git/dotnet-aspnetcore</Uri>
      <Sha>d5dc8a13cc618b9cbdc1e5744b4806c594d49553</Sha>
    </Dependency>
    <!-- Intermediate is necessary for source build. -->
    <Dependency Name="Microsoft.SourceBuild.Intermediate.aspnetcore" Version="9.0.4-servicing.25164.3">
      <Uri>https://dev.azure.com/dnceng/internal/_git/dotnet-aspnetcore</Uri>
      <Sha>d5dc8a13cc618b9cbdc1e5744b4806c594d49553</Sha>
      <SourceBuild RepoName="aspnetcore" ManagedOnly="true" />
    </Dependency>
    <Dependency Name="Microsoft.CodeAnalysis.Razor.Tooling.Internal" Version="9.0.0-preview.25175.7">
      <Uri>https://github.com/dotnet/razor</Uri>
      <Sha>4b389085ef5cc73e1000acfd196458d75bdd8c89</Sha>
    </Dependency>
    <Dependency Name="Microsoft.AspNetCore.Mvc.Razor.Extensions.Tooling.Internal" Version="9.0.0-preview.25175.7">
      <Uri>https://github.com/dotnet/razor</Uri>
      <Sha>4b389085ef5cc73e1000acfd196458d75bdd8c89</Sha>
    </Dependency>
    <Dependency Name="Microsoft.NET.Sdk.Razor.SourceGenerators.Transport" Version="9.0.0-preview.25175.7">
      <Uri>https://github.com/dotnet/razor</Uri>
      <Sha>4b389085ef5cc73e1000acfd196458d75bdd8c89</Sha>
    </Dependency>
    <!-- Intermediate is necessary for source build. -->
    <Dependency Name="Microsoft.SourceBuild.Intermediate.razor" Version="9.0.0-preview.25175.7">
      <Uri>https://github.com/dotnet/razor</Uri>
      <Sha>4b389085ef5cc73e1000acfd196458d75bdd8c89</Sha>
      <SourceBuild RepoName="razor" ManagedOnly="true" />
    </Dependency>
    <Dependency Name="Microsoft.Extensions.FileProviders.Embedded" Version="9.0.4">
      <Uri>https://dev.azure.com/dnceng/internal/_git/dotnet-aspnetcore</Uri>
      <Sha>d5dc8a13cc618b9cbdc1e5744b4806c594d49553</Sha>
    </Dependency>
    <Dependency Name="Microsoft.AspNetCore.Authorization" Version="9.0.4">
      <Uri>https://dev.azure.com/dnceng/internal/_git/dotnet-aspnetcore</Uri>
      <Sha>d5dc8a13cc618b9cbdc1e5744b4806c594d49553</Sha>
    </Dependency>
    <Dependency Name="Microsoft.AspNetCore.Components.Web" Version="9.0.4">
      <Uri>https://dev.azure.com/dnceng/internal/_git/dotnet-aspnetcore</Uri>
      <Sha>d5dc8a13cc618b9cbdc1e5744b4806c594d49553</Sha>
    </Dependency>
    <Dependency Name="Microsoft.JSInterop" Version="9.0.4">
      <Uri>https://dev.azure.com/dnceng/internal/_git/dotnet-aspnetcore</Uri>
      <Sha>d5dc8a13cc618b9cbdc1e5744b4806c594d49553</Sha>
<<<<<<< HEAD
    </Dependency>
    <Dependency Name="Microsoft.DotNet.Test.ProjectTemplates.2.1" Version="1.0.2-beta4.22406.1">
      <Uri>https://github.com/dotnet/test-templates</Uri>
      <Sha>0385265f4d0b6413d64aea0223172366a9b9858c</Sha>
    </Dependency>
    <Dependency Name="Microsoft.DotNet.Test.ProjectTemplates.5.0" Version="1.1.0-rc.23558.1">
      <Uri>https://github.com/dotnet/test-templates</Uri>
      <Sha>307b8f538d83a955d8f6dd909eee41a5555f2f4d</Sha>
    </Dependency>
    <Dependency Name="Microsoft.DotNet.Test.ProjectTemplates.6.0" Version="1.1.0-rc.24069.1">
      <Uri>https://github.com/dotnet/test-templates</Uri>
      <Sha>becc4bd157cd6608b51a5ffe414a5d2de6330272</Sha>
    </Dependency>
    <Dependency Name="Microsoft.DotNet.Test.ProjectTemplates.7.0" Version="1.1.0-rc.24069.1">
      <Uri>https://github.com/dotnet/test-templates</Uri>
      <Sha>becc4bd157cd6608b51a5ffe414a5d2de6330272</Sha>
    </Dependency>
    <Dependency Name="Microsoft.DotNet.Test.ProjectTemplates.8.0" Version="1.1.0-rc.24202.1">
      <Uri>https://github.com/dotnet/test-templates</Uri>
      <Sha>49c9ad01f057b3c6352bbec12b117acc2224493c</Sha>
    </Dependency>
    <Dependency Name="Microsoft.DotNet.Test.ProjectTemplates.9.0" Version="1.1.0-rtm.25168.1">
      <Uri>https://github.com/dotnet/test-templates</Uri>
      <Sha>e66f2336162ebe9f1d781a8dae591e30d9ab08b4</Sha>
    </Dependency>
    <!-- Intermediate is necessary for source build. -->
    <Dependency Name="Microsoft.SourceBuild.Intermediate.test-templates" Version="1.1.0-rtm.25168.1">
      <Uri>https://github.com/dotnet/test-templates</Uri>
      <Sha>e66f2336162ebe9f1d781a8dae591e30d9ab08b4</Sha>
      <SourceBuild RepoName="test-templates" ManagedOnly="true" />
=======
>>>>>>> 06f49897
    </Dependency>
    <!-- For coherency purposes, these versions should be gated by the versions of winforms and wpf routed via windowsdesktop -->
    <Dependency Name="Microsoft.Dotnet.WinForms.ProjectTemplates" Version="9.0.4-servicing.25163.12" CoherentParentDependency="Microsoft.WindowsDesktop.App.Runtime.win-x64">
      <Uri>https://dev.azure.com/dnceng/internal/_git/dotnet-winforms</Uri>
      <Sha>ca42d9e58480ab4ebb845027c44c6b4f10e0539d</Sha>
    </Dependency>
    <Dependency Name="Microsoft.DotNet.Wpf.ProjectTemplates" Version="9.0.4-rtm.25164.2" CoherentParentDependency="Microsoft.WindowsDesktop.App.Runtime.win-x64">
      <Uri>https://dev.azure.com/dnceng/internal/_git/dotnet-wpf</Uri>
      <Sha>33f5371cc258de0a72569adf1e9fbcbf04256a17</Sha>
    </Dependency>
    <Dependency Name="Microsoft.Web.Xdt" Version="10.0.0-preview.24609.2">
      <Uri>https://github.com/dotnet/xdt</Uri>
      <Sha>63ae81154c50a1cf9287cc47d8351d55b4289e6d</Sha>
    </Dependency>
    <!-- Intermediate is necessary for source build. -->
    <Dependency Name="Microsoft.SourceBuild.Intermediate.xdt" Version="10.0.0-preview.24609.2">
      <Uri>https://github.com/dotnet/xdt</Uri>
      <Sha>63ae81154c50a1cf9287cc47d8351d55b4289e6d</Sha>
      <SourceBuild RepoName="xdt" ManagedOnly="true" />
    </Dependency>
    <Dependency Name="Microsoft.CodeAnalysis.NetAnalyzers" Version="9.0.0-preview.25173.1">
      <Uri>https://github.com/dotnet/roslyn-analyzers</Uri>
      <Sha>16865ea61910500f1022ad2b96c499e5df02c228</Sha>
    </Dependency>
    <Dependency Name="Microsoft.CodeAnalysis.PublicApiAnalyzers" Version="3.11.0-beta1.25173.1">
      <Uri>https://github.com/dotnet/roslyn-analyzers</Uri>
      <Sha>16865ea61910500f1022ad2b96c499e5df02c228</Sha>
    </Dependency>
    <!-- Intermediate is necessary for source build. -->
    <Dependency Name="Microsoft.SourceBuild.Intermediate.roslyn-analyzers" Version="3.11.0-beta1.25173.1">
      <Uri>https://github.com/dotnet/roslyn-analyzers</Uri>
      <Sha>16865ea61910500f1022ad2b96c499e5df02c228</Sha>
      <SourceBuild RepoName="roslyn-analyzers" ManagedOnly="true" />
    </Dependency>
    <Dependency Name="System.CommandLine" Version="2.0.0-beta4.24324.3">
      <Uri>https://github.com/dotnet/command-line-api</Uri>
      <Sha>803d8598f98fb4efd94604b32627ee9407f246db</Sha>
    </Dependency>
    <Dependency Name="System.CommandLine.Rendering" Version="0.4.0-alpha.24324.3">
      <Uri>https://github.com/dotnet/command-line-api</Uri>
      <Sha>803d8598f98fb4efd94604b32627ee9407f246db</Sha>
    </Dependency>
    <!-- Microsoft.CodeAnalysis.Workspaces.MSBuild transitively references M.Bcl.AsyncInterfaces.
         Adding an explicit dependency to make sure the latest version is used instead of the SBRP
         one under source build. -->
    <!-- Intermediate is necessary for source build. -->
    <Dependency Name="Microsoft.DiaSymReader" Version="2.2.0-beta.24327.2">
      <Uri>https://github.com/dotnet/symreader</Uri>
      <Sha>0710a7892d89999956e8808c28e9dd0512bd53f3</Sha>
    </Dependency>
    <!-- Intermediate is necessary for source build. -->
    <Dependency Name="Microsoft.SourceBuild.Intermediate.command-line-api" Version="0.1.532403">
      <Uri>https://github.com/dotnet/command-line-api</Uri>
      <Sha>803d8598f98fb4efd94604b32627ee9407f246db</Sha>
      <SourceBuild RepoName="command-line-api" ManagedOnly="true" />
    </Dependency>
    <!-- Intermediate is necessary for source build. -->
    <Dependency Name="Microsoft.SourceBuild.Intermediate.source-build-externals" Version="9.0.0-alpha.1.24631.1">
      <Uri>https://github.com/dotnet/source-build-externals</Uri>
      <Sha>3243189116c52a27506cc019f49a92038ae6b5f8</Sha>
      <SourceBuild RepoName="source-build-externals" ManagedOnly="true" />
    </Dependency>
    <!-- Intermediate is necessary for source build. -->
    <Dependency Name="Microsoft.SourceBuild.Intermediate.source-build-reference-packages" Version="9.0.0-alpha.1.24511.3">
      <Uri>https://github.com/dotnet/source-build-reference-packages</Uri>
      <Sha>c43ee853e96528e2f2eb0f6d8c151ddc07b6a844</Sha>
      <SourceBuild RepoName="source-build-reference-packages" ManagedOnly="true" />
    </Dependency>
    <Dependency Name="Microsoft.Deployment.DotNet.Releases" Version="2.0.0-rtm.1.25059.4">
      <Uri>https://github.com/dotnet/deployment-tools</Uri>
      <Sha>b2d5c0c5841de4bc036ef4c84b5db3532504e5f3</Sha>
    </Dependency>
    <Dependency Name="Microsoft.Build.Tasks.Git" Version="9.0.0-beta.24617.1">
      <Uri>https://github.com/dotnet/sourcelink</Uri>
      <Sha>4e176206614b345352885b55491aeb51bf77526b</Sha>
    </Dependency>
    <Dependency Name="Microsoft.SourceLink.Common" Version="9.0.0-beta.24617.1">
      <Uri>https://github.com/dotnet/sourcelink</Uri>
      <Sha>4e176206614b345352885b55491aeb51bf77526b</Sha>
    </Dependency>
    <Dependency Name="Microsoft.SourceLink.AzureRepos.Git" Version="9.0.0-beta.24617.1">
      <Uri>https://github.com/dotnet/sourcelink</Uri>
      <Sha>4e176206614b345352885b55491aeb51bf77526b</Sha>
    </Dependency>
    <Dependency Name="Microsoft.SourceLink.GitHub" Version="9.0.0-beta.24617.1">
      <Uri>https://github.com/dotnet/sourcelink</Uri>
      <Sha>4e176206614b345352885b55491aeb51bf77526b</Sha>
    </Dependency>
    <Dependency Name="Microsoft.SourceLink.GitLab" Version="9.0.0-beta.24617.1">
      <Uri>https://github.com/dotnet/sourcelink</Uri>
      <Sha>4e176206614b345352885b55491aeb51bf77526b</Sha>
    </Dependency>
    <Dependency Name="Microsoft.SourceLink.Bitbucket.Git" Version="9.0.0-beta.24617.1">
      <Uri>https://github.com/dotnet/sourcelink</Uri>
      <Sha>4e176206614b345352885b55491aeb51bf77526b</Sha>
    </Dependency>
    <!-- Intermediate is necessary for source build. -->
    <Dependency Name="Microsoft.SourceBuild.Intermediate.sourcelink" Version="9.0.0-beta.24617.1">
      <Uri>https://github.com/dotnet/sourcelink</Uri>
      <Sha>4e176206614b345352885b55491aeb51bf77526b</Sha>
      <SourceBuild RepoName="sourcelink" ManagedOnly="true" />
    </Dependency>
    <!-- Intermediate is necessary for source build. -->
    <Dependency Name="Microsoft.SourceBuild.Intermediate.deployment-tools" Version="9.0.0-rtm.25059.4">
      <Uri>https://github.com/dotnet/deployment-tools</Uri>
      <Sha>b2d5c0c5841de4bc036ef4c84b5db3532504e5f3</Sha>
      <SourceBuild RepoName="deployment-tools" ManagedOnly="true" />
    </Dependency>
    <!-- Intermediate is necessary for source build. -->
    <Dependency Name="Microsoft.SourceBuild.Intermediate.symreader" Version="2.2.0-beta.24327.2">
      <Uri>https://github.com/dotnet/symreader</Uri>
      <Sha>0710a7892d89999956e8808c28e9dd0512bd53f3</Sha>
      <SourceBuild RepoName="symreader" ManagedOnly="true" />
    </Dependency>
    <!-- Dependency required for flowing correct package version in source-build, using PVP flow. -->
    <Dependency Name="Microsoft.Extensions.Logging" Version="9.0.4">
      <Uri>https://dev.azure.com/dnceng/internal/_git/dotnet-runtime</Uri>
      <Sha>f57e6dc747158ab7ade4e62a75a6750d16b771e8</Sha>
    </Dependency>
    <!-- Dependency required for flowing correct package version in source-build, using PVP flow. -->
    <Dependency Name="Microsoft.Extensions.Logging.Abstractions" Version="9.0.4">
      <Uri>https://dev.azure.com/dnceng/internal/_git/dotnet-runtime</Uri>
      <Sha>f57e6dc747158ab7ade4e62a75a6750d16b771e8</Sha>
    </Dependency>
    <!-- Dependency required for flowing correct package version in source-build, using PVP flow. -->
    <Dependency Name="Microsoft.Extensions.Logging.Console" Version="9.0.4">
      <Uri>https://dev.azure.com/dnceng/internal/_git/dotnet-runtime</Uri>
      <Sha>f57e6dc747158ab7ade4e62a75a6750d16b771e8</Sha>
    </Dependency>
    <!-- Dependency required for flowing correct package version in source-build, using PVP flow. -->
    <Dependency Name="Microsoft.Extensions.FileSystemGlobbing" Version="9.0.4">
      <Uri>https://dev.azure.com/dnceng/internal/_git/dotnet-runtime</Uri>
      <Sha>f57e6dc747158ab7ade4e62a75a6750d16b771e8</Sha>
    </Dependency>
    <!-- Dependency required for flowing correct package version in source-build, using PVP flow. -->
    <Dependency Name="System.ServiceProcess.ServiceController" Version="9.0.4">
      <Uri>https://dev.azure.com/dnceng/internal/_git/dotnet-runtime</Uri>
      <Sha>f57e6dc747158ab7ade4e62a75a6750d16b771e8</Sha>
    </Dependency>
    <Dependency Name="System.Text.Json" Version="9.0.4">
      <Uri>https://dev.azure.com/dnceng/internal/_git/dotnet-runtime</Uri>
      <Sha>f57e6dc747158ab7ade4e62a75a6750d16b771e8</Sha>
    </Dependency>
    <Dependency Name="Microsoft.Bcl.AsyncInterfaces" Version="9.0.4">
      <Uri>https://dev.azure.com/dnceng/internal/_git/dotnet-runtime</Uri>
      <Sha>f57e6dc747158ab7ade4e62a75a6750d16b771e8</Sha>
    </Dependency>
    <Dependency Name="Microsoft.Extensions.FileProviders.Abstractions" Version="9.0.4">
      <Uri>https://dev.azure.com/dnceng/internal/_git/dotnet-runtime</Uri>
      <Sha>f57e6dc747158ab7ade4e62a75a6750d16b771e8</Sha>
    </Dependency>
    <Dependency Name="Microsoft.Extensions.ObjectPool" Version="9.0.4">
      <Uri>https://dev.azure.com/dnceng/internal/_git/dotnet-aspnetcore</Uri>
      <Sha>d5dc8a13cc618b9cbdc1e5744b4806c594d49553</Sha>
    </Dependency>
    <Dependency Name="Microsoft.Win32.SystemEvents" Version="9.0.4">
      <Uri>https://dev.azure.com/dnceng/internal/_git/dotnet-runtime</Uri>
      <Sha>f57e6dc747158ab7ade4e62a75a6750d16b771e8</Sha>
    </Dependency>
    <Dependency Name="System.Composition.AttributedModel" Version="9.0.4">
      <Uri>https://dev.azure.com/dnceng/internal/_git/dotnet-runtime</Uri>
      <Sha>f57e6dc747158ab7ade4e62a75a6750d16b771e8</Sha>
    </Dependency>
    <Dependency Name="System.Composition.Convention" Version="9.0.4">
      <Uri>https://dev.azure.com/dnceng/internal/_git/dotnet-runtime</Uri>
      <Sha>f57e6dc747158ab7ade4e62a75a6750d16b771e8</Sha>
    </Dependency>
    <Dependency Name="System.Composition.Hosting" Version="9.0.4">
      <Uri>https://dev.azure.com/dnceng/internal/_git/dotnet-runtime</Uri>
      <Sha>f57e6dc747158ab7ade4e62a75a6750d16b771e8</Sha>
    </Dependency>
    <Dependency Name="System.Composition.Runtime" Version="9.0.4">
      <Uri>https://dev.azure.com/dnceng/internal/_git/dotnet-runtime</Uri>
      <Sha>f57e6dc747158ab7ade4e62a75a6750d16b771e8</Sha>
    </Dependency>
    <Dependency Name="System.Composition.TypedParts" Version="9.0.4">
      <Uri>https://dev.azure.com/dnceng/internal/_git/dotnet-runtime</Uri>
      <Sha>f57e6dc747158ab7ade4e62a75a6750d16b771e8</Sha>
    </Dependency>
    <Dependency Name="System.Configuration.ConfigurationManager" Version="9.0.4">
      <Uri>https://dev.azure.com/dnceng/internal/_git/dotnet-runtime</Uri>
      <Sha>f57e6dc747158ab7ade4e62a75a6750d16b771e8</Sha>
    </Dependency>
    <Dependency Name="System.Security.Cryptography.Pkcs" Version="9.0.4">
      <Uri>https://dev.azure.com/dnceng/internal/_git/dotnet-runtime</Uri>
      <Sha>f57e6dc747158ab7ade4e62a75a6750d16b771e8</Sha>
    </Dependency>
    <Dependency Name="System.Security.Cryptography.Xml" Version="9.0.4">
      <Uri>https://dev.azure.com/dnceng/internal/_git/dotnet-runtime</Uri>
      <Sha>f57e6dc747158ab7ade4e62a75a6750d16b771e8</Sha>
    </Dependency>
    <Dependency Name="System.Security.Permissions" Version="9.0.4">
      <Uri>https://dev.azure.com/dnceng/internal/_git/dotnet-runtime</Uri>
      <Sha>f57e6dc747158ab7ade4e62a75a6750d16b771e8</Sha>
    </Dependency>
    <Dependency Name="System.Windows.Extensions" Version="9.0.4">
      <Uri>https://dev.azure.com/dnceng/internal/_git/dotnet-runtime</Uri>
      <Sha>f57e6dc747158ab7ade4e62a75a6750d16b771e8</Sha>
    </Dependency>
  </ProductDependencies>
  <ToolsetDependencies>
    <Dependency Name="Microsoft.DotNet.Arcade.Sdk" Version="9.0.0-beta.25208.6">
      <Uri>https://github.com/dotnet/arcade</Uri>
      <Sha>aa61e8c20a869bcc994f8b29eb07d927d2bec6f4</Sha>
    </Dependency>
    <Dependency Name="Microsoft.DotNet.Build.Tasks.Installers" Version="9.0.0-beta.25208.6">
      <Uri>https://github.com/dotnet/arcade</Uri>
      <Sha>aa61e8c20a869bcc994f8b29eb07d927d2bec6f4</Sha>
    </Dependency>
    <Dependency Name="Microsoft.DotNet.Helix.Sdk" Version="9.0.0-beta.25208.6">
      <Uri>https://github.com/dotnet/arcade</Uri>
      <Sha>aa61e8c20a869bcc994f8b29eb07d927d2bec6f4</Sha>
    </Dependency>
    <Dependency Name="Microsoft.DotNet.SignTool" Version="9.0.0-beta.25208.6">
      <Uri>https://github.com/dotnet/arcade</Uri>
      <Sha>aa61e8c20a869bcc994f8b29eb07d927d2bec6f4</Sha>
    </Dependency>
    <Dependency Name="Microsoft.DotNet.XUnitExtensions" Version="9.0.0-beta.25208.6">
      <Uri>https://github.com/dotnet/arcade</Uri>
      <Sha>aa61e8c20a869bcc994f8b29eb07d927d2bec6f4</Sha>
    </Dependency>
    <Dependency Name="Microsoft.DotNet.XliffTasks" Version="9.0.0-beta.25208.6">
      <Uri>https://github.com/dotnet/arcade</Uri>
      <Sha>aa61e8c20a869bcc994f8b29eb07d927d2bec6f4</Sha>
    </Dependency>
    <!-- Intermediate is necessary for source build. -->
    <Dependency Name="Microsoft.SourceBuild.Intermediate.arcade" Version="9.0.0-beta.25208.6">
      <Uri>https://github.com/dotnet/arcade</Uri>
      <Sha>aa61e8c20a869bcc994f8b29eb07d927d2bec6f4</Sha>
      <SourceBuild RepoName="arcade" ManagedOnly="true" />
    </Dependency>
    <Dependency Name="System.Reflection.MetadataLoadContext" Version="9.0.4">
      <Uri>https://dev.azure.com/dnceng/internal/_git/dotnet-runtime</Uri>
      <Sha>f57e6dc747158ab7ade4e62a75a6750d16b771e8</Sha>
    </Dependency>
    <Dependency Name="Microsoft.DotNet.Darc" Version="1.1.0-beta.24367.3">
      <Uri>https://github.com/dotnet/arcade-services</Uri>
      <Sha>47e3672c762970073e4282bd563233da86bcca3e</Sha>
    </Dependency>
    <Dependency Name="Microsoft.DotNet.DarcLib" Version="1.1.0-beta.24367.3">
      <Uri>https://github.com/dotnet/arcade-services</Uri>
      <Sha>47e3672c762970073e4282bd563233da86bcca3e</Sha>
    </Dependency>
    <Dependency Name="Microsoft.DotNet.ScenarioTests.SdkTemplateTests" Version="9.0.0-preview.25163.1">
      <Uri>https://github.com/dotnet/scenario-tests</Uri>
      <Sha>75f784a5484a2d4e00905069160954f686dcc8e3</Sha>
    </Dependency>
    <!-- Intermediate is necessary for source build. -->
    <Dependency Name="Microsoft.SourceBuild.Intermediate.scenario-tests" Version="9.0.0-preview.25163.1">
      <Uri>https://github.com/dotnet/scenario-tests</Uri>
      <Sha>75f784a5484a2d4e00905069160954f686dcc8e3</Sha>
      <SourceBuild RepoName="scenario-tests" ManagedOnly="true" />
    </Dependency>
    <!--
      Aspire isn't really a toolset dependency. However, it only inserts a baseline manifest in sdk,
      and if you squint at it, this means we can say that its specific dependency versions don't matter to sdk.
      It also doesn't currently ship 9.0 preview versions, meaning the version is locked to the latest shipped from 8.0 era.
      Avoiding this as a product dependency avoids a long coherency path (aspnetcore->extensions->aspire->sdk).
      **It is** of course possible that an incoherent aspire means that aspire depends on versions of extensions that
      aren't shipping, or those extensions packages depend on aspnetcore packages that won't ship. However, given the cost
      of maintaining this coherency path is high. This being toolset means that aspire is responsible for its own coherency.
    -->
    <Dependency Name="Microsoft.NET.Sdk.Aspire.Manifest-8.0.100" Version="8.2.2">
      <Uri>https://github.com/dotnet/aspire</Uri>
      <Sha>5fa9337a84a52e9bd185d04d156eccbdcf592f74</Sha>
    </Dependency>
    <!-- Intermediate is necessary for source build. -->
    <Dependency Name="Microsoft.SourceBuild.Intermediate.aspire" Version="8.2.2-preview.1.24521.5">
      <Uri>https://github.com/dotnet/aspire</Uri>
      <Sha>5fa9337a84a52e9bd185d04d156eccbdcf592f74</Sha>
      <SourceBuild RepoName="aspire" ManagedOnly="true" />
    </Dependency>
    <Dependency Name="Microsoft.IO.Redist" Version="6.0.1">
      <Uri>https://github.com/dotnet/runtime</Uri>
      <Sha>e77011b31a3e5c47d931248a64b47f9b2d47853d</Sha>
    </Dependency>
  </ToolsetDependencies>
</Dependencies><|MERGE_RESOLUTION|>--- conflicted
+++ resolved
@@ -59,19 +59,9 @@
       <Uri>https://github.com/dotnet/core-setup</Uri>
       <Sha>7d57652f33493fa022125b7f63aad0d70c52d810</Sha>
     </Dependency>
-<<<<<<< HEAD
-    <Dependency Name="Microsoft.NET.Workload.Emscripten.Current.Manifest-9.0.100.Transport" Version="9.0.4-servicing.25157.2" CoherentParentDependency="Microsoft.NETCore.App.Runtime.win-x64">
-      <Uri>https://github.com/dotnet/emsdk</Uri>
-      <Sha>78be8cdf4f0bfd93018fd7a87f8282a41d041298</Sha>
-    </Dependency>
     <Dependency Name="Microsoft.NET.Workload.Emscripten.Current.Manifest-9.0.100" Version="9.0.4" CoherentParentDependency="Microsoft.NETCore.App.Runtime.win-x64">
       <Uri>https://github.com/dotnet/emsdk</Uri>
       <Sha>78be8cdf4f0bfd93018fd7a87f8282a41d041298</Sha>
-=======
-    <Dependency Name="Microsoft.NET.Workload.Emscripten.Current.Manifest-9.0.100" Version="9.0.4" CoherentParentDependency="Microsoft.NETCore.App.Runtime.win-x64">
-      <Uri>https://github.com/dotnet/emsdk</Uri>
-      <Sha>78be8cdf4f0bfd93018fd7a87f8282a41d041298</Sha>
->>>>>>> 06f49897
     </Dependency>
     <!-- Intermediate is necessary for source build. -->
     <Dependency Name="Microsoft.SourceBuild.Intermediate.emsdk" Version="9.0.4-servicing.25157.2" CoherentParentDependency="Microsoft.NETCore.App.Runtime.win-x64">
@@ -364,39 +354,6 @@
     <Dependency Name="Microsoft.JSInterop" Version="9.0.4">
       <Uri>https://dev.azure.com/dnceng/internal/_git/dotnet-aspnetcore</Uri>
       <Sha>d5dc8a13cc618b9cbdc1e5744b4806c594d49553</Sha>
-<<<<<<< HEAD
-    </Dependency>
-    <Dependency Name="Microsoft.DotNet.Test.ProjectTemplates.2.1" Version="1.0.2-beta4.22406.1">
-      <Uri>https://github.com/dotnet/test-templates</Uri>
-      <Sha>0385265f4d0b6413d64aea0223172366a9b9858c</Sha>
-    </Dependency>
-    <Dependency Name="Microsoft.DotNet.Test.ProjectTemplates.5.0" Version="1.1.0-rc.23558.1">
-      <Uri>https://github.com/dotnet/test-templates</Uri>
-      <Sha>307b8f538d83a955d8f6dd909eee41a5555f2f4d</Sha>
-    </Dependency>
-    <Dependency Name="Microsoft.DotNet.Test.ProjectTemplates.6.0" Version="1.1.0-rc.24069.1">
-      <Uri>https://github.com/dotnet/test-templates</Uri>
-      <Sha>becc4bd157cd6608b51a5ffe414a5d2de6330272</Sha>
-    </Dependency>
-    <Dependency Name="Microsoft.DotNet.Test.ProjectTemplates.7.0" Version="1.1.0-rc.24069.1">
-      <Uri>https://github.com/dotnet/test-templates</Uri>
-      <Sha>becc4bd157cd6608b51a5ffe414a5d2de6330272</Sha>
-    </Dependency>
-    <Dependency Name="Microsoft.DotNet.Test.ProjectTemplates.8.0" Version="1.1.0-rc.24202.1">
-      <Uri>https://github.com/dotnet/test-templates</Uri>
-      <Sha>49c9ad01f057b3c6352bbec12b117acc2224493c</Sha>
-    </Dependency>
-    <Dependency Name="Microsoft.DotNet.Test.ProjectTemplates.9.0" Version="1.1.0-rtm.25168.1">
-      <Uri>https://github.com/dotnet/test-templates</Uri>
-      <Sha>e66f2336162ebe9f1d781a8dae591e30d9ab08b4</Sha>
-    </Dependency>
-    <!-- Intermediate is necessary for source build. -->
-    <Dependency Name="Microsoft.SourceBuild.Intermediate.test-templates" Version="1.1.0-rtm.25168.1">
-      <Uri>https://github.com/dotnet/test-templates</Uri>
-      <Sha>e66f2336162ebe9f1d781a8dae591e30d9ab08b4</Sha>
-      <SourceBuild RepoName="test-templates" ManagedOnly="true" />
-=======
->>>>>>> 06f49897
     </Dependency>
     <!-- For coherency purposes, these versions should be gated by the versions of winforms and wpf routed via windowsdesktop -->
     <Dependency Name="Microsoft.Dotnet.WinForms.ProjectTemplates" Version="9.0.4-servicing.25163.12" CoherentParentDependency="Microsoft.WindowsDesktop.App.Runtime.win-x64">

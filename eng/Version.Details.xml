<?xml version="1.0" encoding="utf-8"?>
<Dependencies>
  <ProductDependencies>
    <Dependency Name="Microsoft.TemplateEngine.Abstractions" Version="8.0.412">
      <Uri>https://github.com/dotnet/templating</Uri>
      <Sha>62bbe0ac8fc5bb955e8d5f3ed0c930037edc3172</Sha>
    </Dependency>
    <Dependency Name="Microsoft.TemplateEngine.Mocks" Version="8.0.412-servicing.25311.3">
      <Uri>https://github.com/dotnet/templating</Uri>
      <Sha>62bbe0ac8fc5bb955e8d5f3ed0c930037edc3172</Sha>
    </Dependency>
    <Dependency Name="Microsoft.SourceBuild.Intermediate.templating" Version="8.0.412-servicing.25311.3">
      <Uri>https://github.com/dotnet/templating</Uri>
      <Sha>62bbe0ac8fc5bb955e8d5f3ed0c930037edc3172</Sha>
      <SourceBuild RepoName="templating" ManagedOnly="true" />
    </Dependency>
    <Dependency Name="Microsoft.NETCore.App.Ref" Version="8.0.17">
      <Uri>https://dev.azure.com/dnceng/internal/_git/dotnet-runtime</Uri>
      <Sha>77545d6fd5ca79bc08198fd6d8037c14843f14ad</Sha>
    </Dependency>
    <Dependency Name="VS.Redist.Common.NetCore.SharedFramework.x64.8.0" Version="8.0.17-servicing.25266.2">
      <Uri>https://dev.azure.com/dnceng/internal/_git/dotnet-runtime</Uri>
      <Sha>77545d6fd5ca79bc08198fd6d8037c14843f14ad</Sha>
      <SourceBuild RepoName="runtime" ManagedOnly="false" />
    </Dependency>
    <Dependency Name="VS.Redist.Common.NetCore.TargetingPack.x64.8.0" Version="8.0.17-servicing.25266.2">
      <Uri>https://dev.azure.com/dnceng/internal/_git/dotnet-runtime</Uri>
      <Sha>77545d6fd5ca79bc08198fd6d8037c14843f14ad</Sha>
    </Dependency>
    <Dependency Name="Microsoft.NETCore.App.Runtime.win-x64" Version="8.0.17">
      <Uri>https://dev.azure.com/dnceng/internal/_git/dotnet-runtime</Uri>
      <Sha>77545d6fd5ca79bc08198fd6d8037c14843f14ad</Sha>
    </Dependency>
    <Dependency Name="Microsoft.NETCore.App.Host.win-x64" Version="8.0.17">
      <Uri>https://dev.azure.com/dnceng/internal/_git/dotnet-runtime</Uri>
      <Sha>77545d6fd5ca79bc08198fd6d8037c14843f14ad</Sha>
    </Dependency>
    <Dependency Name="Microsoft.NETCore.Platforms" Version="8.0.17-servicing.25266.2">
      <Uri>https://dev.azure.com/dnceng/internal/_git/dotnet-runtime</Uri>
      <Sha>77545d6fd5ca79bc08198fd6d8037c14843f14ad</Sha>
    </Dependency>
    <Dependency Name="Microsoft.NET.HostModel" Version="8.0.17-servicing.25266.2">
      <Uri>https://dev.azure.com/dnceng/internal/_git/dotnet-runtime</Uri>
      <Sha>77545d6fd5ca79bc08198fd6d8037c14843f14ad</Sha>
    </Dependency>
    <Dependency Name="Microsoft.Extensions.DependencyModel" Version="8.0.2">
      <Uri>https://dev.azure.com/dnceng/internal/_git/dotnet-runtime</Uri>
      <Sha>81cabf2857a01351e5ab578947c7403a5b128ad1</Sha>
    </Dependency>
    <Dependency Name="Microsoft.NETCore.DotNetHostResolver" Version="8.0.17">
      <Uri>https://dev.azure.com/dnceng/internal/_git/dotnet-runtime</Uri>
      <Sha>77545d6fd5ca79bc08198fd6d8037c14843f14ad</Sha>
    </Dependency>
    <Dependency Name="Microsoft.NET.Workload.Emscripten.Current.Manifest-8.0.100" Version="8.0.17" CoherentParentDependency="Microsoft.NETCore.App.Runtime.win-x64">
      <Uri>https://github.com/dotnet/emsdk</Uri>
      <Sha>2b0cca8ad3a88e02fe0878139009ffffde071f1f</Sha>
    </Dependency>
<<<<<<< HEAD
    <Dependency Name="Microsoft.Build" Version="17.10.32">
      <Uri>https://github.com/dotnet/msbuild</Uri>
      <Sha>bb7294f72e2779834a7898b8d7f1d8c54eac9845</Sha>
    </Dependency>
    <Dependency Name="Microsoft.Build.Localization" Version="17.10.32-servicing-25313-10">
      <Uri>https://github.com/dotnet/msbuild</Uri>
      <Sha>bb7294f72e2779834a7898b8d7f1d8c54eac9845</Sha>
    </Dependency>
    <Dependency Name="Microsoft.SourceBuild.Intermediate.msbuild" Version="17.10.32-servicing-25313-10">
      <Uri>https://github.com/dotnet/msbuild</Uri>
      <Sha>bb7294f72e2779834a7898b8d7f1d8c54eac9845</Sha>
=======
    <Dependency Name="Microsoft.Build" Version="17.11.31">
      <Uri>https://dev.azure.com/devdiv/DevDiv/_git/DotNet-msbuild-Trusted</Uri>
      <Sha>933b72e36e86c22ba73e8b8148488f8298bb73c7</Sha>
    </Dependency>
    <Dependency Name="Microsoft.Build.Localization" Version="17.11.31-servicing-25210-17">
      <Uri>https://dev.azure.com/devdiv/DevDiv/_git/DotNet-msbuild-Trusted</Uri>
      <Sha>933b72e36e86c22ba73e8b8148488f8298bb73c7</Sha>
    </Dependency>
    <Dependency Name="Microsoft.SourceBuild.Intermediate.msbuild" Version="17.11.31-servicing-25210-17">
      <Uri>https://dev.azure.com/devdiv/DevDiv/_git/DotNet-msbuild-Trusted</Uri>
      <Sha>933b72e36e86c22ba73e8b8148488f8298bb73c7</Sha>
>>>>>>> b622d350
      <SourceBuild RepoName="msbuild" ManagedOnly="true" />
    </Dependency>
    <Dependency Name="Microsoft.FSharp.Compiler" Version="12.8.403-beta.24526.2">
      <Uri>https://github.com/dotnet/fsharp</Uri>
      <Sha>e11d7079bebc6f101c5313fe0d1de9e3d38a7c02</Sha>
    </Dependency>
    <Dependency Name="Microsoft.SourceBuild.Intermediate.fsharp" Version="8.0.403-beta.24526.2">
      <Uri>https://github.com/dotnet/fsharp</Uri>
      <Sha>e11d7079bebc6f101c5313fe0d1de9e3d38a7c02</Sha>
      <SourceBuild RepoName="fsharp" ManagedOnly="true" />
    </Dependency>
    <Dependency Name="dotnet-format" Version="8.3.631204">
      <Uri>https://github.com/dotnet/format</Uri>
      <Sha>64cbc6c3f71ff573a72b0c83c407612ad07d5c6e</Sha>
      <SourceBuild RepoName="format" ManagedOnly="true" />
    </Dependency>
    <Dependency Name="Microsoft.Net.Compilers.Toolset" Version="4.11.0-3.24554.2">
      <Uri>https://github.com/dotnet/roslyn</Uri>
      <Sha>bc1c3011064a493b0ca527df6fb7215e2e5cfa96</Sha>
      <SourceBuild RepoName="roslyn" ManagedOnly="true" />
    </Dependency>
    <Dependency Name="Microsoft.CodeAnalysis" Version="4.11.0-3.24554.2">
      <Uri>https://github.com/dotnet/roslyn</Uri>
      <Sha>bc1c3011064a493b0ca527df6fb7215e2e5cfa96</Sha>
    </Dependency>
    <Dependency Name="Microsoft.CodeAnalysis.CSharp" Version="4.11.0-3.24554.2">
      <Uri>https://github.com/dotnet/roslyn</Uri>
      <Sha>bc1c3011064a493b0ca527df6fb7215e2e5cfa96</Sha>
    </Dependency>
    <Dependency Name="Microsoft.CodeAnalysis.CSharp.CodeStyle" Version="4.11.0-3.24554.2">
      <Uri>https://github.com/dotnet/roslyn</Uri>
      <Sha>bc1c3011064a493b0ca527df6fb7215e2e5cfa96</Sha>
    </Dependency>
    <Dependency Name="Microsoft.CodeAnalysis.CSharp.Features" Version="4.11.0-3.24554.2">
      <Uri>https://github.com/dotnet/roslyn</Uri>
      <Sha>bc1c3011064a493b0ca527df6fb7215e2e5cfa96</Sha>
    </Dependency>
    <Dependency Name="Microsoft.CodeAnalysis.CSharp.Workspaces" Version="4.11.0-3.24554.2">
      <Uri>https://github.com/dotnet/roslyn</Uri>
      <Sha>bc1c3011064a493b0ca527df6fb7215e2e5cfa96</Sha>
    </Dependency>
    <Dependency Name="Microsoft.CodeAnalysis.Workspaces.MSBuild" Version="4.11.0-3.24554.2">
      <Uri>https://github.com/dotnet/roslyn</Uri>
      <Sha>bc1c3011064a493b0ca527df6fb7215e2e5cfa96</Sha>
    </Dependency>
    <Dependency Name="Microsoft.AspNetCore.DeveloperCertificates.XPlat" Version="8.0.17-servicing.25266.9">
      <Uri>https://dev.azure.com/dnceng/internal/_git/dotnet-aspnetcore</Uri>
      <Sha>fa4d80b76c2431a825be026f6bbabca63e1f42ef</Sha>
    </Dependency>
    <Dependency Name="Microsoft.AspNetCore.TestHost" Version="8.0.17">
      <Uri>https://dev.azure.com/dnceng/internal/_git/dotnet-aspnetcore</Uri>
      <Sha>fa4d80b76c2431a825be026f6bbabca63e1f42ef</Sha>
    </Dependency>
    <Dependency Name="Microsoft.Build.NuGetSdkResolver" Version="6.11.1-rc.2">
      <Uri>https://github.com/nuget/nuget.client</Uri>
      <Sha>5469bd0d9de8108f15f21644759773b85471366c</Sha>
    </Dependency>
    <Dependency Name="NuGet.Build.Tasks" Version="6.11.1-rc.2">
      <Uri>https://github.com/nuget/nuget.client</Uri>
      <Sha>5469bd0d9de8108f15f21644759773b85471366c</Sha>
    </Dependency>
    <Dependency Name="NuGet.Build.Tasks.Console" Version="6.11.1-rc.2">
      <Uri>https://github.com/nuget/nuget.client</Uri>
      <Sha>5469bd0d9de8108f15f21644759773b85471366c</Sha>
    </Dependency>
    <Dependency Name="NuGet.Build.Tasks.Pack" Version="6.11.1-rc.2">
      <Uri>https://github.com/nuget/nuget.client</Uri>
      <Sha>5469bd0d9de8108f15f21644759773b85471366c</Sha>
    </Dependency>
    <Dependency Name="NuGet.Commands" Version="6.11.1-rc.2">
      <Uri>https://github.com/nuget/nuget.client</Uri>
      <Sha>5469bd0d9de8108f15f21644759773b85471366c</Sha>
    </Dependency>
    <Dependency Name="NuGet.CommandLine.XPlat" Version="6.11.1-rc.2">
      <Uri>https://github.com/nuget/nuget.client</Uri>
      <Sha>5469bd0d9de8108f15f21644759773b85471366c</Sha>
    </Dependency>
    <Dependency Name="NuGet.Common" Version="6.11.1-rc.2">
      <Uri>https://github.com/nuget/nuget.client</Uri>
      <Sha>5469bd0d9de8108f15f21644759773b85471366c</Sha>
    </Dependency>
    <Dependency Name="NuGet.Configuration" Version="6.11.1-rc.2">
      <Uri>https://github.com/nuget/nuget.client</Uri>
      <Sha>5469bd0d9de8108f15f21644759773b85471366c</Sha>
    </Dependency>
    <Dependency Name="NuGet.Credentials" Version="6.11.1-rc.2">
      <Uri>https://github.com/nuget/nuget.client</Uri>
      <Sha>5469bd0d9de8108f15f21644759773b85471366c</Sha>
    </Dependency>
    <Dependency Name="NuGet.DependencyResolver.Core" Version="6.11.1-rc.2">
      <Uri>https://github.com/nuget/nuget.client</Uri>
      <Sha>5469bd0d9de8108f15f21644759773b85471366c</Sha>
    </Dependency>
    <Dependency Name="NuGet.Frameworks" Version="6.11.1-rc.2">
      <Uri>https://github.com/nuget/nuget.client</Uri>
      <Sha>5469bd0d9de8108f15f21644759773b85471366c</Sha>
    </Dependency>
    <Dependency Name="NuGet.LibraryModel" Version="6.11.1-rc.2">
      <Uri>https://github.com/nuget/nuget.client</Uri>
      <Sha>5469bd0d9de8108f15f21644759773b85471366c</Sha>
    </Dependency>
    <Dependency Name="NuGet.ProjectModel" Version="6.11.1-rc.2">
      <Uri>https://github.com/nuget/nuget.client</Uri>
      <Sha>5469bd0d9de8108f15f21644759773b85471366c</Sha>
    </Dependency>
    <Dependency Name="NuGet.Protocol" Version="6.11.1-rc.2">
      <Uri>https://github.com/nuget/nuget.client</Uri>
      <Sha>5469bd0d9de8108f15f21644759773b85471366c</Sha>
    </Dependency>
    <Dependency Name="NuGet.Packaging" Version="6.11.1-rc.2">
      <Uri>https://github.com/nuget/nuget.client</Uri>
      <Sha>5469bd0d9de8108f15f21644759773b85471366c</Sha>
    </Dependency>
    <Dependency Name="NuGet.Versioning" Version="6.11.1-rc.2">
      <Uri>https://github.com/nuget/nuget.client</Uri>
      <Sha>5469bd0d9de8108f15f21644759773b85471366c</Sha>
    </Dependency>
    <Dependency Name="NuGet.Localization" Version="6.11.1-rc.2">
      <Uri>https://github.com/nuget/nuget.client</Uri>
      <Sha>5469bd0d9de8108f15f21644759773b85471366c</Sha>
    </Dependency>
    <Dependency Name="Microsoft.NET.Test.Sdk" Version="17.11.1-release-24455-02">
      <Uri>https://github.com/microsoft/vstest</Uri>
      <Sha>7855c9b221686104532ebf3380f2d45b3613b369</Sha>
      <SourceBuild RepoName="vstest" ManagedOnly="true" />
    </Dependency>
    <Dependency Name="Microsoft.TestPlatform.CLI" Version="17.11.1-release-24455-02">
      <Uri>https://github.com/microsoft/vstest</Uri>
      <Sha>7855c9b221686104532ebf3380f2d45b3613b369</Sha>
    </Dependency>
    <Dependency Name="Microsoft.TestPlatform.Build" Version="17.11.1-release-24455-02">
      <Uri>https://github.com/microsoft/vstest</Uri>
      <Sha>7855c9b221686104532ebf3380f2d45b3613b369</Sha>
    </Dependency>
    <Dependency Name="Microsoft.NET.ILLink.Tasks" Version="8.0.17">
      <Uri>https://dev.azure.com/dnceng/internal/_git/dotnet-runtime</Uri>
      <Sha>77545d6fd5ca79bc08198fd6d8037c14843f14ad</Sha>
    </Dependency>
    <Dependency Name="System.Formats.Asn1" Version="8.0.2">
      <Uri>https://dev.azure.com/dnceng/internal/_git/dotnet-runtime</Uri>
      <Sha>50c4cb9fc31c47f03eac865d7bc518af173b74b7</Sha>
    </Dependency>
    <Dependency Name="System.CodeDom" Version="8.0.0">
      <Uri>https://dev.azure.com/dnceng/internal/_git/dotnet-runtime</Uri>
      <Sha>5535e31a712343a63f5d7d796cd874e563e5ac14</Sha>
    </Dependency>
    <Dependency Name="System.Diagnostics.EventLog" Version="8.0.2">
      <Uri>https://dev.azure.com/dnceng/internal/_git/dotnet-runtime</Uri>
      <Sha>50c4cb9fc31c47f03eac865d7bc518af173b74b7</Sha>
    </Dependency>
    <Dependency Name="System.Security.Cryptography.ProtectedData" Version="8.0.0">
      <Uri>https://dev.azure.com/dnceng/internal/_git/dotnet-runtime</Uri>
      <Sha>5535e31a712343a63f5d7d796cd874e563e5ac14</Sha>
    </Dependency>
    <Dependency Name="System.Text.Encoding.CodePages" Version="8.0.0">
      <Uri>https://dev.azure.com/dnceng/internal/_git/dotnet-runtime</Uri>
      <Sha>5535e31a712343a63f5d7d796cd874e563e5ac14</Sha>
    </Dependency>
    <Dependency Name="System.Resources.Extensions" Version="8.0.0">
      <Uri>https://dev.azure.com/dnceng/internal/_git/dotnet-runtime</Uri>
      <Sha>5535e31a712343a63f5d7d796cd874e563e5ac14</Sha>
    </Dependency>
    <Dependency Name="Microsoft.WindowsDesktop.App.Runtime.win-x64" Version="8.0.17">
      <Uri>https://dev.azure.com/dnceng/internal/_git/dotnet-windowsdesktop</Uri>
      <Sha>5ce68f29d66fae8adb0e78b44afbb09dc3cdfbb7</Sha>
    </Dependency>
    <Dependency Name="VS.Redist.Common.WindowsDesktop.SharedFramework.x64.8.0" Version="8.0.17-servicing.25267.1">
      <Uri>https://dev.azure.com/dnceng/internal/_git/dotnet-windowsdesktop</Uri>
      <Sha>5ce68f29d66fae8adb0e78b44afbb09dc3cdfbb7</Sha>
    </Dependency>
    <Dependency Name="Microsoft.WindowsDesktop.App.Ref" Version="8.0.17">
      <Uri>https://dev.azure.com/dnceng/internal/_git/dotnet-windowsdesktop</Uri>
      <Sha>5ce68f29d66fae8adb0e78b44afbb09dc3cdfbb7</Sha>
    </Dependency>
    <Dependency Name="VS.Redist.Common.WindowsDesktop.TargetingPack.x64.8.0" Version="8.0.17-servicing.25267.1">
      <Uri>https://dev.azure.com/dnceng/internal/_git/dotnet-windowsdesktop</Uri>
      <Sha>5ce68f29d66fae8adb0e78b44afbb09dc3cdfbb7</Sha>
    </Dependency>
    <Dependency Name="Microsoft.NET.Sdk.WindowsDesktop" Version="8.0.17-servicing.25266.9" CoherentParentDependency="Microsoft.WindowsDesktop.App.Ref">
      <Uri>https://dev.azure.com/dnceng/internal/_git/dotnet-wpf</Uri>
      <Sha>3385cf1d42f4e488140452369a247a4a16183ce4</Sha>
    </Dependency>
    <Dependency Name="Microsoft.AspNetCore.App.Ref" Version="8.0.17">
      <Uri>https://dev.azure.com/dnceng/internal/_git/dotnet-aspnetcore</Uri>
      <Sha>fa4d80b76c2431a825be026f6bbabca63e1f42ef</Sha>
    </Dependency>
    <Dependency Name="Microsoft.AspNetCore.App.Ref.Internal" Version="8.0.17-servicing.25266.9">
      <Uri>https://dev.azure.com/dnceng/internal/_git/dotnet-aspnetcore</Uri>
      <Sha>fa4d80b76c2431a825be026f6bbabca63e1f42ef</Sha>
    </Dependency>
    <Dependency Name="Microsoft.AspNetCore.App.Runtime.win-x64" Version="8.0.17">
      <Uri>https://dev.azure.com/dnceng/internal/_git/dotnet-aspnetcore</Uri>
      <Sha>fa4d80b76c2431a825be026f6bbabca63e1f42ef</Sha>
    </Dependency>
    <Dependency Name="VS.Redist.Common.AspNetCore.SharedFramework.x64.8.0" Version="8.0.17-servicing.25266.9">
      <Uri>https://dev.azure.com/dnceng/internal/_git/dotnet-aspnetcore</Uri>
      <Sha>fa4d80b76c2431a825be026f6bbabca63e1f42ef</Sha>
      <SourceBuild RepoName="aspnetcore" ManagedOnly="true" />
    </Dependency>
    <Dependency Name="dotnet-dev-certs" Version="8.0.17-servicing.25266.9">
      <Uri>https://dev.azure.com/dnceng/internal/_git/dotnet-aspnetcore</Uri>
      <Sha>fa4d80b76c2431a825be026f6bbabca63e1f42ef</Sha>
    </Dependency>
    <Dependency Name="dotnet-user-jwts" Version="8.0.17-servicing.25266.9">
      <Uri>https://dev.azure.com/dnceng/internal/_git/dotnet-aspnetcore</Uri>
      <Sha>fa4d80b76c2431a825be026f6bbabca63e1f42ef</Sha>
    </Dependency>
    <Dependency Name="dotnet-user-secrets" Version="8.0.17-servicing.25266.9">
      <Uri>https://dev.azure.com/dnceng/internal/_git/dotnet-aspnetcore</Uri>
      <Sha>fa4d80b76c2431a825be026f6bbabca63e1f42ef</Sha>
    </Dependency>
    <Dependency Name="Microsoft.AspNetCore.Analyzers" Version="8.0.17-servicing.25266.9">
      <Uri>https://dev.azure.com/dnceng/internal/_git/dotnet-aspnetcore</Uri>
      <Sha>fa4d80b76c2431a825be026f6bbabca63e1f42ef</Sha>
    </Dependency>
    <Dependency Name="Microsoft.AspNetCore.Components.SdkAnalyzers" Version="8.0.17-servicing.25266.9">
      <Uri>https://dev.azure.com/dnceng/internal/_git/dotnet-aspnetcore</Uri>
      <Sha>fa4d80b76c2431a825be026f6bbabca63e1f42ef</Sha>
    </Dependency>
    <Dependency Name="Microsoft.AspNetCore.Mvc.Analyzers" Version="8.0.17-servicing.25266.9">
      <Uri>https://dev.azure.com/dnceng/internal/_git/dotnet-aspnetcore</Uri>
      <Sha>fa4d80b76c2431a825be026f6bbabca63e1f42ef</Sha>
    </Dependency>
    <Dependency Name="Microsoft.AspNetCore.Mvc.Api.Analyzers" Version="8.0.17-servicing.25266.9">
      <Uri>https://dev.azure.com/dnceng/internal/_git/dotnet-aspnetcore</Uri>
      <Sha>fa4d80b76c2431a825be026f6bbabca63e1f42ef</Sha>
    </Dependency>
    <Dependency Name="Microsoft.CodeAnalysis.Razor.Tooling.Internal" Version="9.0.0-preview.24577.3">
      <Uri>https://github.com/dotnet/razor</Uri>
      <Sha>c937db618f8c8739c6fa66ab4ca541344a468fdc</Sha>
      <SourceBuild RepoName="razor" ManagedOnly="true" />
    </Dependency>
    <Dependency Name="Microsoft.AspNetCore.Mvc.Razor.Extensions.Tooling.Internal" Version="9.0.0-preview.24577.3">
      <Uri>https://github.com/dotnet/razor</Uri>
      <Sha>c937db618f8c8739c6fa66ab4ca541344a468fdc</Sha>
    </Dependency>
    <Dependency Name="Microsoft.NET.Sdk.Razor.SourceGenerators.Transport" Version="9.0.0-preview.24577.3">
      <Uri>https://github.com/dotnet/razor</Uri>
      <Sha>c937db618f8c8739c6fa66ab4ca541344a468fdc</Sha>
    </Dependency>
    <Dependency Name="Microsoft.Extensions.FileProviders.Embedded" Version="8.0.17">
      <Uri>https://dev.azure.com/dnceng/internal/_git/dotnet-aspnetcore</Uri>
      <Sha>fa4d80b76c2431a825be026f6bbabca63e1f42ef</Sha>
    </Dependency>
    <Dependency Name="Microsoft.AspNetCore.Authorization" Version="8.0.17">
      <Uri>https://dev.azure.com/dnceng/internal/_git/dotnet-aspnetcore</Uri>
      <Sha>fa4d80b76c2431a825be026f6bbabca63e1f42ef</Sha>
    </Dependency>
    <Dependency Name="Microsoft.AspNetCore.Components.Web" Version="8.0.17">
      <Uri>https://dev.azure.com/dnceng/internal/_git/dotnet-aspnetcore</Uri>
      <Sha>fa4d80b76c2431a825be026f6bbabca63e1f42ef</Sha>
    </Dependency>
    <Dependency Name="Microsoft.JSInterop" Version="8.0.17">
      <Uri>https://dev.azure.com/dnceng/internal/_git/dotnet-aspnetcore</Uri>
      <Sha>fa4d80b76c2431a825be026f6bbabca63e1f42ef</Sha>
    </Dependency>
    <Dependency Name="Microsoft.Web.Xdt" Version="7.0.0-preview.22423.2" Pinned="true">
      <Uri>https://github.com/dotnet/xdt</Uri>
      <Sha>9a1c3e1b7f0c8763d4c96e593961a61a72679a7b</Sha>
      <SourceBuild RepoName="xdt" ManagedOnly="true" />
    </Dependency>
    <Dependency Name="Microsoft.CodeAnalysis.NetAnalyzers" Version="8.0.0-preview.23614.1">
      <Uri>https://github.com/dotnet/roslyn-analyzers</Uri>
      <Sha>abef8ced132657943b7150f01a308e2199a17d5d</Sha>
    </Dependency>
    <Dependency Name="Microsoft.CodeAnalysis.PublicApiAnalyzers" Version="3.11.0-beta1.23614.1">
      <Uri>https://github.com/dotnet/roslyn-analyzers</Uri>
      <Sha>abef8ced132657943b7150f01a308e2199a17d5d</Sha>
    </Dependency>
    <Dependency Name="Microsoft.SourceBuild.Intermediate.roslyn-analyzers" Version="3.11.0-beta1.23614.1">
      <Uri>https://github.com/dotnet/roslyn-analyzers</Uri>
      <Sha>abef8ced132657943b7150f01a308e2199a17d5d</Sha>
      <SourceBuild RepoName="roslyn-analyzers" ManagedOnly="true" />
    </Dependency>
    <Dependency Name="System.CommandLine" Version="2.0.0-beta4.23307.1">
      <Uri>https://github.com/dotnet/command-line-api</Uri>
      <Sha>02fe27cd6a9b001c8feb7938e6ef4b3799745759</Sha>
    </Dependency>
    <Dependency Name="Microsoft.SourceBuild.Intermediate.command-line-api" Version="0.1.430701">
      <Uri>https://github.com/dotnet/command-line-api</Uri>
      <Sha>02fe27cd6a9b001c8feb7938e6ef4b3799745759</Sha>
      <SourceBuild RepoName="command-line-api" ManagedOnly="true" />
    </Dependency>
    <Dependency Name="Microsoft.SourceBuild.Intermediate.source-build-externals" Version="8.0.0-alpha.1.25202.2">
      <Uri>https://github.com/dotnet/source-build-externals</Uri>
      <Sha>16bcad1c13be082bd52ce178896d1119a73081a9</Sha>
      <SourceBuild RepoName="source-build-externals" ManagedOnly="true" />
    </Dependency>
    <Dependency Name="Microsoft.SourceBuild.Intermediate.source-build-reference-packages" Version="8.0.0-alpha.1.25269.2">
      <Uri>https://github.com/dotnet/source-build-reference-packages</Uri>
      <Sha>cee2d057118e3ad3c58a72a23271ad88b87d4d4d</Sha>
      <SourceBuild RepoName="source-build-reference-packages" ManagedOnly="true" />
    </Dependency>
    <Dependency Name="Microsoft.Deployment.DotNet.Releases" Version="2.0.0-rtm.1.25064.1">
      <Uri>https://github.com/dotnet/deployment-tools</Uri>
      <Sha>5255d40e228ea1d4b624781b5b97ec16484a3b4b</Sha>
    </Dependency>
    <Dependency Name="Microsoft.Build.Tasks.Git" Version="8.0.0-beta.23615.1">
      <Uri>https://github.com/dotnet/sourcelink</Uri>
      <Sha>94eaac3385cafff41094454966e1af1d1cf60f00</Sha>
      <SourceBuild RepoName="sourcelink" ManagedOnly="true" />
    </Dependency>
    <Dependency Name="Microsoft.SourceLink.Common" Version="8.0.0-beta.23615.1">
      <Uri>https://github.com/dotnet/sourcelink</Uri>
      <Sha>94eaac3385cafff41094454966e1af1d1cf60f00</Sha>
    </Dependency>
    <Dependency Name="Microsoft.SourceLink.AzureRepos.Git" Version="8.0.0-beta.23615.1">
      <Uri>https://github.com/dotnet/sourcelink</Uri>
      <Sha>94eaac3385cafff41094454966e1af1d1cf60f00</Sha>
    </Dependency>
    <Dependency Name="Microsoft.SourceLink.GitHub" Version="8.0.0-beta.23615.1">
      <Uri>https://github.com/dotnet/sourcelink</Uri>
      <Sha>94eaac3385cafff41094454966e1af1d1cf60f00</Sha>
    </Dependency>
    <Dependency Name="Microsoft.SourceLink.GitLab" Version="8.0.0-beta.23615.1">
      <Uri>https://github.com/dotnet/sourcelink</Uri>
      <Sha>94eaac3385cafff41094454966e1af1d1cf60f00</Sha>
    </Dependency>
    <Dependency Name="Microsoft.SourceLink.Bitbucket.Git" Version="8.0.0-beta.23615.1">
      <Uri>https://github.com/dotnet/sourcelink</Uri>
      <Sha>94eaac3385cafff41094454966e1af1d1cf60f00</Sha>
    </Dependency>
    <!-- Explicit dependency because Microsoft.Deployment.DotNet.Releases has different versioning
         than the SB intermediate -->
    <Dependency Name="Microsoft.SourceBuild.Intermediate.deployment-tools" Version="8.0.0-rtm.25064.1">
      <Uri>https://github.com/dotnet/deployment-tools</Uri>
      <Sha>5255d40e228ea1d4b624781b5b97ec16484a3b4b</Sha>
      <SourceBuild RepoName="deployment-tools" ManagedOnly="true" />
    </Dependency>
    <Dependency Name="Microsoft.SourceBuild.Intermediate.symreader" Version="2.0.0-beta-23228-03">
      <Uri>https://github.com/dotnet/symreader</Uri>
      <Sha>27e584661980ee6d82c419a2a471ae505b7d122e</Sha>
      <SourceBuild RepoName="symreader" ManagedOnly="true" />
    </Dependency>
    <!-- Dependency required for flowing correct package version in source-build, using PVP flow. -->
    <Dependency Name="Microsoft.Extensions.Logging" Version="8.0.1">
      <Uri>https://dev.azure.com/dnceng/internal/_git/dotnet-runtime</Uri>
      <Sha>81cabf2857a01351e5ab578947c7403a5b128ad1</Sha>
    </Dependency>
    <!-- Dependency required for flowing correct package version in source-build, using PVP flow. -->
    <Dependency Name="Microsoft.Extensions.Logging.Abstractions" Version="8.0.3">
      <Uri>https://dev.azure.com/dnceng/internal/_git/dotnet-runtime</Uri>
      <Sha>50c4cb9fc31c47f03eac865d7bc518af173b74b7</Sha>
    </Dependency>
    <!-- Dependency required for flowing correct package version in source-build, using PVP flow. -->
    <Dependency Name="Microsoft.Extensions.Logging.Console" Version="8.0.1">
      <Uri>https://dev.azure.com/dnceng/internal/_git/dotnet-runtime</Uri>
      <Sha>81cabf2857a01351e5ab578947c7403a5b128ad1</Sha>
    </Dependency>
    <!-- Dependency required for flowing correct package version in source-build, using PVP flow. -->
    <Dependency Name="Microsoft.Extensions.FileSystemGlobbing" Version="8.0.0">
      <Uri>https://dev.azure.com/dnceng/internal/_git/dotnet-runtime</Uri>
      <Sha>5535e31a712343a63f5d7d796cd874e563e5ac14</Sha>
    </Dependency>
    <!-- Dependency required for flowing correct package version in source-build, using PVP flow. -->
    <Dependency Name="System.ServiceProcess.ServiceController" Version="8.0.1">
      <Uri>https://dev.azure.com/dnceng/internal/_git/dotnet-runtime</Uri>
      <Sha>81cabf2857a01351e5ab578947c7403a5b128ad1</Sha>
    </Dependency>
    <Dependency Name="System.Text.Json" Version="8.0.5">
      <Uri>https://dev.azure.com/dnceng/internal/_git/dotnet-runtime</Uri>
      <Sha>81cabf2857a01351e5ab578947c7403a5b128ad1</Sha>
    </Dependency>
    <Dependency Name="Microsoft.Bcl.AsyncInterfaces" Version="8.0.0">
      <Uri>https://dev.azure.com/dnceng/internal/_git/dotnet-runtime</Uri>
      <Sha>5535e31a712343a63f5d7d796cd874e563e5ac14</Sha>
    </Dependency>
    <Dependency Name="Microsoft.Extensions.FileProviders.Abstractions" Version="8.0.0">
      <Uri>https://dev.azure.com/dnceng/internal/_git/dotnet-runtime</Uri>
      <Sha>5535e31a712343a63f5d7d796cd874e563e5ac14</Sha>
    </Dependency>
    <Dependency Name="Microsoft.Extensions.ObjectPool" Version="8.0.17">
      <Uri>https://dev.azure.com/dnceng/internal/_git/dotnet-aspnetcore</Uri>
      <Sha>fa4d80b76c2431a825be026f6bbabca63e1f42ef</Sha>
    </Dependency>
    <Dependency Name="Microsoft.Win32.SystemEvents" Version="8.0.0">
      <Uri>https://dev.azure.com/dnceng/internal/_git/dotnet-runtime</Uri>
      <Sha>5535e31a712343a63f5d7d796cd874e563e5ac14</Sha>
    </Dependency>
    <Dependency Name="System.Composition.AttributedModel" Version="8.0.0">
      <Uri>https://dev.azure.com/dnceng/internal/_git/dotnet-runtime</Uri>
      <Sha>5535e31a712343a63f5d7d796cd874e563e5ac14</Sha>
    </Dependency>
    <Dependency Name="System.Composition.Convention" Version="8.0.0">
      <Uri>https://dev.azure.com/dnceng/internal/_git/dotnet-runtime</Uri>
      <Sha>5535e31a712343a63f5d7d796cd874e563e5ac14</Sha>
    </Dependency>
    <Dependency Name="System.Composition.Hosting" Version="8.0.0">
      <Uri>https://dev.azure.com/dnceng/internal/_git/dotnet-runtime</Uri>
      <Sha>5535e31a712343a63f5d7d796cd874e563e5ac14</Sha>
    </Dependency>
    <Dependency Name="System.Composition.Runtime" Version="8.0.0">
      <Uri>https://dev.azure.com/dnceng/internal/_git/dotnet-runtime</Uri>
      <Sha>5535e31a712343a63f5d7d796cd874e563e5ac14</Sha>
    </Dependency>
    <Dependency Name="System.Composition.TypedParts" Version="8.0.0">
      <Uri>https://dev.azure.com/dnceng/internal/_git/dotnet-runtime</Uri>
      <Sha>5535e31a712343a63f5d7d796cd874e563e5ac14</Sha>
    </Dependency>
    <Dependency Name="System.Configuration.ConfigurationManager" Version="8.0.1">
      <Uri>https://dev.azure.com/dnceng/internal/_git/dotnet-runtime</Uri>
      <Sha>81cabf2857a01351e5ab578947c7403a5b128ad1</Sha>
    </Dependency>
    <Dependency Name="System.Drawing.Common" Version="8.0.7">
      <Uri>https://dev.azure.com/dnceng/internal/_git/dotnet-winforms</Uri>
      <Sha>fdc20074cf1e48b8cf11fe6ac78f255b1fbfe611</Sha>
    </Dependency>
    <Dependency Name="System.Security.Cryptography.Pkcs" Version="8.0.1">
      <Uri>https://dev.azure.com/dnceng/internal/_git/dotnet-runtime</Uri>
      <Sha>81cabf2857a01351e5ab578947c7403a5b128ad1</Sha>
    </Dependency>
    <Dependency Name="System.Security.Cryptography.Xml" Version="8.0.2">
      <Uri>https://dev.azure.com/dnceng/internal/_git/dotnet-runtime</Uri>
      <Sha>81cabf2857a01351e5ab578947c7403a5b128ad1</Sha>
    </Dependency>
    <Dependency Name="System.Security.Permissions" Version="8.0.0">
      <Uri>https://dev.azure.com/dnceng/internal/_git/dotnet-runtime</Uri>
      <Sha>5535e31a712343a63f5d7d796cd874e563e5ac14</Sha>
    </Dependency>
    <Dependency Name="System.Windows.Extensions" Version="8.0.0">
      <Uri>https://dev.azure.com/dnceng/internal/_git/dotnet-runtime</Uri>
      <Sha>5535e31a712343a63f5d7d796cd874e563e5ac14</Sha>
    </Dependency>
  </ProductDependencies>
  <ToolsetDependencies>
    <Dependency Name="Microsoft.DotNet.Arcade.Sdk" Version="8.0.0-beta.25310.3">
      <Uri>https://github.com/dotnet/arcade</Uri>
      <Sha>2ce3f8c7b2614c2b19985b669ffcd934bc39ffd1</Sha>
      <SourceBuild RepoName="arcade" ManagedOnly="true" />
    </Dependency>
    <Dependency Name="Microsoft.DotNet.Helix.Sdk" Version="8.0.0-beta.25310.3">
      <Uri>https://github.com/dotnet/arcade</Uri>
      <Sha>2ce3f8c7b2614c2b19985b669ffcd934bc39ffd1</Sha>
    </Dependency>
    <Dependency Name="Microsoft.DotNet.SignTool" Version="8.0.0-beta.25310.3">
      <Uri>https://github.com/dotnet/arcade</Uri>
      <Sha>2ce3f8c7b2614c2b19985b669ffcd934bc39ffd1</Sha>
    </Dependency>
    <Dependency Name="Microsoft.DotNet.XUnitExtensions" Version="8.0.0-beta.25310.3">
      <Uri>https://github.com/dotnet/arcade</Uri>
      <Sha>2ce3f8c7b2614c2b19985b669ffcd934bc39ffd1</Sha>
    </Dependency>
    <Dependency Name="System.Reflection.MetadataLoadContext" Version="8.0.1">
      <Uri>https://dev.azure.com/dnceng/internal/_git/dotnet-runtime</Uri>
      <Sha>81cabf2857a01351e5ab578947c7403a5b128ad1</Sha>
    </Dependency>
    <Dependency Name="Microsoft.DotNet.XliffTasks" Version="1.0.0-beta.23475.1" CoherentParentDependency="Microsoft.DotNet.Arcade.Sdk">
      <Uri>https://github.com/dotnet/xliff-tasks</Uri>
      <Sha>73f0850939d96131c28cf6ea6ee5aacb4da0083a</Sha>
      <SourceBuild RepoName="xliff-tasks" ManagedOnly="true" />
    </Dependency>
    <Dependency Name="Microsoft.IO.Redist" Version="6.0.1">
      <Uri>https://github.com/dotnet/runtime</Uri>
      <Sha>e77011b31a3e5c47d931248a64b47f9b2d47853d</Sha>
    </Dependency>
  </ToolsetDependencies>
</Dependencies><|MERGE_RESOLUTION|>--- conflicted
+++ resolved
@@ -55,19 +55,6 @@
       <Uri>https://github.com/dotnet/emsdk</Uri>
       <Sha>2b0cca8ad3a88e02fe0878139009ffffde071f1f</Sha>
     </Dependency>
-<<<<<<< HEAD
-    <Dependency Name="Microsoft.Build" Version="17.10.32">
-      <Uri>https://github.com/dotnet/msbuild</Uri>
-      <Sha>bb7294f72e2779834a7898b8d7f1d8c54eac9845</Sha>
-    </Dependency>
-    <Dependency Name="Microsoft.Build.Localization" Version="17.10.32-servicing-25313-10">
-      <Uri>https://github.com/dotnet/msbuild</Uri>
-      <Sha>bb7294f72e2779834a7898b8d7f1d8c54eac9845</Sha>
-    </Dependency>
-    <Dependency Name="Microsoft.SourceBuild.Intermediate.msbuild" Version="17.10.32-servicing-25313-10">
-      <Uri>https://github.com/dotnet/msbuild</Uri>
-      <Sha>bb7294f72e2779834a7898b8d7f1d8c54eac9845</Sha>
-=======
     <Dependency Name="Microsoft.Build" Version="17.11.31">
       <Uri>https://dev.azure.com/devdiv/DevDiv/_git/DotNet-msbuild-Trusted</Uri>
       <Sha>933b72e36e86c22ba73e8b8148488f8298bb73c7</Sha>
@@ -79,7 +66,6 @@
     <Dependency Name="Microsoft.SourceBuild.Intermediate.msbuild" Version="17.11.31-servicing-25210-17">
       <Uri>https://dev.azure.com/devdiv/DevDiv/_git/DotNet-msbuild-Trusted</Uri>
       <Sha>933b72e36e86c22ba73e8b8148488f8298bb73c7</Sha>
->>>>>>> b622d350
       <SourceBuild RepoName="msbuild" ManagedOnly="true" />
     </Dependency>
     <Dependency Name="Microsoft.FSharp.Compiler" Version="12.8.403-beta.24526.2">

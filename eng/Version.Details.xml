--- conflicted
+++ resolved
@@ -487,24 +487,6 @@
     </Dependency>
   </ProductDependencies>
   <ToolsetDependencies>
-<<<<<<< HEAD
-    <Dependency Name="Microsoft.DotNet.Arcade.Sdk" Version="6.0.0-beta.24413.1">
-      <Uri>https://github.com/dotnet/arcade</Uri>
-      <Sha>c3f5fe044e7115fb66c79db5e074cb341dbe21dd</Sha>
-      <SourceBuild RepoName="arcade" ManagedOnly="true" />
-    </Dependency>
-    <Dependency Name="Microsoft.DotNet.Helix.Sdk" Version="6.0.0-beta.24413.1">
-      <Uri>https://github.com/dotnet/arcade</Uri>
-      <Sha>c3f5fe044e7115fb66c79db5e074cb341dbe21dd</Sha>
-    </Dependency>
-    <Dependency Name="Microsoft.DotNet.SignTool" Version="6.0.0-beta.24413.1">
-      <Uri>https://github.com/dotnet/arcade</Uri>
-      <Sha>c3f5fe044e7115fb66c79db5e074cb341dbe21dd</Sha>
-    </Dependency>
-    <Dependency Name="Microsoft.DotNet.XUnitExtensions" Version="6.0.0-beta.24413.1">
-      <Uri>https://github.com/dotnet/arcade</Uri>
-      <Sha>c3f5fe044e7115fb66c79db5e074cb341dbe21dd</Sha>
-=======
     <Dependency Name="Microsoft.DotNet.Arcade.Sdk" Version="8.0.0-beta.24360.5">
       <Uri>https://github.com/dotnet/arcade</Uri>
       <Sha>c9efa535175049eb9cba06cae1f8c3d5dbe768a9</Sha>
@@ -521,7 +503,6 @@
     <Dependency Name="Microsoft.DotNet.XUnitExtensions" Version="8.0.0-beta.24360.5">
       <Uri>https://github.com/dotnet/arcade</Uri>
       <Sha>c9efa535175049eb9cba06cae1f8c3d5dbe768a9</Sha>
->>>>>>> c7278d22
     </Dependency>
     <Dependency Name="System.Reflection.MetadataLoadContext" Version="8.0.0">
       <Uri>https://dev.azure.com/dnceng/internal/_git/dotnet-runtime</Uri>

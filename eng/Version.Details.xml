--- conflicted
+++ resolved
@@ -1,20 +1,6 @@
 <?xml version="1.0" encoding="utf-8"?>
 <Dependencies>
   <ProductDependencies>
-<<<<<<< HEAD
-    <Dependency Name="Microsoft.TemplateEngine.Abstractions" Version="9.0.103">
-      <Uri>https://github.com/dotnet/templating</Uri>
-      <Sha>cdb776d3a6988a56a69e9ceb669bf250f51919ee</Sha>
-    </Dependency>
-    <Dependency Name="Microsoft.TemplateEngine.Mocks" Version="9.0.103-servicing.25057.4">
-      <Uri>https://github.com/dotnet/templating</Uri>
-      <Sha>cdb776d3a6988a56a69e9ceb669bf250f51919ee</Sha>
-    </Dependency>
-    <!-- Intermediate is necessary for source build. -->
-    <Dependency Name="Microsoft.SourceBuild.Intermediate.templating" Version="9.0.103-servicing.25057.4">
-      <Uri>https://github.com/dotnet/templating</Uri>
-      <Sha>cdb776d3a6988a56a69e9ceb669bf250f51919ee</Sha>
-=======
     <Dependency Name="Microsoft.TemplateEngine.Abstractions" Version="9.0.200">
       <Uri>https://github.com/dotnet/templating</Uri>
       <Sha>44a0b49cb0ae4d3c5400360b5124d451a9c5362e</Sha>
@@ -27,7 +13,6 @@
     <Dependency Name="Microsoft.SourceBuild.Intermediate.templating" Version="9.0.200-rtm.24523.1">
       <Uri>https://github.com/dotnet/templating</Uri>
       <Sha>44a0b49cb0ae4d3c5400360b5124d451a9c5362e</Sha>
->>>>>>> cf6faae8
       <SourceBuild RepoName="templating" ManagedOnly="true" />
     </Dependency>
     <Dependency Name="Microsoft.NETCore.App.Ref" Version="9.0.0">

<?xml version="1.0" encoding="utf-8"?>
<Dependencies>
  <ProductDependencies>
    <Dependency Name="Microsoft.TemplateEngine.Abstractions" Version="9.0.100-preview.6.24307.2">
      <Uri>https://github.com/dotnet/templating</Uri>
      <Sha>949caea9115ac7c72c5b2af2f16903553431d200</Sha>
    </Dependency>
    <Dependency Name="Microsoft.TemplateEngine.Mocks" Version="9.0.100-preview.6.24307.2">
      <Uri>https://github.com/dotnet/templating</Uri>
      <Sha>949caea9115ac7c72c5b2af2f16903553431d200</Sha>
    </Dependency>
    <!-- Intermediate is necessary for source build. -->
    <Dependency Name="Microsoft.SourceBuild.Intermediate.templating" Version="9.0.100-preview.6.24307.2">
      <Uri>https://github.com/dotnet/templating</Uri>
      <Sha>949caea9115ac7c72c5b2af2f16903553431d200</Sha>
      <SourceBuild RepoName="templating" ManagedOnly="true" />
    </Dependency>
    <Dependency Name="Microsoft.NETCore.App.Ref" Version="9.0.0-preview.6.24307.2">
      <Uri>https://github.com/dotnet/runtime</Uri>
      <Sha>8fac5af2b11dc98fa0504f6fd06df790164ec958</Sha>
    </Dependency>
    <Dependency Name="VS.Redist.Common.NetCore.SharedFramework.x64.9.0" Version="9.0.0-preview.6.24307.2">
      <Uri>https://github.com/dotnet/runtime</Uri>
      <Sha>8fac5af2b11dc98fa0504f6fd06df790164ec958</Sha>
    </Dependency>
    <Dependency Name="VS.Redist.Common.NetCore.TargetingPack.x64.9.0" Version="9.0.0-preview.6.24307.2">
      <Uri>https://github.com/dotnet/runtime</Uri>
      <Sha>8fac5af2b11dc98fa0504f6fd06df790164ec958</Sha>
    </Dependency>
    <Dependency Name="Microsoft.NETCore.App.Runtime.win-x64" Version="9.0.0-preview.6.24307.2">
      <Uri>https://github.com/dotnet/runtime</Uri>
      <Sha>8fac5af2b11dc98fa0504f6fd06df790164ec958</Sha>
    </Dependency>
    <Dependency Name="Microsoft.NETCore.App.Host.win-x64" Version="9.0.0-preview.6.24307.2">
      <Uri>https://github.com/dotnet/runtime</Uri>
      <Sha>8fac5af2b11dc98fa0504f6fd06df790164ec958</Sha>
    </Dependency>
    <Dependency Name="Microsoft.NETCore.Platforms" Version="9.0.0-preview.6.24307.2">
      <Uri>https://github.com/dotnet/runtime</Uri>
      <Sha>8fac5af2b11dc98fa0504f6fd06df790164ec958</Sha>
    </Dependency>
    <Dependency Name="Microsoft.NET.HostModel" Version="9.0.0-preview.6.24307.2">
      <Uri>https://github.com/dotnet/runtime</Uri>
      <Sha>8fac5af2b11dc98fa0504f6fd06df790164ec958</Sha>
    </Dependency>
    <Dependency Name="Microsoft.Extensions.DependencyModel" Version="9.0.0-preview.6.24307.2">
      <Uri>https://github.com/dotnet/runtime</Uri>
      <Sha>8fac5af2b11dc98fa0504f6fd06df790164ec958</Sha>
    </Dependency>
    <!-- Intermediate is necessary for source build. -->
    <Dependency Name="Microsoft.SourceBuild.Intermediate.runtime.linux-x64" Version="9.0.0-preview.6.24307.2">
      <Uri>https://github.com/dotnet/runtime</Uri>
      <Sha>8fac5af2b11dc98fa0504f6fd06df790164ec958</Sha>
      <SourceBuild RepoName="runtime" ManagedOnly="false" />
    </Dependency>
    <!-- Change blob version in GenerateLayout.targets if this is unpinned to service targeting pack -->
    <!-- No new netstandard.library planned for 3.1 timeframe at this time. -->
    <Dependency Name="NETStandard.Library.Ref" Version="2.1.0" Pinned="true">
      <Uri>https://github.com/dotnet/core-setup</Uri>
      <Sha>7d57652f33493fa022125b7f63aad0d70c52d810</Sha>
    </Dependency>
    <Dependency Name="Microsoft.NET.Workload.Emscripten.Current.Manifest-9.0.100.Transport" Version="9.0.0-preview.6.24277.2" CoherentParentDependency="Microsoft.NETCore.App.Runtime.win-x64">
      <Uri>https://github.com/dotnet/emsdk</Uri>
      <Sha>fae2c9534679912d43304de91e622f63e7110919</Sha>
    </Dependency>
    <!-- Intermediate is necessary for source build. -->
    <Dependency Name="Microsoft.SourceBuild.Intermediate.emsdk" Version="9.0.0-preview.6.24277.2" CoherentParentDependency="Microsoft.NETCore.App.Runtime.win-x64">
      <Uri>https://github.com/dotnet/emsdk</Uri>
      <Sha>fae2c9534679912d43304de91e622f63e7110919</Sha>
      <SourceBuild RepoName="emsdk" ManagedOnly="true" />
    </Dependency>
    <Dependency Name="Microsoft.Build" Version="17.11.0-preview-24306-01">
      <Uri>https://github.com/dotnet/msbuild</Uri>
      <Sha>b8e5cce93e2e664eaf470c0fed9f5b84b8591e1e</Sha>
    </Dependency>
    <Dependency Name="Microsoft.Build.Localization" Version="17.11.0-preview-24306-01">
      <Uri>https://github.com/dotnet/msbuild</Uri>
      <Sha>b8e5cce93e2e664eaf470c0fed9f5b84b8591e1e</Sha>
    </Dependency>
    <!-- Intermediate is necessary for source build. -->
    <Dependency Name="Microsoft.SourceBuild.Intermediate.msbuild" Version="17.11.0-preview-24306-01">
      <Uri>https://github.com/dotnet/msbuild</Uri>
      <Sha>b8e5cce93e2e664eaf470c0fed9f5b84b8591e1e</Sha>
      <SourceBuild RepoName="msbuild" ManagedOnly="true" />
    </Dependency>
    <Dependency Name="Microsoft.FSharp.Compiler" Version="12.8.400-beta.24305.3">
      <Uri>https://github.com/dotnet/fsharp</Uri>
      <Sha>c7b0e6beb436606d39867b9a7aff6cdb4788744b</Sha>
    </Dependency>
    <!-- Intermediate is necessary for source build. -->
    <Dependency Name="Microsoft.SourceBuild.Intermediate.fsharp" Version="8.0.400-beta.24305.3">
      <Uri>https://github.com/dotnet/fsharp</Uri>
      <Sha>c7b0e6beb436606d39867b9a7aff6cdb4788744b</Sha>
      <SourceBuild RepoName="fsharp" ManagedOnly="true" />
    </Dependency>
    <Dependency Name="Microsoft.Net.Compilers.Toolset" Version="4.11.0-3.24306.5">
      <Uri>https://github.com/dotnet/roslyn</Uri>
      <Sha>dc480df28e2fdd63734d4c1d8f65c62621d95b63</Sha>
    </Dependency>
    <!-- Intermediate is necessary for source build. -->
    <Dependency Name="Microsoft.SourceBuild.Intermediate.roslyn" Version="4.11.0-3.24306.5">
      <Uri>https://github.com/dotnet/roslyn</Uri>
      <Sha>dc480df28e2fdd63734d4c1d8f65c62621d95b63</Sha>
      <SourceBuild RepoName="roslyn" ManagedOnly="true" />
    </Dependency>
    <Dependency Name="Microsoft.Net.Compilers.Toolset.Framework" Version="4.11.0-3.24306.5">
      <Uri>https://github.com/dotnet/roslyn</Uri>
      <Sha>dc480df28e2fdd63734d4c1d8f65c62621d95b63</Sha>
    </Dependency>
    <Dependency Name="Microsoft.CodeAnalysis" Version="4.11.0-3.24306.5">
      <Uri>https://github.com/dotnet/roslyn</Uri>
      <Sha>dc480df28e2fdd63734d4c1d8f65c62621d95b63</Sha>
    </Dependency>
    <Dependency Name="Microsoft.CodeAnalysis.CSharp" Version="4.11.0-3.24306.5">
      <Uri>https://github.com/dotnet/roslyn</Uri>
      <Sha>dc480df28e2fdd63734d4c1d8f65c62621d95b63</Sha>
    </Dependency>
    <Dependency Name="Microsoft.CodeAnalysis.CSharp.CodeStyle" Version="4.11.0-3.24306.5">
      <Uri>https://github.com/dotnet/roslyn</Uri>
      <Sha>dc480df28e2fdd63734d4c1d8f65c62621d95b63</Sha>
    </Dependency>
    <Dependency Name="Microsoft.CodeAnalysis.CSharp.Features" Version="4.11.0-3.24306.5">
      <Uri>https://github.com/dotnet/roslyn</Uri>
      <Sha>dc480df28e2fdd63734d4c1d8f65c62621d95b63</Sha>
    </Dependency>
    <Dependency Name="Microsoft.CodeAnalysis.CSharp.Workspaces" Version="4.11.0-3.24306.5">
      <Uri>https://github.com/dotnet/roslyn</Uri>
      <Sha>dc480df28e2fdd63734d4c1d8f65c62621d95b63</Sha>
    </Dependency>
    <Dependency Name="Microsoft.CodeAnalysis.Workspaces.MSBuild" Version="4.11.0-3.24306.5">
      <Uri>https://github.com/dotnet/roslyn</Uri>
      <Sha>dc480df28e2fdd63734d4c1d8f65c62621d95b63</Sha>
    </Dependency>
<<<<<<< HEAD
    <Dependency Name="Microsoft.AspNetCore.DeveloperCertificates.XPlat" Version="9.0.0-preview.6.24309.1">
      <Uri>https://github.com/dotnet/aspnetcore</Uri>
      <Sha>3a2a9311d575d5f6db79a91a8300810e41c045b3</Sha>
    </Dependency>
    <Dependency Name="Microsoft.AspNetCore.TestHost" Version="9.0.0-preview.6.24309.1">
      <Uri>https://github.com/dotnet/aspnetcore</Uri>
      <Sha>3a2a9311d575d5f6db79a91a8300810e41c045b3</Sha>
=======
    <Dependency Name="Microsoft.AspNetCore.DeveloperCertificates.XPlat" Version="9.0.0-preview.6.24309.2">
      <Uri>https://github.com/dotnet/aspnetcore</Uri>
      <Sha>7f2dfb0020ff29ab57df31e910f2b2d5ef48bf82</Sha>
    </Dependency>
    <Dependency Name="Microsoft.AspNetCore.TestHost" Version="9.0.0-preview.6.24309.2">
      <Uri>https://github.com/dotnet/aspnetcore</Uri>
      <Sha>7f2dfb0020ff29ab57df31e910f2b2d5ef48bf82</Sha>
>>>>>>> f313e2a8
    </Dependency>
    <Dependency Name="Microsoft.Build.NuGetSdkResolver" Version="6.11.0-rc.87">
      <Uri>https://github.com/nuget/nuget.client</Uri>
      <Sha>dc2e3b27170c779e3c01a7306504fb83cb4ef147</Sha>
    </Dependency>
    <Dependency Name="NuGet.Build.Tasks" Version="6.11.0-rc.87">
      <Uri>https://github.com/nuget/nuget.client</Uri>
      <Sha>dc2e3b27170c779e3c01a7306504fb83cb4ef147</Sha>
      <SourceBuildTarball RepoName="nuget-client" ManagedOnly="true" />
    </Dependency>
    <Dependency Name="NuGet.Build.Tasks.Console" Version="6.11.0-rc.87">
      <Uri>https://github.com/nuget/nuget.client</Uri>
      <Sha>dc2e3b27170c779e3c01a7306504fb83cb4ef147</Sha>
    </Dependency>
    <Dependency Name="NuGet.Build.Tasks.Pack" Version="6.11.0-rc.87">
      <Uri>https://github.com/nuget/nuget.client</Uri>
      <Sha>dc2e3b27170c779e3c01a7306504fb83cb4ef147</Sha>
    </Dependency>
    <Dependency Name="NuGet.Commands" Version="6.11.0-rc.87">
      <Uri>https://github.com/nuget/nuget.client</Uri>
      <Sha>dc2e3b27170c779e3c01a7306504fb83cb4ef147</Sha>
    </Dependency>
    <Dependency Name="NuGet.CommandLine.XPlat" Version="6.11.0-rc.87">
      <Uri>https://github.com/nuget/nuget.client</Uri>
      <Sha>dc2e3b27170c779e3c01a7306504fb83cb4ef147</Sha>
    </Dependency>
    <Dependency Name="NuGet.Common" Version="6.11.0-rc.87">
      <Uri>https://github.com/nuget/nuget.client</Uri>
      <Sha>dc2e3b27170c779e3c01a7306504fb83cb4ef147</Sha>
    </Dependency>
    <Dependency Name="NuGet.Configuration" Version="6.11.0-rc.87">
      <Uri>https://github.com/nuget/nuget.client</Uri>
      <Sha>dc2e3b27170c779e3c01a7306504fb83cb4ef147</Sha>
    </Dependency>
    <Dependency Name="NuGet.Credentials" Version="6.11.0-rc.87">
      <Uri>https://github.com/nuget/nuget.client</Uri>
      <Sha>dc2e3b27170c779e3c01a7306504fb83cb4ef147</Sha>
    </Dependency>
    <Dependency Name="NuGet.DependencyResolver.Core" Version="6.11.0-rc.87">
      <Uri>https://github.com/nuget/nuget.client</Uri>
      <Sha>dc2e3b27170c779e3c01a7306504fb83cb4ef147</Sha>
    </Dependency>
    <Dependency Name="NuGet.Frameworks" Version="6.11.0-rc.87">
      <Uri>https://github.com/nuget/nuget.client</Uri>
      <Sha>dc2e3b27170c779e3c01a7306504fb83cb4ef147</Sha>
    </Dependency>
    <Dependency Name="NuGet.LibraryModel" Version="6.11.0-rc.87">
      <Uri>https://github.com/nuget/nuget.client</Uri>
      <Sha>dc2e3b27170c779e3c01a7306504fb83cb4ef147</Sha>
    </Dependency>
    <Dependency Name="NuGet.ProjectModel" Version="6.11.0-rc.87">
      <Uri>https://github.com/nuget/nuget.client</Uri>
      <Sha>dc2e3b27170c779e3c01a7306504fb83cb4ef147</Sha>
    </Dependency>
    <Dependency Name="NuGet.Protocol" Version="6.11.0-rc.87">
      <Uri>https://github.com/nuget/nuget.client</Uri>
      <Sha>dc2e3b27170c779e3c01a7306504fb83cb4ef147</Sha>
    </Dependency>
    <Dependency Name="NuGet.Packaging" Version="6.11.0-rc.87">
      <Uri>https://github.com/nuget/nuget.client</Uri>
      <Sha>dc2e3b27170c779e3c01a7306504fb83cb4ef147</Sha>
    </Dependency>
    <Dependency Name="NuGet.Versioning" Version="6.11.0-rc.87">
      <Uri>https://github.com/nuget/nuget.client</Uri>
      <Sha>dc2e3b27170c779e3c01a7306504fb83cb4ef147</Sha>
    </Dependency>
    <Dependency Name="NuGet.Localization" Version="6.11.0-rc.87">
      <Uri>https://github.com/nuget/nuget.client</Uri>
      <Sha>dc2e3b27170c779e3c01a7306504fb83cb4ef147</Sha>
    </Dependency>
    <Dependency Name="Microsoft.NET.Test.Sdk" Version="17.11.0-preview-24280-02">
      <Uri>https://github.com/microsoft/vstest</Uri>
      <Sha>614363f91499f2fbebe9f7cc1a622b3d9fc32033</Sha>
    </Dependency>
    <Dependency Name="Microsoft.TestPlatform.CLI" Version="17.11.0-preview-24280-02">
      <Uri>https://github.com/microsoft/vstest</Uri>
      <Sha>614363f91499f2fbebe9f7cc1a622b3d9fc32033</Sha>
    </Dependency>
    <Dependency Name="Microsoft.TestPlatform.Build" Version="17.11.0-preview-24280-02">
      <Uri>https://github.com/microsoft/vstest</Uri>
      <Sha>614363f91499f2fbebe9f7cc1a622b3d9fc32033</Sha>
    </Dependency>
    <!-- Intermediate is necessary for source build. -->
    <Dependency Name="Microsoft.SourceBuild.Intermediate.vstest" Version="17.11.0-preview-24280-02">
      <Uri>https://github.com/microsoft/vstest</Uri>
      <Sha>614363f91499f2fbebe9f7cc1a622b3d9fc32033</Sha>
      <SourceBuild RepoName="vstest" ManagedOnly="true" />
    </Dependency>
    <Dependency Name="Microsoft.NET.ILLink.Tasks" Version="9.0.0-preview.6.24307.2">
      <Uri>https://github.com/dotnet/runtime</Uri>
      <Sha>8fac5af2b11dc98fa0504f6fd06df790164ec958</Sha>
    </Dependency>
    <Dependency Name="System.CodeDom" Version="9.0.0-preview.6.24307.2">
      <Uri>https://github.com/dotnet/runtime</Uri>
      <Sha>8fac5af2b11dc98fa0504f6fd06df790164ec958</Sha>
    </Dependency>
    <Dependency Name="System.Security.Cryptography.ProtectedData" Version="9.0.0-preview.6.24307.2">
      <Uri>https://github.com/dotnet/runtime</Uri>
      <Sha>8fac5af2b11dc98fa0504f6fd06df790164ec958</Sha>
    </Dependency>
    <Dependency Name="System.Text.Encoding.CodePages" Version="9.0.0-preview.6.24307.2">
      <Uri>https://github.com/dotnet/runtime</Uri>
      <Sha>8fac5af2b11dc98fa0504f6fd06df790164ec958</Sha>
    </Dependency>
    <Dependency Name="System.Resources.Extensions" Version="9.0.0-preview.6.24307.2">
      <Uri>https://github.com/dotnet/runtime</Uri>
      <Sha>8fac5af2b11dc98fa0504f6fd06df790164ec958</Sha>
    </Dependency>
    <Dependency Name="Microsoft.WindowsDesktop.App.Runtime.win-x64" Version="9.0.0-preview.6.24307.2">
      <Uri>https://github.com/dotnet/windowsdesktop</Uri>
      <Sha>01bb52fbac3154cca37ae3a1d61362e8e92d5593</Sha>
      <SourceBuildTarball RepoName="windowsdesktop" ManagedOnly="true" />
    </Dependency>
    <Dependency Name="VS.Redist.Common.WindowsDesktop.SharedFramework.x64.9.0" Version="9.0.0-preview.6.24307.2">
      <Uri>https://github.com/dotnet/windowsdesktop</Uri>
      <Sha>01bb52fbac3154cca37ae3a1d61362e8e92d5593</Sha>
    </Dependency>
    <Dependency Name="Microsoft.WindowsDesktop.App.Ref" Version="9.0.0-preview.6.24307.2">
      <Uri>https://github.com/dotnet/windowsdesktop</Uri>
      <Sha>01bb52fbac3154cca37ae3a1d61362e8e92d5593</Sha>
    </Dependency>
    <Dependency Name="VS.Redist.Common.WindowsDesktop.TargetingPack.x64.9.0" Version="9.0.0-preview.6.24307.2">
      <Uri>https://github.com/dotnet/windowsdesktop</Uri>
      <Sha>01bb52fbac3154cca37ae3a1d61362e8e92d5593</Sha>
    </Dependency>
    <Dependency Name="Microsoft.NET.Sdk.WindowsDesktop" Version="9.0.0-preview.6.24306.6" CoherentParentDependency="Microsoft.WindowsDesktop.App.Ref">
      <Uri>https://github.com/dotnet/wpf</Uri>
      <Sha>8334163a3ddcb6e2c71f47317d97ae972a644f23</Sha>
    </Dependency>
<<<<<<< HEAD
    <Dependency Name="Microsoft.AspNetCore.App.Ref" Version="9.0.0-preview.6.24309.1">
      <Uri>https://github.com/dotnet/aspnetcore</Uri>
      <Sha>3a2a9311d575d5f6db79a91a8300810e41c045b3</Sha>
    </Dependency>
    <Dependency Name="Microsoft.AspNetCore.App.Ref.Internal" Version="9.0.0-preview.6.24309.1">
      <Uri>https://github.com/dotnet/aspnetcore</Uri>
      <Sha>3a2a9311d575d5f6db79a91a8300810e41c045b3</Sha>
    </Dependency>
    <Dependency Name="Microsoft.AspNetCore.App.Runtime.win-x64" Version="9.0.0-preview.6.24309.1">
      <Uri>https://github.com/dotnet/aspnetcore</Uri>
      <Sha>3a2a9311d575d5f6db79a91a8300810e41c045b3</Sha>
    </Dependency>
    <Dependency Name="VS.Redist.Common.AspNetCore.SharedFramework.x64.9.0" Version="9.0.0-preview.6.24309.1">
      <Uri>https://github.com/dotnet/aspnetcore</Uri>
      <Sha>3a2a9311d575d5f6db79a91a8300810e41c045b3</Sha>
    </Dependency>
    <Dependency Name="dotnet-dev-certs" Version="9.0.0-preview.6.24309.1">
      <Uri>https://github.com/dotnet/aspnetcore</Uri>
      <Sha>3a2a9311d575d5f6db79a91a8300810e41c045b3</Sha>
    </Dependency>
    <Dependency Name="dotnet-user-jwts" Version="9.0.0-preview.6.24309.1">
      <Uri>https://github.com/dotnet/aspnetcore</Uri>
      <Sha>3a2a9311d575d5f6db79a91a8300810e41c045b3</Sha>
    </Dependency>
    <Dependency Name="dotnet-user-secrets" Version="9.0.0-preview.6.24309.1">
      <Uri>https://github.com/dotnet/aspnetcore</Uri>
      <Sha>3a2a9311d575d5f6db79a91a8300810e41c045b3</Sha>
    </Dependency>
    <Dependency Name="Microsoft.AspNetCore.Analyzers" Version="9.0.0-preview.6.24309.1">
      <Uri>https://github.com/dotnet/aspnetcore</Uri>
      <Sha>3a2a9311d575d5f6db79a91a8300810e41c045b3</Sha>
    </Dependency>
    <Dependency Name="Microsoft.AspNetCore.Components.SdkAnalyzers" Version="9.0.0-preview.6.24309.1">
      <Uri>https://github.com/dotnet/aspnetcore</Uri>
      <Sha>3a2a9311d575d5f6db79a91a8300810e41c045b3</Sha>
    </Dependency>
    <Dependency Name="Microsoft.AspNetCore.Mvc.Analyzers" Version="9.0.0-preview.6.24309.1">
      <Uri>https://github.com/dotnet/aspnetcore</Uri>
      <Sha>3a2a9311d575d5f6db79a91a8300810e41c045b3</Sha>
    </Dependency>
    <Dependency Name="Microsoft.AspNetCore.Mvc.Api.Analyzers" Version="9.0.0-preview.6.24309.1">
      <Uri>https://github.com/dotnet/aspnetcore</Uri>
      <Sha>3a2a9311d575d5f6db79a91a8300810e41c045b3</Sha>
    </Dependency>
    <!-- Intermediate is necessary for source build. -->
    <Dependency Name="Microsoft.SourceBuild.Intermediate.aspnetcore" Version="9.0.0-preview.6.24309.1">
      <Uri>https://github.com/dotnet/aspnetcore</Uri>
      <Sha>3a2a9311d575d5f6db79a91a8300810e41c045b3</Sha>
=======
    <Dependency Name="Microsoft.AspNetCore.App.Ref" Version="9.0.0-preview.6.24309.2">
      <Uri>https://github.com/dotnet/aspnetcore</Uri>
      <Sha>7f2dfb0020ff29ab57df31e910f2b2d5ef48bf82</Sha>
    </Dependency>
    <Dependency Name="Microsoft.AspNetCore.App.Ref.Internal" Version="9.0.0-preview.6.24309.2">
      <Uri>https://github.com/dotnet/aspnetcore</Uri>
      <Sha>7f2dfb0020ff29ab57df31e910f2b2d5ef48bf82</Sha>
    </Dependency>
    <Dependency Name="Microsoft.AspNetCore.App.Runtime.win-x64" Version="9.0.0-preview.6.24309.2">
      <Uri>https://github.com/dotnet/aspnetcore</Uri>
      <Sha>7f2dfb0020ff29ab57df31e910f2b2d5ef48bf82</Sha>
    </Dependency>
    <Dependency Name="VS.Redist.Common.AspNetCore.SharedFramework.x64.9.0" Version="9.0.0-preview.6.24309.2">
      <Uri>https://github.com/dotnet/aspnetcore</Uri>
      <Sha>7f2dfb0020ff29ab57df31e910f2b2d5ef48bf82</Sha>
    </Dependency>
    <Dependency Name="dotnet-dev-certs" Version="9.0.0-preview.6.24309.2">
      <Uri>https://github.com/dotnet/aspnetcore</Uri>
      <Sha>7f2dfb0020ff29ab57df31e910f2b2d5ef48bf82</Sha>
    </Dependency>
    <Dependency Name="dotnet-user-jwts" Version="9.0.0-preview.6.24309.2">
      <Uri>https://github.com/dotnet/aspnetcore</Uri>
      <Sha>7f2dfb0020ff29ab57df31e910f2b2d5ef48bf82</Sha>
    </Dependency>
    <Dependency Name="dotnet-user-secrets" Version="9.0.0-preview.6.24309.2">
      <Uri>https://github.com/dotnet/aspnetcore</Uri>
      <Sha>7f2dfb0020ff29ab57df31e910f2b2d5ef48bf82</Sha>
    </Dependency>
    <Dependency Name="Microsoft.AspNetCore.Analyzers" Version="9.0.0-preview.6.24309.2">
      <Uri>https://github.com/dotnet/aspnetcore</Uri>
      <Sha>7f2dfb0020ff29ab57df31e910f2b2d5ef48bf82</Sha>
    </Dependency>
    <Dependency Name="Microsoft.AspNetCore.Components.SdkAnalyzers" Version="9.0.0-preview.6.24309.2">
      <Uri>https://github.com/dotnet/aspnetcore</Uri>
      <Sha>7f2dfb0020ff29ab57df31e910f2b2d5ef48bf82</Sha>
    </Dependency>
    <Dependency Name="Microsoft.AspNetCore.Mvc.Analyzers" Version="9.0.0-preview.6.24309.2">
      <Uri>https://github.com/dotnet/aspnetcore</Uri>
      <Sha>7f2dfb0020ff29ab57df31e910f2b2d5ef48bf82</Sha>
    </Dependency>
    <Dependency Name="Microsoft.AspNetCore.Mvc.Api.Analyzers" Version="9.0.0-preview.6.24309.2">
      <Uri>https://github.com/dotnet/aspnetcore</Uri>
      <Sha>7f2dfb0020ff29ab57df31e910f2b2d5ef48bf82</Sha>
    </Dependency>
    <!-- Intermediate is necessary for source build. -->
    <Dependency Name="Microsoft.SourceBuild.Intermediate.aspnetcore" Version="9.0.0-preview.6.24309.2">
      <Uri>https://github.com/dotnet/aspnetcore</Uri>
      <Sha>7f2dfb0020ff29ab57df31e910f2b2d5ef48bf82</Sha>
>>>>>>> f313e2a8
      <SourceBuild RepoName="aspnetcore" ManagedOnly="true" />
    </Dependency>
    <Dependency Name="Microsoft.CodeAnalysis.Razor.Tooling.Internal" Version="9.0.0-preview.24306.1">
      <Uri>https://github.com/dotnet/razor</Uri>
      <Sha>ed752fd8e39987e59e6adf1b71bb80568207cb68</Sha>
    </Dependency>
    <Dependency Name="Microsoft.AspNetCore.Mvc.Razor.Extensions.Tooling.Internal" Version="9.0.0-preview.24306.1">
      <Uri>https://github.com/dotnet/razor</Uri>
      <Sha>ed752fd8e39987e59e6adf1b71bb80568207cb68</Sha>
    </Dependency>
    <Dependency Name="Microsoft.NET.Sdk.Razor.SourceGenerators.Transport" Version="9.0.0-preview.24306.1">
      <Uri>https://github.com/dotnet/razor</Uri>
      <Sha>ed752fd8e39987e59e6adf1b71bb80568207cb68</Sha>
    </Dependency>
    <!-- Intermediate is necessary for source build. -->
    <Dependency Name="Microsoft.SourceBuild.Intermediate.razor" Version="9.0.0-preview.24306.1">
      <Uri>https://github.com/dotnet/razor</Uri>
      <Sha>ed752fd8e39987e59e6adf1b71bb80568207cb68</Sha>
      <SourceBuild RepoName="razor" ManagedOnly="true" />
    </Dependency>
<<<<<<< HEAD
    <Dependency Name="Microsoft.Extensions.FileProviders.Embedded" Version="9.0.0-preview.6.24309.1">
      <Uri>https://github.com/dotnet/aspnetcore</Uri>
      <Sha>3a2a9311d575d5f6db79a91a8300810e41c045b3</Sha>
    </Dependency>
    <Dependency Name="Microsoft.AspNetCore.Authorization" Version="9.0.0-preview.6.24309.1">
      <Uri>https://github.com/dotnet/aspnetcore</Uri>
      <Sha>3a2a9311d575d5f6db79a91a8300810e41c045b3</Sha>
    </Dependency>
    <Dependency Name="Microsoft.AspNetCore.Components.Web" Version="9.0.0-preview.6.24309.1">
      <Uri>https://github.com/dotnet/aspnetcore</Uri>
      <Sha>3a2a9311d575d5f6db79a91a8300810e41c045b3</Sha>
    </Dependency>
    <Dependency Name="Microsoft.JSInterop" Version="9.0.0-preview.6.24309.1">
      <Uri>https://github.com/dotnet/aspnetcore</Uri>
      <Sha>3a2a9311d575d5f6db79a91a8300810e41c045b3</Sha>
=======
    <Dependency Name="Microsoft.Extensions.FileProviders.Embedded" Version="9.0.0-preview.6.24309.2">
      <Uri>https://github.com/dotnet/aspnetcore</Uri>
      <Sha>7f2dfb0020ff29ab57df31e910f2b2d5ef48bf82</Sha>
    </Dependency>
    <Dependency Name="Microsoft.AspNetCore.Authorization" Version="9.0.0-preview.6.24309.2">
      <Uri>https://github.com/dotnet/aspnetcore</Uri>
      <Sha>7f2dfb0020ff29ab57df31e910f2b2d5ef48bf82</Sha>
    </Dependency>
    <Dependency Name="Microsoft.AspNetCore.Components.Web" Version="9.0.0-preview.6.24309.2">
      <Uri>https://github.com/dotnet/aspnetcore</Uri>
      <Sha>7f2dfb0020ff29ab57df31e910f2b2d5ef48bf82</Sha>
    </Dependency>
    <Dependency Name="Microsoft.JSInterop" Version="9.0.0-preview.6.24309.2">
      <Uri>https://github.com/dotnet/aspnetcore</Uri>
      <Sha>7f2dfb0020ff29ab57df31e910f2b2d5ef48bf82</Sha>
>>>>>>> f313e2a8
    </Dependency>
    <Dependency Name="Microsoft.DotNet.Test.ProjectTemplates.2.1" Version="1.0.2-beta4.22406.1">
      <Uri>https://github.com/dotnet/test-templates</Uri>
      <Sha>0385265f4d0b6413d64aea0223172366a9b9858c</Sha>
    </Dependency>
    <Dependency Name="Microsoft.DotNet.Test.ProjectTemplates.5.0" Version="1.1.0-rc.23558.1">
      <Uri>https://github.com/dotnet/test-templates</Uri>
      <Sha>307b8f538d83a955d8f6dd909eee41a5555f2f4d</Sha>
    </Dependency>
    <Dependency Name="Microsoft.DotNet.Test.ProjectTemplates.6.0" Version="1.1.0-rc.24069.1">
      <Uri>https://github.com/dotnet/test-templates</Uri>
      <Sha>becc4bd157cd6608b51a5ffe414a5d2de6330272</Sha>
    </Dependency>
    <Dependency Name="Microsoft.DotNet.Test.ProjectTemplates.7.0" Version="1.1.0-rc.24069.1">
      <Uri>https://github.com/dotnet/test-templates</Uri>
      <Sha>becc4bd157cd6608b51a5ffe414a5d2de6330272</Sha>
    </Dependency>
    <Dependency Name="Microsoft.DotNet.Test.ProjectTemplates.8.0" Version="1.1.0-rc.24202.1">
      <Uri>https://github.com/dotnet/test-templates</Uri>
      <Sha>49c9ad01f057b3c6352bbec12b117acc2224493c</Sha>
    </Dependency>
    <Dependency Name="Microsoft.DotNet.Test.ProjectTemplates.9.0" Version="1.1.0-rc.24303.1">
      <Uri>https://github.com/dotnet/test-templates</Uri>
      <Sha>3f9ca30feb8df458b808672e4ac14fb544bdd8ed</Sha>
    </Dependency>
    <!-- Intermediate is necessary for source build. -->
    <Dependency Name="Microsoft.SourceBuild.Intermediate.test-templates" Version="1.1.0-rc.24303.1">
      <Uri>https://github.com/dotnet/test-templates</Uri>
      <Sha>3f9ca30feb8df458b808672e4ac14fb544bdd8ed</Sha>
      <SourceBuild RepoName="test-templates" ManagedOnly="true" />
    </Dependency>
    <!-- For coherency purposes, these versions should be gated by the versions of winforms and wpf routed via windowsdesktop -->
    <Dependency Name="Microsoft.Dotnet.WinForms.ProjectTemplates" Version="9.0.0-preview.6.24306.3" CoherentParentDependency="Microsoft.WindowsDesktop.App.Runtime.win-x64">
      <Uri>https://github.com/dotnet/winforms</Uri>
      <Sha>7bcc50504dec68e09bec73a6555d37166e10ebf5</Sha>
    </Dependency>
    <Dependency Name="Microsoft.DotNet.Wpf.ProjectTemplates" Version="9.0.0-preview.6.24306.6" CoherentParentDependency="Microsoft.WindowsDesktop.App.Runtime.win-x64">
      <Uri>https://github.com/dotnet/wpf</Uri>
      <Sha>8334163a3ddcb6e2c71f47317d97ae972a644f23</Sha>
    </Dependency>
    <Dependency Name="Microsoft.Web.Xdt" Version="9.0.0-preview.24303.1">
      <Uri>https://github.com/dotnet/xdt</Uri>
      <Sha>b1d534fe8831bbf62dc4356a7e611befee6ece33</Sha>
    </Dependency>
    <!-- Intermediate is necessary for source build. -->
    <Dependency Name="Microsoft.SourceBuild.Intermediate.xdt" Version="9.0.0-preview.24303.1">
      <Uri>https://github.com/dotnet/xdt</Uri>
      <Sha>b1d534fe8831bbf62dc4356a7e611befee6ece33</Sha>
      <SourceBuild RepoName="xdt" ManagedOnly="true" />
    </Dependency>
    <Dependency Name="Microsoft.CodeAnalysis.NetAnalyzers" Version="9.0.0-preview.24306.2">
      <Uri>https://github.com/dotnet/roslyn-analyzers</Uri>
      <Sha>4d5fd9da36d64d4c3370b8813122e226844fc6ed</Sha>
    </Dependency>
    <Dependency Name="Microsoft.CodeAnalysis.PublicApiAnalyzers" Version="3.11.0-beta1.24306.2">
      <Uri>https://github.com/dotnet/roslyn-analyzers</Uri>
      <Sha>4d5fd9da36d64d4c3370b8813122e226844fc6ed</Sha>
    </Dependency>
    <!-- Intermediate is necessary for source build. -->
    <Dependency Name="Microsoft.SourceBuild.Intermediate.roslyn-analyzers" Version="3.11.0-beta1.24306.2">
      <Uri>https://github.com/dotnet/roslyn-analyzers</Uri>
      <Sha>4d5fd9da36d64d4c3370b8813122e226844fc6ed</Sha>
      <SourceBuild RepoName="roslyn-analyzers" ManagedOnly="true" />
    </Dependency>
    <Dependency Name="System.CommandLine" Version="2.0.0-beta4.24209.3">
      <Uri>https://github.com/dotnet/command-line-api</Uri>
      <Sha>963d34b1fb712c673bfb198133d7e988182c9ef4</Sha>
    </Dependency>
    <Dependency Name="System.CommandLine.Rendering" Version="0.4.0-alpha.24209.3">
      <Uri>https://github.com/dotnet/command-line-api</Uri>
      <Sha>963d34b1fb712c673bfb198133d7e988182c9ef4</Sha>
    </Dependency>
    <!-- Microsoft.CodeAnalysis.Workspaces.MSBuild transitively references M.Bcl.AsyncInterfaces.
         Adding an explicit dependency to make sure the latest version is used instead of the SBRP
         one under source build. -->
    <!-- Intermediate is necessary for source build. -->
    <Dependency Name="Microsoft.DiaSymReader" Version="2.1.0-beta.24208.1">
      <Uri>https://github.com/dotnet/symreader</Uri>
      <Sha>409af431ee684f9e07d34bbd4e51b9933345c1e1</Sha>
    </Dependency>
    <!-- Intermediate is necessary for source build. -->
    <Dependency Name="Microsoft.SourceBuild.Intermediate.command-line-api" Version="0.1.520903">
      <Uri>https://github.com/dotnet/command-line-api</Uri>
      <Sha>963d34b1fb712c673bfb198133d7e988182c9ef4</Sha>
      <SourceBuild RepoName="command-line-api" ManagedOnly="true" />
    </Dependency>
    <!-- Intermediate is necessary for source build. -->
    <Dependency Name="Microsoft.SourceBuild.Intermediate.source-build-externals" Version="9.0.0-alpha.1.24303.2">
      <Uri>https://github.com/dotnet/source-build-externals</Uri>
      <Sha>7db00527ef8fbbe61f67e9295beebddf187efff8</Sha>
      <SourceBuild RepoName="source-build-externals" ManagedOnly="true" />
    </Dependency>
    <!-- Intermediate is necessary for source build. -->
    <Dependency Name="Microsoft.SourceBuild.Intermediate.source-build-reference-packages" Version="9.0.0-alpha.1.24304.1">
      <Uri>https://github.com/dotnet/source-build-reference-packages</Uri>
      <Sha>9ae78a4e6412926d19ba97cfed159bf9de70b538</Sha>
      <SourceBuild RepoName="source-build-reference-packages" ManagedOnly="true" />
    </Dependency>
    <Dependency Name="Microsoft.Deployment.DotNet.Releases" Version="2.0.0-preview.1.24279.1">
      <Uri>https://github.com/dotnet/deployment-tools</Uri>
      <Sha>40174825bd85a333428e68e6049bfe7cc28e9061</Sha>
    </Dependency>
    <Dependency Name="Microsoft.Build.Tasks.Git" Version="9.0.0-beta.24215.3">
      <Uri>https://github.com/dotnet/sourcelink</Uri>
      <Sha>14a0a42ffb29b53fb9939f14da5a4be8c6c07e0b</Sha>
    </Dependency>
    <Dependency Name="Microsoft.SourceLink.Common" Version="9.0.0-beta.24215.3">
      <Uri>https://github.com/dotnet/sourcelink</Uri>
      <Sha>14a0a42ffb29b53fb9939f14da5a4be8c6c07e0b</Sha>
    </Dependency>
    <Dependency Name="Microsoft.SourceLink.AzureRepos.Git" Version="9.0.0-beta.24215.3">
      <Uri>https://github.com/dotnet/sourcelink</Uri>
      <Sha>14a0a42ffb29b53fb9939f14da5a4be8c6c07e0b</Sha>
    </Dependency>
    <Dependency Name="Microsoft.SourceLink.GitHub" Version="9.0.0-beta.24215.3">
      <Uri>https://github.com/dotnet/sourcelink</Uri>
      <Sha>14a0a42ffb29b53fb9939f14da5a4be8c6c07e0b</Sha>
    </Dependency>
    <Dependency Name="Microsoft.SourceLink.GitLab" Version="9.0.0-beta.24215.3">
      <Uri>https://github.com/dotnet/sourcelink</Uri>
      <Sha>14a0a42ffb29b53fb9939f14da5a4be8c6c07e0b</Sha>
    </Dependency>
    <Dependency Name="Microsoft.SourceLink.Bitbucket.Git" Version="9.0.0-beta.24215.3">
      <Uri>https://github.com/dotnet/sourcelink</Uri>
      <Sha>14a0a42ffb29b53fb9939f14da5a4be8c6c07e0b</Sha>
    </Dependency>
    <!-- Intermediate is necessary for source build. -->
    <Dependency Name="Microsoft.SourceBuild.Intermediate.sourcelink" Version="9.0.0-beta.24215.3">
      <Uri>https://github.com/dotnet/sourcelink</Uri>
      <Sha>14a0a42ffb29b53fb9939f14da5a4be8c6c07e0b</Sha>
      <SourceBuild RepoName="sourcelink" ManagedOnly="true" />
    </Dependency>
    <!-- Intermediate is necessary for source build. -->
    <Dependency Name="Microsoft.SourceBuild.Intermediate.deployment-tools" Version="9.0.0-preview.1.24279.1">
      <Uri>https://github.com/dotnet/deployment-tools</Uri>
      <Sha>40174825bd85a333428e68e6049bfe7cc28e9061</Sha>
      <SourceBuild RepoName="deployment-tools" ManagedOnly="true" />
    </Dependency>
    <!-- Intermediate is necessary for source build. -->
    <Dependency Name="Microsoft.SourceBuild.Intermediate.symreader" Version="2.1.0-beta.24208.1">
      <Uri>https://github.com/dotnet/symreader</Uri>
      <Sha>409af431ee684f9e07d34bbd4e51b9933345c1e1</Sha>
      <SourceBuild RepoName="symreader" ManagedOnly="true" />
    </Dependency>
    <!-- Dependency required for flowing correct package version in source-build, using PVP flow. -->
    <Dependency Name="Microsoft.Extensions.Logging" Version="9.0.0-preview.6.24307.2">
      <Uri>https://github.com/dotnet/runtime</Uri>
      <Sha>8fac5af2b11dc98fa0504f6fd06df790164ec958</Sha>
    </Dependency>
    <!-- Dependency required for flowing correct package version in source-build, using PVP flow. -->
    <Dependency Name="Microsoft.Extensions.Logging.Abstractions" Version="9.0.0-preview.6.24307.2">
      <Uri>https://github.com/dotnet/runtime</Uri>
      <Sha>8fac5af2b11dc98fa0504f6fd06df790164ec958</Sha>
    </Dependency>
    <!-- Dependency required for flowing correct package version in source-build, using PVP flow. -->
    <Dependency Name="Microsoft.Extensions.Logging.Console" Version="9.0.0-preview.6.24307.2">
      <Uri>https://github.com/dotnet/runtime</Uri>
      <Sha>8fac5af2b11dc98fa0504f6fd06df790164ec958</Sha>
    </Dependency>
    <!-- Dependency required for flowing correct package version in source-build, using PVP flow. -->
    <Dependency Name="Microsoft.Extensions.FileSystemGlobbing" Version="9.0.0-preview.6.24307.2">
      <Uri>https://github.com/dotnet/runtime</Uri>
      <Sha>8fac5af2b11dc98fa0504f6fd06df790164ec958</Sha>
    </Dependency>
    <!-- Dependency required for flowing correct package version in source-build, using PVP flow. -->
    <Dependency Name="System.ServiceProcess.ServiceController" Version="9.0.0-preview.6.24307.2">
      <Uri>https://github.com/dotnet/runtime</Uri>
      <Sha>8fac5af2b11dc98fa0504f6fd06df790164ec958</Sha>
    </Dependency>
  </ProductDependencies>
  <ToolsetDependencies>
    <Dependency Name="Microsoft.DotNet.Arcade.Sdk" Version="9.0.0-beta.24306.4">
      <Uri>https://github.com/dotnet/arcade</Uri>
      <Sha>7507f80c8db285bbc9939c1dff522a761cf4edc0</Sha>
    </Dependency>
    <Dependency Name="Microsoft.DotNet.Build.Tasks.Installers" Version="9.0.0-beta.24306.4">
      <Uri>https://github.com/dotnet/arcade</Uri>
      <Sha>7507f80c8db285bbc9939c1dff522a761cf4edc0</Sha>
    </Dependency>
    <Dependency Name="Microsoft.DotNet.Helix.Sdk" Version="9.0.0-beta.24306.4">
      <Uri>https://github.com/dotnet/arcade</Uri>
      <Sha>7507f80c8db285bbc9939c1dff522a761cf4edc0</Sha>
    </Dependency>
    <Dependency Name="Microsoft.DotNet.SignTool" Version="9.0.0-beta.24306.4">
      <Uri>https://github.com/dotnet/arcade</Uri>
      <Sha>7507f80c8db285bbc9939c1dff522a761cf4edc0</Sha>
    </Dependency>
    <Dependency Name="Microsoft.DotNet.XUnitExtensions" Version="9.0.0-beta.24306.4">
      <Uri>https://github.com/dotnet/arcade</Uri>
      <Sha>7507f80c8db285bbc9939c1dff522a761cf4edc0</Sha>
    </Dependency>
    <Dependency Name="Microsoft.DotNet.XliffTasks" Version="9.0.0-beta.24306.4">
      <Uri>https://github.com/dotnet/arcade</Uri>
      <Sha>7507f80c8db285bbc9939c1dff522a761cf4edc0</Sha>
    </Dependency>
    <!-- Intermediate is necessary for source build. -->
    <Dependency Name="Microsoft.SourceBuild.Intermediate.arcade" Version="9.0.0-beta.24306.4">
      <Uri>https://github.com/dotnet/arcade</Uri>
      <Sha>7507f80c8db285bbc9939c1dff522a761cf4edc0</Sha>
      <SourceBuild RepoName="arcade" ManagedOnly="true" />
    </Dependency>
    <Dependency Name="System.Reflection.MetadataLoadContext" Version="9.0.0-preview.6.24307.2">
      <Uri>https://github.com/dotnet/runtime</Uri>
      <Sha>8fac5af2b11dc98fa0504f6fd06df790164ec958</Sha>
    </Dependency>
    <Dependency Name="Microsoft.DotNet.Darc" Version="1.1.0-beta.24256.1">
      <Uri>https://github.com/dotnet/arcade-services</Uri>
      <Sha>1d98f4c0a5b25b72465fe075dd5f24b45ef15c8e</Sha>
    </Dependency>
    <Dependency Name="Microsoft.DotNet.DarcLib" Version="1.1.0-beta.24256.1">
      <Uri>https://github.com/dotnet/arcade-services</Uri>
      <Sha>1d98f4c0a5b25b72465fe075dd5f24b45ef15c8e</Sha>
    </Dependency>
    <Dependency Name="Microsoft.DotNet.ScenarioTests.SdkTemplateTests" Version="9.0.0-preview.24279.2">
      <Uri>https://github.com/dotnet/scenario-tests</Uri>
      <Sha>54700bbee86f660d37bd519a905b62bb50adc8c8</Sha>
    </Dependency>
    <!-- Intermediate is necessary for source build. -->
    <Dependency Name="Microsoft.SourceBuild.Intermediate.scenario-tests" Version="9.0.0-preview.24279.2">
      <Uri>https://github.com/dotnet/scenario-tests</Uri>
      <Sha>54700bbee86f660d37bd519a905b62bb50adc8c8</Sha>
      <SourceBuild RepoName="scenario-tests" ManagedOnly="true" />
    </Dependency>
    <!--
      Aspire isn't really a toolset dependency. However, it only inserts a baseline manifest in installer,
      and if you squint at it, this means we can say that its specific dependency versions don't matter to installer.
      Avoiding this as a product dependency avoids a long coherency path (aspnetcore->extensions->aspire->installer).
      **It is** of course possible that an incoherent aspire means that aspire depends on versions of extensions that
      aren't shipping, or those extensions packages depend on aspnetcore packages that won't ship. However, given the cost
      of maintaining this coherency path is high. This being toolset means that aspire is responsible for its own coherency.
    -->
    <Dependency Name="Microsoft.NET.Sdk.Aspire.Manifest-9.0.100-preview.1" Version="9.0.0-preview.2.24163.9">
      <Uri>https://github.com/dotnet/aspire</Uri>
      <Sha>9faf59f870abdeb427c51c1380fce84d8163f2f0</Sha>
    </Dependency>
    <!-- Intermediate is necessary for source build. -->
    <Dependency Name="Microsoft.SourceBuild.Intermediate.aspire" Version="9.0.0-preview.2.24163.9">
      <Uri>https://github.com/dotnet/aspire</Uri>
      <Sha>9faf59f870abdeb427c51c1380fce84d8163f2f0</Sha>
      <SourceBuild RepoName="aspire" ManagedOnly="true" />
    </Dependency>
  </ToolsetDependencies>
</Dependencies><|MERGE_RESOLUTION|>--- conflicted
+++ resolved
@@ -131,15 +131,6 @@
       <Uri>https://github.com/dotnet/roslyn</Uri>
       <Sha>dc480df28e2fdd63734d4c1d8f65c62621d95b63</Sha>
     </Dependency>
-<<<<<<< HEAD
-    <Dependency Name="Microsoft.AspNetCore.DeveloperCertificates.XPlat" Version="9.0.0-preview.6.24309.1">
-      <Uri>https://github.com/dotnet/aspnetcore</Uri>
-      <Sha>3a2a9311d575d5f6db79a91a8300810e41c045b3</Sha>
-    </Dependency>
-    <Dependency Name="Microsoft.AspNetCore.TestHost" Version="9.0.0-preview.6.24309.1">
-      <Uri>https://github.com/dotnet/aspnetcore</Uri>
-      <Sha>3a2a9311d575d5f6db79a91a8300810e41c045b3</Sha>
-=======
     <Dependency Name="Microsoft.AspNetCore.DeveloperCertificates.XPlat" Version="9.0.0-preview.6.24309.2">
       <Uri>https://github.com/dotnet/aspnetcore</Uri>
       <Sha>7f2dfb0020ff29ab57df31e910f2b2d5ef48bf82</Sha>
@@ -147,7 +138,6 @@
     <Dependency Name="Microsoft.AspNetCore.TestHost" Version="9.0.0-preview.6.24309.2">
       <Uri>https://github.com/dotnet/aspnetcore</Uri>
       <Sha>7f2dfb0020ff29ab57df31e910f2b2d5ef48bf82</Sha>
->>>>>>> f313e2a8
     </Dependency>
     <Dependency Name="Microsoft.Build.NuGetSdkResolver" Version="6.11.0-rc.87">
       <Uri>https://github.com/nuget/nuget.client</Uri>
@@ -277,56 +267,6 @@
       <Uri>https://github.com/dotnet/wpf</Uri>
       <Sha>8334163a3ddcb6e2c71f47317d97ae972a644f23</Sha>
     </Dependency>
-<<<<<<< HEAD
-    <Dependency Name="Microsoft.AspNetCore.App.Ref" Version="9.0.0-preview.6.24309.1">
-      <Uri>https://github.com/dotnet/aspnetcore</Uri>
-      <Sha>3a2a9311d575d5f6db79a91a8300810e41c045b3</Sha>
-    </Dependency>
-    <Dependency Name="Microsoft.AspNetCore.App.Ref.Internal" Version="9.0.0-preview.6.24309.1">
-      <Uri>https://github.com/dotnet/aspnetcore</Uri>
-      <Sha>3a2a9311d575d5f6db79a91a8300810e41c045b3</Sha>
-    </Dependency>
-    <Dependency Name="Microsoft.AspNetCore.App.Runtime.win-x64" Version="9.0.0-preview.6.24309.1">
-      <Uri>https://github.com/dotnet/aspnetcore</Uri>
-      <Sha>3a2a9311d575d5f6db79a91a8300810e41c045b3</Sha>
-    </Dependency>
-    <Dependency Name="VS.Redist.Common.AspNetCore.SharedFramework.x64.9.0" Version="9.0.0-preview.6.24309.1">
-      <Uri>https://github.com/dotnet/aspnetcore</Uri>
-      <Sha>3a2a9311d575d5f6db79a91a8300810e41c045b3</Sha>
-    </Dependency>
-    <Dependency Name="dotnet-dev-certs" Version="9.0.0-preview.6.24309.1">
-      <Uri>https://github.com/dotnet/aspnetcore</Uri>
-      <Sha>3a2a9311d575d5f6db79a91a8300810e41c045b3</Sha>
-    </Dependency>
-    <Dependency Name="dotnet-user-jwts" Version="9.0.0-preview.6.24309.1">
-      <Uri>https://github.com/dotnet/aspnetcore</Uri>
-      <Sha>3a2a9311d575d5f6db79a91a8300810e41c045b3</Sha>
-    </Dependency>
-    <Dependency Name="dotnet-user-secrets" Version="9.0.0-preview.6.24309.1">
-      <Uri>https://github.com/dotnet/aspnetcore</Uri>
-      <Sha>3a2a9311d575d5f6db79a91a8300810e41c045b3</Sha>
-    </Dependency>
-    <Dependency Name="Microsoft.AspNetCore.Analyzers" Version="9.0.0-preview.6.24309.1">
-      <Uri>https://github.com/dotnet/aspnetcore</Uri>
-      <Sha>3a2a9311d575d5f6db79a91a8300810e41c045b3</Sha>
-    </Dependency>
-    <Dependency Name="Microsoft.AspNetCore.Components.SdkAnalyzers" Version="9.0.0-preview.6.24309.1">
-      <Uri>https://github.com/dotnet/aspnetcore</Uri>
-      <Sha>3a2a9311d575d5f6db79a91a8300810e41c045b3</Sha>
-    </Dependency>
-    <Dependency Name="Microsoft.AspNetCore.Mvc.Analyzers" Version="9.0.0-preview.6.24309.1">
-      <Uri>https://github.com/dotnet/aspnetcore</Uri>
-      <Sha>3a2a9311d575d5f6db79a91a8300810e41c045b3</Sha>
-    </Dependency>
-    <Dependency Name="Microsoft.AspNetCore.Mvc.Api.Analyzers" Version="9.0.0-preview.6.24309.1">
-      <Uri>https://github.com/dotnet/aspnetcore</Uri>
-      <Sha>3a2a9311d575d5f6db79a91a8300810e41c045b3</Sha>
-    </Dependency>
-    <!-- Intermediate is necessary for source build. -->
-    <Dependency Name="Microsoft.SourceBuild.Intermediate.aspnetcore" Version="9.0.0-preview.6.24309.1">
-      <Uri>https://github.com/dotnet/aspnetcore</Uri>
-      <Sha>3a2a9311d575d5f6db79a91a8300810e41c045b3</Sha>
-=======
     <Dependency Name="Microsoft.AspNetCore.App.Ref" Version="9.0.0-preview.6.24309.2">
       <Uri>https://github.com/dotnet/aspnetcore</Uri>
       <Sha>7f2dfb0020ff29ab57df31e910f2b2d5ef48bf82</Sha>
@@ -375,7 +315,6 @@
     <Dependency Name="Microsoft.SourceBuild.Intermediate.aspnetcore" Version="9.0.0-preview.6.24309.2">
       <Uri>https://github.com/dotnet/aspnetcore</Uri>
       <Sha>7f2dfb0020ff29ab57df31e910f2b2d5ef48bf82</Sha>
->>>>>>> f313e2a8
       <SourceBuild RepoName="aspnetcore" ManagedOnly="true" />
     </Dependency>
     <Dependency Name="Microsoft.CodeAnalysis.Razor.Tooling.Internal" Version="9.0.0-preview.24306.1">
@@ -396,23 +335,6 @@
       <Sha>ed752fd8e39987e59e6adf1b71bb80568207cb68</Sha>
       <SourceBuild RepoName="razor" ManagedOnly="true" />
     </Dependency>
-<<<<<<< HEAD
-    <Dependency Name="Microsoft.Extensions.FileProviders.Embedded" Version="9.0.0-preview.6.24309.1">
-      <Uri>https://github.com/dotnet/aspnetcore</Uri>
-      <Sha>3a2a9311d575d5f6db79a91a8300810e41c045b3</Sha>
-    </Dependency>
-    <Dependency Name="Microsoft.AspNetCore.Authorization" Version="9.0.0-preview.6.24309.1">
-      <Uri>https://github.com/dotnet/aspnetcore</Uri>
-      <Sha>3a2a9311d575d5f6db79a91a8300810e41c045b3</Sha>
-    </Dependency>
-    <Dependency Name="Microsoft.AspNetCore.Components.Web" Version="9.0.0-preview.6.24309.1">
-      <Uri>https://github.com/dotnet/aspnetcore</Uri>
-      <Sha>3a2a9311d575d5f6db79a91a8300810e41c045b3</Sha>
-    </Dependency>
-    <Dependency Name="Microsoft.JSInterop" Version="9.0.0-preview.6.24309.1">
-      <Uri>https://github.com/dotnet/aspnetcore</Uri>
-      <Sha>3a2a9311d575d5f6db79a91a8300810e41c045b3</Sha>
-=======
     <Dependency Name="Microsoft.Extensions.FileProviders.Embedded" Version="9.0.0-preview.6.24309.2">
       <Uri>https://github.com/dotnet/aspnetcore</Uri>
       <Sha>7f2dfb0020ff29ab57df31e910f2b2d5ef48bf82</Sha>
@@ -428,7 +350,6 @@
     <Dependency Name="Microsoft.JSInterop" Version="9.0.0-preview.6.24309.2">
       <Uri>https://github.com/dotnet/aspnetcore</Uri>
       <Sha>7f2dfb0020ff29ab57df31e910f2b2d5ef48bf82</Sha>
->>>>>>> f313e2a8
     </Dependency>
     <Dependency Name="Microsoft.DotNet.Test.ProjectTemplates.2.1" Version="1.0.2-beta4.22406.1">
       <Uri>https://github.com/dotnet/test-templates</Uri>

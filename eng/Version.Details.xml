<?xml version="1.0" encoding="utf-8"?>
<Dependencies>
  <ProductDependencies>
    <Dependency Name="Microsoft.TemplateEngine.Cli" Version="6.0.0-alpha.1.20552.1">
      <Uri>https://github.com/dotnet/templating</Uri>
      <Sha>f7852759a89c245167c090657576c11c8e1839ee</Sha>
    </Dependency>
    <Dependency Name="Microsoft.DotNet.Common.ItemTemplates" Version="6.0.0-alpha.1.20552.1">
      <Uri>https://github.com/dotnet/templating</Uri>
      <Sha>f7852759a89c245167c090657576c11c8e1839ee</Sha>
    </Dependency>
    <Dependency Name="Microsoft.NETCore.App.Ref" Version="6.0.0-alpha.1.20528.10">
      <Uri>https://github.com/dotnet/runtime</Uri>
      <Sha>cb873bc51eb3e21e7cfba12bd3dac25518d85d67</Sha>
    </Dependency>
    <Dependency Name="Microsoft.NETCore.App.Internal" Version="6.0.0-alpha.1.20528.10">
      <Uri>https://github.com/dotnet/runtime</Uri>
      <Sha>cb873bc51eb3e21e7cfba12bd3dac25518d85d67</Sha>
    </Dependency>
    <Dependency Name="Microsoft.NETCore.App.Runtime.win-x64" Version="6.0.0-alpha.1.20528.10">
      <Uri>https://github.com/dotnet/runtime</Uri>
      <Sha>cb873bc51eb3e21e7cfba12bd3dac25518d85d67</Sha>
    </Dependency>
    <Dependency Name="Microsoft.NETCore.App.Host.win-x64" Version="6.0.0-alpha.1.20528.10">
      <Uri>https://github.com/dotnet/runtime</Uri>
      <Sha>cb873bc51eb3e21e7cfba12bd3dac25518d85d67</Sha>
    </Dependency>
    <Dependency Name="Microsoft.NETCore.Platforms" Version="6.0.0-alpha.1.20528.10">
      <Uri>https://github.com/dotnet/runtime</Uri>
      <Sha>cb873bc51eb3e21e7cfba12bd3dac25518d85d67</Sha>
    </Dependency>
    <Dependency Name="Microsoft.DotNet.XUnitExtensions" Version="6.0.0-beta.20529.1">
      <Uri>https://github.com/dotnet/arcade</Uri>
      <Sha>19e7e769f7ca2ece42221f7ff951e7ec705498ec</Sha>
    </Dependency>
    <Dependency Name="Microsoft.NET.HostModel" Version="6.0.0-alpha.1.20528.10">
      <Uri>https://github.com/dotnet/runtime</Uri>
      <Sha>cb873bc51eb3e21e7cfba12bd3dac25518d85d67</Sha>
    </Dependency>
    <Dependency Name="Microsoft.Extensions.DependencyModel" Version="6.0.0-alpha.1.20528.10">
      <Uri>https://github.com/dotnet/runtime</Uri>
      <Sha>cb873bc51eb3e21e7cfba12bd3dac25518d85d67</Sha>
    </Dependency>
    <Dependency Name="Microsoft.NETCore.DotNetHostResolver" Version="6.0.0-alpha.1.20528.10">
      <Uri>https://github.com/dotnet/runtime</Uri>
      <Sha>cb873bc51eb3e21e7cfba12bd3dac25518d85d67</Sha>
    </Dependency>
    <Dependency Name="Microsoft.DotNet.Cli.CommandLine" Version="1.0.0-preview.19208.1">
      <Uri>https://github.com/dotnet/CliCommandLineParser</Uri>
      <Sha>0e89c2116ad28e404ba56c14d1c3f938caa25a01</Sha>
    </Dependency>
    <Dependency Name="Microsoft.Build" Version="16.9.0-preview-20530-02">
      <Uri>https://github.com/dotnet/msbuild</Uri>
      <Sha>d3fa89fb536f9ec57f4f4323b2e1b1d5219a981e</Sha>
    </Dependency>
    <Dependency Name="Microsoft.Build.Localization" Version="16.9.0-preview-20530-02">
      <Uri>https://github.com/dotnet/msbuild</Uri>
      <Sha>d3fa89fb536f9ec57f4f4323b2e1b1d5219a981e</Sha>
    </Dependency>
    <Dependency Name="Microsoft.FSharp.Compiler" Version="11.0.0-beta.20507.4">
      <Uri>https://github.com/dotnet/fsharp</Uri>
      <Sha>da6be68280c89131cdba2045525b80890401defd</Sha>
    </Dependency>
    <Dependency Name="Microsoft.Net.Compilers.Toolset" Version="3.9.0-2.20552.2">
      <Uri>https://github.com/dotnet/roslyn</Uri>
      <Sha>a76ac7f4039ac1e240f7807fe8a350a2ba5b9ad7</Sha>
    </Dependency>
    <Dependency Name="Microsoft.AspNetCore.DeveloperCertificates.XPlat" Version="6.0.0-alpha.1.20526.6">
      <Uri>https://github.com/dotnet/aspnetcore</Uri>
      <Sha>062237e054487e2e53c186660e459eda69b75e59</Sha>
    </Dependency>
    <Dependency Name="Microsoft.NET.Sdk.Razor" Version="6.0.0-alpha.1.20526.6">
      <Uri>https://github.com/dotnet/aspnetcore</Uri>
      <Sha>062237e054487e2e53c186660e459eda69b75e59</Sha>
    </Dependency>
    <Dependency Name="Microsoft.NET.Sdk.BlazorWebAssembly" Version="6.0.0-alpha.1.20526.6">
      <Uri>https://github.com/dotnet/aspnetcore</Uri>
      <Sha>062237e054487e2e53c186660e459eda69b75e59</Sha>
    </Dependency>
    <Dependency Name="NuGet.Build.Tasks" Version="5.8.0-rc.6930">
      <Uri>https://github.com/NuGet/NuGet.Client</Uri>
      <Sha>830c8be45dbbccd411ecf6080abff0c2c98079cf</Sha>
    </Dependency>
    <Dependency Name="Microsoft.NET.Test.Sdk" Version="16.9.0-preview-20201021-07">
      <Uri>https://github.com/microsoft/vstest</Uri>
      <Sha>81d3148c7cd588c84a9e6cadbd7e04189127d4c9</Sha>
    </Dependency>
<<<<<<< HEAD
    <Dependency Name="Microsoft.NET.ILLink.Tasks" Version="6.0.0-alpha.1.20527.2">
      <Uri>https://github.com/mono/linker</Uri>
      <Sha>57974c1f5790e6fb33f5fce161707be5cd86c4d3</Sha>
=======
    <Dependency Name="Microsoft.NET.ILLink.Tasks" Version="6.0.0-alpha.1.20516.1" CoherentParentDependency="Microsoft.NETCore.App.Internal">
      <Uri>https://github.com/mono/linker</Uri>
      <Sha>388d3905692d220e758f2f76987bf41aa8a8bb85</Sha>
>>>>>>> 87a3123f
    </Dependency>
    <Dependency Name="System.CodeDom" Version="6.0.0-alpha.1.20528.10">
      <Uri>https://github.com/dotnet/runtime</Uri>
      <Sha>cb873bc51eb3e21e7cfba12bd3dac25518d85d67</Sha>
    </Dependency>
    <Dependency Name="System.Security.Cryptography.ProtectedData" Version="6.0.0-alpha.1.20528.10">
      <Uri>https://github.com/dotnet/runtime</Uri>
      <Sha>cb873bc51eb3e21e7cfba12bd3dac25518d85d67</Sha>
    </Dependency>
    <Dependency Name="System.Text.Encoding.CodePages" Version="6.0.0-alpha.1.20528.10">
      <Uri>https://github.com/dotnet/runtime</Uri>
      <Sha>cb873bc51eb3e21e7cfba12bd3dac25518d85d67</Sha>
    </Dependency>
    <Dependency Name="System.Resources.Extensions" Version="6.0.0-alpha.1.20528.10">
      <Uri>https://github.com/dotnet/runtime</Uri>
      <Sha>cb873bc51eb3e21e7cfba12bd3dac25518d85d67</Sha>
    </Dependency>
    <Dependency Name="Microsoft.WindowsDesktop.App.Runtime.win-x64" Version="6.0.0-alpha.1.20531.1">
      <Uri>https://github.com/dotnet/windowsdesktop</Uri>
      <Sha>8cd5669a12a56d25b1c1d756ee6cbf08b4c9a57d</Sha>
    </Dependency>
    <Dependency Name="Microsoft.WindowsDesktop.App" Version="6.0.0-alpha.1.20531.1">
      <Uri>https://github.com/dotnet/windowsdesktop</Uri>
      <Sha>8cd5669a12a56d25b1c1d756ee6cbf08b4c9a57d</Sha>
    </Dependency>
    <Dependency Name="Microsoft.WindowsDesktop.App.Ref" Version="6.0.0-alpha.1.20531.1">
      <Uri>https://github.com/dotnet/windowsdesktop</Uri>
      <Sha>8cd5669a12a56d25b1c1d756ee6cbf08b4c9a57d</Sha>
    </Dependency>
    <Dependency Name="Microsoft.NET.Sdk.WindowsDesktop" Version="6.0.0-alpha.1.20529.2" CoherentParentDependency="Microsoft.WindowsDesktop.App">
      <Uri>https://github.com/dotnet/wpf</Uri>
      <Sha>abe92cece7f3cb3f913bc209d1832e585421c60b</Sha>
    </Dependency>
    <Dependency Name="Microsoft.AspNetCore.App.Ref" Version="6.0.0-alpha.1.20526.6">
      <Uri>https://github.com/dotnet/aspnetcore</Uri>
      <Sha>062237e054487e2e53c186660e459eda69b75e59</Sha>
    </Dependency>
    <Dependency Name="Microsoft.AspNetCore.App.Ref.Internal" Version="6.0.0-alpha.1.20526.6">
      <Uri>https://github.com/dotnet/aspnetcore</Uri>
      <Sha>062237e054487e2e53c186660e459eda69b75e59</Sha>
    </Dependency>
    <Dependency Name="Microsoft.AspNetCore.App.Runtime.win-x64" Version="6.0.0-alpha.1.20526.6">
      <Uri>https://github.com/dotnet/aspnetcore</Uri>
      <Sha>062237e054487e2e53c186660e459eda69b75e59</Sha>
    </Dependency>
    <Dependency Name="VS.Redist.Common.AspNetCore.TargetingPack.x64.5.0" Version="5.0.0-rtm.20512.5">
      <Uri>https://github.com/dotnet/aspnetcore</Uri>
      <Sha>b866b765b3493c7943829ce830e509d61f958102</Sha>
    </Dependency>
    <Dependency Name="dotnet-dev-certs" Version="6.0.0-alpha.1.20526.6">
      <Uri>https://github.com/dotnet/aspnetcore</Uri>
      <Sha>062237e054487e2e53c186660e459eda69b75e59</Sha>
    </Dependency>
    <Dependency Name="dotnet-user-secrets" Version="6.0.0-alpha.1.20526.6">
      <Uri>https://github.com/dotnet/aspnetcore</Uri>
      <Sha>062237e054487e2e53c186660e459eda69b75e59</Sha>
    </Dependency>
    <Dependency Name="dotnet-watch" Version="6.0.0-alpha.1.20526.6">
      <Uri>https://github.com/dotnet/aspnetcore</Uri>
      <Sha>062237e054487e2e53c186660e459eda69b75e59</Sha>
    </Dependency>
    <Dependency Name="Microsoft.AspNetCore.Analyzers" Version="6.0.0-alpha.1.20526.6">
      <Uri>https://github.com/dotnet/aspnetcore</Uri>
      <Sha>062237e054487e2e53c186660e459eda69b75e59</Sha>
    </Dependency>
    <Dependency Name="Microsoft.AspNetCore.Components.Analyzers" Version="6.0.0-alpha.1.20526.6">
      <Uri>https://github.com/dotnet/aspnetcore</Uri>
      <Sha>062237e054487e2e53c186660e459eda69b75e59</Sha>
    </Dependency>
    <Dependency Name="Microsoft.AspNetCore.Mvc.Analyzers" Version="6.0.0-alpha.1.20526.6">
      <Uri>https://github.com/dotnet/aspnetcore</Uri>
      <Sha>062237e054487e2e53c186660e459eda69b75e59</Sha>
    </Dependency>
    <Dependency Name="Microsoft.AspNetCore.Mvc.Api.Analyzers" Version="6.0.0-alpha.1.20526.6">
      <Uri>https://github.com/dotnet/aspnetcore</Uri>
      <Sha>062237e054487e2e53c186660e459eda69b75e59</Sha>
    </Dependency>
    <Dependency Name="Microsoft.Web.Xdt" Version="3.1.0" Pinned="true">
      <Uri>https://github.com/aspnet/xdt</Uri>
      <Sha>c01a538851a8ab1a1fbeb2e6243f391fff7587b4</Sha>
    </Dependency>
    <Dependency Name="Microsoft.CodeAnalysis.NetAnalyzers" Version="6.0.0-preview1.20530.4">
      <Uri>https://github.com/dotnet/roslyn-analyzers</Uri>
      <Sha>2ac1ca7c1c8fb0f4ee2623ba6c903686681ce44f</Sha>
    </Dependency>
  </ProductDependencies>
  <ToolsetDependencies>
    <Dependency Name="Microsoft.DotNet.Arcade.Sdk" Version="6.0.0-beta.20529.1">
      <Uri>https://github.com/dotnet/arcade</Uri>
      <Sha>19e7e769f7ca2ece42221f7ff951e7ec705498ec</Sha>
    </Dependency>
    <Dependency Name="Microsoft.DotNet.Helix.Sdk" Version="6.0.0-beta.20529.1">
      <Uri>https://github.com/dotnet/arcade</Uri>
      <Sha>19e7e769f7ca2ece42221f7ff951e7ec705498ec</Sha>
    </Dependency>
    <Dependency Name="Microsoft.DotNet.SignTool" Version="6.0.0-beta.20529.1">
      <Uri>https://github.com/dotnet/arcade</Uri>
      <Sha>19e7e769f7ca2ece42221f7ff951e7ec705498ec</Sha>
    </Dependency>
  </ToolsetDependencies>
</Dependencies><|MERGE_RESOLUTION|>--- conflicted
+++ resolved
@@ -85,15 +85,9 @@
       <Uri>https://github.com/microsoft/vstest</Uri>
       <Sha>81d3148c7cd588c84a9e6cadbd7e04189127d4c9</Sha>
     </Dependency>
-<<<<<<< HEAD
-    <Dependency Name="Microsoft.NET.ILLink.Tasks" Version="6.0.0-alpha.1.20527.2">
+    <Dependency Name="Microsoft.NET.ILLink.Tasks" Version="6.0.0-alpha.1.20527.2" CoherentParentDependency="Microsoft.NETCore.App.Internal">
       <Uri>https://github.com/mono/linker</Uri>
       <Sha>57974c1f5790e6fb33f5fce161707be5cd86c4d3</Sha>
-=======
-    <Dependency Name="Microsoft.NET.ILLink.Tasks" Version="6.0.0-alpha.1.20516.1" CoherentParentDependency="Microsoft.NETCore.App.Internal">
-      <Uri>https://github.com/mono/linker</Uri>
-      <Sha>388d3905692d220e758f2f76987bf41aa8a8bb85</Sha>
->>>>>>> 87a3123f
     </Dependency>
     <Dependency Name="System.CodeDom" Version="6.0.0-alpha.1.20528.10">
       <Uri>https://github.com/dotnet/runtime</Uri>

<?xml version="1.0" encoding="utf-8"?>
<Dependencies>
  <ProductDependencies>
    <Dependency Name="Microsoft.TemplateEngine.Abstractions" Version="8.0.309">
      <Uri>https://github.com/dotnet/templating</Uri>
<<<<<<< HEAD
      <Sha>335a66efa4126495303c20598f1d9537d5d6897c</Sha>
    </Dependency>
    <Dependency Name="Microsoft.TemplateEngine.Mocks" Version="8.0.113-servicing.25066.8">
      <Uri>https://github.com/dotnet/templating</Uri>
      <Sha>335a66efa4126495303c20598f1d9537d5d6897c</Sha>
    </Dependency>
    <Dependency Name="Microsoft.SourceBuild.Intermediate.templating" Version="8.0.113-servicing.25066.8">
      <Uri>https://github.com/dotnet/templating</Uri>
      <Sha>335a66efa4126495303c20598f1d9537d5d6897c</Sha>
=======
      <Sha>6ede63a60b3426dad74a95eb1bcddf5669d067c2</Sha>
    </Dependency>
    <Dependency Name="Microsoft.TemplateEngine.Mocks" Version="8.0.309-servicing.25066.9">
      <Uri>https://github.com/dotnet/templating</Uri>
      <Sha>6ede63a60b3426dad74a95eb1bcddf5669d067c2</Sha>
    </Dependency>
    <Dependency Name="Microsoft.SourceBuild.Intermediate.templating" Version="8.0.309-servicing.25066.9">
      <Uri>https://github.com/dotnet/templating</Uri>
      <Sha>6ede63a60b3426dad74a95eb1bcddf5669d067c2</Sha>
>>>>>>> 19603b89
      <SourceBuild RepoName="templating" ManagedOnly="true" />
    </Dependency>
    <Dependency Name="Microsoft.NETCore.App.Ref" Version="8.0.12">
      <Uri>https://dev.azure.com/dnceng/internal/_git/dotnet-runtime</Uri>
      <Sha>89ef51c5d8f5239345127a1e282e11036e590c8b</Sha>
    </Dependency>
    <Dependency Name="VS.Redist.Common.NetCore.SharedFramework.x64.8.0" Version="8.0.12-servicing.24603.5">
      <Uri>https://dev.azure.com/dnceng/internal/_git/dotnet-runtime</Uri>
      <Sha>89ef51c5d8f5239345127a1e282e11036e590c8b</Sha>
      <SourceBuild RepoName="runtime" ManagedOnly="false" />
    </Dependency>
    <Dependency Name="VS.Redist.Common.NetCore.TargetingPack.x64.8.0" Version="8.0.12-servicing.24603.5">
      <Uri>https://dev.azure.com/dnceng/internal/_git/dotnet-runtime</Uri>
      <Sha>89ef51c5d8f5239345127a1e282e11036e590c8b</Sha>
    </Dependency>
    <Dependency Name="Microsoft.NETCore.App.Runtime.win-x64" Version="8.0.12">
      <Uri>https://dev.azure.com/dnceng/internal/_git/dotnet-runtime</Uri>
      <Sha>89ef51c5d8f5239345127a1e282e11036e590c8b</Sha>
    </Dependency>
    <Dependency Name="Microsoft.NETCore.App.Host.win-x64" Version="8.0.12">
      <Uri>https://dev.azure.com/dnceng/internal/_git/dotnet-runtime</Uri>
      <Sha>89ef51c5d8f5239345127a1e282e11036e590c8b</Sha>
    </Dependency>
    <Dependency Name="Microsoft.NETCore.Platforms" Version="8.0.12-servicing.24603.5">
      <Uri>https://dev.azure.com/dnceng/internal/_git/dotnet-runtime</Uri>
      <Sha>89ef51c5d8f5239345127a1e282e11036e590c8b</Sha>
    </Dependency>
    <Dependency Name="Microsoft.NET.HostModel" Version="8.0.12-servicing.24603.5">
      <Uri>https://dev.azure.com/dnceng/internal/_git/dotnet-runtime</Uri>
      <Sha>89ef51c5d8f5239345127a1e282e11036e590c8b</Sha>
    </Dependency>
    <Dependency Name="Microsoft.Extensions.DependencyModel" Version="8.0.2">
      <Uri>https://dev.azure.com/dnceng/internal/_git/dotnet-runtime</Uri>
      <Sha>81cabf2857a01351e5ab578947c7403a5b128ad1</Sha>
    </Dependency>
    <Dependency Name="Microsoft.NETCore.DotNetHostResolver" Version="8.0.12">
      <Uri>https://dev.azure.com/dnceng/internal/_git/dotnet-runtime</Uri>
      <Sha>89ef51c5d8f5239345127a1e282e11036e590c8b</Sha>
    </Dependency>
    <Dependency Name="Microsoft.NET.Workload.Emscripten.Current.Manifest-8.0.100" Version="8.0.12" CoherentParentDependency="Microsoft.NETCore.App.Runtime.win-x64">
      <Uri>https://github.com/dotnet/emsdk</Uri>
      <Sha>c458a7647c04e323c238f381eb176af24254b3ff</Sha>
    </Dependency>
<<<<<<< HEAD
    <Dependency Name="Microsoft.Build" Version="17.8.19">
      <Uri>https://github.com/dotnet/msbuild</Uri>
      <Sha>c3ade832ad989bc4258b064bedc866742b873a12</Sha>
    </Dependency>
    <Dependency Name="Microsoft.Build.Localization" Version="17.8.19-preview-25071-04">
      <Uri>https://github.com/dotnet/msbuild</Uri>
      <Sha>c3ade832ad989bc4258b064bedc866742b873a12</Sha>
    </Dependency>
    <Dependency Name="Microsoft.SourceBuild.Intermediate.msbuild" Version="17.8.19-preview-25071-04">
      <Uri>https://github.com/dotnet/msbuild</Uri>
      <Sha>c3ade832ad989bc4258b064bedc866742b873a12</Sha>
=======
    <Dependency Name="Microsoft.Build" Version="17.10.19">
      <Uri>https://github.com/dotnet/msbuild</Uri>
      <Sha>939cc332cc357d59cc6cfdde70ddc03372e22c26</Sha>
    </Dependency>
    <Dependency Name="Microsoft.Build.Localization" Version="17.10.19-preview-25071-10">
      <Uri>https://github.com/dotnet/msbuild</Uri>
      <Sha>939cc332cc357d59cc6cfdde70ddc03372e22c26</Sha>
    </Dependency>
    <Dependency Name="Microsoft.SourceBuild.Intermediate.msbuild" Version="17.10.19-preview-25071-10">
      <Uri>https://github.com/dotnet/msbuild</Uri>
      <Sha>939cc332cc357d59cc6cfdde70ddc03372e22c26</Sha>
>>>>>>> 19603b89
      <SourceBuild RepoName="msbuild" ManagedOnly="true" />
    </Dependency>
    <Dependency Name="Microsoft.FSharp.Compiler" Version="12.8.301-beta.24271.6">
      <Uri>https://github.com/dotnet/fsharp</Uri>
      <Sha>80c165644db640d0f309affe0daa281c7e17b939</Sha>
    </Dependency>
    <Dependency Name="Microsoft.SourceBuild.Intermediate.fsharp" Version="8.0.301-beta.24271.6">
      <Uri>https://github.com/dotnet/fsharp</Uri>
      <Sha>80c165644db640d0f309affe0daa281c7e17b939</Sha>
      <SourceBuild RepoName="fsharp" ManagedOnly="true" />
    </Dependency>
    <Dependency Name="dotnet-format" Version="8.3.546805">
      <Uri>https://dev.azure.com/dnceng/internal/_git/dotnet-format</Uri>
      <Sha>86f5186deeea364bd8541d51657e52a54b2a96b2</Sha>
      <SourceBuild RepoName="format" ManagedOnly="true" />
    </Dependency>
    <Dependency Name="Microsoft.Net.Compilers.Toolset" Version="4.10.0-3.25064.8">
      <Uri>https://github.com/dotnet/roslyn</Uri>
      <Sha>85262f5f51be12867c1c2776d7a2be55251c04be</Sha>
      <SourceBuild RepoName="roslyn" ManagedOnly="true" />
    </Dependency>
    <Dependency Name="Microsoft.CodeAnalysis" Version="4.10.0-3.25064.8">
      <Uri>https://github.com/dotnet/roslyn</Uri>
      <Sha>85262f5f51be12867c1c2776d7a2be55251c04be</Sha>
    </Dependency>
    <Dependency Name="Microsoft.CodeAnalysis.CSharp" Version="4.10.0-3.25064.8">
      <Uri>https://github.com/dotnet/roslyn</Uri>
      <Sha>85262f5f51be12867c1c2776d7a2be55251c04be</Sha>
    </Dependency>
    <Dependency Name="Microsoft.CodeAnalysis.CSharp.CodeStyle" Version="4.10.0-3.25064.8">
      <Uri>https://github.com/dotnet/roslyn</Uri>
      <Sha>85262f5f51be12867c1c2776d7a2be55251c04be</Sha>
    </Dependency>
    <Dependency Name="Microsoft.CodeAnalysis.CSharp.Features" Version="4.10.0-3.25064.8">
      <Uri>https://github.com/dotnet/roslyn</Uri>
      <Sha>85262f5f51be12867c1c2776d7a2be55251c04be</Sha>
    </Dependency>
    <Dependency Name="Microsoft.CodeAnalysis.CSharp.Workspaces" Version="4.10.0-3.25064.8">
      <Uri>https://github.com/dotnet/roslyn</Uri>
      <Sha>85262f5f51be12867c1c2776d7a2be55251c04be</Sha>
    </Dependency>
    <Dependency Name="Microsoft.CodeAnalysis.Workspaces.MSBuild" Version="4.10.0-3.25064.8">
      <Uri>https://github.com/dotnet/roslyn</Uri>
      <Sha>85262f5f51be12867c1c2776d7a2be55251c04be</Sha>
    </Dependency>
    <Dependency Name="Microsoft.AspNetCore.DeveloperCertificates.XPlat" Version="8.0.12-servicing.24603.12">
      <Uri>https://dev.azure.com/dnceng/internal/_git/dotnet-aspnetcore</Uri>
      <Sha>31d685b2d9a86ca1243014d175a3da813f78e428</Sha>
    </Dependency>
    <Dependency Name="Microsoft.AspNetCore.TestHost" Version="8.0.12">
      <Uri>https://dev.azure.com/dnceng/internal/_git/dotnet-aspnetcore</Uri>
      <Sha>31d685b2d9a86ca1243014d175a3da813f78e428</Sha>
    </Dependency>
    <Dependency Name="Microsoft.Build.NuGetSdkResolver" Version="6.10.2-rc.8">
      <Uri>https://github.com/nuget/nuget.client</Uri>
      <Sha>b42cb884109d8d33c956311f1a8c89a90be0c195</Sha>
    </Dependency>
    <Dependency Name="NuGet.Build.Tasks" Version="6.10.2-rc.8">
      <Uri>https://github.com/nuget/nuget.client</Uri>
      <Sha>b42cb884109d8d33c956311f1a8c89a90be0c195</Sha>
    </Dependency>
    <Dependency Name="NuGet.Build.Tasks.Console" Version="6.10.2-rc.8">
      <Uri>https://github.com/nuget/nuget.client</Uri>
      <Sha>b42cb884109d8d33c956311f1a8c89a90be0c195</Sha>
    </Dependency>
    <Dependency Name="NuGet.Build.Tasks.Pack" Version="6.10.2-rc.8">
      <Uri>https://github.com/nuget/nuget.client</Uri>
      <Sha>b42cb884109d8d33c956311f1a8c89a90be0c195</Sha>
    </Dependency>
    <Dependency Name="NuGet.Commands" Version="6.10.2-rc.8">
      <Uri>https://github.com/nuget/nuget.client</Uri>
      <Sha>b42cb884109d8d33c956311f1a8c89a90be0c195</Sha>
    </Dependency>
    <Dependency Name="NuGet.CommandLine.XPlat" Version="6.10.2-rc.8">
      <Uri>https://github.com/nuget/nuget.client</Uri>
      <Sha>b42cb884109d8d33c956311f1a8c89a90be0c195</Sha>
    </Dependency>
    <Dependency Name="NuGet.Common" Version="6.10.2-rc.8">
      <Uri>https://github.com/nuget/nuget.client</Uri>
      <Sha>b42cb884109d8d33c956311f1a8c89a90be0c195</Sha>
    </Dependency>
    <Dependency Name="NuGet.Configuration" Version="6.10.2-rc.8">
      <Uri>https://github.com/nuget/nuget.client</Uri>
      <Sha>b42cb884109d8d33c956311f1a8c89a90be0c195</Sha>
    </Dependency>
    <Dependency Name="NuGet.Credentials" Version="6.10.2-rc.8">
      <Uri>https://github.com/nuget/nuget.client</Uri>
      <Sha>b42cb884109d8d33c956311f1a8c89a90be0c195</Sha>
    </Dependency>
    <Dependency Name="NuGet.DependencyResolver.Core" Version="6.10.2-rc.8">
      <Uri>https://github.com/nuget/nuget.client</Uri>
      <Sha>b42cb884109d8d33c956311f1a8c89a90be0c195</Sha>
    </Dependency>
    <Dependency Name="NuGet.Frameworks" Version="6.10.2-rc.8">
      <Uri>https://github.com/nuget/nuget.client</Uri>
      <Sha>b42cb884109d8d33c956311f1a8c89a90be0c195</Sha>
    </Dependency>
    <Dependency Name="NuGet.LibraryModel" Version="6.10.2-rc.8">
      <Uri>https://github.com/nuget/nuget.client</Uri>
      <Sha>b42cb884109d8d33c956311f1a8c89a90be0c195</Sha>
    </Dependency>
    <Dependency Name="NuGet.ProjectModel" Version="6.10.2-rc.8">
      <Uri>https://github.com/nuget/nuget.client</Uri>
      <Sha>b42cb884109d8d33c956311f1a8c89a90be0c195</Sha>
    </Dependency>
    <Dependency Name="NuGet.Protocol" Version="6.10.2-rc.8">
      <Uri>https://github.com/nuget/nuget.client</Uri>
      <Sha>b42cb884109d8d33c956311f1a8c89a90be0c195</Sha>
    </Dependency>
    <Dependency Name="NuGet.Packaging" Version="6.10.2-rc.8">
      <Uri>https://github.com/nuget/nuget.client</Uri>
      <Sha>b42cb884109d8d33c956311f1a8c89a90be0c195</Sha>
    </Dependency>
    <Dependency Name="NuGet.Versioning" Version="6.10.2-rc.8">
      <Uri>https://github.com/nuget/nuget.client</Uri>
      <Sha>b42cb884109d8d33c956311f1a8c89a90be0c195</Sha>
    </Dependency>
    <Dependency Name="NuGet.Localization" Version="6.10.2-rc.8">
      <Uri>https://github.com/nuget/nuget.client</Uri>
      <Sha>b42cb884109d8d33c956311f1a8c89a90be0c195</Sha>
    </Dependency>
    <Dependency Name="Microsoft.NET.Test.Sdk" Version="17.10.0-release-24317-02">
      <Uri>https://github.com/microsoft/vstest</Uri>
      <Sha>c4d80397805bec06b354d20aeb1773e243c6add0</Sha>
      <SourceBuild RepoName="vstest" ManagedOnly="true" />
    </Dependency>
    <Dependency Name="Microsoft.TestPlatform.CLI" Version="17.10.0-release-24317-02">
      <Uri>https://github.com/microsoft/vstest</Uri>
      <Sha>c4d80397805bec06b354d20aeb1773e243c6add0</Sha>
    </Dependency>
    <Dependency Name="Microsoft.TestPlatform.Build" Version="17.10.0-release-24317-02">
      <Uri>https://github.com/microsoft/vstest</Uri>
      <Sha>c4d80397805bec06b354d20aeb1773e243c6add0</Sha>
    </Dependency>
    <Dependency Name="Microsoft.NET.ILLink.Tasks" Version="8.0.12">
      <Uri>https://dev.azure.com/dnceng/internal/_git/dotnet-runtime</Uri>
      <Sha>89ef51c5d8f5239345127a1e282e11036e590c8b</Sha>
    </Dependency>
    <Dependency Name="System.Formats.Asn1" Version="8.0.1">
      <Uri>https://dev.azure.com/dnceng/internal/_git/dotnet-runtime</Uri>
      <Sha>2aade6beb02ea367fd97c4070a4198802fe61c03</Sha>
    </Dependency>
    <Dependency Name="System.CodeDom" Version="8.0.0">
      <Uri>https://dev.azure.com/dnceng/internal/_git/dotnet-runtime</Uri>
      <Sha>5535e31a712343a63f5d7d796cd874e563e5ac14</Sha>
    </Dependency>
    <Dependency Name="System.Diagnostics.EventLog" Version="8.0.1">
      <Uri>https://dev.azure.com/dnceng/internal/_git/dotnet-runtime</Uri>
      <Sha>81cabf2857a01351e5ab578947c7403a5b128ad1</Sha>
    </Dependency>
    <Dependency Name="System.Security.Cryptography.ProtectedData" Version="8.0.0">
      <Uri>https://dev.azure.com/dnceng/internal/_git/dotnet-runtime</Uri>
      <Sha>5535e31a712343a63f5d7d796cd874e563e5ac14</Sha>
    </Dependency>
    <Dependency Name="System.Text.Encoding.CodePages" Version="8.0.0">
      <Uri>https://dev.azure.com/dnceng/internal/_git/dotnet-runtime</Uri>
      <Sha>5535e31a712343a63f5d7d796cd874e563e5ac14</Sha>
    </Dependency>
    <Dependency Name="System.Resources.Extensions" Version="8.0.0">
      <Uri>https://dev.azure.com/dnceng/internal/_git/dotnet-runtime</Uri>
      <Sha>5535e31a712343a63f5d7d796cd874e563e5ac14</Sha>
    </Dependency>
    <Dependency Name="Microsoft.WindowsDesktop.App.Runtime.win-x64" Version="8.0.12">
      <Uri>https://dev.azure.com/dnceng/internal/_git/dotnet-windowsdesktop</Uri>
      <Sha>0dad47b40c489631d0d3e7c6cc10f0035590a17c</Sha>
    </Dependency>
    <Dependency Name="VS.Redist.Common.WindowsDesktop.SharedFramework.x64.8.0" Version="8.0.12-servicing.24604.2">
      <Uri>https://dev.azure.com/dnceng/internal/_git/dotnet-windowsdesktop</Uri>
      <Sha>0dad47b40c489631d0d3e7c6cc10f0035590a17c</Sha>
    </Dependency>
    <Dependency Name="Microsoft.WindowsDesktop.App.Ref" Version="8.0.12">
      <Uri>https://dev.azure.com/dnceng/internal/_git/dotnet-windowsdesktop</Uri>
      <Sha>0dad47b40c489631d0d3e7c6cc10f0035590a17c</Sha>
    </Dependency>
    <Dependency Name="VS.Redist.Common.WindowsDesktop.TargetingPack.x64.8.0" Version="8.0.12-servicing.24604.2">
      <Uri>https://dev.azure.com/dnceng/internal/_git/dotnet-windowsdesktop</Uri>
      <Sha>0dad47b40c489631d0d3e7c6cc10f0035590a17c</Sha>
    </Dependency>
    <Dependency Name="Microsoft.NET.Sdk.WindowsDesktop" Version="8.0.12-servicing.24603.5" CoherentParentDependency="Microsoft.WindowsDesktop.App.Ref">
      <Uri>https://dev.azure.com/dnceng/internal/_git/dotnet-wpf</Uri>
      <Sha>6a2a510ae56ff16665d95b96a0920e2fd45e1d2b</Sha>
    </Dependency>
    <Dependency Name="Microsoft.AspNetCore.App.Ref" Version="8.0.12">
      <Uri>https://dev.azure.com/dnceng/internal/_git/dotnet-aspnetcore</Uri>
      <Sha>31d685b2d9a86ca1243014d175a3da813f78e428</Sha>
    </Dependency>
    <Dependency Name="Microsoft.AspNetCore.App.Ref.Internal" Version="8.0.12-servicing.24603.12">
      <Uri>https://dev.azure.com/dnceng/internal/_git/dotnet-aspnetcore</Uri>
      <Sha>31d685b2d9a86ca1243014d175a3da813f78e428</Sha>
    </Dependency>
    <Dependency Name="Microsoft.AspNetCore.App.Runtime.win-x64" Version="8.0.12">
      <Uri>https://dev.azure.com/dnceng/internal/_git/dotnet-aspnetcore</Uri>
      <Sha>31d685b2d9a86ca1243014d175a3da813f78e428</Sha>
    </Dependency>
    <Dependency Name="VS.Redist.Common.AspNetCore.SharedFramework.x64.8.0" Version="8.0.12-servicing.24603.12">
      <Uri>https://dev.azure.com/dnceng/internal/_git/dotnet-aspnetcore</Uri>
      <Sha>31d685b2d9a86ca1243014d175a3da813f78e428</Sha>
      <SourceBuild RepoName="aspnetcore" ManagedOnly="true" />
    </Dependency>
    <Dependency Name="dotnet-dev-certs" Version="8.0.12-servicing.24603.12">
      <Uri>https://dev.azure.com/dnceng/internal/_git/dotnet-aspnetcore</Uri>
      <Sha>31d685b2d9a86ca1243014d175a3da813f78e428</Sha>
    </Dependency>
    <Dependency Name="dotnet-user-jwts" Version="8.0.12-servicing.24603.12">
      <Uri>https://dev.azure.com/dnceng/internal/_git/dotnet-aspnetcore</Uri>
      <Sha>31d685b2d9a86ca1243014d175a3da813f78e428</Sha>
    </Dependency>
    <Dependency Name="dotnet-user-secrets" Version="8.0.12-servicing.24603.12">
      <Uri>https://dev.azure.com/dnceng/internal/_git/dotnet-aspnetcore</Uri>
      <Sha>31d685b2d9a86ca1243014d175a3da813f78e428</Sha>
    </Dependency>
    <Dependency Name="Microsoft.AspNetCore.Analyzers" Version="8.0.12-servicing.24603.12">
      <Uri>https://dev.azure.com/dnceng/internal/_git/dotnet-aspnetcore</Uri>
      <Sha>31d685b2d9a86ca1243014d175a3da813f78e428</Sha>
    </Dependency>
    <Dependency Name="Microsoft.AspNetCore.Components.SdkAnalyzers" Version="8.0.12-servicing.24603.12">
      <Uri>https://dev.azure.com/dnceng/internal/_git/dotnet-aspnetcore</Uri>
      <Sha>31d685b2d9a86ca1243014d175a3da813f78e428</Sha>
    </Dependency>
    <Dependency Name="Microsoft.AspNetCore.Mvc.Analyzers" Version="8.0.12-servicing.24603.12">
      <Uri>https://dev.azure.com/dnceng/internal/_git/dotnet-aspnetcore</Uri>
      <Sha>31d685b2d9a86ca1243014d175a3da813f78e428</Sha>
    </Dependency>
    <Dependency Name="Microsoft.AspNetCore.Mvc.Api.Analyzers" Version="8.0.12-servicing.24603.12">
      <Uri>https://dev.azure.com/dnceng/internal/_git/dotnet-aspnetcore</Uri>
      <Sha>31d685b2d9a86ca1243014d175a3da813f78e428</Sha>
    </Dependency>
<<<<<<< HEAD
    <Dependency Name="Microsoft.CodeAnalysis.Razor.Tooling.Internal" Version="7.0.0-preview.25104.6">
      <Uri>https://github.com/dotnet/razor</Uri>
      <Sha>738705b78cec78396b98e793dcb3466a03a7a269</Sha>
      <SourceBuild RepoName="razor" ManagedOnly="true" />
    </Dependency>
    <Dependency Name="Microsoft.AspNetCore.Mvc.Razor.Extensions.Tooling.Internal" Version="7.0.0-preview.25104.6">
      <Uri>https://github.com/dotnet/razor</Uri>
      <Sha>738705b78cec78396b98e793dcb3466a03a7a269</Sha>
    </Dependency>
    <Dependency Name="Microsoft.NET.Sdk.Razor.SourceGenerators.Transport" Version="7.0.0-preview.25104.6">
      <Uri>https://github.com/dotnet/razor</Uri>
      <Sha>738705b78cec78396b98e793dcb3466a03a7a269</Sha>
=======
    <Dependency Name="Microsoft.CodeAnalysis.Razor.Tooling.Internal" Version="7.0.0-preview.24629.2">
      <Uri>https://github.com/dotnet/razor</Uri>
      <Sha>47a3872a73899ff683dc9593e587e539a1264233</Sha>
      <SourceBuild RepoName="razor" ManagedOnly="true" />
    </Dependency>
    <Dependency Name="Microsoft.AspNetCore.Mvc.Razor.Extensions.Tooling.Internal" Version="7.0.0-preview.24629.2">
      <Uri>https://github.com/dotnet/razor</Uri>
      <Sha>47a3872a73899ff683dc9593e587e539a1264233</Sha>
    </Dependency>
    <Dependency Name="Microsoft.NET.Sdk.Razor.SourceGenerators.Transport" Version="7.0.0-preview.24629.2">
      <Uri>https://github.com/dotnet/razor</Uri>
      <Sha>47a3872a73899ff683dc9593e587e539a1264233</Sha>
>>>>>>> 19603b89
    </Dependency>
    <Dependency Name="Microsoft.Extensions.FileProviders.Embedded" Version="8.0.12">
      <Uri>https://dev.azure.com/dnceng/internal/_git/dotnet-aspnetcore</Uri>
      <Sha>31d685b2d9a86ca1243014d175a3da813f78e428</Sha>
    </Dependency>
    <Dependency Name="Microsoft.AspNetCore.Authorization" Version="8.0.12">
      <Uri>https://dev.azure.com/dnceng/internal/_git/dotnet-aspnetcore</Uri>
      <Sha>31d685b2d9a86ca1243014d175a3da813f78e428</Sha>
    </Dependency>
    <Dependency Name="Microsoft.AspNetCore.Components.Web" Version="8.0.12">
      <Uri>https://dev.azure.com/dnceng/internal/_git/dotnet-aspnetcore</Uri>
      <Sha>31d685b2d9a86ca1243014d175a3da813f78e428</Sha>
    </Dependency>
    <Dependency Name="Microsoft.JSInterop" Version="8.0.12">
      <Uri>https://dev.azure.com/dnceng/internal/_git/dotnet-aspnetcore</Uri>
      <Sha>31d685b2d9a86ca1243014d175a3da813f78e428</Sha>
    </Dependency>
    <Dependency Name="Microsoft.Web.Xdt" Version="7.0.0-preview.22423.2" Pinned="true">
      <Uri>https://github.com/dotnet/xdt</Uri>
      <Sha>9a1c3e1b7f0c8763d4c96e593961a61a72679a7b</Sha>
      <SourceBuild RepoName="xdt" ManagedOnly="true" />
    </Dependency>
    <Dependency Name="Microsoft.CodeAnalysis.NetAnalyzers" Version="8.0.0-preview.23614.1">
      <Uri>https://github.com/dotnet/roslyn-analyzers</Uri>
      <Sha>abef8ced132657943b7150f01a308e2199a17d5d</Sha>
    </Dependency>
    <Dependency Name="Microsoft.CodeAnalysis.PublicApiAnalyzers" Version="3.11.0-beta1.23614.1">
      <Uri>https://github.com/dotnet/roslyn-analyzers</Uri>
      <Sha>abef8ced132657943b7150f01a308e2199a17d5d</Sha>
    </Dependency>
    <Dependency Name="Microsoft.SourceBuild.Intermediate.roslyn-analyzers" Version="3.11.0-beta1.23614.1">
      <Uri>https://github.com/dotnet/roslyn-analyzers</Uri>
      <Sha>abef8ced132657943b7150f01a308e2199a17d5d</Sha>
      <SourceBuild RepoName="roslyn-analyzers" ManagedOnly="true" />
    </Dependency>
    <Dependency Name="System.CommandLine" Version="2.0.0-beta4.23307.1">
      <Uri>https://github.com/dotnet/command-line-api</Uri>
      <Sha>02fe27cd6a9b001c8feb7938e6ef4b3799745759</Sha>
    </Dependency>
    <Dependency Name="Microsoft.SourceBuild.Intermediate.command-line-api" Version="0.1.430701">
      <Uri>https://github.com/dotnet/command-line-api</Uri>
      <Sha>02fe27cd6a9b001c8feb7938e6ef4b3799745759</Sha>
      <SourceBuild RepoName="command-line-api" ManagedOnly="true" />
    </Dependency>
    <Dependency Name="Microsoft.SourceBuild.Intermediate.source-build-externals" Version="8.0.0-alpha.1.25104.1">
      <Uri>https://github.com/dotnet/source-build-externals</Uri>
      <Sha>dc30cd1ec22f198d658e011c14525d4d65873991</Sha>
      <SourceBuild RepoName="source-build-externals" ManagedOnly="true" />
    </Dependency>
    <Dependency Name="Microsoft.SourceBuild.Intermediate.source-build-reference-packages" Version="8.0.0-alpha.1.25081.5">
      <Uri>https://github.com/dotnet/source-build-reference-packages</Uri>
      <Sha>d73fc552386797322e84fa9b2ef5eaa5369de83c</Sha>
      <SourceBuild RepoName="source-build-reference-packages" ManagedOnly="true" />
    </Dependency>
    <Dependency Name="Microsoft.Deployment.DotNet.Releases" Version="2.0.0-rtm.1.25064.1">
      <Uri>https://github.com/dotnet/deployment-tools</Uri>
      <Sha>5255d40e228ea1d4b624781b5b97ec16484a3b4b</Sha>
    </Dependency>
    <Dependency Name="Microsoft.Build.Tasks.Git" Version="8.0.0-beta.23615.1">
      <Uri>https://github.com/dotnet/sourcelink</Uri>
      <Sha>94eaac3385cafff41094454966e1af1d1cf60f00</Sha>
      <SourceBuild RepoName="sourcelink" ManagedOnly="true" />
    </Dependency>
    <Dependency Name="Microsoft.SourceLink.Common" Version="8.0.0-beta.23615.1">
      <Uri>https://github.com/dotnet/sourcelink</Uri>
      <Sha>94eaac3385cafff41094454966e1af1d1cf60f00</Sha>
    </Dependency>
    <Dependency Name="Microsoft.SourceLink.AzureRepos.Git" Version="8.0.0-beta.23615.1">
      <Uri>https://github.com/dotnet/sourcelink</Uri>
      <Sha>94eaac3385cafff41094454966e1af1d1cf60f00</Sha>
    </Dependency>
    <Dependency Name="Microsoft.SourceLink.GitHub" Version="8.0.0-beta.23615.1">
      <Uri>https://github.com/dotnet/sourcelink</Uri>
      <Sha>94eaac3385cafff41094454966e1af1d1cf60f00</Sha>
    </Dependency>
    <Dependency Name="Microsoft.SourceLink.GitLab" Version="8.0.0-beta.23615.1">
      <Uri>https://github.com/dotnet/sourcelink</Uri>
      <Sha>94eaac3385cafff41094454966e1af1d1cf60f00</Sha>
    </Dependency>
    <Dependency Name="Microsoft.SourceLink.Bitbucket.Git" Version="8.0.0-beta.23615.1">
      <Uri>https://github.com/dotnet/sourcelink</Uri>
      <Sha>94eaac3385cafff41094454966e1af1d1cf60f00</Sha>
    </Dependency>
    <!-- Explicit dependency because Microsoft.Deployment.DotNet.Releases has different versioning
         than the SB intermediate -->
    <Dependency Name="Microsoft.SourceBuild.Intermediate.deployment-tools" Version="8.0.0-rtm.25064.1">
      <Uri>https://github.com/dotnet/deployment-tools</Uri>
      <Sha>5255d40e228ea1d4b624781b5b97ec16484a3b4b</Sha>
      <SourceBuild RepoName="deployment-tools" ManagedOnly="true" />
    </Dependency>
    <Dependency Name="Microsoft.SourceBuild.Intermediate.symreader" Version="2.0.0-beta-23228-03">
      <Uri>https://github.com/dotnet/symreader</Uri>
      <Sha>27e584661980ee6d82c419a2a471ae505b7d122e</Sha>
      <SourceBuild RepoName="symreader" ManagedOnly="true" />
    </Dependency>
    <!-- Dependency required for flowing correct package version in source-build, using PVP flow. -->
    <Dependency Name="Microsoft.Extensions.Logging" Version="8.0.1">
      <Uri>https://dev.azure.com/dnceng/internal/_git/dotnet-runtime</Uri>
      <Sha>81cabf2857a01351e5ab578947c7403a5b128ad1</Sha>
    </Dependency>
    <!-- Dependency required for flowing correct package version in source-build, using PVP flow. -->
    <Dependency Name="Microsoft.Extensions.Logging.Abstractions" Version="8.0.2">
      <Uri>https://dev.azure.com/dnceng/internal/_git/dotnet-runtime</Uri>
      <Sha>81cabf2857a01351e5ab578947c7403a5b128ad1</Sha>
    </Dependency>
    <!-- Dependency required for flowing correct package version in source-build, using PVP flow. -->
    <Dependency Name="Microsoft.Extensions.Logging.Console" Version="8.0.1">
      <Uri>https://dev.azure.com/dnceng/internal/_git/dotnet-runtime</Uri>
      <Sha>81cabf2857a01351e5ab578947c7403a5b128ad1</Sha>
    </Dependency>
    <!-- Dependency required for flowing correct package version in source-build, using PVP flow. -->
    <Dependency Name="Microsoft.Extensions.FileSystemGlobbing" Version="8.0.0">
      <Uri>https://dev.azure.com/dnceng/internal/_git/dotnet-runtime</Uri>
      <Sha>5535e31a712343a63f5d7d796cd874e563e5ac14</Sha>
    </Dependency>
    <!-- Dependency required for flowing correct package version in source-build, using PVP flow. -->
    <Dependency Name="System.ServiceProcess.ServiceController" Version="8.0.1">
      <Uri>https://dev.azure.com/dnceng/internal/_git/dotnet-runtime</Uri>
      <Sha>81cabf2857a01351e5ab578947c7403a5b128ad1</Sha>
    </Dependency>
    <Dependency Name="System.Text.Json" Version="8.0.5">
      <Uri>https://dev.azure.com/dnceng/internal/_git/dotnet-runtime</Uri>
      <Sha>81cabf2857a01351e5ab578947c7403a5b128ad1</Sha>
    </Dependency>
    <Dependency Name="Microsoft.Bcl.AsyncInterfaces" Version="8.0.0">
      <Uri>https://dev.azure.com/dnceng/internal/_git/dotnet-runtime</Uri>
      <Sha>5535e31a712343a63f5d7d796cd874e563e5ac14</Sha>
    </Dependency>
    <Dependency Name="Microsoft.Extensions.FileProviders.Abstractions" Version="8.0.0">
      <Uri>https://dev.azure.com/dnceng/internal/_git/dotnet-runtime</Uri>
      <Sha>5535e31a712343a63f5d7d796cd874e563e5ac14</Sha>
    </Dependency>
    <Dependency Name="Microsoft.Extensions.ObjectPool" Version="8.0.12">
      <Uri>https://dev.azure.com/dnceng/internal/_git/dotnet-aspnetcore</Uri>
      <Sha>31d685b2d9a86ca1243014d175a3da813f78e428</Sha>
    </Dependency>
    <Dependency Name="Microsoft.Win32.SystemEvents" Version="8.0.0">
      <Uri>https://dev.azure.com/dnceng/internal/_git/dotnet-runtime</Uri>
      <Sha>5535e31a712343a63f5d7d796cd874e563e5ac14</Sha>
    </Dependency>
    <Dependency Name="System.Composition.AttributedModel" Version="8.0.0">
      <Uri>https://dev.azure.com/dnceng/internal/_git/dotnet-runtime</Uri>
      <Sha>5535e31a712343a63f5d7d796cd874e563e5ac14</Sha>
    </Dependency>
    <Dependency Name="System.Composition.Convention" Version="8.0.0">
      <Uri>https://dev.azure.com/dnceng/internal/_git/dotnet-runtime</Uri>
      <Sha>5535e31a712343a63f5d7d796cd874e563e5ac14</Sha>
    </Dependency>
    <Dependency Name="System.Composition.Hosting" Version="8.0.0">
      <Uri>https://dev.azure.com/dnceng/internal/_git/dotnet-runtime</Uri>
      <Sha>5535e31a712343a63f5d7d796cd874e563e5ac14</Sha>
    </Dependency>
    <Dependency Name="System.Composition.Runtime" Version="8.0.0">
      <Uri>https://dev.azure.com/dnceng/internal/_git/dotnet-runtime</Uri>
      <Sha>5535e31a712343a63f5d7d796cd874e563e5ac14</Sha>
    </Dependency>
    <Dependency Name="System.Composition.TypedParts" Version="8.0.0">
      <Uri>https://dev.azure.com/dnceng/internal/_git/dotnet-runtime</Uri>
      <Sha>5535e31a712343a63f5d7d796cd874e563e5ac14</Sha>
    </Dependency>
    <Dependency Name="System.Configuration.ConfigurationManager" Version="8.0.1">
      <Uri>https://dev.azure.com/dnceng/internal/_git/dotnet-runtime</Uri>
      <Sha>81cabf2857a01351e5ab578947c7403a5b128ad1</Sha>
    </Dependency>
    <Dependency Name="System.Drawing.Common" Version="8.0.4">
      <Uri>https://dev.azure.com/dnceng/internal/_git/dotnet-winforms</Uri>
      <Sha>41a4bd690229661e3ec74276ce3f93863b22435b</Sha>
    </Dependency>
    <Dependency Name="System.Security.Cryptography.Pkcs" Version="8.0.1">
      <Uri>https://dev.azure.com/dnceng/internal/_git/dotnet-runtime</Uri>
      <Sha>81cabf2857a01351e5ab578947c7403a5b128ad1</Sha>
    </Dependency>
    <Dependency Name="System.Security.Cryptography.Xml" Version="8.0.2">
      <Uri>https://dev.azure.com/dnceng/internal/_git/dotnet-runtime</Uri>
      <Sha>81cabf2857a01351e5ab578947c7403a5b128ad1</Sha>
    </Dependency>
    <Dependency Name="System.Security.Permissions" Version="8.0.0">
      <Uri>https://dev.azure.com/dnceng/internal/_git/dotnet-runtime</Uri>
      <Sha>5535e31a712343a63f5d7d796cd874e563e5ac14</Sha>
    </Dependency>
    <Dependency Name="System.Windows.Extensions" Version="8.0.0">
      <Uri>https://dev.azure.com/dnceng/internal/_git/dotnet-runtime</Uri>
      <Sha>5535e31a712343a63f5d7d796cd874e563e5ac14</Sha>
    </Dependency>
  </ProductDependencies>
  <ToolsetDependencies>
<<<<<<< HEAD
    <Dependency Name="Microsoft.DotNet.Arcade.Sdk" Version="8.0.0-beta.25103.4">
      <Uri>https://github.com/dotnet/arcade</Uri>
      <Sha>6418c9dcdccd29557cffca895f2309b810d45f15</Sha>
      <SourceBuild RepoName="arcade" ManagedOnly="true" />
    </Dependency>
    <Dependency Name="Microsoft.DotNet.Helix.Sdk" Version="8.0.0-beta.25103.4">
      <Uri>https://github.com/dotnet/arcade</Uri>
      <Sha>6418c9dcdccd29557cffca895f2309b810d45f15</Sha>
    </Dependency>
    <Dependency Name="Microsoft.DotNet.SignTool" Version="8.0.0-beta.25103.4">
      <Uri>https://github.com/dotnet/arcade</Uri>
      <Sha>6418c9dcdccd29557cffca895f2309b810d45f15</Sha>
    </Dependency>
    <Dependency Name="Microsoft.DotNet.XUnitExtensions" Version="8.0.0-beta.25103.4">
      <Uri>https://github.com/dotnet/arcade</Uri>
      <Sha>6418c9dcdccd29557cffca895f2309b810d45f15</Sha>
=======
    <Dependency Name="Microsoft.DotNet.Arcade.Sdk" Version="8.0.0-beta.25066.6">
      <Uri>https://github.com/dotnet/arcade</Uri>
      <Sha>4db725213dccb0d1102427bce1c39ba3117da7f7</Sha>
      <SourceBuild RepoName="arcade" ManagedOnly="true" />
    </Dependency>
    <Dependency Name="Microsoft.DotNet.Helix.Sdk" Version="8.0.0-beta.25066.6">
      <Uri>https://github.com/dotnet/arcade</Uri>
      <Sha>4db725213dccb0d1102427bce1c39ba3117da7f7</Sha>
    </Dependency>
    <Dependency Name="Microsoft.DotNet.SignTool" Version="8.0.0-beta.25066.6">
      <Uri>https://github.com/dotnet/arcade</Uri>
      <Sha>4db725213dccb0d1102427bce1c39ba3117da7f7</Sha>
    </Dependency>
    <Dependency Name="Microsoft.DotNet.XUnitExtensions" Version="8.0.0-beta.25066.6">
      <Uri>https://github.com/dotnet/arcade</Uri>
      <Sha>4db725213dccb0d1102427bce1c39ba3117da7f7</Sha>
>>>>>>> 19603b89
    </Dependency>
    <Dependency Name="System.Reflection.MetadataLoadContext" Version="8.0.1">
      <Uri>https://dev.azure.com/dnceng/internal/_git/dotnet-runtime</Uri>
      <Sha>81cabf2857a01351e5ab578947c7403a5b128ad1</Sha>
    </Dependency>
    <Dependency Name="Microsoft.DotNet.XliffTasks" Version="1.0.0-beta.23475.1" CoherentParentDependency="Microsoft.DotNet.Arcade.Sdk">
      <Uri>https://github.com/dotnet/xliff-tasks</Uri>
      <Sha>73f0850939d96131c28cf6ea6ee5aacb4da0083a</Sha>
      <SourceBuild RepoName="xliff-tasks" ManagedOnly="true" />
    </Dependency>
    <Dependency Name="Microsoft.IO.Redist" Version="6.0.1">
      <Uri>https://github.com/dotnet/runtime</Uri>
      <Sha>e77011b31a3e5c47d931248a64b47f9b2d47853d</Sha>
    </Dependency>
  </ToolsetDependencies>
</Dependencies><|MERGE_RESOLUTION|>--- conflicted
+++ resolved
@@ -3,17 +3,6 @@
   <ProductDependencies>
     <Dependency Name="Microsoft.TemplateEngine.Abstractions" Version="8.0.309">
       <Uri>https://github.com/dotnet/templating</Uri>
-<<<<<<< HEAD
-      <Sha>335a66efa4126495303c20598f1d9537d5d6897c</Sha>
-    </Dependency>
-    <Dependency Name="Microsoft.TemplateEngine.Mocks" Version="8.0.113-servicing.25066.8">
-      <Uri>https://github.com/dotnet/templating</Uri>
-      <Sha>335a66efa4126495303c20598f1d9537d5d6897c</Sha>
-    </Dependency>
-    <Dependency Name="Microsoft.SourceBuild.Intermediate.templating" Version="8.0.113-servicing.25066.8">
-      <Uri>https://github.com/dotnet/templating</Uri>
-      <Sha>335a66efa4126495303c20598f1d9537d5d6897c</Sha>
-=======
       <Sha>6ede63a60b3426dad74a95eb1bcddf5669d067c2</Sha>
     </Dependency>
     <Dependency Name="Microsoft.TemplateEngine.Mocks" Version="8.0.309-servicing.25066.9">
@@ -23,7 +12,6 @@
     <Dependency Name="Microsoft.SourceBuild.Intermediate.templating" Version="8.0.309-servicing.25066.9">
       <Uri>https://github.com/dotnet/templating</Uri>
       <Sha>6ede63a60b3426dad74a95eb1bcddf5669d067c2</Sha>
->>>>>>> 19603b89
       <SourceBuild RepoName="templating" ManagedOnly="true" />
     </Dependency>
     <Dependency Name="Microsoft.NETCore.App.Ref" Version="8.0.12">
@@ -67,19 +55,6 @@
       <Uri>https://github.com/dotnet/emsdk</Uri>
       <Sha>c458a7647c04e323c238f381eb176af24254b3ff</Sha>
     </Dependency>
-<<<<<<< HEAD
-    <Dependency Name="Microsoft.Build" Version="17.8.19">
-      <Uri>https://github.com/dotnet/msbuild</Uri>
-      <Sha>c3ade832ad989bc4258b064bedc866742b873a12</Sha>
-    </Dependency>
-    <Dependency Name="Microsoft.Build.Localization" Version="17.8.19-preview-25071-04">
-      <Uri>https://github.com/dotnet/msbuild</Uri>
-      <Sha>c3ade832ad989bc4258b064bedc866742b873a12</Sha>
-    </Dependency>
-    <Dependency Name="Microsoft.SourceBuild.Intermediate.msbuild" Version="17.8.19-preview-25071-04">
-      <Uri>https://github.com/dotnet/msbuild</Uri>
-      <Sha>c3ade832ad989bc4258b064bedc866742b873a12</Sha>
-=======
     <Dependency Name="Microsoft.Build" Version="17.10.19">
       <Uri>https://github.com/dotnet/msbuild</Uri>
       <Sha>939cc332cc357d59cc6cfdde70ddc03372e22c26</Sha>
@@ -91,7 +66,6 @@
     <Dependency Name="Microsoft.SourceBuild.Intermediate.msbuild" Version="17.10.19-preview-25071-10">
       <Uri>https://github.com/dotnet/msbuild</Uri>
       <Sha>939cc332cc357d59cc6cfdde70ddc03372e22c26</Sha>
->>>>>>> 19603b89
       <SourceBuild RepoName="msbuild" ManagedOnly="true" />
     </Dependency>
     <Dependency Name="Microsoft.FSharp.Compiler" Version="12.8.301-beta.24271.6">
@@ -319,20 +293,6 @@
       <Uri>https://dev.azure.com/dnceng/internal/_git/dotnet-aspnetcore</Uri>
       <Sha>31d685b2d9a86ca1243014d175a3da813f78e428</Sha>
     </Dependency>
-<<<<<<< HEAD
-    <Dependency Name="Microsoft.CodeAnalysis.Razor.Tooling.Internal" Version="7.0.0-preview.25104.6">
-      <Uri>https://github.com/dotnet/razor</Uri>
-      <Sha>738705b78cec78396b98e793dcb3466a03a7a269</Sha>
-      <SourceBuild RepoName="razor" ManagedOnly="true" />
-    </Dependency>
-    <Dependency Name="Microsoft.AspNetCore.Mvc.Razor.Extensions.Tooling.Internal" Version="7.0.0-preview.25104.6">
-      <Uri>https://github.com/dotnet/razor</Uri>
-      <Sha>738705b78cec78396b98e793dcb3466a03a7a269</Sha>
-    </Dependency>
-    <Dependency Name="Microsoft.NET.Sdk.Razor.SourceGenerators.Transport" Version="7.0.0-preview.25104.6">
-      <Uri>https://github.com/dotnet/razor</Uri>
-      <Sha>738705b78cec78396b98e793dcb3466a03a7a269</Sha>
-=======
     <Dependency Name="Microsoft.CodeAnalysis.Razor.Tooling.Internal" Version="7.0.0-preview.24629.2">
       <Uri>https://github.com/dotnet/razor</Uri>
       <Sha>47a3872a73899ff683dc9593e587e539a1264233</Sha>
@@ -345,7 +305,6 @@
     <Dependency Name="Microsoft.NET.Sdk.Razor.SourceGenerators.Transport" Version="7.0.0-preview.24629.2">
       <Uri>https://github.com/dotnet/razor</Uri>
       <Sha>47a3872a73899ff683dc9593e587e539a1264233</Sha>
->>>>>>> 19603b89
     </Dependency>
     <Dependency Name="Microsoft.Extensions.FileProviders.Embedded" Version="8.0.12">
       <Uri>https://dev.azure.com/dnceng/internal/_git/dotnet-aspnetcore</Uri>
@@ -532,24 +491,6 @@
     </Dependency>
   </ProductDependencies>
   <ToolsetDependencies>
-<<<<<<< HEAD
-    <Dependency Name="Microsoft.DotNet.Arcade.Sdk" Version="8.0.0-beta.25103.4">
-      <Uri>https://github.com/dotnet/arcade</Uri>
-      <Sha>6418c9dcdccd29557cffca895f2309b810d45f15</Sha>
-      <SourceBuild RepoName="arcade" ManagedOnly="true" />
-    </Dependency>
-    <Dependency Name="Microsoft.DotNet.Helix.Sdk" Version="8.0.0-beta.25103.4">
-      <Uri>https://github.com/dotnet/arcade</Uri>
-      <Sha>6418c9dcdccd29557cffca895f2309b810d45f15</Sha>
-    </Dependency>
-    <Dependency Name="Microsoft.DotNet.SignTool" Version="8.0.0-beta.25103.4">
-      <Uri>https://github.com/dotnet/arcade</Uri>
-      <Sha>6418c9dcdccd29557cffca895f2309b810d45f15</Sha>
-    </Dependency>
-    <Dependency Name="Microsoft.DotNet.XUnitExtensions" Version="8.0.0-beta.25103.4">
-      <Uri>https://github.com/dotnet/arcade</Uri>
-      <Sha>6418c9dcdccd29557cffca895f2309b810d45f15</Sha>
-=======
     <Dependency Name="Microsoft.DotNet.Arcade.Sdk" Version="8.0.0-beta.25066.6">
       <Uri>https://github.com/dotnet/arcade</Uri>
       <Sha>4db725213dccb0d1102427bce1c39ba3117da7f7</Sha>
@@ -566,7 +507,6 @@
     <Dependency Name="Microsoft.DotNet.XUnitExtensions" Version="8.0.0-beta.25066.6">
       <Uri>https://github.com/dotnet/arcade</Uri>
       <Sha>4db725213dccb0d1102427bce1c39ba3117da7f7</Sha>
->>>>>>> 19603b89
     </Dependency>
     <Dependency Name="System.Reflection.MetadataLoadContext" Version="8.0.1">
       <Uri>https://dev.azure.com/dnceng/internal/_git/dotnet-runtime</Uri>

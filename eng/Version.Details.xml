<?xml version="1.0" encoding="utf-8"?>
<Dependencies>
  <ProductDependencies>
    <Dependency Name="Microsoft.TemplateEngine.Abstractions" Version="9.0.100-preview.4.24174.2">
      <Uri>https://github.com/dotnet/templating</Uri>
      <Sha>93ceb4c974a00962833569f9849d0f022c7b8f1c</Sha>
    </Dependency>
    <Dependency Name="Microsoft.TemplateEngine.Mocks" Version="9.0.100-preview.4.24174.2">
      <Uri>https://github.com/dotnet/templating</Uri>
      <Sha>93ceb4c974a00962833569f9849d0f022c7b8f1c</Sha>
    </Dependency>
    <!-- Intermediate is necessary for source build. -->
    <Dependency Name="Microsoft.SourceBuild.Intermediate.templating" Version="9.0.100-preview.4.24174.2">
      <Uri>https://github.com/dotnet/templating</Uri>
      <Sha>93ceb4c974a00962833569f9849d0f022c7b8f1c</Sha>
      <SourceBuild RepoName="templating" ManagedOnly="true" />
    </Dependency>
    <Dependency Name="Microsoft.NETCore.App.Ref" Version="9.0.0-preview.4.24174.6">
      <Uri>https://github.com/dotnet/runtime</Uri>
      <Sha>d8c3db7d096da710a3f667d70c36e34c1bf63921</Sha>
    </Dependency>
    <Dependency Name="VS.Redist.Common.NetCore.SharedFramework.x64.9.0" Version="9.0.0-preview.4.24174.6">
      <Uri>https://github.com/dotnet/runtime</Uri>
      <Sha>d8c3db7d096da710a3f667d70c36e34c1bf63921</Sha>
    </Dependency>
    <Dependency Name="VS.Redist.Common.NetCore.TargetingPack.x64.9.0" Version="9.0.0-preview.4.24174.6">
      <Uri>https://github.com/dotnet/runtime</Uri>
      <Sha>d8c3db7d096da710a3f667d70c36e34c1bf63921</Sha>
    </Dependency>
    <Dependency Name="Microsoft.NETCore.App.Runtime.win-x64" Version="9.0.0-preview.4.24174.6">
      <Uri>https://github.com/dotnet/runtime</Uri>
      <Sha>d8c3db7d096da710a3f667d70c36e34c1bf63921</Sha>
    </Dependency>
    <Dependency Name="Microsoft.NETCore.App.Host.win-x64" Version="9.0.0-preview.4.24174.6">
      <Uri>https://github.com/dotnet/runtime</Uri>
      <Sha>d8c3db7d096da710a3f667d70c36e34c1bf63921</Sha>
    </Dependency>
    <Dependency Name="Microsoft.NETCore.Platforms" Version="9.0.0-preview.4.24174.6">
      <Uri>https://github.com/dotnet/runtime</Uri>
      <Sha>d8c3db7d096da710a3f667d70c36e34c1bf63921</Sha>
    </Dependency>
    <Dependency Name="Microsoft.NET.HostModel" Version="9.0.0-preview.4.24174.6">
      <Uri>https://github.com/dotnet/runtime</Uri>
      <Sha>d8c3db7d096da710a3f667d70c36e34c1bf63921</Sha>
    </Dependency>
    <Dependency Name="Microsoft.Extensions.DependencyModel" Version="9.0.0-preview.4.24174.6">
      <Uri>https://github.com/dotnet/runtime</Uri>
      <Sha>d8c3db7d096da710a3f667d70c36e34c1bf63921</Sha>
    </Dependency>
    <!-- Intermediate is necessary for source build. -->
    <Dependency Name="Microsoft.SourceBuild.Intermediate.runtime.linux-x64" Version="9.0.0-preview.4.24174.6">
      <Uri>https://github.com/dotnet/runtime</Uri>
      <Sha>d8c3db7d096da710a3f667d70c36e34c1bf63921</Sha>
      <SourceBuild RepoName="runtime" ManagedOnly="false" />
    </Dependency>
    <Dependency Name="Microsoft.NET.Workload.Emscripten.Current.Manifest-9.0.100.Transport" Version="9.0.0-preview.3.24160.1" CoherentParentDependency="Microsoft.NETCore.App.Runtime.win-x64">
      <Uri>https://github.com/dotnet/emsdk</Uri>
      <Sha>5dd0620274178dd73cac5049e5187c00e07ecf0c</Sha>
    </Dependency>
    <!-- Intermediate is necessary for source build. -->
    <Dependency Name="Microsoft.SourceBuild.Intermediate.emsdk" Version="9.0.0-preview.3.24160.1" CoherentParentDependency="Microsoft.NETCore.App.Runtime.win-x64">
      <Uri>https://github.com/dotnet/emsdk</Uri>
      <Sha>5dd0620274178dd73cac5049e5187c00e07ecf0c</Sha>
      <SourceBuild RepoName="emsdk" ManagedOnly="true" />
    </Dependency>
    <Dependency Name="Microsoft.Build" Version="17.10.0-preview-24171-01">
      <Uri>https://github.com/dotnet/msbuild</Uri>
      <Sha>de776177f6d540e656e6b0c6d5bb07f2ff518c19</Sha>
    </Dependency>
    <Dependency Name="Microsoft.Build.Localization" Version="17.10.0-preview-24171-01">
      <Uri>https://github.com/dotnet/msbuild</Uri>
      <Sha>de776177f6d540e656e6b0c6d5bb07f2ff518c19</Sha>
    </Dependency>
    <!-- Intermediate is necessary for source build. -->
    <Dependency Name="Microsoft.SourceBuild.Intermediate.msbuild" Version="17.10.0-preview-24171-01">
      <Uri>https://github.com/dotnet/msbuild</Uri>
      <Sha>de776177f6d540e656e6b0c6d5bb07f2ff518c19</Sha>
      <SourceBuild RepoName="msbuild" ManagedOnly="true" />
    </Dependency>
    <Dependency Name="Microsoft.FSharp.Compiler" Version="12.8.300-beta.24175.1">
      <Uri>https://github.com/dotnet/fsharp</Uri>
      <Sha>4a394198efadc455334ae272954ece372aea4de2</Sha>
    </Dependency>
    <!-- Intermediate is necessary for source build. -->
    <Dependency Name="Microsoft.SourceBuild.Intermediate.fsharp" Version="8.0.300-beta.24175.1">
      <Uri>https://github.com/dotnet/fsharp</Uri>
      <Sha>4a394198efadc455334ae272954ece372aea4de2</Sha>
      <SourceBuild RepoName="fsharp" ManagedOnly="true" />
    </Dependency>
    <Dependency Name="Microsoft.Net.Compilers.Toolset" Version="4.10.0-3.24175.2">
      <Uri>https://github.com/dotnet/roslyn</Uri>
      <Sha>919d4dbfb0dffb35a702417e28ceea652d248bc6</Sha>
    </Dependency>
    <!-- Intermediate is necessary for source build. -->
    <Dependency Name="Microsoft.SourceBuild.Intermediate.roslyn" Version="4.10.0-3.24175.2">
      <Uri>https://github.com/dotnet/roslyn</Uri>
      <Sha>919d4dbfb0dffb35a702417e28ceea652d248bc6</Sha>
      <SourceBuild RepoName="roslyn" ManagedOnly="true" />
    </Dependency>
<<<<<<< HEAD
    <Dependency Name="Microsoft.Net.Compilers.Toolset.Framework" Version="4.10.0-3.24169.3">
      <Uri>https://github.com/dotnet/roslyn</Uri>
      <Sha>b2a0a985202805db6160e6c070ac828e9e3a8094</Sha>
    </Dependency>
    <Dependency Name="Microsoft.CodeAnalysis" Version="4.10.0-3.24169.3">
=======
    <Dependency Name="Microsoft.CodeAnalysis" Version="4.10.0-3.24175.2">
>>>>>>> fc8d3217
      <Uri>https://github.com/dotnet/roslyn</Uri>
      <Sha>919d4dbfb0dffb35a702417e28ceea652d248bc6</Sha>
    </Dependency>
    <Dependency Name="Microsoft.CodeAnalysis.CSharp" Version="4.10.0-3.24175.2">
      <Uri>https://github.com/dotnet/roslyn</Uri>
      <Sha>919d4dbfb0dffb35a702417e28ceea652d248bc6</Sha>
    </Dependency>
    <Dependency Name="Microsoft.CodeAnalysis.CSharp.CodeStyle" Version="4.10.0-3.24175.2">
      <Uri>https://github.com/dotnet/roslyn</Uri>
      <Sha>919d4dbfb0dffb35a702417e28ceea652d248bc6</Sha>
    </Dependency>
    <Dependency Name="Microsoft.CodeAnalysis.CSharp.Features" Version="4.10.0-3.24175.2">
      <Uri>https://github.com/dotnet/roslyn</Uri>
      <Sha>919d4dbfb0dffb35a702417e28ceea652d248bc6</Sha>
    </Dependency>
    <Dependency Name="Microsoft.CodeAnalysis.CSharp.Workspaces" Version="4.10.0-3.24175.2">
      <Uri>https://github.com/dotnet/roslyn</Uri>
      <Sha>919d4dbfb0dffb35a702417e28ceea652d248bc6</Sha>
    </Dependency>
    <Dependency Name="Microsoft.CodeAnalysis.Workspaces.MSBuild" Version="4.10.0-3.24175.2">
      <Uri>https://github.com/dotnet/roslyn</Uri>
      <Sha>919d4dbfb0dffb35a702417e28ceea652d248bc6</Sha>
    </Dependency>
    <Dependency Name="Microsoft.AspNetCore.DeveloperCertificates.XPlat" Version="9.0.0-preview.4.24173.3">
      <Uri>https://github.com/dotnet/aspnetcore</Uri>
      <Sha>3f99d45b0b7d8f0427a3d98acc63098694613362</Sha>
    </Dependency>
    <Dependency Name="Microsoft.AspNetCore.TestHost" Version="9.0.0-preview.4.24173.3">
      <Uri>https://github.com/dotnet/aspnetcore</Uri>
      <Sha>3f99d45b0b7d8f0427a3d98acc63098694613362</Sha>
    </Dependency>
    <Dependency Name="Microsoft.Build.NuGetSdkResolver" Version="6.10.0-preview.2.81">
      <Uri>https://github.com/nuget/nuget.client</Uri>
      <Sha>1845d6bd450a7453d573035371c9fec43683d1ef</Sha>
    </Dependency>
    <Dependency Name="NuGet.Build.Tasks" Version="6.10.0-preview.2.81">
      <Uri>https://github.com/nuget/nuget.client</Uri>
      <Sha>1845d6bd450a7453d573035371c9fec43683d1ef</Sha>
    </Dependency>
    <Dependency Name="NuGet.Build.Tasks.Console" Version="6.10.0-preview.2.81">
      <Uri>https://github.com/nuget/nuget.client</Uri>
      <Sha>1845d6bd450a7453d573035371c9fec43683d1ef</Sha>
    </Dependency>
    <Dependency Name="NuGet.Build.Tasks.Pack" Version="6.10.0-preview.2.81">
      <Uri>https://github.com/nuget/nuget.client</Uri>
      <Sha>1845d6bd450a7453d573035371c9fec43683d1ef</Sha>
    </Dependency>
    <Dependency Name="NuGet.Commands" Version="6.10.0-preview.2.81">
      <Uri>https://github.com/nuget/nuget.client</Uri>
      <Sha>1845d6bd450a7453d573035371c9fec43683d1ef</Sha>
    </Dependency>
    <Dependency Name="NuGet.CommandLine.XPlat" Version="6.10.0-preview.2.81">
      <Uri>https://github.com/nuget/nuget.client</Uri>
      <Sha>1845d6bd450a7453d573035371c9fec43683d1ef</Sha>
    </Dependency>
    <Dependency Name="NuGet.Common" Version="6.10.0-preview.2.81">
      <Uri>https://github.com/nuget/nuget.client</Uri>
      <Sha>1845d6bd450a7453d573035371c9fec43683d1ef</Sha>
    </Dependency>
    <Dependency Name="NuGet.Configuration" Version="6.10.0-preview.2.81">
      <Uri>https://github.com/nuget/nuget.client</Uri>
      <Sha>1845d6bd450a7453d573035371c9fec43683d1ef</Sha>
    </Dependency>
    <Dependency Name="NuGet.Credentials" Version="6.10.0-preview.2.81">
      <Uri>https://github.com/nuget/nuget.client</Uri>
      <Sha>1845d6bd450a7453d573035371c9fec43683d1ef</Sha>
    </Dependency>
    <Dependency Name="NuGet.DependencyResolver.Core" Version="6.10.0-preview.2.81">
      <Uri>https://github.com/nuget/nuget.client</Uri>
      <Sha>1845d6bd450a7453d573035371c9fec43683d1ef</Sha>
    </Dependency>
    <Dependency Name="NuGet.Frameworks" Version="6.10.0-preview.2.81">
      <Uri>https://github.com/nuget/nuget.client</Uri>
      <Sha>1845d6bd450a7453d573035371c9fec43683d1ef</Sha>
    </Dependency>
    <Dependency Name="NuGet.LibraryModel" Version="6.10.0-preview.2.81">
      <Uri>https://github.com/nuget/nuget.client</Uri>
      <Sha>1845d6bd450a7453d573035371c9fec43683d1ef</Sha>
    </Dependency>
    <Dependency Name="NuGet.ProjectModel" Version="6.10.0-preview.2.81">
      <Uri>https://github.com/nuget/nuget.client</Uri>
      <Sha>1845d6bd450a7453d573035371c9fec43683d1ef</Sha>
    </Dependency>
    <Dependency Name="NuGet.Protocol" Version="6.10.0-preview.2.81">
      <Uri>https://github.com/nuget/nuget.client</Uri>
      <Sha>1845d6bd450a7453d573035371c9fec43683d1ef</Sha>
    </Dependency>
    <Dependency Name="NuGet.Packaging" Version="6.10.0-preview.2.81">
      <Uri>https://github.com/nuget/nuget.client</Uri>
      <Sha>1845d6bd450a7453d573035371c9fec43683d1ef</Sha>
    </Dependency>
    <Dependency Name="NuGet.Versioning" Version="6.10.0-preview.2.81">
      <Uri>https://github.com/nuget/nuget.client</Uri>
      <Sha>1845d6bd450a7453d573035371c9fec43683d1ef</Sha>
    </Dependency>
    <Dependency Name="NuGet.Localization" Version="6.10.0-preview.2.81">
      <Uri>https://github.com/nuget/nuget.client</Uri>
      <Sha>1845d6bd450a7453d573035371c9fec43683d1ef</Sha>
    </Dependency>
    <Dependency Name="Microsoft.NET.Test.Sdk" Version="17.10.0-preview-24170-01">
      <Uri>https://github.com/microsoft/vstest</Uri>
      <Sha>6957756d70d6ade74e239a38ad709db5cb39fe0d</Sha>
    </Dependency>
    <Dependency Name="Microsoft.TestPlatform.CLI" Version="17.10.0-preview-24170-01">
      <Uri>https://github.com/microsoft/vstest</Uri>
      <Sha>6957756d70d6ade74e239a38ad709db5cb39fe0d</Sha>
    </Dependency>
    <Dependency Name="Microsoft.TestPlatform.Build" Version="17.10.0-preview-24170-01">
      <Uri>https://github.com/microsoft/vstest</Uri>
      <Sha>6957756d70d6ade74e239a38ad709db5cb39fe0d</Sha>
    </Dependency>
    <!-- Intermediate is necessary for source build. -->
    <Dependency Name="Microsoft.SourceBuild.Intermediate.vstest" Version="17.10.0-preview-24170-01">
      <Uri>https://github.com/microsoft/vstest</Uri>
      <Sha>6957756d70d6ade74e239a38ad709db5cb39fe0d</Sha>
      <SourceBuild RepoName="vstest" ManagedOnly="true" />
    </Dependency>
    <Dependency Name="Microsoft.NET.ILLink.Tasks" Version="9.0.0-preview.4.24174.6">
      <Uri>https://github.com/dotnet/runtime</Uri>
      <Sha>d8c3db7d096da710a3f667d70c36e34c1bf63921</Sha>
    </Dependency>
    <Dependency Name="System.CodeDom" Version="9.0.0-preview.4.24174.6">
      <Uri>https://github.com/dotnet/runtime</Uri>
      <Sha>d8c3db7d096da710a3f667d70c36e34c1bf63921</Sha>
    </Dependency>
    <Dependency Name="System.Security.Cryptography.ProtectedData" Version="9.0.0-preview.4.24174.6">
      <Uri>https://github.com/dotnet/runtime</Uri>
      <Sha>d8c3db7d096da710a3f667d70c36e34c1bf63921</Sha>
    </Dependency>
    <Dependency Name="System.Text.Encoding.CodePages" Version="9.0.0-preview.4.24174.6">
      <Uri>https://github.com/dotnet/runtime</Uri>
      <Sha>d8c3db7d096da710a3f667d70c36e34c1bf63921</Sha>
    </Dependency>
    <Dependency Name="System.Resources.Extensions" Version="9.0.0-preview.4.24174.6">
      <Uri>https://github.com/dotnet/runtime</Uri>
      <Sha>d8c3db7d096da710a3f667d70c36e34c1bf63921</Sha>
    </Dependency>
    <Dependency Name="Microsoft.WindowsDesktop.App.Runtime.win-x64" Version="9.0.0-preview.4.24173.1">
      <Uri>https://github.com/dotnet/windowsdesktop</Uri>
      <Sha>6153872f19b1cd05b26c92d8080e56c1892ba55c</Sha>
      <SourceBuildTarball RepoName="windowsdesktop" ManagedOnly="true" />
    </Dependency>
    <Dependency Name="VS.Redist.Common.WindowsDesktop.SharedFramework.x64.9.0" Version="9.0.0-preview.4.24173.1">
      <Uri>https://github.com/dotnet/windowsdesktop</Uri>
      <Sha>6153872f19b1cd05b26c92d8080e56c1892ba55c</Sha>
    </Dependency>
    <Dependency Name="Microsoft.WindowsDesktop.App.Ref" Version="9.0.0-preview.4.24173.1">
      <Uri>https://github.com/dotnet/windowsdesktop</Uri>
      <Sha>6153872f19b1cd05b26c92d8080e56c1892ba55c</Sha>
    </Dependency>
    <Dependency Name="VS.Redist.Common.WindowsDesktop.TargetingPack.x64.9.0" Version="9.0.0-preview.4.24173.1">
      <Uri>https://github.com/dotnet/windowsdesktop</Uri>
      <Sha>6153872f19b1cd05b26c92d8080e56c1892ba55c</Sha>
    </Dependency>
    <Dependency Name="Microsoft.NET.Sdk.WindowsDesktop" Version="9.0.0-preview.3.24168.12" CoherentParentDependency="Microsoft.WindowsDesktop.App.Ref">
      <Uri>https://github.com/dotnet/wpf</Uri>
      <Sha>6ffdf5ca7bdc28496c8b5533277705fba66483f4</Sha>
    </Dependency>
    <Dependency Name="Microsoft.AspNetCore.App.Ref" Version="9.0.0-preview.4.24173.3">
      <Uri>https://github.com/dotnet/aspnetcore</Uri>
      <Sha>3f99d45b0b7d8f0427a3d98acc63098694613362</Sha>
    </Dependency>
    <Dependency Name="Microsoft.AspNetCore.App.Ref.Internal" Version="9.0.0-preview.4.24173.3">
      <Uri>https://github.com/dotnet/aspnetcore</Uri>
      <Sha>3f99d45b0b7d8f0427a3d98acc63098694613362</Sha>
    </Dependency>
    <Dependency Name="Microsoft.AspNetCore.App.Runtime.win-x64" Version="9.0.0-preview.4.24173.3">
      <Uri>https://github.com/dotnet/aspnetcore</Uri>
      <Sha>3f99d45b0b7d8f0427a3d98acc63098694613362</Sha>
    </Dependency>
    <Dependency Name="VS.Redist.Common.AspNetCore.SharedFramework.x64.9.0" Version="9.0.0-preview.4.24173.3">
      <Uri>https://github.com/dotnet/aspnetcore</Uri>
      <Sha>3f99d45b0b7d8f0427a3d98acc63098694613362</Sha>
    </Dependency>
    <Dependency Name="dotnet-dev-certs" Version="9.0.0-preview.4.24173.3">
      <Uri>https://github.com/dotnet/aspnetcore</Uri>
      <Sha>3f99d45b0b7d8f0427a3d98acc63098694613362</Sha>
    </Dependency>
    <Dependency Name="dotnet-user-jwts" Version="9.0.0-preview.4.24173.3">
      <Uri>https://github.com/dotnet/aspnetcore</Uri>
      <Sha>3f99d45b0b7d8f0427a3d98acc63098694613362</Sha>
    </Dependency>
    <Dependency Name="dotnet-user-secrets" Version="9.0.0-preview.4.24173.3">
      <Uri>https://github.com/dotnet/aspnetcore</Uri>
      <Sha>3f99d45b0b7d8f0427a3d98acc63098694613362</Sha>
    </Dependency>
    <Dependency Name="Microsoft.AspNetCore.Analyzers" Version="9.0.0-preview.4.24173.3">
      <Uri>https://github.com/dotnet/aspnetcore</Uri>
      <Sha>3f99d45b0b7d8f0427a3d98acc63098694613362</Sha>
    </Dependency>
    <Dependency Name="Microsoft.AspNetCore.Components.SdkAnalyzers" Version="9.0.0-preview.4.24173.3">
      <Uri>https://github.com/dotnet/aspnetcore</Uri>
      <Sha>3f99d45b0b7d8f0427a3d98acc63098694613362</Sha>
    </Dependency>
    <Dependency Name="Microsoft.AspNetCore.Mvc.Analyzers" Version="9.0.0-preview.4.24173.3">
      <Uri>https://github.com/dotnet/aspnetcore</Uri>
      <Sha>3f99d45b0b7d8f0427a3d98acc63098694613362</Sha>
    </Dependency>
    <Dependency Name="Microsoft.AspNetCore.Mvc.Api.Analyzers" Version="9.0.0-preview.4.24173.3">
      <Uri>https://github.com/dotnet/aspnetcore</Uri>
      <Sha>3f99d45b0b7d8f0427a3d98acc63098694613362</Sha>
    </Dependency>
    <!-- Intermediate is necessary for source build. -->
    <Dependency Name="Microsoft.SourceBuild.Intermediate.aspnetcore" Version="9.0.0-preview.4.24173.3">
      <Uri>https://github.com/dotnet/aspnetcore</Uri>
      <Sha>3f99d45b0b7d8f0427a3d98acc63098694613362</Sha>
      <SourceBuild RepoName="aspnetcore" ManagedOnly="true" />
    </Dependency>
    <Dependency Name="Microsoft.CodeAnalysis.Razor.Tooling.Internal" Version="7.0.0-preview.24175.1">
      <Uri>https://github.com/dotnet/razor</Uri>
      <Sha>0294056d5b40faada727e267ec6e44150d199b71</Sha>
    </Dependency>
    <Dependency Name="Microsoft.AspNetCore.Mvc.Razor.Extensions.Tooling.Internal" Version="7.0.0-preview.24175.1">
      <Uri>https://github.com/dotnet/razor</Uri>
      <Sha>0294056d5b40faada727e267ec6e44150d199b71</Sha>
    </Dependency>
    <Dependency Name="Microsoft.NET.Sdk.Razor.SourceGenerators.Transport" Version="7.0.0-preview.24175.1">
      <Uri>https://github.com/dotnet/razor</Uri>
      <Sha>0294056d5b40faada727e267ec6e44150d199b71</Sha>
    </Dependency>
    <!-- Intermediate is necessary for source build. -->
    <Dependency Name="Microsoft.SourceBuild.Intermediate.razor" Version="7.0.0-preview.24175.1">
      <Uri>https://github.com/dotnet/razor</Uri>
      <Sha>0294056d5b40faada727e267ec6e44150d199b71</Sha>
      <SourceBuild RepoName="razor" ManagedOnly="true" />
    </Dependency>
    <Dependency Name="Microsoft.Extensions.FileProviders.Embedded" Version="9.0.0-preview.4.24173.3">
      <Uri>https://github.com/dotnet/aspnetcore</Uri>
      <Sha>3f99d45b0b7d8f0427a3d98acc63098694613362</Sha>
    </Dependency>
    <Dependency Name="Microsoft.AspNetCore.Authorization" Version="9.0.0-preview.4.24173.3">
      <Uri>https://github.com/dotnet/aspnetcore</Uri>
      <Sha>3f99d45b0b7d8f0427a3d98acc63098694613362</Sha>
    </Dependency>
    <Dependency Name="Microsoft.AspNetCore.Components.Web" Version="9.0.0-preview.4.24173.3">
      <Uri>https://github.com/dotnet/aspnetcore</Uri>
      <Sha>3f99d45b0b7d8f0427a3d98acc63098694613362</Sha>
    </Dependency>
    <Dependency Name="Microsoft.JSInterop" Version="9.0.0-preview.4.24173.3">
      <Uri>https://github.com/dotnet/aspnetcore</Uri>
      <Sha>3f99d45b0b7d8f0427a3d98acc63098694613362</Sha>
    </Dependency>
    <Dependency Name="Microsoft.Web.Xdt" Version="9.0.0-preview.24175.1">
      <Uri>https://github.com/dotnet/xdt</Uri>
      <Sha>50aacaeab4c0cfe8337a4cf7af6b1561cd340eaf</Sha>
    </Dependency>
    <!-- Intermediate is necessary for source build. -->
    <Dependency Name="Microsoft.SourceBuild.Intermediate.xdt" Version="9.0.0-preview.24175.1">
      <Uri>https://github.com/dotnet/xdt</Uri>
      <Sha>50aacaeab4c0cfe8337a4cf7af6b1561cd340eaf</Sha>
      <SourceBuild RepoName="xdt" ManagedOnly="true" />
    </Dependency>
    <Dependency Name="Microsoft.CodeAnalysis.NetAnalyzers" Version="9.0.0-preview.24175.2">
      <Uri>https://github.com/dotnet/roslyn-analyzers</Uri>
      <Sha>524e3b7460d5492513a2b5c38dc9efa3cbde433d</Sha>
    </Dependency>
    <Dependency Name="Microsoft.CodeAnalysis.PublicApiAnalyzers" Version="3.11.0-beta1.24175.2">
      <Uri>https://github.com/dotnet/roslyn-analyzers</Uri>
      <Sha>524e3b7460d5492513a2b5c38dc9efa3cbde433d</Sha>
    </Dependency>
    <!-- Intermediate is necessary for source build. -->
    <Dependency Name="Microsoft.SourceBuild.Intermediate.roslyn-analyzers" Version="3.11.0-beta1.24175.2">
      <Uri>https://github.com/dotnet/roslyn-analyzers</Uri>
      <Sha>524e3b7460d5492513a2b5c38dc9efa3cbde433d</Sha>
      <SourceBuild RepoName="roslyn-analyzers" ManagedOnly="true" />
    </Dependency>
    <Dependency Name="System.CommandLine" Version="2.0.0-beta4.24126.1">
      <Uri>https://github.com/dotnet/command-line-api</Uri>
      <Sha>5ea97af07263ea3ef68a18557c8aa3f7e3200bda</Sha>
    </Dependency>
    <Dependency Name="System.CommandLine.Rendering" Version="0.4.0-alpha.24112.1">
      <Uri>https://github.com/dotnet/command-line-api</Uri>
      <Sha>e9ac4ff4293cf853f3d07eb9e747aef27f5be965</Sha>
    </Dependency>
    <!-- Microsoft.CodeAnalysis.Workspaces.MSBuild transitively references M.Bcl.AsyncInterfaces.
         Adding an explicit dependency to make sure the latest version is used instead of the SBRP
         one under source build. -->
    <!-- Intermediate is necessary for source build. -->
    <Dependency Name="Microsoft.DiaSymReader" Version="2.0.0">
      <Uri>https://github.com/dotnet/symreader</Uri>
      <Sha>27e584661980ee6d82c419a2a471ae505b7d122e</Sha>
    </Dependency>
    <!-- Intermediate is necessary for source build. -->
    <Dependency Name="Microsoft.SourceBuild.Intermediate.command-line-api" Version="0.1.512601">
      <Uri>https://github.com/dotnet/command-line-api</Uri>
      <Sha>5ea97af07263ea3ef68a18557c8aa3f7e3200bda</Sha>
      <SourceBuild RepoName="command-line-api" ManagedOnly="true" />
    </Dependency>
    <!-- Intermediate is necessary for source build. -->
    <Dependency Name="Microsoft.SourceBuild.Intermediate.source-build-externals" Version="9.0.0-alpha.1.24168.3">
      <Uri>https://github.com/dotnet/source-build-externals</Uri>
      <Sha>b46b7e6859f4094cd7f3e00dc0471d62f5d8d051</Sha>
      <SourceBuild RepoName="source-build-externals" ManagedOnly="true" />
    </Dependency>
    <!-- Intermediate is necessary for source build. -->
    <Dependency Name="Microsoft.SourceBuild.Intermediate.source-build-reference-packages" Version="9.0.0-alpha.1.24162.2">
      <Uri>https://github.com/dotnet/source-build-reference-packages</Uri>
      <Sha>c0b5d69a1a1513528c77fffff708c7502d57c35c</Sha>
      <SourceBuild RepoName="source-build-reference-packages" ManagedOnly="true" />
    </Dependency>
    <Dependency Name="Microsoft.Deployment.DotNet.Releases" Version="2.0.0-preview.1.24172.2">
      <Uri>https://github.com/dotnet/deployment-tools</Uri>
      <Sha>596a11e185d2274531fe57a2c9e03bbe4f23064d</Sha>
    </Dependency>
    <Dependency Name="Microsoft.Build.Tasks.Git" Version="9.0.0-beta.24173.1">
      <Uri>https://github.com/dotnet/sourcelink</Uri>
      <Sha>e57a410525da38cf4f8012246b3b89117ecbd5d4</Sha>
    </Dependency>
    <Dependency Name="Microsoft.SourceLink.Common" Version="9.0.0-beta.24173.1">
      <Uri>https://github.com/dotnet/sourcelink</Uri>
      <Sha>e57a410525da38cf4f8012246b3b89117ecbd5d4</Sha>
    </Dependency>
    <Dependency Name="Microsoft.SourceLink.AzureRepos.Git" Version="9.0.0-beta.24173.1">
      <Uri>https://github.com/dotnet/sourcelink</Uri>
      <Sha>e57a410525da38cf4f8012246b3b89117ecbd5d4</Sha>
    </Dependency>
    <Dependency Name="Microsoft.SourceLink.GitHub" Version="9.0.0-beta.24173.1">
      <Uri>https://github.com/dotnet/sourcelink</Uri>
      <Sha>e57a410525da38cf4f8012246b3b89117ecbd5d4</Sha>
    </Dependency>
    <Dependency Name="Microsoft.SourceLink.GitLab" Version="9.0.0-beta.24173.1">
      <Uri>https://github.com/dotnet/sourcelink</Uri>
      <Sha>e57a410525da38cf4f8012246b3b89117ecbd5d4</Sha>
    </Dependency>
    <Dependency Name="Microsoft.SourceLink.Bitbucket.Git" Version="9.0.0-beta.24173.1">
      <Uri>https://github.com/dotnet/sourcelink</Uri>
      <Sha>e57a410525da38cf4f8012246b3b89117ecbd5d4</Sha>
    </Dependency>
    <!-- Intermediate is necessary for source build. -->
    <Dependency Name="Microsoft.SourceBuild.Intermediate.sourcelink" Version="9.0.0-beta.24173.1">
      <Uri>https://github.com/dotnet/sourcelink</Uri>
      <Sha>e57a410525da38cf4f8012246b3b89117ecbd5d4</Sha>
      <SourceBuild RepoName="sourcelink" ManagedOnly="true" />
    </Dependency>
    <!-- Intermediate is necessary for source build. -->
    <Dependency Name="Microsoft.SourceBuild.Intermediate.deployment-tools" Version="9.0.0-preview.1.24172.2">
      <Uri>https://github.com/dotnet/deployment-tools</Uri>
      <Sha>596a11e185d2274531fe57a2c9e03bbe4f23064d</Sha>
      <SourceBuild RepoName="deployment-tools" ManagedOnly="true" />
    </Dependency>
    <!-- Intermediate is necessary for source build. -->
    <Dependency Name="Microsoft.SourceBuild.Intermediate.symreader" Version="2.0.0-beta-23228-03">
      <Uri>https://github.com/dotnet/symreader</Uri>
      <Sha>27e584661980ee6d82c419a2a471ae505b7d122e</Sha>
      <SourceBuild RepoName="symreader" ManagedOnly="true" />
    </Dependency>
    <!-- Dependency required for flowing correct package version in source-build, using PVP flow. -->
    <Dependency Name="Microsoft.Extensions.Logging" Version="9.0.0-preview.4.24174.6">
      <Uri>https://github.com/dotnet/runtime</Uri>
      <Sha>d8c3db7d096da710a3f667d70c36e34c1bf63921</Sha>
    </Dependency>
    <!-- Dependency required for flowing correct package version in source-build, using PVP flow. -->
    <Dependency Name="Microsoft.Extensions.Logging.Abstractions" Version="9.0.0-preview.4.24174.6">
      <Uri>https://github.com/dotnet/runtime</Uri>
      <Sha>d8c3db7d096da710a3f667d70c36e34c1bf63921</Sha>
    </Dependency>
    <!-- Dependency required for flowing correct package version in source-build, using PVP flow. -->
    <Dependency Name="Microsoft.Extensions.Logging.Console" Version="9.0.0-preview.4.24174.6">
      <Uri>https://github.com/dotnet/runtime</Uri>
      <Sha>d8c3db7d096da710a3f667d70c36e34c1bf63921</Sha>
    </Dependency>
    <!-- Dependency required for flowing correct package version in source-build, using PVP flow. -->
    <Dependency Name="Microsoft.Extensions.FileSystemGlobbing" Version="9.0.0-preview.4.24174.6">
      <Uri>https://github.com/dotnet/runtime</Uri>
      <Sha>d8c3db7d096da710a3f667d70c36e34c1bf63921</Sha>
    </Dependency>
    <!-- Dependency required for flowing correct package version in source-build, using PVP flow. -->
    <Dependency Name="System.ServiceProcess.ServiceController" Version="9.0.0-preview.4.24174.6">
      <Uri>https://github.com/dotnet/runtime</Uri>
      <Sha>d8c3db7d096da710a3f667d70c36e34c1bf63921</Sha>
    </Dependency>
  </ProductDependencies>
  <ToolsetDependencies>
    <Dependency Name="Microsoft.DotNet.Arcade.Sdk" Version="9.0.0-beta.24172.4">
      <Uri>https://github.com/dotnet/arcade</Uri>
      <Sha>c936d1bc358744730613d8ce54bc3e0294e5ea56</Sha>
    </Dependency>
    <Dependency Name="Microsoft.DotNet.Helix.Sdk" Version="9.0.0-beta.24172.4">
      <Uri>https://github.com/dotnet/arcade</Uri>
      <Sha>c936d1bc358744730613d8ce54bc3e0294e5ea56</Sha>
    </Dependency>
    <Dependency Name="Microsoft.DotNet.SignTool" Version="9.0.0-beta.24172.4">
      <Uri>https://github.com/dotnet/arcade</Uri>
      <Sha>c936d1bc358744730613d8ce54bc3e0294e5ea56</Sha>
    </Dependency>
    <Dependency Name="Microsoft.DotNet.XUnitExtensions" Version="9.0.0-beta.24172.4">
      <Uri>https://github.com/dotnet/arcade</Uri>
      <Sha>c936d1bc358744730613d8ce54bc3e0294e5ea56</Sha>
    </Dependency>
    <Dependency Name="Microsoft.DotNet.XliffTasks" Version="9.0.0-beta.24172.4">
      <Uri>https://github.com/dotnet/arcade</Uri>
      <Sha>c936d1bc358744730613d8ce54bc3e0294e5ea56</Sha>
    </Dependency>
    <!-- Intermediate is necessary for source build. -->
    <Dependency Name="Microsoft.SourceBuild.Intermediate.arcade" Version="9.0.0-beta.24172.4">
      <Uri>https://github.com/dotnet/arcade</Uri>
      <Sha>c936d1bc358744730613d8ce54bc3e0294e5ea56</Sha>
      <SourceBuild RepoName="arcade" ManagedOnly="true" />
    </Dependency>
    <Dependency Name="System.Reflection.MetadataLoadContext" Version="9.0.0-preview.4.24174.6">
      <Uri>https://github.com/dotnet/runtime</Uri>
      <Sha>d8c3db7d096da710a3f667d70c36e34c1bf63921</Sha>
    </Dependency>
  </ToolsetDependencies>
</Dependencies><|MERGE_RESOLUTION|>--- conflicted
+++ resolved
@@ -97,15 +97,11 @@
       <Sha>919d4dbfb0dffb35a702417e28ceea652d248bc6</Sha>
       <SourceBuild RepoName="roslyn" ManagedOnly="true" />
     </Dependency>
-<<<<<<< HEAD
-    <Dependency Name="Microsoft.Net.Compilers.Toolset.Framework" Version="4.10.0-3.24169.3">
-      <Uri>https://github.com/dotnet/roslyn</Uri>
-      <Sha>b2a0a985202805db6160e6c070ac828e9e3a8094</Sha>
-    </Dependency>
-    <Dependency Name="Microsoft.CodeAnalysis" Version="4.10.0-3.24169.3">
-=======
+    <Dependency Name="Microsoft.Net.Compilers.Toolset.Framework" Version="4.10.0-3.24175.2">
+      <Uri>https://github.com/dotnet/roslyn</Uri>
+      <Sha>919d4dbfb0dffb35a702417e28ceea652d248bc6</Sha>
+    </Dependency>
     <Dependency Name="Microsoft.CodeAnalysis" Version="4.10.0-3.24175.2">
->>>>>>> fc8d3217
       <Uri>https://github.com/dotnet/roslyn</Uri>
       <Sha>919d4dbfb0dffb35a702417e28ceea652d248bc6</Sha>
     </Dependency>

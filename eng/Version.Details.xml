--- conflicted
+++ resolved
@@ -1,7 +1,6 @@
 <?xml version="1.0" encoding="utf-8"?>
 <Dependencies>
   <ProductDependencies>
-<<<<<<< HEAD
     <Dependency Name="Microsoft.TemplateEngine.Cli" Version="5.0.0-preview.6.20262.2">
       <Uri>https://github.com/dotnet/templating</Uri>
       <Sha>34a444a9723780c1d77e8e8151df1afb109168ff</Sha>
@@ -13,25 +12,11 @@
     <Dependency Name="Microsoft.NETCore.App.Runtime.win-x64" Version="5.0.0-preview.6.20264.1">
       <Uri>https://github.com/dotnet/runtime</Uri>
       <Sha>bdd7235c43d762cea051cfc2071e14de48175f0c</Sha>
-=======
-    <Dependency Name="Microsoft.TemplateEngine.Cli" Version="5.0.0-preview.4.20221.2">
-      <Uri>https://github.com/dotnet/templating</Uri>
-      <Sha>bb2aad9a623680ecefd731784c97fcbf9e908730</Sha>
-    </Dependency>
-    <Dependency Name="Microsoft.NETCore.App.Ref" Version="5.0.0-preview.4.20251.6">
-      <Uri>https://github.com/dotnet/runtime</Uri>
-      <Sha>47ec733ba79b196e4e09d0c89bad245155002353</Sha>
-    </Dependency>
-    <Dependency Name="Microsoft.NETCore.App.Runtime.win-x64" Version="5.0.0-preview.4.20251.6">
-      <Uri>https://github.com/dotnet/runtime</Uri>
-      <Sha>47ec733ba79b196e4e09d0c89bad245155002353</Sha>
->>>>>>> d06773de
     </Dependency>
     <Dependency Name="Microsoft.DotNet.XUnitExtensions" Version="5.0.0-beta.20261.9">
       <Uri>https://github.com/dotnet/arcade</Uri>
       <Sha>898e51ed5fdcc4871087ac5754ca9056e58e575d</Sha>
     </Dependency>
-<<<<<<< HEAD
     <Dependency Name="Microsoft.NET.HostModel" Version="5.0.0-preview.6.20264.1">
       <Uri>https://github.com/dotnet/runtime</Uri>
       <Sha>bdd7235c43d762cea051cfc2071e14de48175f0c</Sha>
@@ -43,19 +28,6 @@
     <Dependency Name="Microsoft.NETCore.DotNetHostResolver" Version="5.0.0-preview.6.20264.1">
       <Uri>https://github.com/dotnet/runtime</Uri>
       <Sha>bdd7235c43d762cea051cfc2071e14de48175f0c</Sha>
-=======
-    <Dependency Name="Microsoft.NET.HostModel" Version="5.0.0-preview.4.20251.6">
-      <Uri>https://github.com/dotnet/runtime</Uri>
-      <Sha>47ec733ba79b196e4e09d0c89bad245155002353</Sha>
-    </Dependency>
-    <Dependency Name="Microsoft.Extensions.DependencyModel" Version="5.0.0-preview.4.20251.6">
-      <Uri>https://github.com/dotnet/runtime</Uri>
-      <Sha>47ec733ba79b196e4e09d0c89bad245155002353</Sha>
-    </Dependency>
-    <Dependency Name="Microsoft.NETCore.DotNetHostResolver" Version="5.0.0-preview.4.20251.6">
-      <Uri>https://github.com/dotnet/runtime</Uri>
-      <Sha>47ec733ba79b196e4e09d0c89bad245155002353</Sha>
->>>>>>> d06773de
     </Dependency>
     <Dependency Name="Microsoft.DotNet.Cli.CommandLine" Version="1.0.0-preview.19208.1">
       <Uri>https://github.com/dotnet/CliCommandLineParser</Uri>
@@ -77,7 +49,6 @@
       <Uri>https://github.com/dotnet/roslyn</Uri>
       <Sha>3d85b48dd5e533c7d47e916e2cff417f46bdce10</Sha>
     </Dependency>
-<<<<<<< HEAD
     <Dependency Name="Microsoft.AspNetCore.DeveloperCertificates.XPlat" Version="5.0.0-preview.6.20268.11">
       <Uri>https://github.com/dotnet/aspnetcore</Uri>
       <Sha>263c376a80aad6aa7a7fdc3141664a00a1e21eed</Sha>
@@ -85,15 +56,6 @@
     <Dependency Name="Microsoft.NET.Sdk.Razor" Version="5.0.0-preview.6.20265.5">
       <Uri>https://github.com/dotnet/aspnetcore-tooling</Uri>
       <Sha>e759982cb63d5205b87ad0d968b09033ab778d12</Sha>
-=======
-    <Dependency Name="Microsoft.AspNetCore.DeveloperCertificates.XPlat" Version="5.0.0-preview.4.20257.10">
-      <Uri>https://github.com/dotnet/aspnetcore</Uri>
-      <Sha>cdfa43bbe0ecc13757cc6517c9a253de77c3ec56</Sha>
-    </Dependency>
-    <Dependency Name="Microsoft.NET.Sdk.Razor" Version="5.0.0-preview.4.20251.2">
-      <Uri>https://github.com/dotnet/aspnetcore-tooling</Uri>
-      <Sha>56c0dbb97a3c542fa9865aad33fe442341786a09</Sha>
->>>>>>> d06773de
     </Dependency>
     <Dependency Name="NuGet.Build.Tasks" Version="5.7.0-preview.1.6609">
       <Uri>https://github.com/NuGet/NuGet.Client</Uri>
@@ -103,21 +65,14 @@
       <Uri>https://github.com/microsoft/vstest</Uri>
       <Sha>59354e1f9c366b40d06ecf62372fc455d7f1ba18</Sha>
     </Dependency>
-<<<<<<< HEAD
     <Dependency Name="Microsoft.NET.Sdk.Web" Version="5.0.100-preview.6.20267.1">
       <Uri>https://github.com/dotnet/websdk</Uri>
       <Sha>ed791125e2f7855b5a8b4a29da4a4eacfbbc345b</Sha>
-=======
-    <Dependency Name="Microsoft.NET.Sdk.Web" Version="5.0.100-preview.4.20258.1">
-      <Uri>https://github.com/dotnet/websdk</Uri>
-      <Sha>50d27ea0e9d834b42b1c9eb53c98cdfa4d887217</Sha>
->>>>>>> d06773de
     </Dependency>
     <Dependency Name="Microsoft.NET.ILLink.Tasks" Version="5.0.0-preview.3.20268.2">
       <Uri>https://github.com/mono/linker</Uri>
       <Sha>0f1b1a569fcd16bd9e7c180d3c8bef1080348d9d</Sha>
     </Dependency>
-<<<<<<< HEAD
     <Dependency Name="System.CodeDom" Version="5.0.0-preview.6.20264.1">
       <Uri>https://github.com/dotnet/runtime</Uri>
       <Sha>bdd7235c43d762cea051cfc2071e14de48175f0c</Sha>
@@ -141,31 +96,6 @@
     <Dependency Name="Microsoft.NET.Sdk.WindowsDesktop" Version="5.0.0-preview.5.20222.1" CoherentParentDependency="Microsoft.WindowsDesktop.App">
       <Uri>https://github.com/dotnet/wpf</Uri>
       <Sha>ad9690863941cee3961438b9f31002da530da71d</Sha>
-=======
-    <Dependency Name="System.CodeDom" Version="5.0.0-preview.4.20251.6">
-      <Uri>https://github.com/dotnet/runtime</Uri>
-      <Sha>47ec733ba79b196e4e09d0c89bad245155002353</Sha>
-    </Dependency>
-    <Dependency Name="System.Security.Cryptography.ProtectedData" Version="5.0.0-preview.4.20251.6">
-      <Uri>https://github.com/dotnet/runtime</Uri>
-      <Sha>47ec733ba79b196e4e09d0c89bad245155002353</Sha>
-    </Dependency>
-    <Dependency Name="System.Text.Encoding.CodePages" Version="5.0.0-preview.4.20251.6">
-      <Uri>https://github.com/dotnet/runtime</Uri>
-      <Sha>47ec733ba79b196e4e09d0c89bad245155002353</Sha>
-    </Dependency>
-    <Dependency Name="System.Resources.Extensions" Version="5.0.0-preview.4.20251.6">
-      <Uri>https://github.com/dotnet/runtime</Uri>
-      <Sha>47ec733ba79b196e4e09d0c89bad245155002353</Sha>
-    </Dependency>
-    <Dependency Name="Microsoft.WindowsDesktop.App" Version="5.0.0-preview.4.20251.1">
-      <Uri>https://github.com/dotnet/windowsdesktop</Uri>
-      <Sha>976abc3b7d9b9b182a00ff1d3d2a8d1699f3cac1</Sha>
-    </Dependency>
-    <Dependency Name="Microsoft.NET.Sdk.WindowsDesktop" Version="5.0.0-preview.4.20251.1" CoherentParentDependency="Microsoft.WindowsDesktop.App">
-      <Uri>https://github.com/dotnet/wpf</Uri>
-      <Sha>5e06a10765a6a4e4404fc0cff14356debbd9e0de</Sha>
->>>>>>> d06773de
     </Dependency>
   </ProductDependencies>
   <ToolsetDependencies>

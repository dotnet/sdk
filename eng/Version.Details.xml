--- conflicted
+++ resolved
@@ -355,11 +355,7 @@
       <Sha>f0c83a8ac4c02a363be4775534a9bf531696dedf</Sha>
     </Dependency>
     <!-- Intermediate is necessary for source build. -->
-<<<<<<< HEAD
-    <Dependency Name="Microsoft.SourceBuild.Intermediate.xdt" Version="9.0.0-preview.24105.2">
-=======
     <Dependency Name="Microsoft.SourceBuild.Intermediate.xdt" Version="9.0.0-preview.24108.1">
->>>>>>> 57eefa36
       <Uri>https://github.com/dotnet/xdt</Uri>
       <Sha>f0c83a8ac4c02a363be4775534a9bf531696dedf</Sha>
       <SourceBuild RepoName="xdt" ManagedOnly="true" />

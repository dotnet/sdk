--- conflicted
+++ resolved
@@ -711,15 +711,7 @@
       <Sha>5fa9337a84a52e9bd185d04d156eccbdcf592f74</Sha>
       <SourceBuild RepoName="aspire" ManagedOnly="true" />
     </Dependency>
-<<<<<<< HEAD
-    <Dependency Name="Microsoft.Testing.Platform" Version="1.7.0-preview.25204.3">
-=======
-    <Dependency Name="Microsoft.IO.Redist" Version="6.0.1">
-      <Uri>https://github.com/dotnet/runtime</Uri>
-      <Sha>e77011b31a3e5c47d931248a64b47f9b2d47853d</Sha>
-    </Dependency>
     <Dependency Name="Microsoft.Testing.Platform" Version="1.7.0-preview.25205.1">
->>>>>>> 3306791b
       <Uri>https://github.com/microsoft/testfx</Uri>
       <Sha>caeb6243bda815d34c4bad6631f0c931e326c054</Sha>
     </Dependency>

<?xml version="1.0" encoding="utf-8"?>
<Dependencies>
  <ProductDependencies>
<<<<<<< HEAD
    <Dependency Name="Microsoft.TemplateEngine.Cli" Version="5.0.0-rtm.20512.3">
      <Uri>https://github.com/dotnet/templating</Uri>
      <Sha>31980633108a1bef00c798136fcd30a873c90fa3</Sha>
    </Dependency>
    <Dependency Name="Microsoft.TemplateEngine.Abstractions" Version="5.0.0">
      <Uri>https://github.com/dotnet/templating</Uri>
      <Sha>31980633108a1bef00c798136fcd30a873c90fa3</Sha>
    </Dependency>
    <Dependency Name="Microsoft.TemplateEngine.Cli.Localization" Version="5.0.0-rtm.20512.3">
      <Uri>https://github.com/dotnet/templating</Uri>
      <Sha>31980633108a1bef00c798136fcd30a873c90fa3</Sha>
    </Dependency>
    <Dependency Name="Microsoft.TemplateEngine.Orchestrator.RunnableProjects" Version="5.0.0">
      <Uri>https://github.com/dotnet/templating</Uri>
      <Sha>31980633108a1bef00c798136fcd30a873c90fa3</Sha>
    </Dependency>
    <Dependency Name="Microsoft.TemplateEngine.Utils" Version="5.0.0">
      <Uri>https://github.com/dotnet/templating</Uri>
      <Sha>31980633108a1bef00c798136fcd30a873c90fa3</Sha>
    </Dependency>
    <Dependency Name="Microsoft.TemplateSearch.Common" Version="5.0.0">
      <Uri>https://github.com/dotnet/templating</Uri>
      <Sha>31980633108a1bef00c798136fcd30a873c90fa3</Sha>
    </Dependency>
    <Dependency Name="Microsoft.DotNet.Common.ItemTemplates" Version="5.0.0">
      <Uri>https://github.com/dotnet/templating</Uri>
      <Sha>31980633108a1bef00c798136fcd30a873c90fa3</Sha>
=======
    <Dependency Name="Microsoft.TemplateEngine.Cli" Version="6.0.0-alpha.1.20552.2">
      <Uri>https://github.com/dotnet/templating</Uri>
      <Sha>b3a2105e9fa845065454e6fc31934f4dac006c42</Sha>
    </Dependency>
    <Dependency Name="Microsoft.DotNet.Common.ItemTemplates" Version="6.0.0-alpha.1.20552.2">
      <Uri>https://github.com/dotnet/templating</Uri>
      <Sha>b3a2105e9fa845065454e6fc31934f4dac006c42</Sha>
>>>>>>> 248cd296
    </Dependency>
    <Dependency Name="Microsoft.NETCore.App.Ref" Version="6.0.0-alpha.1.20552.4">
      <Uri>https://github.com/dotnet/runtime</Uri>
<<<<<<< HEAD
      <Sha>7ef6d50b312217d2f7c17b9697891fa8ab98a19d</Sha>
    </Dependency>
    <Dependency Name="Microsoft.NETCore.App.Internal" Version="5.0.0-rtm.20529.3">
      <Uri>https://github.com/dotnet/runtime</Uri>
      <Sha>7ef6d50b312217d2f7c17b9697891fa8ab98a19d</Sha>
=======
      <Sha>598426c8ccf2d1d41038d711f2187899d50ff367</Sha>
    </Dependency>
    <Dependency Name="Microsoft.NETCore.App.Internal" Version="6.0.0-alpha.1.20552.4">
      <Uri>https://github.com/dotnet/runtime</Uri>
      <Sha>598426c8ccf2d1d41038d711f2187899d50ff367</Sha>
>>>>>>> 248cd296
    </Dependency>
    <Dependency Name="Microsoft.NETCore.App.Runtime.win-x64" Version="6.0.0-alpha.1.20552.4">
      <Uri>https://github.com/dotnet/runtime</Uri>
<<<<<<< HEAD
      <Sha>7ef6d50b312217d2f7c17b9697891fa8ab98a19d</Sha>
=======
      <Sha>598426c8ccf2d1d41038d711f2187899d50ff367</Sha>
>>>>>>> 248cd296
    </Dependency>
    <Dependency Name="Microsoft.NETCore.App.Host.win-x64" Version="6.0.0-alpha.1.20552.4">
      <Uri>https://github.com/dotnet/runtime</Uri>
<<<<<<< HEAD
      <Sha>7ef6d50b312217d2f7c17b9697891fa8ab98a19d</Sha>
=======
      <Sha>598426c8ccf2d1d41038d711f2187899d50ff367</Sha>
>>>>>>> 248cd296
    </Dependency>
    <Dependency Name="Microsoft.NETCore.Platforms" Version="6.0.0-alpha.1.20552.4">
      <Uri>https://github.com/dotnet/runtime</Uri>
<<<<<<< HEAD
      <Sha>7ef6d50b312217d2f7c17b9697891fa8ab98a19d</Sha>
    </Dependency>
    <Dependency Name="Microsoft.NET.HostModel" Version="5.0.0-rtm.20529.3">
      <Uri>https://github.com/dotnet/runtime</Uri>
      <Sha>7ef6d50b312217d2f7c17b9697891fa8ab98a19d</Sha>
=======
      <Sha>598426c8ccf2d1d41038d711f2187899d50ff367</Sha>
    </Dependency>
    <Dependency Name="Microsoft.DotNet.XUnitExtensions" Version="6.0.0-beta.20529.1">
      <Uri>https://github.com/dotnet/arcade</Uri>
      <Sha>19e7e769f7ca2ece42221f7ff951e7ec705498ec</Sha>
    </Dependency>
    <Dependency Name="Microsoft.NET.HostModel" Version="6.0.0-alpha.1.20552.4">
      <Uri>https://github.com/dotnet/runtime</Uri>
      <Sha>598426c8ccf2d1d41038d711f2187899d50ff367</Sha>
>>>>>>> 248cd296
    </Dependency>
    <Dependency Name="Microsoft.Extensions.DependencyModel" Version="6.0.0-alpha.1.20552.4">
      <Uri>https://github.com/dotnet/runtime</Uri>
<<<<<<< HEAD
      <Sha>7ef6d50b312217d2f7c17b9697891fa8ab98a19d</Sha>
=======
      <Sha>598426c8ccf2d1d41038d711f2187899d50ff367</Sha>
>>>>>>> 248cd296
    </Dependency>
    <Dependency Name="Microsoft.NETCore.DotNetHostResolver" Version="6.0.0-alpha.1.20552.4">
      <Uri>https://github.com/dotnet/runtime</Uri>
<<<<<<< HEAD
      <Sha>7ef6d50b312217d2f7c17b9697891fa8ab98a19d</Sha>
=======
      <Sha>598426c8ccf2d1d41038d711f2187899d50ff367</Sha>
>>>>>>> 248cd296
    </Dependency>
    <Dependency Name="Microsoft.DotNet.Cli.CommandLine" Version="1.0.0-preview.19208.1">
      <Uri>https://github.com/dotnet/CliCommandLineParser</Uri>
      <Sha>0e89c2116ad28e404ba56c14d1c3f938caa25a01</Sha>
    </Dependency>
<<<<<<< HEAD
    <Dependency Name="Microsoft.Build" Version="16.8.0">
      <Uri>https://github.com/dotnet/msbuild</Uri>
      <Sha>126527ff107ae93fed10af675506c56d046aa5a3</Sha>
    </Dependency>
    <Dependency Name="Microsoft.Build.Localization" Version="16.8.0-preview-20520-02">
      <Uri>https://github.com/dotnet/msbuild</Uri>
      <Sha>126527ff107ae93fed10af675506c56d046aa5a3</Sha>
=======
    <Dependency Name="Microsoft.Build" Version="16.9.0-preview-20553-06">
      <Uri>https://github.com/dotnet/msbuild</Uri>
      <Sha>841e09174bde49a86467ff73cd86fb76fe123f93</Sha>
    </Dependency>
    <Dependency Name="Microsoft.Build.Localization" Version="16.9.0-preview-20553-06">
      <Uri>https://github.com/dotnet/msbuild</Uri>
      <Sha>841e09174bde49a86467ff73cd86fb76fe123f93</Sha>
>>>>>>> 248cd296
    </Dependency>
    <Dependency Name="Microsoft.FSharp.Compiler" Version="11.0.0-beta.20507.4">
      <Uri>https://github.com/dotnet/fsharp</Uri>
      <Sha>da6be68280c89131cdba2045525b80890401defd</Sha>
    </Dependency>
<<<<<<< HEAD
    <Dependency Name="Microsoft.Net.Compilers.Toolset" Version="3.8.0-5.20519.18">
      <Uri>https://github.com/dotnet/roslyn</Uri>
      <Sha>4c195c3ac1974edcefa76774d7a59a2350ec55fa</Sha>
    </Dependency>
    <Dependency Name="Microsoft.AspNetCore.DeveloperCertificates.XPlat" Version="5.0.0-rtm.20529.7">
      <Uri>https://github.com/dotnet/aspnetcore</Uri>
      <Sha>80f8669450b2b79085d624f81f74c8d7ad5be089</Sha>
    </Dependency>
    <Dependency Name="Microsoft.NET.Sdk.Razor" Version="5.0.0-rtm.20529.7">
      <Uri>https://github.com/dotnet/aspnetcore</Uri>
      <Sha>80f8669450b2b79085d624f81f74c8d7ad5be089</Sha>
    </Dependency>
    <Dependency Name="Microsoft.NET.Sdk.BlazorWebAssembly" Version="5.0.0-rtm.20529.7">
      <Uri>https://github.com/dotnet/aspnetcore</Uri>
      <Sha>80f8669450b2b79085d624f81f74c8d7ad5be089</Sha>
=======
    <Dependency Name="Microsoft.Net.Compilers.Toolset" Version="3.9.0-2.20552.4">
      <Uri>https://github.com/dotnet/roslyn</Uri>
      <Sha>352a73835662667665a5c6df20d6852f2402a954</Sha>
    </Dependency>
    <Dependency Name="Microsoft.AspNetCore.DeveloperCertificates.XPlat" Version="6.0.0-alpha.1.20526.6">
      <Uri>https://github.com/dotnet/aspnetcore</Uri>
      <Sha>062237e054487e2e53c186660e459eda69b75e59</Sha>
    </Dependency>
    <Dependency Name="Microsoft.NET.Sdk.Razor" Version="6.0.0-alpha.1.20526.6">
      <Uri>https://github.com/dotnet/aspnetcore</Uri>
      <Sha>062237e054487e2e53c186660e459eda69b75e59</Sha>
    </Dependency>
    <Dependency Name="Microsoft.NET.Sdk.BlazorWebAssembly" Version="6.0.0-alpha.1.20526.6">
      <Uri>https://github.com/dotnet/aspnetcore</Uri>
      <Sha>062237e054487e2e53c186660e459eda69b75e59</Sha>
>>>>>>> 248cd296
    </Dependency>
    <Dependency Name="NuGet.Build.Tasks" Version="5.8.0-rc.6930">
      <Uri>https://github.com/NuGet/NuGet.Client</Uri>
      <Sha>830c8be45dbbccd411ecf6080abff0c2c98079cf</Sha>
    </Dependency>
<<<<<<< HEAD
    <Dependency Name="Microsoft.NET.Test.Sdk" Version="16.8.0-release-20201022-02">
      <Uri>https://github.com/microsoft/vstest</Uri>
      <Sha>b195e2589980861425b331e73a859252c3f2b71a</Sha>
=======
    <Dependency Name="Microsoft.NET.Test.Sdk" Version="16.9.0-preview-20201021-07">
      <Uri>https://github.com/microsoft/vstest</Uri>
      <Sha>81d3148c7cd588c84a9e6cadbd7e04189127d4c9</Sha>
>>>>>>> 248cd296
    </Dependency>
    <Dependency Name="Microsoft.NET.ILLink.Tasks" Version="6.0.0-alpha.1.20527.2" CoherentParentDependency="Microsoft.NETCore.App.Internal">
      <Uri>https://github.com/mono/linker</Uri>
      <Sha>57974c1f5790e6fb33f5fce161707be5cd86c4d3</Sha>
    </Dependency>
    <Dependency Name="System.CodeDom" Version="6.0.0-alpha.1.20552.4">
      <Uri>https://github.com/dotnet/runtime</Uri>
<<<<<<< HEAD
      <Sha>7ef6d50b312217d2f7c17b9697891fa8ab98a19d</Sha>
=======
      <Sha>598426c8ccf2d1d41038d711f2187899d50ff367</Sha>
>>>>>>> 248cd296
    </Dependency>
    <Dependency Name="System.Security.Cryptography.ProtectedData" Version="6.0.0-alpha.1.20552.4">
      <Uri>https://github.com/dotnet/runtime</Uri>
<<<<<<< HEAD
      <Sha>7ef6d50b312217d2f7c17b9697891fa8ab98a19d</Sha>
=======
      <Sha>598426c8ccf2d1d41038d711f2187899d50ff367</Sha>
>>>>>>> 248cd296
    </Dependency>
    <Dependency Name="System.Text.Encoding.CodePages" Version="6.0.0-alpha.1.20552.4">
      <Uri>https://github.com/dotnet/runtime</Uri>
<<<<<<< HEAD
      <Sha>7ef6d50b312217d2f7c17b9697891fa8ab98a19d</Sha>
=======
      <Sha>598426c8ccf2d1d41038d711f2187899d50ff367</Sha>
>>>>>>> 248cd296
    </Dependency>
    <Dependency Name="System.Resources.Extensions" Version="6.0.0-alpha.1.20552.4">
      <Uri>https://github.com/dotnet/runtime</Uri>
<<<<<<< HEAD
      <Sha>7ef6d50b312217d2f7c17b9697891fa8ab98a19d</Sha>
=======
      <Sha>598426c8ccf2d1d41038d711f2187899d50ff367</Sha>
>>>>>>> 248cd296
    </Dependency>
    <Dependency Name="Microsoft.WindowsDesktop.App.Runtime.win-x64" Version="6.0.0-alpha.1.20531.1">
      <Uri>https://github.com/dotnet/windowsdesktop</Uri>
<<<<<<< HEAD
      <Sha>5848b16d1fc803ea4892692b3b5dd9ee79955428</Sha>
    </Dependency>
    <Dependency Name="Microsoft.WindowsDesktop.App" Version="5.0.0-rtm.20529.4">
      <Uri>https://github.com/dotnet/windowsdesktop</Uri>
      <Sha>5848b16d1fc803ea4892692b3b5dd9ee79955428</Sha>
=======
      <Sha>8cd5669a12a56d25b1c1d756ee6cbf08b4c9a57d</Sha>
    </Dependency>
    <Dependency Name="Microsoft.WindowsDesktop.App" Version="6.0.0-alpha.1.20531.1">
      <Uri>https://github.com/dotnet/windowsdesktop</Uri>
      <Sha>8cd5669a12a56d25b1c1d756ee6cbf08b4c9a57d</Sha>
>>>>>>> 248cd296
    </Dependency>
    <Dependency Name="Microsoft.WindowsDesktop.App.Ref" Version="6.0.0-alpha.1.20531.1">
      <Uri>https://github.com/dotnet/windowsdesktop</Uri>
<<<<<<< HEAD
      <Sha>5848b16d1fc803ea4892692b3b5dd9ee79955428</Sha>
    </Dependency>
    <Dependency Name="Microsoft.NET.Sdk.WindowsDesktop" Version="5.0.0-rtm.20529.5" CoherentParentDependency="Microsoft.WindowsDesktop.App">
      <Uri>https://github.com/dotnet/wpf</Uri>
      <Sha>61553660e51cd7fe9a733d6cdbc20e537710b8a8</Sha>
    </Dependency>
    <Dependency Name="Microsoft.DotNet.Wpf.ProjectTemplates" Version="5.0.0-rtm.20529.5" CoherentParentDependency="Microsoft.WindowsDesktop.App">
      <Uri>https://github.com/dotnet/wpf</Uri>
      <Sha>61553660e51cd7fe9a733d6cdbc20e537710b8a8</Sha>
    </Dependency>
    <Dependency Name="Microsoft.Dotnet.WinForms.ProjectTemplates" Version="5.0.0-rtm.20529.3" CoherentParentDependency="Microsoft.WindowsDesktop.App">
      <Uri>https://github.com/dotnet/winforms</Uri>
      <Sha>7d4355bb5f5c1f98ded2fb0497f8795cd1b0305f</Sha>
    </Dependency>
    <Dependency Name="Microsoft.AspNetCore.App.Ref" Version="5.0.0">
      <Uri>https://github.com/dotnet/aspnetcore</Uri>
      <Sha>80f8669450b2b79085d624f81f74c8d7ad5be089</Sha>
    </Dependency>
    <Dependency Name="Microsoft.AspNetCore.App.Ref.Internal" Version="5.0.0-rtm.20529.7">
      <Uri>https://github.com/dotnet/aspnetcore</Uri>
      <Sha>80f8669450b2b79085d624f81f74c8d7ad5be089</Sha>
    </Dependency>
    <Dependency Name="Microsoft.AspNetCore.App.Runtime.win-x64" Version="5.0.0">
      <Uri>https://github.com/dotnet/aspnetcore</Uri>
      <Sha>80f8669450b2b79085d624f81f74c8d7ad5be089</Sha>
    </Dependency>
    <Dependency Name="dotnet-dev-certs" Version="5.0.0-rtm.20529.7">
      <Uri>https://github.com/dotnet/aspnetcore</Uri>
      <Sha>80f8669450b2b79085d624f81f74c8d7ad5be089</Sha>
    </Dependency>
    <Dependency Name="dotnet-user-secrets" Version="5.0.0-rtm.20529.7">
      <Uri>https://github.com/dotnet/aspnetcore</Uri>
      <Sha>80f8669450b2b79085d624f81f74c8d7ad5be089</Sha>
    </Dependency>
    <Dependency Name="dotnet-watch" Version="5.0.0-rtm.20529.7">
      <Uri>https://github.com/dotnet/aspnetcore</Uri>
      <Sha>80f8669450b2b79085d624f81f74c8d7ad5be089</Sha>
    </Dependency>
    <Dependency Name="Microsoft.AspNetCore.Analyzers" Version="5.0.0-rtm.20529.7">
      <Uri>https://github.com/dotnet/aspnetcore</Uri>
      <Sha>80f8669450b2b79085d624f81f74c8d7ad5be089</Sha>
    </Dependency>
    <Dependency Name="Microsoft.AspNetCore.Components.Analyzers" Version="5.0.0">
      <Uri>https://github.com/dotnet/aspnetcore</Uri>
      <Sha>80f8669450b2b79085d624f81f74c8d7ad5be089</Sha>
    </Dependency>
    <Dependency Name="Microsoft.AspNetCore.Mvc.Analyzers" Version="5.0.0-rtm.20529.7">
      <Uri>https://github.com/dotnet/aspnetcore</Uri>
      <Sha>80f8669450b2b79085d624f81f74c8d7ad5be089</Sha>
    </Dependency>
    <Dependency Name="Microsoft.AspNetCore.Mvc.Api.Analyzers" Version="5.0.0-rtm.20529.7">
      <Uri>https://github.com/dotnet/aspnetcore</Uri>
      <Sha>80f8669450b2b79085d624f81f74c8d7ad5be089</Sha>
    </Dependency>
    <Dependency Name="VS.Redist.Common.AspNetCore.SharedFramework.x64.5.0" Version="5.0.0-rtm.20529.7">
      <Uri>https://github.com/dotnet/aspnetcore</Uri>
      <Sha>80f8669450b2b79085d624f81f74c8d7ad5be089</Sha>
=======
      <Sha>8cd5669a12a56d25b1c1d756ee6cbf08b4c9a57d</Sha>
    </Dependency>
    <Dependency Name="Microsoft.NET.Sdk.WindowsDesktop" Version="6.0.0-alpha.1.20529.2" CoherentParentDependency="Microsoft.WindowsDesktop.App">
      <Uri>https://github.com/dotnet/wpf</Uri>
      <Sha>abe92cece7f3cb3f913bc209d1832e585421c60b</Sha>
    </Dependency>
    <Dependency Name="Microsoft.AspNetCore.App.Ref" Version="6.0.0-alpha.1.20526.6">
      <Uri>https://github.com/dotnet/aspnetcore</Uri>
      <Sha>062237e054487e2e53c186660e459eda69b75e59</Sha>
    </Dependency>
    <Dependency Name="Microsoft.AspNetCore.App.Ref.Internal" Version="6.0.0-alpha.1.20526.6">
      <Uri>https://github.com/dotnet/aspnetcore</Uri>
      <Sha>062237e054487e2e53c186660e459eda69b75e59</Sha>
    </Dependency>
    <Dependency Name="Microsoft.AspNetCore.App.Runtime.win-x64" Version="6.0.0-alpha.1.20526.6">
      <Uri>https://github.com/dotnet/aspnetcore</Uri>
      <Sha>062237e054487e2e53c186660e459eda69b75e59</Sha>
    </Dependency>
    <Dependency Name="VS.Redist.Common.AspNetCore.TargetingPack.x64.5.0" Version="5.0.0-rtm.20512.5">
      <Uri>https://github.com/dotnet/aspnetcore</Uri>
      <Sha>b866b765b3493c7943829ce830e509d61f958102</Sha>
    </Dependency>
    <Dependency Name="dotnet-dev-certs" Version="6.0.0-alpha.1.20526.6">
      <Uri>https://github.com/dotnet/aspnetcore</Uri>
      <Sha>062237e054487e2e53c186660e459eda69b75e59</Sha>
    </Dependency>
    <Dependency Name="dotnet-user-secrets" Version="6.0.0-alpha.1.20526.6">
      <Uri>https://github.com/dotnet/aspnetcore</Uri>
      <Sha>062237e054487e2e53c186660e459eda69b75e59</Sha>
    </Dependency>
    <Dependency Name="dotnet-watch" Version="6.0.0-alpha.1.20526.6">
      <Uri>https://github.com/dotnet/aspnetcore</Uri>
      <Sha>062237e054487e2e53c186660e459eda69b75e59</Sha>
    </Dependency>
    <Dependency Name="Microsoft.AspNetCore.Analyzers" Version="6.0.0-alpha.1.20526.6">
      <Uri>https://github.com/dotnet/aspnetcore</Uri>
      <Sha>062237e054487e2e53c186660e459eda69b75e59</Sha>
    </Dependency>
    <Dependency Name="Microsoft.AspNetCore.Components.Analyzers" Version="6.0.0-alpha.1.20526.6">
      <Uri>https://github.com/dotnet/aspnetcore</Uri>
      <Sha>062237e054487e2e53c186660e459eda69b75e59</Sha>
    </Dependency>
    <Dependency Name="Microsoft.AspNetCore.Mvc.Analyzers" Version="6.0.0-alpha.1.20526.6">
      <Uri>https://github.com/dotnet/aspnetcore</Uri>
      <Sha>062237e054487e2e53c186660e459eda69b75e59</Sha>
    </Dependency>
    <Dependency Name="Microsoft.AspNetCore.Mvc.Api.Analyzers" Version="6.0.0-alpha.1.20526.6">
      <Uri>https://github.com/dotnet/aspnetcore</Uri>
      <Sha>062237e054487e2e53c186660e459eda69b75e59</Sha>
>>>>>>> 248cd296
    </Dependency>
    <Dependency Name="Microsoft.Web.Xdt" Version="3.1.0" Pinned="true">
      <Uri>https://github.com/aspnet/xdt</Uri>
      <Sha>c01a538851a8ab1a1fbeb2e6243f391fff7587b4</Sha>
    </Dependency>
    <Dependency Name="Microsoft.CodeAnalysis.NetAnalyzers" Version="6.0.0-preview1.20552.1">
      <Uri>https://github.com/dotnet/roslyn-analyzers</Uri>
<<<<<<< HEAD
      <Sha>5c7721621bbab897c3ace6bf2c1489dda259eb9e</Sha>
=======
      <Sha>03a1c1666000aad58d660db44806710f7e56326c</Sha>
>>>>>>> 248cd296
    </Dependency>
  </ProductDependencies>
  <ToolsetDependencies>
    <Dependency Name="Microsoft.DotNet.Arcade.Sdk" Version="6.0.0-beta.20529.1">
      <Uri>https://github.com/dotnet/arcade</Uri>
      <Sha>19e7e769f7ca2ece42221f7ff951e7ec705498ec</Sha>
    </Dependency>
    <Dependency Name="Microsoft.DotNet.Helix.Sdk" Version="6.0.0-beta.20529.1">
      <Uri>https://github.com/dotnet/arcade</Uri>
      <Sha>19e7e769f7ca2ece42221f7ff951e7ec705498ec</Sha>
    </Dependency>
    <Dependency Name="Microsoft.DotNet.SignTool" Version="6.0.0-beta.20529.1">
      <Uri>https://github.com/dotnet/arcade</Uri>
      <Sha>19e7e769f7ca2ece42221f7ff951e7ec705498ec</Sha>
    </Dependency>
  </ToolsetDependencies>
</Dependencies><|MERGE_RESOLUTION|>--- conflicted
+++ resolved
@@ -1,85 +1,52 @@
 <?xml version="1.0" encoding="utf-8"?>
 <Dependencies>
   <ProductDependencies>
-<<<<<<< HEAD
-    <Dependency Name="Microsoft.TemplateEngine.Cli" Version="5.0.0-rtm.20512.3">
-      <Uri>https://github.com/dotnet/templating</Uri>
-      <Sha>31980633108a1bef00c798136fcd30a873c90fa3</Sha>
-    </Dependency>
-    <Dependency Name="Microsoft.TemplateEngine.Abstractions" Version="5.0.0">
-      <Uri>https://github.com/dotnet/templating</Uri>
-      <Sha>31980633108a1bef00c798136fcd30a873c90fa3</Sha>
-    </Dependency>
-    <Dependency Name="Microsoft.TemplateEngine.Cli.Localization" Version="5.0.0-rtm.20512.3">
-      <Uri>https://github.com/dotnet/templating</Uri>
-      <Sha>31980633108a1bef00c798136fcd30a873c90fa3</Sha>
-    </Dependency>
-    <Dependency Name="Microsoft.TemplateEngine.Orchestrator.RunnableProjects" Version="5.0.0">
-      <Uri>https://github.com/dotnet/templating</Uri>
-      <Sha>31980633108a1bef00c798136fcd30a873c90fa3</Sha>
-    </Dependency>
-    <Dependency Name="Microsoft.TemplateEngine.Utils" Version="5.0.0">
-      <Uri>https://github.com/dotnet/templating</Uri>
-      <Sha>31980633108a1bef00c798136fcd30a873c90fa3</Sha>
-    </Dependency>
-    <Dependency Name="Microsoft.TemplateSearch.Common" Version="5.0.0">
-      <Uri>https://github.com/dotnet/templating</Uri>
-      <Sha>31980633108a1bef00c798136fcd30a873c90fa3</Sha>
-    </Dependency>
-    <Dependency Name="Microsoft.DotNet.Common.ItemTemplates" Version="5.0.0">
-      <Uri>https://github.com/dotnet/templating</Uri>
-      <Sha>31980633108a1bef00c798136fcd30a873c90fa3</Sha>
-=======
     <Dependency Name="Microsoft.TemplateEngine.Cli" Version="6.0.0-alpha.1.20552.2">
       <Uri>https://github.com/dotnet/templating</Uri>
       <Sha>b3a2105e9fa845065454e6fc31934f4dac006c42</Sha>
     </Dependency>
+    <Dependency Name="Microsoft.TemplateEngine.Abstractions" Version="6.0.0-alpha.1.20552.2">
+      <Uri>https://github.com/dotnet/templating</Uri>
+      <Sha>b3a2105e9fa845065454e6fc31934f4dac006c42</Sha>
+    </Dependency>
+    <Dependency Name="Microsoft.TemplateEngine.Cli.Localization" Version="6.0.0-alpha.1.20552.2">
+      <Uri>https://github.com/dotnet/templating</Uri>
+      <Sha>b3a2105e9fa845065454e6fc31934f4dac006c42</Sha>
+    </Dependency>
+    <Dependency Name="Microsoft.TemplateEngine.Orchestrator.RunnableProjects" Version="6.0.0-alpha.1.20552.2">
+      <Uri>https://github.com/dotnet/templating</Uri>
+      <Sha>b3a2105e9fa845065454e6fc31934f4dac006c42</Sha>
+    </Dependency>
+    <Dependency Name="Microsoft.TemplateEngine.Utils" Version="6.0.0-alpha.1.20552.2">
+      <Uri>https://github.com/dotnet/templating</Uri>
+      <Sha>b3a2105e9fa845065454e6fc31934f4dac006c42</Sha>
+    </Dependency>
+    <Dependency Name="Microsoft.TemplateSearch.Common" Version="6.0.0-alpha.1.20552.2">
+      <Uri>https://github.com/dotnet/templating</Uri>
+      <Sha>b3a2105e9fa845065454e6fc31934f4dac006c42</Sha>
+    </Dependency>
     <Dependency Name="Microsoft.DotNet.Common.ItemTemplates" Version="6.0.0-alpha.1.20552.2">
       <Uri>https://github.com/dotnet/templating</Uri>
       <Sha>b3a2105e9fa845065454e6fc31934f4dac006c42</Sha>
->>>>>>> 248cd296
     </Dependency>
     <Dependency Name="Microsoft.NETCore.App.Ref" Version="6.0.0-alpha.1.20552.4">
       <Uri>https://github.com/dotnet/runtime</Uri>
-<<<<<<< HEAD
-      <Sha>7ef6d50b312217d2f7c17b9697891fa8ab98a19d</Sha>
-    </Dependency>
-    <Dependency Name="Microsoft.NETCore.App.Internal" Version="5.0.0-rtm.20529.3">
-      <Uri>https://github.com/dotnet/runtime</Uri>
-      <Sha>7ef6d50b312217d2f7c17b9697891fa8ab98a19d</Sha>
-=======
       <Sha>598426c8ccf2d1d41038d711f2187899d50ff367</Sha>
     </Dependency>
     <Dependency Name="Microsoft.NETCore.App.Internal" Version="6.0.0-alpha.1.20552.4">
       <Uri>https://github.com/dotnet/runtime</Uri>
       <Sha>598426c8ccf2d1d41038d711f2187899d50ff367</Sha>
->>>>>>> 248cd296
     </Dependency>
     <Dependency Name="Microsoft.NETCore.App.Runtime.win-x64" Version="6.0.0-alpha.1.20552.4">
       <Uri>https://github.com/dotnet/runtime</Uri>
-<<<<<<< HEAD
-      <Sha>7ef6d50b312217d2f7c17b9697891fa8ab98a19d</Sha>
-=======
-      <Sha>598426c8ccf2d1d41038d711f2187899d50ff367</Sha>
->>>>>>> 248cd296
+      <Sha>598426c8ccf2d1d41038d711f2187899d50ff367</Sha>
     </Dependency>
     <Dependency Name="Microsoft.NETCore.App.Host.win-x64" Version="6.0.0-alpha.1.20552.4">
       <Uri>https://github.com/dotnet/runtime</Uri>
-<<<<<<< HEAD
-      <Sha>7ef6d50b312217d2f7c17b9697891fa8ab98a19d</Sha>
-=======
-      <Sha>598426c8ccf2d1d41038d711f2187899d50ff367</Sha>
->>>>>>> 248cd296
+      <Sha>598426c8ccf2d1d41038d711f2187899d50ff367</Sha>
     </Dependency>
     <Dependency Name="Microsoft.NETCore.Platforms" Version="6.0.0-alpha.1.20552.4">
       <Uri>https://github.com/dotnet/runtime</Uri>
-<<<<<<< HEAD
-      <Sha>7ef6d50b312217d2f7c17b9697891fa8ab98a19d</Sha>
-    </Dependency>
-    <Dependency Name="Microsoft.NET.HostModel" Version="5.0.0-rtm.20529.3">
-      <Uri>https://github.com/dotnet/runtime</Uri>
-      <Sha>7ef6d50b312217d2f7c17b9697891fa8ab98a19d</Sha>
-=======
       <Sha>598426c8ccf2d1d41038d711f2187899d50ff367</Sha>
     </Dependency>
     <Dependency Name="Microsoft.DotNet.XUnitExtensions" Version="6.0.0-beta.20529.1">
@@ -89,37 +56,19 @@
     <Dependency Name="Microsoft.NET.HostModel" Version="6.0.0-alpha.1.20552.4">
       <Uri>https://github.com/dotnet/runtime</Uri>
       <Sha>598426c8ccf2d1d41038d711f2187899d50ff367</Sha>
->>>>>>> 248cd296
     </Dependency>
     <Dependency Name="Microsoft.Extensions.DependencyModel" Version="6.0.0-alpha.1.20552.4">
       <Uri>https://github.com/dotnet/runtime</Uri>
-<<<<<<< HEAD
-      <Sha>7ef6d50b312217d2f7c17b9697891fa8ab98a19d</Sha>
-=======
-      <Sha>598426c8ccf2d1d41038d711f2187899d50ff367</Sha>
->>>>>>> 248cd296
+      <Sha>598426c8ccf2d1d41038d711f2187899d50ff367</Sha>
     </Dependency>
     <Dependency Name="Microsoft.NETCore.DotNetHostResolver" Version="6.0.0-alpha.1.20552.4">
       <Uri>https://github.com/dotnet/runtime</Uri>
-<<<<<<< HEAD
-      <Sha>7ef6d50b312217d2f7c17b9697891fa8ab98a19d</Sha>
-=======
-      <Sha>598426c8ccf2d1d41038d711f2187899d50ff367</Sha>
->>>>>>> 248cd296
+      <Sha>598426c8ccf2d1d41038d711f2187899d50ff367</Sha>
     </Dependency>
     <Dependency Name="Microsoft.DotNet.Cli.CommandLine" Version="1.0.0-preview.19208.1">
       <Uri>https://github.com/dotnet/CliCommandLineParser</Uri>
       <Sha>0e89c2116ad28e404ba56c14d1c3f938caa25a01</Sha>
     </Dependency>
-<<<<<<< HEAD
-    <Dependency Name="Microsoft.Build" Version="16.8.0">
-      <Uri>https://github.com/dotnet/msbuild</Uri>
-      <Sha>126527ff107ae93fed10af675506c56d046aa5a3</Sha>
-    </Dependency>
-    <Dependency Name="Microsoft.Build.Localization" Version="16.8.0-preview-20520-02">
-      <Uri>https://github.com/dotnet/msbuild</Uri>
-      <Sha>126527ff107ae93fed10af675506c56d046aa5a3</Sha>
-=======
     <Dependency Name="Microsoft.Build" Version="16.9.0-preview-20553-06">
       <Uri>https://github.com/dotnet/msbuild</Uri>
       <Sha>841e09174bde49a86467ff73cd86fb76fe123f93</Sha>
@@ -127,29 +76,11 @@
     <Dependency Name="Microsoft.Build.Localization" Version="16.9.0-preview-20553-06">
       <Uri>https://github.com/dotnet/msbuild</Uri>
       <Sha>841e09174bde49a86467ff73cd86fb76fe123f93</Sha>
->>>>>>> 248cd296
     </Dependency>
     <Dependency Name="Microsoft.FSharp.Compiler" Version="11.0.0-beta.20507.4">
       <Uri>https://github.com/dotnet/fsharp</Uri>
       <Sha>da6be68280c89131cdba2045525b80890401defd</Sha>
     </Dependency>
-<<<<<<< HEAD
-    <Dependency Name="Microsoft.Net.Compilers.Toolset" Version="3.8.0-5.20519.18">
-      <Uri>https://github.com/dotnet/roslyn</Uri>
-      <Sha>4c195c3ac1974edcefa76774d7a59a2350ec55fa</Sha>
-    </Dependency>
-    <Dependency Name="Microsoft.AspNetCore.DeveloperCertificates.XPlat" Version="5.0.0-rtm.20529.7">
-      <Uri>https://github.com/dotnet/aspnetcore</Uri>
-      <Sha>80f8669450b2b79085d624f81f74c8d7ad5be089</Sha>
-    </Dependency>
-    <Dependency Name="Microsoft.NET.Sdk.Razor" Version="5.0.0-rtm.20529.7">
-      <Uri>https://github.com/dotnet/aspnetcore</Uri>
-      <Sha>80f8669450b2b79085d624f81f74c8d7ad5be089</Sha>
-    </Dependency>
-    <Dependency Name="Microsoft.NET.Sdk.BlazorWebAssembly" Version="5.0.0-rtm.20529.7">
-      <Uri>https://github.com/dotnet/aspnetcore</Uri>
-      <Sha>80f8669450b2b79085d624f81f74c8d7ad5be089</Sha>
-=======
     <Dependency Name="Microsoft.Net.Compilers.Toolset" Version="3.9.0-2.20552.4">
       <Uri>https://github.com/dotnet/roslyn</Uri>
       <Sha>352a73835662667665a5c6df20d6852f2402a954</Sha>
@@ -165,21 +96,14 @@
     <Dependency Name="Microsoft.NET.Sdk.BlazorWebAssembly" Version="6.0.0-alpha.1.20526.6">
       <Uri>https://github.com/dotnet/aspnetcore</Uri>
       <Sha>062237e054487e2e53c186660e459eda69b75e59</Sha>
->>>>>>> 248cd296
     </Dependency>
     <Dependency Name="NuGet.Build.Tasks" Version="5.8.0-rc.6930">
       <Uri>https://github.com/NuGet/NuGet.Client</Uri>
       <Sha>830c8be45dbbccd411ecf6080abff0c2c98079cf</Sha>
     </Dependency>
-<<<<<<< HEAD
-    <Dependency Name="Microsoft.NET.Test.Sdk" Version="16.8.0-release-20201022-02">
-      <Uri>https://github.com/microsoft/vstest</Uri>
-      <Sha>b195e2589980861425b331e73a859252c3f2b71a</Sha>
-=======
     <Dependency Name="Microsoft.NET.Test.Sdk" Version="16.9.0-preview-20201021-07">
       <Uri>https://github.com/microsoft/vstest</Uri>
       <Sha>81d3148c7cd588c84a9e6cadbd7e04189127d4c9</Sha>
->>>>>>> 248cd296
     </Dependency>
     <Dependency Name="Microsoft.NET.ILLink.Tasks" Version="6.0.0-alpha.1.20527.2" CoherentParentDependency="Microsoft.NETCore.App.Internal">
       <Uri>https://github.com/mono/linker</Uri>
@@ -187,113 +111,30 @@
     </Dependency>
     <Dependency Name="System.CodeDom" Version="6.0.0-alpha.1.20552.4">
       <Uri>https://github.com/dotnet/runtime</Uri>
-<<<<<<< HEAD
-      <Sha>7ef6d50b312217d2f7c17b9697891fa8ab98a19d</Sha>
-=======
-      <Sha>598426c8ccf2d1d41038d711f2187899d50ff367</Sha>
->>>>>>> 248cd296
+      <Sha>598426c8ccf2d1d41038d711f2187899d50ff367</Sha>
     </Dependency>
     <Dependency Name="System.Security.Cryptography.ProtectedData" Version="6.0.0-alpha.1.20552.4">
       <Uri>https://github.com/dotnet/runtime</Uri>
-<<<<<<< HEAD
-      <Sha>7ef6d50b312217d2f7c17b9697891fa8ab98a19d</Sha>
-=======
-      <Sha>598426c8ccf2d1d41038d711f2187899d50ff367</Sha>
->>>>>>> 248cd296
+      <Sha>598426c8ccf2d1d41038d711f2187899d50ff367</Sha>
     </Dependency>
     <Dependency Name="System.Text.Encoding.CodePages" Version="6.0.0-alpha.1.20552.4">
       <Uri>https://github.com/dotnet/runtime</Uri>
-<<<<<<< HEAD
-      <Sha>7ef6d50b312217d2f7c17b9697891fa8ab98a19d</Sha>
-=======
-      <Sha>598426c8ccf2d1d41038d711f2187899d50ff367</Sha>
->>>>>>> 248cd296
+      <Sha>598426c8ccf2d1d41038d711f2187899d50ff367</Sha>
     </Dependency>
     <Dependency Name="System.Resources.Extensions" Version="6.0.0-alpha.1.20552.4">
       <Uri>https://github.com/dotnet/runtime</Uri>
-<<<<<<< HEAD
-      <Sha>7ef6d50b312217d2f7c17b9697891fa8ab98a19d</Sha>
-=======
-      <Sha>598426c8ccf2d1d41038d711f2187899d50ff367</Sha>
->>>>>>> 248cd296
+      <Sha>598426c8ccf2d1d41038d711f2187899d50ff367</Sha>
     </Dependency>
     <Dependency Name="Microsoft.WindowsDesktop.App.Runtime.win-x64" Version="6.0.0-alpha.1.20531.1">
       <Uri>https://github.com/dotnet/windowsdesktop</Uri>
-<<<<<<< HEAD
-      <Sha>5848b16d1fc803ea4892692b3b5dd9ee79955428</Sha>
-    </Dependency>
-    <Dependency Name="Microsoft.WindowsDesktop.App" Version="5.0.0-rtm.20529.4">
-      <Uri>https://github.com/dotnet/windowsdesktop</Uri>
-      <Sha>5848b16d1fc803ea4892692b3b5dd9ee79955428</Sha>
-=======
       <Sha>8cd5669a12a56d25b1c1d756ee6cbf08b4c9a57d</Sha>
     </Dependency>
     <Dependency Name="Microsoft.WindowsDesktop.App" Version="6.0.0-alpha.1.20531.1">
       <Uri>https://github.com/dotnet/windowsdesktop</Uri>
       <Sha>8cd5669a12a56d25b1c1d756ee6cbf08b4c9a57d</Sha>
->>>>>>> 248cd296
     </Dependency>
     <Dependency Name="Microsoft.WindowsDesktop.App.Ref" Version="6.0.0-alpha.1.20531.1">
       <Uri>https://github.com/dotnet/windowsdesktop</Uri>
-<<<<<<< HEAD
-      <Sha>5848b16d1fc803ea4892692b3b5dd9ee79955428</Sha>
-    </Dependency>
-    <Dependency Name="Microsoft.NET.Sdk.WindowsDesktop" Version="5.0.0-rtm.20529.5" CoherentParentDependency="Microsoft.WindowsDesktop.App">
-      <Uri>https://github.com/dotnet/wpf</Uri>
-      <Sha>61553660e51cd7fe9a733d6cdbc20e537710b8a8</Sha>
-    </Dependency>
-    <Dependency Name="Microsoft.DotNet.Wpf.ProjectTemplates" Version="5.0.0-rtm.20529.5" CoherentParentDependency="Microsoft.WindowsDesktop.App">
-      <Uri>https://github.com/dotnet/wpf</Uri>
-      <Sha>61553660e51cd7fe9a733d6cdbc20e537710b8a8</Sha>
-    </Dependency>
-    <Dependency Name="Microsoft.Dotnet.WinForms.ProjectTemplates" Version="5.0.0-rtm.20529.3" CoherentParentDependency="Microsoft.WindowsDesktop.App">
-      <Uri>https://github.com/dotnet/winforms</Uri>
-      <Sha>7d4355bb5f5c1f98ded2fb0497f8795cd1b0305f</Sha>
-    </Dependency>
-    <Dependency Name="Microsoft.AspNetCore.App.Ref" Version="5.0.0">
-      <Uri>https://github.com/dotnet/aspnetcore</Uri>
-      <Sha>80f8669450b2b79085d624f81f74c8d7ad5be089</Sha>
-    </Dependency>
-    <Dependency Name="Microsoft.AspNetCore.App.Ref.Internal" Version="5.0.0-rtm.20529.7">
-      <Uri>https://github.com/dotnet/aspnetcore</Uri>
-      <Sha>80f8669450b2b79085d624f81f74c8d7ad5be089</Sha>
-    </Dependency>
-    <Dependency Name="Microsoft.AspNetCore.App.Runtime.win-x64" Version="5.0.0">
-      <Uri>https://github.com/dotnet/aspnetcore</Uri>
-      <Sha>80f8669450b2b79085d624f81f74c8d7ad5be089</Sha>
-    </Dependency>
-    <Dependency Name="dotnet-dev-certs" Version="5.0.0-rtm.20529.7">
-      <Uri>https://github.com/dotnet/aspnetcore</Uri>
-      <Sha>80f8669450b2b79085d624f81f74c8d7ad5be089</Sha>
-    </Dependency>
-    <Dependency Name="dotnet-user-secrets" Version="5.0.0-rtm.20529.7">
-      <Uri>https://github.com/dotnet/aspnetcore</Uri>
-      <Sha>80f8669450b2b79085d624f81f74c8d7ad5be089</Sha>
-    </Dependency>
-    <Dependency Name="dotnet-watch" Version="5.0.0-rtm.20529.7">
-      <Uri>https://github.com/dotnet/aspnetcore</Uri>
-      <Sha>80f8669450b2b79085d624f81f74c8d7ad5be089</Sha>
-    </Dependency>
-    <Dependency Name="Microsoft.AspNetCore.Analyzers" Version="5.0.0-rtm.20529.7">
-      <Uri>https://github.com/dotnet/aspnetcore</Uri>
-      <Sha>80f8669450b2b79085d624f81f74c8d7ad5be089</Sha>
-    </Dependency>
-    <Dependency Name="Microsoft.AspNetCore.Components.Analyzers" Version="5.0.0">
-      <Uri>https://github.com/dotnet/aspnetcore</Uri>
-      <Sha>80f8669450b2b79085d624f81f74c8d7ad5be089</Sha>
-    </Dependency>
-    <Dependency Name="Microsoft.AspNetCore.Mvc.Analyzers" Version="5.0.0-rtm.20529.7">
-      <Uri>https://github.com/dotnet/aspnetcore</Uri>
-      <Sha>80f8669450b2b79085d624f81f74c8d7ad5be089</Sha>
-    </Dependency>
-    <Dependency Name="Microsoft.AspNetCore.Mvc.Api.Analyzers" Version="5.0.0-rtm.20529.7">
-      <Uri>https://github.com/dotnet/aspnetcore</Uri>
-      <Sha>80f8669450b2b79085d624f81f74c8d7ad5be089</Sha>
-    </Dependency>
-    <Dependency Name="VS.Redist.Common.AspNetCore.SharedFramework.x64.5.0" Version="5.0.0-rtm.20529.7">
-      <Uri>https://github.com/dotnet/aspnetcore</Uri>
-      <Sha>80f8669450b2b79085d624f81f74c8d7ad5be089</Sha>
-=======
       <Sha>8cd5669a12a56d25b1c1d756ee6cbf08b4c9a57d</Sha>
     </Dependency>
     <Dependency Name="Microsoft.NET.Sdk.WindowsDesktop" Version="6.0.0-alpha.1.20529.2" CoherentParentDependency="Microsoft.WindowsDesktop.App">
@@ -343,7 +184,6 @@
     <Dependency Name="Microsoft.AspNetCore.Mvc.Api.Analyzers" Version="6.0.0-alpha.1.20526.6">
       <Uri>https://github.com/dotnet/aspnetcore</Uri>
       <Sha>062237e054487e2e53c186660e459eda69b75e59</Sha>
->>>>>>> 248cd296
     </Dependency>
     <Dependency Name="Microsoft.Web.Xdt" Version="3.1.0" Pinned="true">
       <Uri>https://github.com/aspnet/xdt</Uri>
@@ -351,11 +191,7 @@
     </Dependency>
     <Dependency Name="Microsoft.CodeAnalysis.NetAnalyzers" Version="6.0.0-preview1.20552.1">
       <Uri>https://github.com/dotnet/roslyn-analyzers</Uri>
-<<<<<<< HEAD
-      <Sha>5c7721621bbab897c3ace6bf2c1489dda259eb9e</Sha>
-=======
       <Sha>03a1c1666000aad58d660db44806710f7e56326c</Sha>
->>>>>>> 248cd296
     </Dependency>
   </ProductDependencies>
   <ToolsetDependencies>

--- conflicted
+++ resolved
@@ -321,24 +321,6 @@
       <Sha>d3aba8fe1a0d0f5c145506f292b72ea9d28406fc</Sha>
       <SourceBuild RepoName="aspnetcore" ManagedOnly="true" />
     </Dependency>
-<<<<<<< HEAD
-    <Dependency Name="Microsoft.CodeAnalysis.Razor.Tooling.Internal" Version="9.0.0-preview.25608.8">
-      <Uri>https://github.com/dotnet/razor</Uri>
-      <Sha>2920c71a15b90cb85e1847a32dfe9f13b1d77da2</Sha>
-    </Dependency>
-    <Dependency Name="Microsoft.AspNetCore.Mvc.Razor.Extensions.Tooling.Internal" Version="9.0.0-preview.25608.8">
-      <Uri>https://github.com/dotnet/razor</Uri>
-      <Sha>2920c71a15b90cb85e1847a32dfe9f13b1d77da2</Sha>
-    </Dependency>
-    <Dependency Name="Microsoft.NET.Sdk.Razor.SourceGenerators.Transport" Version="9.0.0-preview.25608.8">
-      <Uri>https://github.com/dotnet/razor</Uri>
-      <Sha>2920c71a15b90cb85e1847a32dfe9f13b1d77da2</Sha>
-    </Dependency>
-    <!-- Intermediate is necessary for source build. -->
-    <Dependency Name="Microsoft.SourceBuild.Intermediate.razor" Version="9.0.0-preview.25608.8">
-      <Uri>https://github.com/dotnet/razor</Uri>
-      <Sha>2920c71a15b90cb85e1847a32dfe9f13b1d77da2</Sha>
-=======
     <Dependency Name="Microsoft.CodeAnalysis.Razor.Tooling.Internal" Version="9.0.0-preview.25608.9">
       <Uri>https://github.com/dotnet/razor</Uri>
       <Sha>fd1e96f4650a3d0bffa73556f46ab1328a70da92</Sha>
@@ -355,7 +337,6 @@
     <Dependency Name="Microsoft.SourceBuild.Intermediate.razor" Version="9.0.0-preview.25608.9">
       <Uri>https://github.com/dotnet/razor</Uri>
       <Sha>fd1e96f4650a3d0bffa73556f46ab1328a70da92</Sha>
->>>>>>> aa4cf6e1
       <SourceBuild RepoName="razor" ManagedOnly="true" />
     </Dependency>
     <Dependency Name="Microsoft.Extensions.FileProviders.Embedded" Version="9.0.11">

<?xml version="1.0" encoding="utf-8"?>
<Dependencies>
  <ProductDependencies>
  </ProductDependencies>
  <ToolsetDependencies>
    <Dependency Name="Microsoft.DotNet.Arcade.Sdk" Version="1.0.0-beta.19463.3">
      <Uri>https://github.com/dotnet/arcade</Uri>
      <Sha>7b731032220c21a3ed0021c72757b1f3122579b2</Sha>
    </Dependency>
    <Dependency Name="Microsoft.DotNet.SignTool" Version="1.0.0-beta.19463.3">
      <Uri>https://github.com/dotnet/arcade</Uri>
      <Sha>7b731032220c21a3ed0021c72757b1f3122579b2</Sha>
    </Dependency>
<<<<<<< HEAD
    <Dependency Name="Microsoft.NET.HostModel" Version="3.1.0-preview1.19477.8">
      <Uri>https://github.com/dotnet/core-setup</Uri>
      <Sha>8447759ffbfe2c8700d78cf53edc828380a460ef</Sha>
=======
    <Dependency Name="Microsoft.NET.HostModel" Version="3.1.0-preview1.19463.3">
      <Uri>https://github.com/dotnet/core-setup</Uri>
      <Sha>1e35b022cbc45bd8185cfa3f3151451298bf6de4</Sha>
    </Dependency>
    <Dependency Name="NuGet.Build.Tasks" Version="5.3.0-rtm.6251">
      <Uri>https://github.com/NuGet/NuGet.Client</Uri>
      <Sha>b75150f2f4127a77a166c9552845e86fb24a3282</Sha>
>>>>>>> 2dca73e4
    </Dependency>
  </ToolsetDependencies>
</Dependencies><|MERGE_RESOLUTION|>--- conflicted
+++ resolved
@@ -11,19 +11,13 @@
       <Uri>https://github.com/dotnet/arcade</Uri>
       <Sha>7b731032220c21a3ed0021c72757b1f3122579b2</Sha>
     </Dependency>
-<<<<<<< HEAD
     <Dependency Name="Microsoft.NET.HostModel" Version="3.1.0-preview1.19477.8">
       <Uri>https://github.com/dotnet/core-setup</Uri>
       <Sha>8447759ffbfe2c8700d78cf53edc828380a460ef</Sha>
-=======
-    <Dependency Name="Microsoft.NET.HostModel" Version="3.1.0-preview1.19463.3">
-      <Uri>https://github.com/dotnet/core-setup</Uri>
-      <Sha>1e35b022cbc45bd8185cfa3f3151451298bf6de4</Sha>
     </Dependency>
     <Dependency Name="NuGet.Build.Tasks" Version="5.3.0-rtm.6251">
       <Uri>https://github.com/NuGet/NuGet.Client</Uri>
       <Sha>b75150f2f4127a77a166c9552845e86fb24a3282</Sha>
->>>>>>> 2dca73e4
     </Dependency>
   </ToolsetDependencies>
 </Dependencies>
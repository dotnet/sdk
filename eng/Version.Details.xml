--- conflicted
+++ resolved
@@ -3,17 +3,6 @@
   <ProductDependencies>
     <Dependency Name="Microsoft.TemplateEngine.Abstractions" Version="8.0.320">
       <Uri>https://github.com/dotnet/templating</Uri>
-<<<<<<< HEAD
-      <Sha>60c0235b29a158b4ea57b440bfa498ebed6641ff</Sha>
-    </Dependency>
-    <Dependency Name="Microsoft.TemplateEngine.Mocks" Version="8.0.123-servicing.25566.2">
-      <Uri>https://github.com/dotnet/templating</Uri>
-      <Sha>60c0235b29a158b4ea57b440bfa498ebed6641ff</Sha>
-    </Dependency>
-    <Dependency Name="Microsoft.SourceBuild.Intermediate.templating" Version="8.0.123-servicing.25566.2">
-      <Uri>https://github.com/dotnet/templating</Uri>
-      <Sha>60c0235b29a158b4ea57b440bfa498ebed6641ff</Sha>
-=======
       <Sha>71d44aae51c38b1ab1df8ef1a853dfff01b5a22d</Sha>
     </Dependency>
     <Dependency Name="Microsoft.TemplateEngine.Mocks" Version="8.0.320-servicing.25566.6">
@@ -23,7 +12,6 @@
     <Dependency Name="Microsoft.SourceBuild.Intermediate.templating" Version="8.0.320-servicing.25566.6">
       <Uri>https://github.com/dotnet/templating</Uri>
       <Sha>71d44aae51c38b1ab1df8ef1a853dfff01b5a22d</Sha>
->>>>>>> a6a90390
       <SourceBuild RepoName="templating" ManagedOnly="true" />
     </Dependency>
     <Dependency Name="Microsoft.NETCore.App.Ref" Version="8.0.22">
@@ -89,41 +77,6 @@
       <Sha>80c165644db640d0f309affe0daa281c7e17b939</Sha>
       <SourceBuild RepoName="fsharp" ManagedOnly="true" />
     </Dependency>
-<<<<<<< HEAD
-    <Dependency Name="dotnet-format" Version="8.1.657407">
-      <Uri>https://github.com/dotnet/format</Uri>
-      <Sha>a8be5ff9c558f921f565c461dd7688905f84742a</Sha>
-      <SourceBuild RepoName="format" ManagedOnly="true" />
-    </Dependency>
-    <Dependency Name="Microsoft.Net.Compilers.Toolset" Version="4.8.0-7.25569.25">
-      <Uri>https://github.com/dotnet/roslyn</Uri>
-      <Sha>38896ab4e7cee896fcde8a4e26914a777c794e3b</Sha>
-      <SourceBuild RepoName="roslyn" ManagedOnly="true" />
-    </Dependency>
-    <Dependency Name="Microsoft.CodeAnalysis" Version="4.8.0-7.25569.25">
-      <Uri>https://github.com/dotnet/roslyn</Uri>
-      <Sha>38896ab4e7cee896fcde8a4e26914a777c794e3b</Sha>
-    </Dependency>
-    <Dependency Name="Microsoft.CodeAnalysis.CSharp" Version="4.8.0-7.25569.25">
-      <Uri>https://github.com/dotnet/roslyn</Uri>
-      <Sha>38896ab4e7cee896fcde8a4e26914a777c794e3b</Sha>
-    </Dependency>
-    <Dependency Name="Microsoft.CodeAnalysis.CSharp.CodeStyle" Version="4.8.0-7.25569.25">
-      <Uri>https://github.com/dotnet/roslyn</Uri>
-      <Sha>38896ab4e7cee896fcde8a4e26914a777c794e3b</Sha>
-    </Dependency>
-    <Dependency Name="Microsoft.CodeAnalysis.CSharp.Features" Version="4.8.0-7.25569.25">
-      <Uri>https://github.com/dotnet/roslyn</Uri>
-      <Sha>38896ab4e7cee896fcde8a4e26914a777c794e3b</Sha>
-    </Dependency>
-    <Dependency Name="Microsoft.CodeAnalysis.CSharp.Workspaces" Version="4.8.0-7.25569.25">
-      <Uri>https://github.com/dotnet/roslyn</Uri>
-      <Sha>38896ab4e7cee896fcde8a4e26914a777c794e3b</Sha>
-    </Dependency>
-    <Dependency Name="Microsoft.CodeAnalysis.Workspaces.MSBuild" Version="4.8.0-7.25569.25">
-      <Uri>https://github.com/dotnet/roslyn</Uri>
-      <Sha>38896ab4e7cee896fcde8a4e26914a777c794e3b</Sha>
-=======
     <Dependency Name="dotnet-format" Version="8.3.657408">
       <Uri>https://github.com/dotnet/format</Uri>
       <Sha>9861dd6937c3ec50fc3dec1d6ff296be88aacdb0</Sha>
@@ -157,7 +110,6 @@
     <Dependency Name="Microsoft.CodeAnalysis.Workspaces.MSBuild" Version="4.10.0-3.25569.16">
       <Uri>https://github.com/dotnet/roslyn</Uri>
       <Sha>c17a5134939f0e3ba9fa9b1649f6d9a0a161b9f5</Sha>
->>>>>>> a6a90390
     </Dependency>
     <Dependency Name="Microsoft.AspNetCore.DeveloperCertificates.XPlat" Version="8.0.22-servicing.25528.8">
       <Uri>https://dev.azure.com/dnceng/internal/_git/dotnet-aspnetcore</Uri>
@@ -539,24 +491,6 @@
     </Dependency>
   </ProductDependencies>
   <ToolsetDependencies>
-<<<<<<< HEAD
-    <Dependency Name="Microsoft.DotNet.Arcade.Sdk" Version="8.0.0-beta.25577.1">
-      <Uri>https://github.com/dotnet/arcade</Uri>
-      <Sha>1be4bb105d0b2b0b9c9b36b8705eb6eb00250e42</Sha>
-      <SourceBuild RepoName="arcade" ManagedOnly="true" />
-    </Dependency>
-    <Dependency Name="Microsoft.DotNet.Helix.Sdk" Version="8.0.0-beta.25577.1">
-      <Uri>https://github.com/dotnet/arcade</Uri>
-      <Sha>1be4bb105d0b2b0b9c9b36b8705eb6eb00250e42</Sha>
-    </Dependency>
-    <Dependency Name="Microsoft.DotNet.SignTool" Version="8.0.0-beta.25577.1">
-      <Uri>https://github.com/dotnet/arcade</Uri>
-      <Sha>1be4bb105d0b2b0b9c9b36b8705eb6eb00250e42</Sha>
-    </Dependency>
-    <Dependency Name="Microsoft.DotNet.XUnitExtensions" Version="8.0.0-beta.25577.1">
-      <Uri>https://github.com/dotnet/arcade</Uri>
-      <Sha>1be4bb105d0b2b0b9c9b36b8705eb6eb00250e42</Sha>
-=======
     <Dependency Name="Microsoft.DotNet.Arcade.Sdk" Version="8.0.0-beta.25574.4">
       <Uri>https://github.com/dotnet/arcade</Uri>
       <Sha>f95859accbb8e8312e39c1dcd7d1639c4d2c0c51</Sha>
@@ -573,7 +507,6 @@
     <Dependency Name="Microsoft.DotNet.XUnitExtensions" Version="8.0.0-beta.25574.4">
       <Uri>https://github.com/dotnet/arcade</Uri>
       <Sha>f95859accbb8e8312e39c1dcd7d1639c4d2c0c51</Sha>
->>>>>>> a6a90390
     </Dependency>
     <Dependency Name="System.Reflection.MetadataLoadContext" Version="8.0.1">
       <Uri>https://dev.azure.com/dnceng/internal/_git/dotnet-runtime</Uri>

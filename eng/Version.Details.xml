--- conflicted
+++ resolved
@@ -1,73 +1,11 @@
 <?xml version="1.0" encoding="utf-8"?>
 <Dependencies>
   <ProductDependencies>
-<<<<<<< HEAD
-    <Dependency Name="Microsoft.TemplateEngine.Cli" Version="6.0.100-rtm.21479.3">
-      <Uri>https://github.com/dotnet/templating</Uri>
-      <Sha>33b3438b8122420b73c8430826222bb0f799f157</Sha>
+    <Dependency Name="Microsoft.TemplateEngine.Cli" Version="7.0.100-alpha.1.21463.5">
+      <Uri>https://github.com/dotnet/templating</Uri>
+      <Sha>3ce436f4675aef2bdfe95903583533fe39be2d99</Sha>
       <SourceBuild RepoName="templating" ManagedOnly="true" />
     </Dependency>
-    <Dependency Name="Microsoft.TemplateEngine.Abstractions" Version="6.0.100-rtm.21479.3">
-      <Uri>https://github.com/dotnet/templating</Uri>
-      <Sha>33b3438b8122420b73c8430826222bb0f799f157</Sha>
-    </Dependency>
-    <Dependency Name="Microsoft.TemplateEngine.Orchestrator.RunnableProjects" Version="6.0.100-rtm.21479.3">
-      <Uri>https://github.com/dotnet/templating</Uri>
-      <Sha>33b3438b8122420b73c8430826222bb0f799f157</Sha>
-    </Dependency>
-    <Dependency Name="Microsoft.TemplateEngine.Utils" Version="6.0.100-rtm.21479.3">
-      <Uri>https://github.com/dotnet/templating</Uri>
-      <Sha>33b3438b8122420b73c8430826222bb0f799f157</Sha>
-    </Dependency>
-    <Dependency Name="Microsoft.TemplateSearch.Common" Version="6.0.100-rtm.21479.3">
-      <Uri>https://github.com/dotnet/templating</Uri>
-      <Sha>33b3438b8122420b73c8430826222bb0f799f157</Sha>
-    </Dependency>
-    <Dependency Name="Microsoft.DotNet.Common.ItemTemplates" Version="6.0.100-rtm.21479.3">
-      <Uri>https://github.com/dotnet/templating</Uri>
-      <Sha>33b3438b8122420b73c8430826222bb0f799f157</Sha>
-    </Dependency>
-    <Dependency Name="Microsoft.NETCore.App.Ref" Version="6.0.0-rtm.21479.7">
-      <Uri>https://github.com/dotnet/runtime</Uri>
-      <Sha>e013f14c5330375a18656dea8dca14e5602a3ae0</Sha>
-    </Dependency>
-    <Dependency Name="VS.Redist.Common.NetCore.SharedFramework.x64.6.0" Version="6.0.0-rtm.21479.7">
-      <Uri>https://github.com/dotnet/runtime</Uri>
-      <Sha>e013f14c5330375a18656dea8dca14e5602a3ae0</Sha>
-    </Dependency>
-    <Dependency Name="VS.Redist.Common.NetCore.TargetingPack.x64.6.0" Version="6.0.0-rtm.21479.7">
-      <Uri>https://github.com/dotnet/runtime</Uri>
-      <Sha>e013f14c5330375a18656dea8dca14e5602a3ae0</Sha>
-    </Dependency>
-    <Dependency Name="Microsoft.NETCore.App.Runtime.win-x64" Version="6.0.0-rtm.21479.7">
-      <Uri>https://github.com/dotnet/runtime</Uri>
-      <Sha>e013f14c5330375a18656dea8dca14e5602a3ae0</Sha>
-    </Dependency>
-    <Dependency Name="Microsoft.NETCore.App.Host.win-x64" Version="6.0.0-rtm.21479.7">
-      <Uri>https://github.com/dotnet/runtime</Uri>
-      <Sha>e013f14c5330375a18656dea8dca14e5602a3ae0</Sha>
-    </Dependency>
-    <Dependency Name="Microsoft.NETCore.Platforms" Version="6.0.0-rtm.21479.7">
-      <Uri>https://github.com/dotnet/runtime</Uri>
-      <Sha>e013f14c5330375a18656dea8dca14e5602a3ae0</Sha>
-    </Dependency>
-    <Dependency Name="Microsoft.NET.HostModel" Version="6.0.0-rtm.21479.7">
-      <Uri>https://github.com/dotnet/runtime</Uri>
-      <Sha>e013f14c5330375a18656dea8dca14e5602a3ae0</Sha>
-    </Dependency>
-    <Dependency Name="Microsoft.Extensions.DependencyModel" Version="6.0.0-rtm.21479.7">
-      <Uri>https://github.com/dotnet/runtime</Uri>
-      <Sha>e013f14c5330375a18656dea8dca14e5602a3ae0</Sha>
-    </Dependency>
-    <Dependency Name="Microsoft.NETCore.DotNetHostResolver" Version="6.0.0-rtm.21479.7">
-      <Uri>https://github.com/dotnet/runtime</Uri>
-      <Sha>e013f14c5330375a18656dea8dca14e5602a3ae0</Sha>
-=======
-    <Dependency Name="Microsoft.TemplateEngine.Cli" Version="7.0.100-alpha.1.21463.5">
-      <Uri>https://github.com/dotnet/templating</Uri>
-      <Sha>3ce436f4675aef2bdfe95903583533fe39be2d99</Sha>
-      <SourceBuild RepoName="templating" ManagedOnly="true" />
-    </Dependency>
     <Dependency Name="Microsoft.TemplateEngine.Abstractions" Version="7.0.100-alpha.1.21463.5">
       <Uri>https://github.com/dotnet/templating</Uri>
       <Sha>3ce436f4675aef2bdfe95903583533fe39be2d99</Sha>
@@ -123,7 +61,6 @@
     <Dependency Name="Microsoft.NETCore.DotNetHostResolver" Version="7.0.0-alpha.1.21480.1">
       <Uri>https://github.com/dotnet/runtime</Uri>
       <Sha>95569138572484e9e9d1292b890d83e3c121107c</Sha>
->>>>>>> 646ff96f
     </Dependency>
     <Dependency Name="Microsoft.Build" Version="17.0.0-preview-21480-01">
       <Uri>https://github.com/dotnet/msbuild</Uri>
@@ -142,15 +79,9 @@
       <Sha>470cfa0155392abb4727a32f0906c9b3d418e33d</Sha>
       <SourceBuild RepoName="fsharp" ManagedOnly="true" />
     </Dependency>
-<<<<<<< HEAD
-    <Dependency Name="dotnet-format" Version="6.0.247802">
-      <Uri>https://github.com/dotnet/format</Uri>
-      <Sha>633ed9cec536c8fdc2ae47fff5a52e297050c1a9</Sha>
-=======
     <Dependency Name="dotnet-format" Version="6.0.243105">
       <Uri>https://github.com/dotnet/format</Uri>
       <Sha>d6223d0358efdc569701904d8e6e628a722de802</Sha>
->>>>>>> 646ff96f
     </Dependency>
     <Dependency Name="Microsoft.Net.Compilers.Toolset" Version="4.0.0-5.21479.8">
       <Uri>https://github.com/dotnet/roslyn</Uri>
@@ -158,7 +89,6 @@
       <SourceBuild RepoName="roslyn" ManagedOnly="true" />
     </Dependency>
     <Dependency Name="Microsoft.CodeAnalysis.CSharp" Version="4.0.0-5.21479.8">
-<<<<<<< HEAD
       <Uri>https://github.com/dotnet/roslyn</Uri>
       <Sha>6e8bb6f10f79579866458d30abcb764d7da9df85</Sha>
     </Dependency>
@@ -174,29 +104,6 @@
       <Uri>https://github.com/dotnet/roslyn</Uri>
       <Sha>6e8bb6f10f79579866458d30abcb764d7da9df85</Sha>
     </Dependency>
-    <Dependency Name="Microsoft.AspNetCore.DeveloperCertificates.XPlat" Version="6.0.0-rtm.21479.18">
-      <Uri>https://github.com/dotnet/aspnetcore</Uri>
-      <Sha>9dabc8d8fca50371c89a09129669e2d1e230dc5e</Sha>
-    </Dependency>
-    <Dependency Name="Microsoft.AspNetCore.TestHost" Version="6.0.0-rtm.21479.18">
-      <Uri>https://github.com/dotnet/aspnetcore</Uri>
-      <Sha>9dabc8d8fca50371c89a09129669e2d1e230dc5e</Sha>
-=======
-      <Uri>https://github.com/dotnet/roslyn</Uri>
-      <Sha>6e8bb6f10f79579866458d30abcb764d7da9df85</Sha>
-    </Dependency>
-    <Dependency Name="Microsoft.CodeAnalysis.CSharp.Features" Version="4.0.0-5.21479.8">
-      <Uri>https://github.com/dotnet/roslyn</Uri>
-      <Sha>6e8bb6f10f79579866458d30abcb764d7da9df85</Sha>
-    </Dependency>
-    <Dependency Name="Microsoft.CodeAnalysis.CSharp.Workspaces" Version="4.0.0-5.21479.8">
-      <Uri>https://github.com/dotnet/roslyn</Uri>
-      <Sha>6e8bb6f10f79579866458d30abcb764d7da9df85</Sha>
-    </Dependency>
-    <Dependency Name="Microsoft.CodeAnalysis.Workspaces.MSBuild" Version="4.0.0-5.21479.8">
-      <Uri>https://github.com/dotnet/roslyn</Uri>
-      <Sha>6e8bb6f10f79579866458d30abcb764d7da9df85</Sha>
-    </Dependency>
     <Dependency Name="Microsoft.AspNetCore.DeveloperCertificates.XPlat" Version="7.0.0-alpha.1.21470.28">
       <Uri>https://github.com/dotnet/aspnetcore</Uri>
       <Sha>57501251222b199597b9ac16888f362a69eb13c1</Sha>
@@ -204,139 +111,11 @@
     <Dependency Name="Microsoft.AspNetCore.TestHost" Version="7.0.0-alpha.1.21470.28">
       <Uri>https://github.com/dotnet/aspnetcore</Uri>
       <Sha>57501251222b199597b9ac16888f362a69eb13c1</Sha>
->>>>>>> 646ff96f
     </Dependency>
     <Dependency Name="NuGet.Build.Tasks" Version="6.0.0-rc.258">
       <Uri>https://github.com/nuget/nuget.client</Uri>
       <Sha>e685bdb6d7b4d1f3664f6542f50b84376a19341c</Sha>
     </Dependency>
-<<<<<<< HEAD
-    <Dependency Name="Microsoft.NET.Test.Sdk" Version="17.0.0-release-20210923-02">
-      <Uri>https://github.com/microsoft/vstest</Uri>
-      <Sha>68bd10d3aee862a9fbb0bac8b3d474bc323024f3</Sha>
-    </Dependency>
-    <Dependency Name="Microsoft.NET.ILLink.Tasks" Version="6.0.100-1.21473.1">
-      <Uri>https://github.com/dotnet/linker</Uri>
-      <Sha>d51cc207fac85547787bbba83f54f69d8e72e9f5</Sha>
-      <SourceBuild RepoName="linker" ManagedOnly="true" />
-    </Dependency>
-    <Dependency Name="Microsoft.NET.ILLink.Analyzers" Version="6.0.100-1.21473.1">
-      <Uri>https://github.com/dotnet/linker</Uri>
-      <Sha>d51cc207fac85547787bbba83f54f69d8e72e9f5</Sha>
-    </Dependency>
-    <Dependency Name="System.CodeDom" Version="6.0.0-rtm.21479.7">
-      <Uri>https://github.com/dotnet/runtime</Uri>
-      <Sha>e013f14c5330375a18656dea8dca14e5602a3ae0</Sha>
-    </Dependency>
-    <Dependency Name="System.Security.Cryptography.ProtectedData" Version="6.0.0-rtm.21479.7">
-      <Uri>https://github.com/dotnet/runtime</Uri>
-      <Sha>e013f14c5330375a18656dea8dca14e5602a3ae0</Sha>
-    </Dependency>
-    <Dependency Name="System.ServiceProcess.ServiceController" Version="6.0.0-rtm.21479.7">
-      <Uri>https://github.com/dotnet/runtime</Uri>
-      <Sha>e013f14c5330375a18656dea8dca14e5602a3ae0</Sha>
-    </Dependency>
-    <Dependency Name="System.Text.Encoding.CodePages" Version="6.0.0-rtm.21479.7">
-      <Uri>https://github.com/dotnet/runtime</Uri>
-      <Sha>e013f14c5330375a18656dea8dca14e5602a3ae0</Sha>
-    </Dependency>
-    <Dependency Name="System.Resources.Extensions" Version="6.0.0-rtm.21479.7">
-      <Uri>https://github.com/dotnet/runtime</Uri>
-      <Sha>e013f14c5330375a18656dea8dca14e5602a3ae0</Sha>
-    </Dependency>
-    <Dependency Name="Microsoft.WindowsDesktop.App.Runtime.win-x64" Version="6.0.0-rtm.21479.3">
-      <Uri>https://github.com/dotnet/windowsdesktop</Uri>
-      <Sha>32beecdf3d588f84d961874a3b0266979966bdc5</Sha>
-    </Dependency>
-    <Dependency Name="VS.Redist.Common.WindowsDesktop.SharedFramework.x64.6.0" Version="6.0.0-rtm.21479.3">
-      <Uri>https://github.com/dotnet/windowsdesktop</Uri>
-      <Sha>32beecdf3d588f84d961874a3b0266979966bdc5</Sha>
-    </Dependency>
-    <Dependency Name="VS.Redist.Common.WindowsDesktop.TargetingPack.x64.6.0" Version="6.0.0-rtm.21479.3">
-      <Uri>https://github.com/dotnet/windowsdesktop</Uri>
-      <Sha>32beecdf3d588f84d961874a3b0266979966bdc5</Sha>
-    </Dependency>
-    <Dependency Name="Microsoft.WindowsDesktop.App.Ref" Version="6.0.0-rtm.21479.3">
-      <Uri>https://github.com/dotnet/windowsdesktop</Uri>
-      <Sha>32beecdf3d588f84d961874a3b0266979966bdc5</Sha>
-    </Dependency>
-    <Dependency Name="Microsoft.NET.Sdk.WindowsDesktop" Version="6.0.0-rtm.21479.6" CoherentParentDependency="Microsoft.WindowsDesktop.App.Ref">
-      <Uri>https://github.com/dotnet/wpf</Uri>
-      <Sha>ab8e22e9d1e3ac29fa88b9899fc4b02068cb3456</Sha>
-    </Dependency>
-    <Dependency Name="Microsoft.AspNetCore.App.Ref" Version="6.0.0-rtm.21479.18">
-      <Uri>https://github.com/dotnet/aspnetcore</Uri>
-      <Sha>9dabc8d8fca50371c89a09129669e2d1e230dc5e</Sha>
-    </Dependency>
-    <Dependency Name="Microsoft.AspNetCore.App.Ref.Internal" Version="6.0.0-rtm.21479.18">
-      <Uri>https://github.com/dotnet/aspnetcore</Uri>
-      <Sha>9dabc8d8fca50371c89a09129669e2d1e230dc5e</Sha>
-    </Dependency>
-    <Dependency Name="Microsoft.AspNetCore.App.Runtime.win-x64" Version="6.0.0-rtm.21479.18">
-      <Uri>https://github.com/dotnet/aspnetcore</Uri>
-      <Sha>9dabc8d8fca50371c89a09129669e2d1e230dc5e</Sha>
-    </Dependency>
-    <Dependency Name="VS.Redist.Common.AspNetCore.SharedFramework.x64.6.0" Version="6.0.0-rtm.21479.18">
-      <Uri>https://github.com/dotnet/aspnetcore</Uri>
-      <Sha>9dabc8d8fca50371c89a09129669e2d1e230dc5e</Sha>
-      <SourceBuild RepoName="aspnetcore" ManagedOnly="true" />
-    </Dependency>
-    <Dependency Name="dotnet-dev-certs" Version="6.0.0-rtm.21479.18">
-      <Uri>https://github.com/dotnet/aspnetcore</Uri>
-      <Sha>9dabc8d8fca50371c89a09129669e2d1e230dc5e</Sha>
-    </Dependency>
-    <Dependency Name="dotnet-user-secrets" Version="6.0.0-rtm.21479.18">
-      <Uri>https://github.com/dotnet/aspnetcore</Uri>
-      <Sha>9dabc8d8fca50371c89a09129669e2d1e230dc5e</Sha>
-    </Dependency>
-    <Dependency Name="Microsoft.AspNetCore.Analyzers" Version="6.0.0-rtm.21479.18">
-      <Uri>https://github.com/dotnet/aspnetcore</Uri>
-      <Sha>9dabc8d8fca50371c89a09129669e2d1e230dc5e</Sha>
-    </Dependency>
-    <Dependency Name="Microsoft.AspNetCore.Components.Analyzers" Version="6.0.0-rtm.21479.18">
-      <Uri>https://github.com/dotnet/aspnetcore</Uri>
-      <Sha>9dabc8d8fca50371c89a09129669e2d1e230dc5e</Sha>
-    </Dependency>
-    <Dependency Name="Microsoft.AspNetCore.Mvc.Analyzers" Version="6.0.0-rtm.21479.18">
-      <Uri>https://github.com/dotnet/aspnetcore</Uri>
-      <Sha>9dabc8d8fca50371c89a09129669e2d1e230dc5e</Sha>
-    </Dependency>
-    <Dependency Name="Microsoft.AspNetCore.Mvc.Api.Analyzers" Version="6.0.0-rtm.21479.18">
-      <Uri>https://github.com/dotnet/aspnetcore</Uri>
-      <Sha>9dabc8d8fca50371c89a09129669e2d1e230dc5e</Sha>
-    </Dependency>
-    <Dependency Name="Microsoft.AspNetCore.Mvc.Razor.Extensions" Version="6.0.0-rtm.21479.18">
-      <Uri>https://github.com/dotnet/aspnetcore</Uri>
-      <Sha>9dabc8d8fca50371c89a09129669e2d1e230dc5e</Sha>
-    </Dependency>
-    <Dependency Name="Microsoft.CodeAnalysis.Razor" Version="6.0.0-rtm.21479.18">
-      <Uri>https://github.com/dotnet/aspnetcore</Uri>
-      <Sha>9dabc8d8fca50371c89a09129669e2d1e230dc5e</Sha>
-    </Dependency>
-    <Dependency Name="Microsoft.AspNetCore.Razor.Language" Version="6.0.0-rtm.21479.18">
-      <Uri>https://github.com/dotnet/aspnetcore</Uri>
-      <Sha>9dabc8d8fca50371c89a09129669e2d1e230dc5e</Sha>
-    </Dependency>
-    <Dependency Name="Microsoft.AspNetCore.Razor.Internal.SourceGenerator.Transport" Version="6.0.0-rtm.21479.18">
-      <Uri>https://github.com/dotnet/aspnetcore</Uri>
-      <Sha>9dabc8d8fca50371c89a09129669e2d1e230dc5e</Sha>
-    </Dependency>
-    <Dependency Name="Microsoft.Extensions.FileProviders.Embedded" Version="6.0.0-rtm.21479.18">
-      <Uri>https://github.com/dotnet/aspnetcore</Uri>
-      <Sha>9dabc8d8fca50371c89a09129669e2d1e230dc5e</Sha>
-    </Dependency>
-    <Dependency Name="Microsoft.AspNetCore.Authorization" Version="6.0.0-rtm.21479.18">
-      <Uri>https://github.com/dotnet/aspnetcore</Uri>
-      <Sha>9dabc8d8fca50371c89a09129669e2d1e230dc5e</Sha>
-    </Dependency>
-    <Dependency Name="Microsoft.AspNetCore.Components.Web" Version="6.0.0-rtm.21479.18">
-      <Uri>https://github.com/dotnet/aspnetcore</Uri>
-      <Sha>9dabc8d8fca50371c89a09129669e2d1e230dc5e</Sha>
-    </Dependency>
-    <Dependency Name="Microsoft.JSInterop" Version="6.0.0-rtm.21479.18">
-      <Uri>https://github.com/dotnet/aspnetcore</Uri>
-      <Sha>9dabc8d8fca50371c89a09129669e2d1e230dc5e</Sha>
-=======
     <Dependency Name="Microsoft.NET.Test.Sdk" Version="17.1.0-preview-20210908-01">
       <Uri>https://github.com/microsoft/vstest</Uri>
       <Sha>8a16ccd78ff6424b87a70f79461faeacc7d4c78c</Sha>
@@ -458,31 +237,11 @@
     <Dependency Name="Microsoft.JSInterop" Version="7.0.0-alpha.1.21470.28">
       <Uri>https://github.com/dotnet/aspnetcore</Uri>
       <Sha>57501251222b199597b9ac16888f362a69eb13c1</Sha>
->>>>>>> 646ff96f
     </Dependency>
     <Dependency Name="Microsoft.Web.Xdt" Version="3.1.0" Pinned="true">
       <Uri>https://github.com/aspnet/xdt</Uri>
       <Sha>c01a538851a8ab1a1fbeb2e6243f391fff7587b4</Sha>
     </Dependency>
-<<<<<<< HEAD
-    <Dependency Name="Microsoft.CodeAnalysis.NetAnalyzers" Version="6.0.0-rtm.21474.1">
-      <Uri>https://github.com/dotnet/roslyn-analyzers</Uri>
-      <Sha>a8a1a63f9e7ef7eeefae88ccccdda326d2b74abb</Sha>
-    </Dependency>
-    <Dependency Name="Microsoft.SourceBuild.Intermediate.roslyn-analyzers" Version="3.3.3-beta1.21474.1">
-      <Uri>https://github.com/dotnet/roslyn-analyzers</Uri>
-      <Sha>a8a1a63f9e7ef7eeefae88ccccdda326d2b74abb</Sha>
-      <SourceBuild RepoName="roslyn-analyzers" ManagedOnly="true" />
-    </Dependency>
-    <Dependency Name="System.CommandLine" Version="2.0.0-beta1.21473.1">
-      <Uri>https://github.com/dotnet/command-line-api</Uri>
-      <Sha>82273cb56c83b589e8e5b63da0ac9745ffc6e105</Sha>
-    </Dependency>
-    <Dependency Name="Microsoft.SourceBuild.Intermediate.command-line-api" Version="0.1.247301">
-      <Uri>https://github.com/dotnet/command-line-api</Uri>
-      <Sha>82273cb56c83b589e8e5b63da0ac9745ffc6e105</Sha>
-      <SourceBuild RepoName="command-line-api" ManagedOnly="true" />
-=======
     <Dependency Name="Microsoft.CodeAnalysis.NetAnalyzers" Version="7.0.0-preview1.21479.6">
       <Uri>https://github.com/dotnet/roslyn-analyzers</Uri>
       <Sha>5ceef2763e24910f8efdef90823a2d9c32af9af3</Sha>
@@ -495,41 +254,14 @@
     <Dependency Name="System.CommandLine" Version="2.0.0-beta1.21473.1">
       <Uri>https://github.com/dotnet/command-line-api</Uri>
       <Sha>82273cb56c83b589e8e5b63da0ac9745ffc6e105</Sha>
->>>>>>> 646ff96f
-    </Dependency>
-    <Dependency Name="Microsoft.SourceBuild.Intermediate.source-build" Version="0.1.0-alpha.1.21460.1">
+    </Dependency>
+    <Dependency Name="Microsoft.SourceBuild.Intermediate.source-build" Version="0.1.0-alpha.1.21318.1">
       <Uri>https://github.com/dotnet/source-build</Uri>
       <Sha>3fb25b8db3bec654e37e71a5b2b7fde14444bc2f</Sha>
       <SourceBuild RepoName="source-build" ManagedOnly="true" />
     </Dependency>
   </ProductDependencies>
   <ToolsetDependencies>
-<<<<<<< HEAD
-    <Dependency Name="Microsoft.DotNet.Arcade.Sdk" Version="6.0.0-beta.21427.6">
-      <Uri>https://github.com/dotnet/arcade</Uri>
-      <Sha>474307e526160c813c9fd58060eb8356ccca6099</Sha>
-      <SourceBuild RepoName="arcade" ManagedOnly="true" />
-    </Dependency>
-    <Dependency Name="Microsoft.DotNet.Helix.Sdk" Version="6.0.0-beta.21427.6">
-      <Uri>https://github.com/dotnet/arcade</Uri>
-      <Sha>474307e526160c813c9fd58060eb8356ccca6099</Sha>
-    </Dependency>
-    <Dependency Name="Microsoft.DotNet.SignTool" Version="6.0.0-beta.21427.6">
-      <Uri>https://github.com/dotnet/arcade</Uri>
-      <Sha>474307e526160c813c9fd58060eb8356ccca6099</Sha>
-    </Dependency>
-    <Dependency Name="Microsoft.DotNet.XUnitExtensions" Version="6.0.0-beta.21427.6">
-      <Uri>https://github.com/dotnet/arcade</Uri>
-      <Sha>474307e526160c813c9fd58060eb8356ccca6099</Sha>
-    </Dependency>
-    <Dependency Name="System.Reflection.MetadataLoadContext" Version="6.0.0-rtm.21479.7">
-      <Uri>https://github.com/dotnet/runtime</Uri>
-      <Sha>e013f14c5330375a18656dea8dca14e5602a3ae0</Sha>
-    </Dependency>
-    <Dependency Name="Microsoft.DotNet.XliffTasks" Version="1.0.0-beta.21426.1" CoherentParentDependency="Microsoft.DotNet.Arcade.Sdk">
-      <Uri>https://github.com/dotnet/xliff-tasks</Uri>
-      <Sha>22d8cfd8807ba8e4f2e32eeb9f207010ca5e6f6d</Sha>
-=======
     <Dependency Name="Microsoft.DotNet.Arcade.Sdk" Version="7.0.0-beta.21474.2">
       <Uri>https://github.com/dotnet/arcade</Uri>
       <Sha>3ea0d860c6973f2cbadc9e895c7ec2cbdaec4ad5</Sha>
@@ -554,7 +286,6 @@
     <Dependency Name="Microsoft.DotNet.XliffTasks" Version="1.0.0-beta.21472.1" CoherentParentDependency="Microsoft.DotNet.Arcade.Sdk">
       <Uri>https://github.com/dotnet/xliff-tasks</Uri>
       <Sha>d3413141e57befa40137d48b33e62098e8c84b15</Sha>
->>>>>>> 646ff96f
       <SourceBuild RepoName="xliff-tasks" ManagedOnly="true" />
     </Dependency>
   </ToolsetDependencies>

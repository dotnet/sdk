<?xml version="1.0" encoding="utf-8"?>
<Dependencies>
  <ProductDependencies>
    <Dependency Name="Microsoft.TemplateEngine.Abstractions" Version="8.0.306">
      <Uri>https://github.com/dotnet/templating</Uri>
      <Sha>9d03ca280f603ddfded8780363eb4dc699e4b6c8</Sha>
    </Dependency>
    <Dependency Name="Microsoft.TemplateEngine.Mocks" Version="8.0.306-servicing.24460.3">
      <Uri>https://github.com/dotnet/templating</Uri>
      <Sha>9d03ca280f603ddfded8780363eb4dc699e4b6c8</Sha>
    </Dependency>
    <Dependency Name="Microsoft.SourceBuild.Intermediate.templating" Version="8.0.306-servicing.24460.3">
      <Uri>https://github.com/dotnet/templating</Uri>
      <Sha>9d03ca280f603ddfded8780363eb4dc699e4b6c8</Sha>
      <SourceBuild RepoName="templating" ManagedOnly="true" />
    </Dependency>
    <Dependency Name="Microsoft.NETCore.App.Ref" Version="8.0.8">
      <Uri>https://dev.azure.com/dnceng/internal/_git/dotnet-runtime</Uri>
      <Sha>08338fcaa5c9b9a8190abb99222fed12aaba956c</Sha>
    </Dependency>
    <Dependency Name="VS.Redist.Common.NetCore.SharedFramework.x64.8.0" Version="8.0.8-servicing.24366.12">
      <Uri>https://dev.azure.com/dnceng/internal/_git/dotnet-runtime</Uri>
      <Sha>08338fcaa5c9b9a8190abb99222fed12aaba956c</Sha>
      <SourceBuild RepoName="runtime" ManagedOnly="false" />
    </Dependency>
    <Dependency Name="VS.Redist.Common.NetCore.TargetingPack.x64.8.0" Version="8.0.8-servicing.24366.12">
      <Uri>https://dev.azure.com/dnceng/internal/_git/dotnet-runtime</Uri>
      <Sha>08338fcaa5c9b9a8190abb99222fed12aaba956c</Sha>
    </Dependency>
    <Dependency Name="Microsoft.NETCore.App.Runtime.win-x64" Version="8.0.8">
      <Uri>https://dev.azure.com/dnceng/internal/_git/dotnet-runtime</Uri>
      <Sha>08338fcaa5c9b9a8190abb99222fed12aaba956c</Sha>
    </Dependency>
    <Dependency Name="Microsoft.NETCore.App.Host.win-x64" Version="8.0.8">
      <Uri>https://dev.azure.com/dnceng/internal/_git/dotnet-runtime</Uri>
      <Sha>08338fcaa5c9b9a8190abb99222fed12aaba956c</Sha>
    </Dependency>
    <Dependency Name="Microsoft.NETCore.Platforms" Version="8.0.8-servicing.24366.12">
      <Uri>https://dev.azure.com/dnceng/internal/_git/dotnet-runtime</Uri>
      <Sha>08338fcaa5c9b9a8190abb99222fed12aaba956c</Sha>
    </Dependency>
    <Dependency Name="Microsoft.NET.HostModel" Version="8.0.8-servicing.24366.12">
      <Uri>https://dev.azure.com/dnceng/internal/_git/dotnet-runtime</Uri>
      <Sha>08338fcaa5c9b9a8190abb99222fed12aaba956c</Sha>
    </Dependency>
    <Dependency Name="Microsoft.Extensions.DependencyModel" Version="8.0.1">
      <Uri>https://dev.azure.com/dnceng/internal/_git/dotnet-runtime</Uri>
      <Sha>2aade6beb02ea367fd97c4070a4198802fe61c03</Sha>
    </Dependency>
    <Dependency Name="Microsoft.NETCore.DotNetHostResolver" Version="8.0.8">
      <Uri>https://dev.azure.com/dnceng/internal/_git/dotnet-runtime</Uri>
      <Sha>08338fcaa5c9b9a8190abb99222fed12aaba956c</Sha>
    </Dependency>
    <Dependency Name="Microsoft.NET.Workload.Emscripten.Current.Manifest-8.0.100" Version="8.0.8" CoherentParentDependency="Microsoft.NETCore.App.Runtime.win-x64">
      <Uri>https://github.com/dotnet/emsdk</Uri>
      <Sha>e92f92efe5854b6fe013787830b59166cb9b4ed9</Sha>
    </Dependency>
    <Dependency Name="Microsoft.Build" Version="17.10.4">
      <Uri>https://github.com/dotnet/msbuild</Uri>
      <Sha>10fbfbf2eeb0597fdc1f600d87d38c7f57317bdc</Sha>
    </Dependency>
    <Dependency Name="Microsoft.Build.Localization" Version="17.10.4-preview-24218-02">
      <Uri>https://github.com/dotnet/msbuild</Uri>
      <Sha>10fbfbf2eeb0597fdc1f600d87d38c7f57317bdc</Sha>
    </Dependency>
    <Dependency Name="Microsoft.SourceBuild.Intermediate.msbuild" Version="17.10.4-preview-24218-02">
      <Uri>https://github.com/dotnet/msbuild</Uri>
      <Sha>10fbfbf2eeb0597fdc1f600d87d38c7f57317bdc</Sha>
      <SourceBuild RepoName="msbuild" ManagedOnly="true" />
    </Dependency>
    <Dependency Name="Microsoft.FSharp.Compiler" Version="12.8.301-beta.24271.6">
      <Uri>https://github.com/dotnet/fsharp</Uri>
      <Sha>80c165644db640d0f309affe0daa281c7e17b939</Sha>
    </Dependency>
    <Dependency Name="Microsoft.SourceBuild.Intermediate.fsharp" Version="8.0.301-beta.24271.6">
      <Uri>https://github.com/dotnet/fsharp</Uri>
      <Sha>80c165644db640d0f309affe0daa281c7e17b939</Sha>
      <SourceBuild RepoName="fsharp" ManagedOnly="true" />
    </Dependency>
    <Dependency Name="dotnet-format" Version="8.3.536002">
      <Uri>https://github.com/dotnet/format</Uri>
      <Sha>7bb270d0f3380ff4adcb5e917fb5a2111d50bbad</Sha>
      <SourceBuild RepoName="format" ManagedOnly="true" />
    </Dependency>
    <Dependency Name="Microsoft.Net.Compilers.Toolset" Version="4.10.0-3.24453.2">
      <Uri>https://github.com/dotnet/roslyn</Uri>
      <Sha>6602e40818222de350436248d796d43abde37ddb</Sha>
      <SourceBuild RepoName="roslyn" ManagedOnly="true" />
    </Dependency>
    <Dependency Name="Microsoft.CodeAnalysis" Version="4.10.0-3.24453.2">
      <Uri>https://github.com/dotnet/roslyn</Uri>
      <Sha>6602e40818222de350436248d796d43abde37ddb</Sha>
    </Dependency>
    <Dependency Name="Microsoft.CodeAnalysis.CSharp" Version="4.10.0-3.24453.2">
      <Uri>https://github.com/dotnet/roslyn</Uri>
      <Sha>6602e40818222de350436248d796d43abde37ddb</Sha>
    </Dependency>
    <Dependency Name="Microsoft.CodeAnalysis.CSharp.CodeStyle" Version="4.10.0-3.24453.2">
      <Uri>https://github.com/dotnet/roslyn</Uri>
      <Sha>6602e40818222de350436248d796d43abde37ddb</Sha>
    </Dependency>
    <Dependency Name="Microsoft.CodeAnalysis.CSharp.Features" Version="4.10.0-3.24453.2">
      <Uri>https://github.com/dotnet/roslyn</Uri>
      <Sha>6602e40818222de350436248d796d43abde37ddb</Sha>
    </Dependency>
    <Dependency Name="Microsoft.CodeAnalysis.CSharp.Workspaces" Version="4.10.0-3.24453.2">
      <Uri>https://github.com/dotnet/roslyn</Uri>
      <Sha>6602e40818222de350436248d796d43abde37ddb</Sha>
    </Dependency>
    <Dependency Name="Microsoft.CodeAnalysis.Workspaces.MSBuild" Version="4.10.0-3.24453.2">
      <Uri>https://github.com/dotnet/roslyn</Uri>
      <Sha>6602e40818222de350436248d796d43abde37ddb</Sha>
    </Dependency>
    <Dependency Name="Microsoft.AspNetCore.DeveloperCertificates.XPlat" Version="8.0.8-servicing.24369.8">
      <Uri>https://dev.azure.com/dnceng/internal/_git/dotnet-aspnetcore</Uri>
      <Sha>954f61dd38b33caa2b736c73530bd5a294174437</Sha>
    </Dependency>
    <Dependency Name="Microsoft.AspNetCore.TestHost" Version="8.0.8">
      <Uri>https://dev.azure.com/dnceng/internal/_git/dotnet-aspnetcore</Uri>
      <Sha>954f61dd38b33caa2b736c73530bd5a294174437</Sha>
    </Dependency>
    <Dependency Name="Microsoft.Build.NuGetSdkResolver" Version="6.10.2-rc.8">
      <Uri>https://github.com/nuget/nuget.client</Uri>
      <Sha>b42cb884109d8d33c956311f1a8c89a90be0c195</Sha>
    </Dependency>
    <Dependency Name="NuGet.Build.Tasks" Version="6.10.2-rc.8">
      <Uri>https://github.com/nuget/nuget.client</Uri>
      <Sha>b42cb884109d8d33c956311f1a8c89a90be0c195</Sha>
    </Dependency>
    <Dependency Name="NuGet.Build.Tasks.Console" Version="6.10.2-rc.8">
      <Uri>https://github.com/nuget/nuget.client</Uri>
      <Sha>b42cb884109d8d33c956311f1a8c89a90be0c195</Sha>
    </Dependency>
    <Dependency Name="NuGet.Build.Tasks.Pack" Version="6.10.2-rc.8">
      <Uri>https://github.com/nuget/nuget.client</Uri>
      <Sha>b42cb884109d8d33c956311f1a8c89a90be0c195</Sha>
    </Dependency>
    <Dependency Name="NuGet.Commands" Version="6.10.2-rc.8">
      <Uri>https://github.com/nuget/nuget.client</Uri>
      <Sha>b42cb884109d8d33c956311f1a8c89a90be0c195</Sha>
    </Dependency>
    <Dependency Name="NuGet.CommandLine.XPlat" Version="6.10.2-rc.8">
      <Uri>https://github.com/nuget/nuget.client</Uri>
      <Sha>b42cb884109d8d33c956311f1a8c89a90be0c195</Sha>
    </Dependency>
    <Dependency Name="NuGet.Common" Version="6.10.2-rc.8">
      <Uri>https://github.com/nuget/nuget.client</Uri>
      <Sha>b42cb884109d8d33c956311f1a8c89a90be0c195</Sha>
    </Dependency>
    <Dependency Name="NuGet.Configuration" Version="6.10.2-rc.8">
      <Uri>https://github.com/nuget/nuget.client</Uri>
      <Sha>b42cb884109d8d33c956311f1a8c89a90be0c195</Sha>
    </Dependency>
    <Dependency Name="NuGet.Credentials" Version="6.10.2-rc.8">
      <Uri>https://github.com/nuget/nuget.client</Uri>
      <Sha>b42cb884109d8d33c956311f1a8c89a90be0c195</Sha>
    </Dependency>
    <Dependency Name="NuGet.DependencyResolver.Core" Version="6.10.2-rc.8">
      <Uri>https://github.com/nuget/nuget.client</Uri>
      <Sha>b42cb884109d8d33c956311f1a8c89a90be0c195</Sha>
    </Dependency>
    <Dependency Name="NuGet.Frameworks" Version="6.10.2-rc.8">
      <Uri>https://github.com/nuget/nuget.client</Uri>
      <Sha>b42cb884109d8d33c956311f1a8c89a90be0c195</Sha>
    </Dependency>
    <Dependency Name="NuGet.LibraryModel" Version="6.10.2-rc.8">
      <Uri>https://github.com/nuget/nuget.client</Uri>
      <Sha>b42cb884109d8d33c956311f1a8c89a90be0c195</Sha>
    </Dependency>
    <Dependency Name="NuGet.ProjectModel" Version="6.10.2-rc.8">
      <Uri>https://github.com/nuget/nuget.client</Uri>
      <Sha>b42cb884109d8d33c956311f1a8c89a90be0c195</Sha>
    </Dependency>
    <Dependency Name="NuGet.Protocol" Version="6.10.2-rc.8">
      <Uri>https://github.com/nuget/nuget.client</Uri>
      <Sha>b42cb884109d8d33c956311f1a8c89a90be0c195</Sha>
    </Dependency>
    <Dependency Name="NuGet.Packaging" Version="6.10.2-rc.8">
      <Uri>https://github.com/nuget/nuget.client</Uri>
      <Sha>b42cb884109d8d33c956311f1a8c89a90be0c195</Sha>
    </Dependency>
    <Dependency Name="NuGet.Versioning" Version="6.10.2-rc.8">
      <Uri>https://github.com/nuget/nuget.client</Uri>
      <Sha>b42cb884109d8d33c956311f1a8c89a90be0c195</Sha>
    </Dependency>
    <Dependency Name="NuGet.Localization" Version="6.10.2-rc.8">
      <Uri>https://github.com/nuget/nuget.client</Uri>
      <Sha>b42cb884109d8d33c956311f1a8c89a90be0c195</Sha>
    </Dependency>
    <Dependency Name="Microsoft.NET.Test.Sdk" Version="17.10.0-release-24317-02">
      <Uri>https://github.com/microsoft/vstest</Uri>
      <Sha>c4d80397805bec06b354d20aeb1773e243c6add0</Sha>
      <SourceBuild RepoName="vstest" ManagedOnly="true" />
    </Dependency>
    <Dependency Name="Microsoft.TestPlatform.CLI" Version="17.10.0-release-24317-02">
      <Uri>https://github.com/microsoft/vstest</Uri>
      <Sha>c4d80397805bec06b354d20aeb1773e243c6add0</Sha>
    </Dependency>
    <Dependency Name="Microsoft.TestPlatform.Build" Version="17.10.0-release-24317-02">
      <Uri>https://github.com/microsoft/vstest</Uri>
      <Sha>c4d80397805bec06b354d20aeb1773e243c6add0</Sha>
    </Dependency>
    <Dependency Name="Microsoft.NET.ILLink.Tasks" Version="8.0.8">
      <Uri>https://dev.azure.com/dnceng/internal/_git/dotnet-runtime</Uri>
      <Sha>08338fcaa5c9b9a8190abb99222fed12aaba956c</Sha>
    </Dependency>
    <Dependency Name="System.Formats.Asn1" Version="8.0.1">
      <Uri>https://dev.azure.com/dnceng/internal/_git/dotnet-runtime</Uri>
      <Sha>2aade6beb02ea367fd97c4070a4198802fe61c03</Sha>
    </Dependency>
    <Dependency Name="System.CodeDom" Version="8.0.0">
      <Uri>https://dev.azure.com/dnceng/internal/_git/dotnet-runtime</Uri>
      <Sha>5535e31a712343a63f5d7d796cd874e563e5ac14</Sha>
    </Dependency>
    <Dependency Name="System.Security.Cryptography.ProtectedData" Version="8.0.0">
      <Uri>https://dev.azure.com/dnceng/internal/_git/dotnet-runtime</Uri>
      <Sha>5535e31a712343a63f5d7d796cd874e563e5ac14</Sha>
    </Dependency>
    <Dependency Name="System.Text.Encoding.CodePages" Version="8.0.0">
      <Uri>https://dev.azure.com/dnceng/internal/_git/dotnet-runtime</Uri>
      <Sha>5535e31a712343a63f5d7d796cd874e563e5ac14</Sha>
    </Dependency>
    <Dependency Name="System.Resources.Extensions" Version="8.0.0">
      <Uri>https://dev.azure.com/dnceng/internal/_git/dotnet-runtime</Uri>
      <Sha>5535e31a712343a63f5d7d796cd874e563e5ac14</Sha>
    </Dependency>
    <Dependency Name="Microsoft.WindowsDesktop.App.Runtime.win-x64" Version="8.0.8">
      <Uri>https://dev.azure.com/dnceng/internal/_git/dotnet-windowsdesktop</Uri>
      <Sha>1526afd4eae1d862d586402ef8e005151a919d52</Sha>
    </Dependency>
    <Dependency Name="VS.Redist.Common.WindowsDesktop.SharedFramework.x64.8.0" Version="8.0.8-servicing.24366.8">
      <Uri>https://dev.azure.com/dnceng/internal/_git/dotnet-windowsdesktop</Uri>
      <Sha>1526afd4eae1d862d586402ef8e005151a919d52</Sha>
    </Dependency>
    <Dependency Name="Microsoft.WindowsDesktop.App.Ref" Version="8.0.8">
      <Uri>https://dev.azure.com/dnceng/internal/_git/dotnet-windowsdesktop</Uri>
      <Sha>1526afd4eae1d862d586402ef8e005151a919d52</Sha>
    </Dependency>
    <Dependency Name="VS.Redist.Common.WindowsDesktop.TargetingPack.x64.8.0" Version="8.0.8-servicing.24366.8">
      <Uri>https://dev.azure.com/dnceng/internal/_git/dotnet-windowsdesktop</Uri>
      <Sha>1526afd4eae1d862d586402ef8e005151a919d52</Sha>
    </Dependency>
    <Dependency Name="Microsoft.NET.Sdk.WindowsDesktop" Version="8.0.8-servicing.24366.7" CoherentParentDependency="Microsoft.WindowsDesktop.App.Ref">
      <Uri>https://dev.azure.com/dnceng/internal/_git/dotnet-wpf</Uri>
      <Sha>883fc207bb50622d4458ff09ae6a62548783826a</Sha>
    </Dependency>
    <Dependency Name="Microsoft.AspNetCore.App.Ref" Version="8.0.8">
      <Uri>https://dev.azure.com/dnceng/internal/_git/dotnet-aspnetcore</Uri>
      <Sha>954f61dd38b33caa2b736c73530bd5a294174437</Sha>
    </Dependency>
    <Dependency Name="Microsoft.AspNetCore.App.Ref.Internal" Version="8.0.8-servicing.24369.8">
      <Uri>https://dev.azure.com/dnceng/internal/_git/dotnet-aspnetcore</Uri>
      <Sha>954f61dd38b33caa2b736c73530bd5a294174437</Sha>
    </Dependency>
    <Dependency Name="Microsoft.AspNetCore.App.Runtime.win-x64" Version="8.0.8">
      <Uri>https://dev.azure.com/dnceng/internal/_git/dotnet-aspnetcore</Uri>
      <Sha>954f61dd38b33caa2b736c73530bd5a294174437</Sha>
    </Dependency>
    <Dependency Name="VS.Redist.Common.AspNetCore.SharedFramework.x64.8.0" Version="8.0.8-servicing.24369.8">
      <Uri>https://dev.azure.com/dnceng/internal/_git/dotnet-aspnetcore</Uri>
      <Sha>954f61dd38b33caa2b736c73530bd5a294174437</Sha>
      <SourceBuild RepoName="aspnetcore" ManagedOnly="true" />
    </Dependency>
    <Dependency Name="dotnet-dev-certs" Version="8.0.8-servicing.24369.8">
      <Uri>https://dev.azure.com/dnceng/internal/_git/dotnet-aspnetcore</Uri>
      <Sha>954f61dd38b33caa2b736c73530bd5a294174437</Sha>
    </Dependency>
    <Dependency Name="dotnet-user-jwts" Version="8.0.8-servicing.24369.8">
      <Uri>https://dev.azure.com/dnceng/internal/_git/dotnet-aspnetcore</Uri>
      <Sha>954f61dd38b33caa2b736c73530bd5a294174437</Sha>
    </Dependency>
    <Dependency Name="dotnet-user-secrets" Version="8.0.8-servicing.24369.8">
      <Uri>https://dev.azure.com/dnceng/internal/_git/dotnet-aspnetcore</Uri>
      <Sha>954f61dd38b33caa2b736c73530bd5a294174437</Sha>
    </Dependency>
    <Dependency Name="Microsoft.AspNetCore.Analyzers" Version="8.0.8-servicing.24369.8">
      <Uri>https://dev.azure.com/dnceng/internal/_git/dotnet-aspnetcore</Uri>
      <Sha>954f61dd38b33caa2b736c73530bd5a294174437</Sha>
    </Dependency>
    <Dependency Name="Microsoft.AspNetCore.Components.SdkAnalyzers" Version="8.0.8-servicing.24369.8">
      <Uri>https://dev.azure.com/dnceng/internal/_git/dotnet-aspnetcore</Uri>
      <Sha>954f61dd38b33caa2b736c73530bd5a294174437</Sha>
    </Dependency>
    <Dependency Name="Microsoft.AspNetCore.Mvc.Analyzers" Version="8.0.8-servicing.24369.8">
      <Uri>https://dev.azure.com/dnceng/internal/_git/dotnet-aspnetcore</Uri>
      <Sha>954f61dd38b33caa2b736c73530bd5a294174437</Sha>
    </Dependency>
    <Dependency Name="Microsoft.AspNetCore.Mvc.Api.Analyzers" Version="8.0.8-servicing.24369.8">
      <Uri>https://dev.azure.com/dnceng/internal/_git/dotnet-aspnetcore</Uri>
      <Sha>954f61dd38b33caa2b736c73530bd5a294174437</Sha>
    </Dependency>
    <Dependency Name="Microsoft.CodeAnalysis.Razor.Tooling.Internal" Version="7.0.0-preview.24454.1">
      <Uri>https://github.com/dotnet/razor</Uri>
      <Sha>187962c1773a6056402dd1d92099abaea5c7fdac</Sha>
      <SourceBuild RepoName="razor" ManagedOnly="true" />
    </Dependency>
    <Dependency Name="Microsoft.AspNetCore.Mvc.Razor.Extensions.Tooling.Internal" Version="7.0.0-preview.24454.1">
      <Uri>https://github.com/dotnet/razor</Uri>
      <Sha>187962c1773a6056402dd1d92099abaea5c7fdac</Sha>
    </Dependency>
    <Dependency Name="Microsoft.NET.Sdk.Razor.SourceGenerators.Transport" Version="7.0.0-preview.24454.1">
      <Uri>https://github.com/dotnet/razor</Uri>
      <Sha>187962c1773a6056402dd1d92099abaea5c7fdac</Sha>
    </Dependency>
    <Dependency Name="Microsoft.Extensions.FileProviders.Embedded" Version="8.0.8">
      <Uri>https://dev.azure.com/dnceng/internal/_git/dotnet-aspnetcore</Uri>
      <Sha>954f61dd38b33caa2b736c73530bd5a294174437</Sha>
    </Dependency>
    <Dependency Name="Microsoft.AspNetCore.Authorization" Version="8.0.8">
      <Uri>https://dev.azure.com/dnceng/internal/_git/dotnet-aspnetcore</Uri>
      <Sha>954f61dd38b33caa2b736c73530bd5a294174437</Sha>
    </Dependency>
    <Dependency Name="Microsoft.AspNetCore.Components.Web" Version="8.0.8">
      <Uri>https://dev.azure.com/dnceng/internal/_git/dotnet-aspnetcore</Uri>
      <Sha>954f61dd38b33caa2b736c73530bd5a294174437</Sha>
    </Dependency>
    <Dependency Name="Microsoft.JSInterop" Version="8.0.8">
      <Uri>https://dev.azure.com/dnceng/internal/_git/dotnet-aspnetcore</Uri>
      <Sha>954f61dd38b33caa2b736c73530bd5a294174437</Sha>
    </Dependency>
    <Dependency Name="Microsoft.Web.Xdt" Version="7.0.0-preview.22423.2" Pinned="true">
      <Uri>https://github.com/dotnet/xdt</Uri>
      <Sha>9a1c3e1b7f0c8763d4c96e593961a61a72679a7b</Sha>
      <SourceBuild RepoName="xdt" ManagedOnly="true" />
    </Dependency>
    <Dependency Name="Microsoft.CodeAnalysis.NetAnalyzers" Version="8.0.0-preview.23614.1">
      <Uri>https://github.com/dotnet/roslyn-analyzers</Uri>
      <Sha>abef8ced132657943b7150f01a308e2199a17d5d</Sha>
    </Dependency>
    <Dependency Name="Microsoft.CodeAnalysis.PublicApiAnalyzers" Version="3.11.0-beta1.23614.1">
      <Uri>https://github.com/dotnet/roslyn-analyzers</Uri>
      <Sha>abef8ced132657943b7150f01a308e2199a17d5d</Sha>
    </Dependency>
    <Dependency Name="Microsoft.SourceBuild.Intermediate.roslyn-analyzers" Version="3.11.0-beta1.23614.1">
      <Uri>https://github.com/dotnet/roslyn-analyzers</Uri>
      <Sha>abef8ced132657943b7150f01a308e2199a17d5d</Sha>
      <SourceBuild RepoName="roslyn-analyzers" ManagedOnly="true" />
    </Dependency>
    <Dependency Name="System.CommandLine" Version="2.0.0-beta4.23307.1">
      <Uri>https://github.com/dotnet/command-line-api</Uri>
      <Sha>02fe27cd6a9b001c8feb7938e6ef4b3799745759</Sha>
    </Dependency>
    <Dependency Name="Microsoft.SourceBuild.Intermediate.command-line-api" Version="0.1.430701">
      <Uri>https://github.com/dotnet/command-line-api</Uri>
      <Sha>02fe27cd6a9b001c8feb7938e6ef4b3799745759</Sha>
      <SourceBuild RepoName="command-line-api" ManagedOnly="true" />
    </Dependency>
    <Dependency Name="Microsoft.SourceBuild.Intermediate.source-build-externals" Version="8.0.0-alpha.1.24379.1">
      <Uri>https://github.com/dotnet/source-build-externals</Uri>
      <Sha>fb970eccb0a9cae3092464e29cbabda0d4115049</Sha>
      <SourceBuild RepoName="source-build-externals" ManagedOnly="true" />
    </Dependency>
    <Dependency Name="Microsoft.SourceBuild.Intermediate.source-build-reference-packages" Version="8.0.0-alpha.1.24415.1">
      <Uri>https://github.com/dotnet/source-build-reference-packages</Uri>
      <Sha>fe3794a68bd668d36d4d5014a9e6c9d22c0e6d86</Sha>
      <SourceBuild RepoName="source-build-reference-packages" ManagedOnly="true" />
    </Dependency>
    <Dependency Name="Microsoft.Deployment.DotNet.Releases" Version="2.0.0-preview.1.23463.1">
      <Uri>https://github.com/dotnet/deployment-tools</Uri>
      <Sha>5957c5c5f85f17c145e7fab4ece37ad6aafcded9</Sha>
    </Dependency>
    <Dependency Name="Microsoft.Build.Tasks.Git" Version="8.0.0-beta.23615.1">
      <Uri>https://github.com/dotnet/sourcelink</Uri>
      <Sha>94eaac3385cafff41094454966e1af1d1cf60f00</Sha>
      <SourceBuild RepoName="sourcelink" ManagedOnly="true" />
    </Dependency>
    <Dependency Name="Microsoft.SourceLink.Common" Version="8.0.0-beta.23615.1">
      <Uri>https://github.com/dotnet/sourcelink</Uri>
      <Sha>94eaac3385cafff41094454966e1af1d1cf60f00</Sha>
    </Dependency>
    <Dependency Name="Microsoft.SourceLink.AzureRepos.Git" Version="8.0.0-beta.23615.1">
      <Uri>https://github.com/dotnet/sourcelink</Uri>
      <Sha>94eaac3385cafff41094454966e1af1d1cf60f00</Sha>
    </Dependency>
    <Dependency Name="Microsoft.SourceLink.GitHub" Version="8.0.0-beta.23615.1">
      <Uri>https://github.com/dotnet/sourcelink</Uri>
      <Sha>94eaac3385cafff41094454966e1af1d1cf60f00</Sha>
    </Dependency>
    <Dependency Name="Microsoft.SourceLink.GitLab" Version="8.0.0-beta.23615.1">
      <Uri>https://github.com/dotnet/sourcelink</Uri>
      <Sha>94eaac3385cafff41094454966e1af1d1cf60f00</Sha>
    </Dependency>
    <Dependency Name="Microsoft.SourceLink.Bitbucket.Git" Version="8.0.0-beta.23615.1">
      <Uri>https://github.com/dotnet/sourcelink</Uri>
      <Sha>94eaac3385cafff41094454966e1af1d1cf60f00</Sha>
    </Dependency>
    <!-- Explicit dependency because Microsoft.Deployment.DotNet.Releases has different versioning
         than the SB intermediate -->
    <Dependency Name="Microsoft.SourceBuild.Intermediate.deployment-tools" Version="8.0.0-preview.6.23463.1">
      <Uri>https://github.com/dotnet/deployment-tools</Uri>
      <Sha>5957c5c5f85f17c145e7fab4ece37ad6aafcded9</Sha>
      <SourceBuild RepoName="deployment-tools" ManagedOnly="true" />
    </Dependency>
    <Dependency Name="Microsoft.SourceBuild.Intermediate.symreader" Version="2.0.0-beta-23228-03">
      <Uri>https://github.com/dotnet/symreader</Uri>
      <Sha>27e584661980ee6d82c419a2a471ae505b7d122e</Sha>
      <SourceBuild RepoName="symreader" ManagedOnly="true" />
    </Dependency>
    <!-- Dependency required for flowing correct package version in source-build, using PVP flow. -->
    <Dependency Name="Microsoft.Extensions.Logging" Version="8.0.0">
      <Uri>https://dev.azure.com/dnceng/internal/_git/dotnet-runtime</Uri>
      <Sha>5535e31a712343a63f5d7d796cd874e563e5ac14</Sha>
    </Dependency>
    <!-- Dependency required for flowing correct package version in source-build, using PVP flow. -->
    <Dependency Name="Microsoft.Extensions.Logging.Abstractions" Version="8.0.1">
      <Uri>https://dev.azure.com/dnceng/internal/_git/dotnet-runtime</Uri>
      <Sha>9f4b1f5d664afdfc80e1508ab7ed099dff210fbd</Sha>
    </Dependency>
    <!-- Dependency required for flowing correct package version in source-build, using PVP flow. -->
    <Dependency Name="Microsoft.Extensions.Logging.Console" Version="8.0.0">
      <Uri>https://dev.azure.com/dnceng/internal/_git/dotnet-runtime</Uri>
      <Sha>5535e31a712343a63f5d7d796cd874e563e5ac14</Sha>
    </Dependency>
    <!-- Dependency required for flowing correct package version in source-build, using PVP flow. -->
    <Dependency Name="Microsoft.Extensions.FileSystemGlobbing" Version="8.0.0">
      <Uri>https://dev.azure.com/dnceng/internal/_git/dotnet-runtime</Uri>
      <Sha>5535e31a712343a63f5d7d796cd874e563e5ac14</Sha>
    </Dependency>
    <!-- Dependency required for flowing correct package version in source-build, using PVP flow. -->
    <Dependency Name="System.ServiceProcess.ServiceController" Version="8.0.0">
      <Uri>https://dev.azure.com/dnceng/internal/_git/dotnet-runtime</Uri>
      <Sha>5535e31a712343a63f5d7d796cd874e563e5ac14</Sha>
    </Dependency>
    <Dependency Name="System.Text.Json" Version="8.0.4">
      <Uri>https://dev.azure.com/dnceng/internal/_git/dotnet-runtime</Uri>
      <Sha>2aade6beb02ea367fd97c4070a4198802fe61c03</Sha>
    </Dependency>
    <Dependency Name="Microsoft.Bcl.AsyncInterfaces" Version="8.0.0">
      <Uri>https://dev.azure.com/dnceng/internal/_git/dotnet-runtime</Uri>
      <Sha>5535e31a712343a63f5d7d796cd874e563e5ac14</Sha>
    </Dependency>
    <Dependency Name="Microsoft.Extensions.FileProviders.Abstractions" Version="8.0.0">
      <Uri>https://dev.azure.com/dnceng/internal/_git/dotnet-runtime</Uri>
      <Sha>5535e31a712343a63f5d7d796cd874e563e5ac14</Sha>
    </Dependency>
    <Dependency Name="Microsoft.Extensions.ObjectPool" Version="8.0.8">
      <Uri>https://dev.azure.com/dnceng/internal/_git/dotnet-aspnetcore</Uri>
      <Sha>954f61dd38b33caa2b736c73530bd5a294174437</Sha>
    </Dependency>
    <Dependency Name="Microsoft.Win32.SystemEvents" Version="8.0.0">
      <Uri>https://dev.azure.com/dnceng/internal/_git/dotnet-runtime</Uri>
      <Sha>5535e31a712343a63f5d7d796cd874e563e5ac14</Sha>
    </Dependency>
    <Dependency Name="System.Composition.AttributedModel" Version="8.0.0">
      <Uri>https://dev.azure.com/dnceng/internal/_git/dotnet-runtime</Uri>
      <Sha>5535e31a712343a63f5d7d796cd874e563e5ac14</Sha>
    </Dependency>
    <Dependency Name="System.Composition.Convention" Version="8.0.0">
      <Uri>https://dev.azure.com/dnceng/internal/_git/dotnet-runtime</Uri>
      <Sha>5535e31a712343a63f5d7d796cd874e563e5ac14</Sha>
    </Dependency>
    <Dependency Name="System.Composition.Hosting" Version="8.0.0">
      <Uri>https://dev.azure.com/dnceng/internal/_git/dotnet-runtime</Uri>
      <Sha>5535e31a712343a63f5d7d796cd874e563e5ac14</Sha>
    </Dependency>
    <Dependency Name="System.Composition.Runtime" Version="8.0.0">
      <Uri>https://dev.azure.com/dnceng/internal/_git/dotnet-runtime</Uri>
      <Sha>5535e31a712343a63f5d7d796cd874e563e5ac14</Sha>
    </Dependency>
    <Dependency Name="System.Composition.TypedParts" Version="8.0.0">
      <Uri>https://dev.azure.com/dnceng/internal/_git/dotnet-runtime</Uri>
      <Sha>5535e31a712343a63f5d7d796cd874e563e5ac14</Sha>
    </Dependency>
    <Dependency Name="System.Configuration.ConfigurationManager" Version="8.0.0">
      <Uri>https://dev.azure.com/dnceng/internal/_git/dotnet-runtime</Uri>
      <Sha>5535e31a712343a63f5d7d796cd874e563e5ac14</Sha>
    </Dependency>
    <Dependency Name="System.Drawing.Common" Version="8.0.4">
      <Uri>https://dev.azure.com/dnceng/internal/_git/dotnet-winforms</Uri>
      <Sha>41a4bd690229661e3ec74276ce3f93863b22435b</Sha>
    </Dependency>
    <Dependency Name="System.Security.Cryptography.Pkcs" Version="8.0.0">
      <Uri>https://dev.azure.com/dnceng/internal/_git/dotnet-runtime</Uri>
      <Sha>5535e31a712343a63f5d7d796cd874e563e5ac14</Sha>
    </Dependency>
    <Dependency Name="System.Security.Cryptography.Xml" Version="8.0.1">
      <Uri>https://dev.azure.com/dnceng/internal/_git/dotnet-runtime</Uri>
      <Sha>2aade6beb02ea367fd97c4070a4198802fe61c03</Sha>
    </Dependency>
    <Dependency Name="System.Security.Permissions" Version="8.0.0">
      <Uri>https://dev.azure.com/dnceng/internal/_git/dotnet-runtime</Uri>
      <Sha>5535e31a712343a63f5d7d796cd874e563e5ac14</Sha>
    </Dependency>
    <Dependency Name="System.Windows.Extensions" Version="8.0.0">
      <Uri>https://dev.azure.com/dnceng/internal/_git/dotnet-runtime</Uri>
      <Sha>5535e31a712343a63f5d7d796cd874e563e5ac14</Sha>
    </Dependency>
  </ProductDependencies>
  <ToolsetDependencies>
<<<<<<< HEAD
    <Dependency Name="Microsoft.DotNet.Arcade.Sdk" Version="8.0.0-beta.24463.3">
      <Uri>https://github.com/dotnet/arcade</Uri>
      <Sha>8c08d889b3c0b3f19398faceaccd74d0f184a3fb</Sha>
      <SourceBuild RepoName="arcade" ManagedOnly="true" />
    </Dependency>
    <Dependency Name="Microsoft.DotNet.Helix.Sdk" Version="8.0.0-beta.24463.3">
      <Uri>https://github.com/dotnet/arcade</Uri>
      <Sha>8c08d889b3c0b3f19398faceaccd74d0f184a3fb</Sha>
    </Dependency>
    <Dependency Name="Microsoft.DotNet.SignTool" Version="8.0.0-beta.24463.3">
      <Uri>https://github.com/dotnet/arcade</Uri>
      <Sha>8c08d889b3c0b3f19398faceaccd74d0f184a3fb</Sha>
    </Dependency>
    <Dependency Name="Microsoft.DotNet.XUnitExtensions" Version="8.0.0-beta.24463.3">
      <Uri>https://github.com/dotnet/arcade</Uri>
      <Sha>8c08d889b3c0b3f19398faceaccd74d0f184a3fb</Sha>
=======
    <Dependency Name="Microsoft.DotNet.Arcade.Sdk" Version="8.0.0-beta.24461.2">
      <Uri>https://github.com/dotnet/arcade</Uri>
      <Sha>0028fccccc2181a64c5c4a283ac0baae3913284b</Sha>
      <SourceBuild RepoName="arcade" ManagedOnly="true" />
    </Dependency>
    <Dependency Name="Microsoft.DotNet.Helix.Sdk" Version="8.0.0-beta.24461.2">
      <Uri>https://github.com/dotnet/arcade</Uri>
      <Sha>0028fccccc2181a64c5c4a283ac0baae3913284b</Sha>
    </Dependency>
    <Dependency Name="Microsoft.DotNet.SignTool" Version="8.0.0-beta.24461.2">
      <Uri>https://github.com/dotnet/arcade</Uri>
      <Sha>0028fccccc2181a64c5c4a283ac0baae3913284b</Sha>
    </Dependency>
    <Dependency Name="Microsoft.DotNet.XUnitExtensions" Version="8.0.0-beta.24461.2">
      <Uri>https://github.com/dotnet/arcade</Uri>
      <Sha>0028fccccc2181a64c5c4a283ac0baae3913284b</Sha>
>>>>>>> 7ca2f7cf
    </Dependency>
    <Dependency Name="System.Reflection.MetadataLoadContext" Version="8.0.0">
      <Uri>https://dev.azure.com/dnceng/internal/_git/dotnet-runtime</Uri>
      <Sha>5535e31a712343a63f5d7d796cd874e563e5ac14</Sha>
    </Dependency>
    <Dependency Name="Microsoft.DotNet.XliffTasks" Version="1.0.0-beta.23475.1" CoherentParentDependency="Microsoft.DotNet.Arcade.Sdk">
      <Uri>https://github.com/dotnet/xliff-tasks</Uri>
      <Sha>73f0850939d96131c28cf6ea6ee5aacb4da0083a</Sha>
      <SourceBuild RepoName="xliff-tasks" ManagedOnly="true" />
    </Dependency>
    <Dependency Name="Microsoft.IO.Redist" Version="6.0.1">
      <Uri>https://github.com/dotnet/runtime</Uri>
      <Sha>e77011b31a3e5c47d931248a64b47f9b2d47853d</Sha>
    </Dependency>
  </ToolsetDependencies>
</Dependencies><|MERGE_RESOLUTION|>--- conflicted
+++ resolved
@@ -487,24 +487,6 @@
     </Dependency>
   </ProductDependencies>
   <ToolsetDependencies>
-<<<<<<< HEAD
-    <Dependency Name="Microsoft.DotNet.Arcade.Sdk" Version="8.0.0-beta.24463.3">
-      <Uri>https://github.com/dotnet/arcade</Uri>
-      <Sha>8c08d889b3c0b3f19398faceaccd74d0f184a3fb</Sha>
-      <SourceBuild RepoName="arcade" ManagedOnly="true" />
-    </Dependency>
-    <Dependency Name="Microsoft.DotNet.Helix.Sdk" Version="8.0.0-beta.24463.3">
-      <Uri>https://github.com/dotnet/arcade</Uri>
-      <Sha>8c08d889b3c0b3f19398faceaccd74d0f184a3fb</Sha>
-    </Dependency>
-    <Dependency Name="Microsoft.DotNet.SignTool" Version="8.0.0-beta.24463.3">
-      <Uri>https://github.com/dotnet/arcade</Uri>
-      <Sha>8c08d889b3c0b3f19398faceaccd74d0f184a3fb</Sha>
-    </Dependency>
-    <Dependency Name="Microsoft.DotNet.XUnitExtensions" Version="8.0.0-beta.24463.3">
-      <Uri>https://github.com/dotnet/arcade</Uri>
-      <Sha>8c08d889b3c0b3f19398faceaccd74d0f184a3fb</Sha>
-=======
     <Dependency Name="Microsoft.DotNet.Arcade.Sdk" Version="8.0.0-beta.24461.2">
       <Uri>https://github.com/dotnet/arcade</Uri>
       <Sha>0028fccccc2181a64c5c4a283ac0baae3913284b</Sha>
@@ -521,7 +503,6 @@
     <Dependency Name="Microsoft.DotNet.XUnitExtensions" Version="8.0.0-beta.24461.2">
       <Uri>https://github.com/dotnet/arcade</Uri>
       <Sha>0028fccccc2181a64c5c4a283ac0baae3913284b</Sha>
->>>>>>> 7ca2f7cf
     </Dependency>
     <Dependency Name="System.Reflection.MetadataLoadContext" Version="8.0.0">
       <Uri>https://dev.azure.com/dnceng/internal/_git/dotnet-runtime</Uri>

--- conflicted
+++ resolved
@@ -109,15 +109,9 @@
       <Uri>https://github.com/microsoft/vstest</Uri>
       <Sha>5e9c3debd9d0007c53e7510ac030ea5e8fc483f4</Sha>
     </Dependency>
-<<<<<<< HEAD
     <Dependency Name="Microsoft.NET.ILLink.Tasks" Version="8.0.0-alpha.1.23066.1">
       <Uri>https://github.com/dotnet/runtime</Uri>
       <Sha>258025c1f0f003a7457f5b3499839146ca34c034</Sha>
-=======
-    <Dependency Name="Microsoft.NET.ILLink.Tasks" Version="8.0.100-1.23067.1">
-      <Uri>https://github.com/dotnet/linker</Uri>
-      <Sha>c790896f128957acd2999208f44f09ae1e826c8c</Sha>
->>>>>>> 522b8470
       <SourceBuild RepoName="linker" ManagedOnly="true" />
     </Dependency>
     <Dependency Name="Microsoft.NET.ILLink.Analyzers" Version="8.0.100-1.23067.1">

<?xml version="1.0" encoding="utf-8"?>
<Dependencies>
  <ProductDependencies>
    <Dependency Name="Microsoft.TemplateEngine.Cli" Version="6.0.100-rc.2.21459.6">
      <Uri>https://github.com/dotnet/templating</Uri>
      <Sha>79209eac8a27bcabf5a064a88abb95f32b91d863</Sha>
      <SourceBuild RepoName="templating" ManagedOnly="true" />
    </Dependency>
    <Dependency Name="Microsoft.TemplateEngine.Abstractions" Version="6.0.100-rc.2.21459.6">
      <Uri>https://github.com/dotnet/templating</Uri>
      <Sha>79209eac8a27bcabf5a064a88abb95f32b91d863</Sha>
    </Dependency>
    <Dependency Name="Microsoft.TemplateEngine.Orchestrator.RunnableProjects" Version="6.0.100-rc.2.21459.6">
      <Uri>https://github.com/dotnet/templating</Uri>
      <Sha>79209eac8a27bcabf5a064a88abb95f32b91d863</Sha>
    </Dependency>
    <Dependency Name="Microsoft.TemplateEngine.Utils" Version="6.0.100-rc.2.21459.6">
      <Uri>https://github.com/dotnet/templating</Uri>
      <Sha>79209eac8a27bcabf5a064a88abb95f32b91d863</Sha>
    </Dependency>
    <Dependency Name="Microsoft.TemplateSearch.Common" Version="6.0.100-rc.2.21459.6">
      <Uri>https://github.com/dotnet/templating</Uri>
      <Sha>79209eac8a27bcabf5a064a88abb95f32b91d863</Sha>
    </Dependency>
    <Dependency Name="Microsoft.DotNet.Common.ItemTemplates" Version="6.0.100-rc.2.21459.6">
      <Uri>https://github.com/dotnet/templating</Uri>
      <Sha>79209eac8a27bcabf5a064a88abb95f32b91d863</Sha>
    </Dependency>
    <Dependency Name="Microsoft.NETCore.App.Ref" Version="6.0.0-rc.2.21459.6">
      <Uri>https://github.com/dotnet/runtime</Uri>
      <Sha>06b23ba6edae9c1eeef4df5e84b33433617c22d1</Sha>
    </Dependency>
    <Dependency Name="VS.Redist.Common.NetCore.SharedFramework.x64.6.0" Version="6.0.0-rc.2.21459.6">
      <Uri>https://github.com/dotnet/runtime</Uri>
      <Sha>06b23ba6edae9c1eeef4df5e84b33433617c22d1</Sha>
    </Dependency>
<<<<<<< HEAD
    <Dependency Name="Microsoft.NETCore.App.Runtime.win-x64" Version="6.0.0-rc.2.21459.6">
=======
    <Dependency Name="VS.Redist.Common.NetCore.TargetingPack.x64.6.0" Version="6.0.0-rc.2.21458.16">
      <Uri>https://github.com/dotnet/runtime</Uri>
      <Sha>4cf387b5af7dfba77c4a6f9b8e30bad46fc735fc</Sha>
    </Dependency>
    <Dependency Name="Microsoft.NETCore.App.Runtime.win-x64" Version="6.0.0-rc.2.21458.16">
>>>>>>> c4913322
      <Uri>https://github.com/dotnet/runtime</Uri>
      <Sha>06b23ba6edae9c1eeef4df5e84b33433617c22d1</Sha>
    </Dependency>
    <Dependency Name="Microsoft.NETCore.App.Host.win-x64" Version="6.0.0-rc.2.21459.6">
      <Uri>https://github.com/dotnet/runtime</Uri>
      <Sha>06b23ba6edae9c1eeef4df5e84b33433617c22d1</Sha>
    </Dependency>
    <Dependency Name="Microsoft.NETCore.Platforms" Version="6.0.0-rc.2.21459.6">
      <Uri>https://github.com/dotnet/runtime</Uri>
      <Sha>06b23ba6edae9c1eeef4df5e84b33433617c22d1</Sha>
    </Dependency>
    <Dependency Name="Microsoft.NET.HostModel" Version="6.0.0-rc.2.21459.6">
      <Uri>https://github.com/dotnet/runtime</Uri>
      <Sha>06b23ba6edae9c1eeef4df5e84b33433617c22d1</Sha>
    </Dependency>
    <Dependency Name="Microsoft.Extensions.DependencyModel" Version="6.0.0-rc.2.21459.6">
      <Uri>https://github.com/dotnet/runtime</Uri>
      <Sha>06b23ba6edae9c1eeef4df5e84b33433617c22d1</Sha>
    </Dependency>
    <Dependency Name="Microsoft.NETCore.DotNetHostResolver" Version="6.0.0-rc.2.21459.6">
      <Uri>https://github.com/dotnet/runtime</Uri>
      <Sha>06b23ba6edae9c1eeef4df5e84b33433617c22d1</Sha>
    </Dependency>
    <Dependency Name="Microsoft.Build" Version="17.0.0-preview-21459-02">
      <Uri>https://github.com/dotnet/msbuild</Uri>
      <Sha>a9594b978ca1157af28ffffa79b9ce1ad39c5874</Sha>
    </Dependency>
    <Dependency Name="Microsoft.Build.Localization" Version="17.0.0-preview-21459-02">
      <Uri>https://github.com/dotnet/msbuild</Uri>
      <Sha>a9594b978ca1157af28ffffa79b9ce1ad39c5874</Sha>
    </Dependency>
    <Dependency Name="Microsoft.FSharp.Compiler" Version="12.0.0-beta.21457.3">
      <Uri>https://github.com/dotnet/fsharp</Uri>
      <Sha>b0a54707064024f8959e54027e9e5d8fe49e82c7</Sha>
    </Dependency>
    <Dependency Name="Microsoft.SourceBuild.Intermediate.fsharp" Version="6.0.0-beta.21457.3">
      <Uri>https://github.com/dotnet/fsharp</Uri>
      <Sha>b0a54707064024f8959e54027e9e5d8fe49e82c7</Sha>
      <SourceBuild RepoName="fsharp" ManagedOnly="true" />
    </Dependency>
    <Dependency Name="dotnet-format" Version="6.0.245301">
      <Uri>https://github.com/dotnet/format</Uri>
      <Sha>5cdf52588d7bc267af5ef3c724dbb8fe58e3f7bd</Sha>
    </Dependency>
    <Dependency Name="Microsoft.Net.Compilers.Toolset" Version="4.0.0-5.21457.19">
      <Uri>https://github.com/dotnet/roslyn</Uri>
      <Sha>dae39045cd460ba44053ff2af2217da126c25dbf</Sha>
      <SourceBuild RepoName="roslyn" ManagedOnly="true" />
    </Dependency>
    <Dependency Name="Microsoft.CodeAnalysis.CSharp" Version="4.0.0-5.21457.19">
      <Uri>https://github.com/dotnet/roslyn</Uri>
      <Sha>dae39045cd460ba44053ff2af2217da126c25dbf</Sha>
    </Dependency>
    <Dependency Name="Microsoft.CodeAnalysis.CSharp.Features" Version="4.0.0-5.21457.19">
      <Uri>https://github.com/dotnet/roslyn</Uri>
      <Sha>dae39045cd460ba44053ff2af2217da126c25dbf</Sha>
    </Dependency>
    <Dependency Name="Microsoft.CodeAnalysis.CSharp.Workspaces" Version="4.0.0-5.21457.19">
      <Uri>https://github.com/dotnet/roslyn</Uri>
      <Sha>dae39045cd460ba44053ff2af2217da126c25dbf</Sha>
    </Dependency>
    <Dependency Name="Microsoft.CodeAnalysis.Workspaces.MSBuild" Version="4.0.0-5.21457.19">
      <Uri>https://github.com/dotnet/roslyn</Uri>
      <Sha>dae39045cd460ba44053ff2af2217da126c25dbf</Sha>
    </Dependency>
    <Dependency Name="Microsoft.AspNetCore.DeveloperCertificates.XPlat" Version="6.0.0-rc.2.21459.26">
      <Uri>https://github.com/dotnet/aspnetcore</Uri>
      <Sha>70b7975e4f67a6f0367b9859bb1fdc82bd6fcf2f</Sha>
    </Dependency>
    <Dependency Name="Microsoft.AspNetCore.TestHost" Version="6.0.0-rc.2.21459.26">
      <Uri>https://github.com/dotnet/aspnetcore</Uri>
      <Sha>70b7975e4f67a6f0367b9859bb1fdc82bd6fcf2f</Sha>
    </Dependency>
    <Dependency Name="NuGet.Build.Tasks" Version="6.0.0-preview.4.243">
      <Uri>https://github.com/nuget/nuget.client</Uri>
      <Sha>f82431ecc38a28f396d527446834c7de679a6722</Sha>
    </Dependency>
    <Dependency Name="Microsoft.NET.Test.Sdk" Version="17.0.0-release-20210908-02">
      <Uri>https://github.com/microsoft/vstest</Uri>
      <Sha>d6f64b37c2cfee76c8b1269d688384ced30ecd21</Sha>
    </Dependency>
    <Dependency Name="Microsoft.NET.ILLink.Tasks" Version="6.0.100-1.21459.1">
      <Uri>https://github.com/mono/linker</Uri>
      <Sha>c8499798a2a09639174e2f5c694d6652794cc73d</Sha>
      <SourceBuild RepoName="linker" ManagedOnly="true" />
    </Dependency>
    <Dependency Name="Microsoft.NET.ILLink.Analyzers" Version="6.0.100-1.21459.1">
      <Uri>https://github.com/mono/linker</Uri>
      <Sha>c8499798a2a09639174e2f5c694d6652794cc73d</Sha>
    </Dependency>
    <Dependency Name="System.CodeDom" Version="6.0.0-rc.2.21459.6">
      <Uri>https://github.com/dotnet/runtime</Uri>
      <Sha>06b23ba6edae9c1eeef4df5e84b33433617c22d1</Sha>
    </Dependency>
    <Dependency Name="System.Security.Cryptography.ProtectedData" Version="6.0.0-rc.2.21459.6">
      <Uri>https://github.com/dotnet/runtime</Uri>
      <Sha>06b23ba6edae9c1eeef4df5e84b33433617c22d1</Sha>
    </Dependency>
    <Dependency Name="System.Text.Encoding.CodePages" Version="6.0.0-rc.2.21459.6">
      <Uri>https://github.com/dotnet/runtime</Uri>
      <Sha>06b23ba6edae9c1eeef4df5e84b33433617c22d1</Sha>
    </Dependency>
    <Dependency Name="System.Resources.Extensions" Version="6.0.0-rc.2.21459.6">
      <Uri>https://github.com/dotnet/runtime</Uri>
      <Sha>06b23ba6edae9c1eeef4df5e84b33433617c22d1</Sha>
    </Dependency>
    <Dependency Name="Microsoft.WindowsDesktop.App.Runtime.win-x64" Version="6.0.0-rc.2.21459.9">
      <Uri>https://github.com/dotnet/windowsdesktop</Uri>
      <Sha>189cf3a060ffbae53057f3ab4d3be94dfbb61ea8</Sha>
    </Dependency>
    <Dependency Name="VS.Redist.Common.WindowsDesktop.SharedFramework.x64.6.0" Version="6.0.0-rc.2.21459.9">
      <Uri>https://github.com/dotnet/windowsdesktop</Uri>
      <Sha>189cf3a060ffbae53057f3ab4d3be94dfbb61ea8</Sha>
    </Dependency>
    <Dependency Name="VS.Redist.Common.WindowsDesktop.TargetingPack.x64.6.0" Version="6.0.0-rc.2.21459.9">
      <Uri>https://github.com/dotnet/windowsdesktop</Uri>
      <Sha>189cf3a060ffbae53057f3ab4d3be94dfbb61ea8</Sha>
    </Dependency>
    <Dependency Name="Microsoft.WindowsDesktop.App.Ref" Version="6.0.0-rc.2.21459.9">
      <Uri>https://github.com/dotnet/windowsdesktop</Uri>
      <Sha>189cf3a060ffbae53057f3ab4d3be94dfbb61ea8</Sha>
    </Dependency>
    <Dependency Name="Microsoft.NET.Sdk.WindowsDesktop" Version="6.0.0-rc.2.21459.8" CoherentParentDependency="Microsoft.WindowsDesktop.App.Ref">
      <Uri>https://github.com/dotnet/wpf</Uri>
      <Sha>0e9cf5b6c744fc5b02db738dfc66a43fb3f79b77</Sha>
    </Dependency>
    <Dependency Name="Microsoft.AspNetCore.App.Ref" Version="6.0.0-rc.2.21459.26">
      <Uri>https://github.com/dotnet/aspnetcore</Uri>
      <Sha>70b7975e4f67a6f0367b9859bb1fdc82bd6fcf2f</Sha>
    </Dependency>
    <Dependency Name="Microsoft.AspNetCore.App.Ref.Internal" Version="6.0.0-rc.2.21459.26">
      <Uri>https://github.com/dotnet/aspnetcore</Uri>
      <Sha>70b7975e4f67a6f0367b9859bb1fdc82bd6fcf2f</Sha>
    </Dependency>
    <Dependency Name="Microsoft.AspNetCore.App.Runtime.win-x64" Version="6.0.0-rc.2.21459.26">
      <Uri>https://github.com/dotnet/aspnetcore</Uri>
      <Sha>70b7975e4f67a6f0367b9859bb1fdc82bd6fcf2f</Sha>
    </Dependency>
    <Dependency Name="VS.Redist.Common.AspNetCore.SharedFramework.x64.6.0" Version="6.0.0-rc.2.21459.26">
      <Uri>https://github.com/dotnet/aspnetcore</Uri>
      <Sha>70b7975e4f67a6f0367b9859bb1fdc82bd6fcf2f</Sha>
      <SourceBuild RepoName="aspnetcore" ManagedOnly="true" />
    </Dependency>
    <Dependency Name="dotnet-dev-certs" Version="6.0.0-rc.2.21459.26">
      <Uri>https://github.com/dotnet/aspnetcore</Uri>
      <Sha>70b7975e4f67a6f0367b9859bb1fdc82bd6fcf2f</Sha>
    </Dependency>
    <Dependency Name="dotnet-user-secrets" Version="6.0.0-rc.2.21459.26">
      <Uri>https://github.com/dotnet/aspnetcore</Uri>
      <Sha>70b7975e4f67a6f0367b9859bb1fdc82bd6fcf2f</Sha>
    </Dependency>
    <Dependency Name="Microsoft.AspNetCore.Analyzers" Version="6.0.0-rc.2.21459.26">
      <Uri>https://github.com/dotnet/aspnetcore</Uri>
      <Sha>70b7975e4f67a6f0367b9859bb1fdc82bd6fcf2f</Sha>
    </Dependency>
    <Dependency Name="Microsoft.AspNetCore.Components.Analyzers" Version="6.0.0-rc.2.21459.26">
      <Uri>https://github.com/dotnet/aspnetcore</Uri>
      <Sha>70b7975e4f67a6f0367b9859bb1fdc82bd6fcf2f</Sha>
    </Dependency>
    <Dependency Name="Microsoft.AspNetCore.Mvc.Analyzers" Version="6.0.0-rc.2.21459.26">
      <Uri>https://github.com/dotnet/aspnetcore</Uri>
      <Sha>70b7975e4f67a6f0367b9859bb1fdc82bd6fcf2f</Sha>
    </Dependency>
    <Dependency Name="Microsoft.AspNetCore.Mvc.Api.Analyzers" Version="6.0.0-rc.2.21459.26">
      <Uri>https://github.com/dotnet/aspnetcore</Uri>
      <Sha>70b7975e4f67a6f0367b9859bb1fdc82bd6fcf2f</Sha>
    </Dependency>
    <Dependency Name="Microsoft.AspNetCore.Mvc.Razor.Extensions" Version="6.0.0-rc.2.21459.26">
      <Uri>https://github.com/dotnet/aspnetcore</Uri>
      <Sha>70b7975e4f67a6f0367b9859bb1fdc82bd6fcf2f</Sha>
    </Dependency>
    <Dependency Name="Microsoft.CodeAnalysis.Razor" Version="6.0.0-rc.2.21459.26">
      <Uri>https://github.com/dotnet/aspnetcore</Uri>
      <Sha>70b7975e4f67a6f0367b9859bb1fdc82bd6fcf2f</Sha>
    </Dependency>
    <Dependency Name="Microsoft.AspNetCore.Razor.Language" Version="6.0.0-rc.2.21459.26">
      <Uri>https://github.com/dotnet/aspnetcore</Uri>
      <Sha>70b7975e4f67a6f0367b9859bb1fdc82bd6fcf2f</Sha>
    </Dependency>
    <Dependency Name="Microsoft.AspNetCore.Razor.Internal.SourceGenerator.Transport" Version="6.0.0-rc.2.21459.26">
      <Uri>https://github.com/dotnet/aspnetcore</Uri>
      <Sha>70b7975e4f67a6f0367b9859bb1fdc82bd6fcf2f</Sha>
    </Dependency>
    <Dependency Name="Microsoft.Extensions.FileProviders.Embedded" Version="6.0.0-rc.2.21459.26">
      <Uri>https://github.com/dotnet/aspnetcore</Uri>
      <Sha>70b7975e4f67a6f0367b9859bb1fdc82bd6fcf2f</Sha>
    </Dependency>
    <Dependency Name="Microsoft.AspNetCore.Authorization" Version="6.0.0-rc.2.21459.26">
      <Uri>https://github.com/dotnet/aspnetcore</Uri>
      <Sha>70b7975e4f67a6f0367b9859bb1fdc82bd6fcf2f</Sha>
    </Dependency>
    <Dependency Name="Microsoft.AspNetCore.Components.Web" Version="6.0.0-rc.2.21459.26">
      <Uri>https://github.com/dotnet/aspnetcore</Uri>
      <Sha>70b7975e4f67a6f0367b9859bb1fdc82bd6fcf2f</Sha>
    </Dependency>
    <Dependency Name="Microsoft.JSInterop" Version="6.0.0-rc.2.21459.26">
      <Uri>https://github.com/dotnet/aspnetcore</Uri>
      <Sha>70b7975e4f67a6f0367b9859bb1fdc82bd6fcf2f</Sha>
    </Dependency>
    <Dependency Name="Microsoft.Web.Xdt" Version="3.1.0" Pinned="true">
      <Uri>https://github.com/aspnet/xdt</Uri>
      <Sha>c01a538851a8ab1a1fbeb2e6243f391fff7587b4</Sha>
    </Dependency>
    <Dependency Name="Microsoft.CodeAnalysis.NetAnalyzers" Version="6.0.0-rc2.21458.5">
      <Uri>https://github.com/dotnet/roslyn-analyzers</Uri>
      <Sha>e71e518713d6d578569bba6c5d401e405eee6058</Sha>
    </Dependency>
    <Dependency Name="Microsoft.SourceBuild.Intermediate.roslyn-analyzers" Version="3.3.3-beta1.21458.5">
      <Uri>https://github.com/dotnet/roslyn-analyzers</Uri>
      <Sha>e71e518713d6d578569bba6c5d401e405eee6058</Sha>
      <SourceBuild RepoName="roslyn-analyzers" ManagedOnly="true" />
    </Dependency>
    <Dependency Name="System.CommandLine" Version="2.0.0-beta1.21417.2">
      <Uri>https://github.com/dotnet/command-line-api</Uri>
      <Sha>bd9c63c9e74681617fccf2e371cd90f00d01cef7</Sha>
    </Dependency>
    <Dependency Name="Microsoft.SourceBuild.Intermediate.source-build" Version="0.1.0-alpha.1.21318.1">
      <Uri>https://github.com/dotnet/source-build</Uri>
      <Sha>3fb25b8db3bec654e37e71a5b2b7fde14444bc2f</Sha>
      <SourceBuild RepoName="source-build" ManagedOnly="true" />
    </Dependency>
  </ProductDependencies>
  <ToolsetDependencies>
    <Dependency Name="Microsoft.DotNet.Arcade.Sdk" Version="6.0.0-beta.21427.6">
      <Uri>https://github.com/dotnet/arcade</Uri>
      <Sha>474307e526160c813c9fd58060eb8356ccca6099</Sha>
      <SourceBuild RepoName="arcade" ManagedOnly="true" />
    </Dependency>
    <Dependency Name="Microsoft.DotNet.Helix.Sdk" Version="6.0.0-beta.21427.6">
      <Uri>https://github.com/dotnet/arcade</Uri>
      <Sha>474307e526160c813c9fd58060eb8356ccca6099</Sha>
    </Dependency>
    <Dependency Name="Microsoft.DotNet.SignTool" Version="6.0.0-beta.21427.6">
      <Uri>https://github.com/dotnet/arcade</Uri>
      <Sha>474307e526160c813c9fd58060eb8356ccca6099</Sha>
    </Dependency>
    <Dependency Name="Microsoft.DotNet.XUnitExtensions" Version="6.0.0-beta.21427.6">
      <Uri>https://github.com/dotnet/arcade</Uri>
      <Sha>474307e526160c813c9fd58060eb8356ccca6099</Sha>
    </Dependency>
    <Dependency Name="System.Reflection.MetadataLoadContext" Version="6.0.0-rc.2.21459.6">
      <Uri>https://github.com/dotnet/runtime</Uri>
      <Sha>06b23ba6edae9c1eeef4df5e84b33433617c22d1</Sha>
    </Dependency>
    <Dependency Name="Microsoft.DotNet.XliffTasks" Version="1.0.0-beta.21426.1" CoherentParentDependency="Microsoft.DotNet.Arcade.Sdk">
      <Uri>https://github.com/dotnet/xliff-tasks</Uri>
      <Sha>22d8cfd8807ba8e4f2e32eeb9f207010ca5e6f6d</Sha>
      <SourceBuild RepoName="xliff-tasks" ManagedOnly="true" />
    </Dependency>
  </ToolsetDependencies>
</Dependencies><|MERGE_RESOLUTION|>--- conflicted
+++ resolved
@@ -34,15 +34,11 @@
       <Uri>https://github.com/dotnet/runtime</Uri>
       <Sha>06b23ba6edae9c1eeef4df5e84b33433617c22d1</Sha>
     </Dependency>
-<<<<<<< HEAD
+    <Dependency Name="VS.Redist.Common.NetCore.TargetingPack.x64.6.0" Version="6.0.0-rc.2.21459.6">
+      <Uri>https://github.com/dotnet/runtime</Uri>
+      <Sha>06b23ba6edae9c1eeef4df5e84b33433617c22d1</Sha>
+    </Dependency>
     <Dependency Name="Microsoft.NETCore.App.Runtime.win-x64" Version="6.0.0-rc.2.21459.6">
-=======
-    <Dependency Name="VS.Redist.Common.NetCore.TargetingPack.x64.6.0" Version="6.0.0-rc.2.21458.16">
-      <Uri>https://github.com/dotnet/runtime</Uri>
-      <Sha>4cf387b5af7dfba77c4a6f9b8e30bad46fc735fc</Sha>
-    </Dependency>
-    <Dependency Name="Microsoft.NETCore.App.Runtime.win-x64" Version="6.0.0-rc.2.21458.16">
->>>>>>> c4913322
       <Uri>https://github.com/dotnet/runtime</Uri>
       <Sha>06b23ba6edae9c1eeef4df5e84b33433617c22d1</Sha>
     </Dependency>

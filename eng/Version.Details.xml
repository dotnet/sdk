--- conflicted
+++ resolved
@@ -15,44 +15,6 @@
       <Sha>14ee12379ebc47c4432293231d73e122bfc36e05</Sha>
       <SourceBuild RepoName="templating" ManagedOnly="true" />
     </Dependency>
-<<<<<<< HEAD
-    <Dependency Name="Microsoft.NETCore.App.Ref" Version="9.0.0-rc.2.24429.19">
-      <Uri>https://github.com/dotnet/runtime</Uri>
-      <Sha>d0f3235d312f7cf9683012b3fe96b2c6f20a1743</Sha>
-    </Dependency>
-    <Dependency Name="VS.Redist.Common.NetCore.SharedFramework.x64.9.0" Version="9.0.0-rc.2.24429.19">
-      <Uri>https://github.com/dotnet/runtime</Uri>
-      <Sha>d0f3235d312f7cf9683012b3fe96b2c6f20a1743</Sha>
-    </Dependency>
-    <Dependency Name="VS.Redist.Common.NetCore.TargetingPack.x64.9.0" Version="9.0.0-rc.2.24429.19">
-      <Uri>https://github.com/dotnet/runtime</Uri>
-      <Sha>d0f3235d312f7cf9683012b3fe96b2c6f20a1743</Sha>
-    </Dependency>
-    <Dependency Name="Microsoft.NETCore.App.Runtime.win-x64" Version="9.0.0-rc.2.24429.19">
-      <Uri>https://github.com/dotnet/runtime</Uri>
-      <Sha>d0f3235d312f7cf9683012b3fe96b2c6f20a1743</Sha>
-    </Dependency>
-    <Dependency Name="Microsoft.NETCore.App.Host.win-x64" Version="9.0.0-rc.2.24429.19">
-      <Uri>https://github.com/dotnet/runtime</Uri>
-      <Sha>d0f3235d312f7cf9683012b3fe96b2c6f20a1743</Sha>
-    </Dependency>
-    <Dependency Name="Microsoft.NETCore.Platforms" Version="9.0.0-rc.2.24429.19">
-      <Uri>https://github.com/dotnet/runtime</Uri>
-      <Sha>d0f3235d312f7cf9683012b3fe96b2c6f20a1743</Sha>
-    </Dependency>
-    <Dependency Name="Microsoft.NET.HostModel" Version="9.0.0-rc.2.24429.19">
-      <Uri>https://github.com/dotnet/runtime</Uri>
-      <Sha>d0f3235d312f7cf9683012b3fe96b2c6f20a1743</Sha>
-    </Dependency>
-    <Dependency Name="Microsoft.Extensions.DependencyModel" Version="9.0.0-rc.2.24429.19">
-      <Uri>https://github.com/dotnet/runtime</Uri>
-      <Sha>d0f3235d312f7cf9683012b3fe96b2c6f20a1743</Sha>
-    </Dependency>
-    <!-- Intermediate is necessary for source build. -->
-    <Dependency Name="Microsoft.SourceBuild.Intermediate.runtime.linux-x64" Version="9.0.0-rc.2.24429.19">
-      <Uri>https://github.com/dotnet/runtime</Uri>
-      <Sha>d0f3235d312f7cf9683012b3fe96b2c6f20a1743</Sha>
-=======
     <Dependency Name="Microsoft.NETCore.App.Ref" Version="9.0.0-rc.1.24414.5">
       <Uri>https://github.com/dotnet/runtime</Uri>
       <Sha>0fbd81404d1f211572387498474063bc6f407f0f</Sha>
@@ -89,7 +51,6 @@
     <Dependency Name="Microsoft.SourceBuild.Intermediate.runtime.linux-x64" Version="9.0.0-rc.1.24414.5">
       <Uri>https://github.com/dotnet/runtime</Uri>
       <Sha>0fbd81404d1f211572387498474063bc6f407f0f</Sha>
->>>>>>> e8dc712e
       <SourceBuild RepoName="runtime" ManagedOnly="false" />
     </Dependency>
     <!-- Change blob version in GenerateLayout.targets if this is unpinned to service targeting pack -->
@@ -170,15 +131,6 @@
       <Uri>https://github.com/dotnet/roslyn</Uri>
       <Sha>c6a0795ce110a904bf7d706a70335f7579390833</Sha>
     </Dependency>
-<<<<<<< HEAD
-    <Dependency Name="Microsoft.AspNetCore.DeveloperCertificates.XPlat" Version="9.0.0-rc.2.24453.1">
-      <Uri>https://github.com/dotnet/aspnetcore</Uri>
-      <Sha>36cdc65bf29bac3d7bd0c5d38242a92608fab7eb</Sha>
-    </Dependency>
-    <Dependency Name="Microsoft.AspNetCore.TestHost" Version="9.0.0-rc.2.24453.1">
-      <Uri>https://github.com/dotnet/aspnetcore</Uri>
-      <Sha>36cdc65bf29bac3d7bd0c5d38242a92608fab7eb</Sha>
-=======
     <Dependency Name="Microsoft.AspNetCore.DeveloperCertificates.XPlat" Version="9.0.0-rc.1.24414.4">
       <Uri>https://github.com/dotnet/aspnetcore</Uri>
       <Sha>42af9fe6ddd7c3f9cde04ac003bf97509881873b</Sha>
@@ -186,7 +138,6 @@
     <Dependency Name="Microsoft.AspNetCore.TestHost" Version="9.0.0-rc.1.24414.4">
       <Uri>https://github.com/dotnet/aspnetcore</Uri>
       <Sha>42af9fe6ddd7c3f9cde04ac003bf97509881873b</Sha>
->>>>>>> e8dc712e
     </Dependency>
     <Dependency Name="Microsoft.Build.NuGetSdkResolver" Version="6.12.0-preview.1.89">
       <Uri>https://github.com/nuget/nuget.client</Uri>
@@ -275,101 +226,6 @@
       <Sha>07acde22b65497e72de145d57167b83609a7f7fb</Sha>
       <SourceBuild RepoName="vstest" ManagedOnly="true" />
     </Dependency>
-<<<<<<< HEAD
-    <Dependency Name="Microsoft.NET.ILLink.Tasks" Version="9.0.0-rc.2.24429.19">
-      <Uri>https://github.com/dotnet/runtime</Uri>
-      <Sha>d0f3235d312f7cf9683012b3fe96b2c6f20a1743</Sha>
-    </Dependency>
-    <Dependency Name="System.CodeDom" Version="9.0.0-rc.2.24429.19">
-      <Uri>https://github.com/dotnet/runtime</Uri>
-      <Sha>d0f3235d312f7cf9683012b3fe96b2c6f20a1743</Sha>
-    </Dependency>
-    <Dependency Name="System.Formats.Asn1" Version="9.0.0-rc.2.24429.19">
-      <Uri>https://github.com/dotnet/runtime</Uri>
-      <Sha>d0f3235d312f7cf9683012b3fe96b2c6f20a1743</Sha>
-    </Dependency>
-    <Dependency Name="System.Security.Cryptography.ProtectedData" Version="9.0.0-rc.2.24429.19">
-      <Uri>https://github.com/dotnet/runtime</Uri>
-      <Sha>d0f3235d312f7cf9683012b3fe96b2c6f20a1743</Sha>
-    </Dependency>
-    <Dependency Name="System.Text.Encoding.CodePages" Version="9.0.0-rc.2.24429.19">
-      <Uri>https://github.com/dotnet/runtime</Uri>
-      <Sha>d0f3235d312f7cf9683012b3fe96b2c6f20a1743</Sha>
-    </Dependency>
-    <Dependency Name="System.Resources.Extensions" Version="9.0.0-rc.2.24429.19">
-      <Uri>https://github.com/dotnet/runtime</Uri>
-      <Sha>d0f3235d312f7cf9683012b3fe96b2c6f20a1743</Sha>
-    </Dependency>
-    <Dependency Name="Microsoft.WindowsDesktop.App.Runtime.win-x64" Version="9.0.0-rc.2.24451.2">
-      <Uri>https://github.com/dotnet/windowsdesktop</Uri>
-      <Sha>3467c9b992c2b23e08d4cc8aed3eceb93d457350</Sha>
-      <SourceBuildTarball RepoName="windowsdesktop" ManagedOnly="true" />
-    </Dependency>
-    <Dependency Name="VS.Redist.Common.WindowsDesktop.SharedFramework.x64.9.0" Version="9.0.0-rc.2.24451.2">
-      <Uri>https://github.com/dotnet/windowsdesktop</Uri>
-      <Sha>3467c9b992c2b23e08d4cc8aed3eceb93d457350</Sha>
-    </Dependency>
-    <Dependency Name="Microsoft.WindowsDesktop.App.Ref" Version="9.0.0-rc.2.24451.2">
-      <Uri>https://github.com/dotnet/windowsdesktop</Uri>
-      <Sha>3467c9b992c2b23e08d4cc8aed3eceb93d457350</Sha>
-    </Dependency>
-    <Dependency Name="VS.Redist.Common.WindowsDesktop.TargetingPack.x64.9.0" Version="9.0.0-rc.2.24451.2">
-      <Uri>https://github.com/dotnet/windowsdesktop</Uri>
-      <Sha>3467c9b992c2b23e08d4cc8aed3eceb93d457350</Sha>
-    </Dependency>
-    <Dependency Name="Microsoft.NET.Sdk.WindowsDesktop" Version="9.0.0-rc.2.24451.8" CoherentParentDependency="Microsoft.WindowsDesktop.App.Ref">
-      <Uri>https://github.com/dotnet/wpf</Uri>
-      <Sha>4bbee6591a871580d0ad50ec0191220c24544915</Sha>
-    </Dependency>
-    <Dependency Name="Microsoft.AspNetCore.App.Ref" Version="9.0.0-rc.2.24453.1">
-      <Uri>https://github.com/dotnet/aspnetcore</Uri>
-      <Sha>36cdc65bf29bac3d7bd0c5d38242a92608fab7eb</Sha>
-    </Dependency>
-    <Dependency Name="Microsoft.AspNetCore.App.Ref.Internal" Version="9.0.0-rc.2.24453.1">
-      <Uri>https://github.com/dotnet/aspnetcore</Uri>
-      <Sha>36cdc65bf29bac3d7bd0c5d38242a92608fab7eb</Sha>
-    </Dependency>
-    <Dependency Name="Microsoft.AspNetCore.App.Runtime.win-x64" Version="9.0.0-rc.2.24453.1">
-      <Uri>https://github.com/dotnet/aspnetcore</Uri>
-      <Sha>36cdc65bf29bac3d7bd0c5d38242a92608fab7eb</Sha>
-    </Dependency>
-    <Dependency Name="VS.Redist.Common.AspNetCore.SharedFramework.x64.9.0" Version="9.0.0-rc.2.24453.1">
-      <Uri>https://github.com/dotnet/aspnetcore</Uri>
-      <Sha>36cdc65bf29bac3d7bd0c5d38242a92608fab7eb</Sha>
-    </Dependency>
-    <Dependency Name="dotnet-dev-certs" Version="9.0.0-rc.2.24453.1">
-      <Uri>https://github.com/dotnet/aspnetcore</Uri>
-      <Sha>36cdc65bf29bac3d7bd0c5d38242a92608fab7eb</Sha>
-    </Dependency>
-    <Dependency Name="dotnet-user-jwts" Version="9.0.0-rc.2.24453.1">
-      <Uri>https://github.com/dotnet/aspnetcore</Uri>
-      <Sha>36cdc65bf29bac3d7bd0c5d38242a92608fab7eb</Sha>
-    </Dependency>
-    <Dependency Name="dotnet-user-secrets" Version="9.0.0-rc.2.24453.1">
-      <Uri>https://github.com/dotnet/aspnetcore</Uri>
-      <Sha>36cdc65bf29bac3d7bd0c5d38242a92608fab7eb</Sha>
-    </Dependency>
-    <Dependency Name="Microsoft.AspNetCore.Analyzers" Version="9.0.0-rc.2.24453.1">
-      <Uri>https://github.com/dotnet/aspnetcore</Uri>
-      <Sha>36cdc65bf29bac3d7bd0c5d38242a92608fab7eb</Sha>
-    </Dependency>
-    <Dependency Name="Microsoft.AspNetCore.Components.SdkAnalyzers" Version="9.0.0-rc.2.24453.1">
-      <Uri>https://github.com/dotnet/aspnetcore</Uri>
-      <Sha>36cdc65bf29bac3d7bd0c5d38242a92608fab7eb</Sha>
-    </Dependency>
-    <Dependency Name="Microsoft.AspNetCore.Mvc.Analyzers" Version="9.0.0-rc.2.24453.1">
-      <Uri>https://github.com/dotnet/aspnetcore</Uri>
-      <Sha>36cdc65bf29bac3d7bd0c5d38242a92608fab7eb</Sha>
-    </Dependency>
-    <Dependency Name="Microsoft.AspNetCore.Mvc.Api.Analyzers" Version="9.0.0-rc.2.24453.1">
-      <Uri>https://github.com/dotnet/aspnetcore</Uri>
-      <Sha>36cdc65bf29bac3d7bd0c5d38242a92608fab7eb</Sha>
-    </Dependency>
-    <!-- Intermediate is necessary for source build. -->
-    <Dependency Name="Microsoft.SourceBuild.Intermediate.aspnetcore" Version="9.0.0-rc.2.24453.1">
-      <Uri>https://github.com/dotnet/aspnetcore</Uri>
-      <Sha>36cdc65bf29bac3d7bd0c5d38242a92608fab7eb</Sha>
-=======
     <Dependency Name="Microsoft.NET.ILLink.Tasks" Version="9.0.0-rc.1.24414.5">
       <Uri>https://github.com/dotnet/runtime</Uri>
       <Sha>0fbd81404d1f211572387498474063bc6f407f0f</Sha>
@@ -463,7 +319,6 @@
     <Dependency Name="Microsoft.SourceBuild.Intermediate.aspnetcore" Version="9.0.0-rc.1.24414.4">
       <Uri>https://github.com/dotnet/aspnetcore</Uri>
       <Sha>42af9fe6ddd7c3f9cde04ac003bf97509881873b</Sha>
->>>>>>> e8dc712e
       <SourceBuild RepoName="aspnetcore" ManagedOnly="true" />
     </Dependency>
     <Dependency Name="Microsoft.CodeAnalysis.Razor.Tooling.Internal" Version="9.0.0-preview.24452.1">
@@ -484,23 +339,6 @@
       <Sha>8bddfe9971d754f736d360f16a340e2a8e3e2c55</Sha>
       <SourceBuild RepoName="razor" ManagedOnly="true" />
     </Dependency>
-<<<<<<< HEAD
-    <Dependency Name="Microsoft.Extensions.FileProviders.Embedded" Version="9.0.0-rc.2.24453.1">
-      <Uri>https://github.com/dotnet/aspnetcore</Uri>
-      <Sha>36cdc65bf29bac3d7bd0c5d38242a92608fab7eb</Sha>
-    </Dependency>
-    <Dependency Name="Microsoft.AspNetCore.Authorization" Version="9.0.0-rc.2.24453.1">
-      <Uri>https://github.com/dotnet/aspnetcore</Uri>
-      <Sha>36cdc65bf29bac3d7bd0c5d38242a92608fab7eb</Sha>
-    </Dependency>
-    <Dependency Name="Microsoft.AspNetCore.Components.Web" Version="9.0.0-rc.2.24453.1">
-      <Uri>https://github.com/dotnet/aspnetcore</Uri>
-      <Sha>36cdc65bf29bac3d7bd0c5d38242a92608fab7eb</Sha>
-    </Dependency>
-    <Dependency Name="Microsoft.JSInterop" Version="9.0.0-rc.2.24453.1">
-      <Uri>https://github.com/dotnet/aspnetcore</Uri>
-      <Sha>36cdc65bf29bac3d7bd0c5d38242a92608fab7eb</Sha>
-=======
     <Dependency Name="Microsoft.Extensions.FileProviders.Embedded" Version="9.0.0-rc.1.24414.4">
       <Uri>https://github.com/dotnet/aspnetcore</Uri>
       <Sha>42af9fe6ddd7c3f9cde04ac003bf97509881873b</Sha>
@@ -516,7 +354,6 @@
     <Dependency Name="Microsoft.JSInterop" Version="9.0.0-rc.1.24414.4">
       <Uri>https://github.com/dotnet/aspnetcore</Uri>
       <Sha>42af9fe6ddd7c3f9cde04ac003bf97509881873b</Sha>
->>>>>>> e8dc712e
     </Dependency>
     <Dependency Name="Microsoft.DotNet.Test.ProjectTemplates.2.1" Version="1.0.2-beta4.22406.1">
       <Uri>https://github.com/dotnet/test-templates</Uri>
@@ -549,15 +386,6 @@
       <SourceBuild RepoName="test-templates" ManagedOnly="true" />
     </Dependency>
     <!-- For coherency purposes, these versions should be gated by the versions of winforms and wpf routed via windowsdesktop -->
-<<<<<<< HEAD
-    <Dependency Name="Microsoft.Dotnet.WinForms.ProjectTemplates" Version="9.0.0-rc.2.24430.3" CoherentParentDependency="Microsoft.WindowsDesktop.App.Runtime.win-x64">
-      <Uri>https://github.com/dotnet/winforms</Uri>
-      <Sha>7d8d28254a994996518d78895d5d32a96ed56aaf</Sha>
-    </Dependency>
-    <Dependency Name="Microsoft.DotNet.Wpf.ProjectTemplates" Version="9.0.0-rc.2.24451.8" CoherentParentDependency="Microsoft.WindowsDesktop.App.Runtime.win-x64">
-      <Uri>https://github.com/dotnet/wpf</Uri>
-      <Sha>4bbee6591a871580d0ad50ec0191220c24544915</Sha>
-=======
     <Dependency Name="Microsoft.Dotnet.WinForms.ProjectTemplates" Version="10.0.0-alpha.1.24426.5" CoherentParentDependency="Microsoft.WindowsDesktop.App.Runtime.win-x64">
       <Uri>https://github.com/dotnet/winforms</Uri>
       <Sha>3b37d24254fe96bc6ad3fd63c6adea21c04f7024</Sha>
@@ -565,7 +393,6 @@
     <Dependency Name="Microsoft.DotNet.Wpf.ProjectTemplates" Version="10.0.0-alpha.1.24429.2" CoherentParentDependency="Microsoft.WindowsDesktop.App.Runtime.win-x64">
       <Uri>https://github.com/dotnet/wpf</Uri>
       <Sha>cc2eee2a404793ac377fb3f42d94c8efdf16ff3c</Sha>
->>>>>>> e8dc712e
     </Dependency>
     <Dependency Name="Microsoft.Web.Xdt" Version="9.0.0-preview.24453.1">
       <Uri>https://github.com/dotnet/xdt</Uri>
@@ -577,20 +404,6 @@
       <Sha>c2a9df9c1867454039a1223cef1c090359e33646</Sha>
       <SourceBuild RepoName="xdt" ManagedOnly="true" />
     </Dependency>
-<<<<<<< HEAD
-    <Dependency Name="Microsoft.CodeAnalysis.NetAnalyzers" Version="9.0.0-preview.24425.2">
-      <Uri>https://github.com/dotnet/roslyn-analyzers</Uri>
-      <Sha>930872ad8817ff59fbb4454e79edf738904d173a</Sha>
-    </Dependency>
-    <Dependency Name="Microsoft.CodeAnalysis.PublicApiAnalyzers" Version="3.11.0-beta1.24425.2">
-      <Uri>https://github.com/dotnet/roslyn-analyzers</Uri>
-      <Sha>930872ad8817ff59fbb4454e79edf738904d173a</Sha>
-    </Dependency>
-    <!-- Intermediate is necessary for source build. -->
-    <Dependency Name="Microsoft.SourceBuild.Intermediate.roslyn-analyzers" Version="3.11.0-beta1.24425.2">
-      <Uri>https://github.com/dotnet/roslyn-analyzers</Uri>
-      <Sha>930872ad8817ff59fbb4454e79edf738904d173a</Sha>
-=======
     <Dependency Name="Microsoft.CodeAnalysis.NetAnalyzers" Version="9.0.0-preview.24405.1">
       <Uri>https://github.com/dotnet/roslyn-analyzers</Uri>
       <Sha>3211f48253bc18560156d90dc5e710d35f7d03fa</Sha>
@@ -603,7 +416,6 @@
     <Dependency Name="Microsoft.SourceBuild.Intermediate.roslyn-analyzers" Version="3.11.0-beta1.24405.1">
       <Uri>https://github.com/dotnet/roslyn-analyzers</Uri>
       <Sha>3211f48253bc18560156d90dc5e710d35f7d03fa</Sha>
->>>>>>> e8dc712e
       <SourceBuild RepoName="roslyn-analyzers" ManagedOnly="true" />
     </Dependency>
     <Dependency Name="System.CommandLine" Version="2.0.0-beta4.24324.3">
@@ -629,15 +441,9 @@
       <SourceBuild RepoName="command-line-api" ManagedOnly="true" />
     </Dependency>
     <!-- Intermediate is necessary for source build. -->
-<<<<<<< HEAD
-    <Dependency Name="Microsoft.SourceBuild.Intermediate.source-build-externals" Version="9.0.0-alpha.1.24452.1">
-      <Uri>https://github.com/dotnet/source-build-externals</Uri>
-      <Sha>eab3dc5eabdf8bcd9bbdf917741aab335c74373d</Sha>
-=======
     <Dependency Name="Microsoft.SourceBuild.Intermediate.source-build-externals" Version="10.0.0-alpha.1.24426.1">
       <Uri>https://github.com/dotnet/source-build-externals</Uri>
       <Sha>f08c68bfc6c6e065f72e56dcd4dc15d3ea1f43a4</Sha>
->>>>>>> e8dc712e
       <SourceBuild RepoName="source-build-externals" ManagedOnly="true" />
     </Dependency>
     <!-- Intermediate is necessary for source build. -->
@@ -693,127 +499,6 @@
       <SourceBuild RepoName="symreader" ManagedOnly="true" />
     </Dependency>
     <!-- Dependency required for flowing correct package version in source-build, using PVP flow. -->
-<<<<<<< HEAD
-    <Dependency Name="Microsoft.Extensions.Logging" Version="9.0.0-rc.2.24429.19">
-      <Uri>https://github.com/dotnet/runtime</Uri>
-      <Sha>d0f3235d312f7cf9683012b3fe96b2c6f20a1743</Sha>
-    </Dependency>
-    <!-- Dependency required for flowing correct package version in source-build, using PVP flow. -->
-    <Dependency Name="Microsoft.Extensions.Logging.Abstractions" Version="9.0.0-rc.2.24429.19">
-      <Uri>https://github.com/dotnet/runtime</Uri>
-      <Sha>d0f3235d312f7cf9683012b3fe96b2c6f20a1743</Sha>
-    </Dependency>
-    <!-- Dependency required for flowing correct package version in source-build, using PVP flow. -->
-    <Dependency Name="Microsoft.Extensions.Logging.Console" Version="9.0.0-rc.2.24429.19">
-      <Uri>https://github.com/dotnet/runtime</Uri>
-      <Sha>d0f3235d312f7cf9683012b3fe96b2c6f20a1743</Sha>
-    </Dependency>
-    <!-- Dependency required for flowing correct package version in source-build, using PVP flow. -->
-    <Dependency Name="Microsoft.Extensions.FileSystemGlobbing" Version="9.0.0-rc.2.24429.19">
-      <Uri>https://github.com/dotnet/runtime</Uri>
-      <Sha>d0f3235d312f7cf9683012b3fe96b2c6f20a1743</Sha>
-    </Dependency>
-    <!-- Dependency required for flowing correct package version in source-build, using PVP flow. -->
-    <Dependency Name="System.ServiceProcess.ServiceController" Version="9.0.0-rc.2.24429.19">
-      <Uri>https://github.com/dotnet/runtime</Uri>
-      <Sha>d0f3235d312f7cf9683012b3fe96b2c6f20a1743</Sha>
-    </Dependency>
-    <Dependency Name="System.Text.Json" Version="9.0.0-rc.2.24429.19">
-      <Uri>https://github.com/dotnet/runtime</Uri>
-      <Sha>d0f3235d312f7cf9683012b3fe96b2c6f20a1743</Sha>
-    </Dependency>
-    <Dependency Name="Microsoft.Bcl.AsyncInterfaces" Version="9.0.0-rc.2.24429.19">
-      <Uri>https://github.com/dotnet/runtime</Uri>
-      <Sha>d0f3235d312f7cf9683012b3fe96b2c6f20a1743</Sha>
-    </Dependency>
-    <Dependency Name="Microsoft.Extensions.FileProviders.Abstractions" Version="9.0.0-rc.2.24429.19">
-      <Uri>https://github.com/dotnet/runtime</Uri>
-      <Sha>d0f3235d312f7cf9683012b3fe96b2c6f20a1743</Sha>
-    </Dependency>
-    <Dependency Name="Microsoft.Extensions.ObjectPool" Version="9.0.0-rc.2.24453.1">
-      <Uri>https://github.com/dotnet/aspnetcore</Uri>
-      <Sha>36cdc65bf29bac3d7bd0c5d38242a92608fab7eb</Sha>
-    </Dependency>
-    <Dependency Name="Microsoft.Win32.SystemEvents" Version="9.0.0-rc.2.24429.19">
-      <Uri>https://github.com/dotnet/runtime</Uri>
-      <Sha>d0f3235d312f7cf9683012b3fe96b2c6f20a1743</Sha>
-    </Dependency>
-    <Dependency Name="System.Composition.AttributedModel" Version="9.0.0-rc.2.24429.19">
-      <Uri>https://github.com/dotnet/runtime</Uri>
-      <Sha>d0f3235d312f7cf9683012b3fe96b2c6f20a1743</Sha>
-    </Dependency>
-    <Dependency Name="System.Composition.Convention" Version="9.0.0-rc.2.24429.19">
-      <Uri>https://github.com/dotnet/runtime</Uri>
-      <Sha>d0f3235d312f7cf9683012b3fe96b2c6f20a1743</Sha>
-    </Dependency>
-    <Dependency Name="System.Composition.Hosting" Version="9.0.0-rc.2.24429.19">
-      <Uri>https://github.com/dotnet/runtime</Uri>
-      <Sha>d0f3235d312f7cf9683012b3fe96b2c6f20a1743</Sha>
-    </Dependency>
-    <Dependency Name="System.Composition.Runtime" Version="9.0.0-rc.2.24429.19">
-      <Uri>https://github.com/dotnet/runtime</Uri>
-      <Sha>d0f3235d312f7cf9683012b3fe96b2c6f20a1743</Sha>
-    </Dependency>
-    <Dependency Name="System.Composition.TypedParts" Version="9.0.0-rc.2.24429.19">
-      <Uri>https://github.com/dotnet/runtime</Uri>
-      <Sha>d0f3235d312f7cf9683012b3fe96b2c6f20a1743</Sha>
-    </Dependency>
-    <Dependency Name="System.Configuration.ConfigurationManager" Version="9.0.0-rc.2.24429.19">
-      <Uri>https://github.com/dotnet/runtime</Uri>
-      <Sha>d0f3235d312f7cf9683012b3fe96b2c6f20a1743</Sha>
-    </Dependency>
-    <Dependency Name="System.Security.Cryptography.Pkcs" Version="9.0.0-rc.2.24429.19">
-      <Uri>https://github.com/dotnet/runtime</Uri>
-      <Sha>d0f3235d312f7cf9683012b3fe96b2c6f20a1743</Sha>
-    </Dependency>
-    <Dependency Name="System.Security.Cryptography.Xml" Version="9.0.0-rc.2.24429.19">
-      <Uri>https://github.com/dotnet/runtime</Uri>
-      <Sha>d0f3235d312f7cf9683012b3fe96b2c6f20a1743</Sha>
-    </Dependency>
-    <Dependency Name="System.Security.Permissions" Version="9.0.0-rc.2.24429.19">
-      <Uri>https://github.com/dotnet/runtime</Uri>
-      <Sha>d0f3235d312f7cf9683012b3fe96b2c6f20a1743</Sha>
-    </Dependency>
-    <Dependency Name="System.Windows.Extensions" Version="9.0.0-rc.2.24429.19">
-      <Uri>https://github.com/dotnet/runtime</Uri>
-      <Sha>d0f3235d312f7cf9683012b3fe96b2c6f20a1743</Sha>
-    </Dependency>
-  </ProductDependencies>
-  <ToolsetDependencies>
-    <Dependency Name="Microsoft.DotNet.Arcade.Sdk" Version="9.0.0-beta.24429.5">
-      <Uri>https://github.com/dotnet/arcade</Uri>
-      <Sha>d21db44e84b9038ea7b2add139adee2303d46800</Sha>
-    </Dependency>
-    <Dependency Name="Microsoft.DotNet.Build.Tasks.Installers" Version="9.0.0-beta.24429.5">
-      <Uri>https://github.com/dotnet/arcade</Uri>
-      <Sha>d21db44e84b9038ea7b2add139adee2303d46800</Sha>
-    </Dependency>
-    <Dependency Name="Microsoft.DotNet.Helix.Sdk" Version="9.0.0-beta.24429.5">
-      <Uri>https://github.com/dotnet/arcade</Uri>
-      <Sha>d21db44e84b9038ea7b2add139adee2303d46800</Sha>
-    </Dependency>
-    <Dependency Name="Microsoft.DotNet.SignTool" Version="9.0.0-beta.24429.5">
-      <Uri>https://github.com/dotnet/arcade</Uri>
-      <Sha>d21db44e84b9038ea7b2add139adee2303d46800</Sha>
-    </Dependency>
-    <Dependency Name="Microsoft.DotNet.XUnitExtensions" Version="9.0.0-beta.24429.5">
-      <Uri>https://github.com/dotnet/arcade</Uri>
-      <Sha>d21db44e84b9038ea7b2add139adee2303d46800</Sha>
-    </Dependency>
-    <Dependency Name="Microsoft.DotNet.XliffTasks" Version="9.0.0-beta.24429.5">
-      <Uri>https://github.com/dotnet/arcade</Uri>
-      <Sha>d21db44e84b9038ea7b2add139adee2303d46800</Sha>
-    </Dependency>
-    <!-- Intermediate is necessary for source build. -->
-    <Dependency Name="Microsoft.SourceBuild.Intermediate.arcade" Version="9.0.0-beta.24429.5">
-      <Uri>https://github.com/dotnet/arcade</Uri>
-      <Sha>d21db44e84b9038ea7b2add139adee2303d46800</Sha>
-      <SourceBuild RepoName="arcade" ManagedOnly="true" />
-    </Dependency>
-    <Dependency Name="System.Reflection.MetadataLoadContext" Version="9.0.0-rc.2.24429.19">
-      <Uri>https://github.com/dotnet/runtime</Uri>
-      <Sha>d0f3235d312f7cf9683012b3fe96b2c6f20a1743</Sha>
-=======
     <Dependency Name="Microsoft.Extensions.Logging" Version="9.0.0-rc.1.24414.5">
       <Uri>https://github.com/dotnet/runtime</Uri>
       <Sha>0fbd81404d1f211572387498474063bc6f407f0f</Sha>
@@ -933,7 +618,6 @@
     <Dependency Name="System.Reflection.MetadataLoadContext" Version="9.0.0-rc.1.24414.5">
       <Uri>https://github.com/dotnet/runtime</Uri>
       <Sha>0fbd81404d1f211572387498474063bc6f407f0f</Sha>
->>>>>>> e8dc712e
     </Dependency>
     <Dependency Name="Microsoft.DotNet.Darc" Version="1.1.0-beta.24367.3">
       <Uri>https://github.com/dotnet/arcade-services</Uri>

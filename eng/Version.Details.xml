<?xml version="1.0" encoding="utf-8"?>
<Dependencies>
  <ProductDependencies>
    <Dependency Name="Microsoft.TemplateEngine.Abstractions" Version="8.0.100-preview.4.23214.3">
      <Uri>https://github.com/dotnet/templating</Uri>
      <Sha>93e3fb7575d222367e7fe92cbd8fb4ec95b9469d</Sha>
      <SourceBuild RepoName="templating" ManagedOnly="true" />
    </Dependency>
    <Dependency Name="Microsoft.NETCore.App.Ref" Version="8.0.0-preview.4.23217.1">
      <Uri>https://github.com/dotnet/runtime</Uri>
      <Sha>c1b7a9feb6f3b4d9ca27dc4f74d8260e4edb73e8</Sha>
    </Dependency>
    <Dependency Name="VS.Redist.Common.NetCore.SharedFramework.x64.8.0" Version="8.0.0-preview.4.23217.1">
      <Uri>https://github.com/dotnet/runtime</Uri>
      <Sha>c1b7a9feb6f3b4d9ca27dc4f74d8260e4edb73e8</Sha>
      <SourceBuild RepoName="runtime" ManagedOnly="false" />
    </Dependency>
    <Dependency Name="VS.Redist.Common.NetCore.TargetingPack.x64.8.0" Version="8.0.0-preview.4.23217.1">
      <Uri>https://github.com/dotnet/runtime</Uri>
      <Sha>c1b7a9feb6f3b4d9ca27dc4f74d8260e4edb73e8</Sha>
    </Dependency>
    <Dependency Name="Microsoft.NETCore.App.Runtime.win-x64" Version="8.0.0-preview.4.23217.1">
      <Uri>https://github.com/dotnet/runtime</Uri>
      <Sha>c1b7a9feb6f3b4d9ca27dc4f74d8260e4edb73e8</Sha>
    </Dependency>
    <Dependency Name="Microsoft.NETCore.App.Host.win-x64" Version="8.0.0-preview.4.23217.1">
      <Uri>https://github.com/dotnet/runtime</Uri>
      <Sha>c1b7a9feb6f3b4d9ca27dc4f74d8260e4edb73e8</Sha>
    </Dependency>
    <Dependency Name="Microsoft.NETCore.Platforms" Version="8.0.0-preview.4.23217.1">
      <Uri>https://github.com/dotnet/runtime</Uri>
      <Sha>c1b7a9feb6f3b4d9ca27dc4f74d8260e4edb73e8</Sha>
    </Dependency>
    <Dependency Name="Microsoft.NET.HostModel" Version="8.0.0-preview.4.23217.1">
      <Uri>https://github.com/dotnet/runtime</Uri>
      <Sha>c1b7a9feb6f3b4d9ca27dc4f74d8260e4edb73e8</Sha>
    </Dependency>
    <Dependency Name="Microsoft.Extensions.DependencyModel" Version="8.0.0-preview.4.23217.1">
      <Uri>https://github.com/dotnet/runtime</Uri>
      <Sha>c1b7a9feb6f3b4d9ca27dc4f74d8260e4edb73e8</Sha>
    </Dependency>
    <Dependency Name="Microsoft.NETCore.DotNetHostResolver" Version="8.0.0-preview.4.23217.1">
      <Uri>https://github.com/dotnet/runtime</Uri>
      <Sha>c1b7a9feb6f3b4d9ca27dc4f74d8260e4edb73e8</Sha>
    </Dependency>
    <Dependency Name="Microsoft.Build" Version="17.7.0-preview-23217-02">
      <Uri>https://github.com/dotnet/msbuild</Uri>
      <Sha>e2fa2d70f5b1d9f1b8a595391ee3d7c457b0fe26</Sha>
      <SourceBuild RepoName="msbuild" ManagedOnly="true" />
    </Dependency>
    <Dependency Name="Microsoft.Build.Localization" Version="17.7.0-preview-23217-02">
      <Uri>https://github.com/dotnet/msbuild</Uri>
      <Sha>2cbc8b6aef648cf21c6a68a0dab7fe09a614e475</Sha>
    </Dependency>
    <Dependency Name="Microsoft.SourceBuild.Intermediate.msbuild" Version="17.7.0-preview-23217-02">
      <Uri>https://github.com/dotnet/msbuild</Uri>
      <Sha>2cbc8b6aef648cf21c6a68a0dab7fe09a614e475</Sha>
    </Dependency>
    <Dependency Name="Microsoft.FSharp.Compiler" Version="12.5.0-beta.23203.7">
      <Uri>https://github.com/dotnet/fsharp</Uri>
      <Sha>5b37dd5fea143baefbef2bd83836188af0815a30</Sha>
    </Dependency>
    <Dependency Name="Microsoft.SourceBuild.Intermediate.fsharp" Version="7.0.300-beta.23203.7">
      <Uri>https://github.com/dotnet/fsharp</Uri>
      <Sha>5b37dd5fea143baefbef2bd83836188af0815a30</Sha>
      <SourceBuild RepoName="fsharp" ManagedOnly="true" />
    </Dependency>
    <Dependency Name="dotnet-format" Version="8.0.416301">
      <Uri>https://github.com/dotnet/format</Uri>
      <Sha>0b968051beac5d7c1a62a52aee7fbbbb47dc1f47</Sha>
      <SourceBuild RepoName="format" ManagedOnly="true" />
    </Dependency>
    <Dependency Name="Microsoft.Net.Compilers.Toolset" Version="4.6.0-3.23212.2">
      <Uri>https://github.com/dotnet/roslyn</Uri>
      <Sha>d78a163b525fd73efb768f4f0095590f9ade3469</Sha>
      <SourceBuild RepoName="roslyn" ManagedOnly="true" />
    </Dependency>
    <Dependency Name="Microsoft.CodeAnalysis" Version="4.6.0-3.23212.2">
      <Uri>https://github.com/dotnet/roslyn</Uri>
      <Sha>d78a163b525fd73efb768f4f0095590f9ade3469</Sha>
    </Dependency>
    <Dependency Name="Microsoft.CodeAnalysis.CSharp" Version="4.6.0-3.23212.2">
      <Uri>https://github.com/dotnet/roslyn</Uri>
      <Sha>d78a163b525fd73efb768f4f0095590f9ade3469</Sha>
    </Dependency>
    <Dependency Name="Microsoft.CodeAnalysis.CSharp.CodeStyle" Version="4.6.0-3.23212.2">
      <Uri>https://github.com/dotnet/roslyn</Uri>
      <Sha>d78a163b525fd73efb768f4f0095590f9ade3469</Sha>
    </Dependency>
    <Dependency Name="Microsoft.CodeAnalysis.CSharp.Features" Version="4.6.0-3.23212.2">
      <Uri>https://github.com/dotnet/roslyn</Uri>
      <Sha>d78a163b525fd73efb768f4f0095590f9ade3469</Sha>
    </Dependency>
    <Dependency Name="Microsoft.CodeAnalysis.CSharp.Workspaces" Version="4.6.0-3.23212.2">
      <Uri>https://github.com/dotnet/roslyn</Uri>
      <Sha>d78a163b525fd73efb768f4f0095590f9ade3469</Sha>
    </Dependency>
    <Dependency Name="Microsoft.CodeAnalysis.Workspaces.MSBuild" Version="4.6.0-3.23212.2">
      <Uri>https://github.com/dotnet/roslyn</Uri>
      <Sha>d78a163b525fd73efb768f4f0095590f9ade3469</Sha>
    </Dependency>
    <Dependency Name="Microsoft.AspNetCore.DeveloperCertificates.XPlat" Version="8.0.0-preview.4.23214.15">
      <Uri>https://github.com/dotnet/aspnetcore</Uri>
      <Sha>8968058c9e5fdfdd1242426a03dc80609997edab</Sha>
    </Dependency>
    <Dependency Name="Microsoft.AspNetCore.TestHost" Version="8.0.0-preview.4.23214.15">
      <Uri>https://github.com/dotnet/aspnetcore</Uri>
      <Sha>8968058c9e5fdfdd1242426a03dc80609997edab</Sha>
    </Dependency>
    <Dependency Name="NuGet.Build.Tasks" Version="6.6.0-preview.3.61">
      <Uri>https://github.com/nuget/nuget.client</Uri>
      <Sha>0fa557836fa35aee7d60776ef0c88176dbcd22ac</Sha>
    </Dependency>
    <Dependency Name="Microsoft.NET.Test.Sdk" Version="17.7.0-preview.23214.2">
      <Uri>https://github.com/microsoft/vstest</Uri>
      <Sha>1541fc31ead99a358c649e7e9fa203e0dd4d20a5</Sha>
    </Dependency>
    <Dependency Name="Microsoft.NET.ILLink.Tasks" Version="8.0.0-preview.4.23217.1">
      <Uri>https://github.com/dotnet/runtime</Uri>
      <Sha>c1b7a9feb6f3b4d9ca27dc4f74d8260e4edb73e8</Sha>
    </Dependency>
    <Dependency Name="Microsoft.NET.ILLink.Analyzers" Version="8.0.100-1.23067.1">
      <Uri>https://github.com/dotnet/linker</Uri>
      <Sha>c790896f128957acd2999208f44f09ae1e826c8c</Sha>
    </Dependency>
    <Dependency Name="System.CodeDom" Version="8.0.0-preview.4.23217.1">
      <Uri>https://github.com/dotnet/runtime</Uri>
      <Sha>c1b7a9feb6f3b4d9ca27dc4f74d8260e4edb73e8</Sha>
    </Dependency>
    <Dependency Name="System.Security.Cryptography.ProtectedData" Version="8.0.0-preview.4.23217.1">
      <Uri>https://github.com/dotnet/runtime</Uri>
      <Sha>c1b7a9feb6f3b4d9ca27dc4f74d8260e4edb73e8</Sha>
    </Dependency>
    <Dependency Name="System.Text.Encoding.CodePages" Version="8.0.0-preview.4.23217.1">
      <Uri>https://github.com/dotnet/runtime</Uri>
      <Sha>c1b7a9feb6f3b4d9ca27dc4f74d8260e4edb73e8</Sha>
    </Dependency>
    <Dependency Name="System.Resources.Extensions" Version="8.0.0-preview.4.23217.1">
      <Uri>https://github.com/dotnet/runtime</Uri>
      <Sha>c1b7a9feb6f3b4d9ca27dc4f74d8260e4edb73e8</Sha>
    </Dependency>
    <Dependency Name="Microsoft.WindowsDesktop.App.Runtime.win-x64" Version="8.0.0-preview.4.23178.3">
      <Uri>https://github.com/dotnet/windowsdesktop</Uri>
      <Sha>e7f7d8614a816eebf1a5447a3b5e1ca77b38f6d5</Sha>
    </Dependency>
    <Dependency Name="VS.Redist.Common.WindowsDesktop.SharedFramework.x64.8.0" Version="8.0.0-preview.4.23178.3">
      <Uri>https://github.com/dotnet/windowsdesktop</Uri>
      <Sha>e7f7d8614a816eebf1a5447a3b5e1ca77b38f6d5</Sha>
    </Dependency>
    <Dependency Name="Microsoft.WindowsDesktop.App.Ref" Version="8.0.0-preview.4.23178.3">
      <Uri>https://github.com/dotnet/windowsdesktop</Uri>
      <Sha>e7f7d8614a816eebf1a5447a3b5e1ca77b38f6d5</Sha>
    </Dependency>
    <Dependency Name="VS.Redist.Common.WindowsDesktop.TargetingPack.x64.8.0" Version="8.0.0-preview.4.23178.3">
      <Uri>https://github.com/dotnet/windowsdesktop</Uri>
      <Sha>e7f7d8614a816eebf1a5447a3b5e1ca77b38f6d5</Sha>
    </Dependency>
    <Dependency Name="Microsoft.NET.Sdk.WindowsDesktop" Version="8.0.0-preview.4.23178.1" CoherentParentDependency="Microsoft.WindowsDesktop.App.Ref">
      <Uri>https://github.com/dotnet/wpf</Uri>
      <Sha>599cce2fff315dd2c6d712436e890837cdc3ff3e</Sha>
    </Dependency>
    <Dependency Name="Microsoft.AspNetCore.App.Ref" Version="8.0.0-preview.4.23214.15">
      <Uri>https://github.com/dotnet/aspnetcore</Uri>
      <Sha>8968058c9e5fdfdd1242426a03dc80609997edab</Sha>
    </Dependency>
    <Dependency Name="Microsoft.AspNetCore.App.Ref.Internal" Version="8.0.0-preview.4.23214.15">
      <Uri>https://github.com/dotnet/aspnetcore</Uri>
      <Sha>8968058c9e5fdfdd1242426a03dc80609997edab</Sha>
    </Dependency>
    <Dependency Name="Microsoft.AspNetCore.App.Runtime.win-x64" Version="8.0.0-preview.4.23214.15">
      <Uri>https://github.com/dotnet/aspnetcore</Uri>
      <Sha>8968058c9e5fdfdd1242426a03dc80609997edab</Sha>
    </Dependency>
    <Dependency Name="VS.Redist.Common.AspNetCore.SharedFramework.x64.8.0" Version="8.0.0-preview.4.23214.15">
      <Uri>https://github.com/dotnet/aspnetcore</Uri>
      <Sha>8968058c9e5fdfdd1242426a03dc80609997edab</Sha>
      <SourceBuild RepoName="aspnetcore" ManagedOnly="true" />
    </Dependency>
    <Dependency Name="dotnet-dev-certs" Version="8.0.0-preview.4.23214.15">
      <Uri>https://github.com/dotnet/aspnetcore</Uri>
      <Sha>8968058c9e5fdfdd1242426a03dc80609997edab</Sha>
    </Dependency>
    <Dependency Name="dotnet-user-jwts" Version="8.0.0-preview.4.23214.15">
      <Uri>https://github.com/dotnet/aspnetcore</Uri>
      <Sha>8968058c9e5fdfdd1242426a03dc80609997edab</Sha>
    </Dependency>
    <Dependency Name="dotnet-user-secrets" Version="8.0.0-preview.4.23214.15">
      <Uri>https://github.com/dotnet/aspnetcore</Uri>
      <Sha>8968058c9e5fdfdd1242426a03dc80609997edab</Sha>
    </Dependency>
    <Dependency Name="Microsoft.AspNetCore.Analyzers" Version="8.0.0-preview.4.23214.15">
      <Uri>https://github.com/dotnet/aspnetcore</Uri>
      <Sha>8968058c9e5fdfdd1242426a03dc80609997edab</Sha>
    </Dependency>
    <Dependency Name="Microsoft.AspNetCore.Components.SdkAnalyzers" Version="8.0.0-preview.4.23214.15">
      <Uri>https://github.com/dotnet/aspnetcore</Uri>
      <Sha>8968058c9e5fdfdd1242426a03dc80609997edab</Sha>
    </Dependency>
    <Dependency Name="Microsoft.AspNetCore.Mvc.Analyzers" Version="8.0.0-preview.4.23214.15">
      <Uri>https://github.com/dotnet/aspnetcore</Uri>
      <Sha>8968058c9e5fdfdd1242426a03dc80609997edab</Sha>
    </Dependency>
    <Dependency Name="Microsoft.AspNetCore.Mvc.Api.Analyzers" Version="8.0.0-preview.4.23214.15">
      <Uri>https://github.com/dotnet/aspnetcore</Uri>
      <Sha>8968058c9e5fdfdd1242426a03dc80609997edab</Sha>
    </Dependency>
    <Dependency Name="Microsoft.CodeAnalysis.Razor.Tooling.Internal" Version="7.0.0-preview.23206.5">
      <Uri>https://github.com/dotnet/razor</Uri>
      <Sha>3be43f6abbdc8d585f17c168f03b18420aab1062</Sha>
      <SourceBuild RepoName="razor" ManagedOnly="true" />
    </Dependency>
    <Dependency Name="Microsoft.AspNetCore.Mvc.Razor.Extensions.Tooling.Internal" Version="7.0.0-preview.23206.5">
      <Uri>https://github.com/dotnet/razor</Uri>
      <Sha>3be43f6abbdc8d585f17c168f03b18420aab1062</Sha>
    </Dependency>
    <Dependency Name="Microsoft.NET.Sdk.Razor.SourceGenerators.Transport" Version="7.0.0-preview.23206.5">
      <Uri>https://github.com/dotnet/razor</Uri>
      <Sha>3be43f6abbdc8d585f17c168f03b18420aab1062</Sha>
    </Dependency>
    <Dependency Name="Microsoft.Extensions.FileProviders.Embedded" Version="8.0.0-preview.4.23214.15">
      <Uri>https://github.com/dotnet/aspnetcore</Uri>
      <Sha>8968058c9e5fdfdd1242426a03dc80609997edab</Sha>
    </Dependency>
    <Dependency Name="Microsoft.AspNetCore.Authorization" Version="8.0.0-preview.4.23214.15">
      <Uri>https://github.com/dotnet/aspnetcore</Uri>
      <Sha>8968058c9e5fdfdd1242426a03dc80609997edab</Sha>
    </Dependency>
    <Dependency Name="Microsoft.AspNetCore.Components.Web" Version="8.0.0-preview.4.23214.15">
      <Uri>https://github.com/dotnet/aspnetcore</Uri>
      <Sha>8968058c9e5fdfdd1242426a03dc80609997edab</Sha>
    </Dependency>
    <Dependency Name="Microsoft.JSInterop" Version="8.0.0-preview.4.23214.15">
      <Uri>https://github.com/dotnet/aspnetcore</Uri>
      <Sha>8968058c9e5fdfdd1242426a03dc80609997edab</Sha>
    </Dependency>
    <Dependency Name="Microsoft.Web.Xdt" Version="7.0.0-preview.22423.2" Pinned="true">
      <Uri>https://github.com/dotnet/xdt</Uri>
      <Sha>9a1c3e1b7f0c8763d4c96e593961a61a72679a7b</Sha>
      <SourceBuild RepoName="xdt" ManagedOnly="true" />
    </Dependency>
    <Dependency Name="Microsoft.CodeAnalysis.NetAnalyzers" Version="8.0.0-preview.23213.1">
      <Uri>https://github.com/dotnet/roslyn-analyzers</Uri>
      <Sha>432aaef704712d79d436a79fafddbd1e9c4409ea</Sha>
    </Dependency>
    <Dependency Name="Microsoft.CodeAnalysis.PublicApiAnalyzers" Version="3.3.5-beta1.23213.1">
      <Uri>https://github.com/dotnet/roslyn-analyzers</Uri>
      <Sha>432aaef704712d79d436a79fafddbd1e9c4409ea</Sha>
    </Dependency>
    <Dependency Name="Microsoft.SourceBuild.Intermediate.roslyn-analyzers" Version="3.3.5-beta1.23213.1">
      <Uri>https://github.com/dotnet/roslyn-analyzers</Uri>
      <Sha>432aaef704712d79d436a79fafddbd1e9c4409ea</Sha>
      <SourceBuild RepoName="roslyn-analyzers" ManagedOnly="true" />
    </Dependency>
    <Dependency Name="System.CommandLine" Version="2.0.0-beta4.22564.1">
      <Uri>https://github.com/dotnet/command-line-api</Uri>
      <Sha>8374d5fca634a93458c84414b1604c12f765d1ab</Sha>
    </Dependency>
    <Dependency Name="Microsoft.SourceBuild.Intermediate.command-line-api" Version="0.1.356401">
      <Uri>https://github.com/dotnet/command-line-api</Uri>
      <Sha>8374d5fca634a93458c84414b1604c12f765d1ab</Sha>
      <SourceBuild RepoName="command-line-api" ManagedOnly="true" />
    </Dependency>
<<<<<<< HEAD
    <Dependency Name="Microsoft.SourceBuild.Intermediate.source-build-externals" Version="8.0.0-alpha.1.23214.1">
      <Uri>https://github.com/dotnet/source-build-externals</Uri>
      <Sha>de4dda48d0cf31e13182bc24107b2246c61ed483</Sha>
=======
    <Dependency Name="Microsoft.SourceBuild.Intermediate.source-build-externals" Version="8.0.0-alpha.1.23213.1">
      <Uri>https://github.com/dotnet/source-build-externals</Uri>
      <Sha>73657e276cf80bd35c75af318721da3ea477f402</Sha>
>>>>>>> 68b6b046
      <SourceBuild RepoName="source-build-externals" ManagedOnly="true" />
    </Dependency>
    <Dependency Name="Microsoft.SourceBuild.Intermediate.source-build-reference-packages" Version="8.0.0-alpha.1.23214.3">
      <Uri>https://github.com/dotnet/source-build-reference-packages</Uri>
      <Sha>94178e62553730ae42f6e02bb2f0ca45d9c3e28d</Sha>
      <SourceBuild RepoName="source-build-reference-packages" ManagedOnly="true" />
    </Dependency>
    <Dependency Name="Microsoft.Deployment.DotNet.Releases" Version="1.0.0-preview.6.23206.1">
      <Uri>https://github.com/dotnet/deployment-tools</Uri>
      <Sha>9e870996b8bf0b91a791edd1039bfd23bdd01af8</Sha>
    </Dependency>
    <Dependency Name="Microsoft.Build.Tasks.Git" Version="8.0.0-beta.23210.3">
      <Uri>https://github.com/dotnet/sourcelink</Uri>
      <Sha>759f344923a0859f3fae83431d0ba1cc62108118</Sha>
      <SourceBuild RepoName="sourcelink" ManagedOnly="true" />
    </Dependency>
    <Dependency Name="Microsoft.SourceLink.Common" Version="8.0.0-beta.23210.3">
      <Uri>https://github.com/dotnet/sourcelink</Uri>
      <Sha>759f344923a0859f3fae83431d0ba1cc62108118</Sha>
    </Dependency>
    <Dependency Name="Microsoft.SourceLink.AzureRepos.Git" Version="8.0.0-beta.23210.3">
      <Uri>https://github.com/dotnet/sourcelink</Uri>
      <Sha>759f344923a0859f3fae83431d0ba1cc62108118</Sha>
    </Dependency>
    <Dependency Name="Microsoft.SourceLink.GitHub" Version="8.0.0-beta.23210.3">
      <Uri>https://github.com/dotnet/sourcelink</Uri>
      <Sha>759f344923a0859f3fae83431d0ba1cc62108118</Sha>
    </Dependency>
    <Dependency Name="Microsoft.SourceLink.GitLab" Version="8.0.0-beta.23210.3">
      <Uri>https://github.com/dotnet/sourcelink</Uri>
      <Sha>759f344923a0859f3fae83431d0ba1cc62108118</Sha>
    </Dependency>
    <Dependency Name="Microsoft.SourceLink.BitBucket.Git" Version="8.0.0-beta.23210.3">
      <Uri>https://github.com/dotnet/sourcelink</Uri>
      <Sha>759f344923a0859f3fae83431d0ba1cc62108118</Sha>
    </Dependency>
    <!-- Explicit dependency because Microsoft.Deployment.DotNet.Releases has different versioning
         than the SB intermediate -->
    <Dependency Name="Microsoft.SourceBuild.Intermediate.deployment-tools" Version="8.0.0-preview.6.23206.1">
      <Uri>https://github.com/dotnet/deployment-tools</Uri>
      <Sha>9e870996b8bf0b91a791edd1039bfd23bdd01af8</Sha>
      <SourceBuild RepoName="deployment-tools" ManagedOnly="true" />
    </Dependency>
  </ProductDependencies>
  <ToolsetDependencies>
    <Dependency Name="Microsoft.DotNet.Arcade.Sdk" Version="8.0.0-beta.23213.1">
      <Uri>https://github.com/dotnet/arcade</Uri>
      <Sha>fb14cae30eacbe844468ac297b3d4c61e0bb9dc0</Sha>
      <SourceBuild RepoName="arcade" ManagedOnly="true" />
    </Dependency>
    <Dependency Name="Microsoft.DotNet.Helix.Sdk" Version="8.0.0-beta.23213.1">
      <Uri>https://github.com/dotnet/arcade</Uri>
      <Sha>fb14cae30eacbe844468ac297b3d4c61e0bb9dc0</Sha>
    </Dependency>
    <Dependency Name="Microsoft.DotNet.SignTool" Version="8.0.0-beta.23213.1">
      <Uri>https://github.com/dotnet/arcade</Uri>
      <Sha>fb14cae30eacbe844468ac297b3d4c61e0bb9dc0</Sha>
    </Dependency>
    <Dependency Name="Microsoft.DotNet.XUnitExtensions" Version="8.0.0-beta.23213.1">
      <Uri>https://github.com/dotnet/arcade</Uri>
      <Sha>fb14cae30eacbe844468ac297b3d4c61e0bb9dc0</Sha>
    </Dependency>
    <Dependency Name="System.Reflection.MetadataLoadContext" Version="8.0.0-preview.4.23217.1">
      <Uri>https://github.com/dotnet/runtime</Uri>
      <Sha>c1b7a9feb6f3b4d9ca27dc4f74d8260e4edb73e8</Sha>
    </Dependency>
    <Dependency Name="Microsoft.DotNet.XliffTasks" Version="1.0.0-beta.23211.1" CoherentParentDependency="Microsoft.DotNet.Arcade.Sdk">
      <Uri>https://github.com/dotnet/xliff-tasks</Uri>
      <Sha>ce5066cd85c138c257a981f9c95257e9c577a5ee</Sha>
      <SourceBuild RepoName="xliff-tasks" ManagedOnly="true" />
    </Dependency>
  </ToolsetDependencies>
</Dependencies><|MERGE_RESOLUTION|>--- conflicted
+++ resolved
@@ -260,15 +260,9 @@
       <Sha>8374d5fca634a93458c84414b1604c12f765d1ab</Sha>
       <SourceBuild RepoName="command-line-api" ManagedOnly="true" />
     </Dependency>
-<<<<<<< HEAD
     <Dependency Name="Microsoft.SourceBuild.Intermediate.source-build-externals" Version="8.0.0-alpha.1.23214.1">
       <Uri>https://github.com/dotnet/source-build-externals</Uri>
       <Sha>de4dda48d0cf31e13182bc24107b2246c61ed483</Sha>
-=======
-    <Dependency Name="Microsoft.SourceBuild.Intermediate.source-build-externals" Version="8.0.0-alpha.1.23213.1">
-      <Uri>https://github.com/dotnet/source-build-externals</Uri>
-      <Sha>73657e276cf80bd35c75af318721da3ea477f402</Sha>
->>>>>>> 68b6b046
       <SourceBuild RepoName="source-build-externals" ManagedOnly="true" />
     </Dependency>
     <Dependency Name="Microsoft.SourceBuild.Intermediate.source-build-reference-packages" Version="8.0.0-alpha.1.23214.3">

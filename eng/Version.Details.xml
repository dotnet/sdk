--- conflicted
+++ resolved
@@ -59,19 +59,9 @@
       <Uri>https://github.com/dotnet/core-setup</Uri>
       <Sha>7d57652f33493fa022125b7f63aad0d70c52d810</Sha>
     </Dependency>
-<<<<<<< HEAD
-    <Dependency Name="Microsoft.NET.Workload.Emscripten.Current.Manifest-9.0.100.Transport" Version="9.0.1-servicing.24604.3" CoherentParentDependency="Microsoft.NETCore.App.Runtime.win-x64">
-      <Uri>https://github.com/dotnet/emsdk</Uri>
-      <Sha>4c9d1b112c16716c2479e054e9ad4db8b5b8c70c</Sha>
-    </Dependency>
     <Dependency Name="Microsoft.NET.Workload.Emscripten.Current.Manifest-9.0.100" Version="9.0.1" CoherentParentDependency="Microsoft.NETCore.App.Runtime.win-x64">
       <Uri>https://github.com/dotnet/emsdk</Uri>
       <Sha>4c9d1b112c16716c2479e054e9ad4db8b5b8c70c</Sha>
-=======
-    <Dependency Name="Microsoft.NET.Workload.Emscripten.Current.Manifest-9.0.100" Version="9.0.1" CoherentParentDependency="Microsoft.NETCore.App.Runtime.win-x64">
-      <Uri>https://github.com/dotnet/emsdk</Uri>
-      <Sha>4c9d1b112c16716c2479e054e9ad4db8b5b8c70c</Sha>
->>>>>>> c60dc863
     </Dependency>
     <!-- Intermediate is necessary for source build. -->
     <Dependency Name="Microsoft.SourceBuild.Intermediate.emsdk" Version="9.0.1-servicing.24604.3" CoherentParentDependency="Microsoft.NETCore.App.Runtime.win-x64">
@@ -364,7 +354,6 @@
     <Dependency Name="Microsoft.JSInterop" Version="9.0.1">
       <Uri>https://dev.azure.com/dnceng/internal/_git/dotnet-aspnetcore</Uri>
       <Sha>4442a188f9200a57635373dcd640893c0e8dcc78</Sha>
-<<<<<<< HEAD
     </Dependency>
     <Dependency Name="Microsoft.DotNet.Test.ProjectTemplates.2.1" Version="1.0.2-beta4.22406.1">
       <Uri>https://github.com/dotnet/test-templates</Uri>
@@ -395,8 +384,6 @@
       <Uri>https://github.com/dotnet/test-templates</Uri>
       <Sha>8d99bca98e3fd0c8f4e10eb200aed20d9665de0e</Sha>
       <SourceBuild RepoName="test-templates" ManagedOnly="true" />
-=======
->>>>>>> c60dc863
     </Dependency>
     <!-- For coherency purposes, these versions should be gated by the versions of winforms and wpf routed via windowsdesktop -->
     <Dependency Name="Microsoft.Dotnet.WinForms.ProjectTemplates" Version="9.0.1-servicing.24610.6" CoherentParentDependency="Microsoft.WindowsDesktop.App.Runtime.win-x64">

--- conflicted
+++ resolved
@@ -130,16 +130,12 @@
       <Sha>6374217e191b8cef0c5a3d862f4291583eb959f4</Sha>
       <SourceBuild RepoName="linker" ManagedOnly="true" />
     </Dependency>
-<<<<<<< HEAD
     <Dependency Name="Microsoft.DotNet.ILCompiler" Version="7.0.0-preview.4.22219.9">
       <Uri>https://github.com/dotnet/runtime</Uri>
       <Sha>f1e10a53132cc648cea914e75f953ff5a5087399</Sha>
       <SourceBuild RepoName="runtime" ManagedOnly="true" />
     </Dependency>
-    <Dependency Name="Microsoft.NET.ILLink.Analyzers" Version="7.0.100-1.22219.2">
-=======
     <Dependency Name="Microsoft.NET.ILLink.Analyzers" Version="7.0.100-1.22220.4">
->>>>>>> 97bc03cd
       <Uri>https://github.com/dotnet/linker</Uri>
       <Sha>6374217e191b8cef0c5a3d862f4291583eb959f4</Sha>
     </Dependency>

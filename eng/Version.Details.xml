--- conflicted
+++ resolved
@@ -97,7 +97,6 @@
       <Sha>63a09289745da5c256e7baf5f4194a750b1ec878</Sha>
       <SourceBuild RepoName="fsharp" ManagedOnly="true" />
     </Dependency>
-<<<<<<< HEAD
     <Dependency Name="Microsoft.Net.Compilers.Toolset" Version="4.14.0-1.25065.2">
       <Uri>https://github.com/dotnet/roslyn</Uri>
       <Sha>889d6fefa9e7ffb51f97ee1628856d27697c8fc9</Sha>
@@ -135,45 +134,6 @@
     <Dependency Name="Microsoft.CodeAnalysis.Workspaces.MSBuild" Version="4.14.0-1.25065.2">
       <Uri>https://github.com/dotnet/roslyn</Uri>
       <Sha>889d6fefa9e7ffb51f97ee1628856d27697c8fc9</Sha>
-=======
-    <Dependency Name="Microsoft.Net.Compilers.Toolset" Version="4.14.0-1.25064.9">
-      <Uri>https://github.com/dotnet/roslyn</Uri>
-      <Sha>6b364f666a4014bc8269131ef30df18c16a83511</Sha>
-    </Dependency>
-    <!-- Intermediate is necessary for source build. -->
-    <Dependency Name="Microsoft.SourceBuild.Intermediate.roslyn" Version="4.14.0-1.25064.9">
-      <Uri>https://github.com/dotnet/roslyn</Uri>
-      <Sha>6b364f666a4014bc8269131ef30df18c16a83511</Sha>
-      <SourceBuild RepoName="roslyn" ManagedOnly="true" />
-    </Dependency>
-    <Dependency Name="Microsoft.Net.Compilers.Toolset.Framework" Version="4.14.0-1.25064.9">
-      <Uri>https://github.com/dotnet/roslyn</Uri>
-      <Sha>6b364f666a4014bc8269131ef30df18c16a83511</Sha>
-    </Dependency>
-    <Dependency Name="Microsoft.CodeAnalysis" Version="4.14.0-1.25064.9">
-      <Uri>https://github.com/dotnet/roslyn</Uri>
-      <Sha>6b364f666a4014bc8269131ef30df18c16a83511</Sha>
-    </Dependency>
-    <Dependency Name="Microsoft.CodeAnalysis.CSharp" Version="4.14.0-1.25064.9">
-      <Uri>https://github.com/dotnet/roslyn</Uri>
-      <Sha>6b364f666a4014bc8269131ef30df18c16a83511</Sha>
-    </Dependency>
-    <Dependency Name="Microsoft.CodeAnalysis.CSharp.CodeStyle" Version="4.14.0-1.25064.9">
-      <Uri>https://github.com/dotnet/roslyn</Uri>
-      <Sha>6b364f666a4014bc8269131ef30df18c16a83511</Sha>
-    </Dependency>
-    <Dependency Name="Microsoft.CodeAnalysis.CSharp.Features" Version="4.14.0-1.25064.9">
-      <Uri>https://github.com/dotnet/roslyn</Uri>
-      <Sha>6b364f666a4014bc8269131ef30df18c16a83511</Sha>
-    </Dependency>
-    <Dependency Name="Microsoft.CodeAnalysis.CSharp.Workspaces" Version="4.14.0-1.25064.9">
-      <Uri>https://github.com/dotnet/roslyn</Uri>
-      <Sha>6b364f666a4014bc8269131ef30df18c16a83511</Sha>
-    </Dependency>
-    <Dependency Name="Microsoft.CodeAnalysis.Workspaces.MSBuild" Version="4.14.0-1.25064.9">
-      <Uri>https://github.com/dotnet/roslyn</Uri>
-      <Sha>6b364f666a4014bc8269131ef30df18c16a83511</Sha>
->>>>>>> 2bd2ac7c
     </Dependency>
     <Dependency Name="Microsoft.AspNetCore.DeveloperCertificates.XPlat" Version="10.0.0-alpha.2.25064.2">
       <Uri>https://github.com/dotnet/aspnetcore</Uri>

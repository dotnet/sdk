--- conflicted
+++ resolved
@@ -1,15 +1,9 @@
 <?xml version="1.0" encoding="utf-8"?>
 <Dependencies>
   <ProductDependencies>
-<<<<<<< HEAD
-    <Dependency Name="Microsoft.Net.Compilers.Toolset" Version="4.4.0-3.22431.2">
-      <Uri>https://github.com/dotnet/roslyn</Uri>
-      <Sha>22ead106f53cd07c583dca42c68e2d41bddc71d9</Sha>
-=======
     <Dependency Name="Microsoft.Net.Compilers.Toolset" Version="4.5.0-2.22580.13">
       <Uri>https://github.com/dotnet/roslyn</Uri>
       <Sha>ea0b6351c129c7decd9bf76f4388239509e28e0d</Sha>
->>>>>>> de22dacc
     </Dependency>
     <Dependency Name="System.CommandLine" Version="2.0.0-beta4.22504.1">
       <Uri>https://github.com/dotnet/command-line-api</Uri>
@@ -21,15 +15,9 @@
     </Dependency>
   </ProductDependencies>
   <ToolsetDependencies>
-<<<<<<< HEAD
-    <Dependency Name="Microsoft.DotNet.Arcade.Sdk" Version="8.0.0-beta.22431.1">
-      <Uri>https://github.com/dotnet/arcade</Uri>
-      <Sha>00a270bc27455470fac06f5704aa0d7a5a31489d</Sha>
-=======
     <Dependency Name="Microsoft.DotNet.Arcade.Sdk" Version="8.0.0-beta.22466.3">
       <Uri>https://github.com/dotnet/arcade</Uri>
       <Sha>bf47db2617320c82f94713d7b538f7bc0fa9d662</Sha>
->>>>>>> de22dacc
     </Dependency>
   </ToolsetDependencies>
 </Dependencies>
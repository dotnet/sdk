<?xml version="1.0" encoding="utf-8"?>
<Dependencies>
  <ProductDependencies>
    <Dependency Name="Microsoft.TemplateEngine.Cli" Version="5.0.1-servicing.20576.3">
      <Uri>https://github.com/dotnet/templating</Uri>
      <Sha>9d3065efbe93ec1daaa4d59115b2887f6b36766a</Sha>
    </Dependency>
    <Dependency Name="Microsoft.TemplateEngine.Abstractions" Version="5.0.1">
      <Uri>https://github.com/dotnet/templating</Uri>
      <Sha>9d3065efbe93ec1daaa4d59115b2887f6b36766a</Sha>
    </Dependency>
    <Dependency Name="Microsoft.TemplateEngine.Cli.Localization" Version="5.0.1-servicing.20576.3">
      <Uri>https://github.com/dotnet/templating</Uri>
      <Sha>9d3065efbe93ec1daaa4d59115b2887f6b36766a</Sha>
    </Dependency>
    <Dependency Name="Microsoft.TemplateEngine.Orchestrator.RunnableProjects" Version="5.0.1">
      <Uri>https://github.com/dotnet/templating</Uri>
      <Sha>9d3065efbe93ec1daaa4d59115b2887f6b36766a</Sha>
    </Dependency>
    <Dependency Name="Microsoft.TemplateEngine.Utils" Version="5.0.1">
      <Uri>https://github.com/dotnet/templating</Uri>
      <Sha>9d3065efbe93ec1daaa4d59115b2887f6b36766a</Sha>
    </Dependency>
    <Dependency Name="Microsoft.TemplateSearch.Common" Version="5.0.1">
      <Uri>https://github.com/dotnet/templating</Uri>
      <Sha>9d3065efbe93ec1daaa4d59115b2887f6b36766a</Sha>
    </Dependency>
    <Dependency Name="Microsoft.DotNet.Common.ItemTemplates" Version="5.0.1">
      <Uri>https://github.com/dotnet/templating</Uri>
      <Sha>9d3065efbe93ec1daaa4d59115b2887f6b36766a</Sha>
    </Dependency>
    <Dependency Name="Microsoft.NETCore.App.Ref" Version="5.0.0">
      <Uri>https://github.com/dotnet/runtime</Uri>
      <Sha>cf258a14b70ad9069470a108f13765e0e5988f51</Sha>
    </Dependency>
    <Dependency Name="Microsoft.NETCore.App.Internal" Version="5.0.1-servicing.20575.16">
      <Uri>https://github.com/dotnet/runtime</Uri>
      <Sha>b02e13abab3d6f499751af2ad1ae6333fb4e633d</Sha>
    </Dependency>
    <Dependency Name="Microsoft.NETCore.App.Runtime.win-x64" Version="5.0.1">
      <Uri>https://github.com/dotnet/runtime</Uri>
      <Sha>b02e13abab3d6f499751af2ad1ae6333fb4e633d</Sha>
    </Dependency>
    <Dependency Name="Microsoft.NETCore.App.Host.win-x64" Version="5.0.1">
      <Uri>https://github.com/dotnet/runtime</Uri>
      <Sha>b02e13abab3d6f499751af2ad1ae6333fb4e633d</Sha>
    </Dependency>
    <Dependency Name="Microsoft.NETCore.Platforms" Version="5.0.0">
      <Uri>https://github.com/dotnet/runtime</Uri>
      <Sha>cf258a14b70ad9069470a108f13765e0e5988f51</Sha>
    </Dependency>
    <Dependency Name="Microsoft.NET.HostModel" Version="5.0.1-servicing.20575.16">
      <Uri>https://github.com/dotnet/runtime</Uri>
      <Sha>b02e13abab3d6f499751af2ad1ae6333fb4e633d</Sha>
    </Dependency>
    <Dependency Name="Microsoft.Extensions.DependencyModel" Version="5.0.0">
      <Uri>https://github.com/dotnet/runtime</Uri>
      <Sha>cf258a14b70ad9069470a108f13765e0e5988f51</Sha>
    </Dependency>
    <Dependency Name="Microsoft.NETCore.DotNetHostResolver" Version="5.0.1">
      <Uri>https://github.com/dotnet/runtime</Uri>
      <Sha>b02e13abab3d6f499751af2ad1ae6333fb4e633d</Sha>
    </Dependency>
    <Dependency Name="Microsoft.DotNet.Cli.CommandLine" Version="1.0.0-preview.19208.1">
      <Uri>https://github.com/dotnet/CliCommandLineParser</Uri>
      <Sha>0e89c2116ad28e404ba56c14d1c3f938caa25a01</Sha>
    </Dependency>
<<<<<<< HEAD
    <Dependency Name="Microsoft.Build" Version="16.9.0-preview-20611-03">
      <Uri>https://github.com/dotnet/msbuild</Uri>
      <Sha>54bda1ba66d46f8a11f1710d6d0e7bceac7110ac</Sha>
    </Dependency>
    <Dependency Name="Microsoft.Build.Localization" Version="16.9.0-preview-20611-03">
      <Uri>https://github.com/dotnet/msbuild</Uri>
      <Sha>54bda1ba66d46f8a11f1710d6d0e7bceac7110ac</Sha>
=======
    <Dependency Name="Microsoft.Build" Version="16.8.2">
      <Uri>https://github.com/dotnet/msbuild</Uri>
      <Sha>25e4d540bb58fd6d61aec1c33bc88c081e0c2299</Sha>
    </Dependency>
    <Dependency Name="Microsoft.Build.Localization" Version="16.8.2-preview-20567-05">
      <Uri>https://github.com/dotnet/msbuild</Uri>
      <Sha>25e4d540bb58fd6d61aec1c33bc88c081e0c2299</Sha>
>>>>>>> dcca8487
    </Dependency>
    <Dependency Name="Microsoft.FSharp.Compiler" Version="11.0.0-beta.20610.5">
      <Uri>https://github.com/dotnet/fsharp</Uri>
      <Sha>c1aa4d783c0ce4472c3d4715856ebc1face66ac6</Sha>
    </Dependency>
    <Dependency Name="Microsoft.Net.Compilers.Toolset" Version="3.9.0-2.20608.6">
      <Uri>https://github.com/dotnet/roslyn</Uri>
      <Sha>2267a84dab5a58db7d82e12741d6f444a6abf0c1</Sha>
    </Dependency>
    <Dependency Name="Microsoft.AspNetCore.DeveloperCertificates.XPlat" Version="5.0.1-servicing.20601.7">
      <Uri>https://github.com/dotnet/aspnetcore</Uri>
      <Sha>fc93e595ceffbb1e3e85532bf454e92a6a80dd6b</Sha>
    </Dependency>
    <Dependency Name="Microsoft.NET.Sdk.Razor" Version="5.0.1-servicing.20601.7">
      <Uri>https://github.com/dotnet/aspnetcore</Uri>
      <Sha>fc93e595ceffbb1e3e85532bf454e92a6a80dd6b</Sha>
    </Dependency>
    <Dependency Name="Microsoft.NET.Sdk.BlazorWebAssembly" Version="5.0.1-servicing.20601.7">
      <Uri>https://github.com/dotnet/aspnetcore</Uri>
      <Sha>fc93e595ceffbb1e3e85532bf454e92a6a80dd6b</Sha>
    </Dependency>
    <Dependency Name="NuGet.Build.Tasks" Version="5.9.0-preview.2.6979">
      <Uri>https://github.com/NuGet/NuGet.Client</Uri>
      <Sha>8e3cdf1b3475a0cb68a65dd2ffd51a2135f1fb67</Sha>
    </Dependency>
    <Dependency Name="Microsoft.NET.Test.Sdk" Version="16.9.0-release-20201130-02">
      <Uri>https://github.com/microsoft/vstest</Uri>
      <Sha>0a56da68da5f466d32606bba8b7d8260ad9d2a43</Sha>
    </Dependency>
    <Dependency Name="Microsoft.NET.ILLink.Tasks" Version="5.0.0-rtm.20604.1">
      <Uri>https://github.com/mono/linker</Uri>
      <Sha>0497f2ad6a13fe9c240a1a79bb07bd1fcbc73b9d</Sha>
    </Dependency>
    <Dependency Name="System.CodeDom" Version="5.0.0">
      <Uri>https://github.com/dotnet/runtime</Uri>
      <Sha>cf258a14b70ad9069470a108f13765e0e5988f51</Sha>
    </Dependency>
    <Dependency Name="System.Security.Cryptography.ProtectedData" Version="5.0.0">
      <Uri>https://github.com/dotnet/runtime</Uri>
      <Sha>cf258a14b70ad9069470a108f13765e0e5988f51</Sha>
    </Dependency>
    <Dependency Name="System.Text.Encoding.CodePages" Version="5.0.0">
      <Uri>https://github.com/dotnet/runtime</Uri>
      <Sha>cf258a14b70ad9069470a108f13765e0e5988f51</Sha>
    </Dependency>
    <Dependency Name="System.Resources.Extensions" Version="5.0.0">
      <Uri>https://github.com/dotnet/runtime</Uri>
      <Sha>cf258a14b70ad9069470a108f13765e0e5988f51</Sha>
    </Dependency>
    <Dependency Name="Microsoft.WindowsDesktop.App.Runtime.win-x64" Version="5.0.1">
      <Uri>https://github.com/dotnet/windowsdesktop</Uri>
      <Sha>cc1f119dc6ed7ca15c5d395cf7bdaa5c472f00e9</Sha>
    </Dependency>
    <Dependency Name="Microsoft.WindowsDesktop.App" Version="5.0.1-servicing.20580.3">
      <Uri>https://github.com/dotnet/windowsdesktop</Uri>
      <Sha>cc1f119dc6ed7ca15c5d395cf7bdaa5c472f00e9</Sha>
    </Dependency>
    <Dependency Name="Microsoft.WindowsDesktop.App.Ref" Version="5.0.0">
      <Uri>https://github.com/dotnet/windowsdesktop</Uri>
      <Sha>ec2af60c1eb8b2665745750f6445b3ff133178fb</Sha>
    </Dependency>
    <Dependency Name="VS.Redist.Common.WindowsDesktop.TargetingPack.x64.5.0" Version="5.0.0-rtm.20520.1">
      <Uri>https://github.com/dotnet/windowsdesktop</Uri>
      <Sha>ec2af60c1eb8b2665745750f6445b3ff133178fb</Sha>
    </Dependency>
    <Dependency Name="Microsoft.NET.Sdk.WindowsDesktop" Version="5.0.1-servicing.20580.1" CoherentParentDependency="Microsoft.WindowsDesktop.App">
      <Uri>https://github.com/dotnet/wpf</Uri>
      <Sha>f336060dde15d0aecaf37f3493f699134451fa8c</Sha>
    </Dependency>
    <Dependency Name="Microsoft.DotNet.Wpf.ProjectTemplates" Version="5.0.1-servicing.20580.1" CoherentParentDependency="Microsoft.WindowsDesktop.App">
      <Uri>https://github.com/dotnet/wpf</Uri>
      <Sha>f336060dde15d0aecaf37f3493f699134451fa8c</Sha>
    </Dependency>
    <Dependency Name="Microsoft.Dotnet.WinForms.ProjectTemplates" Version="5.0.1-servicing.20575.6" CoherentParentDependency="Microsoft.WindowsDesktop.App">
      <Uri>https://github.com/dotnet/winforms</Uri>
      <Sha>200d7409fd9078764eb840e431bc3649caf3ad56</Sha>
    </Dependency>
    <Dependency Name="Microsoft.AspNetCore.App.Ref" Version="5.0.0">
      <Uri>https://github.com/dotnet/aspnetcore</Uri>
      <Sha>371a26f07b23ad77c636332c2dfc0cbd1d8137ba</Sha>
    </Dependency>
    <Dependency Name="Microsoft.AspNetCore.App.Ref.Internal" Version="5.0.0-rtm.20526.5">
      <Uri>https://github.com/dotnet/aspnetcore</Uri>
      <Sha>371a26f07b23ad77c636332c2dfc0cbd1d8137ba</Sha>
    </Dependency>
    <Dependency Name="Microsoft.AspNetCore.App.Runtime.win-x64" Version="5.0.1">
      <Uri>https://github.com/dotnet/aspnetcore</Uri>
      <Sha>fc93e595ceffbb1e3e85532bf454e92a6a80dd6b</Sha>
    </Dependency>
    <Dependency Name="dotnet-dev-certs" Version="5.0.1-servicing.20601.7">
      <Uri>https://github.com/dotnet/aspnetcore</Uri>
      <Sha>fc93e595ceffbb1e3e85532bf454e92a6a80dd6b</Sha>
    </Dependency>
    <Dependency Name="dotnet-user-secrets" Version="5.0.1-servicing.20601.7">
      <Uri>https://github.com/dotnet/aspnetcore</Uri>
      <Sha>fc93e595ceffbb1e3e85532bf454e92a6a80dd6b</Sha>
    </Dependency>
    <Dependency Name="dotnet-watch" Version="5.0.1-servicing.20601.7">
      <Uri>https://github.com/dotnet/aspnetcore</Uri>
      <Sha>fc93e595ceffbb1e3e85532bf454e92a6a80dd6b</Sha>
    </Dependency>
    <Dependency Name="Microsoft.AspNetCore.Analyzers" Version="5.0.1-servicing.20601.7">
      <Uri>https://github.com/dotnet/aspnetcore</Uri>
      <Sha>fc93e595ceffbb1e3e85532bf454e92a6a80dd6b</Sha>
    </Dependency>
    <Dependency Name="Microsoft.AspNetCore.Components.Analyzers" Version="5.0.1">
      <Uri>https://github.com/dotnet/aspnetcore</Uri>
      <Sha>fc93e595ceffbb1e3e85532bf454e92a6a80dd6b</Sha>
    </Dependency>
    <Dependency Name="Microsoft.AspNetCore.Mvc.Analyzers" Version="5.0.1-servicing.20601.7">
      <Uri>https://github.com/dotnet/aspnetcore</Uri>
      <Sha>fc93e595ceffbb1e3e85532bf454e92a6a80dd6b</Sha>
    </Dependency>
    <Dependency Name="Microsoft.AspNetCore.Mvc.Api.Analyzers" Version="5.0.1-servicing.20601.7">
      <Uri>https://github.com/dotnet/aspnetcore</Uri>
      <Sha>fc93e595ceffbb1e3e85532bf454e92a6a80dd6b</Sha>
    </Dependency>
    <Dependency Name="VS.Redist.Common.AspNetCore.SharedFramework.x64.5.0" Version="5.0.1-servicing.20601.7">
      <Uri>https://github.com/dotnet/aspnetcore</Uri>
      <Sha>fc93e595ceffbb1e3e85532bf454e92a6a80dd6b</Sha>
    </Dependency>
    <Dependency Name="Microsoft.Web.Xdt" Version="3.1.0" Pinned="true">
      <Uri>https://github.com/aspnet/xdt</Uri>
      <Sha>c01a538851a8ab1a1fbeb2e6243f391fff7587b4</Sha>
    </Dependency>
    <Dependency Name="Microsoft.CodeAnalysis.NetAnalyzers" Version="5.0.2">
      <Uri>https://github.com/dotnet/roslyn-analyzers</Uri>
      <Sha>e1f2147f9e6ec3374f86305b8e93ecdaabca7973</Sha>
    </Dependency>
  </ProductDependencies>
  <ToolsetDependencies>
    <Dependency Name="Microsoft.DotNet.Arcade.Sdk" Version="5.0.0-beta.20580.4">
      <Uri>https://github.com/dotnet/arcade</Uri>
      <Sha>79333c52da3f213509ab79bd92924660e04e668c</Sha>
    </Dependency>
    <Dependency Name="Microsoft.DotNet.Helix.Sdk" Version="5.0.0-beta.20580.4">
      <Uri>https://github.com/dotnet/arcade</Uri>
      <Sha>79333c52da3f213509ab79bd92924660e04e668c</Sha>
    </Dependency>
    <Dependency Name="Microsoft.DotNet.SignTool" Version="5.0.0-beta.20580.4">
      <Uri>https://github.com/dotnet/arcade</Uri>
      <Sha>79333c52da3f213509ab79bd92924660e04e668c</Sha>
    </Dependency>
    <Dependency Name="Microsoft.DotNet.XUnitExtensions" Version="5.0.0-beta.20580.4">
      <Uri>https://github.com/dotnet/arcade</Uri>
      <Sha>79333c52da3f213509ab79bd92924660e04e668c</Sha>
    </Dependency>
  </ToolsetDependencies>
</Dependencies><|MERGE_RESOLUTION|>--- conflicted
+++ resolved
@@ -65,7 +65,6 @@
       <Uri>https://github.com/dotnet/CliCommandLineParser</Uri>
       <Sha>0e89c2116ad28e404ba56c14d1c3f938caa25a01</Sha>
     </Dependency>
-<<<<<<< HEAD
     <Dependency Name="Microsoft.Build" Version="16.9.0-preview-20611-03">
       <Uri>https://github.com/dotnet/msbuild</Uri>
       <Sha>54bda1ba66d46f8a11f1710d6d0e7bceac7110ac</Sha>
@@ -73,15 +72,6 @@
     <Dependency Name="Microsoft.Build.Localization" Version="16.9.0-preview-20611-03">
       <Uri>https://github.com/dotnet/msbuild</Uri>
       <Sha>54bda1ba66d46f8a11f1710d6d0e7bceac7110ac</Sha>
-=======
-    <Dependency Name="Microsoft.Build" Version="16.8.2">
-      <Uri>https://github.com/dotnet/msbuild</Uri>
-      <Sha>25e4d540bb58fd6d61aec1c33bc88c081e0c2299</Sha>
-    </Dependency>
-    <Dependency Name="Microsoft.Build.Localization" Version="16.8.2-preview-20567-05">
-      <Uri>https://github.com/dotnet/msbuild</Uri>
-      <Sha>25e4d540bb58fd6d61aec1c33bc88c081e0c2299</Sha>
->>>>>>> dcca8487
     </Dependency>
     <Dependency Name="Microsoft.FSharp.Compiler" Version="11.0.0-beta.20610.5">
       <Uri>https://github.com/dotnet/fsharp</Uri>

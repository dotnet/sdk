<?xml version="1.0" encoding="utf-8"?>
<Dependencies>
  <ProductDependencies>
    <Dependency Name="Microsoft.TemplateEngine.Abstractions" Version="7.0.100-rtm.22476.5">
      <Uri>https://github.com/dotnet/templating</Uri>
<<<<<<< HEAD
      <Sha>85ff200bb99938d30d8d4778e61ac0ce07847a31</Sha>
    </Dependency>
    <Dependency Name="Microsoft.TemplateEngine.Mocks" Version="7.0.100-rc.2.22429.1">
      <Uri>https://github.com/dotnet/templating</Uri>
      <Sha>85ff200bb99938d30d8d4778e61ac0ce07847a31</Sha>
=======
      <Sha>89b5addf8a865bbe61524fcc4aee0ef97493bfa4</Sha>
>>>>>>> 578a6aa9
      <SourceBuild RepoName="templating" ManagedOnly="true" />
    </Dependency>
    <Dependency Name="Microsoft.NETCore.App.Ref" Version="7.0.0-rtm.22476.2">
      <Uri>https://github.com/dotnet/runtime</Uri>
      <Sha>97faf12ea2955dbcdb6434f3fa0c7c9ea01e6323</Sha>
    </Dependency>
    <Dependency Name="VS.Redist.Common.NetCore.SharedFramework.x64.7.0" Version="7.0.0-rtm.22476.2">
      <Uri>https://github.com/dotnet/runtime</Uri>
      <Sha>97faf12ea2955dbcdb6434f3fa0c7c9ea01e6323</Sha>
    </Dependency>
    <Dependency Name="VS.Redist.Common.NetCore.TargetingPack.x64.7.0" Version="7.0.0-rtm.22476.2">
      <Uri>https://github.com/dotnet/runtime</Uri>
      <Sha>97faf12ea2955dbcdb6434f3fa0c7c9ea01e6323</Sha>
    </Dependency>
    <Dependency Name="Microsoft.NETCore.App.Runtime.win-x64" Version="7.0.0-rtm.22476.2">
      <Uri>https://github.com/dotnet/runtime</Uri>
      <Sha>97faf12ea2955dbcdb6434f3fa0c7c9ea01e6323</Sha>
    </Dependency>
    <Dependency Name="Microsoft.NETCore.App.Host.win-x64" Version="7.0.0-rtm.22476.2">
      <Uri>https://github.com/dotnet/runtime</Uri>
      <Sha>97faf12ea2955dbcdb6434f3fa0c7c9ea01e6323</Sha>
    </Dependency>
    <Dependency Name="Microsoft.NETCore.Platforms" Version="7.0.0-rtm.22476.2">
      <Uri>https://github.com/dotnet/runtime</Uri>
      <Sha>97faf12ea2955dbcdb6434f3fa0c7c9ea01e6323</Sha>
    </Dependency>
    <Dependency Name="Microsoft.NET.HostModel" Version="7.0.0-rtm.22476.2">
      <Uri>https://github.com/dotnet/runtime</Uri>
      <Sha>97faf12ea2955dbcdb6434f3fa0c7c9ea01e6323</Sha>
    </Dependency>
    <Dependency Name="Microsoft.Extensions.DependencyModel" Version="7.0.0-rtm.22476.2">
      <Uri>https://github.com/dotnet/runtime</Uri>
      <Sha>97faf12ea2955dbcdb6434f3fa0c7c9ea01e6323</Sha>
    </Dependency>
    <Dependency Name="Microsoft.NETCore.DotNetHostResolver" Version="7.0.0-rtm.22476.2">
      <Uri>https://github.com/dotnet/runtime</Uri>
      <Sha>97faf12ea2955dbcdb6434f3fa0c7c9ea01e6323</Sha>
    </Dependency>
    <Dependency Name="Microsoft.Build" Version="17.4.0-preview-22474-01">
      <Uri>https://github.com/dotnet/msbuild</Uri>
      <Sha>c7d758591e31a066212058d589759c580336deff</Sha>
    </Dependency>
    <Dependency Name="Microsoft.Build.Localization" Version="17.4.0-preview-22474-01">
      <Uri>https://github.com/dotnet/msbuild</Uri>
      <Sha>c7d758591e31a066212058d589759c580336deff</Sha>
    </Dependency>
    <Dependency Name="Microsoft.FSharp.Compiler" Version="12.0.5-beta.22476.2">
      <Uri>https://github.com/dotnet/fsharp</Uri>
      <Sha>4c4c3894bb118332e036ad99fcff1de89d6af307</Sha>
    </Dependency>
    <Dependency Name="Microsoft.SourceBuild.Intermediate.fsharp" Version="7.0.0-beta.22476.2">
      <Uri>https://github.com/dotnet/fsharp</Uri>
      <Sha>4c4c3894bb118332e036ad99fcff1de89d6af307</Sha>
      <SourceBuild RepoName="fsharp" ManagedOnly="true" />
    </Dependency>
    <Dependency Name="dotnet-format" Version="7.0.346701">
      <Uri>https://github.com/dotnet/format</Uri>
      <Sha>3444635b28c6a4737774f897c862c654ccb8d0b7</Sha>
      <SourceBuildTarball RepoName="format" ManagedOnly="true" />
    </Dependency>
    <Dependency Name="Microsoft.Net.Compilers.Toolset" Version="4.4.0-2.22464.20">
      <Uri>https://github.com/dotnet/roslyn</Uri>
      <Sha>91902d4dd2c07549fb64357ed5c3a0ee9d7c3610</Sha>
      <SourceBuild RepoName="roslyn" ManagedOnly="true" />
    </Dependency>
    <Dependency Name="Microsoft.CodeAnalysis" Version="4.4.0-2.22464.20">
      <Uri>https://github.com/dotnet/roslyn</Uri>
      <Sha>91902d4dd2c07549fb64357ed5c3a0ee9d7c3610</Sha>
    </Dependency>
    <Dependency Name="Microsoft.CodeAnalysis.CSharp" Version="4.4.0-2.22464.20">
      <Uri>https://github.com/dotnet/roslyn</Uri>
      <Sha>91902d4dd2c07549fb64357ed5c3a0ee9d7c3610</Sha>
    </Dependency>
    <Dependency Name="Microsoft.CodeAnalysis.CSharp.CodeStyle" Version="4.4.0-2.22464.20">
      <Uri>https://github.com/dotnet/roslyn</Uri>
      <Sha>91902d4dd2c07549fb64357ed5c3a0ee9d7c3610</Sha>
    </Dependency>
    <Dependency Name="Microsoft.CodeAnalysis.CSharp.Features" Version="4.4.0-2.22464.20">
      <Uri>https://github.com/dotnet/roslyn</Uri>
      <Sha>91902d4dd2c07549fb64357ed5c3a0ee9d7c3610</Sha>
    </Dependency>
    <Dependency Name="Microsoft.CodeAnalysis.CSharp.Workspaces" Version="4.4.0-2.22464.20">
      <Uri>https://github.com/dotnet/roslyn</Uri>
      <Sha>91902d4dd2c07549fb64357ed5c3a0ee9d7c3610</Sha>
    </Dependency>
    <Dependency Name="Microsoft.CodeAnalysis.Workspaces.MSBuild" Version="4.4.0-2.22464.20">
      <Uri>https://github.com/dotnet/roslyn</Uri>
      <Sha>91902d4dd2c07549fb64357ed5c3a0ee9d7c3610</Sha>
    </Dependency>
    <Dependency Name="Microsoft.AspNetCore.DeveloperCertificates.XPlat" Version="7.0.0-rtm.22476.23">
      <Uri>https://github.com/dotnet/aspnetcore</Uri>
      <Sha>a81424175e994a8f0253a333db279758b6940742</Sha>
    </Dependency>
    <Dependency Name="Microsoft.AspNetCore.TestHost" Version="7.0.0-rtm.22476.23">
      <Uri>https://github.com/dotnet/aspnetcore</Uri>
      <Sha>a81424175e994a8f0253a333db279758b6940742</Sha>
    </Dependency>
    <Dependency Name="NuGet.Build.Tasks" Version="6.4.0-preview.3.97">
      <Uri>https://github.com/nuget/nuget.client</Uri>
      <Sha>cf1e6b6fd314fc510d1b64feed6b10515c202bec</Sha>
    </Dependency>
    <Dependency Name="Microsoft.NET.Test.Sdk" Version="17.4.0-release-20220926-01">
      <Uri>https://github.com/microsoft/vstest</Uri>
      <Sha>576a7cc1b259976393cf576a6a9c5df967bb2b7d</Sha>
    </Dependency>
    <Dependency Name="Microsoft.NET.ILLink.Tasks" Version="7.0.100-1.22471.3">
      <Uri>https://github.com/dotnet/linker</Uri>
      <Sha>219e84c88def8276179f66282b2f7cb5f1d0d126</Sha>
      <SourceBuild RepoName="linker" ManagedOnly="true" />
    </Dependency>
    <Dependency Name="Microsoft.DotNet.ILCompiler" Version="7.0.0-rtm.22476.2">
      <Uri>https://github.com/dotnet/runtime</Uri>
      <Sha>97faf12ea2955dbcdb6434f3fa0c7c9ea01e6323</Sha>
      <SourceBuildTarball RepoName="runtime" ManagedOnly="true" />
    </Dependency>
    <Dependency Name="Microsoft.NET.ILLink.Analyzers" Version="7.0.100-1.22471.3">
      <Uri>https://github.com/dotnet/linker</Uri>
      <Sha>219e84c88def8276179f66282b2f7cb5f1d0d126</Sha>
    </Dependency>
    <Dependency Name="System.CodeDom" Version="7.0.0-rtm.22476.2">
      <Uri>https://github.com/dotnet/runtime</Uri>
      <Sha>97faf12ea2955dbcdb6434f3fa0c7c9ea01e6323</Sha>
    </Dependency>
    <Dependency Name="System.Security.Cryptography.ProtectedData" Version="7.0.0-rtm.22476.2">
      <Uri>https://github.com/dotnet/runtime</Uri>
      <Sha>97faf12ea2955dbcdb6434f3fa0c7c9ea01e6323</Sha>
    </Dependency>
    <Dependency Name="System.Text.Encoding.CodePages" Version="7.0.0-rtm.22476.2">
      <Uri>https://github.com/dotnet/runtime</Uri>
      <Sha>97faf12ea2955dbcdb6434f3fa0c7c9ea01e6323</Sha>
    </Dependency>
    <Dependency Name="System.Resources.Extensions" Version="7.0.0-rtm.22476.2">
      <Uri>https://github.com/dotnet/runtime</Uri>
      <Sha>97faf12ea2955dbcdb6434f3fa0c7c9ea01e6323</Sha>
    </Dependency>
    <Dependency Name="Microsoft.WindowsDesktop.App.Runtime.win-x64" Version="7.0.0-rtm.22476.10">
      <Uri>https://github.com/dotnet/windowsdesktop</Uri>
      <Sha>a057fddda78b344697d430c536b1457566a4d06f</Sha>
    </Dependency>
    <Dependency Name="VS.Redist.Common.WindowsDesktop.SharedFramework.x64.7.0" Version="7.0.0-rtm.22476.10">
      <Uri>https://github.com/dotnet/windowsdesktop</Uri>
      <Sha>a057fddda78b344697d430c536b1457566a4d06f</Sha>
    </Dependency>
    <Dependency Name="Microsoft.WindowsDesktop.App.Ref" Version="7.0.0-rtm.22476.10">
      <Uri>https://github.com/dotnet/windowsdesktop</Uri>
      <Sha>a057fddda78b344697d430c536b1457566a4d06f</Sha>
    </Dependency>
    <Dependency Name="VS.Redist.Common.WindowsDesktop.TargetingPack.x64.7.0" Version="7.0.0-rtm.22476.10">
      <Uri>https://github.com/dotnet/windowsdesktop</Uri>
      <Sha>a057fddda78b344697d430c536b1457566a4d06f</Sha>
    </Dependency>
    <Dependency Name="Microsoft.NET.Sdk.WindowsDesktop" Version="7.0.0-rtm.22476.6" CoherentParentDependency="Microsoft.WindowsDesktop.App.Ref">
      <Uri>https://github.com/dotnet/wpf</Uri>
      <Sha>a956caa0747c27f0b0776d845fafe0b05b2c7337</Sha>
    </Dependency>
    <Dependency Name="Microsoft.AspNetCore.App.Ref" Version="7.0.0-rtm.22476.23">
      <Uri>https://github.com/dotnet/aspnetcore</Uri>
      <Sha>a81424175e994a8f0253a333db279758b6940742</Sha>
    </Dependency>
    <Dependency Name="Microsoft.AspNetCore.App.Ref.Internal" Version="7.0.0-rtm.22476.23">
      <Uri>https://github.com/dotnet/aspnetcore</Uri>
      <Sha>a81424175e994a8f0253a333db279758b6940742</Sha>
    </Dependency>
    <Dependency Name="Microsoft.AspNetCore.App.Runtime.win-x64" Version="7.0.0-rtm.22476.23">
      <Uri>https://github.com/dotnet/aspnetcore</Uri>
      <Sha>a81424175e994a8f0253a333db279758b6940742</Sha>
    </Dependency>
    <Dependency Name="VS.Redist.Common.AspNetCore.SharedFramework.x64.7.0" Version="7.0.0-rtm.22476.23">
      <Uri>https://github.com/dotnet/aspnetcore</Uri>
      <Sha>a81424175e994a8f0253a333db279758b6940742</Sha>
      <SourceBuild RepoName="aspnetcore" ManagedOnly="true" />
    </Dependency>
    <Dependency Name="dotnet-dev-certs" Version="7.0.0-rtm.22476.23">
      <Uri>https://github.com/dotnet/aspnetcore</Uri>
      <Sha>a81424175e994a8f0253a333db279758b6940742</Sha>
    </Dependency>
    <Dependency Name="dotnet-user-jwts" Version="7.0.0-rtm.22476.23">
      <Uri>https://github.com/dotnet/aspnetcore</Uri>
      <Sha>a81424175e994a8f0253a333db279758b6940742</Sha>
    </Dependency>
    <Dependency Name="dotnet-user-secrets" Version="7.0.0-rtm.22476.23">
      <Uri>https://github.com/dotnet/aspnetcore</Uri>
      <Sha>a81424175e994a8f0253a333db279758b6940742</Sha>
    </Dependency>
    <Dependency Name="Microsoft.AspNetCore.Analyzers" Version="7.0.0-rtm.22476.23">
      <Uri>https://github.com/dotnet/aspnetcore</Uri>
      <Sha>a81424175e994a8f0253a333db279758b6940742</Sha>
    </Dependency>
    <Dependency Name="Microsoft.AspNetCore.Components.SdkAnalyzers" Version="7.0.0-rtm.22476.23">
      <Uri>https://github.com/dotnet/aspnetcore</Uri>
      <Sha>a81424175e994a8f0253a333db279758b6940742</Sha>
    </Dependency>
    <Dependency Name="Microsoft.AspNetCore.Mvc.Analyzers" Version="7.0.0-rtm.22476.23">
      <Uri>https://github.com/dotnet/aspnetcore</Uri>
      <Sha>a81424175e994a8f0253a333db279758b6940742</Sha>
    </Dependency>
    <Dependency Name="Microsoft.AspNetCore.Mvc.Api.Analyzers" Version="7.0.0-rtm.22476.23">
      <Uri>https://github.com/dotnet/aspnetcore</Uri>
      <Sha>a81424175e994a8f0253a333db279758b6940742</Sha>
    </Dependency>
    <Dependency Name="Microsoft.CodeAnalysis.Razor.Tooling.Internal" Version="7.0.0-preview.5.22412.2">
      <Uri>https://github.com/dotnet/razor-compiler</Uri>
      <Sha>a41514681a4db83c7cae7e17debf668d12efc1bb</Sha>
      <SourceBuild RepoName="razor-compiler" ManagedOnly="true" />
    </Dependency>
    <Dependency Name="Microsoft.AspNetCore.Mvc.Razor.Extensions.Tooling.Internal" Version="7.0.0-preview.5.22412.2">
      <Uri>https://github.com/dotnet/razor-compiler</Uri>
      <Sha>a41514681a4db83c7cae7e17debf668d12efc1bb</Sha>
    </Dependency>
    <Dependency Name="Microsoft.AspNetCore.Razor.SourceGenerator.Tooling.Internal" Version="7.0.0-preview.5.22412.2">
      <Uri>https://github.com/dotnet/razor-compiler</Uri>
      <Sha>a41514681a4db83c7cae7e17debf668d12efc1bb</Sha>
    </Dependency>
    <Dependency Name="Microsoft.NET.Sdk.Razor.SourceGenerators.Transport" Version="7.0.0-preview.5.22412.2">
      <Uri>https://github.com/dotnet/razor-compiler</Uri>
      <Sha>a41514681a4db83c7cae7e17debf668d12efc1bb</Sha>
    </Dependency>
    <Dependency Name="Microsoft.Extensions.FileProviders.Embedded" Version="7.0.0-rtm.22476.23">
      <Uri>https://github.com/dotnet/aspnetcore</Uri>
      <Sha>a81424175e994a8f0253a333db279758b6940742</Sha>
    </Dependency>
    <Dependency Name="Microsoft.AspNetCore.Authorization" Version="7.0.0-rtm.22476.23">
      <Uri>https://github.com/dotnet/aspnetcore</Uri>
      <Sha>a81424175e994a8f0253a333db279758b6940742</Sha>
    </Dependency>
    <Dependency Name="Microsoft.AspNetCore.Components.Web" Version="7.0.0-rtm.22476.23">
      <Uri>https://github.com/dotnet/aspnetcore</Uri>
      <Sha>a81424175e994a8f0253a333db279758b6940742</Sha>
    </Dependency>
    <Dependency Name="Microsoft.JSInterop" Version="7.0.0-rtm.22476.23">
      <Uri>https://github.com/dotnet/aspnetcore</Uri>
      <Sha>a81424175e994a8f0253a333db279758b6940742</Sha>
    </Dependency>
    <Dependency Name="Microsoft.Web.Xdt" Version="7.0.0-preview.22423.2" Pinned="true">
      <Uri>https://github.com/dotnet/xdt</Uri>
      <Sha>9a1c3e1b7f0c8763d4c96e593961a61a72679a7b</Sha>
      <SourceBuild RepoName="xdt" ManagedOnly="true" />
    </Dependency>
    <Dependency Name="Microsoft.CodeAnalysis.NetAnalyzers" Version="7.0.0-preview1.22476.2">
      <Uri>https://github.com/dotnet/roslyn-analyzers</Uri>
      <Sha>06a9733336e1b5e95ecaa8925ddd14fcf3c86dad</Sha>
    </Dependency>
    <Dependency Name="Microsoft.SourceBuild.Intermediate.roslyn-analyzers" Version="3.3.4-beta1.22476.2">
      <Uri>https://github.com/dotnet/roslyn-analyzers</Uri>
      <Sha>06a9733336e1b5e95ecaa8925ddd14fcf3c86dad</Sha>
      <SourceBuild RepoName="roslyn-analyzers" ManagedOnly="true" />
    </Dependency>
    <Dependency Name="System.CommandLine" Version="2.0.0-beta4.22402.1">
      <Uri>https://github.com/dotnet/command-line-api</Uri>
      <Sha>4b605851d45131db2374ba711f2443040521d702</Sha>
    </Dependency>
    <Dependency Name="Microsoft.SourceBuild.Intermediate.command-line-api" Version="0.1.340201">
      <Uri>https://github.com/dotnet/command-line-api</Uri>
      <Sha>4b605851d45131db2374ba711f2443040521d702</Sha>
      <SourceBuild RepoName="command-line-api" ManagedOnly="true" />
    </Dependency>
    <Dependency Name="Microsoft.SourceBuild.Intermediate.source-build-externals" Version="7.0.0-alpha.1.22463.5">
      <Uri>https://github.com/dotnet/source-build-externals</Uri>
      <Sha>6e9ede1f2771f59d80a4050c02d051bbbd457c77</Sha>
      <SourceBuild RepoName="source-build-externals" ManagedOnly="true" />
    </Dependency>
  </ProductDependencies>
  <ToolsetDependencies>
    <Dependency Name="Microsoft.DotNet.Arcade.Sdk" Version="7.0.0-beta.22464.4">
      <Uri>https://github.com/dotnet/arcade</Uri>
      <Sha>720af493900b2f2bdc48e9ee12577983a5c9be36</Sha>
      <SourceBuild RepoName="arcade" ManagedOnly="true" />
    </Dependency>
    <Dependency Name="Microsoft.DotNet.Helix.Sdk" Version="7.0.0-beta.22464.4">
      <Uri>https://github.com/dotnet/arcade</Uri>
      <Sha>720af493900b2f2bdc48e9ee12577983a5c9be36</Sha>
    </Dependency>
    <Dependency Name="Microsoft.DotNet.SignTool" Version="7.0.0-beta.22464.4">
      <Uri>https://github.com/dotnet/arcade</Uri>
      <Sha>720af493900b2f2bdc48e9ee12577983a5c9be36</Sha>
    </Dependency>
    <Dependency Name="Microsoft.DotNet.XUnitExtensions" Version="7.0.0-beta.22464.4">
      <Uri>https://github.com/dotnet/arcade</Uri>
      <Sha>720af493900b2f2bdc48e9ee12577983a5c9be36</Sha>
    </Dependency>
    <Dependency Name="System.Reflection.MetadataLoadContext" Version="7.0.0-rtm.22476.2">
      <Uri>https://github.com/dotnet/runtime</Uri>
      <Sha>97faf12ea2955dbcdb6434f3fa0c7c9ea01e6323</Sha>
    </Dependency>
    <Dependency Name="Microsoft.DotNet.XliffTasks" Version="1.0.0-beta.22427.1" CoherentParentDependency="Microsoft.DotNet.Arcade.Sdk">
      <Uri>https://github.com/dotnet/xliff-tasks</Uri>
      <Sha>740189d758fb3bbdc118c5b6171ef1a7351a8c44</Sha>
      <SourceBuild RepoName="xliff-tasks" ManagedOnly="true" />
    </Dependency>
  </ToolsetDependencies>
</Dependencies><|MERGE_RESOLUTION|>--- conflicted
+++ resolved
@@ -3,15 +3,11 @@
   <ProductDependencies>
     <Dependency Name="Microsoft.TemplateEngine.Abstractions" Version="7.0.100-rtm.22476.5">
       <Uri>https://github.com/dotnet/templating</Uri>
-<<<<<<< HEAD
-      <Sha>85ff200bb99938d30d8d4778e61ac0ce07847a31</Sha>
-    </Dependency>
-    <Dependency Name="Microsoft.TemplateEngine.Mocks" Version="7.0.100-rc.2.22429.1">
+      <Sha>89b5addf8a865bbe61524fcc4aee0ef97493bfa4</Sha>
+    </Dependency>
+    <Dependency Name="Microsoft.TemplateEngine.Mocks" Version="7.0.100-rtm.22476.5">
       <Uri>https://github.com/dotnet/templating</Uri>
-      <Sha>85ff200bb99938d30d8d4778e61ac0ce07847a31</Sha>
-=======
       <Sha>89b5addf8a865bbe61524fcc4aee0ef97493bfa4</Sha>
->>>>>>> 578a6aa9
       <SourceBuild RepoName="templating" ManagedOnly="true" />
     </Dependency>
     <Dependency Name="Microsoft.NETCore.App.Ref" Version="7.0.0-rtm.22476.2">

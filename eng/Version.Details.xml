--- conflicted
+++ resolved
@@ -105,15 +105,9 @@
       <Uri>https://github.com/nuget/nuget.client</Uri>
       <Sha>340d447dfc6eaa0cb5d8c25df69fe7f235e37d62</Sha>
     </Dependency>
-<<<<<<< HEAD
-    <Dependency Name="Microsoft.NET.Test.Sdk" Version="17.5.0-preview-20221118-01">
-      <Uri>https://github.com/microsoft/vstest</Uri>
-      <Sha>b5bc89e031ea50d9e99c96c6f9881b468d52c91b</Sha>
-=======
     <Dependency Name="Microsoft.NET.Test.Sdk" Version="17.5.0-preview-20221121-03">
       <Uri>https://github.com/microsoft/vstest</Uri>
       <Sha>0a8ba241d27fcf4f7123b607423025417041f90d</Sha>
->>>>>>> 5699af5b
     </Dependency>
     <Dependency Name="Microsoft.NET.ILLink.Tasks" Version="7.0.100-1.22572.1">
       <Uri>https://github.com/dotnet/linker</Uri>

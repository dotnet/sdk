--- conflicted
+++ resolved
@@ -561,15 +561,6 @@
       <Uri>https://github.com/dotnet/arcade-services</Uri>
       <Sha>e5296d002b0c674b8cc023e06fe3b0a3d9392273</Sha>
     </Dependency>
-<<<<<<< HEAD
-    <Dependency Name="Microsoft.Testing.Platform" Version="1.8.0-preview.25374.7">
-      <Uri>https://github.com/microsoft/testfx</Uri>
-      <Sha>44bbf31076f765817daccd144f05da70a5db27f1</Sha>
-    </Dependency>
-    <Dependency Name="MSTest" Version="3.10.0-preview.25374.7">
-      <Uri>https://github.com/microsoft/testfx</Uri>
-      <Sha>44bbf31076f765817daccd144f05da70a5db27f1</Sha>
-=======
     <Dependency Name="Microsoft.Testing.Platform" Version="1.8.0-preview.25378.9">
       <Uri>https://github.com/microsoft/testfx</Uri>
       <Sha>4517f8a354d3e066d8e44796b37a1064b6bfd8a7</Sha>
@@ -577,7 +568,6 @@
     <Dependency Name="MSTest" Version="3.10.0-preview.25378.9">
       <Uri>https://github.com/microsoft/testfx</Uri>
       <Sha>4517f8a354d3e066d8e44796b37a1064b6bfd8a7</Sha>
->>>>>>> 1b4646d2
     </Dependency>
     <Dependency Name="Microsoft.Extensions.Configuration.Ini" Version="10.0.0-preview.7.25377.103">
       <Uri>https://github.com/dotnet/dotnet</Uri>

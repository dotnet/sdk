--- conflicted
+++ resolved
@@ -1,11 +1,6 @@
 <?xml version="1.0" encoding="utf-8"?>
 <Dependencies>
   <ProductDependencies>
-<<<<<<< HEAD
-    <Dependency Name="Microsoft.TemplateEngine.Abstractions" Version="8.0.100-alpha.1.22580.31">
-      <Uri>https://github.com/dotnet/templating</Uri>
-      <Sha>e79dbe84c93edd75fbef51b5a0b77d1e6143c630</Sha>
-=======
     <Dependency Name="Microsoft.TemplateEngine.Abstractions" Version="7.0.200-alpha.1.22580.7">
       <Uri>https://github.com/dotnet/templating</Uri>
       <Sha>cd609f63419447a0d46dbc3aaeb9059db31fbbb2</Sha>
@@ -13,44 +8,43 @@
     <Dependency Name="Microsoft.TemplateEngine.Mocks" Version="7.0.200-alpha.1.22580.7">
       <Uri>https://github.com/dotnet/templating</Uri>
       <Sha>cd609f63419447a0d46dbc3aaeb9059db31fbbb2</Sha>
->>>>>>> a0eb3da1
       <SourceBuild RepoName="templating" ManagedOnly="true" />
     </Dependency>
-    <Dependency Name="Microsoft.NETCore.App.Ref" Version="8.0.0-alpha.1.22579.12">
-      <Uri>https://github.com/dotnet/runtime</Uri>
-      <Sha>0be32a0d12a38133b9d0096d5e1c5fabe130549a</Sha>
-    </Dependency>
-    <Dependency Name="VS.Redist.Common.NetCore.SharedFramework.x64.8.0" Version="8.0.0-alpha.1.22579.12">
-      <Uri>https://github.com/dotnet/runtime</Uri>
-      <Sha>0be32a0d12a38133b9d0096d5e1c5fabe130549a</Sha>
-    </Dependency>
-    <Dependency Name="VS.Redist.Common.NetCore.TargetingPack.x64.8.0" Version="8.0.0-alpha.1.22579.12">
-      <Uri>https://github.com/dotnet/runtime</Uri>
-      <Sha>0be32a0d12a38133b9d0096d5e1c5fabe130549a</Sha>
-    </Dependency>
-    <Dependency Name="Microsoft.NETCore.App.Runtime.win-x64" Version="8.0.0-alpha.1.22579.12">
-      <Uri>https://github.com/dotnet/runtime</Uri>
-      <Sha>0be32a0d12a38133b9d0096d5e1c5fabe130549a</Sha>
-    </Dependency>
-    <Dependency Name="Microsoft.NETCore.App.Host.win-x64" Version="8.0.0-alpha.1.22579.12">
-      <Uri>https://github.com/dotnet/runtime</Uri>
-      <Sha>0be32a0d12a38133b9d0096d5e1c5fabe130549a</Sha>
-    </Dependency>
-    <Dependency Name="Microsoft.NETCore.Platforms" Version="8.0.0-alpha.1.22579.12">
-      <Uri>https://github.com/dotnet/runtime</Uri>
-      <Sha>0be32a0d12a38133b9d0096d5e1c5fabe130549a</Sha>
-    </Dependency>
-    <Dependency Name="Microsoft.NET.HostModel" Version="8.0.0-alpha.1.22579.12">
-      <Uri>https://github.com/dotnet/runtime</Uri>
-      <Sha>0be32a0d12a38133b9d0096d5e1c5fabe130549a</Sha>
-    </Dependency>
-    <Dependency Name="Microsoft.Extensions.DependencyModel" Version="8.0.0-alpha.1.22579.12">
-      <Uri>https://github.com/dotnet/runtime</Uri>
-      <Sha>0be32a0d12a38133b9d0096d5e1c5fabe130549a</Sha>
-    </Dependency>
-    <Dependency Name="Microsoft.NETCore.DotNetHostResolver" Version="8.0.0-alpha.1.22579.12">
-      <Uri>https://github.com/dotnet/runtime</Uri>
-      <Sha>0be32a0d12a38133b9d0096d5e1c5fabe130549a</Sha>
+    <Dependency Name="Microsoft.NETCore.App.Ref" Version="7.0.0">
+      <Uri>https://dev.azure.com/dnceng/internal/_git/dotnet-runtime</Uri>
+      <Sha>d099f075e45d2aa6007a22b71b45a08758559f80</Sha>
+    </Dependency>
+    <Dependency Name="VS.Redist.Common.NetCore.SharedFramework.x64.7.0" Version="7.0.0-rtm.22518.5">
+      <Uri>https://dev.azure.com/dnceng/internal/_git/dotnet-runtime</Uri>
+      <Sha>d099f075e45d2aa6007a22b71b45a08758559f80</Sha>
+    </Dependency>
+    <Dependency Name="VS.Redist.Common.NetCore.TargetingPack.x64.7.0" Version="7.0.0-rtm.22518.5">
+      <Uri>https://dev.azure.com/dnceng/internal/_git/dotnet-runtime</Uri>
+      <Sha>d099f075e45d2aa6007a22b71b45a08758559f80</Sha>
+    </Dependency>
+    <Dependency Name="Microsoft.NETCore.App.Runtime.win-x64" Version="7.0.0">
+      <Uri>https://dev.azure.com/dnceng/internal/_git/dotnet-runtime</Uri>
+      <Sha>d099f075e45d2aa6007a22b71b45a08758559f80</Sha>
+    </Dependency>
+    <Dependency Name="Microsoft.NETCore.App.Host.win-x64" Version="7.0.0">
+      <Uri>https://dev.azure.com/dnceng/internal/_git/dotnet-runtime</Uri>
+      <Sha>d099f075e45d2aa6007a22b71b45a08758559f80</Sha>
+    </Dependency>
+    <Dependency Name="Microsoft.NETCore.Platforms" Version="7.0.0">
+      <Uri>https://dev.azure.com/dnceng/internal/_git/dotnet-runtime</Uri>
+      <Sha>d099f075e45d2aa6007a22b71b45a08758559f80</Sha>
+    </Dependency>
+    <Dependency Name="Microsoft.NET.HostModel" Version="7.0.0-rtm.22518.5">
+      <Uri>https://dev.azure.com/dnceng/internal/_git/dotnet-runtime</Uri>
+      <Sha>d099f075e45d2aa6007a22b71b45a08758559f80</Sha>
+    </Dependency>
+    <Dependency Name="Microsoft.Extensions.DependencyModel" Version="7.0.0">
+      <Uri>https://dev.azure.com/dnceng/internal/_git/dotnet-runtime</Uri>
+      <Sha>d099f075e45d2aa6007a22b71b45a08758559f80</Sha>
+    </Dependency>
+    <Dependency Name="Microsoft.NETCore.DotNetHostResolver" Version="7.0.0">
+      <Uri>https://dev.azure.com/dnceng/internal/_git/dotnet-runtime</Uri>
+      <Sha>d099f075e45d2aa6007a22b71b45a08758559f80</Sha>
     </Dependency>
     <Dependency Name="Microsoft.Build" Version="17.5.0-preview-22580-01">
       <Uri>https://github.com/dotnet/msbuild</Uri>
@@ -60,20 +54,6 @@
       <Uri>https://github.com/dotnet/msbuild</Uri>
       <Sha>ee6f71d15eea77c970815d9105ab9520876c5042</Sha>
     </Dependency>
-<<<<<<< HEAD
-    <Dependency Name="Microsoft.FSharp.Compiler" Version="12.5.0-beta.22578.1">
-      <Uri>https://github.com/dotnet/fsharp</Uri>
-      <Sha>5b3d9fd9e4fe1770fa44354f9391908d7288fc2a</Sha>
-    </Dependency>
-    <Dependency Name="Microsoft.SourceBuild.Intermediate.fsharp" Version="7.0.1-beta.22578.1">
-      <Uri>https://github.com/dotnet/fsharp</Uri>
-      <Sha>5b3d9fd9e4fe1770fa44354f9391908d7288fc2a</Sha>
-      <SourceBuild RepoName="fsharp" ManagedOnly="true" />
-    </Dependency>
-    <Dependency Name="dotnet-format" Version="7.0.358002">
-      <Uri>https://github.com/dotnet/format</Uri>
-      <Sha>b9bed3deaf25a2a3b807dfa8016cff70bac905b9</Sha>
-=======
     <Dependency Name="Microsoft.FSharp.Compiler" Version="12.5.0-beta.22580.6">
       <Uri>https://github.com/dotnet/fsharp</Uri>
       <Sha>53f907e84e36a56e68e76fcc3aa5c12540363345</Sha>
@@ -86,7 +66,6 @@
     <Dependency Name="dotnet-format" Version="7.0.357101">
       <Uri>https://github.com/dotnet/format</Uri>
       <Sha>49c2ef651359526841d13e66129b71d1bcd9cef9</Sha>
->>>>>>> a0eb3da1
       <SourceBuildTarball RepoName="format" ManagedOnly="true" />
     </Dependency>
     <Dependency Name="Microsoft.Net.Compilers.Toolset" Version="4.5.0-2.22580.13">
@@ -118,32 +97,14 @@
       <Uri>https://github.com/dotnet/roslyn</Uri>
       <Sha>ea0b6351c129c7decd9bf76f4388239509e28e0d</Sha>
     </Dependency>
-    <Dependency Name="Microsoft.AspNetCore.DeveloperCertificates.XPlat" Version="8.0.0-alpha.1.22580.11">
-      <Uri>https://github.com/dotnet/aspnetcore</Uri>
-      <Sha>33e2bca8af250a5e9d31060cbe14bbbda23ce3a7</Sha>
-    </Dependency>
-    <Dependency Name="Microsoft.AspNetCore.TestHost" Version="8.0.0-alpha.1.22580.11">
-      <Uri>https://github.com/dotnet/aspnetcore</Uri>
-      <Sha>33e2bca8af250a5e9d31060cbe14bbbda23ce3a7</Sha>
-    </Dependency>
-<<<<<<< HEAD
-    <Dependency Name="NuGet.Build.Tasks" Version="6.5.0-preview.2.108">
-      <Uri>https://github.com/nuget/nuget.client</Uri>
-      <Sha>be87c9ee11149780ce7de5fe35fe2653d565ccfd</Sha>
-    </Dependency>
-    <Dependency Name="Microsoft.NET.Test.Sdk" Version="17.5.0-preview-20221130-01">
-      <Uri>https://github.com/microsoft/vstest</Uri>
-      <Sha>dbdb1f6f9007a288c904aa1f13485a3e57080fb6</Sha>
-    </Dependency>
-    <Dependency Name="Microsoft.NET.ILLink.Tasks" Version="7.0.100-1.22580.1">
-      <Uri>https://github.com/dotnet/linker</Uri>
-      <Sha>e816e7336f1737248d73d405c49f568fe1db745b</Sha>
-      <SourceBuild RepoName="linker" ManagedOnly="true" />
-    </Dependency>
-    <Dependency Name="Microsoft.NET.ILLink.Analyzers" Version="7.0.100-1.22580.1">
-      <Uri>https://github.com/dotnet/linker</Uri>
-      <Sha>e816e7336f1737248d73d405c49f568fe1db745b</Sha>
-=======
+    <Dependency Name="Microsoft.AspNetCore.DeveloperCertificates.XPlat" Version="7.0.0-rtm.22518.19">
+      <Uri>https://dev.azure.com/dnceng/internal/_git/dotnet-aspnetcore</Uri>
+      <Sha>bb01bbf4433e27289b99001b7de6a582879d1835</Sha>
+    </Dependency>
+    <Dependency Name="Microsoft.AspNetCore.TestHost" Version="7.0.0">
+      <Uri>https://dev.azure.com/dnceng/internal/_git/dotnet-aspnetcore</Uri>
+      <Sha>bb01bbf4433e27289b99001b7de6a582879d1835</Sha>
+    </Dependency>
     <Dependency Name="NuGet.Build.Tasks" Version="6.5.0-preview.2.104">
       <Uri>https://github.com/nuget/nuget.client</Uri>
       <Sha>dfe13cc99d13de74f41e9cff35600a2c8958aac1</Sha>
@@ -165,170 +126,151 @@
     <Dependency Name="Microsoft.NET.ILLink.Analyzers" Version="7.0.100-1.22579.2">
       <Uri>https://github.com/dotnet/linker</Uri>
       <Sha>8db10f44053ed4cb95a99676ac7b8ccae681b79d</Sha>
->>>>>>> a0eb3da1
-    </Dependency>
-    <Dependency Name="System.CodeDom" Version="8.0.0-alpha.1.22579.12">
-      <Uri>https://github.com/dotnet/runtime</Uri>
-      <Sha>0be32a0d12a38133b9d0096d5e1c5fabe130549a</Sha>
-    </Dependency>
-    <Dependency Name="System.Security.Cryptography.ProtectedData" Version="8.0.0-alpha.1.22579.12">
-      <Uri>https://github.com/dotnet/runtime</Uri>
-      <Sha>0be32a0d12a38133b9d0096d5e1c5fabe130549a</Sha>
-    </Dependency>
-    <Dependency Name="System.Text.Encoding.CodePages" Version="8.0.0-alpha.1.22579.12">
-      <Uri>https://github.com/dotnet/runtime</Uri>
-      <Sha>0be32a0d12a38133b9d0096d5e1c5fabe130549a</Sha>
-    </Dependency>
-    <Dependency Name="System.Resources.Extensions" Version="8.0.0-alpha.1.22579.12">
-      <Uri>https://github.com/dotnet/runtime</Uri>
-      <Sha>0be32a0d12a38133b9d0096d5e1c5fabe130549a</Sha>
-    </Dependency>
-    <Dependency Name="Microsoft.WindowsDesktop.App.Runtime.win-x64" Version="8.0.0-alpha.1.22552.1">
-      <Uri>https://github.com/dotnet/windowsdesktop</Uri>
-      <Sha>9162860562ca3b6a02d2d5683c12a668058727d8</Sha>
-    </Dependency>
-    <Dependency Name="VS.Redist.Common.WindowsDesktop.SharedFramework.x64.8.0" Version="8.0.0-alpha.1.22552.1">
-      <Uri>https://github.com/dotnet/windowsdesktop</Uri>
-      <Sha>9162860562ca3b6a02d2d5683c12a668058727d8</Sha>
-    </Dependency>
-    <Dependency Name="Microsoft.WindowsDesktop.App.Ref" Version="8.0.0-alpha.1.22552.1">
-      <Uri>https://github.com/dotnet/windowsdesktop</Uri>
-      <Sha>9162860562ca3b6a02d2d5683c12a668058727d8</Sha>
-    </Dependency>
-    <Dependency Name="VS.Redist.Common.WindowsDesktop.TargetingPack.x64.8.0" Version="8.0.0-alpha.1.22552.1">
-      <Uri>https://github.com/dotnet/windowsdesktop</Uri>
-      <Sha>9162860562ca3b6a02d2d5683c12a668058727d8</Sha>
-    </Dependency>
-    <Dependency Name="Microsoft.NET.Sdk.WindowsDesktop" Version="8.0.0-alpha.1.22551.2" CoherentParentDependency="Microsoft.WindowsDesktop.App.Ref">
-      <Uri>https://github.com/dotnet/wpf</Uri>
-      <Sha>959913ec4f81cc388928fad0c95840bf3ee4962b</Sha>
-    </Dependency>
-    <Dependency Name="Microsoft.AspNetCore.App.Ref" Version="8.0.0-alpha.1.22580.11">
-      <Uri>https://github.com/dotnet/aspnetcore</Uri>
-      <Sha>33e2bca8af250a5e9d31060cbe14bbbda23ce3a7</Sha>
-    </Dependency>
-    <Dependency Name="Microsoft.AspNetCore.App.Ref.Internal" Version="8.0.0-alpha.1.22580.11">
-      <Uri>https://github.com/dotnet/aspnetcore</Uri>
-      <Sha>33e2bca8af250a5e9d31060cbe14bbbda23ce3a7</Sha>
-    </Dependency>
-    <Dependency Name="Microsoft.AspNetCore.App.Runtime.win-x64" Version="8.0.0-alpha.1.22580.11">
-      <Uri>https://github.com/dotnet/aspnetcore</Uri>
-      <Sha>33e2bca8af250a5e9d31060cbe14bbbda23ce3a7</Sha>
-    </Dependency>
-    <Dependency Name="VS.Redist.Common.AspNetCore.SharedFramework.x64.8.0" Version="8.0.0-alpha.1.22580.11">
-      <Uri>https://github.com/dotnet/aspnetcore</Uri>
-      <Sha>33e2bca8af250a5e9d31060cbe14bbbda23ce3a7</Sha>
+    </Dependency>
+    <Dependency Name="System.CodeDom" Version="7.0.0">
+      <Uri>https://dev.azure.com/dnceng/internal/_git/dotnet-runtime</Uri>
+      <Sha>d099f075e45d2aa6007a22b71b45a08758559f80</Sha>
+    </Dependency>
+    <Dependency Name="System.Security.Cryptography.ProtectedData" Version="7.0.0">
+      <Uri>https://dev.azure.com/dnceng/internal/_git/dotnet-runtime</Uri>
+      <Sha>d099f075e45d2aa6007a22b71b45a08758559f80</Sha>
+    </Dependency>
+    <Dependency Name="System.Text.Encoding.CodePages" Version="7.0.0">
+      <Uri>https://dev.azure.com/dnceng/internal/_git/dotnet-runtime</Uri>
+      <Sha>d099f075e45d2aa6007a22b71b45a08758559f80</Sha>
+    </Dependency>
+    <Dependency Name="System.Resources.Extensions" Version="7.0.0">
+      <Uri>https://dev.azure.com/dnceng/internal/_git/dotnet-runtime</Uri>
+      <Sha>d099f075e45d2aa6007a22b71b45a08758559f80</Sha>
+    </Dependency>
+    <Dependency Name="Microsoft.WindowsDesktop.App.Runtime.win-x64" Version="7.0.0">
+      <Uri>https://dev.azure.com/dnceng/internal/_git/dotnet-windowsdesktop</Uri>
+      <Sha>417429fc040af552532bb07aad29e5e8639b840f</Sha>
+    </Dependency>
+    <Dependency Name="VS.Redist.Common.WindowsDesktop.SharedFramework.x64.7.0" Version="7.0.0-rtm.22519.1">
+      <Uri>https://dev.azure.com/dnceng/internal/_git/dotnet-windowsdesktop</Uri>
+      <Sha>417429fc040af552532bb07aad29e5e8639b840f</Sha>
+    </Dependency>
+    <Dependency Name="Microsoft.WindowsDesktop.App.Ref" Version="7.0.0">
+      <Uri>https://dev.azure.com/dnceng/internal/_git/dotnet-windowsdesktop</Uri>
+      <Sha>417429fc040af552532bb07aad29e5e8639b840f</Sha>
+    </Dependency>
+    <Dependency Name="VS.Redist.Common.WindowsDesktop.TargetingPack.x64.7.0" Version="7.0.0-rtm.22519.1">
+      <Uri>https://dev.azure.com/dnceng/internal/_git/dotnet-windowsdesktop</Uri>
+      <Sha>417429fc040af552532bb07aad29e5e8639b840f</Sha>
+    </Dependency>
+    <Dependency Name="Microsoft.NET.Sdk.WindowsDesktop" Version="7.0.0-rtm.22518.2" CoherentParentDependency="Microsoft.WindowsDesktop.App.Ref">
+      <Uri>https://dev.azure.com/dnceng/internal/_git/dotnet-wpf</Uri>
+      <Sha>636e2b7a00a434a354a126f510a56e16ce3c6bbc</Sha>
+    </Dependency>
+    <Dependency Name="Microsoft.AspNetCore.App.Ref" Version="7.0.0">
+      <Uri>https://dev.azure.com/dnceng/internal/_git/dotnet-aspnetcore</Uri>
+      <Sha>bb01bbf4433e27289b99001b7de6a582879d1835</Sha>
+    </Dependency>
+    <Dependency Name="Microsoft.AspNetCore.App.Ref.Internal" Version="7.0.0-rtm.22518.19">
+      <Uri>https://dev.azure.com/dnceng/internal/_git/dotnet-aspnetcore</Uri>
+      <Sha>bb01bbf4433e27289b99001b7de6a582879d1835</Sha>
+    </Dependency>
+    <Dependency Name="Microsoft.AspNetCore.App.Runtime.win-x64" Version="7.0.0">
+      <Uri>https://dev.azure.com/dnceng/internal/_git/dotnet-aspnetcore</Uri>
+      <Sha>bb01bbf4433e27289b99001b7de6a582879d1835</Sha>
+    </Dependency>
+    <Dependency Name="VS.Redist.Common.AspNetCore.SharedFramework.x64.7.0" Version="7.0.0-rtm.22518.19">
+      <Uri>https://dev.azure.com/dnceng/internal/_git/dotnet-aspnetcore</Uri>
+      <Sha>bb01bbf4433e27289b99001b7de6a582879d1835</Sha>
       <SourceBuild RepoName="aspnetcore" ManagedOnly="true" />
     </Dependency>
-    <Dependency Name="dotnet-dev-certs" Version="8.0.0-alpha.1.22580.11">
-      <Uri>https://github.com/dotnet/aspnetcore</Uri>
-      <Sha>33e2bca8af250a5e9d31060cbe14bbbda23ce3a7</Sha>
-    </Dependency>
-    <Dependency Name="dotnet-user-jwts" Version="8.0.0-alpha.1.22580.11">
-      <Uri>https://github.com/dotnet/aspnetcore</Uri>
-      <Sha>33e2bca8af250a5e9d31060cbe14bbbda23ce3a7</Sha>
-    </Dependency>
-    <Dependency Name="dotnet-user-secrets" Version="8.0.0-alpha.1.22580.11">
-      <Uri>https://github.com/dotnet/aspnetcore</Uri>
-      <Sha>33e2bca8af250a5e9d31060cbe14bbbda23ce3a7</Sha>
-    </Dependency>
-    <Dependency Name="Microsoft.AspNetCore.Analyzers" Version="8.0.0-alpha.1.22580.11">
-      <Uri>https://github.com/dotnet/aspnetcore</Uri>
-      <Sha>33e2bca8af250a5e9d31060cbe14bbbda23ce3a7</Sha>
-    </Dependency>
-    <Dependency Name="Microsoft.AspNetCore.Components.SdkAnalyzers" Version="8.0.0-alpha.1.22580.11">
-      <Uri>https://github.com/dotnet/aspnetcore</Uri>
-      <Sha>33e2bca8af250a5e9d31060cbe14bbbda23ce3a7</Sha>
-    </Dependency>
-    <Dependency Name="Microsoft.AspNetCore.Mvc.Analyzers" Version="8.0.0-alpha.1.22580.11">
-      <Uri>https://github.com/dotnet/aspnetcore</Uri>
-      <Sha>33e2bca8af250a5e9d31060cbe14bbbda23ce3a7</Sha>
-    </Dependency>
-    <Dependency Name="Microsoft.AspNetCore.Mvc.Api.Analyzers" Version="8.0.0-alpha.1.22580.11">
-      <Uri>https://github.com/dotnet/aspnetcore</Uri>
-      <Sha>33e2bca8af250a5e9d31060cbe14bbbda23ce3a7</Sha>
-    </Dependency>
-    <Dependency Name="Microsoft.CodeAnalysis.Razor.Tooling.Internal" Version="7.0.0-preview.22579.18">
-      <Uri>https://github.com/dotnet/razor</Uri>
-      <Sha>f437532b1db4525bf69d7761b1b922110a6eb02d</Sha>
-      <SourceBuild RepoName="razor" ManagedOnly="true" />
-    </Dependency>
-    <Dependency Name="Microsoft.AspNetCore.Mvc.Razor.Extensions.Tooling.Internal" Version="7.0.0-preview.22579.18">
-      <Uri>https://github.com/dotnet/razor</Uri>
-      <Sha>f437532b1db4525bf69d7761b1b922110a6eb02d</Sha>
-    </Dependency>
-    <Dependency Name="Microsoft.AspNetCore.Razor.SourceGenerator.Tooling.Internal" Version="7.0.0-preview.22579.18">
-      <Uri>https://github.com/dotnet/razor</Uri>
-      <Sha>f437532b1db4525bf69d7761b1b922110a6eb02d</Sha>
-    </Dependency>
-    <Dependency Name="Microsoft.NET.Sdk.Razor.SourceGenerators.Transport" Version="7.0.0-preview.22579.18">
-      <Uri>https://github.com/dotnet/razor</Uri>
-      <Sha>f437532b1db4525bf69d7761b1b922110a6eb02d</Sha>
-    </Dependency>
-    <Dependency Name="Microsoft.Extensions.FileProviders.Embedded" Version="8.0.0-alpha.1.22580.11">
-      <Uri>https://github.com/dotnet/aspnetcore</Uri>
-      <Sha>33e2bca8af250a5e9d31060cbe14bbbda23ce3a7</Sha>
-    </Dependency>
-    <Dependency Name="Microsoft.AspNetCore.Authorization" Version="8.0.0-alpha.1.22580.11">
-      <Uri>https://github.com/dotnet/aspnetcore</Uri>
-      <Sha>33e2bca8af250a5e9d31060cbe14bbbda23ce3a7</Sha>
-    </Dependency>
-    <Dependency Name="Microsoft.AspNetCore.Components.Web" Version="8.0.0-alpha.1.22580.11">
-      <Uri>https://github.com/dotnet/aspnetcore</Uri>
-      <Sha>33e2bca8af250a5e9d31060cbe14bbbda23ce3a7</Sha>
-    </Dependency>
-    <Dependency Name="Microsoft.JSInterop" Version="8.0.0-alpha.1.22580.11">
-      <Uri>https://github.com/dotnet/aspnetcore</Uri>
-      <Sha>33e2bca8af250a5e9d31060cbe14bbbda23ce3a7</Sha>
+    <Dependency Name="dotnet-dev-certs" Version="7.0.0-rtm.22518.19">
+      <Uri>https://dev.azure.com/dnceng/internal/_git/dotnet-aspnetcore</Uri>
+      <Sha>bb01bbf4433e27289b99001b7de6a582879d1835</Sha>
+    </Dependency>
+    <Dependency Name="dotnet-user-jwts" Version="7.0.0-rtm.22518.19">
+      <Uri>https://dev.azure.com/dnceng/internal/_git/dotnet-aspnetcore</Uri>
+      <Sha>bb01bbf4433e27289b99001b7de6a582879d1835</Sha>
+    </Dependency>
+    <Dependency Name="dotnet-user-secrets" Version="7.0.0-rtm.22518.19">
+      <Uri>https://dev.azure.com/dnceng/internal/_git/dotnet-aspnetcore</Uri>
+      <Sha>bb01bbf4433e27289b99001b7de6a582879d1835</Sha>
+    </Dependency>
+    <Dependency Name="Microsoft.AspNetCore.Analyzers" Version="7.0.0-rtm.22518.19">
+      <Uri>https://dev.azure.com/dnceng/internal/_git/dotnet-aspnetcore</Uri>
+      <Sha>bb01bbf4433e27289b99001b7de6a582879d1835</Sha>
+    </Dependency>
+    <Dependency Name="Microsoft.AspNetCore.Components.SdkAnalyzers" Version="7.0.0-rtm.22518.19">
+      <Uri>https://dev.azure.com/dnceng/internal/_git/dotnet-aspnetcore</Uri>
+      <Sha>bb01bbf4433e27289b99001b7de6a582879d1835</Sha>
+    </Dependency>
+    <Dependency Name="Microsoft.AspNetCore.Mvc.Analyzers" Version="7.0.0-rtm.22518.19">
+      <Uri>https://dev.azure.com/dnceng/internal/_git/dotnet-aspnetcore</Uri>
+      <Sha>bb01bbf4433e27289b99001b7de6a582879d1835</Sha>
+    </Dependency>
+    <Dependency Name="Microsoft.AspNetCore.Mvc.Api.Analyzers" Version="7.0.0-rtm.22518.19">
+      <Uri>https://dev.azure.com/dnceng/internal/_git/dotnet-aspnetcore</Uri>
+      <Sha>bb01bbf4433e27289b99001b7de6a582879d1835</Sha>
+    </Dependency>
+    <Dependency Name="Microsoft.CodeAnalysis.Razor.Tooling.Internal" Version="7.0.0-preview.5.22412.2">
+      <Uri>https://github.com/dotnet/razor-compiler</Uri>
+      <Sha>a41514681a4db83c7cae7e17debf668d12efc1bb</Sha>
+      <SourceBuild RepoName="razor-compiler" ManagedOnly="true" />
+    </Dependency>
+    <Dependency Name="Microsoft.AspNetCore.Mvc.Razor.Extensions.Tooling.Internal" Version="7.0.0-preview.5.22412.2">
+      <Uri>https://github.com/dotnet/razor-compiler</Uri>
+      <Sha>a41514681a4db83c7cae7e17debf668d12efc1bb</Sha>
+    </Dependency>
+    <Dependency Name="Microsoft.AspNetCore.Razor.SourceGenerator.Tooling.Internal" Version="7.0.0-preview.5.22412.2">
+      <Uri>https://github.com/dotnet/razor-compiler</Uri>
+      <Sha>a41514681a4db83c7cae7e17debf668d12efc1bb</Sha>
+    </Dependency>
+    <Dependency Name="Microsoft.NET.Sdk.Razor.SourceGenerators.Transport" Version="7.0.0-preview.5.22412.2">
+      <Uri>https://github.com/dotnet/razor-compiler</Uri>
+      <Sha>a41514681a4db83c7cae7e17debf668d12efc1bb</Sha>
+    </Dependency>
+    <Dependency Name="Microsoft.Extensions.FileProviders.Embedded" Version="7.0.0">
+      <Uri>https://dev.azure.com/dnceng/internal/_git/dotnet-aspnetcore</Uri>
+      <Sha>bb01bbf4433e27289b99001b7de6a582879d1835</Sha>
+    </Dependency>
+    <Dependency Name="Microsoft.AspNetCore.Authorization" Version="7.0.0">
+      <Uri>https://dev.azure.com/dnceng/internal/_git/dotnet-aspnetcore</Uri>
+      <Sha>bb01bbf4433e27289b99001b7de6a582879d1835</Sha>
+    </Dependency>
+    <Dependency Name="Microsoft.AspNetCore.Components.Web" Version="7.0.0">
+      <Uri>https://dev.azure.com/dnceng/internal/_git/dotnet-aspnetcore</Uri>
+      <Sha>bb01bbf4433e27289b99001b7de6a582879d1835</Sha>
+    </Dependency>
+    <Dependency Name="Microsoft.JSInterop" Version="7.0.0">
+      <Uri>https://dev.azure.com/dnceng/internal/_git/dotnet-aspnetcore</Uri>
+      <Sha>bb01bbf4433e27289b99001b7de6a582879d1835</Sha>
     </Dependency>
     <Dependency Name="Microsoft.Web.Xdt" Version="7.0.0-preview.22423.2" Pinned="true">
       <Uri>https://github.com/dotnet/xdt</Uri>
       <Sha>9a1c3e1b7f0c8763d4c96e593961a61a72679a7b</Sha>
       <SourceBuild RepoName="xdt" ManagedOnly="true" />
     </Dependency>
-    <Dependency Name="Microsoft.CodeAnalysis.NetAnalyzers" Version="8.0.0-preview1.22579.2">
+    <Dependency Name="Microsoft.CodeAnalysis.NetAnalyzers" Version="7.0.0-preview1.22513.1">
       <Uri>https://github.com/dotnet/roslyn-analyzers</Uri>
-      <Sha>585ec3f28d524a81e44e5d073cf746033eb2aaf0</Sha>
-    </Dependency>
-    <Dependency Name="Microsoft.SourceBuild.Intermediate.roslyn-analyzers" Version="3.3.4-beta1.22579.2">
+      <Sha>ea9fb45000311153bfc91690f306cca2b80e6b83</Sha>
+    </Dependency>
+    <Dependency Name="Microsoft.SourceBuild.Intermediate.roslyn-analyzers" Version="3.3.4-beta1.22513.1">
       <Uri>https://github.com/dotnet/roslyn-analyzers</Uri>
-      <Sha>585ec3f28d524a81e44e5d073cf746033eb2aaf0</Sha>
+      <Sha>ea9fb45000311153bfc91690f306cca2b80e6b83</Sha>
       <SourceBuild RepoName="roslyn-analyzers" ManagedOnly="true" />
     </Dependency>
-    <Dependency Name="System.CommandLine" Version="2.0.0-beta4.22564.1">
+    <Dependency Name="System.CommandLine" Version="2.0.0-beta4.22526.1">
       <Uri>https://github.com/dotnet/command-line-api</Uri>
-      <Sha>8374d5fca634a93458c84414b1604c12f765d1ab</Sha>
-    </Dependency>
-    <Dependency Name="Microsoft.SourceBuild.Intermediate.command-line-api" Version="0.1.356401">
+      <Sha>605dd1d76ddfea34aa42b4337dfb3f7b467acb0d</Sha>
+    </Dependency>
+    <Dependency Name="Microsoft.SourceBuild.Intermediate.command-line-api" Version="0.1.352601">
       <Uri>https://github.com/dotnet/command-line-api</Uri>
-      <Sha>8374d5fca634a93458c84414b1604c12f765d1ab</Sha>
+      <Sha>605dd1d76ddfea34aa42b4337dfb3f7b467acb0d</Sha>
       <SourceBuild RepoName="command-line-api" ManagedOnly="true" />
     </Dependency>
-    <Dependency Name="Microsoft.SourceBuild.Intermediate.source-build-externals" Version="8.0.0-alpha.1.22579.1">
+    <Dependency Name="Microsoft.SourceBuild.Intermediate.source-build-externals" Version="7.0.0-alpha.1.22505.1">
       <Uri>https://github.com/dotnet/source-build-externals</Uri>
-      <Sha>dd9d921db96b4469ebac73ee708cce8a31845c0c</Sha>
+      <Sha>c47ba6c19d50081f90008da8bc61b3ac20348f20</Sha>
       <SourceBuild RepoName="source-build-externals" ManagedOnly="true" />
     </Dependency>
   </ProductDependencies>
   <ToolsetDependencies>
-<<<<<<< HEAD
-    <Dependency Name="Microsoft.DotNet.Arcade.Sdk" Version="8.0.0-beta.22579.2">
-      <Uri>https://github.com/dotnet/arcade</Uri>
-      <Sha>6b3bad6673f3ebe89ebe12ea7c4eff1705b893e6</Sha>
-      <SourceBuild RepoName="arcade" ManagedOnly="true" />
-    </Dependency>
-    <Dependency Name="Microsoft.DotNet.Helix.Sdk" Version="8.0.0-beta.22579.2">
-      <Uri>https://github.com/dotnet/arcade</Uri>
-      <Sha>6b3bad6673f3ebe89ebe12ea7c4eff1705b893e6</Sha>
-    </Dependency>
-    <Dependency Name="Microsoft.DotNet.SignTool" Version="8.0.0-beta.22579.2">
-      <Uri>https://github.com/dotnet/arcade</Uri>
-      <Sha>6b3bad6673f3ebe89ebe12ea7c4eff1705b893e6</Sha>
-    </Dependency>
-    <Dependency Name="Microsoft.DotNet.XUnitExtensions" Version="8.0.0-beta.22579.2">
-      <Uri>https://github.com/dotnet/arcade</Uri>
-      <Sha>6b3bad6673f3ebe89ebe12ea7c4eff1705b893e6</Sha>
-=======
     <Dependency Name="Microsoft.DotNet.Arcade.Sdk" Version="7.0.0-beta.22580.5">
       <Uri>https://github.com/dotnet/arcade</Uri>
       <Sha>40307db5eec2e3bc2df44bacb8482969f20142e3</Sha>
@@ -345,15 +287,14 @@
     <Dependency Name="Microsoft.DotNet.XUnitExtensions" Version="7.0.0-beta.22580.5">
       <Uri>https://github.com/dotnet/arcade</Uri>
       <Sha>40307db5eec2e3bc2df44bacb8482969f20142e3</Sha>
->>>>>>> a0eb3da1
-    </Dependency>
-    <Dependency Name="System.Reflection.MetadataLoadContext" Version="8.0.0-alpha.1.22579.12">
-      <Uri>https://github.com/dotnet/runtime</Uri>
-      <Sha>0be32a0d12a38133b9d0096d5e1c5fabe130549a</Sha>
-    </Dependency>
-    <Dependency Name="Microsoft.DotNet.XliffTasks" Version="1.0.0-beta.22576.1" CoherentParentDependency="Microsoft.DotNet.Arcade.Sdk">
+    </Dependency>
+    <Dependency Name="System.Reflection.MetadataLoadContext" Version="7.0.0">
+      <Uri>https://dev.azure.com/dnceng/internal/_git/dotnet-runtime</Uri>
+      <Sha>d099f075e45d2aa6007a22b71b45a08758559f80</Sha>
+    </Dependency>
+    <Dependency Name="Microsoft.DotNet.XliffTasks" Version="1.0.0-beta.22427.1" CoherentParentDependency="Microsoft.DotNet.Arcade.Sdk">
       <Uri>https://github.com/dotnet/xliff-tasks</Uri>
-      <Sha>9d44d854356c5ea0152b40acdef20c23bde58b03</Sha>
+      <Sha>740189d758fb3bbdc118c5b6171ef1a7351a8c44</Sha>
       <SourceBuild RepoName="xliff-tasks" ManagedOnly="true" />
     </Dependency>
   </ToolsetDependencies>

--- conflicted
+++ resolved
@@ -71,12 +71,8 @@
       <Uri>https://github.com/dotnet/msbuild</Uri>
       <Sha>668b19903aec6334c05190cb336a10b9a9aba01f</Sha>
     </Dependency>
-<<<<<<< HEAD
-    <!-- Intermediate is necessary for source build. -->
-    <Dependency Name="Microsoft.SourceBuild.Intermediate.msbuild" Version="17.10.0-preview-24105-01">
-=======
+    <!-- Intermediate is necessary for source build. -->
     <Dependency Name="Microsoft.SourceBuild.Intermediate.msbuild" Version="17.10.0-preview-24106-02">
->>>>>>> 4fbdff70
       <Uri>https://github.com/dotnet/msbuild</Uri>
       <Sha>668b19903aec6334c05190cb336a10b9a9aba01f</Sha>
       <SourceBuild RepoName="msbuild" ManagedOnly="true" />
@@ -209,12 +205,7 @@
     </Dependency>
     <Dependency Name="Microsoft.NET.Test.Sdk" Version="17.10.0-preview-24106-01">
       <Uri>https://github.com/microsoft/vstest</Uri>
-<<<<<<< HEAD
-      <Sha>edaf4ff11b2b706e88c74d870035d2025776ec06</Sha>
-=======
       <Sha>4e52655f318fbc1677b4274b3f0add42609be0df</Sha>
-      <SourceBuild RepoName="vstest" ManagedOnly="true" />
->>>>>>> 4fbdff70
     </Dependency>
     <Dependency Name="Microsoft.TestPlatform.CLI" Version="17.10.0-preview-24106-01">
       <Uri>https://github.com/microsoft/vstest</Uri>
@@ -225,9 +216,9 @@
       <Sha>4e52655f318fbc1677b4274b3f0add42609be0df</Sha>
     </Dependency>
     <!-- Intermediate is necessary for source build. -->
-    <Dependency Name="Microsoft.SourceBuild.Intermediate.vstest" Version="17.10.0-preview-24101-03">
+    <Dependency Name="Microsoft.SourceBuild.Intermediate.vstest" Version="17.10.0-preview-24106-01">
       <Uri>https://github.com/microsoft/vstest</Uri>
-      <Sha>edaf4ff11b2b706e88c74d870035d2025776ec06</Sha>
+      <Sha>4e52655f318fbc1677b4274b3f0add42609be0df</Sha>
       <SourceBuild RepoName="vstest" ManagedOnly="true" />
     </Dependency>
     <Dependency Name="Microsoft.NET.ILLink.Tasks" Version="9.0.0-preview.2.24105.4">
@@ -480,12 +471,7 @@
   <ToolsetDependencies>
     <Dependency Name="Microsoft.DotNet.Arcade.Sdk" Version="9.0.0-beta.24105.3">
       <Uri>https://github.com/dotnet/arcade</Uri>
-<<<<<<< HEAD
-      <Sha>2fb543a45580400a559b5ae41c96a815ea14dac5</Sha>
-=======
       <Sha>8cfc9489d3e51071fedec9dcb99071dc912718bd</Sha>
-      <SourceBuild RepoName="arcade" ManagedOnly="true" />
->>>>>>> 4fbdff70
     </Dependency>
     <Dependency Name="Microsoft.DotNet.Helix.Sdk" Version="9.0.0-beta.24105.3">
       <Uri>https://github.com/dotnet/arcade</Uri>
@@ -499,22 +485,14 @@
       <Uri>https://github.com/dotnet/arcade</Uri>
       <Sha>8cfc9489d3e51071fedec9dcb99071dc912718bd</Sha>
     </Dependency>
-<<<<<<< HEAD
-    <Dependency Name="Microsoft.DotNet.XliffTasks" Version="9.0.0-beta.24102.4">
-=======
-    <Dependency Name="System.Reflection.MetadataLoadContext" Version="9.0.0-preview.2.24105.4">
-      <Uri>https://github.com/dotnet/runtime</Uri>
-      <Sha>b94a82d63580775b2adb0ccac478719b8cd7049b</Sha>
-    </Dependency>
     <Dependency Name="Microsoft.DotNet.XliffTasks" Version="9.0.0-beta.24105.3">
->>>>>>> 4fbdff70
       <Uri>https://github.com/dotnet/arcade</Uri>
       <Sha>8cfc9489d3e51071fedec9dcb99071dc912718bd</Sha>
     </Dependency>
     <!-- Intermediate is necessary for source build. -->
-    <Dependency Name="Microsoft.SourceBuild.Intermediate.arcade" Version="9.0.0-beta.24102.4">
+    <Dependency Name="Microsoft.SourceBuild.Intermediate.arcade" Version="9.0.0-beta.24105.3">
       <Uri>https://github.com/dotnet/arcade</Uri>
-      <Sha>2fb543a45580400a559b5ae41c96a815ea14dac5</Sha>
+      <Sha>8cfc9489d3e51071fedec9dcb99071dc912718bd</Sha>
       <SourceBuild RepoName="arcade" ManagedOnly="true" />
     </Dependency>
     <Dependency Name="System.Reflection.MetadataLoadContext" Version="9.0.0-preview.2.24105.4">

<?xml version="1.0" encoding="utf-8"?>
<Dependencies>
  <ProductDependencies>
<<<<<<< HEAD
    <Dependency Name="Microsoft.TemplateEngine.Abstractions" Version="8.0.310">
      <Uri>https://github.com/dotnet/templating</Uri>
      <Sha>d7198dd0cfdd966baac897418a7147f7758cb10a</Sha>
    </Dependency>
    <Dependency Name="Microsoft.TemplateEngine.Mocks" Version="8.0.310-servicing.25106.2">
      <Uri>https://github.com/dotnet/templating</Uri>
      <Sha>d7198dd0cfdd966baac897418a7147f7758cb10a</Sha>
    </Dependency>
    <Dependency Name="Microsoft.SourceBuild.Intermediate.templating" Version="8.0.310-servicing.25106.2">
      <Uri>https://github.com/dotnet/templating</Uri>
      <Sha>d7198dd0cfdd966baac897418a7147f7758cb10a</Sha>
=======
    <Dependency Name="Microsoft.TemplateEngine.Abstractions" Version="8.0.407">
      <Uri>https://github.com/dotnet/templating</Uri>
      <Sha>5d99405601e2672cd496087efc51611f1fc0d860</Sha>
    </Dependency>
    <Dependency Name="Microsoft.TemplateEngine.Mocks" Version="8.0.407-servicing.25105.9">
      <Uri>https://github.com/dotnet/templating</Uri>
      <Sha>5d99405601e2672cd496087efc51611f1fc0d860</Sha>
    </Dependency>
    <Dependency Name="Microsoft.SourceBuild.Intermediate.templating" Version="8.0.407-servicing.25105.9">
      <Uri>https://github.com/dotnet/templating</Uri>
      <Sha>5d99405601e2672cd496087efc51611f1fc0d860</Sha>
>>>>>>> bca34b9b
      <SourceBuild RepoName="templating" ManagedOnly="true" />
    </Dependency>
    <Dependency Name="Microsoft.NETCore.App.Ref" Version="8.0.13">
      <Uri>https://dev.azure.com/dnceng/internal/_git/dotnet-runtime</Uri>
      <Sha>eba546b0f0d448e0176a2222548fd7a2fbf464c0</Sha>
    </Dependency>
    <Dependency Name="VS.Redist.Common.NetCore.SharedFramework.x64.8.0" Version="8.0.13-servicing.25066.9">
      <Uri>https://dev.azure.com/dnceng/internal/_git/dotnet-runtime</Uri>
      <Sha>eba546b0f0d448e0176a2222548fd7a2fbf464c0</Sha>
      <SourceBuild RepoName="runtime" ManagedOnly="false" />
    </Dependency>
    <Dependency Name="VS.Redist.Common.NetCore.TargetingPack.x64.8.0" Version="8.0.13-servicing.25066.9">
      <Uri>https://dev.azure.com/dnceng/internal/_git/dotnet-runtime</Uri>
      <Sha>eba546b0f0d448e0176a2222548fd7a2fbf464c0</Sha>
    </Dependency>
    <Dependency Name="Microsoft.NETCore.App.Runtime.win-x64" Version="8.0.13">
      <Uri>https://dev.azure.com/dnceng/internal/_git/dotnet-runtime</Uri>
      <Sha>eba546b0f0d448e0176a2222548fd7a2fbf464c0</Sha>
    </Dependency>
    <Dependency Name="Microsoft.NETCore.App.Host.win-x64" Version="8.0.13">
      <Uri>https://dev.azure.com/dnceng/internal/_git/dotnet-runtime</Uri>
      <Sha>eba546b0f0d448e0176a2222548fd7a2fbf464c0</Sha>
    </Dependency>
    <Dependency Name="Microsoft.NETCore.Platforms" Version="8.0.13-servicing.25066.9">
      <Uri>https://dev.azure.com/dnceng/internal/_git/dotnet-runtime</Uri>
      <Sha>eba546b0f0d448e0176a2222548fd7a2fbf464c0</Sha>
    </Dependency>
    <Dependency Name="Microsoft.NET.HostModel" Version="8.0.13-servicing.25066.9">
      <Uri>https://dev.azure.com/dnceng/internal/_git/dotnet-runtime</Uri>
      <Sha>eba546b0f0d448e0176a2222548fd7a2fbf464c0</Sha>
    </Dependency>
    <Dependency Name="Microsoft.Extensions.DependencyModel" Version="8.0.2">
      <Uri>https://dev.azure.com/dnceng/internal/_git/dotnet-runtime</Uri>
      <Sha>81cabf2857a01351e5ab578947c7403a5b128ad1</Sha>
    </Dependency>
    <Dependency Name="Microsoft.NETCore.DotNetHostResolver" Version="8.0.13">
      <Uri>https://dev.azure.com/dnceng/internal/_git/dotnet-runtime</Uri>
      <Sha>eba546b0f0d448e0176a2222548fd7a2fbf464c0</Sha>
    </Dependency>
    <Dependency Name="Microsoft.NET.Workload.Emscripten.Current.Manifest-8.0.100" Version="8.0.12" CoherentParentDependency="Microsoft.NETCore.App.Runtime.win-x64">
      <Uri>https://github.com/dotnet/emsdk</Uri>
      <Sha>c458a7647c04e323c238f381eb176af24254b3ff</Sha>
    </Dependency>
    <Dependency Name="Microsoft.Build" Version="17.11.24">
      <Uri>https://github.com/dotnet/msbuild</Uri>
      <Sha>89b58924da213679505c63060e5c84786865000f</Sha>
    </Dependency>
    <Dependency Name="Microsoft.Build.Localization" Version="17.11.24-servicing-25072-01">
      <Uri>https://github.com/dotnet/msbuild</Uri>
      <Sha>89b58924da213679505c63060e5c84786865000f</Sha>
    </Dependency>
    <Dependency Name="Microsoft.SourceBuild.Intermediate.msbuild" Version="17.11.24-servicing-25072-01">
      <Uri>https://github.com/dotnet/msbuild</Uri>
      <Sha>89b58924da213679505c63060e5c84786865000f</Sha>
      <SourceBuild RepoName="msbuild" ManagedOnly="true" />
    </Dependency>
    <Dependency Name="Microsoft.FSharp.Compiler" Version="12.8.403-beta.24526.2">
      <Uri>https://github.com/dotnet/fsharp</Uri>
      <Sha>e11d7079bebc6f101c5313fe0d1de9e3d38a7c02</Sha>
    </Dependency>
    <Dependency Name="Microsoft.SourceBuild.Intermediate.fsharp" Version="8.0.403-beta.24526.2">
      <Uri>https://github.com/dotnet/fsharp</Uri>
      <Sha>e11d7079bebc6f101c5313fe0d1de9e3d38a7c02</Sha>
      <SourceBuild RepoName="fsharp" ManagedOnly="true" />
    </Dependency>
    <Dependency Name="dotnet-format" Version="8.3.607401">
      <Uri>https://github.com/dotnet/format</Uri>
      <Sha>42ef1d04e544c2a0dca064f9fc982639ca516a84</Sha>
      <SourceBuild RepoName="format" ManagedOnly="true" />
    </Dependency>
    <Dependency Name="Microsoft.Net.Compilers.Toolset" Version="4.11.0-3.24554.2">
      <Uri>https://github.com/dotnet/roslyn</Uri>
      <Sha>bc1c3011064a493b0ca527df6fb7215e2e5cfa96</Sha>
      <SourceBuild RepoName="roslyn" ManagedOnly="true" />
    </Dependency>
    <Dependency Name="Microsoft.CodeAnalysis" Version="4.11.0-3.24554.2">
      <Uri>https://github.com/dotnet/roslyn</Uri>
      <Sha>bc1c3011064a493b0ca527df6fb7215e2e5cfa96</Sha>
    </Dependency>
    <Dependency Name="Microsoft.CodeAnalysis.CSharp" Version="4.11.0-3.24554.2">
      <Uri>https://github.com/dotnet/roslyn</Uri>
      <Sha>bc1c3011064a493b0ca527df6fb7215e2e5cfa96</Sha>
    </Dependency>
    <Dependency Name="Microsoft.CodeAnalysis.CSharp.CodeStyle" Version="4.11.0-3.24554.2">
      <Uri>https://github.com/dotnet/roslyn</Uri>
      <Sha>bc1c3011064a493b0ca527df6fb7215e2e5cfa96</Sha>
    </Dependency>
    <Dependency Name="Microsoft.CodeAnalysis.CSharp.Features" Version="4.11.0-3.24554.2">
      <Uri>https://github.com/dotnet/roslyn</Uri>
      <Sha>bc1c3011064a493b0ca527df6fb7215e2e5cfa96</Sha>
    </Dependency>
    <Dependency Name="Microsoft.CodeAnalysis.CSharp.Workspaces" Version="4.11.0-3.24554.2">
      <Uri>https://github.com/dotnet/roslyn</Uri>
      <Sha>bc1c3011064a493b0ca527df6fb7215e2e5cfa96</Sha>
    </Dependency>
    <Dependency Name="Microsoft.CodeAnalysis.Workspaces.MSBuild" Version="4.11.0-3.24554.2">
      <Uri>https://github.com/dotnet/roslyn</Uri>
      <Sha>bc1c3011064a493b0ca527df6fb7215e2e5cfa96</Sha>
    </Dependency>
    <Dependency Name="Microsoft.AspNetCore.DeveloperCertificates.XPlat" Version="8.0.13-servicing.25066.10">
      <Uri>https://dev.azure.com/dnceng/internal/_git/dotnet-aspnetcore</Uri>
      <Sha>009e1ccafde4086ea52999e878f6e7aa5a7c4ccf</Sha>
    </Dependency>
    <Dependency Name="Microsoft.AspNetCore.TestHost" Version="8.0.13">
      <Uri>https://dev.azure.com/dnceng/internal/_git/dotnet-aspnetcore</Uri>
      <Sha>009e1ccafde4086ea52999e878f6e7aa5a7c4ccf</Sha>
    </Dependency>
    <Dependency Name="Microsoft.Build.NuGetSdkResolver" Version="6.11.1-rc.2">
      <Uri>https://github.com/nuget/nuget.client</Uri>
      <Sha>5469bd0d9de8108f15f21644759773b85471366c</Sha>
    </Dependency>
    <Dependency Name="NuGet.Build.Tasks" Version="6.11.1-rc.2">
      <Uri>https://github.com/nuget/nuget.client</Uri>
      <Sha>5469bd0d9de8108f15f21644759773b85471366c</Sha>
    </Dependency>
    <Dependency Name="NuGet.Build.Tasks.Console" Version="6.11.1-rc.2">
      <Uri>https://github.com/nuget/nuget.client</Uri>
      <Sha>5469bd0d9de8108f15f21644759773b85471366c</Sha>
    </Dependency>
    <Dependency Name="NuGet.Build.Tasks.Pack" Version="6.11.1-rc.2">
      <Uri>https://github.com/nuget/nuget.client</Uri>
      <Sha>5469bd0d9de8108f15f21644759773b85471366c</Sha>
    </Dependency>
    <Dependency Name="NuGet.Commands" Version="6.11.1-rc.2">
      <Uri>https://github.com/nuget/nuget.client</Uri>
      <Sha>5469bd0d9de8108f15f21644759773b85471366c</Sha>
    </Dependency>
    <Dependency Name="NuGet.CommandLine.XPlat" Version="6.11.1-rc.2">
      <Uri>https://github.com/nuget/nuget.client</Uri>
      <Sha>5469bd0d9de8108f15f21644759773b85471366c</Sha>
    </Dependency>
    <Dependency Name="NuGet.Common" Version="6.11.1-rc.2">
      <Uri>https://github.com/nuget/nuget.client</Uri>
      <Sha>5469bd0d9de8108f15f21644759773b85471366c</Sha>
    </Dependency>
    <Dependency Name="NuGet.Configuration" Version="6.11.1-rc.2">
      <Uri>https://github.com/nuget/nuget.client</Uri>
      <Sha>5469bd0d9de8108f15f21644759773b85471366c</Sha>
    </Dependency>
    <Dependency Name="NuGet.Credentials" Version="6.11.1-rc.2">
      <Uri>https://github.com/nuget/nuget.client</Uri>
      <Sha>5469bd0d9de8108f15f21644759773b85471366c</Sha>
    </Dependency>
    <Dependency Name="NuGet.DependencyResolver.Core" Version="6.11.1-rc.2">
      <Uri>https://github.com/nuget/nuget.client</Uri>
      <Sha>5469bd0d9de8108f15f21644759773b85471366c</Sha>
    </Dependency>
    <Dependency Name="NuGet.Frameworks" Version="6.11.1-rc.2">
      <Uri>https://github.com/nuget/nuget.client</Uri>
      <Sha>5469bd0d9de8108f15f21644759773b85471366c</Sha>
    </Dependency>
    <Dependency Name="NuGet.LibraryModel" Version="6.11.1-rc.2">
      <Uri>https://github.com/nuget/nuget.client</Uri>
      <Sha>5469bd0d9de8108f15f21644759773b85471366c</Sha>
    </Dependency>
    <Dependency Name="NuGet.ProjectModel" Version="6.11.1-rc.2">
      <Uri>https://github.com/nuget/nuget.client</Uri>
      <Sha>5469bd0d9de8108f15f21644759773b85471366c</Sha>
    </Dependency>
    <Dependency Name="NuGet.Protocol" Version="6.11.1-rc.2">
      <Uri>https://github.com/nuget/nuget.client</Uri>
      <Sha>5469bd0d9de8108f15f21644759773b85471366c</Sha>
    </Dependency>
    <Dependency Name="NuGet.Packaging" Version="6.11.1-rc.2">
      <Uri>https://github.com/nuget/nuget.client</Uri>
      <Sha>5469bd0d9de8108f15f21644759773b85471366c</Sha>
    </Dependency>
    <Dependency Name="NuGet.Versioning" Version="6.11.1-rc.2">
      <Uri>https://github.com/nuget/nuget.client</Uri>
      <Sha>5469bd0d9de8108f15f21644759773b85471366c</Sha>
    </Dependency>
    <Dependency Name="NuGet.Localization" Version="6.11.1-rc.2">
      <Uri>https://github.com/nuget/nuget.client</Uri>
      <Sha>5469bd0d9de8108f15f21644759773b85471366c</Sha>
    </Dependency>
    <Dependency Name="Microsoft.NET.Test.Sdk" Version="17.11.1-release-24455-02">
      <Uri>https://github.com/microsoft/vstest</Uri>
      <Sha>7855c9b221686104532ebf3380f2d45b3613b369</Sha>
      <SourceBuild RepoName="vstest" ManagedOnly="true" />
    </Dependency>
    <Dependency Name="Microsoft.TestPlatform.CLI" Version="17.11.1-release-24455-02">
      <Uri>https://github.com/microsoft/vstest</Uri>
      <Sha>7855c9b221686104532ebf3380f2d45b3613b369</Sha>
    </Dependency>
    <Dependency Name="Microsoft.TestPlatform.Build" Version="17.11.1-release-24455-02">
      <Uri>https://github.com/microsoft/vstest</Uri>
      <Sha>7855c9b221686104532ebf3380f2d45b3613b369</Sha>
    </Dependency>
    <Dependency Name="Microsoft.NET.ILLink.Tasks" Version="8.0.13">
      <Uri>https://dev.azure.com/dnceng/internal/_git/dotnet-runtime</Uri>
      <Sha>eba546b0f0d448e0176a2222548fd7a2fbf464c0</Sha>
    </Dependency>
    <Dependency Name="System.Formats.Asn1" Version="8.0.2">
      <Uri>https://dev.azure.com/dnceng/internal/_git/dotnet-runtime</Uri>
      <Sha>eba546b0f0d448e0176a2222548fd7a2fbf464c0</Sha>
    </Dependency>
    <Dependency Name="System.CodeDom" Version="8.0.0">
      <Uri>https://dev.azure.com/dnceng/internal/_git/dotnet-runtime</Uri>
      <Sha>5535e31a712343a63f5d7d796cd874e563e5ac14</Sha>
    </Dependency>
    <Dependency Name="System.Diagnostics.EventLog" Version="8.0.1">
      <Uri>https://dev.azure.com/dnceng/internal/_git/dotnet-runtime</Uri>
      <Sha>81cabf2857a01351e5ab578947c7403a5b128ad1</Sha>
    </Dependency>
    <Dependency Name="System.Security.Cryptography.ProtectedData" Version="8.0.0">
      <Uri>https://dev.azure.com/dnceng/internal/_git/dotnet-runtime</Uri>
      <Sha>5535e31a712343a63f5d7d796cd874e563e5ac14</Sha>
    </Dependency>
    <Dependency Name="System.Text.Encoding.CodePages" Version="8.0.0">
      <Uri>https://dev.azure.com/dnceng/internal/_git/dotnet-runtime</Uri>
      <Sha>5535e31a712343a63f5d7d796cd874e563e5ac14</Sha>
    </Dependency>
    <Dependency Name="System.Resources.Extensions" Version="8.0.0">
      <Uri>https://dev.azure.com/dnceng/internal/_git/dotnet-runtime</Uri>
      <Sha>5535e31a712343a63f5d7d796cd874e563e5ac14</Sha>
    </Dependency>
    <Dependency Name="Microsoft.WindowsDesktop.App.Runtime.win-x64" Version="8.0.13">
      <Uri>https://dev.azure.com/dnceng/internal/_git/dotnet-windowsdesktop</Uri>
      <Sha>e43b37de7d5916352702dda1b65d98dd66f5f9f4</Sha>
    </Dependency>
    <Dependency Name="VS.Redist.Common.WindowsDesktop.SharedFramework.x64.8.0" Version="8.0.13-servicing.25067.2">
      <Uri>https://dev.azure.com/dnceng/internal/_git/dotnet-windowsdesktop</Uri>
      <Sha>e43b37de7d5916352702dda1b65d98dd66f5f9f4</Sha>
    </Dependency>
    <Dependency Name="Microsoft.WindowsDesktop.App.Ref" Version="8.0.13">
      <Uri>https://dev.azure.com/dnceng/internal/_git/dotnet-windowsdesktop</Uri>
      <Sha>e43b37de7d5916352702dda1b65d98dd66f5f9f4</Sha>
    </Dependency>
    <Dependency Name="VS.Redist.Common.WindowsDesktop.TargetingPack.x64.8.0" Version="8.0.13-servicing.25067.2">
      <Uri>https://dev.azure.com/dnceng/internal/_git/dotnet-windowsdesktop</Uri>
      <Sha>e43b37de7d5916352702dda1b65d98dd66f5f9f4</Sha>
    </Dependency>
    <Dependency Name="Microsoft.NET.Sdk.WindowsDesktop" Version="8.0.13-servicing.25066.5" CoherentParentDependency="Microsoft.WindowsDesktop.App.Ref">
      <Uri>https://dev.azure.com/dnceng/internal/_git/dotnet-wpf</Uri>
      <Sha>b7c5b2dd5e9b61459c7ba2e58f306029ec791c0d</Sha>
    </Dependency>
    <Dependency Name="Microsoft.AspNetCore.App.Ref" Version="8.0.13">
      <Uri>https://dev.azure.com/dnceng/internal/_git/dotnet-aspnetcore</Uri>
      <Sha>009e1ccafde4086ea52999e878f6e7aa5a7c4ccf</Sha>
    </Dependency>
    <Dependency Name="Microsoft.AspNetCore.App.Ref.Internal" Version="8.0.13-servicing.25066.10">
      <Uri>https://dev.azure.com/dnceng/internal/_git/dotnet-aspnetcore</Uri>
      <Sha>009e1ccafde4086ea52999e878f6e7aa5a7c4ccf</Sha>
    </Dependency>
    <Dependency Name="Microsoft.AspNetCore.App.Runtime.win-x64" Version="8.0.13">
      <Uri>https://dev.azure.com/dnceng/internal/_git/dotnet-aspnetcore</Uri>
      <Sha>009e1ccafde4086ea52999e878f6e7aa5a7c4ccf</Sha>
    </Dependency>
    <Dependency Name="VS.Redist.Common.AspNetCore.SharedFramework.x64.8.0" Version="8.0.13-servicing.25066.10">
      <Uri>https://dev.azure.com/dnceng/internal/_git/dotnet-aspnetcore</Uri>
      <Sha>009e1ccafde4086ea52999e878f6e7aa5a7c4ccf</Sha>
      <SourceBuild RepoName="aspnetcore" ManagedOnly="true" />
    </Dependency>
    <Dependency Name="dotnet-dev-certs" Version="8.0.13-servicing.25066.10">
      <Uri>https://dev.azure.com/dnceng/internal/_git/dotnet-aspnetcore</Uri>
      <Sha>009e1ccafde4086ea52999e878f6e7aa5a7c4ccf</Sha>
    </Dependency>
    <Dependency Name="dotnet-user-jwts" Version="8.0.13-servicing.25066.10">
      <Uri>https://dev.azure.com/dnceng/internal/_git/dotnet-aspnetcore</Uri>
      <Sha>009e1ccafde4086ea52999e878f6e7aa5a7c4ccf</Sha>
    </Dependency>
    <Dependency Name="dotnet-user-secrets" Version="8.0.13-servicing.25066.10">
      <Uri>https://dev.azure.com/dnceng/internal/_git/dotnet-aspnetcore</Uri>
      <Sha>009e1ccafde4086ea52999e878f6e7aa5a7c4ccf</Sha>
    </Dependency>
    <Dependency Name="Microsoft.AspNetCore.Analyzers" Version="8.0.13-servicing.25066.10">
      <Uri>https://dev.azure.com/dnceng/internal/_git/dotnet-aspnetcore</Uri>
      <Sha>009e1ccafde4086ea52999e878f6e7aa5a7c4ccf</Sha>
    </Dependency>
    <Dependency Name="Microsoft.AspNetCore.Components.SdkAnalyzers" Version="8.0.13-servicing.25066.10">
      <Uri>https://dev.azure.com/dnceng/internal/_git/dotnet-aspnetcore</Uri>
      <Sha>009e1ccafde4086ea52999e878f6e7aa5a7c4ccf</Sha>
    </Dependency>
    <Dependency Name="Microsoft.AspNetCore.Mvc.Analyzers" Version="8.0.13-servicing.25066.10">
      <Uri>https://dev.azure.com/dnceng/internal/_git/dotnet-aspnetcore</Uri>
      <Sha>009e1ccafde4086ea52999e878f6e7aa5a7c4ccf</Sha>
    </Dependency>
    <Dependency Name="Microsoft.AspNetCore.Mvc.Api.Analyzers" Version="8.0.13-servicing.25066.10">
      <Uri>https://dev.azure.com/dnceng/internal/_git/dotnet-aspnetcore</Uri>
      <Sha>009e1ccafde4086ea52999e878f6e7aa5a7c4ccf</Sha>
    </Dependency>
    <Dependency Name="Microsoft.CodeAnalysis.Razor.Tooling.Internal" Version="9.0.0-preview.24577.3">
      <Uri>https://github.com/dotnet/razor</Uri>
      <Sha>c937db618f8c8739c6fa66ab4ca541344a468fdc</Sha>
      <SourceBuild RepoName="razor" ManagedOnly="true" />
    </Dependency>
    <Dependency Name="Microsoft.AspNetCore.Mvc.Razor.Extensions.Tooling.Internal" Version="9.0.0-preview.24577.3">
      <Uri>https://github.com/dotnet/razor</Uri>
      <Sha>c937db618f8c8739c6fa66ab4ca541344a468fdc</Sha>
    </Dependency>
    <Dependency Name="Microsoft.NET.Sdk.Razor.SourceGenerators.Transport" Version="9.0.0-preview.24577.3">
      <Uri>https://github.com/dotnet/razor</Uri>
      <Sha>c937db618f8c8739c6fa66ab4ca541344a468fdc</Sha>
    </Dependency>
    <Dependency Name="Microsoft.Extensions.FileProviders.Embedded" Version="8.0.13">
      <Uri>https://dev.azure.com/dnceng/internal/_git/dotnet-aspnetcore</Uri>
      <Sha>009e1ccafde4086ea52999e878f6e7aa5a7c4ccf</Sha>
    </Dependency>
    <Dependency Name="Microsoft.AspNetCore.Authorization" Version="8.0.13">
      <Uri>https://dev.azure.com/dnceng/internal/_git/dotnet-aspnetcore</Uri>
      <Sha>009e1ccafde4086ea52999e878f6e7aa5a7c4ccf</Sha>
    </Dependency>
    <Dependency Name="Microsoft.AspNetCore.Components.Web" Version="8.0.13">
      <Uri>https://dev.azure.com/dnceng/internal/_git/dotnet-aspnetcore</Uri>
      <Sha>009e1ccafde4086ea52999e878f6e7aa5a7c4ccf</Sha>
    </Dependency>
    <Dependency Name="Microsoft.JSInterop" Version="8.0.13">
      <Uri>https://dev.azure.com/dnceng/internal/_git/dotnet-aspnetcore</Uri>
      <Sha>009e1ccafde4086ea52999e878f6e7aa5a7c4ccf</Sha>
    </Dependency>
    <Dependency Name="Microsoft.Web.Xdt" Version="7.0.0-preview.22423.2" Pinned="true">
      <Uri>https://github.com/dotnet/xdt</Uri>
      <Sha>9a1c3e1b7f0c8763d4c96e593961a61a72679a7b</Sha>
      <SourceBuild RepoName="xdt" ManagedOnly="true" />
    </Dependency>
    <Dependency Name="Microsoft.CodeAnalysis.NetAnalyzers" Version="8.0.0-preview.23614.1">
      <Uri>https://github.com/dotnet/roslyn-analyzers</Uri>
      <Sha>abef8ced132657943b7150f01a308e2199a17d5d</Sha>
    </Dependency>
    <Dependency Name="Microsoft.CodeAnalysis.PublicApiAnalyzers" Version="3.11.0-beta1.23614.1">
      <Uri>https://github.com/dotnet/roslyn-analyzers</Uri>
      <Sha>abef8ced132657943b7150f01a308e2199a17d5d</Sha>
    </Dependency>
    <Dependency Name="Microsoft.SourceBuild.Intermediate.roslyn-analyzers" Version="3.11.0-beta1.23614.1">
      <Uri>https://github.com/dotnet/roslyn-analyzers</Uri>
      <Sha>abef8ced132657943b7150f01a308e2199a17d5d</Sha>
      <SourceBuild RepoName="roslyn-analyzers" ManagedOnly="true" />
    </Dependency>
    <Dependency Name="System.CommandLine" Version="2.0.0-beta4.23307.1">
      <Uri>https://github.com/dotnet/command-line-api</Uri>
      <Sha>02fe27cd6a9b001c8feb7938e6ef4b3799745759</Sha>
    </Dependency>
    <Dependency Name="Microsoft.SourceBuild.Intermediate.command-line-api" Version="0.1.430701">
      <Uri>https://github.com/dotnet/command-line-api</Uri>
      <Sha>02fe27cd6a9b001c8feb7938e6ef4b3799745759</Sha>
      <SourceBuild RepoName="command-line-api" ManagedOnly="true" />
    </Dependency>
    <Dependency Name="Microsoft.SourceBuild.Intermediate.source-build-externals" Version="8.0.0-alpha.1.25104.1">
      <Uri>https://github.com/dotnet/source-build-externals</Uri>
      <Sha>dc30cd1ec22f198d658e011c14525d4d65873991</Sha>
      <SourceBuild RepoName="source-build-externals" ManagedOnly="true" />
    </Dependency>
    <Dependency Name="Microsoft.SourceBuild.Intermediate.source-build-reference-packages" Version="8.0.0-alpha.1.25081.5">
      <Uri>https://github.com/dotnet/source-build-reference-packages</Uri>
      <Sha>d73fc552386797322e84fa9b2ef5eaa5369de83c</Sha>
      <SourceBuild RepoName="source-build-reference-packages" ManagedOnly="true" />
    </Dependency>
    <Dependency Name="Microsoft.Deployment.DotNet.Releases" Version="2.0.0-rtm.1.25064.1">
      <Uri>https://github.com/dotnet/deployment-tools</Uri>
      <Sha>5255d40e228ea1d4b624781b5b97ec16484a3b4b</Sha>
    </Dependency>
    <Dependency Name="Microsoft.Build.Tasks.Git" Version="8.0.0-beta.23615.1">
      <Uri>https://github.com/dotnet/sourcelink</Uri>
      <Sha>94eaac3385cafff41094454966e1af1d1cf60f00</Sha>
      <SourceBuild RepoName="sourcelink" ManagedOnly="true" />
    </Dependency>
    <Dependency Name="Microsoft.SourceLink.Common" Version="8.0.0-beta.23615.1">
      <Uri>https://github.com/dotnet/sourcelink</Uri>
      <Sha>94eaac3385cafff41094454966e1af1d1cf60f00</Sha>
    </Dependency>
    <Dependency Name="Microsoft.SourceLink.AzureRepos.Git" Version="8.0.0-beta.23615.1">
      <Uri>https://github.com/dotnet/sourcelink</Uri>
      <Sha>94eaac3385cafff41094454966e1af1d1cf60f00</Sha>
    </Dependency>
    <Dependency Name="Microsoft.SourceLink.GitHub" Version="8.0.0-beta.23615.1">
      <Uri>https://github.com/dotnet/sourcelink</Uri>
      <Sha>94eaac3385cafff41094454966e1af1d1cf60f00</Sha>
    </Dependency>
    <Dependency Name="Microsoft.SourceLink.GitLab" Version="8.0.0-beta.23615.1">
      <Uri>https://github.com/dotnet/sourcelink</Uri>
      <Sha>94eaac3385cafff41094454966e1af1d1cf60f00</Sha>
    </Dependency>
    <Dependency Name="Microsoft.SourceLink.Bitbucket.Git" Version="8.0.0-beta.23615.1">
      <Uri>https://github.com/dotnet/sourcelink</Uri>
      <Sha>94eaac3385cafff41094454966e1af1d1cf60f00</Sha>
    </Dependency>
    <!-- Explicit dependency because Microsoft.Deployment.DotNet.Releases has different versioning
         than the SB intermediate -->
    <Dependency Name="Microsoft.SourceBuild.Intermediate.deployment-tools" Version="8.0.0-rtm.25064.1">
      <Uri>https://github.com/dotnet/deployment-tools</Uri>
      <Sha>5255d40e228ea1d4b624781b5b97ec16484a3b4b</Sha>
      <SourceBuild RepoName="deployment-tools" ManagedOnly="true" />
    </Dependency>
    <Dependency Name="Microsoft.SourceBuild.Intermediate.symreader" Version="2.0.0-beta-23228-03">
      <Uri>https://github.com/dotnet/symreader</Uri>
      <Sha>27e584661980ee6d82c419a2a471ae505b7d122e</Sha>
      <SourceBuild RepoName="symreader" ManagedOnly="true" />
    </Dependency>
    <!-- Dependency required for flowing correct package version in source-build, using PVP flow. -->
    <Dependency Name="Microsoft.Extensions.Logging" Version="8.0.1">
      <Uri>https://dev.azure.com/dnceng/internal/_git/dotnet-runtime</Uri>
      <Sha>81cabf2857a01351e5ab578947c7403a5b128ad1</Sha>
    </Dependency>
    <!-- Dependency required for flowing correct package version in source-build, using PVP flow. -->
    <Dependency Name="Microsoft.Extensions.Logging.Abstractions" Version="8.0.3">
      <Uri>https://dev.azure.com/dnceng/internal/_git/dotnet-runtime</Uri>
      <Sha>eba546b0f0d448e0176a2222548fd7a2fbf464c0</Sha>
    </Dependency>
    <!-- Dependency required for flowing correct package version in source-build, using PVP flow. -->
    <Dependency Name="Microsoft.Extensions.Logging.Console" Version="8.0.1">
      <Uri>https://dev.azure.com/dnceng/internal/_git/dotnet-runtime</Uri>
      <Sha>81cabf2857a01351e5ab578947c7403a5b128ad1</Sha>
    </Dependency>
    <!-- Dependency required for flowing correct package version in source-build, using PVP flow. -->
    <Dependency Name="Microsoft.Extensions.FileSystemGlobbing" Version="8.0.0">
      <Uri>https://dev.azure.com/dnceng/internal/_git/dotnet-runtime</Uri>
      <Sha>5535e31a712343a63f5d7d796cd874e563e5ac14</Sha>
    </Dependency>
    <!-- Dependency required for flowing correct package version in source-build, using PVP flow. -->
    <Dependency Name="System.ServiceProcess.ServiceController" Version="8.0.1">
      <Uri>https://dev.azure.com/dnceng/internal/_git/dotnet-runtime</Uri>
      <Sha>81cabf2857a01351e5ab578947c7403a5b128ad1</Sha>
    </Dependency>
    <Dependency Name="System.Text.Json" Version="8.0.5">
      <Uri>https://dev.azure.com/dnceng/internal/_git/dotnet-runtime</Uri>
      <Sha>81cabf2857a01351e5ab578947c7403a5b128ad1</Sha>
    </Dependency>
    <Dependency Name="Microsoft.Bcl.AsyncInterfaces" Version="8.0.0">
      <Uri>https://dev.azure.com/dnceng/internal/_git/dotnet-runtime</Uri>
      <Sha>5535e31a712343a63f5d7d796cd874e563e5ac14</Sha>
    </Dependency>
    <Dependency Name="Microsoft.Extensions.FileProviders.Abstractions" Version="8.0.0">
      <Uri>https://dev.azure.com/dnceng/internal/_git/dotnet-runtime</Uri>
      <Sha>5535e31a712343a63f5d7d796cd874e563e5ac14</Sha>
    </Dependency>
    <Dependency Name="Microsoft.Extensions.ObjectPool" Version="8.0.13">
      <Uri>https://dev.azure.com/dnceng/internal/_git/dotnet-aspnetcore</Uri>
      <Sha>009e1ccafde4086ea52999e878f6e7aa5a7c4ccf</Sha>
    </Dependency>
    <Dependency Name="Microsoft.Win32.SystemEvents" Version="8.0.0">
      <Uri>https://dev.azure.com/dnceng/internal/_git/dotnet-runtime</Uri>
      <Sha>5535e31a712343a63f5d7d796cd874e563e5ac14</Sha>
    </Dependency>
    <Dependency Name="System.Composition.AttributedModel" Version="8.0.0">
      <Uri>https://dev.azure.com/dnceng/internal/_git/dotnet-runtime</Uri>
      <Sha>5535e31a712343a63f5d7d796cd874e563e5ac14</Sha>
    </Dependency>
    <Dependency Name="System.Composition.Convention" Version="8.0.0">
      <Uri>https://dev.azure.com/dnceng/internal/_git/dotnet-runtime</Uri>
      <Sha>5535e31a712343a63f5d7d796cd874e563e5ac14</Sha>
    </Dependency>
    <Dependency Name="System.Composition.Hosting" Version="8.0.0">
      <Uri>https://dev.azure.com/dnceng/internal/_git/dotnet-runtime</Uri>
      <Sha>5535e31a712343a63f5d7d796cd874e563e5ac14</Sha>
    </Dependency>
    <Dependency Name="System.Composition.Runtime" Version="8.0.0">
      <Uri>https://dev.azure.com/dnceng/internal/_git/dotnet-runtime</Uri>
      <Sha>5535e31a712343a63f5d7d796cd874e563e5ac14</Sha>
    </Dependency>
    <Dependency Name="System.Composition.TypedParts" Version="8.0.0">
      <Uri>https://dev.azure.com/dnceng/internal/_git/dotnet-runtime</Uri>
      <Sha>5535e31a712343a63f5d7d796cd874e563e5ac14</Sha>
    </Dependency>
    <Dependency Name="System.Configuration.ConfigurationManager" Version="8.0.1">
      <Uri>https://dev.azure.com/dnceng/internal/_git/dotnet-runtime</Uri>
      <Sha>81cabf2857a01351e5ab578947c7403a5b128ad1</Sha>
    </Dependency>
    <Dependency Name="System.Drawing.Common" Version="8.0.7">
      <Uri>https://dev.azure.com/dnceng/internal/_git/dotnet-winforms</Uri>
      <Sha>fdc20074cf1e48b8cf11fe6ac78f255b1fbfe611</Sha>
    </Dependency>
    <Dependency Name="System.Security.Cryptography.Pkcs" Version="8.0.1">
      <Uri>https://dev.azure.com/dnceng/internal/_git/dotnet-runtime</Uri>
      <Sha>81cabf2857a01351e5ab578947c7403a5b128ad1</Sha>
    </Dependency>
    <Dependency Name="System.Security.Cryptography.Xml" Version="8.0.2">
      <Uri>https://dev.azure.com/dnceng/internal/_git/dotnet-runtime</Uri>
      <Sha>81cabf2857a01351e5ab578947c7403a5b128ad1</Sha>
    </Dependency>
    <Dependency Name="System.Security.Permissions" Version="8.0.0">
      <Uri>https://dev.azure.com/dnceng/internal/_git/dotnet-runtime</Uri>
      <Sha>5535e31a712343a63f5d7d796cd874e563e5ac14</Sha>
    </Dependency>
    <Dependency Name="System.Windows.Extensions" Version="8.0.0">
      <Uri>https://dev.azure.com/dnceng/internal/_git/dotnet-runtime</Uri>
      <Sha>5535e31a712343a63f5d7d796cd874e563e5ac14</Sha>
    </Dependency>
  </ProductDependencies>
  <ToolsetDependencies>
    <Dependency Name="Microsoft.DotNet.Arcade.Sdk" Version="8.0.0-beta.25105.2">
      <Uri>https://github.com/dotnet/arcade</Uri>
      <Sha>f9e274e2269d2cda748e78344afe681411748157</Sha>
      <SourceBuild RepoName="arcade" ManagedOnly="true" />
    </Dependency>
    <Dependency Name="Microsoft.DotNet.Helix.Sdk" Version="8.0.0-beta.25105.2">
      <Uri>https://github.com/dotnet/arcade</Uri>
      <Sha>f9e274e2269d2cda748e78344afe681411748157</Sha>
    </Dependency>
    <Dependency Name="Microsoft.DotNet.SignTool" Version="8.0.0-beta.25105.2">
      <Uri>https://github.com/dotnet/arcade</Uri>
      <Sha>f9e274e2269d2cda748e78344afe681411748157</Sha>
    </Dependency>
    <Dependency Name="Microsoft.DotNet.XUnitExtensions" Version="8.0.0-beta.25105.2">
      <Uri>https://github.com/dotnet/arcade</Uri>
      <Sha>f9e274e2269d2cda748e78344afe681411748157</Sha>
    </Dependency>
    <Dependency Name="System.Reflection.MetadataLoadContext" Version="8.0.1">
      <Uri>https://dev.azure.com/dnceng/internal/_git/dotnet-runtime</Uri>
      <Sha>81cabf2857a01351e5ab578947c7403a5b128ad1</Sha>
    </Dependency>
    <Dependency Name="Microsoft.DotNet.XliffTasks" Version="1.0.0-beta.23475.1" CoherentParentDependency="Microsoft.DotNet.Arcade.Sdk">
      <Uri>https://github.com/dotnet/xliff-tasks</Uri>
      <Sha>73f0850939d96131c28cf6ea6ee5aacb4da0083a</Sha>
      <SourceBuild RepoName="xliff-tasks" ManagedOnly="true" />
    </Dependency>
    <Dependency Name="Microsoft.IO.Redist" Version="6.0.1">
      <Uri>https://github.com/dotnet/runtime</Uri>
      <Sha>e77011b31a3e5c47d931248a64b47f9b2d47853d</Sha>
    </Dependency>
  </ToolsetDependencies>
</Dependencies><|MERGE_RESOLUTION|>--- conflicted
+++ resolved
@@ -1,19 +1,6 @@
 <?xml version="1.0" encoding="utf-8"?>
 <Dependencies>
   <ProductDependencies>
-<<<<<<< HEAD
-    <Dependency Name="Microsoft.TemplateEngine.Abstractions" Version="8.0.310">
-      <Uri>https://github.com/dotnet/templating</Uri>
-      <Sha>d7198dd0cfdd966baac897418a7147f7758cb10a</Sha>
-    </Dependency>
-    <Dependency Name="Microsoft.TemplateEngine.Mocks" Version="8.0.310-servicing.25106.2">
-      <Uri>https://github.com/dotnet/templating</Uri>
-      <Sha>d7198dd0cfdd966baac897418a7147f7758cb10a</Sha>
-    </Dependency>
-    <Dependency Name="Microsoft.SourceBuild.Intermediate.templating" Version="8.0.310-servicing.25106.2">
-      <Uri>https://github.com/dotnet/templating</Uri>
-      <Sha>d7198dd0cfdd966baac897418a7147f7758cb10a</Sha>
-=======
     <Dependency Name="Microsoft.TemplateEngine.Abstractions" Version="8.0.407">
       <Uri>https://github.com/dotnet/templating</Uri>
       <Sha>5d99405601e2672cd496087efc51611f1fc0d860</Sha>
@@ -25,7 +12,6 @@
     <Dependency Name="Microsoft.SourceBuild.Intermediate.templating" Version="8.0.407-servicing.25105.9">
       <Uri>https://github.com/dotnet/templating</Uri>
       <Sha>5d99405601e2672cd496087efc51611f1fc0d860</Sha>
->>>>>>> bca34b9b
       <SourceBuild RepoName="templating" ManagedOnly="true" />
     </Dependency>
     <Dependency Name="Microsoft.NETCore.App.Ref" Version="8.0.13">

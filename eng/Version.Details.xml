<?xml version="1.0" encoding="utf-8"?>
<Dependencies>
  <ProductDependencies>
    <Dependency Name="Microsoft.TemplateEngine.Abstractions" Version="8.0.412">
      <Uri>https://github.com/dotnet/templating</Uri>
      <Sha>62bbe0ac8fc5bb955e8d5f3ed0c930037edc3172</Sha>
    </Dependency>
    <Dependency Name="Microsoft.TemplateEngine.Mocks" Version="8.0.412-servicing.25311.3">
      <Uri>https://github.com/dotnet/templating</Uri>
      <Sha>62bbe0ac8fc5bb955e8d5f3ed0c930037edc3172</Sha>
    </Dependency>
    <Dependency Name="Microsoft.SourceBuild.Intermediate.templating" Version="8.0.412-servicing.25311.3">
      <Uri>https://github.com/dotnet/templating</Uri>
      <Sha>62bbe0ac8fc5bb955e8d5f3ed0c930037edc3172</Sha>
      <SourceBuild RepoName="templating" ManagedOnly="true" />
    </Dependency>
    <Dependency Name="Microsoft.NETCore.App.Ref" Version="8.0.17">
      <Uri>https://dev.azure.com/dnceng/internal/_git/dotnet-runtime</Uri>
      <Sha>77545d6fd5ca79bc08198fd6d8037c14843f14ad</Sha>
    </Dependency>
    <Dependency Name="VS.Redist.Common.NetCore.SharedFramework.x64.8.0" Version="8.0.17-servicing.25266.2">
      <Uri>https://dev.azure.com/dnceng/internal/_git/dotnet-runtime</Uri>
      <Sha>77545d6fd5ca79bc08198fd6d8037c14843f14ad</Sha>
      <SourceBuild RepoName="runtime" ManagedOnly="false" />
    </Dependency>
    <Dependency Name="VS.Redist.Common.NetCore.TargetingPack.x64.8.0" Version="8.0.17-servicing.25266.2">
      <Uri>https://dev.azure.com/dnceng/internal/_git/dotnet-runtime</Uri>
      <Sha>77545d6fd5ca79bc08198fd6d8037c14843f14ad</Sha>
    </Dependency>
    <Dependency Name="Microsoft.NETCore.App.Runtime.win-x64" Version="8.0.17">
      <Uri>https://dev.azure.com/dnceng/internal/_git/dotnet-runtime</Uri>
      <Sha>77545d6fd5ca79bc08198fd6d8037c14843f14ad</Sha>
    </Dependency>
    <Dependency Name="Microsoft.NETCore.App.Host.win-x64" Version="8.0.17">
      <Uri>https://dev.azure.com/dnceng/internal/_git/dotnet-runtime</Uri>
      <Sha>77545d6fd5ca79bc08198fd6d8037c14843f14ad</Sha>
    </Dependency>
    <Dependency Name="Microsoft.NETCore.Platforms" Version="8.0.17-servicing.25266.2">
      <Uri>https://dev.azure.com/dnceng/internal/_git/dotnet-runtime</Uri>
      <Sha>77545d6fd5ca79bc08198fd6d8037c14843f14ad</Sha>
    </Dependency>
    <Dependency Name="Microsoft.NET.HostModel" Version="8.0.17-servicing.25266.2">
      <Uri>https://dev.azure.com/dnceng/internal/_git/dotnet-runtime</Uri>
      <Sha>77545d6fd5ca79bc08198fd6d8037c14843f14ad</Sha>
    </Dependency>
    <Dependency Name="Microsoft.Extensions.DependencyModel" Version="8.0.2">
      <Uri>https://dev.azure.com/dnceng/internal/_git/dotnet-runtime</Uri>
      <Sha>81cabf2857a01351e5ab578947c7403a5b128ad1</Sha>
    </Dependency>
    <Dependency Name="Microsoft.NETCore.DotNetHostResolver" Version="8.0.17">
      <Uri>https://dev.azure.com/dnceng/internal/_git/dotnet-runtime</Uri>
      <Sha>77545d6fd5ca79bc08198fd6d8037c14843f14ad</Sha>
    </Dependency>
    <Dependency Name="Microsoft.NET.Workload.Emscripten.Current.Manifest-8.0.100" Version="8.0.17" CoherentParentDependency="Microsoft.NETCore.App.Runtime.win-x64">
      <Uri>https://github.com/dotnet/emsdk</Uri>
      <Sha>2b0cca8ad3a88e02fe0878139009ffffde071f1f</Sha>
    </Dependency>
    <Dependency Name="Microsoft.Build" Version="17.11.31">
      <Uri>https://dev.azure.com/devdiv/DevDiv/_git/DotNet-msbuild-Trusted</Uri>
      <Sha>933b72e36e86c22ba73e8b8148488f8298bb73c7</Sha>
    </Dependency>
    <Dependency Name="Microsoft.Build.Localization" Version="17.11.31-servicing-25210-17">
      <Uri>https://dev.azure.com/devdiv/DevDiv/_git/DotNet-msbuild-Trusted</Uri>
      <Sha>933b72e36e86c22ba73e8b8148488f8298bb73c7</Sha>
    </Dependency>
    <Dependency Name="Microsoft.SourceBuild.Intermediate.msbuild" Version="17.11.31-servicing-25210-17">
      <Uri>https://dev.azure.com/devdiv/DevDiv/_git/DotNet-msbuild-Trusted</Uri>
      <Sha>933b72e36e86c22ba73e8b8148488f8298bb73c7</Sha>
      <SourceBuild RepoName="msbuild" ManagedOnly="true" />
    </Dependency>
    <Dependency Name="Microsoft.FSharp.Compiler" Version="12.8.403-beta.24526.2">
      <Uri>https://github.com/dotnet/fsharp</Uri>
      <Sha>e11d7079bebc6f101c5313fe0d1de9e3d38a7c02</Sha>
    </Dependency>
    <Dependency Name="Microsoft.SourceBuild.Intermediate.fsharp" Version="8.0.403-beta.24526.2">
      <Uri>https://github.com/dotnet/fsharp</Uri>
      <Sha>e11d7079bebc6f101c5313fe0d1de9e3d38a7c02</Sha>
      <SourceBuild RepoName="fsharp" ManagedOnly="true" />
    </Dependency>
<<<<<<< HEAD
    <Dependency Name="dotnet-format" Version="8.3.626607">
      <Uri>https://dev.azure.com/dnceng/internal/_git/dotnet-format</Uri>
      <Sha>2e56b0d5d177375fc6d54c055025d16a7772724d</Sha>
=======
    <Dependency Name="dotnet-format" Version="8.3.631204">
      <Uri>https://github.com/dotnet/format</Uri>
      <Sha>64cbc6c3f71ff573a72b0c83c407612ad07d5c6e</Sha>
>>>>>>> 3b235205
      <SourceBuild RepoName="format" ManagedOnly="true" />
    </Dependency>
    <Dependency Name="Microsoft.Net.Compilers.Toolset" Version="4.11.0-3.24554.2">
      <Uri>https://github.com/dotnet/roslyn</Uri>
      <Sha>bc1c3011064a493b0ca527df6fb7215e2e5cfa96</Sha>
      <SourceBuild RepoName="roslyn" ManagedOnly="true" />
    </Dependency>
    <Dependency Name="Microsoft.CodeAnalysis" Version="4.11.0-3.24554.2">
      <Uri>https://github.com/dotnet/roslyn</Uri>
      <Sha>bc1c3011064a493b0ca527df6fb7215e2e5cfa96</Sha>
    </Dependency>
    <Dependency Name="Microsoft.CodeAnalysis.CSharp" Version="4.11.0-3.24554.2">
      <Uri>https://github.com/dotnet/roslyn</Uri>
      <Sha>bc1c3011064a493b0ca527df6fb7215e2e5cfa96</Sha>
    </Dependency>
    <Dependency Name="Microsoft.CodeAnalysis.CSharp.CodeStyle" Version="4.11.0-3.24554.2">
      <Uri>https://github.com/dotnet/roslyn</Uri>
      <Sha>bc1c3011064a493b0ca527df6fb7215e2e5cfa96</Sha>
    </Dependency>
    <Dependency Name="Microsoft.CodeAnalysis.CSharp.Features" Version="4.11.0-3.24554.2">
      <Uri>https://github.com/dotnet/roslyn</Uri>
      <Sha>bc1c3011064a493b0ca527df6fb7215e2e5cfa96</Sha>
    </Dependency>
    <Dependency Name="Microsoft.CodeAnalysis.CSharp.Workspaces" Version="4.11.0-3.24554.2">
      <Uri>https://github.com/dotnet/roslyn</Uri>
      <Sha>bc1c3011064a493b0ca527df6fb7215e2e5cfa96</Sha>
    </Dependency>
    <Dependency Name="Microsoft.CodeAnalysis.Workspaces.MSBuild" Version="4.11.0-3.24554.2">
      <Uri>https://github.com/dotnet/roslyn</Uri>
      <Sha>bc1c3011064a493b0ca527df6fb7215e2e5cfa96</Sha>
    </Dependency>
    <Dependency Name="Microsoft.AspNetCore.DeveloperCertificates.XPlat" Version="8.0.17-servicing.25266.9">
      <Uri>https://dev.azure.com/dnceng/internal/_git/dotnet-aspnetcore</Uri>
      <Sha>fa4d80b76c2431a825be026f6bbabca63e1f42ef</Sha>
    </Dependency>
    <Dependency Name="Microsoft.AspNetCore.TestHost" Version="8.0.17">
      <Uri>https://dev.azure.com/dnceng/internal/_git/dotnet-aspnetcore</Uri>
      <Sha>fa4d80b76c2431a825be026f6bbabca63e1f42ef</Sha>
    </Dependency>
    <Dependency Name="Microsoft.Build.NuGetSdkResolver" Version="6.11.1-rc.2">
      <Uri>https://github.com/nuget/nuget.client</Uri>
      <Sha>5469bd0d9de8108f15f21644759773b85471366c</Sha>
    </Dependency>
    <Dependency Name="NuGet.Build.Tasks" Version="6.11.1-rc.2">
      <Uri>https://github.com/nuget/nuget.client</Uri>
      <Sha>5469bd0d9de8108f15f21644759773b85471366c</Sha>
    </Dependency>
    <Dependency Name="NuGet.Build.Tasks.Console" Version="6.11.1-rc.2">
      <Uri>https://github.com/nuget/nuget.client</Uri>
      <Sha>5469bd0d9de8108f15f21644759773b85471366c</Sha>
    </Dependency>
    <Dependency Name="NuGet.Build.Tasks.Pack" Version="6.11.1-rc.2">
      <Uri>https://github.com/nuget/nuget.client</Uri>
      <Sha>5469bd0d9de8108f15f21644759773b85471366c</Sha>
    </Dependency>
    <Dependency Name="NuGet.Commands" Version="6.11.1-rc.2">
      <Uri>https://github.com/nuget/nuget.client</Uri>
      <Sha>5469bd0d9de8108f15f21644759773b85471366c</Sha>
    </Dependency>
    <Dependency Name="NuGet.CommandLine.XPlat" Version="6.11.1-rc.2">
      <Uri>https://github.com/nuget/nuget.client</Uri>
      <Sha>5469bd0d9de8108f15f21644759773b85471366c</Sha>
    </Dependency>
    <Dependency Name="NuGet.Common" Version="6.11.1-rc.2">
      <Uri>https://github.com/nuget/nuget.client</Uri>
      <Sha>5469bd0d9de8108f15f21644759773b85471366c</Sha>
    </Dependency>
    <Dependency Name="NuGet.Configuration" Version="6.11.1-rc.2">
      <Uri>https://github.com/nuget/nuget.client</Uri>
      <Sha>5469bd0d9de8108f15f21644759773b85471366c</Sha>
    </Dependency>
    <Dependency Name="NuGet.Credentials" Version="6.11.1-rc.2">
      <Uri>https://github.com/nuget/nuget.client</Uri>
      <Sha>5469bd0d9de8108f15f21644759773b85471366c</Sha>
    </Dependency>
    <Dependency Name="NuGet.DependencyResolver.Core" Version="6.11.1-rc.2">
      <Uri>https://github.com/nuget/nuget.client</Uri>
      <Sha>5469bd0d9de8108f15f21644759773b85471366c</Sha>
    </Dependency>
    <Dependency Name="NuGet.Frameworks" Version="6.11.1-rc.2">
      <Uri>https://github.com/nuget/nuget.client</Uri>
      <Sha>5469bd0d9de8108f15f21644759773b85471366c</Sha>
    </Dependency>
    <Dependency Name="NuGet.LibraryModel" Version="6.11.1-rc.2">
      <Uri>https://github.com/nuget/nuget.client</Uri>
      <Sha>5469bd0d9de8108f15f21644759773b85471366c</Sha>
    </Dependency>
    <Dependency Name="NuGet.ProjectModel" Version="6.11.1-rc.2">
      <Uri>https://github.com/nuget/nuget.client</Uri>
      <Sha>5469bd0d9de8108f15f21644759773b85471366c</Sha>
    </Dependency>
    <Dependency Name="NuGet.Protocol" Version="6.11.1-rc.2">
      <Uri>https://github.com/nuget/nuget.client</Uri>
      <Sha>5469bd0d9de8108f15f21644759773b85471366c</Sha>
    </Dependency>
    <Dependency Name="NuGet.Packaging" Version="6.11.1-rc.2">
      <Uri>https://github.com/nuget/nuget.client</Uri>
      <Sha>5469bd0d9de8108f15f21644759773b85471366c</Sha>
    </Dependency>
    <Dependency Name="NuGet.Versioning" Version="6.11.1-rc.2">
      <Uri>https://github.com/nuget/nuget.client</Uri>
      <Sha>5469bd0d9de8108f15f21644759773b85471366c</Sha>
    </Dependency>
    <Dependency Name="NuGet.Localization" Version="6.11.1-rc.2">
      <Uri>https://github.com/nuget/nuget.client</Uri>
      <Sha>5469bd0d9de8108f15f21644759773b85471366c</Sha>
    </Dependency>
    <Dependency Name="Microsoft.NET.Test.Sdk" Version="17.11.1-release-24455-02">
      <Uri>https://github.com/microsoft/vstest</Uri>
      <Sha>7855c9b221686104532ebf3380f2d45b3613b369</Sha>
      <SourceBuild RepoName="vstest" ManagedOnly="true" />
    </Dependency>
    <Dependency Name="Microsoft.TestPlatform.CLI" Version="17.11.1-release-24455-02">
      <Uri>https://github.com/microsoft/vstest</Uri>
      <Sha>7855c9b221686104532ebf3380f2d45b3613b369</Sha>
    </Dependency>
    <Dependency Name="Microsoft.TestPlatform.Build" Version="17.11.1-release-24455-02">
      <Uri>https://github.com/microsoft/vstest</Uri>
      <Sha>7855c9b221686104532ebf3380f2d45b3613b369</Sha>
    </Dependency>
    <Dependency Name="Microsoft.NET.ILLink.Tasks" Version="8.0.17">
      <Uri>https://dev.azure.com/dnceng/internal/_git/dotnet-runtime</Uri>
      <Sha>77545d6fd5ca79bc08198fd6d8037c14843f14ad</Sha>
    </Dependency>
    <Dependency Name="System.Formats.Asn1" Version="8.0.2">
      <Uri>https://dev.azure.com/dnceng/internal/_git/dotnet-runtime</Uri>
      <Sha>50c4cb9fc31c47f03eac865d7bc518af173b74b7</Sha>
    </Dependency>
    <Dependency Name="System.CodeDom" Version="8.0.0">
      <Uri>https://dev.azure.com/dnceng/internal/_git/dotnet-runtime</Uri>
      <Sha>5535e31a712343a63f5d7d796cd874e563e5ac14</Sha>
    </Dependency>
    <Dependency Name="System.Diagnostics.EventLog" Version="8.0.2">
      <Uri>https://dev.azure.com/dnceng/internal/_git/dotnet-runtime</Uri>
      <Sha>50c4cb9fc31c47f03eac865d7bc518af173b74b7</Sha>
    </Dependency>
    <Dependency Name="System.Security.Cryptography.ProtectedData" Version="8.0.0">
      <Uri>https://dev.azure.com/dnceng/internal/_git/dotnet-runtime</Uri>
      <Sha>5535e31a712343a63f5d7d796cd874e563e5ac14</Sha>
    </Dependency>
    <Dependency Name="System.Text.Encoding.CodePages" Version="8.0.0">
      <Uri>https://dev.azure.com/dnceng/internal/_git/dotnet-runtime</Uri>
      <Sha>5535e31a712343a63f5d7d796cd874e563e5ac14</Sha>
    </Dependency>
    <Dependency Name="System.Resources.Extensions" Version="8.0.0">
      <Uri>https://dev.azure.com/dnceng/internal/_git/dotnet-runtime</Uri>
      <Sha>5535e31a712343a63f5d7d796cd874e563e5ac14</Sha>
    </Dependency>
    <Dependency Name="Microsoft.WindowsDesktop.App.Runtime.win-x64" Version="8.0.17">
      <Uri>https://dev.azure.com/dnceng/internal/_git/dotnet-windowsdesktop</Uri>
      <Sha>5ce68f29d66fae8adb0e78b44afbb09dc3cdfbb7</Sha>
    </Dependency>
    <Dependency Name="VS.Redist.Common.WindowsDesktop.SharedFramework.x64.8.0" Version="8.0.17-servicing.25267.1">
      <Uri>https://dev.azure.com/dnceng/internal/_git/dotnet-windowsdesktop</Uri>
      <Sha>5ce68f29d66fae8adb0e78b44afbb09dc3cdfbb7</Sha>
    </Dependency>
    <Dependency Name="Microsoft.WindowsDesktop.App.Ref" Version="8.0.17">
      <Uri>https://dev.azure.com/dnceng/internal/_git/dotnet-windowsdesktop</Uri>
      <Sha>5ce68f29d66fae8adb0e78b44afbb09dc3cdfbb7</Sha>
    </Dependency>
    <Dependency Name="VS.Redist.Common.WindowsDesktop.TargetingPack.x64.8.0" Version="8.0.17-servicing.25267.1">
      <Uri>https://dev.azure.com/dnceng/internal/_git/dotnet-windowsdesktop</Uri>
      <Sha>5ce68f29d66fae8adb0e78b44afbb09dc3cdfbb7</Sha>
    </Dependency>
    <Dependency Name="Microsoft.NET.Sdk.WindowsDesktop" Version="8.0.17-servicing.25266.9" CoherentParentDependency="Microsoft.WindowsDesktop.App.Ref">
      <Uri>https://dev.azure.com/dnceng/internal/_git/dotnet-wpf</Uri>
      <Sha>3385cf1d42f4e488140452369a247a4a16183ce4</Sha>
    </Dependency>
    <Dependency Name="Microsoft.AspNetCore.App.Ref" Version="8.0.17">
      <Uri>https://dev.azure.com/dnceng/internal/_git/dotnet-aspnetcore</Uri>
      <Sha>fa4d80b76c2431a825be026f6bbabca63e1f42ef</Sha>
    </Dependency>
    <Dependency Name="Microsoft.AspNetCore.App.Ref.Internal" Version="8.0.17-servicing.25266.9">
      <Uri>https://dev.azure.com/dnceng/internal/_git/dotnet-aspnetcore</Uri>
      <Sha>fa4d80b76c2431a825be026f6bbabca63e1f42ef</Sha>
    </Dependency>
    <Dependency Name="Microsoft.AspNetCore.App.Runtime.win-x64" Version="8.0.17">
      <Uri>https://dev.azure.com/dnceng/internal/_git/dotnet-aspnetcore</Uri>
      <Sha>fa4d80b76c2431a825be026f6bbabca63e1f42ef</Sha>
    </Dependency>
    <Dependency Name="VS.Redist.Common.AspNetCore.SharedFramework.x64.8.0" Version="8.0.17-servicing.25266.9">
      <Uri>https://dev.azure.com/dnceng/internal/_git/dotnet-aspnetcore</Uri>
      <Sha>fa4d80b76c2431a825be026f6bbabca63e1f42ef</Sha>
      <SourceBuild RepoName="aspnetcore" ManagedOnly="true" />
    </Dependency>
    <Dependency Name="dotnet-dev-certs" Version="8.0.17-servicing.25266.9">
      <Uri>https://dev.azure.com/dnceng/internal/_git/dotnet-aspnetcore</Uri>
      <Sha>fa4d80b76c2431a825be026f6bbabca63e1f42ef</Sha>
    </Dependency>
    <Dependency Name="dotnet-user-jwts" Version="8.0.17-servicing.25266.9">
      <Uri>https://dev.azure.com/dnceng/internal/_git/dotnet-aspnetcore</Uri>
      <Sha>fa4d80b76c2431a825be026f6bbabca63e1f42ef</Sha>
    </Dependency>
    <Dependency Name="dotnet-user-secrets" Version="8.0.17-servicing.25266.9">
      <Uri>https://dev.azure.com/dnceng/internal/_git/dotnet-aspnetcore</Uri>
      <Sha>fa4d80b76c2431a825be026f6bbabca63e1f42ef</Sha>
    </Dependency>
    <Dependency Name="Microsoft.AspNetCore.Analyzers" Version="8.0.17-servicing.25266.9">
      <Uri>https://dev.azure.com/dnceng/internal/_git/dotnet-aspnetcore</Uri>
      <Sha>fa4d80b76c2431a825be026f6bbabca63e1f42ef</Sha>
    </Dependency>
    <Dependency Name="Microsoft.AspNetCore.Components.SdkAnalyzers" Version="8.0.17-servicing.25266.9">
      <Uri>https://dev.azure.com/dnceng/internal/_git/dotnet-aspnetcore</Uri>
      <Sha>fa4d80b76c2431a825be026f6bbabca63e1f42ef</Sha>
    </Dependency>
    <Dependency Name="Microsoft.AspNetCore.Mvc.Analyzers" Version="8.0.17-servicing.25266.9">
      <Uri>https://dev.azure.com/dnceng/internal/_git/dotnet-aspnetcore</Uri>
      <Sha>fa4d80b76c2431a825be026f6bbabca63e1f42ef</Sha>
    </Dependency>
    <Dependency Name="Microsoft.AspNetCore.Mvc.Api.Analyzers" Version="8.0.17-servicing.25266.9">
      <Uri>https://dev.azure.com/dnceng/internal/_git/dotnet-aspnetcore</Uri>
      <Sha>fa4d80b76c2431a825be026f6bbabca63e1f42ef</Sha>
    </Dependency>
    <Dependency Name="Microsoft.CodeAnalysis.Razor.Tooling.Internal" Version="9.0.0-preview.24577.3">
      <Uri>https://github.com/dotnet/razor</Uri>
      <Sha>c937db618f8c8739c6fa66ab4ca541344a468fdc</Sha>
      <SourceBuild RepoName="razor" ManagedOnly="true" />
    </Dependency>
    <Dependency Name="Microsoft.AspNetCore.Mvc.Razor.Extensions.Tooling.Internal" Version="9.0.0-preview.24577.3">
      <Uri>https://github.com/dotnet/razor</Uri>
      <Sha>c937db618f8c8739c6fa66ab4ca541344a468fdc</Sha>
    </Dependency>
    <Dependency Name="Microsoft.NET.Sdk.Razor.SourceGenerators.Transport" Version="9.0.0-preview.24577.3">
      <Uri>https://github.com/dotnet/razor</Uri>
      <Sha>c937db618f8c8739c6fa66ab4ca541344a468fdc</Sha>
    </Dependency>
    <Dependency Name="Microsoft.Extensions.FileProviders.Embedded" Version="8.0.17">
      <Uri>https://dev.azure.com/dnceng/internal/_git/dotnet-aspnetcore</Uri>
      <Sha>fa4d80b76c2431a825be026f6bbabca63e1f42ef</Sha>
    </Dependency>
    <Dependency Name="Microsoft.AspNetCore.Authorization" Version="8.0.17">
      <Uri>https://dev.azure.com/dnceng/internal/_git/dotnet-aspnetcore</Uri>
      <Sha>fa4d80b76c2431a825be026f6bbabca63e1f42ef</Sha>
    </Dependency>
    <Dependency Name="Microsoft.AspNetCore.Components.Web" Version="8.0.17">
      <Uri>https://dev.azure.com/dnceng/internal/_git/dotnet-aspnetcore</Uri>
      <Sha>fa4d80b76c2431a825be026f6bbabca63e1f42ef</Sha>
    </Dependency>
    <Dependency Name="Microsoft.JSInterop" Version="8.0.17">
      <Uri>https://dev.azure.com/dnceng/internal/_git/dotnet-aspnetcore</Uri>
      <Sha>fa4d80b76c2431a825be026f6bbabca63e1f42ef</Sha>
    </Dependency>
    <Dependency Name="Microsoft.Web.Xdt" Version="7.0.0-preview.22423.2" Pinned="true">
      <Uri>https://github.com/dotnet/xdt</Uri>
      <Sha>9a1c3e1b7f0c8763d4c96e593961a61a72679a7b</Sha>
      <SourceBuild RepoName="xdt" ManagedOnly="true" />
    </Dependency>
    <Dependency Name="Microsoft.CodeAnalysis.NetAnalyzers" Version="8.0.0-preview.23614.1">
      <Uri>https://github.com/dotnet/roslyn-analyzers</Uri>
      <Sha>abef8ced132657943b7150f01a308e2199a17d5d</Sha>
    </Dependency>
    <Dependency Name="Microsoft.CodeAnalysis.PublicApiAnalyzers" Version="3.11.0-beta1.23614.1">
      <Uri>https://github.com/dotnet/roslyn-analyzers</Uri>
      <Sha>abef8ced132657943b7150f01a308e2199a17d5d</Sha>
    </Dependency>
    <Dependency Name="Microsoft.SourceBuild.Intermediate.roslyn-analyzers" Version="3.11.0-beta1.23614.1">
      <Uri>https://github.com/dotnet/roslyn-analyzers</Uri>
      <Sha>abef8ced132657943b7150f01a308e2199a17d5d</Sha>
      <SourceBuild RepoName="roslyn-analyzers" ManagedOnly="true" />
    </Dependency>
    <Dependency Name="System.CommandLine" Version="2.0.0-beta4.23307.1">
      <Uri>https://github.com/dotnet/command-line-api</Uri>
      <Sha>02fe27cd6a9b001c8feb7938e6ef4b3799745759</Sha>
    </Dependency>
    <Dependency Name="Microsoft.SourceBuild.Intermediate.command-line-api" Version="0.1.430701">
      <Uri>https://github.com/dotnet/command-line-api</Uri>
      <Sha>02fe27cd6a9b001c8feb7938e6ef4b3799745759</Sha>
      <SourceBuild RepoName="command-line-api" ManagedOnly="true" />
    </Dependency>
    <Dependency Name="Microsoft.SourceBuild.Intermediate.source-build-externals" Version="8.0.0-alpha.1.25202.2">
      <Uri>https://github.com/dotnet/source-build-externals</Uri>
      <Sha>16bcad1c13be082bd52ce178896d1119a73081a9</Sha>
      <SourceBuild RepoName="source-build-externals" ManagedOnly="true" />
    </Dependency>
    <Dependency Name="Microsoft.SourceBuild.Intermediate.source-build-reference-packages" Version="8.0.0-alpha.1.25269.2">
      <Uri>https://github.com/dotnet/source-build-reference-packages</Uri>
      <Sha>cee2d057118e3ad3c58a72a23271ad88b87d4d4d</Sha>
      <SourceBuild RepoName="source-build-reference-packages" ManagedOnly="true" />
    </Dependency>
    <Dependency Name="Microsoft.Deployment.DotNet.Releases" Version="2.0.0-rtm.1.25064.1">
      <Uri>https://github.com/dotnet/deployment-tools</Uri>
      <Sha>5255d40e228ea1d4b624781b5b97ec16484a3b4b</Sha>
    </Dependency>
    <Dependency Name="Microsoft.Build.Tasks.Git" Version="8.0.0-beta.23615.1">
      <Uri>https://github.com/dotnet/sourcelink</Uri>
      <Sha>94eaac3385cafff41094454966e1af1d1cf60f00</Sha>
      <SourceBuild RepoName="sourcelink" ManagedOnly="true" />
    </Dependency>
    <Dependency Name="Microsoft.SourceLink.Common" Version="8.0.0-beta.23615.1">
      <Uri>https://github.com/dotnet/sourcelink</Uri>
      <Sha>94eaac3385cafff41094454966e1af1d1cf60f00</Sha>
    </Dependency>
    <Dependency Name="Microsoft.SourceLink.AzureRepos.Git" Version="8.0.0-beta.23615.1">
      <Uri>https://github.com/dotnet/sourcelink</Uri>
      <Sha>94eaac3385cafff41094454966e1af1d1cf60f00</Sha>
    </Dependency>
    <Dependency Name="Microsoft.SourceLink.GitHub" Version="8.0.0-beta.23615.1">
      <Uri>https://github.com/dotnet/sourcelink</Uri>
      <Sha>94eaac3385cafff41094454966e1af1d1cf60f00</Sha>
    </Dependency>
    <Dependency Name="Microsoft.SourceLink.GitLab" Version="8.0.0-beta.23615.1">
      <Uri>https://github.com/dotnet/sourcelink</Uri>
      <Sha>94eaac3385cafff41094454966e1af1d1cf60f00</Sha>
    </Dependency>
    <Dependency Name="Microsoft.SourceLink.Bitbucket.Git" Version="8.0.0-beta.23615.1">
      <Uri>https://github.com/dotnet/sourcelink</Uri>
      <Sha>94eaac3385cafff41094454966e1af1d1cf60f00</Sha>
    </Dependency>
    <!-- Explicit dependency because Microsoft.Deployment.DotNet.Releases has different versioning
         than the SB intermediate -->
    <Dependency Name="Microsoft.SourceBuild.Intermediate.deployment-tools" Version="8.0.0-rtm.25064.1">
      <Uri>https://github.com/dotnet/deployment-tools</Uri>
      <Sha>5255d40e228ea1d4b624781b5b97ec16484a3b4b</Sha>
      <SourceBuild RepoName="deployment-tools" ManagedOnly="true" />
    </Dependency>
    <Dependency Name="Microsoft.SourceBuild.Intermediate.symreader" Version="2.0.0-beta-23228-03">
      <Uri>https://github.com/dotnet/symreader</Uri>
      <Sha>27e584661980ee6d82c419a2a471ae505b7d122e</Sha>
      <SourceBuild RepoName="symreader" ManagedOnly="true" />
    </Dependency>
    <!-- Dependency required for flowing correct package version in source-build, using PVP flow. -->
    <Dependency Name="Microsoft.Extensions.Logging" Version="8.0.1">
      <Uri>https://dev.azure.com/dnceng/internal/_git/dotnet-runtime</Uri>
      <Sha>81cabf2857a01351e5ab578947c7403a5b128ad1</Sha>
    </Dependency>
    <!-- Dependency required for flowing correct package version in source-build, using PVP flow. -->
    <Dependency Name="Microsoft.Extensions.Logging.Abstractions" Version="8.0.3">
      <Uri>https://dev.azure.com/dnceng/internal/_git/dotnet-runtime</Uri>
      <Sha>50c4cb9fc31c47f03eac865d7bc518af173b74b7</Sha>
    </Dependency>
    <!-- Dependency required for flowing correct package version in source-build, using PVP flow. -->
    <Dependency Name="Microsoft.Extensions.Logging.Console" Version="8.0.1">
      <Uri>https://dev.azure.com/dnceng/internal/_git/dotnet-runtime</Uri>
      <Sha>81cabf2857a01351e5ab578947c7403a5b128ad1</Sha>
    </Dependency>
    <!-- Dependency required for flowing correct package version in source-build, using PVP flow. -->
    <Dependency Name="Microsoft.Extensions.FileSystemGlobbing" Version="8.0.0">
      <Uri>https://dev.azure.com/dnceng/internal/_git/dotnet-runtime</Uri>
      <Sha>5535e31a712343a63f5d7d796cd874e563e5ac14</Sha>
    </Dependency>
    <!-- Dependency required for flowing correct package version in source-build, using PVP flow. -->
    <Dependency Name="System.ServiceProcess.ServiceController" Version="8.0.1">
      <Uri>https://dev.azure.com/dnceng/internal/_git/dotnet-runtime</Uri>
      <Sha>81cabf2857a01351e5ab578947c7403a5b128ad1</Sha>
    </Dependency>
    <Dependency Name="System.Text.Json" Version="8.0.5">
      <Uri>https://dev.azure.com/dnceng/internal/_git/dotnet-runtime</Uri>
      <Sha>81cabf2857a01351e5ab578947c7403a5b128ad1</Sha>
    </Dependency>
    <Dependency Name="Microsoft.Bcl.AsyncInterfaces" Version="8.0.0">
      <Uri>https://dev.azure.com/dnceng/internal/_git/dotnet-runtime</Uri>
      <Sha>5535e31a712343a63f5d7d796cd874e563e5ac14</Sha>
    </Dependency>
    <Dependency Name="Microsoft.Extensions.FileProviders.Abstractions" Version="8.0.0">
      <Uri>https://dev.azure.com/dnceng/internal/_git/dotnet-runtime</Uri>
      <Sha>5535e31a712343a63f5d7d796cd874e563e5ac14</Sha>
    </Dependency>
    <Dependency Name="Microsoft.Extensions.ObjectPool" Version="8.0.17">
      <Uri>https://dev.azure.com/dnceng/internal/_git/dotnet-aspnetcore</Uri>
      <Sha>fa4d80b76c2431a825be026f6bbabca63e1f42ef</Sha>
    </Dependency>
    <Dependency Name="Microsoft.Win32.SystemEvents" Version="8.0.0">
      <Uri>https://dev.azure.com/dnceng/internal/_git/dotnet-runtime</Uri>
      <Sha>5535e31a712343a63f5d7d796cd874e563e5ac14</Sha>
    </Dependency>
    <Dependency Name="System.Composition.AttributedModel" Version="8.0.0">
      <Uri>https://dev.azure.com/dnceng/internal/_git/dotnet-runtime</Uri>
      <Sha>5535e31a712343a63f5d7d796cd874e563e5ac14</Sha>
    </Dependency>
    <Dependency Name="System.Composition.Convention" Version="8.0.0">
      <Uri>https://dev.azure.com/dnceng/internal/_git/dotnet-runtime</Uri>
      <Sha>5535e31a712343a63f5d7d796cd874e563e5ac14</Sha>
    </Dependency>
    <Dependency Name="System.Composition.Hosting" Version="8.0.0">
      <Uri>https://dev.azure.com/dnceng/internal/_git/dotnet-runtime</Uri>
      <Sha>5535e31a712343a63f5d7d796cd874e563e5ac14</Sha>
    </Dependency>
    <Dependency Name="System.Composition.Runtime" Version="8.0.0">
      <Uri>https://dev.azure.com/dnceng/internal/_git/dotnet-runtime</Uri>
      <Sha>5535e31a712343a63f5d7d796cd874e563e5ac14</Sha>
    </Dependency>
    <Dependency Name="System.Composition.TypedParts" Version="8.0.0">
      <Uri>https://dev.azure.com/dnceng/internal/_git/dotnet-runtime</Uri>
      <Sha>5535e31a712343a63f5d7d796cd874e563e5ac14</Sha>
    </Dependency>
    <Dependency Name="System.Configuration.ConfigurationManager" Version="8.0.1">
      <Uri>https://dev.azure.com/dnceng/internal/_git/dotnet-runtime</Uri>
      <Sha>81cabf2857a01351e5ab578947c7403a5b128ad1</Sha>
    </Dependency>
    <Dependency Name="System.Drawing.Common" Version="8.0.7">
      <Uri>https://dev.azure.com/dnceng/internal/_git/dotnet-winforms</Uri>
      <Sha>fdc20074cf1e48b8cf11fe6ac78f255b1fbfe611</Sha>
    </Dependency>
    <Dependency Name="System.Security.Cryptography.Pkcs" Version="8.0.1">
      <Uri>https://dev.azure.com/dnceng/internal/_git/dotnet-runtime</Uri>
      <Sha>81cabf2857a01351e5ab578947c7403a5b128ad1</Sha>
    </Dependency>
    <Dependency Name="System.Security.Cryptography.Xml" Version="8.0.2">
      <Uri>https://dev.azure.com/dnceng/internal/_git/dotnet-runtime</Uri>
      <Sha>81cabf2857a01351e5ab578947c7403a5b128ad1</Sha>
    </Dependency>
    <Dependency Name="System.Security.Permissions" Version="8.0.0">
      <Uri>https://dev.azure.com/dnceng/internal/_git/dotnet-runtime</Uri>
      <Sha>5535e31a712343a63f5d7d796cd874e563e5ac14</Sha>
    </Dependency>
    <Dependency Name="System.Windows.Extensions" Version="8.0.0">
      <Uri>https://dev.azure.com/dnceng/internal/_git/dotnet-runtime</Uri>
      <Sha>5535e31a712343a63f5d7d796cd874e563e5ac14</Sha>
    </Dependency>
  </ProductDependencies>
  <ToolsetDependencies>
    <Dependency Name="Microsoft.DotNet.Arcade.Sdk" Version="8.0.0-beta.25310.3">
      <Uri>https://github.com/dotnet/arcade</Uri>
      <Sha>2ce3f8c7b2614c2b19985b669ffcd934bc39ffd1</Sha>
      <SourceBuild RepoName="arcade" ManagedOnly="true" />
    </Dependency>
    <Dependency Name="Microsoft.DotNet.Helix.Sdk" Version="8.0.0-beta.25310.3">
      <Uri>https://github.com/dotnet/arcade</Uri>
      <Sha>2ce3f8c7b2614c2b19985b669ffcd934bc39ffd1</Sha>
    </Dependency>
    <Dependency Name="Microsoft.DotNet.SignTool" Version="8.0.0-beta.25310.3">
      <Uri>https://github.com/dotnet/arcade</Uri>
      <Sha>2ce3f8c7b2614c2b19985b669ffcd934bc39ffd1</Sha>
    </Dependency>
    <Dependency Name="Microsoft.DotNet.XUnitExtensions" Version="8.0.0-beta.25310.3">
      <Uri>https://github.com/dotnet/arcade</Uri>
      <Sha>2ce3f8c7b2614c2b19985b669ffcd934bc39ffd1</Sha>
    </Dependency>
    <Dependency Name="System.Reflection.MetadataLoadContext" Version="8.0.1">
      <Uri>https://dev.azure.com/dnceng/internal/_git/dotnet-runtime</Uri>
      <Sha>81cabf2857a01351e5ab578947c7403a5b128ad1</Sha>
    </Dependency>
    <Dependency Name="Microsoft.DotNet.XliffTasks" Version="1.0.0-beta.23475.1" CoherentParentDependency="Microsoft.DotNet.Arcade.Sdk">
      <Uri>https://github.com/dotnet/xliff-tasks</Uri>
      <Sha>73f0850939d96131c28cf6ea6ee5aacb4da0083a</Sha>
      <SourceBuild RepoName="xliff-tasks" ManagedOnly="true" />
    </Dependency>
    <Dependency Name="Microsoft.IO.Redist" Version="6.0.1">
      <Uri>https://github.com/dotnet/runtime</Uri>
      <Sha>e77011b31a3e5c47d931248a64b47f9b2d47853d</Sha>
    </Dependency>
  </ToolsetDependencies>
</Dependencies><|MERGE_RESOLUTION|>--- conflicted
+++ resolved
@@ -77,15 +77,9 @@
       <Sha>e11d7079bebc6f101c5313fe0d1de9e3d38a7c02</Sha>
       <SourceBuild RepoName="fsharp" ManagedOnly="true" />
     </Dependency>
-<<<<<<< HEAD
-    <Dependency Name="dotnet-format" Version="8.3.626607">
-      <Uri>https://dev.azure.com/dnceng/internal/_git/dotnet-format</Uri>
-      <Sha>2e56b0d5d177375fc6d54c055025d16a7772724d</Sha>
-=======
     <Dependency Name="dotnet-format" Version="8.3.631204">
       <Uri>https://github.com/dotnet/format</Uri>
       <Sha>64cbc6c3f71ff573a72b0c83c407612ad07d5c6e</Sha>
->>>>>>> 3b235205
       <SourceBuild RepoName="format" ManagedOnly="true" />
     </Dependency>
     <Dependency Name="Microsoft.Net.Compilers.Toolset" Version="4.11.0-3.24554.2">

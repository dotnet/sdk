--- conflicted
+++ resolved
@@ -491,7 +491,6 @@
     </Dependency>
   </ProductDependencies>
   <ToolsetDependencies>
-<<<<<<< HEAD
     <Dependency Name="Microsoft.DotNet.Arcade.Sdk" Version="8.0.0-beta.25079.1">
       <Uri>https://github.com/dotnet/arcade</Uri>
       <Sha>cae548d41ddb92922d78f3d9737635d104f650a5</Sha>
@@ -508,24 +507,6 @@
     <Dependency Name="Microsoft.DotNet.XUnitExtensions" Version="8.0.0-beta.25079.1">
       <Uri>https://github.com/dotnet/arcade</Uri>
       <Sha>cae548d41ddb92922d78f3d9737635d104f650a5</Sha>
-=======
-    <Dependency Name="Microsoft.DotNet.Arcade.Sdk" Version="8.0.0-beta.25105.2">
-      <Uri>https://github.com/dotnet/arcade</Uri>
-      <Sha>f9e274e2269d2cda748e78344afe681411748157</Sha>
-      <SourceBuild RepoName="arcade" ManagedOnly="true" />
-    </Dependency>
-    <Dependency Name="Microsoft.DotNet.Helix.Sdk" Version="8.0.0-beta.25105.2">
-      <Uri>https://github.com/dotnet/arcade</Uri>
-      <Sha>f9e274e2269d2cda748e78344afe681411748157</Sha>
-    </Dependency>
-    <Dependency Name="Microsoft.DotNet.SignTool" Version="8.0.0-beta.25105.2">
-      <Uri>https://github.com/dotnet/arcade</Uri>
-      <Sha>f9e274e2269d2cda748e78344afe681411748157</Sha>
-    </Dependency>
-    <Dependency Name="Microsoft.DotNet.XUnitExtensions" Version="8.0.0-beta.25105.2">
-      <Uri>https://github.com/dotnet/arcade</Uri>
-      <Sha>f9e274e2269d2cda748e78344afe681411748157</Sha>
->>>>>>> 970a4195
     </Dependency>
     <Dependency Name="System.Reflection.MetadataLoadContext" Version="8.0.1">
       <Uri>https://dev.azure.com/dnceng/internal/_git/dotnet-runtime</Uri>

<?xml version="1.0" encoding="utf-8"?>
<Dependencies>
  <ProductDependencies>
    <Dependency Name="Microsoft.TemplateEngine.Abstractions" Version="8.0.100-rc.2.23467.5">
      <Uri>https://github.com/dotnet/templating</Uri>
<<<<<<< HEAD
      <Sha>db287f07f88fcc0d9f4740ad39a86826aba75913</Sha>
=======
      <Sha>3fc2040729510851da63b01ec6ffa00fa5587b7d</Sha>
      <SourceBuild RepoName="templating" ManagedOnly="true" />
>>>>>>> fdc31e7f
    </Dependency>
    <Dependency Name="Microsoft.TemplateEngine.Mocks" Version="8.0.100-rc.2.23467.5">
      <Uri>https://github.com/dotnet/templating</Uri>
      <Sha>3fc2040729510851da63b01ec6ffa00fa5587b7d</Sha>
    </Dependency>
<<<<<<< HEAD
    <Dependency Name="Microsoft.SourceBuild.Intermediate.templating" Version="8.0.100-rc.2.23465.1">
      <Uri>https://github.com/dotnet/templating</Uri>
      <Sha>db287f07f88fcc0d9f4740ad39a86826aba75913</Sha>
      <SourceBuild RepoName="templating" ManagedOnly="true" />
    </Dependency>
    <Dependency Name="Microsoft.NETCore.App.Ref" Version="8.0.0-rc.2.23464.16">
=======
    <Dependency Name="Microsoft.NETCore.App.Ref" Version="8.0.0-rc.2.23466.4">
>>>>>>> fdc31e7f
      <Uri>https://github.com/dotnet/runtime</Uri>
      <Sha>287c10d2539d47268a1083c4d533cf84124900cf</Sha>
    </Dependency>
    <Dependency Name="VS.Redist.Common.NetCore.SharedFramework.x64.8.0" Version="8.0.0-rc.2.23466.4">
      <Uri>https://github.com/dotnet/runtime</Uri>
      <Sha>287c10d2539d47268a1083c4d533cf84124900cf</Sha>
      <SourceBuild RepoName="runtime" ManagedOnly="false" />
    </Dependency>
    <Dependency Name="VS.Redist.Common.NetCore.TargetingPack.x64.8.0" Version="8.0.0-rc.2.23466.4">
      <Uri>https://github.com/dotnet/runtime</Uri>
      <Sha>287c10d2539d47268a1083c4d533cf84124900cf</Sha>
    </Dependency>
    <Dependency Name="Microsoft.NETCore.App.Runtime.win-x64" Version="8.0.0-rc.2.23466.4">
      <Uri>https://github.com/dotnet/runtime</Uri>
      <Sha>287c10d2539d47268a1083c4d533cf84124900cf</Sha>
    </Dependency>
    <Dependency Name="Microsoft.NETCore.App.Host.win-x64" Version="8.0.0-rc.2.23466.4">
      <Uri>https://github.com/dotnet/runtime</Uri>
      <Sha>287c10d2539d47268a1083c4d533cf84124900cf</Sha>
    </Dependency>
    <Dependency Name="Microsoft.NETCore.Platforms" Version="8.0.0-rc.2.23466.4">
      <Uri>https://github.com/dotnet/runtime</Uri>
      <Sha>287c10d2539d47268a1083c4d533cf84124900cf</Sha>
    </Dependency>
    <Dependency Name="Microsoft.NET.HostModel" Version="8.0.0-rc.2.23466.4">
      <Uri>https://github.com/dotnet/runtime</Uri>
      <Sha>287c10d2539d47268a1083c4d533cf84124900cf</Sha>
    </Dependency>
    <Dependency Name="Microsoft.Extensions.DependencyModel" Version="8.0.0-rc.2.23466.4">
      <Uri>https://github.com/dotnet/runtime</Uri>
      <Sha>287c10d2539d47268a1083c4d533cf84124900cf</Sha>
    </Dependency>
    <Dependency Name="Microsoft.NETCore.DotNetHostResolver" Version="8.0.0-rc.2.23466.4">
      <Uri>https://github.com/dotnet/runtime</Uri>
      <Sha>287c10d2539d47268a1083c4d533cf84124900cf</Sha>
    </Dependency>
    <Dependency Name="Microsoft.NET.Workload.Emscripten.Current.Manifest-8.0.100.Transport" Version="8.0.0-rc.2.23463.1" CoherentParentDependency="Microsoft.NETCore.App.Runtime.win-x64">
      <Uri>https://github.com/dotnet/emsdk</Uri>
      <Sha>1999c8c8ab7473a7e1c5b7bdf5ba6d9a985a69cc</Sha>
      <SourceBuild RepoName="emsdk" ManagedOnly="true" />
    </Dependency>
    <Dependency Name="Microsoft.Build" Version="17.8.0-preview-23462-02">
      <Uri>https://github.com/dotnet/msbuild</Uri>
      <Sha>caf06d19326f9e7dcc06d4d4f4b04f1c6ddae5f0</Sha>
      <SourceBuild RepoName="msbuild" ManagedOnly="true" />
    </Dependency>
    <Dependency Name="Microsoft.Build.Localization" Version="17.8.0-preview-23462-02">
      <Uri>https://github.com/dotnet/msbuild</Uri>
      <Sha>caf06d19326f9e7dcc06d4d4f4b04f1c6ddae5f0</Sha>
    </Dependency>
    <Dependency Name="Microsoft.SourceBuild.Intermediate.msbuild" Version="17.8.0-preview-23462-02">
      <Uri>https://github.com/dotnet/msbuild</Uri>
      <Sha>caf06d19326f9e7dcc06d4d4f4b04f1c6ddae5f0</Sha>
    </Dependency>
    <Dependency Name="Microsoft.FSharp.Compiler" Version="12.8.0-beta.23464.2">
      <Uri>https://github.com/dotnet/fsharp</Uri>
      <Sha>d28c79e337157c38bc716ae51eb7d487676b2129</Sha>
    </Dependency>
    <Dependency Name="Microsoft.SourceBuild.Intermediate.fsharp" Version="8.0.100-beta.23464.2">
      <Uri>https://github.com/dotnet/fsharp</Uri>
      <Sha>d28c79e337157c38bc716ae51eb7d487676b2129</Sha>
      <SourceBuild RepoName="fsharp" ManagedOnly="true" />
    </Dependency>
    <Dependency Name="dotnet-format" Version="8.0.446401">
      <Uri>https://github.com/dotnet/format</Uri>
      <Sha>39484cca79fb827fb81ae8ea24ec3542000db080</Sha>
      <SourceBuild RepoName="format" ManagedOnly="true" />
    </Dependency>
    <Dependency Name="Microsoft.Net.Compilers.Toolset" Version="4.8.0-3.23465.5">
      <Uri>https://github.com/dotnet/roslyn</Uri>
      <Sha>dc3d0694a4b31b8e27038431888cd4e8dd5b6cb6</Sha>
      <SourceBuild RepoName="roslyn" ManagedOnly="true" />
    </Dependency>
    <Dependency Name="Microsoft.CodeAnalysis" Version="4.8.0-3.23465.5">
      <Uri>https://github.com/dotnet/roslyn</Uri>
      <Sha>dc3d0694a4b31b8e27038431888cd4e8dd5b6cb6</Sha>
    </Dependency>
    <Dependency Name="Microsoft.CodeAnalysis.CSharp" Version="4.8.0-3.23465.5">
      <Uri>https://github.com/dotnet/roslyn</Uri>
      <Sha>dc3d0694a4b31b8e27038431888cd4e8dd5b6cb6</Sha>
    </Dependency>
    <Dependency Name="Microsoft.CodeAnalysis.CSharp.CodeStyle" Version="4.8.0-3.23465.5">
      <Uri>https://github.com/dotnet/roslyn</Uri>
      <Sha>dc3d0694a4b31b8e27038431888cd4e8dd5b6cb6</Sha>
    </Dependency>
    <Dependency Name="Microsoft.CodeAnalysis.CSharp.Features" Version="4.8.0-3.23465.5">
      <Uri>https://github.com/dotnet/roslyn</Uri>
      <Sha>dc3d0694a4b31b8e27038431888cd4e8dd5b6cb6</Sha>
    </Dependency>
    <Dependency Name="Microsoft.CodeAnalysis.CSharp.Workspaces" Version="4.8.0-3.23465.5">
      <Uri>https://github.com/dotnet/roslyn</Uri>
      <Sha>dc3d0694a4b31b8e27038431888cd4e8dd5b6cb6</Sha>
    </Dependency>
    <Dependency Name="Microsoft.CodeAnalysis.Workspaces.MSBuild" Version="4.8.0-3.23465.5">
      <Uri>https://github.com/dotnet/roslyn</Uri>
      <Sha>dc3d0694a4b31b8e27038431888cd4e8dd5b6cb6</Sha>
    </Dependency>
    <Dependency Name="Microsoft.AspNetCore.DeveloperCertificates.XPlat" Version="8.0.0-rc.2.23465.17">
      <Uri>https://github.com/dotnet/aspnetcore</Uri>
      <Sha>468ff785bc251d5a9c7ea82ebe8572a4cdcbeb39</Sha>
    </Dependency>
    <Dependency Name="Microsoft.AspNetCore.TestHost" Version="8.0.0-rc.2.23465.17">
      <Uri>https://github.com/dotnet/aspnetcore</Uri>
      <Sha>468ff785bc251d5a9c7ea82ebe8572a4cdcbeb39</Sha>
    </Dependency>
    <Dependency Name="Microsoft.Build.NuGetSdkResolver" Version="6.8.0-rc.112">
      <Uri>https://github.com/nuget/nuget.client</Uri>
      <Sha>f47eb5771ee3f9a100d0b31d82ccb5ee600a56ed</Sha>
    </Dependency>
    <Dependency Name="NuGet.Build.Tasks" Version="6.8.0-rc.112">
      <Uri>https://github.com/nuget/nuget.client</Uri>
      <Sha>f47eb5771ee3f9a100d0b31d82ccb5ee600a56ed</Sha>
    </Dependency>
    <Dependency Name="NuGet.Build.Tasks.Console" Version="6.8.0-rc.112">
      <Uri>https://github.com/nuget/nuget.client</Uri>
      <Sha>f47eb5771ee3f9a100d0b31d82ccb5ee600a56ed</Sha>
    </Dependency>
    <Dependency Name="NuGet.Build.Tasks.Pack" Version="6.8.0-rc.112">
      <Uri>https://github.com/nuget/nuget.client</Uri>
      <Sha>f47eb5771ee3f9a100d0b31d82ccb5ee600a56ed</Sha>
    </Dependency>
    <Dependency Name="NuGet.Commands" Version="6.8.0-rc.112">
      <Uri>https://github.com/nuget/nuget.client</Uri>
      <Sha>f47eb5771ee3f9a100d0b31d82ccb5ee600a56ed</Sha>
    </Dependency>
    <Dependency Name="NuGet.CommandLine.XPlat" Version="6.8.0-rc.112">
      <Uri>https://github.com/nuget/nuget.client</Uri>
      <Sha>f47eb5771ee3f9a100d0b31d82ccb5ee600a56ed</Sha>
    </Dependency>
    <Dependency Name="NuGet.Common" Version="6.8.0-rc.112">
      <Uri>https://github.com/nuget/nuget.client</Uri>
      <Sha>f47eb5771ee3f9a100d0b31d82ccb5ee600a56ed</Sha>
    </Dependency>
    <Dependency Name="NuGet.Configuration" Version="6.8.0-rc.112">
      <Uri>https://github.com/nuget/nuget.client</Uri>
      <Sha>f47eb5771ee3f9a100d0b31d82ccb5ee600a56ed</Sha>
    </Dependency>
    <Dependency Name="NuGet.Credentials" Version="6.8.0-rc.112">
      <Uri>https://github.com/nuget/nuget.client</Uri>
      <Sha>f47eb5771ee3f9a100d0b31d82ccb5ee600a56ed</Sha>
    </Dependency>
    <Dependency Name="NuGet.DependencyResolver.Core" Version="6.8.0-rc.112">
      <Uri>https://github.com/nuget/nuget.client</Uri>
      <Sha>f47eb5771ee3f9a100d0b31d82ccb5ee600a56ed</Sha>
    </Dependency>
    <Dependency Name="NuGet.Frameworks" Version="6.8.0-rc.112">
      <Uri>https://github.com/nuget/nuget.client</Uri>
      <Sha>f47eb5771ee3f9a100d0b31d82ccb5ee600a56ed</Sha>
    </Dependency>
    <Dependency Name="NuGet.LibraryModel" Version="6.8.0-rc.112">
      <Uri>https://github.com/nuget/nuget.client</Uri>
      <Sha>f47eb5771ee3f9a100d0b31d82ccb5ee600a56ed</Sha>
    </Dependency>
    <Dependency Name="NuGet.ProjectModel" Version="6.8.0-rc.112">
      <Uri>https://github.com/nuget/nuget.client</Uri>
      <Sha>f47eb5771ee3f9a100d0b31d82ccb5ee600a56ed</Sha>
    </Dependency>
    <Dependency Name="NuGet.Protocol" Version="6.8.0-rc.112">
      <Uri>https://github.com/nuget/nuget.client</Uri>
      <Sha>f47eb5771ee3f9a100d0b31d82ccb5ee600a56ed</Sha>
    </Dependency>
    <Dependency Name="NuGet.Packaging" Version="6.8.0-rc.112">
      <Uri>https://github.com/nuget/nuget.client</Uri>
      <Sha>f47eb5771ee3f9a100d0b31d82ccb5ee600a56ed</Sha>
    </Dependency>
    <Dependency Name="NuGet.Versioning" Version="6.8.0-rc.112">
      <Uri>https://github.com/nuget/nuget.client</Uri>
      <Sha>f47eb5771ee3f9a100d0b31d82ccb5ee600a56ed</Sha>
    </Dependency>
    <Dependency Name="Microsoft.NET.Test.Sdk" Version="17.8.0-preview-23456-01">
      <Uri>https://github.com/microsoft/vstest</Uri>
      <Sha>bb99e3ea07aaecd62d5c59568524133317d081b4</Sha>
      <SourceBuild RepoName="vstest" ManagedOnly="true" />
    </Dependency>
    <Dependency Name="Microsoft.TestPlatform.CLI" Version="17.8.0-preview-23456-01">
      <Uri>https://github.com/microsoft/vstest</Uri>
      <Sha>bb99e3ea07aaecd62d5c59568524133317d081b4</Sha>
    </Dependency>
    <Dependency Name="Microsoft.TestPlatform.Build" Version="17.8.0-preview-23456-01">
      <Uri>https://github.com/microsoft/vstest</Uri>
      <Sha>bb99e3ea07aaecd62d5c59568524133317d081b4</Sha>
    </Dependency>
    <Dependency Name="Microsoft.NET.ILLink.Tasks" Version="8.0.0-rc.2.23466.4">
      <Uri>https://github.com/dotnet/runtime</Uri>
      <Sha>287c10d2539d47268a1083c4d533cf84124900cf</Sha>
    </Dependency>
    <Dependency Name="System.CodeDom" Version="8.0.0-rc.2.23466.4">
      <Uri>https://github.com/dotnet/runtime</Uri>
      <Sha>287c10d2539d47268a1083c4d533cf84124900cf</Sha>
    </Dependency>
    <Dependency Name="System.Security.Cryptography.ProtectedData" Version="8.0.0-rc.2.23466.4">
      <Uri>https://github.com/dotnet/runtime</Uri>
      <Sha>287c10d2539d47268a1083c4d533cf84124900cf</Sha>
    </Dependency>
    <Dependency Name="System.Text.Encoding.CodePages" Version="8.0.0-rc.2.23466.4">
      <Uri>https://github.com/dotnet/runtime</Uri>
      <Sha>287c10d2539d47268a1083c4d533cf84124900cf</Sha>
    </Dependency>
    <Dependency Name="System.Resources.Extensions" Version="8.0.0-rc.2.23466.4">
      <Uri>https://github.com/dotnet/runtime</Uri>
      <Sha>287c10d2539d47268a1083c4d533cf84124900cf</Sha>
    </Dependency>
    <Dependency Name="Microsoft.WindowsDesktop.App.Runtime.win-x64" Version="8.0.0-rc.2.23465.5">
      <Uri>https://github.com/dotnet/windowsdesktop</Uri>
      <Sha>d6d8d8ffef6b62156e0751bc751d1e2aa5be614c</Sha>
    </Dependency>
    <Dependency Name="VS.Redist.Common.WindowsDesktop.SharedFramework.x64.8.0" Version="8.0.0-rc.2.23465.5">
      <Uri>https://github.com/dotnet/windowsdesktop</Uri>
      <Sha>d6d8d8ffef6b62156e0751bc751d1e2aa5be614c</Sha>
    </Dependency>
    <Dependency Name="Microsoft.WindowsDesktop.App.Ref" Version="8.0.0-rc.2.23465.5">
      <Uri>https://github.com/dotnet/windowsdesktop</Uri>
      <Sha>d6d8d8ffef6b62156e0751bc751d1e2aa5be614c</Sha>
    </Dependency>
    <Dependency Name="VS.Redist.Common.WindowsDesktop.TargetingPack.x64.8.0" Version="8.0.0-rc.2.23465.5">
      <Uri>https://github.com/dotnet/windowsdesktop</Uri>
      <Sha>d6d8d8ffef6b62156e0751bc751d1e2aa5be614c</Sha>
    </Dependency>
    <Dependency Name="Microsoft.NET.Sdk.WindowsDesktop" Version="8.0.0-rc.2.23465.1" CoherentParentDependency="Microsoft.WindowsDesktop.App.Ref">
      <Uri>https://github.com/dotnet/wpf</Uri>
      <Sha>0585425b53369e9a0cdac10848f079590eb513ff</Sha>
    </Dependency>
    <Dependency Name="Microsoft.AspNetCore.App.Ref" Version="8.0.0-rc.2.23465.17">
      <Uri>https://github.com/dotnet/aspnetcore</Uri>
      <Sha>468ff785bc251d5a9c7ea82ebe8572a4cdcbeb39</Sha>
    </Dependency>
    <Dependency Name="Microsoft.AspNetCore.App.Ref.Internal" Version="8.0.0-rc.2.23465.17">
      <Uri>https://github.com/dotnet/aspnetcore</Uri>
      <Sha>468ff785bc251d5a9c7ea82ebe8572a4cdcbeb39</Sha>
    </Dependency>
    <Dependency Name="Microsoft.AspNetCore.App.Runtime.win-x64" Version="8.0.0-rc.2.23465.17">
      <Uri>https://github.com/dotnet/aspnetcore</Uri>
      <Sha>468ff785bc251d5a9c7ea82ebe8572a4cdcbeb39</Sha>
    </Dependency>
    <Dependency Name="VS.Redist.Common.AspNetCore.SharedFramework.x64.8.0" Version="8.0.0-rc.2.23465.17">
      <Uri>https://github.com/dotnet/aspnetcore</Uri>
      <Sha>468ff785bc251d5a9c7ea82ebe8572a4cdcbeb39</Sha>
      <SourceBuild RepoName="aspnetcore" ManagedOnly="true" />
    </Dependency>
    <Dependency Name="dotnet-dev-certs" Version="8.0.0-rc.2.23465.17">
      <Uri>https://github.com/dotnet/aspnetcore</Uri>
      <Sha>468ff785bc251d5a9c7ea82ebe8572a4cdcbeb39</Sha>
    </Dependency>
    <Dependency Name="dotnet-user-jwts" Version="8.0.0-rc.2.23465.17">
      <Uri>https://github.com/dotnet/aspnetcore</Uri>
      <Sha>468ff785bc251d5a9c7ea82ebe8572a4cdcbeb39</Sha>
    </Dependency>
    <Dependency Name="dotnet-user-secrets" Version="8.0.0-rc.2.23465.17">
      <Uri>https://github.com/dotnet/aspnetcore</Uri>
      <Sha>468ff785bc251d5a9c7ea82ebe8572a4cdcbeb39</Sha>
    </Dependency>
    <Dependency Name="Microsoft.AspNetCore.Analyzers" Version="8.0.0-rc.2.23465.17">
      <Uri>https://github.com/dotnet/aspnetcore</Uri>
      <Sha>468ff785bc251d5a9c7ea82ebe8572a4cdcbeb39</Sha>
    </Dependency>
    <Dependency Name="Microsoft.AspNetCore.Components.SdkAnalyzers" Version="8.0.0-rc.2.23465.17">
      <Uri>https://github.com/dotnet/aspnetcore</Uri>
      <Sha>468ff785bc251d5a9c7ea82ebe8572a4cdcbeb39</Sha>
    </Dependency>
    <Dependency Name="Microsoft.AspNetCore.Mvc.Analyzers" Version="8.0.0-rc.2.23465.17">
      <Uri>https://github.com/dotnet/aspnetcore</Uri>
      <Sha>468ff785bc251d5a9c7ea82ebe8572a4cdcbeb39</Sha>
    </Dependency>
    <Dependency Name="Microsoft.AspNetCore.Mvc.Api.Analyzers" Version="8.0.0-rc.2.23465.17">
      <Uri>https://github.com/dotnet/aspnetcore</Uri>
      <Sha>468ff785bc251d5a9c7ea82ebe8572a4cdcbeb39</Sha>
    </Dependency>
    <Dependency Name="Microsoft.CodeAnalysis.Razor.Tooling.Internal" Version="8.0.0-preview.23465.2">
      <Uri>https://github.com/dotnet/razor</Uri>
      <Sha>a464b979def496bcb042aa624830db228017d465</Sha>
      <SourceBuild RepoName="razor" ManagedOnly="true" />
    </Dependency>
    <Dependency Name="Microsoft.AspNetCore.Mvc.Razor.Extensions.Tooling.Internal" Version="8.0.0-preview.23465.2">
      <Uri>https://github.com/dotnet/razor</Uri>
      <Sha>a464b979def496bcb042aa624830db228017d465</Sha>
    </Dependency>
    <Dependency Name="Microsoft.NET.Sdk.Razor.SourceGenerators.Transport" Version="8.0.0-preview.23465.2">
      <Uri>https://github.com/dotnet/razor</Uri>
      <Sha>a464b979def496bcb042aa624830db228017d465</Sha>
    </Dependency>
    <Dependency Name="Microsoft.Extensions.FileProviders.Embedded" Version="8.0.0-rc.2.23465.17">
      <Uri>https://github.com/dotnet/aspnetcore</Uri>
      <Sha>468ff785bc251d5a9c7ea82ebe8572a4cdcbeb39</Sha>
    </Dependency>
    <Dependency Name="Microsoft.AspNetCore.Authorization" Version="8.0.0-rc.2.23465.17">
      <Uri>https://github.com/dotnet/aspnetcore</Uri>
      <Sha>468ff785bc251d5a9c7ea82ebe8572a4cdcbeb39</Sha>
    </Dependency>
    <Dependency Name="Microsoft.AspNetCore.Components.Web" Version="8.0.0-rc.2.23465.17">
      <Uri>https://github.com/dotnet/aspnetcore</Uri>
      <Sha>468ff785bc251d5a9c7ea82ebe8572a4cdcbeb39</Sha>
    </Dependency>
    <Dependency Name="Microsoft.JSInterop" Version="8.0.0-rc.2.23465.17">
      <Uri>https://github.com/dotnet/aspnetcore</Uri>
      <Sha>468ff785bc251d5a9c7ea82ebe8572a4cdcbeb39</Sha>
    </Dependency>
    <Dependency Name="Microsoft.Web.Xdt" Version="7.0.0-preview.22423.2" Pinned="true">
      <Uri>https://github.com/dotnet/xdt</Uri>
      <Sha>9a1c3e1b7f0c8763d4c96e593961a61a72679a7b</Sha>
      <SourceBuild RepoName="xdt" ManagedOnly="true" />
    </Dependency>
    <Dependency Name="Microsoft.CodeAnalysis.NetAnalyzers" Version="8.0.0-preview.23466.2">
      <Uri>https://github.com/dotnet/roslyn-analyzers</Uri>
      <Sha>1fa050b1a9660810e3287eccc89ca1e76a90da5e</Sha>
    </Dependency>
    <Dependency Name="Microsoft.CodeAnalysis.PublicApiAnalyzers" Version="3.11.0-beta1.23466.2">
      <Uri>https://github.com/dotnet/roslyn-analyzers</Uri>
      <Sha>1fa050b1a9660810e3287eccc89ca1e76a90da5e</Sha>
    </Dependency>
    <Dependency Name="Microsoft.SourceBuild.Intermediate.roslyn-analyzers" Version="3.11.0-beta1.23466.2">
      <Uri>https://github.com/dotnet/roslyn-analyzers</Uri>
      <Sha>1fa050b1a9660810e3287eccc89ca1e76a90da5e</Sha>
      <SourceBuild RepoName="roslyn-analyzers" ManagedOnly="true" />
    </Dependency>
    <Dependency Name="System.CommandLine" Version="2.0.0-beta4.23307.1">
      <Uri>https://github.com/dotnet/command-line-api</Uri>
      <Sha>02fe27cd6a9b001c8feb7938e6ef4b3799745759</Sha>
    </Dependency>
    <Dependency Name="Microsoft.SourceBuild.Intermediate.command-line-api" Version="0.1.430701">
      <Uri>https://github.com/dotnet/command-line-api</Uri>
      <Sha>02fe27cd6a9b001c8feb7938e6ef4b3799745759</Sha>
      <SourceBuild RepoName="command-line-api" ManagedOnly="true" />
    </Dependency>
    <Dependency Name="Microsoft.SourceBuild.Intermediate.source-build-externals" Version="8.0.0-alpha.1.23462.1">
      <Uri>https://github.com/dotnet/source-build-externals</Uri>
      <Sha>5a3e6274a3749c3e6f8b2b3a01e6b42960687e86</Sha>
      <SourceBuild RepoName="source-build-externals" ManagedOnly="true" />
    </Dependency>
    <Dependency Name="Microsoft.SourceBuild.Intermediate.source-build-reference-packages" Version="8.0.0-alpha.1.23463.1">
      <Uri>https://github.com/dotnet/source-build-reference-packages</Uri>
      <Sha>3dd2c0ef203db8fe0e849557960b4cd009afbaac</Sha>
      <SourceBuild RepoName="source-build-reference-packages" ManagedOnly="true" />
    </Dependency>
    <Dependency Name="Microsoft.Deployment.DotNet.Releases" Version="1.0.0-preview.6.23407.1">
      <Uri>https://github.com/dotnet/deployment-tools</Uri>
      <Sha>850f61abed37b617a41fd59b63a37c284af6801d</Sha>
    </Dependency>
    <Dependency Name="Microsoft.Build.Tasks.Git" Version="8.0.0-beta.23466.2">
      <Uri>https://github.com/dotnet/sourcelink</Uri>
      <Sha>66faef44601d69aaffd775a66dd052ec1cc5902a</Sha>
      <SourceBuild RepoName="sourcelink" ManagedOnly="true" />
    </Dependency>
    <Dependency Name="Microsoft.SourceLink.Common" Version="8.0.0-beta.23466.2">
      <Uri>https://github.com/dotnet/sourcelink</Uri>
      <Sha>66faef44601d69aaffd775a66dd052ec1cc5902a</Sha>
    </Dependency>
    <Dependency Name="Microsoft.SourceLink.AzureRepos.Git" Version="8.0.0-beta.23466.2">
      <Uri>https://github.com/dotnet/sourcelink</Uri>
      <Sha>66faef44601d69aaffd775a66dd052ec1cc5902a</Sha>
    </Dependency>
    <Dependency Name="Microsoft.SourceLink.GitHub" Version="8.0.0-beta.23466.2">
      <Uri>https://github.com/dotnet/sourcelink</Uri>
      <Sha>66faef44601d69aaffd775a66dd052ec1cc5902a</Sha>
    </Dependency>
    <Dependency Name="Microsoft.SourceLink.GitLab" Version="8.0.0-beta.23466.2">
      <Uri>https://github.com/dotnet/sourcelink</Uri>
      <Sha>66faef44601d69aaffd775a66dd052ec1cc5902a</Sha>
    </Dependency>
    <Dependency Name="Microsoft.SourceLink.Bitbucket.Git" Version="8.0.0-beta.23466.2">
      <Uri>https://github.com/dotnet/sourcelink</Uri>
      <Sha>66faef44601d69aaffd775a66dd052ec1cc5902a</Sha>
    </Dependency>
    <!-- Explicit dependency because Microsoft.Deployment.DotNet.Releases has different versioning
         than the SB intermediate -->
    <Dependency Name="Microsoft.SourceBuild.Intermediate.deployment-tools" Version="8.0.0-preview.6.23407.1">
      <Uri>https://github.com/dotnet/deployment-tools</Uri>
      <Sha>850f61abed37b617a41fd59b63a37c284af6801d</Sha>
      <SourceBuild RepoName="deployment-tools" ManagedOnly="true" />
    </Dependency>
    <Dependency Name="Microsoft.SourceBuild.Intermediate.symreader" Version="2.0.0-beta-23228-03">
      <Uri>https://github.com/dotnet/symreader</Uri>
      <Sha>27e584661980ee6d82c419a2a471ae505b7d122e</Sha>
      <SourceBuild RepoName="symreader" ManagedOnly="true" />
    </Dependency>
    <!-- Dependency required for flowing correct package version in source-build, using PVP flow. -->
    <Dependency Name="Microsoft.Extensions.Logging.Console" Version="8.0.0-rc.2.23466.4">
      <Uri>https://github.com/dotnet/runtime</Uri>
      <Sha>287c10d2539d47268a1083c4d533cf84124900cf</Sha>
    </Dependency>
    <!-- Dependency required for flowing correct package version in source-build, using PVP flow. -->
    <Dependency Name="Microsoft.Extensions.FileSystemGlobbing" Version="8.0.0-rc.2.23466.4">
      <Uri>https://github.com/dotnet/runtime</Uri>
      <Sha>287c10d2539d47268a1083c4d533cf84124900cf</Sha>
    </Dependency>
    <!-- Dependency required for flowing correct package version in source-build, using PVP flow. -->
    <Dependency Name="System.ServiceProcess.ServiceController" Version="8.0.0-rc.2.23466.4">
      <Uri>https://github.com/dotnet/runtime</Uri>
      <Sha>287c10d2539d47268a1083c4d533cf84124900cf</Sha>
    </Dependency>
  </ProductDependencies>
  <ToolsetDependencies>
    <Dependency Name="Microsoft.DotNet.Arcade.Sdk" Version="8.0.0-beta.23463.1">
      <Uri>https://github.com/dotnet/arcade</Uri>
      <Sha>1d451c32dda2314c721adbf8829e1c0cd4e681ff</Sha>
      <SourceBuild RepoName="arcade" ManagedOnly="true" />
    </Dependency>
    <Dependency Name="Microsoft.DotNet.Helix.Sdk" Version="8.0.0-beta.23463.1">
      <Uri>https://github.com/dotnet/arcade</Uri>
      <Sha>1d451c32dda2314c721adbf8829e1c0cd4e681ff</Sha>
    </Dependency>
    <Dependency Name="Microsoft.DotNet.SignTool" Version="8.0.0-beta.23463.1">
      <Uri>https://github.com/dotnet/arcade</Uri>
      <Sha>1d451c32dda2314c721adbf8829e1c0cd4e681ff</Sha>
    </Dependency>
    <Dependency Name="Microsoft.DotNet.XUnitExtensions" Version="8.0.0-beta.23463.1">
      <Uri>https://github.com/dotnet/arcade</Uri>
      <Sha>1d451c32dda2314c721adbf8829e1c0cd4e681ff</Sha>
    </Dependency>
    <Dependency Name="System.Reflection.MetadataLoadContext" Version="8.0.0-rc.2.23466.4">
      <Uri>https://github.com/dotnet/runtime</Uri>
      <Sha>287c10d2539d47268a1083c4d533cf84124900cf</Sha>
    </Dependency>
    <Dependency Name="Microsoft.DotNet.XliffTasks" Version="1.0.0-beta.23426.1" CoherentParentDependency="Microsoft.DotNet.Arcade.Sdk">
      <Uri>https://github.com/dotnet/xliff-tasks</Uri>
      <Sha>194f32828726c3f1f63f79f3dc09b9e99c157b11</Sha>
      <SourceBuild RepoName="xliff-tasks" ManagedOnly="true" />
    </Dependency>
  </ToolsetDependencies>
</Dependencies><|MERGE_RESOLUTION|>--- conflicted
+++ resolved
@@ -3,27 +3,18 @@
   <ProductDependencies>
     <Dependency Name="Microsoft.TemplateEngine.Abstractions" Version="8.0.100-rc.2.23467.5">
       <Uri>https://github.com/dotnet/templating</Uri>
-<<<<<<< HEAD
-      <Sha>db287f07f88fcc0d9f4740ad39a86826aba75913</Sha>
-=======
       <Sha>3fc2040729510851da63b01ec6ffa00fa5587b7d</Sha>
-      <SourceBuild RepoName="templating" ManagedOnly="true" />
->>>>>>> fdc31e7f
     </Dependency>
     <Dependency Name="Microsoft.TemplateEngine.Mocks" Version="8.0.100-rc.2.23467.5">
       <Uri>https://github.com/dotnet/templating</Uri>
       <Sha>3fc2040729510851da63b01ec6ffa00fa5587b7d</Sha>
     </Dependency>
-<<<<<<< HEAD
-    <Dependency Name="Microsoft.SourceBuild.Intermediate.templating" Version="8.0.100-rc.2.23465.1">
+    <Dependency Name="Microsoft.SourceBuild.Intermediate.templating" Version="8.0.100-rc.2.23467.5">
       <Uri>https://github.com/dotnet/templating</Uri>
-      <Sha>db287f07f88fcc0d9f4740ad39a86826aba75913</Sha>
+      <Sha>3fc2040729510851da63b01ec6ffa00fa5587b7d</Sha>
       <SourceBuild RepoName="templating" ManagedOnly="true" />
     </Dependency>
-    <Dependency Name="Microsoft.NETCore.App.Ref" Version="8.0.0-rc.2.23464.16">
-=======
     <Dependency Name="Microsoft.NETCore.App.Ref" Version="8.0.0-rc.2.23466.4">
->>>>>>> fdc31e7f
       <Uri>https://github.com/dotnet/runtime</Uri>
       <Sha>287c10d2539d47268a1083c4d533cf84124900cf</Sha>
     </Dependency>

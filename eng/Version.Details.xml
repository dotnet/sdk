<?xml version="1.0" encoding="utf-8"?>
<Dependencies>
  <ProductDependencies>
<<<<<<< HEAD
    <Dependency Name="Microsoft.TemplateEngine.Cli" Version="6.0.114-servicing.23074.4">
      <Uri>https://dev.azure.com/dnceng/internal/_git/dotnet-templating</Uri>
      <Sha>629fc1a8b3d53b551ea512c4f0294062dcd30afe</Sha>
      <SourceBuild RepoName="templating" ManagedOnly="true" />
    </Dependency>
    <Dependency Name="Microsoft.TemplateEngine.Abstractions" Version="6.0.114">
      <Uri>https://dev.azure.com/dnceng/internal/_git/dotnet-templating</Uri>
      <Sha>629fc1a8b3d53b551ea512c4f0294062dcd30afe</Sha>
    </Dependency>
    <Dependency Name="Microsoft.TemplateEngine.Orchestrator.RunnableProjects" Version="6.0.114">
      <Uri>https://dev.azure.com/dnceng/internal/_git/dotnet-templating</Uri>
      <Sha>629fc1a8b3d53b551ea512c4f0294062dcd30afe</Sha>
    </Dependency>
    <Dependency Name="Microsoft.TemplateEngine.Utils" Version="6.0.114">
      <Uri>https://dev.azure.com/dnceng/internal/_git/dotnet-templating</Uri>
      <Sha>629fc1a8b3d53b551ea512c4f0294062dcd30afe</Sha>
    </Dependency>
    <Dependency Name="Microsoft.TemplateSearch.Common" Version="6.0.114">
      <Uri>https://dev.azure.com/dnceng/internal/_git/dotnet-templating</Uri>
      <Sha>629fc1a8b3d53b551ea512c4f0294062dcd30afe</Sha>
    </Dependency>
    <Dependency Name="Microsoft.DotNet.Common.ItemTemplates" Version="6.0.114">
      <Uri>https://dev.azure.com/dnceng/internal/_git/dotnet-templating</Uri>
      <Sha>629fc1a8b3d53b551ea512c4f0294062dcd30afe</Sha>
    </Dependency>
    <Dependency Name="Microsoft.DotNet.Common.ProjectTemplates.6.0" Version="6.0.114">
      <Uri>https://dev.azure.com/dnceng/internal/_git/dotnet-templating</Uri>
      <Sha>629fc1a8b3d53b551ea512c4f0294062dcd30afe</Sha>
=======
    <Dependency Name="Microsoft.TemplateEngine.Cli" Version="6.0.309-servicing.23074.5">
      <Uri>https://dev.azure.com/dnceng/internal/_git/dotnet-templating</Uri>
      <Sha>ffeddec3efcbb43f226550c3b8bfe8d11765f723</Sha>
      <SourceBuild RepoName="templating" ManagedOnly="true" />
    </Dependency>
    <Dependency Name="Microsoft.TemplateEngine.Abstractions" Version="6.0.309">
      <Uri>https://dev.azure.com/dnceng/internal/_git/dotnet-templating</Uri>
      <Sha>ffeddec3efcbb43f226550c3b8bfe8d11765f723</Sha>
    </Dependency>
    <Dependency Name="Microsoft.TemplateEngine.Orchestrator.RunnableProjects" Version="6.0.309">
      <Uri>https://dev.azure.com/dnceng/internal/_git/dotnet-templating</Uri>
      <Sha>ffeddec3efcbb43f226550c3b8bfe8d11765f723</Sha>
    </Dependency>
    <Dependency Name="Microsoft.TemplateEngine.Utils" Version="6.0.309">
      <Uri>https://dev.azure.com/dnceng/internal/_git/dotnet-templating</Uri>
      <Sha>ffeddec3efcbb43f226550c3b8bfe8d11765f723</Sha>
    </Dependency>
    <Dependency Name="Microsoft.TemplateSearch.Common" Version="6.0.309">
      <Uri>https://dev.azure.com/dnceng/internal/_git/dotnet-templating</Uri>
      <Sha>ffeddec3efcbb43f226550c3b8bfe8d11765f723</Sha>
    </Dependency>
    <Dependency Name="Microsoft.DotNet.Common.ItemTemplates" Version="6.0.309">
      <Uri>https://dev.azure.com/dnceng/internal/_git/dotnet-templating</Uri>
      <Sha>ffeddec3efcbb43f226550c3b8bfe8d11765f723</Sha>
    </Dependency>
    <Dependency Name="Microsoft.DotNet.Common.ProjectTemplates.6.0" Version="6.0.309">
      <Uri>https://dev.azure.com/dnceng/internal/_git/dotnet-templating</Uri>
      <Sha>ffeddec3efcbb43f226550c3b8bfe8d11765f723</Sha>
>>>>>>> b9e3d453
    </Dependency>
    <Dependency Name="Microsoft.NETCore.App.Ref" Version="6.0.14">
      <Uri>https://dev.azure.com/dnceng/internal/_git/dotnet-runtime</Uri>
      <Sha>2a90daa2cc41ae8f11a2c1519cb8b235f609251a</Sha>
    </Dependency>
    <Dependency Name="VS.Redist.Common.NetCore.SharedFramework.x64.6.0" Version="6.0.14-servicing.23073.9">
      <Uri>https://dev.azure.com/dnceng/internal/_git/dotnet-runtime</Uri>
      <Sha>2a90daa2cc41ae8f11a2c1519cb8b235f609251a</Sha>
    </Dependency>
    <Dependency Name="VS.Redist.Common.NetCore.TargetingPack.x64.6.0" Version="6.0.14-servicing.23073.9">
      <Uri>https://dev.azure.com/dnceng/internal/_git/dotnet-runtime</Uri>
      <Sha>2a90daa2cc41ae8f11a2c1519cb8b235f609251a</Sha>
    </Dependency>
    <Dependency Name="Microsoft.NETCore.App.Runtime.win-x64" Version="6.0.14">
      <Uri>https://dev.azure.com/dnceng/internal/_git/dotnet-runtime</Uri>
      <Sha>2a90daa2cc41ae8f11a2c1519cb8b235f609251a</Sha>
    </Dependency>
    <Dependency Name="Microsoft.NETCore.App.Host.win-x64" Version="6.0.14">
      <Uri>https://dev.azure.com/dnceng/internal/_git/dotnet-runtime</Uri>
      <Sha>2a90daa2cc41ae8f11a2c1519cb8b235f609251a</Sha>
    </Dependency>
    <Dependency Name="Microsoft.NETCore.Platforms" Version="6.0.7">
      <Uri>https://dev.azure.com/dnceng/internal/_git/dotnet-runtime</Uri>
      <Sha>943474ca16db7c65ba6cff4a89c3ebd219dde3e5</Sha>
    </Dependency>
    <Dependency Name="Microsoft.NET.HostModel" Version="6.0.14-servicing.23073.9">
      <Uri>https://dev.azure.com/dnceng/internal/_git/dotnet-runtime</Uri>
      <Sha>2a90daa2cc41ae8f11a2c1519cb8b235f609251a</Sha>
    </Dependency>
    <Dependency Name="Microsoft.Extensions.DependencyModel" Version="6.0.0">
      <Uri>https://github.com/dotnet/runtime</Uri>
      <Sha>4822e3c3aa77eb82b2fb33c9321f923cf11ddde6</Sha>
    </Dependency>
    <Dependency Name="Microsoft.NETCore.DotNetHostResolver" Version="6.0.14">
      <Uri>https://dev.azure.com/dnceng/internal/_git/dotnet-runtime</Uri>
      <Sha>2a90daa2cc41ae8f11a2c1519cb8b235f609251a</Sha>
    </Dependency>
    <Dependency Name="Microsoft.Build" Version="17.2.2">
      <Uri>https://dev.azure.com/devdiv/DevDiv/_git/DotNet-msbuild-Trusted</Uri>
      <Sha>038f9bae9b34d1cca653360a46c5ce1eba4c2ac8</Sha>
    </Dependency>
    <Dependency Name="Microsoft.Build.Localization" Version="17.2.2-preview-22463-08">
      <Uri>https://dev.azure.com/devdiv/DevDiv/_git/DotNet-msbuild-Trusted</Uri>
      <Sha>038f9bae9b34d1cca653360a46c5ce1eba4c2ac8</Sha>
    </Dependency>
    <Dependency Name="Microsoft.FSharp.Compiler" Version="12.0.4-beta.22329.1">
      <Uri>https://github.com/dotnet/fsharp</Uri>
      <Sha>702b8e77f5fbfe21e6743324c1750503e02f182d</Sha>
    </Dependency>
    <Dependency Name="Microsoft.SourceBuild.Intermediate.fsharp" Version="6.0.5-beta.22329.1">
      <Uri>https://github.com/dotnet/fsharp</Uri>
      <Sha>702b8e77f5fbfe21e6743324c1750503e02f182d</Sha>
      <SourceBuild RepoName="fsharp" ManagedOnly="true" />
    </Dependency>
    <Dependency Name="dotnet-format" Version="6.3.322007">
      <Uri>https://github.com/dotnet/format</Uri>
      <Sha>dc5c84e776364e1c23a5cf2d1a848d4022f8634f</Sha>
      <SourceBuildTarball RepoName="format" ManagedOnly="true" />
    </Dependency>
    <Dependency Name="Microsoft.Net.Compilers.Toolset" Version="4.2.0-4.22220.5">
      <Uri>https://github.com/dotnet/roslyn</Uri>
      <Sha>432d17a83aa5623e4581756f4d642997048056bd</Sha>
      <SourceBuild RepoName="roslyn" ManagedOnly="true" />
    </Dependency>
    <Dependency Name="Microsoft.CodeAnalysis" Version="4.2.0-4.22220.5">
      <Uri>https://github.com/dotnet/roslyn</Uri>
      <Sha>432d17a83aa5623e4581756f4d642997048056bd</Sha>
    </Dependency>
    <Dependency Name="Microsoft.CodeAnalysis.CSharp" Version="4.2.0-4.22220.5">
      <Uri>https://github.com/dotnet/roslyn</Uri>
      <Sha>432d17a83aa5623e4581756f4d642997048056bd</Sha>
    </Dependency>
    <Dependency Name="Microsoft.CodeAnalysis.CSharp.Features" Version="4.2.0-4.22220.5">
      <Uri>https://github.com/dotnet/roslyn</Uri>
      <Sha>432d17a83aa5623e4581756f4d642997048056bd</Sha>
    </Dependency>
    <Dependency Name="Microsoft.CodeAnalysis.CSharp.Workspaces" Version="4.2.0-4.22220.5">
      <Uri>https://github.com/dotnet/roslyn</Uri>
      <Sha>432d17a83aa5623e4581756f4d642997048056bd</Sha>
    </Dependency>
    <Dependency Name="Microsoft.CodeAnalysis.Workspaces.MSBuild" Version="4.2.0-4.22220.5">
      <Uri>https://github.com/dotnet/roslyn</Uri>
      <Sha>432d17a83aa5623e4581756f4d642997048056bd</Sha>
    </Dependency>
    <Dependency Name="Microsoft.AspNetCore.DeveloperCertificates.XPlat" Version="6.0.14-servicing.23074.3">
      <Uri>https://dev.azure.com/dnceng/internal/_git/dotnet-aspnetcore</Uri>
      <Sha>54e8b61777d42d2b10744d1987438ee5b8c0b24d</Sha>
    </Dependency>
    <Dependency Name="Microsoft.AspNetCore.TestHost" Version="6.0.14">
      <Uri>https://dev.azure.com/dnceng/internal/_git/dotnet-aspnetcore</Uri>
      <Sha>54e8b61777d42d2b10744d1987438ee5b8c0b24d</Sha>
    </Dependency>
    <Dependency Name="NuGet.Build.Tasks" Version="6.2.3-rc.8">
      <Uri>https://github.com/nuget/nuget.client</Uri>
      <Sha>51ca5ad938c742e6ff876ea1545b0712b130f9d1</Sha>
    </Dependency>
    <Dependency Name="Microsoft.Build.NuGetSdkResolver" Version="6.2.3-rc.8">
      <Uri>https://github.com/nuget/nuget.client</Uri>
      <Sha>51ca5ad938c742e6ff876ea1545b0712b130f9d1</Sha>
    </Dependency>
    <Dependency Name="Microsoft.NET.Test.Sdk" Version="17.2.0-release-20220408-11">
      <Uri>https://github.com/microsoft/vstest</Uri>
      <Sha>717d0cf94925e9cf67466dbee46c1019930eb212</Sha>
    </Dependency>
    <Dependency Name="Microsoft.NET.ILLink.Tasks" Version="6.0.200-1.22219.3">
      <Uri>https://github.com/dotnet/linker</Uri>
      <Sha>28db36b95cf83c8e2ad11e67a2ad0de301b4cad6</Sha>
      <SourceBuild RepoName="linker" ManagedOnly="true" />
    </Dependency>
    <Dependency Name="Microsoft.NET.ILLink.Analyzers" Version="6.0.200-1.22219.3">
      <Uri>https://github.com/dotnet/linker</Uri>
      <Sha>28db36b95cf83c8e2ad11e67a2ad0de301b4cad6</Sha>
    </Dependency>
    <Dependency Name="System.CodeDom" Version="6.0.0">
      <Uri>https://github.com/dotnet/runtime</Uri>
      <Sha>4822e3c3aa77eb82b2fb33c9321f923cf11ddde6</Sha>
    </Dependency>
    <Dependency Name="System.Security.Cryptography.ProtectedData" Version="6.0.0">
      <Uri>https://github.com/dotnet/runtime</Uri>
      <Sha>4822e3c3aa77eb82b2fb33c9321f923cf11ddde6</Sha>
    </Dependency>
    <Dependency Name="System.ServiceProcess.ServiceController" Version="6.0.0">
      <Uri>https://github.com/dotnet/runtime</Uri>
      <Sha>4822e3c3aa77eb82b2fb33c9321f923cf11ddde6</Sha>
    </Dependency>
    <Dependency Name="System.Text.Encoding.CodePages" Version="6.0.0">
      <Uri>https://github.com/dotnet/runtime</Uri>
      <Sha>4822e3c3aa77eb82b2fb33c9321f923cf11ddde6</Sha>
    </Dependency>
    <Dependency Name="System.Resources.Extensions" Version="6.0.0">
      <Uri>https://github.com/dotnet/runtime</Uri>
      <Sha>4822e3c3aa77eb82b2fb33c9321f923cf11ddde6</Sha>
    </Dependency>
    <Dependency Name="System.IO.Pipelines" Version="6.0.3">
      <Uri>https://dev.azure.com/dnceng/internal/_git/dotnet-runtime</Uri>
      <Sha>70ae3df4a6f3c92fb6b315afc405edd10ff38579</Sha>
    </Dependency>
    <Dependency Name="Microsoft.WindowsDesktop.App.Runtime.win-x64" Version="6.0.14">
      <Uri>https://dev.azure.com/dnceng/internal/_git/dotnet-windowsdesktop</Uri>
      <Sha>c9ab6d88179966c84260fc580b27cdb719a7e918</Sha>
    </Dependency>
    <Dependency Name="VS.Redist.Common.WindowsDesktop.SharedFramework.x64.6.0" Version="6.0.14-servicing.23074.3">
      <Uri>https://dev.azure.com/dnceng/internal/_git/dotnet-windowsdesktop</Uri>
      <Sha>c9ab6d88179966c84260fc580b27cdb719a7e918</Sha>
    </Dependency>
    <Dependency Name="VS.Redist.Common.WindowsDesktop.TargetingPack.x64.6.0" Version="6.0.14-servicing.23074.3">
      <Uri>https://dev.azure.com/dnceng/internal/_git/dotnet-windowsdesktop</Uri>
      <Sha>c9ab6d88179966c84260fc580b27cdb719a7e918</Sha>
    </Dependency>
    <Dependency Name="Microsoft.WindowsDesktop.App.Ref" Version="6.0.14">
      <Uri>https://dev.azure.com/dnceng/internal/_git/dotnet-windowsdesktop</Uri>
      <Sha>c9ab6d88179966c84260fc580b27cdb719a7e918</Sha>
    </Dependency>
    <Dependency Name="Microsoft.NET.Sdk.WindowsDesktop" Version="6.0.14-servicing.23074.3" CoherentParentDependency="Microsoft.WindowsDesktop.App.Runtime.win-x64">
      <Uri>https://dev.azure.com/dnceng/internal/_git/dotnet-wpf</Uri>
      <Sha>9e190e3d952203836d77bb0f1c42984524e1122d</Sha>
    </Dependency>
    <Dependency Name="Microsoft.AspNetCore.App.Ref" Version="6.0.14">
      <Uri>https://dev.azure.com/dnceng/internal/_git/dotnet-aspnetcore</Uri>
      <Sha>54e8b61777d42d2b10744d1987438ee5b8c0b24d</Sha>
    </Dependency>
    <Dependency Name="Microsoft.AspNetCore.App.Ref.Internal" Version="6.0.14-servicing.23074.3">
      <Uri>https://dev.azure.com/dnceng/internal/_git/dotnet-aspnetcore</Uri>
      <Sha>54e8b61777d42d2b10744d1987438ee5b8c0b24d</Sha>
    </Dependency>
    <Dependency Name="Microsoft.AspNetCore.App.Runtime.win-x64" Version="6.0.14">
      <Uri>https://dev.azure.com/dnceng/internal/_git/dotnet-aspnetcore</Uri>
      <Sha>54e8b61777d42d2b10744d1987438ee5b8c0b24d</Sha>
    </Dependency>
    <Dependency Name="VS.Redist.Common.AspNetCore.SharedFramework.x64.6.0" Version="6.0.14-servicing.23074.3">
      <Uri>https://dev.azure.com/dnceng/internal/_git/dotnet-aspnetcore</Uri>
      <Sha>54e8b61777d42d2b10744d1987438ee5b8c0b24d</Sha>
      <SourceBuild RepoName="aspnetcore" ManagedOnly="true" />
    </Dependency>
    <Dependency Name="dotnet-dev-certs" Version="6.0.14-servicing.23074.3">
      <Uri>https://dev.azure.com/dnceng/internal/_git/dotnet-aspnetcore</Uri>
      <Sha>54e8b61777d42d2b10744d1987438ee5b8c0b24d</Sha>
    </Dependency>
    <Dependency Name="dotnet-user-secrets" Version="6.0.14-servicing.23074.3">
      <Uri>https://dev.azure.com/dnceng/internal/_git/dotnet-aspnetcore</Uri>
      <Sha>54e8b61777d42d2b10744d1987438ee5b8c0b24d</Sha>
    </Dependency>
    <Dependency Name="Microsoft.AspNetCore.Analyzers" Version="6.0.14-servicing.23074.3">
      <Uri>https://dev.azure.com/dnceng/internal/_git/dotnet-aspnetcore</Uri>
      <Sha>54e8b61777d42d2b10744d1987438ee5b8c0b24d</Sha>
    </Dependency>
    <Dependency Name="Microsoft.AspNetCore.Components.Analyzers" Version="6.0.14">
      <Uri>https://dev.azure.com/dnceng/internal/_git/dotnet-aspnetcore</Uri>
      <Sha>54e8b61777d42d2b10744d1987438ee5b8c0b24d</Sha>
    </Dependency>
    <Dependency Name="Microsoft.AspNetCore.Mvc.Analyzers" Version="6.0.14-servicing.23074.3">
      <Uri>https://dev.azure.com/dnceng/internal/_git/dotnet-aspnetcore</Uri>
      <Sha>54e8b61777d42d2b10744d1987438ee5b8c0b24d</Sha>
    </Dependency>
    <Dependency Name="Microsoft.AspNetCore.Mvc.Api.Analyzers" Version="6.0.14-servicing.23074.3">
      <Uri>https://dev.azure.com/dnceng/internal/_git/dotnet-aspnetcore</Uri>
      <Sha>54e8b61777d42d2b10744d1987438ee5b8c0b24d</Sha>
    </Dependency>
<<<<<<< HEAD
    <Dependency Name="Microsoft.AspNetCore.Mvc.Razor.Extensions" Version="6.0.14">
      <Uri>https://dev.azure.com/dnceng/internal/_git/dotnet-aspnetcore</Uri>
      <Sha>54e8b61777d42d2b10744d1987438ee5b8c0b24d</Sha>
    </Dependency>
    <Dependency Name="Microsoft.CodeAnalysis.Razor" Version="6.0.14">
      <Uri>https://dev.azure.com/dnceng/internal/_git/dotnet-aspnetcore</Uri>
      <Sha>54e8b61777d42d2b10744d1987438ee5b8c0b24d</Sha>
    </Dependency>
    <Dependency Name="Microsoft.AspNetCore.Razor.Language" Version="6.0.14">
      <Uri>https://dev.azure.com/dnceng/internal/_git/dotnet-aspnetcore</Uri>
      <Sha>54e8b61777d42d2b10744d1987438ee5b8c0b24d</Sha>
    </Dependency>
    <Dependency Name="Microsoft.AspNetCore.Razor.Internal.SourceGenerator.Transport" Version="6.0.14-servicing.23074.3">
      <Uri>https://dev.azure.com/dnceng/internal/_git/dotnet-aspnetcore</Uri>
      <Sha>54e8b61777d42d2b10744d1987438ee5b8c0b24d</Sha>
=======
    <Dependency Name="Microsoft.CodeAnalysis.Razor.Tooling.Internal" Version="6.0.3-1.22213.1">
      <Uri>https://github.com/dotnet/razor-compiler</Uri>
      <Sha>fde127ba1cbee8a15c4a1fb8e46e686f3caac8ff</Sha>
      <SourceBuild RepoName="razor-compiler" ManagedOnly="true" />
    </Dependency>
    <Dependency Name="Microsoft.AspNetCore.Mvc.Razor.Extensions.Tooling.Internal" Version="6.0.3-1.22213.1">
      <Uri>https://github.com/dotnet/razor-compiler</Uri>
      <Sha>fde127ba1cbee8a15c4a1fb8e46e686f3caac8ff</Sha>
      <SourceBuild RepoName="razor-compiler" ManagedOnly="true" />
    </Dependency>
    <Dependency Name="Microsoft.AspNetCore.Razor.SourceGenerator.Tooling.Internal" Version="6.0.3-1.22213.1">
      <Uri>https://github.com/dotnet/razor-compiler</Uri>
      <Sha>fde127ba1cbee8a15c4a1fb8e46e686f3caac8ff</Sha>
      <SourceBuild RepoName="razor-compiler" ManagedOnly="true" />
>>>>>>> b9e3d453
    </Dependency>
    <Dependency Name="Microsoft.Extensions.FileProviders.Embedded" Version="6.0.14">
      <Uri>https://dev.azure.com/dnceng/internal/_git/dotnet-aspnetcore</Uri>
      <Sha>54e8b61777d42d2b10744d1987438ee5b8c0b24d</Sha>
    </Dependency>
    <Dependency Name="Microsoft.AspNetCore.Authorization" Version="6.0.14">
      <Uri>https://dev.azure.com/dnceng/internal/_git/dotnet-aspnetcore</Uri>
      <Sha>54e8b61777d42d2b10744d1987438ee5b8c0b24d</Sha>
    </Dependency>
    <Dependency Name="Microsoft.AspNetCore.Components.Web" Version="6.0.14">
      <Uri>https://dev.azure.com/dnceng/internal/_git/dotnet-aspnetcore</Uri>
      <Sha>54e8b61777d42d2b10744d1987438ee5b8c0b24d</Sha>
    </Dependency>
    <Dependency Name="Microsoft.JSInterop" Version="6.0.14">
      <Uri>https://dev.azure.com/dnceng/internal/_git/dotnet-aspnetcore</Uri>
      <Sha>54e8b61777d42d2b10744d1987438ee5b8c0b24d</Sha>
    </Dependency>
    <Dependency Name="Microsoft.Web.Xdt" Version="3.1.0" Pinned="true">
      <Uri>https://github.com/aspnet/xdt</Uri>
      <Sha>c01a538851a8ab1a1fbeb2e6243f391fff7587b4</Sha>
    </Dependency>
    <Dependency Name="Microsoft.CodeAnalysis.NetAnalyzers" Version="6.0.0">
      <Uri>https://github.com/dotnet/roslyn-analyzers</Uri>
      <Sha>c750b5a665adb75b528a93d844f238bd1360a91a</Sha>
    </Dependency>
    <Dependency Name="Microsoft.SourceBuild.Intermediate.roslyn-analyzers" Version="3.3.3-beta1.21519.5">
      <Uri>https://github.com/dotnet/roslyn-analyzers</Uri>
      <Sha>c750b5a665adb75b528a93d844f238bd1360a91a</Sha>
      <SourceBuild RepoName="roslyn-analyzers" ManagedOnly="true" />
    </Dependency>
    <Dependency Name="System.CommandLine" Version="2.0.0-beta3.22220.1">
      <Uri>https://github.com/dotnet/command-line-api</Uri>
      <Sha>dd44dd05a20bf6af02615d8363948a630e821d00</Sha>
    </Dependency>
    <Dependency Name="Microsoft.SourceBuild.Intermediate.command-line-api" Version="0.1.322001">
      <Uri>https://github.com/dotnet/command-line-api</Uri>
      <Sha>dd44dd05a20bf6af02615d8363948a630e821d00</Sha>
      <SourceBuild RepoName="command-line-api" ManagedOnly="true" />
    </Dependency>
    <Dependency Name="Microsoft.SourceBuild.Intermediate.source-build" Version="0.1.0-alpha.1.21519.2">
      <Uri>https://github.com/dotnet/source-build</Uri>
      <Sha>10d0f7e94aa45889155c312f51cfc01bf326b853</Sha>
      <SourceBuild RepoName="source-build" ManagedOnly="true" />
    </Dependency>
  </ProductDependencies>
  <ToolsetDependencies>
    <Dependency Name="Microsoft.DotNet.Arcade.Sdk" Version="6.0.0-beta.23114.5">
      <Uri>https://github.com/dotnet/arcade</Uri>
      <Sha>0c93c1cb1ef9c9d5c1a59f4ab98c2f7e37f12197</Sha>
      <SourceBuild RepoName="arcade" ManagedOnly="true" />
    </Dependency>
    <Dependency Name="Microsoft.DotNet.Helix.Sdk" Version="6.0.0-beta.23114.5">
      <Uri>https://github.com/dotnet/arcade</Uri>
      <Sha>0c93c1cb1ef9c9d5c1a59f4ab98c2f7e37f12197</Sha>
    </Dependency>
    <Dependency Name="Microsoft.DotNet.SignTool" Version="6.0.0-beta.23114.5">
      <Uri>https://github.com/dotnet/arcade</Uri>
      <Sha>0c93c1cb1ef9c9d5c1a59f4ab98c2f7e37f12197</Sha>
    </Dependency>
    <Dependency Name="Microsoft.DotNet.XUnitExtensions" Version="6.0.0-beta.23114.5">
      <Uri>https://github.com/dotnet/arcade</Uri>
      <Sha>0c93c1cb1ef9c9d5c1a59f4ab98c2f7e37f12197</Sha>
    </Dependency>
    <Dependency Name="System.Reflection.MetadataLoadContext" Version="6.0.0">
      <Uri>https://github.com/dotnet/runtime</Uri>
      <Sha>4822e3c3aa77eb82b2fb33c9321f923cf11ddde6</Sha>
    </Dependency>
    <Dependency Name="Microsoft.DotNet.XliffTasks" Version="1.0.0-beta.21431.1" CoherentParentDependency="Microsoft.DotNet.Arcade.Sdk">
      <Uri>https://github.com/dotnet/xliff-tasks</Uri>
      <Sha>bc3233146e1fcd393ed471d5005333c83363e0fe</Sha>
      <SourceBuild RepoName="xliff-tasks" ManagedOnly="true" />
    </Dependency>
  </ToolsetDependencies>
</Dependencies><|MERGE_RESOLUTION|>--- conflicted
+++ resolved
@@ -1,41 +1,11 @@
 <?xml version="1.0" encoding="utf-8"?>
 <Dependencies>
   <ProductDependencies>
-<<<<<<< HEAD
-    <Dependency Name="Microsoft.TemplateEngine.Cli" Version="6.0.114-servicing.23074.4">
-      <Uri>https://dev.azure.com/dnceng/internal/_git/dotnet-templating</Uri>
-      <Sha>629fc1a8b3d53b551ea512c4f0294062dcd30afe</Sha>
+    <Dependency Name="Microsoft.TemplateEngine.Cli" Version="6.0.309-servicing.23074.5">
+      <Uri>https://dev.azure.com/dnceng/internal/_git/dotnet-templating</Uri>
+      <Sha>ffeddec3efcbb43f226550c3b8bfe8d11765f723</Sha>
       <SourceBuild RepoName="templating" ManagedOnly="true" />
     </Dependency>
-    <Dependency Name="Microsoft.TemplateEngine.Abstractions" Version="6.0.114">
-      <Uri>https://dev.azure.com/dnceng/internal/_git/dotnet-templating</Uri>
-      <Sha>629fc1a8b3d53b551ea512c4f0294062dcd30afe</Sha>
-    </Dependency>
-    <Dependency Name="Microsoft.TemplateEngine.Orchestrator.RunnableProjects" Version="6.0.114">
-      <Uri>https://dev.azure.com/dnceng/internal/_git/dotnet-templating</Uri>
-      <Sha>629fc1a8b3d53b551ea512c4f0294062dcd30afe</Sha>
-    </Dependency>
-    <Dependency Name="Microsoft.TemplateEngine.Utils" Version="6.0.114">
-      <Uri>https://dev.azure.com/dnceng/internal/_git/dotnet-templating</Uri>
-      <Sha>629fc1a8b3d53b551ea512c4f0294062dcd30afe</Sha>
-    </Dependency>
-    <Dependency Name="Microsoft.TemplateSearch.Common" Version="6.0.114">
-      <Uri>https://dev.azure.com/dnceng/internal/_git/dotnet-templating</Uri>
-      <Sha>629fc1a8b3d53b551ea512c4f0294062dcd30afe</Sha>
-    </Dependency>
-    <Dependency Name="Microsoft.DotNet.Common.ItemTemplates" Version="6.0.114">
-      <Uri>https://dev.azure.com/dnceng/internal/_git/dotnet-templating</Uri>
-      <Sha>629fc1a8b3d53b551ea512c4f0294062dcd30afe</Sha>
-    </Dependency>
-    <Dependency Name="Microsoft.DotNet.Common.ProjectTemplates.6.0" Version="6.0.114">
-      <Uri>https://dev.azure.com/dnceng/internal/_git/dotnet-templating</Uri>
-      <Sha>629fc1a8b3d53b551ea512c4f0294062dcd30afe</Sha>
-=======
-    <Dependency Name="Microsoft.TemplateEngine.Cli" Version="6.0.309-servicing.23074.5">
-      <Uri>https://dev.azure.com/dnceng/internal/_git/dotnet-templating</Uri>
-      <Sha>ffeddec3efcbb43f226550c3b8bfe8d11765f723</Sha>
-      <SourceBuild RepoName="templating" ManagedOnly="true" />
-    </Dependency>
     <Dependency Name="Microsoft.TemplateEngine.Abstractions" Version="6.0.309">
       <Uri>https://dev.azure.com/dnceng/internal/_git/dotnet-templating</Uri>
       <Sha>ffeddec3efcbb43f226550c3b8bfe8d11765f723</Sha>
@@ -59,7 +29,6 @@
     <Dependency Name="Microsoft.DotNet.Common.ProjectTemplates.6.0" Version="6.0.309">
       <Uri>https://dev.azure.com/dnceng/internal/_git/dotnet-templating</Uri>
       <Sha>ffeddec3efcbb43f226550c3b8bfe8d11765f723</Sha>
->>>>>>> b9e3d453
     </Dependency>
     <Dependency Name="Microsoft.NETCore.App.Ref" Version="6.0.14">
       <Uri>https://dev.azure.com/dnceng/internal/_git/dotnet-runtime</Uri>
@@ -258,23 +227,6 @@
       <Uri>https://dev.azure.com/dnceng/internal/_git/dotnet-aspnetcore</Uri>
       <Sha>54e8b61777d42d2b10744d1987438ee5b8c0b24d</Sha>
     </Dependency>
-<<<<<<< HEAD
-    <Dependency Name="Microsoft.AspNetCore.Mvc.Razor.Extensions" Version="6.0.14">
-      <Uri>https://dev.azure.com/dnceng/internal/_git/dotnet-aspnetcore</Uri>
-      <Sha>54e8b61777d42d2b10744d1987438ee5b8c0b24d</Sha>
-    </Dependency>
-    <Dependency Name="Microsoft.CodeAnalysis.Razor" Version="6.0.14">
-      <Uri>https://dev.azure.com/dnceng/internal/_git/dotnet-aspnetcore</Uri>
-      <Sha>54e8b61777d42d2b10744d1987438ee5b8c0b24d</Sha>
-    </Dependency>
-    <Dependency Name="Microsoft.AspNetCore.Razor.Language" Version="6.0.14">
-      <Uri>https://dev.azure.com/dnceng/internal/_git/dotnet-aspnetcore</Uri>
-      <Sha>54e8b61777d42d2b10744d1987438ee5b8c0b24d</Sha>
-    </Dependency>
-    <Dependency Name="Microsoft.AspNetCore.Razor.Internal.SourceGenerator.Transport" Version="6.0.14-servicing.23074.3">
-      <Uri>https://dev.azure.com/dnceng/internal/_git/dotnet-aspnetcore</Uri>
-      <Sha>54e8b61777d42d2b10744d1987438ee5b8c0b24d</Sha>
-=======
     <Dependency Name="Microsoft.CodeAnalysis.Razor.Tooling.Internal" Version="6.0.3-1.22213.1">
       <Uri>https://github.com/dotnet/razor-compiler</Uri>
       <Sha>fde127ba1cbee8a15c4a1fb8e46e686f3caac8ff</Sha>
@@ -289,7 +241,6 @@
       <Uri>https://github.com/dotnet/razor-compiler</Uri>
       <Sha>fde127ba1cbee8a15c4a1fb8e46e686f3caac8ff</Sha>
       <SourceBuild RepoName="razor-compiler" ManagedOnly="true" />
->>>>>>> b9e3d453
     </Dependency>
     <Dependency Name="Microsoft.Extensions.FileProviders.Embedded" Version="6.0.14">
       <Uri>https://dev.azure.com/dnceng/internal/_git/dotnet-aspnetcore</Uri>

--- conflicted
+++ resolved
@@ -55,19 +55,6 @@
       <Uri>https://github.com/dotnet/emsdk</Uri>
       <Sha>2b0cca8ad3a88e02fe0878139009ffffde071f1f</Sha>
     </Dependency>
-<<<<<<< HEAD
-    <Dependency Name="Microsoft.Build" Version="17.8.30">
-      <Uri>https://github.com/dotnet/msbuild</Uri>
-      <Sha>d832838517d47acce1d644b872ae7599c655b4e2</Sha>
-    </Dependency>
-    <Dependency Name="Microsoft.Build.Localization" Version="17.8.30-servicing-25278-04">
-      <Uri>https://github.com/dotnet/msbuild</Uri>
-      <Sha>d832838517d47acce1d644b872ae7599c655b4e2</Sha>
-    </Dependency>
-    <Dependency Name="Microsoft.SourceBuild.Intermediate.msbuild" Version="17.8.30-servicing-25278-04">
-      <Uri>https://github.com/dotnet/msbuild</Uri>
-      <Sha>d832838517d47acce1d644b872ae7599c655b4e2</Sha>
-=======
     <Dependency Name="Microsoft.Build" Version="17.10.30">
       <Uri>https://github.com/dotnet/msbuild</Uri>
       <Sha>7c941d28e61c76de665b1e008ea34ea667cdfead</Sha>
@@ -79,7 +66,6 @@
     <Dependency Name="Microsoft.SourceBuild.Intermediate.msbuild" Version="17.10.30-servicing-25278-02">
       <Uri>https://github.com/dotnet/msbuild</Uri>
       <Sha>7c941d28e61c76de665b1e008ea34ea667cdfead</Sha>
->>>>>>> 70e61057
       <SourceBuild RepoName="msbuild" ManagedOnly="true" />
     </Dependency>
     <Dependency Name="Microsoft.FSharp.Compiler" Version="12.8.301-beta.24271.6">

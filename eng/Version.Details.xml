<?xml version="1.0" encoding="utf-8"?>
<Dependencies>
  <ProductDependencies>
    <Dependency Name="Microsoft.TemplateEngine.Abstractions" Version="9.0.101">
      <Uri>https://github.com/dotnet/templating</Uri>
      <Sha>e660cd905cc907f7167c0826e2c30eb57a87e4da</Sha>
    </Dependency>
    <Dependency Name="Microsoft.TemplateEngine.Mocks" Version="9.0.101-servicing.24565.5">
      <Uri>https://github.com/dotnet/templating</Uri>
      <Sha>e660cd905cc907f7167c0826e2c30eb57a87e4da</Sha>
    </Dependency>
    <!-- Intermediate is necessary for source build. -->
    <Dependency Name="Microsoft.SourceBuild.Intermediate.templating" Version="9.0.101-servicing.24565.5">
      <Uri>https://github.com/dotnet/templating</Uri>
      <Sha>e660cd905cc907f7167c0826e2c30eb57a87e4da</Sha>
      <SourceBuild RepoName="templating" ManagedOnly="true" />
    </Dependency>
    <Dependency Name="Microsoft.NETCore.App.Ref" Version="9.0.0">
      <Uri>https://dev.azure.com/dnceng/internal/_git/dotnet-runtime</Uri>
      <Sha>9d5a6a9aa463d6d10b0b0ba6d5982cc82f363dc3</Sha>
    </Dependency>
    <Dependency Name="VS.Redist.Common.NetCore.SharedFramework.x64.9.0" Version="9.0.0-rtm.24528.9">
      <Uri>https://dev.azure.com/dnceng/internal/_git/dotnet-runtime</Uri>
      <Sha>9d5a6a9aa463d6d10b0b0ba6d5982cc82f363dc3</Sha>
    </Dependency>
    <Dependency Name="VS.Redist.Common.NetCore.TargetingPack.x64.9.0" Version="9.0.0-rtm.24528.9">
      <Uri>https://dev.azure.com/dnceng/internal/_git/dotnet-runtime</Uri>
      <Sha>9d5a6a9aa463d6d10b0b0ba6d5982cc82f363dc3</Sha>
    </Dependency>
    <Dependency Name="Microsoft.NETCore.App.Runtime.win-x64" Version="9.0.0">
      <Uri>https://dev.azure.com/dnceng/internal/_git/dotnet-runtime</Uri>
      <Sha>9d5a6a9aa463d6d10b0b0ba6d5982cc82f363dc3</Sha>
    </Dependency>
    <Dependency Name="Microsoft.NETCore.App.Host.win-x64" Version="9.0.0">
      <Uri>https://dev.azure.com/dnceng/internal/_git/dotnet-runtime</Uri>
      <Sha>9d5a6a9aa463d6d10b0b0ba6d5982cc82f363dc3</Sha>
    </Dependency>
    <Dependency Name="Microsoft.NETCore.Platforms" Version="9.0.0-rtm.24528.9">
      <Uri>https://dev.azure.com/dnceng/internal/_git/dotnet-runtime</Uri>
      <Sha>9d5a6a9aa463d6d10b0b0ba6d5982cc82f363dc3</Sha>
    </Dependency>
    <Dependency Name="Microsoft.NET.HostModel" Version="9.0.0-rtm.24528.9">
      <Uri>https://dev.azure.com/dnceng/internal/_git/dotnet-runtime</Uri>
      <Sha>9d5a6a9aa463d6d10b0b0ba6d5982cc82f363dc3</Sha>
    </Dependency>
    <Dependency Name="Microsoft.Extensions.DependencyModel" Version="9.0.0">
      <Uri>https://dev.azure.com/dnceng/internal/_git/dotnet-runtime</Uri>
      <Sha>9d5a6a9aa463d6d10b0b0ba6d5982cc82f363dc3</Sha>
    </Dependency>
    <!-- Intermediate is necessary for source build. -->
    <Dependency Name="Microsoft.SourceBuild.Intermediate.runtime.linux-x64" Version="9.0.0-rtm.24528.9">
      <Uri>https://dev.azure.com/dnceng/internal/_git/dotnet-runtime</Uri>
      <Sha>9d5a6a9aa463d6d10b0b0ba6d5982cc82f363dc3</Sha>
      <SourceBuild RepoName="runtime" ManagedOnly="false" />
    </Dependency>
    <!-- Change blob version in GenerateLayout.targets if this is unpinned to service targeting pack -->
    <!-- No new netstandard.library planned for 3.1 timeframe at this time. -->
    <Dependency Name="NETStandard.Library.Ref" Version="2.1.0" Pinned="true">
      <Uri>https://github.com/dotnet/core-setup</Uri>
      <Sha>7d57652f33493fa022125b7f63aad0d70c52d810</Sha>
    </Dependency>
    <Dependency Name="Microsoft.NET.Workload.Emscripten.Current.Manifest-9.0.100.Transport" Version="9.0.0-rtm.24528.2" CoherentParentDependency="Microsoft.NETCore.App.Runtime.win-x64">
      <Uri>https://github.com/dotnet/emsdk</Uri>
      <Sha>763d10a1a251be35337ee736832bfde3f9200672</Sha>
    </Dependency>
    <Dependency Name="Microsoft.NET.Workload.Emscripten.Current.Manifest-9.0.100" Version="9.0.0" CoherentParentDependency="Microsoft.NETCore.App.Runtime.win-x64">
      <Uri>https://github.com/dotnet/emsdk</Uri>
      <Sha>763d10a1a251be35337ee736832bfde3f9200672</Sha>
    </Dependency>
    <!-- Intermediate is necessary for source build. -->
    <Dependency Name="Microsoft.SourceBuild.Intermediate.emsdk" Version="9.0.0-rtm.24528.2" CoherentParentDependency="Microsoft.NETCore.App.Runtime.win-x64">
      <Uri>https://github.com/dotnet/emsdk</Uri>
      <Sha>763d10a1a251be35337ee736832bfde3f9200672</Sha>
      <SourceBuild RepoName="emsdk" ManagedOnly="true" />
    </Dependency>
    <Dependency Name="Microsoft.Build" Version="17.12.12">
      <Uri>https://github.com/dotnet/msbuild</Uri>
      <Sha>1cce77968bca1366760f361c837ffbc3a6af70f0</Sha>
    </Dependency>
    <Dependency Name="Microsoft.Build.Localization" Version="17.12.12-preview-24571-01">
      <Uri>https://github.com/dotnet/msbuild</Uri>
      <Sha>1cce77968bca1366760f361c837ffbc3a6af70f0</Sha>
    </Dependency>
    <!-- Intermediate is necessary for source build. -->
    <Dependency Name="Microsoft.SourceBuild.Intermediate.msbuild" Version="17.12.12-preview-24571-01">
      <Uri>https://github.com/dotnet/msbuild</Uri>
      <Sha>1cce77968bca1366760f361c837ffbc3a6af70f0</Sha>
      <SourceBuild RepoName="msbuild" ManagedOnly="true" />
    </Dependency>
    <Dependency Name="Microsoft.FSharp.Compiler" Version="12.9.100-beta.24522.2">
      <Uri>https://github.com/dotnet/fsharp</Uri>
      <Sha>f07a91420bec3f657153e16c9f047cf151c1179f</Sha>
    </Dependency>
    <!-- Intermediate is necessary for source build. -->
    <Dependency Name="Microsoft.SourceBuild.Intermediate.fsharp" Version="9.0.100-beta.24522.2">
      <Uri>https://github.com/dotnet/fsharp</Uri>
      <Sha>f07a91420bec3f657153e16c9f047cf151c1179f</Sha>
      <SourceBuild RepoName="fsharp" ManagedOnly="true" />
    </Dependency>
    <Dependency Name="Microsoft.Net.Compilers.Toolset" Version="4.12.0-3.24574.8">
      <Uri>https://github.com/dotnet/roslyn</Uri>
      <Sha>dfa7fc6bdea31a858a402168384192b633c811fa</Sha>
    </Dependency>
    <!-- Intermediate is necessary for source build. -->
    <Dependency Name="Microsoft.SourceBuild.Intermediate.roslyn" Version="4.12.0-3.24574.8">
      <Uri>https://github.com/dotnet/roslyn</Uri>
      <Sha>dfa7fc6bdea31a858a402168384192b633c811fa</Sha>
      <SourceBuild RepoName="roslyn" ManagedOnly="true" />
    </Dependency>
    <Dependency Name="Microsoft.Net.Compilers.Toolset.Framework" Version="4.12.0-3.24574.8">
      <Uri>https://github.com/dotnet/roslyn</Uri>
      <Sha>dfa7fc6bdea31a858a402168384192b633c811fa</Sha>
    </Dependency>
    <Dependency Name="Microsoft.CodeAnalysis" Version="4.12.0-3.24574.8">
      <Uri>https://github.com/dotnet/roslyn</Uri>
      <Sha>dfa7fc6bdea31a858a402168384192b633c811fa</Sha>
    </Dependency>
    <Dependency Name="Microsoft.CodeAnalysis.CSharp" Version="4.12.0-3.24574.8">
      <Uri>https://github.com/dotnet/roslyn</Uri>
      <Sha>dfa7fc6bdea31a858a402168384192b633c811fa</Sha>
    </Dependency>
    <Dependency Name="Microsoft.CodeAnalysis.CSharp.CodeStyle" Version="4.12.0-3.24574.8">
      <Uri>https://github.com/dotnet/roslyn</Uri>
      <Sha>dfa7fc6bdea31a858a402168384192b633c811fa</Sha>
    </Dependency>
    <Dependency Name="Microsoft.CodeAnalysis.CSharp.Features" Version="4.12.0-3.24574.8">
      <Uri>https://github.com/dotnet/roslyn</Uri>
      <Sha>dfa7fc6bdea31a858a402168384192b633c811fa</Sha>
    </Dependency>
    <Dependency Name="Microsoft.CodeAnalysis.CSharp.Workspaces" Version="4.12.0-3.24574.8">
      <Uri>https://github.com/dotnet/roslyn</Uri>
      <Sha>dfa7fc6bdea31a858a402168384192b633c811fa</Sha>
    </Dependency>
    <Dependency Name="Microsoft.CodeAnalysis.Workspaces.MSBuild" Version="4.12.0-3.24574.8">
      <Uri>https://github.com/dotnet/roslyn</Uri>
      <Sha>dfa7fc6bdea31a858a402168384192b633c811fa</Sha>
    </Dependency>
    <Dependency Name="Microsoft.AspNetCore.DeveloperCertificates.XPlat" Version="9.0.0-rtm.24529.3">
      <Uri>https://dev.azure.com/dnceng/internal/_git/dotnet-aspnetcore</Uri>
      <Sha>af22effae4069a5dfb9b0735859de48820104f5b</Sha>
    </Dependency>
    <Dependency Name="Microsoft.AspNetCore.TestHost" Version="9.0.0">
      <Uri>https://dev.azure.com/dnceng/internal/_git/dotnet-aspnetcore</Uri>
      <Sha>af22effae4069a5dfb9b0735859de48820104f5b</Sha>
    </Dependency>
    <Dependency Name="Microsoft.Build.NuGetSdkResolver" Version="6.12.2-rc.1">
      <Uri>https://github.com/nuget/nuget.client</Uri>
      <Sha>c097388782da305f47c395f90bea2d7c83909b6d</Sha>
    </Dependency>
    <Dependency Name="NuGet.Build.Tasks" Version="6.12.2-rc.1">
      <Uri>https://github.com/nuget/nuget.client</Uri>
      <Sha>c097388782da305f47c395f90bea2d7c83909b6d</Sha>
      <SourceBuildTarball RepoName="nuget-client" ManagedOnly="true" />
    </Dependency>
    <Dependency Name="NuGet.Build.Tasks.Console" Version="6.12.2-rc.1">
      <Uri>https://github.com/nuget/nuget.client</Uri>
      <Sha>c097388782da305f47c395f90bea2d7c83909b6d</Sha>
    </Dependency>
    <Dependency Name="NuGet.Build.Tasks.Pack" Version="6.12.2-rc.1">
      <Uri>https://github.com/nuget/nuget.client</Uri>
      <Sha>c097388782da305f47c395f90bea2d7c83909b6d</Sha>
    </Dependency>
    <Dependency Name="NuGet.Commands" Version="6.12.2-rc.1">
      <Uri>https://github.com/nuget/nuget.client</Uri>
      <Sha>c097388782da305f47c395f90bea2d7c83909b6d</Sha>
    </Dependency>
    <Dependency Name="NuGet.CommandLine.XPlat" Version="6.12.2-rc.1">
      <Uri>https://github.com/nuget/nuget.client</Uri>
      <Sha>c097388782da305f47c395f90bea2d7c83909b6d</Sha>
    </Dependency>
    <Dependency Name="NuGet.Common" Version="6.12.2-rc.1">
      <Uri>https://github.com/nuget/nuget.client</Uri>
      <Sha>c097388782da305f47c395f90bea2d7c83909b6d</Sha>
    </Dependency>
    <Dependency Name="NuGet.Configuration" Version="6.12.2-rc.1">
      <Uri>https://github.com/nuget/nuget.client</Uri>
      <Sha>c097388782da305f47c395f90bea2d7c83909b6d</Sha>
    </Dependency>
    <Dependency Name="NuGet.Credentials" Version="6.12.2-rc.1">
      <Uri>https://github.com/nuget/nuget.client</Uri>
      <Sha>c097388782da305f47c395f90bea2d7c83909b6d</Sha>
    </Dependency>
    <Dependency Name="NuGet.DependencyResolver.Core" Version="6.12.2-rc.1">
      <Uri>https://github.com/nuget/nuget.client</Uri>
      <Sha>c097388782da305f47c395f90bea2d7c83909b6d</Sha>
    </Dependency>
    <Dependency Name="NuGet.Frameworks" Version="6.12.2-rc.1">
      <Uri>https://github.com/nuget/nuget.client</Uri>
      <Sha>c097388782da305f47c395f90bea2d7c83909b6d</Sha>
    </Dependency>
    <Dependency Name="NuGet.LibraryModel" Version="6.12.2-rc.1">
      <Uri>https://github.com/nuget/nuget.client</Uri>
      <Sha>c097388782da305f47c395f90bea2d7c83909b6d</Sha>
    </Dependency>
    <Dependency Name="NuGet.ProjectModel" Version="6.12.2-rc.1">
      <Uri>https://github.com/nuget/nuget.client</Uri>
      <Sha>c097388782da305f47c395f90bea2d7c83909b6d</Sha>
    </Dependency>
    <Dependency Name="NuGet.Protocol" Version="6.12.2-rc.1">
      <Uri>https://github.com/nuget/nuget.client</Uri>
      <Sha>c097388782da305f47c395f90bea2d7c83909b6d</Sha>
    </Dependency>
    <Dependency Name="NuGet.Packaging" Version="6.12.2-rc.1">
      <Uri>https://github.com/nuget/nuget.client</Uri>
      <Sha>c097388782da305f47c395f90bea2d7c83909b6d</Sha>
    </Dependency>
    <Dependency Name="NuGet.Versioning" Version="6.12.2-rc.1">
      <Uri>https://github.com/nuget/nuget.client</Uri>
      <Sha>c097388782da305f47c395f90bea2d7c83909b6d</Sha>
    </Dependency>
    <Dependency Name="NuGet.Localization" Version="6.12.2-rc.1">
      <Uri>https://github.com/nuget/nuget.client</Uri>
      <Sha>c097388782da305f47c395f90bea2d7c83909b6d</Sha>
    </Dependency>
    <Dependency Name="Microsoft.NET.Test.Sdk" Version="17.12.0-release-24508-01">
      <Uri>https://github.com/microsoft/vstest</Uri>
      <Sha>bc9161306b23641b0364b8f93d546da4d48da1eb</Sha>
    </Dependency>
    <Dependency Name="Microsoft.TestPlatform.CLI" Version="17.12.0-release-24508-01">
      <Uri>https://github.com/microsoft/vstest</Uri>
      <Sha>bc9161306b23641b0364b8f93d546da4d48da1eb</Sha>
    </Dependency>
    <Dependency Name="Microsoft.TestPlatform.Build" Version="17.12.0-release-24508-01">
      <Uri>https://github.com/microsoft/vstest</Uri>
      <Sha>bc9161306b23641b0364b8f93d546da4d48da1eb</Sha>
    </Dependency>
    <!-- Intermediate is necessary for source build. -->
    <Dependency Name="Microsoft.SourceBuild.Intermediate.vstest" Version="17.12.0-release-24508-01">
      <Uri>https://github.com/microsoft/vstest</Uri>
      <Sha>bc9161306b23641b0364b8f93d546da4d48da1eb</Sha>
      <SourceBuild RepoName="vstest" ManagedOnly="true" />
    </Dependency>
    <Dependency Name="Microsoft.NET.ILLink.Tasks" Version="9.0.0">
      <Uri>https://dev.azure.com/dnceng/internal/_git/dotnet-runtime</Uri>
      <Sha>9d5a6a9aa463d6d10b0b0ba6d5982cc82f363dc3</Sha>
    </Dependency>
    <Dependency Name="System.CodeDom" Version="9.0.0">
      <Uri>https://dev.azure.com/dnceng/internal/_git/dotnet-runtime</Uri>
      <Sha>9d5a6a9aa463d6d10b0b0ba6d5982cc82f363dc3</Sha>
    </Dependency>
    <Dependency Name="System.Formats.Asn1" Version="9.0.0">
      <Uri>https://dev.azure.com/dnceng/internal/_git/dotnet-runtime</Uri>
      <Sha>9d5a6a9aa463d6d10b0b0ba6d5982cc82f363dc3</Sha>
    </Dependency>
    <Dependency Name="System.Security.Cryptography.ProtectedData" Version="9.0.0">
      <Uri>https://dev.azure.com/dnceng/internal/_git/dotnet-runtime</Uri>
      <Sha>9d5a6a9aa463d6d10b0b0ba6d5982cc82f363dc3</Sha>
    </Dependency>
    <Dependency Name="System.Text.Encoding.CodePages" Version="9.0.0">
      <Uri>https://dev.azure.com/dnceng/internal/_git/dotnet-runtime</Uri>
      <Sha>9d5a6a9aa463d6d10b0b0ba6d5982cc82f363dc3</Sha>
    </Dependency>
    <Dependency Name="System.Resources.Extensions" Version="9.0.0">
      <Uri>https://dev.azure.com/dnceng/internal/_git/dotnet-runtime</Uri>
      <Sha>9d5a6a9aa463d6d10b0b0ba6d5982cc82f363dc3</Sha>
    </Dependency>
    <Dependency Name="Microsoft.WindowsDesktop.App.Runtime.win-x64" Version="9.0.0">
      <Uri>https://dev.azure.com/dnceng/internal/_git/dotnet-windowsdesktop</Uri>
      <Sha>308dc7955704be60afc72ec00902cc18e028c3c2</Sha>
      <SourceBuildTarball RepoName="windowsdesktop" ManagedOnly="true" />
    </Dependency>
    <Dependency Name="VS.Redist.Common.WindowsDesktop.SharedFramework.x64.9.0" Version="9.0.0-rtm.24529.2">
      <Uri>https://dev.azure.com/dnceng/internal/_git/dotnet-windowsdesktop</Uri>
      <Sha>308dc7955704be60afc72ec00902cc18e028c3c2</Sha>
    </Dependency>
    <Dependency Name="Microsoft.WindowsDesktop.App.Ref" Version="9.0.0">
      <Uri>https://dev.azure.com/dnceng/internal/_git/dotnet-windowsdesktop</Uri>
      <Sha>308dc7955704be60afc72ec00902cc18e028c3c2</Sha>
    </Dependency>
    <Dependency Name="VS.Redist.Common.WindowsDesktop.TargetingPack.x64.9.0" Version="9.0.0-rtm.24529.2">
      <Uri>https://dev.azure.com/dnceng/internal/_git/dotnet-windowsdesktop</Uri>
      <Sha>308dc7955704be60afc72ec00902cc18e028c3c2</Sha>
    </Dependency>
    <Dependency Name="Microsoft.NET.Sdk.WindowsDesktop" Version="9.0.0-rtm.24529.2" CoherentParentDependency="Microsoft.WindowsDesktop.App.Ref">
      <Uri>https://dev.azure.com/dnceng/internal/_git/dotnet-wpf</Uri>
      <Sha>a04736acb8edb533756131d3d5fc55f15cd03d6a</Sha>
    </Dependency>
    <Dependency Name="Microsoft.AspNetCore.App.Ref" Version="9.0.0">
      <Uri>https://dev.azure.com/dnceng/internal/_git/dotnet-aspnetcore</Uri>
      <Sha>af22effae4069a5dfb9b0735859de48820104f5b</Sha>
    </Dependency>
    <Dependency Name="Microsoft.AspNetCore.App.Ref.Internal" Version="9.0.0-rtm.24529.3">
      <Uri>https://dev.azure.com/dnceng/internal/_git/dotnet-aspnetcore</Uri>
      <Sha>af22effae4069a5dfb9b0735859de48820104f5b</Sha>
    </Dependency>
    <Dependency Name="Microsoft.AspNetCore.App.Runtime.win-x64" Version="9.0.0">
      <Uri>https://dev.azure.com/dnceng/internal/_git/dotnet-aspnetcore</Uri>
      <Sha>af22effae4069a5dfb9b0735859de48820104f5b</Sha>
    </Dependency>
    <Dependency Name="VS.Redist.Common.AspNetCore.SharedFramework.x64.9.0" Version="9.0.0-rtm.24529.3">
      <Uri>https://dev.azure.com/dnceng/internal/_git/dotnet-aspnetcore</Uri>
      <Sha>af22effae4069a5dfb9b0735859de48820104f5b</Sha>
    </Dependency>
    <Dependency Name="dotnet-dev-certs" Version="9.0.0-rtm.24529.3">
      <Uri>https://dev.azure.com/dnceng/internal/_git/dotnet-aspnetcore</Uri>
      <Sha>af22effae4069a5dfb9b0735859de48820104f5b</Sha>
    </Dependency>
    <Dependency Name="dotnet-user-jwts" Version="9.0.0-rtm.24529.3">
      <Uri>https://dev.azure.com/dnceng/internal/_git/dotnet-aspnetcore</Uri>
      <Sha>af22effae4069a5dfb9b0735859de48820104f5b</Sha>
    </Dependency>
    <Dependency Name="dotnet-user-secrets" Version="9.0.0-rtm.24529.3">
      <Uri>https://dev.azure.com/dnceng/internal/_git/dotnet-aspnetcore</Uri>
      <Sha>af22effae4069a5dfb9b0735859de48820104f5b</Sha>
    </Dependency>
    <Dependency Name="Microsoft.AspNetCore.Analyzers" Version="9.0.0-rtm.24529.3">
      <Uri>https://dev.azure.com/dnceng/internal/_git/dotnet-aspnetcore</Uri>
      <Sha>af22effae4069a5dfb9b0735859de48820104f5b</Sha>
    </Dependency>
    <Dependency Name="Microsoft.AspNetCore.Components.SdkAnalyzers" Version="9.0.0-rtm.24529.3">
      <Uri>https://dev.azure.com/dnceng/internal/_git/dotnet-aspnetcore</Uri>
      <Sha>af22effae4069a5dfb9b0735859de48820104f5b</Sha>
    </Dependency>
    <Dependency Name="Microsoft.AspNetCore.Mvc.Analyzers" Version="9.0.0-rtm.24529.3">
      <Uri>https://dev.azure.com/dnceng/internal/_git/dotnet-aspnetcore</Uri>
      <Sha>af22effae4069a5dfb9b0735859de48820104f5b</Sha>
    </Dependency>
    <Dependency Name="Microsoft.AspNetCore.Mvc.Api.Analyzers" Version="9.0.0-rtm.24529.3">
      <Uri>https://dev.azure.com/dnceng/internal/_git/dotnet-aspnetcore</Uri>
      <Sha>af22effae4069a5dfb9b0735859de48820104f5b</Sha>
    </Dependency>
    <!-- Intermediate is necessary for source build. -->
    <Dependency Name="Microsoft.SourceBuild.Intermediate.aspnetcore" Version="9.0.0-rtm.24529.3">
      <Uri>https://dev.azure.com/dnceng/internal/_git/dotnet-aspnetcore</Uri>
      <Sha>af22effae4069a5dfb9b0735859de48820104f5b</Sha>
      <SourceBuild RepoName="aspnetcore" ManagedOnly="true" />
    </Dependency>
<<<<<<< HEAD
    <Dependency Name="Microsoft.CodeAnalysis.Razor.Tooling.Internal" Version="9.0.0-preview.24574.4">
=======
    <Dependency Name="Microsoft.CodeAnalysis.Razor.Tooling.Internal" Version="9.0.0-preview.24574.7">
>>>>>>> 651a47bc
      <Uri>https://github.com/dotnet/razor</Uri>
      <Sha>88f8675df43ec706bb4089bd5f91d0a5dbbd3f94</Sha>
    </Dependency>
<<<<<<< HEAD
    <Dependency Name="Microsoft.AspNetCore.Mvc.Razor.Extensions.Tooling.Internal" Version="9.0.0-preview.24574.4">
=======
    <Dependency Name="Microsoft.AspNetCore.Mvc.Razor.Extensions.Tooling.Internal" Version="9.0.0-preview.24574.7">
>>>>>>> 651a47bc
      <Uri>https://github.com/dotnet/razor</Uri>
      <Sha>88f8675df43ec706bb4089bd5f91d0a5dbbd3f94</Sha>
    </Dependency>
<<<<<<< HEAD
    <Dependency Name="Microsoft.NET.Sdk.Razor.SourceGenerators.Transport" Version="9.0.0-preview.24574.4">
=======
    <Dependency Name="Microsoft.NET.Sdk.Razor.SourceGenerators.Transport" Version="9.0.0-preview.24574.7">
>>>>>>> 651a47bc
      <Uri>https://github.com/dotnet/razor</Uri>
      <Sha>88f8675df43ec706bb4089bd5f91d0a5dbbd3f94</Sha>
    </Dependency>
    <!-- Intermediate is necessary for source build. -->
    <Dependency Name="Microsoft.SourceBuild.Intermediate.razor" Version="9.0.0-preview.24574.7">
      <Uri>https://github.com/dotnet/razor</Uri>
      <Sha>88f8675df43ec706bb4089bd5f91d0a5dbbd3f94</Sha>
      <SourceBuild RepoName="razor" ManagedOnly="true" />
    </Dependency>
    <Dependency Name="Microsoft.Extensions.FileProviders.Embedded" Version="9.0.0">
      <Uri>https://dev.azure.com/dnceng/internal/_git/dotnet-aspnetcore</Uri>
      <Sha>af22effae4069a5dfb9b0735859de48820104f5b</Sha>
    </Dependency>
    <Dependency Name="Microsoft.AspNetCore.Authorization" Version="9.0.0">
      <Uri>https://dev.azure.com/dnceng/internal/_git/dotnet-aspnetcore</Uri>
      <Sha>af22effae4069a5dfb9b0735859de48820104f5b</Sha>
    </Dependency>
    <Dependency Name="Microsoft.AspNetCore.Components.Web" Version="9.0.0">
      <Uri>https://dev.azure.com/dnceng/internal/_git/dotnet-aspnetcore</Uri>
      <Sha>af22effae4069a5dfb9b0735859de48820104f5b</Sha>
    </Dependency>
    <Dependency Name="Microsoft.JSInterop" Version="9.0.0">
      <Uri>https://dev.azure.com/dnceng/internal/_git/dotnet-aspnetcore</Uri>
      <Sha>af22effae4069a5dfb9b0735859de48820104f5b</Sha>
    </Dependency>
    <Dependency Name="Microsoft.DotNet.Test.ProjectTemplates.2.1" Version="1.0.2-beta4.22406.1">
      <Uri>https://github.com/dotnet/test-templates</Uri>
      <Sha>0385265f4d0b6413d64aea0223172366a9b9858c</Sha>
    </Dependency>
    <Dependency Name="Microsoft.DotNet.Test.ProjectTemplates.5.0" Version="1.1.0-rc.23558.1">
      <Uri>https://github.com/dotnet/test-templates</Uri>
      <Sha>307b8f538d83a955d8f6dd909eee41a5555f2f4d</Sha>
    </Dependency>
    <Dependency Name="Microsoft.DotNet.Test.ProjectTemplates.6.0" Version="1.1.0-rc.24069.1">
      <Uri>https://github.com/dotnet/test-templates</Uri>
      <Sha>becc4bd157cd6608b51a5ffe414a5d2de6330272</Sha>
    </Dependency>
    <Dependency Name="Microsoft.DotNet.Test.ProjectTemplates.7.0" Version="1.1.0-rc.24069.1">
      <Uri>https://github.com/dotnet/test-templates</Uri>
      <Sha>becc4bd157cd6608b51a5ffe414a5d2de6330272</Sha>
    </Dependency>
    <Dependency Name="Microsoft.DotNet.Test.ProjectTemplates.8.0" Version="1.1.0-rc.24202.1">
      <Uri>https://github.com/dotnet/test-templates</Uri>
      <Sha>49c9ad01f057b3c6352bbec12b117acc2224493c</Sha>
    </Dependency>
    <Dependency Name="Microsoft.DotNet.Test.ProjectTemplates.9.0" Version="1.1.0-rtm.24570.2">
      <Uri>https://github.com/dotnet/test-templates</Uri>
      <Sha>2adf5822dc94d97d0f6e1584129fcf65ba837097</Sha>
    </Dependency>
    <!-- Intermediate is necessary for source build. -->
    <Dependency Name="Microsoft.SourceBuild.Intermediate.test-templates" Version="1.1.0-rtm.24570.2">
      <Uri>https://github.com/dotnet/test-templates</Uri>
      <Sha>2adf5822dc94d97d0f6e1584129fcf65ba837097</Sha>
      <SourceBuild RepoName="test-templates" ManagedOnly="true" />
    </Dependency>
    <!-- For coherency purposes, these versions should be gated by the versions of winforms and wpf routed via windowsdesktop -->
    <Dependency Name="Microsoft.Dotnet.WinForms.ProjectTemplates" Version="9.0.0-rtm.24529.1" CoherentParentDependency="Microsoft.WindowsDesktop.App.Runtime.win-x64">
      <Uri>https://dev.azure.com/dnceng/internal/_git/dotnet-winforms</Uri>
      <Sha>62ebdb4b0d5cc7e163b8dc9331dc196e576bf162</Sha>
    </Dependency>
    <Dependency Name="Microsoft.DotNet.Wpf.ProjectTemplates" Version="9.0.0-rtm.24529.2" CoherentParentDependency="Microsoft.WindowsDesktop.App.Runtime.win-x64">
      <Uri>https://dev.azure.com/dnceng/internal/_git/dotnet-wpf</Uri>
      <Sha>a04736acb8edb533756131d3d5fc55f15cd03d6a</Sha>
    </Dependency>
    <Dependency Name="Microsoft.Web.Xdt" Version="9.0.0-preview.24522.2">
      <Uri>https://github.com/dotnet/xdt</Uri>
      <Sha>1a54480f52703fb45fac2a6b955247d33758383e</Sha>
    </Dependency>
    <!-- Intermediate is necessary for source build. -->
    <Dependency Name="Microsoft.SourceBuild.Intermediate.xdt" Version="9.0.0-preview.24522.2">
      <Uri>https://github.com/dotnet/xdt</Uri>
      <Sha>1a54480f52703fb45fac2a6b955247d33758383e</Sha>
      <SourceBuild RepoName="xdt" ManagedOnly="true" />
    </Dependency>
    <Dependency Name="Microsoft.CodeAnalysis.NetAnalyzers" Version="9.0.0-preview.24574.2">
      <Uri>https://github.com/dotnet/roslyn-analyzers</Uri>
      <Sha>3d61c57c73c3dd5f1f407ef9cd3414d94bf0eaf2</Sha>
    </Dependency>
    <Dependency Name="Microsoft.CodeAnalysis.PublicApiAnalyzers" Version="3.11.0-beta1.24574.2">
      <Uri>https://github.com/dotnet/roslyn-analyzers</Uri>
      <Sha>3d61c57c73c3dd5f1f407ef9cd3414d94bf0eaf2</Sha>
    </Dependency>
    <!-- Intermediate is necessary for source build. -->
    <Dependency Name="Microsoft.SourceBuild.Intermediate.roslyn-analyzers" Version="3.11.0-beta1.24574.2">
      <Uri>https://github.com/dotnet/roslyn-analyzers</Uri>
      <Sha>3d61c57c73c3dd5f1f407ef9cd3414d94bf0eaf2</Sha>
      <SourceBuild RepoName="roslyn-analyzers" ManagedOnly="true" />
    </Dependency>
    <Dependency Name="System.CommandLine" Version="2.0.0-beta4.24324.3">
      <Uri>https://github.com/dotnet/command-line-api</Uri>
      <Sha>803d8598f98fb4efd94604b32627ee9407f246db</Sha>
    </Dependency>
    <Dependency Name="System.CommandLine.Rendering" Version="0.4.0-alpha.24324.3">
      <Uri>https://github.com/dotnet/command-line-api</Uri>
      <Sha>803d8598f98fb4efd94604b32627ee9407f246db</Sha>
    </Dependency>
    <!-- Microsoft.CodeAnalysis.Workspaces.MSBuild transitively references M.Bcl.AsyncInterfaces.
         Adding an explicit dependency to make sure the latest version is used instead of the SBRP
         one under source build. -->
    <!-- Intermediate is necessary for source build. -->
    <Dependency Name="Microsoft.DiaSymReader" Version="2.2.0-beta.24327.2">
      <Uri>https://github.com/dotnet/symreader</Uri>
      <Sha>0710a7892d89999956e8808c28e9dd0512bd53f3</Sha>
    </Dependency>
    <!-- Intermediate is necessary for source build. -->
    <Dependency Name="Microsoft.SourceBuild.Intermediate.command-line-api" Version="0.1.532403">
      <Uri>https://github.com/dotnet/command-line-api</Uri>
      <Sha>803d8598f98fb4efd94604b32627ee9407f246db</Sha>
      <SourceBuild RepoName="command-line-api" ManagedOnly="true" />
    </Dependency>
    <!-- Intermediate is necessary for source build. -->
    <Dependency Name="Microsoft.SourceBuild.Intermediate.source-build-externals" Version="9.0.0-alpha.1.24568.2">
      <Uri>https://github.com/dotnet/source-build-externals</Uri>
      <Sha>c65b1c1affed1f4847f9c3f81623dfa929d21e1a</Sha>
      <SourceBuild RepoName="source-build-externals" ManagedOnly="true" />
    </Dependency>
    <!-- Intermediate is necessary for source build. -->
    <Dependency Name="Microsoft.SourceBuild.Intermediate.source-build-reference-packages" Version="9.0.0-alpha.1.24568.3">
      <Uri>https://github.com/dotnet/source-build-reference-packages</Uri>
      <Sha>a3776f67d97bd5d9ada92122330454b284bfe915</Sha>
      <SourceBuild RepoName="source-build-reference-packages" ManagedOnly="true" />
    </Dependency>
    <Dependency Name="Microsoft.Deployment.DotNet.Releases" Version="2.0.0-preview.1.24406.1">
      <Uri>https://github.com/dotnet/deployment-tools</Uri>
      <Sha>7871ee378dce87b64d930d4f33dca9c888f4034d</Sha>
    </Dependency>
    <Dependency Name="Microsoft.Build.Tasks.Git" Version="9.0.0-beta.24574.1">
      <Uri>https://github.com/dotnet/sourcelink</Uri>
      <Sha>084a76b3adf59dfbdc5c3f7614979e309910fa50</Sha>
    </Dependency>
    <Dependency Name="Microsoft.SourceLink.Common" Version="9.0.0-beta.24574.1">
      <Uri>https://github.com/dotnet/sourcelink</Uri>
      <Sha>084a76b3adf59dfbdc5c3f7614979e309910fa50</Sha>
    </Dependency>
    <Dependency Name="Microsoft.SourceLink.AzureRepos.Git" Version="9.0.0-beta.24574.1">
      <Uri>https://github.com/dotnet/sourcelink</Uri>
      <Sha>084a76b3adf59dfbdc5c3f7614979e309910fa50</Sha>
    </Dependency>
    <Dependency Name="Microsoft.SourceLink.GitHub" Version="9.0.0-beta.24574.1">
      <Uri>https://github.com/dotnet/sourcelink</Uri>
      <Sha>084a76b3adf59dfbdc5c3f7614979e309910fa50</Sha>
    </Dependency>
    <Dependency Name="Microsoft.SourceLink.GitLab" Version="9.0.0-beta.24574.1">
      <Uri>https://github.com/dotnet/sourcelink</Uri>
      <Sha>084a76b3adf59dfbdc5c3f7614979e309910fa50</Sha>
    </Dependency>
    <Dependency Name="Microsoft.SourceLink.Bitbucket.Git" Version="9.0.0-beta.24574.1">
      <Uri>https://github.com/dotnet/sourcelink</Uri>
      <Sha>084a76b3adf59dfbdc5c3f7614979e309910fa50</Sha>
    </Dependency>
    <!-- Intermediate is necessary for source build. -->
    <Dependency Name="Microsoft.SourceBuild.Intermediate.sourcelink" Version="9.0.0-beta.24574.1">
      <Uri>https://github.com/dotnet/sourcelink</Uri>
      <Sha>084a76b3adf59dfbdc5c3f7614979e309910fa50</Sha>
      <SourceBuild RepoName="sourcelink" ManagedOnly="true" />
    </Dependency>
    <!-- Intermediate is necessary for source build. -->
    <Dependency Name="Microsoft.SourceBuild.Intermediate.deployment-tools" Version="9.0.0-preview.1.24406.1">
      <Uri>https://github.com/dotnet/deployment-tools</Uri>
      <Sha>7871ee378dce87b64d930d4f33dca9c888f4034d</Sha>
      <SourceBuild RepoName="deployment-tools" ManagedOnly="true" />
    </Dependency>
    <!-- Intermediate is necessary for source build. -->
    <Dependency Name="Microsoft.SourceBuild.Intermediate.symreader" Version="2.2.0-beta.24327.2">
      <Uri>https://github.com/dotnet/symreader</Uri>
      <Sha>0710a7892d89999956e8808c28e9dd0512bd53f3</Sha>
      <SourceBuild RepoName="symreader" ManagedOnly="true" />
    </Dependency>
    <!-- Dependency required for flowing correct package version in source-build, using PVP flow. -->
    <Dependency Name="Microsoft.Extensions.Logging" Version="9.0.0">
      <Uri>https://dev.azure.com/dnceng/internal/_git/dotnet-runtime</Uri>
      <Sha>9d5a6a9aa463d6d10b0b0ba6d5982cc82f363dc3</Sha>
    </Dependency>
    <!-- Dependency required for flowing correct package version in source-build, using PVP flow. -->
    <Dependency Name="Microsoft.Extensions.Logging.Abstractions" Version="9.0.0">
      <Uri>https://dev.azure.com/dnceng/internal/_git/dotnet-runtime</Uri>
      <Sha>9d5a6a9aa463d6d10b0b0ba6d5982cc82f363dc3</Sha>
    </Dependency>
    <!-- Dependency required for flowing correct package version in source-build, using PVP flow. -->
    <Dependency Name="Microsoft.Extensions.Logging.Console" Version="9.0.0">
      <Uri>https://dev.azure.com/dnceng/internal/_git/dotnet-runtime</Uri>
      <Sha>9d5a6a9aa463d6d10b0b0ba6d5982cc82f363dc3</Sha>
    </Dependency>
    <!-- Dependency required for flowing correct package version in source-build, using PVP flow. -->
    <Dependency Name="Microsoft.Extensions.FileSystemGlobbing" Version="9.0.0">
      <Uri>https://dev.azure.com/dnceng/internal/_git/dotnet-runtime</Uri>
      <Sha>9d5a6a9aa463d6d10b0b0ba6d5982cc82f363dc3</Sha>
    </Dependency>
    <!-- Dependency required for flowing correct package version in source-build, using PVP flow. -->
    <Dependency Name="System.ServiceProcess.ServiceController" Version="9.0.0">
      <Uri>https://dev.azure.com/dnceng/internal/_git/dotnet-runtime</Uri>
      <Sha>9d5a6a9aa463d6d10b0b0ba6d5982cc82f363dc3</Sha>
    </Dependency>
    <Dependency Name="System.Text.Json" Version="9.0.0">
      <Uri>https://dev.azure.com/dnceng/internal/_git/dotnet-runtime</Uri>
      <Sha>9d5a6a9aa463d6d10b0b0ba6d5982cc82f363dc3</Sha>
    </Dependency>
    <Dependency Name="Microsoft.Bcl.AsyncInterfaces" Version="9.0.0">
      <Uri>https://dev.azure.com/dnceng/internal/_git/dotnet-runtime</Uri>
      <Sha>9d5a6a9aa463d6d10b0b0ba6d5982cc82f363dc3</Sha>
    </Dependency>
    <Dependency Name="Microsoft.Extensions.FileProviders.Abstractions" Version="9.0.0">
      <Uri>https://dev.azure.com/dnceng/internal/_git/dotnet-runtime</Uri>
      <Sha>9d5a6a9aa463d6d10b0b0ba6d5982cc82f363dc3</Sha>
    </Dependency>
    <Dependency Name="Microsoft.Extensions.ObjectPool" Version="9.0.0">
      <Uri>https://dev.azure.com/dnceng/internal/_git/dotnet-aspnetcore</Uri>
      <Sha>af22effae4069a5dfb9b0735859de48820104f5b</Sha>
    </Dependency>
    <Dependency Name="Microsoft.Win32.SystemEvents" Version="9.0.0">
      <Uri>https://dev.azure.com/dnceng/internal/_git/dotnet-runtime</Uri>
      <Sha>9d5a6a9aa463d6d10b0b0ba6d5982cc82f363dc3</Sha>
    </Dependency>
    <Dependency Name="System.Composition.AttributedModel" Version="9.0.0">
      <Uri>https://dev.azure.com/dnceng/internal/_git/dotnet-runtime</Uri>
      <Sha>9d5a6a9aa463d6d10b0b0ba6d5982cc82f363dc3</Sha>
    </Dependency>
    <Dependency Name="System.Composition.Convention" Version="9.0.0">
      <Uri>https://dev.azure.com/dnceng/internal/_git/dotnet-runtime</Uri>
      <Sha>9d5a6a9aa463d6d10b0b0ba6d5982cc82f363dc3</Sha>
    </Dependency>
    <Dependency Name="System.Composition.Hosting" Version="9.0.0">
      <Uri>https://dev.azure.com/dnceng/internal/_git/dotnet-runtime</Uri>
      <Sha>9d5a6a9aa463d6d10b0b0ba6d5982cc82f363dc3</Sha>
    </Dependency>
    <Dependency Name="System.Composition.Runtime" Version="9.0.0">
      <Uri>https://dev.azure.com/dnceng/internal/_git/dotnet-runtime</Uri>
      <Sha>9d5a6a9aa463d6d10b0b0ba6d5982cc82f363dc3</Sha>
    </Dependency>
    <Dependency Name="System.Composition.TypedParts" Version="9.0.0">
      <Uri>https://dev.azure.com/dnceng/internal/_git/dotnet-runtime</Uri>
      <Sha>9d5a6a9aa463d6d10b0b0ba6d5982cc82f363dc3</Sha>
    </Dependency>
    <Dependency Name="System.Configuration.ConfigurationManager" Version="9.0.0">
      <Uri>https://dev.azure.com/dnceng/internal/_git/dotnet-runtime</Uri>
      <Sha>9d5a6a9aa463d6d10b0b0ba6d5982cc82f363dc3</Sha>
    </Dependency>
    <Dependency Name="System.Security.Cryptography.Pkcs" Version="9.0.0">
      <Uri>https://dev.azure.com/dnceng/internal/_git/dotnet-runtime</Uri>
      <Sha>9d5a6a9aa463d6d10b0b0ba6d5982cc82f363dc3</Sha>
    </Dependency>
    <Dependency Name="System.Security.Cryptography.Xml" Version="9.0.0">
      <Uri>https://dev.azure.com/dnceng/internal/_git/dotnet-runtime</Uri>
      <Sha>9d5a6a9aa463d6d10b0b0ba6d5982cc82f363dc3</Sha>
    </Dependency>
    <Dependency Name="System.Security.Permissions" Version="9.0.0">
      <Uri>https://dev.azure.com/dnceng/internal/_git/dotnet-runtime</Uri>
      <Sha>9d5a6a9aa463d6d10b0b0ba6d5982cc82f363dc3</Sha>
    </Dependency>
    <Dependency Name="System.Windows.Extensions" Version="9.0.0">
      <Uri>https://dev.azure.com/dnceng/internal/_git/dotnet-runtime</Uri>
      <Sha>9d5a6a9aa463d6d10b0b0ba6d5982cc82f363dc3</Sha>
    </Dependency>
  </ProductDependencies>
  <ToolsetDependencies>
    <Dependency Name="Microsoft.DotNet.Arcade.Sdk" Version="9.0.0-beta.24562.13">
      <Uri>https://github.com/dotnet/arcade</Uri>
      <Sha>1c7e09a8d9c9c9b15ba574cd6a496553505559de</Sha>
    </Dependency>
    <Dependency Name="Microsoft.DotNet.Build.Tasks.Installers" Version="9.0.0-beta.24562.13">
      <Uri>https://github.com/dotnet/arcade</Uri>
      <Sha>1c7e09a8d9c9c9b15ba574cd6a496553505559de</Sha>
    </Dependency>
    <Dependency Name="Microsoft.DotNet.Helix.Sdk" Version="9.0.0-beta.24562.13">
      <Uri>https://github.com/dotnet/arcade</Uri>
      <Sha>1c7e09a8d9c9c9b15ba574cd6a496553505559de</Sha>
    </Dependency>
    <Dependency Name="Microsoft.DotNet.SignTool" Version="9.0.0-beta.24562.13">
      <Uri>https://github.com/dotnet/arcade</Uri>
      <Sha>1c7e09a8d9c9c9b15ba574cd6a496553505559de</Sha>
    </Dependency>
    <Dependency Name="Microsoft.DotNet.XUnitExtensions" Version="9.0.0-beta.24562.13">
      <Uri>https://github.com/dotnet/arcade</Uri>
      <Sha>1c7e09a8d9c9c9b15ba574cd6a496553505559de</Sha>
    </Dependency>
    <Dependency Name="Microsoft.DotNet.XliffTasks" Version="9.0.0-beta.24562.13">
      <Uri>https://github.com/dotnet/arcade</Uri>
      <Sha>1c7e09a8d9c9c9b15ba574cd6a496553505559de</Sha>
    </Dependency>
    <!-- Intermediate is necessary for source build. -->
    <Dependency Name="Microsoft.SourceBuild.Intermediate.arcade" Version="9.0.0-beta.24562.13">
      <Uri>https://github.com/dotnet/arcade</Uri>
      <Sha>1c7e09a8d9c9c9b15ba574cd6a496553505559de</Sha>
      <SourceBuild RepoName="arcade" ManagedOnly="true" />
    </Dependency>
    <Dependency Name="System.Reflection.MetadataLoadContext" Version="9.0.0">
      <Uri>https://dev.azure.com/dnceng/internal/_git/dotnet-runtime</Uri>
      <Sha>9d5a6a9aa463d6d10b0b0ba6d5982cc82f363dc3</Sha>
    </Dependency>
    <Dependency Name="Microsoft.DotNet.Darc" Version="1.1.0-beta.24367.3">
      <Uri>https://github.com/dotnet/arcade-services</Uri>
      <Sha>47e3672c762970073e4282bd563233da86bcca3e</Sha>
    </Dependency>
    <Dependency Name="Microsoft.DotNet.DarcLib" Version="1.1.0-beta.24367.3">
      <Uri>https://github.com/dotnet/arcade-services</Uri>
      <Sha>47e3672c762970073e4282bd563233da86bcca3e</Sha>
    </Dependency>
    <Dependency Name="Microsoft.DotNet.ScenarioTests.SdkTemplateTests" Version="9.0.0-preview.24514.1">
      <Uri>https://github.com/dotnet/scenario-tests</Uri>
      <Sha>1009e3b6d23e049de56b91de82fe975fe84444f8</Sha>
    </Dependency>
    <!-- Intermediate is necessary for source build. -->
    <Dependency Name="Microsoft.SourceBuild.Intermediate.scenario-tests" Version="9.0.0-preview.24514.1">
      <Uri>https://github.com/dotnet/scenario-tests</Uri>
      <Sha>1009e3b6d23e049de56b91de82fe975fe84444f8</Sha>
      <SourceBuild RepoName="scenario-tests" ManagedOnly="true" />
    </Dependency>
    <!--
      Aspire isn't really a toolset dependency. However, it only inserts a baseline manifest in sdk,
      and if you squint at it, this means we can say that its specific dependency versions don't matter to sdk.
      It also doesn't currently ship 9.0 preview versions, meaning the version is locked to the latest shipped from 8.0 era.
      Avoiding this as a product dependency avoids a long coherency path (aspnetcore->extensions->aspire->sdk).
      **It is** of course possible that an incoherent aspire means that aspire depends on versions of extensions that
      aren't shipping, or those extensions packages depend on aspnetcore packages that won't ship. However, given the cost
      of maintaining this coherency path is high. This being toolset means that aspire is responsible for its own coherency.
    -->
    <Dependency Name="Microsoft.NET.Sdk.Aspire.Manifest-8.0.100" Version="8.2.2">
      <Uri>https://github.com/dotnet/aspire</Uri>
      <Sha>5fa9337a84a52e9bd185d04d156eccbdcf592f74</Sha>
    </Dependency>
    <!-- Intermediate is necessary for source build. -->
    <Dependency Name="Microsoft.SourceBuild.Intermediate.aspire" Version="8.2.2-preview.1.24521.5">
      <Uri>https://github.com/dotnet/aspire</Uri>
      <Sha>5fa9337a84a52e9bd185d04d156eccbdcf592f74</Sha>
      <SourceBuild RepoName="aspire" ManagedOnly="true" />
    </Dependency>
    <Dependency Name="Microsoft.IO.Redist" Version="6.0.1">
      <Uri>https://github.com/dotnet/runtime</Uri>
      <Sha>e77011b31a3e5c47d931248a64b47f9b2d47853d</Sha>
    </Dependency>
  </ToolsetDependencies>
</Dependencies><|MERGE_RESOLUTION|>--- conflicted
+++ resolved
@@ -325,27 +325,15 @@
       <Sha>af22effae4069a5dfb9b0735859de48820104f5b</Sha>
       <SourceBuild RepoName="aspnetcore" ManagedOnly="true" />
     </Dependency>
-<<<<<<< HEAD
-    <Dependency Name="Microsoft.CodeAnalysis.Razor.Tooling.Internal" Version="9.0.0-preview.24574.4">
-=======
     <Dependency Name="Microsoft.CodeAnalysis.Razor.Tooling.Internal" Version="9.0.0-preview.24574.7">
->>>>>>> 651a47bc
       <Uri>https://github.com/dotnet/razor</Uri>
       <Sha>88f8675df43ec706bb4089bd5f91d0a5dbbd3f94</Sha>
     </Dependency>
-<<<<<<< HEAD
-    <Dependency Name="Microsoft.AspNetCore.Mvc.Razor.Extensions.Tooling.Internal" Version="9.0.0-preview.24574.4">
-=======
     <Dependency Name="Microsoft.AspNetCore.Mvc.Razor.Extensions.Tooling.Internal" Version="9.0.0-preview.24574.7">
->>>>>>> 651a47bc
       <Uri>https://github.com/dotnet/razor</Uri>
       <Sha>88f8675df43ec706bb4089bd5f91d0a5dbbd3f94</Sha>
     </Dependency>
-<<<<<<< HEAD
-    <Dependency Name="Microsoft.NET.Sdk.Razor.SourceGenerators.Transport" Version="9.0.0-preview.24574.4">
-=======
     <Dependency Name="Microsoft.NET.Sdk.Razor.SourceGenerators.Transport" Version="9.0.0-preview.24574.7">
->>>>>>> 651a47bc
       <Uri>https://github.com/dotnet/razor</Uri>
       <Sha>88f8675df43ec706bb4089bd5f91d0a5dbbd3f94</Sha>
     </Dependency>

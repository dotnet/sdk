<?xml version="1.0" encoding="utf-8"?>
<Dependencies>
  <Source Uri="https://github.com/dotnet/dotnet" Mapping="sdk" Sha="39ec54dcf651bb3f9fea7aa0ae946fad6d503954" BarId="281059" />
  <ProductDependencies>
    <Dependency Name="Microsoft.TemplateEngine.Abstractions" Version="10.0.100-rc.2.25426.115">
      <Uri>https://github.com/dotnet/dotnet</Uri>
      <Sha>39ec54dcf651bb3f9fea7aa0ae946fad6d503954</Sha>
    </Dependency>
    <Dependency Name="Microsoft.TemplateEngine.Edge" Version="10.0.100-rc.2.25426.115">
      <Uri>https://github.com/dotnet/dotnet</Uri>
      <Sha>39ec54dcf651bb3f9fea7aa0ae946fad6d503954</Sha>
    </Dependency>
    <Dependency Name="Microsoft.TemplateEngine.Orchestrator.RunnableProjects" Version="10.0.100-rc.2.25426.115">
      <Uri>https://github.com/dotnet/dotnet</Uri>
      <Sha>39ec54dcf651bb3f9fea7aa0ae946fad6d503954</Sha>
    </Dependency>
    <Dependency Name="Microsoft.TemplateEngine.Utils" Version="10.0.100-rc.2.25426.115">
      <Uri>https://github.com/dotnet/dotnet</Uri>
      <Sha>39ec54dcf651bb3f9fea7aa0ae946fad6d503954</Sha>
    </Dependency>
    <Dependency Name="Microsoft.TemplateSearch.Common" Version="10.0.100-rc.2.25426.115">
      <Uri>https://github.com/dotnet/dotnet</Uri>
      <Sha>39ec54dcf651bb3f9fea7aa0ae946fad6d503954</Sha>
    </Dependency>
    <Dependency Name="Microsoft.TemplateEngine.Mocks" Version="10.0.100-rc.2.25426.115">
      <Uri>https://github.com/dotnet/dotnet</Uri>
      <Sha>39ec54dcf651bb3f9fea7aa0ae946fad6d503954</Sha>
    </Dependency>
    <Dependency Name="Microsoft.TemplateEngine.TestHelper" Version="10.0.100-rc.2.25426.115">
      <Uri>https://github.com/dotnet/dotnet</Uri>
      <Sha>39ec54dcf651bb3f9fea7aa0ae946fad6d503954</Sha>
    </Dependency>
    <Dependency Name="Microsoft.TemplateEngine.Authoring.TemplateVerifier" Version="10.0.100-rc.2.25426.115">
      <Uri>https://github.com/dotnet/dotnet</Uri>
      <Sha>39ec54dcf651bb3f9fea7aa0ae946fad6d503954</Sha>
    </Dependency>
    <Dependency Name="Microsoft.TemplateSearch.TemplateDiscovery" Version="10.0.100-rc.2.25426.115">
      <Uri>https://github.com/dotnet/dotnet</Uri>
      <Sha>39ec54dcf651bb3f9fea7aa0ae946fad6d503954</Sha>
    </Dependency>
    <Dependency Name="Microsoft.NETCore.App.Ref" Version="10.0.0-rc.2.25426.115">
      <Uri>https://github.com/dotnet/dotnet</Uri>
      <Sha>39ec54dcf651bb3f9fea7aa0ae946fad6d503954</Sha>
    </Dependency>
    <Dependency Name="Microsoft.NETCore.Platforms" Version="10.0.0-rc.2.25426.115">
      <Uri>https://github.com/dotnet/dotnet</Uri>
      <Sha>39ec54dcf651bb3f9fea7aa0ae946fad6d503954</Sha>
    </Dependency>
    <Dependency Name="Microsoft.NET.HostModel" Version="10.0.0-rc.2.25426.115">
      <Uri>https://github.com/dotnet/dotnet</Uri>
      <Sha>39ec54dcf651bb3f9fea7aa0ae946fad6d503954</Sha>
    </Dependency>
    <Dependency Name="System.IO.Hashing" Version="10.0.0-rc.2.25426.115">
      <Uri>https://github.com/dotnet/dotnet</Uri>
      <Sha>39ec54dcf651bb3f9fea7aa0ae946fad6d503954</Sha>
    </Dependency>
    <Dependency Name="Microsoft.Extensions.DependencyModel" Version="10.0.0-rc.2.25426.115">
      <Uri>https://github.com/dotnet/dotnet</Uri>
      <Sha>39ec54dcf651bb3f9fea7aa0ae946fad6d503954</Sha>
    </Dependency>
    <!-- Change blob version in GenerateInstallerLayout.targets if this is unpinned to service targeting pack -->
    <!-- No new netstandard.library planned for 3.1 timeframe at this time. -->
    <Dependency Name="NETStandard.Library.Ref" Version="2.1.0" Pinned="true">
      <Uri>https://github.com/dotnet/core-setup</Uri>
      <Sha>7d57652f33493fa022125b7f63aad0d70c52d810</Sha>
    </Dependency>
    <Dependency Name="Microsoft.NET.Runtime.Emscripten.Sdk.Internal" Version="10.0.0-preview.7.25377.103">
      <Uri>https://github.com/dotnet/dotnet</Uri>
      <Sha>6a953e76162f3f079405f80e28664fa51b136740</Sha>
    </Dependency>
    <Dependency Name="Microsoft.NET.Runtime.Emscripten.3.1.56.Cache.win-x64" Version="10.0.0-rc.2.25426.115">
      <Uri>https://github.com/dotnet/dotnet</Uri>
      <Sha>39ec54dcf651bb3f9fea7aa0ae946fad6d503954</Sha>
    </Dependency>
    <Dependency Name="Microsoft.Build" Version="17.15.0-preview-25426-115">
      <Uri>https://github.com/dotnet/dotnet</Uri>
      <Sha>39ec54dcf651bb3f9fea7aa0ae946fad6d503954</Sha>
    </Dependency>
    <Dependency Name="Microsoft.Build.Localization" Version="17.15.0-preview-25426-115">
      <Uri>https://github.com/dotnet/dotnet</Uri>
      <Sha>39ec54dcf651bb3f9fea7aa0ae946fad6d503954</Sha>
    </Dependency>
    <Dependency Name="Microsoft.FSharp.Compiler" Version="14.0.100-rc2.25426.115">
      <Uri>https://github.com/dotnet/dotnet</Uri>
      <Sha>39ec54dcf651bb3f9fea7aa0ae946fad6d503954</Sha>
    </Dependency>
    <Dependency Name="Microsoft.Net.Compilers.Toolset" Version="5.0.0-2.25426.115">
      <Uri>https://github.com/dotnet/dotnet</Uri>
      <Sha>39ec54dcf651bb3f9fea7aa0ae946fad6d503954</Sha>
    </Dependency>
    <Dependency Name="Microsoft.Net.Compilers.Toolset.Framework" Version="5.0.0-2.25426.115">
      <Uri>https://github.com/dotnet/dotnet</Uri>
      <Sha>39ec54dcf651bb3f9fea7aa0ae946fad6d503954</Sha>
    </Dependency>
    <Dependency Name="Microsoft.CodeAnalysis" Version="5.0.0-2.25426.115">
      <Uri>https://github.com/dotnet/dotnet</Uri>
      <Sha>39ec54dcf651bb3f9fea7aa0ae946fad6d503954</Sha>
    </Dependency>
    <Dependency Name="Microsoft.CodeAnalysis.BuildClient" Version="5.0.0-2.25426.115">
      <Uri>https://github.com/dotnet/dotnet</Uri>
      <Sha>39ec54dcf651bb3f9fea7aa0ae946fad6d503954</Sha>
    </Dependency>
    <Dependency Name="Microsoft.CodeAnalysis.CSharp" Version="5.0.0-2.25426.115">
      <Uri>https://github.com/dotnet/dotnet</Uri>
      <Sha>39ec54dcf651bb3f9fea7aa0ae946fad6d503954</Sha>
    </Dependency>
    <Dependency Name="Microsoft.CodeAnalysis.CSharp.CodeStyle" Version="5.0.0-2.25426.115">
      <Uri>https://github.com/dotnet/dotnet</Uri>
      <Sha>39ec54dcf651bb3f9fea7aa0ae946fad6d503954</Sha>
    </Dependency>
    <Dependency Name="Microsoft.CodeAnalysis.CSharp.Features" Version="5.0.0-2.25426.115">
      <Uri>https://github.com/dotnet/dotnet</Uri>
      <Sha>39ec54dcf651bb3f9fea7aa0ae946fad6d503954</Sha>
    </Dependency>
    <Dependency Name="Microsoft.CodeAnalysis.CSharp.Workspaces" Version="5.0.0-2.25426.115">
      <Uri>https://github.com/dotnet/dotnet</Uri>
      <Sha>39ec54dcf651bb3f9fea7aa0ae946fad6d503954</Sha>
    </Dependency>
    <Dependency Name="Microsoft.CodeAnalysis.Workspaces.Common" Version="5.0.0-2.25426.115">
      <Uri>https://github.com/dotnet/dotnet</Uri>
      <Sha>39ec54dcf651bb3f9fea7aa0ae946fad6d503954</Sha>
    </Dependency>
    <Dependency Name="Microsoft.CodeAnalysis.Workspaces.MSBuild" Version="5.0.0-2.25426.115">
      <Uri>https://github.com/dotnet/dotnet</Uri>
      <Sha>39ec54dcf651bb3f9fea7aa0ae946fad6d503954</Sha>
    </Dependency>
    <Dependency Name="Microsoft.Build.NuGetSdkResolver" Version="7.0.0-preview.1.42715">
      <Uri>https://github.com/dotnet/dotnet</Uri>
      <Sha>39ec54dcf651bb3f9fea7aa0ae946fad6d503954</Sha>
    </Dependency>
    <Dependency Name="NuGet.Build.Tasks" Version="7.0.0-preview.1.42715">
      <Uri>https://github.com/dotnet/dotnet</Uri>
      <Sha>39ec54dcf651bb3f9fea7aa0ae946fad6d503954</Sha>
      <SourceBuildTarball RepoName="nuget-client" ManagedOnly="true" />
    </Dependency>
    <Dependency Name="NuGet.Build.Tasks.Console" Version="7.0.0-preview.1.42715">
      <Uri>https://github.com/dotnet/dotnet</Uri>
      <Sha>39ec54dcf651bb3f9fea7aa0ae946fad6d503954</Sha>
    </Dependency>
    <Dependency Name="NuGet.Build.Tasks.Pack" Version="7.0.0-preview.1.42715">
      <Uri>https://github.com/dotnet/dotnet</Uri>
      <Sha>39ec54dcf651bb3f9fea7aa0ae946fad6d503954</Sha>
    </Dependency>
    <Dependency Name="NuGet.Commands" Version="7.0.0-preview.1.42715">
      <Uri>https://github.com/dotnet/dotnet</Uri>
      <Sha>39ec54dcf651bb3f9fea7aa0ae946fad6d503954</Sha>
    </Dependency>
    <Dependency Name="NuGet.CommandLine.XPlat" Version="7.0.0-preview.1.42715">
      <Uri>https://github.com/dotnet/dotnet</Uri>
      <Sha>39ec54dcf651bb3f9fea7aa0ae946fad6d503954</Sha>
    </Dependency>
    <Dependency Name="NuGet.Common" Version="7.0.0-preview.1.42715">
      <Uri>https://github.com/dotnet/dotnet</Uri>
      <Sha>39ec54dcf651bb3f9fea7aa0ae946fad6d503954</Sha>
    </Dependency>
    <Dependency Name="NuGet.Configuration" Version="7.0.0-preview.1.42715">
      <Uri>https://github.com/dotnet/dotnet</Uri>
      <Sha>39ec54dcf651bb3f9fea7aa0ae946fad6d503954</Sha>
    </Dependency>
    <Dependency Name="NuGet.Credentials" Version="7.0.0-preview.1.42715">
      <Uri>https://github.com/dotnet/dotnet</Uri>
      <Sha>39ec54dcf651bb3f9fea7aa0ae946fad6d503954</Sha>
    </Dependency>
    <Dependency Name="NuGet.DependencyResolver.Core" Version="7.0.0-preview.1.42715">
      <Uri>https://github.com/dotnet/dotnet</Uri>
      <Sha>39ec54dcf651bb3f9fea7aa0ae946fad6d503954</Sha>
    </Dependency>
    <Dependency Name="NuGet.Frameworks" Version="7.0.0-preview.1.42715">
      <Uri>https://github.com/dotnet/dotnet</Uri>
      <Sha>39ec54dcf651bb3f9fea7aa0ae946fad6d503954</Sha>
    </Dependency>
    <Dependency Name="NuGet.LibraryModel" Version="7.0.0-preview.1.42715">
      <Uri>https://github.com/dotnet/dotnet</Uri>
      <Sha>39ec54dcf651bb3f9fea7aa0ae946fad6d503954</Sha>
    </Dependency>
    <Dependency Name="NuGet.ProjectModel" Version="7.0.0-preview.1.42715">
      <Uri>https://github.com/dotnet/dotnet</Uri>
      <Sha>39ec54dcf651bb3f9fea7aa0ae946fad6d503954</Sha>
    </Dependency>
    <Dependency Name="NuGet.Protocol" Version="7.0.0-preview.1.42715">
      <Uri>https://github.com/dotnet/dotnet</Uri>
      <Sha>39ec54dcf651bb3f9fea7aa0ae946fad6d503954</Sha>
    </Dependency>
    <Dependency Name="NuGet.Packaging" Version="7.0.0-preview.1.42715">
      <Uri>https://github.com/dotnet/dotnet</Uri>
      <Sha>39ec54dcf651bb3f9fea7aa0ae946fad6d503954</Sha>
    </Dependency>
    <Dependency Name="NuGet.Versioning" Version="7.0.0-preview.1.42715">
      <Uri>https://github.com/dotnet/dotnet</Uri>
      <Sha>39ec54dcf651bb3f9fea7aa0ae946fad6d503954</Sha>
    </Dependency>
    <Dependency Name="NuGet.Localization" Version="7.0.0-preview.1.42715">
      <Uri>https://github.com/dotnet/dotnet</Uri>
      <Sha>39ec54dcf651bb3f9fea7aa0ae946fad6d503954</Sha>
    </Dependency>
    <Dependency Name="Microsoft.NET.Test.Sdk" Version="18.0.0-preview-25426-115">
      <Uri>https://github.com/dotnet/dotnet</Uri>
      <Sha>39ec54dcf651bb3f9fea7aa0ae946fad6d503954</Sha>
    </Dependency>
    <Dependency Name="Microsoft.TestPlatform.CLI" Version="18.0.0-preview-25426-115">
      <Uri>https://github.com/dotnet/dotnet</Uri>
      <Sha>39ec54dcf651bb3f9fea7aa0ae946fad6d503954</Sha>
    </Dependency>
    <Dependency Name="Microsoft.TestPlatform.Build" Version="18.0.0-preview-25426-115">
      <Uri>https://github.com/dotnet/dotnet</Uri>
      <Sha>39ec54dcf651bb3f9fea7aa0ae946fad6d503954</Sha>
    </Dependency>
    <Dependency Name="Microsoft.NET.ILLink.Tasks" Version="10.0.0-rc.2.25426.115">
      <Uri>https://github.com/dotnet/dotnet</Uri>
      <Sha>39ec54dcf651bb3f9fea7aa0ae946fad6d503954</Sha>
    </Dependency>
    <Dependency Name="System.CodeDom" Version="10.0.0-rc.2.25426.115">
      <Uri>https://github.com/dotnet/dotnet</Uri>
      <Sha>39ec54dcf651bb3f9fea7aa0ae946fad6d503954</Sha>
    </Dependency>
    <Dependency Name="System.ComponentModel.Composition" Version="10.0.0-rc.2.25426.115">
      <Uri>https://github.com/dotnet/dotnet</Uri>
      <Sha>39ec54dcf651bb3f9fea7aa0ae946fad6d503954</Sha>
    </Dependency>
    <Dependency Name="System.Formats.Asn1" Version="10.0.0-rc.2.25426.115">
      <Uri>https://github.com/dotnet/dotnet</Uri>
      <Sha>39ec54dcf651bb3f9fea7aa0ae946fad6d503954</Sha>
    </Dependency>
    <Dependency Name="System.Security.Cryptography.ProtectedData" Version="10.0.0-rc.2.25426.115">
      <Uri>https://github.com/dotnet/dotnet</Uri>
      <Sha>39ec54dcf651bb3f9fea7aa0ae946fad6d503954</Sha>
    </Dependency>
    <Dependency Name="System.Text.Encoding.CodePages" Version="10.0.0-rc.2.25426.115">
      <Uri>https://github.com/dotnet/dotnet</Uri>
      <Sha>39ec54dcf651bb3f9fea7aa0ae946fad6d503954</Sha>
    </Dependency>
    <Dependency Name="System.Resources.Extensions" Version="10.0.0-rc.2.25426.115">
      <Uri>https://github.com/dotnet/dotnet</Uri>
      <Sha>39ec54dcf651bb3f9fea7aa0ae946fad6d503954</Sha>
    </Dependency>
    <!-- Do not use properties based on:
         - Microsoft.WindowsDesktop.App.Ref
         - Microsoft.WindowsDesktop.App.Internal
         - Microsoft.NET.Sdk.WindowsDesktop
         - Microsoft.Dotnet.WinForms.ProjectTemplates
         - Microsoft.DotNet.Wpf.ProjectTemplates
         In VMR builds on non-Windows, they aren't built. Instead, use the following:
         - Microsoft.WindowsDesktop.App.Ref - Microsoft.NETCore.App.Ref
         - Microsoft.WindowsDesktop.App.Internal - Microsoft.NETCore.Platforms
         - Microsoft.NET.Sdk.WindowsDesktop - Microsoft.NETCore.App.Ref
         - Microsoft.Dotnet.WinForms.ProjectTemplates - Microsoft.NETCore.Platforms
         - Microsoft.DotNet.Wpf.ProjectTemplates - Microsoft.NETCore.Platforms
    -->
    <Dependency Name="Microsoft.WindowsDesktop.App.Ref" Version="10.0.0-rc.2.25426.115">
      <Uri>https://github.com/dotnet/dotnet</Uri>
      <Sha>39ec54dcf651bb3f9fea7aa0ae946fad6d503954</Sha>
    </Dependency>
    <Dependency Name="Microsoft.WindowsDesktop.App.Internal" Version="10.0.0-rc.2.25426.115">
      <Uri>https://github.com/dotnet/dotnet</Uri>
      <Sha>39ec54dcf651bb3f9fea7aa0ae946fad6d503954</Sha>
    </Dependency>
    <Dependency Name="Microsoft.NET.Sdk.WindowsDesktop" Version="10.0.0-rc.2.25426.115">
      <Uri>https://github.com/dotnet/dotnet</Uri>
      <Sha>39ec54dcf651bb3f9fea7aa0ae946fad6d503954</Sha>
    </Dependency>
    <Dependency Name="Microsoft.AspNetCore.App.Ref" Version="10.0.0-rc.2.25426.115">
      <Uri>https://github.com/dotnet/dotnet</Uri>
      <Sha>39ec54dcf651bb3f9fea7aa0ae946fad6d503954</Sha>
    </Dependency>
    <Dependency Name="Microsoft.AspNetCore.App.Ref.Internal" Version="10.0.0-rc.2.25426.115">
      <Uri>https://github.com/dotnet/dotnet</Uri>
      <Sha>39ec54dcf651bb3f9fea7aa0ae946fad6d503954</Sha>
    </Dependency>
    <Dependency Name="dotnet-dev-certs" Version="10.0.0-rc.2.25426.115">
      <Uri>https://github.com/dotnet/dotnet</Uri>
      <Sha>39ec54dcf651bb3f9fea7aa0ae946fad6d503954</Sha>
    </Dependency>
    <Dependency Name="dotnet-user-jwts" Version="10.0.0-rc.2.25426.115">
      <Uri>https://github.com/dotnet/dotnet</Uri>
      <Sha>39ec54dcf651bb3f9fea7aa0ae946fad6d503954</Sha>
    </Dependency>
    <Dependency Name="dotnet-user-secrets" Version="10.0.0-rc.2.25426.115">
      <Uri>https://github.com/dotnet/dotnet</Uri>
      <Sha>39ec54dcf651bb3f9fea7aa0ae946fad6d503954</Sha>
    </Dependency>
    <Dependency Name="Microsoft.AspNetCore.Analyzers" Version="10.0.0-rc.2.25426.115">
      <Uri>https://github.com/dotnet/dotnet</Uri>
      <Sha>39ec54dcf651bb3f9fea7aa0ae946fad6d503954</Sha>
    </Dependency>
    <!-- Authentication and Components needed for dotnet/maui CoherentParentDependency -->
    <Dependency Name="Microsoft.AspNetCore.Authentication.Facebook" Version="10.0.0-rc.2.25426.115">
      <Uri>https://github.com/dotnet/dotnet</Uri>
      <Sha>39ec54dcf651bb3f9fea7aa0ae946fad6d503954</Sha>
    </Dependency>
    <Dependency Name="Microsoft.AspNetCore.Authentication.Google" Version="10.0.0-rc.2.25426.115">
      <Uri>https://github.com/dotnet/dotnet</Uri>
      <Sha>39ec54dcf651bb3f9fea7aa0ae946fad6d503954</Sha>
    </Dependency>
    <Dependency Name="Microsoft.AspNetCore.Authentication.MicrosoftAccount" Version="10.0.0-rc.2.25426.115">
      <Uri>https://github.com/dotnet/dotnet</Uri>
      <Sha>39ec54dcf651bb3f9fea7aa0ae946fad6d503954</Sha>
    </Dependency>
    <Dependency Name="Microsoft.AspNetCore.Components" Version="10.0.0-rc.2.25426.115">
      <Uri>https://github.com/dotnet/dotnet</Uri>
      <Sha>39ec54dcf651bb3f9fea7aa0ae946fad6d503954</Sha>
    </Dependency>
    <Dependency Name="Microsoft.AspNetCore.Components.Analyzers" Version="10.0.0-rc.2.25426.115">
      <Uri>https://github.com/dotnet/dotnet</Uri>
      <Sha>39ec54dcf651bb3f9fea7aa0ae946fad6d503954</Sha>
    </Dependency>
    <Dependency Name="Microsoft.AspNetCore.Components.Forms" Version="10.0.0-rc.2.25426.115">
      <Uri>https://github.com/dotnet/dotnet</Uri>
      <Sha>39ec54dcf651bb3f9fea7aa0ae946fad6d503954</Sha>
    </Dependency>
    <Dependency Name="Microsoft.AspNetCore.Components.WebAssembly" Version="10.0.0-rc.2.25426.115">
      <Uri>https://github.com/dotnet/dotnet</Uri>
      <Sha>39ec54dcf651bb3f9fea7aa0ae946fad6d503954</Sha>
    </Dependency>
    <Dependency Name="Microsoft.AspNetCore.Components.WebAssembly.Server" Version="10.0.0-rc.2.25426.115">
      <Uri>https://github.com/dotnet/dotnet</Uri>
      <Sha>39ec54dcf651bb3f9fea7aa0ae946fad6d503954</Sha>
    </Dependency>
    <Dependency Name="Microsoft.AspNetCore.Components.SdkAnalyzers" Version="10.0.0-rc.2.25426.115">
      <Uri>https://github.com/dotnet/dotnet</Uri>
      <Sha>39ec54dcf651bb3f9fea7aa0ae946fad6d503954</Sha>
    </Dependency>
    <Dependency Name="Microsoft.AspNetCore.Components.WebView" Version="10.0.0-rc.2.25426.115">
      <Uri>https://github.com/dotnet/dotnet</Uri>
      <Sha>39ec54dcf651bb3f9fea7aa0ae946fad6d503954</Sha>
    </Dependency>
    <Dependency Name="Microsoft.AspNetCore.Metadata" Version="10.0.0-rc.2.25426.115">
      <Uri>https://github.com/dotnet/dotnet</Uri>
      <Sha>39ec54dcf651bb3f9fea7aa0ae946fad6d503954</Sha>
    </Dependency>
    <Dependency Name="Microsoft.AspNetCore.Mvc.Analyzers" Version="10.0.0-rc.2.25426.115">
      <Uri>https://github.com/dotnet/dotnet</Uri>
      <Sha>39ec54dcf651bb3f9fea7aa0ae946fad6d503954</Sha>
    </Dependency>
    <Dependency Name="Microsoft.AspNetCore.Mvc.Api.Analyzers" Version="10.0.0-rc.2.25426.115">
      <Uri>https://github.com/dotnet/dotnet</Uri>
      <Sha>39ec54dcf651bb3f9fea7aa0ae946fad6d503954</Sha>
    </Dependency>
    <Dependency Name="Microsoft.Extensions.FileProviders.Embedded" Version="10.0.0-rc.2.25426.115">
      <Uri>https://github.com/dotnet/dotnet</Uri>
      <Sha>39ec54dcf651bb3f9fea7aa0ae946fad6d503954</Sha>
    </Dependency>
    <Dependency Name="Microsoft.AspNetCore.Authorization" Version="10.0.0-rc.2.25426.115">
      <Uri>https://github.com/dotnet/dotnet</Uri>
      <Sha>39ec54dcf651bb3f9fea7aa0ae946fad6d503954</Sha>
    </Dependency>
    <Dependency Name="Microsoft.AspNetCore.Components.Web" Version="10.0.0-rc.2.25426.115">
      <Uri>https://github.com/dotnet/dotnet</Uri>
      <Sha>39ec54dcf651bb3f9fea7aa0ae946fad6d503954</Sha>
    </Dependency>
    <Dependency Name="Microsoft.JSInterop" Version="10.0.0-rc.2.25426.115">
      <Uri>https://github.com/dotnet/dotnet</Uri>
      <Sha>39ec54dcf651bb3f9fea7aa0ae946fad6d503954</Sha>
    </Dependency>
    <Dependency Name="Microsoft.Extensions.ObjectPool" Version="10.0.0-rc.2.25426.115">
      <Uri>https://github.com/dotnet/dotnet</Uri>
      <Sha>39ec54dcf651bb3f9fea7aa0ae946fad6d503954</Sha>
    </Dependency>
    <Dependency Name="Microsoft.AspNetCore.DeveloperCertificates.XPlat" Version="10.0.0-rc.2.25426.115">
      <Uri>https://github.com/dotnet/dotnet</Uri>
      <Sha>39ec54dcf651bb3f9fea7aa0ae946fad6d503954</Sha>
    </Dependency>
    <Dependency Name="Microsoft.AspNetCore.TestHost" Version="10.0.0-rc.2.25426.115">
      <Uri>https://github.com/dotnet/dotnet</Uri>
      <Sha>39ec54dcf651bb3f9fea7aa0ae946fad6d503954</Sha>
    </Dependency>
    <Dependency Name="Microsoft.DotNet.Web.ItemTemplates.10.0" Version="10.0.0-rc.2.25426.115">
      <Uri>https://github.com/dotnet/dotnet</Uri>
      <Sha>39ec54dcf651bb3f9fea7aa0ae946fad6d503954</Sha>
    </Dependency>
    <Dependency Name="Microsoft.DotNet.Web.ProjectTemplates.10.0" Version="10.0.0-rc.2.25426.115">
      <Uri>https://github.com/dotnet/dotnet</Uri>
      <Sha>39ec54dcf651bb3f9fea7aa0ae946fad6d503954</Sha>
    </Dependency>
    <Dependency Name="Microsoft.CodeAnalysis.Razor.Tooling.Internal" Version="10.0.0-preview.25426.115">
      <Uri>https://github.com/dotnet/dotnet</Uri>
      <Sha>39ec54dcf651bb3f9fea7aa0ae946fad6d503954</Sha>
    </Dependency>
    <Dependency Name="Microsoft.AspNetCore.Mvc.Razor.Extensions.Tooling.Internal" Version="10.0.0-preview.25426.115">
      <Uri>https://github.com/dotnet/dotnet</Uri>
      <Sha>39ec54dcf651bb3f9fea7aa0ae946fad6d503954</Sha>
    </Dependency>
    <Dependency Name="Microsoft.NET.Sdk.Razor.SourceGenerators.Transport" Version="10.0.0-preview.25426.115">
      <Uri>https://github.com/dotnet/dotnet</Uri>
      <Sha>39ec54dcf651bb3f9fea7aa0ae946fad6d503954</Sha>
    </Dependency>
    <Dependency Name="Microsoft.Web.Xdt" Version="3.2.0-preview.25426.115">
      <Uri>https://github.com/dotnet/dotnet</Uri>
      <Sha>39ec54dcf651bb3f9fea7aa0ae946fad6d503954</Sha>
    </Dependency>
    <Dependency Name="Microsoft.CodeAnalysis.PublicApiAnalyzers" Version="5.0.0-2.25426.115">
      <Uri>https://github.com/dotnet/dotnet</Uri>
      <Sha>39ec54dcf651bb3f9fea7aa0ae946fad6d503954</Sha>
    </Dependency>
    <Dependency Name="System.CommandLine" Version="2.0.0-rc.2.25426.115">
      <Uri>https://github.com/dotnet/dotnet</Uri>
      <Sha>39ec54dcf651bb3f9fea7aa0ae946fad6d503954</Sha>
    </Dependency>
    <!-- Microsoft.CodeAnalysis.Workspaces.MSBuild transitively references M.Bcl.AsyncInterfaces.
         Adding an explicit dependency to make sure the latest version is used instead of the SBRP
         one under source build. -->
    <Dependency Name="Microsoft.DiaSymReader" Version="2.2.0-beta.25426.115">
      <Uri>https://github.com/dotnet/dotnet</Uri>
      <Sha>39ec54dcf651bb3f9fea7aa0ae946fad6d503954</Sha>
    </Dependency>
    <Dependency Name="Microsoft.Deployment.DotNet.Releases" Version="2.0.0-preview.1.25426.115">
      <Uri>https://github.com/dotnet/dotnet</Uri>
      <Sha>39ec54dcf651bb3f9fea7aa0ae946fad6d503954</Sha>
    </Dependency>
    <Dependency Name="Microsoft.Build.Tasks.Git" Version="10.0.0-beta.25426.115">
      <Uri>https://github.com/dotnet/dotnet</Uri>
      <Sha>39ec54dcf651bb3f9fea7aa0ae946fad6d503954</Sha>
    </Dependency>
    <Dependency Name="Microsoft.SourceLink.Common" Version="10.0.0-beta.25426.115">
      <Uri>https://github.com/dotnet/dotnet</Uri>
      <Sha>39ec54dcf651bb3f9fea7aa0ae946fad6d503954</Sha>
    </Dependency>
    <Dependency Name="Microsoft.SourceLink.AzureRepos.Git" Version="10.0.0-beta.25426.115">
      <Uri>https://github.com/dotnet/dotnet</Uri>
      <Sha>39ec54dcf651bb3f9fea7aa0ae946fad6d503954</Sha>
    </Dependency>
    <Dependency Name="Microsoft.SourceLink.GitHub" Version="10.0.0-beta.25426.115">
      <Uri>https://github.com/dotnet/dotnet</Uri>
      <Sha>39ec54dcf651bb3f9fea7aa0ae946fad6d503954</Sha>
    </Dependency>
    <Dependency Name="Microsoft.SourceLink.GitLab" Version="10.0.0-beta.25426.115">
      <Uri>https://github.com/dotnet/dotnet</Uri>
      <Sha>39ec54dcf651bb3f9fea7aa0ae946fad6d503954</Sha>
    </Dependency>
    <Dependency Name="Microsoft.SourceLink.Bitbucket.Git" Version="10.0.0-beta.25426.115">
      <Uri>https://github.com/dotnet/dotnet</Uri>
      <Sha>39ec54dcf651bb3f9fea7aa0ae946fad6d503954</Sha>
    </Dependency>
    <!-- Dependency required for flowing correct package version in source-build, using PVP flow. -->
    <Dependency Name="Microsoft.Extensions.Logging" Version="10.0.0-rc.2.25426.115">
      <Uri>https://github.com/dotnet/dotnet</Uri>
      <Sha>39ec54dcf651bb3f9fea7aa0ae946fad6d503954</Sha>
    </Dependency>
    <!-- Dependency required for flowing correct package version in source-build, using PVP flow. -->
    <Dependency Name="Microsoft.Extensions.Logging.Abstractions" Version="10.0.0-rc.2.25426.115">
      <Uri>https://github.com/dotnet/dotnet</Uri>
      <Sha>39ec54dcf651bb3f9fea7aa0ae946fad6d503954</Sha>
    </Dependency>
    <!-- Dependency required for flowing correct package version in source-build, using PVP flow. -->
    <Dependency Name="Microsoft.Extensions.Logging.Console" Version="10.0.0-rc.2.25426.115">
      <Uri>https://github.com/dotnet/dotnet</Uri>
      <Sha>39ec54dcf651bb3f9fea7aa0ae946fad6d503954</Sha>
    </Dependency>
    <!-- Dependency required for flowing correct package version in source-build, using PVP flow. -->
    <Dependency Name="Microsoft.Extensions.FileSystemGlobbing" Version="10.0.0-rc.2.25426.115">
      <Uri>https://github.com/dotnet/dotnet</Uri>
      <Sha>39ec54dcf651bb3f9fea7aa0ae946fad6d503954</Sha>
    </Dependency>
    <!-- Dependency required for flowing correct package version in source-build, using PVP flow. -->
    <Dependency Name="System.ServiceProcess.ServiceController" Version="10.0.0-rc.2.25426.115">
      <Uri>https://github.com/dotnet/dotnet</Uri>
      <Sha>39ec54dcf651bb3f9fea7aa0ae946fad6d503954</Sha>
    </Dependency>
    <Dependency Name="System.Text.Json" Version="10.0.0-rc.2.25426.115">
      <Uri>https://github.com/dotnet/dotnet</Uri>
      <Sha>39ec54dcf651bb3f9fea7aa0ae946fad6d503954</Sha>
    </Dependency>
    <Dependency Name="Microsoft.Bcl.AsyncInterfaces" Version="10.0.0-rc.2.25426.115">
      <Uri>https://github.com/dotnet/dotnet</Uri>
      <Sha>39ec54dcf651bb3f9fea7aa0ae946fad6d503954</Sha>
    </Dependency>
    <Dependency Name="Microsoft.Extensions.FileProviders.Abstractions" Version="10.0.0-rc.2.25426.115">
      <Uri>https://github.com/dotnet/dotnet</Uri>
      <Sha>39ec54dcf651bb3f9fea7aa0ae946fad6d503954</Sha>
    </Dependency>
    <Dependency Name="Microsoft.Win32.SystemEvents" Version="10.0.0-rc.2.25426.115">
      <Uri>https://github.com/dotnet/dotnet</Uri>
      <Sha>39ec54dcf651bb3f9fea7aa0ae946fad6d503954</Sha>
    </Dependency>
    <Dependency Name="System.Composition.AttributedModel" Version="10.0.0-rc.2.25426.115">
      <Uri>https://github.com/dotnet/dotnet</Uri>
      <Sha>39ec54dcf651bb3f9fea7aa0ae946fad6d503954</Sha>
    </Dependency>
    <Dependency Name="System.Composition.Convention" Version="10.0.0-rc.2.25426.115">
      <Uri>https://github.com/dotnet/dotnet</Uri>
      <Sha>39ec54dcf651bb3f9fea7aa0ae946fad6d503954</Sha>
    </Dependency>
    <Dependency Name="System.Composition.Hosting" Version="10.0.0-rc.2.25426.115">
      <Uri>https://github.com/dotnet/dotnet</Uri>
      <Sha>39ec54dcf651bb3f9fea7aa0ae946fad6d503954</Sha>
    </Dependency>
    <Dependency Name="System.Composition.Runtime" Version="10.0.0-rc.2.25426.115">
      <Uri>https://github.com/dotnet/dotnet</Uri>
      <Sha>39ec54dcf651bb3f9fea7aa0ae946fad6d503954</Sha>
    </Dependency>
    <Dependency Name="System.Composition.TypedParts" Version="10.0.0-rc.2.25426.115">
      <Uri>https://github.com/dotnet/dotnet</Uri>
      <Sha>39ec54dcf651bb3f9fea7aa0ae946fad6d503954</Sha>
    </Dependency>
    <Dependency Name="System.Configuration.ConfigurationManager" Version="10.0.0-rc.2.25426.115">
      <Uri>https://github.com/dotnet/dotnet</Uri>
      <Sha>39ec54dcf651bb3f9fea7aa0ae946fad6d503954</Sha>
    </Dependency>
    <Dependency Name="System.Diagnostics.DiagnosticSource" Version="10.0.0-rc.2.25426.115">
      <Uri>https://github.com/dotnet/dotnet</Uri>
      <Sha>39ec54dcf651bb3f9fea7aa0ae946fad6d503954</Sha>
    </Dependency>
    <Dependency Name="System.Security.Cryptography.Pkcs" Version="10.0.0-rc.2.25426.115">
      <Uri>https://github.com/dotnet/dotnet</Uri>
      <Sha>39ec54dcf651bb3f9fea7aa0ae946fad6d503954</Sha>
    </Dependency>
    <Dependency Name="System.Security.Cryptography.Xml" Version="10.0.0-rc.2.25426.115">
      <Uri>https://github.com/dotnet/dotnet</Uri>
      <Sha>39ec54dcf651bb3f9fea7aa0ae946fad6d503954</Sha>
    </Dependency>
    <Dependency Name="System.Security.Permissions" Version="10.0.0-rc.2.25426.115">
      <Uri>https://github.com/dotnet/dotnet</Uri>
      <Sha>39ec54dcf651bb3f9fea7aa0ae946fad6d503954</Sha>
    </Dependency>
    <Dependency Name="System.Windows.Extensions" Version="10.0.0-rc.2.25426.115">
      <Uri>https://github.com/dotnet/dotnet</Uri>
      <Sha>39ec54dcf651bb3f9fea7aa0ae946fad6d503954</Sha>
    </Dependency>
  </ProductDependencies>
  <ToolsetDependencies>
    <Dependency Name="Microsoft.DotNet.Arcade.Sdk" Version="10.0.0-beta.25426.115">
      <Uri>https://github.com/dotnet/dotnet</Uri>
      <Sha>39ec54dcf651bb3f9fea7aa0ae946fad6d503954</Sha>
    </Dependency>
    <Dependency Name="Microsoft.DotNet.Build.Tasks.Installers" Version="10.0.0-beta.25426.115">
      <Uri>https://github.com/dotnet/dotnet</Uri>
      <Sha>39ec54dcf651bb3f9fea7aa0ae946fad6d503954</Sha>
    </Dependency>
    <Dependency Name="Microsoft.DotNet.Build.Tasks.Templating" Version="10.0.0-beta.25426.115">
      <Uri>https://github.com/dotnet/dotnet</Uri>
      <Sha>39ec54dcf651bb3f9fea7aa0ae946fad6d503954</Sha>
    </Dependency>
    <Dependency Name="Microsoft.DotNet.Build.Tasks.Workloads" Version="10.0.0-beta.25426.115">
      <Uri>https://github.com/dotnet/dotnet</Uri>
      <Sha>39ec54dcf651bb3f9fea7aa0ae946fad6d503954</Sha>
    </Dependency>
    <Dependency Name="Microsoft.DotNet.Helix.Sdk" Version="10.0.0-beta.25426.115">
      <Uri>https://github.com/dotnet/dotnet</Uri>
      <Sha>39ec54dcf651bb3f9fea7aa0ae946fad6d503954</Sha>
    </Dependency>
    <Dependency Name="Microsoft.DotNet.SignTool" Version="10.0.0-beta.25426.115">
      <Uri>https://github.com/dotnet/dotnet</Uri>
      <Sha>39ec54dcf651bb3f9fea7aa0ae946fad6d503954</Sha>
    </Dependency>
    <Dependency Name="Microsoft.DotNet.XUnitExtensions" Version="10.0.0-beta.25426.115">
      <Uri>https://github.com/dotnet/dotnet</Uri>
      <Sha>39ec54dcf651bb3f9fea7aa0ae946fad6d503954</Sha>
    </Dependency>
    <Dependency Name="Microsoft.DotNet.XliffTasks" Version="10.0.0-beta.25426.115">
      <Uri>https://github.com/dotnet/dotnet</Uri>
      <Sha>39ec54dcf651bb3f9fea7aa0ae946fad6d503954</Sha>
    </Dependency>
    <Dependency Name="System.Reflection.MetadataLoadContext" Version="10.0.0-rc.2.25426.115">
      <Uri>https://github.com/dotnet/dotnet</Uri>
      <Sha>39ec54dcf651bb3f9fea7aa0ae946fad6d503954</Sha>
    </Dependency>
<<<<<<< HEAD
    <Dependency Name="Microsoft.Testing.Platform" Version="1.9.0-preview.25425.5">
      <Uri>https://github.com/microsoft/testfx</Uri>
      <Sha>0956f7bd3e0fdf2aa34dd392bdefe1dd7619603a</Sha>
    </Dependency>
    <Dependency Name="MSTest" Version="3.11.0-preview.25425.5">
      <Uri>https://github.com/microsoft/testfx</Uri>
      <Sha>0956f7bd3e0fdf2aa34dd392bdefe1dd7619603a</Sha>
=======
    <Dependency Name="Microsoft.Testing.Platform" Version="1.9.0-preview.25427.3">
      <Uri>https://github.com/microsoft/testfx</Uri>
      <Sha>db7f86925ac95d7cb4befd76cd1689e1783a5c47</Sha>
    </Dependency>
    <Dependency Name="MSTest" Version="3.11.0-preview.25427.3">
      <Uri>https://github.com/microsoft/testfx</Uri>
      <Sha>db7f86925ac95d7cb4befd76cd1689e1783a5c47</Sha>
>>>>>>> 0284656e
    </Dependency>
    <Dependency Name="Microsoft.Extensions.Configuration.Ini" Version="10.0.0-rc.2.25426.115">
      <Uri>https://github.com/dotnet/dotnet</Uri>
      <Sha>39ec54dcf651bb3f9fea7aa0ae946fad6d503954</Sha>
    </Dependency>
  </ToolsetDependencies>
</Dependencies><|MERGE_RESOLUTION|>--- conflicted
+++ resolved
@@ -553,15 +553,6 @@
       <Uri>https://github.com/dotnet/dotnet</Uri>
       <Sha>39ec54dcf651bb3f9fea7aa0ae946fad6d503954</Sha>
     </Dependency>
-<<<<<<< HEAD
-    <Dependency Name="Microsoft.Testing.Platform" Version="1.9.0-preview.25425.5">
-      <Uri>https://github.com/microsoft/testfx</Uri>
-      <Sha>0956f7bd3e0fdf2aa34dd392bdefe1dd7619603a</Sha>
-    </Dependency>
-    <Dependency Name="MSTest" Version="3.11.0-preview.25425.5">
-      <Uri>https://github.com/microsoft/testfx</Uri>
-      <Sha>0956f7bd3e0fdf2aa34dd392bdefe1dd7619603a</Sha>
-=======
     <Dependency Name="Microsoft.Testing.Platform" Version="1.9.0-preview.25427.3">
       <Uri>https://github.com/microsoft/testfx</Uri>
       <Sha>db7f86925ac95d7cb4befd76cd1689e1783a5c47</Sha>
@@ -569,7 +560,6 @@
     <Dependency Name="MSTest" Version="3.11.0-preview.25427.3">
       <Uri>https://github.com/microsoft/testfx</Uri>
       <Sha>db7f86925ac95d7cb4befd76cd1689e1783a5c47</Sha>
->>>>>>> 0284656e
     </Dependency>
     <Dependency Name="Microsoft.Extensions.Configuration.Ini" Version="10.0.0-rc.2.25426.115">
       <Uri>https://github.com/dotnet/dotnet</Uri>

--- conflicted
+++ resolved
@@ -1,64 +1,5 @@
 <?xml version="1.0" encoding="utf-8"?>
 <Dependencies>
-<<<<<<< HEAD
-  <Source Uri="https://github.com/dotnet/dotnet" Mapping="sdk" Sha="7dedd35363daf74f94a980da38f2cf4dc86cc23a" BarId="292938" />
-  <ProductDependencies>
-    <Dependency Name="Microsoft.TemplateEngine.Abstractions" Version="10.0.102">
-      <Uri>https://github.com/dotnet/dotnet</Uri>
-      <Sha>7dedd35363daf74f94a980da38f2cf4dc86cc23a</Sha>
-    </Dependency>
-    <Dependency Name="Microsoft.TemplateEngine.Edge" Version="10.0.102">
-      <Uri>https://github.com/dotnet/dotnet</Uri>
-      <Sha>7dedd35363daf74f94a980da38f2cf4dc86cc23a</Sha>
-    </Dependency>
-    <Dependency Name="Microsoft.TemplateEngine.Orchestrator.RunnableProjects" Version="10.0.102">
-      <Uri>https://github.com/dotnet/dotnet</Uri>
-      <Sha>7dedd35363daf74f94a980da38f2cf4dc86cc23a</Sha>
-    </Dependency>
-    <Dependency Name="Microsoft.TemplateEngine.Utils" Version="10.0.102">
-      <Uri>https://github.com/dotnet/dotnet</Uri>
-      <Sha>7dedd35363daf74f94a980da38f2cf4dc86cc23a</Sha>
-    </Dependency>
-    <Dependency Name="Microsoft.TemplateSearch.Common" Version="10.0.102">
-      <Uri>https://github.com/dotnet/dotnet</Uri>
-      <Sha>7dedd35363daf74f94a980da38f2cf4dc86cc23a</Sha>
-    </Dependency>
-    <Dependency Name="Microsoft.TemplateEngine.Mocks" Version="10.0.102-servicing.25601.110">
-      <Uri>https://github.com/dotnet/dotnet</Uri>
-      <Sha>7dedd35363daf74f94a980da38f2cf4dc86cc23a</Sha>
-    </Dependency>
-    <Dependency Name="Microsoft.TemplateEngine.TestHelper" Version="10.0.102-servicing.25601.110">
-      <Uri>https://github.com/dotnet/dotnet</Uri>
-      <Sha>7dedd35363daf74f94a980da38f2cf4dc86cc23a</Sha>
-    </Dependency>
-    <Dependency Name="Microsoft.TemplateEngine.Authoring.TemplateVerifier" Version="10.0.102">
-      <Uri>https://github.com/dotnet/dotnet</Uri>
-      <Sha>7dedd35363daf74f94a980da38f2cf4dc86cc23a</Sha>
-    </Dependency>
-    <Dependency Name="Microsoft.TemplateSearch.TemplateDiscovery" Version="10.0.102-servicing.25601.110">
-      <Uri>https://github.com/dotnet/dotnet</Uri>
-      <Sha>7dedd35363daf74f94a980da38f2cf4dc86cc23a</Sha>
-    </Dependency>
-    <Dependency Name="Microsoft.NETCore.App.Ref" Version="10.0.2">
-      <Uri>https://github.com/dotnet/dotnet</Uri>
-      <Sha>7dedd35363daf74f94a980da38f2cf4dc86cc23a</Sha>
-    </Dependency>
-    <Dependency Name="Microsoft.NETCore.Platforms" Version="10.0.2-servicing.25601.110">
-      <Uri>https://github.com/dotnet/dotnet</Uri>
-      <Sha>7dedd35363daf74f94a980da38f2cf4dc86cc23a</Sha>
-    </Dependency>
-    <Dependency Name="Microsoft.NET.HostModel" Version="10.0.2-servicing.25601.110">
-      <Uri>https://github.com/dotnet/dotnet</Uri>
-      <Sha>7dedd35363daf74f94a980da38f2cf4dc86cc23a</Sha>
-    </Dependency>
-    <Dependency Name="System.IO.Hashing" Version="10.0.2">
-      <Uri>https://github.com/dotnet/dotnet</Uri>
-      <Sha>7dedd35363daf74f94a980da38f2cf4dc86cc23a</Sha>
-    </Dependency>
-    <Dependency Name="Microsoft.Extensions.DependencyModel" Version="10.0.2">
-      <Uri>https://github.com/dotnet/dotnet</Uri>
-      <Sha>7dedd35363daf74f94a980da38f2cf4dc86cc23a</Sha>
-=======
   <Source Uri="https://github.com/dotnet/dotnet" Mapping="sdk" Sha="30f0638d1c0413878f282c0aeb4bead28497955a" BarId="291289" />
   <ProductDependencies>
     <Dependency Name="Microsoft.TemplateEngine.Abstractions" Version="10.0.200-preview.25568.105">
@@ -116,7 +57,6 @@
     <Dependency Name="Microsoft.Extensions.DependencyModel" Version="10.0.0">
       <Uri>https://dev.azure.com/dnceng/internal/_git/dotnet-dotnet</Uri>
       <Sha>b0f34d51fccc69fd334253924abd8d6853fad7aa</Sha>
->>>>>>> e6bef6ab
     </Dependency>
     <!-- Change blob version in GenerateInstallerLayout.targets if this is unpinned to service targeting pack -->
     <!-- No new netstandard.library planned for 3.1 timeframe at this time. -->
@@ -128,237 +68,71 @@
       <Uri>https://github.com/dotnet/dotnet</Uri>
       <Sha>6a953e76162f3f079405f80e28664fa51b136740</Sha>
     </Dependency>
-<<<<<<< HEAD
-    <Dependency Name="Microsoft.NET.Runtime.Emscripten.3.1.56.Cache.win-x64" Version="10.0.2">
-      <Uri>https://github.com/dotnet/dotnet</Uri>
-      <Sha>7dedd35363daf74f94a980da38f2cf4dc86cc23a</Sha>
-    </Dependency>
-    <Dependency Name="Microsoft.Build" Version="18.0.6">
-      <Uri>https://github.com/dotnet/dotnet</Uri>
-      <Sha>7dedd35363daf74f94a980da38f2cf4dc86cc23a</Sha>
-    </Dependency>
-    <Dependency Name="Microsoft.Build.Localization" Version="18.0.6-servicing-25601-110">
-      <Uri>https://github.com/dotnet/dotnet</Uri>
-      <Sha>7dedd35363daf74f94a980da38f2cf4dc86cc23a</Sha>
-    </Dependency>
-    <Dependency Name="Microsoft.FSharp.Compiler" Version="14.0.102-servicing.25601.110">
-      <Uri>https://github.com/dotnet/dotnet</Uri>
-      <Sha>7dedd35363daf74f94a980da38f2cf4dc86cc23a</Sha>
-    </Dependency>
-    <Dependency Name="Microsoft.Net.Compilers.Toolset" Version="5.0.0-2.25601.110">
-      <Uri>https://github.com/dotnet/dotnet</Uri>
-      <Sha>7dedd35363daf74f94a980da38f2cf4dc86cc23a</Sha>
-    </Dependency>
-    <Dependency Name="Microsoft.Net.Compilers.Toolset.Framework" Version="5.0.0-2.25601.110">
-      <Uri>https://github.com/dotnet/dotnet</Uri>
-      <Sha>7dedd35363daf74f94a980da38f2cf4dc86cc23a</Sha>
-    </Dependency>
-    <Dependency Name="Microsoft.CodeAnalysis" Version="5.0.0-2.25601.110">
-      <Uri>https://github.com/dotnet/dotnet</Uri>
-      <Sha>7dedd35363daf74f94a980da38f2cf4dc86cc23a</Sha>
-    </Dependency>
-    <Dependency Name="Microsoft.CodeAnalysis.BuildClient" Version="5.0.0-2.25601.110">
-      <Uri>https://github.com/dotnet/dotnet</Uri>
-      <Sha>7dedd35363daf74f94a980da38f2cf4dc86cc23a</Sha>
-    </Dependency>
-    <Dependency Name="Microsoft.CodeAnalysis.CSharp" Version="5.0.0-2.25601.110">
-      <Uri>https://github.com/dotnet/dotnet</Uri>
-      <Sha>7dedd35363daf74f94a980da38f2cf4dc86cc23a</Sha>
-    </Dependency>
-    <Dependency Name="Microsoft.CodeAnalysis.CSharp.CodeStyle" Version="5.0.0-2.25601.110">
-      <Uri>https://github.com/dotnet/dotnet</Uri>
-      <Sha>7dedd35363daf74f94a980da38f2cf4dc86cc23a</Sha>
-    </Dependency>
-    <Dependency Name="Microsoft.CodeAnalysis.CSharp.Features" Version="5.0.0-2.25601.110">
-      <Uri>https://github.com/dotnet/dotnet</Uri>
-      <Sha>7dedd35363daf74f94a980da38f2cf4dc86cc23a</Sha>
-    </Dependency>
-    <Dependency Name="Microsoft.CodeAnalysis.CSharp.Workspaces" Version="5.0.0-2.25601.110">
-      <Uri>https://github.com/dotnet/dotnet</Uri>
-      <Sha>7dedd35363daf74f94a980da38f2cf4dc86cc23a</Sha>
-    </Dependency>
-    <Dependency Name="Microsoft.CodeAnalysis.Workspaces.Common" Version="5.0.0-2.25601.110">
-      <Uri>https://github.com/dotnet/dotnet</Uri>
-      <Sha>7dedd35363daf74f94a980da38f2cf4dc86cc23a</Sha>
-    </Dependency>
-    <Dependency Name="Microsoft.CodeAnalysis.Workspaces.MSBuild" Version="5.0.0-2.25601.110">
-      <Uri>https://github.com/dotnet/dotnet</Uri>
-      <Sha>7dedd35363daf74f94a980da38f2cf4dc86cc23a</Sha>
-    </Dependency>
-    <Dependency Name="Microsoft.Build.NuGetSdkResolver" Version="7.0.0-rc.10210">
-      <Uri>https://github.com/dotnet/dotnet</Uri>
-      <Sha>7dedd35363daf74f94a980da38f2cf4dc86cc23a</Sha>
-    </Dependency>
-    <Dependency Name="NuGet.Build.Tasks" Version="7.0.0-rc.10210">
-      <Uri>https://github.com/dotnet/dotnet</Uri>
-      <Sha>7dedd35363daf74f94a980da38f2cf4dc86cc23a</Sha>
+    <Dependency Name="Microsoft.NET.Runtime.Emscripten.3.1.56.Cache.win-x64" Version="10.0.0">
+      <Uri>https://dev.azure.com/dnceng/internal/_git/dotnet-dotnet</Uri>
+      <Sha>b0f34d51fccc69fd334253924abd8d6853fad7aa</Sha>
+    </Dependency>
+    <Dependency Name="Microsoft.Build" Version="18.1.0-preview-25568-105">
+      <Uri>https://github.com/dotnet/dotnet</Uri>
+      <Sha>30f0638d1c0413878f282c0aeb4bead28497955a</Sha>
+    </Dependency>
+    <Dependency Name="Microsoft.Build.Localization" Version="18.1.0-preview-25568-105">
+      <Uri>https://github.com/dotnet/dotnet</Uri>
+      <Sha>30f0638d1c0413878f282c0aeb4bead28497955a</Sha>
+    </Dependency>
+    <Dependency Name="Microsoft.FSharp.Compiler" Version="15.0.200-servicing.25568.105">
+      <Uri>https://github.com/dotnet/dotnet</Uri>
+      <Sha>30f0638d1c0413878f282c0aeb4bead28497955a</Sha>
+    </Dependency>
+    <Dependency Name="Microsoft.Net.Compilers.Toolset" Version="5.3.0-1.25568.105">
+      <Uri>https://github.com/dotnet/dotnet</Uri>
+      <Sha>30f0638d1c0413878f282c0aeb4bead28497955a</Sha>
+    </Dependency>
+    <Dependency Name="Microsoft.Net.Compilers.Toolset.Framework" Version="5.3.0-1.25568.105">
+      <Uri>https://github.com/dotnet/dotnet</Uri>
+      <Sha>30f0638d1c0413878f282c0aeb4bead28497955a</Sha>
+    </Dependency>
+    <Dependency Name="Microsoft.CodeAnalysis" Version="5.3.0-1.25568.105">
+      <Uri>https://github.com/dotnet/dotnet</Uri>
+      <Sha>30f0638d1c0413878f282c0aeb4bead28497955a</Sha>
+    </Dependency>
+    <Dependency Name="Microsoft.CodeAnalysis.BuildClient" Version="5.3.0-1.25568.105">
+      <Uri>https://github.com/dotnet/dotnet</Uri>
+      <Sha>30f0638d1c0413878f282c0aeb4bead28497955a</Sha>
+    </Dependency>
+    <Dependency Name="Microsoft.CodeAnalysis.CSharp" Version="5.3.0-1.25568.105">
+      <Uri>https://github.com/dotnet/dotnet</Uri>
+      <Sha>30f0638d1c0413878f282c0aeb4bead28497955a</Sha>
+    </Dependency>
+    <Dependency Name="Microsoft.CodeAnalysis.CSharp.CodeStyle" Version="5.3.0-1.25568.105">
+      <Uri>https://github.com/dotnet/dotnet</Uri>
+      <Sha>30f0638d1c0413878f282c0aeb4bead28497955a</Sha>
+    </Dependency>
+    <Dependency Name="Microsoft.CodeAnalysis.CSharp.Features" Version="5.3.0-1.25568.105">
+      <Uri>https://github.com/dotnet/dotnet</Uri>
+      <Sha>30f0638d1c0413878f282c0aeb4bead28497955a</Sha>
+    </Dependency>
+    <Dependency Name="Microsoft.CodeAnalysis.CSharp.Workspaces" Version="5.3.0-1.25568.105">
+      <Uri>https://github.com/dotnet/dotnet</Uri>
+      <Sha>30f0638d1c0413878f282c0aeb4bead28497955a</Sha>
+    </Dependency>
+    <Dependency Name="Microsoft.CodeAnalysis.Workspaces.Common" Version="5.3.0-1.25568.105">
+      <Uri>https://github.com/dotnet/dotnet</Uri>
+      <Sha>30f0638d1c0413878f282c0aeb4bead28497955a</Sha>
+    </Dependency>
+    <Dependency Name="Microsoft.CodeAnalysis.Workspaces.MSBuild" Version="5.3.0-1.25568.105">
+      <Uri>https://github.com/dotnet/dotnet</Uri>
+      <Sha>30f0638d1c0413878f282c0aeb4bead28497955a</Sha>
+    </Dependency>
+    <Dependency Name="Microsoft.Build.NuGetSdkResolver" Version="7.1.0-preview.1.6905">
+      <Uri>https://github.com/dotnet/dotnet</Uri>
+      <Sha>30f0638d1c0413878f282c0aeb4bead28497955a</Sha>
+    </Dependency>
+    <Dependency Name="NuGet.Build.Tasks" Version="7.1.0-preview.1.6905">
+      <Uri>https://github.com/dotnet/dotnet</Uri>
+      <Sha>30f0638d1c0413878f282c0aeb4bead28497955a</Sha>
       <SourceBuildTarball RepoName="nuget-client" ManagedOnly="true" />
     </Dependency>
-    <Dependency Name="NuGet.Build.Tasks.Console" Version="7.0.0-rc.10210">
-      <Uri>https://github.com/dotnet/dotnet</Uri>
-      <Sha>7dedd35363daf74f94a980da38f2cf4dc86cc23a</Sha>
-    </Dependency>
-    <Dependency Name="NuGet.Build.Tasks.Pack" Version="7.0.0-rc.10210">
-      <Uri>https://github.com/dotnet/dotnet</Uri>
-      <Sha>7dedd35363daf74f94a980da38f2cf4dc86cc23a</Sha>
-    </Dependency>
-    <Dependency Name="NuGet.Commands" Version="7.0.0-rc.10210">
-      <Uri>https://github.com/dotnet/dotnet</Uri>
-      <Sha>7dedd35363daf74f94a980da38f2cf4dc86cc23a</Sha>
-    </Dependency>
-    <Dependency Name="NuGet.CommandLine.XPlat" Version="7.0.0-rc.10210">
-      <Uri>https://github.com/dotnet/dotnet</Uri>
-      <Sha>7dedd35363daf74f94a980da38f2cf4dc86cc23a</Sha>
-    </Dependency>
-    <Dependency Name="NuGet.Common" Version="7.0.0-rc.10210">
-      <Uri>https://github.com/dotnet/dotnet</Uri>
-      <Sha>7dedd35363daf74f94a980da38f2cf4dc86cc23a</Sha>
-    </Dependency>
-    <Dependency Name="NuGet.Configuration" Version="7.0.0-rc.10210">
-      <Uri>https://github.com/dotnet/dotnet</Uri>
-      <Sha>7dedd35363daf74f94a980da38f2cf4dc86cc23a</Sha>
-    </Dependency>
-    <Dependency Name="NuGet.Credentials" Version="7.0.0-rc.10210">
-      <Uri>https://github.com/dotnet/dotnet</Uri>
-      <Sha>7dedd35363daf74f94a980da38f2cf4dc86cc23a</Sha>
-    </Dependency>
-    <Dependency Name="NuGet.DependencyResolver.Core" Version="7.0.0-rc.10210">
-      <Uri>https://github.com/dotnet/dotnet</Uri>
-      <Sha>7dedd35363daf74f94a980da38f2cf4dc86cc23a</Sha>
-    </Dependency>
-    <Dependency Name="NuGet.Frameworks" Version="7.0.0-rc.10210">
-      <Uri>https://github.com/dotnet/dotnet</Uri>
-      <Sha>7dedd35363daf74f94a980da38f2cf4dc86cc23a</Sha>
-    </Dependency>
-    <Dependency Name="NuGet.LibraryModel" Version="7.0.0-rc.10210">
-      <Uri>https://github.com/dotnet/dotnet</Uri>
-      <Sha>7dedd35363daf74f94a980da38f2cf4dc86cc23a</Sha>
-    </Dependency>
-    <Dependency Name="NuGet.ProjectModel" Version="7.0.0-rc.10210">
-      <Uri>https://github.com/dotnet/dotnet</Uri>
-      <Sha>7dedd35363daf74f94a980da38f2cf4dc86cc23a</Sha>
-    </Dependency>
-    <Dependency Name="NuGet.Protocol" Version="7.0.0-rc.10210">
-      <Uri>https://github.com/dotnet/dotnet</Uri>
-      <Sha>7dedd35363daf74f94a980da38f2cf4dc86cc23a</Sha>
-    </Dependency>
-    <Dependency Name="NuGet.Packaging" Version="7.0.0-rc.10210">
-      <Uri>https://github.com/dotnet/dotnet</Uri>
-      <Sha>7dedd35363daf74f94a980da38f2cf4dc86cc23a</Sha>
-    </Dependency>
-    <Dependency Name="NuGet.Versioning" Version="7.0.0-rc.10210">
-      <Uri>https://github.com/dotnet/dotnet</Uri>
-      <Sha>7dedd35363daf74f94a980da38f2cf4dc86cc23a</Sha>
-    </Dependency>
-    <Dependency Name="NuGet.Localization" Version="7.0.0-rc.10210">
-      <Uri>https://github.com/dotnet/dotnet</Uri>
-      <Sha>7dedd35363daf74f94a980da38f2cf4dc86cc23a</Sha>
-    </Dependency>
-    <Dependency Name="Microsoft.NET.Test.Sdk" Version="18.0.1-release-25601-110">
-      <Uri>https://github.com/dotnet/dotnet</Uri>
-      <Sha>7dedd35363daf74f94a980da38f2cf4dc86cc23a</Sha>
-    </Dependency>
-    <Dependency Name="Microsoft.TestPlatform.CLI" Version="18.0.1-release-25601-110">
-      <Uri>https://github.com/dotnet/dotnet</Uri>
-      <Sha>7dedd35363daf74f94a980da38f2cf4dc86cc23a</Sha>
-    </Dependency>
-    <Dependency Name="Microsoft.TestPlatform.Build" Version="18.0.1-release-25601-110">
-      <Uri>https://github.com/dotnet/dotnet</Uri>
-      <Sha>7dedd35363daf74f94a980da38f2cf4dc86cc23a</Sha>
-    </Dependency>
-    <Dependency Name="Microsoft.NET.ILLink.Tasks" Version="10.0.2">
-      <Uri>https://github.com/dotnet/dotnet</Uri>
-      <Sha>7dedd35363daf74f94a980da38f2cf4dc86cc23a</Sha>
-    </Dependency>
-    <Dependency Name="System.CodeDom" Version="10.0.2">
-      <Uri>https://github.com/dotnet/dotnet</Uri>
-      <Sha>7dedd35363daf74f94a980da38f2cf4dc86cc23a</Sha>
-    </Dependency>
-    <Dependency Name="System.ComponentModel.Composition" Version="10.0.2">
-      <Uri>https://github.com/dotnet/dotnet</Uri>
-      <Sha>7dedd35363daf74f94a980da38f2cf4dc86cc23a</Sha>
-    </Dependency>
-    <Dependency Name="System.Formats.Asn1" Version="10.0.2">
-      <Uri>https://github.com/dotnet/dotnet</Uri>
-      <Sha>7dedd35363daf74f94a980da38f2cf4dc86cc23a</Sha>
-    </Dependency>
-    <Dependency Name="System.Security.Cryptography.ProtectedData" Version="10.0.2">
-      <Uri>https://github.com/dotnet/dotnet</Uri>
-      <Sha>7dedd35363daf74f94a980da38f2cf4dc86cc23a</Sha>
-    </Dependency>
-    <Dependency Name="System.Text.Encoding.CodePages" Version="10.0.2">
-      <Uri>https://github.com/dotnet/dotnet</Uri>
-      <Sha>7dedd35363daf74f94a980da38f2cf4dc86cc23a</Sha>
-    </Dependency>
-    <Dependency Name="System.Resources.Extensions" Version="10.0.2">
-      <Uri>https://github.com/dotnet/dotnet</Uri>
-      <Sha>7dedd35363daf74f94a980da38f2cf4dc86cc23a</Sha>
-=======
-    <Dependency Name="Microsoft.NET.Runtime.Emscripten.3.1.56.Cache.win-x64" Version="10.0.0">
-      <Uri>https://dev.azure.com/dnceng/internal/_git/dotnet-dotnet</Uri>
-      <Sha>b0f34d51fccc69fd334253924abd8d6853fad7aa</Sha>
-    </Dependency>
-    <Dependency Name="Microsoft.Build" Version="18.1.0-preview-25568-105">
-      <Uri>https://github.com/dotnet/dotnet</Uri>
-      <Sha>30f0638d1c0413878f282c0aeb4bead28497955a</Sha>
-    </Dependency>
-    <Dependency Name="Microsoft.Build.Localization" Version="18.1.0-preview-25568-105">
-      <Uri>https://github.com/dotnet/dotnet</Uri>
-      <Sha>30f0638d1c0413878f282c0aeb4bead28497955a</Sha>
-    </Dependency>
-    <Dependency Name="Microsoft.FSharp.Compiler" Version="15.0.200-servicing.25568.105">
-      <Uri>https://github.com/dotnet/dotnet</Uri>
-      <Sha>30f0638d1c0413878f282c0aeb4bead28497955a</Sha>
-    </Dependency>
-    <Dependency Name="Microsoft.Net.Compilers.Toolset" Version="5.3.0-1.25568.105">
-      <Uri>https://github.com/dotnet/dotnet</Uri>
-      <Sha>30f0638d1c0413878f282c0aeb4bead28497955a</Sha>
-    </Dependency>
-    <Dependency Name="Microsoft.Net.Compilers.Toolset.Framework" Version="5.3.0-1.25568.105">
-      <Uri>https://github.com/dotnet/dotnet</Uri>
-      <Sha>30f0638d1c0413878f282c0aeb4bead28497955a</Sha>
-    </Dependency>
-    <Dependency Name="Microsoft.CodeAnalysis" Version="5.3.0-1.25568.105">
-      <Uri>https://github.com/dotnet/dotnet</Uri>
-      <Sha>30f0638d1c0413878f282c0aeb4bead28497955a</Sha>
-    </Dependency>
-    <Dependency Name="Microsoft.CodeAnalysis.BuildClient" Version="5.3.0-1.25568.105">
-      <Uri>https://github.com/dotnet/dotnet</Uri>
-      <Sha>30f0638d1c0413878f282c0aeb4bead28497955a</Sha>
-    </Dependency>
-    <Dependency Name="Microsoft.CodeAnalysis.CSharp" Version="5.3.0-1.25568.105">
-      <Uri>https://github.com/dotnet/dotnet</Uri>
-      <Sha>30f0638d1c0413878f282c0aeb4bead28497955a</Sha>
-    </Dependency>
-    <Dependency Name="Microsoft.CodeAnalysis.CSharp.CodeStyle" Version="5.3.0-1.25568.105">
-      <Uri>https://github.com/dotnet/dotnet</Uri>
-      <Sha>30f0638d1c0413878f282c0aeb4bead28497955a</Sha>
-    </Dependency>
-    <Dependency Name="Microsoft.CodeAnalysis.CSharp.Features" Version="5.3.0-1.25568.105">
-      <Uri>https://github.com/dotnet/dotnet</Uri>
-      <Sha>30f0638d1c0413878f282c0aeb4bead28497955a</Sha>
-    </Dependency>
-    <Dependency Name="Microsoft.CodeAnalysis.CSharp.Workspaces" Version="5.3.0-1.25568.105">
-      <Uri>https://github.com/dotnet/dotnet</Uri>
-      <Sha>30f0638d1c0413878f282c0aeb4bead28497955a</Sha>
-    </Dependency>
-    <Dependency Name="Microsoft.CodeAnalysis.Workspaces.Common" Version="5.3.0-1.25568.105">
-      <Uri>https://github.com/dotnet/dotnet</Uri>
-      <Sha>30f0638d1c0413878f282c0aeb4bead28497955a</Sha>
-    </Dependency>
-    <Dependency Name="Microsoft.CodeAnalysis.Workspaces.MSBuild" Version="5.3.0-1.25568.105">
-      <Uri>https://github.com/dotnet/dotnet</Uri>
-      <Sha>30f0638d1c0413878f282c0aeb4bead28497955a</Sha>
-    </Dependency>
-    <Dependency Name="Microsoft.Build.NuGetSdkResolver" Version="7.1.0-preview.1.6905">
-      <Uri>https://github.com/dotnet/dotnet</Uri>
-      <Sha>30f0638d1c0413878f282c0aeb4bead28497955a</Sha>
-    </Dependency>
-    <Dependency Name="NuGet.Build.Tasks" Version="7.1.0-preview.1.6905">
-      <Uri>https://github.com/dotnet/dotnet</Uri>
-      <Sha>30f0638d1c0413878f282c0aeb4bead28497955a</Sha>
-      <SourceBuildTarball RepoName="nuget-client" ManagedOnly="true" />
-    </Dependency>
     <Dependency Name="NuGet.Build.Tasks.Console" Version="7.1.0-preview.1.6905">
       <Uri>https://github.com/dotnet/dotnet</Uri>
       <Sha>30f0638d1c0413878f282c0aeb4bead28497955a</Sha>
@@ -458,7 +232,6 @@
     <Dependency Name="System.Resources.Extensions" Version="10.0.0">
       <Uri>https://dev.azure.com/dnceng/internal/_git/dotnet-dotnet</Uri>
       <Sha>b0f34d51fccc69fd334253924abd8d6853fad7aa</Sha>
->>>>>>> e6bef6ab
     </Dependency>
     <!-- Do not use properties based on:
          - Microsoft.WindowsDesktop.App.Ref
@@ -473,156 +246,6 @@
          - Microsoft.Dotnet.WinForms.ProjectTemplates - Microsoft.NETCore.Platforms
          - Microsoft.DotNet.Wpf.ProjectTemplates - Microsoft.NETCore.Platforms
     -->
-<<<<<<< HEAD
-    <Dependency Name="Microsoft.WindowsDesktop.App.Ref" Version="10.0.2">
-      <Uri>https://github.com/dotnet/dotnet</Uri>
-      <Sha>7dedd35363daf74f94a980da38f2cf4dc86cc23a</Sha>
-    </Dependency>
-    <Dependency Name="Microsoft.WindowsDesktop.App.Internal" Version="10.0.2-servicing.25601.110">
-      <Uri>https://github.com/dotnet/dotnet</Uri>
-      <Sha>7dedd35363daf74f94a980da38f2cf4dc86cc23a</Sha>
-    </Dependency>
-    <Dependency Name="Microsoft.NET.Sdk.WindowsDesktop" Version="10.0.2-servicing.25601.110">
-      <Uri>https://github.com/dotnet/dotnet</Uri>
-      <Sha>7dedd35363daf74f94a980da38f2cf4dc86cc23a</Sha>
-    </Dependency>
-    <Dependency Name="Microsoft.AspNetCore.App.Ref" Version="10.0.2">
-      <Uri>https://github.com/dotnet/dotnet</Uri>
-      <Sha>7dedd35363daf74f94a980da38f2cf4dc86cc23a</Sha>
-    </Dependency>
-    <Dependency Name="Microsoft.AspNetCore.App.Ref.Internal" Version="10.0.2-servicing.25601.110">
-      <Uri>https://github.com/dotnet/dotnet</Uri>
-      <Sha>7dedd35363daf74f94a980da38f2cf4dc86cc23a</Sha>
-    </Dependency>
-    <Dependency Name="dotnet-dev-certs" Version="10.0.2-servicing.25601.110">
-      <Uri>https://github.com/dotnet/dotnet</Uri>
-      <Sha>7dedd35363daf74f94a980da38f2cf4dc86cc23a</Sha>
-    </Dependency>
-    <Dependency Name="dotnet-user-jwts" Version="10.0.2-servicing.25601.110">
-      <Uri>https://github.com/dotnet/dotnet</Uri>
-      <Sha>7dedd35363daf74f94a980da38f2cf4dc86cc23a</Sha>
-    </Dependency>
-    <Dependency Name="dotnet-user-secrets" Version="10.0.2-servicing.25601.110">
-      <Uri>https://github.com/dotnet/dotnet</Uri>
-      <Sha>7dedd35363daf74f94a980da38f2cf4dc86cc23a</Sha>
-    </Dependency>
-    <Dependency Name="Microsoft.AspNetCore.Analyzers" Version="10.0.2-servicing.25601.110">
-      <Uri>https://github.com/dotnet/dotnet</Uri>
-      <Sha>7dedd35363daf74f94a980da38f2cf4dc86cc23a</Sha>
-    </Dependency>
-    <!-- Authentication and Components needed for dotnet/maui CoherentParentDependency -->
-    <Dependency Name="Microsoft.AspNetCore.Authentication.Facebook" Version="10.0.2">
-      <Uri>https://github.com/dotnet/dotnet</Uri>
-      <Sha>7dedd35363daf74f94a980da38f2cf4dc86cc23a</Sha>
-    </Dependency>
-    <Dependency Name="Microsoft.AspNetCore.Authentication.Google" Version="10.0.2">
-      <Uri>https://github.com/dotnet/dotnet</Uri>
-      <Sha>7dedd35363daf74f94a980da38f2cf4dc86cc23a</Sha>
-    </Dependency>
-    <Dependency Name="Microsoft.AspNetCore.Authentication.MicrosoftAccount" Version="10.0.2">
-      <Uri>https://github.com/dotnet/dotnet</Uri>
-      <Sha>7dedd35363daf74f94a980da38f2cf4dc86cc23a</Sha>
-    </Dependency>
-    <Dependency Name="Microsoft.AspNetCore.Components" Version="10.0.2">
-      <Uri>https://github.com/dotnet/dotnet</Uri>
-      <Sha>7dedd35363daf74f94a980da38f2cf4dc86cc23a</Sha>
-    </Dependency>
-    <Dependency Name="Microsoft.AspNetCore.Components.Analyzers" Version="10.0.2">
-      <Uri>https://github.com/dotnet/dotnet</Uri>
-      <Sha>7dedd35363daf74f94a980da38f2cf4dc86cc23a</Sha>
-    </Dependency>
-    <Dependency Name="Microsoft.AspNetCore.Components.Forms" Version="10.0.2">
-      <Uri>https://github.com/dotnet/dotnet</Uri>
-      <Sha>7dedd35363daf74f94a980da38f2cf4dc86cc23a</Sha>
-    </Dependency>
-    <Dependency Name="Microsoft.AspNetCore.Components.WebAssembly" Version="10.0.2">
-      <Uri>https://github.com/dotnet/dotnet</Uri>
-      <Sha>7dedd35363daf74f94a980da38f2cf4dc86cc23a</Sha>
-    </Dependency>
-    <Dependency Name="Microsoft.AspNetCore.Components.WebAssembly.Server" Version="10.0.2">
-      <Uri>https://github.com/dotnet/dotnet</Uri>
-      <Sha>7dedd35363daf74f94a980da38f2cf4dc86cc23a</Sha>
-    </Dependency>
-    <Dependency Name="Microsoft.AspNetCore.Components.SdkAnalyzers" Version="10.0.2-servicing.25601.110">
-      <Uri>https://github.com/dotnet/dotnet</Uri>
-      <Sha>7dedd35363daf74f94a980da38f2cf4dc86cc23a</Sha>
-    </Dependency>
-    <Dependency Name="Microsoft.AspNetCore.Components.WebView" Version="10.0.2">
-      <Uri>https://github.com/dotnet/dotnet</Uri>
-      <Sha>7dedd35363daf74f94a980da38f2cf4dc86cc23a</Sha>
-    </Dependency>
-    <Dependency Name="Microsoft.AspNetCore.Metadata" Version="10.0.2">
-      <Uri>https://github.com/dotnet/dotnet</Uri>
-      <Sha>7dedd35363daf74f94a980da38f2cf4dc86cc23a</Sha>
-    </Dependency>
-    <Dependency Name="Microsoft.AspNetCore.Mvc.Analyzers" Version="10.0.2-servicing.25601.110">
-      <Uri>https://github.com/dotnet/dotnet</Uri>
-      <Sha>7dedd35363daf74f94a980da38f2cf4dc86cc23a</Sha>
-    </Dependency>
-    <Dependency Name="Microsoft.AspNetCore.Mvc.Api.Analyzers" Version="10.0.2-servicing.25601.110">
-      <Uri>https://github.com/dotnet/dotnet</Uri>
-      <Sha>7dedd35363daf74f94a980da38f2cf4dc86cc23a</Sha>
-    </Dependency>
-    <Dependency Name="Microsoft.Extensions.FileProviders.Embedded" Version="10.0.2">
-      <Uri>https://github.com/dotnet/dotnet</Uri>
-      <Sha>7dedd35363daf74f94a980da38f2cf4dc86cc23a</Sha>
-    </Dependency>
-    <Dependency Name="Microsoft.AspNetCore.Authorization" Version="10.0.2">
-      <Uri>https://github.com/dotnet/dotnet</Uri>
-      <Sha>7dedd35363daf74f94a980da38f2cf4dc86cc23a</Sha>
-    </Dependency>
-    <Dependency Name="Microsoft.AspNetCore.Components.Web" Version="10.0.2">
-      <Uri>https://github.com/dotnet/dotnet</Uri>
-      <Sha>7dedd35363daf74f94a980da38f2cf4dc86cc23a</Sha>
-    </Dependency>
-    <Dependency Name="Microsoft.JSInterop" Version="10.0.2">
-      <Uri>https://github.com/dotnet/dotnet</Uri>
-      <Sha>7dedd35363daf74f94a980da38f2cf4dc86cc23a</Sha>
-    </Dependency>
-    <Dependency Name="Microsoft.Extensions.ObjectPool" Version="10.0.2">
-      <Uri>https://github.com/dotnet/dotnet</Uri>
-      <Sha>7dedd35363daf74f94a980da38f2cf4dc86cc23a</Sha>
-    </Dependency>
-    <Dependency Name="Microsoft.AspNetCore.DeveloperCertificates.XPlat" Version="10.0.2-servicing.25601.110">
-      <Uri>https://github.com/dotnet/dotnet</Uri>
-      <Sha>7dedd35363daf74f94a980da38f2cf4dc86cc23a</Sha>
-    </Dependency>
-    <Dependency Name="Microsoft.AspNetCore.TestHost" Version="10.0.2">
-      <Uri>https://github.com/dotnet/dotnet</Uri>
-      <Sha>7dedd35363daf74f94a980da38f2cf4dc86cc23a</Sha>
-    </Dependency>
-    <Dependency Name="Microsoft.DotNet.Web.ItemTemplates.10.0" Version="10.0.2">
-      <Uri>https://github.com/dotnet/dotnet</Uri>
-      <Sha>7dedd35363daf74f94a980da38f2cf4dc86cc23a</Sha>
-    </Dependency>
-    <Dependency Name="Microsoft.DotNet.Web.ProjectTemplates.10.0" Version="10.0.2">
-      <Uri>https://github.com/dotnet/dotnet</Uri>
-      <Sha>7dedd35363daf74f94a980da38f2cf4dc86cc23a</Sha>
-    </Dependency>
-    <Dependency Name="Microsoft.CodeAnalysis.Razor.Tooling.Internal" Version="10.0.0-preview.25601.110">
-      <Uri>https://github.com/dotnet/dotnet</Uri>
-      <Sha>7dedd35363daf74f94a980da38f2cf4dc86cc23a</Sha>
-    </Dependency>
-    <Dependency Name="Microsoft.AspNetCore.Mvc.Razor.Extensions.Tooling.Internal" Version="10.0.0-preview.25601.110">
-      <Uri>https://github.com/dotnet/dotnet</Uri>
-      <Sha>7dedd35363daf74f94a980da38f2cf4dc86cc23a</Sha>
-    </Dependency>
-    <Dependency Name="Microsoft.NET.Sdk.Razor.SourceGenerators.Transport" Version="10.0.0-preview.25601.110">
-      <Uri>https://github.com/dotnet/dotnet</Uri>
-      <Sha>7dedd35363daf74f94a980da38f2cf4dc86cc23a</Sha>
-    </Dependency>
-    <Dependency Name="Microsoft.Web.Xdt" Version="3.2.2">
-      <Uri>https://github.com/dotnet/dotnet</Uri>
-      <Sha>7dedd35363daf74f94a980da38f2cf4dc86cc23a</Sha>
-    </Dependency>
-    <Dependency Name="Microsoft.CodeAnalysis.PublicApiAnalyzers" Version="5.0.0-2.25601.110">
-      <Uri>https://github.com/dotnet/dotnet</Uri>
-      <Sha>7dedd35363daf74f94a980da38f2cf4dc86cc23a</Sha>
-    </Dependency>
-    <Dependency Name="System.CommandLine" Version="2.0.2">
-      <Uri>https://github.com/dotnet/dotnet</Uri>
-      <Sha>7dedd35363daf74f94a980da38f2cf4dc86cc23a</Sha>
-=======
     <Dependency Name="Microsoft.WindowsDesktop.App.Ref" Version="10.0.0">
       <Uri>https://dev.azure.com/dnceng/internal/_git/dotnet-dotnet</Uri>
       <Sha>b0f34d51fccc69fd334253924abd8d6853fad7aa</Sha>
@@ -771,187 +394,10 @@
     <Dependency Name="System.CommandLine" Version="2.0.0">
       <Uri>https://dev.azure.com/dnceng/internal/_git/dotnet-dotnet</Uri>
       <Sha>b0f34d51fccc69fd334253924abd8d6853fad7aa</Sha>
->>>>>>> e6bef6ab
     </Dependency>
     <!-- Microsoft.CodeAnalysis.Workspaces.MSBuild transitively references M.Bcl.AsyncInterfaces.
          Adding an explicit dependency to make sure the latest version is used instead of the SBRP
          one under source build. -->
-<<<<<<< HEAD
-    <Dependency Name="Microsoft.DiaSymReader" Version="2.2.2">
-      <Uri>https://github.com/dotnet/dotnet</Uri>
-      <Sha>7dedd35363daf74f94a980da38f2cf4dc86cc23a</Sha>
-    </Dependency>
-    <Dependency Name="Microsoft.Deployment.DotNet.Releases" Version="2.0.0-preview.1.25601.110">
-      <Uri>https://github.com/dotnet/dotnet</Uri>
-      <Sha>7dedd35363daf74f94a980da38f2cf4dc86cc23a</Sha>
-    </Dependency>
-    <Dependency Name="Microsoft.Build.Tasks.Git" Version="10.0.102">
-      <Uri>https://github.com/dotnet/dotnet</Uri>
-      <Sha>7dedd35363daf74f94a980da38f2cf4dc86cc23a</Sha>
-    </Dependency>
-    <Dependency Name="Microsoft.SourceLink.Common" Version="10.0.102">
-      <Uri>https://github.com/dotnet/dotnet</Uri>
-      <Sha>7dedd35363daf74f94a980da38f2cf4dc86cc23a</Sha>
-    </Dependency>
-    <Dependency Name="Microsoft.SourceLink.AzureRepos.Git" Version="10.0.102">
-      <Uri>https://github.com/dotnet/dotnet</Uri>
-      <Sha>7dedd35363daf74f94a980da38f2cf4dc86cc23a</Sha>
-    </Dependency>
-    <Dependency Name="Microsoft.SourceLink.GitHub" Version="10.0.102">
-      <Uri>https://github.com/dotnet/dotnet</Uri>
-      <Sha>7dedd35363daf74f94a980da38f2cf4dc86cc23a</Sha>
-    </Dependency>
-    <Dependency Name="Microsoft.SourceLink.GitLab" Version="10.0.102">
-      <Uri>https://github.com/dotnet/dotnet</Uri>
-      <Sha>7dedd35363daf74f94a980da38f2cf4dc86cc23a</Sha>
-    </Dependency>
-    <Dependency Name="Microsoft.SourceLink.Bitbucket.Git" Version="10.0.102">
-      <Uri>https://github.com/dotnet/dotnet</Uri>
-      <Sha>7dedd35363daf74f94a980da38f2cf4dc86cc23a</Sha>
-    </Dependency>
-    <!-- Dependency required for flowing correct package version in source-build, using PVP flow. -->
-    <Dependency Name="Microsoft.Extensions.Logging" Version="10.0.2">
-      <Uri>https://github.com/dotnet/dotnet</Uri>
-      <Sha>7dedd35363daf74f94a980da38f2cf4dc86cc23a</Sha>
-    </Dependency>
-    <!-- Dependency required for flowing correct package version in source-build, using PVP flow. -->
-    <Dependency Name="Microsoft.Extensions.Logging.Abstractions" Version="10.0.2">
-      <Uri>https://github.com/dotnet/dotnet</Uri>
-      <Sha>7dedd35363daf74f94a980da38f2cf4dc86cc23a</Sha>
-    </Dependency>
-    <!-- Dependency required for flowing correct package version in source-build, using PVP flow. -->
-    <Dependency Name="Microsoft.Extensions.Logging.Console" Version="10.0.2">
-      <Uri>https://github.com/dotnet/dotnet</Uri>
-      <Sha>7dedd35363daf74f94a980da38f2cf4dc86cc23a</Sha>
-    </Dependency>
-    <!-- Dependency required for flowing correct package version in source-build, using PVP flow. -->
-    <Dependency Name="Microsoft.Extensions.FileSystemGlobbing" Version="10.0.2">
-      <Uri>https://github.com/dotnet/dotnet</Uri>
-      <Sha>7dedd35363daf74f94a980da38f2cf4dc86cc23a</Sha>
-    </Dependency>
-    <!-- Dependency required for flowing correct package version in source-build, using PVP flow. -->
-    <Dependency Name="System.ServiceProcess.ServiceController" Version="10.0.2">
-      <Uri>https://github.com/dotnet/dotnet</Uri>
-      <Sha>7dedd35363daf74f94a980da38f2cf4dc86cc23a</Sha>
-    </Dependency>
-    <Dependency Name="System.Text.Json" Version="10.0.2">
-      <Uri>https://github.com/dotnet/dotnet</Uri>
-      <Sha>7dedd35363daf74f94a980da38f2cf4dc86cc23a</Sha>
-    </Dependency>
-    <Dependency Name="Microsoft.Bcl.AsyncInterfaces" Version="10.0.2">
-      <Uri>https://github.com/dotnet/dotnet</Uri>
-      <Sha>7dedd35363daf74f94a980da38f2cf4dc86cc23a</Sha>
-    </Dependency>
-    <Dependency Name="Microsoft.Extensions.FileProviders.Abstractions" Version="10.0.2">
-      <Uri>https://github.com/dotnet/dotnet</Uri>
-      <Sha>7dedd35363daf74f94a980da38f2cf4dc86cc23a</Sha>
-    </Dependency>
-    <Dependency Name="Microsoft.Win32.SystemEvents" Version="10.0.2">
-      <Uri>https://github.com/dotnet/dotnet</Uri>
-      <Sha>7dedd35363daf74f94a980da38f2cf4dc86cc23a</Sha>
-    </Dependency>
-    <Dependency Name="System.Composition.AttributedModel" Version="10.0.2">
-      <Uri>https://github.com/dotnet/dotnet</Uri>
-      <Sha>7dedd35363daf74f94a980da38f2cf4dc86cc23a</Sha>
-    </Dependency>
-    <Dependency Name="System.Composition.Convention" Version="10.0.2">
-      <Uri>https://github.com/dotnet/dotnet</Uri>
-      <Sha>7dedd35363daf74f94a980da38f2cf4dc86cc23a</Sha>
-    </Dependency>
-    <Dependency Name="System.Composition.Hosting" Version="10.0.2">
-      <Uri>https://github.com/dotnet/dotnet</Uri>
-      <Sha>7dedd35363daf74f94a980da38f2cf4dc86cc23a</Sha>
-    </Dependency>
-    <Dependency Name="System.Composition.Runtime" Version="10.0.2">
-      <Uri>https://github.com/dotnet/dotnet</Uri>
-      <Sha>7dedd35363daf74f94a980da38f2cf4dc86cc23a</Sha>
-    </Dependency>
-    <Dependency Name="System.Composition.TypedParts" Version="10.0.2">
-      <Uri>https://github.com/dotnet/dotnet</Uri>
-      <Sha>7dedd35363daf74f94a980da38f2cf4dc86cc23a</Sha>
-    </Dependency>
-    <Dependency Name="System.Configuration.ConfigurationManager" Version="10.0.2">
-      <Uri>https://github.com/dotnet/dotnet</Uri>
-      <Sha>7dedd35363daf74f94a980da38f2cf4dc86cc23a</Sha>
-    </Dependency>
-    <Dependency Name="System.Diagnostics.DiagnosticSource" Version="10.0.2">
-      <Uri>https://github.com/dotnet/dotnet</Uri>
-      <Sha>7dedd35363daf74f94a980da38f2cf4dc86cc23a</Sha>
-    </Dependency>
-    <Dependency Name="System.Security.Cryptography.Pkcs" Version="10.0.2">
-      <Uri>https://github.com/dotnet/dotnet</Uri>
-      <Sha>7dedd35363daf74f94a980da38f2cf4dc86cc23a</Sha>
-    </Dependency>
-    <Dependency Name="System.Security.Cryptography.Xml" Version="10.0.2">
-      <Uri>https://github.com/dotnet/dotnet</Uri>
-      <Sha>7dedd35363daf74f94a980da38f2cf4dc86cc23a</Sha>
-    </Dependency>
-    <Dependency Name="System.Security.Permissions" Version="10.0.2">
-      <Uri>https://github.com/dotnet/dotnet</Uri>
-      <Sha>7dedd35363daf74f94a980da38f2cf4dc86cc23a</Sha>
-    </Dependency>
-    <Dependency Name="System.Windows.Extensions" Version="10.0.2">
-      <Uri>https://github.com/dotnet/dotnet</Uri>
-      <Sha>7dedd35363daf74f94a980da38f2cf4dc86cc23a</Sha>
-    </Dependency>
-    <Dependency Name="Microsoft.Dotnet.WinForms.ProjectTemplates" Version="10.0.2-servicing.25601.110">
-      <Uri>https://github.com/dotnet/dotnet</Uri>
-      <Sha>7dedd35363daf74f94a980da38f2cf4dc86cc23a</Sha>
-    </Dependency>
-    <Dependency Name="Microsoft.DotNet.Wpf.ProjectTemplates" Version="10.0.2-servicing.25601.110">
-      <Uri>https://github.com/dotnet/dotnet</Uri>
-      <Sha>7dedd35363daf74f94a980da38f2cf4dc86cc23a</Sha>
-    </Dependency>
-  </ProductDependencies>
-  <ToolsetDependencies>
-    <Dependency Name="Microsoft.DotNet.Arcade.Sdk" Version="10.0.0-beta.25601.110">
-      <Uri>https://github.com/dotnet/dotnet</Uri>
-      <Sha>7dedd35363daf74f94a980da38f2cf4dc86cc23a</Sha>
-    </Dependency>
-    <Dependency Name="Microsoft.DotNet.Build.Tasks.Installers" Version="10.0.0-beta.25601.110">
-      <Uri>https://github.com/dotnet/dotnet</Uri>
-      <Sha>7dedd35363daf74f94a980da38f2cf4dc86cc23a</Sha>
-    </Dependency>
-    <Dependency Name="Microsoft.DotNet.Build.Tasks.Templating" Version="10.0.0-beta.25601.110">
-      <Uri>https://github.com/dotnet/dotnet</Uri>
-      <Sha>7dedd35363daf74f94a980da38f2cf4dc86cc23a</Sha>
-    </Dependency>
-    <Dependency Name="Microsoft.DotNet.Build.Tasks.Workloads" Version="10.0.0-beta.25601.110">
-      <Uri>https://github.com/dotnet/dotnet</Uri>
-      <Sha>7dedd35363daf74f94a980da38f2cf4dc86cc23a</Sha>
-    </Dependency>
-    <Dependency Name="Microsoft.DotNet.Helix.Sdk" Version="10.0.0-beta.25601.110">
-      <Uri>https://github.com/dotnet/dotnet</Uri>
-      <Sha>7dedd35363daf74f94a980da38f2cf4dc86cc23a</Sha>
-    </Dependency>
-    <Dependency Name="Microsoft.DotNet.SignTool" Version="10.0.0-beta.25601.110">
-      <Uri>https://github.com/dotnet/dotnet</Uri>
-      <Sha>7dedd35363daf74f94a980da38f2cf4dc86cc23a</Sha>
-    </Dependency>
-    <Dependency Name="Microsoft.DotNet.XUnitExtensions" Version="10.0.0-beta.25601.110">
-      <Uri>https://github.com/dotnet/dotnet</Uri>
-      <Sha>7dedd35363daf74f94a980da38f2cf4dc86cc23a</Sha>
-    </Dependency>
-    <Dependency Name="Microsoft.DotNet.XliffTasks" Version="10.0.0-beta.25601.110">
-      <Uri>https://github.com/dotnet/dotnet</Uri>
-      <Sha>7dedd35363daf74f94a980da38f2cf4dc86cc23a</Sha>
-    </Dependency>
-    <Dependency Name="System.Reflection.MetadataLoadContext" Version="10.0.2">
-      <Uri>https://github.com/dotnet/dotnet</Uri>
-      <Sha>7dedd35363daf74f94a980da38f2cf4dc86cc23a</Sha>
-    </Dependency>
-    <Dependency Name="Microsoft.Testing.Platform" Version="2.1.0-preview.25575.3">
-      <Uri>https://github.com/microsoft/testfx</Uri>
-      <Sha>838c4cd634276a89dbfc88f5371d9000252b9299</Sha>
-    </Dependency>
-    <Dependency Name="MSTest" Version="4.1.0-preview.25575.3">
-      <Uri>https://github.com/microsoft/testfx</Uri>
-      <Sha>838c4cd634276a89dbfc88f5371d9000252b9299</Sha>
-    </Dependency>
-    <Dependency Name="Microsoft.Extensions.Configuration.Ini" Version="10.0.2">
-      <Uri>https://github.com/dotnet/dotnet</Uri>
-      <Sha>7dedd35363daf74f94a980da38f2cf4dc86cc23a</Sha>
-=======
     <Dependency Name="Microsoft.DiaSymReader" Version="2.2.0-beta.25523.111">
       <Uri>https://dev.azure.com/dnceng/internal/_git/dotnet-dotnet</Uri>
       <Sha>b0f34d51fccc69fd334253924abd8d6853fad7aa</Sha>
@@ -1122,7 +568,6 @@
     <Dependency Name="Microsoft.Extensions.Configuration.Ini" Version="10.0.0">
       <Uri>https://dev.azure.com/dnceng/internal/_git/dotnet-dotnet</Uri>
       <Sha>b0f34d51fccc69fd334253924abd8d6853fad7aa</Sha>
->>>>>>> e6bef6ab
     </Dependency>
   </ToolsetDependencies>
 </Dependencies>
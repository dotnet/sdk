<?xml version="1.0" encoding="utf-8"?>
<Dependencies>
  <ProductDependencies>
    <Dependency Name="Microsoft.TemplateEngine.Abstractions" Version="9.0.105">
      <Uri>https://github.com/dotnet/templating</Uri>
<<<<<<< HEAD
      <Sha>1ff28f1565cfae871464dab8bf46eb90d56f4b99</Sha>
    </Dependency>
    <Dependency Name="Microsoft.TemplateEngine.Mocks" Version="8.0.408-servicing.25162.3">
      <Uri>https://github.com/dotnet/templating</Uri>
      <Sha>1ff28f1565cfae871464dab8bf46eb90d56f4b99</Sha>
    </Dependency>
    <Dependency Name="Microsoft.SourceBuild.Intermediate.templating" Version="8.0.408-servicing.25162.3">
      <Uri>https://github.com/dotnet/templating</Uri>
      <Sha>1ff28f1565cfae871464dab8bf46eb90d56f4b99</Sha>
=======
      <Sha>693a4fd2526759d8408ec1388970143e666b03e2</Sha>
    </Dependency>
    <Dependency Name="Microsoft.TemplateEngine.Mocks" Version="9.0.105-servicing.25156.13">
      <Uri>https://github.com/dotnet/templating</Uri>
      <Sha>693a4fd2526759d8408ec1388970143e666b03e2</Sha>
    </Dependency>
    <!-- Intermediate is necessary for source build. -->
    <Dependency Name="Microsoft.SourceBuild.Intermediate.templating" Version="9.0.105-servicing.25156.13">
      <Uri>https://github.com/dotnet/templating</Uri>
      <Sha>693a4fd2526759d8408ec1388970143e666b03e2</Sha>
>>>>>>> 8ca1f412
      <SourceBuild RepoName="templating" ManagedOnly="true" />
    </Dependency>
    <Dependency Name="Microsoft.NETCore.App.Ref" Version="9.0.3">
      <Uri>https://dev.azure.com/dnceng/internal/_git/dotnet-runtime</Uri>
      <Sha>831d23e56149cd59c40fc00c7feb7c5334bd19c4</Sha>
    </Dependency>
    <Dependency Name="VS.Redist.Common.NetCore.SharedFramework.x64.9.0" Version="9.0.3-servicing.25111.13">
      <Uri>https://dev.azure.com/dnceng/internal/_git/dotnet-runtime</Uri>
      <Sha>831d23e56149cd59c40fc00c7feb7c5334bd19c4</Sha>
    </Dependency>
    <Dependency Name="VS.Redist.Common.NetCore.TargetingPack.x64.9.0" Version="9.0.3-servicing.25111.13">
      <Uri>https://dev.azure.com/dnceng/internal/_git/dotnet-runtime</Uri>
      <Sha>831d23e56149cd59c40fc00c7feb7c5334bd19c4</Sha>
    </Dependency>
    <Dependency Name="Microsoft.NETCore.App.Runtime.win-x64" Version="9.0.3">
      <Uri>https://dev.azure.com/dnceng/internal/_git/dotnet-runtime</Uri>
      <Sha>831d23e56149cd59c40fc00c7feb7c5334bd19c4</Sha>
    </Dependency>
    <Dependency Name="Microsoft.NETCore.App.Host.win-x64" Version="9.0.3">
      <Uri>https://dev.azure.com/dnceng/internal/_git/dotnet-runtime</Uri>
      <Sha>831d23e56149cd59c40fc00c7feb7c5334bd19c4</Sha>
    </Dependency>
    <Dependency Name="Microsoft.NETCore.Platforms" Version="9.0.3-servicing.25111.13">
      <Uri>https://dev.azure.com/dnceng/internal/_git/dotnet-runtime</Uri>
      <Sha>831d23e56149cd59c40fc00c7feb7c5334bd19c4</Sha>
    </Dependency>
    <Dependency Name="Microsoft.NET.HostModel" Version="9.0.3-servicing.25111.13">
      <Uri>https://dev.azure.com/dnceng/internal/_git/dotnet-runtime</Uri>
      <Sha>831d23e56149cd59c40fc00c7feb7c5334bd19c4</Sha>
    </Dependency>
    <Dependency Name="Microsoft.Extensions.DependencyModel" Version="9.0.3">
      <Uri>https://dev.azure.com/dnceng/internal/_git/dotnet-runtime</Uri>
      <Sha>831d23e56149cd59c40fc00c7feb7c5334bd19c4</Sha>
    </Dependency>
    <!-- Intermediate is necessary for source build. -->
    <Dependency Name="Microsoft.SourceBuild.Intermediate.runtime.linux-x64" Version="9.0.3-servicing.25111.13">
      <Uri>https://dev.azure.com/dnceng/internal/_git/dotnet-runtime</Uri>
      <Sha>831d23e56149cd59c40fc00c7feb7c5334bd19c4</Sha>
      <SourceBuild RepoName="runtime" ManagedOnly="false" />
    </Dependency>
    <!-- Change blob version in GenerateLayout.targets if this is unpinned to service targeting pack -->
    <!-- No new netstandard.library planned for 3.1 timeframe at this time. -->
    <Dependency Name="NETStandard.Library.Ref" Version="2.1.0" Pinned="true">
      <Uri>https://github.com/dotnet/core-setup</Uri>
      <Sha>7d57652f33493fa022125b7f63aad0d70c52d810</Sha>
    </Dependency>
    <Dependency Name="Microsoft.NET.Workload.Emscripten.Current.Manifest-9.0.100.Transport" Version="9.0.3-servicing.25105.2" CoherentParentDependency="Microsoft.NETCore.App.Runtime.win-x64">
      <Uri>https://github.com/dotnet/emsdk</Uri>
      <Sha>dad5528e5bdf92a05a5a404c5f7939523390b96d</Sha>
    </Dependency>
    <Dependency Name="Microsoft.NET.Workload.Emscripten.Current.Manifest-9.0.100" Version="9.0.3" CoherentParentDependency="Microsoft.NETCore.App.Runtime.win-x64">
      <Uri>https://github.com/dotnet/emsdk</Uri>
      <Sha>dad5528e5bdf92a05a5a404c5f7939523390b96d</Sha>
    </Dependency>
    <!-- Intermediate is necessary for source build. -->
    <Dependency Name="Microsoft.SourceBuild.Intermediate.emsdk" Version="9.0.3-servicing.25105.2" CoherentParentDependency="Microsoft.NETCore.App.Runtime.win-x64">
      <Uri>https://github.com/dotnet/emsdk</Uri>
      <Sha>dad5528e5bdf92a05a5a404c5f7939523390b96d</Sha>
      <SourceBuild RepoName="emsdk" ManagedOnly="true" />
    </Dependency>
    <Dependency Name="Microsoft.Build" Version="17.12.32">
      <Uri>https://github.com/dotnet/msbuild</Uri>
      <Sha>8314f8fc4d11b3ea9bc86fba82b79e167cac41c6</Sha>
    </Dependency>
    <Dependency Name="Microsoft.Build.Localization" Version="17.12.32-preview-25125-10">
      <Uri>https://github.com/dotnet/msbuild</Uri>
      <Sha>8314f8fc4d11b3ea9bc86fba82b79e167cac41c6</Sha>
    </Dependency>
    <!-- Intermediate is necessary for source build. -->
    <Dependency Name="Microsoft.SourceBuild.Intermediate.msbuild" Version="17.12.32-preview-25125-10">
      <Uri>https://github.com/dotnet/msbuild</Uri>
      <Sha>8314f8fc4d11b3ea9bc86fba82b79e167cac41c6</Sha>
      <SourceBuild RepoName="msbuild" ManagedOnly="true" />
    </Dependency>
    <Dependency Name="Microsoft.FSharp.Compiler" Version="12.9.101-beta.25070.7">
      <Uri>https://github.com/dotnet/fsharp</Uri>
      <Sha>47d4e3f91e4e5414b6dafbf14288b9c5a798ef99</Sha>
    </Dependency>
    <!-- Intermediate is necessary for source build. -->
    <Dependency Name="Microsoft.SourceBuild.Intermediate.fsharp" Version="9.0.101-beta.25070.7">
      <Uri>https://github.com/dotnet/fsharp</Uri>
      <Sha>47d4e3f91e4e5414b6dafbf14288b9c5a798ef99</Sha>
      <SourceBuild RepoName="fsharp" ManagedOnly="true" />
    </Dependency>
    <Dependency Name="Microsoft.Net.Compilers.Toolset" Version="4.12.0-3.25124.2">
      <Uri>https://github.com/dotnet/roslyn</Uri>
      <Sha>3f5cf9fbbd91f2047e988801a5142ca1cb6bab45</Sha>
    </Dependency>
    <!-- Intermediate is necessary for source build. -->
    <Dependency Name="Microsoft.SourceBuild.Intermediate.roslyn" Version="4.12.0-3.25124.2">
      <Uri>https://github.com/dotnet/roslyn</Uri>
      <Sha>3f5cf9fbbd91f2047e988801a5142ca1cb6bab45</Sha>
      <SourceBuild RepoName="roslyn" ManagedOnly="true" />
    </Dependency>
    <Dependency Name="Microsoft.Net.Compilers.Toolset.Framework" Version="4.12.0-3.25124.2">
      <Uri>https://github.com/dotnet/roslyn</Uri>
      <Sha>3f5cf9fbbd91f2047e988801a5142ca1cb6bab45</Sha>
    </Dependency>
    <Dependency Name="Microsoft.CodeAnalysis" Version="4.12.0-3.25124.2">
      <Uri>https://github.com/dotnet/roslyn</Uri>
      <Sha>3f5cf9fbbd91f2047e988801a5142ca1cb6bab45</Sha>
    </Dependency>
    <Dependency Name="Microsoft.CodeAnalysis.CSharp" Version="4.12.0-3.25124.2">
      <Uri>https://github.com/dotnet/roslyn</Uri>
      <Sha>3f5cf9fbbd91f2047e988801a5142ca1cb6bab45</Sha>
    </Dependency>
    <Dependency Name="Microsoft.CodeAnalysis.CSharp.CodeStyle" Version="4.12.0-3.25124.2">
      <Uri>https://github.com/dotnet/roslyn</Uri>
      <Sha>3f5cf9fbbd91f2047e988801a5142ca1cb6bab45</Sha>
    </Dependency>
    <Dependency Name="Microsoft.CodeAnalysis.CSharp.Features" Version="4.12.0-3.25124.2">
      <Uri>https://github.com/dotnet/roslyn</Uri>
      <Sha>3f5cf9fbbd91f2047e988801a5142ca1cb6bab45</Sha>
    </Dependency>
    <Dependency Name="Microsoft.CodeAnalysis.CSharp.Workspaces" Version="4.12.0-3.25124.2">
      <Uri>https://github.com/dotnet/roslyn</Uri>
      <Sha>3f5cf9fbbd91f2047e988801a5142ca1cb6bab45</Sha>
    </Dependency>
    <Dependency Name="Microsoft.CodeAnalysis.Workspaces.MSBuild" Version="4.12.0-3.25124.2">
      <Uri>https://github.com/dotnet/roslyn</Uri>
      <Sha>3f5cf9fbbd91f2047e988801a5142ca1cb6bab45</Sha>
    </Dependency>
    <Dependency Name="Microsoft.AspNetCore.DeveloperCertificates.XPlat" Version="9.0.3-servicing.25112.20">
      <Uri>https://dev.azure.com/dnceng/internal/_git/dotnet-aspnetcore</Uri>
      <Sha>b96167fbfe8bd45d94e4dcda42c7d09eb5745459</Sha>
    </Dependency>
    <Dependency Name="Microsoft.AspNetCore.TestHost" Version="9.0.3">
      <Uri>https://dev.azure.com/dnceng/internal/_git/dotnet-aspnetcore</Uri>
      <Sha>b96167fbfe8bd45d94e4dcda42c7d09eb5745459</Sha>
    </Dependency>
    <Dependency Name="Microsoft.Build.NuGetSdkResolver" Version="6.12.2-rc.1">
      <Uri>https://github.com/nuget/nuget.client</Uri>
      <Sha>c097388782da305f47c395f90bea2d7c83909b6d</Sha>
    </Dependency>
    <Dependency Name="NuGet.Build.Tasks" Version="6.12.2-rc.1">
      <Uri>https://github.com/nuget/nuget.client</Uri>
      <Sha>c097388782da305f47c395f90bea2d7c83909b6d</Sha>
      <SourceBuildTarball RepoName="nuget-client" ManagedOnly="true" />
    </Dependency>
    <Dependency Name="NuGet.Build.Tasks.Console" Version="6.12.2-rc.1">
      <Uri>https://github.com/nuget/nuget.client</Uri>
      <Sha>c097388782da305f47c395f90bea2d7c83909b6d</Sha>
    </Dependency>
    <Dependency Name="NuGet.Build.Tasks.Pack" Version="6.12.2-rc.1">
      <Uri>https://github.com/nuget/nuget.client</Uri>
      <Sha>c097388782da305f47c395f90bea2d7c83909b6d</Sha>
    </Dependency>
    <Dependency Name="NuGet.Commands" Version="6.12.2-rc.1">
      <Uri>https://github.com/nuget/nuget.client</Uri>
      <Sha>c097388782da305f47c395f90bea2d7c83909b6d</Sha>
    </Dependency>
    <Dependency Name="NuGet.CommandLine.XPlat" Version="6.12.2-rc.1">
      <Uri>https://github.com/nuget/nuget.client</Uri>
      <Sha>c097388782da305f47c395f90bea2d7c83909b6d</Sha>
    </Dependency>
    <Dependency Name="NuGet.Common" Version="6.12.2-rc.1">
      <Uri>https://github.com/nuget/nuget.client</Uri>
      <Sha>c097388782da305f47c395f90bea2d7c83909b6d</Sha>
    </Dependency>
    <Dependency Name="NuGet.Configuration" Version="6.12.2-rc.1">
      <Uri>https://github.com/nuget/nuget.client</Uri>
      <Sha>c097388782da305f47c395f90bea2d7c83909b6d</Sha>
    </Dependency>
    <Dependency Name="NuGet.Credentials" Version="6.12.2-rc.1">
      <Uri>https://github.com/nuget/nuget.client</Uri>
      <Sha>c097388782da305f47c395f90bea2d7c83909b6d</Sha>
    </Dependency>
    <Dependency Name="NuGet.DependencyResolver.Core" Version="6.12.2-rc.1">
      <Uri>https://github.com/nuget/nuget.client</Uri>
      <Sha>c097388782da305f47c395f90bea2d7c83909b6d</Sha>
    </Dependency>
    <Dependency Name="NuGet.Frameworks" Version="6.12.2-rc.1">
      <Uri>https://github.com/nuget/nuget.client</Uri>
      <Sha>c097388782da305f47c395f90bea2d7c83909b6d</Sha>
    </Dependency>
    <Dependency Name="NuGet.LibraryModel" Version="6.12.2-rc.1">
      <Uri>https://github.com/nuget/nuget.client</Uri>
      <Sha>c097388782da305f47c395f90bea2d7c83909b6d</Sha>
    </Dependency>
    <Dependency Name="NuGet.ProjectModel" Version="6.12.2-rc.1">
      <Uri>https://github.com/nuget/nuget.client</Uri>
      <Sha>c097388782da305f47c395f90bea2d7c83909b6d</Sha>
    </Dependency>
    <Dependency Name="NuGet.Protocol" Version="6.12.2-rc.1">
      <Uri>https://github.com/nuget/nuget.client</Uri>
      <Sha>c097388782da305f47c395f90bea2d7c83909b6d</Sha>
    </Dependency>
    <Dependency Name="NuGet.Packaging" Version="6.12.2-rc.1">
      <Uri>https://github.com/nuget/nuget.client</Uri>
      <Sha>c097388782da305f47c395f90bea2d7c83909b6d</Sha>
    </Dependency>
    <Dependency Name="NuGet.Versioning" Version="6.12.2-rc.1">
      <Uri>https://github.com/nuget/nuget.client</Uri>
      <Sha>c097388782da305f47c395f90bea2d7c83909b6d</Sha>
    </Dependency>
    <Dependency Name="NuGet.Localization" Version="6.12.2-rc.1">
      <Uri>https://github.com/nuget/nuget.client</Uri>
      <Sha>c097388782da305f47c395f90bea2d7c83909b6d</Sha>
    </Dependency>
    <Dependency Name="Microsoft.NET.Test.Sdk" Version="17.12.0-release-24508-01">
      <Uri>https://github.com/microsoft/vstest</Uri>
      <Sha>bc9161306b23641b0364b8f93d546da4d48da1eb</Sha>
    </Dependency>
    <Dependency Name="Microsoft.TestPlatform.CLI" Version="17.12.0-release-24508-01">
      <Uri>https://github.com/microsoft/vstest</Uri>
      <Sha>bc9161306b23641b0364b8f93d546da4d48da1eb</Sha>
    </Dependency>
    <Dependency Name="Microsoft.TestPlatform.Build" Version="17.12.0-release-24508-01">
      <Uri>https://github.com/microsoft/vstest</Uri>
      <Sha>bc9161306b23641b0364b8f93d546da4d48da1eb</Sha>
    </Dependency>
    <!-- Intermediate is necessary for source build. -->
    <Dependency Name="Microsoft.SourceBuild.Intermediate.vstest" Version="17.12.0-release-24508-01">
      <Uri>https://github.com/microsoft/vstest</Uri>
      <Sha>bc9161306b23641b0364b8f93d546da4d48da1eb</Sha>
      <SourceBuild RepoName="vstest" ManagedOnly="true" />
    </Dependency>
    <Dependency Name="Microsoft.NET.ILLink.Tasks" Version="9.0.3">
      <Uri>https://dev.azure.com/dnceng/internal/_git/dotnet-runtime</Uri>
      <Sha>831d23e56149cd59c40fc00c7feb7c5334bd19c4</Sha>
    </Dependency>
    <Dependency Name="System.CodeDom" Version="9.0.3">
      <Uri>https://dev.azure.com/dnceng/internal/_git/dotnet-runtime</Uri>
      <Sha>831d23e56149cd59c40fc00c7feb7c5334bd19c4</Sha>
    </Dependency>
    <Dependency Name="System.Formats.Asn1" Version="9.0.3">
      <Uri>https://dev.azure.com/dnceng/internal/_git/dotnet-runtime</Uri>
      <Sha>831d23e56149cd59c40fc00c7feb7c5334bd19c4</Sha>
    </Dependency>
    <Dependency Name="System.Security.Cryptography.ProtectedData" Version="9.0.3">
      <Uri>https://dev.azure.com/dnceng/internal/_git/dotnet-runtime</Uri>
      <Sha>831d23e56149cd59c40fc00c7feb7c5334bd19c4</Sha>
    </Dependency>
    <Dependency Name="System.Text.Encoding.CodePages" Version="9.0.3">
      <Uri>https://dev.azure.com/dnceng/internal/_git/dotnet-runtime</Uri>
      <Sha>831d23e56149cd59c40fc00c7feb7c5334bd19c4</Sha>
    </Dependency>
    <Dependency Name="System.Resources.Extensions" Version="9.0.3">
      <Uri>https://dev.azure.com/dnceng/internal/_git/dotnet-runtime</Uri>
      <Sha>831d23e56149cd59c40fc00c7feb7c5334bd19c4</Sha>
    </Dependency>
    <Dependency Name="Microsoft.WindowsDesktop.App.Runtime.win-x64" Version="9.0.3">
      <Uri>https://dev.azure.com/dnceng/internal/_git/dotnet-windowsdesktop</Uri>
      <Sha>1c33258cdd6220239735d6a7a18ef6adc082038c</Sha>
      <SourceBuildTarball RepoName="windowsdesktop" ManagedOnly="true" />
    </Dependency>
    <Dependency Name="VS.Redist.Common.WindowsDesktop.SharedFramework.x64.9.0" Version="9.0.3-servicing.25113.2">
      <Uri>https://dev.azure.com/dnceng/internal/_git/dotnet-windowsdesktop</Uri>
      <Sha>1c33258cdd6220239735d6a7a18ef6adc082038c</Sha>
    </Dependency>
    <Dependency Name="Microsoft.WindowsDesktop.App.Ref" Version="9.0.3">
      <Uri>https://dev.azure.com/dnceng/internal/_git/dotnet-windowsdesktop</Uri>
      <Sha>1c33258cdd6220239735d6a7a18ef6adc082038c</Sha>
    </Dependency>
    <Dependency Name="VS.Redist.Common.WindowsDesktop.TargetingPack.x64.9.0" Version="9.0.3-servicing.25113.2">
      <Uri>https://dev.azure.com/dnceng/internal/_git/dotnet-windowsdesktop</Uri>
      <Sha>1c33258cdd6220239735d6a7a18ef6adc082038c</Sha>
    </Dependency>
    <Dependency Name="Microsoft.NET.Sdk.WindowsDesktop" Version="9.0.3-rtm.25113.4" CoherentParentDependency="Microsoft.WindowsDesktop.App.Ref">
      <Uri>https://dev.azure.com/dnceng/internal/_git/dotnet-wpf</Uri>
      <Sha>f58f709bc102a0d15aa6ffe4d9a7435bebd3079e</Sha>
    </Dependency>
    <Dependency Name="Microsoft.AspNetCore.App.Ref" Version="9.0.3">
      <Uri>https://dev.azure.com/dnceng/internal/_git/dotnet-aspnetcore</Uri>
      <Sha>b96167fbfe8bd45d94e4dcda42c7d09eb5745459</Sha>
    </Dependency>
    <Dependency Name="Microsoft.AspNetCore.App.Ref.Internal" Version="9.0.3-servicing.25112.20">
      <Uri>https://dev.azure.com/dnceng/internal/_git/dotnet-aspnetcore</Uri>
      <Sha>b96167fbfe8bd45d94e4dcda42c7d09eb5745459</Sha>
    </Dependency>
    <Dependency Name="Microsoft.AspNetCore.App.Runtime.win-x64" Version="9.0.3">
      <Uri>https://dev.azure.com/dnceng/internal/_git/dotnet-aspnetcore</Uri>
      <Sha>b96167fbfe8bd45d94e4dcda42c7d09eb5745459</Sha>
    </Dependency>
    <Dependency Name="VS.Redist.Common.AspNetCore.SharedFramework.x64.9.0" Version="9.0.3-servicing.25112.20">
      <Uri>https://dev.azure.com/dnceng/internal/_git/dotnet-aspnetcore</Uri>
      <Sha>b96167fbfe8bd45d94e4dcda42c7d09eb5745459</Sha>
    </Dependency>
    <Dependency Name="dotnet-dev-certs" Version="9.0.3-servicing.25112.20">
      <Uri>https://dev.azure.com/dnceng/internal/_git/dotnet-aspnetcore</Uri>
      <Sha>b96167fbfe8bd45d94e4dcda42c7d09eb5745459</Sha>
    </Dependency>
    <Dependency Name="dotnet-user-jwts" Version="9.0.3-servicing.25112.20">
      <Uri>https://dev.azure.com/dnceng/internal/_git/dotnet-aspnetcore</Uri>
      <Sha>b96167fbfe8bd45d94e4dcda42c7d09eb5745459</Sha>
    </Dependency>
    <Dependency Name="dotnet-user-secrets" Version="9.0.3-servicing.25112.20">
      <Uri>https://dev.azure.com/dnceng/internal/_git/dotnet-aspnetcore</Uri>
      <Sha>b96167fbfe8bd45d94e4dcda42c7d09eb5745459</Sha>
    </Dependency>
    <Dependency Name="Microsoft.AspNetCore.Analyzers" Version="9.0.3-servicing.25112.20">
      <Uri>https://dev.azure.com/dnceng/internal/_git/dotnet-aspnetcore</Uri>
      <Sha>b96167fbfe8bd45d94e4dcda42c7d09eb5745459</Sha>
    </Dependency>
    <Dependency Name="Microsoft.AspNetCore.Components.SdkAnalyzers" Version="9.0.3-servicing.25112.20">
      <Uri>https://dev.azure.com/dnceng/internal/_git/dotnet-aspnetcore</Uri>
      <Sha>b96167fbfe8bd45d94e4dcda42c7d09eb5745459</Sha>
    </Dependency>
    <Dependency Name="Microsoft.AspNetCore.Mvc.Analyzers" Version="9.0.3-servicing.25112.20">
      <Uri>https://dev.azure.com/dnceng/internal/_git/dotnet-aspnetcore</Uri>
      <Sha>b96167fbfe8bd45d94e4dcda42c7d09eb5745459</Sha>
    </Dependency>
    <Dependency Name="Microsoft.AspNetCore.Mvc.Api.Analyzers" Version="9.0.3-servicing.25112.20">
      <Uri>https://dev.azure.com/dnceng/internal/_git/dotnet-aspnetcore</Uri>
      <Sha>b96167fbfe8bd45d94e4dcda42c7d09eb5745459</Sha>
    </Dependency>
    <!-- Intermediate is necessary for source build. -->
    <Dependency Name="Microsoft.SourceBuild.Intermediate.aspnetcore" Version="9.0.3-servicing.25112.20">
      <Uri>https://dev.azure.com/dnceng/internal/_git/dotnet-aspnetcore</Uri>
      <Sha>b96167fbfe8bd45d94e4dcda42c7d09eb5745459</Sha>
      <SourceBuild RepoName="aspnetcore" ManagedOnly="true" />
    </Dependency>
    <Dependency Name="Microsoft.CodeAnalysis.Razor.Tooling.Internal" Version="9.0.0-preview.25123.4">
      <Uri>https://github.com/dotnet/razor</Uri>
      <Sha>d0fbb0748128955a5c5e5dd4289b3859d7d70600</Sha>
    </Dependency>
    <Dependency Name="Microsoft.AspNetCore.Mvc.Razor.Extensions.Tooling.Internal" Version="9.0.0-preview.25123.4">
      <Uri>https://github.com/dotnet/razor</Uri>
      <Sha>d0fbb0748128955a5c5e5dd4289b3859d7d70600</Sha>
    </Dependency>
    <Dependency Name="Microsoft.NET.Sdk.Razor.SourceGenerators.Transport" Version="9.0.0-preview.25123.4">
      <Uri>https://github.com/dotnet/razor</Uri>
      <Sha>d0fbb0748128955a5c5e5dd4289b3859d7d70600</Sha>
    </Dependency>
    <!-- Intermediate is necessary for source build. -->
    <Dependency Name="Microsoft.SourceBuild.Intermediate.razor" Version="9.0.0-preview.25123.4">
      <Uri>https://github.com/dotnet/razor</Uri>
      <Sha>d0fbb0748128955a5c5e5dd4289b3859d7d70600</Sha>
      <SourceBuild RepoName="razor" ManagedOnly="true" />
    </Dependency>
    <Dependency Name="Microsoft.Extensions.FileProviders.Embedded" Version="9.0.3">
      <Uri>https://dev.azure.com/dnceng/internal/_git/dotnet-aspnetcore</Uri>
      <Sha>b96167fbfe8bd45d94e4dcda42c7d09eb5745459</Sha>
    </Dependency>
    <Dependency Name="Microsoft.AspNetCore.Authorization" Version="9.0.3">
      <Uri>https://dev.azure.com/dnceng/internal/_git/dotnet-aspnetcore</Uri>
      <Sha>b96167fbfe8bd45d94e4dcda42c7d09eb5745459</Sha>
    </Dependency>
    <Dependency Name="Microsoft.AspNetCore.Components.Web" Version="9.0.3">
      <Uri>https://dev.azure.com/dnceng/internal/_git/dotnet-aspnetcore</Uri>
      <Sha>b96167fbfe8bd45d94e4dcda42c7d09eb5745459</Sha>
    </Dependency>
    <Dependency Name="Microsoft.JSInterop" Version="9.0.3">
      <Uri>https://dev.azure.com/dnceng/internal/_git/dotnet-aspnetcore</Uri>
      <Sha>b96167fbfe8bd45d94e4dcda42c7d09eb5745459</Sha>
    </Dependency>
    <Dependency Name="Microsoft.DotNet.Test.ProjectTemplates.2.1" Version="1.0.2-beta4.22406.1">
      <Uri>https://github.com/dotnet/test-templates</Uri>
      <Sha>0385265f4d0b6413d64aea0223172366a9b9858c</Sha>
    </Dependency>
    <Dependency Name="Microsoft.DotNet.Test.ProjectTemplates.5.0" Version="1.1.0-rc.23558.1">
      <Uri>https://github.com/dotnet/test-templates</Uri>
      <Sha>307b8f538d83a955d8f6dd909eee41a5555f2f4d</Sha>
    </Dependency>
    <Dependency Name="Microsoft.DotNet.Test.ProjectTemplates.6.0" Version="1.1.0-rc.24069.1">
      <Uri>https://github.com/dotnet/test-templates</Uri>
      <Sha>becc4bd157cd6608b51a5ffe414a5d2de6330272</Sha>
    </Dependency>
    <Dependency Name="Microsoft.DotNet.Test.ProjectTemplates.7.0" Version="1.1.0-rc.24069.1">
      <Uri>https://github.com/dotnet/test-templates</Uri>
      <Sha>becc4bd157cd6608b51a5ffe414a5d2de6330272</Sha>
    </Dependency>
    <Dependency Name="Microsoft.DotNet.Test.ProjectTemplates.8.0" Version="1.1.0-rc.24202.1">
      <Uri>https://github.com/dotnet/test-templates</Uri>
      <Sha>49c9ad01f057b3c6352bbec12b117acc2224493c</Sha>
    </Dependency>
    <Dependency Name="Microsoft.DotNet.Test.ProjectTemplates.9.0" Version="1.1.0-rtm.24606.1">
      <Uri>https://github.com/dotnet/test-templates</Uri>
      <Sha>8d99bca98e3fd0c8f4e10eb200aed20d9665de0e</Sha>
    </Dependency>
    <!-- Intermediate is necessary for source build. -->
    <Dependency Name="Microsoft.SourceBuild.Intermediate.test-templates" Version="1.1.0-rtm.24606.1">
      <Uri>https://github.com/dotnet/test-templates</Uri>
      <Sha>8d99bca98e3fd0c8f4e10eb200aed20d9665de0e</Sha>
      <SourceBuild RepoName="test-templates" ManagedOnly="true" />
    </Dependency>
    <!-- For coherency purposes, these versions should be gated by the versions of winforms and wpf routed via windowsdesktop -->
    <Dependency Name="Microsoft.Dotnet.WinForms.ProjectTemplates" Version="9.0.3-servicing.25112.2" CoherentParentDependency="Microsoft.WindowsDesktop.App.Runtime.win-x64">
      <Uri>https://dev.azure.com/dnceng/internal/_git/dotnet-winforms</Uri>
      <Sha>5bf1bff0e58e41f748a8a6d7c666ed28e033e318</Sha>
    </Dependency>
    <Dependency Name="Microsoft.DotNet.Wpf.ProjectTemplates" Version="9.0.3-rtm.25113.4" CoherentParentDependency="Microsoft.WindowsDesktop.App.Runtime.win-x64">
      <Uri>https://dev.azure.com/dnceng/internal/_git/dotnet-wpf</Uri>
      <Sha>f58f709bc102a0d15aa6ffe4d9a7435bebd3079e</Sha>
    </Dependency>
    <Dependency Name="Microsoft.Web.Xdt" Version="10.0.0-preview.24609.2">
      <Uri>https://github.com/dotnet/xdt</Uri>
      <Sha>63ae81154c50a1cf9287cc47d8351d55b4289e6d</Sha>
    </Dependency>
    <!-- Intermediate is necessary for source build. -->
    <Dependency Name="Microsoft.SourceBuild.Intermediate.xdt" Version="10.0.0-preview.24609.2">
      <Uri>https://github.com/dotnet/xdt</Uri>
      <Sha>63ae81154c50a1cf9287cc47d8351d55b4289e6d</Sha>
      <SourceBuild RepoName="xdt" ManagedOnly="true" />
    </Dependency>
    <Dependency Name="Microsoft.CodeAnalysis.NetAnalyzers" Version="9.0.0-preview.25123.3">
      <Uri>https://github.com/dotnet/roslyn-analyzers</Uri>
      <Sha>16865ea61910500f1022ad2b96c499e5df02c228</Sha>
    </Dependency>
    <Dependency Name="Microsoft.CodeAnalysis.PublicApiAnalyzers" Version="3.11.0-beta1.25123.3">
      <Uri>https://github.com/dotnet/roslyn-analyzers</Uri>
      <Sha>16865ea61910500f1022ad2b96c499e5df02c228</Sha>
    </Dependency>
    <!-- Intermediate is necessary for source build. -->
    <Dependency Name="Microsoft.SourceBuild.Intermediate.roslyn-analyzers" Version="3.11.0-beta1.25123.3">
      <Uri>https://github.com/dotnet/roslyn-analyzers</Uri>
      <Sha>16865ea61910500f1022ad2b96c499e5df02c228</Sha>
      <SourceBuild RepoName="roslyn-analyzers" ManagedOnly="true" />
    </Dependency>
    <Dependency Name="System.CommandLine" Version="2.0.0-beta4.24324.3">
      <Uri>https://github.com/dotnet/command-line-api</Uri>
      <Sha>803d8598f98fb4efd94604b32627ee9407f246db</Sha>
    </Dependency>
    <Dependency Name="System.CommandLine.Rendering" Version="0.4.0-alpha.24324.3">
      <Uri>https://github.com/dotnet/command-line-api</Uri>
      <Sha>803d8598f98fb4efd94604b32627ee9407f246db</Sha>
    </Dependency>
    <!-- Microsoft.CodeAnalysis.Workspaces.MSBuild transitively references M.Bcl.AsyncInterfaces.
         Adding an explicit dependency to make sure the latest version is used instead of the SBRP
         one under source build. -->
    <!-- Intermediate is necessary for source build. -->
    <Dependency Name="Microsoft.DiaSymReader" Version="2.2.0-beta.24327.2">
      <Uri>https://github.com/dotnet/symreader</Uri>
      <Sha>0710a7892d89999956e8808c28e9dd0512bd53f3</Sha>
    </Dependency>
    <!-- Intermediate is necessary for source build. -->
    <Dependency Name="Microsoft.SourceBuild.Intermediate.command-line-api" Version="0.1.532403">
      <Uri>https://github.com/dotnet/command-line-api</Uri>
      <Sha>803d8598f98fb4efd94604b32627ee9407f246db</Sha>
      <SourceBuild RepoName="command-line-api" ManagedOnly="true" />
    </Dependency>
    <!-- Intermediate is necessary for source build. -->
    <Dependency Name="Microsoft.SourceBuild.Intermediate.source-build-externals" Version="9.0.0-alpha.1.25157.1">
      <Uri>https://github.com/dotnet/source-build-externals</Uri>
      <Sha>71dbdccd13f28cfd1a35649263b55ebbeab26ee7</Sha>
      <SourceBuild RepoName="source-build-externals" ManagedOnly="true" />
    </Dependency>
    <!-- Intermediate is necessary for source build. -->
    <Dependency Name="Microsoft.SourceBuild.Intermediate.source-build-reference-packages" Version="9.0.0-alpha.1.25081.6">
      <Uri>https://github.com/dotnet/source-build-reference-packages</Uri>
      <Sha>1cec3b4a8fb07138136a1ca1e04763bfcf7841db</Sha>
      <SourceBuild RepoName="source-build-reference-packages" ManagedOnly="true" />
    </Dependency>
    <Dependency Name="Microsoft.Deployment.DotNet.Releases" Version="2.0.0-rtm.1.25059.4">
      <Uri>https://github.com/dotnet/deployment-tools</Uri>
      <Sha>b2d5c0c5841de4bc036ef4c84b5db3532504e5f3</Sha>
    </Dependency>
    <Dependency Name="Microsoft.Build.Tasks.Git" Version="9.0.0-beta.24617.1">
      <Uri>https://github.com/dotnet/sourcelink</Uri>
      <Sha>4e176206614b345352885b55491aeb51bf77526b</Sha>
    </Dependency>
    <Dependency Name="Microsoft.SourceLink.Common" Version="9.0.0-beta.24617.1">
      <Uri>https://github.com/dotnet/sourcelink</Uri>
      <Sha>4e176206614b345352885b55491aeb51bf77526b</Sha>
    </Dependency>
    <Dependency Name="Microsoft.SourceLink.AzureRepos.Git" Version="9.0.0-beta.24617.1">
      <Uri>https://github.com/dotnet/sourcelink</Uri>
      <Sha>4e176206614b345352885b55491aeb51bf77526b</Sha>
    </Dependency>
    <Dependency Name="Microsoft.SourceLink.GitHub" Version="9.0.0-beta.24617.1">
      <Uri>https://github.com/dotnet/sourcelink</Uri>
      <Sha>4e176206614b345352885b55491aeb51bf77526b</Sha>
    </Dependency>
    <Dependency Name="Microsoft.SourceLink.GitLab" Version="9.0.0-beta.24617.1">
      <Uri>https://github.com/dotnet/sourcelink</Uri>
      <Sha>4e176206614b345352885b55491aeb51bf77526b</Sha>
    </Dependency>
    <Dependency Name="Microsoft.SourceLink.Bitbucket.Git" Version="9.0.0-beta.24617.1">
      <Uri>https://github.com/dotnet/sourcelink</Uri>
      <Sha>4e176206614b345352885b55491aeb51bf77526b</Sha>
    </Dependency>
    <!-- Intermediate is necessary for source build. -->
    <Dependency Name="Microsoft.SourceBuild.Intermediate.sourcelink" Version="9.0.0-beta.24617.1">
      <Uri>https://github.com/dotnet/sourcelink</Uri>
      <Sha>4e176206614b345352885b55491aeb51bf77526b</Sha>
      <SourceBuild RepoName="sourcelink" ManagedOnly="true" />
    </Dependency>
    <!-- Intermediate is necessary for source build. -->
    <Dependency Name="Microsoft.SourceBuild.Intermediate.deployment-tools" Version="9.0.0-rtm.25059.4">
      <Uri>https://github.com/dotnet/deployment-tools</Uri>
      <Sha>b2d5c0c5841de4bc036ef4c84b5db3532504e5f3</Sha>
      <SourceBuild RepoName="deployment-tools" ManagedOnly="true" />
    </Dependency>
    <!-- Intermediate is necessary for source build. -->
    <Dependency Name="Microsoft.SourceBuild.Intermediate.symreader" Version="2.2.0-beta.24327.2">
      <Uri>https://github.com/dotnet/symreader</Uri>
      <Sha>0710a7892d89999956e8808c28e9dd0512bd53f3</Sha>
      <SourceBuild RepoName="symreader" ManagedOnly="true" />
    </Dependency>
    <!-- Dependency required for flowing correct package version in source-build, using PVP flow. -->
    <Dependency Name="Microsoft.Extensions.Logging" Version="9.0.3">
      <Uri>https://dev.azure.com/dnceng/internal/_git/dotnet-runtime</Uri>
      <Sha>831d23e56149cd59c40fc00c7feb7c5334bd19c4</Sha>
    </Dependency>
    <!-- Dependency required for flowing correct package version in source-build, using PVP flow. -->
    <Dependency Name="Microsoft.Extensions.Logging.Abstractions" Version="9.0.3">
      <Uri>https://dev.azure.com/dnceng/internal/_git/dotnet-runtime</Uri>
      <Sha>831d23e56149cd59c40fc00c7feb7c5334bd19c4</Sha>
    </Dependency>
    <!-- Dependency required for flowing correct package version in source-build, using PVP flow. -->
    <Dependency Name="Microsoft.Extensions.Logging.Console" Version="9.0.3">
      <Uri>https://dev.azure.com/dnceng/internal/_git/dotnet-runtime</Uri>
      <Sha>831d23e56149cd59c40fc00c7feb7c5334bd19c4</Sha>
    </Dependency>
    <!-- Dependency required for flowing correct package version in source-build, using PVP flow. -->
    <Dependency Name="Microsoft.Extensions.FileSystemGlobbing" Version="9.0.3">
      <Uri>https://dev.azure.com/dnceng/internal/_git/dotnet-runtime</Uri>
      <Sha>831d23e56149cd59c40fc00c7feb7c5334bd19c4</Sha>
    </Dependency>
    <!-- Dependency required for flowing correct package version in source-build, using PVP flow. -->
    <Dependency Name="System.ServiceProcess.ServiceController" Version="9.0.3">
      <Uri>https://dev.azure.com/dnceng/internal/_git/dotnet-runtime</Uri>
      <Sha>831d23e56149cd59c40fc00c7feb7c5334bd19c4</Sha>
    </Dependency>
    <Dependency Name="System.Text.Json" Version="9.0.3">
      <Uri>https://dev.azure.com/dnceng/internal/_git/dotnet-runtime</Uri>
      <Sha>831d23e56149cd59c40fc00c7feb7c5334bd19c4</Sha>
    </Dependency>
    <Dependency Name="Microsoft.Bcl.AsyncInterfaces" Version="9.0.3">
      <Uri>https://dev.azure.com/dnceng/internal/_git/dotnet-runtime</Uri>
      <Sha>831d23e56149cd59c40fc00c7feb7c5334bd19c4</Sha>
    </Dependency>
    <Dependency Name="Microsoft.Extensions.FileProviders.Abstractions" Version="9.0.3">
      <Uri>https://dev.azure.com/dnceng/internal/_git/dotnet-runtime</Uri>
      <Sha>831d23e56149cd59c40fc00c7feb7c5334bd19c4</Sha>
    </Dependency>
    <Dependency Name="Microsoft.Extensions.ObjectPool" Version="9.0.3">
      <Uri>https://dev.azure.com/dnceng/internal/_git/dotnet-aspnetcore</Uri>
      <Sha>b96167fbfe8bd45d94e4dcda42c7d09eb5745459</Sha>
    </Dependency>
    <Dependency Name="Microsoft.Win32.SystemEvents" Version="9.0.3">
      <Uri>https://dev.azure.com/dnceng/internal/_git/dotnet-runtime</Uri>
      <Sha>831d23e56149cd59c40fc00c7feb7c5334bd19c4</Sha>
    </Dependency>
    <Dependency Name="System.Composition.AttributedModel" Version="9.0.3">
      <Uri>https://dev.azure.com/dnceng/internal/_git/dotnet-runtime</Uri>
      <Sha>831d23e56149cd59c40fc00c7feb7c5334bd19c4</Sha>
    </Dependency>
    <Dependency Name="System.Composition.Convention" Version="9.0.3">
      <Uri>https://dev.azure.com/dnceng/internal/_git/dotnet-runtime</Uri>
      <Sha>831d23e56149cd59c40fc00c7feb7c5334bd19c4</Sha>
    </Dependency>
    <Dependency Name="System.Composition.Hosting" Version="9.0.3">
      <Uri>https://dev.azure.com/dnceng/internal/_git/dotnet-runtime</Uri>
      <Sha>831d23e56149cd59c40fc00c7feb7c5334bd19c4</Sha>
    </Dependency>
    <Dependency Name="System.Composition.Runtime" Version="9.0.3">
      <Uri>https://dev.azure.com/dnceng/internal/_git/dotnet-runtime</Uri>
      <Sha>831d23e56149cd59c40fc00c7feb7c5334bd19c4</Sha>
    </Dependency>
    <Dependency Name="System.Composition.TypedParts" Version="9.0.3">
      <Uri>https://dev.azure.com/dnceng/internal/_git/dotnet-runtime</Uri>
      <Sha>831d23e56149cd59c40fc00c7feb7c5334bd19c4</Sha>
    </Dependency>
    <Dependency Name="System.Configuration.ConfigurationManager" Version="9.0.3">
      <Uri>https://dev.azure.com/dnceng/internal/_git/dotnet-runtime</Uri>
      <Sha>831d23e56149cd59c40fc00c7feb7c5334bd19c4</Sha>
    </Dependency>
    <Dependency Name="System.Security.Cryptography.Pkcs" Version="9.0.3">
      <Uri>https://dev.azure.com/dnceng/internal/_git/dotnet-runtime</Uri>
      <Sha>831d23e56149cd59c40fc00c7feb7c5334bd19c4</Sha>
    </Dependency>
    <Dependency Name="System.Security.Cryptography.Xml" Version="9.0.3">
      <Uri>https://dev.azure.com/dnceng/internal/_git/dotnet-runtime</Uri>
      <Sha>831d23e56149cd59c40fc00c7feb7c5334bd19c4</Sha>
    </Dependency>
    <Dependency Name="System.Security.Permissions" Version="9.0.3">
      <Uri>https://dev.azure.com/dnceng/internal/_git/dotnet-runtime</Uri>
      <Sha>831d23e56149cd59c40fc00c7feb7c5334bd19c4</Sha>
    </Dependency>
    <Dependency Name="System.Windows.Extensions" Version="9.0.3">
      <Uri>https://dev.azure.com/dnceng/internal/_git/dotnet-runtime</Uri>
      <Sha>831d23e56149cd59c40fc00c7feb7c5334bd19c4</Sha>
    </Dependency>
  </ProductDependencies>
  <ToolsetDependencies>
<<<<<<< HEAD
    <Dependency Name="Microsoft.DotNet.Arcade.Sdk" Version="8.0.0-beta.25120.1">
      <Uri>https://github.com/dotnet/arcade</Uri>
      <Sha>4ff4ce248e95ae74b0040de6a6c5939aa63120dc</Sha>
      <SourceBuild RepoName="arcade" ManagedOnly="true" />
    </Dependency>
    <Dependency Name="Microsoft.DotNet.Helix.Sdk" Version="8.0.0-beta.25120.1">
      <Uri>https://github.com/dotnet/arcade</Uri>
      <Sha>4ff4ce248e95ae74b0040de6a6c5939aa63120dc</Sha>
    </Dependency>
    <Dependency Name="Microsoft.DotNet.SignTool" Version="8.0.0-beta.25120.1">
      <Uri>https://github.com/dotnet/arcade</Uri>
      <Sha>4ff4ce248e95ae74b0040de6a6c5939aa63120dc</Sha>
    </Dependency>
    <Dependency Name="Microsoft.DotNet.XUnitExtensions" Version="8.0.0-beta.25120.1">
      <Uri>https://github.com/dotnet/arcade</Uri>
      <Sha>4ff4ce248e95ae74b0040de6a6c5939aa63120dc</Sha>
=======
    <Dependency Name="Microsoft.DotNet.Arcade.Sdk" Version="9.0.0-beta.25111.5">
      <Uri>https://github.com/dotnet/arcade</Uri>
      <Sha>5da211e1c42254cb35e7ef3d5a8428fb24853169</Sha>
    </Dependency>
    <Dependency Name="Microsoft.DotNet.Build.Tasks.Installers" Version="9.0.0-beta.25111.5">
      <Uri>https://github.com/dotnet/arcade</Uri>
      <Sha>5da211e1c42254cb35e7ef3d5a8428fb24853169</Sha>
    </Dependency>
    <Dependency Name="Microsoft.DotNet.Helix.Sdk" Version="9.0.0-beta.25111.5">
      <Uri>https://github.com/dotnet/arcade</Uri>
      <Sha>5da211e1c42254cb35e7ef3d5a8428fb24853169</Sha>
    </Dependency>
    <Dependency Name="Microsoft.DotNet.SignTool" Version="9.0.0-beta.25111.5">
      <Uri>https://github.com/dotnet/arcade</Uri>
      <Sha>5da211e1c42254cb35e7ef3d5a8428fb24853169</Sha>
>>>>>>> 8ca1f412
    </Dependency>
    <Dependency Name="Microsoft.DotNet.XUnitExtensions" Version="9.0.0-beta.25111.5">
      <Uri>https://github.com/dotnet/arcade</Uri>
      <Sha>5da211e1c42254cb35e7ef3d5a8428fb24853169</Sha>
    </Dependency>
    <Dependency Name="Microsoft.DotNet.XliffTasks" Version="9.0.0-beta.25111.5">
      <Uri>https://github.com/dotnet/arcade</Uri>
      <Sha>5da211e1c42254cb35e7ef3d5a8428fb24853169</Sha>
    </Dependency>
    <!-- Intermediate is necessary for source build. -->
    <Dependency Name="Microsoft.SourceBuild.Intermediate.arcade" Version="9.0.0-beta.25111.5">
      <Uri>https://github.com/dotnet/arcade</Uri>
      <Sha>5da211e1c42254cb35e7ef3d5a8428fb24853169</Sha>
      <SourceBuild RepoName="arcade" ManagedOnly="true" />
    </Dependency>
    <Dependency Name="System.Reflection.MetadataLoadContext" Version="9.0.3">
      <Uri>https://dev.azure.com/dnceng/internal/_git/dotnet-runtime</Uri>
      <Sha>831d23e56149cd59c40fc00c7feb7c5334bd19c4</Sha>
    </Dependency>
    <Dependency Name="Microsoft.DotNet.Darc" Version="1.1.0-beta.24367.3">
      <Uri>https://github.com/dotnet/arcade-services</Uri>
      <Sha>47e3672c762970073e4282bd563233da86bcca3e</Sha>
    </Dependency>
    <Dependency Name="Microsoft.DotNet.DarcLib" Version="1.1.0-beta.24367.3">
      <Uri>https://github.com/dotnet/arcade-services</Uri>
      <Sha>47e3672c762970073e4282bd563233da86bcca3e</Sha>
    </Dependency>
    <Dependency Name="Microsoft.DotNet.ScenarioTests.SdkTemplateTests" Version="9.0.0-preview.25112.2">
      <Uri>https://github.com/dotnet/scenario-tests</Uri>
      <Sha>f219fd635f701e3142be92cb0bb4039cadb39d4d</Sha>
    </Dependency>
    <!-- Intermediate is necessary for source build. -->
    <Dependency Name="Microsoft.SourceBuild.Intermediate.scenario-tests" Version="9.0.0-preview.25112.2">
      <Uri>https://github.com/dotnet/scenario-tests</Uri>
      <Sha>f219fd635f701e3142be92cb0bb4039cadb39d4d</Sha>
      <SourceBuild RepoName="scenario-tests" ManagedOnly="true" />
    </Dependency>
    <!--
      Aspire isn't really a toolset dependency. However, it only inserts a baseline manifest in sdk,
      and if you squint at it, this means we can say that its specific dependency versions don't matter to sdk.
      It also doesn't currently ship 9.0 preview versions, meaning the version is locked to the latest shipped from 8.0 era.
      Avoiding this as a product dependency avoids a long coherency path (aspnetcore->extensions->aspire->sdk).
      **It is** of course possible that an incoherent aspire means that aspire depends on versions of extensions that
      aren't shipping, or those extensions packages depend on aspnetcore packages that won't ship. However, given the cost
      of maintaining this coherency path is high. This being toolset means that aspire is responsible for its own coherency.
    -->
    <Dependency Name="Microsoft.NET.Sdk.Aspire.Manifest-8.0.100" Version="8.2.2">
      <Uri>https://github.com/dotnet/aspire</Uri>
      <Sha>5fa9337a84a52e9bd185d04d156eccbdcf592f74</Sha>
    </Dependency>
    <!-- Intermediate is necessary for source build. -->
    <Dependency Name="Microsoft.SourceBuild.Intermediate.aspire" Version="8.2.2-preview.1.24521.5">
      <Uri>https://github.com/dotnet/aspire</Uri>
      <Sha>5fa9337a84a52e9bd185d04d156eccbdcf592f74</Sha>
      <SourceBuild RepoName="aspire" ManagedOnly="true" />
    </Dependency>
    <Dependency Name="Microsoft.IO.Redist" Version="6.0.1">
      <Uri>https://github.com/dotnet/runtime</Uri>
      <Sha>e77011b31a3e5c47d931248a64b47f9b2d47853d</Sha>
    </Dependency>
  </ToolsetDependencies>
</Dependencies><|MERGE_RESOLUTION|>--- conflicted
+++ resolved
@@ -3,17 +3,6 @@
   <ProductDependencies>
     <Dependency Name="Microsoft.TemplateEngine.Abstractions" Version="9.0.105">
       <Uri>https://github.com/dotnet/templating</Uri>
-<<<<<<< HEAD
-      <Sha>1ff28f1565cfae871464dab8bf46eb90d56f4b99</Sha>
-    </Dependency>
-    <Dependency Name="Microsoft.TemplateEngine.Mocks" Version="8.0.408-servicing.25162.3">
-      <Uri>https://github.com/dotnet/templating</Uri>
-      <Sha>1ff28f1565cfae871464dab8bf46eb90d56f4b99</Sha>
-    </Dependency>
-    <Dependency Name="Microsoft.SourceBuild.Intermediate.templating" Version="8.0.408-servicing.25162.3">
-      <Uri>https://github.com/dotnet/templating</Uri>
-      <Sha>1ff28f1565cfae871464dab8bf46eb90d56f4b99</Sha>
-=======
       <Sha>693a4fd2526759d8408ec1388970143e666b03e2</Sha>
     </Dependency>
     <Dependency Name="Microsoft.TemplateEngine.Mocks" Version="9.0.105-servicing.25156.13">
@@ -24,7 +13,6 @@
     <Dependency Name="Microsoft.SourceBuild.Intermediate.templating" Version="9.0.105-servicing.25156.13">
       <Uri>https://github.com/dotnet/templating</Uri>
       <Sha>693a4fd2526759d8408ec1388970143e666b03e2</Sha>
->>>>>>> 8ca1f412
       <SourceBuild RepoName="templating" ManagedOnly="true" />
     </Dependency>
     <Dependency Name="Microsoft.NETCore.App.Ref" Version="9.0.3">
@@ -601,24 +589,6 @@
     </Dependency>
   </ProductDependencies>
   <ToolsetDependencies>
-<<<<<<< HEAD
-    <Dependency Name="Microsoft.DotNet.Arcade.Sdk" Version="8.0.0-beta.25120.1">
-      <Uri>https://github.com/dotnet/arcade</Uri>
-      <Sha>4ff4ce248e95ae74b0040de6a6c5939aa63120dc</Sha>
-      <SourceBuild RepoName="arcade" ManagedOnly="true" />
-    </Dependency>
-    <Dependency Name="Microsoft.DotNet.Helix.Sdk" Version="8.0.0-beta.25120.1">
-      <Uri>https://github.com/dotnet/arcade</Uri>
-      <Sha>4ff4ce248e95ae74b0040de6a6c5939aa63120dc</Sha>
-    </Dependency>
-    <Dependency Name="Microsoft.DotNet.SignTool" Version="8.0.0-beta.25120.1">
-      <Uri>https://github.com/dotnet/arcade</Uri>
-      <Sha>4ff4ce248e95ae74b0040de6a6c5939aa63120dc</Sha>
-    </Dependency>
-    <Dependency Name="Microsoft.DotNet.XUnitExtensions" Version="8.0.0-beta.25120.1">
-      <Uri>https://github.com/dotnet/arcade</Uri>
-      <Sha>4ff4ce248e95ae74b0040de6a6c5939aa63120dc</Sha>
-=======
     <Dependency Name="Microsoft.DotNet.Arcade.Sdk" Version="9.0.0-beta.25111.5">
       <Uri>https://github.com/dotnet/arcade</Uri>
       <Sha>5da211e1c42254cb35e7ef3d5a8428fb24853169</Sha>
@@ -634,7 +604,6 @@
     <Dependency Name="Microsoft.DotNet.SignTool" Version="9.0.0-beta.25111.5">
       <Uri>https://github.com/dotnet/arcade</Uri>
       <Sha>5da211e1c42254cb35e7ef3d5a8428fb24853169</Sha>
->>>>>>> 8ca1f412
     </Dependency>
     <Dependency Name="Microsoft.DotNet.XUnitExtensions" Version="9.0.0-beta.25111.5">
       <Uri>https://github.com/dotnet/arcade</Uri>

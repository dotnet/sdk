<?xml version="1.0" encoding="utf-8"?>
<Dependencies>
  <ProductDependencies>
    <Dependency Name="Microsoft.TemplateEngine.Abstractions" Version="8.0.109">
      <Uri>https://github.com/dotnet/templating</Uri>
      <Sha>450f4db7dd93753dd86cbd1d781c934812efc906</Sha>
    </Dependency>
    <Dependency Name="Microsoft.TemplateEngine.Mocks" Version="8.0.109-servicing.24415.13">
      <Uri>https://github.com/dotnet/templating</Uri>
      <Sha>450f4db7dd93753dd86cbd1d781c934812efc906</Sha>
    </Dependency>
    <Dependency Name="Microsoft.SourceBuild.Intermediate.templating" Version="8.0.109-servicing.24415.13">
      <Uri>https://github.com/dotnet/templating</Uri>
      <Sha>450f4db7dd93753dd86cbd1d781c934812efc906</Sha>
      <SourceBuild RepoName="templating" ManagedOnly="true" />
    </Dependency>
    <Dependency Name="Microsoft.NETCore.App.Ref" Version="8.0.8">
      <Uri>https://dev.azure.com/dnceng/internal/_git/dotnet-runtime</Uri>
      <Sha>08338fcaa5c9b9a8190abb99222fed12aaba956c</Sha>
    </Dependency>
    <Dependency Name="VS.Redist.Common.NetCore.SharedFramework.x64.8.0" Version="8.0.8-servicing.24366.12">
      <Uri>https://dev.azure.com/dnceng/internal/_git/dotnet-runtime</Uri>
      <Sha>08338fcaa5c9b9a8190abb99222fed12aaba956c</Sha>
      <SourceBuild RepoName="runtime" ManagedOnly="false" />
    </Dependency>
    <Dependency Name="VS.Redist.Common.NetCore.TargetingPack.x64.8.0" Version="8.0.8-servicing.24366.12">
      <Uri>https://dev.azure.com/dnceng/internal/_git/dotnet-runtime</Uri>
      <Sha>08338fcaa5c9b9a8190abb99222fed12aaba956c</Sha>
    </Dependency>
    <Dependency Name="Microsoft.NETCore.App.Runtime.win-x64" Version="8.0.8">
      <Uri>https://dev.azure.com/dnceng/internal/_git/dotnet-runtime</Uri>
      <Sha>08338fcaa5c9b9a8190abb99222fed12aaba956c</Sha>
    </Dependency>
    <Dependency Name="Microsoft.NETCore.App.Host.win-x64" Version="8.0.8">
      <Uri>https://dev.azure.com/dnceng/internal/_git/dotnet-runtime</Uri>
      <Sha>08338fcaa5c9b9a8190abb99222fed12aaba956c</Sha>
    </Dependency>
    <Dependency Name="Microsoft.NETCore.Platforms" Version="8.0.8-servicing.24366.12">
      <Uri>https://dev.azure.com/dnceng/internal/_git/dotnet-runtime</Uri>
      <Sha>08338fcaa5c9b9a8190abb99222fed12aaba956c</Sha>
    </Dependency>
    <Dependency Name="Microsoft.NET.HostModel" Version="8.0.8-servicing.24366.12">
      <Uri>https://dev.azure.com/dnceng/internal/_git/dotnet-runtime</Uri>
      <Sha>08338fcaa5c9b9a8190abb99222fed12aaba956c</Sha>
    </Dependency>
    <Dependency Name="Microsoft.Extensions.DependencyModel" Version="8.0.1">
      <Uri>https://dev.azure.com/dnceng/internal/_git/dotnet-runtime</Uri>
      <Sha>2aade6beb02ea367fd97c4070a4198802fe61c03</Sha>
    </Dependency>
    <Dependency Name="Microsoft.NETCore.DotNetHostResolver" Version="8.0.8">
      <Uri>https://dev.azure.com/dnceng/internal/_git/dotnet-runtime</Uri>
      <Sha>08338fcaa5c9b9a8190abb99222fed12aaba956c</Sha>
    </Dependency>
    <Dependency Name="Microsoft.NET.Workload.Emscripten.Current.Manifest-8.0.100" Version="8.0.8" CoherentParentDependency="Microsoft.NETCore.App.Runtime.win-x64">
      <Uri>https://github.com/dotnet/emsdk</Uri>
      <Sha>e92f92efe5854b6fe013787830b59166cb9b4ed9</Sha>
    </Dependency>
    <Dependency Name="Microsoft.Build" Version="17.8.5">
      <Uri>https://github.com/dotnet/msbuild</Uri>
      <Sha>b5265ef370a651f8c3458110b804e5cbf869eeb5</Sha>
    </Dependency>
    <Dependency Name="Microsoft.Build.Localization" Version="17.8.5-preview-24055-02">
      <Uri>https://github.com/dotnet/msbuild</Uri>
      <Sha>b5265ef370a651f8c3458110b804e5cbf869eeb5</Sha>
    </Dependency>
    <Dependency Name="Microsoft.SourceBuild.Intermediate.msbuild" Version="17.8.5-preview-24055-02">
      <Uri>https://github.com/dotnet/msbuild</Uri>
      <Sha>b5265ef370a651f8c3458110b804e5cbf869eeb5</Sha>
      <SourceBuild RepoName="msbuild" ManagedOnly="true" />
    </Dependency>
    <Dependency Name="Microsoft.FSharp.Compiler" Version="12.8.102-beta.24081.2">
      <Uri>https://github.com/dotnet/fsharp</Uri>
      <Sha>fc5e9eda234e2b69aa479f4f83faddc31fdd4da7</Sha>
    </Dependency>
    <Dependency Name="Microsoft.SourceBuild.Intermediate.fsharp" Version="8.0.102-beta.24081.2">
      <Uri>https://github.com/dotnet/fsharp</Uri>
      <Sha>fc5e9eda234e2b69aa479f4f83faddc31fdd4da7</Sha>
      <SourceBuild RepoName="fsharp" ManagedOnly="true" />
    </Dependency>
    <Dependency Name="dotnet-format" Version="8.1.536001">
      <Uri>https://github.com/dotnet/format</Uri>
      <Sha>b252c608794019761c3f0eb50d142db1ff1b6a2e</Sha>
      <SourceBuild RepoName="format" ManagedOnly="true" />
    </Dependency>
    <Dependency Name="Microsoft.Net.Compilers.Toolset" Version="4.8.0-7.24423.6">
      <Uri>https://github.com/dotnet/roslyn</Uri>
      <Sha>d8282e36f9e389ee9eaad96b5aba66b83b9a37fd</Sha>
      <SourceBuild RepoName="roslyn" ManagedOnly="true" />
    </Dependency>
    <Dependency Name="Microsoft.CodeAnalysis" Version="4.8.0-7.24423.6">
      <Uri>https://github.com/dotnet/roslyn</Uri>
      <Sha>d8282e36f9e389ee9eaad96b5aba66b83b9a37fd</Sha>
    </Dependency>
    <Dependency Name="Microsoft.CodeAnalysis.CSharp" Version="4.8.0-7.24423.6">
      <Uri>https://github.com/dotnet/roslyn</Uri>
      <Sha>d8282e36f9e389ee9eaad96b5aba66b83b9a37fd</Sha>
    </Dependency>
    <Dependency Name="Microsoft.CodeAnalysis.CSharp.CodeStyle" Version="4.8.0-7.24423.6">
      <Uri>https://github.com/dotnet/roslyn</Uri>
      <Sha>d8282e36f9e389ee9eaad96b5aba66b83b9a37fd</Sha>
    </Dependency>
    <Dependency Name="Microsoft.CodeAnalysis.CSharp.Features" Version="4.8.0-7.24423.6">
      <Uri>https://github.com/dotnet/roslyn</Uri>
      <Sha>d8282e36f9e389ee9eaad96b5aba66b83b9a37fd</Sha>
    </Dependency>
    <Dependency Name="Microsoft.CodeAnalysis.CSharp.Workspaces" Version="4.8.0-7.24423.6">
      <Uri>https://github.com/dotnet/roslyn</Uri>
      <Sha>d8282e36f9e389ee9eaad96b5aba66b83b9a37fd</Sha>
    </Dependency>
    <Dependency Name="Microsoft.CodeAnalysis.Workspaces.MSBuild" Version="4.8.0-7.24423.6">
      <Uri>https://github.com/dotnet/roslyn</Uri>
      <Sha>d8282e36f9e389ee9eaad96b5aba66b83b9a37fd</Sha>
    </Dependency>
    <Dependency Name="Microsoft.AspNetCore.DeveloperCertificates.XPlat" Version="8.0.8-servicing.24369.8">
      <Uri>https://dev.azure.com/dnceng/internal/_git/dotnet-aspnetcore</Uri>
      <Sha>954f61dd38b33caa2b736c73530bd5a294174437</Sha>
    </Dependency>
    <Dependency Name="Microsoft.AspNetCore.TestHost" Version="8.0.8">
      <Uri>https://dev.azure.com/dnceng/internal/_git/dotnet-aspnetcore</Uri>
      <Sha>954f61dd38b33caa2b736c73530bd5a294174437</Sha>
    </Dependency>
    <Dependency Name="Microsoft.Build.NuGetSdkResolver" Version="6.8.1-rc.2">
      <Uri>https://dev.azure.com/devdiv/DevDiv/_git/NuGet-NuGet.Client-Trusted</Uri>
      <Sha>550277e0616e549446f03fda35d3e23dff75dc01</Sha>
    </Dependency>
    <Dependency Name="NuGet.Build.Tasks" Version="6.8.1-rc.2">
      <Uri>https://dev.azure.com/devdiv/DevDiv/_git/NuGet-NuGet.Client-Trusted</Uri>
      <Sha>550277e0616e549446f03fda35d3e23dff75dc01</Sha>
    </Dependency>
    <Dependency Name="NuGet.Build.Tasks.Console" Version="6.8.1-rc.2">
      <Uri>https://dev.azure.com/devdiv/DevDiv/_git/NuGet-NuGet.Client-Trusted</Uri>
      <Sha>550277e0616e549446f03fda35d3e23dff75dc01</Sha>
    </Dependency>
    <Dependency Name="NuGet.Build.Tasks.Pack" Version="6.8.1-rc.2">
      <Uri>https://dev.azure.com/devdiv/DevDiv/_git/NuGet-NuGet.Client-Trusted</Uri>
      <Sha>550277e0616e549446f03fda35d3e23dff75dc01</Sha>
    </Dependency>
<<<<<<< HEAD
    <Dependency Name="Microsoft.NET.ILLink.Tasks" Version="6.0.200-1.24429.1">
      <Uri>https://github.com/dotnet/linker</Uri>
      <Sha>0991fcde3933eecc12f53472a3347a94e2d1fdd5</Sha>
      <SourceBuild RepoName="linker" ManagedOnly="true" />
    </Dependency>
    <Dependency Name="Microsoft.NET.ILLink.Analyzers" Version="6.0.200-1.24429.1">
      <Uri>https://github.com/dotnet/linker</Uri>
      <Sha>0991fcde3933eecc12f53472a3347a94e2d1fdd5</Sha>
=======
    <Dependency Name="NuGet.Commands" Version="6.8.1-rc.2">
      <Uri>https://dev.azure.com/devdiv/DevDiv/_git/NuGet-NuGet.Client-Trusted</Uri>
      <Sha>550277e0616e549446f03fda35d3e23dff75dc01</Sha>
    </Dependency>
    <Dependency Name="NuGet.CommandLine.XPlat" Version="6.8.1-rc.2">
      <Uri>https://dev.azure.com/devdiv/DevDiv/_git/NuGet-NuGet.Client-Trusted</Uri>
      <Sha>550277e0616e549446f03fda35d3e23dff75dc01</Sha>
>>>>>>> c7278d22
    </Dependency>
    <Dependency Name="NuGet.Common" Version="6.8.1-rc.2">
      <Uri>https://dev.azure.com/devdiv/DevDiv/_git/NuGet-NuGet.Client-Trusted</Uri>
      <Sha>550277e0616e549446f03fda35d3e23dff75dc01</Sha>
    </Dependency>
    <Dependency Name="NuGet.Configuration" Version="6.8.1-rc.2">
      <Uri>https://dev.azure.com/devdiv/DevDiv/_git/NuGet-NuGet.Client-Trusted</Uri>
      <Sha>550277e0616e549446f03fda35d3e23dff75dc01</Sha>
    </Dependency>
    <Dependency Name="NuGet.Credentials" Version="6.8.1-rc.2">
      <Uri>https://dev.azure.com/devdiv/DevDiv/_git/NuGet-NuGet.Client-Trusted</Uri>
      <Sha>550277e0616e549446f03fda35d3e23dff75dc01</Sha>
    </Dependency>
    <Dependency Name="NuGet.DependencyResolver.Core" Version="6.8.1-rc.2">
      <Uri>https://dev.azure.com/devdiv/DevDiv/_git/NuGet-NuGet.Client-Trusted</Uri>
      <Sha>550277e0616e549446f03fda35d3e23dff75dc01</Sha>
    </Dependency>
    <Dependency Name="NuGet.Frameworks" Version="6.8.1-rc.2">
      <Uri>https://dev.azure.com/devdiv/DevDiv/_git/NuGet-NuGet.Client-Trusted</Uri>
      <Sha>550277e0616e549446f03fda35d3e23dff75dc01</Sha>
    </Dependency>
    <Dependency Name="NuGet.LibraryModel" Version="6.8.1-rc.2">
      <Uri>https://dev.azure.com/devdiv/DevDiv/_git/NuGet-NuGet.Client-Trusted</Uri>
      <Sha>550277e0616e549446f03fda35d3e23dff75dc01</Sha>
    </Dependency>
    <Dependency Name="NuGet.ProjectModel" Version="6.8.1-rc.2">
      <Uri>https://dev.azure.com/devdiv/DevDiv/_git/NuGet-NuGet.Client-Trusted</Uri>
      <Sha>550277e0616e549446f03fda35d3e23dff75dc01</Sha>
    </Dependency>
    <Dependency Name="NuGet.Protocol" Version="6.8.1-rc.2">
      <Uri>https://dev.azure.com/devdiv/DevDiv/_git/NuGet-NuGet.Client-Trusted</Uri>
      <Sha>550277e0616e549446f03fda35d3e23dff75dc01</Sha>
    </Dependency>
    <Dependency Name="NuGet.Packaging" Version="6.8.1-rc.2">
      <Uri>https://dev.azure.com/devdiv/DevDiv/_git/NuGet-NuGet.Client-Trusted</Uri>
      <Sha>550277e0616e549446f03fda35d3e23dff75dc01</Sha>
    </Dependency>
    <Dependency Name="NuGet.Versioning" Version="6.8.1-rc.2">
      <Uri>https://dev.azure.com/devdiv/DevDiv/_git/NuGet-NuGet.Client-Trusted</Uri>
      <Sha>550277e0616e549446f03fda35d3e23dff75dc01</Sha>
    </Dependency>
    <Dependency Name="NuGet.Localization" Version="6.8.1-rc.2">
      <Uri>https://dev.azure.com/devdiv/DevDiv/_git/NuGet-NuGet.Client-Trusted</Uri>
      <Sha>550277e0616e549446f03fda35d3e23dff75dc01</Sha>
    </Dependency>
    <Dependency Name="Microsoft.NET.Test.Sdk" Version="17.8.0-release-23615-02">
      <Uri>https://github.com/microsoft/vstest</Uri>
      <Sha>aa59400b11e1aeee2e8af48928dbd48748a8bef9</Sha>
      <SourceBuild RepoName="vstest" ManagedOnly="true" />
    </Dependency>
    <Dependency Name="Microsoft.TestPlatform.CLI" Version="17.8.0-release-23615-02">
      <Uri>https://github.com/microsoft/vstest</Uri>
      <Sha>aa59400b11e1aeee2e8af48928dbd48748a8bef9</Sha>
    </Dependency>
    <Dependency Name="Microsoft.TestPlatform.Build" Version="17.8.0-release-23615-02">
      <Uri>https://github.com/microsoft/vstest</Uri>
      <Sha>aa59400b11e1aeee2e8af48928dbd48748a8bef9</Sha>
    </Dependency>
    <Dependency Name="Microsoft.NET.ILLink.Tasks" Version="8.0.8">
      <Uri>https://dev.azure.com/dnceng/internal/_git/dotnet-runtime</Uri>
      <Sha>08338fcaa5c9b9a8190abb99222fed12aaba956c</Sha>
    </Dependency>
    <Dependency Name="System.Formats.Asn1" Version="8.0.1">
      <Uri>https://dev.azure.com/dnceng/internal/_git/dotnet-runtime</Uri>
      <Sha>2aade6beb02ea367fd97c4070a4198802fe61c03</Sha>
    </Dependency>
    <Dependency Name="System.CodeDom" Version="8.0.0">
      <Uri>https://dev.azure.com/dnceng/internal/_git/dotnet-runtime</Uri>
      <Sha>5535e31a712343a63f5d7d796cd874e563e5ac14</Sha>
    </Dependency>
    <Dependency Name="System.Security.Cryptography.ProtectedData" Version="8.0.0">
      <Uri>https://dev.azure.com/dnceng/internal/_git/dotnet-runtime</Uri>
      <Sha>5535e31a712343a63f5d7d796cd874e563e5ac14</Sha>
    </Dependency>
    <Dependency Name="System.Text.Encoding.CodePages" Version="8.0.0">
      <Uri>https://dev.azure.com/dnceng/internal/_git/dotnet-runtime</Uri>
      <Sha>5535e31a712343a63f5d7d796cd874e563e5ac14</Sha>
    </Dependency>
    <Dependency Name="System.Resources.Extensions" Version="8.0.0">
      <Uri>https://dev.azure.com/dnceng/internal/_git/dotnet-runtime</Uri>
      <Sha>5535e31a712343a63f5d7d796cd874e563e5ac14</Sha>
    </Dependency>
    <Dependency Name="Microsoft.WindowsDesktop.App.Runtime.win-x64" Version="8.0.8">
      <Uri>https://dev.azure.com/dnceng/internal/_git/dotnet-windowsdesktop</Uri>
      <Sha>1526afd4eae1d862d586402ef8e005151a919d52</Sha>
    </Dependency>
    <Dependency Name="VS.Redist.Common.WindowsDesktop.SharedFramework.x64.8.0" Version="8.0.8-servicing.24366.8">
      <Uri>https://dev.azure.com/dnceng/internal/_git/dotnet-windowsdesktop</Uri>
      <Sha>1526afd4eae1d862d586402ef8e005151a919d52</Sha>
    </Dependency>
    <Dependency Name="Microsoft.WindowsDesktop.App.Ref" Version="8.0.8">
      <Uri>https://dev.azure.com/dnceng/internal/_git/dotnet-windowsdesktop</Uri>
      <Sha>1526afd4eae1d862d586402ef8e005151a919d52</Sha>
    </Dependency>
    <Dependency Name="VS.Redist.Common.WindowsDesktop.TargetingPack.x64.8.0" Version="8.0.8-servicing.24366.8">
      <Uri>https://dev.azure.com/dnceng/internal/_git/dotnet-windowsdesktop</Uri>
      <Sha>1526afd4eae1d862d586402ef8e005151a919d52</Sha>
    </Dependency>
    <Dependency Name="Microsoft.NET.Sdk.WindowsDesktop" Version="8.0.8-servicing.24366.7" CoherentParentDependency="Microsoft.WindowsDesktop.App.Ref">
      <Uri>https://dev.azure.com/dnceng/internal/_git/dotnet-wpf</Uri>
      <Sha>883fc207bb50622d4458ff09ae6a62548783826a</Sha>
    </Dependency>
    <Dependency Name="Microsoft.AspNetCore.App.Ref" Version="8.0.8">
      <Uri>https://dev.azure.com/dnceng/internal/_git/dotnet-aspnetcore</Uri>
      <Sha>954f61dd38b33caa2b736c73530bd5a294174437</Sha>
    </Dependency>
    <Dependency Name="Microsoft.AspNetCore.App.Ref.Internal" Version="8.0.8-servicing.24369.8">
      <Uri>https://dev.azure.com/dnceng/internal/_git/dotnet-aspnetcore</Uri>
      <Sha>954f61dd38b33caa2b736c73530bd5a294174437</Sha>
    </Dependency>
    <Dependency Name="Microsoft.AspNetCore.App.Runtime.win-x64" Version="8.0.8">
      <Uri>https://dev.azure.com/dnceng/internal/_git/dotnet-aspnetcore</Uri>
      <Sha>954f61dd38b33caa2b736c73530bd5a294174437</Sha>
    </Dependency>
    <Dependency Name="VS.Redist.Common.AspNetCore.SharedFramework.x64.8.0" Version="8.0.8-servicing.24369.8">
      <Uri>https://dev.azure.com/dnceng/internal/_git/dotnet-aspnetcore</Uri>
      <Sha>954f61dd38b33caa2b736c73530bd5a294174437</Sha>
      <SourceBuild RepoName="aspnetcore" ManagedOnly="true" />
    </Dependency>
    <Dependency Name="dotnet-dev-certs" Version="8.0.8-servicing.24369.8">
      <Uri>https://dev.azure.com/dnceng/internal/_git/dotnet-aspnetcore</Uri>
      <Sha>954f61dd38b33caa2b736c73530bd5a294174437</Sha>
    </Dependency>
    <Dependency Name="dotnet-user-jwts" Version="8.0.8-servicing.24369.8">
      <Uri>https://dev.azure.com/dnceng/internal/_git/dotnet-aspnetcore</Uri>
      <Sha>954f61dd38b33caa2b736c73530bd5a294174437</Sha>
    </Dependency>
    <Dependency Name="dotnet-user-secrets" Version="8.0.8-servicing.24369.8">
      <Uri>https://dev.azure.com/dnceng/internal/_git/dotnet-aspnetcore</Uri>
      <Sha>954f61dd38b33caa2b736c73530bd5a294174437</Sha>
    </Dependency>
    <Dependency Name="Microsoft.AspNetCore.Analyzers" Version="8.0.8-servicing.24369.8">
      <Uri>https://dev.azure.com/dnceng/internal/_git/dotnet-aspnetcore</Uri>
      <Sha>954f61dd38b33caa2b736c73530bd5a294174437</Sha>
    </Dependency>
    <Dependency Name="Microsoft.AspNetCore.Components.SdkAnalyzers" Version="8.0.8-servicing.24369.8">
      <Uri>https://dev.azure.com/dnceng/internal/_git/dotnet-aspnetcore</Uri>
      <Sha>954f61dd38b33caa2b736c73530bd5a294174437</Sha>
    </Dependency>
    <Dependency Name="Microsoft.AspNetCore.Mvc.Analyzers" Version="8.0.8-servicing.24369.8">
      <Uri>https://dev.azure.com/dnceng/internal/_git/dotnet-aspnetcore</Uri>
      <Sha>954f61dd38b33caa2b736c73530bd5a294174437</Sha>
    </Dependency>
    <Dependency Name="Microsoft.AspNetCore.Mvc.Api.Analyzers" Version="8.0.8-servicing.24369.8">
      <Uri>https://dev.azure.com/dnceng/internal/_git/dotnet-aspnetcore</Uri>
      <Sha>954f61dd38b33caa2b736c73530bd5a294174437</Sha>
    </Dependency>
    <Dependency Name="Microsoft.CodeAnalysis.Razor.Tooling.Internal" Version="7.0.0-preview.24052.1">
      <Uri>https://github.com/dotnet/razor</Uri>
      <Sha>d135dd8d2ec1c2fbdee220e8656b308694e17a4b</Sha>
      <SourceBuild RepoName="razor" ManagedOnly="true" />
    </Dependency>
    <Dependency Name="Microsoft.AspNetCore.Mvc.Razor.Extensions.Tooling.Internal" Version="7.0.0-preview.24052.1">
      <Uri>https://github.com/dotnet/razor</Uri>
      <Sha>d135dd8d2ec1c2fbdee220e8656b308694e17a4b</Sha>
    </Dependency>
    <Dependency Name="Microsoft.NET.Sdk.Razor.SourceGenerators.Transport" Version="7.0.0-preview.24052.1">
      <Uri>https://github.com/dotnet/razor</Uri>
      <Sha>d135dd8d2ec1c2fbdee220e8656b308694e17a4b</Sha>
    </Dependency>
    <Dependency Name="Microsoft.Extensions.FileProviders.Embedded" Version="8.0.8">
      <Uri>https://dev.azure.com/dnceng/internal/_git/dotnet-aspnetcore</Uri>
      <Sha>954f61dd38b33caa2b736c73530bd5a294174437</Sha>
    </Dependency>
    <Dependency Name="Microsoft.AspNetCore.Authorization" Version="8.0.8">
      <Uri>https://dev.azure.com/dnceng/internal/_git/dotnet-aspnetcore</Uri>
      <Sha>954f61dd38b33caa2b736c73530bd5a294174437</Sha>
    </Dependency>
    <Dependency Name="Microsoft.AspNetCore.Components.Web" Version="8.0.8">
      <Uri>https://dev.azure.com/dnceng/internal/_git/dotnet-aspnetcore</Uri>
      <Sha>954f61dd38b33caa2b736c73530bd5a294174437</Sha>
    </Dependency>
    <Dependency Name="Microsoft.JSInterop" Version="8.0.8">
      <Uri>https://dev.azure.com/dnceng/internal/_git/dotnet-aspnetcore</Uri>
      <Sha>954f61dd38b33caa2b736c73530bd5a294174437</Sha>
    </Dependency>
    <Dependency Name="Microsoft.Web.Xdt" Version="7.0.0-preview.22423.2" Pinned="true">
      <Uri>https://github.com/dotnet/xdt</Uri>
      <Sha>9a1c3e1b7f0c8763d4c96e593961a61a72679a7b</Sha>
      <SourceBuild RepoName="xdt" ManagedOnly="true" />
    </Dependency>
    <Dependency Name="Microsoft.CodeAnalysis.NetAnalyzers" Version="8.0.0-preview.24303.2">
      <Uri>https://github.com/dotnet/roslyn-analyzers</Uri>
      <Sha>223fa62ea09457588b4b0f88ee8ac62ea5ab5db5</Sha>
    </Dependency>
    <Dependency Name="Microsoft.CodeAnalysis.PublicApiAnalyzers" Version="3.11.0-beta1.24303.2">
      <Uri>https://github.com/dotnet/roslyn-analyzers</Uri>
      <Sha>223fa62ea09457588b4b0f88ee8ac62ea5ab5db5</Sha>
    </Dependency>
    <Dependency Name="Microsoft.SourceBuild.Intermediate.roslyn-analyzers" Version="3.11.0-beta1.24303.2">
      <Uri>https://github.com/dotnet/roslyn-analyzers</Uri>
      <Sha>223fa62ea09457588b4b0f88ee8ac62ea5ab5db5</Sha>
      <SourceBuild RepoName="roslyn-analyzers" ManagedOnly="true" />
    </Dependency>
    <Dependency Name="System.CommandLine" Version="2.0.0-beta4.23307.1">
      <Uri>https://github.com/dotnet/command-line-api</Uri>
      <Sha>02fe27cd6a9b001c8feb7938e6ef4b3799745759</Sha>
    </Dependency>
    <Dependency Name="Microsoft.SourceBuild.Intermediate.command-line-api" Version="0.1.430701">
      <Uri>https://github.com/dotnet/command-line-api</Uri>
      <Sha>02fe27cd6a9b001c8feb7938e6ef4b3799745759</Sha>
      <SourceBuild RepoName="command-line-api" ManagedOnly="true" />
    </Dependency>
    <Dependency Name="Microsoft.SourceBuild.Intermediate.source-build-externals" Version="8.0.0-alpha.1.24379.1">
      <Uri>https://github.com/dotnet/source-build-externals</Uri>
      <Sha>fb970eccb0a9cae3092464e29cbabda0d4115049</Sha>
      <SourceBuild RepoName="source-build-externals" ManagedOnly="true" />
    </Dependency>
    <Dependency Name="Microsoft.SourceBuild.Intermediate.source-build-reference-packages" Version="8.0.0-alpha.1.24415.1">
      <Uri>https://github.com/dotnet/source-build-reference-packages</Uri>
      <Sha>fe3794a68bd668d36d4d5014a9e6c9d22c0e6d86</Sha>
      <SourceBuild RepoName="source-build-reference-packages" ManagedOnly="true" />
    </Dependency>
    <Dependency Name="Microsoft.Deployment.DotNet.Releases" Version="2.0.0-preview.1.23463.1">
      <Uri>https://github.com/dotnet/deployment-tools</Uri>
      <Sha>5957c5c5f85f17c145e7fab4ece37ad6aafcded9</Sha>
    </Dependency>
    <Dependency Name="Microsoft.Build.Tasks.Git" Version="8.0.0-beta.23615.1">
      <Uri>https://github.com/dotnet/sourcelink</Uri>
      <Sha>94eaac3385cafff41094454966e1af1d1cf60f00</Sha>
      <SourceBuild RepoName="sourcelink" ManagedOnly="true" />
    </Dependency>
    <Dependency Name="Microsoft.SourceLink.Common" Version="8.0.0-beta.23615.1">
      <Uri>https://github.com/dotnet/sourcelink</Uri>
      <Sha>94eaac3385cafff41094454966e1af1d1cf60f00</Sha>
    </Dependency>
    <Dependency Name="Microsoft.SourceLink.AzureRepos.Git" Version="8.0.0-beta.23615.1">
      <Uri>https://github.com/dotnet/sourcelink</Uri>
      <Sha>94eaac3385cafff41094454966e1af1d1cf60f00</Sha>
    </Dependency>
    <Dependency Name="Microsoft.SourceLink.GitHub" Version="8.0.0-beta.23615.1">
      <Uri>https://github.com/dotnet/sourcelink</Uri>
      <Sha>94eaac3385cafff41094454966e1af1d1cf60f00</Sha>
    </Dependency>
    <Dependency Name="Microsoft.SourceLink.GitLab" Version="8.0.0-beta.23615.1">
      <Uri>https://github.com/dotnet/sourcelink</Uri>
      <Sha>94eaac3385cafff41094454966e1af1d1cf60f00</Sha>
    </Dependency>
    <Dependency Name="Microsoft.SourceLink.Bitbucket.Git" Version="8.0.0-beta.23615.1">
      <Uri>https://github.com/dotnet/sourcelink</Uri>
      <Sha>94eaac3385cafff41094454966e1af1d1cf60f00</Sha>
    </Dependency>
    <!-- Explicit dependency because Microsoft.Deployment.DotNet.Releases has different versioning
         than the SB intermediate -->
    <Dependency Name="Microsoft.SourceBuild.Intermediate.deployment-tools" Version="8.0.0-preview.6.23463.1">
      <Uri>https://github.com/dotnet/deployment-tools</Uri>
      <Sha>5957c5c5f85f17c145e7fab4ece37ad6aafcded9</Sha>
      <SourceBuild RepoName="deployment-tools" ManagedOnly="true" />
    </Dependency>
    <Dependency Name="Microsoft.SourceBuild.Intermediate.symreader" Version="2.0.0-beta-23228-03">
      <Uri>https://github.com/dotnet/symreader</Uri>
      <Sha>27e584661980ee6d82c419a2a471ae505b7d122e</Sha>
      <SourceBuild RepoName="symreader" ManagedOnly="true" />
    </Dependency>
    <!-- Dependency required for flowing correct package version in source-build, using PVP flow. -->
    <Dependency Name="Microsoft.Extensions.Logging" Version="8.0.0">
      <Uri>https://dev.azure.com/dnceng/internal/_git/dotnet-runtime</Uri>
      <Sha>5535e31a712343a63f5d7d796cd874e563e5ac14</Sha>
    </Dependency>
    <!-- Dependency required for flowing correct package version in source-build, using PVP flow. -->
    <Dependency Name="Microsoft.Extensions.Logging.Abstractions" Version="8.0.1">
      <Uri>https://dev.azure.com/dnceng/internal/_git/dotnet-runtime</Uri>
      <Sha>9f4b1f5d664afdfc80e1508ab7ed099dff210fbd</Sha>
    </Dependency>
    <!-- Dependency required for flowing correct package version in source-build, using PVP flow. -->
    <Dependency Name="Microsoft.Extensions.Logging.Console" Version="8.0.0">
      <Uri>https://dev.azure.com/dnceng/internal/_git/dotnet-runtime</Uri>
      <Sha>5535e31a712343a63f5d7d796cd874e563e5ac14</Sha>
    </Dependency>
    <!-- Dependency required for flowing correct package version in source-build, using PVP flow. -->
    <Dependency Name="Microsoft.Extensions.FileSystemGlobbing" Version="8.0.0">
      <Uri>https://dev.azure.com/dnceng/internal/_git/dotnet-runtime</Uri>
      <Sha>5535e31a712343a63f5d7d796cd874e563e5ac14</Sha>
    </Dependency>
    <!-- Dependency required for flowing correct package version in source-build, using PVP flow. -->
    <Dependency Name="System.ServiceProcess.ServiceController" Version="8.0.0">
      <Uri>https://dev.azure.com/dnceng/internal/_git/dotnet-runtime</Uri>
      <Sha>5535e31a712343a63f5d7d796cd874e563e5ac14</Sha>
    </Dependency>
    <Dependency Name="System.Text.Json" Version="8.0.4">
      <Uri>https://dev.azure.com/dnceng/internal/_git/dotnet-runtime</Uri>
      <Sha>2aade6beb02ea367fd97c4070a4198802fe61c03</Sha>
    </Dependency>
    <Dependency Name="Microsoft.Bcl.AsyncInterfaces" Version="8.0.0">
      <Uri>https://dev.azure.com/dnceng/internal/_git/dotnet-runtime</Uri>
      <Sha>5535e31a712343a63f5d7d796cd874e563e5ac14</Sha>
    </Dependency>
    <Dependency Name="Microsoft.Extensions.FileProviders.Abstractions" Version="8.0.0">
      <Uri>https://dev.azure.com/dnceng/internal/_git/dotnet-runtime</Uri>
      <Sha>5535e31a712343a63f5d7d796cd874e563e5ac14</Sha>
    </Dependency>
    <Dependency Name="Microsoft.Extensions.ObjectPool" Version="8.0.8">
      <Uri>https://dev.azure.com/dnceng/internal/_git/dotnet-aspnetcore</Uri>
      <Sha>954f61dd38b33caa2b736c73530bd5a294174437</Sha>
    </Dependency>
    <Dependency Name="Microsoft.Win32.SystemEvents" Version="8.0.0">
      <Uri>https://dev.azure.com/dnceng/internal/_git/dotnet-runtime</Uri>
      <Sha>5535e31a712343a63f5d7d796cd874e563e5ac14</Sha>
    </Dependency>
    <Dependency Name="System.Composition.AttributedModel" Version="8.0.0">
      <Uri>https://dev.azure.com/dnceng/internal/_git/dotnet-runtime</Uri>
      <Sha>5535e31a712343a63f5d7d796cd874e563e5ac14</Sha>
    </Dependency>
    <Dependency Name="System.Composition.Convention" Version="8.0.0">
      <Uri>https://dev.azure.com/dnceng/internal/_git/dotnet-runtime</Uri>
      <Sha>5535e31a712343a63f5d7d796cd874e563e5ac14</Sha>
    </Dependency>
    <Dependency Name="System.Composition.Hosting" Version="8.0.0">
      <Uri>https://dev.azure.com/dnceng/internal/_git/dotnet-runtime</Uri>
      <Sha>5535e31a712343a63f5d7d796cd874e563e5ac14</Sha>
    </Dependency>
    <Dependency Name="System.Composition.Runtime" Version="8.0.0">
      <Uri>https://dev.azure.com/dnceng/internal/_git/dotnet-runtime</Uri>
      <Sha>5535e31a712343a63f5d7d796cd874e563e5ac14</Sha>
    </Dependency>
    <Dependency Name="System.Composition.TypedParts" Version="8.0.0">
      <Uri>https://dev.azure.com/dnceng/internal/_git/dotnet-runtime</Uri>
      <Sha>5535e31a712343a63f5d7d796cd874e563e5ac14</Sha>
    </Dependency>
    <Dependency Name="System.Configuration.ConfigurationManager" Version="8.0.0">
      <Uri>https://dev.azure.com/dnceng/internal/_git/dotnet-runtime</Uri>
      <Sha>5535e31a712343a63f5d7d796cd874e563e5ac14</Sha>
    </Dependency>
    <Dependency Name="System.Drawing.Common" Version="8.0.0">
      <Uri>https://dev.azure.com/dnceng/internal/_git/dotnet-winforms</Uri>
      <Sha>e4ede9b8979b9d2b1b1d4383f30a791414f0625b</Sha>
    </Dependency>
    <Dependency Name="System.Security.Cryptography.Pkcs" Version="8.0.0">
      <Uri>https://dev.azure.com/dnceng/internal/_git/dotnet-runtime</Uri>
      <Sha>5535e31a712343a63f5d7d796cd874e563e5ac14</Sha>
    </Dependency>
    <Dependency Name="System.Security.Cryptography.Xml" Version="8.0.1">
      <Uri>https://dev.azure.com/dnceng/internal/_git/dotnet-runtime</Uri>
      <Sha>2aade6beb02ea367fd97c4070a4198802fe61c03</Sha>
    </Dependency>
    <Dependency Name="System.Security.Permissions" Version="8.0.0">
      <Uri>https://dev.azure.com/dnceng/internal/_git/dotnet-runtime</Uri>
      <Sha>5535e31a712343a63f5d7d796cd874e563e5ac14</Sha>
    </Dependency>
    <Dependency Name="System.Windows.Extensions" Version="8.0.0">
      <Uri>https://dev.azure.com/dnceng/internal/_git/dotnet-runtime</Uri>
      <Sha>5535e31a712343a63f5d7d796cd874e563e5ac14</Sha>
    </Dependency>
  </ProductDependencies>
  <ToolsetDependencies>
<<<<<<< HEAD
    <Dependency Name="Microsoft.DotNet.Arcade.Sdk" Version="6.0.0-beta.24413.1">
      <Uri>https://github.com/dotnet/arcade</Uri>
      <Sha>c3f5fe044e7115fb66c79db5e074cb341dbe21dd</Sha>
      <SourceBuild RepoName="arcade" ManagedOnly="true" />
    </Dependency>
    <Dependency Name="Microsoft.DotNet.Helix.Sdk" Version="6.0.0-beta.24413.1">
      <Uri>https://github.com/dotnet/arcade</Uri>
      <Sha>c3f5fe044e7115fb66c79db5e074cb341dbe21dd</Sha>
    </Dependency>
    <Dependency Name="Microsoft.DotNet.SignTool" Version="6.0.0-beta.24413.1">
      <Uri>https://github.com/dotnet/arcade</Uri>
      <Sha>c3f5fe044e7115fb66c79db5e074cb341dbe21dd</Sha>
    </Dependency>
    <Dependency Name="Microsoft.DotNet.XUnitExtensions" Version="6.0.0-beta.24413.1">
      <Uri>https://github.com/dotnet/arcade</Uri>
      <Sha>c3f5fe044e7115fb66c79db5e074cb341dbe21dd</Sha>
=======
    <Dependency Name="Microsoft.DotNet.Arcade.Sdk" Version="8.0.0-beta.24360.5">
      <Uri>https://github.com/dotnet/arcade</Uri>
      <Sha>c9efa535175049eb9cba06cae1f8c3d5dbe768a9</Sha>
      <SourceBuild RepoName="arcade" ManagedOnly="true" />
    </Dependency>
    <Dependency Name="Microsoft.DotNet.Helix.Sdk" Version="8.0.0-beta.24360.5">
      <Uri>https://github.com/dotnet/arcade</Uri>
      <Sha>c9efa535175049eb9cba06cae1f8c3d5dbe768a9</Sha>
    </Dependency>
    <Dependency Name="Microsoft.DotNet.SignTool" Version="8.0.0-beta.24360.5">
      <Uri>https://github.com/dotnet/arcade</Uri>
      <Sha>c9efa535175049eb9cba06cae1f8c3d5dbe768a9</Sha>
    </Dependency>
    <Dependency Name="Microsoft.DotNet.XUnitExtensions" Version="8.0.0-beta.24360.5">
      <Uri>https://github.com/dotnet/arcade</Uri>
      <Sha>c9efa535175049eb9cba06cae1f8c3d5dbe768a9</Sha>
>>>>>>> c7278d22
    </Dependency>
    <Dependency Name="System.Reflection.MetadataLoadContext" Version="8.0.0">
      <Uri>https://dev.azure.com/dnceng/internal/_git/dotnet-runtime</Uri>
      <Sha>5535e31a712343a63f5d7d796cd874e563e5ac14</Sha>
    </Dependency>
    <Dependency Name="Microsoft.DotNet.XliffTasks" Version="1.0.0-beta.23475.1" CoherentParentDependency="Microsoft.DotNet.Arcade.Sdk">
      <Uri>https://github.com/dotnet/xliff-tasks</Uri>
      <Sha>73f0850939d96131c28cf6ea6ee5aacb4da0083a</Sha>
      <SourceBuild RepoName="xliff-tasks" ManagedOnly="true" />
    </Dependency>
    <Dependency Name="Microsoft.IO.Redist" Version="6.0.1">
      <Uri>https://github.com/dotnet/runtime</Uri>
      <Sha>e77011b31a3e5c47d931248a64b47f9b2d47853d</Sha>
    </Dependency>
  </ToolsetDependencies>
</Dependencies><|MERGE_RESOLUTION|>--- conflicted
+++ resolved
@@ -135,16 +135,6 @@
       <Uri>https://dev.azure.com/devdiv/DevDiv/_git/NuGet-NuGet.Client-Trusted</Uri>
       <Sha>550277e0616e549446f03fda35d3e23dff75dc01</Sha>
     </Dependency>
-<<<<<<< HEAD
-    <Dependency Name="Microsoft.NET.ILLink.Tasks" Version="6.0.200-1.24429.1">
-      <Uri>https://github.com/dotnet/linker</Uri>
-      <Sha>0991fcde3933eecc12f53472a3347a94e2d1fdd5</Sha>
-      <SourceBuild RepoName="linker" ManagedOnly="true" />
-    </Dependency>
-    <Dependency Name="Microsoft.NET.ILLink.Analyzers" Version="6.0.200-1.24429.1">
-      <Uri>https://github.com/dotnet/linker</Uri>
-      <Sha>0991fcde3933eecc12f53472a3347a94e2d1fdd5</Sha>
-=======
     <Dependency Name="NuGet.Commands" Version="6.8.1-rc.2">
       <Uri>https://dev.azure.com/devdiv/DevDiv/_git/NuGet-NuGet.Client-Trusted</Uri>
       <Sha>550277e0616e549446f03fda35d3e23dff75dc01</Sha>
@@ -152,7 +142,6 @@
     <Dependency Name="NuGet.CommandLine.XPlat" Version="6.8.1-rc.2">
       <Uri>https://dev.azure.com/devdiv/DevDiv/_git/NuGet-NuGet.Client-Trusted</Uri>
       <Sha>550277e0616e549446f03fda35d3e23dff75dc01</Sha>
->>>>>>> c7278d22
     </Dependency>
     <Dependency Name="NuGet.Common" Version="6.8.1-rc.2">
       <Uri>https://dev.azure.com/devdiv/DevDiv/_git/NuGet-NuGet.Client-Trusted</Uri>
@@ -498,24 +487,6 @@
     </Dependency>
   </ProductDependencies>
   <ToolsetDependencies>
-<<<<<<< HEAD
-    <Dependency Name="Microsoft.DotNet.Arcade.Sdk" Version="6.0.0-beta.24413.1">
-      <Uri>https://github.com/dotnet/arcade</Uri>
-      <Sha>c3f5fe044e7115fb66c79db5e074cb341dbe21dd</Sha>
-      <SourceBuild RepoName="arcade" ManagedOnly="true" />
-    </Dependency>
-    <Dependency Name="Microsoft.DotNet.Helix.Sdk" Version="6.0.0-beta.24413.1">
-      <Uri>https://github.com/dotnet/arcade</Uri>
-      <Sha>c3f5fe044e7115fb66c79db5e074cb341dbe21dd</Sha>
-    </Dependency>
-    <Dependency Name="Microsoft.DotNet.SignTool" Version="6.0.0-beta.24413.1">
-      <Uri>https://github.com/dotnet/arcade</Uri>
-      <Sha>c3f5fe044e7115fb66c79db5e074cb341dbe21dd</Sha>
-    </Dependency>
-    <Dependency Name="Microsoft.DotNet.XUnitExtensions" Version="6.0.0-beta.24413.1">
-      <Uri>https://github.com/dotnet/arcade</Uri>
-      <Sha>c3f5fe044e7115fb66c79db5e074cb341dbe21dd</Sha>
-=======
     <Dependency Name="Microsoft.DotNet.Arcade.Sdk" Version="8.0.0-beta.24360.5">
       <Uri>https://github.com/dotnet/arcade</Uri>
       <Sha>c9efa535175049eb9cba06cae1f8c3d5dbe768a9</Sha>
@@ -532,7 +503,6 @@
     <Dependency Name="Microsoft.DotNet.XUnitExtensions" Version="8.0.0-beta.24360.5">
       <Uri>https://github.com/dotnet/arcade</Uri>
       <Sha>c9efa535175049eb9cba06cae1f8c3d5dbe768a9</Sha>
->>>>>>> c7278d22
     </Dependency>
     <Dependency Name="System.Reflection.MetadataLoadContext" Version="8.0.0">
       <Uri>https://dev.azure.com/dnceng/internal/_git/dotnet-runtime</Uri>

<?xml version="1.0" encoding="utf-8"?>
<Dependencies>
  <ProductDependencies>
    <Dependency Name="Microsoft.TemplateEngine.Abstractions" Version="9.0.100-preview.4.24174.2">
      <Uri>https://github.com/dotnet/templating</Uri>
      <Sha>93ceb4c974a00962833569f9849d0f022c7b8f1c</Sha>
    </Dependency>
    <Dependency Name="Microsoft.TemplateEngine.Mocks" Version="9.0.100-preview.4.24174.2">
      <Uri>https://github.com/dotnet/templating</Uri>
      <Sha>93ceb4c974a00962833569f9849d0f022c7b8f1c</Sha>
    </Dependency>
    <!-- Intermediate is necessary for source build. -->
    <Dependency Name="Microsoft.SourceBuild.Intermediate.templating" Version="9.0.100-preview.4.24174.2">
      <Uri>https://github.com/dotnet/templating</Uri>
      <Sha>93ceb4c974a00962833569f9849d0f022c7b8f1c</Sha>
      <SourceBuild RepoName="templating" ManagedOnly="true" />
    </Dependency>
    <Dependency Name="Microsoft.NETCore.App.Ref" Version="9.0.0-preview.4.24176.9">
      <Uri>https://github.com/dotnet/runtime</Uri>
      <Sha>e04d9aa773e18b4946e0dce27a8877828c73d226</Sha>
    </Dependency>
    <Dependency Name="VS.Redist.Common.NetCore.SharedFramework.x64.9.0" Version="9.0.0-preview.4.24176.9">
      <Uri>https://github.com/dotnet/runtime</Uri>
      <Sha>e04d9aa773e18b4946e0dce27a8877828c73d226</Sha>
    </Dependency>
    <Dependency Name="VS.Redist.Common.NetCore.TargetingPack.x64.9.0" Version="9.0.0-preview.4.24176.9">
      <Uri>https://github.com/dotnet/runtime</Uri>
      <Sha>e04d9aa773e18b4946e0dce27a8877828c73d226</Sha>
    </Dependency>
    <Dependency Name="Microsoft.NETCore.App.Runtime.win-x64" Version="9.0.0-preview.4.24176.9">
      <Uri>https://github.com/dotnet/runtime</Uri>
      <Sha>e04d9aa773e18b4946e0dce27a8877828c73d226</Sha>
    </Dependency>
    <Dependency Name="Microsoft.NETCore.App.Host.win-x64" Version="9.0.0-preview.4.24176.9">
      <Uri>https://github.com/dotnet/runtime</Uri>
      <Sha>e04d9aa773e18b4946e0dce27a8877828c73d226</Sha>
    </Dependency>
    <Dependency Name="Microsoft.NETCore.Platforms" Version="9.0.0-preview.4.24176.9">
      <Uri>https://github.com/dotnet/runtime</Uri>
      <Sha>e04d9aa773e18b4946e0dce27a8877828c73d226</Sha>
    </Dependency>
    <Dependency Name="Microsoft.NET.HostModel" Version="9.0.0-preview.4.24176.9">
      <Uri>https://github.com/dotnet/runtime</Uri>
      <Sha>e04d9aa773e18b4946e0dce27a8877828c73d226</Sha>
    </Dependency>
    <Dependency Name="Microsoft.Extensions.DependencyModel" Version="9.0.0-preview.4.24176.9">
      <Uri>https://github.com/dotnet/runtime</Uri>
      <Sha>e04d9aa773e18b4946e0dce27a8877828c73d226</Sha>
    </Dependency>
    <!-- Intermediate is necessary for source build. -->
    <Dependency Name="Microsoft.SourceBuild.Intermediate.runtime.linux-x64" Version="9.0.0-preview.4.24176.9">
      <Uri>https://github.com/dotnet/runtime</Uri>
      <Sha>e04d9aa773e18b4946e0dce27a8877828c73d226</Sha>
      <SourceBuild RepoName="runtime" ManagedOnly="false" />
    </Dependency>
    <Dependency Name="Microsoft.NET.Workload.Emscripten.Current.Manifest-9.0.100.Transport" Version="9.0.0-preview.4.24172.11" CoherentParentDependency="Microsoft.NETCore.App.Runtime.win-x64">
      <Uri>https://github.com/dotnet/emsdk</Uri>
      <Sha>2106e0604f52119b7d49577476ece7d51a23a40d</Sha>
    </Dependency>
    <!-- Intermediate is necessary for source build. -->
    <Dependency Name="Microsoft.SourceBuild.Intermediate.emsdk" Version="9.0.0-preview.4.24172.11" CoherentParentDependency="Microsoft.NETCore.App.Runtime.win-x64">
      <Uri>https://github.com/dotnet/emsdk</Uri>
      <Sha>2106e0604f52119b7d49577476ece7d51a23a40d</Sha>
      <SourceBuild RepoName="emsdk" ManagedOnly="true" />
    </Dependency>
    <Dependency Name="Microsoft.Build" Version="17.10.0-preview-24171-01">
      <Uri>https://github.com/dotnet/msbuild</Uri>
      <Sha>de776177f6d540e656e6b0c6d5bb07f2ff518c19</Sha>
    </Dependency>
    <Dependency Name="Microsoft.Build.Localization" Version="17.10.0-preview-24171-01">
      <Uri>https://github.com/dotnet/msbuild</Uri>
      <Sha>de776177f6d540e656e6b0c6d5bb07f2ff518c19</Sha>
    </Dependency>
    <!-- Intermediate is necessary for source build. -->
    <Dependency Name="Microsoft.SourceBuild.Intermediate.msbuild" Version="17.10.0-preview-24171-01">
      <Uri>https://github.com/dotnet/msbuild</Uri>
      <Sha>de776177f6d540e656e6b0c6d5bb07f2ff518c19</Sha>
      <SourceBuild RepoName="msbuild" ManagedOnly="true" />
    </Dependency>
    <Dependency Name="Microsoft.FSharp.Compiler" Version="12.8.300-beta.24175.1">
      <Uri>https://github.com/dotnet/fsharp</Uri>
      <Sha>4a394198efadc455334ae272954ece372aea4de2</Sha>
    </Dependency>
    <!-- Intermediate is necessary for source build. -->
    <Dependency Name="Microsoft.SourceBuild.Intermediate.fsharp" Version="8.0.300-beta.24175.1">
      <Uri>https://github.com/dotnet/fsharp</Uri>
      <Sha>4a394198efadc455334ae272954ece372aea4de2</Sha>
      <SourceBuild RepoName="fsharp" ManagedOnly="true" />
    </Dependency>
    <Dependency Name="Microsoft.Net.Compilers.Toolset" Version="4.11.0-1.24176.6">
      <Uri>https://github.com/dotnet/roslyn</Uri>
      <Sha>0ba204ac5244f73041bf26032b9c1bcc19140f97</Sha>
    </Dependency>
    <!-- Intermediate is necessary for source build. -->
    <Dependency Name="Microsoft.SourceBuild.Intermediate.roslyn" Version="4.11.0-1.24176.6">
      <Uri>https://github.com/dotnet/roslyn</Uri>
      <Sha>0ba204ac5244f73041bf26032b9c1bcc19140f97</Sha>
      <SourceBuild RepoName="roslyn" ManagedOnly="true" />
    </Dependency>
<<<<<<< HEAD
    <Dependency Name="Microsoft.CodeAnalysis" Version="4.11.0-1.24176.6">
=======
    <Dependency Name="Microsoft.Net.Compilers.Toolset.Framework" Version="4.10.0-3.24175.2">
      <Uri>https://github.com/dotnet/roslyn</Uri>
      <Sha>919d4dbfb0dffb35a702417e28ceea652d248bc6</Sha>
    </Dependency>
    <Dependency Name="Microsoft.CodeAnalysis" Version="4.10.0-3.24175.2">
>>>>>>> 2e6e9d60
      <Uri>https://github.com/dotnet/roslyn</Uri>
      <Sha>0ba204ac5244f73041bf26032b9c1bcc19140f97</Sha>
    </Dependency>
    <Dependency Name="Microsoft.CodeAnalysis.CSharp" Version="4.11.0-1.24176.6">
      <Uri>https://github.com/dotnet/roslyn</Uri>
      <Sha>0ba204ac5244f73041bf26032b9c1bcc19140f97</Sha>
    </Dependency>
    <Dependency Name="Microsoft.CodeAnalysis.CSharp.CodeStyle" Version="4.11.0-1.24176.6">
      <Uri>https://github.com/dotnet/roslyn</Uri>
      <Sha>0ba204ac5244f73041bf26032b9c1bcc19140f97</Sha>
    </Dependency>
    <Dependency Name="Microsoft.CodeAnalysis.CSharp.Features" Version="4.11.0-1.24176.6">
      <Uri>https://github.com/dotnet/roslyn</Uri>
      <Sha>0ba204ac5244f73041bf26032b9c1bcc19140f97</Sha>
    </Dependency>
    <Dependency Name="Microsoft.CodeAnalysis.CSharp.Workspaces" Version="4.11.0-1.24176.6">
      <Uri>https://github.com/dotnet/roslyn</Uri>
      <Sha>0ba204ac5244f73041bf26032b9c1bcc19140f97</Sha>
    </Dependency>
    <Dependency Name="Microsoft.CodeAnalysis.Workspaces.MSBuild" Version="4.11.0-1.24176.6">
      <Uri>https://github.com/dotnet/roslyn</Uri>
      <Sha>0ba204ac5244f73041bf26032b9c1bcc19140f97</Sha>
    </Dependency>
    <Dependency Name="Microsoft.AspNetCore.DeveloperCertificates.XPlat" Version="9.0.0-preview.4.24173.3">
      <Uri>https://github.com/dotnet/aspnetcore</Uri>
      <Sha>3f99d45b0b7d8f0427a3d98acc63098694613362</Sha>
    </Dependency>
    <Dependency Name="Microsoft.AspNetCore.TestHost" Version="9.0.0-preview.4.24173.3">
      <Uri>https://github.com/dotnet/aspnetcore</Uri>
      <Sha>3f99d45b0b7d8f0427a3d98acc63098694613362</Sha>
    </Dependency>
    <Dependency Name="Microsoft.Build.NuGetSdkResolver" Version="6.10.0-preview.2.97">
      <Uri>https://github.com/nuget/nuget.client</Uri>
      <Sha>fb50d1a45ed10b39b5f335bc3a4bdcaea9b951cf</Sha>
    </Dependency>
    <Dependency Name="NuGet.Build.Tasks" Version="6.10.0-preview.2.97">
      <Uri>https://github.com/nuget/nuget.client</Uri>
      <Sha>fb50d1a45ed10b39b5f335bc3a4bdcaea9b951cf</Sha>
    </Dependency>
    <Dependency Name="NuGet.Build.Tasks.Console" Version="6.10.0-preview.2.97">
      <Uri>https://github.com/nuget/nuget.client</Uri>
      <Sha>fb50d1a45ed10b39b5f335bc3a4bdcaea9b951cf</Sha>
    </Dependency>
    <Dependency Name="NuGet.Build.Tasks.Pack" Version="6.10.0-preview.2.97">
      <Uri>https://github.com/nuget/nuget.client</Uri>
      <Sha>fb50d1a45ed10b39b5f335bc3a4bdcaea9b951cf</Sha>
    </Dependency>
    <Dependency Name="NuGet.Commands" Version="6.10.0-preview.2.97">
      <Uri>https://github.com/nuget/nuget.client</Uri>
      <Sha>fb50d1a45ed10b39b5f335bc3a4bdcaea9b951cf</Sha>
    </Dependency>
    <Dependency Name="NuGet.CommandLine.XPlat" Version="6.10.0-preview.2.97">
      <Uri>https://github.com/nuget/nuget.client</Uri>
      <Sha>fb50d1a45ed10b39b5f335bc3a4bdcaea9b951cf</Sha>
    </Dependency>
    <Dependency Name="NuGet.Common" Version="6.10.0-preview.2.97">
      <Uri>https://github.com/nuget/nuget.client</Uri>
      <Sha>fb50d1a45ed10b39b5f335bc3a4bdcaea9b951cf</Sha>
    </Dependency>
    <Dependency Name="NuGet.Configuration" Version="6.10.0-preview.2.97">
      <Uri>https://github.com/nuget/nuget.client</Uri>
      <Sha>fb50d1a45ed10b39b5f335bc3a4bdcaea9b951cf</Sha>
    </Dependency>
    <Dependency Name="NuGet.Credentials" Version="6.10.0-preview.2.97">
      <Uri>https://github.com/nuget/nuget.client</Uri>
      <Sha>fb50d1a45ed10b39b5f335bc3a4bdcaea9b951cf</Sha>
    </Dependency>
    <Dependency Name="NuGet.DependencyResolver.Core" Version="6.10.0-preview.2.97">
      <Uri>https://github.com/nuget/nuget.client</Uri>
      <Sha>fb50d1a45ed10b39b5f335bc3a4bdcaea9b951cf</Sha>
    </Dependency>
    <Dependency Name="NuGet.Frameworks" Version="6.10.0-preview.2.97">
      <Uri>https://github.com/nuget/nuget.client</Uri>
      <Sha>fb50d1a45ed10b39b5f335bc3a4bdcaea9b951cf</Sha>
    </Dependency>
    <Dependency Name="NuGet.LibraryModel" Version="6.10.0-preview.2.97">
      <Uri>https://github.com/nuget/nuget.client</Uri>
      <Sha>fb50d1a45ed10b39b5f335bc3a4bdcaea9b951cf</Sha>
    </Dependency>
    <Dependency Name="NuGet.ProjectModel" Version="6.10.0-preview.2.97">
      <Uri>https://github.com/nuget/nuget.client</Uri>
      <Sha>fb50d1a45ed10b39b5f335bc3a4bdcaea9b951cf</Sha>
    </Dependency>
    <Dependency Name="NuGet.Protocol" Version="6.10.0-preview.2.97">
      <Uri>https://github.com/nuget/nuget.client</Uri>
      <Sha>fb50d1a45ed10b39b5f335bc3a4bdcaea9b951cf</Sha>
    </Dependency>
    <Dependency Name="NuGet.Packaging" Version="6.10.0-preview.2.97">
      <Uri>https://github.com/nuget/nuget.client</Uri>
      <Sha>fb50d1a45ed10b39b5f335bc3a4bdcaea9b951cf</Sha>
    </Dependency>
    <Dependency Name="NuGet.Versioning" Version="6.10.0-preview.2.97">
      <Uri>https://github.com/nuget/nuget.client</Uri>
      <Sha>fb50d1a45ed10b39b5f335bc3a4bdcaea9b951cf</Sha>
    </Dependency>
    <Dependency Name="NuGet.Localization" Version="6.10.0-preview.2.97">
      <Uri>https://github.com/nuget/nuget.client</Uri>
      <Sha>fb50d1a45ed10b39b5f335bc3a4bdcaea9b951cf</Sha>
    </Dependency>
    <Dependency Name="Microsoft.NET.Test.Sdk" Version="17.10.0-preview-24170-01">
      <Uri>https://github.com/microsoft/vstest</Uri>
      <Sha>6957756d70d6ade74e239a38ad709db5cb39fe0d</Sha>
    </Dependency>
    <Dependency Name="Microsoft.TestPlatform.CLI" Version="17.10.0-preview-24170-01">
      <Uri>https://github.com/microsoft/vstest</Uri>
      <Sha>6957756d70d6ade74e239a38ad709db5cb39fe0d</Sha>
    </Dependency>
    <Dependency Name="Microsoft.TestPlatform.Build" Version="17.10.0-preview-24170-01">
      <Uri>https://github.com/microsoft/vstest</Uri>
      <Sha>6957756d70d6ade74e239a38ad709db5cb39fe0d</Sha>
    </Dependency>
    <!-- Intermediate is necessary for source build. -->
    <Dependency Name="Microsoft.SourceBuild.Intermediate.vstest" Version="17.10.0-preview-24170-01">
      <Uri>https://github.com/microsoft/vstest</Uri>
      <Sha>6957756d70d6ade74e239a38ad709db5cb39fe0d</Sha>
      <SourceBuild RepoName="vstest" ManagedOnly="true" />
    </Dependency>
    <Dependency Name="Microsoft.NET.ILLink.Tasks" Version="9.0.0-preview.4.24176.9">
      <Uri>https://github.com/dotnet/runtime</Uri>
      <Sha>e04d9aa773e18b4946e0dce27a8877828c73d226</Sha>
    </Dependency>
    <Dependency Name="System.CodeDom" Version="9.0.0-preview.4.24176.9">
      <Uri>https://github.com/dotnet/runtime</Uri>
      <Sha>e04d9aa773e18b4946e0dce27a8877828c73d226</Sha>
    </Dependency>
    <Dependency Name="System.Security.Cryptography.ProtectedData" Version="9.0.0-preview.4.24176.9">
      <Uri>https://github.com/dotnet/runtime</Uri>
      <Sha>e04d9aa773e18b4946e0dce27a8877828c73d226</Sha>
    </Dependency>
    <Dependency Name="System.Text.Encoding.CodePages" Version="9.0.0-preview.4.24176.9">
      <Uri>https://github.com/dotnet/runtime</Uri>
      <Sha>e04d9aa773e18b4946e0dce27a8877828c73d226</Sha>
    </Dependency>
    <Dependency Name="System.Resources.Extensions" Version="9.0.0-preview.4.24176.9">
      <Uri>https://github.com/dotnet/runtime</Uri>
      <Sha>e04d9aa773e18b4946e0dce27a8877828c73d226</Sha>
    </Dependency>
    <Dependency Name="Microsoft.WindowsDesktop.App.Runtime.win-x64" Version="9.0.0-preview.4.24176.1">
      <Uri>https://github.com/dotnet/windowsdesktop</Uri>
      <Sha>c805f1d0fd42909046af661edb02bcf1428ff304</Sha>
      <SourceBuildTarball RepoName="windowsdesktop" ManagedOnly="true" />
    </Dependency>
    <Dependency Name="VS.Redist.Common.WindowsDesktop.SharedFramework.x64.9.0" Version="9.0.0-preview.4.24176.1">
      <Uri>https://github.com/dotnet/windowsdesktop</Uri>
      <Sha>c805f1d0fd42909046af661edb02bcf1428ff304</Sha>
    </Dependency>
    <Dependency Name="Microsoft.WindowsDesktop.App.Ref" Version="9.0.0-preview.4.24176.1">
      <Uri>https://github.com/dotnet/windowsdesktop</Uri>
      <Sha>c805f1d0fd42909046af661edb02bcf1428ff304</Sha>
    </Dependency>
    <Dependency Name="VS.Redist.Common.WindowsDesktop.TargetingPack.x64.9.0" Version="9.0.0-preview.4.24176.1">
      <Uri>https://github.com/dotnet/windowsdesktop</Uri>
      <Sha>c805f1d0fd42909046af661edb02bcf1428ff304</Sha>
    </Dependency>
    <Dependency Name="Microsoft.NET.Sdk.WindowsDesktop" Version="9.0.0-preview.3.24168.12" CoherentParentDependency="Microsoft.WindowsDesktop.App.Ref">
      <Uri>https://github.com/dotnet/wpf</Uri>
      <Sha>6ffdf5ca7bdc28496c8b5533277705fba66483f4</Sha>
    </Dependency>
    <Dependency Name="Microsoft.AspNetCore.App.Ref" Version="9.0.0-preview.4.24173.3">
      <Uri>https://github.com/dotnet/aspnetcore</Uri>
      <Sha>3f99d45b0b7d8f0427a3d98acc63098694613362</Sha>
    </Dependency>
    <Dependency Name="Microsoft.AspNetCore.App.Ref.Internal" Version="9.0.0-preview.4.24173.3">
      <Uri>https://github.com/dotnet/aspnetcore</Uri>
      <Sha>3f99d45b0b7d8f0427a3d98acc63098694613362</Sha>
    </Dependency>
    <Dependency Name="Microsoft.AspNetCore.App.Runtime.win-x64" Version="9.0.0-preview.4.24173.3">
      <Uri>https://github.com/dotnet/aspnetcore</Uri>
      <Sha>3f99d45b0b7d8f0427a3d98acc63098694613362</Sha>
    </Dependency>
    <Dependency Name="VS.Redist.Common.AspNetCore.SharedFramework.x64.9.0" Version="9.0.0-preview.4.24173.3">
      <Uri>https://github.com/dotnet/aspnetcore</Uri>
      <Sha>3f99d45b0b7d8f0427a3d98acc63098694613362</Sha>
    </Dependency>
    <Dependency Name="dotnet-dev-certs" Version="9.0.0-preview.4.24173.3">
      <Uri>https://github.com/dotnet/aspnetcore</Uri>
      <Sha>3f99d45b0b7d8f0427a3d98acc63098694613362</Sha>
    </Dependency>
    <Dependency Name="dotnet-user-jwts" Version="9.0.0-preview.4.24173.3">
      <Uri>https://github.com/dotnet/aspnetcore</Uri>
      <Sha>3f99d45b0b7d8f0427a3d98acc63098694613362</Sha>
    </Dependency>
    <Dependency Name="dotnet-user-secrets" Version="9.0.0-preview.4.24173.3">
      <Uri>https://github.com/dotnet/aspnetcore</Uri>
      <Sha>3f99d45b0b7d8f0427a3d98acc63098694613362</Sha>
    </Dependency>
    <Dependency Name="Microsoft.AspNetCore.Analyzers" Version="9.0.0-preview.4.24173.3">
      <Uri>https://github.com/dotnet/aspnetcore</Uri>
      <Sha>3f99d45b0b7d8f0427a3d98acc63098694613362</Sha>
    </Dependency>
    <Dependency Name="Microsoft.AspNetCore.Components.SdkAnalyzers" Version="9.0.0-preview.4.24173.3">
      <Uri>https://github.com/dotnet/aspnetcore</Uri>
      <Sha>3f99d45b0b7d8f0427a3d98acc63098694613362</Sha>
    </Dependency>
    <Dependency Name="Microsoft.AspNetCore.Mvc.Analyzers" Version="9.0.0-preview.4.24173.3">
      <Uri>https://github.com/dotnet/aspnetcore</Uri>
      <Sha>3f99d45b0b7d8f0427a3d98acc63098694613362</Sha>
    </Dependency>
    <Dependency Name="Microsoft.AspNetCore.Mvc.Api.Analyzers" Version="9.0.0-preview.4.24173.3">
      <Uri>https://github.com/dotnet/aspnetcore</Uri>
      <Sha>3f99d45b0b7d8f0427a3d98acc63098694613362</Sha>
    </Dependency>
    <!-- Intermediate is necessary for source build. -->
    <Dependency Name="Microsoft.SourceBuild.Intermediate.aspnetcore" Version="9.0.0-preview.4.24173.3">
      <Uri>https://github.com/dotnet/aspnetcore</Uri>
      <Sha>3f99d45b0b7d8f0427a3d98acc63098694613362</Sha>
      <SourceBuild RepoName="aspnetcore" ManagedOnly="true" />
    </Dependency>
    <Dependency Name="Microsoft.CodeAnalysis.Razor.Tooling.Internal" Version="7.0.0-preview.24175.1">
      <Uri>https://github.com/dotnet/razor</Uri>
      <Sha>0294056d5b40faada727e267ec6e44150d199b71</Sha>
    </Dependency>
    <Dependency Name="Microsoft.AspNetCore.Mvc.Razor.Extensions.Tooling.Internal" Version="7.0.0-preview.24175.1">
      <Uri>https://github.com/dotnet/razor</Uri>
      <Sha>0294056d5b40faada727e267ec6e44150d199b71</Sha>
    </Dependency>
    <Dependency Name="Microsoft.NET.Sdk.Razor.SourceGenerators.Transport" Version="7.0.0-preview.24175.1">
      <Uri>https://github.com/dotnet/razor</Uri>
      <Sha>0294056d5b40faada727e267ec6e44150d199b71</Sha>
    </Dependency>
    <!-- Intermediate is necessary for source build. -->
    <Dependency Name="Microsoft.SourceBuild.Intermediate.razor" Version="7.0.0-preview.24175.1">
      <Uri>https://github.com/dotnet/razor</Uri>
      <Sha>0294056d5b40faada727e267ec6e44150d199b71</Sha>
      <SourceBuild RepoName="razor" ManagedOnly="true" />
    </Dependency>
    <Dependency Name="Microsoft.Extensions.FileProviders.Embedded" Version="9.0.0-preview.4.24173.3">
      <Uri>https://github.com/dotnet/aspnetcore</Uri>
      <Sha>3f99d45b0b7d8f0427a3d98acc63098694613362</Sha>
    </Dependency>
    <Dependency Name="Microsoft.AspNetCore.Authorization" Version="9.0.0-preview.4.24173.3">
      <Uri>https://github.com/dotnet/aspnetcore</Uri>
      <Sha>3f99d45b0b7d8f0427a3d98acc63098694613362</Sha>
    </Dependency>
    <Dependency Name="Microsoft.AspNetCore.Components.Web" Version="9.0.0-preview.4.24173.3">
      <Uri>https://github.com/dotnet/aspnetcore</Uri>
      <Sha>3f99d45b0b7d8f0427a3d98acc63098694613362</Sha>
    </Dependency>
    <Dependency Name="Microsoft.JSInterop" Version="9.0.0-preview.4.24173.3">
      <Uri>https://github.com/dotnet/aspnetcore</Uri>
      <Sha>3f99d45b0b7d8f0427a3d98acc63098694613362</Sha>
    </Dependency>
    <Dependency Name="Microsoft.Web.Xdt" Version="9.0.0-preview.24175.1">
      <Uri>https://github.com/dotnet/xdt</Uri>
      <Sha>50aacaeab4c0cfe8337a4cf7af6b1561cd340eaf</Sha>
    </Dependency>
    <!-- Intermediate is necessary for source build. -->
    <Dependency Name="Microsoft.SourceBuild.Intermediate.xdt" Version="9.0.0-preview.24175.1">
      <Uri>https://github.com/dotnet/xdt</Uri>
      <Sha>50aacaeab4c0cfe8337a4cf7af6b1561cd340eaf</Sha>
      <SourceBuild RepoName="xdt" ManagedOnly="true" />
    </Dependency>
    <Dependency Name="Microsoft.CodeAnalysis.NetAnalyzers" Version="9.0.0-preview.24175.2">
      <Uri>https://github.com/dotnet/roslyn-analyzers</Uri>
      <Sha>524e3b7460d5492513a2b5c38dc9efa3cbde433d</Sha>
    </Dependency>
    <Dependency Name="Microsoft.CodeAnalysis.PublicApiAnalyzers" Version="3.11.0-beta1.24175.2">
      <Uri>https://github.com/dotnet/roslyn-analyzers</Uri>
      <Sha>524e3b7460d5492513a2b5c38dc9efa3cbde433d</Sha>
    </Dependency>
    <!-- Intermediate is necessary for source build. -->
    <Dependency Name="Microsoft.SourceBuild.Intermediate.roslyn-analyzers" Version="3.11.0-beta1.24175.2">
      <Uri>https://github.com/dotnet/roslyn-analyzers</Uri>
      <Sha>524e3b7460d5492513a2b5c38dc9efa3cbde433d</Sha>
      <SourceBuild RepoName="roslyn-analyzers" ManagedOnly="true" />
    </Dependency>
    <Dependency Name="System.CommandLine" Version="2.0.0-beta4.24126.1">
      <Uri>https://github.com/dotnet/command-line-api</Uri>
      <Sha>5ea97af07263ea3ef68a18557c8aa3f7e3200bda</Sha>
    </Dependency>
    <Dependency Name="System.CommandLine.Rendering" Version="0.4.0-alpha.24112.1">
      <Uri>https://github.com/dotnet/command-line-api</Uri>
      <Sha>e9ac4ff4293cf853f3d07eb9e747aef27f5be965</Sha>
    </Dependency>
    <!-- Microsoft.CodeAnalysis.Workspaces.MSBuild transitively references M.Bcl.AsyncInterfaces.
         Adding an explicit dependency to make sure the latest version is used instead of the SBRP
         one under source build. -->
    <!-- Intermediate is necessary for source build. -->
    <Dependency Name="Microsoft.DiaSymReader" Version="2.0.0">
      <Uri>https://github.com/dotnet/symreader</Uri>
      <Sha>27e584661980ee6d82c419a2a471ae505b7d122e</Sha>
    </Dependency>
    <!-- Intermediate is necessary for source build. -->
    <Dependency Name="Microsoft.SourceBuild.Intermediate.command-line-api" Version="0.1.512601">
      <Uri>https://github.com/dotnet/command-line-api</Uri>
      <Sha>5ea97af07263ea3ef68a18557c8aa3f7e3200bda</Sha>
      <SourceBuild RepoName="command-line-api" ManagedOnly="true" />
    </Dependency>
    <!-- Intermediate is necessary for source build. -->
    <Dependency Name="Microsoft.SourceBuild.Intermediate.source-build-externals" Version="9.0.0-alpha.1.24168.3">
      <Uri>https://github.com/dotnet/source-build-externals</Uri>
      <Sha>b46b7e6859f4094cd7f3e00dc0471d62f5d8d051</Sha>
      <SourceBuild RepoName="source-build-externals" ManagedOnly="true" />
    </Dependency>
    <!-- Intermediate is necessary for source build. -->
    <Dependency Name="Microsoft.SourceBuild.Intermediate.source-build-reference-packages" Version="9.0.0-alpha.1.24162.2">
      <Uri>https://github.com/dotnet/source-build-reference-packages</Uri>
      <Sha>c0b5d69a1a1513528c77fffff708c7502d57c35c</Sha>
      <SourceBuild RepoName="source-build-reference-packages" ManagedOnly="true" />
    </Dependency>
    <Dependency Name="Microsoft.Deployment.DotNet.Releases" Version="2.0.0-preview.1.24172.2">
      <Uri>https://github.com/dotnet/deployment-tools</Uri>
      <Sha>596a11e185d2274531fe57a2c9e03bbe4f23064d</Sha>
    </Dependency>
    <Dependency Name="Microsoft.Build.Tasks.Git" Version="9.0.0-beta.24173.1">
      <Uri>https://github.com/dotnet/sourcelink</Uri>
      <Sha>e57a410525da38cf4f8012246b3b89117ecbd5d4</Sha>
    </Dependency>
    <Dependency Name="Microsoft.SourceLink.Common" Version="9.0.0-beta.24173.1">
      <Uri>https://github.com/dotnet/sourcelink</Uri>
      <Sha>e57a410525da38cf4f8012246b3b89117ecbd5d4</Sha>
    </Dependency>
    <Dependency Name="Microsoft.SourceLink.AzureRepos.Git" Version="9.0.0-beta.24173.1">
      <Uri>https://github.com/dotnet/sourcelink</Uri>
      <Sha>e57a410525da38cf4f8012246b3b89117ecbd5d4</Sha>
    </Dependency>
    <Dependency Name="Microsoft.SourceLink.GitHub" Version="9.0.0-beta.24173.1">
      <Uri>https://github.com/dotnet/sourcelink</Uri>
      <Sha>e57a410525da38cf4f8012246b3b89117ecbd5d4</Sha>
    </Dependency>
    <Dependency Name="Microsoft.SourceLink.GitLab" Version="9.0.0-beta.24173.1">
      <Uri>https://github.com/dotnet/sourcelink</Uri>
      <Sha>e57a410525da38cf4f8012246b3b89117ecbd5d4</Sha>
    </Dependency>
    <Dependency Name="Microsoft.SourceLink.Bitbucket.Git" Version="9.0.0-beta.24173.1">
      <Uri>https://github.com/dotnet/sourcelink</Uri>
      <Sha>e57a410525da38cf4f8012246b3b89117ecbd5d4</Sha>
    </Dependency>
    <!-- Intermediate is necessary for source build. -->
    <Dependency Name="Microsoft.SourceBuild.Intermediate.sourcelink" Version="9.0.0-beta.24173.1">
      <Uri>https://github.com/dotnet/sourcelink</Uri>
      <Sha>e57a410525da38cf4f8012246b3b89117ecbd5d4</Sha>
      <SourceBuild RepoName="sourcelink" ManagedOnly="true" />
    </Dependency>
    <!-- Intermediate is necessary for source build. -->
    <Dependency Name="Microsoft.SourceBuild.Intermediate.deployment-tools" Version="9.0.0-preview.1.24172.2">
      <Uri>https://github.com/dotnet/deployment-tools</Uri>
      <Sha>596a11e185d2274531fe57a2c9e03bbe4f23064d</Sha>
      <SourceBuild RepoName="deployment-tools" ManagedOnly="true" />
    </Dependency>
    <!-- Intermediate is necessary for source build. -->
    <Dependency Name="Microsoft.SourceBuild.Intermediate.symreader" Version="2.0.0-beta-23228-03">
      <Uri>https://github.com/dotnet/symreader</Uri>
      <Sha>27e584661980ee6d82c419a2a471ae505b7d122e</Sha>
      <SourceBuild RepoName="symreader" ManagedOnly="true" />
    </Dependency>
    <!-- Dependency required for flowing correct package version in source-build, using PVP flow. -->
    <Dependency Name="Microsoft.Extensions.Logging" Version="9.0.0-preview.4.24176.9">
      <Uri>https://github.com/dotnet/runtime</Uri>
      <Sha>e04d9aa773e18b4946e0dce27a8877828c73d226</Sha>
    </Dependency>
    <!-- Dependency required for flowing correct package version in source-build, using PVP flow. -->
    <Dependency Name="Microsoft.Extensions.Logging.Abstractions" Version="9.0.0-preview.4.24176.9">
      <Uri>https://github.com/dotnet/runtime</Uri>
      <Sha>e04d9aa773e18b4946e0dce27a8877828c73d226</Sha>
    </Dependency>
    <!-- Dependency required for flowing correct package version in source-build, using PVP flow. -->
    <Dependency Name="Microsoft.Extensions.Logging.Console" Version="9.0.0-preview.4.24176.9">
      <Uri>https://github.com/dotnet/runtime</Uri>
      <Sha>e04d9aa773e18b4946e0dce27a8877828c73d226</Sha>
    </Dependency>
    <!-- Dependency required for flowing correct package version in source-build, using PVP flow. -->
    <Dependency Name="Microsoft.Extensions.FileSystemGlobbing" Version="9.0.0-preview.4.24176.9">
      <Uri>https://github.com/dotnet/runtime</Uri>
      <Sha>e04d9aa773e18b4946e0dce27a8877828c73d226</Sha>
    </Dependency>
    <!-- Dependency required for flowing correct package version in source-build, using PVP flow. -->
    <Dependency Name="System.ServiceProcess.ServiceController" Version="9.0.0-preview.4.24176.9">
      <Uri>https://github.com/dotnet/runtime</Uri>
      <Sha>e04d9aa773e18b4946e0dce27a8877828c73d226</Sha>
    </Dependency>
  </ProductDependencies>
  <ToolsetDependencies>
    <Dependency Name="Microsoft.DotNet.Arcade.Sdk" Version="9.0.0-beta.24172.4">
      <Uri>https://github.com/dotnet/arcade</Uri>
      <Sha>c936d1bc358744730613d8ce54bc3e0294e5ea56</Sha>
    </Dependency>
    <Dependency Name="Microsoft.DotNet.Helix.Sdk" Version="9.0.0-beta.24172.4">
      <Uri>https://github.com/dotnet/arcade</Uri>
      <Sha>c936d1bc358744730613d8ce54bc3e0294e5ea56</Sha>
    </Dependency>
    <Dependency Name="Microsoft.DotNet.SignTool" Version="9.0.0-beta.24172.4">
      <Uri>https://github.com/dotnet/arcade</Uri>
      <Sha>c936d1bc358744730613d8ce54bc3e0294e5ea56</Sha>
    </Dependency>
    <Dependency Name="Microsoft.DotNet.XUnitExtensions" Version="9.0.0-beta.24172.4">
      <Uri>https://github.com/dotnet/arcade</Uri>
      <Sha>c936d1bc358744730613d8ce54bc3e0294e5ea56</Sha>
    </Dependency>
    <Dependency Name="Microsoft.DotNet.XliffTasks" Version="9.0.0-beta.24172.4">
      <Uri>https://github.com/dotnet/arcade</Uri>
      <Sha>c936d1bc358744730613d8ce54bc3e0294e5ea56</Sha>
    </Dependency>
    <!-- Intermediate is necessary for source build. -->
    <Dependency Name="Microsoft.SourceBuild.Intermediate.arcade" Version="9.0.0-beta.24172.4">
      <Uri>https://github.com/dotnet/arcade</Uri>
      <Sha>c936d1bc358744730613d8ce54bc3e0294e5ea56</Sha>
      <SourceBuild RepoName="arcade" ManagedOnly="true" />
    </Dependency>
    <Dependency Name="System.Reflection.MetadataLoadContext" Version="9.0.0-preview.4.24176.9">
      <Uri>https://github.com/dotnet/runtime</Uri>
      <Sha>e04d9aa773e18b4946e0dce27a8877828c73d226</Sha>
    </Dependency>
  </ToolsetDependencies>
</Dependencies><|MERGE_RESOLUTION|>--- conflicted
+++ resolved
@@ -97,15 +97,7 @@
       <Sha>0ba204ac5244f73041bf26032b9c1bcc19140f97</Sha>
       <SourceBuild RepoName="roslyn" ManagedOnly="true" />
     </Dependency>
-<<<<<<< HEAD
     <Dependency Name="Microsoft.CodeAnalysis" Version="4.11.0-1.24176.6">
-=======
-    <Dependency Name="Microsoft.Net.Compilers.Toolset.Framework" Version="4.10.0-3.24175.2">
-      <Uri>https://github.com/dotnet/roslyn</Uri>
-      <Sha>919d4dbfb0dffb35a702417e28ceea652d248bc6</Sha>
-    </Dependency>
-    <Dependency Name="Microsoft.CodeAnalysis" Version="4.10.0-3.24175.2">
->>>>>>> 2e6e9d60
       <Uri>https://github.com/dotnet/roslyn</Uri>
       <Sha>0ba204ac5244f73041bf26032b9c1bcc19140f97</Sha>
     </Dependency>

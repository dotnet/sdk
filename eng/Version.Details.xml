--- conflicted
+++ resolved
@@ -3,9 +3,6 @@
   <ProductDependencies>
     <Dependency Name="Microsoft.TemplateEngine.Abstractions" Version="9.0.100-alpha.1.23462.6">
       <Uri>https://github.com/dotnet/templating</Uri>
-<<<<<<< HEAD
-      <Sha>e616fd7e04ce88cff274518a47bdafb26608de78</Sha>
-=======
       <Sha>9dfddc30a1e9101f7e44dcda57d95902073e444c</Sha>
     </Dependency>
     <Dependency Name="Microsoft.TemplateEngine.Mocks" Version="9.0.100-alpha.1.23428.1">
@@ -15,7 +12,6 @@
     <Dependency Name="Microsoft.SourceBuild.Intermediate.templating" Version="9.0.100-alpha.1.23428.1">
       <Uri>https://github.com/dotnet/templating</Uri>
       <Sha>9dfddc30a1e9101f7e44dcda57d95902073e444c</Sha>
->>>>>>> 3e44e13f
       <SourceBuild RepoName="templating" ManagedOnly="true" />
     </Dependency>
     <Dependency Name="Microsoft.NETCore.App.Ref" Version="9.0.0-alpha.1.23464.19">

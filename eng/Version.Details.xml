<?xml version="1.0" encoding="utf-8"?>
<Dependencies>
  <ProductDependencies>
    <Dependency Name="Microsoft.TemplateEngine.Abstractions" Version="8.0.100-rtm.23517.24">
      <Uri>https://github.com/dotnet/templating</Uri>
      <Sha>9a3fe84c815e684dc2673a70dde28a847936dc1d</Sha>
      <SourceBuild RepoName="templating" ManagedOnly="true" />
    </Dependency>
    <Dependency Name="Microsoft.TemplateEngine.Mocks" Version="8.0.100-rtm.23517.24">
      <Uri>https://github.com/dotnet/templating</Uri>
      <Sha>9a3fe84c815e684dc2673a70dde28a847936dc1d</Sha>
    </Dependency>
    <Dependency Name="Microsoft.NETCore.App.Ref" Version="8.0.0-rtm.23518.12">
      <Uri>https://github.com/dotnet/runtime</Uri>
      <Sha>eff79a52a1dea57ffadd8f48cb6e87b4f0669810</Sha>
    </Dependency>
    <Dependency Name="VS.Redist.Common.NetCore.SharedFramework.x64.8.0" Version="8.0.0-rtm.23518.12">
      <Uri>https://github.com/dotnet/runtime</Uri>
      <Sha>eff79a52a1dea57ffadd8f48cb6e87b4f0669810</Sha>
      <SourceBuild RepoName="runtime" ManagedOnly="false" />
    </Dependency>
    <Dependency Name="VS.Redist.Common.NetCore.TargetingPack.x64.8.0" Version="8.0.0-rtm.23518.12">
      <Uri>https://github.com/dotnet/runtime</Uri>
      <Sha>eff79a52a1dea57ffadd8f48cb6e87b4f0669810</Sha>
    </Dependency>
    <Dependency Name="Microsoft.NETCore.App.Runtime.win-x64" Version="8.0.0-rtm.23518.12">
      <Uri>https://github.com/dotnet/runtime</Uri>
      <Sha>eff79a52a1dea57ffadd8f48cb6e87b4f0669810</Sha>
    </Dependency>
    <Dependency Name="Microsoft.NETCore.App.Host.win-x64" Version="8.0.0-rtm.23518.12">
      <Uri>https://github.com/dotnet/runtime</Uri>
      <Sha>eff79a52a1dea57ffadd8f48cb6e87b4f0669810</Sha>
    </Dependency>
    <Dependency Name="Microsoft.NETCore.Platforms" Version="8.0.0-rtm.23518.12">
      <Uri>https://github.com/dotnet/runtime</Uri>
      <Sha>eff79a52a1dea57ffadd8f48cb6e87b4f0669810</Sha>
    </Dependency>
    <Dependency Name="Microsoft.NET.HostModel" Version="8.0.0-rtm.23518.12">
      <Uri>https://github.com/dotnet/runtime</Uri>
      <Sha>eff79a52a1dea57ffadd8f48cb6e87b4f0669810</Sha>
    </Dependency>
    <Dependency Name="Microsoft.Extensions.DependencyModel" Version="8.0.0-rtm.23518.12">
      <Uri>https://github.com/dotnet/runtime</Uri>
      <Sha>eff79a52a1dea57ffadd8f48cb6e87b4f0669810</Sha>
    </Dependency>
    <Dependency Name="Microsoft.NETCore.DotNetHostResolver" Version="8.0.0-rtm.23518.12">
      <Uri>https://github.com/dotnet/runtime</Uri>
      <Sha>eff79a52a1dea57ffadd8f48cb6e87b4f0669810</Sha>
    </Dependency>
    <Dependency Name="Microsoft.NET.Workload.Emscripten.Current.Manifest-8.0.100.Transport" Version="8.0.0-rtm.23511.3" CoherentParentDependency="Microsoft.NETCore.App.Runtime.win-x64">
      <Uri>https://github.com/dotnet/emsdk</Uri>
      <Sha>1b7f3a6560f6fb5f32b2758603c0376037f555ea</Sha>
      <SourceBuild RepoName="emsdk" ManagedOnly="true" />
    </Dependency>
    <Dependency Name="Microsoft.Build" Version="17.9.0-preview-23518-01">
      <Uri>https://github.com/dotnet/msbuild</Uri>
      <Sha>f4fa6bde775a3f7cbb2bb90a349ee5fc759114f3</Sha>
      <SourceBuild RepoName="msbuild" ManagedOnly="true" />
    </Dependency>
    <Dependency Name="Microsoft.Build.Localization" Version="17.9.0-preview-23518-01">
      <Uri>https://github.com/dotnet/msbuild</Uri>
      <Sha>f4fa6bde775a3f7cbb2bb90a349ee5fc759114f3</Sha>
    </Dependency>
    <Dependency Name="Microsoft.SourceBuild.Intermediate.msbuild" Version="17.9.0-preview-23518-01">
      <Uri>https://github.com/dotnet/msbuild</Uri>
      <Sha>f4fa6bde775a3f7cbb2bb90a349ee5fc759114f3</Sha>
    </Dependency>
    <Dependency Name="Microsoft.FSharp.Compiler" Version="12.8.0-beta.23516.2">
      <Uri>https://github.com/dotnet/fsharp</Uri>
      <Sha>d1de6a8d1e6e18c636cf55894b5158ab0e324394</Sha>
    </Dependency>
    <Dependency Name="Microsoft.SourceBuild.Intermediate.fsharp" Version="8.0.200-beta.23516.2">
      <Uri>https://github.com/dotnet/fsharp</Uri>
      <Sha>d1de6a8d1e6e18c636cf55894b5158ab0e324394</Sha>
      <SourceBuild RepoName="fsharp" ManagedOnly="true" />
    </Dependency>
    <Dependency Name="dotnet-format" Version="8.0.451801">
      <Uri>https://github.com/dotnet/format</Uri>
      <Sha>e2182d1349594e2efd593bd0616df22d7e809413</Sha>
      <SourceBuild RepoName="format" ManagedOnly="true" />
    </Dependency>
<<<<<<< HEAD
    <Dependency Name="Microsoft.Net.Compilers.Toolset" Version="4.9.0-1.23518.1">
      <Uri>https://github.com/dotnet/roslyn</Uri>
      <Sha>7b22f83d395cf7529702404587a94004787b429b</Sha>
      <SourceBuild RepoName="roslyn" ManagedOnly="true" />
    </Dependency>
    <Dependency Name="Microsoft.CodeAnalysis" Version="4.9.0-1.23518.1">
      <Uri>https://github.com/dotnet/roslyn</Uri>
      <Sha>7b22f83d395cf7529702404587a94004787b429b</Sha>
    </Dependency>
    <Dependency Name="Microsoft.CodeAnalysis.CSharp" Version="4.9.0-1.23518.1">
      <Uri>https://github.com/dotnet/roslyn</Uri>
      <Sha>7b22f83d395cf7529702404587a94004787b429b</Sha>
    </Dependency>
    <Dependency Name="Microsoft.CodeAnalysis.CSharp.CodeStyle" Version="4.9.0-1.23518.1">
      <Uri>https://github.com/dotnet/roslyn</Uri>
      <Sha>7b22f83d395cf7529702404587a94004787b429b</Sha>
    </Dependency>
    <Dependency Name="Microsoft.CodeAnalysis.CSharp.Features" Version="4.9.0-1.23518.1">
      <Uri>https://github.com/dotnet/roslyn</Uri>
      <Sha>7b22f83d395cf7529702404587a94004787b429b</Sha>
    </Dependency>
    <Dependency Name="Microsoft.CodeAnalysis.CSharp.Workspaces" Version="4.9.0-1.23518.1">
      <Uri>https://github.com/dotnet/roslyn</Uri>
      <Sha>7b22f83d395cf7529702404587a94004787b429b</Sha>
    </Dependency>
    <Dependency Name="Microsoft.CodeAnalysis.Workspaces.MSBuild" Version="4.9.0-1.23518.1">
      <Uri>https://github.com/dotnet/roslyn</Uri>
      <Sha>7b22f83d395cf7529702404587a94004787b429b</Sha>
    </Dependency>
    <Dependency Name="Microsoft.AspNetCore.DeveloperCertificates.XPlat" Version="8.0.0-rtm.23517.6">
      <Uri>https://github.com/dotnet/aspnetcore</Uri>
      <Sha>e3aba084cde27f8e718b188e3e9f7239e63d5816</Sha>
    </Dependency>
    <Dependency Name="Microsoft.AspNetCore.TestHost" Version="8.0.0-rtm.23517.6">
      <Uri>https://github.com/dotnet/aspnetcore</Uri>
      <Sha>e3aba084cde27f8e718b188e3e9f7239e63d5816</Sha>
=======
    <Dependency Name="Microsoft.Net.Compilers.Toolset" Version="4.8.0-3.23518.7">
      <Uri>https://github.com/dotnet/roslyn</Uri>
      <Sha>12b11685a551e0a6a203dcecb584f610f4df1157</Sha>
      <SourceBuild RepoName="roslyn" ManagedOnly="true" />
    </Dependency>
    <Dependency Name="Microsoft.CodeAnalysis" Version="4.8.0-3.23518.7">
      <Uri>https://github.com/dotnet/roslyn</Uri>
      <Sha>12b11685a551e0a6a203dcecb584f610f4df1157</Sha>
    </Dependency>
    <Dependency Name="Microsoft.CodeAnalysis.CSharp" Version="4.8.0-3.23518.7">
      <Uri>https://github.com/dotnet/roslyn</Uri>
      <Sha>12b11685a551e0a6a203dcecb584f610f4df1157</Sha>
    </Dependency>
    <Dependency Name="Microsoft.CodeAnalysis.CSharp.CodeStyle" Version="4.8.0-3.23518.7">
      <Uri>https://github.com/dotnet/roslyn</Uri>
      <Sha>12b11685a551e0a6a203dcecb584f610f4df1157</Sha>
    </Dependency>
    <Dependency Name="Microsoft.CodeAnalysis.CSharp.Features" Version="4.8.0-3.23518.7">
      <Uri>https://github.com/dotnet/roslyn</Uri>
      <Sha>12b11685a551e0a6a203dcecb584f610f4df1157</Sha>
    </Dependency>
    <Dependency Name="Microsoft.CodeAnalysis.CSharp.Workspaces" Version="4.8.0-3.23518.7">
      <Uri>https://github.com/dotnet/roslyn</Uri>
      <Sha>12b11685a551e0a6a203dcecb584f610f4df1157</Sha>
    </Dependency>
    <Dependency Name="Microsoft.CodeAnalysis.Workspaces.MSBuild" Version="4.8.0-3.23518.7">
      <Uri>https://github.com/dotnet/roslyn</Uri>
      <Sha>12b11685a551e0a6a203dcecb584f610f4df1157</Sha>
    </Dependency>
    <Dependency Name="Microsoft.AspNetCore.DeveloperCertificates.XPlat" Version="8.0.0-rtm.23518.6">
      <Uri>https://github.com/dotnet/aspnetcore</Uri>
      <Sha>198857c8a2211931739e6e08facfbab52f8dd023</Sha>
    </Dependency>
    <Dependency Name="Microsoft.AspNetCore.TestHost" Version="8.0.0-rtm.23518.6">
      <Uri>https://github.com/dotnet/aspnetcore</Uri>
      <Sha>198857c8a2211931739e6e08facfbab52f8dd023</Sha>
>>>>>>> b1c22665
    </Dependency>
    <Dependency Name="Microsoft.Build.NuGetSdkResolver" Version="6.9.0-preview.1.16">
      <Uri>https://github.com/nuget/nuget.client</Uri>
      <Sha>62c02514a26464c03574137628e33ed3690c06ef</Sha>
    </Dependency>
    <Dependency Name="NuGet.Build.Tasks" Version="6.9.0-preview.1.16">
      <Uri>https://github.com/nuget/nuget.client</Uri>
      <Sha>62c02514a26464c03574137628e33ed3690c06ef</Sha>
    </Dependency>
    <Dependency Name="NuGet.Build.Tasks.Console" Version="6.9.0-preview.1.16">
      <Uri>https://github.com/nuget/nuget.client</Uri>
      <Sha>62c02514a26464c03574137628e33ed3690c06ef</Sha>
    </Dependency>
    <Dependency Name="NuGet.Build.Tasks.Pack" Version="6.9.0-preview.1.16">
      <Uri>https://github.com/nuget/nuget.client</Uri>
      <Sha>62c02514a26464c03574137628e33ed3690c06ef</Sha>
    </Dependency>
    <Dependency Name="NuGet.Commands" Version="6.9.0-preview.1.16">
      <Uri>https://github.com/nuget/nuget.client</Uri>
      <Sha>62c02514a26464c03574137628e33ed3690c06ef</Sha>
    </Dependency>
    <Dependency Name="NuGet.CommandLine.XPlat" Version="6.9.0-preview.1.16">
      <Uri>https://github.com/nuget/nuget.client</Uri>
      <Sha>62c02514a26464c03574137628e33ed3690c06ef</Sha>
    </Dependency>
    <Dependency Name="NuGet.Common" Version="6.9.0-preview.1.16">
      <Uri>https://github.com/nuget/nuget.client</Uri>
      <Sha>62c02514a26464c03574137628e33ed3690c06ef</Sha>
    </Dependency>
    <Dependency Name="NuGet.Configuration" Version="6.9.0-preview.1.16">
      <Uri>https://github.com/nuget/nuget.client</Uri>
      <Sha>62c02514a26464c03574137628e33ed3690c06ef</Sha>
    </Dependency>
    <Dependency Name="NuGet.Credentials" Version="6.9.0-preview.1.16">
      <Uri>https://github.com/nuget/nuget.client</Uri>
      <Sha>62c02514a26464c03574137628e33ed3690c06ef</Sha>
    </Dependency>
    <Dependency Name="NuGet.DependencyResolver.Core" Version="6.9.0-preview.1.16">
      <Uri>https://github.com/nuget/nuget.client</Uri>
      <Sha>62c02514a26464c03574137628e33ed3690c06ef</Sha>
    </Dependency>
    <Dependency Name="NuGet.Frameworks" Version="6.9.0-preview.1.16">
      <Uri>https://github.com/nuget/nuget.client</Uri>
      <Sha>62c02514a26464c03574137628e33ed3690c06ef</Sha>
    </Dependency>
    <Dependency Name="NuGet.LibraryModel" Version="6.9.0-preview.1.16">
      <Uri>https://github.com/nuget/nuget.client</Uri>
      <Sha>62c02514a26464c03574137628e33ed3690c06ef</Sha>
    </Dependency>
    <Dependency Name="NuGet.ProjectModel" Version="6.9.0-preview.1.16">
      <Uri>https://github.com/nuget/nuget.client</Uri>
      <Sha>62c02514a26464c03574137628e33ed3690c06ef</Sha>
    </Dependency>
    <Dependency Name="NuGet.Protocol" Version="6.9.0-preview.1.16">
      <Uri>https://github.com/nuget/nuget.client</Uri>
      <Sha>62c02514a26464c03574137628e33ed3690c06ef</Sha>
    </Dependency>
    <Dependency Name="NuGet.Packaging" Version="6.9.0-preview.1.16">
      <Uri>https://github.com/nuget/nuget.client</Uri>
      <Sha>62c02514a26464c03574137628e33ed3690c06ef</Sha>
    </Dependency>
    <Dependency Name="NuGet.Versioning" Version="6.9.0-preview.1.16">
      <Uri>https://github.com/nuget/nuget.client</Uri>
      <Sha>62c02514a26464c03574137628e33ed3690c06ef</Sha>
    </Dependency>
    <Dependency Name="Microsoft.NET.Test.Sdk" Version="17.9.0-preview-23515-01">
      <Uri>https://github.com/microsoft/vstest</Uri>
      <Sha>5f9cc79b6542489218124e304c7118e862ae286f</Sha>
      <SourceBuild RepoName="vstest" ManagedOnly="true" />
    </Dependency>
    <Dependency Name="Microsoft.TestPlatform.CLI" Version="17.9.0-preview-23515-01">
      <Uri>https://github.com/microsoft/vstest</Uri>
      <Sha>5f9cc79b6542489218124e304c7118e862ae286f</Sha>
    </Dependency>
    <Dependency Name="Microsoft.TestPlatform.Build" Version="17.9.0-preview-23515-01">
      <Uri>https://github.com/microsoft/vstest</Uri>
      <Sha>5f9cc79b6542489218124e304c7118e862ae286f</Sha>
    </Dependency>
    <Dependency Name="Microsoft.NET.ILLink.Tasks" Version="8.0.0-rtm.23518.12">
      <Uri>https://github.com/dotnet/runtime</Uri>
      <Sha>eff79a52a1dea57ffadd8f48cb6e87b4f0669810</Sha>
    </Dependency>
    <Dependency Name="System.CodeDom" Version="8.0.0-rtm.23518.12">
      <Uri>https://github.com/dotnet/runtime</Uri>
      <Sha>eff79a52a1dea57ffadd8f48cb6e87b4f0669810</Sha>
    </Dependency>
    <Dependency Name="System.Security.Cryptography.ProtectedData" Version="8.0.0-rtm.23518.12">
      <Uri>https://github.com/dotnet/runtime</Uri>
      <Sha>eff79a52a1dea57ffadd8f48cb6e87b4f0669810</Sha>
    </Dependency>
    <Dependency Name="System.Text.Encoding.CodePages" Version="8.0.0-rtm.23518.12">
      <Uri>https://github.com/dotnet/runtime</Uri>
      <Sha>eff79a52a1dea57ffadd8f48cb6e87b4f0669810</Sha>
    </Dependency>
    <Dependency Name="System.Resources.Extensions" Version="8.0.0-rtm.23518.12">
      <Uri>https://github.com/dotnet/runtime</Uri>
      <Sha>eff79a52a1dea57ffadd8f48cb6e87b4f0669810</Sha>
    </Dependency>
    <Dependency Name="Microsoft.WindowsDesktop.App.Runtime.win-x64" Version="8.0.0-rtm.23516.9">
      <Uri>https://github.com/dotnet/windowsdesktop</Uri>
      <Sha>e846ac57cea8f922cd5eb9b17fb4385db5af2a0f</Sha>
    </Dependency>
    <Dependency Name="VS.Redist.Common.WindowsDesktop.SharedFramework.x64.8.0" Version="8.0.0-rtm.23516.9">
      <Uri>https://github.com/dotnet/windowsdesktop</Uri>
      <Sha>e846ac57cea8f922cd5eb9b17fb4385db5af2a0f</Sha>
    </Dependency>
    <Dependency Name="Microsoft.WindowsDesktop.App.Ref" Version="8.0.0-rtm.23516.9">
      <Uri>https://github.com/dotnet/windowsdesktop</Uri>
      <Sha>e846ac57cea8f922cd5eb9b17fb4385db5af2a0f</Sha>
    </Dependency>
    <Dependency Name="VS.Redist.Common.WindowsDesktop.TargetingPack.x64.8.0" Version="8.0.0-rtm.23516.9">
      <Uri>https://github.com/dotnet/windowsdesktop</Uri>
      <Sha>e846ac57cea8f922cd5eb9b17fb4385db5af2a0f</Sha>
    </Dependency>
    <Dependency Name="Microsoft.NET.Sdk.WindowsDesktop" Version="8.0.0-rtm.23516.12" CoherentParentDependency="Microsoft.WindowsDesktop.App.Ref">
      <Uri>https://github.com/dotnet/wpf</Uri>
      <Sha>babeeb65b164c87633db21a20223c8d99e2185e9</Sha>
    </Dependency>
<<<<<<< HEAD
    <Dependency Name="Microsoft.AspNetCore.App.Ref" Version="8.0.0-rtm.23517.6">
      <Uri>https://github.com/dotnet/aspnetcore</Uri>
      <Sha>e3aba084cde27f8e718b188e3e9f7239e63d5816</Sha>
    </Dependency>
    <Dependency Name="Microsoft.AspNetCore.App.Ref.Internal" Version="8.0.0-rtm.23517.6">
      <Uri>https://github.com/dotnet/aspnetcore</Uri>
      <Sha>e3aba084cde27f8e718b188e3e9f7239e63d5816</Sha>
    </Dependency>
    <Dependency Name="Microsoft.AspNetCore.App.Runtime.win-x64" Version="8.0.0-rtm.23517.6">
      <Uri>https://github.com/dotnet/aspnetcore</Uri>
      <Sha>e3aba084cde27f8e718b188e3e9f7239e63d5816</Sha>
    </Dependency>
    <Dependency Name="VS.Redist.Common.AspNetCore.SharedFramework.x64.8.0" Version="8.0.0-rtm.23517.6">
      <Uri>https://github.com/dotnet/aspnetcore</Uri>
      <Sha>e3aba084cde27f8e718b188e3e9f7239e63d5816</Sha>
      <SourceBuild RepoName="aspnetcore" ManagedOnly="true" />
    </Dependency>
    <Dependency Name="dotnet-dev-certs" Version="8.0.0-rtm.23517.6">
      <Uri>https://github.com/dotnet/aspnetcore</Uri>
      <Sha>e3aba084cde27f8e718b188e3e9f7239e63d5816</Sha>
    </Dependency>
    <Dependency Name="dotnet-user-jwts" Version="8.0.0-rtm.23517.6">
      <Uri>https://github.com/dotnet/aspnetcore</Uri>
      <Sha>e3aba084cde27f8e718b188e3e9f7239e63d5816</Sha>
    </Dependency>
    <Dependency Name="dotnet-user-secrets" Version="8.0.0-rtm.23517.6">
      <Uri>https://github.com/dotnet/aspnetcore</Uri>
      <Sha>e3aba084cde27f8e718b188e3e9f7239e63d5816</Sha>
    </Dependency>
    <Dependency Name="Microsoft.AspNetCore.Analyzers" Version="8.0.0-rtm.23517.6">
      <Uri>https://github.com/dotnet/aspnetcore</Uri>
      <Sha>e3aba084cde27f8e718b188e3e9f7239e63d5816</Sha>
    </Dependency>
    <Dependency Name="Microsoft.AspNetCore.Components.SdkAnalyzers" Version="8.0.0-rtm.23517.6">
      <Uri>https://github.com/dotnet/aspnetcore</Uri>
      <Sha>e3aba084cde27f8e718b188e3e9f7239e63d5816</Sha>
    </Dependency>
    <Dependency Name="Microsoft.AspNetCore.Mvc.Analyzers" Version="8.0.0-rtm.23517.6">
      <Uri>https://github.com/dotnet/aspnetcore</Uri>
      <Sha>e3aba084cde27f8e718b188e3e9f7239e63d5816</Sha>
    </Dependency>
    <Dependency Name="Microsoft.AspNetCore.Mvc.Api.Analyzers" Version="8.0.0-rtm.23517.6">
      <Uri>https://github.com/dotnet/aspnetcore</Uri>
      <Sha>e3aba084cde27f8e718b188e3e9f7239e63d5816</Sha>
=======
    <Dependency Name="Microsoft.AspNetCore.App.Ref" Version="8.0.0-rtm.23518.6">
      <Uri>https://github.com/dotnet/aspnetcore</Uri>
      <Sha>198857c8a2211931739e6e08facfbab52f8dd023</Sha>
    </Dependency>
    <Dependency Name="Microsoft.AspNetCore.App.Ref.Internal" Version="8.0.0-rtm.23518.6">
      <Uri>https://github.com/dotnet/aspnetcore</Uri>
      <Sha>198857c8a2211931739e6e08facfbab52f8dd023</Sha>
    </Dependency>
    <Dependency Name="Microsoft.AspNetCore.App.Runtime.win-x64" Version="8.0.0-rtm.23518.6">
      <Uri>https://github.com/dotnet/aspnetcore</Uri>
      <Sha>198857c8a2211931739e6e08facfbab52f8dd023</Sha>
    </Dependency>
    <Dependency Name="VS.Redist.Common.AspNetCore.SharedFramework.x64.8.0" Version="8.0.0-rtm.23518.6">
      <Uri>https://github.com/dotnet/aspnetcore</Uri>
      <Sha>198857c8a2211931739e6e08facfbab52f8dd023</Sha>
      <SourceBuild RepoName="aspnetcore" ManagedOnly="true" />
    </Dependency>
    <Dependency Name="dotnet-dev-certs" Version="8.0.0-rtm.23518.6">
      <Uri>https://github.com/dotnet/aspnetcore</Uri>
      <Sha>198857c8a2211931739e6e08facfbab52f8dd023</Sha>
    </Dependency>
    <Dependency Name="dotnet-user-jwts" Version="8.0.0-rtm.23518.6">
      <Uri>https://github.com/dotnet/aspnetcore</Uri>
      <Sha>198857c8a2211931739e6e08facfbab52f8dd023</Sha>
    </Dependency>
    <Dependency Name="dotnet-user-secrets" Version="8.0.0-rtm.23518.6">
      <Uri>https://github.com/dotnet/aspnetcore</Uri>
      <Sha>198857c8a2211931739e6e08facfbab52f8dd023</Sha>
    </Dependency>
    <Dependency Name="Microsoft.AspNetCore.Analyzers" Version="8.0.0-rtm.23518.6">
      <Uri>https://github.com/dotnet/aspnetcore</Uri>
      <Sha>198857c8a2211931739e6e08facfbab52f8dd023</Sha>
    </Dependency>
    <Dependency Name="Microsoft.AspNetCore.Components.SdkAnalyzers" Version="8.0.0-rtm.23518.6">
      <Uri>https://github.com/dotnet/aspnetcore</Uri>
      <Sha>198857c8a2211931739e6e08facfbab52f8dd023</Sha>
    </Dependency>
    <Dependency Name="Microsoft.AspNetCore.Mvc.Analyzers" Version="8.0.0-rtm.23518.6">
      <Uri>https://github.com/dotnet/aspnetcore</Uri>
      <Sha>198857c8a2211931739e6e08facfbab52f8dd023</Sha>
    </Dependency>
    <Dependency Name="Microsoft.AspNetCore.Mvc.Api.Analyzers" Version="8.0.0-rtm.23518.6">
      <Uri>https://github.com/dotnet/aspnetcore</Uri>
      <Sha>198857c8a2211931739e6e08facfbab52f8dd023</Sha>
>>>>>>> b1c22665
    </Dependency>
    <Dependency Name="Microsoft.CodeAnalysis.Razor.Tooling.Internal" Version="7.0.0-preview.23518.1">
      <Uri>https://github.com/dotnet/razor</Uri>
      <Sha>ecb4b595e3322a18c240f50a763868540f51eaaa</Sha>
      <SourceBuild RepoName="razor" ManagedOnly="true" />
    </Dependency>
    <Dependency Name="Microsoft.AspNetCore.Mvc.Razor.Extensions.Tooling.Internal" Version="7.0.0-preview.23518.1">
      <Uri>https://github.com/dotnet/razor</Uri>
      <Sha>ecb4b595e3322a18c240f50a763868540f51eaaa</Sha>
    </Dependency>
    <Dependency Name="Microsoft.NET.Sdk.Razor.SourceGenerators.Transport" Version="7.0.0-preview.23518.1">
      <Uri>https://github.com/dotnet/razor</Uri>
      <Sha>ecb4b595e3322a18c240f50a763868540f51eaaa</Sha>
    </Dependency>
<<<<<<< HEAD
    <Dependency Name="Microsoft.Extensions.FileProviders.Embedded" Version="8.0.0-rtm.23517.6">
      <Uri>https://github.com/dotnet/aspnetcore</Uri>
      <Sha>e3aba084cde27f8e718b188e3e9f7239e63d5816</Sha>
    </Dependency>
    <Dependency Name="Microsoft.AspNetCore.Authorization" Version="8.0.0-rtm.23517.6">
      <Uri>https://github.com/dotnet/aspnetcore</Uri>
      <Sha>e3aba084cde27f8e718b188e3e9f7239e63d5816</Sha>
    </Dependency>
    <Dependency Name="Microsoft.AspNetCore.Components.Web" Version="8.0.0-rtm.23517.6">
      <Uri>https://github.com/dotnet/aspnetcore</Uri>
      <Sha>e3aba084cde27f8e718b188e3e9f7239e63d5816</Sha>
    </Dependency>
    <Dependency Name="Microsoft.JSInterop" Version="8.0.0-rtm.23517.6">
      <Uri>https://github.com/dotnet/aspnetcore</Uri>
      <Sha>e3aba084cde27f8e718b188e3e9f7239e63d5816</Sha>
=======
    <Dependency Name="Microsoft.Extensions.FileProviders.Embedded" Version="8.0.0-rtm.23518.6">
      <Uri>https://github.com/dotnet/aspnetcore</Uri>
      <Sha>198857c8a2211931739e6e08facfbab52f8dd023</Sha>
    </Dependency>
    <Dependency Name="Microsoft.AspNetCore.Authorization" Version="8.0.0-rtm.23518.6">
      <Uri>https://github.com/dotnet/aspnetcore</Uri>
      <Sha>198857c8a2211931739e6e08facfbab52f8dd023</Sha>
    </Dependency>
    <Dependency Name="Microsoft.AspNetCore.Components.Web" Version="8.0.0-rtm.23518.6">
      <Uri>https://github.com/dotnet/aspnetcore</Uri>
      <Sha>198857c8a2211931739e6e08facfbab52f8dd023</Sha>
    </Dependency>
    <Dependency Name="Microsoft.JSInterop" Version="8.0.0-rtm.23518.6">
      <Uri>https://github.com/dotnet/aspnetcore</Uri>
      <Sha>198857c8a2211931739e6e08facfbab52f8dd023</Sha>
>>>>>>> b1c22665
    </Dependency>
    <Dependency Name="Microsoft.Web.Xdt" Version="7.0.0-preview.22423.2" Pinned="true">
      <Uri>https://github.com/dotnet/xdt</Uri>
      <Sha>9a1c3e1b7f0c8763d4c96e593961a61a72679a7b</Sha>
      <SourceBuild RepoName="xdt" ManagedOnly="true" />
    </Dependency>
    <Dependency Name="Microsoft.CodeAnalysis.NetAnalyzers" Version="8.0.0-preview.23516.2">
      <Uri>https://github.com/dotnet/roslyn-analyzers</Uri>
      <Sha>4ff28092cdb2006c30869fb35b2fd6b7b11382b1</Sha>
    </Dependency>
    <Dependency Name="Microsoft.CodeAnalysis.PublicApiAnalyzers" Version="3.11.0-beta1.23516.2">
      <Uri>https://github.com/dotnet/roslyn-analyzers</Uri>
      <Sha>4ff28092cdb2006c30869fb35b2fd6b7b11382b1</Sha>
    </Dependency>
    <Dependency Name="Microsoft.SourceBuild.Intermediate.roslyn-analyzers" Version="3.11.0-beta1.23516.2">
      <Uri>https://github.com/dotnet/roslyn-analyzers</Uri>
      <Sha>4ff28092cdb2006c30869fb35b2fd6b7b11382b1</Sha>
      <SourceBuild RepoName="roslyn-analyzers" ManagedOnly="true" />
    </Dependency>
    <Dependency Name="System.CommandLine" Version="2.0.0-beta4.23307.1">
      <Uri>https://github.com/dotnet/command-line-api</Uri>
      <Sha>02fe27cd6a9b001c8feb7938e6ef4b3799745759</Sha>
    </Dependency>
    <Dependency Name="Microsoft.SourceBuild.Intermediate.command-line-api" Version="0.1.430701">
      <Uri>https://github.com/dotnet/command-line-api</Uri>
      <Sha>02fe27cd6a9b001c8feb7938e6ef4b3799745759</Sha>
      <SourceBuild RepoName="command-line-api" ManagedOnly="true" />
    </Dependency>
    <Dependency Name="Microsoft.SourceBuild.Intermediate.source-build-externals" Version="8.0.0-alpha.1.23518.1">
      <Uri>https://github.com/dotnet/source-build-externals</Uri>
      <Sha>3dc05150cf234f76f6936dcb2853d31a0da1f60e</Sha>
      <SourceBuild RepoName="source-build-externals" ManagedOnly="true" />
    </Dependency>
    <Dependency Name="Microsoft.SourceBuild.Intermediate.source-build-reference-packages" Version="8.0.0-alpha.1.23516.4">
      <Uri>https://github.com/dotnet/source-build-reference-packages</Uri>
      <Sha>b4fa7f2e1e65ef49881be2ab2df27624280a8c55</Sha>
      <SourceBuild RepoName="source-build-reference-packages" ManagedOnly="true" />
    </Dependency>
    <Dependency Name="Microsoft.Deployment.DotNet.Releases" Version="2.0.0-preview.1.23463.1">
      <Uri>https://github.com/dotnet/deployment-tools</Uri>
      <Sha>5957c5c5f85f17c145e7fab4ece37ad6aafcded9</Sha>
    </Dependency>
    <Dependency Name="Microsoft.Build.Tasks.Git" Version="8.0.0-beta.23510.2">
      <Uri>https://github.com/dotnet/sourcelink</Uri>
      <Sha>e2f4720f9e7411122675568b984606c405b3bb53</Sha>
      <SourceBuild RepoName="sourcelink" ManagedOnly="true" />
    </Dependency>
    <Dependency Name="Microsoft.SourceLink.Common" Version="8.0.0-beta.23510.2">
      <Uri>https://github.com/dotnet/sourcelink</Uri>
      <Sha>e2f4720f9e7411122675568b984606c405b3bb53</Sha>
    </Dependency>
    <Dependency Name="Microsoft.SourceLink.AzureRepos.Git" Version="8.0.0-beta.23510.2">
      <Uri>https://github.com/dotnet/sourcelink</Uri>
      <Sha>e2f4720f9e7411122675568b984606c405b3bb53</Sha>
    </Dependency>
    <Dependency Name="Microsoft.SourceLink.GitHub" Version="8.0.0-beta.23510.2">
      <Uri>https://github.com/dotnet/sourcelink</Uri>
      <Sha>e2f4720f9e7411122675568b984606c405b3bb53</Sha>
    </Dependency>
    <Dependency Name="Microsoft.SourceLink.GitLab" Version="8.0.0-beta.23510.2">
      <Uri>https://github.com/dotnet/sourcelink</Uri>
      <Sha>e2f4720f9e7411122675568b984606c405b3bb53</Sha>
    </Dependency>
    <Dependency Name="Microsoft.SourceLink.Bitbucket.Git" Version="8.0.0-beta.23510.2">
      <Uri>https://github.com/dotnet/sourcelink</Uri>
      <Sha>e2f4720f9e7411122675568b984606c405b3bb53</Sha>
    </Dependency>
    <!-- Explicit dependency because Microsoft.Deployment.DotNet.Releases has different versioning
         than the SB intermediate -->
    <Dependency Name="Microsoft.SourceBuild.Intermediate.deployment-tools" Version="8.0.0-preview.6.23463.1">
      <Uri>https://github.com/dotnet/deployment-tools</Uri>
      <Sha>5957c5c5f85f17c145e7fab4ece37ad6aafcded9</Sha>
      <SourceBuild RepoName="deployment-tools" ManagedOnly="true" />
    </Dependency>
    <Dependency Name="Microsoft.SourceBuild.Intermediate.symreader" Version="2.0.0-beta-23228-03">
      <Uri>https://github.com/dotnet/symreader</Uri>
      <Sha>27e584661980ee6d82c419a2a471ae505b7d122e</Sha>
      <SourceBuild RepoName="symreader" ManagedOnly="true" />
    </Dependency>
    <!-- Dependency required for flowing correct package version in source-build, using PVP flow. -->
    <Dependency Name="Microsoft.Extensions.Logging" Version="8.0.0-rtm.23518.12">
      <Uri>https://github.com/dotnet/runtime</Uri>
      <Sha>eff79a52a1dea57ffadd8f48cb6e87b4f0669810</Sha>
    </Dependency>
    <!-- Dependency required for flowing correct package version in source-build, using PVP flow. -->
    <Dependency Name="Microsoft.Extensions.Logging.Abstractions" Version="8.0.0-rtm.23518.12">
      <Uri>https://github.com/dotnet/runtime</Uri>
      <Sha>eff79a52a1dea57ffadd8f48cb6e87b4f0669810</Sha>
    </Dependency>
    <!-- Dependency required for flowing correct package version in source-build, using PVP flow. -->
    <Dependency Name="Microsoft.Extensions.Logging.Console" Version="8.0.0-rtm.23518.12">
      <Uri>https://github.com/dotnet/runtime</Uri>
      <Sha>eff79a52a1dea57ffadd8f48cb6e87b4f0669810</Sha>
    </Dependency>
    <!-- Dependency required for flowing correct package version in source-build, using PVP flow. -->
    <Dependency Name="Microsoft.Extensions.FileSystemGlobbing" Version="8.0.0-rtm.23518.12">
      <Uri>https://github.com/dotnet/runtime</Uri>
      <Sha>eff79a52a1dea57ffadd8f48cb6e87b4f0669810</Sha>
    </Dependency>
    <!-- Dependency required for flowing correct package version in source-build, using PVP flow. -->
    <Dependency Name="System.ServiceProcess.ServiceController" Version="8.0.0-rtm.23518.12">
      <Uri>https://github.com/dotnet/runtime</Uri>
      <Sha>eff79a52a1dea57ffadd8f48cb6e87b4f0669810</Sha>
    </Dependency>
  </ProductDependencies>
  <ToolsetDependencies>
    <Dependency Name="Microsoft.DotNet.Arcade.Sdk" Version="8.0.0-beta.23516.4">
      <Uri>https://github.com/dotnet/arcade</Uri>
      <Sha>39042b4048580366d35a7c1c4f4ce8fc0dbea4b4</Sha>
      <SourceBuild RepoName="arcade" ManagedOnly="true" />
    </Dependency>
    <Dependency Name="Microsoft.DotNet.Helix.Sdk" Version="8.0.0-beta.23516.4">
      <Uri>https://github.com/dotnet/arcade</Uri>
      <Sha>39042b4048580366d35a7c1c4f4ce8fc0dbea4b4</Sha>
    </Dependency>
    <Dependency Name="Microsoft.DotNet.SignTool" Version="8.0.0-beta.23516.4">
      <Uri>https://github.com/dotnet/arcade</Uri>
      <Sha>39042b4048580366d35a7c1c4f4ce8fc0dbea4b4</Sha>
    </Dependency>
    <Dependency Name="Microsoft.DotNet.XUnitExtensions" Version="8.0.0-beta.23516.4">
      <Uri>https://github.com/dotnet/arcade</Uri>
      <Sha>39042b4048580366d35a7c1c4f4ce8fc0dbea4b4</Sha>
    </Dependency>
    <Dependency Name="System.Reflection.MetadataLoadContext" Version="8.0.0-rtm.23518.12">
      <Uri>https://github.com/dotnet/runtime</Uri>
      <Sha>eff79a52a1dea57ffadd8f48cb6e87b4f0669810</Sha>
    </Dependency>
    <Dependency Name="Microsoft.DotNet.XliffTasks" Version="1.0.0-beta.23475.1" CoherentParentDependency="Microsoft.DotNet.Arcade.Sdk">
      <Uri>https://github.com/dotnet/xliff-tasks</Uri>
      <Sha>73f0850939d96131c28cf6ea6ee5aacb4da0083a</Sha>
      <SourceBuild RepoName="xliff-tasks" ManagedOnly="true" />
    </Dependency>
  </ToolsetDependencies>
</Dependencies><|MERGE_RESOLUTION|>--- conflicted
+++ resolved
@@ -79,7 +79,6 @@
       <Sha>e2182d1349594e2efd593bd0616df22d7e809413</Sha>
       <SourceBuild RepoName="format" ManagedOnly="true" />
     </Dependency>
-<<<<<<< HEAD
     <Dependency Name="Microsoft.Net.Compilers.Toolset" Version="4.9.0-1.23518.1">
       <Uri>https://github.com/dotnet/roslyn</Uri>
       <Sha>7b22f83d395cf7529702404587a94004787b429b</Sha>
@@ -116,44 +115,6 @@
     <Dependency Name="Microsoft.AspNetCore.TestHost" Version="8.0.0-rtm.23517.6">
       <Uri>https://github.com/dotnet/aspnetcore</Uri>
       <Sha>e3aba084cde27f8e718b188e3e9f7239e63d5816</Sha>
-=======
-    <Dependency Name="Microsoft.Net.Compilers.Toolset" Version="4.8.0-3.23518.7">
-      <Uri>https://github.com/dotnet/roslyn</Uri>
-      <Sha>12b11685a551e0a6a203dcecb584f610f4df1157</Sha>
-      <SourceBuild RepoName="roslyn" ManagedOnly="true" />
-    </Dependency>
-    <Dependency Name="Microsoft.CodeAnalysis" Version="4.8.0-3.23518.7">
-      <Uri>https://github.com/dotnet/roslyn</Uri>
-      <Sha>12b11685a551e0a6a203dcecb584f610f4df1157</Sha>
-    </Dependency>
-    <Dependency Name="Microsoft.CodeAnalysis.CSharp" Version="4.8.0-3.23518.7">
-      <Uri>https://github.com/dotnet/roslyn</Uri>
-      <Sha>12b11685a551e0a6a203dcecb584f610f4df1157</Sha>
-    </Dependency>
-    <Dependency Name="Microsoft.CodeAnalysis.CSharp.CodeStyle" Version="4.8.0-3.23518.7">
-      <Uri>https://github.com/dotnet/roslyn</Uri>
-      <Sha>12b11685a551e0a6a203dcecb584f610f4df1157</Sha>
-    </Dependency>
-    <Dependency Name="Microsoft.CodeAnalysis.CSharp.Features" Version="4.8.0-3.23518.7">
-      <Uri>https://github.com/dotnet/roslyn</Uri>
-      <Sha>12b11685a551e0a6a203dcecb584f610f4df1157</Sha>
-    </Dependency>
-    <Dependency Name="Microsoft.CodeAnalysis.CSharp.Workspaces" Version="4.8.0-3.23518.7">
-      <Uri>https://github.com/dotnet/roslyn</Uri>
-      <Sha>12b11685a551e0a6a203dcecb584f610f4df1157</Sha>
-    </Dependency>
-    <Dependency Name="Microsoft.CodeAnalysis.Workspaces.MSBuild" Version="4.8.0-3.23518.7">
-      <Uri>https://github.com/dotnet/roslyn</Uri>
-      <Sha>12b11685a551e0a6a203dcecb584f610f4df1157</Sha>
-    </Dependency>
-    <Dependency Name="Microsoft.AspNetCore.DeveloperCertificates.XPlat" Version="8.0.0-rtm.23518.6">
-      <Uri>https://github.com/dotnet/aspnetcore</Uri>
-      <Sha>198857c8a2211931739e6e08facfbab52f8dd023</Sha>
-    </Dependency>
-    <Dependency Name="Microsoft.AspNetCore.TestHost" Version="8.0.0-rtm.23518.6">
-      <Uri>https://github.com/dotnet/aspnetcore</Uri>
-      <Sha>198857c8a2211931739e6e08facfbab52f8dd023</Sha>
->>>>>>> b1c22665
     </Dependency>
     <Dependency Name="Microsoft.Build.NuGetSdkResolver" Version="6.9.0-preview.1.16">
       <Uri>https://github.com/nuget/nuget.client</Uri>
@@ -272,7 +233,6 @@
       <Uri>https://github.com/dotnet/wpf</Uri>
       <Sha>babeeb65b164c87633db21a20223c8d99e2185e9</Sha>
     </Dependency>
-<<<<<<< HEAD
     <Dependency Name="Microsoft.AspNetCore.App.Ref" Version="8.0.0-rtm.23517.6">
       <Uri>https://github.com/dotnet/aspnetcore</Uri>
       <Sha>e3aba084cde27f8e718b188e3e9f7239e63d5816</Sha>
@@ -317,52 +277,6 @@
     <Dependency Name="Microsoft.AspNetCore.Mvc.Api.Analyzers" Version="8.0.0-rtm.23517.6">
       <Uri>https://github.com/dotnet/aspnetcore</Uri>
       <Sha>e3aba084cde27f8e718b188e3e9f7239e63d5816</Sha>
-=======
-    <Dependency Name="Microsoft.AspNetCore.App.Ref" Version="8.0.0-rtm.23518.6">
-      <Uri>https://github.com/dotnet/aspnetcore</Uri>
-      <Sha>198857c8a2211931739e6e08facfbab52f8dd023</Sha>
-    </Dependency>
-    <Dependency Name="Microsoft.AspNetCore.App.Ref.Internal" Version="8.0.0-rtm.23518.6">
-      <Uri>https://github.com/dotnet/aspnetcore</Uri>
-      <Sha>198857c8a2211931739e6e08facfbab52f8dd023</Sha>
-    </Dependency>
-    <Dependency Name="Microsoft.AspNetCore.App.Runtime.win-x64" Version="8.0.0-rtm.23518.6">
-      <Uri>https://github.com/dotnet/aspnetcore</Uri>
-      <Sha>198857c8a2211931739e6e08facfbab52f8dd023</Sha>
-    </Dependency>
-    <Dependency Name="VS.Redist.Common.AspNetCore.SharedFramework.x64.8.0" Version="8.0.0-rtm.23518.6">
-      <Uri>https://github.com/dotnet/aspnetcore</Uri>
-      <Sha>198857c8a2211931739e6e08facfbab52f8dd023</Sha>
-      <SourceBuild RepoName="aspnetcore" ManagedOnly="true" />
-    </Dependency>
-    <Dependency Name="dotnet-dev-certs" Version="8.0.0-rtm.23518.6">
-      <Uri>https://github.com/dotnet/aspnetcore</Uri>
-      <Sha>198857c8a2211931739e6e08facfbab52f8dd023</Sha>
-    </Dependency>
-    <Dependency Name="dotnet-user-jwts" Version="8.0.0-rtm.23518.6">
-      <Uri>https://github.com/dotnet/aspnetcore</Uri>
-      <Sha>198857c8a2211931739e6e08facfbab52f8dd023</Sha>
-    </Dependency>
-    <Dependency Name="dotnet-user-secrets" Version="8.0.0-rtm.23518.6">
-      <Uri>https://github.com/dotnet/aspnetcore</Uri>
-      <Sha>198857c8a2211931739e6e08facfbab52f8dd023</Sha>
-    </Dependency>
-    <Dependency Name="Microsoft.AspNetCore.Analyzers" Version="8.0.0-rtm.23518.6">
-      <Uri>https://github.com/dotnet/aspnetcore</Uri>
-      <Sha>198857c8a2211931739e6e08facfbab52f8dd023</Sha>
-    </Dependency>
-    <Dependency Name="Microsoft.AspNetCore.Components.SdkAnalyzers" Version="8.0.0-rtm.23518.6">
-      <Uri>https://github.com/dotnet/aspnetcore</Uri>
-      <Sha>198857c8a2211931739e6e08facfbab52f8dd023</Sha>
-    </Dependency>
-    <Dependency Name="Microsoft.AspNetCore.Mvc.Analyzers" Version="8.0.0-rtm.23518.6">
-      <Uri>https://github.com/dotnet/aspnetcore</Uri>
-      <Sha>198857c8a2211931739e6e08facfbab52f8dd023</Sha>
-    </Dependency>
-    <Dependency Name="Microsoft.AspNetCore.Mvc.Api.Analyzers" Version="8.0.0-rtm.23518.6">
-      <Uri>https://github.com/dotnet/aspnetcore</Uri>
-      <Sha>198857c8a2211931739e6e08facfbab52f8dd023</Sha>
->>>>>>> b1c22665
     </Dependency>
     <Dependency Name="Microsoft.CodeAnalysis.Razor.Tooling.Internal" Version="7.0.0-preview.23518.1">
       <Uri>https://github.com/dotnet/razor</Uri>
@@ -377,7 +291,6 @@
       <Uri>https://github.com/dotnet/razor</Uri>
       <Sha>ecb4b595e3322a18c240f50a763868540f51eaaa</Sha>
     </Dependency>
-<<<<<<< HEAD
     <Dependency Name="Microsoft.Extensions.FileProviders.Embedded" Version="8.0.0-rtm.23517.6">
       <Uri>https://github.com/dotnet/aspnetcore</Uri>
       <Sha>e3aba084cde27f8e718b188e3e9f7239e63d5816</Sha>
@@ -393,23 +306,6 @@
     <Dependency Name="Microsoft.JSInterop" Version="8.0.0-rtm.23517.6">
       <Uri>https://github.com/dotnet/aspnetcore</Uri>
       <Sha>e3aba084cde27f8e718b188e3e9f7239e63d5816</Sha>
-=======
-    <Dependency Name="Microsoft.Extensions.FileProviders.Embedded" Version="8.0.0-rtm.23518.6">
-      <Uri>https://github.com/dotnet/aspnetcore</Uri>
-      <Sha>198857c8a2211931739e6e08facfbab52f8dd023</Sha>
-    </Dependency>
-    <Dependency Name="Microsoft.AspNetCore.Authorization" Version="8.0.0-rtm.23518.6">
-      <Uri>https://github.com/dotnet/aspnetcore</Uri>
-      <Sha>198857c8a2211931739e6e08facfbab52f8dd023</Sha>
-    </Dependency>
-    <Dependency Name="Microsoft.AspNetCore.Components.Web" Version="8.0.0-rtm.23518.6">
-      <Uri>https://github.com/dotnet/aspnetcore</Uri>
-      <Sha>198857c8a2211931739e6e08facfbab52f8dd023</Sha>
-    </Dependency>
-    <Dependency Name="Microsoft.JSInterop" Version="8.0.0-rtm.23518.6">
-      <Uri>https://github.com/dotnet/aspnetcore</Uri>
-      <Sha>198857c8a2211931739e6e08facfbab52f8dd023</Sha>
->>>>>>> b1c22665
     </Dependency>
     <Dependency Name="Microsoft.Web.Xdt" Version="7.0.0-preview.22423.2" Pinned="true">
       <Uri>https://github.com/dotnet/xdt</Uri>

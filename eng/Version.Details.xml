--- conflicted
+++ resolved
@@ -9,16 +9,12 @@
       <Uri>https://github.com/dotnet/templating</Uri>
       <Sha>9dfddc30a1e9101f7e44dcda57d95902073e444c</Sha>
     </Dependency>
-<<<<<<< HEAD
-    <Dependency Name="Microsoft.NETCore.App.Ref" Version="9.0.0-alpha.1.23464.19">
-=======
     <Dependency Name="Microsoft.SourceBuild.Intermediate.templating" Version="9.0.100-alpha.1.23428.1">
       <Uri>https://github.com/dotnet/templating</Uri>
       <Sha>9dfddc30a1e9101f7e44dcda57d95902073e444c</Sha>
       <SourceBuild RepoName="templating" ManagedOnly="true" />
     </Dependency>
-    <Dependency Name="Microsoft.NETCore.App.Ref" Version="8.0.0-rc.1.23421.3">
->>>>>>> 96b9f735
+    <Dependency Name="Microsoft.NETCore.App.Ref" Version="9.0.0-alpha.1.23464.19">
       <Uri>https://github.com/dotnet/runtime</Uri>
       <Sha>a6c64c3c26417f579022e20cbcee992b4814ed2c</Sha>
     </Dependency>

--- conflicted
+++ resolved
@@ -13,15 +13,9 @@
       <Uri>https://github.com/dotnet/runtime</Uri>
       <Sha>abd77c506969f9cb379d374cd57df5c7d5758e12</Sha>
     </Dependency>
-<<<<<<< HEAD
-    <Dependency Name="Microsoft.DotNet.PlatformAbstractions" Version="5.0.0-preview.4.20216.18">
-      <Uri>https://github.com/dotnet/runtime</Uri>
-      <Sha>abd77c506969f9cb379d374cd57df5c7d5758e12</Sha>
-=======
     <Dependency Name="Microsoft.DotNet.XUnitExtensions" Version="5.0.0-beta.20201.2">
       <Uri>https://github.com/dotnet/arcade</Uri>
       <Sha>bce0a98620c1c5a110b2bba9912f3d5929069c6b</Sha>
->>>>>>> 21af2edc
     </Dependency>
     <Dependency Name="Microsoft.NET.HostModel" Version="5.0.0-preview.4.20216.18">
       <Uri>https://github.com/dotnet/runtime</Uri>

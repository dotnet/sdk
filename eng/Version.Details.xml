<?xml version="1.0" encoding="utf-8"?>
<Dependencies>
  <ProductDependencies>
    <Dependency Name="Microsoft.TemplateEngine.Abstractions" Version="9.0.108">
      <Uri>https://github.com/dotnet/templating</Uri>
      <Sha>088027fb4d4b86829fcee3ccba911a932e42642c</Sha>
    </Dependency>
    <Dependency Name="Microsoft.TemplateEngine.Mocks" Version="9.0.108-servicing.25311.4">
      <Uri>https://github.com/dotnet/templating</Uri>
      <Sha>088027fb4d4b86829fcee3ccba911a932e42642c</Sha>
    </Dependency>
    <!-- Intermediate is necessary for source build. -->
    <Dependency Name="Microsoft.SourceBuild.Intermediate.templating" Version="9.0.108-servicing.25311.4">
      <Uri>https://github.com/dotnet/templating</Uri>
      <Sha>088027fb4d4b86829fcee3ccba911a932e42642c</Sha>
      <SourceBuild RepoName="templating" ManagedOnly="true" />
    </Dependency>
<<<<<<< HEAD
    <Dependency Name="Microsoft.NETCore.App.Ref" Version="8.0.17">
      <Uri>https://dev.azure.com/dnceng/internal/_git/dotnet-runtime</Uri>
      <Sha>77545d6fd5ca79bc08198fd6d8037c14843f14ad</Sha>
    </Dependency>
    <Dependency Name="VS.Redist.Common.NetCore.SharedFramework.x64.8.0" Version="8.0.17-servicing.25266.2">
      <Uri>https://dev.azure.com/dnceng/internal/_git/dotnet-runtime</Uri>
      <Sha>77545d6fd5ca79bc08198fd6d8037c14843f14ad</Sha>
      <SourceBuild RepoName="runtime" ManagedOnly="false" />
    </Dependency>
    <Dependency Name="VS.Redist.Common.NetCore.TargetingPack.x64.8.0" Version="8.0.17-servicing.25266.2">
      <Uri>https://dev.azure.com/dnceng/internal/_git/dotnet-runtime</Uri>
      <Sha>77545d6fd5ca79bc08198fd6d8037c14843f14ad</Sha>
    </Dependency>
    <Dependency Name="Microsoft.NETCore.App.Runtime.win-x64" Version="8.0.17">
      <Uri>https://dev.azure.com/dnceng/internal/_git/dotnet-runtime</Uri>
      <Sha>77545d6fd5ca79bc08198fd6d8037c14843f14ad</Sha>
    </Dependency>
    <Dependency Name="Microsoft.NETCore.App.Host.win-x64" Version="8.0.17">
      <Uri>https://dev.azure.com/dnceng/internal/_git/dotnet-runtime</Uri>
      <Sha>77545d6fd5ca79bc08198fd6d8037c14843f14ad</Sha>
    </Dependency>
    <Dependency Name="Microsoft.NETCore.Platforms" Version="8.0.17-servicing.25266.2">
      <Uri>https://dev.azure.com/dnceng/internal/_git/dotnet-runtime</Uri>
      <Sha>77545d6fd5ca79bc08198fd6d8037c14843f14ad</Sha>
    </Dependency>
    <Dependency Name="Microsoft.NET.HostModel" Version="8.0.17-servicing.25266.2">
      <Uri>https://dev.azure.com/dnceng/internal/_git/dotnet-runtime</Uri>
      <Sha>77545d6fd5ca79bc08198fd6d8037c14843f14ad</Sha>
=======
    <Dependency Name="Microsoft.NETCore.App.Ref" Version="9.0.5">
      <Uri>https://dev.azure.com/dnceng/internal/_git/dotnet-runtime</Uri>
      <Sha>e36e4d1a8f8dfb08d7e3a6041459c9791d732c01</Sha>
    </Dependency>
    <Dependency Name="VS.Redist.Common.NetCore.SharedFramework.x64.9.0" Version="9.0.5-servicing.25215.9">
      <Uri>https://dev.azure.com/dnceng/internal/_git/dotnet-runtime</Uri>
      <Sha>e36e4d1a8f8dfb08d7e3a6041459c9791d732c01</Sha>
    </Dependency>
    <Dependency Name="VS.Redist.Common.NetCore.TargetingPack.x64.9.0" Version="9.0.5-servicing.25215.9">
      <Uri>https://dev.azure.com/dnceng/internal/_git/dotnet-runtime</Uri>
      <Sha>e36e4d1a8f8dfb08d7e3a6041459c9791d732c01</Sha>
    </Dependency>
    <Dependency Name="Microsoft.NETCore.App.Runtime.win-x64" Version="9.0.5">
      <Uri>https://dev.azure.com/dnceng/internal/_git/dotnet-runtime</Uri>
      <Sha>e36e4d1a8f8dfb08d7e3a6041459c9791d732c01</Sha>
    </Dependency>
    <Dependency Name="Microsoft.NETCore.App.Host.win-x64" Version="9.0.5">
      <Uri>https://dev.azure.com/dnceng/internal/_git/dotnet-runtime</Uri>
      <Sha>e36e4d1a8f8dfb08d7e3a6041459c9791d732c01</Sha>
    </Dependency>
    <Dependency Name="Microsoft.NETCore.Platforms" Version="9.0.5-servicing.25215.9">
      <Uri>https://dev.azure.com/dnceng/internal/_git/dotnet-runtime</Uri>
      <Sha>e36e4d1a8f8dfb08d7e3a6041459c9791d732c01</Sha>
    </Dependency>
    <Dependency Name="Microsoft.NET.HostModel" Version="9.0.5-servicing.25215.9">
      <Uri>https://dev.azure.com/dnceng/internal/_git/dotnet-runtime</Uri>
      <Sha>e36e4d1a8f8dfb08d7e3a6041459c9791d732c01</Sha>
>>>>>>> 986e33ad
    </Dependency>
    <Dependency Name="Microsoft.Extensions.DependencyModel" Version="9.0.5">
      <Uri>https://dev.azure.com/dnceng/internal/_git/dotnet-runtime</Uri>
      <Sha>e36e4d1a8f8dfb08d7e3a6041459c9791d732c01</Sha>
    </Dependency>
<<<<<<< HEAD
    <Dependency Name="Microsoft.NETCore.DotNetHostResolver" Version="8.0.17">
      <Uri>https://dev.azure.com/dnceng/internal/_git/dotnet-runtime</Uri>
      <Sha>77545d6fd5ca79bc08198fd6d8037c14843f14ad</Sha>
    </Dependency>
    <Dependency Name="Microsoft.NET.Workload.Emscripten.Current.Manifest-8.0.100" Version="8.0.17" CoherentParentDependency="Microsoft.NETCore.App.Runtime.win-x64">
      <Uri>https://github.com/dotnet/emsdk</Uri>
      <Sha>2b0cca8ad3a88e02fe0878139009ffffde071f1f</Sha>
=======
    <!-- Intermediate is necessary for source build. -->
    <Dependency Name="Microsoft.SourceBuild.Intermediate.runtime.linux-x64" Version="9.0.5-servicing.25215.9">
      <Uri>https://dev.azure.com/dnceng/internal/_git/dotnet-runtime</Uri>
      <Sha>e36e4d1a8f8dfb08d7e3a6041459c9791d732c01</Sha>
      <SourceBuild RepoName="runtime" ManagedOnly="false" />
    </Dependency>
    <!-- Change blob version in GenerateLayout.targets if this is unpinned to service targeting pack -->
    <!-- No new netstandard.library planned for 3.1 timeframe at this time. -->
    <Dependency Name="NETStandard.Library.Ref" Version="2.1.0" Pinned="true">
      <Uri>https://github.com/dotnet/core-setup</Uri>
      <Sha>7d57652f33493fa022125b7f63aad0d70c52d810</Sha>
    </Dependency>
    <Dependency Name="Microsoft.NET.Workload.Emscripten.Current.Manifest-9.0.100.Transport" Version="9.0.5-servicing.25212.1" CoherentParentDependency="Microsoft.NETCore.App.Runtime.win-x64">
      <Uri>https://github.com/dotnet/emsdk</Uri>
      <Sha>78f6f07d38e8755e573039a8aa04e131d3e59b76</Sha>
    </Dependency>
    <Dependency Name="Microsoft.NET.Workload.Emscripten.Current.Manifest-9.0.100" Version="9.0.5" CoherentParentDependency="Microsoft.NETCore.App.Runtime.win-x64">
      <Uri>https://github.com/dotnet/emsdk</Uri>
      <Sha>78f6f07d38e8755e573039a8aa04e131d3e59b76</Sha>
    </Dependency>
    <!-- Intermediate is necessary for source build. -->
    <Dependency Name="Microsoft.SourceBuild.Intermediate.emsdk" Version="9.0.5-servicing.25212.1" CoherentParentDependency="Microsoft.NETCore.App.Runtime.win-x64">
      <Uri>https://github.com/dotnet/emsdk</Uri>
      <Sha>78f6f07d38e8755e573039a8aa04e131d3e59b76</Sha>
      <SourceBuild RepoName="emsdk" ManagedOnly="true" />
>>>>>>> 986e33ad
    </Dependency>
    <Dependency Name="Microsoft.Build" Version="17.12.39">
      <Uri>https://github.com/dotnet/msbuild</Uri>
      <Sha>590305fc69a6af024c9d868d557be3efd5e42ddf</Sha>
    </Dependency>
    <Dependency Name="Microsoft.Build.Localization" Version="17.12.39-preview-25312-03">
      <Uri>https://github.com/dotnet/msbuild</Uri>
      <Sha>590305fc69a6af024c9d868d557be3efd5e42ddf</Sha>
    </Dependency>
    <!-- Intermediate is necessary for source build. -->
    <Dependency Name="Microsoft.SourceBuild.Intermediate.msbuild" Version="17.12.39-preview-25312-03">
      <Uri>https://github.com/dotnet/msbuild</Uri>
      <Sha>590305fc69a6af024c9d868d557be3efd5e42ddf</Sha>
      <SourceBuild RepoName="msbuild" ManagedOnly="true" />
    </Dependency>
    <Dependency Name="Microsoft.FSharp.Compiler" Version="12.9.101-beta.25070.7">
      <Uri>https://github.com/dotnet/fsharp</Uri>
      <Sha>47d4e3f91e4e5414b6dafbf14288b9c5a798ef99</Sha>
    </Dependency>
    <!-- Intermediate is necessary for source build. -->
    <Dependency Name="Microsoft.SourceBuild.Intermediate.fsharp" Version="9.0.101-beta.25070.7">
      <Uri>https://github.com/dotnet/fsharp</Uri>
      <Sha>47d4e3f91e4e5414b6dafbf14288b9c5a798ef99</Sha>
      <SourceBuild RepoName="fsharp" ManagedOnly="true" />
    </Dependency>
<<<<<<< HEAD
    <Dependency Name="dotnet-format" Version="8.3.631204">
      <Uri>https://github.com/dotnet/format</Uri>
      <Sha>64cbc6c3f71ff573a72b0c83c407612ad07d5c6e</Sha>
      <SourceBuild RepoName="format" ManagedOnly="true" />
=======
    <Dependency Name="Microsoft.Net.Compilers.Toolset" Version="4.12.0-3.25275.3">
      <Uri>https://github.com/dotnet/roslyn</Uri>
      <Sha>3f5cf9fbbd91f2047e988801a5142ca1cb6bab45</Sha>
>>>>>>> 986e33ad
    </Dependency>
    <!-- Intermediate is necessary for source build. -->
    <Dependency Name="Microsoft.SourceBuild.Intermediate.roslyn" Version="4.12.0-3.25275.3">
      <Uri>https://github.com/dotnet/roslyn</Uri>
      <Sha>3f5cf9fbbd91f2047e988801a5142ca1cb6bab45</Sha>
      <SourceBuild RepoName="roslyn" ManagedOnly="true" />
    </Dependency>
    <Dependency Name="Microsoft.Net.Compilers.Toolset.Framework" Version="4.12.0-3.25275.3">
      <Uri>https://github.com/dotnet/roslyn</Uri>
      <Sha>3f5cf9fbbd91f2047e988801a5142ca1cb6bab45</Sha>
    </Dependency>
    <Dependency Name="Microsoft.CodeAnalysis" Version="4.12.0-3.25275.3">
      <Uri>https://github.com/dotnet/roslyn</Uri>
      <Sha>3f5cf9fbbd91f2047e988801a5142ca1cb6bab45</Sha>
    </Dependency>
    <Dependency Name="Microsoft.CodeAnalysis.CSharp" Version="4.12.0-3.25275.3">
      <Uri>https://github.com/dotnet/roslyn</Uri>
      <Sha>3f5cf9fbbd91f2047e988801a5142ca1cb6bab45</Sha>
    </Dependency>
    <Dependency Name="Microsoft.CodeAnalysis.CSharp.CodeStyle" Version="4.12.0-3.25275.3">
      <Uri>https://github.com/dotnet/roslyn</Uri>
      <Sha>3f5cf9fbbd91f2047e988801a5142ca1cb6bab45</Sha>
    </Dependency>
    <Dependency Name="Microsoft.CodeAnalysis.CSharp.Features" Version="4.12.0-3.25275.3">
      <Uri>https://github.com/dotnet/roslyn</Uri>
      <Sha>3f5cf9fbbd91f2047e988801a5142ca1cb6bab45</Sha>
    </Dependency>
    <Dependency Name="Microsoft.CodeAnalysis.CSharp.Workspaces" Version="4.12.0-3.25275.3">
      <Uri>https://github.com/dotnet/roslyn</Uri>
      <Sha>3f5cf9fbbd91f2047e988801a5142ca1cb6bab45</Sha>
    </Dependency>
    <Dependency Name="Microsoft.CodeAnalysis.Workspaces.MSBuild" Version="4.12.0-3.25275.3">
      <Uri>https://github.com/dotnet/roslyn</Uri>
      <Sha>3f5cf9fbbd91f2047e988801a5142ca1cb6bab45</Sha>
    </Dependency>
<<<<<<< HEAD
    <Dependency Name="Microsoft.AspNetCore.DeveloperCertificates.XPlat" Version="8.0.17-servicing.25266.9">
      <Uri>https://dev.azure.com/dnceng/internal/_git/dotnet-aspnetcore</Uri>
      <Sha>fa4d80b76c2431a825be026f6bbabca63e1f42ef</Sha>
    </Dependency>
    <Dependency Name="Microsoft.AspNetCore.TestHost" Version="8.0.17">
      <Uri>https://dev.azure.com/dnceng/internal/_git/dotnet-aspnetcore</Uri>
      <Sha>fa4d80b76c2431a825be026f6bbabca63e1f42ef</Sha>
=======
    <Dependency Name="Microsoft.AspNetCore.DeveloperCertificates.XPlat" Version="9.0.5-servicing.25229.4">
      <Uri>https://dev.azure.com/dnceng/internal/_git/dotnet-aspnetcore</Uri>
      <Sha>ed74665e773dd1ebea3289c5662d71c590305932</Sha>
    </Dependency>
    <Dependency Name="Microsoft.AspNetCore.TestHost" Version="9.0.5">
      <Uri>https://dev.azure.com/dnceng/internal/_git/dotnet-aspnetcore</Uri>
      <Sha>ed74665e773dd1ebea3289c5662d71c590305932</Sha>
>>>>>>> 986e33ad
    </Dependency>
    <Dependency Name="Microsoft.Build.NuGetSdkResolver" Version="6.12.4-rc.9">
      <Uri>https://github.com/nuget/nuget.client</Uri>
      <Sha>42bfb4554167e1d2fc2b950728d9bd8164f806c1</Sha>
    </Dependency>
    <Dependency Name="NuGet.Build.Tasks" Version="6.12.4-rc.9">
      <Uri>https://github.com/nuget/nuget.client</Uri>
      <Sha>42bfb4554167e1d2fc2b950728d9bd8164f806c1</Sha>
      <SourceBuildTarball RepoName="nuget-client" ManagedOnly="true" />
    </Dependency>
    <Dependency Name="NuGet.Build.Tasks.Console" Version="6.12.4-rc.9">
      <Uri>https://github.com/nuget/nuget.client</Uri>
      <Sha>42bfb4554167e1d2fc2b950728d9bd8164f806c1</Sha>
    </Dependency>
    <Dependency Name="NuGet.Build.Tasks.Pack" Version="6.12.4-rc.9">
      <Uri>https://github.com/nuget/nuget.client</Uri>
      <Sha>42bfb4554167e1d2fc2b950728d9bd8164f806c1</Sha>
    </Dependency>
    <Dependency Name="NuGet.Commands" Version="6.12.4-rc.9">
      <Uri>https://github.com/nuget/nuget.client</Uri>
      <Sha>42bfb4554167e1d2fc2b950728d9bd8164f806c1</Sha>
    </Dependency>
    <Dependency Name="NuGet.CommandLine.XPlat" Version="6.12.4-rc.9">
      <Uri>https://github.com/nuget/nuget.client</Uri>
      <Sha>42bfb4554167e1d2fc2b950728d9bd8164f806c1</Sha>
    </Dependency>
    <Dependency Name="NuGet.Common" Version="6.12.4-rc.9">
      <Uri>https://github.com/nuget/nuget.client</Uri>
      <Sha>42bfb4554167e1d2fc2b950728d9bd8164f806c1</Sha>
    </Dependency>
    <Dependency Name="NuGet.Configuration" Version="6.12.4-rc.9">
      <Uri>https://github.com/nuget/nuget.client</Uri>
      <Sha>42bfb4554167e1d2fc2b950728d9bd8164f806c1</Sha>
    </Dependency>
    <Dependency Name="NuGet.Credentials" Version="6.12.4-rc.9">
      <Uri>https://github.com/nuget/nuget.client</Uri>
      <Sha>42bfb4554167e1d2fc2b950728d9bd8164f806c1</Sha>
    </Dependency>
    <Dependency Name="NuGet.DependencyResolver.Core" Version="6.12.4-rc.9">
      <Uri>https://github.com/nuget/nuget.client</Uri>
      <Sha>42bfb4554167e1d2fc2b950728d9bd8164f806c1</Sha>
    </Dependency>
    <Dependency Name="NuGet.Frameworks" Version="6.12.4-rc.9">
      <Uri>https://github.com/nuget/nuget.client</Uri>
      <Sha>42bfb4554167e1d2fc2b950728d9bd8164f806c1</Sha>
    </Dependency>
    <Dependency Name="NuGet.LibraryModel" Version="6.12.4-rc.9">
      <Uri>https://github.com/nuget/nuget.client</Uri>
      <Sha>42bfb4554167e1d2fc2b950728d9bd8164f806c1</Sha>
    </Dependency>
    <Dependency Name="NuGet.ProjectModel" Version="6.12.4-rc.9">
      <Uri>https://github.com/nuget/nuget.client</Uri>
      <Sha>42bfb4554167e1d2fc2b950728d9bd8164f806c1</Sha>
    </Dependency>
    <Dependency Name="NuGet.Protocol" Version="6.12.4-rc.9">
      <Uri>https://github.com/nuget/nuget.client</Uri>
      <Sha>42bfb4554167e1d2fc2b950728d9bd8164f806c1</Sha>
    </Dependency>
    <Dependency Name="NuGet.Packaging" Version="6.12.4-rc.9">
      <Uri>https://github.com/nuget/nuget.client</Uri>
      <Sha>42bfb4554167e1d2fc2b950728d9bd8164f806c1</Sha>
    </Dependency>
    <Dependency Name="NuGet.Versioning" Version="6.12.4-rc.9">
      <Uri>https://github.com/nuget/nuget.client</Uri>
      <Sha>42bfb4554167e1d2fc2b950728d9bd8164f806c1</Sha>
    </Dependency>
    <Dependency Name="NuGet.Localization" Version="6.12.4-rc.9">
      <Uri>https://github.com/nuget/nuget.client</Uri>
      <Sha>42bfb4554167e1d2fc2b950728d9bd8164f806c1</Sha>
    </Dependency>
    <Dependency Name="Microsoft.NET.Test.Sdk" Version="17.12.0-release-24508-01">
      <Uri>https://github.com/microsoft/vstest</Uri>
      <Sha>bc9161306b23641b0364b8f93d546da4d48da1eb</Sha>
    </Dependency>
    <Dependency Name="Microsoft.TestPlatform.CLI" Version="17.12.0-release-24508-01">
      <Uri>https://github.com/microsoft/vstest</Uri>
      <Sha>bc9161306b23641b0364b8f93d546da4d48da1eb</Sha>
    </Dependency>
    <Dependency Name="Microsoft.TestPlatform.Build" Version="17.12.0-release-24508-01">
      <Uri>https://github.com/microsoft/vstest</Uri>
      <Sha>bc9161306b23641b0364b8f93d546da4d48da1eb</Sha>
    </Dependency>
<<<<<<< HEAD
    <Dependency Name="Microsoft.NET.ILLink.Tasks" Version="8.0.17">
      <Uri>https://dev.azure.com/dnceng/internal/_git/dotnet-runtime</Uri>
      <Sha>77545d6fd5ca79bc08198fd6d8037c14843f14ad</Sha>
=======
    <!-- Intermediate is necessary for source build. -->
    <Dependency Name="Microsoft.SourceBuild.Intermediate.vstest" Version="17.12.0-release-24508-01">
      <Uri>https://github.com/microsoft/vstest</Uri>
      <Sha>bc9161306b23641b0364b8f93d546da4d48da1eb</Sha>
      <SourceBuild RepoName="vstest" ManagedOnly="true" />
>>>>>>> 986e33ad
    </Dependency>
    <Dependency Name="Microsoft.NET.ILLink.Tasks" Version="9.0.5">
      <Uri>https://dev.azure.com/dnceng/internal/_git/dotnet-runtime</Uri>
      <Sha>e36e4d1a8f8dfb08d7e3a6041459c9791d732c01</Sha>
    </Dependency>
    <Dependency Name="System.CodeDom" Version="9.0.5">
      <Uri>https://dev.azure.com/dnceng/internal/_git/dotnet-runtime</Uri>
      <Sha>e36e4d1a8f8dfb08d7e3a6041459c9791d732c01</Sha>
    </Dependency>
    <Dependency Name="System.Formats.Asn1" Version="9.0.5">
      <Uri>https://dev.azure.com/dnceng/internal/_git/dotnet-runtime</Uri>
      <Sha>e36e4d1a8f8dfb08d7e3a6041459c9791d732c01</Sha>
    </Dependency>
    <Dependency Name="System.Security.Cryptography.ProtectedData" Version="9.0.5">
      <Uri>https://dev.azure.com/dnceng/internal/_git/dotnet-runtime</Uri>
      <Sha>e36e4d1a8f8dfb08d7e3a6041459c9791d732c01</Sha>
    </Dependency>
    <Dependency Name="System.Text.Encoding.CodePages" Version="9.0.5">
      <Uri>https://dev.azure.com/dnceng/internal/_git/dotnet-runtime</Uri>
      <Sha>e36e4d1a8f8dfb08d7e3a6041459c9791d732c01</Sha>
    </Dependency>
    <Dependency Name="System.Resources.Extensions" Version="9.0.5">
      <Uri>https://dev.azure.com/dnceng/internal/_git/dotnet-runtime</Uri>
      <Sha>e36e4d1a8f8dfb08d7e3a6041459c9791d732c01</Sha>
    </Dependency>
<<<<<<< HEAD
    <Dependency Name="Microsoft.WindowsDesktop.App.Runtime.win-x64" Version="8.0.17">
      <Uri>https://dev.azure.com/dnceng/internal/_git/dotnet-windowsdesktop</Uri>
      <Sha>5ce68f29d66fae8adb0e78b44afbb09dc3cdfbb7</Sha>
    </Dependency>
    <Dependency Name="VS.Redist.Common.WindowsDesktop.SharedFramework.x64.8.0" Version="8.0.17-servicing.25267.1">
      <Uri>https://dev.azure.com/dnceng/internal/_git/dotnet-windowsdesktop</Uri>
      <Sha>5ce68f29d66fae8adb0e78b44afbb09dc3cdfbb7</Sha>
    </Dependency>
    <Dependency Name="Microsoft.WindowsDesktop.App.Ref" Version="8.0.17">
      <Uri>https://dev.azure.com/dnceng/internal/_git/dotnet-windowsdesktop</Uri>
      <Sha>5ce68f29d66fae8adb0e78b44afbb09dc3cdfbb7</Sha>
    </Dependency>
    <Dependency Name="VS.Redist.Common.WindowsDesktop.TargetingPack.x64.8.0" Version="8.0.17-servicing.25267.1">
      <Uri>https://dev.azure.com/dnceng/internal/_git/dotnet-windowsdesktop</Uri>
      <Sha>5ce68f29d66fae8adb0e78b44afbb09dc3cdfbb7</Sha>
    </Dependency>
    <Dependency Name="Microsoft.NET.Sdk.WindowsDesktop" Version="8.0.17-servicing.25266.9" CoherentParentDependency="Microsoft.WindowsDesktop.App.Ref">
      <Uri>https://dev.azure.com/dnceng/internal/_git/dotnet-wpf</Uri>
      <Sha>3385cf1d42f4e488140452369a247a4a16183ce4</Sha>
    </Dependency>
    <Dependency Name="Microsoft.AspNetCore.App.Ref" Version="8.0.17">
      <Uri>https://dev.azure.com/dnceng/internal/_git/dotnet-aspnetcore</Uri>
      <Sha>fa4d80b76c2431a825be026f6bbabca63e1f42ef</Sha>
    </Dependency>
    <Dependency Name="Microsoft.AspNetCore.App.Ref.Internal" Version="8.0.17-servicing.25266.9">
      <Uri>https://dev.azure.com/dnceng/internal/_git/dotnet-aspnetcore</Uri>
      <Sha>fa4d80b76c2431a825be026f6bbabca63e1f42ef</Sha>
    </Dependency>
    <Dependency Name="Microsoft.AspNetCore.App.Runtime.win-x64" Version="8.0.17">
      <Uri>https://dev.azure.com/dnceng/internal/_git/dotnet-aspnetcore</Uri>
      <Sha>fa4d80b76c2431a825be026f6bbabca63e1f42ef</Sha>
    </Dependency>
    <Dependency Name="VS.Redist.Common.AspNetCore.SharedFramework.x64.8.0" Version="8.0.17-servicing.25266.9">
      <Uri>https://dev.azure.com/dnceng/internal/_git/dotnet-aspnetcore</Uri>
      <Sha>fa4d80b76c2431a825be026f6bbabca63e1f42ef</Sha>
      <SourceBuild RepoName="aspnetcore" ManagedOnly="true" />
    </Dependency>
    <Dependency Name="dotnet-dev-certs" Version="8.0.17-servicing.25266.9">
      <Uri>https://dev.azure.com/dnceng/internal/_git/dotnet-aspnetcore</Uri>
      <Sha>fa4d80b76c2431a825be026f6bbabca63e1f42ef</Sha>
    </Dependency>
    <Dependency Name="dotnet-user-jwts" Version="8.0.17-servicing.25266.9">
      <Uri>https://dev.azure.com/dnceng/internal/_git/dotnet-aspnetcore</Uri>
      <Sha>fa4d80b76c2431a825be026f6bbabca63e1f42ef</Sha>
    </Dependency>
    <Dependency Name="dotnet-user-secrets" Version="8.0.17-servicing.25266.9">
      <Uri>https://dev.azure.com/dnceng/internal/_git/dotnet-aspnetcore</Uri>
      <Sha>fa4d80b76c2431a825be026f6bbabca63e1f42ef</Sha>
    </Dependency>
    <Dependency Name="Microsoft.AspNetCore.Analyzers" Version="8.0.17-servicing.25266.9">
      <Uri>https://dev.azure.com/dnceng/internal/_git/dotnet-aspnetcore</Uri>
      <Sha>fa4d80b76c2431a825be026f6bbabca63e1f42ef</Sha>
    </Dependency>
    <Dependency Name="Microsoft.AspNetCore.Components.SdkAnalyzers" Version="8.0.17-servicing.25266.9">
      <Uri>https://dev.azure.com/dnceng/internal/_git/dotnet-aspnetcore</Uri>
      <Sha>fa4d80b76c2431a825be026f6bbabca63e1f42ef</Sha>
    </Dependency>
    <Dependency Name="Microsoft.AspNetCore.Mvc.Analyzers" Version="8.0.17-servicing.25266.9">
      <Uri>https://dev.azure.com/dnceng/internal/_git/dotnet-aspnetcore</Uri>
      <Sha>fa4d80b76c2431a825be026f6bbabca63e1f42ef</Sha>
    </Dependency>
    <Dependency Name="Microsoft.AspNetCore.Mvc.Api.Analyzers" Version="8.0.17-servicing.25266.9">
      <Uri>https://dev.azure.com/dnceng/internal/_git/dotnet-aspnetcore</Uri>
      <Sha>fa4d80b76c2431a825be026f6bbabca63e1f42ef</Sha>
=======
    <Dependency Name="Microsoft.WindowsDesktop.App.Runtime.win-x64" Version="9.0.5">
      <Uri>https://dev.azure.com/dnceng/internal/_git/dotnet-windowsdesktop</Uri>
      <Sha>b141ff423da53a66cda0be31dad3059317be52f6</Sha>
      <SourceBuildTarball RepoName="windowsdesktop" ManagedOnly="true" />
    </Dependency>
    <Dependency Name="VS.Redist.Common.WindowsDesktop.SharedFramework.x64.9.0" Version="9.0.5-servicing.25216.2">
      <Uri>https://dev.azure.com/dnceng/internal/_git/dotnet-windowsdesktop</Uri>
      <Sha>b141ff423da53a66cda0be31dad3059317be52f6</Sha>
    </Dependency>
    <Dependency Name="Microsoft.WindowsDesktop.App.Ref" Version="9.0.5">
      <Uri>https://dev.azure.com/dnceng/internal/_git/dotnet-windowsdesktop</Uri>
      <Sha>b141ff423da53a66cda0be31dad3059317be52f6</Sha>
    </Dependency>
    <Dependency Name="VS.Redist.Common.WindowsDesktop.TargetingPack.x64.9.0" Version="9.0.5-servicing.25216.2">
      <Uri>https://dev.azure.com/dnceng/internal/_git/dotnet-windowsdesktop</Uri>
      <Sha>b141ff423da53a66cda0be31dad3059317be52f6</Sha>
    </Dependency>
    <Dependency Name="Microsoft.NET.Sdk.WindowsDesktop" Version="9.0.5-rtm.25216.2" CoherentParentDependency="Microsoft.WindowsDesktop.App.Ref">
      <Uri>https://dev.azure.com/dnceng/internal/_git/dotnet-wpf</Uri>
      <Sha>6df813d45ebffd2739980b7f372767ac5fd68e2a</Sha>
    </Dependency>
    <Dependency Name="Microsoft.AspNetCore.App.Ref" Version="9.0.5">
      <Uri>https://dev.azure.com/dnceng/internal/_git/dotnet-aspnetcore</Uri>
      <Sha>ed74665e773dd1ebea3289c5662d71c590305932</Sha>
    </Dependency>
    <Dependency Name="Microsoft.AspNetCore.App.Ref.Internal" Version="9.0.5-servicing.25229.4">
      <Uri>https://dev.azure.com/dnceng/internal/_git/dotnet-aspnetcore</Uri>
      <Sha>ed74665e773dd1ebea3289c5662d71c590305932</Sha>
    </Dependency>
    <Dependency Name="Microsoft.AspNetCore.App.Runtime.win-x64" Version="9.0.5">
      <Uri>https://dev.azure.com/dnceng/internal/_git/dotnet-aspnetcore</Uri>
      <Sha>ed74665e773dd1ebea3289c5662d71c590305932</Sha>
    </Dependency>
    <Dependency Name="VS.Redist.Common.AspNetCore.SharedFramework.x64.9.0" Version="9.0.5-servicing.25229.4">
      <Uri>https://dev.azure.com/dnceng/internal/_git/dotnet-aspnetcore</Uri>
      <Sha>ed74665e773dd1ebea3289c5662d71c590305932</Sha>
    </Dependency>
    <Dependency Name="dotnet-dev-certs" Version="9.0.5-servicing.25229.4">
      <Uri>https://dev.azure.com/dnceng/internal/_git/dotnet-aspnetcore</Uri>
      <Sha>ed74665e773dd1ebea3289c5662d71c590305932</Sha>
    </Dependency>
    <Dependency Name="dotnet-user-jwts" Version="9.0.5-servicing.25229.4">
      <Uri>https://dev.azure.com/dnceng/internal/_git/dotnet-aspnetcore</Uri>
      <Sha>ed74665e773dd1ebea3289c5662d71c590305932</Sha>
    </Dependency>
    <Dependency Name="dotnet-user-secrets" Version="9.0.5-servicing.25229.4">
      <Uri>https://dev.azure.com/dnceng/internal/_git/dotnet-aspnetcore</Uri>
      <Sha>ed74665e773dd1ebea3289c5662d71c590305932</Sha>
    </Dependency>
    <Dependency Name="Microsoft.AspNetCore.Analyzers" Version="9.0.5-servicing.25229.4">
      <Uri>https://dev.azure.com/dnceng/internal/_git/dotnet-aspnetcore</Uri>
      <Sha>ed74665e773dd1ebea3289c5662d71c590305932</Sha>
    </Dependency>
    <Dependency Name="Microsoft.AspNetCore.Components.SdkAnalyzers" Version="9.0.5-servicing.25229.4">
      <Uri>https://dev.azure.com/dnceng/internal/_git/dotnet-aspnetcore</Uri>
      <Sha>ed74665e773dd1ebea3289c5662d71c590305932</Sha>
    </Dependency>
    <Dependency Name="Microsoft.AspNetCore.Mvc.Analyzers" Version="9.0.5-servicing.25229.4">
      <Uri>https://dev.azure.com/dnceng/internal/_git/dotnet-aspnetcore</Uri>
      <Sha>ed74665e773dd1ebea3289c5662d71c590305932</Sha>
    </Dependency>
    <Dependency Name="Microsoft.AspNetCore.Mvc.Api.Analyzers" Version="9.0.5-servicing.25229.4">
      <Uri>https://dev.azure.com/dnceng/internal/_git/dotnet-aspnetcore</Uri>
      <Sha>ed74665e773dd1ebea3289c5662d71c590305932</Sha>
    </Dependency>
    <!-- Intermediate is necessary for source build. -->
    <Dependency Name="Microsoft.SourceBuild.Intermediate.aspnetcore" Version="9.0.5-servicing.25229.4">
      <Uri>https://dev.azure.com/dnceng/internal/_git/dotnet-aspnetcore</Uri>
      <Sha>ed74665e773dd1ebea3289c5662d71c590305932</Sha>
      <SourceBuild RepoName="aspnetcore" ManagedOnly="true" />
>>>>>>> 986e33ad
    </Dependency>
    <Dependency Name="Microsoft.CodeAnalysis.Razor.Tooling.Internal" Version="9.0.0-preview.25275.1">
      <Uri>https://github.com/dotnet/razor</Uri>
      <Sha>44568f7817cd7c6daf90c9340c64c3b69277b7f6</Sha>
    </Dependency>
    <Dependency Name="Microsoft.AspNetCore.Mvc.Razor.Extensions.Tooling.Internal" Version="9.0.0-preview.25275.1">
      <Uri>https://github.com/dotnet/razor</Uri>
      <Sha>44568f7817cd7c6daf90c9340c64c3b69277b7f6</Sha>
    </Dependency>
    <Dependency Name="Microsoft.NET.Sdk.Razor.SourceGenerators.Transport" Version="9.0.0-preview.25275.1">
      <Uri>https://github.com/dotnet/razor</Uri>
      <Sha>44568f7817cd7c6daf90c9340c64c3b69277b7f6</Sha>
    </Dependency>
<<<<<<< HEAD
    <Dependency Name="Microsoft.Extensions.FileProviders.Embedded" Version="8.0.17">
      <Uri>https://dev.azure.com/dnceng/internal/_git/dotnet-aspnetcore</Uri>
      <Sha>fa4d80b76c2431a825be026f6bbabca63e1f42ef</Sha>
    </Dependency>
    <Dependency Name="Microsoft.AspNetCore.Authorization" Version="8.0.17">
      <Uri>https://dev.azure.com/dnceng/internal/_git/dotnet-aspnetcore</Uri>
      <Sha>fa4d80b76c2431a825be026f6bbabca63e1f42ef</Sha>
    </Dependency>
    <Dependency Name="Microsoft.AspNetCore.Components.Web" Version="8.0.17">
      <Uri>https://dev.azure.com/dnceng/internal/_git/dotnet-aspnetcore</Uri>
      <Sha>fa4d80b76c2431a825be026f6bbabca63e1f42ef</Sha>
    </Dependency>
    <Dependency Name="Microsoft.JSInterop" Version="8.0.17">
      <Uri>https://dev.azure.com/dnceng/internal/_git/dotnet-aspnetcore</Uri>
      <Sha>fa4d80b76c2431a825be026f6bbabca63e1f42ef</Sha>
=======
    <!-- Intermediate is necessary for source build. -->
    <Dependency Name="Microsoft.SourceBuild.Intermediate.razor" Version="9.0.0-preview.25275.1">
      <Uri>https://github.com/dotnet/razor</Uri>
      <Sha>44568f7817cd7c6daf90c9340c64c3b69277b7f6</Sha>
      <SourceBuild RepoName="razor" ManagedOnly="true" />
    </Dependency>
    <Dependency Name="Microsoft.Extensions.FileProviders.Embedded" Version="9.0.5">
      <Uri>https://dev.azure.com/dnceng/internal/_git/dotnet-aspnetcore</Uri>
      <Sha>ed74665e773dd1ebea3289c5662d71c590305932</Sha>
    </Dependency>
    <Dependency Name="Microsoft.AspNetCore.Authorization" Version="9.0.5">
      <Uri>https://dev.azure.com/dnceng/internal/_git/dotnet-aspnetcore</Uri>
      <Sha>ed74665e773dd1ebea3289c5662d71c590305932</Sha>
    </Dependency>
    <Dependency Name="Microsoft.AspNetCore.Components.Web" Version="9.0.5">
      <Uri>https://dev.azure.com/dnceng/internal/_git/dotnet-aspnetcore</Uri>
      <Sha>ed74665e773dd1ebea3289c5662d71c590305932</Sha>
    </Dependency>
    <Dependency Name="Microsoft.JSInterop" Version="9.0.5">
      <Uri>https://dev.azure.com/dnceng/internal/_git/dotnet-aspnetcore</Uri>
      <Sha>ed74665e773dd1ebea3289c5662d71c590305932</Sha>
    </Dependency>
    <Dependency Name="Microsoft.DotNet.Test.ProjectTemplates.2.1" Version="1.0.2-beta4.22406.1">
      <Uri>https://github.com/dotnet/test-templates</Uri>
      <Sha>0385265f4d0b6413d64aea0223172366a9b9858c</Sha>
    </Dependency>
    <Dependency Name="Microsoft.DotNet.Test.ProjectTemplates.5.0" Version="1.1.0-rc.23558.1">
      <Uri>https://github.com/dotnet/test-templates</Uri>
      <Sha>307b8f538d83a955d8f6dd909eee41a5555f2f4d</Sha>
    </Dependency>
    <Dependency Name="Microsoft.DotNet.Test.ProjectTemplates.6.0" Version="1.1.0-rc.24069.1">
      <Uri>https://github.com/dotnet/test-templates</Uri>
      <Sha>becc4bd157cd6608b51a5ffe414a5d2de6330272</Sha>
    </Dependency>
    <Dependency Name="Microsoft.DotNet.Test.ProjectTemplates.7.0" Version="1.1.0-rc.24069.1">
      <Uri>https://github.com/dotnet/test-templates</Uri>
      <Sha>becc4bd157cd6608b51a5ffe414a5d2de6330272</Sha>
    </Dependency>
    <Dependency Name="Microsoft.DotNet.Test.ProjectTemplates.8.0" Version="1.1.0-rc.24202.1">
      <Uri>https://github.com/dotnet/test-templates</Uri>
      <Sha>49c9ad01f057b3c6352bbec12b117acc2224493c</Sha>
>>>>>>> 986e33ad
    </Dependency>
    <Dependency Name="Microsoft.DotNet.Test.ProjectTemplates.9.0" Version="1.1.0-rtm.25262.1">
      <Uri>https://github.com/dotnet/test-templates</Uri>
      <Sha>47c90e140b027225b799ca8413af10ee3d5f1126</Sha>
    </Dependency>
    <!-- Intermediate is necessary for source build. -->
    <Dependency Name="Microsoft.SourceBuild.Intermediate.test-templates" Version="1.1.0-rtm.25262.1">
      <Uri>https://github.com/dotnet/test-templates</Uri>
      <Sha>47c90e140b027225b799ca8413af10ee3d5f1126</Sha>
      <SourceBuild RepoName="test-templates" ManagedOnly="true" />
    </Dependency>
    <!-- For coherency purposes, these versions should be gated by the versions of winforms and wpf routed via windowsdesktop -->
    <Dependency Name="Microsoft.Dotnet.WinForms.ProjectTemplates" Version="9.0.5-servicing.25216.1" CoherentParentDependency="Microsoft.WindowsDesktop.App.Runtime.win-x64">
      <Uri>https://dev.azure.com/dnceng/internal/_git/dotnet-winforms</Uri>
      <Sha>711ee9fe3398d64b89f2ae70b94c66d9d495cf72</Sha>
    </Dependency>
    <Dependency Name="Microsoft.DotNet.Wpf.ProjectTemplates" Version="9.0.5-rtm.25216.2" CoherentParentDependency="Microsoft.WindowsDesktop.App.Runtime.win-x64">
      <Uri>https://dev.azure.com/dnceng/internal/_git/dotnet-wpf</Uri>
      <Sha>6df813d45ebffd2739980b7f372767ac5fd68e2a</Sha>
    </Dependency>
    <Dependency Name="Microsoft.Web.Xdt" Version="10.0.0-preview.24609.2">
      <Uri>https://github.com/dotnet/xdt</Uri>
      <Sha>63ae81154c50a1cf9287cc47d8351d55b4289e6d</Sha>
    </Dependency>
    <!-- Intermediate is necessary for source build. -->
    <Dependency Name="Microsoft.SourceBuild.Intermediate.xdt" Version="10.0.0-preview.24609.2">
      <Uri>https://github.com/dotnet/xdt</Uri>
      <Sha>63ae81154c50a1cf9287cc47d8351d55b4289e6d</Sha>
      <SourceBuild RepoName="xdt" ManagedOnly="true" />
    </Dependency>
    <Dependency Name="Microsoft.CodeAnalysis.NetAnalyzers" Version="9.0.0-preview.25173.3">
      <Uri>https://github.com/dotnet/roslyn-analyzers</Uri>
      <Sha>16865ea61910500f1022ad2b96c499e5df02c228</Sha>
    </Dependency>
    <Dependency Name="Microsoft.CodeAnalysis.PublicApiAnalyzers" Version="3.11.0-beta1.25173.3">
      <Uri>https://github.com/dotnet/roslyn-analyzers</Uri>
      <Sha>16865ea61910500f1022ad2b96c499e5df02c228</Sha>
    </Dependency>
    <!-- Intermediate is necessary for source build. -->
    <Dependency Name="Microsoft.SourceBuild.Intermediate.roslyn-analyzers" Version="3.11.0-beta1.25173.3">
      <Uri>https://github.com/dotnet/roslyn-analyzers</Uri>
      <Sha>16865ea61910500f1022ad2b96c499e5df02c228</Sha>
      <SourceBuild RepoName="roslyn-analyzers" ManagedOnly="true" />
    </Dependency>
    <Dependency Name="System.CommandLine" Version="2.0.0-beta4.24324.3">
      <Uri>https://github.com/dotnet/command-line-api</Uri>
      <Sha>803d8598f98fb4efd94604b32627ee9407f246db</Sha>
    </Dependency>
    <Dependency Name="System.CommandLine.Rendering" Version="0.4.0-alpha.24324.3">
      <Uri>https://github.com/dotnet/command-line-api</Uri>
      <Sha>803d8598f98fb4efd94604b32627ee9407f246db</Sha>
    </Dependency>
    <!-- Microsoft.CodeAnalysis.Workspaces.MSBuild transitively references M.Bcl.AsyncInterfaces.
         Adding an explicit dependency to make sure the latest version is used instead of the SBRP
         one under source build. -->
    <!-- Intermediate is necessary for source build. -->
    <Dependency Name="Microsoft.DiaSymReader" Version="2.2.0-beta.24327.2">
      <Uri>https://github.com/dotnet/symreader</Uri>
      <Sha>0710a7892d89999956e8808c28e9dd0512bd53f3</Sha>
    </Dependency>
    <!-- Intermediate is necessary for source build. -->
    <Dependency Name="Microsoft.SourceBuild.Intermediate.command-line-api" Version="0.1.532403">
      <Uri>https://github.com/dotnet/command-line-api</Uri>
      <Sha>803d8598f98fb4efd94604b32627ee9407f246db</Sha>
      <SourceBuild RepoName="command-line-api" ManagedOnly="true" />
    </Dependency>
    <!-- Intermediate is necessary for source build. -->
    <Dependency Name="Microsoft.SourceBuild.Intermediate.source-build-externals" Version="9.0.0-alpha.1.25157.1">
      <Uri>https://github.com/dotnet/source-build-externals</Uri>
      <Sha>71dbdccd13f28cfd1a35649263b55ebbeab26ee7</Sha>
      <SourceBuild RepoName="source-build-externals" ManagedOnly="true" />
    </Dependency>
    <!-- Intermediate is necessary for source build. -->
    <Dependency Name="Microsoft.SourceBuild.Intermediate.source-build-reference-packages" Version="9.0.0-alpha.1.25272.2">
      <Uri>https://github.com/dotnet/source-build-reference-packages</Uri>
      <Sha>9859d82ffce48f49b5e93fa46a38bdddc4ba26be</Sha>
      <SourceBuild RepoName="source-build-reference-packages" ManagedOnly="true" />
    </Dependency>
    <Dependency Name="Microsoft.Deployment.DotNet.Releases" Version="2.0.0-rtm.1.25059.4">
      <Uri>https://github.com/dotnet/deployment-tools</Uri>
      <Sha>b2d5c0c5841de4bc036ef4c84b5db3532504e5f3</Sha>
    </Dependency>
    <Dependency Name="Microsoft.Build.Tasks.Git" Version="9.0.0-beta.24617.1">
      <Uri>https://github.com/dotnet/sourcelink</Uri>
      <Sha>4e176206614b345352885b55491aeb51bf77526b</Sha>
    </Dependency>
    <Dependency Name="Microsoft.SourceLink.Common" Version="9.0.0-beta.24617.1">
      <Uri>https://github.com/dotnet/sourcelink</Uri>
      <Sha>4e176206614b345352885b55491aeb51bf77526b</Sha>
    </Dependency>
    <Dependency Name="Microsoft.SourceLink.AzureRepos.Git" Version="9.0.0-beta.24617.1">
      <Uri>https://github.com/dotnet/sourcelink</Uri>
      <Sha>4e176206614b345352885b55491aeb51bf77526b</Sha>
    </Dependency>
    <Dependency Name="Microsoft.SourceLink.GitHub" Version="9.0.0-beta.24617.1">
      <Uri>https://github.com/dotnet/sourcelink</Uri>
      <Sha>4e176206614b345352885b55491aeb51bf77526b</Sha>
    </Dependency>
    <Dependency Name="Microsoft.SourceLink.GitLab" Version="9.0.0-beta.24617.1">
      <Uri>https://github.com/dotnet/sourcelink</Uri>
      <Sha>4e176206614b345352885b55491aeb51bf77526b</Sha>
    </Dependency>
    <Dependency Name="Microsoft.SourceLink.Bitbucket.Git" Version="9.0.0-beta.24617.1">
      <Uri>https://github.com/dotnet/sourcelink</Uri>
      <Sha>4e176206614b345352885b55491aeb51bf77526b</Sha>
    </Dependency>
    <!-- Intermediate is necessary for source build. -->
    <Dependency Name="Microsoft.SourceBuild.Intermediate.sourcelink" Version="9.0.0-beta.24617.1">
      <Uri>https://github.com/dotnet/sourcelink</Uri>
      <Sha>4e176206614b345352885b55491aeb51bf77526b</Sha>
      <SourceBuild RepoName="sourcelink" ManagedOnly="true" />
    </Dependency>
    <!-- Intermediate is necessary for source build. -->
    <Dependency Name="Microsoft.SourceBuild.Intermediate.deployment-tools" Version="9.0.0-rtm.25059.4">
      <Uri>https://github.com/dotnet/deployment-tools</Uri>
      <Sha>b2d5c0c5841de4bc036ef4c84b5db3532504e5f3</Sha>
      <SourceBuild RepoName="deployment-tools" ManagedOnly="true" />
    </Dependency>
    <!-- Intermediate is necessary for source build. -->
    <Dependency Name="Microsoft.SourceBuild.Intermediate.symreader" Version="2.2.0-beta.24327.2">
      <Uri>https://github.com/dotnet/symreader</Uri>
      <Sha>0710a7892d89999956e8808c28e9dd0512bd53f3</Sha>
      <SourceBuild RepoName="symreader" ManagedOnly="true" />
    </Dependency>
    <!-- Dependency required for flowing correct package version in source-build, using PVP flow. -->
    <Dependency Name="Microsoft.Extensions.Logging" Version="9.0.5">
      <Uri>https://dev.azure.com/dnceng/internal/_git/dotnet-runtime</Uri>
      <Sha>e36e4d1a8f8dfb08d7e3a6041459c9791d732c01</Sha>
    </Dependency>
    <!-- Dependency required for flowing correct package version in source-build, using PVP flow. -->
    <Dependency Name="Microsoft.Extensions.Logging.Abstractions" Version="9.0.5">
      <Uri>https://dev.azure.com/dnceng/internal/_git/dotnet-runtime</Uri>
      <Sha>e36e4d1a8f8dfb08d7e3a6041459c9791d732c01</Sha>
    </Dependency>
    <!-- Dependency required for flowing correct package version in source-build, using PVP flow. -->
    <Dependency Name="Microsoft.Extensions.Logging.Console" Version="9.0.5">
      <Uri>https://dev.azure.com/dnceng/internal/_git/dotnet-runtime</Uri>
      <Sha>e36e4d1a8f8dfb08d7e3a6041459c9791d732c01</Sha>
    </Dependency>
    <!-- Dependency required for flowing correct package version in source-build, using PVP flow. -->
    <Dependency Name="Microsoft.Extensions.FileSystemGlobbing" Version="9.0.5">
      <Uri>https://dev.azure.com/dnceng/internal/_git/dotnet-runtime</Uri>
      <Sha>e36e4d1a8f8dfb08d7e3a6041459c9791d732c01</Sha>
    </Dependency>
    <!-- Dependency required for flowing correct package version in source-build, using PVP flow. -->
    <Dependency Name="System.ServiceProcess.ServiceController" Version="9.0.5">
      <Uri>https://dev.azure.com/dnceng/internal/_git/dotnet-runtime</Uri>
      <Sha>e36e4d1a8f8dfb08d7e3a6041459c9791d732c01</Sha>
    </Dependency>
    <Dependency Name="System.Text.Json" Version="9.0.5">
      <Uri>https://dev.azure.com/dnceng/internal/_git/dotnet-runtime</Uri>
      <Sha>e36e4d1a8f8dfb08d7e3a6041459c9791d732c01</Sha>
    </Dependency>
    <Dependency Name="Microsoft.Bcl.AsyncInterfaces" Version="9.0.5">
      <Uri>https://dev.azure.com/dnceng/internal/_git/dotnet-runtime</Uri>
      <Sha>e36e4d1a8f8dfb08d7e3a6041459c9791d732c01</Sha>
    </Dependency>
    <Dependency Name="Microsoft.Extensions.FileProviders.Abstractions" Version="9.0.5">
      <Uri>https://dev.azure.com/dnceng/internal/_git/dotnet-runtime</Uri>
      <Sha>e36e4d1a8f8dfb08d7e3a6041459c9791d732c01</Sha>
    </Dependency>
<<<<<<< HEAD
    <Dependency Name="Microsoft.Extensions.ObjectPool" Version="8.0.17">
      <Uri>https://dev.azure.com/dnceng/internal/_git/dotnet-aspnetcore</Uri>
      <Sha>fa4d80b76c2431a825be026f6bbabca63e1f42ef</Sha>
=======
    <Dependency Name="Microsoft.Extensions.ObjectPool" Version="9.0.5">
      <Uri>https://dev.azure.com/dnceng/internal/_git/dotnet-aspnetcore</Uri>
      <Sha>ed74665e773dd1ebea3289c5662d71c590305932</Sha>
>>>>>>> 986e33ad
    </Dependency>
    <Dependency Name="Microsoft.Win32.SystemEvents" Version="9.0.5">
      <Uri>https://dev.azure.com/dnceng/internal/_git/dotnet-runtime</Uri>
      <Sha>e36e4d1a8f8dfb08d7e3a6041459c9791d732c01</Sha>
    </Dependency>
    <Dependency Name="System.Composition.AttributedModel" Version="9.0.5">
      <Uri>https://dev.azure.com/dnceng/internal/_git/dotnet-runtime</Uri>
      <Sha>e36e4d1a8f8dfb08d7e3a6041459c9791d732c01</Sha>
    </Dependency>
    <Dependency Name="System.Composition.Convention" Version="9.0.5">
      <Uri>https://dev.azure.com/dnceng/internal/_git/dotnet-runtime</Uri>
      <Sha>e36e4d1a8f8dfb08d7e3a6041459c9791d732c01</Sha>
    </Dependency>
    <Dependency Name="System.Composition.Hosting" Version="9.0.5">
      <Uri>https://dev.azure.com/dnceng/internal/_git/dotnet-runtime</Uri>
      <Sha>e36e4d1a8f8dfb08d7e3a6041459c9791d732c01</Sha>
    </Dependency>
    <Dependency Name="System.Composition.Runtime" Version="9.0.5">
      <Uri>https://dev.azure.com/dnceng/internal/_git/dotnet-runtime</Uri>
      <Sha>e36e4d1a8f8dfb08d7e3a6041459c9791d732c01</Sha>
    </Dependency>
    <Dependency Name="System.Composition.TypedParts" Version="9.0.5">
      <Uri>https://dev.azure.com/dnceng/internal/_git/dotnet-runtime</Uri>
      <Sha>e36e4d1a8f8dfb08d7e3a6041459c9791d732c01</Sha>
    </Dependency>
    <Dependency Name="System.Configuration.ConfigurationManager" Version="9.0.5">
      <Uri>https://dev.azure.com/dnceng/internal/_git/dotnet-runtime</Uri>
      <Sha>e36e4d1a8f8dfb08d7e3a6041459c9791d732c01</Sha>
    </Dependency>
    <Dependency Name="System.Security.Cryptography.Pkcs" Version="9.0.5">
      <Uri>https://dev.azure.com/dnceng/internal/_git/dotnet-runtime</Uri>
      <Sha>e36e4d1a8f8dfb08d7e3a6041459c9791d732c01</Sha>
    </Dependency>
    <Dependency Name="System.Security.Cryptography.Xml" Version="9.0.5">
      <Uri>https://dev.azure.com/dnceng/internal/_git/dotnet-runtime</Uri>
      <Sha>e36e4d1a8f8dfb08d7e3a6041459c9791d732c01</Sha>
    </Dependency>
    <Dependency Name="System.Security.Permissions" Version="9.0.5">
      <Uri>https://dev.azure.com/dnceng/internal/_git/dotnet-runtime</Uri>
      <Sha>e36e4d1a8f8dfb08d7e3a6041459c9791d732c01</Sha>
    </Dependency>
    <Dependency Name="System.Windows.Extensions" Version="9.0.5">
      <Uri>https://dev.azure.com/dnceng/internal/_git/dotnet-runtime</Uri>
      <Sha>e36e4d1a8f8dfb08d7e3a6041459c9791d732c01</Sha>
    </Dependency>
  </ProductDependencies>
  <ToolsetDependencies>
    <Dependency Name="Microsoft.DotNet.Arcade.Sdk" Version="9.0.0-beta.25302.2">
      <Uri>https://github.com/dotnet/arcade</Uri>
      <Sha>0d52a8b262d35fa2fde84e398cb2e791b8454bd2</Sha>
    </Dependency>
    <Dependency Name="Microsoft.DotNet.Build.Tasks.Installers" Version="9.0.0-beta.25302.2">
      <Uri>https://github.com/dotnet/arcade</Uri>
      <Sha>0d52a8b262d35fa2fde84e398cb2e791b8454bd2</Sha>
    </Dependency>
    <Dependency Name="Microsoft.DotNet.Helix.Sdk" Version="9.0.0-beta.25302.2">
      <Uri>https://github.com/dotnet/arcade</Uri>
      <Sha>0d52a8b262d35fa2fde84e398cb2e791b8454bd2</Sha>
    </Dependency>
    <Dependency Name="Microsoft.DotNet.SignTool" Version="9.0.0-beta.25302.2">
      <Uri>https://github.com/dotnet/arcade</Uri>
      <Sha>0d52a8b262d35fa2fde84e398cb2e791b8454bd2</Sha>
    </Dependency>
    <Dependency Name="Microsoft.DotNet.XUnitExtensions" Version="9.0.0-beta.25302.2">
      <Uri>https://github.com/dotnet/arcade</Uri>
      <Sha>0d52a8b262d35fa2fde84e398cb2e791b8454bd2</Sha>
    </Dependency>
    <Dependency Name="Microsoft.DotNet.XliffTasks" Version="9.0.0-beta.25302.2">
      <Uri>https://github.com/dotnet/arcade</Uri>
      <Sha>0d52a8b262d35fa2fde84e398cb2e791b8454bd2</Sha>
    </Dependency>
    <!-- Intermediate is necessary for source build. -->
    <Dependency Name="Microsoft.SourceBuild.Intermediate.arcade" Version="9.0.0-beta.25302.2">
      <Uri>https://github.com/dotnet/arcade</Uri>
      <Sha>0d52a8b262d35fa2fde84e398cb2e791b8454bd2</Sha>
      <SourceBuild RepoName="arcade" ManagedOnly="true" />
    </Dependency>
    <Dependency Name="System.Reflection.MetadataLoadContext" Version="9.0.5">
      <Uri>https://dev.azure.com/dnceng/internal/_git/dotnet-runtime</Uri>
      <Sha>e36e4d1a8f8dfb08d7e3a6041459c9791d732c01</Sha>
    </Dependency>
    <Dependency Name="Microsoft.DotNet.Darc" Version="1.1.0-beta.24367.3">
      <Uri>https://github.com/dotnet/arcade-services</Uri>
      <Sha>47e3672c762970073e4282bd563233da86bcca3e</Sha>
    </Dependency>
    <Dependency Name="Microsoft.DotNet.DarcLib" Version="1.1.0-beta.24367.3">
      <Uri>https://github.com/dotnet/arcade-services</Uri>
      <Sha>47e3672c762970073e4282bd563233da86bcca3e</Sha>
    </Dependency>
    <Dependency Name="Microsoft.DotNet.ScenarioTests.SdkTemplateTests" Version="9.0.0-preview.25269.1">
      <Uri>https://github.com/dotnet/scenario-tests</Uri>
      <Sha>5c769be3733c4ffa543fc7e7ec5fadd4fa8f8c9e</Sha>
    </Dependency>
    <!-- Intermediate is necessary for source build. -->
    <Dependency Name="Microsoft.SourceBuild.Intermediate.scenario-tests" Version="9.0.0-preview.25269.1">
      <Uri>https://github.com/dotnet/scenario-tests</Uri>
      <Sha>5c769be3733c4ffa543fc7e7ec5fadd4fa8f8c9e</Sha>
      <SourceBuild RepoName="scenario-tests" ManagedOnly="true" />
    </Dependency>
    <!--
      Aspire isn't really a toolset dependency. However, it only inserts a baseline manifest in sdk,
      and if you squint at it, this means we can say that its specific dependency versions don't matter to sdk.
      It also doesn't currently ship 9.0 preview versions, meaning the version is locked to the latest shipped from 8.0 era.
      Avoiding this as a product dependency avoids a long coherency path (aspnetcore->extensions->aspire->sdk).
      **It is** of course possible that an incoherent aspire means that aspire depends on versions of extensions that
      aren't shipping, or those extensions packages depend on aspnetcore packages that won't ship. However, given the cost
      of maintaining this coherency path is high. This being toolset means that aspire is responsible for its own coherency.
    -->
    <Dependency Name="Microsoft.NET.Sdk.Aspire.Manifest-8.0.100" Version="8.2.2">
      <Uri>https://github.com/dotnet/aspire</Uri>
      <Sha>5fa9337a84a52e9bd185d04d156eccbdcf592f74</Sha>
    </Dependency>
    <!-- Intermediate is necessary for source build. -->
    <Dependency Name="Microsoft.SourceBuild.Intermediate.aspire" Version="8.2.2-preview.1.24521.5">
      <Uri>https://github.com/dotnet/aspire</Uri>
      <Sha>5fa9337a84a52e9bd185d04d156eccbdcf592f74</Sha>
      <SourceBuild RepoName="aspire" ManagedOnly="true" />
    </Dependency>
    <Dependency Name="Microsoft.IO.Redist" Version="6.0.1">
      <Uri>https://github.com/dotnet/runtime</Uri>
      <Sha>e77011b31a3e5c47d931248a64b47f9b2d47853d</Sha>
    </Dependency>
  </ToolsetDependencies>
</Dependencies><|MERGE_RESOLUTION|>--- conflicted
+++ resolved
@@ -15,36 +15,6 @@
       <Sha>088027fb4d4b86829fcee3ccba911a932e42642c</Sha>
       <SourceBuild RepoName="templating" ManagedOnly="true" />
     </Dependency>
-<<<<<<< HEAD
-    <Dependency Name="Microsoft.NETCore.App.Ref" Version="8.0.17">
-      <Uri>https://dev.azure.com/dnceng/internal/_git/dotnet-runtime</Uri>
-      <Sha>77545d6fd5ca79bc08198fd6d8037c14843f14ad</Sha>
-    </Dependency>
-    <Dependency Name="VS.Redist.Common.NetCore.SharedFramework.x64.8.0" Version="8.0.17-servicing.25266.2">
-      <Uri>https://dev.azure.com/dnceng/internal/_git/dotnet-runtime</Uri>
-      <Sha>77545d6fd5ca79bc08198fd6d8037c14843f14ad</Sha>
-      <SourceBuild RepoName="runtime" ManagedOnly="false" />
-    </Dependency>
-    <Dependency Name="VS.Redist.Common.NetCore.TargetingPack.x64.8.0" Version="8.0.17-servicing.25266.2">
-      <Uri>https://dev.azure.com/dnceng/internal/_git/dotnet-runtime</Uri>
-      <Sha>77545d6fd5ca79bc08198fd6d8037c14843f14ad</Sha>
-    </Dependency>
-    <Dependency Name="Microsoft.NETCore.App.Runtime.win-x64" Version="8.0.17">
-      <Uri>https://dev.azure.com/dnceng/internal/_git/dotnet-runtime</Uri>
-      <Sha>77545d6fd5ca79bc08198fd6d8037c14843f14ad</Sha>
-    </Dependency>
-    <Dependency Name="Microsoft.NETCore.App.Host.win-x64" Version="8.0.17">
-      <Uri>https://dev.azure.com/dnceng/internal/_git/dotnet-runtime</Uri>
-      <Sha>77545d6fd5ca79bc08198fd6d8037c14843f14ad</Sha>
-    </Dependency>
-    <Dependency Name="Microsoft.NETCore.Platforms" Version="8.0.17-servicing.25266.2">
-      <Uri>https://dev.azure.com/dnceng/internal/_git/dotnet-runtime</Uri>
-      <Sha>77545d6fd5ca79bc08198fd6d8037c14843f14ad</Sha>
-    </Dependency>
-    <Dependency Name="Microsoft.NET.HostModel" Version="8.0.17-servicing.25266.2">
-      <Uri>https://dev.azure.com/dnceng/internal/_git/dotnet-runtime</Uri>
-      <Sha>77545d6fd5ca79bc08198fd6d8037c14843f14ad</Sha>
-=======
     <Dependency Name="Microsoft.NETCore.App.Ref" Version="9.0.5">
       <Uri>https://dev.azure.com/dnceng/internal/_git/dotnet-runtime</Uri>
       <Sha>e36e4d1a8f8dfb08d7e3a6041459c9791d732c01</Sha>
@@ -72,21 +42,11 @@
     <Dependency Name="Microsoft.NET.HostModel" Version="9.0.5-servicing.25215.9">
       <Uri>https://dev.azure.com/dnceng/internal/_git/dotnet-runtime</Uri>
       <Sha>e36e4d1a8f8dfb08d7e3a6041459c9791d732c01</Sha>
->>>>>>> 986e33ad
     </Dependency>
     <Dependency Name="Microsoft.Extensions.DependencyModel" Version="9.0.5">
       <Uri>https://dev.azure.com/dnceng/internal/_git/dotnet-runtime</Uri>
       <Sha>e36e4d1a8f8dfb08d7e3a6041459c9791d732c01</Sha>
     </Dependency>
-<<<<<<< HEAD
-    <Dependency Name="Microsoft.NETCore.DotNetHostResolver" Version="8.0.17">
-      <Uri>https://dev.azure.com/dnceng/internal/_git/dotnet-runtime</Uri>
-      <Sha>77545d6fd5ca79bc08198fd6d8037c14843f14ad</Sha>
-    </Dependency>
-    <Dependency Name="Microsoft.NET.Workload.Emscripten.Current.Manifest-8.0.100" Version="8.0.17" CoherentParentDependency="Microsoft.NETCore.App.Runtime.win-x64">
-      <Uri>https://github.com/dotnet/emsdk</Uri>
-      <Sha>2b0cca8ad3a88e02fe0878139009ffffde071f1f</Sha>
-=======
     <!-- Intermediate is necessary for source build. -->
     <Dependency Name="Microsoft.SourceBuild.Intermediate.runtime.linux-x64" Version="9.0.5-servicing.25215.9">
       <Uri>https://dev.azure.com/dnceng/internal/_git/dotnet-runtime</Uri>
@@ -112,7 +72,6 @@
       <Uri>https://github.com/dotnet/emsdk</Uri>
       <Sha>78f6f07d38e8755e573039a8aa04e131d3e59b76</Sha>
       <SourceBuild RepoName="emsdk" ManagedOnly="true" />
->>>>>>> 986e33ad
     </Dependency>
     <Dependency Name="Microsoft.Build" Version="17.12.39">
       <Uri>https://github.com/dotnet/msbuild</Uri>
@@ -138,16 +97,9 @@
       <Sha>47d4e3f91e4e5414b6dafbf14288b9c5a798ef99</Sha>
       <SourceBuild RepoName="fsharp" ManagedOnly="true" />
     </Dependency>
-<<<<<<< HEAD
-    <Dependency Name="dotnet-format" Version="8.3.631204">
-      <Uri>https://github.com/dotnet/format</Uri>
-      <Sha>64cbc6c3f71ff573a72b0c83c407612ad07d5c6e</Sha>
-      <SourceBuild RepoName="format" ManagedOnly="true" />
-=======
     <Dependency Name="Microsoft.Net.Compilers.Toolset" Version="4.12.0-3.25275.3">
       <Uri>https://github.com/dotnet/roslyn</Uri>
       <Sha>3f5cf9fbbd91f2047e988801a5142ca1cb6bab45</Sha>
->>>>>>> 986e33ad
     </Dependency>
     <!-- Intermediate is necessary for source build. -->
     <Dependency Name="Microsoft.SourceBuild.Intermediate.roslyn" Version="4.12.0-3.25275.3">
@@ -183,15 +135,6 @@
       <Uri>https://github.com/dotnet/roslyn</Uri>
       <Sha>3f5cf9fbbd91f2047e988801a5142ca1cb6bab45</Sha>
     </Dependency>
-<<<<<<< HEAD
-    <Dependency Name="Microsoft.AspNetCore.DeveloperCertificates.XPlat" Version="8.0.17-servicing.25266.9">
-      <Uri>https://dev.azure.com/dnceng/internal/_git/dotnet-aspnetcore</Uri>
-      <Sha>fa4d80b76c2431a825be026f6bbabca63e1f42ef</Sha>
-    </Dependency>
-    <Dependency Name="Microsoft.AspNetCore.TestHost" Version="8.0.17">
-      <Uri>https://dev.azure.com/dnceng/internal/_git/dotnet-aspnetcore</Uri>
-      <Sha>fa4d80b76c2431a825be026f6bbabca63e1f42ef</Sha>
-=======
     <Dependency Name="Microsoft.AspNetCore.DeveloperCertificates.XPlat" Version="9.0.5-servicing.25229.4">
       <Uri>https://dev.azure.com/dnceng/internal/_git/dotnet-aspnetcore</Uri>
       <Sha>ed74665e773dd1ebea3289c5662d71c590305932</Sha>
@@ -199,7 +142,6 @@
     <Dependency Name="Microsoft.AspNetCore.TestHost" Version="9.0.5">
       <Uri>https://dev.azure.com/dnceng/internal/_git/dotnet-aspnetcore</Uri>
       <Sha>ed74665e773dd1ebea3289c5662d71c590305932</Sha>
->>>>>>> 986e33ad
     </Dependency>
     <Dependency Name="Microsoft.Build.NuGetSdkResolver" Version="6.12.4-rc.9">
       <Uri>https://github.com/nuget/nuget.client</Uri>
@@ -282,17 +224,11 @@
       <Uri>https://github.com/microsoft/vstest</Uri>
       <Sha>bc9161306b23641b0364b8f93d546da4d48da1eb</Sha>
     </Dependency>
-<<<<<<< HEAD
-    <Dependency Name="Microsoft.NET.ILLink.Tasks" Version="8.0.17">
-      <Uri>https://dev.azure.com/dnceng/internal/_git/dotnet-runtime</Uri>
-      <Sha>77545d6fd5ca79bc08198fd6d8037c14843f14ad</Sha>
-=======
     <!-- Intermediate is necessary for source build. -->
     <Dependency Name="Microsoft.SourceBuild.Intermediate.vstest" Version="17.12.0-release-24508-01">
       <Uri>https://github.com/microsoft/vstest</Uri>
       <Sha>bc9161306b23641b0364b8f93d546da4d48da1eb</Sha>
       <SourceBuild RepoName="vstest" ManagedOnly="true" />
->>>>>>> 986e33ad
     </Dependency>
     <Dependency Name="Microsoft.NET.ILLink.Tasks" Version="9.0.5">
       <Uri>https://dev.azure.com/dnceng/internal/_git/dotnet-runtime</Uri>
@@ -318,72 +254,6 @@
       <Uri>https://dev.azure.com/dnceng/internal/_git/dotnet-runtime</Uri>
       <Sha>e36e4d1a8f8dfb08d7e3a6041459c9791d732c01</Sha>
     </Dependency>
-<<<<<<< HEAD
-    <Dependency Name="Microsoft.WindowsDesktop.App.Runtime.win-x64" Version="8.0.17">
-      <Uri>https://dev.azure.com/dnceng/internal/_git/dotnet-windowsdesktop</Uri>
-      <Sha>5ce68f29d66fae8adb0e78b44afbb09dc3cdfbb7</Sha>
-    </Dependency>
-    <Dependency Name="VS.Redist.Common.WindowsDesktop.SharedFramework.x64.8.0" Version="8.0.17-servicing.25267.1">
-      <Uri>https://dev.azure.com/dnceng/internal/_git/dotnet-windowsdesktop</Uri>
-      <Sha>5ce68f29d66fae8adb0e78b44afbb09dc3cdfbb7</Sha>
-    </Dependency>
-    <Dependency Name="Microsoft.WindowsDesktop.App.Ref" Version="8.0.17">
-      <Uri>https://dev.azure.com/dnceng/internal/_git/dotnet-windowsdesktop</Uri>
-      <Sha>5ce68f29d66fae8adb0e78b44afbb09dc3cdfbb7</Sha>
-    </Dependency>
-    <Dependency Name="VS.Redist.Common.WindowsDesktop.TargetingPack.x64.8.0" Version="8.0.17-servicing.25267.1">
-      <Uri>https://dev.azure.com/dnceng/internal/_git/dotnet-windowsdesktop</Uri>
-      <Sha>5ce68f29d66fae8adb0e78b44afbb09dc3cdfbb7</Sha>
-    </Dependency>
-    <Dependency Name="Microsoft.NET.Sdk.WindowsDesktop" Version="8.0.17-servicing.25266.9" CoherentParentDependency="Microsoft.WindowsDesktop.App.Ref">
-      <Uri>https://dev.azure.com/dnceng/internal/_git/dotnet-wpf</Uri>
-      <Sha>3385cf1d42f4e488140452369a247a4a16183ce4</Sha>
-    </Dependency>
-    <Dependency Name="Microsoft.AspNetCore.App.Ref" Version="8.0.17">
-      <Uri>https://dev.azure.com/dnceng/internal/_git/dotnet-aspnetcore</Uri>
-      <Sha>fa4d80b76c2431a825be026f6bbabca63e1f42ef</Sha>
-    </Dependency>
-    <Dependency Name="Microsoft.AspNetCore.App.Ref.Internal" Version="8.0.17-servicing.25266.9">
-      <Uri>https://dev.azure.com/dnceng/internal/_git/dotnet-aspnetcore</Uri>
-      <Sha>fa4d80b76c2431a825be026f6bbabca63e1f42ef</Sha>
-    </Dependency>
-    <Dependency Name="Microsoft.AspNetCore.App.Runtime.win-x64" Version="8.0.17">
-      <Uri>https://dev.azure.com/dnceng/internal/_git/dotnet-aspnetcore</Uri>
-      <Sha>fa4d80b76c2431a825be026f6bbabca63e1f42ef</Sha>
-    </Dependency>
-    <Dependency Name="VS.Redist.Common.AspNetCore.SharedFramework.x64.8.0" Version="8.0.17-servicing.25266.9">
-      <Uri>https://dev.azure.com/dnceng/internal/_git/dotnet-aspnetcore</Uri>
-      <Sha>fa4d80b76c2431a825be026f6bbabca63e1f42ef</Sha>
-      <SourceBuild RepoName="aspnetcore" ManagedOnly="true" />
-    </Dependency>
-    <Dependency Name="dotnet-dev-certs" Version="8.0.17-servicing.25266.9">
-      <Uri>https://dev.azure.com/dnceng/internal/_git/dotnet-aspnetcore</Uri>
-      <Sha>fa4d80b76c2431a825be026f6bbabca63e1f42ef</Sha>
-    </Dependency>
-    <Dependency Name="dotnet-user-jwts" Version="8.0.17-servicing.25266.9">
-      <Uri>https://dev.azure.com/dnceng/internal/_git/dotnet-aspnetcore</Uri>
-      <Sha>fa4d80b76c2431a825be026f6bbabca63e1f42ef</Sha>
-    </Dependency>
-    <Dependency Name="dotnet-user-secrets" Version="8.0.17-servicing.25266.9">
-      <Uri>https://dev.azure.com/dnceng/internal/_git/dotnet-aspnetcore</Uri>
-      <Sha>fa4d80b76c2431a825be026f6bbabca63e1f42ef</Sha>
-    </Dependency>
-    <Dependency Name="Microsoft.AspNetCore.Analyzers" Version="8.0.17-servicing.25266.9">
-      <Uri>https://dev.azure.com/dnceng/internal/_git/dotnet-aspnetcore</Uri>
-      <Sha>fa4d80b76c2431a825be026f6bbabca63e1f42ef</Sha>
-    </Dependency>
-    <Dependency Name="Microsoft.AspNetCore.Components.SdkAnalyzers" Version="8.0.17-servicing.25266.9">
-      <Uri>https://dev.azure.com/dnceng/internal/_git/dotnet-aspnetcore</Uri>
-      <Sha>fa4d80b76c2431a825be026f6bbabca63e1f42ef</Sha>
-    </Dependency>
-    <Dependency Name="Microsoft.AspNetCore.Mvc.Analyzers" Version="8.0.17-servicing.25266.9">
-      <Uri>https://dev.azure.com/dnceng/internal/_git/dotnet-aspnetcore</Uri>
-      <Sha>fa4d80b76c2431a825be026f6bbabca63e1f42ef</Sha>
-    </Dependency>
-    <Dependency Name="Microsoft.AspNetCore.Mvc.Api.Analyzers" Version="8.0.17-servicing.25266.9">
-      <Uri>https://dev.azure.com/dnceng/internal/_git/dotnet-aspnetcore</Uri>
-      <Sha>fa4d80b76c2431a825be026f6bbabca63e1f42ef</Sha>
-=======
     <Dependency Name="Microsoft.WindowsDesktop.App.Runtime.win-x64" Version="9.0.5">
       <Uri>https://dev.azure.com/dnceng/internal/_git/dotnet-windowsdesktop</Uri>
       <Sha>b141ff423da53a66cda0be31dad3059317be52f6</Sha>
@@ -454,7 +324,6 @@
       <Uri>https://dev.azure.com/dnceng/internal/_git/dotnet-aspnetcore</Uri>
       <Sha>ed74665e773dd1ebea3289c5662d71c590305932</Sha>
       <SourceBuild RepoName="aspnetcore" ManagedOnly="true" />
->>>>>>> 986e33ad
     </Dependency>
     <Dependency Name="Microsoft.CodeAnalysis.Razor.Tooling.Internal" Version="9.0.0-preview.25275.1">
       <Uri>https://github.com/dotnet/razor</Uri>
@@ -468,23 +337,6 @@
       <Uri>https://github.com/dotnet/razor</Uri>
       <Sha>44568f7817cd7c6daf90c9340c64c3b69277b7f6</Sha>
     </Dependency>
-<<<<<<< HEAD
-    <Dependency Name="Microsoft.Extensions.FileProviders.Embedded" Version="8.0.17">
-      <Uri>https://dev.azure.com/dnceng/internal/_git/dotnet-aspnetcore</Uri>
-      <Sha>fa4d80b76c2431a825be026f6bbabca63e1f42ef</Sha>
-    </Dependency>
-    <Dependency Name="Microsoft.AspNetCore.Authorization" Version="8.0.17">
-      <Uri>https://dev.azure.com/dnceng/internal/_git/dotnet-aspnetcore</Uri>
-      <Sha>fa4d80b76c2431a825be026f6bbabca63e1f42ef</Sha>
-    </Dependency>
-    <Dependency Name="Microsoft.AspNetCore.Components.Web" Version="8.0.17">
-      <Uri>https://dev.azure.com/dnceng/internal/_git/dotnet-aspnetcore</Uri>
-      <Sha>fa4d80b76c2431a825be026f6bbabca63e1f42ef</Sha>
-    </Dependency>
-    <Dependency Name="Microsoft.JSInterop" Version="8.0.17">
-      <Uri>https://dev.azure.com/dnceng/internal/_git/dotnet-aspnetcore</Uri>
-      <Sha>fa4d80b76c2431a825be026f6bbabca63e1f42ef</Sha>
-=======
     <!-- Intermediate is necessary for source build. -->
     <Dependency Name="Microsoft.SourceBuild.Intermediate.razor" Version="9.0.0-preview.25275.1">
       <Uri>https://github.com/dotnet/razor</Uri>
@@ -526,7 +378,6 @@
     <Dependency Name="Microsoft.DotNet.Test.ProjectTemplates.8.0" Version="1.1.0-rc.24202.1">
       <Uri>https://github.com/dotnet/test-templates</Uri>
       <Sha>49c9ad01f057b3c6352bbec12b117acc2224493c</Sha>
->>>>>>> 986e33ad
     </Dependency>
     <Dependency Name="Microsoft.DotNet.Test.ProjectTemplates.9.0" Version="1.1.0-rtm.25262.1">
       <Uri>https://github.com/dotnet/test-templates</Uri>
@@ -688,15 +539,9 @@
       <Uri>https://dev.azure.com/dnceng/internal/_git/dotnet-runtime</Uri>
       <Sha>e36e4d1a8f8dfb08d7e3a6041459c9791d732c01</Sha>
     </Dependency>
-<<<<<<< HEAD
-    <Dependency Name="Microsoft.Extensions.ObjectPool" Version="8.0.17">
-      <Uri>https://dev.azure.com/dnceng/internal/_git/dotnet-aspnetcore</Uri>
-      <Sha>fa4d80b76c2431a825be026f6bbabca63e1f42ef</Sha>
-=======
     <Dependency Name="Microsoft.Extensions.ObjectPool" Version="9.0.5">
       <Uri>https://dev.azure.com/dnceng/internal/_git/dotnet-aspnetcore</Uri>
       <Sha>ed74665e773dd1ebea3289c5662d71c590305932</Sha>
->>>>>>> 986e33ad
     </Dependency>
     <Dependency Name="Microsoft.Win32.SystemEvents" Version="9.0.5">
       <Uri>https://dev.azure.com/dnceng/internal/_git/dotnet-runtime</Uri>

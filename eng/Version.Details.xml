<?xml version="1.0" encoding="utf-8"?>
<Dependencies>
  <ProductDependencies>
    <Dependency Name="Microsoft.TemplateEngine.Cli" Version="6.0.0-alpha.1.20478.2">
      <Uri>https://github.com/dotnet/templating</Uri>
      <Sha>4ed6e823f0eba7dd7a444e9f3b693836d6b63775</Sha>
    </Dependency>
    <Dependency Name="Microsoft.DotNet.Common.ItemTemplates" Version="6.0.0-alpha.1.20478.2">
      <Uri>https://github.com/dotnet/templating</Uri>
      <Sha>4ed6e823f0eba7dd7a444e9f3b693836d6b63775</Sha>
    </Dependency>
    <Dependency Name="Microsoft.NETCore.App.Ref" Version="6.0.0-alpha.1.20479.1">
      <Uri>https://github.com/dotnet/runtime</Uri>
      <Sha>855e2961ba70d3ed8b094d230aaf655adac2b76e</Sha>
    </Dependency>
    <Dependency Name="Microsoft.NETCore.App.Internal" Version="6.0.0-alpha.1.20479.1">
      <Uri>https://github.com/dotnet/runtime</Uri>
      <Sha>855e2961ba70d3ed8b094d230aaf655adac2b76e</Sha>
    </Dependency>
    <Dependency Name="Microsoft.NETCore.App.Runtime.win-x64" Version="6.0.0-alpha.1.20479.1">
      <Uri>https://github.com/dotnet/runtime</Uri>
      <Sha>855e2961ba70d3ed8b094d230aaf655adac2b76e</Sha>
    </Dependency>
    <Dependency Name="Microsoft.NETCore.App.Host.win-x64" Version="6.0.0-alpha.1.20479.1">
      <Uri>https://github.com/dotnet/runtime</Uri>
      <Sha>855e2961ba70d3ed8b094d230aaf655adac2b76e</Sha>
    </Dependency>
    <Dependency Name="Microsoft.NETCore.Platforms" Version="6.0.0-alpha.1.20479.1">
      <Uri>https://github.com/dotnet/runtime</Uri>
      <Sha>855e2961ba70d3ed8b094d230aaf655adac2b76e</Sha>
    </Dependency>
    <Dependency Name="Microsoft.DotNet.XUnitExtensions" Version="5.0.0-beta.20474.4">
      <Uri>https://github.com/dotnet/arcade</Uri>
      <Sha>61cde6e8fb9d5c9790867b279deb41783a780cd8</Sha>
    </Dependency>
    <Dependency Name="Microsoft.NET.HostModel" Version="6.0.0-alpha.1.20479.1">
      <Uri>https://github.com/dotnet/runtime</Uri>
      <Sha>855e2961ba70d3ed8b094d230aaf655adac2b76e</Sha>
    </Dependency>
    <Dependency Name="Microsoft.Extensions.DependencyModel" Version="6.0.0-alpha.1.20479.1">
      <Uri>https://github.com/dotnet/runtime</Uri>
      <Sha>855e2961ba70d3ed8b094d230aaf655adac2b76e</Sha>
    </Dependency>
    <Dependency Name="Microsoft.NETCore.DotNetHostResolver" Version="6.0.0-alpha.1.20479.1">
      <Uri>https://github.com/dotnet/runtime</Uri>
      <Sha>855e2961ba70d3ed8b094d230aaf655adac2b76e</Sha>
    </Dependency>
    <Dependency Name="Microsoft.DotNet.Cli.CommandLine" Version="1.0.0-preview.19208.1">
      <Uri>https://github.com/dotnet/CliCommandLineParser</Uri>
      <Sha>0e89c2116ad28e404ba56c14d1c3f938caa25a01</Sha>
    </Dependency>
    <Dependency Name="Microsoft.Build" Version="16.8.0-preview-20475-05">
      <Uri>https://github.com/dotnet/msbuild</Uri>
      <Sha>aed5e7ed0b7e031d3e486c63b206902bf825b128</Sha>
    </Dependency>
    <Dependency Name="Microsoft.Build.Localization" Version="16.8.0-preview-20475-05">
      <Uri>https://github.com/dotnet/msbuild</Uri>
      <Sha>aed5e7ed0b7e031d3e486c63b206902bf825b128</Sha>
    </Dependency>
    <Dependency Name="Microsoft.FSharp.Compiler" Version="11.0.0-beta.20478.4">
      <Uri>https://github.com/dotnet/fsharp</Uri>
      <Sha>f394b34045020afb92a4510a98c8c4bde9ac33f4</Sha>
    </Dependency>
    <Dependency Name="Microsoft.Net.Compilers.Toolset" Version="3.8.0-4.20469.1">
      <Uri>https://github.com/dotnet/roslyn</Uri>
      <Sha>f1a29d004314b99af8ab07d2334cbd1bf9e716c5</Sha>
    </Dependency>
    <Dependency Name="Microsoft.AspNetCore.DeveloperCertificates.XPlat" Version="5.0.0-rtm.20479.8">
      <Uri>https://github.com/dotnet/aspnetcore</Uri>
      <Sha>9f4d4746483fcc2cbfe9c473d0abbc76d2b54a4b</Sha>
    </Dependency>
    <Dependency Name="Microsoft.NET.Sdk.Razor" Version="5.0.0-rtm.20479.8">
      <Uri>https://github.com/dotnet/aspnetcore</Uri>
      <Sha>9f4d4746483fcc2cbfe9c473d0abbc76d2b54a4b</Sha>
    </Dependency>
    <Dependency Name="Microsoft.NET.Sdk.BlazorWebAssembly" Version="5.0.0-rtm.20479.8">
      <Uri>https://github.com/dotnet/aspnetcore</Uri>
      <Sha>9f4d4746483fcc2cbfe9c473d0abbc76d2b54a4b</Sha>
    </Dependency>
    <Dependency Name="NuGet.Build.Tasks" Version="5.8.0-rc.6860">
      <Uri>https://github.com/NuGet/NuGet.Client</Uri>
      <Sha>2582e3e232c7f8b0834509d39b8e0cca2bc57e21</Sha>
    </Dependency>
    <Dependency Name="Microsoft.NET.Test.Sdk" Version="16.9.0-preview-20200929-01">
      <Uri>https://github.com/microsoft/vstest</Uri>
      <Sha>6a774215a898bb38184e1115e2fb4801185fb0db</Sha>
    </Dependency>
    <Dependency Name="Microsoft.NET.ILLink.Tasks" Version="6.0.0-alpha.1.20478.2">
      <Uri>https://github.com/mono/linker</Uri>
      <Sha>337f0c5c704c52fcd570fab3c69d7fc83c82e6e0</Sha>
    </Dependency>
    <Dependency Name="System.CodeDom" Version="6.0.0-alpha.1.20479.1">
      <Uri>https://github.com/dotnet/runtime</Uri>
      <Sha>855e2961ba70d3ed8b094d230aaf655adac2b76e</Sha>
    </Dependency>
    <Dependency Name="System.Security.Cryptography.ProtectedData" Version="6.0.0-alpha.1.20479.1">
      <Uri>https://github.com/dotnet/runtime</Uri>
      <Sha>855e2961ba70d3ed8b094d230aaf655adac2b76e</Sha>
    </Dependency>
    <Dependency Name="System.Text.Encoding.CodePages" Version="6.0.0-alpha.1.20479.1">
      <Uri>https://github.com/dotnet/runtime</Uri>
      <Sha>855e2961ba70d3ed8b094d230aaf655adac2b76e</Sha>
    </Dependency>
    <Dependency Name="System.Resources.Extensions" Version="6.0.0-alpha.1.20479.1">
      <Uri>https://github.com/dotnet/runtime</Uri>
      <Sha>855e2961ba70d3ed8b094d230aaf655adac2b76e</Sha>
    </Dependency>
    <Dependency Name="Microsoft.WindowsDesktop.App.Runtime.win-x64" Version="5.0.0-rc.1.20417.4">
      <Uri>https://github.com/dotnet/windowsdesktop</Uri>
      <Sha>85186023c8de8237268033cadc41d738b7f2005e</Sha>
    </Dependency>
    <Dependency Name="Microsoft.WindowsDesktop.App" Version="5.0.0-rc.1.20417.4">
      <Uri>https://github.com/dotnet/windowsdesktop</Uri>
      <Sha>85186023c8de8237268033cadc41d738b7f2005e</Sha>
    </Dependency>
    <Dependency Name="Microsoft.WindowsDesktop.App.Ref" Version="5.0.0-rc.1.20417.4">
      <Uri>https://github.com/dotnet/windowsdesktop</Uri>
      <Sha>85186023c8de8237268033cadc41d738b7f2005e</Sha>
    </Dependency>
    <Dependency Name="Microsoft.NET.Sdk.WindowsDesktop" Version="5.0.0-rc.1.20417.3" CoherentParentDependency="Microsoft.WindowsDesktop.App">
      <Uri>https://github.com/dotnet/wpf</Uri>
      <Sha>b91ba697c48bc7825580e3c7fa09c5c3781c3788</Sha>
    </Dependency>
    <Dependency Name="Microsoft.AspNetCore.App.Ref" Version="5.0.0-rtm.20479.8">
      <Uri>https://github.com/dotnet/aspnetcore</Uri>
      <Sha>9f4d4746483fcc2cbfe9c473d0abbc76d2b54a4b</Sha>
    </Dependency>
<<<<<<< HEAD
    <Dependency Name="Microsoft.AspNetCore.App.Ref.Internal" Version="5.0.0-rc.2.20478.2">
      <Uri>https://github.com/dotnet/aspnetcore</Uri>
      <Sha>3892b4ea82b64aa7abe0a87c4277449c26b47c9c</Sha>
    </Dependency>
    <Dependency Name="Microsoft.AspNetCore.App.Runtime.win-x64" Version="5.0.0-rc.2.20478.2">
=======
    <Dependency Name="Microsoft.AspNetCore.App.Runtime.win-x64" Version="5.0.0-rtm.20479.8">
>>>>>>> 7471c0b8
      <Uri>https://github.com/dotnet/aspnetcore</Uri>
      <Sha>9f4d4746483fcc2cbfe9c473d0abbc76d2b54a4b</Sha>
    </Dependency>
<<<<<<< HEAD
    <Dependency Name="VS.Redist.Common.AspNetCore.TargetingPack.x64.5.0" Version="5.0.0-rc.2.20478.2">
      <Uri>https://github.com/dotnet/aspnetcore</Uri>
      <Sha>3892b4ea82b64aa7abe0a87c4277449c26b47c9c</Sha>
    </Dependency>
    <Dependency Name="dotnet-dev-certs" Version="5.0.0-rc.2.20478.2">
=======
    <Dependency Name="dotnet-dev-certs" Version="5.0.0-rtm.20479.8">
>>>>>>> 7471c0b8
      <Uri>https://github.com/dotnet/aspnetcore</Uri>
      <Sha>9f4d4746483fcc2cbfe9c473d0abbc76d2b54a4b</Sha>
    </Dependency>
    <Dependency Name="dotnet-user-secrets" Version="5.0.0-rtm.20479.8">
      <Uri>https://github.com/dotnet/aspnetcore</Uri>
      <Sha>9f4d4746483fcc2cbfe9c473d0abbc76d2b54a4b</Sha>
    </Dependency>
    <Dependency Name="dotnet-watch" Version="5.0.0-rtm.20479.8">
      <Uri>https://github.com/dotnet/aspnetcore</Uri>
      <Sha>9f4d4746483fcc2cbfe9c473d0abbc76d2b54a4b</Sha>
    </Dependency>
    <Dependency Name="Microsoft.AspNetCore.Analyzers" Version="5.0.0-rtm.20479.8">
      <Uri>https://github.com/dotnet/aspnetcore</Uri>
      <Sha>9f4d4746483fcc2cbfe9c473d0abbc76d2b54a4b</Sha>
    </Dependency>
    <Dependency Name="Microsoft.AspNetCore.Components.Analyzers" Version="5.0.0-rtm.20479.8">
      <Uri>https://github.com/dotnet/aspnetcore</Uri>
      <Sha>9f4d4746483fcc2cbfe9c473d0abbc76d2b54a4b</Sha>
    </Dependency>
    <Dependency Name="Microsoft.AspNetCore.Mvc.Analyzers" Version="5.0.0-rtm.20479.8">
      <Uri>https://github.com/dotnet/aspnetcore</Uri>
      <Sha>9f4d4746483fcc2cbfe9c473d0abbc76d2b54a4b</Sha>
    </Dependency>
    <Dependency Name="Microsoft.AspNetCore.Mvc.Api.Analyzers" Version="5.0.0-rtm.20479.8">
      <Uri>https://github.com/dotnet/aspnetcore</Uri>
      <Sha>9f4d4746483fcc2cbfe9c473d0abbc76d2b54a4b</Sha>
    </Dependency>
    <Dependency Name="Microsoft.Web.Xdt" Version="3.1.0" Pinned="true">
      <Uri>https://github.com/aspnet/xdt</Uri>
      <Sha>c01a538851a8ab1a1fbeb2e6243f391fff7587b4</Sha>
    </Dependency>
    <Dependency Name="Microsoft.CodeAnalysis.NetAnalyzers" Version="6.0.0-preview1.20475.4">
      <Uri>https://github.com/dotnet/roslyn-analyzers</Uri>
      <Sha>67c75ec6ea15692358f12c514035f3b931b54759</Sha>
    </Dependency>
  </ProductDependencies>
  <ToolsetDependencies>
    <Dependency Name="Microsoft.DotNet.Arcade.Sdk" Version="5.0.0-beta.20474.4">
      <Uri>https://github.com/dotnet/arcade</Uri>
      <Sha>61cde6e8fb9d5c9790867b279deb41783a780cd8</Sha>
    </Dependency>
    <Dependency Name="Microsoft.DotNet.Helix.Sdk" Version="5.0.0-beta.20474.4">
      <Uri>https://github.com/dotnet/arcade</Uri>
      <Sha>61cde6e8fb9d5c9790867b279deb41783a780cd8</Sha>
    </Dependency>
    <Dependency Name="Microsoft.DotNet.SignTool" Version="5.0.0-beta.20474.4">
      <Uri>https://github.com/dotnet/arcade</Uri>
      <Sha>61cde6e8fb9d5c9790867b279deb41783a780cd8</Sha>
    </Dependency>
  </ToolsetDependencies>
</Dependencies><|MERGE_RESOLUTION|>--- conflicted
+++ resolved
@@ -125,27 +125,19 @@
       <Uri>https://github.com/dotnet/aspnetcore</Uri>
       <Sha>9f4d4746483fcc2cbfe9c473d0abbc76d2b54a4b</Sha>
     </Dependency>
-<<<<<<< HEAD
-    <Dependency Name="Microsoft.AspNetCore.App.Ref.Internal" Version="5.0.0-rc.2.20478.2">
-      <Uri>https://github.com/dotnet/aspnetcore</Uri>
-      <Sha>3892b4ea82b64aa7abe0a87c4277449c26b47c9c</Sha>
-    </Dependency>
-    <Dependency Name="Microsoft.AspNetCore.App.Runtime.win-x64" Version="5.0.0-rc.2.20478.2">
-=======
-    <Dependency Name="Microsoft.AspNetCore.App.Runtime.win-x64" Version="5.0.0-rtm.20479.8">
->>>>>>> 7471c0b8
+    <Dependency Name="Microsoft.AspNetCore.App.Ref.Internal" Version="5.0.0-rtm.20479.8">
       <Uri>https://github.com/dotnet/aspnetcore</Uri>
       <Sha>9f4d4746483fcc2cbfe9c473d0abbc76d2b54a4b</Sha>
     </Dependency>
-<<<<<<< HEAD
-    <Dependency Name="VS.Redist.Common.AspNetCore.TargetingPack.x64.5.0" Version="5.0.0-rc.2.20478.2">
+    <Dependency Name="Microsoft.AspNetCore.App.Runtime.win-x64" Version="5.0.0-rtm.20479.8">
       <Uri>https://github.com/dotnet/aspnetcore</Uri>
-      <Sha>3892b4ea82b64aa7abe0a87c4277449c26b47c9c</Sha>
+      <Sha>9f4d4746483fcc2cbfe9c473d0abbc76d2b54a4b</Sha>
     </Dependency>
-    <Dependency Name="dotnet-dev-certs" Version="5.0.0-rc.2.20478.2">
-=======
+    <Dependency Name="VS.Redist.Common.AspNetCore.TargetingPack.x64.5.0" Version="5.0.0-rtm.20479.8">
+      <Uri>https://github.com/dotnet/aspnetcore</Uri>
+      <Sha>9f4d4746483fcc2cbfe9c473d0abbc76d2b54a4b</Sha>
+    </Dependency>
     <Dependency Name="dotnet-dev-certs" Version="5.0.0-rtm.20479.8">
->>>>>>> 7471c0b8
       <Uri>https://github.com/dotnet/aspnetcore</Uri>
       <Sha>9f4d4746483fcc2cbfe9c473d0abbc76d2b54a4b</Sha>
     </Dependency>

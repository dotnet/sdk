--- conflicted
+++ resolved
@@ -130,16 +130,12 @@
       <Sha>805c6a7f868348bc2400fcacb4f00998bd67b60d</Sha>
       <SourceBuild RepoName="linker" ManagedOnly="true" />
     </Dependency>
-<<<<<<< HEAD
     <Dependency Name="Microsoft.DotNet.ILCompiler" Version="7.0.0-preview.4.22213.1">
       <Uri>https://github.com/dotnet/runtime</Uri>
       <Sha>623b1879c46711d89efa55951ad46012cb1e4fb8</Sha>
       <SourceBuild RepoName="runtime" ManagedOnly="true" />
     </Dependency>
-    <Dependency Name="Microsoft.NET.ILLink.Analyzers" Version="7.0.100-1.22178.1">
-=======
     <Dependency Name="Microsoft.NET.ILLink.Analyzers" Version="7.0.100-1.22211.1">
->>>>>>> 90f0f2d4
       <Uri>https://github.com/dotnet/linker</Uri>
       <Sha>805c6a7f868348bc2400fcacb4f00998bd67b60d</Sha>
     </Dependency>

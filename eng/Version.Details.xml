<?xml version="1.0" encoding="utf-8"?>
<Dependencies>
  <ProductDependencies>
<<<<<<< HEAD
    <Dependency Name="Microsoft.TemplateEngine.Abstractions" Version="8.0.122">
      <Uri>https://github.com/dotnet/templating</Uri>
      <Sha>f76b42aa5b23046519be22cb52fe618be122fe8d</Sha>
    </Dependency>
    <Dependency Name="Microsoft.TemplateEngine.Mocks" Version="8.0.122-servicing.25510.9">
      <Uri>https://github.com/dotnet/templating</Uri>
      <Sha>f76b42aa5b23046519be22cb52fe618be122fe8d</Sha>
    </Dependency>
    <Dependency Name="Microsoft.SourceBuild.Intermediate.templating" Version="8.0.122-servicing.25510.9">
      <Uri>https://github.com/dotnet/templating</Uri>
      <Sha>f76b42aa5b23046519be22cb52fe618be122fe8d</Sha>
=======
    <Dependency Name="Microsoft.TemplateEngine.Abstractions" Version="8.0.319">
      <Uri>https://github.com/dotnet/templating</Uri>
      <Sha>48975a32b817268bc046f006657d876400d463e0</Sha>
    </Dependency>
    <Dependency Name="Microsoft.TemplateEngine.Mocks" Version="8.0.319-servicing.25510.12">
      <Uri>https://github.com/dotnet/templating</Uri>
      <Sha>48975a32b817268bc046f006657d876400d463e0</Sha>
    </Dependency>
    <Dependency Name="Microsoft.SourceBuild.Intermediate.templating" Version="8.0.319-servicing.25510.12">
      <Uri>https://github.com/dotnet/templating</Uri>
      <Sha>48975a32b817268bc046f006657d876400d463e0</Sha>
>>>>>>> f8a7c2ed
      <SourceBuild RepoName="templating" ManagedOnly="true" />
    </Dependency>
    <Dependency Name="Microsoft.NETCore.App.Ref" Version="8.0.20">
      <Uri>https://dev.azure.com/dnceng/internal/_git/dotnet-runtime</Uri>
      <Sha>574100b692e71fa3426931adf4c1ba42e4ee5213</Sha>
    </Dependency>
    <Dependency Name="VS.Redist.Common.NetCore.SharedFramework.x64.8.0" Version="8.0.20-servicing.25419.14">
      <Uri>https://dev.azure.com/dnceng/internal/_git/dotnet-runtime</Uri>
      <Sha>574100b692e71fa3426931adf4c1ba42e4ee5213</Sha>
      <SourceBuild RepoName="runtime" ManagedOnly="false" />
    </Dependency>
    <Dependency Name="VS.Redist.Common.NetCore.TargetingPack.x64.8.0" Version="8.0.20-servicing.25419.14">
      <Uri>https://dev.azure.com/dnceng/internal/_git/dotnet-runtime</Uri>
      <Sha>574100b692e71fa3426931adf4c1ba42e4ee5213</Sha>
    </Dependency>
    <Dependency Name="Microsoft.NETCore.App.Runtime.win-x64" Version="8.0.20">
      <Uri>https://dev.azure.com/dnceng/internal/_git/dotnet-runtime</Uri>
      <Sha>574100b692e71fa3426931adf4c1ba42e4ee5213</Sha>
    </Dependency>
    <Dependency Name="Microsoft.NETCore.App.Host.win-x64" Version="8.0.20">
      <Uri>https://dev.azure.com/dnceng/internal/_git/dotnet-runtime</Uri>
      <Sha>574100b692e71fa3426931adf4c1ba42e4ee5213</Sha>
    </Dependency>
    <Dependency Name="Microsoft.NETCore.Platforms" Version="8.0.20-servicing.25419.14">
      <Uri>https://dev.azure.com/dnceng/internal/_git/dotnet-runtime</Uri>
      <Sha>574100b692e71fa3426931adf4c1ba42e4ee5213</Sha>
    </Dependency>
    <Dependency Name="Microsoft.NET.HostModel" Version="8.0.20-servicing.25419.14">
      <Uri>https://dev.azure.com/dnceng/internal/_git/dotnet-runtime</Uri>
      <Sha>574100b692e71fa3426931adf4c1ba42e4ee5213</Sha>
    </Dependency>
    <Dependency Name="Microsoft.Extensions.DependencyModel" Version="8.0.2">
      <Uri>https://dev.azure.com/dnceng/internal/_git/dotnet-runtime</Uri>
      <Sha>81cabf2857a01351e5ab578947c7403a5b128ad1</Sha>
    </Dependency>
    <Dependency Name="Microsoft.NETCore.DotNetHostResolver" Version="8.0.20">
      <Uri>https://dev.azure.com/dnceng/internal/_git/dotnet-runtime</Uri>
      <Sha>574100b692e71fa3426931adf4c1ba42e4ee5213</Sha>
    </Dependency>
    <Dependency Name="Microsoft.NET.Workload.Emscripten.Current.Manifest-8.0.100" Version="8.0.20" CoherentParentDependency="Microsoft.NETCore.App.Runtime.win-x64">
      <Uri>https://github.com/dotnet/emsdk</Uri>
      <Sha>222749b48ecb0fe78f236ca9c61f6ff3b09cdc99</Sha>
    </Dependency>
    <Dependency Name="Microsoft.Build" Version="17.10.45">
      <Uri>https://github.com/dotnet/msbuild</Uri>
      <Sha>e71ee2d1051ea6c9c254d4be138fbb36be653fd8</Sha>
    </Dependency>
    <Dependency Name="Microsoft.Build.Localization" Version="17.10.45-servicing-25458-05">
      <Uri>https://github.com/dotnet/msbuild</Uri>
      <Sha>e71ee2d1051ea6c9c254d4be138fbb36be653fd8</Sha>
    </Dependency>
    <Dependency Name="Microsoft.SourceBuild.Intermediate.msbuild" Version="17.10.45-servicing-25458-05">
      <Uri>https://github.com/dotnet/msbuild</Uri>
      <Sha>e71ee2d1051ea6c9c254d4be138fbb36be653fd8</Sha>
      <SourceBuild RepoName="msbuild" ManagedOnly="true" />
    </Dependency>
    <Dependency Name="Microsoft.FSharp.Compiler" Version="12.8.301-beta.24271.6">
      <Uri>https://github.com/dotnet/fsharp</Uri>
      <Sha>80c165644db640d0f309affe0daa281c7e17b939</Sha>
    </Dependency>
    <Dependency Name="Microsoft.SourceBuild.Intermediate.fsharp" Version="8.0.301-beta.24271.6">
      <Uri>https://github.com/dotnet/fsharp</Uri>
      <Sha>80c165644db640d0f309affe0daa281c7e17b939</Sha>
      <SourceBuild RepoName="fsharp" ManagedOnly="true" />
    </Dependency>
    <Dependency Name="dotnet-format" Version="8.3.631206">
      <Uri>https://github.com/dotnet/format</Uri>
      <Sha>c7e5d39bdc5e4a2fedd4fb4f46e35a9843ddff4a</Sha>
      <SourceBuild RepoName="format" ManagedOnly="true" />
    </Dependency>
    <Dependency Name="Microsoft.Net.Compilers.Toolset" Version="4.10.0-3.25064.8">
      <Uri>https://github.com/dotnet/roslyn</Uri>
      <Sha>85262f5f51be12867c1c2776d7a2be55251c04be</Sha>
      <SourceBuild RepoName="roslyn" ManagedOnly="true" />
    </Dependency>
    <Dependency Name="Microsoft.CodeAnalysis" Version="4.10.0-3.25064.8">
      <Uri>https://github.com/dotnet/roslyn</Uri>
      <Sha>85262f5f51be12867c1c2776d7a2be55251c04be</Sha>
    </Dependency>
    <Dependency Name="Microsoft.CodeAnalysis.CSharp" Version="4.10.0-3.25064.8">
      <Uri>https://github.com/dotnet/roslyn</Uri>
      <Sha>85262f5f51be12867c1c2776d7a2be55251c04be</Sha>
    </Dependency>
    <Dependency Name="Microsoft.CodeAnalysis.CSharp.CodeStyle" Version="4.10.0-3.25064.8">
      <Uri>https://github.com/dotnet/roslyn</Uri>
      <Sha>85262f5f51be12867c1c2776d7a2be55251c04be</Sha>
    </Dependency>
    <Dependency Name="Microsoft.CodeAnalysis.CSharp.Features" Version="4.10.0-3.25064.8">
      <Uri>https://github.com/dotnet/roslyn</Uri>
      <Sha>85262f5f51be12867c1c2776d7a2be55251c04be</Sha>
    </Dependency>
    <Dependency Name="Microsoft.CodeAnalysis.CSharp.Workspaces" Version="4.10.0-3.25064.8">
      <Uri>https://github.com/dotnet/roslyn</Uri>
      <Sha>85262f5f51be12867c1c2776d7a2be55251c04be</Sha>
    </Dependency>
    <Dependency Name="Microsoft.CodeAnalysis.Workspaces.MSBuild" Version="4.10.0-3.25064.8">
      <Uri>https://github.com/dotnet/roslyn</Uri>
      <Sha>85262f5f51be12867c1c2776d7a2be55251c04be</Sha>
    </Dependency>
    <Dependency Name="Microsoft.AspNetCore.DeveloperCertificates.XPlat" Version="8.0.20-servicing.25420.2">
      <Uri>https://dev.azure.com/dnceng/internal/_git/dotnet-aspnetcore</Uri>
      <Sha>c78f4a816c0c6a978a801a05a31dce9013e099e2</Sha>
    </Dependency>
    <Dependency Name="Microsoft.AspNetCore.TestHost" Version="8.0.20">
      <Uri>https://dev.azure.com/dnceng/internal/_git/dotnet-aspnetcore</Uri>
      <Sha>c78f4a816c0c6a978a801a05a31dce9013e099e2</Sha>
    </Dependency>
    <Dependency Name="Microsoft.Build.NuGetSdkResolver" Version="6.10.2-rc.8">
      <Uri>https://github.com/nuget/nuget.client</Uri>
      <Sha>b42cb884109d8d33c956311f1a8c89a90be0c195</Sha>
    </Dependency>
    <Dependency Name="NuGet.Build.Tasks" Version="6.10.2-rc.8">
      <Uri>https://github.com/nuget/nuget.client</Uri>
      <Sha>b42cb884109d8d33c956311f1a8c89a90be0c195</Sha>
    </Dependency>
    <Dependency Name="NuGet.Build.Tasks.Console" Version="6.10.2-rc.8">
      <Uri>https://github.com/nuget/nuget.client</Uri>
      <Sha>b42cb884109d8d33c956311f1a8c89a90be0c195</Sha>
    </Dependency>
    <Dependency Name="NuGet.Build.Tasks.Pack" Version="6.10.2-rc.8">
      <Uri>https://github.com/nuget/nuget.client</Uri>
      <Sha>b42cb884109d8d33c956311f1a8c89a90be0c195</Sha>
    </Dependency>
    <Dependency Name="NuGet.Commands" Version="6.10.2-rc.8">
      <Uri>https://github.com/nuget/nuget.client</Uri>
      <Sha>b42cb884109d8d33c956311f1a8c89a90be0c195</Sha>
    </Dependency>
    <Dependency Name="NuGet.CommandLine.XPlat" Version="6.10.2-rc.8">
      <Uri>https://github.com/nuget/nuget.client</Uri>
      <Sha>b42cb884109d8d33c956311f1a8c89a90be0c195</Sha>
    </Dependency>
    <Dependency Name="NuGet.Common" Version="6.10.2-rc.8">
      <Uri>https://github.com/nuget/nuget.client</Uri>
      <Sha>b42cb884109d8d33c956311f1a8c89a90be0c195</Sha>
    </Dependency>
    <Dependency Name="NuGet.Configuration" Version="6.10.2-rc.8">
      <Uri>https://github.com/nuget/nuget.client</Uri>
      <Sha>b42cb884109d8d33c956311f1a8c89a90be0c195</Sha>
    </Dependency>
    <Dependency Name="NuGet.Credentials" Version="6.10.2-rc.8">
      <Uri>https://github.com/nuget/nuget.client</Uri>
      <Sha>b42cb884109d8d33c956311f1a8c89a90be0c195</Sha>
    </Dependency>
    <Dependency Name="NuGet.DependencyResolver.Core" Version="6.10.2-rc.8">
      <Uri>https://github.com/nuget/nuget.client</Uri>
      <Sha>b42cb884109d8d33c956311f1a8c89a90be0c195</Sha>
    </Dependency>
    <Dependency Name="NuGet.Frameworks" Version="6.10.2-rc.8">
      <Uri>https://github.com/nuget/nuget.client</Uri>
      <Sha>b42cb884109d8d33c956311f1a8c89a90be0c195</Sha>
    </Dependency>
    <Dependency Name="NuGet.LibraryModel" Version="6.10.2-rc.8">
      <Uri>https://github.com/nuget/nuget.client</Uri>
      <Sha>b42cb884109d8d33c956311f1a8c89a90be0c195</Sha>
    </Dependency>
    <Dependency Name="NuGet.ProjectModel" Version="6.10.2-rc.8">
      <Uri>https://github.com/nuget/nuget.client</Uri>
      <Sha>b42cb884109d8d33c956311f1a8c89a90be0c195</Sha>
    </Dependency>
    <Dependency Name="NuGet.Protocol" Version="6.10.2-rc.8">
      <Uri>https://github.com/nuget/nuget.client</Uri>
      <Sha>b42cb884109d8d33c956311f1a8c89a90be0c195</Sha>
    </Dependency>
    <Dependency Name="NuGet.Packaging" Version="6.10.2-rc.8">
      <Uri>https://github.com/nuget/nuget.client</Uri>
      <Sha>b42cb884109d8d33c956311f1a8c89a90be0c195</Sha>
    </Dependency>
    <Dependency Name="NuGet.Versioning" Version="6.10.2-rc.8">
      <Uri>https://github.com/nuget/nuget.client</Uri>
      <Sha>b42cb884109d8d33c956311f1a8c89a90be0c195</Sha>
    </Dependency>
    <Dependency Name="NuGet.Localization" Version="6.10.2-rc.8">
      <Uri>https://github.com/nuget/nuget.client</Uri>
      <Sha>b42cb884109d8d33c956311f1a8c89a90be0c195</Sha>
    </Dependency>
    <Dependency Name="Microsoft.NET.Test.Sdk" Version="17.10.0-release-24317-02">
      <Uri>https://github.com/microsoft/vstest</Uri>
      <Sha>c4d80397805bec06b354d20aeb1773e243c6add0</Sha>
      <SourceBuild RepoName="vstest" ManagedOnly="true" />
    </Dependency>
    <Dependency Name="Microsoft.TestPlatform.CLI" Version="17.10.0-release-24317-02">
      <Uri>https://github.com/microsoft/vstest</Uri>
      <Sha>c4d80397805bec06b354d20aeb1773e243c6add0</Sha>
    </Dependency>
    <Dependency Name="Microsoft.TestPlatform.Build" Version="17.10.0-release-24317-02">
      <Uri>https://github.com/microsoft/vstest</Uri>
      <Sha>c4d80397805bec06b354d20aeb1773e243c6add0</Sha>
    </Dependency>
    <Dependency Name="Microsoft.NET.ILLink.Tasks" Version="8.0.20">
      <Uri>https://dev.azure.com/dnceng/internal/_git/dotnet-runtime</Uri>
      <Sha>574100b692e71fa3426931adf4c1ba42e4ee5213</Sha>
    </Dependency>
    <Dependency Name="System.Formats.Asn1" Version="8.0.2">
      <Uri>https://dev.azure.com/dnceng/internal/_git/dotnet-runtime</Uri>
      <Sha>50c4cb9fc31c47f03eac865d7bc518af173b74b7</Sha>
    </Dependency>
    <Dependency Name="System.CodeDom" Version="8.0.0">
      <Uri>https://dev.azure.com/dnceng/internal/_git/dotnet-runtime</Uri>
      <Sha>5535e31a712343a63f5d7d796cd874e563e5ac14</Sha>
    </Dependency>
    <Dependency Name="System.Diagnostics.EventLog" Version="8.0.2">
      <Uri>https://dev.azure.com/dnceng/internal/_git/dotnet-runtime</Uri>
      <Sha>50c4cb9fc31c47f03eac865d7bc518af173b74b7</Sha>
    </Dependency>
    <Dependency Name="System.Security.Cryptography.ProtectedData" Version="8.0.0">
      <Uri>https://dev.azure.com/dnceng/internal/_git/dotnet-runtime</Uri>
      <Sha>5535e31a712343a63f5d7d796cd874e563e5ac14</Sha>
    </Dependency>
    <Dependency Name="System.Text.Encoding.CodePages" Version="8.0.0">
      <Uri>https://dev.azure.com/dnceng/internal/_git/dotnet-runtime</Uri>
      <Sha>5535e31a712343a63f5d7d796cd874e563e5ac14</Sha>
    </Dependency>
    <Dependency Name="System.Resources.Extensions" Version="8.0.0">
      <Uri>https://dev.azure.com/dnceng/internal/_git/dotnet-runtime</Uri>
      <Sha>5535e31a712343a63f5d7d796cd874e563e5ac14</Sha>
    </Dependency>
    <Dependency Name="Microsoft.WindowsDesktop.App.Runtime.win-x64" Version="8.0.20">
      <Uri>https://dev.azure.com/dnceng/internal/_git/dotnet-windowsdesktop</Uri>
      <Sha>2540f0e77435ce41beaadc94cc0d10ac9981b5a7</Sha>
    </Dependency>
    <Dependency Name="VS.Redist.Common.WindowsDesktop.SharedFramework.x64.8.0" Version="8.0.20-servicing.25421.3">
      <Uri>https://dev.azure.com/dnceng/internal/_git/dotnet-windowsdesktop</Uri>
      <Sha>2540f0e77435ce41beaadc94cc0d10ac9981b5a7</Sha>
    </Dependency>
    <Dependency Name="Microsoft.WindowsDesktop.App.Ref" Version="8.0.20">
      <Uri>https://dev.azure.com/dnceng/internal/_git/dotnet-windowsdesktop</Uri>
      <Sha>2540f0e77435ce41beaadc94cc0d10ac9981b5a7</Sha>
    </Dependency>
    <Dependency Name="VS.Redist.Common.WindowsDesktop.TargetingPack.x64.8.0" Version="8.0.20-servicing.25421.3">
      <Uri>https://dev.azure.com/dnceng/internal/_git/dotnet-windowsdesktop</Uri>
      <Sha>2540f0e77435ce41beaadc94cc0d10ac9981b5a7</Sha>
    </Dependency>
    <Dependency Name="Microsoft.NET.Sdk.WindowsDesktop" Version="8.0.20-servicing.25420.2" CoherentParentDependency="Microsoft.WindowsDesktop.App.Ref">
      <Uri>https://dev.azure.com/dnceng/internal/_git/dotnet-wpf</Uri>
      <Sha>7b95ca673ef08b7325429a3b675184b815482564</Sha>
    </Dependency>
    <Dependency Name="Microsoft.AspNetCore.App.Ref" Version="8.0.20">
      <Uri>https://dev.azure.com/dnceng/internal/_git/dotnet-aspnetcore</Uri>
      <Sha>c78f4a816c0c6a978a801a05a31dce9013e099e2</Sha>
    </Dependency>
    <Dependency Name="Microsoft.AspNetCore.App.Ref.Internal" Version="8.0.20-servicing.25420.2">
      <Uri>https://dev.azure.com/dnceng/internal/_git/dotnet-aspnetcore</Uri>
      <Sha>c78f4a816c0c6a978a801a05a31dce9013e099e2</Sha>
    </Dependency>
    <Dependency Name="Microsoft.AspNetCore.App.Runtime.win-x64" Version="8.0.20">
      <Uri>https://dev.azure.com/dnceng/internal/_git/dotnet-aspnetcore</Uri>
      <Sha>c78f4a816c0c6a978a801a05a31dce9013e099e2</Sha>
    </Dependency>
    <Dependency Name="VS.Redist.Common.AspNetCore.SharedFramework.x64.8.0" Version="8.0.20-servicing.25420.2">
      <Uri>https://dev.azure.com/dnceng/internal/_git/dotnet-aspnetcore</Uri>
      <Sha>c78f4a816c0c6a978a801a05a31dce9013e099e2</Sha>
      <SourceBuild RepoName="aspnetcore" ManagedOnly="true" />
    </Dependency>
    <Dependency Name="dotnet-dev-certs" Version="8.0.20-servicing.25420.2">
      <Uri>https://dev.azure.com/dnceng/internal/_git/dotnet-aspnetcore</Uri>
      <Sha>c78f4a816c0c6a978a801a05a31dce9013e099e2</Sha>
    </Dependency>
    <Dependency Name="dotnet-user-jwts" Version="8.0.20-servicing.25420.2">
      <Uri>https://dev.azure.com/dnceng/internal/_git/dotnet-aspnetcore</Uri>
      <Sha>c78f4a816c0c6a978a801a05a31dce9013e099e2</Sha>
    </Dependency>
    <Dependency Name="dotnet-user-secrets" Version="8.0.20-servicing.25420.2">
      <Uri>https://dev.azure.com/dnceng/internal/_git/dotnet-aspnetcore</Uri>
      <Sha>c78f4a816c0c6a978a801a05a31dce9013e099e2</Sha>
    </Dependency>
    <Dependency Name="Microsoft.AspNetCore.Analyzers" Version="8.0.20-servicing.25420.2">
      <Uri>https://dev.azure.com/dnceng/internal/_git/dotnet-aspnetcore</Uri>
      <Sha>c78f4a816c0c6a978a801a05a31dce9013e099e2</Sha>
    </Dependency>
    <Dependency Name="Microsoft.AspNetCore.Components.SdkAnalyzers" Version="8.0.20-servicing.25420.2">
      <Uri>https://dev.azure.com/dnceng/internal/_git/dotnet-aspnetcore</Uri>
      <Sha>c78f4a816c0c6a978a801a05a31dce9013e099e2</Sha>
    </Dependency>
    <Dependency Name="Microsoft.AspNetCore.Mvc.Analyzers" Version="8.0.20-servicing.25420.2">
      <Uri>https://dev.azure.com/dnceng/internal/_git/dotnet-aspnetcore</Uri>
      <Sha>c78f4a816c0c6a978a801a05a31dce9013e099e2</Sha>
    </Dependency>
    <Dependency Name="Microsoft.AspNetCore.Mvc.Api.Analyzers" Version="8.0.20-servicing.25420.2">
      <Uri>https://dev.azure.com/dnceng/internal/_git/dotnet-aspnetcore</Uri>
      <Sha>c78f4a816c0c6a978a801a05a31dce9013e099e2</Sha>
    </Dependency>
    <Dependency Name="Microsoft.CodeAnalysis.Razor.Tooling.Internal" Version="7.0.0-preview.25480.2">
      <Uri>https://github.com/dotnet/razor</Uri>
      <Sha>51ecca98bb8c800e4f4a17eacf94c2eb41c79a5a</Sha>
      <SourceBuild RepoName="razor" ManagedOnly="true" />
    </Dependency>
    <Dependency Name="Microsoft.AspNetCore.Mvc.Razor.Extensions.Tooling.Internal" Version="7.0.0-preview.25480.2">
      <Uri>https://github.com/dotnet/razor</Uri>
      <Sha>51ecca98bb8c800e4f4a17eacf94c2eb41c79a5a</Sha>
    </Dependency>
    <Dependency Name="Microsoft.NET.Sdk.Razor.SourceGenerators.Transport" Version="7.0.0-preview.25480.2">
      <Uri>https://github.com/dotnet/razor</Uri>
      <Sha>51ecca98bb8c800e4f4a17eacf94c2eb41c79a5a</Sha>
    </Dependency>
    <Dependency Name="Microsoft.Extensions.FileProviders.Embedded" Version="8.0.20">
      <Uri>https://dev.azure.com/dnceng/internal/_git/dotnet-aspnetcore</Uri>
      <Sha>c78f4a816c0c6a978a801a05a31dce9013e099e2</Sha>
    </Dependency>
    <Dependency Name="Microsoft.AspNetCore.Authorization" Version="8.0.20">
      <Uri>https://dev.azure.com/dnceng/internal/_git/dotnet-aspnetcore</Uri>
      <Sha>c78f4a816c0c6a978a801a05a31dce9013e099e2</Sha>
    </Dependency>
    <Dependency Name="Microsoft.AspNetCore.Components.Web" Version="8.0.20">
      <Uri>https://dev.azure.com/dnceng/internal/_git/dotnet-aspnetcore</Uri>
      <Sha>c78f4a816c0c6a978a801a05a31dce9013e099e2</Sha>
    </Dependency>
    <Dependency Name="Microsoft.JSInterop" Version="8.0.20">
      <Uri>https://dev.azure.com/dnceng/internal/_git/dotnet-aspnetcore</Uri>
      <Sha>c78f4a816c0c6a978a801a05a31dce9013e099e2</Sha>
    </Dependency>
    <Dependency Name="Microsoft.Web.Xdt" Version="7.0.0-preview.22423.2" Pinned="true">
      <Uri>https://github.com/dotnet/xdt</Uri>
      <Sha>9a1c3e1b7f0c8763d4c96e593961a61a72679a7b</Sha>
      <SourceBuild RepoName="xdt" ManagedOnly="true" />
    </Dependency>
    <Dependency Name="Microsoft.CodeAnalysis.NetAnalyzers" Version="8.0.0-preview.23614.1">
      <Uri>https://github.com/dotnet/roslyn-analyzers</Uri>
      <Sha>abef8ced132657943b7150f01a308e2199a17d5d</Sha>
    </Dependency>
    <Dependency Name="Microsoft.CodeAnalysis.PublicApiAnalyzers" Version="3.11.0-beta1.23614.1">
      <Uri>https://github.com/dotnet/roslyn-analyzers</Uri>
      <Sha>abef8ced132657943b7150f01a308e2199a17d5d</Sha>
    </Dependency>
    <Dependency Name="Microsoft.SourceBuild.Intermediate.roslyn-analyzers" Version="3.11.0-beta1.23614.1">
      <Uri>https://github.com/dotnet/roslyn-analyzers</Uri>
      <Sha>abef8ced132657943b7150f01a308e2199a17d5d</Sha>
      <SourceBuild RepoName="roslyn-analyzers" ManagedOnly="true" />
    </Dependency>
    <Dependency Name="System.CommandLine" Version="2.0.0-beta4.23307.1">
      <Uri>https://github.com/dotnet/command-line-api</Uri>
      <Sha>02fe27cd6a9b001c8feb7938e6ef4b3799745759</Sha>
    </Dependency>
    <Dependency Name="Microsoft.SourceBuild.Intermediate.command-line-api" Version="0.1.430701">
      <Uri>https://github.com/dotnet/command-line-api</Uri>
      <Sha>02fe27cd6a9b001c8feb7938e6ef4b3799745759</Sha>
      <SourceBuild RepoName="command-line-api" ManagedOnly="true" />
    </Dependency>
    <Dependency Name="Microsoft.SourceBuild.Intermediate.source-build-externals" Version="8.0.0-alpha.1.25202.2">
      <Uri>https://github.com/dotnet/source-build-externals</Uri>
      <Sha>16bcad1c13be082bd52ce178896d1119a73081a9</Sha>
      <SourceBuild RepoName="source-build-externals" ManagedOnly="true" />
    </Dependency>
    <Dependency Name="Microsoft.SourceBuild.Intermediate.source-build-reference-packages" Version="8.0.0-alpha.1.25507.1">
      <Uri>https://github.com/dotnet/source-build-reference-packages</Uri>
      <Sha>7a3266db9e2b7422e8277f04932eff9b7064b66e</Sha>
      <SourceBuild RepoName="source-build-reference-packages" ManagedOnly="true" />
    </Dependency>
    <Dependency Name="Microsoft.Deployment.DotNet.Releases" Version="2.0.0-rtm.1.25064.1">
      <Uri>https://github.com/dotnet/deployment-tools</Uri>
      <Sha>5255d40e228ea1d4b624781b5b97ec16484a3b4b</Sha>
    </Dependency>
    <Dependency Name="Microsoft.Build.Tasks.Git" Version="8.0.0-beta.23615.1">
      <Uri>https://github.com/dotnet/sourcelink</Uri>
      <Sha>94eaac3385cafff41094454966e1af1d1cf60f00</Sha>
      <SourceBuild RepoName="sourcelink" ManagedOnly="true" />
    </Dependency>
    <Dependency Name="Microsoft.SourceLink.Common" Version="8.0.0-beta.23615.1">
      <Uri>https://github.com/dotnet/sourcelink</Uri>
      <Sha>94eaac3385cafff41094454966e1af1d1cf60f00</Sha>
    </Dependency>
    <Dependency Name="Microsoft.SourceLink.AzureRepos.Git" Version="8.0.0-beta.23615.1">
      <Uri>https://github.com/dotnet/sourcelink</Uri>
      <Sha>94eaac3385cafff41094454966e1af1d1cf60f00</Sha>
    </Dependency>
    <Dependency Name="Microsoft.SourceLink.GitHub" Version="8.0.0-beta.23615.1">
      <Uri>https://github.com/dotnet/sourcelink</Uri>
      <Sha>94eaac3385cafff41094454966e1af1d1cf60f00</Sha>
    </Dependency>
    <Dependency Name="Microsoft.SourceLink.GitLab" Version="8.0.0-beta.23615.1">
      <Uri>https://github.com/dotnet/sourcelink</Uri>
      <Sha>94eaac3385cafff41094454966e1af1d1cf60f00</Sha>
    </Dependency>
    <Dependency Name="Microsoft.SourceLink.Bitbucket.Git" Version="8.0.0-beta.23615.1">
      <Uri>https://github.com/dotnet/sourcelink</Uri>
      <Sha>94eaac3385cafff41094454966e1af1d1cf60f00</Sha>
    </Dependency>
    <!-- Explicit dependency because Microsoft.Deployment.DotNet.Releases has different versioning
         than the SB intermediate -->
    <Dependency Name="Microsoft.SourceBuild.Intermediate.deployment-tools" Version="8.0.0-rtm.25064.1">
      <Uri>https://github.com/dotnet/deployment-tools</Uri>
      <Sha>5255d40e228ea1d4b624781b5b97ec16484a3b4b</Sha>
      <SourceBuild RepoName="deployment-tools" ManagedOnly="true" />
    </Dependency>
    <Dependency Name="Microsoft.SourceBuild.Intermediate.symreader" Version="2.0.0-beta-23228-03">
      <Uri>https://github.com/dotnet/symreader</Uri>
      <Sha>27e584661980ee6d82c419a2a471ae505b7d122e</Sha>
      <SourceBuild RepoName="symreader" ManagedOnly="true" />
    </Dependency>
    <!-- Dependency required for flowing correct package version in source-build, using PVP flow. -->
    <Dependency Name="Microsoft.Extensions.Logging" Version="8.0.1">
      <Uri>https://dev.azure.com/dnceng/internal/_git/dotnet-runtime</Uri>
      <Sha>81cabf2857a01351e5ab578947c7403a5b128ad1</Sha>
    </Dependency>
    <!-- Dependency required for flowing correct package version in source-build, using PVP flow. -->
    <Dependency Name="Microsoft.Extensions.Logging.Abstractions" Version="8.0.3">
      <Uri>https://dev.azure.com/dnceng/internal/_git/dotnet-runtime</Uri>
      <Sha>50c4cb9fc31c47f03eac865d7bc518af173b74b7</Sha>
    </Dependency>
    <!-- Dependency required for flowing correct package version in source-build, using PVP flow. -->
    <Dependency Name="Microsoft.Extensions.Logging.Console" Version="8.0.1">
      <Uri>https://dev.azure.com/dnceng/internal/_git/dotnet-runtime</Uri>
      <Sha>81cabf2857a01351e5ab578947c7403a5b128ad1</Sha>
    </Dependency>
    <!-- Dependency required for flowing correct package version in source-build, using PVP flow. -->
    <Dependency Name="Microsoft.Extensions.FileSystemGlobbing" Version="8.0.0">
      <Uri>https://dev.azure.com/dnceng/internal/_git/dotnet-runtime</Uri>
      <Sha>5535e31a712343a63f5d7d796cd874e563e5ac14</Sha>
    </Dependency>
    <!-- Dependency required for flowing correct package version in source-build, using PVP flow. -->
    <Dependency Name="System.ServiceProcess.ServiceController" Version="8.0.1">
      <Uri>https://dev.azure.com/dnceng/internal/_git/dotnet-runtime</Uri>
      <Sha>81cabf2857a01351e5ab578947c7403a5b128ad1</Sha>
    </Dependency>
    <Dependency Name="System.Text.Json" Version="8.0.6">
      <Uri>https://dev.azure.com/dnceng/internal/_git/dotnet-runtime</Uri>
      <Sha>ef853a71052646a42abf17e888ec6d9a69614ad9</Sha>
    </Dependency>
    <Dependency Name="Microsoft.Bcl.AsyncInterfaces" Version="8.0.0">
      <Uri>https://dev.azure.com/dnceng/internal/_git/dotnet-runtime</Uri>
      <Sha>5535e31a712343a63f5d7d796cd874e563e5ac14</Sha>
    </Dependency>
    <Dependency Name="Microsoft.Extensions.FileProviders.Abstractions" Version="8.0.0">
      <Uri>https://dev.azure.com/dnceng/internal/_git/dotnet-runtime</Uri>
      <Sha>5535e31a712343a63f5d7d796cd874e563e5ac14</Sha>
    </Dependency>
    <Dependency Name="Microsoft.Extensions.ObjectPool" Version="8.0.20">
      <Uri>https://dev.azure.com/dnceng/internal/_git/dotnet-aspnetcore</Uri>
      <Sha>c78f4a816c0c6a978a801a05a31dce9013e099e2</Sha>
    </Dependency>
    <Dependency Name="Microsoft.Win32.SystemEvents" Version="8.0.0">
      <Uri>https://dev.azure.com/dnceng/internal/_git/dotnet-runtime</Uri>
      <Sha>5535e31a712343a63f5d7d796cd874e563e5ac14</Sha>
    </Dependency>
    <Dependency Name="System.Composition.AttributedModel" Version="8.0.0">
      <Uri>https://dev.azure.com/dnceng/internal/_git/dotnet-runtime</Uri>
      <Sha>5535e31a712343a63f5d7d796cd874e563e5ac14</Sha>
    </Dependency>
    <Dependency Name="System.Composition.Convention" Version="8.0.0">
      <Uri>https://dev.azure.com/dnceng/internal/_git/dotnet-runtime</Uri>
      <Sha>5535e31a712343a63f5d7d796cd874e563e5ac14</Sha>
    </Dependency>
    <Dependency Name="System.Composition.Hosting" Version="8.0.0">
      <Uri>https://dev.azure.com/dnceng/internal/_git/dotnet-runtime</Uri>
      <Sha>5535e31a712343a63f5d7d796cd874e563e5ac14</Sha>
    </Dependency>
    <Dependency Name="System.Composition.Runtime" Version="8.0.0">
      <Uri>https://dev.azure.com/dnceng/internal/_git/dotnet-runtime</Uri>
      <Sha>5535e31a712343a63f5d7d796cd874e563e5ac14</Sha>
    </Dependency>
    <Dependency Name="System.Composition.TypedParts" Version="8.0.0">
      <Uri>https://dev.azure.com/dnceng/internal/_git/dotnet-runtime</Uri>
      <Sha>5535e31a712343a63f5d7d796cd874e563e5ac14</Sha>
    </Dependency>
    <Dependency Name="System.Configuration.ConfigurationManager" Version="8.0.1">
      <Uri>https://dev.azure.com/dnceng/internal/_git/dotnet-runtime</Uri>
      <Sha>81cabf2857a01351e5ab578947c7403a5b128ad1</Sha>
    </Dependency>
    <Dependency Name="System.Drawing.Common" Version="8.0.4">
      <Uri>https://dev.azure.com/dnceng/internal/_git/dotnet-winforms</Uri>
      <Sha>41a4bd690229661e3ec74276ce3f93863b22435b</Sha>
    </Dependency>
    <Dependency Name="System.Security.Cryptography.Pkcs" Version="8.0.1">
      <Uri>https://dev.azure.com/dnceng/internal/_git/dotnet-runtime</Uri>
      <Sha>81cabf2857a01351e5ab578947c7403a5b128ad1</Sha>
    </Dependency>
    <Dependency Name="System.Security.Cryptography.Xml" Version="8.0.2">
      <Uri>https://dev.azure.com/dnceng/internal/_git/dotnet-runtime</Uri>
      <Sha>81cabf2857a01351e5ab578947c7403a5b128ad1</Sha>
    </Dependency>
    <Dependency Name="System.Security.Permissions" Version="8.0.0">
      <Uri>https://dev.azure.com/dnceng/internal/_git/dotnet-runtime</Uri>
      <Sha>5535e31a712343a63f5d7d796cd874e563e5ac14</Sha>
    </Dependency>
    <Dependency Name="System.Windows.Extensions" Version="8.0.0">
      <Uri>https://dev.azure.com/dnceng/internal/_git/dotnet-runtime</Uri>
      <Sha>5535e31a712343a63f5d7d796cd874e563e5ac14</Sha>
    </Dependency>
  </ProductDependencies>
  <ToolsetDependencies>
    <Dependency Name="Microsoft.DotNet.Arcade.Sdk" Version="8.0.0-beta.25515.1">
      <Uri>https://github.com/dotnet/arcade</Uri>
      <Sha>6544413e02741855b701468aa8afc6cf8ca62c72</Sha>
      <SourceBuild RepoName="arcade" ManagedOnly="true" />
    </Dependency>
    <Dependency Name="Microsoft.DotNet.Helix.Sdk" Version="8.0.0-beta.25515.1">
      <Uri>https://github.com/dotnet/arcade</Uri>
      <Sha>6544413e02741855b701468aa8afc6cf8ca62c72</Sha>
    </Dependency>
    <Dependency Name="Microsoft.DotNet.SignTool" Version="8.0.0-beta.25515.1">
      <Uri>https://github.com/dotnet/arcade</Uri>
      <Sha>6544413e02741855b701468aa8afc6cf8ca62c72</Sha>
    </Dependency>
    <Dependency Name="Microsoft.DotNet.XUnitExtensions" Version="8.0.0-beta.25515.1">
      <Uri>https://github.com/dotnet/arcade</Uri>
      <Sha>6544413e02741855b701468aa8afc6cf8ca62c72</Sha>
    </Dependency>
    <Dependency Name="System.Reflection.MetadataLoadContext" Version="8.0.1">
      <Uri>https://dev.azure.com/dnceng/internal/_git/dotnet-runtime</Uri>
      <Sha>81cabf2857a01351e5ab578947c7403a5b128ad1</Sha>
    </Dependency>
    <Dependency Name="Microsoft.DotNet.XliffTasks" Version="1.0.0-beta.23475.1" CoherentParentDependency="Microsoft.DotNet.Arcade.Sdk">
      <Uri>https://github.com/dotnet/xliff-tasks</Uri>
      <Sha>73f0850939d96131c28cf6ea6ee5aacb4da0083a</Sha>
      <SourceBuild RepoName="xliff-tasks" ManagedOnly="true" />
    </Dependency>
    <Dependency Name="Microsoft.IO.Redist" Version="6.0.1">
      <Uri>https://github.com/dotnet/runtime</Uri>
      <Sha>e77011b31a3e5c47d931248a64b47f9b2d47853d</Sha>
    </Dependency>
  </ToolsetDependencies>
</Dependencies><|MERGE_RESOLUTION|>--- conflicted
+++ resolved
@@ -1,19 +1,6 @@
 <?xml version="1.0" encoding="utf-8"?>
 <Dependencies>
   <ProductDependencies>
-<<<<<<< HEAD
-    <Dependency Name="Microsoft.TemplateEngine.Abstractions" Version="8.0.122">
-      <Uri>https://github.com/dotnet/templating</Uri>
-      <Sha>f76b42aa5b23046519be22cb52fe618be122fe8d</Sha>
-    </Dependency>
-    <Dependency Name="Microsoft.TemplateEngine.Mocks" Version="8.0.122-servicing.25510.9">
-      <Uri>https://github.com/dotnet/templating</Uri>
-      <Sha>f76b42aa5b23046519be22cb52fe618be122fe8d</Sha>
-    </Dependency>
-    <Dependency Name="Microsoft.SourceBuild.Intermediate.templating" Version="8.0.122-servicing.25510.9">
-      <Uri>https://github.com/dotnet/templating</Uri>
-      <Sha>f76b42aa5b23046519be22cb52fe618be122fe8d</Sha>
-=======
     <Dependency Name="Microsoft.TemplateEngine.Abstractions" Version="8.0.319">
       <Uri>https://github.com/dotnet/templating</Uri>
       <Sha>48975a32b817268bc046f006657d876400d463e0</Sha>
@@ -25,7 +12,6 @@
     <Dependency Name="Microsoft.SourceBuild.Intermediate.templating" Version="8.0.319-servicing.25510.12">
       <Uri>https://github.com/dotnet/templating</Uri>
       <Sha>48975a32b817268bc046f006657d876400d463e0</Sha>
->>>>>>> f8a7c2ed
       <SourceBuild RepoName="templating" ManagedOnly="true" />
     </Dependency>
     <Dependency Name="Microsoft.NETCore.App.Ref" Version="8.0.20">

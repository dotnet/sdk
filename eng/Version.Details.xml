--- conflicted
+++ resolved
@@ -271,15 +271,9 @@
       <Uri>https://github.com/dotnet/runtime</Uri>
       <Sha>cf52b7e38d28b7e28358cee052effe0ed47efb2e</Sha>
     </Dependency>
-<<<<<<< HEAD
     <Dependency Name="XliffTasks" Version="1.0.0-beta.21312.1" CoherentParentDependency="Microsoft.DotNet.Arcade.Sdk">
       <Uri>https://github.com/dotnet/xliff-tasks</Uri>
       <Sha>d4e95f2cca463823ce9c8e3394554883b6e3c091</Sha>
-=======
-    <Dependency Name="Microsoft.DotNet.XliffTasks" Version="1.0.0-beta.21376.1" CoherentParentDependency="Microsoft.DotNet.Arcade.Sdk">
-      <Uri>https://github.com/dotnet/xliff-tasks</Uri>
-      <Sha>397ff033b467003d51619f9ac3928e02a4d4178f</Sha>
->>>>>>> df81f647
       <SourceBuild RepoName="xliff-tasks" ManagedOnly="true" />
     </Dependency>
   </ToolsetDependencies>

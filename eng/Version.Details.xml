<?xml version="1.0" encoding="utf-8"?>
<Dependencies>
  <ProductDependencies>
<<<<<<< HEAD
    <Dependency Name="Microsoft.TemplateEngine.Abstractions" Version="8.0.300-preview.24074.2">
      <Uri>https://github.com/dotnet/templating</Uri>
      <Sha>8ead8596ce97dcf6464354f6819da5baddf1b609</Sha>
      <SourceBuild RepoName="templating" ManagedOnly="true" />
    </Dependency>
    <Dependency Name="Microsoft.TemplateEngine.Mocks" Version="8.0.300-preview.24074.2">
      <Uri>https://github.com/dotnet/templating</Uri>
      <Sha>8ead8596ce97dcf6464354f6819da5baddf1b609</Sha>
=======
    <Dependency Name="Microsoft.TemplateEngine.Abstractions" Version="9.0.100-preview.2.24074.5">
      <Uri>https://github.com/dotnet/templating</Uri>
      <Sha>9d61e818b1033035b3861e7f14dec6d26f8db19f</Sha>
    </Dependency>
    <Dependency Name="Microsoft.TemplateEngine.Mocks" Version="9.0.100-preview.2.24074.5">
      <Uri>https://github.com/dotnet/templating</Uri>
      <Sha>9d61e818b1033035b3861e7f14dec6d26f8db19f</Sha>
    </Dependency>
    <Dependency Name="Microsoft.SourceBuild.Intermediate.templating" Version="9.0.100-preview.2.24074.5">
      <Uri>https://github.com/dotnet/templating</Uri>
      <Sha>9d61e818b1033035b3861e7f14dec6d26f8db19f</Sha>
      <SourceBuild RepoName="templating" ManagedOnly="true" />
>>>>>>> 6af682bc
    </Dependency>
    <Dependency Name="Microsoft.NETCore.App.Ref" Version="9.0.0-preview.2.24075.4">
      <Uri>https://github.com/dotnet/runtime</Uri>
      <Sha>77fd98c8fb245b30b24b8eeaf577b0a457a4449c</Sha>
    </Dependency>
    <Dependency Name="VS.Redist.Common.NetCore.SharedFramework.x64.9.0" Version="9.0.0-preview.2.24075.4">
      <Uri>https://github.com/dotnet/runtime</Uri>
      <Sha>77fd98c8fb245b30b24b8eeaf577b0a457a4449c</Sha>
      <SourceBuild RepoName="runtime" ManagedOnly="false" />
    </Dependency>
    <Dependency Name="VS.Redist.Common.NetCore.TargetingPack.x64.9.0" Version="9.0.0-preview.2.24075.4">
      <Uri>https://github.com/dotnet/runtime</Uri>
      <Sha>77fd98c8fb245b30b24b8eeaf577b0a457a4449c</Sha>
    </Dependency>
    <Dependency Name="Microsoft.NETCore.App.Runtime.win-x64" Version="9.0.0-preview.2.24075.4">
      <Uri>https://github.com/dotnet/runtime</Uri>
      <Sha>77fd98c8fb245b30b24b8eeaf577b0a457a4449c</Sha>
    </Dependency>
    <Dependency Name="Microsoft.NETCore.App.Host.win-x64" Version="9.0.0-preview.2.24075.4">
      <Uri>https://github.com/dotnet/runtime</Uri>
      <Sha>77fd98c8fb245b30b24b8eeaf577b0a457a4449c</Sha>
    </Dependency>
    <Dependency Name="Microsoft.NETCore.Platforms" Version="9.0.0-preview.2.24075.4">
      <Uri>https://github.com/dotnet/runtime</Uri>
      <Sha>77fd98c8fb245b30b24b8eeaf577b0a457a4449c</Sha>
    </Dependency>
    <Dependency Name="Microsoft.NET.HostModel" Version="9.0.0-preview.2.24075.4">
      <Uri>https://github.com/dotnet/runtime</Uri>
      <Sha>77fd98c8fb245b30b24b8eeaf577b0a457a4449c</Sha>
    </Dependency>
    <Dependency Name="Microsoft.Extensions.DependencyModel" Version="9.0.0-preview.2.24075.4">
      <Uri>https://github.com/dotnet/runtime</Uri>
      <Sha>77fd98c8fb245b30b24b8eeaf577b0a457a4449c</Sha>
    </Dependency>
    <Dependency Name="Microsoft.NET.Workload.Emscripten.Current.Manifest-9.0.100.Transport" Version="9.0.0-alpha.1.24072.1" CoherentParentDependency="Microsoft.NETCore.App.Runtime.win-x64">
      <Uri>https://github.com/dotnet/emsdk</Uri>
      <Sha>ae7c93e25ae596594b3b22d64115f374a3595912</Sha>
      <SourceBuild RepoName="emsdk" ManagedOnly="true" />
    </Dependency>
    <Dependency Name="Microsoft.Build" Version="17.10.0-preview-24073-02">
      <Uri>https://github.com/dotnet/msbuild</Uri>
      <Sha>d51ae5297cd0a24caa8cfe356442cc8634c3f087</Sha>
    </Dependency>
    <Dependency Name="Microsoft.Build.Localization" Version="17.10.0-preview-24073-02">
      <Uri>https://github.com/dotnet/msbuild</Uri>
      <Sha>d51ae5297cd0a24caa8cfe356442cc8634c3f087</Sha>
    </Dependency>
    <Dependency Name="Microsoft.SourceBuild.Intermediate.msbuild" Version="17.10.0-preview-24073-02">
      <Uri>https://github.com/dotnet/msbuild</Uri>
      <Sha>d51ae5297cd0a24caa8cfe356442cc8634c3f087</Sha>
      <SourceBuild RepoName="msbuild" ManagedOnly="true" />
    </Dependency>
    <Dependency Name="Microsoft.FSharp.Compiler" Version="12.8.300-beta.24075.4">
      <Uri>https://github.com/dotnet/fsharp</Uri>
      <Sha>32898dc51efc669de98e7e47f57d521bc07ac4cc</Sha>
    </Dependency>
    <Dependency Name="Microsoft.SourceBuild.Intermediate.fsharp" Version="8.0.300-beta.24075.4">
      <Uri>https://github.com/dotnet/fsharp</Uri>
      <Sha>32898dc51efc669de98e7e47f57d521bc07ac4cc</Sha>
      <SourceBuild RepoName="fsharp" ManagedOnly="true" />
    </Dependency>
    <Dependency Name="dotnet-format" Version="9.0.507401">
      <Uri>https://github.com/dotnet/format</Uri>
      <Sha>62ad86675213e2541e1ff256867e6f1258485202</Sha>
      <SourceBuild RepoName="format" ManagedOnly="true" />
    </Dependency>
    <Dependency Name="Microsoft.Net.Compilers.Toolset" Version="4.10.0-1.24067.21">
      <Uri>https://github.com/dotnet/roslyn</Uri>
      <Sha>3cd939f76803da435c20b082a5cfcc844386fcfb</Sha>
      <SourceBuild RepoName="roslyn" ManagedOnly="true" />
    </Dependency>
    <Dependency Name="Microsoft.CodeAnalysis" Version="4.10.0-1.24067.21">
      <Uri>https://github.com/dotnet/roslyn</Uri>
      <Sha>3cd939f76803da435c20b082a5cfcc844386fcfb</Sha>
    </Dependency>
    <Dependency Name="Microsoft.CodeAnalysis.CSharp" Version="4.10.0-1.24067.21">
      <Uri>https://github.com/dotnet/roslyn</Uri>
      <Sha>3cd939f76803da435c20b082a5cfcc844386fcfb</Sha>
    </Dependency>
    <Dependency Name="Microsoft.CodeAnalysis.CSharp.CodeStyle" Version="4.10.0-1.24067.21">
      <Uri>https://github.com/dotnet/roslyn</Uri>
      <Sha>3cd939f76803da435c20b082a5cfcc844386fcfb</Sha>
    </Dependency>
    <Dependency Name="Microsoft.CodeAnalysis.CSharp.Features" Version="4.10.0-1.24067.21">
      <Uri>https://github.com/dotnet/roslyn</Uri>
      <Sha>3cd939f76803da435c20b082a5cfcc844386fcfb</Sha>
    </Dependency>
    <Dependency Name="Microsoft.CodeAnalysis.CSharp.Workspaces" Version="4.10.0-1.24067.21">
      <Uri>https://github.com/dotnet/roslyn</Uri>
      <Sha>3cd939f76803da435c20b082a5cfcc844386fcfb</Sha>
    </Dependency>
    <Dependency Name="Microsoft.CodeAnalysis.Workspaces.MSBuild" Version="4.10.0-1.24067.21">
      <Uri>https://github.com/dotnet/roslyn</Uri>
      <Sha>3cd939f76803da435c20b082a5cfcc844386fcfb</Sha>
    </Dependency>
    <Dependency Name="Microsoft.AspNetCore.DeveloperCertificates.XPlat" Version="9.0.0-preview.2.24075.2">
      <Uri>https://github.com/dotnet/aspnetcore</Uri>
      <Sha>b7e531078d2deafab92c9883a976f2dbb427226d</Sha>
    </Dependency>
    <Dependency Name="Microsoft.AspNetCore.TestHost" Version="9.0.0-preview.2.24075.2">
      <Uri>https://github.com/dotnet/aspnetcore</Uri>
      <Sha>b7e531078d2deafab92c9883a976f2dbb427226d</Sha>
    </Dependency>
    <Dependency Name="Microsoft.Build.NuGetSdkResolver" Version="6.9.0-rc.86">
      <Uri>https://github.com/nuget/nuget.client</Uri>
      <Sha>d55931a69dcda3dcb87ba46a09fe268e0febc223</Sha>
    </Dependency>
    <Dependency Name="NuGet.Build.Tasks" Version="6.9.0-rc.86">
      <Uri>https://github.com/nuget/nuget.client</Uri>
      <Sha>d55931a69dcda3dcb87ba46a09fe268e0febc223</Sha>
    </Dependency>
    <Dependency Name="NuGet.Build.Tasks.Console" Version="6.9.0-rc.86">
      <Uri>https://github.com/nuget/nuget.client</Uri>
      <Sha>d55931a69dcda3dcb87ba46a09fe268e0febc223</Sha>
    </Dependency>
    <Dependency Name="NuGet.Build.Tasks.Pack" Version="6.9.0-rc.86">
      <Uri>https://github.com/nuget/nuget.client</Uri>
      <Sha>d55931a69dcda3dcb87ba46a09fe268e0febc223</Sha>
    </Dependency>
    <Dependency Name="NuGet.Commands" Version="6.9.0-rc.86">
      <Uri>https://github.com/nuget/nuget.client</Uri>
      <Sha>d55931a69dcda3dcb87ba46a09fe268e0febc223</Sha>
    </Dependency>
    <Dependency Name="NuGet.CommandLine.XPlat" Version="6.9.0-rc.86">
      <Uri>https://github.com/nuget/nuget.client</Uri>
      <Sha>d55931a69dcda3dcb87ba46a09fe268e0febc223</Sha>
    </Dependency>
    <Dependency Name="NuGet.Common" Version="6.9.0-rc.86">
      <Uri>https://github.com/nuget/nuget.client</Uri>
      <Sha>d55931a69dcda3dcb87ba46a09fe268e0febc223</Sha>
    </Dependency>
    <Dependency Name="NuGet.Configuration" Version="6.9.0-rc.86">
      <Uri>https://github.com/nuget/nuget.client</Uri>
      <Sha>d55931a69dcda3dcb87ba46a09fe268e0febc223</Sha>
    </Dependency>
    <Dependency Name="NuGet.Credentials" Version="6.9.0-rc.86">
      <Uri>https://github.com/nuget/nuget.client</Uri>
      <Sha>d55931a69dcda3dcb87ba46a09fe268e0febc223</Sha>
    </Dependency>
    <Dependency Name="NuGet.DependencyResolver.Core" Version="6.9.0-rc.86">
      <Uri>https://github.com/nuget/nuget.client</Uri>
      <Sha>d55931a69dcda3dcb87ba46a09fe268e0febc223</Sha>
    </Dependency>
    <Dependency Name="NuGet.Frameworks" Version="6.9.0-rc.86">
      <Uri>https://github.com/nuget/nuget.client</Uri>
      <Sha>d55931a69dcda3dcb87ba46a09fe268e0febc223</Sha>
    </Dependency>
    <Dependency Name="NuGet.LibraryModel" Version="6.9.0-rc.86">
      <Uri>https://github.com/nuget/nuget.client</Uri>
      <Sha>d55931a69dcda3dcb87ba46a09fe268e0febc223</Sha>
    </Dependency>
    <Dependency Name="NuGet.ProjectModel" Version="6.9.0-rc.86">
      <Uri>https://github.com/nuget/nuget.client</Uri>
      <Sha>d55931a69dcda3dcb87ba46a09fe268e0febc223</Sha>
    </Dependency>
    <Dependency Name="NuGet.Protocol" Version="6.9.0-rc.86">
      <Uri>https://github.com/nuget/nuget.client</Uri>
      <Sha>d55931a69dcda3dcb87ba46a09fe268e0febc223</Sha>
    </Dependency>
    <Dependency Name="NuGet.Packaging" Version="6.9.0-rc.86">
      <Uri>https://github.com/nuget/nuget.client</Uri>
      <Sha>d55931a69dcda3dcb87ba46a09fe268e0febc223</Sha>
    </Dependency>
    <Dependency Name="NuGet.Versioning" Version="6.9.0-rc.86">
      <Uri>https://github.com/nuget/nuget.client</Uri>
      <Sha>d55931a69dcda3dcb87ba46a09fe268e0febc223</Sha>
    </Dependency>
    <Dependency Name="Microsoft.NET.Test.Sdk" Version="17.10.0-preview-24073-02">
      <Uri>https://github.com/microsoft/vstest</Uri>
      <Sha>c0c0e75fb8ea396a8b0717d17c2e738975d412e7</Sha>
      <SourceBuild RepoName="vstest" ManagedOnly="true" />
    </Dependency>
    <Dependency Name="Microsoft.TestPlatform.CLI" Version="17.10.0-preview-24073-02">
      <Uri>https://github.com/microsoft/vstest</Uri>
      <Sha>c0c0e75fb8ea396a8b0717d17c2e738975d412e7</Sha>
    </Dependency>
    <Dependency Name="Microsoft.TestPlatform.Build" Version="17.10.0-preview-24073-02">
      <Uri>https://github.com/microsoft/vstest</Uri>
      <Sha>c0c0e75fb8ea396a8b0717d17c2e738975d412e7</Sha>
    </Dependency>
    <Dependency Name="Microsoft.NET.ILLink.Tasks" Version="9.0.0-preview.2.24075.4">
      <Uri>https://github.com/dotnet/runtime</Uri>
      <Sha>77fd98c8fb245b30b24b8eeaf577b0a457a4449c</Sha>
    </Dependency>
    <Dependency Name="System.CodeDom" Version="9.0.0-preview.2.24075.4">
      <Uri>https://github.com/dotnet/runtime</Uri>
      <Sha>77fd98c8fb245b30b24b8eeaf577b0a457a4449c</Sha>
    </Dependency>
    <Dependency Name="System.Security.Cryptography.ProtectedData" Version="9.0.0-preview.2.24075.4">
      <Uri>https://github.com/dotnet/runtime</Uri>
      <Sha>77fd98c8fb245b30b24b8eeaf577b0a457a4449c</Sha>
    </Dependency>
    <Dependency Name="System.Text.Encoding.CodePages" Version="9.0.0-preview.2.24075.4">
      <Uri>https://github.com/dotnet/runtime</Uri>
      <Sha>77fd98c8fb245b30b24b8eeaf577b0a457a4449c</Sha>
    </Dependency>
    <Dependency Name="System.Resources.Extensions" Version="9.0.0-preview.2.24075.4">
      <Uri>https://github.com/dotnet/runtime</Uri>
      <Sha>77fd98c8fb245b30b24b8eeaf577b0a457a4449c</Sha>
    </Dependency>
    <Dependency Name="Microsoft.WindowsDesktop.App.Runtime.win-x64" Version="9.0.0-preview.2.24075.2">
      <Uri>https://github.com/dotnet/windowsdesktop</Uri>
      <Sha>44ece6fe1ed7e3808e277252631dbd16d3a07f16</Sha>
      <SourceBuildTarball RepoName="windowsdesktop" ManagedOnly="true" />
    </Dependency>
    <Dependency Name="VS.Redist.Common.WindowsDesktop.SharedFramework.x64.9.0" Version="9.0.0-preview.2.24075.2">
      <Uri>https://github.com/dotnet/windowsdesktop</Uri>
      <Sha>44ece6fe1ed7e3808e277252631dbd16d3a07f16</Sha>
    </Dependency>
    <Dependency Name="Microsoft.WindowsDesktop.App.Ref" Version="9.0.0-preview.2.24075.2">
      <Uri>https://github.com/dotnet/windowsdesktop</Uri>
      <Sha>44ece6fe1ed7e3808e277252631dbd16d3a07f16</Sha>
    </Dependency>
    <Dependency Name="VS.Redist.Common.WindowsDesktop.TargetingPack.x64.9.0" Version="9.0.0-preview.2.24075.2">
      <Uri>https://github.com/dotnet/windowsdesktop</Uri>
      <Sha>44ece6fe1ed7e3808e277252631dbd16d3a07f16</Sha>
    </Dependency>
    <Dependency Name="Microsoft.NET.Sdk.WindowsDesktop" Version="9.0.0-preview.2.24074.5" CoherentParentDependency="Microsoft.WindowsDesktop.App.Ref">
      <Uri>https://github.com/dotnet/wpf</Uri>
      <Sha>77828c5774af8375db66c90a3ba0f8d67ece827f</Sha>
    </Dependency>
    <Dependency Name="Microsoft.AspNetCore.App.Ref" Version="9.0.0-preview.2.24075.2">
      <Uri>https://github.com/dotnet/aspnetcore</Uri>
      <Sha>b7e531078d2deafab92c9883a976f2dbb427226d</Sha>
    </Dependency>
    <Dependency Name="Microsoft.AspNetCore.App.Ref.Internal" Version="9.0.0-preview.2.24075.2">
      <Uri>https://github.com/dotnet/aspnetcore</Uri>
      <Sha>b7e531078d2deafab92c9883a976f2dbb427226d</Sha>
    </Dependency>
    <Dependency Name="Microsoft.AspNetCore.App.Runtime.win-x64" Version="9.0.0-preview.2.24075.2">
      <Uri>https://github.com/dotnet/aspnetcore</Uri>
      <Sha>b7e531078d2deafab92c9883a976f2dbb427226d</Sha>
    </Dependency>
    <Dependency Name="VS.Redist.Common.AspNetCore.SharedFramework.x64.9.0" Version="9.0.0-preview.2.24075.2">
      <Uri>https://github.com/dotnet/aspnetcore</Uri>
      <Sha>b7e531078d2deafab92c9883a976f2dbb427226d</Sha>
      <SourceBuild RepoName="aspnetcore" ManagedOnly="true" />
    </Dependency>
    <Dependency Name="dotnet-dev-certs" Version="9.0.0-preview.2.24075.2">
      <Uri>https://github.com/dotnet/aspnetcore</Uri>
      <Sha>b7e531078d2deafab92c9883a976f2dbb427226d</Sha>
    </Dependency>
    <Dependency Name="dotnet-user-jwts" Version="9.0.0-preview.2.24075.2">
      <Uri>https://github.com/dotnet/aspnetcore</Uri>
      <Sha>b7e531078d2deafab92c9883a976f2dbb427226d</Sha>
    </Dependency>
    <Dependency Name="dotnet-user-secrets" Version="9.0.0-preview.2.24075.2">
      <Uri>https://github.com/dotnet/aspnetcore</Uri>
      <Sha>b7e531078d2deafab92c9883a976f2dbb427226d</Sha>
    </Dependency>
    <Dependency Name="Microsoft.AspNetCore.Analyzers" Version="9.0.0-preview.2.24075.2">
      <Uri>https://github.com/dotnet/aspnetcore</Uri>
      <Sha>b7e531078d2deafab92c9883a976f2dbb427226d</Sha>
    </Dependency>
    <Dependency Name="Microsoft.AspNetCore.Components.SdkAnalyzers" Version="9.0.0-preview.2.24075.2">
      <Uri>https://github.com/dotnet/aspnetcore</Uri>
      <Sha>b7e531078d2deafab92c9883a976f2dbb427226d</Sha>
    </Dependency>
    <Dependency Name="Microsoft.AspNetCore.Mvc.Analyzers" Version="9.0.0-preview.2.24075.2">
      <Uri>https://github.com/dotnet/aspnetcore</Uri>
      <Sha>b7e531078d2deafab92c9883a976f2dbb427226d</Sha>
    </Dependency>
    <Dependency Name="Microsoft.AspNetCore.Mvc.Api.Analyzers" Version="9.0.0-preview.2.24075.2">
      <Uri>https://github.com/dotnet/aspnetcore</Uri>
      <Sha>b7e531078d2deafab92c9883a976f2dbb427226d</Sha>
    </Dependency>
    <Dependency Name="Microsoft.CodeAnalysis.Razor.Tooling.Internal" Version="7.0.0-preview.24074.5">
      <Uri>https://github.com/dotnet/razor</Uri>
      <Sha>00a9bb181a4028e7fff09d989c5540cff677e411</Sha>
      <SourceBuild RepoName="razor" ManagedOnly="true" />
    </Dependency>
    <Dependency Name="Microsoft.AspNetCore.Mvc.Razor.Extensions.Tooling.Internal" Version="7.0.0-preview.24074.5">
      <Uri>https://github.com/dotnet/razor</Uri>
      <Sha>00a9bb181a4028e7fff09d989c5540cff677e411</Sha>
    </Dependency>
    <Dependency Name="Microsoft.NET.Sdk.Razor.SourceGenerators.Transport" Version="7.0.0-preview.24074.5">
      <Uri>https://github.com/dotnet/razor</Uri>
      <Sha>00a9bb181a4028e7fff09d989c5540cff677e411</Sha>
    </Dependency>
    <Dependency Name="Microsoft.Extensions.FileProviders.Embedded" Version="9.0.0-preview.2.24075.2">
      <Uri>https://github.com/dotnet/aspnetcore</Uri>
      <Sha>b7e531078d2deafab92c9883a976f2dbb427226d</Sha>
    </Dependency>
    <Dependency Name="Microsoft.AspNetCore.Authorization" Version="9.0.0-preview.2.24075.2">
      <Uri>https://github.com/dotnet/aspnetcore</Uri>
      <Sha>b7e531078d2deafab92c9883a976f2dbb427226d</Sha>
    </Dependency>
    <Dependency Name="Microsoft.AspNetCore.Components.Web" Version="9.0.0-preview.2.24075.2">
      <Uri>https://github.com/dotnet/aspnetcore</Uri>
      <Sha>b7e531078d2deafab92c9883a976f2dbb427226d</Sha>
    </Dependency>
    <Dependency Name="Microsoft.JSInterop" Version="9.0.0-preview.2.24075.2">
      <Uri>https://github.com/dotnet/aspnetcore</Uri>
      <Sha>b7e531078d2deafab92c9883a976f2dbb427226d</Sha>
    </Dependency>
    <Dependency Name="Microsoft.Web.Xdt" Version="9.0.0-preview.24067.1">
      <Uri>https://github.com/dotnet/xdt</Uri>
      <Sha>d71290db981c297b17054b64b2bc7c707a547545</Sha>
      <SourceBuild RepoName="xdt" ManagedOnly="true" />
    </Dependency>
    <Dependency Name="Microsoft.CodeAnalysis.NetAnalyzers" Version="9.0.0-preview.24074.1">
      <Uri>https://github.com/dotnet/roslyn-analyzers</Uri>
      <Sha>890806a346d4feba05b88f6ca3da201dec75e4d3</Sha>
    </Dependency>
    <Dependency Name="Microsoft.CodeAnalysis.PublicApiAnalyzers" Version="3.11.0-beta1.24074.1">
      <Uri>https://github.com/dotnet/roslyn-analyzers</Uri>
      <Sha>890806a346d4feba05b88f6ca3da201dec75e4d3</Sha>
    </Dependency>
    <Dependency Name="Microsoft.SourceBuild.Intermediate.roslyn-analyzers" Version="3.11.0-beta1.24074.1">
      <Uri>https://github.com/dotnet/roslyn-analyzers</Uri>
      <Sha>890806a346d4feba05b88f6ca3da201dec75e4d3</Sha>
      <SourceBuild RepoName="roslyn-analyzers" ManagedOnly="true" />
    </Dependency>
    <Dependency Name="System.CommandLine" Version="2.0.0-beta4.24068.1">
      <Uri>https://github.com/dotnet/command-line-api</Uri>
      <Sha>ecd2ce5eafbba3008a7d4f5d04b025d30928c812</Sha>
    </Dependency>
    <Dependency Name="Microsoft.SourceBuild.Intermediate.command-line-api" Version="0.1.506801">
      <Uri>https://github.com/dotnet/command-line-api</Uri>
      <Sha>ecd2ce5eafbba3008a7d4f5d04b025d30928c812</Sha>
      <SourceBuild RepoName="command-line-api" ManagedOnly="true" />
    </Dependency>
    <Dependency Name="Microsoft.SourceBuild.Intermediate.source-build-externals" Version="9.0.0-alpha.1.24072.1">
      <Uri>https://github.com/dotnet/source-build-externals</Uri>
      <Sha>e39dee753ccfed11d28ab8054082d21c41c6a4fe</Sha>
      <SourceBuild RepoName="source-build-externals" ManagedOnly="true" />
    </Dependency>
    <Dependency Name="Microsoft.SourceBuild.Intermediate.source-build-reference-packages" Version="9.0.0-alpha.1.24073.1">
      <Uri>https://github.com/dotnet/source-build-reference-packages</Uri>
      <Sha>412264fd6c04712d1d31ff05d37c6919101ef4f4</Sha>
      <SourceBuild RepoName="source-build-reference-packages" ManagedOnly="true" />
    </Dependency>
    <Dependency Name="Microsoft.Deployment.DotNet.Releases" Version="2.0.0-preview.1.24067.1">
      <Uri>https://github.com/dotnet/deployment-tools</Uri>
      <Sha>e56c69b0610b50407d29fdc2dda2574712a7b94d</Sha>
    </Dependency>
    <Dependency Name="Microsoft.Build.Tasks.Git" Version="9.0.0-beta.24074.2">
      <Uri>https://github.com/dotnet/sourcelink</Uri>
      <Sha>b414cec7c199f9fda8915803d5f70a2e5cc8aa3f</Sha>
      <SourceBuild RepoName="sourcelink" ManagedOnly="true" />
    </Dependency>
    <Dependency Name="Microsoft.SourceLink.Common" Version="9.0.0-beta.24074.2">
      <Uri>https://github.com/dotnet/sourcelink</Uri>
      <Sha>b414cec7c199f9fda8915803d5f70a2e5cc8aa3f</Sha>
    </Dependency>
    <Dependency Name="Microsoft.SourceLink.AzureRepos.Git" Version="9.0.0-beta.24074.2">
      <Uri>https://github.com/dotnet/sourcelink</Uri>
      <Sha>b414cec7c199f9fda8915803d5f70a2e5cc8aa3f</Sha>
    </Dependency>
    <Dependency Name="Microsoft.SourceLink.GitHub" Version="9.0.0-beta.24074.2">
      <Uri>https://github.com/dotnet/sourcelink</Uri>
      <Sha>b414cec7c199f9fda8915803d5f70a2e5cc8aa3f</Sha>
    </Dependency>
    <Dependency Name="Microsoft.SourceLink.GitLab" Version="9.0.0-beta.24074.2">
      <Uri>https://github.com/dotnet/sourcelink</Uri>
      <Sha>b414cec7c199f9fda8915803d5f70a2e5cc8aa3f</Sha>
    </Dependency>
    <Dependency Name="Microsoft.SourceLink.Bitbucket.Git" Version="9.0.0-beta.24074.2">
      <Uri>https://github.com/dotnet/sourcelink</Uri>
      <Sha>b414cec7c199f9fda8915803d5f70a2e5cc8aa3f</Sha>
    </Dependency>
    <!-- Explicit dependency because Microsoft.Deployment.DotNet.Releases has different versioning
         than the SB intermediate -->
    <Dependency Name="Microsoft.SourceBuild.Intermediate.deployment-tools" Version="9.0.0-preview.1.24067.1">
      <Uri>https://github.com/dotnet/deployment-tools</Uri>
      <Sha>e56c69b0610b50407d29fdc2dda2574712a7b94d</Sha>
      <SourceBuild RepoName="deployment-tools" ManagedOnly="true" />
    </Dependency>
    <Dependency Name="Microsoft.SourceBuild.Intermediate.symreader" Version="2.0.0-beta-23228-03">
      <Uri>https://github.com/dotnet/symreader</Uri>
      <Sha>27e584661980ee6d82c419a2a471ae505b7d122e</Sha>
      <SourceBuild RepoName="symreader" ManagedOnly="true" />
    </Dependency>
    <!-- Dependency required for flowing correct package version in source-build, using PVP flow. -->
    <Dependency Name="Microsoft.Extensions.Logging" Version="9.0.0-preview.2.24075.4">
      <Uri>https://github.com/dotnet/runtime</Uri>
      <Sha>77fd98c8fb245b30b24b8eeaf577b0a457a4449c</Sha>
    </Dependency>
    <!-- Dependency required for flowing correct package version in source-build, using PVP flow. -->
    <Dependency Name="Microsoft.Extensions.Logging.Abstractions" Version="9.0.0-preview.2.24075.4">
      <Uri>https://github.com/dotnet/runtime</Uri>
      <Sha>77fd98c8fb245b30b24b8eeaf577b0a457a4449c</Sha>
    </Dependency>
    <!-- Dependency required for flowing correct package version in source-build, using PVP flow. -->
    <Dependency Name="Microsoft.Extensions.Logging.Console" Version="9.0.0-preview.2.24075.4">
      <Uri>https://github.com/dotnet/runtime</Uri>
      <Sha>77fd98c8fb245b30b24b8eeaf577b0a457a4449c</Sha>
    </Dependency>
    <!-- Dependency required for flowing correct package version in source-build, using PVP flow. -->
    <Dependency Name="Microsoft.Extensions.FileSystemGlobbing" Version="9.0.0-preview.2.24075.4">
      <Uri>https://github.com/dotnet/runtime</Uri>
      <Sha>77fd98c8fb245b30b24b8eeaf577b0a457a4449c</Sha>
    </Dependency>
    <!-- Dependency required for flowing correct package version in source-build, using PVP flow. -->
    <Dependency Name="System.ServiceProcess.ServiceController" Version="9.0.0-preview.2.24075.4">
      <Uri>https://github.com/dotnet/runtime</Uri>
      <Sha>77fd98c8fb245b30b24b8eeaf577b0a457a4449c</Sha>
    </Dependency>
  </ProductDependencies>
  <ToolsetDependencies>
<<<<<<< HEAD
    <Dependency Name="Microsoft.DotNet.Arcade.Sdk" Version="8.0.0-beta.24074.2">
      <Uri>https://github.com/dotnet/arcade</Uri>
      <Sha>96c2cee493aa1542c0b06a6498e0379eb11e005f</Sha>
      <SourceBuild RepoName="arcade" ManagedOnly="true" />
    </Dependency>
    <Dependency Name="Microsoft.DotNet.Helix.Sdk" Version="8.0.0-beta.24074.2">
      <Uri>https://github.com/dotnet/arcade</Uri>
      <Sha>96c2cee493aa1542c0b06a6498e0379eb11e005f</Sha>
    </Dependency>
    <Dependency Name="Microsoft.DotNet.SignTool" Version="8.0.0-beta.24074.2">
      <Uri>https://github.com/dotnet/arcade</Uri>
      <Sha>96c2cee493aa1542c0b06a6498e0379eb11e005f</Sha>
    </Dependency>
    <Dependency Name="Microsoft.DotNet.XUnitExtensions" Version="8.0.0-beta.24074.2">
      <Uri>https://github.com/dotnet/arcade</Uri>
      <Sha>96c2cee493aa1542c0b06a6498e0379eb11e005f</Sha>
=======
    <Dependency Name="Microsoft.DotNet.Arcade.Sdk" Version="9.0.0-beta.24074.1">
      <Uri>https://github.com/dotnet/arcade</Uri>
      <Sha>ac3bef13c5ab17858f69c12d015057a992f8da8a</Sha>
      <SourceBuild RepoName="arcade" ManagedOnly="true" />
    </Dependency>
    <Dependency Name="Microsoft.DotNet.Helix.Sdk" Version="9.0.0-beta.24074.1">
      <Uri>https://github.com/dotnet/arcade</Uri>
      <Sha>ac3bef13c5ab17858f69c12d015057a992f8da8a</Sha>
    </Dependency>
    <Dependency Name="Microsoft.DotNet.SignTool" Version="9.0.0-beta.24074.1">
      <Uri>https://github.com/dotnet/arcade</Uri>
      <Sha>ac3bef13c5ab17858f69c12d015057a992f8da8a</Sha>
    </Dependency>
    <Dependency Name="Microsoft.DotNet.XUnitExtensions" Version="9.0.0-beta.24074.1">
      <Uri>https://github.com/dotnet/arcade</Uri>
      <Sha>ac3bef13c5ab17858f69c12d015057a992f8da8a</Sha>
>>>>>>> 6af682bc
    </Dependency>
    <Dependency Name="System.Reflection.MetadataLoadContext" Version="9.0.0-preview.2.24075.4">
      <Uri>https://github.com/dotnet/runtime</Uri>
      <Sha>77fd98c8fb245b30b24b8eeaf577b0a457a4449c</Sha>
    </Dependency>
    <Dependency Name="Microsoft.DotNet.XliffTasks" Version="9.0.0-beta.24074.1">
      <Uri>https://github.com/dotnet/arcade</Uri>
      <Sha>ac3bef13c5ab17858f69c12d015057a992f8da8a</Sha>
    </Dependency>
  </ToolsetDependencies>
</Dependencies><|MERGE_RESOLUTION|>--- conflicted
+++ resolved
@@ -1,16 +1,6 @@
 <?xml version="1.0" encoding="utf-8"?>
 <Dependencies>
   <ProductDependencies>
-<<<<<<< HEAD
-    <Dependency Name="Microsoft.TemplateEngine.Abstractions" Version="8.0.300-preview.24074.2">
-      <Uri>https://github.com/dotnet/templating</Uri>
-      <Sha>8ead8596ce97dcf6464354f6819da5baddf1b609</Sha>
-      <SourceBuild RepoName="templating" ManagedOnly="true" />
-    </Dependency>
-    <Dependency Name="Microsoft.TemplateEngine.Mocks" Version="8.0.300-preview.24074.2">
-      <Uri>https://github.com/dotnet/templating</Uri>
-      <Sha>8ead8596ce97dcf6464354f6819da5baddf1b609</Sha>
-=======
     <Dependency Name="Microsoft.TemplateEngine.Abstractions" Version="9.0.100-preview.2.24074.5">
       <Uri>https://github.com/dotnet/templating</Uri>
       <Sha>9d61e818b1033035b3861e7f14dec6d26f8db19f</Sha>
@@ -23,7 +13,6 @@
       <Uri>https://github.com/dotnet/templating</Uri>
       <Sha>9d61e818b1033035b3861e7f14dec6d26f8db19f</Sha>
       <SourceBuild RepoName="templating" ManagedOnly="true" />
->>>>>>> 6af682bc
     </Dependency>
     <Dependency Name="Microsoft.NETCore.App.Ref" Version="9.0.0-preview.2.24075.4">
       <Uri>https://github.com/dotnet/runtime</Uri>
@@ -424,24 +413,6 @@
     </Dependency>
   </ProductDependencies>
   <ToolsetDependencies>
-<<<<<<< HEAD
-    <Dependency Name="Microsoft.DotNet.Arcade.Sdk" Version="8.0.0-beta.24074.2">
-      <Uri>https://github.com/dotnet/arcade</Uri>
-      <Sha>96c2cee493aa1542c0b06a6498e0379eb11e005f</Sha>
-      <SourceBuild RepoName="arcade" ManagedOnly="true" />
-    </Dependency>
-    <Dependency Name="Microsoft.DotNet.Helix.Sdk" Version="8.0.0-beta.24074.2">
-      <Uri>https://github.com/dotnet/arcade</Uri>
-      <Sha>96c2cee493aa1542c0b06a6498e0379eb11e005f</Sha>
-    </Dependency>
-    <Dependency Name="Microsoft.DotNet.SignTool" Version="8.0.0-beta.24074.2">
-      <Uri>https://github.com/dotnet/arcade</Uri>
-      <Sha>96c2cee493aa1542c0b06a6498e0379eb11e005f</Sha>
-    </Dependency>
-    <Dependency Name="Microsoft.DotNet.XUnitExtensions" Version="8.0.0-beta.24074.2">
-      <Uri>https://github.com/dotnet/arcade</Uri>
-      <Sha>96c2cee493aa1542c0b06a6498e0379eb11e005f</Sha>
-=======
     <Dependency Name="Microsoft.DotNet.Arcade.Sdk" Version="9.0.0-beta.24074.1">
       <Uri>https://github.com/dotnet/arcade</Uri>
       <Sha>ac3bef13c5ab17858f69c12d015057a992f8da8a</Sha>
@@ -458,7 +429,6 @@
     <Dependency Name="Microsoft.DotNet.XUnitExtensions" Version="9.0.0-beta.24074.1">
       <Uri>https://github.com/dotnet/arcade</Uri>
       <Sha>ac3bef13c5ab17858f69c12d015057a992f8da8a</Sha>
->>>>>>> 6af682bc
     </Dependency>
     <Dependency Name="System.Reflection.MetadataLoadContext" Version="9.0.0-preview.2.24075.4">
       <Uri>https://github.com/dotnet/runtime</Uri>

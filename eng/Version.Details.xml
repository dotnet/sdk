<?xml version="1.0" encoding="utf-8"?>
<Dependencies>
  <ProductDependencies>
    <Dependency Name="Microsoft.TemplateEngine.Abstractions" Version="8.0.406">
      <Uri>https://github.com/dotnet/templating</Uri>
<<<<<<< HEAD
      <Sha>ee4a55eed3826b986bdacb0a833061fe2e7e54cc</Sha>
    </Dependency>
    <Dependency Name="Microsoft.TemplateEngine.Mocks" Version="8.0.309-servicing.25066.1">
      <Uri>https://github.com/dotnet/templating</Uri>
      <Sha>ee4a55eed3826b986bdacb0a833061fe2e7e54cc</Sha>
    </Dependency>
    <Dependency Name="Microsoft.SourceBuild.Intermediate.templating" Version="8.0.309-servicing.25066.1">
      <Uri>https://github.com/dotnet/templating</Uri>
      <Sha>ee4a55eed3826b986bdacb0a833061fe2e7e54cc</Sha>
=======
      <Sha>93a589449f7f40bbef42d1e8df97737b1ba976ed</Sha>
    </Dependency>
    <Dependency Name="Microsoft.TemplateEngine.Mocks" Version="8.0.406-servicing.25066.2">
      <Uri>https://github.com/dotnet/templating</Uri>
      <Sha>93a589449f7f40bbef42d1e8df97737b1ba976ed</Sha>
    </Dependency>
    <Dependency Name="Microsoft.SourceBuild.Intermediate.templating" Version="8.0.406-servicing.25066.2">
      <Uri>https://github.com/dotnet/templating</Uri>
      <Sha>93a589449f7f40bbef42d1e8df97737b1ba976ed</Sha>
>>>>>>> 1c7b3126
      <SourceBuild RepoName="templating" ManagedOnly="true" />
    </Dependency>
    <Dependency Name="Microsoft.NETCore.App.Ref" Version="8.0.12">
      <Uri>https://dev.azure.com/dnceng/internal/_git/dotnet-runtime</Uri>
      <Sha>89ef51c5d8f5239345127a1e282e11036e590c8b</Sha>
    </Dependency>
    <Dependency Name="VS.Redist.Common.NetCore.SharedFramework.x64.8.0" Version="8.0.12-servicing.24603.5">
      <Uri>https://dev.azure.com/dnceng/internal/_git/dotnet-runtime</Uri>
      <Sha>89ef51c5d8f5239345127a1e282e11036e590c8b</Sha>
      <SourceBuild RepoName="runtime" ManagedOnly="false" />
    </Dependency>
    <Dependency Name="VS.Redist.Common.NetCore.TargetingPack.x64.8.0" Version="8.0.12-servicing.24603.5">
      <Uri>https://dev.azure.com/dnceng/internal/_git/dotnet-runtime</Uri>
      <Sha>89ef51c5d8f5239345127a1e282e11036e590c8b</Sha>
    </Dependency>
    <Dependency Name="Microsoft.NETCore.App.Runtime.win-x64" Version="8.0.12">
      <Uri>https://dev.azure.com/dnceng/internal/_git/dotnet-runtime</Uri>
      <Sha>89ef51c5d8f5239345127a1e282e11036e590c8b</Sha>
    </Dependency>
    <Dependency Name="Microsoft.NETCore.App.Host.win-x64" Version="8.0.12">
      <Uri>https://dev.azure.com/dnceng/internal/_git/dotnet-runtime</Uri>
      <Sha>89ef51c5d8f5239345127a1e282e11036e590c8b</Sha>
    </Dependency>
    <Dependency Name="Microsoft.NETCore.Platforms" Version="8.0.12-servicing.24603.5">
      <Uri>https://dev.azure.com/dnceng/internal/_git/dotnet-runtime</Uri>
      <Sha>89ef51c5d8f5239345127a1e282e11036e590c8b</Sha>
    </Dependency>
    <Dependency Name="Microsoft.NET.HostModel" Version="8.0.12-servicing.24603.5">
      <Uri>https://dev.azure.com/dnceng/internal/_git/dotnet-runtime</Uri>
      <Sha>89ef51c5d8f5239345127a1e282e11036e590c8b</Sha>
    </Dependency>
    <Dependency Name="Microsoft.Extensions.DependencyModel" Version="8.0.2">
      <Uri>https://dev.azure.com/dnceng/internal/_git/dotnet-runtime</Uri>
      <Sha>81cabf2857a01351e5ab578947c7403a5b128ad1</Sha>
    </Dependency>
    <Dependency Name="Microsoft.NETCore.DotNetHostResolver" Version="8.0.12">
      <Uri>https://dev.azure.com/dnceng/internal/_git/dotnet-runtime</Uri>
      <Sha>89ef51c5d8f5239345127a1e282e11036e590c8b</Sha>
    </Dependency>
    <Dependency Name="Microsoft.NET.Workload.Emscripten.Current.Manifest-8.0.100" Version="8.0.12" CoherentParentDependency="Microsoft.NETCore.App.Runtime.win-x64">
      <Uri>https://github.com/dotnet/emsdk</Uri>
      <Sha>c458a7647c04e323c238f381eb176af24254b3ff</Sha>
    </Dependency>
    <Dependency Name="Microsoft.Build" Version="17.11.22">
      <Uri>https://github.com/dotnet/msbuild</Uri>
      <Sha>17752cebd2495744980da84649957e5b66144af0</Sha>
    </Dependency>
    <Dependency Name="Microsoft.Build.Localization" Version="17.11.22-servicing-25065-03">
      <Uri>https://github.com/dotnet/msbuild</Uri>
      <Sha>17752cebd2495744980da84649957e5b66144af0</Sha>
    </Dependency>
    <Dependency Name="Microsoft.SourceBuild.Intermediate.msbuild" Version="17.11.22-servicing-25065-03">
      <Uri>https://github.com/dotnet/msbuild</Uri>
      <Sha>17752cebd2495744980da84649957e5b66144af0</Sha>
      <SourceBuild RepoName="msbuild" ManagedOnly="true" />
    </Dependency>
    <Dependency Name="Microsoft.FSharp.Compiler" Version="12.8.403-beta.24526.2">
      <Uri>https://github.com/dotnet/fsharp</Uri>
      <Sha>e11d7079bebc6f101c5313fe0d1de9e3d38a7c02</Sha>
    </Dependency>
    <Dependency Name="Microsoft.SourceBuild.Intermediate.fsharp" Version="8.0.403-beta.24526.2">
      <Uri>https://github.com/dotnet/fsharp</Uri>
      <Sha>e11d7079bebc6f101c5313fe0d1de9e3d38a7c02</Sha>
      <SourceBuild RepoName="fsharp" ManagedOnly="true" />
    </Dependency>
    <Dependency Name="dotnet-format" Version="8.3.546805">
      <Uri>https://dev.azure.com/dnceng/internal/_git/dotnet-format</Uri>
      <Sha>86f5186deeea364bd8541d51657e52a54b2a96b2</Sha>
      <SourceBuild RepoName="format" ManagedOnly="true" />
    </Dependency>
<<<<<<< HEAD
    <Dependency Name="Microsoft.Net.Compilers.Toolset" Version="4.10.0-3.25064.8">
      <Uri>https://github.com/dotnet/roslyn</Uri>
      <Sha>85262f5f51be12867c1c2776d7a2be55251c04be</Sha>
      <SourceBuild RepoName="roslyn" ManagedOnly="true" />
    </Dependency>
    <Dependency Name="Microsoft.CodeAnalysis" Version="4.10.0-3.25064.8">
      <Uri>https://github.com/dotnet/roslyn</Uri>
      <Sha>85262f5f51be12867c1c2776d7a2be55251c04be</Sha>
    </Dependency>
    <Dependency Name="Microsoft.CodeAnalysis.CSharp" Version="4.10.0-3.25064.8">
      <Uri>https://github.com/dotnet/roslyn</Uri>
      <Sha>85262f5f51be12867c1c2776d7a2be55251c04be</Sha>
    </Dependency>
    <Dependency Name="Microsoft.CodeAnalysis.CSharp.CodeStyle" Version="4.10.0-3.25064.8">
      <Uri>https://github.com/dotnet/roslyn</Uri>
      <Sha>85262f5f51be12867c1c2776d7a2be55251c04be</Sha>
    </Dependency>
    <Dependency Name="Microsoft.CodeAnalysis.CSharp.Features" Version="4.10.0-3.25064.8">
      <Uri>https://github.com/dotnet/roslyn</Uri>
      <Sha>85262f5f51be12867c1c2776d7a2be55251c04be</Sha>
    </Dependency>
    <Dependency Name="Microsoft.CodeAnalysis.CSharp.Workspaces" Version="4.10.0-3.25064.8">
      <Uri>https://github.com/dotnet/roslyn</Uri>
      <Sha>85262f5f51be12867c1c2776d7a2be55251c04be</Sha>
    </Dependency>
    <Dependency Name="Microsoft.CodeAnalysis.Workspaces.MSBuild" Version="4.10.0-3.25064.8">
      <Uri>https://github.com/dotnet/roslyn</Uri>
      <Sha>85262f5f51be12867c1c2776d7a2be55251c04be</Sha>
=======
    <Dependency Name="Microsoft.Net.Compilers.Toolset" Version="4.11.0-3.24554.2">
      <Uri>https://github.com/dotnet/roslyn</Uri>
      <Sha>bc1c3011064a493b0ca527df6fb7215e2e5cfa96</Sha>
      <SourceBuild RepoName="roslyn" ManagedOnly="true" />
    </Dependency>
    <Dependency Name="Microsoft.CodeAnalysis" Version="4.11.0-3.24554.2">
      <Uri>https://github.com/dotnet/roslyn</Uri>
      <Sha>bc1c3011064a493b0ca527df6fb7215e2e5cfa96</Sha>
    </Dependency>
    <Dependency Name="Microsoft.CodeAnalysis.CSharp" Version="4.11.0-3.24554.2">
      <Uri>https://github.com/dotnet/roslyn</Uri>
      <Sha>bc1c3011064a493b0ca527df6fb7215e2e5cfa96</Sha>
    </Dependency>
    <Dependency Name="Microsoft.CodeAnalysis.CSharp.CodeStyle" Version="4.11.0-3.24554.2">
      <Uri>https://github.com/dotnet/roslyn</Uri>
      <Sha>bc1c3011064a493b0ca527df6fb7215e2e5cfa96</Sha>
    </Dependency>
    <Dependency Name="Microsoft.CodeAnalysis.CSharp.Features" Version="4.11.0-3.24554.2">
      <Uri>https://github.com/dotnet/roslyn</Uri>
      <Sha>bc1c3011064a493b0ca527df6fb7215e2e5cfa96</Sha>
    </Dependency>
    <Dependency Name="Microsoft.CodeAnalysis.CSharp.Workspaces" Version="4.11.0-3.24554.2">
      <Uri>https://github.com/dotnet/roslyn</Uri>
      <Sha>bc1c3011064a493b0ca527df6fb7215e2e5cfa96</Sha>
    </Dependency>
    <Dependency Name="Microsoft.CodeAnalysis.Workspaces.MSBuild" Version="4.11.0-3.24554.2">
      <Uri>https://github.com/dotnet/roslyn</Uri>
      <Sha>bc1c3011064a493b0ca527df6fb7215e2e5cfa96</Sha>
>>>>>>> 1c7b3126
    </Dependency>
    <Dependency Name="Microsoft.AspNetCore.DeveloperCertificates.XPlat" Version="8.0.12-servicing.24603.12">
      <Uri>https://dev.azure.com/dnceng/internal/_git/dotnet-aspnetcore</Uri>
      <Sha>31d685b2d9a86ca1243014d175a3da813f78e428</Sha>
    </Dependency>
    <Dependency Name="Microsoft.AspNetCore.TestHost" Version="8.0.12">
      <Uri>https://dev.azure.com/dnceng/internal/_git/dotnet-aspnetcore</Uri>
      <Sha>31d685b2d9a86ca1243014d175a3da813f78e428</Sha>
    </Dependency>
    <Dependency Name="Microsoft.Build.NuGetSdkResolver" Version="6.11.1-rc.2">
      <Uri>https://github.com/nuget/nuget.client</Uri>
      <Sha>5469bd0d9de8108f15f21644759773b85471366c</Sha>
    </Dependency>
    <Dependency Name="NuGet.Build.Tasks" Version="6.11.1-rc.2">
      <Uri>https://github.com/nuget/nuget.client</Uri>
      <Sha>5469bd0d9de8108f15f21644759773b85471366c</Sha>
    </Dependency>
    <Dependency Name="NuGet.Build.Tasks.Console" Version="6.11.1-rc.2">
      <Uri>https://github.com/nuget/nuget.client</Uri>
      <Sha>5469bd0d9de8108f15f21644759773b85471366c</Sha>
    </Dependency>
    <Dependency Name="NuGet.Build.Tasks.Pack" Version="6.11.1-rc.2">
      <Uri>https://github.com/nuget/nuget.client</Uri>
      <Sha>5469bd0d9de8108f15f21644759773b85471366c</Sha>
    </Dependency>
    <Dependency Name="NuGet.Commands" Version="6.11.1-rc.2">
      <Uri>https://github.com/nuget/nuget.client</Uri>
      <Sha>5469bd0d9de8108f15f21644759773b85471366c</Sha>
    </Dependency>
    <Dependency Name="NuGet.CommandLine.XPlat" Version="6.11.1-rc.2">
      <Uri>https://github.com/nuget/nuget.client</Uri>
      <Sha>5469bd0d9de8108f15f21644759773b85471366c</Sha>
    </Dependency>
    <Dependency Name="NuGet.Common" Version="6.11.1-rc.2">
      <Uri>https://github.com/nuget/nuget.client</Uri>
      <Sha>5469bd0d9de8108f15f21644759773b85471366c</Sha>
    </Dependency>
    <Dependency Name="NuGet.Configuration" Version="6.11.1-rc.2">
      <Uri>https://github.com/nuget/nuget.client</Uri>
      <Sha>5469bd0d9de8108f15f21644759773b85471366c</Sha>
    </Dependency>
    <Dependency Name="NuGet.Credentials" Version="6.11.1-rc.2">
      <Uri>https://github.com/nuget/nuget.client</Uri>
      <Sha>5469bd0d9de8108f15f21644759773b85471366c</Sha>
    </Dependency>
    <Dependency Name="NuGet.DependencyResolver.Core" Version="6.11.1-rc.2">
      <Uri>https://github.com/nuget/nuget.client</Uri>
      <Sha>5469bd0d9de8108f15f21644759773b85471366c</Sha>
    </Dependency>
    <Dependency Name="NuGet.Frameworks" Version="6.11.1-rc.2">
      <Uri>https://github.com/nuget/nuget.client</Uri>
      <Sha>5469bd0d9de8108f15f21644759773b85471366c</Sha>
    </Dependency>
    <Dependency Name="NuGet.LibraryModel" Version="6.11.1-rc.2">
      <Uri>https://github.com/nuget/nuget.client</Uri>
      <Sha>5469bd0d9de8108f15f21644759773b85471366c</Sha>
    </Dependency>
    <Dependency Name="NuGet.ProjectModel" Version="6.11.1-rc.2">
      <Uri>https://github.com/nuget/nuget.client</Uri>
      <Sha>5469bd0d9de8108f15f21644759773b85471366c</Sha>
    </Dependency>
    <Dependency Name="NuGet.Protocol" Version="6.11.1-rc.2">
      <Uri>https://github.com/nuget/nuget.client</Uri>
      <Sha>5469bd0d9de8108f15f21644759773b85471366c</Sha>
    </Dependency>
    <Dependency Name="NuGet.Packaging" Version="6.11.1-rc.2">
      <Uri>https://github.com/nuget/nuget.client</Uri>
      <Sha>5469bd0d9de8108f15f21644759773b85471366c</Sha>
    </Dependency>
    <Dependency Name="NuGet.Versioning" Version="6.11.1-rc.2">
      <Uri>https://github.com/nuget/nuget.client</Uri>
      <Sha>5469bd0d9de8108f15f21644759773b85471366c</Sha>
    </Dependency>
    <Dependency Name="NuGet.Localization" Version="6.11.1-rc.2">
      <Uri>https://github.com/nuget/nuget.client</Uri>
      <Sha>5469bd0d9de8108f15f21644759773b85471366c</Sha>
    </Dependency>
    <Dependency Name="Microsoft.NET.Test.Sdk" Version="17.11.1-release-24455-02">
      <Uri>https://github.com/microsoft/vstest</Uri>
      <Sha>7855c9b221686104532ebf3380f2d45b3613b369</Sha>
      <SourceBuild RepoName="vstest" ManagedOnly="true" />
    </Dependency>
    <Dependency Name="Microsoft.TestPlatform.CLI" Version="17.11.1-release-24455-02">
      <Uri>https://github.com/microsoft/vstest</Uri>
      <Sha>7855c9b221686104532ebf3380f2d45b3613b369</Sha>
    </Dependency>
    <Dependency Name="Microsoft.TestPlatform.Build" Version="17.11.1-release-24455-02">
      <Uri>https://github.com/microsoft/vstest</Uri>
      <Sha>7855c9b221686104532ebf3380f2d45b3613b369</Sha>
    </Dependency>
    <Dependency Name="Microsoft.NET.ILLink.Tasks" Version="8.0.12">
      <Uri>https://dev.azure.com/dnceng/internal/_git/dotnet-runtime</Uri>
      <Sha>89ef51c5d8f5239345127a1e282e11036e590c8b</Sha>
    </Dependency>
    <Dependency Name="System.Formats.Asn1" Version="8.0.1">
      <Uri>https://dev.azure.com/dnceng/internal/_git/dotnet-runtime</Uri>
      <Sha>2aade6beb02ea367fd97c4070a4198802fe61c03</Sha>
    </Dependency>
    <Dependency Name="System.CodeDom" Version="8.0.0">
      <Uri>https://dev.azure.com/dnceng/internal/_git/dotnet-runtime</Uri>
      <Sha>5535e31a712343a63f5d7d796cd874e563e5ac14</Sha>
    </Dependency>
    <Dependency Name="System.Diagnostics.EventLog" Version="8.0.1">
      <Uri>https://dev.azure.com/dnceng/internal/_git/dotnet-runtime</Uri>
      <Sha>81cabf2857a01351e5ab578947c7403a5b128ad1</Sha>
    </Dependency>
    <Dependency Name="System.Security.Cryptography.ProtectedData" Version="8.0.0">
      <Uri>https://dev.azure.com/dnceng/internal/_git/dotnet-runtime</Uri>
      <Sha>5535e31a712343a63f5d7d796cd874e563e5ac14</Sha>
    </Dependency>
    <Dependency Name="System.Text.Encoding.CodePages" Version="8.0.0">
      <Uri>https://dev.azure.com/dnceng/internal/_git/dotnet-runtime</Uri>
      <Sha>5535e31a712343a63f5d7d796cd874e563e5ac14</Sha>
    </Dependency>
    <Dependency Name="System.Resources.Extensions" Version="8.0.0">
      <Uri>https://dev.azure.com/dnceng/internal/_git/dotnet-runtime</Uri>
      <Sha>5535e31a712343a63f5d7d796cd874e563e5ac14</Sha>
    </Dependency>
    <Dependency Name="Microsoft.WindowsDesktop.App.Runtime.win-x64" Version="8.0.12">
      <Uri>https://dev.azure.com/dnceng/internal/_git/dotnet-windowsdesktop</Uri>
      <Sha>0dad47b40c489631d0d3e7c6cc10f0035590a17c</Sha>
    </Dependency>
    <Dependency Name="VS.Redist.Common.WindowsDesktop.SharedFramework.x64.8.0" Version="8.0.12-servicing.24604.2">
      <Uri>https://dev.azure.com/dnceng/internal/_git/dotnet-windowsdesktop</Uri>
      <Sha>0dad47b40c489631d0d3e7c6cc10f0035590a17c</Sha>
    </Dependency>
    <Dependency Name="Microsoft.WindowsDesktop.App.Ref" Version="8.0.12">
      <Uri>https://dev.azure.com/dnceng/internal/_git/dotnet-windowsdesktop</Uri>
      <Sha>0dad47b40c489631d0d3e7c6cc10f0035590a17c</Sha>
    </Dependency>
    <Dependency Name="VS.Redist.Common.WindowsDesktop.TargetingPack.x64.8.0" Version="8.0.12-servicing.24604.2">
      <Uri>https://dev.azure.com/dnceng/internal/_git/dotnet-windowsdesktop</Uri>
      <Sha>0dad47b40c489631d0d3e7c6cc10f0035590a17c</Sha>
    </Dependency>
    <Dependency Name="Microsoft.NET.Sdk.WindowsDesktop" Version="8.0.12-servicing.24603.5" CoherentParentDependency="Microsoft.WindowsDesktop.App.Ref">
      <Uri>https://dev.azure.com/dnceng/internal/_git/dotnet-wpf</Uri>
      <Sha>6a2a510ae56ff16665d95b96a0920e2fd45e1d2b</Sha>
    </Dependency>
    <Dependency Name="Microsoft.AspNetCore.App.Ref" Version="8.0.12">
      <Uri>https://dev.azure.com/dnceng/internal/_git/dotnet-aspnetcore</Uri>
      <Sha>31d685b2d9a86ca1243014d175a3da813f78e428</Sha>
    </Dependency>
    <Dependency Name="Microsoft.AspNetCore.App.Ref.Internal" Version="8.0.12-servicing.24603.12">
      <Uri>https://dev.azure.com/dnceng/internal/_git/dotnet-aspnetcore</Uri>
      <Sha>31d685b2d9a86ca1243014d175a3da813f78e428</Sha>
    </Dependency>
    <Dependency Name="Microsoft.AspNetCore.App.Runtime.win-x64" Version="8.0.12">
      <Uri>https://dev.azure.com/dnceng/internal/_git/dotnet-aspnetcore</Uri>
      <Sha>31d685b2d9a86ca1243014d175a3da813f78e428</Sha>
    </Dependency>
    <Dependency Name="VS.Redist.Common.AspNetCore.SharedFramework.x64.8.0" Version="8.0.12-servicing.24603.12">
      <Uri>https://dev.azure.com/dnceng/internal/_git/dotnet-aspnetcore</Uri>
      <Sha>31d685b2d9a86ca1243014d175a3da813f78e428</Sha>
      <SourceBuild RepoName="aspnetcore" ManagedOnly="true" />
    </Dependency>
    <Dependency Name="dotnet-dev-certs" Version="8.0.12-servicing.24603.12">
      <Uri>https://dev.azure.com/dnceng/internal/_git/dotnet-aspnetcore</Uri>
      <Sha>31d685b2d9a86ca1243014d175a3da813f78e428</Sha>
    </Dependency>
    <Dependency Name="dotnet-user-jwts" Version="8.0.12-servicing.24603.12">
      <Uri>https://dev.azure.com/dnceng/internal/_git/dotnet-aspnetcore</Uri>
      <Sha>31d685b2d9a86ca1243014d175a3da813f78e428</Sha>
    </Dependency>
    <Dependency Name="dotnet-user-secrets" Version="8.0.12-servicing.24603.12">
      <Uri>https://dev.azure.com/dnceng/internal/_git/dotnet-aspnetcore</Uri>
      <Sha>31d685b2d9a86ca1243014d175a3da813f78e428</Sha>
    </Dependency>
    <Dependency Name="Microsoft.AspNetCore.Analyzers" Version="8.0.12-servicing.24603.12">
      <Uri>https://dev.azure.com/dnceng/internal/_git/dotnet-aspnetcore</Uri>
      <Sha>31d685b2d9a86ca1243014d175a3da813f78e428</Sha>
    </Dependency>
    <Dependency Name="Microsoft.AspNetCore.Components.SdkAnalyzers" Version="8.0.12-servicing.24603.12">
      <Uri>https://dev.azure.com/dnceng/internal/_git/dotnet-aspnetcore</Uri>
      <Sha>31d685b2d9a86ca1243014d175a3da813f78e428</Sha>
    </Dependency>
    <Dependency Name="Microsoft.AspNetCore.Mvc.Analyzers" Version="8.0.12-servicing.24603.12">
      <Uri>https://dev.azure.com/dnceng/internal/_git/dotnet-aspnetcore</Uri>
      <Sha>31d685b2d9a86ca1243014d175a3da813f78e428</Sha>
    </Dependency>
    <Dependency Name="Microsoft.AspNetCore.Mvc.Api.Analyzers" Version="8.0.12-servicing.24603.12">
      <Uri>https://dev.azure.com/dnceng/internal/_git/dotnet-aspnetcore</Uri>
      <Sha>31d685b2d9a86ca1243014d175a3da813f78e428</Sha>
    </Dependency>
    <Dependency Name="Microsoft.CodeAnalysis.Razor.Tooling.Internal" Version="9.0.0-preview.24577.3">
      <Uri>https://github.com/dotnet/razor</Uri>
      <Sha>c937db618f8c8739c6fa66ab4ca541344a468fdc</Sha>
      <SourceBuild RepoName="razor" ManagedOnly="true" />
    </Dependency>
    <Dependency Name="Microsoft.AspNetCore.Mvc.Razor.Extensions.Tooling.Internal" Version="9.0.0-preview.24577.3">
      <Uri>https://github.com/dotnet/razor</Uri>
      <Sha>c937db618f8c8739c6fa66ab4ca541344a468fdc</Sha>
    </Dependency>
    <Dependency Name="Microsoft.NET.Sdk.Razor.SourceGenerators.Transport" Version="9.0.0-preview.24577.3">
      <Uri>https://github.com/dotnet/razor</Uri>
      <Sha>c937db618f8c8739c6fa66ab4ca541344a468fdc</Sha>
    </Dependency>
    <Dependency Name="Microsoft.Extensions.FileProviders.Embedded" Version="8.0.12">
      <Uri>https://dev.azure.com/dnceng/internal/_git/dotnet-aspnetcore</Uri>
      <Sha>31d685b2d9a86ca1243014d175a3da813f78e428</Sha>
    </Dependency>
    <Dependency Name="Microsoft.AspNetCore.Authorization" Version="8.0.12">
      <Uri>https://dev.azure.com/dnceng/internal/_git/dotnet-aspnetcore</Uri>
      <Sha>31d685b2d9a86ca1243014d175a3da813f78e428</Sha>
    </Dependency>
    <Dependency Name="Microsoft.AspNetCore.Components.Web" Version="8.0.12">
      <Uri>https://dev.azure.com/dnceng/internal/_git/dotnet-aspnetcore</Uri>
      <Sha>31d685b2d9a86ca1243014d175a3da813f78e428</Sha>
    </Dependency>
    <Dependency Name="Microsoft.JSInterop" Version="8.0.12">
      <Uri>https://dev.azure.com/dnceng/internal/_git/dotnet-aspnetcore</Uri>
      <Sha>31d685b2d9a86ca1243014d175a3da813f78e428</Sha>
    </Dependency>
    <Dependency Name="Microsoft.Web.Xdt" Version="7.0.0-preview.22423.2" Pinned="true">
      <Uri>https://github.com/dotnet/xdt</Uri>
      <Sha>9a1c3e1b7f0c8763d4c96e593961a61a72679a7b</Sha>
      <SourceBuild RepoName="xdt" ManagedOnly="true" />
    </Dependency>
    <Dependency Name="Microsoft.CodeAnalysis.NetAnalyzers" Version="8.0.0-preview.23614.1">
      <Uri>https://github.com/dotnet/roslyn-analyzers</Uri>
      <Sha>abef8ced132657943b7150f01a308e2199a17d5d</Sha>
    </Dependency>
    <Dependency Name="Microsoft.CodeAnalysis.PublicApiAnalyzers" Version="3.11.0-beta1.23614.1">
      <Uri>https://github.com/dotnet/roslyn-analyzers</Uri>
      <Sha>abef8ced132657943b7150f01a308e2199a17d5d</Sha>
    </Dependency>
    <Dependency Name="Microsoft.SourceBuild.Intermediate.roslyn-analyzers" Version="3.11.0-beta1.23614.1">
      <Uri>https://github.com/dotnet/roslyn-analyzers</Uri>
      <Sha>abef8ced132657943b7150f01a308e2199a17d5d</Sha>
      <SourceBuild RepoName="roslyn-analyzers" ManagedOnly="true" />
    </Dependency>
    <Dependency Name="System.CommandLine" Version="2.0.0-beta4.23307.1">
      <Uri>https://github.com/dotnet/command-line-api</Uri>
      <Sha>02fe27cd6a9b001c8feb7938e6ef4b3799745759</Sha>
    </Dependency>
    <Dependency Name="Microsoft.SourceBuild.Intermediate.command-line-api" Version="0.1.430701">
      <Uri>https://github.com/dotnet/command-line-api</Uri>
      <Sha>02fe27cd6a9b001c8feb7938e6ef4b3799745759</Sha>
      <SourceBuild RepoName="command-line-api" ManagedOnly="true" />
    </Dependency>
    <Dependency Name="Microsoft.SourceBuild.Intermediate.source-build-externals" Version="8.0.0-alpha.1.25060.2">
      <Uri>https://github.com/dotnet/source-build-externals</Uri>
      <Sha>c7cb4da26e74ef645e3e98fcb4534a7d66247a82</Sha>
      <SourceBuild RepoName="source-build-externals" ManagedOnly="true" />
    </Dependency>
    <Dependency Name="Microsoft.SourceBuild.Intermediate.source-build-reference-packages" Version="8.0.0-alpha.1.25060.2">
      <Uri>https://github.com/dotnet/source-build-reference-packages</Uri>
      <Sha>f9542c50beaefc38dd9d7ec9ea38d54fd154f21a</Sha>
      <SourceBuild RepoName="source-build-reference-packages" ManagedOnly="true" />
    </Dependency>
    <Dependency Name="Microsoft.Deployment.DotNet.Releases" Version="2.0.0-rtm.1.25064.1">
      <Uri>https://github.com/dotnet/deployment-tools</Uri>
      <Sha>5255d40e228ea1d4b624781b5b97ec16484a3b4b</Sha>
    </Dependency>
    <Dependency Name="Microsoft.Build.Tasks.Git" Version="8.0.0-beta.23615.1">
      <Uri>https://github.com/dotnet/sourcelink</Uri>
      <Sha>94eaac3385cafff41094454966e1af1d1cf60f00</Sha>
      <SourceBuild RepoName="sourcelink" ManagedOnly="true" />
    </Dependency>
    <Dependency Name="Microsoft.SourceLink.Common" Version="8.0.0-beta.23615.1">
      <Uri>https://github.com/dotnet/sourcelink</Uri>
      <Sha>94eaac3385cafff41094454966e1af1d1cf60f00</Sha>
    </Dependency>
    <Dependency Name="Microsoft.SourceLink.AzureRepos.Git" Version="8.0.0-beta.23615.1">
      <Uri>https://github.com/dotnet/sourcelink</Uri>
      <Sha>94eaac3385cafff41094454966e1af1d1cf60f00</Sha>
    </Dependency>
    <Dependency Name="Microsoft.SourceLink.GitHub" Version="8.0.0-beta.23615.1">
      <Uri>https://github.com/dotnet/sourcelink</Uri>
      <Sha>94eaac3385cafff41094454966e1af1d1cf60f00</Sha>
    </Dependency>
    <Dependency Name="Microsoft.SourceLink.GitLab" Version="8.0.0-beta.23615.1">
      <Uri>https://github.com/dotnet/sourcelink</Uri>
      <Sha>94eaac3385cafff41094454966e1af1d1cf60f00</Sha>
    </Dependency>
    <Dependency Name="Microsoft.SourceLink.Bitbucket.Git" Version="8.0.0-beta.23615.1">
      <Uri>https://github.com/dotnet/sourcelink</Uri>
      <Sha>94eaac3385cafff41094454966e1af1d1cf60f00</Sha>
    </Dependency>
    <!-- Explicit dependency because Microsoft.Deployment.DotNet.Releases has different versioning
         than the SB intermediate -->
    <Dependency Name="Microsoft.SourceBuild.Intermediate.deployment-tools" Version="8.0.0-rtm.25064.1">
      <Uri>https://github.com/dotnet/deployment-tools</Uri>
      <Sha>5255d40e228ea1d4b624781b5b97ec16484a3b4b</Sha>
      <SourceBuild RepoName="deployment-tools" ManagedOnly="true" />
    </Dependency>
    <Dependency Name="Microsoft.SourceBuild.Intermediate.symreader" Version="2.0.0-beta-23228-03">
      <Uri>https://github.com/dotnet/symreader</Uri>
      <Sha>27e584661980ee6d82c419a2a471ae505b7d122e</Sha>
      <SourceBuild RepoName="symreader" ManagedOnly="true" />
    </Dependency>
    <!-- Dependency required for flowing correct package version in source-build, using PVP flow. -->
    <Dependency Name="Microsoft.Extensions.Logging" Version="8.0.1">
      <Uri>https://dev.azure.com/dnceng/internal/_git/dotnet-runtime</Uri>
      <Sha>81cabf2857a01351e5ab578947c7403a5b128ad1</Sha>
    </Dependency>
    <!-- Dependency required for flowing correct package version in source-build, using PVP flow. -->
    <Dependency Name="Microsoft.Extensions.Logging.Abstractions" Version="8.0.2">
      <Uri>https://dev.azure.com/dnceng/internal/_git/dotnet-runtime</Uri>
      <Sha>81cabf2857a01351e5ab578947c7403a5b128ad1</Sha>
    </Dependency>
    <!-- Dependency required for flowing correct package version in source-build, using PVP flow. -->
    <Dependency Name="Microsoft.Extensions.Logging.Console" Version="8.0.1">
      <Uri>https://dev.azure.com/dnceng/internal/_git/dotnet-runtime</Uri>
      <Sha>81cabf2857a01351e5ab578947c7403a5b128ad1</Sha>
    </Dependency>
    <!-- Dependency required for flowing correct package version in source-build, using PVP flow. -->
    <Dependency Name="Microsoft.Extensions.FileSystemGlobbing" Version="8.0.0">
      <Uri>https://dev.azure.com/dnceng/internal/_git/dotnet-runtime</Uri>
      <Sha>5535e31a712343a63f5d7d796cd874e563e5ac14</Sha>
    </Dependency>
    <!-- Dependency required for flowing correct package version in source-build, using PVP flow. -->
    <Dependency Name="System.ServiceProcess.ServiceController" Version="8.0.1">
      <Uri>https://dev.azure.com/dnceng/internal/_git/dotnet-runtime</Uri>
      <Sha>81cabf2857a01351e5ab578947c7403a5b128ad1</Sha>
    </Dependency>
    <Dependency Name="System.Text.Json" Version="8.0.5">
      <Uri>https://dev.azure.com/dnceng/internal/_git/dotnet-runtime</Uri>
      <Sha>81cabf2857a01351e5ab578947c7403a5b128ad1</Sha>
    </Dependency>
    <Dependency Name="Microsoft.Bcl.AsyncInterfaces" Version="8.0.0">
      <Uri>https://dev.azure.com/dnceng/internal/_git/dotnet-runtime</Uri>
      <Sha>5535e31a712343a63f5d7d796cd874e563e5ac14</Sha>
    </Dependency>
    <Dependency Name="Microsoft.Extensions.FileProviders.Abstractions" Version="8.0.0">
      <Uri>https://dev.azure.com/dnceng/internal/_git/dotnet-runtime</Uri>
      <Sha>5535e31a712343a63f5d7d796cd874e563e5ac14</Sha>
    </Dependency>
    <Dependency Name="Microsoft.Extensions.ObjectPool" Version="8.0.12">
      <Uri>https://dev.azure.com/dnceng/internal/_git/dotnet-aspnetcore</Uri>
      <Sha>31d685b2d9a86ca1243014d175a3da813f78e428</Sha>
    </Dependency>
    <Dependency Name="Microsoft.Win32.SystemEvents" Version="8.0.0">
      <Uri>https://dev.azure.com/dnceng/internal/_git/dotnet-runtime</Uri>
      <Sha>5535e31a712343a63f5d7d796cd874e563e5ac14</Sha>
    </Dependency>
    <Dependency Name="System.Composition.AttributedModel" Version="8.0.0">
      <Uri>https://dev.azure.com/dnceng/internal/_git/dotnet-runtime</Uri>
      <Sha>5535e31a712343a63f5d7d796cd874e563e5ac14</Sha>
    </Dependency>
    <Dependency Name="System.Composition.Convention" Version="8.0.0">
      <Uri>https://dev.azure.com/dnceng/internal/_git/dotnet-runtime</Uri>
      <Sha>5535e31a712343a63f5d7d796cd874e563e5ac14</Sha>
    </Dependency>
    <Dependency Name="System.Composition.Hosting" Version="8.0.0">
      <Uri>https://dev.azure.com/dnceng/internal/_git/dotnet-runtime</Uri>
      <Sha>5535e31a712343a63f5d7d796cd874e563e5ac14</Sha>
    </Dependency>
    <Dependency Name="System.Composition.Runtime" Version="8.0.0">
      <Uri>https://dev.azure.com/dnceng/internal/_git/dotnet-runtime</Uri>
      <Sha>5535e31a712343a63f5d7d796cd874e563e5ac14</Sha>
    </Dependency>
    <Dependency Name="System.Composition.TypedParts" Version="8.0.0">
      <Uri>https://dev.azure.com/dnceng/internal/_git/dotnet-runtime</Uri>
      <Sha>5535e31a712343a63f5d7d796cd874e563e5ac14</Sha>
    </Dependency>
    <Dependency Name="System.Configuration.ConfigurationManager" Version="8.0.1">
      <Uri>https://dev.azure.com/dnceng/internal/_git/dotnet-runtime</Uri>
      <Sha>81cabf2857a01351e5ab578947c7403a5b128ad1</Sha>
    </Dependency>
    <Dependency Name="System.Drawing.Common" Version="8.0.7">
      <Uri>https://dev.azure.com/dnceng/internal/_git/dotnet-winforms</Uri>
      <Sha>fdc20074cf1e48b8cf11fe6ac78f255b1fbfe611</Sha>
    </Dependency>
    <Dependency Name="System.Security.Cryptography.Pkcs" Version="8.0.1">
      <Uri>https://dev.azure.com/dnceng/internal/_git/dotnet-runtime</Uri>
      <Sha>81cabf2857a01351e5ab578947c7403a5b128ad1</Sha>
    </Dependency>
    <Dependency Name="System.Security.Cryptography.Xml" Version="8.0.2">
      <Uri>https://dev.azure.com/dnceng/internal/_git/dotnet-runtime</Uri>
      <Sha>81cabf2857a01351e5ab578947c7403a5b128ad1</Sha>
    </Dependency>
    <Dependency Name="System.Security.Permissions" Version="8.0.0">
      <Uri>https://dev.azure.com/dnceng/internal/_git/dotnet-runtime</Uri>
      <Sha>5535e31a712343a63f5d7d796cd874e563e5ac14</Sha>
    </Dependency>
    <Dependency Name="System.Windows.Extensions" Version="8.0.0">
      <Uri>https://dev.azure.com/dnceng/internal/_git/dotnet-runtime</Uri>
      <Sha>5535e31a712343a63f5d7d796cd874e563e5ac14</Sha>
    </Dependency>
  </ProductDependencies>
  <ToolsetDependencies>
    <Dependency Name="Microsoft.DotNet.Arcade.Sdk" Version="8.0.0-beta.25066.6">
      <Uri>https://github.com/dotnet/arcade</Uri>
      <Sha>4db725213dccb0d1102427bce1c39ba3117da7f7</Sha>
      <SourceBuild RepoName="arcade" ManagedOnly="true" />
    </Dependency>
    <Dependency Name="Microsoft.DotNet.Helix.Sdk" Version="8.0.0-beta.25066.6">
      <Uri>https://github.com/dotnet/arcade</Uri>
      <Sha>4db725213dccb0d1102427bce1c39ba3117da7f7</Sha>
    </Dependency>
    <Dependency Name="Microsoft.DotNet.SignTool" Version="8.0.0-beta.25066.6">
      <Uri>https://github.com/dotnet/arcade</Uri>
      <Sha>4db725213dccb0d1102427bce1c39ba3117da7f7</Sha>
    </Dependency>
    <Dependency Name="Microsoft.DotNet.XUnitExtensions" Version="8.0.0-beta.25066.6">
      <Uri>https://github.com/dotnet/arcade</Uri>
      <Sha>4db725213dccb0d1102427bce1c39ba3117da7f7</Sha>
    </Dependency>
    <Dependency Name="System.Reflection.MetadataLoadContext" Version="8.0.1">
      <Uri>https://dev.azure.com/dnceng/internal/_git/dotnet-runtime</Uri>
      <Sha>81cabf2857a01351e5ab578947c7403a5b128ad1</Sha>
    </Dependency>
    <Dependency Name="Microsoft.DotNet.XliffTasks" Version="1.0.0-beta.23475.1" CoherentParentDependency="Microsoft.DotNet.Arcade.Sdk">
      <Uri>https://github.com/dotnet/xliff-tasks</Uri>
      <Sha>73f0850939d96131c28cf6ea6ee5aacb4da0083a</Sha>
      <SourceBuild RepoName="xliff-tasks" ManagedOnly="true" />
    </Dependency>
    <Dependency Name="Microsoft.IO.Redist" Version="6.0.1">
      <Uri>https://github.com/dotnet/runtime</Uri>
      <Sha>e77011b31a3e5c47d931248a64b47f9b2d47853d</Sha>
    </Dependency>
  </ToolsetDependencies>
</Dependencies><|MERGE_RESOLUTION|>--- conflicted
+++ resolved
@@ -3,17 +3,6 @@
   <ProductDependencies>
     <Dependency Name="Microsoft.TemplateEngine.Abstractions" Version="8.0.406">
       <Uri>https://github.com/dotnet/templating</Uri>
-<<<<<<< HEAD
-      <Sha>ee4a55eed3826b986bdacb0a833061fe2e7e54cc</Sha>
-    </Dependency>
-    <Dependency Name="Microsoft.TemplateEngine.Mocks" Version="8.0.309-servicing.25066.1">
-      <Uri>https://github.com/dotnet/templating</Uri>
-      <Sha>ee4a55eed3826b986bdacb0a833061fe2e7e54cc</Sha>
-    </Dependency>
-    <Dependency Name="Microsoft.SourceBuild.Intermediate.templating" Version="8.0.309-servicing.25066.1">
-      <Uri>https://github.com/dotnet/templating</Uri>
-      <Sha>ee4a55eed3826b986bdacb0a833061fe2e7e54cc</Sha>
-=======
       <Sha>93a589449f7f40bbef42d1e8df97737b1ba976ed</Sha>
     </Dependency>
     <Dependency Name="Microsoft.TemplateEngine.Mocks" Version="8.0.406-servicing.25066.2">
@@ -23,7 +12,6 @@
     <Dependency Name="Microsoft.SourceBuild.Intermediate.templating" Version="8.0.406-servicing.25066.2">
       <Uri>https://github.com/dotnet/templating</Uri>
       <Sha>93a589449f7f40bbef42d1e8df97737b1ba976ed</Sha>
->>>>>>> 1c7b3126
       <SourceBuild RepoName="templating" ManagedOnly="true" />
     </Dependency>
     <Dependency Name="Microsoft.NETCore.App.Ref" Version="8.0.12">
@@ -94,41 +82,11 @@
       <Sha>86f5186deeea364bd8541d51657e52a54b2a96b2</Sha>
       <SourceBuild RepoName="format" ManagedOnly="true" />
     </Dependency>
-<<<<<<< HEAD
-    <Dependency Name="Microsoft.Net.Compilers.Toolset" Version="4.10.0-3.25064.8">
-      <Uri>https://github.com/dotnet/roslyn</Uri>
-      <Sha>85262f5f51be12867c1c2776d7a2be55251c04be</Sha>
+    <Dependency Name="Microsoft.Net.Compilers.Toolset" Version="4.11.0-3.24554.2">
+      <Uri>https://github.com/dotnet/roslyn</Uri>
+      <Sha>bc1c3011064a493b0ca527df6fb7215e2e5cfa96</Sha>
       <SourceBuild RepoName="roslyn" ManagedOnly="true" />
     </Dependency>
-    <Dependency Name="Microsoft.CodeAnalysis" Version="4.10.0-3.25064.8">
-      <Uri>https://github.com/dotnet/roslyn</Uri>
-      <Sha>85262f5f51be12867c1c2776d7a2be55251c04be</Sha>
-    </Dependency>
-    <Dependency Name="Microsoft.CodeAnalysis.CSharp" Version="4.10.0-3.25064.8">
-      <Uri>https://github.com/dotnet/roslyn</Uri>
-      <Sha>85262f5f51be12867c1c2776d7a2be55251c04be</Sha>
-    </Dependency>
-    <Dependency Name="Microsoft.CodeAnalysis.CSharp.CodeStyle" Version="4.10.0-3.25064.8">
-      <Uri>https://github.com/dotnet/roslyn</Uri>
-      <Sha>85262f5f51be12867c1c2776d7a2be55251c04be</Sha>
-    </Dependency>
-    <Dependency Name="Microsoft.CodeAnalysis.CSharp.Features" Version="4.10.0-3.25064.8">
-      <Uri>https://github.com/dotnet/roslyn</Uri>
-      <Sha>85262f5f51be12867c1c2776d7a2be55251c04be</Sha>
-    </Dependency>
-    <Dependency Name="Microsoft.CodeAnalysis.CSharp.Workspaces" Version="4.10.0-3.25064.8">
-      <Uri>https://github.com/dotnet/roslyn</Uri>
-      <Sha>85262f5f51be12867c1c2776d7a2be55251c04be</Sha>
-    </Dependency>
-    <Dependency Name="Microsoft.CodeAnalysis.Workspaces.MSBuild" Version="4.10.0-3.25064.8">
-      <Uri>https://github.com/dotnet/roslyn</Uri>
-      <Sha>85262f5f51be12867c1c2776d7a2be55251c04be</Sha>
-=======
-    <Dependency Name="Microsoft.Net.Compilers.Toolset" Version="4.11.0-3.24554.2">
-      <Uri>https://github.com/dotnet/roslyn</Uri>
-      <Sha>bc1c3011064a493b0ca527df6fb7215e2e5cfa96</Sha>
-      <SourceBuild RepoName="roslyn" ManagedOnly="true" />
-    </Dependency>
     <Dependency Name="Microsoft.CodeAnalysis" Version="4.11.0-3.24554.2">
       <Uri>https://github.com/dotnet/roslyn</Uri>
       <Sha>bc1c3011064a493b0ca527df6fb7215e2e5cfa96</Sha>
@@ -152,7 +110,6 @@
     <Dependency Name="Microsoft.CodeAnalysis.Workspaces.MSBuild" Version="4.11.0-3.24554.2">
       <Uri>https://github.com/dotnet/roslyn</Uri>
       <Sha>bc1c3011064a493b0ca527df6fb7215e2e5cfa96</Sha>
->>>>>>> 1c7b3126
     </Dependency>
     <Dependency Name="Microsoft.AspNetCore.DeveloperCertificates.XPlat" Version="8.0.12-servicing.24603.12">
       <Uri>https://dev.azure.com/dnceng/internal/_git/dotnet-aspnetcore</Uri>

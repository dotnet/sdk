### This job builds https://github.com/dotnet/dotnet with given parameters
### If run in an sdk PR, new changes are applied to a local copy of the VMR, then it is built and tested

parameters:
- name: artifactsRid
  type: string
  default: ''

- name: buildName
  type: string

- name: buildPass
  type: string
  default: ''

- name: configuration
  type: string
  default: 'Release'

- name: container
  type: object
  default:
    image: ''
    name: ''

- name: crossRootFs
  type: string
  default: ''

- name: pool
  type: object

- name: targetOS
  type: string
  default: ''

- name: targetArchitecture
  type: string
  default: ''

- name: useMonoRuntime
  displayName: True when build output uses the mono runtime
  type: boolean
  default: false

- name: sign
  displayName: True when build output should be signed (includes dry runs)
  type: boolean
  default: false

- name: signDac
  displayName: True when the diagnostic files should be signed
  type: boolean
  default: false

# Overrides the rid that is produced by the build.
- name: targetRid
  type: string
  default: ''

# Enables IBC data on when building internally.
- name: enableIBCOptimization
  type: boolean
  default: false

#### SOURCE-ONLY parameters ####

# Instead of building the VMR directly, exports the sources into a tarball and builds from that
- name: buildFromArchive
  type: boolean
  default: false

# Enable for source-building the VMR
- name: buildSourceOnly
  type: boolean
  default: false

- name: enablePoison
  type: boolean
  default: false

- name: excludeOmniSharpTests
  type: boolean
  default: false

# Name of previous job(s) (from the same template as this) whose output will be used to build this job
# The SDK from its artifacts is copied to $(sourcesPath)/.dotnet
- name: reuseBuildArtifactsFrom
  type: object
  default: ''

# Allow downloading artifacts from the internet during the build
- name: runOnline
  type: boolean
  default: true

- name: runTests
  type: boolean
  default: true

# Freeform field for extra values to pass to build.sh for special build modes
- name: extraProperties
  type: string
  default: ''

# Use the previous version's SDK to build the current one
- name: withPreviousSDK
  type: boolean
  default: false

#### sdk parameters ####

- name: isBuiltFromVmr
  displayName: True when build is running from dotnet/dotnet directly
  type: boolean

- name: vmrBranch
  displayName: dotnet/dotnet branch to use
  type: string

jobs:
- job: ${{ parameters.buildName }}_${{ parameters.targetArchitecture }}${{ replace(format('_BuildPass{0}', coalesce(parameters.buildPass, '1')), '_BuildPass1', '') }}
  pool: ${{ parameters.pool }}

  # 1ES pipeline template requires that the container is specified in the job level.
  # If we are using a container image, we set the container to correct name.
  # Otherwise, we set the container to host so that the job runs on the host agent.
  ${{ if eq(variables['System.TeamProject'], 'internal') }}:
    ${{ if ne(parameters.container.name, '') }}:
      container: ${{ parameters.container.name }}
    ${{ else }}:
      container: host

  # For public projects, we always use the container image if it is specified.
  ${{ else }}:
    ${{ if ne(parameters.container.image, '') }}:
      container:
        image: ${{ parameters.container.image }}
        options: $(defaultContainerOptions)

  ${{ if ne(parameters.reuseBuildArtifactsFrom, '') }}:
    ${{ if eq(parameters.buildPass, '') }}:
      # For PR builds, skip the stage 2 build if the stage 1 build fails.
      # Otherwise, run the stage 2 build even if the stage 1 build fails so that we can get a complete assessment of the build status.
      # The build shortcuts when stage 1 build fails and doesn't produce the SDK.
      ${{ if eq(variables['Build.Reason'], 'PullRequest') }}:
        condition: succeeded()
      ${{ else }}:
        condition: succeededOrFailed()
    ${{ else }}:
      condition: succeeded()
    dependsOn: ${{ parameters.reuseBuildArtifactsFrom }}
  variables:
  - ${{ if eq(variables['System.TeamProject'], 'internal') }}:
    - group: AzureDevOps-Artifact-Feeds-Pats
  - ${{ if eq(parameters.enableIBCOptimization, 'true') }}:
    - group: DotNet-VSTS-Infra-Access
  - ${{ if and(not(parameters.isBuiltFromVmr), eq(variables['System.TeamProject'], 'internal'), not(startswith(parameters.vmrBranch, 'internal/release/')), ne(variables['Build.Reason'], 'PullRequest')) }}:
    - group: DotNetBot-GitHub
  - ${{ else }}:
    - name: BotAccount-dotnet-bot-repo-PAT
      value: N/A
  - name: additionalBuildArgs
    value: ''
  - name: runTestsTimeout
    value: 30

  - ${{ if parameters.isBuiltFromVmr }}:
    - name: vmrPath
      value: $(Build.SourcesDirectory)
  - ${{ else }}:
    - name: vmrPath
      value: $(Agent.BuildDirectory)/vmr

  # Location of the VMR sources
  # We either build the repo directly, or we extract them outside (which is what partners do)
  - ${{ if parameters.buildFromArchive }}:
    - name: sourcesPath
      value: $(Agent.TempDirectory)/dotnet-sources/
  - ${{ else }}:
    - name: sourcesPath
      value: $(vmrPath)

  - name: artifactsStagingDir
    value: $(Build.ArtifactStagingDirectory)/artifacts

  - name: successfulJobArtifactName
    value: $(Agent.JobName)_Artifacts

  - name: failedJobArtifactName
    value: $(successfulJobArtifactName)_Attempt$(System.JobAttempt)

  # manually disable CodeQL until https://dev.azure.com/mseng/1ES/_workitems/edit/2211548 is implemented
  # CodeQL doesn't work on arm64 macOS, see https://portal.microsofticm.com/imp/v5/incidents/details/532165079/summary
  - ${{ if eq(parameters.pool.os, 'macOS') }}:
    - name: ONEES_ENFORCED_CODEQL_ENABLED
      value: false

  # Build up the command line variables. We avoid doing this in the script sections below
  # because AzDO will not echo command lines if they are more than a single line.

  ## Build command line

  ### Command line prefix
  - name: commandPrefix
    ${{ if eq(parameters.targetOS, 'windows') }}:
      value: '-'
    ${{ else }}:
      value: '--'

  ### Basic arguments
  - name: cleanArgument
    ${{ if eq(parameters.targetOS, 'windows') }}:
      value: cleanWhileBuilding
    ${{ else }}:
      value: clean-while-building

  - name: baseArguments
    value: $(commandPrefix)ci $(commandPrefix)$(cleanArgument) $(commandPrefix)prepareMachine -c ${{ parameters.configuration }}

  - name: baseProperties
    value: $(officialBuildParameter) /p:VerticalName=$(Agent.JobName) /p:ArtifactsStagingDir=$(artifactsStagingDir)

  - name: targetProperties
    ${{ if and(ne(parameters.targetOS, ''), ne(parameters.targetArchitecture, '')) }}:
      value: /p:TargetOS=${{ parameters.targetOS }} /p:TargetArchitecture=${{ parameters.targetArchitecture }}
    ${{ elseif ne(parameters.targetOS, '') }}:
      value: /p:TargetOS=${{ parameters.targetOS }}
    ${{ else }}:
      value: /p:TargetArchitecture=${{ parameters.targetArchitecture }}

  ### Signing
  - name: _SignDiagnosticFilesArgs
    value: ''
  - ${{ if eq(parameters.sign, 'True') }}:
    - name: signArguments
      value: $(commandPrefix)sign
    - ${{ if or(eq(variables['System.TeamProject'], 'public'), in(variables['Build.Reason'], 'PullRequest')) }}:
      # The _SignType variable is used by microbuild installation
      - name: _SignType
        value: ''
<<<<<<< HEAD
      - ${{ if or(eq(variables['System.TeamProject'], 'public'), in(variables['Build.Reason'], 'PullRequest')) }}:
        # The _SignType variable is used by microbuild installation
        - name: _SignType
          value: ''
        - name: signArguments
          value: -sign /p:ForceDryRunSigning=true
      - ${{ else }}:
        - name: _SignType
          value: real
        - name: signArguments
          value: -sign /p:DotNetSignType=real /p:TeamName=$(_TeamName)
=======
      - name: signProperties
        value: /p:ForceDryRunSigning=true
>>>>>>> d982e564
    - ${{ else }}:
      - name: _SignType
        value: real
      - name: signProperties
        value: /p:DotNetSignType=real /p:TeamName=$(_TeamName)
    - name: _EnableDacSigning
      ${{ if and(eq(parameters.isBuiltFromVmr, true), ne(parameters.buildSourceOnly, 'True')) }}:
        value: true
      ${{ else }}:
        value: false
  - ${{ else }}:
    - name: signArguments
      value: ''
    - name: signProperties
      value: ''
    - name: _SignType
      value: ''

  ### Build Pass
  - ${{ if ne(parameters.buildPass, '') }}:
    - name: buildPassProperties
      value: /p:DotNetBuildPass=${{ parameters.buildPass }}
  - ${{ else }}:
    - name: buildPassProperties
      value: ''

  ### Additional properties
  - ${{ if eq(parameters.enableIBCOptimization, 'true') }}:
    - name: ibcProperties
      value: '/p:EnableIBCOptimization=true /p:IBCDropAccessToken=$(dn-bot-devdiv-drop-r-code-r)'
  - ${{ else }}:
    - name: ibcProperties
      value: ''

  # Timeout
  ## Real signing takes a while - increase the timeout to allow for that
  ${{ if eq(variables['_SignType'], 'real') }}:
    timeoutInMinutes: 720
  ## Currently, CodeQL slows the build down too much
  ## https://github.com/dotnet/source-build/issues/4276
  ${{ elseif and(parameters.isBuiltFromVmr, startswith(parameters.buildName, 'Windows'), eq(variables['System.TeamProject'], 'internal'), ne(variables['Build.Reason'], 'PullRequest')) }}:
    timeoutInMinutes: 720
  ${{ else }}:
    timeoutInMinutes: 240

  templateContext:
    outputParentDirectory: $(Build.ArtifactStagingDirectory)
    outputs:
    - output: pipelineArtifact
      displayName: Publish BuildLogs
      condition: succeededOrFailed()
      targetPath: $(Build.ArtifactStagingDirectory)/BuildLogs
      artifactName: $(Agent.JobName)_BuildLogs_Attempt$(System.JobAttempt)
      sbomEnabled: false

    # Both publishing steps are necessary to ensure artifacts are published on both success and failure.
    # This prevents overwrite conflicts in the event of a failed build followed by a rerun.
    # Additionally, the 'Download Previous Build *' steps depend on a fixed name to acquire specific assets in multi-stage builds.
    - output: pipelineArtifact
      path: $(artifactsStagingDir)
      artifact: $(successfulJobArtifactName)
      displayName: Publish Artifacts (On Success)
      condition: succeeded()
      sbomEnabled: true

    - output: pipelineArtifact
      path: $(artifactsStagingDir)
      artifact: $(failedJobArtifactName)
      displayName: Publish Artifacts (On Failure)
      condition: failed()
      sbomEnabled: true

    # Using build artifacts to enable publishing the vertical manifests to a single artifact from different jobs
    - ${{ if ne(parameters.buildSourceOnly, true) }}:
      - output: buildArtifacts
        PathtoPublish: $(artifactsStagingDir)/manifests/${{ parameters.configuration }}/$(Agent.JobName).xml
        ArtifactName: VerticalManifests
        displayName: Publish Vertical Manifest
        sbomEnabled: false

  steps:
  - ${{ if not(parameters.isBuiltFromVmr) }}:
    - template: ../steps/vmr-prepare.yml@self
      parameters:
        ${{ if eq(variables['Build.Reason'], 'PullRequest') }}:
          vmrBranch: $(System.PullRequest.TargetBranch)
        ${{ else }}:
          vmrBranch: ${{ parameters.vmrBranch }}

    # Synchronize new content in the VMR during PRs (we expect this to come
    - ${{ if eq(variables['Build.Reason'], 'PullRequest') }}:
      - template: ../steps/vmr-pull-updates.yml@self
        parameters:
          vmrPath: $(vmrPath)
          vmrBranch: ${{ parameters.vmrBranch }}
          targetRef: $(Build.SourceVersion) # Synchronize the current sdk commit

  - ${{ if parameters.buildFromArchive }}:
    - script: |
        set -ex
        cp -r "$(vmrPath)" "$(sourcesPath)"
        rm -rf "$(sourcesPath)/.git"
      displayName: Export VMR sources
      workingDirectory: $(Build.ArtifactStagingDirectory)

  - ${{ if ne(parameters.reuseBuildArtifactsFrom,'') }}:
    - ${{ each reuseBuildArtifacts in parameters.reuseBuildArtifactsFrom }}:
      - ${{ if eq(parameters.buildSourceOnly, true) }}:
        - download: current
          artifact: ${{ reuseBuildArtifacts }}_Artifacts
          patterns: |
            **/Private.SourceBuilt.Artifacts.*.tar.gz
            **/dotnet-sdk-*.tar.gz
            **/*.nupkg
          displayName: Download Previous Build (${{ reuseBuildArtifacts }})

        - task: CopyFiles@2
          displayName: Copy Previous Build (${{ reuseBuildArtifacts }} - Source Build artifacts)
          inputs:
            SourceFolder: $(Pipeline.Workspace)/${{ reuseBuildArtifacts }}_Artifacts/assets/Release
            Contents: '*.tar.gz'
            TargetFolder: $(sourcesPath)/prereqs/packages/archive/

      - ${{ else }}:
        - task: DownloadPipelineArtifact@2
          inputs:
            artifactName: ${{ reuseBuildArtifacts }}_Artifacts
            targetPath: $(sourcesPath)/artifacts/
          displayName: Download Previous Build (${{ reuseBuildArtifacts }})

  - ${{ if eq(parameters.withPreviousSDK, 'true') }}:
    - script: |
        set -euo pipefail

        if [[ '${{ parameters.artifactsRid }}' == '' ]]; then
           echo "'artifactsRid' is not specified. Cannot download source-built SDK."
           exit 1
        fi

        packageVersionsPath="$(sourcesPath)/eng/Versions.props"
        notFoundMessage="No source-built SDK found to download..."

        echo "Looking for source-built SDK to download..."
        archiveVersionLine=$(grep -m 1 "<PrivateSourceBuiltSdkVersion>" "$packageVersionsPath" || :)
        versionPattern="<PrivateSourceBuiltSdkVersion>(.*)</PrivateSourceBuiltSdkVersion>"

        if [[ $archiveVersionLine =~ $versionPattern ]]; then
          archiveVersion="${BASH_REMATCH[1]}"
          archiveUrl="https://builds.dotnet.microsoft.com/source-built-artifacts/sdks/dotnet-sdk-$archiveVersion-${{ parameters.artifactsRid }}.tar.gz"
          downloadDir="$(sourcesPath)/prereqs/packages/archive/"

          echo "Downloading source-built SDK from $archiveUrl..."
          (cd "$downloadDir" && curl --retry 5 -O "$archiveUrl")
        else
          echo "$notFoundMessage"
          exit 1
        fi
      displayName: Setup Previously Source-Built SDK

  - ${{ if and(eq(parameters.sign, 'True'), ne(parameters.buildSourceOnly, 'True'), eq(variables['System.TeamProject'], 'internal')) }}:
    - template: ${{ variables['Build.SourcesDirectory'] }}/eng/common/core-templates/steps/install-microbuild.yml
      parameters:
        enableMicrobuild: true
        enableMicrobuildForMacAndLinux: true

  # When building internal, authenticate to internal feeds that may be in use
  # We do not need these for source-only builds
  - ${{ if and(ne(variables['System.TeamProject'], 'public'), ne(parameters.buildSourceOnly, 'True')) }}:
    # Authenticate with service connections to be able to pull packages to external nuget feeds.
    - task: NuGetAuthenticate@1
      inputs:
        nuGetServiceConnections: devdiv/engineering, devdiv/dotnet-core-internal-tooling

  - ${{ if eq(parameters.targetOS, 'windows') }}:
    # Node 20.x is a toolset dependency to build aspnetcore
    # Keep in sync with aspnetcore: https://github.com/dotnet/aspnetcore/blob/7d5309210d8f7bae8fa074da495e9d009d67f1b4/.azure/pipelines/ci.yml#L719-L722
    - task: NodeTool@0
      displayName: Install Node 20.x
      inputs:
        versionSpec: 20.x

    - ${{ if eq(parameters.signDac, 'true') }}:
      # TODO: Once we turn off the dotnet/runtime official build, move these templates into the VMR's eng folder.
      - template: ${{ variables['Build.SourcesDirectory'] }}/src/runtime/eng/pipelines/coreclr/templates/install-diagnostic-certs.yml
        parameters:
          isOfficialBuild: true
          certNames:
          - 'dotnetesrp-diagnostics-aad-ssl-cert'
          - 'dotnet-diagnostics-esrp-pki-onecert'
          vaultName: 'clrdiag-esrp-id'
          azureSubscription: 'diagnostics-esrp-kvcertuser'
          scriptRoot: '$(Build.SourcesDirectory)/src/runtime'

    - script: build.cmd
        $(baseArguments)
        $(signArguments)
        $(baseProperties)
        $(targetProperties)
        $(signProperties)
        $(buildPassProperties)
        $(ibcProperties)
        $(_SignDiagnosticFilesArgs)
        ${{ parameters.extraProperties }}
      displayName: Build
      workingDirectory: ${{ variables.sourcesPath }}

    - ${{ if eq(parameters.signDac, 'true') }}:
      # TODO: Once we turn off the dotnet/runtime official build, move these templates into the VMR's eng folder.
      - template: ${{ variables['Build.SourcesDirectory'] }}/src/runtime/eng/pipelines/coreclr/templates/remove-diagnostic-certs.yml
        parameters:
          isOfficialBuild: true
          scriptRoot: '$(Build.SourcesDirectory)/src/runtime'

    - ${{ if eq(parameters.runTests, 'True') }}:
      - script: build.cmd
          $(baseArguments)
          $(targetProperties)
          $(buildPassProperties)
          ${{ parameters.extraProperties }}
          -test
          -excludeCIBinarylog
          /bl:artifacts/log/Release/Test.binlog
        displayName: Run Tests
        workingDirectory: ${{ variables.sourcesPath }}
        timeoutInMinutes: ${{ variables.runTestsTimeout }}

  - ${{ else }}:
    - ${{ if eq(parameters.targetOS, 'osx') }}:
      - script: |
          $(sourcesPath)/eng/common/native/install-dependencies.sh osx
        displayName: Install dependencies
    - ${{ if eq(parameters.buildSourceOnly, 'true') }}:
      - script: |
          set -ex

          customPrepArgs=""
          prepSdk=true

          if [[ -n '${{ parameters.artifactsRid }}' ]]; then
            customPrepArgs="${customPrepArgs} --artifacts-rid ${{ parameters.artifactsRid }}"
          fi

          if [[ '${{ parameters.withPreviousSDK }}' == 'True' ]]; then
            # Source-built artifacts are from CentOS 9 Stream. We want to download them without
            # downloading portable versions from the internet.
            customPrepArgs="${customPrepArgs} --no-sdk --no-bootstrap"
            prepSdk=false
          elif [[ '${{ length(parameters.reuseBuildArtifactsFrom) }}' -gt '0' ]]; then
            customPrepArgs="${customPrepArgs} --no-sdk --no-artifacts"
            prepSdk=false
          fi

          if [[ "$prepSdk" == "false" ]]; then
            mkdir $(sourcesPath)/.dotnet
            previousSdkPath="$(sourcesPath)/prereqs/packages/archive/dotnet-sdk-*.tar.gz"
            eval tar -ozxf "$previousSdkPath" -C "$(sourcesPath)/.dotnet"
            eval rm -f "$previousSdkPath"

            echo "##vso[task.setvariable variable=additionalBuildArgs]--with-sdk $(sourcesPath)/.dotnet"
          fi

          ./prep-source-build.sh $customPrepArgs
        displayName: Prep the Build
        workingDirectory: $(sourcesPath)

    - script: |
        set -ex
        df -h

        customEnvVars=""
        customPreBuildArgs=""
        customBuildArgs="$(baseArguments) $(signArguments) $(_SignDiagnosticFilesArgs)"
        extraBuildProperties="$(baseProperties) $(targetProperties) $(signProperties) $(buildPassProperties) ${{ parameters.extraProperties }}"

        if [[ '${{ parameters.runOnline }}' == 'True' ]]; then
          customBuildArgs="$customBuildArgs --online"
        else
          customPreBuildArgs="$customPreBuildArgs sudo unshare -n"
        fi

        if [[ '${{ parameters.enablePoison }}' == 'True' ]]; then
          customBuildArgs="$customBuildArgs --poison"
        fi

        if [[ '${{ parameters.buildFromArchive }}' == 'True' ]]; then
          customBuildArgs="$customBuildArgs --source-repository https://github.com/dotnet/dotnet"
          customBuildArgs="$customBuildArgs --source-version $(git -C "$(vmrPath)" rev-parse HEAD)"
        fi

        if [[ '${{ parameters.buildSourceOnly }}' == 'True' ]]; then
          customBuildArgs="$customBuildArgs --source-only"
          extraBuildProperties="$extraBuildProperties /p:ReportSbrpUsage=true"
        fi

        if [[ '${{ parameters.useMonoRuntime }}' == 'True' ]]; then
          customBuildArgs="$customBuildArgs --use-mono-runtime"
        fi

        if [[ -n "${{ parameters.targetRid }}" ]]; then
          customBuildArgs="$customBuildArgs --target-rid ${{ parameters.targetRid }}"
        fi

        if [[ -n "${{ parameters.crossRootFs }}" ]]; then
          customEnvVars="$customEnvVars ROOTFS_DIR=${{ parameters.crossRootFs}}"
          if [[ '${{ parameters.targetArchitecture }}' != 'wasm' ]]; then
            extraBuildProperties="$extraBuildProperties /p:CrossBuild=true"
          fi
        fi

        buildArgs="$(additionalBuildArgs) $customBuildArgs $extraBuildProperties"
        buildArgs=$(echo $buildArgs | xargs) # Remove extra spaces

        for envVar in $customEnvVars; do
          customEnvVarsWithBashSyntax="$customEnvVarsWithBashSyntax export $envVar;"
        done

        eval $customEnvVarsWithBashSyntax
        $customPreBuildArgs ./build.sh $buildArgs
      displayName: Build
      workingDirectory: $(sourcesPath)

    - ${{ if ne(parameters.runOnline, 'True' )}}:
      - script: |
          set -ex
          # Update the owner of the staging directory to the current user
          sudo chown -R $(whoami) $(artifactsStagingDir)
        displayName: Update owner of artifacts staging directory

    # Only run tests if enabled
    - ${{ if eq(parameters.runTests, 'True') }}:
      # Setup the NuGet sources used by the tests to use private feeds. This is necessary when testing internal-only product
      # builds where the packages are only available in the private feeds. This allows the tests to restore from those feeds.
      - ${{ if eq(variables['System.TeamProject'], 'internal') }}:
        - task: Bash@3
          displayName: Setup Private Feeds Credentials
          inputs:
            filePath: $(sourcesPath)/src/sdk/eng/common/SetupNugetSources.sh
            arguments: $(sourcesPath)/src/sdk/NuGet.config $Token
          env:
            Token: $(dn-bot-dnceng-artifact-feeds-rw)

        - script: cp "$(sourcesPath)/src/sdk/NuGet.config" "$(sourcesPath)/test/Microsoft.DotNet.SourceBuild.Tests/assets/online.NuGet.Config"
          displayName: Copy Test NuGet Config for Smoke Tests

      - script: |
          set -ex

          customPreBuildArgs=''
          customBuildArgs="--test --excludeCIBinarylog /bl:artifacts/log/Release/Test.binlog $(baseArguments)"
          extraBuildProperties="$(baseProperties) $(targetProperties) ${{ parameters.extraProperties }}"

          if [[ '${{ parameters.runOnline }}' == 'False' ]]; then
            customPreBuildArgs="$customPreBuildArgs sudo"
          fi

          if [[ '${{ parameters.buildSourceOnly }}' == 'True' ]]; then
            if [[ '${{ parameters.enablePoison }}' == 'True' ]]; then
              customBuildArgs="$customBuildArgs --poison"
            fi
            customBuildArgs="$customBuildArgs --source-only /p:SourceBuildTestsExcludeOmniSharpTests=${{ parameters.excludeOmniSharpTests }}"
          fi

          if [[ -n "${{ parameters.targetRid }}" ]]; then
            customBuildArgs="$customBuildArgs --target-rid ${{ parameters.targetRid }}"
          fi

          buildArgs="$(additionalBuildArgs) $customBuildArgs $extraBuildProperties"
          buildArgs=$(echo $buildArgs | xargs) # Remove extra spaces

          cd $(sourcesPath)
          $customPreBuildArgs ./build.sh $buildArgs

        displayName: Run Tests
        timeoutInMinutes: ${{ variables.runTestsTimeout }}

  - ${{ if and(eq(parameters.sign, 'True'), ne(parameters.buildSourceOnly, 'True'), eq(variables['System.TeamProject'], 'internal')) }}:
    - template: ${{ variables['Build.SourcesDirectory'] }}/eng/common/core-templates/steps/cleanup-microbuild.yml
      parameters:
        enableMicrobuild: true
        enableMicrobuildForMacAndLinux: true

  - task: CopyFiles@2
    displayName: Prepare BuildLogs staging directory
    inputs:
      SourceFolder: '$(sourcesPath)'
      Contents: |
        artifacts/log/**
        artifacts/TestResults/**/*.binlog
        artifacts/TestResults/**/*.diff
        artifacts/TestResults/**/Updated*.txt
        artifacts/TestResults/**/*.trx
        artifacts/TestResults/**/*.xml
      TargetFolder: '$(Build.ArtifactStagingDirectory)/BuildLogs'
      CleanTargetFolder: true
    continueOnError: true
    condition: succeededOrFailed()

  - ${{ if eq(parameters.buildSourceOnly, 'True') }}:
    - task: CopyFiles@2
      displayName: Copy prebuilt-report to BuildLogs
      inputs:
        SourceFolder: '$(sourcesPath)'
        Contents: artifacts/prebuilt-report/**
        TargetFolder: '$(Build.ArtifactStagingDirectory)/BuildLogs'
      continueOnError: true
      condition: succeededOrFailed()

  - ${{ if or(ne(variables['System.TeamProject'], 'internal'), eq(variables['Build.Reason'], 'PullRequest')) }}:
    - publish: $(Build.ArtifactStagingDirectory)/BuildLogs
      artifact: $(Agent.JobName)_BuildLogs_Attempt$(System.JobAttempt)
      displayName: Publish BuildLogs
      continueOnError: true
      condition: always()

  # Only upload test results if enabled
  - ${{ if eq(parameters.runTests, 'True') }}:
    - task: PublishTestResults@2
      displayName: Publish Test Results
      condition: succeededOrFailed()
      continueOnError: true
      inputs:
        testRunner: VSTest
        testResultsFiles: 'artifacts/TestResults/Release/*.trx'
        searchFolder: $(sourcesPath)
        mergeTestResults: true
        publishRunAttachments: true
        testRunTitle: Tests_$(Agent.JobName)

    - task: PublishTestResults@2
      displayName: Publish Scenario Test Results
      condition: and(eq(variables['hasScenarioTestResults'], 'true'), succeededOrFailed())
      continueOnError: true
      inputs:
        testRunner: xUnit
        testResultsFiles: 'artifacts/TestResults/**/scenario-tests/*.xml'
        searchFolder: $(sourcesPath)
        mergeTestResults: true
        publishRunAttachments: true
        testRunTitle: ScenarioTests_$(Agent.JobName)

  - ${{ if or(ne(variables['System.TeamProject'], 'internal'), eq(variables['Build.Reason'], 'PullRequest')) }}:
    # Both publishing steps are necessary to ensure artifacts are published on both success and failure.
    # This prevents overwrite conflicts in the event of a failed build followed by a rerun.
    # Additionally, the 'Download Previous Build *' steps depend on a fixed name to acquire specific assets in multi-stage builds.
    - publish: $(artifactsStagingDir)
      artifact: $(successfulJobArtifactName)
      displayName: Publish Artifacts (On Success)
      condition: succeeded()
      continueOnError: true

    - publish: $(artifactsStagingDir)
      artifact: $(failedJobArtifactName)
      displayName: Publish Artifacts (On Failure)
      condition: failed()
      continueOnError: true

    # Using build artifacts to enable publishing the vertical manifests to a single artifact from different jobs
    - ${{ if ne(parameters.buildSourceOnly, true) }}:
      - task: PublishBuildArtifacts@1
        inputs:
          PathtoPublish: $(artifactsStagingDir)/manifests/${{ parameters.configuration }}/$(Agent.JobName).xml
          ArtifactName: VerticalManifests
        displayName: Publish Vertical Manifest<|MERGE_RESOLUTION|>--- conflicted
+++ resolved
@@ -239,32 +239,13 @@
       # The _SignType variable is used by microbuild installation
       - name: _SignType
         value: ''
-<<<<<<< HEAD
-      - ${{ if or(eq(variables['System.TeamProject'], 'public'), in(variables['Build.Reason'], 'PullRequest')) }}:
-        # The _SignType variable is used by microbuild installation
-        - name: _SignType
-          value: ''
-        - name: signArguments
-          value: -sign /p:ForceDryRunSigning=true
-      - ${{ else }}:
-        - name: _SignType
-          value: real
-        - name: signArguments
-          value: -sign /p:DotNetSignType=real /p:TeamName=$(_TeamName)
-=======
       - name: signProperties
         value: /p:ForceDryRunSigning=true
->>>>>>> d982e564
     - ${{ else }}:
       - name: _SignType
         value: real
       - name: signProperties
         value: /p:DotNetSignType=real /p:TeamName=$(_TeamName)
-    - name: _EnableDacSigning
-      ${{ if and(eq(parameters.isBuiltFromVmr, true), ne(parameters.buildSourceOnly, 'True')) }}:
-        value: true
-      ${{ else }}:
-        value: false
   - ${{ else }}:
     - name: signArguments
       value: ''

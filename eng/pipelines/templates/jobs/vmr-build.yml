### This job builds https://github.com/dotnet/dotnet with given parameters
### If run in an sdk PR, new changes are applied to a local copy of the VMR, then it is built and tested

parameters:
- name: artifactsRid
  type: string
  default: ''

- name: buildName
  type: string

- name: buildPass
  type: string
  default: ''

- name: configuration
  type: string
  default: 'Release'

- name: container
  type: object
  default:
    image: ''
    name: ''

- name: crossRootFs
  type: string
  default: ''

- name: pool
  type: object

- name: targetOS
  type: string
  default: ''

- name: targetArchitecture
  type: string
  default: ''

- name: useMonoRuntime
  displayName: True when build output uses the mono runtime
  type: boolean
  default: false

- name: sign
  displayName: True when build output should be signed (includes dry runs)
  type: boolean
  default: false

- name: signDac
  displayName: True when the diagnostic files should be signed
  type: boolean
  default: false

# Overrides the rid that is produced by the build.
- name: targetRid
  type: string
  default: ''

# Enables IBC data on when building internally.
- name: enableIBCOptimization
  type: boolean
  default: false

#### SOURCE-ONLY parameters ####

# Instead of building the VMR directly, exports the sources into a tarball and builds from that
- name: buildFromArchive
  type: boolean
  default: false

# Enable for source-building the VMR
- name: buildSourceOnly
  type: boolean
  default: false

- name: enablePoison
  type: boolean
  default: false

- name: excludeOmniSharpTests
  type: boolean
  default: false

# Name of previous job(s) (from the same template as this) whose output will be used to build this job
# The SDK from its artifacts is copied to $(sourcesPath)/.dotnet
- name: reuseBuildArtifactsFrom
  type: object
  default: ''

# Allow downloading artifacts from the internet during the build
- name: runOnline
  type: boolean
  default: true

- name: runTests
  type: boolean
  default: true

# Freeform field for extra values to pass to build.sh for special build modes
- name: extraProperties
  type: string
  default: ''

# Use the previous version's SDK to build the current one
- name: withPreviousSDK
  type: boolean
  default: false

#### sdk parameters ####

- name: isBuiltFromVmr
  displayName: True when build is running from dotnet/dotnet directly
  type: boolean

- name: vmrBranch
  displayName: dotnet/dotnet branch to use
  type: string

jobs:
- job: ${{ parameters.buildName }}_${{ parameters.targetArchitecture }}${{ replace(format('_BuildPass{0}', coalesce(parameters.buildPass, '1')), '_BuildPass1', '') }}
  pool: ${{ parameters.pool }}

  # 1ES pipeline template requires that the container is specified in the job level.
  # If we are using a container image, we set the container to correct name.
  # Otherwise, we set the container to host so that the job runs on the host agent.
  ${{ if eq(variables['System.TeamProject'], 'internal') }}:
    ${{ if ne(parameters.container.name, '') }}:
      container: ${{ parameters.container.name }}
    ${{ else }}:
      container: host

  # For public projects, we always use the container image if it is specified.
  ${{ else }}:
    ${{ if ne(parameters.container.image, '') }}:
      container:
        image: ${{ parameters.container.image }}
        options: $(defaultContainerOptions)

  ${{ if ne(parameters.reuseBuildArtifactsFrom, '') }}:
    ${{ if eq(parameters.buildPass, '') }}:
      # For PR builds, skip the stage 2 build if the stage 1 build fails.
      # Otherwise, run the stage 2 build even if the stage 1 build fails so that we can get a complete assessment of the build status.
      # The build shortcuts when stage 1 build fails and doesn't produce the SDK.
      ${{ if eq(variables['Build.Reason'], 'PullRequest') }}:
        condition: succeeded()
      ${{ else }}:
        condition: succeededOrFailed()
    ${{ else }}:
      condition: succeeded()
    dependsOn: ${{ parameters.reuseBuildArtifactsFrom }}
  variables:
  - ${{ if eq(variables['System.TeamProject'], 'internal') }}:
    - group: AzureDevOps-Artifact-Feeds-Pats
  - ${{ if eq(parameters.enableIBCOptimization, 'true') }}:
    - group: DotNet-VSTS-Infra-Access
  - ${{ if and(not(parameters.isBuiltFromVmr), eq(variables['System.TeamProject'], 'internal'), not(startswith(parameters.vmrBranch, 'internal/release/')), ne(variables['Build.Reason'], 'PullRequest')) }}:
    - group: DotNetBot-GitHub
  - ${{ else }}:
    - name: BotAccount-dotnet-bot-repo-PAT
      value: N/A
  - name: additionalBuildArgs
    value: ''
  - name: runTestsTimeout
    value: 30

  - ${{ if parameters.isBuiltFromVmr }}:
    - name: vmrPath
      value: $(Build.SourcesDirectory)
  - ${{ else }}:
    - name: vmrPath
      value: $(Agent.BuildDirectory)/vmr

  # Location of the VMR sources
  # We either build the repo directly, or we extract them outside (which is what partners do)
  - ${{ if parameters.buildFromArchive }}:
    - name: sourcesPath
      value: $(Agent.TempDirectory)/dotnet-sources/
  - ${{ else }}:
    - name: sourcesPath
      value: $(vmrPath)

  - name: artifactsStagingDir
    value: $(Build.ArtifactStagingDirectory)/artifacts

  - name: artifactsPrepublishDir
    value: $(Build.ArtifactStagingDirectory)/prepublish

  - name: successfulJobArtifactName
    value: $(Agent.JobName)_Artifacts

  - name: failedJobArtifactName
    value: $(successfulJobArtifactName)_Attempt$(System.JobAttempt)

  # manually disable CodeQL until https://dev.azure.com/mseng/1ES/_workitems/edit/2211548 is implemented
  # CodeQL doesn't work on arm64 macOS, see https://portal.microsofticm.com/imp/v5/incidents/details/532165079/summary
  - ${{ if eq(parameters.pool.os, 'macOS') }}:
    - name: ONEES_ENFORCED_CODEQL_ENABLED
      value: false

  # Build up the command line variables. We avoid doing this in the script sections below
  # because AzDO will not echo command lines if they are more than a single line.

  ## Build command line

  ### Command line prefix
  - name: commandPrefix
    ${{ if eq(parameters.targetOS, 'windows') }}:
      value: '-'
    ${{ else }}:
      value: '--'

  ### Basic arguments
  - name: cleanArgument
    ${{ if eq(parameters.targetOS, 'windows') }}:
      value: cleanWhileBuilding
    ${{ else }}:
      value: clean-while-building

  - name: baseArguments
    value: $(commandPrefix)ci $(commandPrefix)$(cleanArgument) $(commandPrefix)prepareMachine -c ${{ parameters.configuration }}

  - name: baseProperties
    value: $(officialBuildParameter) /p:VerticalName=$(Agent.JobName)

  - name: targetProperties
    ${{ if and(ne(parameters.targetOS, ''), ne(parameters.targetArchitecture, '')) }}:
      value: /p:TargetOS=${{ parameters.targetOS }} /p:TargetArchitecture=${{ parameters.targetArchitecture }}
    ${{ elseif ne(parameters.targetOS, '') }}:
      value: /p:TargetOS=${{ parameters.targetOS }}
    ${{ else }}:
      value: /p:TargetArchitecture=${{ parameters.targetArchitecture }}

  ### Signing
  - name: _SignDiagnosticFilesArgs
    value: ''
  - ${{ if eq(parameters.sign, 'True') }}:
    - name: signArguments
      value: $(commandPrefix)sign
    - ${{ if or(eq(variables['System.TeamProject'], 'public'), in(variables['Build.Reason'], 'PullRequest')) }}:
      # The _SignType variable is used by microbuild installation
      - name: _SignType
        value: ''
      - name: signProperties
        value: /p:ForceDryRunSigning=true
    - ${{ else }}:
      - name: _SignType
        value: real
      - name: signProperties
        value: /p:DotNetSignType=real /p:TeamName=$(_TeamName)
  - ${{ else }}:
    - name: signArguments
      value: ''
    - name: signProperties
      value: ''
    - name: _SignType
      value: ''

  ### Build Pass
  - ${{ if ne(parameters.buildPass, '') }}:
    - name: buildPassProperties
      value: /p:DotNetBuildPass=${{ parameters.buildPass }}
  - ${{ else }}:
    - name: buildPassProperties
      value: ''

  ### Additional properties
  - ${{ if eq(parameters.enableIBCOptimization, 'true') }}:
    - name: ibcProperties
      value: '/p:EnableIBCOptimization=true /p:IBCDropAccessToken=$(dn-bot-devdiv-drop-r-code-r)'
  - ${{ else }}:
    - name: ibcProperties
      value: ''

  # Timeout
  ## Real signing takes a while - increase the timeout to allow for that
  ${{ if eq(variables['_SignType'], 'real') }}:
    timeoutInMinutes: 720
  ## Currently, CodeQL slows the build down too much
  ## https://github.com/dotnet/source-build/issues/4276
  ${{ elseif and(parameters.isBuiltFromVmr, startswith(parameters.buildName, 'Windows'), eq(variables['System.TeamProject'], 'internal'), ne(variables['Build.Reason'], 'PullRequest')) }}:
    timeoutInMinutes: 720
  ${{ else }}:
    timeoutInMinutes: 240

  templateContext:
    outputParentDirectory: $(Build.ArtifactStagingDirectory)
    outputs:
    - output: pipelineArtifact
      displayName: Publish BuildLogs
      condition: succeededOrFailed()
      targetPath: $(Build.ArtifactStagingDirectory)/BuildLogs
      artifactName: $(Agent.JobName)_BuildLogs_Attempt$(System.JobAttempt)
      sbomEnabled: false

    # Both publishing steps are necessary to ensure artifacts are published on both success and failure.
    # This prevents overwrite conflicts in the event of a failed build followed by a rerun.
    # Additionally, the 'Download Previous Build *' steps depend on a fixed name to acquire specific assets in multi-stage builds.
    - output: pipelineArtifact
      path: $(Build.ArtifactStagingDirectory)
      artifact: $(successfulJobArtifactName)
      displayName: Publish Artifacts (On Success)
      condition: succeeded()
      sbomEnabled: true

    - output: pipelineArtifact
<<<<<<< HEAD
      path: $(artifactsPrepublishDir)
=======
      path: $(Build.ArtifactStagingDirectory)
>>>>>>> 5fcddd16
      artifact: $(failedJobArtifactName)
      displayName: Publish Artifacts (On Failure)
      condition: failed()
      sbomEnabled: true

    # Using build artifacts to enable publishing the vertical manifests to a single artifact from different jobs
    - ${{ if ne(parameters.buildSourceOnly, true) }}:
      - output: buildArtifacts
        PathtoPublish: $(Build.ArtifactStagingDirectory)/manifests/${{ parameters.configuration }}/$(Agent.JobName).xml
        ArtifactName: VerticalManifests
        displayName: Publish Vertical Manifest
        sbomEnabled: false

  steps:
  - ${{ if not(parameters.isBuiltFromVmr) }}:
    - template: ../steps/vmr-prepare.yml@self
      parameters:
        ${{ if eq(variables['Build.Reason'], 'PullRequest') }}:
          vmrBranch: $(System.PullRequest.TargetBranch)
        ${{ else }}:
          vmrBranch: ${{ parameters.vmrBranch }}

    # Synchronize new content in the VMR during PRs (we expect this to come
    - ${{ if eq(variables['Build.Reason'], 'PullRequest') }}:
      - template: ../steps/vmr-pull-updates.yml@self
        parameters:
          vmrPath: $(vmrPath)
          vmrBranch: ${{ parameters.vmrBranch }}
          targetRef: $(Build.SourceVersion) # Synchronize the current sdk commit

  - ${{ if parameters.buildFromArchive }}:
    - script: |
        set -ex
        cp -r "$(vmrPath)" "$(sourcesPath)"
        rm -rf "$(sourcesPath)/.git"
      displayName: Export VMR sources
      workingDirectory: $(Build.ArtifactStagingDirectory)

  - ${{ if ne(parameters.reuseBuildArtifactsFrom,'') }}:
    - ${{ each reuseBuildArtifacts in parameters.reuseBuildArtifactsFrom }}:
      - ${{ if eq(parameters.buildSourceOnly, true) }}:
        - download: current
          artifact: ${{ reuseBuildArtifacts }}_Artifacts
          patterns: |
            **/Private.SourceBuilt.Artifacts.*.tar.gz
            **/dotnet-sdk-*.tar.gz
            **/*.nupkg
          displayName: Download Previous Build (${{ reuseBuildArtifacts }})

        - task: CopyFiles@2
          displayName: Copy Previous Build (${{ reuseBuildArtifacts }} - Source Build artifacts)
          inputs:
            SourceFolder: $(Pipeline.Workspace)/${{ reuseBuildArtifacts }}_Artifacts/assets/Release
            Contents: '*.tar.gz'
            TargetFolder: $(sourcesPath)/prereqs/packages/archive/

      - ${{ else }}:
        - task: DownloadPipelineArtifact@2
          inputs:
            artifactName: ${{ reuseBuildArtifacts }}_Artifacts
            targetPath: $(sourcesPath)/artifacts/
          displayName: Download Previous Build (${{ reuseBuildArtifacts }})

  - ${{ if eq(parameters.withPreviousSDK, 'true') }}:
    - script: |
        set -euo pipefail

        if [[ '${{ parameters.artifactsRid }}' == '' ]]; then
           echo "'artifactsRid' is not specified. Cannot download source-built SDK."
           exit 1
        fi

        packageVersionsPath="$(sourcesPath)/eng/Versions.props"
        notFoundMessage="No source-built SDK found to download..."

        echo "Looking for source-built SDK to download..."
        archiveVersionLine=$(grep -m 1 "<PrivateSourceBuiltSdkVersion>" "$packageVersionsPath" || :)
        versionPattern="<PrivateSourceBuiltSdkVersion>(.*)</PrivateSourceBuiltSdkVersion>"

        if [[ $archiveVersionLine =~ $versionPattern ]]; then
          archiveVersion="${BASH_REMATCH[1]}"
          archiveUrl="https://builds.dotnet.microsoft.com/source-built-artifacts/sdks/dotnet-sdk-$archiveVersion-${{ parameters.artifactsRid }}.tar.gz"
          downloadDir="$(sourcesPath)/prereqs/packages/archive/"

          echo "Downloading source-built SDK from $archiveUrl..."
          (cd "$downloadDir" && curl --retry 5 -O "$archiveUrl")
        else
          echo "$notFoundMessage"
          exit 1
        fi
      displayName: Setup Previously Source-Built SDK

  - ${{ if and(eq(parameters.sign, 'True'), ne(parameters.buildSourceOnly, 'True'), eq(variables['System.TeamProject'], 'internal')) }}:
    - template: ${{ variables['Build.SourcesDirectory'] }}/eng/common/core-templates/steps/install-microbuild.yml
      parameters:
        enableMicrobuild: true
        enableMicrobuildForMacAndLinux: true

  # When building internal, authenticate to internal feeds that may be in use
  # We do not need these for source-only builds
  - ${{ if and(ne(variables['System.TeamProject'], 'public'), ne(parameters.buildSourceOnly, 'True')) }}:
    # Authenticate with service connections to be able to pull packages to external nuget feeds.
    - task: NuGetAuthenticate@1
      inputs:
        nuGetServiceConnections: devdiv/engineering, devdiv/dotnet-core-internal-tooling

  - ${{ if eq(parameters.targetOS, 'windows') }}:
    # Node 20.x is a toolset dependency to build aspnetcore
    # Keep in sync with aspnetcore: https://github.com/dotnet/aspnetcore/blob/7d5309210d8f7bae8fa074da495e9d009d67f1b4/.azure/pipelines/ci.yml#L719-L722
    - task: NodeTool@0
      displayName: Install Node 20.x
      inputs:
        versionSpec: 20.x

    - ${{ if eq(parameters.signDac, 'true') }}:
      # TODO: Once we turn off the dotnet/runtime official build, move these templates into the VMR's eng folder.
      - template: ${{ variables['Build.SourcesDirectory'] }}/src/runtime/eng/pipelines/coreclr/templates/install-diagnostic-certs.yml
        parameters:
          isOfficialBuild: true
          certNames:
          - 'dotnetesrp-diagnostics-aad-ssl-cert'
          - 'dotnet-diagnostics-esrp-pki-onecert'
          vaultName: 'clrdiag-esrp-id'
          azureSubscription: 'diagnostics-esrp-kvcertuser'
          scriptRoot: '$(Build.SourcesDirectory)/src/runtime'

    - script: build.cmd
        $(baseArguments)
        $(signArguments)
        $(baseProperties)
        /p:ArtifactsStagingDir=$(Build.ArtifactStagingDirectory)
        $(targetProperties)
        $(signProperties)
        $(buildPassProperties)
        $(ibcProperties)
        $(_SignDiagnosticFilesArgs)
        ${{ parameters.extraProperties }}
      displayName: Build
      workingDirectory: ${{ variables.sourcesPath }}

    - ${{ if eq(parameters.signDac, 'true') }}:
      # TODO: Once we turn off the dotnet/runtime official build, move these templates into the VMR's eng folder.
      - template: ${{ variables['Build.SourcesDirectory'] }}/src/runtime/eng/pipelines/coreclr/templates/remove-diagnostic-certs.yml
        parameters:
          isOfficialBuild: true
          scriptRoot: '$(Build.SourcesDirectory)/src/runtime'

    - ${{ if eq(parameters.runTests, 'True') }}:
      - script: build.cmd
          $(baseArguments)
          $(targetProperties)
          $(buildPassProperties)
          ${{ parameters.extraProperties }}
          -test
          -excludeCIBinarylog
          /bl:artifacts/log/Release/Test.binlog
        displayName: Run Tests
        workingDirectory: ${{ variables.sourcesPath }}
        timeoutInMinutes: ${{ variables.runTestsTimeout }}

  - ${{ else }}:
    - ${{ if eq(parameters.targetOS, 'osx') }}:
      - script: |
          $(sourcesPath)/eng/common/native/install-dependencies.sh osx
        displayName: Install dependencies
    - ${{ if eq(parameters.buildSourceOnly, 'true') }}:
      - script: |
          set -ex

          customPrepArgs=""
          prepSdk=true

          if [[ -n '${{ parameters.artifactsRid }}' ]]; then
            customPrepArgs="${customPrepArgs} --artifacts-rid ${{ parameters.artifactsRid }}"
          fi

          if [[ '${{ parameters.withPreviousSDK }}' == 'True' ]]; then
            # Source-built artifacts are from CentOS 9 Stream. We want to download them without
            # downloading portable versions from the internet.
            customPrepArgs="${customPrepArgs} --no-sdk --no-bootstrap"
            prepSdk=false
          elif [[ '${{ length(parameters.reuseBuildArtifactsFrom) }}' -gt '0' ]]; then
            customPrepArgs="${customPrepArgs} --no-sdk --no-artifacts"
            prepSdk=false
          fi

          if [[ "$prepSdk" == "false" ]]; then
            mkdir $(sourcesPath)/.dotnet
            previousSdkPath="$(sourcesPath)/prereqs/packages/archive/dotnet-sdk-*.tar.gz"
            eval tar -ozxf "$previousSdkPath" -C "$(sourcesPath)/.dotnet"
            eval rm -f "$previousSdkPath"

            echo "##vso[task.setvariable variable=additionalBuildArgs]--with-sdk $(sourcesPath)/.dotnet"
          fi

          ./prep-source-build.sh $customPrepArgs
        displayName: Prep the Build
        workingDirectory: $(sourcesPath)

    - script: |
        set -ex
        df -h

        customEnvVars=""
        customPreBuildArgs=""
        customBuildArgs="$(baseArguments) $(signArguments) $(_SignDiagnosticFilesArgs)"
        extraBuildProperties="$(baseProperties) /p:ArtifactsStagingDir=$(Build.ArtifactStagingDirectory) $(targetProperties) $(signProperties) $(buildPassProperties) ${{ parameters.extraProperties }}"

        if [[ '${{ parameters.runOnline }}' == 'True' ]]; then
          customBuildArgs="$customBuildArgs --online"
        else
          customPreBuildArgs="$customPreBuildArgs sudo unshare -n"
        fi

        if [[ '${{ parameters.enablePoison }}' == 'True' ]]; then
          customBuildArgs="$customBuildArgs --poison"
        fi

        if [[ '${{ parameters.buildFromArchive }}' == 'True' ]]; then
          customBuildArgs="$customBuildArgs --source-repository https://github.com/dotnet/dotnet"
          customBuildArgs="$customBuildArgs --source-version $(git -C "$(vmrPath)" rev-parse HEAD)"
        fi

        if [[ '${{ parameters.buildSourceOnly }}' == 'True' ]]; then
          customBuildArgs="$customBuildArgs --source-only"
          extraBuildProperties="$extraBuildProperties /p:ReportSbrpUsage=true"
        fi

        if [[ '${{ parameters.useMonoRuntime }}' == 'True' ]]; then
          customBuildArgs="$customBuildArgs --use-mono-runtime"
        fi

        if [[ -n "${{ parameters.targetRid }}" ]]; then
          customBuildArgs="$customBuildArgs --target-rid ${{ parameters.targetRid }}"
        fi

        if [[ -n "${{ parameters.crossRootFs }}" ]]; then
          customEnvVars="$customEnvVars ROOTFS_DIR=${{ parameters.crossRootFs}}"
          if [[ '${{ parameters.targetArchitecture }}' != 'wasm' ]]; then
            extraBuildProperties="$extraBuildProperties /p:CrossBuild=true"
          fi
        fi

        buildArgs="$(additionalBuildArgs) $customBuildArgs $extraBuildProperties"
        buildArgs=$(echo $buildArgs | xargs) # Remove extra spaces

        for envVar in $customEnvVars; do
          customEnvVarsWithBashSyntax="$customEnvVarsWithBashSyntax export $envVar;"
        done

        eval $customEnvVarsWithBashSyntax
        $customPreBuildArgs ./build.sh $buildArgs
      displayName: Build
      workingDirectory: $(sourcesPath)

    - ${{ if ne(parameters.runOnline, 'True' )}}:
      - script: |
          set -ex
          # Update the owner of the staging directory to the current user
          sudo chown -R $(whoami) $(Build.ArtifactStagingDirectory)
        displayName: Update owner of artifacts staging directory

    # Only run tests if enabled
    - ${{ if eq(parameters.runTests, 'True') }}:
      # Setup the NuGet sources used by the tests to use private feeds. This is necessary when testing internal-only product
      # builds where the packages are only available in the private feeds. This allows the tests to restore from those feeds.
      - ${{ if eq(variables['System.TeamProject'], 'internal') }}:
        - task: Bash@3
          displayName: Setup Private Feeds Credentials
          inputs:
            filePath: $(sourcesPath)/src/sdk/eng/common/SetupNugetSources.sh
            arguments: $(sourcesPath)/src/sdk/NuGet.config $Token
          env:
            Token: $(dn-bot-dnceng-artifact-feeds-rw)

        - script: cp "$(sourcesPath)/src/sdk/NuGet.config" "$(sourcesPath)/test/Microsoft.DotNet.SourceBuild.Tests/assets/online.NuGet.Config"
          displayName: Copy Test NuGet Config for Smoke Tests

      - script: |
          set -ex

          customPreBuildArgs=''
          customBuildArgs="--test --excludeCIBinarylog /bl:artifacts/log/Release/Test.binlog $(baseArguments)"
          extraBuildProperties="$(baseProperties) /p:ArtifactsStagingDir=$(Build.ArtifactStagingDirectory) $(targetProperties) ${{ parameters.extraProperties }}"

          if [[ '${{ parameters.runOnline }}' == 'False' ]]; then
            customPreBuildArgs="$customPreBuildArgs sudo"
          fi

          if [[ '${{ parameters.buildSourceOnly }}' == 'True' ]]; then
            if [[ '${{ parameters.enablePoison }}' == 'True' ]]; then
              customBuildArgs="$customBuildArgs --poison"
            fi
            customBuildArgs="$customBuildArgs --source-only /p:SourceBuildTestsExcludeOmniSharpTests=${{ parameters.excludeOmniSharpTests }}"
          fi

          if [[ -n "${{ parameters.targetRid }}" ]]; then
            customBuildArgs="$customBuildArgs --target-rid ${{ parameters.targetRid }}"
          fi

          buildArgs="$(additionalBuildArgs) $customBuildArgs $extraBuildProperties"
          buildArgs=$(echo $buildArgs | xargs) # Remove extra spaces

          cd $(sourcesPath)
          $customPreBuildArgs ./build.sh $buildArgs

        displayName: Run Tests
        timeoutInMinutes: ${{ variables.runTestsTimeout }}

  - ${{ if and(eq(parameters.sign, 'True'), ne(parameters.buildSourceOnly, 'True'), eq(variables['System.TeamProject'], 'internal')) }}:
    - template: ${{ variables['Build.SourcesDirectory'] }}/eng/common/core-templates/steps/cleanup-microbuild.yml
      parameters:
        enableMicrobuild: true
        enableMicrobuildForMacAndLinux: true

  - task: CopyFiles@2
    displayName: Prepare BuildLogs staging directory
    inputs:
      SourceFolder: '$(sourcesPath)'
      Contents: |
        artifacts/log/**
        artifacts/TestResults/**/*.binlog
        artifacts/TestResults/**/*.diff
        artifacts/TestResults/**/Updated*.txt
        artifacts/TestResults/**/*.trx
        artifacts/TestResults/**/*.xml
      TargetFolder: '$(Build.ArtifactStagingDirectory)/BuildLogs'
      CleanTargetFolder: true
    continueOnError: true
    condition: succeededOrFailed()

  - task: CopyFiles@2
    displayName: Copy unmerged artifacts to staging directory
    inputs:
      SourceFolder: '$(sourcesPath)/artifacts'
      Contents: |
        packages/**/*
        assets/**/*
        obj/manifests/**/*
      TargetFolder: '$(artifactsPrepublishDir)'
      CleanTargetFolder: true
    condition: failed()
    continueOnError: true

  - ${{ if eq(parameters.buildSourceOnly, 'True') }}:
    - task: CopyFiles@2
      displayName: Copy prebuilt-report to BuildLogs
      inputs:
        SourceFolder: '$(sourcesPath)'
        Contents: artifacts/prebuilt-report/**
        TargetFolder: '$(Build.ArtifactStagingDirectory)/BuildLogs'
      continueOnError: true
      condition: succeededOrFailed()

  - ${{ if or(ne(variables['System.TeamProject'], 'internal'), eq(variables['Build.Reason'], 'PullRequest')) }}:
    - publish: $(Build.ArtifactStagingDirectory)/BuildLogs
      artifact: $(Agent.JobName)_BuildLogs_Attempt$(System.JobAttempt)
      displayName: Publish BuildLogs
      continueOnError: true
      condition: always()

  # Only upload test results if enabled
  - ${{ if eq(parameters.runTests, 'True') }}:
    - task: PublishTestResults@2
      displayName: Publish Test Results
      condition: succeededOrFailed()
      continueOnError: true
      inputs:
        testRunner: VSTest
        testResultsFiles: 'artifacts/TestResults/Release/*.trx'
        searchFolder: $(sourcesPath)
        mergeTestResults: true
        publishRunAttachments: true
        testRunTitle: Tests_$(Agent.JobName)

    - task: PublishTestResults@2
      displayName: Publish Scenario Test Results
      condition: and(eq(variables['hasScenarioTestResults'], 'true'), succeededOrFailed())
      continueOnError: true
      inputs:
        testRunner: xUnit
        testResultsFiles: 'artifacts/TestResults/**/scenario-tests/*.xml'
        searchFolder: $(sourcesPath)
        mergeTestResults: true
        publishRunAttachments: true
        testRunTitle: ScenarioTests_$(Agent.JobName)

  - ${{ if or(ne(variables['System.TeamProject'], 'internal'), eq(variables['Build.Reason'], 'PullRequest')) }}:
    # Both publishing steps are necessary to ensure artifacts are published on both success and failure.
    # This prevents overwrite conflicts in the event of a failed build followed by a rerun.
    # Additionally, the 'Download Previous Build *' steps depend on a fixed name to acquire specific assets in multi-stage builds.
    - publish: $(Build.ArtifactStagingDirectory)
      artifact: $(successfulJobArtifactName)
      displayName: Publish Artifacts (On Success)
      condition: succeeded()
      continueOnError: true

<<<<<<< HEAD
    - publish: $(artifactsPrepublishDir)
=======
    - publish: $(Build.ArtifactStagingDirectory)
>>>>>>> 5fcddd16
      artifact: $(failedJobArtifactName)
      displayName: Publish Artifacts (On Failure)
      condition: failed()
      continueOnError: true

    # Using build artifacts to enable publishing the vertical manifests to a single artifact from different jobs
    - ${{ if ne(parameters.buildSourceOnly, true) }}:
      - task: PublishBuildArtifacts@1
        inputs:
          PathtoPublish: $(Build.ArtifactStagingDirectory)/manifests/${{ parameters.configuration }}/$(Agent.JobName).xml
          ArtifactName: VerticalManifests
        displayName: Publish Vertical Manifest<|MERGE_RESOLUTION|>--- conflicted
+++ resolved
@@ -305,11 +305,7 @@
       sbomEnabled: true
 
     - output: pipelineArtifact
-<<<<<<< HEAD
       path: $(artifactsPrepublishDir)
-=======
-      path: $(Build.ArtifactStagingDirectory)
->>>>>>> 5fcddd16
       artifact: $(failedJobArtifactName)
       displayName: Publish Artifacts (On Failure)
       condition: failed()
@@ -707,11 +703,7 @@
       condition: succeeded()
       continueOnError: true
 
-<<<<<<< HEAD
     - publish: $(artifactsPrepublishDir)
-=======
-    - publish: $(Build.ArtifactStagingDirectory)
->>>>>>> 5fcddd16
       artifact: $(failedJobArtifactName)
       displayName: Publish Artifacts (On Failure)
       condition: failed()

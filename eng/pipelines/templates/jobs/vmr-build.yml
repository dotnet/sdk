### This job builds https://github.com/dotnet/dotnet with given parameters
### If run in an sdk PR, new changes are applied to a local copy of the VMR, then it is built and tested

parameters:
- name: artifactsRid
  type: string
  default: ''

- name: buildName
  type: string

- name: buildPass
  type: string
  default: ''

- name: configuration
  type: string
  default: 'Release'

- name: container
  type: object
  default:
    image: ''
    name: ''

- name: crossRootFs
  type: string
  default: ''

- name: pool
  type: object

- name: targetOS
  type: string
  default: ''

- name: targetArchitecture
  type: string
  default: ''

- name: useMonoRuntime
  displayName: True when build output uses the mono runtime
  type: boolean
  default: false

- name: sign
  displayName: True when build output should be signed (includes dry runs)
  type: boolean
  default: true

# Overrides the rid that is produced by the build.
- name: targetRid
  type: string
  default: ''

# Enables IBC data on when building internally.
- name: enableIBCOptimization
  type: boolean
  default: false

#### SOURCE-ONLY parameters ####

# Instead of building the VMR directly, exports the sources into a tarball and builds from that
- name: buildFromArchive
  type: boolean
  default: false

# Enable for source-building the VMR
- name: buildSourceOnly
  type: boolean
  default: false

- name: enablePoison
  type: boolean
  default: false

- name: excludeOmniSharpTests
  type: boolean
  default: false

# Name of previous job(s) (from the same template as this) whose output will be used to build this job
# The SDK from its artifacts is copied to $(sourcesPath)/.dotnet
- name: reuseBuildArtifactsFrom
  type: object
  default: ''

# Allow downloading artifacts from the internet during the build
- name: runOnline
  type: boolean
  default: true

- name: runTests
  type: boolean
  default: true

# Freeform field for extra values to pass to build.sh for special build modes
- name: extraProperties
  type: string
  default: ''

# Use the previous version's SDK to build the current one
- name: withPreviousSDK
  type: boolean
  default: false

#### sdk parameters ####

- name: isBuiltFromVmr
  displayName: True when build is running from dotnet/dotnet directly
  type: boolean

- name: vmrBranch
  displayName: dotnet/dotnet branch to use
  type: string

jobs:
- job: ${{ parameters.buildName }}_${{ parameters.targetArchitecture }}${{ replace(format('_BuildPass{0}', coalesce(parameters.buildPass, '1')), '_BuildPass1', '') }}
  pool: ${{ parameters.pool }}

  # 1ES pipeline template requires that the container is specified in the job level.
  # If we are using a container image, we set the container to correct name.
  # Otherwise, we set the container to host so that the job runs on the host agent.
  ${{ if eq(variables['System.TeamProject'], 'internal') }}:
    ${{ if ne(parameters.container.name, '') }}:
      container: ${{ parameters.container.name }}
    ${{ else }}:
      container: host

  # For public projects, we always use the container image if it is specified.
  ${{ else }}:
    ${{ if ne(parameters.container.image, '') }}:
      container:
        image: ${{ parameters.container.image }}
        options: $(defaultContainerOptions)

  # Currently, CodeQL slows the build down too much
  # https://github.com/dotnet/source-build/issues/4276
  ${{ if and(parameters.isBuiltFromVmr, startswith(parameters.buildName, 'Windows'), eq(variables['System.TeamProject'], 'internal'), ne(variables['Build.Reason'], 'PullRequest')) }}:
    timeoutInMinutes: 720
  ${{ else }}:
    timeoutInMinutes: 240

  ${{ if ne(parameters.reuseBuildArtifactsFrom, '') }}:
    ${{ if eq(parameters.buildPass, '') }}:
      # For PR builds, skip the stage 2 build if the stage 1 build fails.
      # Otherwise, run the stage 2 build even if the stage 1 build fails so that we can get a complete assessment of the build status.
      # The build shortcuts when stage 1 build fails and doesn't produce the SDK.
      ${{ if eq(variables['Build.Reason'], 'PullRequest') }}:
        condition: succeeded()
      ${{ else }}:
        condition: succeededOrFailed()
    ${{ else }}:
      condition: succeeded()
    dependsOn: ${{ parameters.reuseBuildArtifactsFrom }}
  variables:
  - ${{ if eq(variables['System.TeamProject'], 'internal') }}:
    - group: AzureDevOps-Artifact-Feeds-Pats
  - ${{ if eq(parameters.enableIBCOptimization, 'true') }}:
    - group: DotNet-VSTS-Infra-Access
  - ${{ if and(not(parameters.isBuiltFromVmr), eq(variables['System.TeamProject'], 'internal'), not(startswith(parameters.vmrBranch, 'internal/release/')), ne(variables['Build.Reason'], 'PullRequest')) }}:
    - group: DotNetBot-GitHub
  - ${{ else }}:
    - name: BotAccount-dotnet-bot-repo-PAT
      value: N/A
  - name: additionalBuildArgs
    value: ''
  - name: runTestsTimeout
    value: 30

  - ${{ if parameters.isBuiltFromVmr }}:
    - name: vmrPath
      value: $(Build.SourcesDirectory)
  - ${{ else }}:
    - name: vmrPath
      value: $(Agent.BuildDirectory)/vmr

  # Location of the VMR sources
  # We either build the repo directly, or we extract them outside (which is what partners do)
  - ${{ if parameters.buildFromArchive }}:
    - name: sourcesPath
      value: $(Agent.TempDirectory)/dotnet-sources/
  - ${{ else }}:
    - name: sourcesPath
      value: $(vmrPath)

  - name: artifactsStagingDir
    value: $(Build.ArtifactStagingDirectory)/artifacts

  - name: successfulJobArtifactName
    value: $(Agent.JobName)_Artifacts

  - name: failedJobArtifactName
    value: $(successfulJobArtifactName)_Attempt$(System.JobAttempt)

  # manually disable CodeQL until https://dev.azure.com/mseng/1ES/_workitems/edit/2211548 is implemented
  # CodeQL doesn't work on arm64 macOS, see https://portal.microsofticm.com/imp/v5/incidents/details/532165079/summary
  - ${{ if eq(parameters.pool.os, 'macOS') }}:
    - name: ONEES_ENFORCED_CODEQL_ENABLED
      value: false

  # Build up the command line variables. We avoid doing this in the script sections below
  # because AzDO will not echo command lines if they are more than a single line.

  ## Build command line - Windows
  - ${{ if eq(parameters.targetOS, 'windows') }}:
    ## Basic arguments
    - name: baseArguments
      value: -ci -cleanWhileBuilding -prepareMachine -c ${{ parameters.configuration }} $(officialBuildParameter) /p:VerticalName=$(Agent.JobName) /p:ArtifactsStagingDir=$(artifactsStagingDir)

    - name: targetArguments
      value: /p:TargetOS=${{ parameters.targetOS }} /p:TargetArchitecture=${{ parameters.targetArchitecture }}

    ### Signing variables
    - ${{ if eq(parameters.sign, 'True') }}:
      - name: _SignDiagnosticFilesArgs
        value: ''
      - ${{ if or(eq(variables['System.TeamProject'], 'public'), in(variables['Build.Reason'], 'PullRequest')) }}:
        # The _SignType variable is used by microbuild installation
        - name: _SignType
          value: ''
        - name: signArguments
          value: -sign /p:ForceDryRunSigning=true
      - ${{ else }}:
        - name: _SignType
          value: real
        - name: signArguments
          value: -sign /p:DotNetSignType=real /p:TeamName=$(_TeamName)
        - name: _EnableDacSigning
          ${{ if and(eq(parameters.isBuiltFromVmr, true), ne(parameters.buildSourceOnly, 'True')) }}:
            value: true
          ${{ else }}:
            value: false
    - ${{ else }}:
      - name: signArguments
        value: ''

    ### Build Pass
    - ${{ if ne(parameters.buildPass, '') }}:
      - name: buildPassArguments
        value: /p:DotNetBuildPass=${{ parameters.buildPass }}
    - ${{ else }}:
      - name: buildPassArguments
        value: ''

    ### Additional arguments
    - ${{ if eq(parameters.enableIBCOptimization, 'true') }}:
      - name: ibcArguments
        value: '/p:EnableIBCOptimization=true /p:IBCDropAccessToken=$(dn-bot-devdiv-drop-r-code-r)'
    - ${{ else }}:
      - name: ibcArguments
        value: ''

  templateContext:
    outputParentDirectory: $(Build.ArtifactStagingDirectory)
    outputs:
    - output: pipelineArtifact
      displayName: Publish BuildLogs
      condition: succeededOrFailed()
      targetPath: $(Build.ArtifactStagingDirectory)/BuildLogs
      artifactName: $(Agent.JobName)_BuildLogs_Attempt$(System.JobAttempt)
      sbomEnabled: false

    # Both publishing steps are necessary to ensure artifacts are published on both success and failure.
    # This prevents overwrite conflicts in the event of a failed build followed by a rerun.
    # Additionally, the 'Download Previous Build *' steps depend on a fixed name to acquire specific assets in multi-stage builds.
    - output: pipelineArtifact
      path: $(artifactsStagingDir)
      artifact: $(successfulJobArtifactName)
      displayName: Publish Artifacts (On Success)
      condition: succeeded()
      sbomEnabled: true

    - output: pipelineArtifact
      path: $(artifactsStagingDir)
      artifact: $(failedJobArtifactName)
      displayName: Publish Artifacts (On Failure)
      condition: failed()
      sbomEnabled: true

    # Using build artifacts to enable publishing the vertical manifests to a single artifact from different jobs
    - ${{ if ne(parameters.buildSourceOnly, true) }}:
      - output: buildArtifacts
        PathtoPublish: $(artifactsStagingDir)/manifests/${{ parameters.configuration }}/$(Agent.JobName).xml
        ArtifactName: VerticalManifests
        displayName: Publish Vertical Manifest
        sbomEnabled: false

  steps:
  - ${{ if not(parameters.isBuiltFromVmr) }}:
    - template: ../steps/vmr-prepare.yml@self
      parameters:
        ${{ if eq(variables['Build.Reason'], 'PullRequest') }}:
          vmrBranch: $(System.PullRequest.TargetBranch)
        ${{ else }}:
          vmrBranch: ${{ parameters.vmrBranch }}

    # Synchronize new content in the VMR during PRs (we expect this to come
    - ${{ if eq(variables['Build.Reason'], 'PullRequest') }}:
      - template: ../steps/vmr-pull-updates.yml@self
        parameters:
          vmrPath: $(vmrPath)
          vmrBranch: ${{ parameters.vmrBranch }}
          targetRef: $(Build.SourceVersion) # Synchronize the current sdk commit

  - ${{ if parameters.buildFromArchive }}:
    - script: |
        set -ex
        cp -r "$(vmrPath)" "$(sourcesPath)"
        rm -rf "$(sourcesPath)/.git"
      displayName: Export VMR sources
      workingDirectory: $(Build.ArtifactStagingDirectory)

  - ${{ if ne(parameters.reuseBuildArtifactsFrom,'') }}:
    - ${{ each reuseBuildArtifacts in parameters.reuseBuildArtifactsFrom }}:
      - ${{ if eq(parameters.buildSourceOnly, true) }}:
        - download: current
          artifact: ${{ reuseBuildArtifacts }}_Artifacts
          patterns: |
            **/Private.SourceBuilt.Artifacts.*.tar.gz
            **/dotnet-sdk-*.tar.gz
            **/*.nupkg
          displayName: Download Previous Build (${{ reuseBuildArtifacts }})

        - task: CopyFiles@2
          displayName: Copy Previous Build (${{ reuseBuildArtifacts }} - Source Build artifacts)
          inputs:
            SourceFolder: $(Pipeline.Workspace)/${{ reuseBuildArtifacts }}_Artifacts/assets/Release
            Contents: '*.tar.gz'
            TargetFolder: $(sourcesPath)/prereqs/packages/archive/

      - ${{ else }}:
        - download: current
          artifact: ${{ reuseBuildArtifacts }}_Artifacts
          displayName: Download Previous Build (${{ reuseBuildArtifacts }})

        - task: CopyFiles@2
          displayName: Copy Previous Build (${{ reuseBuildArtifacts }})
          inputs:
            SourceFolder: $(Pipeline.Workspace)/${{ reuseBuildArtifacts }}_Artifacts/
            OverWrite: false
            TargetFolder: $(sourcesPath)/artifacts/

  - ${{ if eq(parameters.withPreviousSDK, 'true') }}:
    - script: |
        set -euo pipefail

        if [[ '${{ parameters.artifactsRid }}' == '' ]]; then
           echo "'artifactsRid' is not specified. Cannot download source-built SDK."
           exit 1
        fi

        packageVersionsPath="$(sourcesPath)/eng/Versions.props"
        notFoundMessage="No source-built SDK found to download..."

        echo "Looking for source-built SDK to download..."
        archiveVersionLine=$(grep -m 1 "<PrivateSourceBuiltSdkVersion>" "$packageVersionsPath" || :)
        versionPattern="<PrivateSourceBuiltSdkVersion>(.*)</PrivateSourceBuiltSdkVersion>"

        if [[ $archiveVersionLine =~ $versionPattern ]]; then
          archiveVersion="${BASH_REMATCH[1]}"
          archiveUrl="https://builds.dotnet.microsoft.com/source-built-artifacts/sdks/dotnet-sdk-$archiveVersion-${{ parameters.artifactsRid }}.tar.gz"
          downloadDir="$(sourcesPath)/prereqs/packages/archive/"

          echo "Downloading source-built SDK from $archiveUrl..."
          (cd "$downloadDir" && curl --retry 5 -O "$archiveUrl")
        else
          echo "$notFoundMessage"
          exit 1
        fi
      displayName: Setup Previously Source-Built SDK

  - ${{ if and(eq(parameters.sign, 'True'), ne(parameters.buildSourceOnly, 'True'), eq(variables['System.TeamProject'], 'internal')) }}:
    - template: ${{ variables['Build.SourcesDirectory'] }}/eng/common/core-templates/steps/install-microbuild.yml
      parameters:
        enableMicrobuild: true
        enableMicrobuildForMacAndLinux: true

  # When building internal, authenticate to internal feeds that may be in use
  # We do not need these for source-only builds
  - ${{ if and(ne(variables['System.TeamProject'], 'public'), ne(parameters.buildSourceOnly, 'True')) }}:
    # Authenticate with service connections to be able to pull packages to external nuget feeds.
    - task: NuGetAuthenticate@1
      inputs:
        nuGetServiceConnections: devdiv/engineering, devdiv/dotnet-core-internal-tooling

  - ${{ if eq(parameters.targetOS, 'windows') }}:
    # Node 20.x is a toolset dependency to build aspnetcore
    # Keep in sync with aspnetcore: https://github.com/dotnet/aspnetcore/blob/7d5309210d8f7bae8fa074da495e9d009d67f1b4/.azure/pipelines/ci.yml#L719-L722
    - task: NodeTool@0
      displayName: Install Node 20.x
      inputs:
        versionSpec: 20.x

    - ${{ if eq(variables['_EnableDacSigning'], 'true') }}:
      # TODO: Once we turn off the dotnet/runtime official build, move these templates into the VMR's eng folder.
      - template: ${{ variables['Build.SourcesDirectory'] }}/src/runtime/eng/pipelines/coreclr/templates/install-diagnostic-certs.yml
        parameters:
          isOfficialBuild: ${{ variables.isOfficialBuild }}
          certNames:
          - 'dotnetesrp-diagnostics-aad-ssl-cert'
          - 'dotnet-diagnostics-esrp-pki-onecert'
          vaultName: 'clrdiag-esrp-id'
          azureSubscription: 'diagnostics-esrp-kvcertuser'
          scriptRoot: '$(Build.SourcesDirectory)/src/runtime'

    - script: build.cmd
        $(baseArguments)
        $(targetArguments)
        $(signArguments)
        $(buildPassArguments)
<<<<<<< HEAD
        $(_SignDiagnosicFilesArgs)
=======
        $(ibcArguments)
>>>>>>> d536e0a3
        ${{ parameters.extraProperties }}
      displayName: Build
      workingDirectory: ${{ variables.sourcesPath }}

    - ${{ if eq(variables['_EnableDacSigning'], 'true') }}:
      # TODO: Once we turn off the dotnet/runtime official build, move these templates into the VMR's eng folder.
      - template: ${{ variables['Build.SourcesDirectory'] }}/src/runtime/eng/pipelines/coreclr/templates/remove-diagnostic-certs.yml
        parameters:
          isOfficialBuild: ${{ variables.isOfficialBuild }}
          scriptRoot: '$(Build.SourcesDirectory)/src/runtime'

    - ${{ if eq(parameters.runTests, 'True') }}:
      - script: build.cmd
          $(baseArguments)
          $(targetArguments)
          $(buildPassArguments)
          ${{ parameters.extraProperties }}
          -test
          -excludeCIBinarylog
          /bl:artifacts/log/Release/Test.binlog
        displayName: Run Tests
        workingDirectory: ${{ variables.sourcesPath }}
        timeoutInMinutes: ${{ variables.runTestsTimeout }}

  - ${{ else }}:
    - ${{ if eq(parameters.targetOS, 'osx') }}:
      - script: |
          $(sourcesPath)/eng/common/native/install-dependencies.sh osx
        displayName: Install dependencies
    - ${{ if eq(parameters.buildSourceOnly, 'true') }}:
      - script: |
          set -ex

          customPrepArgs=""
          prepSdk=true

          if [[ -n '${{ parameters.artifactsRid }}' ]]; then
            customPrepArgs="${customPrepArgs} --artifacts-rid ${{ parameters.artifactsRid }}"
          fi

          if [[ '${{ parameters.withPreviousSDK }}' == 'True' ]]; then
            # Source-built artifacts are from CentOS 9 Stream. We want to download them without
            # downloading portable versions from the internet.
            customPrepArgs="${customPrepArgs} --no-sdk --no-bootstrap"
            prepSdk=false
          elif [[ '${{ length(parameters.reuseBuildArtifactsFrom) }}' -gt '0' ]]; then
            customPrepArgs="${customPrepArgs} --no-sdk --no-artifacts"
            prepSdk=false
          fi

          if [[ "$prepSdk" == "false" ]]; then
            mkdir $(sourcesPath)/.dotnet
            previousSdkPath="$(sourcesPath)/prereqs/packages/archive/dotnet-sdk-*.tar.gz"
            eval tar -ozxf "$previousSdkPath" -C "$(sourcesPath)/.dotnet"
            eval rm -f "$previousSdkPath"

            echo "##vso[task.setvariable variable=additionalBuildArgs]--with-sdk $(sourcesPath)/.dotnet"
          fi

          ./prep-source-build.sh $customPrepArgs
        displayName: Prep the Build
        workingDirectory: $(sourcesPath)

    - script: |
        set -ex
        df -h

        customEnvVars=""
        customPreBuildArgs=""
        customBuildArgs="--ci --clean-while-building --prepareMachine -c ${{ parameters.configuration }} $(officialBuildParameter)"

        if [[ '${{ parameters.runOnline }}' == 'True' ]]; then
          customBuildArgs="$customBuildArgs --online"
        else
          customPreBuildArgs="$customPreBuildArgs sudo unshare -n"
        fi

        if [[ '${{ parameters.enablePoison }}' == 'True' ]]; then
          customBuildArgs="$customBuildArgs --poison"
        fi

        if [[ '${{ parameters.buildFromArchive }}' == 'True' ]]; then
          customBuildArgs="$customBuildArgs --source-repository https://github.com/dotnet/dotnet"
          customBuildArgs="$customBuildArgs --source-version $(git -C "$(vmrPath)" rev-parse HEAD)"
        fi

        if [[ '${{ parameters.buildSourceOnly }}' == 'True' ]]; then
          customBuildArgs="$customBuildArgs --source-only"
          extraBuildProperties="$extraBuildProperties /p:ReportSbrpUsage=true"
        fi

        if [[ '${{ parameters.useMonoRuntime }}' == 'True' ]]; then
          customBuildArgs="$customBuildArgs --use-mono-runtime"
        fi

        if [[ '${{ parameters.sign }}' == 'True' ]] && [[ '${{ parameters.buildSourceOnly }}' != 'True' ]]; then
          customBuildArgs="$customBuildArgs --sign"
          if [[ '$(_SignType)' == 'real' ]] || [[ '$(_SignType)' == 'test' ]]; then
            # Force dry run signing until https://github.com/dotnet/source-build/issues/4793 is resolved - https://github.com/dotnet/source-build/issues/4678
            extraBuildProperties="$extraBuildProperties /p:DotNetSignType=$(_SignType) /p:TeamName=$(_TeamName) /p:ForceDryRunSigning=true"
          else
            extraBuildProperties="$extraBuildProperties /p:ForceDryRunSigning=true"
          fi
        fi

        if [[ -n "${{ parameters.targetRid }}" ]]; then
          customBuildArgs="$customBuildArgs --target-rid ${{ parameters.targetRid }}"
        fi

        if [[ -n "${{ parameters.crossRootFs }}" ]]; then
          customEnvVars="$customEnvVars ROOTFS_DIR=${{ parameters.crossRootFs}}"
          if [[ '${{ parameters.targetArchitecture }}' != 'wasm' ]]; then
            extraBuildProperties="$extraBuildProperties /p:CrossBuild=true"
          fi
        fi

        if [[ ! -z '${{ parameters.targetOS }}' ]]; then
          extraBuildProperties="$extraBuildProperties /p:TargetOS=${{ parameters.targetOS }}"
        fi

        if [[ ! -z '${{ parameters.targetArchitecture }}' ]]; then
          extraBuildProperties="$extraBuildProperties /p:TargetArchitecture=${{ parameters.targetArchitecture }}"
        fi

        if [[ -n "${{ parameters.buildPass }}" ]]; then
          extraBuildProperties="$extraBuildProperties /p:DotNetBuildPass=${{ parameters.buildPass }}"
        fi

        if [[ -n "${{ parameters.extraProperties }}" ]]; then
          extraBuildProperties="$extraBuildProperties ${{ parameters.extraProperties }}"
        fi

        extraBuildProperties="$extraBuildProperties /p:VerticalName=$(Agent.JobName)"
        extraBuildProperties="$extraBuildProperties /p:ArtifactsStagingDir=$(artifactsStagingDir)"

        buildArgs="$(additionalBuildArgs) $customBuildArgs $extraBuildProperties"

        for envVar in $customEnvVars; do
          customEnvVarsWithBashSyntax="$customEnvVarsWithBashSyntax export $envVar;"
        done

        eval $customEnvVarsWithBashSyntax
        $customPreBuildArgs ./build.sh $buildArgs
      displayName: Build
      workingDirectory: $(sourcesPath)

    - ${{ if ne(parameters.runOnline, 'True' )}}:
      - script: |
          set -ex
          # Update the owner of the staging directory to the current user
          sudo chown -R $(whoami) $(artifactsStagingDir)
        displayName: Update owner of artifacts staging directory

    # Only run tests if enabled
    - ${{ if eq(parameters.runTests, 'True') }}:
      # Setup the NuGet sources used by the tests to use private feeds. This is necessary when testing internal-only product
      # builds where the packages are only available in the private feeds. This allows the tests to restore from those feeds.
      - ${{ if eq(variables['System.TeamProject'], 'internal') }}:
        - task: Bash@3
          displayName: Setup Private Feeds Credentials
          inputs:
            filePath: $(sourcesPath)/src/sdk/eng/common/SetupNugetSources.sh
            arguments: $(sourcesPath)/src/sdk/NuGet.config $Token
          env:
            Token: $(dn-bot-dnceng-artifact-feeds-rw)

        - script: cp "$(sourcesPath)/src/sdk/NuGet.config" "$(sourcesPath)/test/Microsoft.DotNet.SourceBuild.Tests/assets/online.NuGet.Config"
          displayName: Copy Test NuGet Config for Smoke Tests

      - script: |
          set -ex

          customPreBuildArgs=''
          customBuildArgs=''
          extraBuildProperties=''
          customBuildArgs="--ci --prepareMachine -c ${{ parameters.configuration }} $(officialBuildParameter)"

          if [[ '${{ parameters.runOnline }}' == 'False' ]]; then
            customPreBuildArgs="$customPreBuildArgs sudo"
          fi

          if [[ ! -z '${{ parameters.targetOS }}' ]]; then
            extraBuildProperties="$extraBuildProperties /p:TargetOS=${{ parameters.targetOS }}"
          fi

          if [[ ! -z '${{ parameters.targetArchitecture }}' ]]; then
            extraBuildProperties="$extraBuildProperties /p:TargetArchitecture=${{ parameters.targetArchitecture }}"
          fi

          if [[ '${{ parameters.buildSourceOnly }}' == 'True' ]]; then
            if [[ '${{ parameters.enablePoison }}' == 'True' ]]; then
              customBuildArgs="$customBuildArgs --poison"
            fi
            customBuildArgs="$customBuildArgs --source-only /p:SourceBuildTestsExcludeOmniSharpTests=${{ parameters.excludeOmniSharpTests }}"
          fi

          if [[ -n "${{ parameters.targetRid }}" ]]; then
            customBuildArgs="$customBuildArgs --target-rid ${{ parameters.targetRid }}"
          fi

          extraBuildProperties="$extraBuildProperties /p:VerticalName=$(Agent.JobName)"
          extraBuildProperties="$extraBuildProperties /p:ArtifactsStagingDir=$(artifactsStagingDir)"

          if [[ -n "${{ parameters.extraProperties }}" ]]; then
            extraBuildProperties="$extraBuildProperties ${{ parameters.extraProperties }}"
          fi

          cd $(sourcesPath)
          $customPreBuildArgs ./build.sh --test --excludeCIBinarylog /bl:artifacts/log/Release/Test.binlog $customBuildArgs $extraBuildProperties $(additionalBuildArgs)

        displayName: Run Tests
        timeoutInMinutes: ${{ variables.runTestsTimeout }}

  - ${{ if and(eq(parameters.sign, 'True'), ne(parameters.buildSourceOnly, 'True'), eq(variables['System.TeamProject'], 'internal')) }}:
    - template: ${{ variables['Build.SourcesDirectory'] }}/eng/common/core-templates/steps/cleanup-microbuild.yml
      parameters:
        enableMicrobuild: true
        enableMicrobuildForMacAndLinux: true

  - task: CopyFiles@2
    displayName: Prepare BuildLogs staging directory
    inputs:
      SourceFolder: '$(sourcesPath)'
      Contents: |
        artifacts/log/**
        artifacts/TestResults/**/*.binlog
        artifacts/TestResults/**/*.diff
        artifacts/TestResults/**/Updated*.txt
        artifacts/TestResults/**/*.trx
        artifacts/TestResults/**/*.xml
      TargetFolder: '$(Build.ArtifactStagingDirectory)/BuildLogs'
      CleanTargetFolder: true
    continueOnError: true
    condition: succeededOrFailed()

  - ${{ if eq(parameters.buildSourceOnly, 'True') }}:
    - task: CopyFiles@2
      displayName: Copy prebuilt-report to BuildLogs
      inputs:
        SourceFolder: '$(sourcesPath)'
        Contents: artifacts/prebuilt-report/**
        TargetFolder: '$(Build.ArtifactStagingDirectory)/BuildLogs'
      continueOnError: true
      condition: succeededOrFailed()

  - ${{ if or(ne(variables['System.TeamProject'], 'internal'), eq(variables['Build.Reason'], 'PullRequest')) }}:
    - publish: $(Build.ArtifactStagingDirectory)/BuildLogs
      artifact: $(Agent.JobName)_BuildLogs_Attempt$(System.JobAttempt)
      displayName: Publish BuildLogs
      continueOnError: true
      condition: always()

  # Only upload test results if enabled
  - ${{ if eq(parameters.runTests, 'True') }}:
    - task: PublishTestResults@2
      displayName: Publish Test Results
      condition: succeededOrFailed()
      continueOnError: true
      inputs:
        testRunner: VSTest
        testResultsFiles: 'artifacts/TestResults/Release/*.trx'
        searchFolder: $(sourcesPath)
        mergeTestResults: true
        publishRunAttachments: true
        testRunTitle: Tests_$(Agent.JobName)

    - task: PublishTestResults@2
      displayName: Publish Scenario Test Results
      condition: and(eq(variables['hasScenarioTestResults'], 'true'), succeededOrFailed())
      continueOnError: true
      inputs:
        testRunner: xUnit
        testResultsFiles: 'artifacts/TestResults/**/scenario-tests/*.xml'
        searchFolder: $(sourcesPath)
        mergeTestResults: true
        publishRunAttachments: true
        testRunTitle: ScenarioTests_$(Agent.JobName)

  - ${{ if or(ne(variables['System.TeamProject'], 'internal'), eq(variables['Build.Reason'], 'PullRequest')) }}:
    # Both publishing steps are necessary to ensure artifacts are published on both success and failure.
    # This prevents overwrite conflicts in the event of a failed build followed by a rerun.
    # Additionally, the 'Download Previous Build *' steps depend on a fixed name to acquire specific assets in multi-stage builds.
    - publish: $(artifactsStagingDir)
      artifact: $(successfulJobArtifactName)
      displayName: Publish Artifacts (On Success)
      condition: succeeded()
      continueOnError: true

    - publish: $(artifactsStagingDir)
      artifact: $(failedJobArtifactName)
      displayName: Publish Artifacts (On Failure)
      condition: failed()
      continueOnError: true

    # Using build artifacts to enable publishing the vertical manifests to a single artifact from different jobs
    - ${{ if ne(parameters.buildSourceOnly, true) }}:
      - task: PublishBuildArtifacts@1
        inputs:
          PathtoPublish: $(artifactsStagingDir)/manifests/${{ parameters.configuration }}/$(Agent.JobName).xml
          ArtifactName: VerticalManifests
        displayName: Publish Vertical Manifest<|MERGE_RESOLUTION|>--- conflicted
+++ resolved
@@ -408,11 +408,8 @@
         $(targetArguments)
         $(signArguments)
         $(buildPassArguments)
-<<<<<<< HEAD
+        $(ibcArguments)
         $(_SignDiagnosicFilesArgs)
-=======
-        $(ibcArguments)
->>>>>>> d536e0a3
         ${{ parameters.extraProperties }}
       displayName: Build
       workingDirectory: ${{ variables.sourcesPath }}

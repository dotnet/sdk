--- conflicted
+++ resolved
@@ -132,11 +132,8 @@
         displayName: 🟣 Build
         env:
           BuildConfig: $(buildConfiguration)
-<<<<<<< HEAD
           DOTNET_CLI_USE_MSBUILD_SERVER: 1
-=======
           OPENSSL_ENABLE_SHA1_SIGNATURES: 1
->>>>>>> c2af67ba
 
     ############### TESTING ###############
     - ${{ if eq(parameters.runTests, true) }}:

--- conflicted
+++ resolved
@@ -393,15 +393,7 @@
         pool: ${{ parameters.pool_Windows }}
         targetOS: windows
         targetArchitecture: x64
-<<<<<<< HEAD
         sign: true
-        ${{ if in(parameters.scope, 'full') }}:
-          buildPass: 2
-          reuseBuildArtifactsFrom:
-          - Windows_x86
-          - Windows_arm64
-=======
->>>>>>> 7deb3623
 
     - template: ../jobs/vmr-build.yml
       parameters:

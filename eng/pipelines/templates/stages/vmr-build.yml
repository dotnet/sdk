--- conflicted
+++ resolved
@@ -810,20 +810,6 @@
 
         - template: ../jobs/vmr-build.yml
           parameters:
-<<<<<<< HEAD
-            buildName: Windows
-            isBuiltFromVmr: ${{ parameters.isBuiltFromVmr }}
-            vmrBranch: ${{ variables.VmrBranch }}
-            sign: ${{ variables.signEnabled }}
-            pool: ${{ parameters.pool_Windows }}
-            targetOS: windows
-            targetArchitecture: x86
-            enableIBCOptimization: ${{ variables.ibcEnabled }}
-
-        - template: ../jobs/vmr-build.yml
-          parameters:
-=======
->>>>>>> e90b2691
             buildName: Windows_Pgo
             isBuiltFromVmr: ${{ parameters.isBuiltFromVmr }}
             vmrBranch: ${{ variables.VmrBranch }}
@@ -843,6 +829,7 @@
             targetOS: windows
             targetArchitecture: x86
             extraProperties: /p:PgoInstrument=true
+            enableIBCOptimization: ${{ variables.ibcEnabled }}
 
         - template: ../jobs/vmr-build.yml
           parameters:

--- conflicted
+++ resolved
@@ -109,52 +109,7 @@
     ### Additional jobs for lite/full builds ###
     - ${{ if in(parameters.scope, 'lite', 'full') }}:
 
-<<<<<<< HEAD
       - ${{ if parameters.enableStage2Builds }}:
-=======
-      - template: ../jobs/vmr-build.yml
-        parameters:
-          # Changing the build name requires updating the referenced name in the source-build-sdk-diff-tests.yml pipeline
-          buildName: ${{ format('{0}_Online_CurrentSourceBuiltSdk', variables.centOSStreamName) }}
-          isBuiltFromVmr: ${{ parameters.isBuiltFromVmr }}
-          vmrBranch: ${{ variables.VmrBranch }}
-          architecture: x64
-          pool: ${{ parameters.pool_Linux }}
-          container: ${{ variables.centOSStreamContainer }}
-          buildFromArchive: false            # 🚫
-          buildSourceOnly: true              # ✅
-          enablePoison: false                # 🚫
-          excludeOmniSharpTests: true        # ✅
-          runOnline: true                    # ✅
-          useMonoRuntime: false              # 🚫
-          withPreviousSDK: false             # 🚫
-          reuseBuildArtifactsFrom:
-          - ${{ format('{0}_Online_MsftSdk_x64', variables.centOSStreamName) }}
-
-      - template: ../jobs/vmr-build.yml
-        parameters:
-          # Changing the build name requires updating the referenced name in the source-build-sdk-diff-tests.yml pipeline
-          buildName: ${{ format('{0}_Offline_PreviousSourceBuiltSdk', variables.alpinePreviousName) }}
-          isBuiltFromVmr: ${{ parameters.isBuiltFromVmr }}
-          vmrBranch: ${{ variables.VmrBranch }}
-          architecture: x64
-          artifactsRid: ${{ variables.alpinePreviousX64Rid }}
-          pool: ${{ parameters.pool_Linux }}
-          container: ${{ variables.alpinePreviousContainer }}
-          targetRid: ${{ variables.alpinePreviousX64Rid }}
-          buildFromArchive: false            # 🚫
-          buildSourceOnly: true              # ✅
-          enablePoison: true                 # ✅
-          excludeOmniSharpTests: true        # ✅
-          runOnline: false                   # 🚫
-          useMonoRuntime: false              # 🚫
-          withPreviousSDK: true              # ✅
-
-      ### Additional jobs for full build ###
-      - ${{ if in(parameters.scope, 'full') }}:
-
-        # This AlmaLinux leg is intended to build with the min supported glibc version
->>>>>>> 21785424
         - template: ../jobs/vmr-build.yml
           parameters:
             # Changing the build name requires updating the referenced name in the source-build-sdk-diff-tests.yml pipeline
@@ -171,7 +126,8 @@
             runOnline: true                    # ✅
             useMonoRuntime: false              # 🚫
             withPreviousSDK: false             # 🚫
-            reuseBuildArtifactsFrom: ${{ format('{0}_Online_MsftSdk', variables.centOSStreamName) }}
+            reuseBuildArtifactsFrom:
+            - ${{ format('{0}_Online_MsftSdk_x64', variables.centOSStreamName) }}
 
       - ${{ if parameters.enableStage2Builds }}:
         - template: ../jobs/vmr-build.yml
@@ -356,7 +312,6 @@
             useMonoRuntime: false              # 🚫
             withPreviousSDK: false             # 🚫
 
-<<<<<<< HEAD
         - ${{ if parameters.enableStage2Builds }}:
           - template: ../jobs/vmr-build.yml
             parameters:
@@ -374,7 +329,8 @@
               runOnline: false                   # 🚫
               useMonoRuntime: false              # 🚫
               withPreviousSDK: false             # 🚫
-              reuseBuildArtifactsFrom: ${{ format('{0}_Offline_MsftSdk', variables.fedoraName) }}
+              reuseBuildArtifactsFrom:
+              - ${{ format('{0}_Offline_MsftSdk_x64', variables.fedoraName) }}
 
         - ${{ if parameters.enableStage2Builds }}:
           - template: ../jobs/vmr-build.yml
@@ -393,46 +349,8 @@
               runOnline: false                   # 🚫
               useMonoRuntime: true               # ✅
               withPreviousSDK: false             # 🚫
-              reuseBuildArtifactsFrom: ${{ format('{0}_Mono_Offline_MsftSdk', variables.centOSStreamName) }}
-=======
-        - template: ../jobs/vmr-build.yml
-          parameters:
-            # Changing the build name requires updating the referenced name in the source-build-sdk-diff-tests.yml pipeline
-            buildName: ${{ format('{0}_Offline_CurrentSourceBuiltSdk', variables.fedoraName) }}
-            isBuiltFromVmr: ${{ parameters.isBuiltFromVmr }}
-            vmrBranch: ${{ variables.VmrBranch }}
-            architecture: x64
-            pool: ${{ parameters.pool_Linux }}
-            container: ${{ variables.fedoraContainer }}
-            buildFromArchive: false            # 🚫
-            buildSourceOnly: true              # ✅
-            enablePoison: false                # 🚫
-            excludeOmniSharpTests: false       # 🚫
-            runOnline: false                   # 🚫
-            useMonoRuntime: false              # 🚫
-            withPreviousSDK: false             # 🚫
-            reuseBuildArtifactsFrom:
-            - ${{ format('{0}_Offline_MsftSdk_x64', variables.fedoraName) }}
-
-        - template: ../jobs/vmr-build.yml
-          parameters:
-            # Changing the build name requires updating the referenced name in the source-build-sdk-diff-tests.yml pipeline
-            buildName: ${{ format('{0}_Mono_Offline_CurrentSourceBuiltSdk', variables.centOSStreamName) }}
-            isBuiltFromVmr: ${{ parameters.isBuiltFromVmr }}
-            vmrBranch: ${{ variables.VmrBranch }}
-            architecture: x64
-            pool: ${{ parameters.pool_Linux }}
-            container: ${{ variables.centOSStreamContainer }}
-            buildFromArchive: true             # ✅
-            buildSourceOnly: true              # ✅
-            enablePoison: false                # 🚫
-            excludeOmniSharpTests: true        # ✅
-            runOnline: false                   # 🚫
-            useMonoRuntime: true               # ✅
-            withPreviousSDK: false             # 🚫
-            reuseBuildArtifactsFrom:
-            - ${{ format('{0}_Mono_Offline_MsftSdk_x64', variables.centOSStreamName) }}
->>>>>>> 21785424
+              reuseBuildArtifactsFrom:
+              - ${{ format('{0}_Mono_Offline_MsftSdk_x64', variables.centOSStreamName) }}
 
 #### VERTICAL BUILD ####
 - ${{ if not(parameters.isSourceOnlyBuild) }}:

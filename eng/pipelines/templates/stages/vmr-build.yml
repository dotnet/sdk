--- conflicted
+++ resolved
@@ -375,10 +375,6 @@
         buildName: Windows_DevVersions
         isBuiltFromVmr: ${{ parameters.isBuiltFromVmr }}
         vmrBranch: ${{ variables.VmrBranch }}
-<<<<<<< HEAD
-        architecture: x86
-=======
->>>>>>> 873df557
         pool: ${{ parameters.pool_Windows }}
         targetOS: windows
         targetArchitecture: x86

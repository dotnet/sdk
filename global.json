{
  "tools": {
<<<<<<< HEAD
    "dotnet": "8.0.100-alpha.1.23067.5",
=======
    "dotnet": "8.0.100-alpha.1.23061.8",
>>>>>>> 0a7b2b4c
    "runtimes": {
      "dotnet": [
        "$(VSRedistCommonNetCoreSharedFrameworkx6480PackageVersion)"
      ]
    },
    "vs-opt": {
      "version": "16.8"
    }
  },
  "msbuild-sdks": {
    "Microsoft.DotNet.Arcade.Sdk": "8.0.0-beta.23067.5",
    "Microsoft.DotNet.Helix.Sdk": "8.0.0-beta.23067.5"
  }
}<|MERGE_RESOLUTION|>--- conflicted
+++ resolved
@@ -1,10 +1,6 @@
 {
   "tools": {
-<<<<<<< HEAD
     "dotnet": "8.0.100-alpha.1.23067.5",
-=======
-    "dotnet": "8.0.100-alpha.1.23061.8",
->>>>>>> 0a7b2b4c
     "runtimes": {
       "dotnet": [
         "$(VSRedistCommonNetCoreSharedFrameworkx6480PackageVersion)"

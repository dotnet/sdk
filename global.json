--- conflicted
+++ resolved
@@ -14,12 +14,7 @@
     }
   },
   "msbuild-sdks": {
-<<<<<<< HEAD
-    "Microsoft.DotNet.Arcade.Sdk": "8.0.0-beta.24328.2",
-    "Microsoft.DotNet.Helix.Sdk": "8.0.0-beta.24328.2"
-=======
     "Microsoft.DotNet.Arcade.Sdk": "8.0.0-beta.24352.1",
     "Microsoft.DotNet.Helix.Sdk": "8.0.0-beta.24352.1"
->>>>>>> 8ee71b93
   }
 }
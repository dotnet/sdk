{
  "tools": {
    "dotnet": "9.0.100-alpha.1.23615.4",
    "runtimes": {
      "dotnet": [
        "$(VSRedistCommonNetCoreSharedFrameworkx6490PackageVersion)"
      ],
      "aspnetcore": [
        "$(MicrosoftAspNetCoreComponentsSdkAnalyzersPackageVersion)"
      ]
    },
    "vs-opt": {
      "version": "16.8"
    }
  },
  "native-tools": {
    "cmake": "latest"
  },
  "msbuild-sdks": {
    "Microsoft.DotNet.Arcade.Sdk": "9.0.0-beta.24114.1",
<<<<<<< HEAD
    "Microsoft.DotNet.CMake.Sdk": "9.0.0-beta.24114.1",
    "Microsoft.DotNet.Helix.Sdk": "9.0.0-beta.24114.1"
=======
    "Microsoft.DotNet.Helix.Sdk": "9.0.0-beta.24114.1",
    "Microsoft.Build.NoTargets": "3.7.0"
>>>>>>> d76068ce
  }
}<|MERGE_RESOLUTION|>--- conflicted
+++ resolved
@@ -17,13 +17,9 @@
     "cmake": "latest"
   },
   "msbuild-sdks": {
+    "Microsoft.Build.NoTargets": "3.7.0",
     "Microsoft.DotNet.Arcade.Sdk": "9.0.0-beta.24114.1",
-<<<<<<< HEAD
     "Microsoft.DotNet.CMake.Sdk": "9.0.0-beta.24114.1",
     "Microsoft.DotNet.Helix.Sdk": "9.0.0-beta.24114.1"
-=======
-    "Microsoft.DotNet.Helix.Sdk": "9.0.0-beta.24114.1",
-    "Microsoft.Build.NoTargets": "3.7.0"
->>>>>>> d76068ce
   }
 }
--- conflicted
+++ resolved
@@ -1,10 +1,6 @@
 {
   "tools": {
-<<<<<<< HEAD
     "dotnet": "8.0.100-preview.4.23174.9",
-=======
-    "dotnet": "8.0.100-preview.1.23115.2",
->>>>>>> 5dcdf394
     "runtimes": {
       "dotnet": [
         "$(VSRedistCommonNetCoreSharedFrameworkx6480PackageVersion)"

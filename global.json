--- conflicted
+++ resolved
@@ -11,12 +11,7 @@
     }
   },
   "msbuild-sdks": {
-<<<<<<< HEAD
-    "Microsoft.DotNet.Arcade.Sdk": "7.0.0-beta.23517.4",
-    "Microsoft.DotNet.Helix.Sdk": "7.0.0-beta.23517.4"
-=======
     "Microsoft.DotNet.Arcade.Sdk": "7.0.0-beta.23513.2",
     "Microsoft.DotNet.Helix.Sdk": "7.0.0-beta.23513.2"
->>>>>>> c74ad693
   }
 }
{
  "tools": {
<<<<<<< HEAD
    "dotnet": "9.0.100-preview.4.24173.2",
=======
    "dotnet": "9.0.100-preview.5.24225.4",
>>>>>>> 45443375
    "runtimes": {
      "dotnet": [
        "$(VSRedistCommonNetCoreSharedFrameworkx6490PackageVersion)"
      ],
      "aspnetcore": [
        "$(MicrosoftAspNetCoreComponentsSdkAnalyzersPackageVersion)"
      ]
    },
    "vs-opt": {
      "version": "16.8"
    }
  },
  "native-tools": {
    "cmake": "latest"
  },
  "msbuild-sdks": {
    "Microsoft.DotNet.Arcade.Sdk": "9.0.0-beta.24229.1",
    "Microsoft.DotNet.Helix.Sdk": "9.0.0-beta.24229.1",
    "Microsoft.Build.NoTargets": "3.7.0",
    "Microsoft.DotNet.CMake.Sdk": "9.0.0-beta.24217.1"
  }
}<|MERGE_RESOLUTION|>--- conflicted
+++ resolved
@@ -1,11 +1,7 @@
 {
   "tools": {
-<<<<<<< HEAD
-    "dotnet": "9.0.100-preview.4.24173.2",
-=======
     "dotnet": "9.0.100-preview.5.24225.4",
->>>>>>> 45443375
-    "runtimes": {
+   "runtimes": {
       "dotnet": [
         "$(VSRedistCommonNetCoreSharedFrameworkx6490PackageVersion)"
       ],

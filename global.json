--- conflicted
+++ resolved
@@ -1,10 +1,6 @@
 {
   "tools": {
-<<<<<<< HEAD
-    "dotnet": "6.0.130",
-=======
     "dotnet": "6.0.201",
->>>>>>> 5de1f4ed
     "runtimes": {
       "dotnet": [
         "$(VSRedistCommonNetCoreSharedFrameworkx6460PackageVersion)"

--- conflicted
+++ resolved
@@ -1,10 +1,6 @@
 {
   "tools": {
-<<<<<<< HEAD
     "dotnet": "6.0.100-rc.2.21423.2",
-=======
-    "dotnet": "6.0.100-rc.1.21417.19",
->>>>>>> 9d17561c
     "runtimes": {
       "dotnet": [
         "$(VSRedistCommonNetCoreSharedFrameworkx6470PackageVersion)"

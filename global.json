--- conflicted
+++ resolved
@@ -1,10 +1,6 @@
 {
   "tools": {
-<<<<<<< HEAD
-    "dotnet": "3.1.200-preview-014949",
-=======
     "dotnet": "3.1.200-preview-014951",
->>>>>>> c9f0a767
     "vs-opt": {
       "version": "15.9"
     }

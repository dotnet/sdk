{
  "tools": {
<<<<<<< HEAD
    "dotnet": "8.0.100-alpha.1.22556.1",
=======
    "dotnet": "7.0.100",
>>>>>>> a0eb3da1
    "runtimes": {
      "dotnet": [
        "$(VSRedistCommonNetCoreSharedFrameworkx6480PackageVersion)"
      ]
    },
    "vs-opt": {
      "version": "16.8"
    }
  },
  "msbuild-sdks": {
<<<<<<< HEAD
    "Microsoft.DotNet.Arcade.Sdk": "8.0.0-beta.22579.2",
    "Microsoft.DotNet.Helix.Sdk": "8.0.0-beta.22579.2"
=======
    "Microsoft.DotNet.Arcade.Sdk": "7.0.0-beta.22580.5",
    "Microsoft.DotNet.Helix.Sdk": "7.0.0-beta.22580.5"
>>>>>>> a0eb3da1
  }
}<|MERGE_RESOLUTION|>--- conflicted
+++ resolved
@@ -1,13 +1,9 @@
 {
   "tools": {
-<<<<<<< HEAD
-    "dotnet": "8.0.100-alpha.1.22556.1",
-=======
     "dotnet": "7.0.100",
->>>>>>> a0eb3da1
     "runtimes": {
       "dotnet": [
-        "$(VSRedistCommonNetCoreSharedFrameworkx6480PackageVersion)"
+        "$(VSRedistCommonNetCoreSharedFrameworkx6470PackageVersion)"
       ]
     },
     "vs-opt": {
@@ -15,12 +11,7 @@
     }
   },
   "msbuild-sdks": {
-<<<<<<< HEAD
-    "Microsoft.DotNet.Arcade.Sdk": "8.0.0-beta.22579.2",
-    "Microsoft.DotNet.Helix.Sdk": "8.0.0-beta.22579.2"
-=======
     "Microsoft.DotNet.Arcade.Sdk": "7.0.0-beta.22580.5",
     "Microsoft.DotNet.Helix.Sdk": "7.0.0-beta.22580.5"
->>>>>>> a0eb3da1
   }
 }
--- conflicted
+++ resolved
@@ -14,12 +14,7 @@
     }
   },
   "msbuild-sdks": {
-<<<<<<< HEAD
-    "Microsoft.DotNet.Arcade.Sdk": "8.0.0-beta.25455.3",
-    "Microsoft.DotNet.Helix.Sdk": "8.0.0-beta.25455.3"
-=======
     "Microsoft.DotNet.Arcade.Sdk": "8.0.0-beta.25504.1",
     "Microsoft.DotNet.Helix.Sdk": "8.0.0-beta.25504.1"
->>>>>>> 411a711e
   }
 }
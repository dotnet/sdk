--- conflicted
+++ resolved
@@ -13,10 +13,6 @@
     }
   },
   "msbuild-sdks": {
-<<<<<<< HEAD
-    "Microsoft.DotNet.Arcade.Sdk": "8.0.0-beta.22431.1"
-=======
     "Microsoft.DotNet.Arcade.Sdk": "8.0.0-beta.22466.3"
->>>>>>> de22dacc
   }
 }
--- conflicted
+++ resolved
@@ -1,10 +1,6 @@
 {
   "tools": {
-<<<<<<< HEAD
     "dotnet": "3.0.100-preview4-010323",
-=======
-    "dotnet": "3.0.100-preview-010227",
->>>>>>> 263b6c2e
     "vs-opt": {
       "version": "15.9"
     }

{
  "tools": {
<<<<<<< HEAD
    "dotnet": "9.0.100-rc.2.24420.21",
=======
    "dotnet": "9.0.100-rc.1.24452.12",
>>>>>>> 081a52f3
    "runtimes": {
      "dotnet": [
        "$(VSRedistCommonNetCoreSharedFrameworkx64100PackageVersion)"
      ],
      "aspnetcore": [
        "$(MicrosoftAspNetCoreComponentsSdkAnalyzersPackageVersion)"
      ]
    },
    "vs-opt": {
      "version": "16.8"
    }
  },
  "native-tools": {
    "cmake": "latest"
  },
  "msbuild-sdks": {
    "Microsoft.DotNet.Arcade.Sdk": "10.0.0-beta.24504.4",
    "Microsoft.DotNet.Helix.Sdk": "10.0.0-beta.24504.4",
    "Microsoft.Build.NoTargets": "3.7.0",
    "Microsoft.DotNet.CMake.Sdk": "9.0.0-beta.24217.1"
  }
}<|MERGE_RESOLUTION|>--- conflicted
+++ resolved
@@ -1,10 +1,6 @@
 {
   "tools": {
-<<<<<<< HEAD
-    "dotnet": "9.0.100-rc.2.24420.21",
-=======
     "dotnet": "9.0.100-rc.1.24452.12",
->>>>>>> 081a52f3
     "runtimes": {
       "dotnet": [
         "$(VSRedistCommonNetCoreSharedFrameworkx64100PackageVersion)"

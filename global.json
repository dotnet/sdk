{
  "sdk": {
    "paths": [
      ".dotnet",
      "$host$"
    ],
    "errorMessage": "The .NET SDK is not installed or is not configured correctly. Please run ./build to install the correct SDK version locally."
  },
  "tools": {
    "dotnet": "10.0.100-rc.2.25502.107",
    "runtimes": {
      "dotnet": [
        "$(MicrosoftNETCorePlatformsPackageVersion)"
      ],
      "aspnetcore": [
        "$(MicrosoftAspNetCoreComponentsSdkAnalyzersPackageVersion)"
      ]
    },
    "vs-opt": {
      "version": "16.8"
    }
  },
  "msbuild-sdks": {
<<<<<<< HEAD
    "Microsoft.DotNet.Arcade.Sdk": "11.0.0-beta.25567.101",
    "Microsoft.DotNet.Helix.Sdk": "11.0.0-beta.25567.101",
=======
    "Microsoft.DotNet.Arcade.Sdk": "11.0.0-beta.25521.106",
    "Microsoft.DotNet.Helix.Sdk": "11.0.0-beta.25521.106",
>>>>>>> e0798b91
    "Microsoft.Build.NoTargets": "3.7.0",
    "Microsoft.Build.Traversal": "3.4.0",
    "Microsoft.WixToolset.Sdk": "5.0.2-dotnet.2811440"
  }
}<|MERGE_RESOLUTION|>--- conflicted
+++ resolved
@@ -7,7 +7,7 @@
     "errorMessage": "The .NET SDK is not installed or is not configured correctly. Please run ./build to install the correct SDK version locally."
   },
   "tools": {
-    "dotnet": "10.0.100-rc.2.25502.107",
+    "dotnet": "10.0.100-rc.1.25451.107",
     "runtimes": {
       "dotnet": [
         "$(MicrosoftNETCorePlatformsPackageVersion)"
@@ -21,13 +21,8 @@
     }
   },
   "msbuild-sdks": {
-<<<<<<< HEAD
-    "Microsoft.DotNet.Arcade.Sdk": "11.0.0-beta.25567.101",
-    "Microsoft.DotNet.Helix.Sdk": "11.0.0-beta.25567.101",
-=======
     "Microsoft.DotNet.Arcade.Sdk": "11.0.0-beta.25521.106",
     "Microsoft.DotNet.Helix.Sdk": "11.0.0-beta.25521.106",
->>>>>>> e0798b91
     "Microsoft.Build.NoTargets": "3.7.0",
     "Microsoft.Build.Traversal": "3.4.0",
     "Microsoft.WixToolset.Sdk": "5.0.2-dotnet.2811440"

{
  "tools": {
    "dotnet": "10.0.100-preview.3.25167.3",
    "runtimes": {
      "dotnet": [
        "$(VSRedistCommonNetCoreSharedFrameworkx64100PackageVersion)"
      ],
      "aspnetcore": [
        "$(MicrosoftAspNetCoreComponentsSdkAnalyzersPackageVersion)"
      ]
    },
    "vs-opt": {
      "version": "16.8"
    }
  },
  "msbuild-sdks": {
<<<<<<< HEAD
    "Microsoft.DotNet.Arcade.Sdk": "10.0.0-beta.25206.1",
    "Microsoft.DotNet.Helix.Sdk": "10.0.0-beta.25206.1",
    "Microsoft.Build.NoTargets": "3.7.0",
    "Microsoft.Build.Traversal": "3.4.0"
=======
    "Microsoft.DotNet.Arcade.Sdk": "10.0.0-beta.25207.4",
    "Microsoft.DotNet.Helix.Sdk": "10.0.0-beta.25207.4",
    "Microsoft.Build.NoTargets": "3.7.0"
>>>>>>> ef852953
  }
}<|MERGE_RESOLUTION|>--- conflicted
+++ resolved
@@ -14,15 +14,9 @@
     }
   },
   "msbuild-sdks": {
-<<<<<<< HEAD
-    "Microsoft.DotNet.Arcade.Sdk": "10.0.0-beta.25206.1",
-    "Microsoft.DotNet.Helix.Sdk": "10.0.0-beta.25206.1",
+    "Microsoft.DotNet.Arcade.Sdk": "10.0.0-beta.25207.4",
+    "Microsoft.DotNet.Helix.Sdk": "10.0.0-beta.25207.4",
     "Microsoft.Build.NoTargets": "3.7.0",
     "Microsoft.Build.Traversal": "3.4.0"
-=======
-    "Microsoft.DotNet.Arcade.Sdk": "10.0.0-beta.25207.4",
-    "Microsoft.DotNet.Helix.Sdk": "10.0.0-beta.25207.4",
-    "Microsoft.Build.NoTargets": "3.7.0"
->>>>>>> ef852953
   }
 }
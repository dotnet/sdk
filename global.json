--- conflicted
+++ resolved
@@ -17,13 +17,8 @@
     "cmake": "latest"
   },
   "msbuild-sdks": {
-<<<<<<< HEAD
-    "Microsoft.DotNet.Arcade.Sdk": "10.0.0-beta.25052.1",
-    "Microsoft.DotNet.Helix.Sdk": "10.0.0-beta.25052.1",
-=======
     "Microsoft.DotNet.Arcade.Sdk": "10.0.0-beta.25053.3",
     "Microsoft.DotNet.Helix.Sdk": "10.0.0-beta.25053.3",
->>>>>>> a93a592c
     "Microsoft.Build.NoTargets": "3.7.0",
     "Microsoft.DotNet.CMake.Sdk": "9.0.0-beta.24217.1"
   }

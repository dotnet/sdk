--- conflicted
+++ resolved
@@ -1,10 +1,6 @@
 {
   "tools": {
-<<<<<<< HEAD
-    "dotnet": "9.0.103",
-=======
     "dotnet": "10.0.100-alpha.1.25077.2",
->>>>>>> 21548ab8
     "runtimes": {
       "dotnet": [
         "$(VSRedistCommonNetCoreSharedFrameworkx64100PackageVersion)"
@@ -21,13 +17,8 @@
     "cmake": "latest"
   },
   "msbuild-sdks": {
-<<<<<<< HEAD
-    "Microsoft.DotNet.Arcade.Sdk": "9.0.0-beta.25111.5",
-    "Microsoft.DotNet.Helix.Sdk": "9.0.0-beta.25111.5",
-=======
     "Microsoft.DotNet.Arcade.Sdk": "10.0.0-beta.25110.3",
     "Microsoft.DotNet.Helix.Sdk": "10.0.0-beta.25110.3",
->>>>>>> 21548ab8
     "Microsoft.Build.NoTargets": "3.7.0",
     "Microsoft.DotNet.CMake.Sdk": "9.0.0-beta.24217.1"
   }

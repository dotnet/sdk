{
  "tools": {
<<<<<<< HEAD
    "dotnet": "7.0.100-alpha.1.21424.9",
=======
    "dotnet": "6.0.100-rc.2.21424.16",
>>>>>>> e5980216
    "runtimes": {
      "dotnet": [
        "$(VSRedistCommonNetCoreSharedFrameworkx6470PackageVersion)"
      ]
    },
    "vs-opt": {
      "version": "16.8"
    }
  },
  "msbuild-sdks": {
    "Microsoft.DotNet.Arcade.Sdk": "6.0.0-beta.21424.3",
    "Microsoft.DotNet.Helix.Sdk": "6.0.0-beta.21424.3"
  }
}<|MERGE_RESOLUTION|>--- conflicted
+++ resolved
@@ -1,10 +1,6 @@
 {
   "tools": {
-<<<<<<< HEAD
-    "dotnet": "7.0.100-alpha.1.21424.9",
-=======
     "dotnet": "6.0.100-rc.2.21424.16",
->>>>>>> e5980216
     "runtimes": {
       "dotnet": [
         "$(VSRedistCommonNetCoreSharedFrameworkx6470PackageVersion)"

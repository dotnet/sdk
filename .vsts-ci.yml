--- conflicted
+++ resolved
@@ -32,11 +32,8 @@
     - name: "skipComponentGovernanceDetection"
       value: "true"
   - ${{ if ne(variables['System.TeamProject'], 'public') }}:
-<<<<<<< HEAD
-=======
     - name: _OfficialBuildArgs
       value: /p:OfficialBuilder=Microsoft
->>>>>>> 97651d19
     - name: Codeql.Enabled
       value: true
     - name: _InternalRuntimeDownloadArgs

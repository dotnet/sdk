--- conflicted
+++ resolved
@@ -17,13 +17,6 @@
 variables:
   - name: teamName
     value: Roslyn-Project-System
-<<<<<<< HEAD
-  - name: _DotNetPublishToBlobFeed
-    value: false
-=======
-  - name: _CIBuild
-    value: -restore -build -sign -pack -ci
->>>>>>> d76068ce
   - name: _DotNetArtifactsCategory
     value: .NETCore
   - name: _DotNetValidationArtifactsCategory

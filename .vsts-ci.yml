--- conflicted
+++ resolved
@@ -106,15 +106,11 @@
             templateFolderName: templates-official
             publishTaskPrefix: 1ES.
           runtimeSourceProperties: /p:DotNetRuntimeSourceFeed=https://dotnetbuilds.blob.core.windows.net/internal /p:DotNetRuntimeSourceFeedKey=$(dotnetbuilds-internal-container-read-token-base64)
-<<<<<<< HEAD
-          locBranch: release/9.0.1xx
+          locBranch: release/9.0.2xx
           # WORKAROUND: BinSkim requires the folder exist prior to scanning.
           preSteps:
           - powershell: New-Item -ItemType Directory -Path $(Build.SourcesDirectory)/artifacts/bin -Force
             displayName: Create artifacts/bin directory
-=======
-          locBranch: release/9.0.2xx
->>>>>>> a98661d0
           ${{ if and(eq(parameters.runTestBuild, false), ne(variables['Build.Reason'], 'PullRequest')) }}:
             timeoutInMinutes: 90
             windowsJobParameterSets:

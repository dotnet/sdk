trigger:
- master
- release/*
- internal/release/3.*

variables:
  - name: teamName
    value: Roslyn-Project-System
  - name: PB_PublishBlobFeedUrl
    value: ''
  - name: _DotNetPublishToBlobFeed
    value: false
  - name: _DotNetArtifactsCategory
    value: .NETCore
  - name: _DotNetValidationArtifactsCategory
    value: .NETCore
  - ${{ if ne(variables['System.TeamProject'], 'public') }}:
    - name: PB_PublishBlobFeedUrl
      value: https://dotnetfeed.blob.core.windows.net/dotnet-core/index.json
    - name: _DotNetPublishToBlobFeed
      value: true
  - ${{ if and(ne(variables['System.TeamProject'], 'public'), notin(variables['Build.Reason'], 'PullRequest')) }}:
    - group: DotNet-CLI-SDLValidation-Params

stages:
- stage: build
  displayName: Build
  jobs:
  - template: /eng/build.yml
    parameters:
      agentOs: Windows_NT
      pool:
        ${{ if eq(variables['System.TeamProject'], 'public') }}:
          name: NetCore1ESPool-Svc-Public
          demands: ImageOverride -equals build.server.amd64.vs2019.open
        ${{ if ne(variables['System.TeamProject'], 'public') }}:
          name: NetCore1ESPool-Svc-Internal
          demands: ImageOverride -equals build.windows.10.amd64.vs2017
      strategy:
        matrix:
          ${{ if eq(variables['System.TeamProject'], 'public') }}:
            Build_Debug:
              _BuildConfig: Debug
              _PublishType: none
              _SignType: test
              _Test: -test
          Build_Release:
            _BuildConfig: Release
            ${{ if eq(variables['System.TeamProject'], 'public') }}:
              _PublishType: none
              _SignType: test
              _Test: -test
            ${{ if ne(variables['System.TeamProject'], 'public') }}:
              _PublishType: blob
              _SignType: real
              _Test: ''

  - ${{ if eq(variables['System.TeamProject'], 'public') }}:
    - template: /eng/build.yml
      parameters:
        agentOs: Windows_NT_FullFramework
        pool:
          name: NetCore1ESPool-Svc-Public
          demands: ImageOverride -equals build.server.amd64.vs2019.open
        strategy:
          matrix:
            Build_Debug:
              _BuildConfig: Debug
              _PublishType: none
              _SignType: test
            Build_Release:
              _BuildConfig: Release
              _PublishType: none
              _SignType: test

    - template: /eng/build.yml
      parameters:
        agentOs: Windows_NT_TestAsTools
        pool:
          name: NetCore1ESPool-Svc-Public
          demands: ImageOverride -equals build.server.amd64.vs2019.open
        strategy:
          matrix:
            Build_Debug:
              _BuildConfig: Debug
              _PublishType: none
              _SignType: test

    - template: /eng/build.yml
      parameters:
        agentOs: Ubuntu_18_04
        pool:
          name: NetCore1ESPool-Svc-Public
          demands: ImageOverride -equals Build.Ubuntu.1804.Amd64.Open
        strategy:
          matrix:
            Build_Debug:
              _BuildConfig: Debug
              _PublishType: none
              _SignType: test
            Build_Release:
              _BuildConfig: Release
              _PublishType: none
              _SignType: test

    - template: /eng/build.yml
      parameters:
        agentOs: Darwin
        pool:
<<<<<<< HEAD
          vmImage: macOS-10.15
=======
          vmImage: 'macOS-latest'
>>>>>>> b4f3ad50
        strategy:
          matrix:
            Build_Debug:
              _BuildConfig: Debug
              _PublishType: none
              _SignType: test
            Build_Release:
              _BuildConfig: Release
              _PublishType: none
              _SignType: test

  - ${{ if and(ne(variables['System.TeamProject'], 'public'), notin(variables['Build.Reason'], 'PullRequest')) }}:
    - template: /eng/common/templates/job/publish-build-assets.yml
      parameters:
        publishUsingPipelines: true
        dependsOn:
          - Windows_NT
        queue:
          name: Hosted VS2017
- ${{ if and(ne(variables['System.TeamProject'], 'public'), notin(variables['Build.Reason'], 'PullRequest')) }}:
  - template: /eng/common/templates/post-build/post-build.yml
    parameters:
      enableSymbolValidation: false
      SDLValidationParameters:
        enable: true
        params: ' -SourceToolsList @("policheck","credscan")
        -TsaInstanceURL $(_TsaInstanceURL)
        -TsaProjectName $(_TsaProjectName)
        -TsaNotificationEmail $(_TsaNotificationEmail)
        -TsaCodebaseAdmin $(_TsaCodebaseAdmin)
        -TsaBugAreaPath $(_TsaBugAreaPath)
        -TsaIterationPath $(_TsaIterationPath)
        -TsaRepositoryName "dotnet-sdk"
        -TsaCodebaseName "dotnet-sdk"
        -TsaPublish $True'<|MERGE_RESOLUTION|>--- conflicted
+++ resolved
@@ -107,11 +107,7 @@
       parameters:
         agentOs: Darwin
         pool:
-<<<<<<< HEAD
-          vmImage: macOS-10.15
-=======
           vmImage: 'macOS-latest'
->>>>>>> b4f3ad50
         strategy:
           matrix:
             Build_Debug:

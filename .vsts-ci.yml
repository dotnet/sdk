--- conflicted
+++ resolved
@@ -110,11 +110,7 @@
             templateFolderName: templates-official
             publishTaskPrefix: 1ES.
           runtimeSourceProperties: /p:DotNetRuntimeSourceFeed=https://ci.dot.net/internal /p:DotNetRuntimeSourceFeedKey=$(dotnetbuilds-internal-container-read-token-base64)
-<<<<<<< HEAD
-          locBranch: release/9.0.2xx
-=======
           locBranch: main
->>>>>>> 32c6d1d3
           ${{ if and(eq(parameters.runTestBuild, false), ne(variables['Build.Reason'], 'PullRequest')) }}:
             timeoutInMinutes: 90
             windowsJobParameterSets:

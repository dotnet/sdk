# Pipeline: https://dev.azure.com/dnceng/internal/_build?definitionId=286

trigger:
  batch: true
  branches:
    include:
    - main
<<<<<<< HEAD
    - release/9.0.2xx
=======
    - release/9.0.1xx
>>>>>>> b74b9043
    - internal/release/*
    - exp/*

pr:
  branches:
    include:
    - main
    - release/*
    - internal/release/*

parameters:
# When true, runs the pipeline in the same way as the PR pipeline.
- name: runTestBuild
  displayName: Run A Test Build
  type: boolean
  default: false

variables:
- template: /eng/pipelines/templates/variables/sdk-defaults.yml
# Variables used: DncEngInternalBuildPool
- template: /eng/common/templates-official/variables/pool-providers.yml
# Helix testing requires a token when internally run.
# Variables used: HelixApiAccessToken
- group: DotNet-HelixApi-Access
# Allows Arcade to run a signed build by disabling post-build signing for release-branch builds or manual builds that are not running tests.
- ${{ if and(eq(parameters.runTestBuild, false), or(startswith(variables['Build.SourceBranch'], 'refs/heads/release/'), startswith(variables['Build.SourceBranch'], 'refs/heads/internal/release/'), eq(variables['Build.Reason'], 'Manual'))) }}:
  - name: PostBuildSign
    value: false
# Provides TSA variables for automatic bug reporting.
- ${{ if ne(variables['Build.Reason'], 'PullRequest') }}:
  - group: DotNet-CLI-SDLValidation-Params
### LOCAL ONLY ###
- name: _publishArgument
  value: -publish
- name: _signArgument
  value: -sign /p:SignCoreSdk=true
- name: _officialBuildProperties
  # The OfficialBuilder property is set to Microsoft for the official build only.
  # This property is checked in Directory.Build.props and adds the MICROSOFT_ENABLE_TELEMETRY constant.
  # This constant is used in CompileOptions.cs to set both TelemetryOptOutDefault and TelemetryOptOutDefaultString.
  value: /p:DotNetPublishUsingPipelines=true /p:OfficialBuilder=Microsoft /p:OfficialBuildId=$(Build.BuildNumber)

resources:
  repositories:
  - repository: 1esPipelines
    type: git
    name: 1ESPipelineTemplates/1ESPipelineTemplates
    ref: refs/tags/release

extends:
  ${{ if ne(variables['Build.Reason'], 'PullRequest') }}:
    template: v1/1ES.Official.PipelineTemplate.yml@1esPipelines
  ${{ else }}:
    template: v1/1ES.Unofficial.PipelineTemplate.yml@1esPipelines
  parameters:
    containers:
      alpine319WithNode:
        image: mcr.microsoft.com/dotnet-buildtools/prereqs:alpine-3.19-WithNode
      cblMariner20Fpm:
        image: mcr.microsoft.com/dotnet-buildtools/prereqs:cbl-mariner-2.0-fpm
      centosStream9:
        image: mcr.microsoft.com/dotnet-buildtools/prereqs:centos-stream9
      debian11Amd64:
        image: mcr.microsoft.com/dotnet-buildtools/prereqs:debian-11-amd64
      fedora39:
        image: mcr.microsoft.com/dotnet-buildtools/prereqs:fedora-39
      ubuntu2204:
        image: mcr.microsoft.com/dotnet-buildtools/prereqs:ubuntu-22.04
      mariner20CrossArm:
        image: mcr.microsoft.com/dotnet-buildtools/prereqs:cbl-mariner-2.0-cross-arm
      ubuntu2204DebPkg:
        image: mcr.microsoft.com/dotnet-buildtools/prereqs:ubuntu-22.04-debpkg
    sdl:
      sourceAnalysisPool:
        name: $(DncEngInternalBuildPool)
        image: 1es-windows-2022
        os: windows
      ${{ if or(eq(parameters.runTestBuild, true), eq(variables['Build.Reason'], 'PullRequest')) }}:
        componentgovernance:
          # Refdoc: https://docs.opensource.microsoft.com/tools/cg/component-detection/variables/
          ignoreDirectories: artifacts, .packages

    stages:
    ############### BUILD STAGE ###############
    - stage: build
      displayName: Build
      jobs:
      ############### WINDOWS ###############
      - template: /eng/pipelines/templates/jobs/sdk-job-matrix.yml@self
        parameters:
          pool:
            name: $(DncEngInternalBuildPool)
            image: 1es-windows-2022
            os: windows
          helixTargetQueue: windows.amd64.vs2022.pre
          oneESCompat:
            templateFolderName: templates-official
            publishTaskPrefix: 1ES.
          runtimeSourceProperties: /p:DotNetRuntimeSourceFeed=https://dotnetbuilds.blob.core.windows.net/internal /p:DotNetRuntimeSourceFeedKey=$(dotnetbuilds-internal-container-read-token-base64)
          locBranch: release/9.0.1xx
          ${{ if and(eq(parameters.runTestBuild, false), ne(variables['Build.Reason'], 'PullRequest')) }}:
            timeoutInMinutes: 90
            windowsJobParameterSets:
            ### OFFICIAL ###
            - categoryName: Official
              publishArgument: $(_publishArgument)
              signArgument: $(_signArgument)
              officialBuildProperties: $(_officialBuildProperties)
              enableDefaultArtifacts: true
              runTests: false
              publishRetryConfig: true
              variables:
                _SignType: real
            - categoryName: Official
              buildArchitecture: x86
              publishArgument: $(_publishArgument)
              signArgument: $(_signArgument)
              officialBuildProperties: $(_officialBuildProperties)
              runTests: false
              variables:
                _SignType: real
            - categoryName: Official
              buildArchitecture: arm64
              publishArgument: $(_publishArgument)
              signArgument: $(_signArgument)
              officialBuildProperties: $(_officialBuildProperties)
              runTests: false
              variables:
                _SignType: real
            ### PGO ###
            - categoryName: PGO
              pgoInstrument: true
              publishArgument: $(_publishArgument)
              signArgument: $(_signArgument)
              officialBuildProperties: $(_officialBuildProperties)
              runTests: false
              variables:
                _SignType: real
            - categoryName: PGO
              pgoInstrument: true
              buildArchitecture: x86
              publishArgument: $(_publishArgument)
              signArgument: $(_signArgument)
              officialBuildProperties: $(_officialBuildProperties)
              runTests: false
              variables:
                _SignType: real
            - categoryName: PGO
              pgoInstrument: true
              buildArchitecture: arm64
              publishArgument: $(_publishArgument)
              signArgument: $(_signArgument)
              officialBuildProperties: $(_officialBuildProperties)
              runTests: false
              variables:
                _SignType: real

      ############### LINUX ###############
      - template: /eng/pipelines/templates/jobs/sdk-job-matrix.yml@self
        parameters:
          pool:
            name: $(DncEngInternalBuildPool)
            image: 1es-ubuntu-2204
            os: linux
          helixTargetQueue: ubuntu.2204.amd64
          oneESCompat:
            templateFolderName: templates-official
            publishTaskPrefix: 1ES.
          runtimeSourceProperties: /p:DotNetRuntimeSourceFeed=https://dotnetbuilds.blob.core.windows.net/internal /p:DotNetRuntimeSourceFeedKey=$(dotnetbuilds-internal-container-read-token-base64)
          ${{ if and(eq(parameters.runTestBuild, false), ne(variables['Build.Reason'], 'PullRequest')) }}:
            timeoutInMinutes: 90
            linuxJobParameterSets:
            ### OFFICIAL ###
            # Note: These builds are also portable like the Portable category, but that category uses containers, and doesn't publish zips and tarballs.
            - categoryName: Official
              publishArgument: $(_publishArgument)
              officialBuildProperties: $(_officialBuildProperties)
              osProperties: $(linuxOsPortableProperties)
              runTests: false
            - categoryName: Official
              buildArchitecture: arm
              runtimeIdentifier: linux-arm
              publishArgument: $(_publishArgument)
              officialBuildProperties: $(_officialBuildProperties)
              osProperties: $(linuxOsPortableProperties)
              runTests: false
            - categoryName: Official
              buildArchitecture: arm64
              runtimeIdentifier: linux-arm64
              publishArgument: $(_publishArgument)
              officialBuildProperties: $(_officialBuildProperties)
              osProperties: $(linuxOsPortableProperties)
              runTests: false
            ### PORTABLE ###
            - categoryName: Portable
              container: ubuntu2204DebPkg
              # Do not publish zips and tarballs. The linux-x64 binaries are already published by Official.
              publishArgument: $(_publishArgument) /p:PublishBinariesAndBadge=false
              officialBuildProperties: $(_officialBuildProperties)
              osProperties: $(linuxOsPortableProperties) /p:BuildSdkDeb=true
              runTests: false
            - categoryName: Portable
              container: cblMariner20Fpm
              # Do not publish zips and tarballs. The linux-x64 binaries are already published by Official.
              publishArgument: $(_publishArgument) /p:PublishBinariesAndBadge=false
              officialBuildProperties: $(_officialBuildProperties)
              osProperties: $(linuxOsPortableProperties) /p:IsRPMBasedDistro=true
              runTests: false
            - categoryName: Portable
              container: cblMariner20Fpm
              buildArchitecture: arm64
              runtimeIdentifier: linux-arm64
              # Do not publish zips and tarballs. The linux-arm64 binaries are already published by Official.
              publishArgument: $(_publishArgument) /p:PublishBinariesAndBadge=false /p:CLIBUILD_SKIP_TESTS=true
              officialBuildProperties: $(_officialBuildProperties)
              osProperties: $(linuxOsPortableProperties) /p:IsRPMBasedDistro=true
              runTests: false
            ### MUSL ###
            - categoryName: Musl
              container: alpine319WithNode
              runtimeIdentifier: linux-musl-x64
              publishArgument: $(_publishArgument)
              officialBuildProperties: $(_officialBuildProperties)
              # Use HostOSName when running on alpine.
              osProperties: /p:HostOSName=linux-musl
              # SBOM generation is not supported for alpine.
              enableSbom: false
              runTests: false
            - categoryName: Musl
              container: mariner20CrossArm
              buildArchitecture: arm
              runtimeIdentifier: linux-musl-arm
              publishArgument: $(_publishArgument)
              officialBuildProperties: $(_officialBuildProperties)
              osProperties: /p:OSName=linux-musl
              runTests: false
            - categoryName: Musl
              buildArchitecture: arm64
              runtimeIdentifier: linux-musl-arm64
              publishArgument: $(_publishArgument)
              officialBuildProperties: $(_officialBuildProperties)
              osProperties: /p:OSName=linux-musl
              runTests: false
            ### PGO ###
            - categoryName: PGO
              pgoInstrument: true
              publishArgument: $(_publishArgument)
              officialBuildProperties: $(_officialBuildProperties)
              osProperties: $(linuxOsPortableProperties)
              runTests: false
            - categoryName: PGO
              pgoInstrument: true
              buildArchitecture: arm64
              runtimeIdentifier: linux-arm64
              publishArgument: $(_publishArgument)
              officialBuildProperties: $(_officialBuildProperties)
              osProperties: $(linuxOsPortableProperties)
              runTests: false

      ############### MACOS ###############
      - template: /eng/pipelines/templates/jobs/sdk-job-matrix.yml@self
        parameters:
          pool:
            name: Azure Pipelines
            image: macOS-latest
            os: macOS
          helixTargetQueue: osx.13.amd64
          oneESCompat:
            templateFolderName: templates-official
            publishTaskPrefix: 1ES.
          runtimeSourceProperties: /p:DotNetRuntimeSourceFeed=https://dotnetbuilds.blob.core.windows.net/internal /p:DotNetRuntimeSourceFeedKey=$(dotnetbuilds-internal-container-read-token-base64)
          ${{ if and(eq(parameters.runTestBuild, false), ne(variables['Build.Reason'], 'PullRequest')) }}:
            timeoutInMinutes: 90
            macOSJobParameterSets:
            ### OFFICIAL ###
            - categoryName: Official
              runtimeIdentifier: osx-x64
              publishArgument: $(_publishArgument)
              officialBuildProperties: $(_officialBuildProperties)
              runTests: false
            - categoryName: Official
              buildArchitecture: arm64
              runtimeIdentifier: osx-arm64
              publishArgument: $(_publishArgument)
              officialBuildProperties: $(_officialBuildProperties)
              runTests: false

      ############### SOURCE BUILD ###############
      - template: /eng/common/templates-official/job/source-build.yml@self
        parameters:
          platform:
            name: Managed
            container: centosStream9
            jobProperties:
              timeoutInMinutes: 30

      ############### DOTNET-FORMAT ###############
      - ${{ if or(eq(parameters.runTestBuild, true), eq(variables['Build.Reason'], 'PullRequest')) }}:
        - template: /eng/dotnet-format/dotnet-format-integration.yml@self
          parameters:
            oneESCompat:
              publishTaskPrefix: 1ES.

    ############### PUBLISH STAGE ###############
    - ${{ if and(eq(parameters.runTestBuild, false), ne(variables['Build.Reason'], 'PullRequest')) }}:
      - stage: publish
        displayName: Publish
        dependsOn: build
        jobs:
        - template: /eng/common/templates-official/job/publish-build-assets.yml@self
          parameters:
            publishUsingPipelines: true
            publishAssetsImmediately: true
            pool:
              name: $(DncEngInternalBuildPool)
              image: 1es-windows-2022
              os: windows

      ############### POST-BUILD STAGE ###############
      - template: /eng/common/templates-official/post-build/post-build.yml@self
        parameters:
          publishingInfraVersion: 3
          enableSymbolValidation: false
          enableSigningValidation: false
          enableNugetValidation: false
          enableSourceLinkValidation: false
          publishInstallersAndChecksums: true
          publishAssetsImmediately: true
          SDLValidationParameters:
            enable: false
            params: ' -SourceToolsList @("policheck","credscan")
            -TsaInstanceURL $(_TsaInstanceURL)
            -TsaProjectName $(_TsaProjectName)
            -TsaNotificationEmail $(_TsaNotificationEmail)
            -TsaCodebaseAdmin $(_TsaCodebaseAdmin)
            -TsaBugAreaPath $(_TsaBugAreaPath)
            -TsaIterationPath $(_TsaIterationPath)
            -TsaRepositoryName "dotnet-sdk"
            -TsaCodebaseName "dotnet-sdk"
            -TsaPublish $True'<|MERGE_RESOLUTION|>--- conflicted
+++ resolved
@@ -5,11 +5,7 @@
   branches:
     include:
     - main
-<<<<<<< HEAD
     - release/9.0.2xx
-=======
-    - release/9.0.1xx
->>>>>>> b74b9043
     - internal/release/*
     - exp/*
 

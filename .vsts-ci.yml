--- conflicted
+++ resolved
@@ -102,10 +102,6 @@
           oneESCompat:
             templateFolderName: templates-official
             publishTaskPrefix: 1ES.
-<<<<<<< HEAD
-          runtimeSourceProperties: /p:DotNetRuntimeSourceFeed=https://ci.dot.net/internal /p:DotNetRuntimeSourceFeedKey=$(dotnetbuilds-internal-container-read-token-base64)
-          locBranch: main
-=======
           populateInternalRuntimeVariables: true
           runtimeSourceProperties: /p:DotNetRuntimeSourceFeed=https://ci.dot.net/internal /p:DotNetRuntimeSourceFeedKey=$(dotnetbuilds-internal-container-read-token-base64)
           locBranch: release/10.0.1xx
@@ -113,7 +109,6 @@
           preSteps:
           - powershell: New-Item -ItemType Directory -Path $(Build.SourcesDirectory)/artifacts/bin -Force
             displayName: Create artifacts/bin directory
->>>>>>> 44a3f956
           ${{ if and(eq(parameters.runTestBuild, false), ne(variables['Build.Reason'], 'PullRequest')) }}:
             timeoutInMinutes: 180
             windowsJobParameterSets:
@@ -167,10 +162,7 @@
           oneESCompat:
             templateFolderName: templates-official
             publishTaskPrefix: 1ES.
-<<<<<<< HEAD
-=======
           populateInternalRuntimeVariables: true
->>>>>>> 44a3f956
           runtimeSourceProperties: /p:DotNetRuntimeSourceFeed=https://ci.dot.net/internal /p:DotNetRuntimeSourceFeedKey=$(dotnetbuilds-internal-container-read-token-base64)
           ${{ if and(eq(parameters.runTestBuild, false), ne(variables['Build.Reason'], 'PullRequest')) }}:
             timeoutInMinutes: 90
@@ -253,10 +245,7 @@
           oneESCompat:
             templateFolderName: templates-official
             publishTaskPrefix: 1ES.
-<<<<<<< HEAD
-=======
           populateInternalRuntimeVariables: true
->>>>>>> 44a3f956
           runtimeSourceProperties: /p:DotNetRuntimeSourceFeed=https://ci.dot.net/internal /p:DotNetRuntimeSourceFeedKey=$(dotnetbuilds-internal-container-read-token-base64)
           ${{ if and(eq(parameters.runTestBuild, false), ne(variables['Build.Reason'], 'PullRequest')) }}:
             timeoutInMinutes: 90
@@ -296,10 +285,7 @@
             oneESCompat:
               templateFolderName: templates-official
               publishTaskPrefix: 1ES.
-<<<<<<< HEAD
-=======
             populateInternalRuntimeVariables: true
->>>>>>> 44a3f956
             runtimeSourceProperties: /p:DotNetRuntimeSourceFeed=https://ci.dot.net/internal /p:DotNetRuntimeSourceFeedKey=$(dotnetbuilds-internal-container-read-token-base64)
 
     ############### PUBLISH STAGE ###############

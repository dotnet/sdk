trigger:
  batch: true
  branches:
    include:
    - main
    - release/9.0.1xx-preview*
    - internal/release/*
    - exp/*

pr:
  branches:
    include:
    - main
    - release/*
    - internal/release/*

variables:
<<<<<<< HEAD
  - name: teamName
    value: Roslyn-Project-System
  - name: _DotNetArtifactsCategory
    value: .NETCore
  - name: _DotNetValidationArtifactsCategory
    value: .NETCore
=======
  - name: _CIBuild
    value: -restore -build -sign -pack -ci
>>>>>>> eefd65af
  - ${{ if or(startswith(variables['Build.SourceBranch'], 'refs/heads/release/'), startswith(variables['Build.SourceBranch'], 'refs/heads/internal/release/'), eq(variables['Build.Reason'], 'Manual')) }}:
    - name: PostBuildSign
      value: false
  - ${{ else }}:
    - name: PostBuildSign
      value: true
  - ${{ if eq(variables['System.TeamProject'], 'public') }}:
    - name: _InternalRuntimeDownloadArgs
      value: ''
    - name: _OfficialBuildArgs
      value: ''
    - name: "skipComponentGovernanceDetection"
      value: "true"
  - ${{ if ne(variables['System.TeamProject'], 'public') }}:
    - name: _OfficialBuildArgs
      value: /p:OfficialBuilder=Microsoft
    - name: Codeql.Enabled
      value: true
    - group: DotNetBuilds storage account read tokens
    - name: _InternalRuntimeDownloadArgs
      value: /p:DotNetRuntimeSourceFeed=https://dotnetbuilds.blob.core.windows.net/internal 
        /p:DotNetRuntimeSourceFeedKey=$(dotnetbuilds-internal-container-read-token-base64) 
  - ${{ if and(ne(variables['System.TeamProject'], 'public'), notin(variables['Build.Reason'], 'PullRequest')) }}:
    - group: DotNet-CLI-SDLValidation-Params
  - template: /eng/common/templates-official/variables/pool-providers.yml
  # Set the MicroBuild plugin installation directory to the agent temp directory to avoid SDL tool scanning.
  - name: MicroBuildOutputFolderOverride
    value: $(Agent.TempDirectory)

resources:
  repositories:
  - repository: 1esPipelines
    type: git
    name: 1ESPipelineTemplates/1ESPipelineTemplates
    ref: refs/tags/release

extends:
  template: v1/1ES.Official.PipelineTemplate.yml@1esPipelines
  parameters:
    sdl:
      sourceAnalysisPool:
        name: $(DncEngInternalBuildPool)
<<<<<<< HEAD
        demands: ImageOverride -equals windows.vs2019.amd64
    steps:
      - publish: $(Build.SourcesDirectory)\eng\BuildConfiguration
        artifact: BuildConfiguration
        displayName: Publish Build Config
  - template: /eng/build.yml
    parameters:
      agentOs: Windows_NT
      pool:
        ${{ if eq(variables['System.TeamProject'], 'public') }}:
          name: $(DncEngPublicBuildPool)
          demands: ImageOverride -equals 1es-windows-2022-open
        ${{ if ne(variables['System.TeamProject'], 'public') }}:
          name: $(DncEngInternalBuildPool)
          demands: ImageOverride -equals 1es-windows-2022
      ${{ if eq(variables['System.TeamProject'], 'public') }}:
        helixTargetQueue: Windows.Amd64.VS2022.Pre.Open
      ${{ if ne(variables['System.TeamProject'], 'public') }}:
        helixTargetQueue: Windows.Amd64.VS2022.Pre
      strategy:
        matrix:
          Build_Release:
            _BuildConfig: Release
            _PublishArgs: '-publish /p:DotNetPublishUsingPipelines=true'
            _CIBuild: -restore -build -sign -pack -ci
            _HelixOnly: true
            ${{ if or(eq(variables['System.TeamProject'], 'public'), in(variables['Build.Reason'], 'PullRequest')) }}:
              _SignType: test
              _Test: -test
            ${{ if and(ne(variables['System.TeamProject'], 'public'), notin(variables['Build.Reason'], 'PullRequest')) }}:
              _SignType: real
              _Test: ''
  - template: /eng/common/templates/job/source-build.yml
    parameters:
      platform:
        name: 'Managed'
        container: 'mcr.microsoft.com/dotnet-buildtools/prereqs:centos-stream8'
  - ${{ if or(eq(variables['System.TeamProject'], 'public'), in(variables['Build.Reason'], 'PullRequest')) }}:
    - template: /eng/build.yml
      parameters:
        agentOs: Windows_NT_FullFramework
=======
        image: 1es-windows-2022
        os: windows
    stages:
    - stage: build
      displayName: Build
      jobs:
      - job: Publish_Build_Configuration
>>>>>>> eefd65af
        pool:
          ${{ if eq(variables['System.TeamProject'], 'public') }}:
            name: $(DncEngPublicBuildPool)
            image: 1es-windows-2022-open
            os: windows
          ${{ if eq(variables['System.TeamProject'], 'internal') }}:
            name: $(DncEngInternalBuildPool)
<<<<<<< HEAD
            demands: ImageOverride -equals windows.vs2022preview.amd64
        ${{ if eq(variables['System.TeamProject'], 'public') }}:
          helixTargetQueue: Windows.Amd64.VS2022.Pre.Open
        ${{ if ne(variables['System.TeamProject'], 'public') }}:
          helixTargetQueue: Windows.Amd64.VS2022.Pre
        strategy:
          matrix:
            Build_Debug:
              _BuildConfig: Debug
              _PublishArgs: ''
              _CIBuild: -restore -build -sign -pack -ci
              _HelixOnly: true
              _SignType: test
              _Test: -test

    - template: /eng/build.yml
      parameters:
        agentOs: Windows_NT_TestAsTools
        pool:
          ${{ if eq(variables['System.TeamProject'], 'public') }}:
            name: $(DncEngPublicBuildPool)
            demands: ImageOverride -equals 1es-windows-2022-open
          ${{ if ne(variables['System.TeamProject'], 'public') }}:
            name: $(DncEngInternalBuildPool)
            demands: ImageOverride -equals 1es-windows-2022
        strategy:
          matrix:
            Build_Debug:
              _BuildConfig: Debug
              _PublishArgs: ''
              _CIBuild: -restore -build -sign -pack -ci
              _HelixOnly: true
              _SignType: test

    - template: /eng/build.yml
      parameters:
        agentOs: Ubuntu_22_04
        pool:
          ${{ if eq(variables['System.TeamProject'], 'public') }}:
            vmImage: 'ubuntu-22.04'
          ${{ if ne(variables['System.TeamProject'], 'public') }}:
            name: $(DncEngInternalBuildPool)
            demands: ImageOverride -equals build.ubuntu.2204.amd64
        ${{ if eq(variables['System.TeamProject'], 'public') }}:
          helixTargetQueue: ubuntu.2204.amd64.open
        ${{ if ne(variables['System.TeamProject'], 'public') }}:
          helixTargetQueue: Ubuntu.2204.Amd64
        strategy:
          matrix:
            Build_Release:
              _BuildConfig: Release
              _PublishArgs: ''
              _CIBuild: -restore -build -pack -ci
              _HelixOnly: true
              _SignType: test
              _Test: -test

    - template: /eng/build.yml
      parameters:
        agentOs: Darwin
        pool:
          vmImage: 'macOS-latest'
        ${{ if eq(variables['System.TeamProject'], 'public') }}:
          helixTargetQueue: OSX.13.Amd64.Open
        ${{ if ne(variables['System.TeamProject'], 'public') }}:
          helixTargetQueue: OSX.13.Amd64
        strategy:
          matrix:
            Build_Release:
              _BuildConfig: Release
              _PublishArgs: ''
              _CIBuild: -restore -build -pack -ci
              _HelixOnly: true
              _SignType: test
              _Test: -test
=======
            image: 1es-windows-2022
            os: windows
        steps:
          - task: 1ES.PublishPipelineArtifact@1
            displayName: Publish Build Config
            inputs:
              targetPath: $(Build.SourcesDirectory)\eng\buildConfiguration
              artifactName: buildConfiguration
      - template: /eng/build.yml@self
        parameters:
          agentOs: Windows_NT
          pool:
            ${{ if eq(variables['System.TeamProject'], 'public') }}:
              name: $(DncEngPublicBuildPool)
              image: 1es-windows-2022-open
              os: windows
            ${{ if ne(variables['System.TeamProject'], 'public') }}:
              name: $(DncEngInternalBuildPool)
              image: 1es-windows-2022
              os: windows
          ${{ if eq(variables['System.TeamProject'], 'public') }}:
            helixTargetQueue: Windows.Amd64.VS2022.Pre.Open
          ${{ if ne(variables['System.TeamProject'], 'public') }}:
            helixTargetQueue: Windows.Amd64.VS2022.Pre
          variables:
          - name: _BuildConfig
            value: Release
          - name: _PublishArgs
            value: '-publish /p:DotNetPublishUsingPipelines=true'
          - ${{ if or(eq(variables['System.TeamProject'], 'public'), in(variables['Build.Reason'], 'PullRequest')) }}:
            - name: _SignType
              value: test
            - name: _Test
              value: -test
          - ${{ if and(ne(variables['System.TeamProject'], 'public'), notin(variables['Build.Reason'], 'PullRequest')) }}:
            - name: _SignType
              value: real
            - name: _Test
              value: ''
      - template: /eng/common/templates-official/job/source-build.yml@self
        parameters:
          platform:
            name: 'Managed'
            container: 'mcr.microsoft.com/dotnet-buildtools/prereqs:centos-stream8'
      - ${{ if or(eq(variables['System.TeamProject'], 'public'), in(variables['Build.Reason'], 'PullRequest')) }}:
        - template: /eng/build.yml@self
          parameters:
            agentOs: Windows_NT_FullFramework
            pool:
              ${{ if eq(variables['System.TeamProject'], 'public') }}:
                name: $(DncEngPublicBuildPool)
                image: 1es-windows-2022-open
                os: windows
              ${{ if ne(variables['System.TeamProject'], 'public') }}:
                name: $(DncEngInternalBuildPool)
                image: 1es-windows-2022
                os: windows
            ${{ if eq(variables['System.TeamProject'], 'public') }}:
              helixTargetQueue: Windows.Amd64.VS2022.Pre.Open
            ${{ if ne(variables['System.TeamProject'], 'public') }}:
              helixTargetQueue: Windows.Amd64.VS2022.Pre
            variables:
            - name: _BuildConfig
              value: Debug
            - name: _PublishArgs
              value: ''
            - name: _SignType
              value: test
            - name: _Test
              value: -test

        - template: /eng/build.yml@self
          parameters:
            agentOs: Windows_NT_TestAsTools
            pool:
              ${{ if eq(variables['System.TeamProject'], 'public') }}:
                name: $(DncEngPublicBuildPool)
                image: 1es-windows-2022-open
                os: windows
              ${{ if ne(variables['System.TeamProject'], 'public') }}:
                name: $(DncEngInternalBuildPool)
                image: 1es-windows-2022
                os: windows
            variables:
            - name: _BuildConfig
              value: Debug
            - name: _PublishArgs
              value: ''
            - name: _SignType
              value: test

        - template: /eng/build.yml@self
          parameters:
            agentOs: Ubuntu_22_04
            pool:
              ${{ if eq(variables['System.TeamProject'], 'public') }}:
                name: $(DncEngPublicBuildPool)
                image: 1es-ubuntu-2204-open
                os: linux
              ${{ if ne(variables['System.TeamProject'], 'public') }}:
                name: $(DncEngInternalBuildPool)
                image: 1es-ubuntu-2204
                os: linux
            ${{ if eq(variables['System.TeamProject'], 'public') }}:
              helixTargetQueue: ubuntu.2204.amd64.open
            ${{ if ne(variables['System.TeamProject'], 'public') }}:
              helixTargetQueue: Ubuntu.2204.Amd64
            variables:
            - name: _BuildConfig
              value: Release
            - name: _PublishArgs
              value: ''
            - name: _SignType
              value: test
            - name: _Test
              value: -test
>>>>>>> eefd65af

        - template: /eng/build.yml@self
          parameters:
            agentOs: Darwin
            pool:
              name: Azure Pipelines
              image: macOS-latest
              os: macOS
            ${{ if eq(variables['System.TeamProject'], 'public') }}:
              helixTargetQueue: OSX.13.Amd64.Open
            ${{ if ne(variables['System.TeamProject'], 'public') }}:
              helixTargetQueue: OSX.13.Amd64
            variables:
            - name: _BuildConfig
              value: Release
            - name: _PublishArgs
              value: ''
            - name: _SignType
              value: test
            - name: _Test
              value: -test

          # template-engine builds
        - template: /eng/build.yml@self
          parameters:
            agentOs: Windows_NT_TemplateEngine
            pool:
              ${{ if eq(variables['System.TeamProject'], 'public') }}:
                name: $(DncEngPublicBuildPool)
                image: 1es-windows-2022-open
                os: windows
              ${{ if ne(variables['System.TeamProject'], 'public') }}:
                name: $(DncEngInternalBuildPool)
                image: 1es-windows-2022
                os: windows
            ${{ if eq(variables['System.TeamProject'], 'public') }}:
              helixTargetQueue: Windows.Amd64.VS2022.Pre.Open
            ${{ if ne(variables['System.TeamProject'], 'public') }}:
              helixTargetQueue: Windows.Amd64.VS2022.Pre
            variables:
              - name: _BuildConfig
                value: Release
              - name: PublishArgs
                value: '-publish /p:DotNetPublishUsingPipelines=true'
              - name: _SignType
                value: test
              - name: _Test
                value: -test

        - template: /eng/build.yml@self
          parameters:
            agentOs: Ubuntu_22_04_TemplateEngine
            pool:
              ${{ if eq(variables['System.TeamProject'], 'public') }}:
                name: $(DncEngPublicBuildPool)
                image: 1es-ubuntu-2204-open
                os: linux
              ${{ if ne(variables['System.TeamProject'], 'public') }}:
                name: $(DncEngInternalBuildPool)
                image: 1es-ubuntu-2204
                os: linux
            ${{ if eq(variables['System.TeamProject'], 'public') }}:
              helixTargetQueue: 'ubuntu.2204.amd64.open@mcr.microsoft.com/dotnet-buildtools/prereqs:ubuntu-22.04-helix-amd64'
            ${{ if ne(variables['System.TeamProject'], 'public') }}:
              helixTargetQueue: Ubuntu.2204.Amd64
            variables:
              - name: _BuildConfig
                value: Release
              - name: _PublishArgs
                value: ''
              - name: _SignType
                value: test
              - name: _Test
                value: -test

        - template: /eng/build.yml@self
          parameters:
            agentOs: Darwin_TemplateEngine
            pool:
              name: Azure Pipelines
              image: macOS-latest
              os: macOS
            ${{ if eq(variables['System.TeamProject'], 'public') }}:
              helixTargetQueue: OSX.1100.Amd64.Open
            ${{ if ne(variables['System.TeamProject'], 'public') }}:
              helixTargetQueue: OSX.1100.Amd64
            variables:
            - name: _BuildConfig
              value: Release
            - name: _PublishArgs
              value: ''
            - name: _SignType
              value: test
            - name: _Test
              value: -test

        # dotnet-format builds
        - template: /eng/dotnet-format/dotnet-format-integration.yml@self
          parameters:
            PublishTaskName: 1ES.PublishBuildArtifacts@1

      - ${{ if and(ne(variables['System.TeamProject'], 'public'), notin(variables['Build.Reason'], 'PullRequest')) }}:
        - template: /eng/common/templates-official/job/publish-build-assets.yml@self
          parameters:
            publishUsingPipelines: true
            publishAssetsImmediately: true
            dependsOn:
              - Windows_NT
              - Source_Build_Managed
            pool:
              name: $(DncEngInternalBuildPool)
              image: 1es-windows-2022
              os: windows
    - ${{ if and(ne(variables['System.TeamProject'], 'public'), notin(variables['Build.Reason'], 'PullRequest')) }}:
      - template: /eng/common/templates-official/post-build/post-build.yml@self
        parameters:
          publishingInfraVersion: 3
          enableSymbolValidation: false
          enableSigningValidation: false
          enableNugetValidation: false
          enableSourceLinkValidation: false
          publishInstallersAndChecksums: true
          publishAssetsImmediately: true
          SDLValidationParameters:
            enable: false
            params: ' -SourceToolsList @("policheck","credscan")
            -TsaInstanceURL $(_TsaInstanceURL)
            -TsaProjectName $(_TsaProjectName)
            -TsaNotificationEmail $(_TsaNotificationEmail)
            -TsaCodebaseAdmin $(_TsaCodebaseAdmin)
            -TsaBugAreaPath $(_TsaBugAreaPath)
            -TsaIterationPath $(_TsaIterationPath)
            -TsaRepositoryName "dotnet-sdk"
            -TsaCodebaseName "dotnet-sdk"
            -TsaPublish $True'<|MERGE_RESOLUTION|>--- conflicted
+++ resolved
@@ -15,17 +15,6 @@
     - internal/release/*
 
 variables:
-<<<<<<< HEAD
-  - name: teamName
-    value: Roslyn-Project-System
-  - name: _DotNetArtifactsCategory
-    value: .NETCore
-  - name: _DotNetValidationArtifactsCategory
-    value: .NETCore
-=======
-  - name: _CIBuild
-    value: -restore -build -sign -pack -ci
->>>>>>> eefd65af
   - ${{ if or(startswith(variables['Build.SourceBranch'], 'refs/heads/release/'), startswith(variables['Build.SourceBranch'], 'refs/heads/internal/release/'), eq(variables['Build.Reason'], 'Manual')) }}:
     - name: PostBuildSign
       value: false
@@ -68,49 +57,6 @@
     sdl:
       sourceAnalysisPool:
         name: $(DncEngInternalBuildPool)
-<<<<<<< HEAD
-        demands: ImageOverride -equals windows.vs2019.amd64
-    steps:
-      - publish: $(Build.SourcesDirectory)\eng\BuildConfiguration
-        artifact: BuildConfiguration
-        displayName: Publish Build Config
-  - template: /eng/build.yml
-    parameters:
-      agentOs: Windows_NT
-      pool:
-        ${{ if eq(variables['System.TeamProject'], 'public') }}:
-          name: $(DncEngPublicBuildPool)
-          demands: ImageOverride -equals 1es-windows-2022-open
-        ${{ if ne(variables['System.TeamProject'], 'public') }}:
-          name: $(DncEngInternalBuildPool)
-          demands: ImageOverride -equals 1es-windows-2022
-      ${{ if eq(variables['System.TeamProject'], 'public') }}:
-        helixTargetQueue: Windows.Amd64.VS2022.Pre.Open
-      ${{ if ne(variables['System.TeamProject'], 'public') }}:
-        helixTargetQueue: Windows.Amd64.VS2022.Pre
-      strategy:
-        matrix:
-          Build_Release:
-            _BuildConfig: Release
-            _PublishArgs: '-publish /p:DotNetPublishUsingPipelines=true'
-            _CIBuild: -restore -build -sign -pack -ci
-            _HelixOnly: true
-            ${{ if or(eq(variables['System.TeamProject'], 'public'), in(variables['Build.Reason'], 'PullRequest')) }}:
-              _SignType: test
-              _Test: -test
-            ${{ if and(ne(variables['System.TeamProject'], 'public'), notin(variables['Build.Reason'], 'PullRequest')) }}:
-              _SignType: real
-              _Test: ''
-  - template: /eng/common/templates/job/source-build.yml
-    parameters:
-      platform:
-        name: 'Managed'
-        container: 'mcr.microsoft.com/dotnet-buildtools/prereqs:centos-stream8'
-  - ${{ if or(eq(variables['System.TeamProject'], 'public'), in(variables['Build.Reason'], 'PullRequest')) }}:
-    - template: /eng/build.yml
-      parameters:
-        agentOs: Windows_NT_FullFramework
-=======
         image: 1es-windows-2022
         os: windows
     stages:
@@ -118,7 +64,6 @@
       displayName: Build
       jobs:
       - job: Publish_Build_Configuration
->>>>>>> eefd65af
         pool:
           ${{ if eq(variables['System.TeamProject'], 'public') }}:
             name: $(DncEngPublicBuildPool)
@@ -126,83 +71,6 @@
             os: windows
           ${{ if eq(variables['System.TeamProject'], 'internal') }}:
             name: $(DncEngInternalBuildPool)
-<<<<<<< HEAD
-            demands: ImageOverride -equals windows.vs2022preview.amd64
-        ${{ if eq(variables['System.TeamProject'], 'public') }}:
-          helixTargetQueue: Windows.Amd64.VS2022.Pre.Open
-        ${{ if ne(variables['System.TeamProject'], 'public') }}:
-          helixTargetQueue: Windows.Amd64.VS2022.Pre
-        strategy:
-          matrix:
-            Build_Debug:
-              _BuildConfig: Debug
-              _PublishArgs: ''
-              _CIBuild: -restore -build -sign -pack -ci
-              _HelixOnly: true
-              _SignType: test
-              _Test: -test
-
-    - template: /eng/build.yml
-      parameters:
-        agentOs: Windows_NT_TestAsTools
-        pool:
-          ${{ if eq(variables['System.TeamProject'], 'public') }}:
-            name: $(DncEngPublicBuildPool)
-            demands: ImageOverride -equals 1es-windows-2022-open
-          ${{ if ne(variables['System.TeamProject'], 'public') }}:
-            name: $(DncEngInternalBuildPool)
-            demands: ImageOverride -equals 1es-windows-2022
-        strategy:
-          matrix:
-            Build_Debug:
-              _BuildConfig: Debug
-              _PublishArgs: ''
-              _CIBuild: -restore -build -sign -pack -ci
-              _HelixOnly: true
-              _SignType: test
-
-    - template: /eng/build.yml
-      parameters:
-        agentOs: Ubuntu_22_04
-        pool:
-          ${{ if eq(variables['System.TeamProject'], 'public') }}:
-            vmImage: 'ubuntu-22.04'
-          ${{ if ne(variables['System.TeamProject'], 'public') }}:
-            name: $(DncEngInternalBuildPool)
-            demands: ImageOverride -equals build.ubuntu.2204.amd64
-        ${{ if eq(variables['System.TeamProject'], 'public') }}:
-          helixTargetQueue: ubuntu.2204.amd64.open
-        ${{ if ne(variables['System.TeamProject'], 'public') }}:
-          helixTargetQueue: Ubuntu.2204.Amd64
-        strategy:
-          matrix:
-            Build_Release:
-              _BuildConfig: Release
-              _PublishArgs: ''
-              _CIBuild: -restore -build -pack -ci
-              _HelixOnly: true
-              _SignType: test
-              _Test: -test
-
-    - template: /eng/build.yml
-      parameters:
-        agentOs: Darwin
-        pool:
-          vmImage: 'macOS-latest'
-        ${{ if eq(variables['System.TeamProject'], 'public') }}:
-          helixTargetQueue: OSX.13.Amd64.Open
-        ${{ if ne(variables['System.TeamProject'], 'public') }}:
-          helixTargetQueue: OSX.13.Amd64
-        strategy:
-          matrix:
-            Build_Release:
-              _BuildConfig: Release
-              _PublishArgs: ''
-              _CIBuild: -restore -build -pack -ci
-              _HelixOnly: true
-              _SignType: test
-              _Test: -test
-=======
             image: 1es-windows-2022
             os: windows
         steps:
@@ -232,6 +100,8 @@
             value: Release
           - name: _PublishArgs
             value: '-publish /p:DotNetPublishUsingPipelines=true'
+          - name: _CIBuild
+            value: -restore -build -sign -pack -ci
           - ${{ if or(eq(variables['System.TeamProject'], 'public'), in(variables['Build.Reason'], 'PullRequest')) }}:
             - name: _SignType
               value: test
@@ -269,6 +139,8 @@
               value: Debug
             - name: _PublishArgs
               value: ''
+            - name: _CIBuild
+              value: -restore -build -sign -pack -ci
             - name: _SignType
               value: test
             - name: _Test
@@ -291,6 +163,8 @@
               value: Debug
             - name: _PublishArgs
               value: ''
+            - name: _CIBuild
+              value: -restore -build -sign -pack -ci
             - name: _SignType
               value: test
 
@@ -315,11 +189,12 @@
               value: Release
             - name: _PublishArgs
               value: ''
-            - name: _SignType
-              value: test
-            - name: _Test
-              value: -test
->>>>>>> eefd65af
+            - name: _CIBuild
+              value: -restore -build -pack -ci
+            - name: _SignType
+              value: test
+            - name: _Test
+              value: -test
 
         - template: /eng/build.yml@self
           parameters:
@@ -337,6 +212,8 @@
               value: Release
             - name: _PublishArgs
               value: ''
+            - name: _CIBuild
+              value: -restore -build -pack -ci
             - name: _SignType
               value: test
             - name: _Test
@@ -364,6 +241,8 @@
                 value: Release
               - name: PublishArgs
                 value: '-publish /p:DotNetPublishUsingPipelines=true'
+              - name: _CIBuild
+                value: -restore -build -sign -pack -ci
               - name: _SignType
                 value: test
               - name: _Test
@@ -390,6 +269,8 @@
                 value: Release
               - name: _PublishArgs
                 value: ''
+              - name: _CIBuild
+                value: -restore -build -pack -ci
               - name: _SignType
                 value: test
               - name: _Test
@@ -411,6 +292,8 @@
               value: Release
             - name: _PublishArgs
               value: ''
+            - name: _CIBuild
+              value: -restore -build -pack -ci
             - name: _SignType
               value: test
             - name: _Test

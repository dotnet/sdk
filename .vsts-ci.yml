trigger:
  batch: true
  branches:
    include:
    - main
    - release/9.0.1xx-preview*
    - internal/release/*
    - exp/*

pr:
  branches:
    include:
    - main
    - release/*
    - internal/release/*

variables:
  - name: teamName
    value: Roslyn-Project-System
  - name: _CIBuild
    value: -restore -build -sign -pack -ci
  - name: _DotNetArtifactsCategory
    value: .NETCore
  - name: _DotNetValidationArtifactsCategory
    value: .NETCore
  - ${{ if or(startswith(variables['Build.SourceBranch'], 'refs/heads/release/'), startswith(variables['Build.SourceBranch'], 'refs/heads/internal/release/'), eq(variables['Build.Reason'], 'Manual')) }}:
    - name: PostBuildSign
      value: false
  - ${{ else }}:
    - name: PostBuildSign
      value: true
  - ${{ if eq(variables['System.TeamProject'], 'public') }}:
    - name: _InternalRuntimeDownloadArgs
      value: ''
    - name: _OfficialBuildArgs
      value: ''
    - name: "skipComponentGovernanceDetection"
      value: "true"
  - ${{ if ne(variables['System.TeamProject'], 'public') }}:
    - name: _OfficialBuildArgs
      value: /p:OfficialBuilder=Microsoft
    - name: Codeql.Enabled
      value: true
    - group: DotNetBuilds storage account read tokens
    - name: _InternalRuntimeDownloadArgs
      value: /p:DotNetRuntimeSourceFeed=https://dotnetbuilds.blob.core.windows.net/internal 
        /p:DotNetRuntimeSourceFeedKey=$(dotnetbuilds-internal-container-read-token-base64) 
  - ${{ if and(ne(variables['System.TeamProject'], 'public'), notin(variables['Build.Reason'], 'PullRequest')) }}:
    - group: DotNet-CLI-SDLValidation-Params
  - template: /eng/common/templates-official/variables/pool-providers.yml

resources:
  repositories:
  - repository: 1esPipelines
    type: git
    name: 1ESPipelineTemplates/1ESPipelineTemplates
    ref: refs/tags/release

extends:
  template: v1/1ES.Official.PipelineTemplate.yml@1esPipelines
  parameters:
    sdl:
      sourceAnalysisPool:
        name: $(DncEngInternalBuildPool)
<<<<<<< HEAD
        demands: ImageOverride -equals windows.vs2019.amd64
    steps:
      - publish: $(Build.SourcesDirectory)\eng\BuildConfiguration
        artifact: BuildConfiguration
        displayName: Publish Build Config
  - template: /eng/build.yml
    parameters:
      agentOs: Windows_NT
      pool:
        ${{ if eq(variables['System.TeamProject'], 'public') }}:
          name: $(DncEngPublicBuildPool)
          demands: ImageOverride -equals 1es-windows-2022-open
        ${{ if ne(variables['System.TeamProject'], 'public') }}:
          name: $(DncEngInternalBuildPool)
          demands: ImageOverride -equals 1es-windows-2022
      ${{ if eq(variables['System.TeamProject'], 'public') }}:
        helixTargetQueue: Windows.Amd64.VS2022.Pre.Open
      ${{ if ne(variables['System.TeamProject'], 'public') }}:
        helixTargetQueue: Windows.Amd64.VS2022.Pre
      strategy:
        matrix:
          Build_Release:
            _BuildConfig: Release
            _PublishArgs: '-publish /p:DotNetPublishUsingPipelines=true'
            ${{ if or(eq(variables['System.TeamProject'], 'public'), in(variables['Build.Reason'], 'PullRequest')) }}:
              _SignType: test
              _Test: -test
            ${{ if and(ne(variables['System.TeamProject'], 'public'), notin(variables['Build.Reason'], 'PullRequest')) }}:
              _SignType: real
              _Test: ''
  - template: /eng/common/templates/job/source-build.yml
    parameters:
      platform:
        name: 'Managed'
        container: 'mcr.microsoft.com/dotnet-buildtools/prereqs:centos-stream9'
  - ${{ if or(eq(variables['System.TeamProject'], 'public'), in(variables['Build.Reason'], 'PullRequest')) }}:
    - template: /eng/build.yml
      parameters:
        agentOs: Windows_NT_FullFramework
=======
        image: 1es-windows-2022
        os: windows
    stages:
    - stage: build
      displayName: Build
      jobs:
      - job: Publish_Build_Configuration
>>>>>>> fc8d3217
        pool:
          ${{ if eq(variables['System.TeamProject'], 'public') }}:
            name: $(DncEngPublicBuildPool)
            image: 1es-windows-2022-open
            os: windows
          ${{ if eq(variables['System.TeamProject'], 'internal') }}:
            name: $(DncEngInternalBuildPool)
            image: 1es-windows-2022
            os: windows
        steps:
          - task: 1ES.PublishPipelineArtifact@1
            displayName: Publish Build Config
            inputs:
              targetPath: $(Build.SourcesDirectory)\eng\buildConfiguration
              artifactName: buildConfiguration
      - template: /eng/build.yml@self
        parameters:
          agentOs: Windows_NT
          pool:
            ${{ if eq(variables['System.TeamProject'], 'public') }}:
              name: $(DncEngPublicBuildPool)
              image: 1es-windows-2022-open
              os: windows
            ${{ if ne(variables['System.TeamProject'], 'public') }}:
              name: $(DncEngInternalBuildPool)
              image: 1es-windows-2022
              os: windows
          ${{ if eq(variables['System.TeamProject'], 'public') }}:
            helixTargetQueue: Windows.Amd64.VS2022.Pre.Open
          ${{ if ne(variables['System.TeamProject'], 'public') }}:
            helixTargetQueue: Windows.Amd64.VS2022.Pre
          variables:
          - name: _BuildConfig
            value: Release
          - name: _PublishArgs
            value: '-publish /p:DotNetPublishUsingPipelines=true'
          - ${{ if or(eq(variables['System.TeamProject'], 'public'), in(variables['Build.Reason'], 'PullRequest')) }}:
            - name: _SignType
              value: test
            - name: _Test
              value: -test
          - ${{ if and(ne(variables['System.TeamProject'], 'public'), notin(variables['Build.Reason'], 'PullRequest')) }}:
            - name: _SignType
              value: real
            - name: _Test
              value: ''
      - template: /eng/common/templates-official/job/source-build.yml@self
        parameters:
          platform:
            name: 'Managed'
            container: 'mcr.microsoft.com/dotnet-buildtools/prereqs:centos-stream8'
      - ${{ if or(eq(variables['System.TeamProject'], 'public'), in(variables['Build.Reason'], 'PullRequest')) }}:
        - template: /eng/build.yml@self
          parameters:
            agentOs: Windows_NT_FullFramework
            pool:
              ${{ if eq(variables['System.TeamProject'], 'public') }}:
                name: $(DncEngPublicBuildPool)
                image: 1es-windows-2022-open
                os: windows
              ${{ if ne(variables['System.TeamProject'], 'public') }}:
                name: $(DncEngInternalBuildPool)
                image: 1es-windows-2022
                os: windows
            ${{ if eq(variables['System.TeamProject'], 'public') }}:
              helixTargetQueue: Windows.Amd64.VS2022.Pre.Open
            ${{ if ne(variables['System.TeamProject'], 'public') }}:
              helixTargetQueue: Windows.Amd64.VS2022.Pre
            variables:
            - name: _BuildConfig
              value: Debug
            - name: _PublishArgs
              value: ''
            - name: _SignType
              value: test
            - name: _Test
              value: -test

        - template: /eng/build.yml@self
          parameters:
            agentOs: Windows_NT_TestAsTools
            pool:
              ${{ if eq(variables['System.TeamProject'], 'public') }}:
                name: $(DncEngPublicBuildPool)
                image: 1es-windows-2022-open
                os: windows
              ${{ if ne(variables['System.TeamProject'], 'public') }}:
                name: $(DncEngInternalBuildPool)
                image: 1es-windows-2022
                os: windows
            variables:
            - name: _BuildConfig
              value: Debug
            - name: _PublishArgs
              value: ''
            - name: _SignType
              value: test

        - template: /eng/build.yml@self
          parameters:
            agentOs: Ubuntu_22_04
            pool:
              ${{ if eq(variables['System.TeamProject'], 'public') }}:
                name: $(DncEngPublicBuildPool)
                image: 1es-ubuntu-2204-open
                os: linux
              ${{ if ne(variables['System.TeamProject'], 'public') }}:
                name: $(DncEngInternalBuildPool)
                image: 1es-ubuntu-2204
                os: linux
            ${{ if eq(variables['System.TeamProject'], 'public') }}:
              helixTargetQueue: ubuntu.2204.amd64.open
            ${{ if ne(variables['System.TeamProject'], 'public') }}:
              helixTargetQueue: Ubuntu.2204.Amd64
            variables:
            - name: _BuildConfig
              value: Release
            - name: _PublishArgs
              value: ''
            - name: _SignType
              value: test
            - name: _Test
              value: -test

        - template: /eng/build.yml@self
          parameters:
            agentOs: Darwin
            pool:
              name: Azure Pipelines
              image: macOS-latest
              os: macOS
            ${{ if eq(variables['System.TeamProject'], 'public') }}:
              helixTargetQueue: OSX.13.Amd64.Open
            ${{ if ne(variables['System.TeamProject'], 'public') }}:
              helixTargetQueue: OSX.13.Amd64
            variables:
            - name: _BuildConfig
              value: Release
            - name: _PublishArgs
              value: ''
            - name: _SignType
              value: test
            - name: _Test
              value: -test

          # template-engine builds
        - template: /eng/build.yml@self
          parameters:
            agentOs: Windows_NT_TemplateEngine
            pool:
              ${{ if eq(variables['System.TeamProject'], 'public') }}:
                name: $(DncEngPublicBuildPool)
                image: 1es-windows-2022-open
                os: windows
              ${{ if ne(variables['System.TeamProject'], 'public') }}:
                name: $(DncEngInternalBuildPool)
                image: 1es-windows-2022
                os: windows
            ${{ if eq(variables['System.TeamProject'], 'public') }}:
              helixTargetQueue: Windows.Amd64.VS2022.Pre.Open
            ${{ if ne(variables['System.TeamProject'], 'public') }}:
              helixTargetQueue: Windows.Amd64.VS2022.Pre
            variables:
              - name: _BuildConfig
                value: Release
              - name: PublishArgs
                value: '-publish /p:DotNetPublishUsingPipelines=true'
              - name: _SignType
                value: test
              - name: _Test
                value: -test

        - template: /eng/build.yml@self
          parameters:
            agentOs: Ubuntu_22_04_TemplateEngine
            pool:
              ${{ if eq(variables['System.TeamProject'], 'public') }}:
                name: $(DncEngPublicBuildPool)
                image: 1es-ubuntu-2204-open
                os: linux
              ${{ if ne(variables['System.TeamProject'], 'public') }}:
                name: $(DncEngInternalBuildPool)
                image: 1es-ubuntu-2204
                os: linux
            ${{ if eq(variables['System.TeamProject'], 'public') }}:
              helixTargetQueue: 'ubuntu.2204.amd64.open@mcr.microsoft.com/dotnet-buildtools/prereqs:ubuntu-22.04-helix-amd64'
            ${{ if ne(variables['System.TeamProject'], 'public') }}:
              helixTargetQueue: Ubuntu.2204.Amd64
            variables:
              - name: _BuildConfig
                value: Release
              - name: _PublishArgs
                value: ''
              - name: _SignType
                value: test
              - name: _Test
                value: -test

        - template: /eng/build.yml@self
          parameters:
            agentOs: Darwin_TemplateEngine
            pool:
              name: Azure Pipelines
              image: macOS-latest
              os: macOS
            ${{ if eq(variables['System.TeamProject'], 'public') }}:
              helixTargetQueue: OSX.1100.Amd64.Open
            ${{ if ne(variables['System.TeamProject'], 'public') }}:
              helixTargetQueue: OSX.1100.Amd64
            variables:
            - name: _BuildConfig
              value: Release
            - name: _PublishArgs
              value: ''
            - name: _SignType
              value: test
            - name: _Test
              value: -test

      # dotnet-format builds
      - template: /eng/dotnet-format/dotnet-format-integration.yml@self
        parameters:
          PublishTaskName: 1ES.PublishBuildArtifacts@1

      - ${{ if and(ne(variables['System.TeamProject'], 'public'), notin(variables['Build.Reason'], 'PullRequest')) }}:
        - template: /eng/common/templates-official/job/publish-build-assets.yml@self
          parameters:
            publishUsingPipelines: true
            publishAssetsImmediately: true
            dependsOn:
              - Windows_NT
              - Source_Build_Managed
            pool:
              name: $(DncEngInternalBuildPool)
              image: 1es-windows-2022
              os: windows
    - ${{ if and(ne(variables['System.TeamProject'], 'public'), notin(variables['Build.Reason'], 'PullRequest')) }}:
      - template: /eng/common/templates-official/post-build/post-build.yml@self
        parameters:
          publishingInfraVersion: 3
          enableSymbolValidation: false
          enableSigningValidation: false
          enableNugetValidation: false
          enableSourceLinkValidation: false
          publishInstallersAndChecksums: true
          publishAssetsImmediately: true
          SDLValidationParameters:
            enable: false
            params: ' -SourceToolsList @("policheck","credscan")
            -TsaInstanceURL $(_TsaInstanceURL)
            -TsaProjectName $(_TsaProjectName)
            -TsaNotificationEmail $(_TsaNotificationEmail)
            -TsaCodebaseAdmin $(_TsaCodebaseAdmin)
            -TsaBugAreaPath $(_TsaBugAreaPath)
            -TsaIterationPath $(_TsaIterationPath)
            -TsaRepositoryName "dotnet-sdk"
            -TsaCodebaseName "dotnet-sdk"
            -TsaPublish $True'<|MERGE_RESOLUTION|>--- conflicted
+++ resolved
@@ -62,47 +62,6 @@
     sdl:
       sourceAnalysisPool:
         name: $(DncEngInternalBuildPool)
-<<<<<<< HEAD
-        demands: ImageOverride -equals windows.vs2019.amd64
-    steps:
-      - publish: $(Build.SourcesDirectory)\eng\BuildConfiguration
-        artifact: BuildConfiguration
-        displayName: Publish Build Config
-  - template: /eng/build.yml
-    parameters:
-      agentOs: Windows_NT
-      pool:
-        ${{ if eq(variables['System.TeamProject'], 'public') }}:
-          name: $(DncEngPublicBuildPool)
-          demands: ImageOverride -equals 1es-windows-2022-open
-        ${{ if ne(variables['System.TeamProject'], 'public') }}:
-          name: $(DncEngInternalBuildPool)
-          demands: ImageOverride -equals 1es-windows-2022
-      ${{ if eq(variables['System.TeamProject'], 'public') }}:
-        helixTargetQueue: Windows.Amd64.VS2022.Pre.Open
-      ${{ if ne(variables['System.TeamProject'], 'public') }}:
-        helixTargetQueue: Windows.Amd64.VS2022.Pre
-      strategy:
-        matrix:
-          Build_Release:
-            _BuildConfig: Release
-            _PublishArgs: '-publish /p:DotNetPublishUsingPipelines=true'
-            ${{ if or(eq(variables['System.TeamProject'], 'public'), in(variables['Build.Reason'], 'PullRequest')) }}:
-              _SignType: test
-              _Test: -test
-            ${{ if and(ne(variables['System.TeamProject'], 'public'), notin(variables['Build.Reason'], 'PullRequest')) }}:
-              _SignType: real
-              _Test: ''
-  - template: /eng/common/templates/job/source-build.yml
-    parameters:
-      platform:
-        name: 'Managed'
-        container: 'mcr.microsoft.com/dotnet-buildtools/prereqs:centos-stream9'
-  - ${{ if or(eq(variables['System.TeamProject'], 'public'), in(variables['Build.Reason'], 'PullRequest')) }}:
-    - template: /eng/build.yml
-      parameters:
-        agentOs: Windows_NT_FullFramework
-=======
         image: 1es-windows-2022
         os: windows
     stages:
@@ -110,7 +69,6 @@
       displayName: Build
       jobs:
       - job: Publish_Build_Configuration
->>>>>>> fc8d3217
         pool:
           ${{ if eq(variables['System.TeamProject'], 'public') }}:
             name: $(DncEngPublicBuildPool)
@@ -161,7 +119,7 @@
         parameters:
           platform:
             name: 'Managed'
-            container: 'mcr.microsoft.com/dotnet-buildtools/prereqs:centos-stream8'
+            container: mcr.microsoft.com/dotnet-buildtools/prereqs:centos-stream9
       - ${{ if or(eq(variables['System.TeamProject'], 'public'), in(variables['Build.Reason'], 'PullRequest')) }}:
         - template: /eng/build.yml@self
           parameters:

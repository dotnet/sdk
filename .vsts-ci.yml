trigger:
  batch: true
  branches:
    include:
    - main
    - release/8.0.1xx
    - internal/release/*
    - exp/*

pr:
  branches:
    include:
    - main
    - release/*
    - internal/release/*


variables:
  - name: _CIBuild
    value: -restore -build -sign -pack -ci
  - ${{ if or(startswith(variables['Build.SourceBranch'], 'refs/heads/release/'), startswith(variables['Build.SourceBranch'], 'refs/heads/internal/release/'), eq(variables['Build.Reason'], 'Manual')) }}:
    - name: PostBuildSign
      value: false
  - ${{ else }}:
    - name: PostBuildSign
      value: true
  - ${{ if eq(variables['System.TeamProject'], 'public') }}:
    - name: _InternalRuntimeDownloadArgs
      value: ''
    - name: _OfficialBuildArgs
      value: ''
    - name: "skipComponentGovernanceDetection"
      value: "true"
  - ${{ if ne(variables['System.TeamProject'], 'public') }}:
    - name: _OfficialBuildArgs
      value: /p:OfficialBuilder=Microsoft
    - name: Codeql.Enabled
      value: true
    - name: _InternalRuntimeDownloadArgs
      value: /p:DotNetRuntimeSourceFeed=https://dotnetbuilds.blob.core.windows.net/internal
        /p:DotNetRuntimeSourceFeedKey=$(dotnetbuilds-internal-container-read-token-base64)
  - ${{ if and(ne(variables['System.TeamProject'], 'public'), notin(variables['Build.Reason'], 'PullRequest')) }}:
    - group: DotNet-CLI-SDLValidation-Params
  - template: /eng/common/templates-official/variables/pool-providers.yml
  # Set the MicroBuild plugin installation directory to the agent temp directory to avoid SDL tool scanning.
  - name: MicroBuildOutputFolderOverride
    value: $(Agent.TempDirectory)

resources:
  repositories:
  - repository: 1esPipelines
    type: git
    name: 1ESPipelineTemplates/1ESPipelineTemplates
    ref: refs/tags/release

extends:
  template: v1/1ES.Official.PipelineTemplate.yml@1esPipelines
  parameters:
    sdl:
      sourceAnalysisPool:
        name: $(DncEngInternalBuildPool)
        image: 1es-windows-2022
        os: windows
    stages:
    - stage: build
      displayName: Build
      jobs:
      - job: Publish_Build_Configuration
        pool:
          ${{ if eq(variables['System.TeamProject'], 'public') }}:
            name: $(DncEngPublicBuildPool)
            image: 1es-windows-2022-open
            os: windows
          ${{ if eq(variables['System.TeamProject'], 'internal') }}:
            name: $(DncEngInternalBuildPool)
            image: 1es-windows-2022
            os: windows
        steps:
          - task: 1ES.PublishPipelineArtifact@1
            displayName: Publish Build Config
            inputs:
              targetPath: $(Build.SourcesDirectory)\eng\buildConfiguration
              artifactName: buildConfiguration
      - template: /eng/build.yml@self
        parameters:
          agentOs: Windows_NT
          pool:
            ${{ if eq(variables['System.TeamProject'], 'public') }}:
              name: $(DncEngPublicBuildPool)
              image: 1es-windows-2022-open
              os: windows
            ${{ if ne(variables['System.TeamProject'], 'public') }}:
              name: $(DncEngInternalBuildPool)
              image: 1es-windows-2022
              os: windows
          ${{ if eq(variables['System.TeamProject'], 'public') }}:
            helixTargetQueue: Windows.Amd64.VS2022.Pre.Open
          ${{ if ne(variables['System.TeamProject'], 'public') }}:
            helixTargetQueue: Windows.Amd64.VS2022.Pre
          variables:
          - name: _BuildConfig
            value: Release
          - name: _PublishArgs
            value: '-publish /p:DotNetPublishUsingPipelines=true'
          - ${{ if or(eq(variables['System.TeamProject'], 'public'), in(variables['Build.Reason'], 'PullRequest')) }}:
            - name: _SignType
              value: test
            - name: _Test
              value: -test
          - ${{ if and(ne(variables['System.TeamProject'], 'public'), notin(variables['Build.Reason'], 'PullRequest')) }}:
            - name: _SignType
              value: real
            - name: _Test
              value: ''
      - template: /eng/common/templates-official/job/source-build.yml@self
        parameters:
          enableInternalSources: true
          platform:
            name: 'Managed'
<<<<<<< HEAD
            container: 'mcr.microsoft.com/dotnet-buildtools/prereqs:centos-7'
=======
            container: 'mcr.microsoft.com/dotnet-buildtools/prereqs:centos-stream9'
>>>>>>> 12389efa
      - ${{ if or(eq(variables['System.TeamProject'], 'public'), in(variables['Build.Reason'], 'PullRequest')) }}:
        - template: /eng/build.yml@self
          parameters:
            agentOs: Windows_NT_FullFramework
            pool:
              ${{ if eq(variables['System.TeamProject'], 'public') }}:
                name: $(DncEngPublicBuildPool)
                image: 1es-windows-2022-open
                os: windows
              ${{ if ne(variables['System.TeamProject'], 'public') }}:
                name: $(DncEngInternalBuildPool)
                image: 1es-windows-2022
                os: windows
            ${{ if eq(variables['System.TeamProject'], 'public') }}:
              helixTargetQueue: Windows.Amd64.VS2022.Pre.Open
            ${{ if ne(variables['System.TeamProject'], 'public') }}:
              helixTargetQueue: Windows.Amd64.VS2022.Pre
            variables:
            - name: _BuildConfig
              value: Debug
            - name: _PublishArgs
              value: ''
            - name: _SignType
              value: test
            - name: _Test
              value: -test

        - template: /eng/build.yml@self
          parameters:
            agentOs: Windows_NT_TestAsTools
            pool:
              ${{ if eq(variables['System.TeamProject'], 'public') }}:
                name: $(DncEngPublicBuildPool)
                image: 1es-windows-2022-open
                os: windows
              ${{ if ne(variables['System.TeamProject'], 'public') }}:
                name: $(DncEngInternalBuildPool)
                image: 1es-windows-2022
                os: windows
            variables:
            - name: _BuildConfig
              value: Debug
            - name: _PublishArgs
              value: ''
            - name: _SignType
              value: test

        - template: /eng/build.yml@self
          parameters:
            agentOs: Ubuntu_22_04
            pool:
              ${{ if eq(variables['System.TeamProject'], 'public') }}:
                name: $(DncEngPublicBuildPool)
                image: 1es-ubuntu-2204-open
                os: linux
              ${{ if ne(variables['System.TeamProject'], 'public') }}:
                name: $(DncEngInternalBuildPool)
                image: 1es-ubuntu-2204
                os: linux
            ${{ if eq(variables['System.TeamProject'], 'public') }}:
              helixTargetQueue: ubuntu.2204.amd64.open
            ${{ if ne(variables['System.TeamProject'], 'public') }}:
              helixTargetQueue: Ubuntu.2204.Amd64
            variables:
            - name: _BuildConfig
              value: Release
            - name: _PublishArgs
              value: ''
            - name: _SignType
              value: test
            - name: _Test
              value: -test

        - template: /eng/build.yml@self
          parameters:
            agentOs: Darwin
            pool:
              name: Azure Pipelines
              image: macOS-latest
              os: macOS
            ${{ if eq(variables['System.TeamProject'], 'public') }}:
              helixTargetQueue: OSX.13.Amd64.Open
            ${{ if ne(variables['System.TeamProject'], 'public') }}:
              helixTargetQueue: OSX.13.Amd64
            variables:
            - name: _BuildConfig
              value: Release
            - name: _PublishArgs
              value: ''
            - name: _SignType
              value: test
            - name: _Test
              value: -test

          # template-engine builds
        - template: /eng/build.yml@self
          parameters:
            agentOs: Windows_NT_TemplateEngine
            pool:
              ${{ if eq(variables['System.TeamProject'], 'public') }}:
                name: $(DncEngPublicBuildPool)
                image: 1es-windows-2022-open
                os: windows
              ${{ if ne(variables['System.TeamProject'], 'public') }}:
                name: $(DncEngInternalBuildPool)
                image: 1es-windows-2022
                os: windows
            ${{ if eq(variables['System.TeamProject'], 'public') }}:
              helixTargetQueue: Windows.Amd64.VS2022.Pre.Open
            ${{ if ne(variables['System.TeamProject'], 'public') }}:
              helixTargetQueue: Windows.Amd64.VS2022.Pre
            variables:
              - name: _BuildConfig
                value: Release
              - name: PublishArgs
                value: '-publish /p:DotNetPublishUsingPipelines=true'
              - name: _SignType
                value: test
              - name: _Test
                value: -test

        - template: /eng/build.yml@self
          parameters:
            agentOs: Ubuntu_22_04_TemplateEngine
            pool:
              ${{ if eq(variables['System.TeamProject'], 'public') }}:
                name: $(DncEngPublicBuildPool)
                image: 1es-ubuntu-2204-open
                os: linux
              ${{ if ne(variables['System.TeamProject'], 'public') }}:
                name: $(DncEngInternalBuildPool)
                image: 1es-ubuntu-2204
                os: linux
            ${{ if eq(variables['System.TeamProject'], 'public') }}:
              helixTargetQueue: 'ubuntu.2204.amd64.open@mcr.microsoft.com/dotnet-buildtools/prereqs:ubuntu-22.04-helix-amd64'
            ${{ if ne(variables['System.TeamProject'], 'public') }}:
              helixTargetQueue: Ubuntu.2204.Amd64
            variables:
              - name: _BuildConfig
                value: Release
              - name: _PublishArgs
                value: ''
              - name: _SignType
                value: test
              - name: _Test
                value: -test

        - template: /eng/build.yml@self
          parameters:
            agentOs: Darwin_TemplateEngine
            pool:
              name: Azure Pipelines
              image: macOS-latest
              os: macOS
            ${{ if eq(variables['System.TeamProject'], 'public') }}:
              helixTargetQueue: OSX.1100.Amd64.Open
            ${{ if ne(variables['System.TeamProject'], 'public') }}:
              helixTargetQueue: OSX.1100.Amd64
            variables:
            - name: _BuildConfig
              value: Release
            - name: _PublishArgs
              value: ''
            - name: _SignType
              value: test
            - name: _Test
              value: -test

      - ${{ if and(ne(variables['System.TeamProject'], 'public'), notin(variables['Build.Reason'], 'PullRequest')) }}:
        - template: /eng/common/templates-official/job/publish-build-assets.yml@self
          parameters:
            publishUsingPipelines: true
            publishAssetsImmediately: true
            dependsOn:
              - Windows_NT
              - Source_Build_Managed
            pool:
              name: $(DncEngInternalBuildPool)
              image: 1es-windows-2022
              os: windows
    - ${{ if and(ne(variables['System.TeamProject'], 'public'), notin(variables['Build.Reason'], 'PullRequest')) }}:
      - template: /eng/common/templates-official/post-build/post-build.yml@self
        parameters:
          publishingInfraVersion: 3
          enableSymbolValidation: false
          enableSigningValidation: false
          enableNugetValidation: false
          enableSourceLinkValidation: false
          publishInstallersAndChecksums: true
          publishAssetsImmediately: true
          SDLValidationParameters:
            enable: false
            params: ' -SourceToolsList @("policheck","credscan")
            -TsaInstanceURL $(_TsaInstanceURL)
            -TsaProjectName $(_TsaProjectName)
            -TsaNotificationEmail $(_TsaNotificationEmail)
            -TsaCodebaseAdmin $(_TsaCodebaseAdmin)
            -TsaBugAreaPath $(_TsaBugAreaPath)
            -TsaIterationPath $(_TsaIterationPath)
            -TsaRepositoryName "dotnet-sdk"
            -TsaCodebaseName "dotnet-sdk"
            -TsaPublish $True'<|MERGE_RESOLUTION|>--- conflicted
+++ resolved
@@ -117,11 +117,7 @@
           enableInternalSources: true
           platform:
             name: 'Managed'
-<<<<<<< HEAD
-            container: 'mcr.microsoft.com/dotnet-buildtools/prereqs:centos-7'
-=======
             container: 'mcr.microsoft.com/dotnet-buildtools/prereqs:centos-stream9'
->>>>>>> 12389efa
       - ${{ if or(eq(variables['System.TeamProject'], 'public'), in(variables['Build.Reason'], 'PullRequest')) }}:
         - template: /eng/build.yml@self
           parameters:

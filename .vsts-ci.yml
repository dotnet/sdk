--- conflicted
+++ resolved
@@ -99,17 +99,12 @@
           oneESCompat:
             templateFolderName: templates-official
             publishTaskPrefix: 1ES.
-<<<<<<< HEAD
-          runtimeSourceProperties: /p:DotNetRuntimeSourceFeed=https://dotnetbuilds.blob.core.windows.net/internal /p:DotNetRuntimeSourceFeedKey=$(dotnetbuilds-internal-container-read-token-base64)
-          locBranch: main
-=======
           runtimeSourceProperties: /p:DotNetRuntimeSourceFeed=https://ci.dot.net/internal /p:DotNetRuntimeSourceFeedKey=$(dotnetbuilds-internal-container-read-token-base64)
           locBranch: main
           # WORKAROUND: BinSkim requires the folder exist prior to scanning.
           preSteps:
           - powershell: New-Item -ItemType Directory -Path $(Build.SourcesDirectory)/artifacts/bin -Force
             displayName: Create artifacts/bin directory
->>>>>>> f0b40be7
           ${{ if and(eq(parameters.runTestBuild, false), ne(variables['Build.Reason'], 'PullRequest')) }}:
             timeoutInMinutes: 180
             windowsJobParameterSets:

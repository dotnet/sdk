--- conflicted
+++ resolved
@@ -206,9 +206,6 @@
 Console.WriteLine("Hello");
 ```
 
-<<<<<<< HEAD
-Some shells do not support multiple command-line arguments in the shebang
-=======
 ## Implementation
 
 The build is performed using MSBuild APIs on in-memory project files.
@@ -285,10 +282,7 @@
 
 ### Shebang support
 
-It might be beneficial to also ship `dotnet-run` binary
-(or `dotnet-run-file` that would only work with file-based programs, not project-based ones, perhaps simply named `cs`)
-because some shells do not support multiple command-line arguments in the shebang
->>>>>>> 746f86e0
+Some shells do not support multiple command-line arguments in the shebang
 which is needed if one wants to use `/usr/bin/env` to find the `dotnet` executable
 (although `-S` argument can be sometimes used to enable multiple argument support),
 so `dotnet file.cs` instead of `dotnet run file.cs` should be used in shebangs:
@@ -306,14 +300,7 @@
 // ^ Works in some shells.
 ```
 
-<<<<<<< HEAD
-## Other commands
-=======
-We could also consider making `dotnet file.cs` work because `dotnet file.dll` also works today
-but that would require changes to the native dotnet host.
-
 ### Other commands
->>>>>>> 746f86e0
 
 Commands `dotnet restore file.cs` and `dotnet build file.cs` are needed for IDE support and hence work for file-based programs.
 We can consider supporting other commands like `dotnet pack`, `dotnet watch`,

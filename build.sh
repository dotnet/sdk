--- conflicted
+++ resolved
@@ -8,8 +8,4 @@
 done
 ScriptRoot="$( cd -P "$( dirname "$SOURCE" )" && pwd )"
 
-<<<<<<< HEAD
-. "$ScriptRoot/build/build.sh" --build "$@"
-=======
-. "$ScriptRoot/build/build.sh" --build --restore --log $@
->>>>>>> 85bdc89e
+. "$ScriptRoot/build/build.sh" --build --restore --log "$@"
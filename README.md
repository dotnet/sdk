--- conflicted
+++ resolved
@@ -29,10 +29,6 @@
 
 ## How do I engage and contribute?
 
-<<<<<<< HEAD
-We welcome you to try things out, [file issues](https://github.com/dotnet/sdk/issues), make feature requests and join us in design conversations. Also be sure to check out our [project documentation](Documentation) and [Developer Guide](Documentation/project-docs/developer-guide.md).
-=======
 We welcome you to try things out, [file issues](https://github.com/dotnet/sdk/issues), make feature requests and join us in design conversations. Also be sure to check out our [project documentation](documentation) and [Developer Guide](documentation/project-docs/developer-guide.md).
->>>>>>> 59c29fe2
 
 This project has adopted a code of conduct adapted from the [Contributor Covenant](http://contributor-covenant.org/) to clarify expected behavior in our community. This code of conduct has been [adopted by many other projects](http://contributor-covenant.org/adopters/). For more information see [Contributors Code of conduct](https://github.com/dotnet/home/blob/master/guidance/be-nice.md).
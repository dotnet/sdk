--- conflicted
+++ resolved
@@ -3,11 +3,7 @@
   "isRoot": true,
   "tools": {
     "microsoft.dotnet.darc": {
-<<<<<<< HEAD
-      "version": "1.1.0-beta.24570.3",
-=======
       "version": "1.1.0-beta.24577.1",
->>>>>>> 211390f7
       "commands": [
         "darc"
       ]

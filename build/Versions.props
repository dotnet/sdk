<?xml version="1.0" encoding="utf-8"?>
<!-- Copyright (c) .NET Foundation and contributors. All rights reserved. Licensed under the MIT license. See License.txt in the project root for full license information. -->
<Project DefaultTargets="Build" xmlns="http://schemas.microsoft.com/developer/msbuild/2003">

  <PropertyGroup>
    <MSBuildAllProjects>$(MSBuildAllProjects);$(MSBuildThisFileFullPath)</MSBuildAllProjects>
  </PropertyGroup>

  <!-- Repo Version Information -->
  <PropertyGroup>
<<<<<<< HEAD
    <VersionPrefix>2.1.800</VersionPrefix>
=======
    <VersionPrefix>2.2.200</VersionPrefix>
>>>>>>> 8a15fcc8
    <PreReleaseVersionLabel>preview</PreReleaseVersionLabel>
  </PropertyGroup>

  <!-- Production Dependencies -->
  <PropertyGroup>
    <MicrosoftBuildFrameworkVersion>15.4.8</MicrosoftBuildFrameworkVersion>
    <MicrosoftBuildUtilitiesCoreVersion>15.4.8</MicrosoftBuildUtilitiesCoreVersion>
    <MicrosoftExtensionsDependencyModelVersion>2.1.0-preview2-26306-03</MicrosoftExtensionsDependencyModelVersion>
    <NETStandardLibraryNETFrameworkVersion>2.0.1-servicing-26011-01</NETStandardLibraryNETFrameworkVersion>
    <NewtonsoftJsonVersion>9.0.1</NewtonsoftJsonVersion>
    <NuGetBuildTasksPackVersion>5.2.0-rtm.6067</NuGetBuildTasksPackVersion>
    <NuGetPackagingVersion>$(NuGetBuildTasksPackVersion)</NuGetPackagingVersion>
    <NuGetProjectModelVersion>$(NuGetBuildTasksPackVersion)</NuGetProjectModelVersion>
    <PlatformAbstractionsVersion>2.0.0</PlatformAbstractionsVersion>
    <SystemDiagnosticsFileVersionInfoVersion>4.0.0</SystemDiagnosticsFileVersionInfoVersion>
    <SystemReflectionMetadataVersion>1.5.0</SystemReflectionMetadataVersion>
  </PropertyGroup>

  <!-- Get .NET Framework reference assemblies from NuGet packages -->
  <PropertyGroup>
    <UsingToolNetFrameworkReferenceAssemblies>true</UsingToolNetFrameworkReferenceAssemblies>
    <MicrosoftNetFrameworkReferenceAssembliesVersion>1.0.0-alpha-004</MicrosoftNetFrameworkReferenceAssembliesVersion>
  </PropertyGroup>

  <!-- Test Dependencies -->
  <PropertyGroup>
    <FluentAssertionsVersion>4.19.2</FluentAssertionsVersion>
    <FluentAssertionsJsonVersion>4.19.0</FluentAssertionsJsonVersion>
    <MicrosoftDotNetCliUtilsVersion>2.0.0</MicrosoftDotNetCliUtilsVersion>
    <MicrosoftNETTestSdkVersion>15.0.0</MicrosoftNETTestSdkVersion>
  </PropertyGroup>

  <PropertyGroup>
    <RestoreSources>
      $(RestoreSources);
      https://dotnetfeed.blob.core.windows.net/dotnet-core/packages/index.json;
      https://dotnet.myget.org/F/nuget-build/api/v3/index.json
    </RestoreSources>
  </PropertyGroup>
</Project><|MERGE_RESOLUTION|>--- conflicted
+++ resolved
@@ -8,11 +8,7 @@
 
   <!-- Repo Version Information -->
   <PropertyGroup>
-<<<<<<< HEAD
-    <VersionPrefix>2.1.800</VersionPrefix>
-=======
     <VersionPrefix>2.2.200</VersionPrefix>
->>>>>>> 8a15fcc8
     <PreReleaseVersionLabel>preview</PreReleaseVersionLabel>
   </PropertyGroup>
 

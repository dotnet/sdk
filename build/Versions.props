<?xml version="1.0" encoding="utf-8"?>
<!-- Copyright (c) .NET Foundation and contributors. All rights reserved. Licensed under the MIT license. See License.txt in the project root for full license information. -->
<Project DefaultTargets="Build" xmlns="http://schemas.microsoft.com/developer/msbuild/2003">

  <PropertyGroup>
    <MSBuildAllProjects>$(MSBuildAllProjects);$(MSBuildThisFileFullPath)</MSBuildAllProjects>
  </PropertyGroup>

  <!-- Repo Version Information -->
  <PropertyGroup>
    <VersionBase>2.2.100</VersionBase>
    <PreReleaseVersionLabel>preview1</PreReleaseVersionLabel>
  </PropertyGroup>

<<<<<<< HEAD
=======
  <!-- Repo Toolset Features -->
  <PropertyGroup>
    <UsingToolMicrosoftNetCompilers>false</UsingToolMicrosoftNetCompilers>
  </PropertyGroup>

  <!-- Toolset Dependencies -->
  <PropertyGroup>
    <DotNetCliVersion>2.2.100-preview1-008636</DotNetCliVersion>
    <RoslynToolsRepoToolsetVersion>1.0.0-beta-62615-02</RoslynToolsRepoToolsetVersion>
    <VSWhereVersion>2.2.7</VSWhereVersion>
  </PropertyGroup>

>>>>>>> e8f086aa
  <!-- Production Dependencies -->
  <PropertyGroup>
    <MicrosoftBuildFrameworkVersion>15.4.8</MicrosoftBuildFrameworkVersion>
    <MicrosoftBuildUtilitiesCoreVersion>15.4.8</MicrosoftBuildUtilitiesCoreVersion>
    <MicrosoftExtensionsDependencyModelVersion>2.1.0-preview2-26306-03</MicrosoftExtensionsDependencyModelVersion>
    <NETStandardLibraryNETFrameworkVersion>2.0.1-servicing-26011-01</NETStandardLibraryNETFrameworkVersion>
    <NewtonsoftJsonVersion>9.0.1</NewtonsoftJsonVersion>
    <NuGetBuildTasksPackVersion>4.7.0-rtm.5122</NuGetBuildTasksPackVersion>
    <NuGetPackagingVersion>$(NuGetBuildTasksPackVersion)</NuGetPackagingVersion>
    <NuGetProjectModelVersion>$(NuGetBuildTasksPackVersion)</NuGetProjectModelVersion>
    <PlatformAbstractionsVersion>2.0.0</PlatformAbstractionsVersion>
    <SystemDiagnosticsFileVersionInfoVersion>4.0.0</SystemDiagnosticsFileVersionInfoVersion>
    <SystemReflectionMetadataVersion>1.4.2</SystemReflectionMetadataVersion>
  </PropertyGroup>

  <!-- Test Dependencies -->
  <PropertyGroup>
    <FluentAssertionsVersion>4.19.2</FluentAssertionsVersion>
    <FluentAssertionsJsonVersion>4.19.0</FluentAssertionsJsonVersion>
    <MicrosoftDotNetCliUtilsVersion>2.0.0</MicrosoftDotNetCliUtilsVersion>
    <MicrosoftNETTestSdkVersion>15.0.0</MicrosoftNETTestSdkVersion>
  </PropertyGroup>

  <PropertyGroup>
    <RestoreSources>
      $(RestoreSources);
      https://dotnetfeed.blob.core.windows.net/dotnet-core/packages/index.json;
      https://dotnet.myget.org/F/nuget-build/api/v3/index.json
    </RestoreSources>
  </PropertyGroup>
</Project><|MERGE_RESOLUTION|>--- conflicted
+++ resolved
@@ -12,21 +12,6 @@
     <PreReleaseVersionLabel>preview1</PreReleaseVersionLabel>
   </PropertyGroup>
 
-<<<<<<< HEAD
-=======
-  <!-- Repo Toolset Features -->
-  <PropertyGroup>
-    <UsingToolMicrosoftNetCompilers>false</UsingToolMicrosoftNetCompilers>
-  </PropertyGroup>
-
-  <!-- Toolset Dependencies -->
-  <PropertyGroup>
-    <DotNetCliVersion>2.2.100-preview1-008636</DotNetCliVersion>
-    <RoslynToolsRepoToolsetVersion>1.0.0-beta-62615-02</RoslynToolsRepoToolsetVersion>
-    <VSWhereVersion>2.2.7</VSWhereVersion>
-  </PropertyGroup>
-
->>>>>>> e8f086aa
   <!-- Production Dependencies -->
   <PropertyGroup>
     <MicrosoftBuildFrameworkVersion>15.4.8</MicrosoftBuildFrameworkVersion>

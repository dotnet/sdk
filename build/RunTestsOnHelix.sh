#!/usr/bin/env bash

# make NuGet network operations more robust
export NUGET_ENABLE_EXPERIMENTAL_HTTP_RETRY=true
export NUGET_EXPERIMENTAL_MAX_NETWORK_TRY_COUNT=6
export NUGET_EXPERIMENTAL_NETWORK_RETRY_DELAY_MILLISECONDS=1000

export MicrosoftNETBuildExtensionsTargets=$HELIX_CORRELATION_PAYLOAD/ex/msbuildExtensions/Microsoft/Microsoft.NET.Build.Extensions/Microsoft.NET.Build.Extensions.targets
export DOTNET_ROOT=$HELIX_CORRELATION_PAYLOAD/d
export PATH=$DOTNET_ROOT:$PATH

export TestExecutionDirectory=$(pwd)/testExecutionDirectory
mkdir $TestExecutionDirectory
export DOTNET_CLI_HOME=$TestExecutionDirectory/.dotnet
cp -a -r $HELIX_CORRELATION_PAYLOAD/t/TestExecutionDirectoryFiles/. $TestExecutionDirectory/

# call dotnet new so the first run message doesn't interfere with the first test
<<<<<<< HEAD
dotnet new --debug:ephemeral-hive
=======
dotnet new
# avoid potetial concurrency issues when nuget is creating nuget.config
dotnet nuget list source
>>>>>>> a1a462b7
<|MERGE_RESOLUTION|>--- conflicted
+++ resolved
@@ -15,10 +15,7 @@
 cp -a -r $HELIX_CORRELATION_PAYLOAD/t/TestExecutionDirectoryFiles/. $TestExecutionDirectory/
 
 # call dotnet new so the first run message doesn't interfere with the first test
-<<<<<<< HEAD
+
 dotnet new --debug:ephemeral-hive
-=======
-dotnet new
 # avoid potetial concurrency issues when nuget is creating nuget.config
 dotnet nuget list source
->>>>>>> a1a462b7

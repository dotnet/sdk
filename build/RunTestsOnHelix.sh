--- conflicted
+++ resolved
@@ -16,14 +16,10 @@
 
 # call dotnet new so the first run message doesn't interfere with the first test
 dotnet new --debug:ephemeral-hive
-<<<<<<< HEAD
 
-find $TestExecutionDirectory/. -name nuget.config
-=======
 # We downloaded a special zip of files to the .nuget folder so add that as a source
 dotnet nuget list source --configfile $TestExecutionDirectory/nuget.config
 dotnet nuget add source $DOTNET_ROOT/.nuget --configfile $TestExecutionDirectory/nuget.config
->>>>>>> 522b8470
 dotnet nuget list source --configfile $TestExecutionDirectory/nuget.config
 dotnet nuget remove source dotnet6-transport --configfile $TestExecutionDirectory/nuget.config
 dotnet nuget remove source dotnet6-internal-transport --configfile $TestExecutionDirectory/nuget.config

<Project ToolsVersion="15.0" xmlns="http://schemas.microsoft.com/developer/msbuild/2003">
  <PropertyGroup>
<<<<<<< HEAD
    <VersionMajor>3</VersionMajor>
    <VersionMinor>0</VersionMinor>
    <VersionPatch>100</VersionPatch>
=======
    <VersionMajor>2</VersionMajor>
    <VersionMinor>2</VersionMinor>
    <VersionPatch>200</VersionPatch>
>>>>>>> 2c1e4b72
    <ReleaseSuffix Condition=" '$(ReleaseSuffix)' == '' ">preview</ReleaseSuffix>

    <MajorMinorVersion>$(VersionMajor).$(VersionMinor)</MajorMinorVersion>
    <CliVersionNoSuffix>$(VersionMajor).$(VersionMinor).$(VersionPatch)</CliVersionNoSuffix>
    <CliVersionPrefix>$(CliVersionNoSuffix)-$(ReleaseSuffix)</CliVersionPrefix>
    <CliBrandingVersion Condition=" '$(DropSuffix)' != 'true' ">$(CliVersionNoSuffix) - $(ReleaseSuffix)</CliBrandingVersion>
    <CliBrandingVersion Condition=" '$(DropSuffix)' == 'true' ">$(CliVersionNoSuffix)</CliBrandingVersion>
    <SimpleVersion Condition=" '$(DropSuffix)' != 'true' ">$(CliVersionNoSuffix).$(CommitCount)</SimpleVersion>
    <SimpleVersion Condition=" '$(SimpleVersion)' == '' ">$(CliVersionNoSuffix)</SimpleVersion>

    <VersionSuffix Condition=" '$(DropSuffix)' != 'true' ">$(ReleaseSuffix)-$(CommitCount)</VersionSuffix>

    <SuffixedNugetVersion>$(CliVersionNoSuffix)-$(ReleaseSuffix)-$(CommitCount)</SuffixedNugetVersion>
    <FullNugetVersion Condition=" '$(FullNugetVersion)' == '' ">$(SuffixedNugetVersion)</FullNugetVersion>

    <NugetVersion Condition=" '$(DropSuffix)' != 'true' ">$(FullNugetVersion)</NugetVersion>
    <NugetVersion Condition=" '$(NugetVersion)' == '' ">$(CliVersionNoSuffix)</NugetVersion>

    <SdkVersion>$(NugetVersion)</SdkVersion>
    <SdkNugetVersion>$(NugetVersion)</SdkNugetVersion>

    <FullNugetVersion Condition=" '$(IsNotOrchestratedPublish)' == 'false' ">$(NugetVersion)</FullNugetVersion>

  </PropertyGroup>
</Project><|MERGE_RESOLUTION|>--- conflicted
+++ resolved
@@ -1,14 +1,8 @@
 <Project ToolsVersion="15.0" xmlns="http://schemas.microsoft.com/developer/msbuild/2003">
   <PropertyGroup>
-<<<<<<< HEAD
     <VersionMajor>3</VersionMajor>
     <VersionMinor>0</VersionMinor>
     <VersionPatch>100</VersionPatch>
-=======
-    <VersionMajor>2</VersionMajor>
-    <VersionMinor>2</VersionMinor>
-    <VersionPatch>200</VersionPatch>
->>>>>>> 2c1e4b72
     <ReleaseSuffix Condition=" '$(ReleaseSuffix)' == '' ">preview</ReleaseSuffix>
 
     <MajorMinorVersion>$(VersionMajor).$(VersionMinor)</MajorMinorVersion>

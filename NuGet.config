--- conflicted
+++ resolved
@@ -24,11 +24,7 @@
     <add key="darc-int-dotnet-aspnetcore-fa4d80b-1" value="https://pkgs.dev.azure.com/dnceng/internal/_packaging/darc-int-dotnet-aspnetcore-fa4d80b7-1/nuget/v3/index.json" />
     <!--  End: Package sources from dotnet-aspnetcore -->
     <!--  Begin: Package sources from DotNet-msbuild-Trusted -->
-<<<<<<< HEAD
-    <add key="darc-pub-DotNet-msbuild-Trusted-d832838" value="https://pkgs.dev.azure.com/dnceng/public/_packaging/darc-pub-DotNet-msbuild-Trusted-d8328385/nuget/v3/index.json" />
-=======
     <add key="darc-pub-DotNet-msbuild-Trusted-7c941d2" value="https://pkgs.dev.azure.com/dnceng/public/_packaging/darc-pub-DotNet-msbuild-Trusted-7c941d28/nuget/v3/index.json" />
->>>>>>> 70e61057
     <!--  End: Package sources from DotNet-msbuild-Trusted -->
     <!--  Begin: Package sources from dotnet-roslyn-analyzers -->
     <!--  End: Package sources from dotnet-roslyn-analyzers -->
@@ -39,11 +35,7 @@
     <add key="darc-int-dotnet-runtime-77545d6-1" value="https://pkgs.dev.azure.com/dnceng/internal/_packaging/darc-int-dotnet-runtime-77545d6f-1/nuget/v3/index.json" />
     <!--  End: Package sources from dotnet-runtime -->
     <!--  Begin: Package sources from dotnet-templating -->
-<<<<<<< HEAD
-    <add key="darc-pub-dotnet-templating-f03f218" value="https://pkgs.dev.azure.com/dnceng/public/_packaging/darc-pub-dotnet-templating-f03f218a/nuget/v3/index.json" />
-=======
     <add key="darc-pub-dotnet-templating-21cba55" value="https://pkgs.dev.azure.com/dnceng/public/_packaging/darc-pub-dotnet-templating-21cba556/nuget/v3/index.json" />
->>>>>>> 70e61057
     <!--  End: Package sources from dotnet-templating -->
     <!--  Begin: Package sources from dotnet-windowsdesktop -->
     <add key="darc-int-dotnet-windowsdesktop-5ce68f2" value="https://pkgs.dev.azure.com/dnceng/internal/_packaging/darc-int-dotnet-windowsdesktop-5ce68f29/nuget/v3/index.json" />
@@ -76,16 +68,8 @@
     <!--  Begin: Package sources from dotnet-templating -->
     <!--  End: Package sources from dotnet-templating -->
     <!--  Begin: Package sources from dotnet-aspnetcore -->
-<<<<<<< HEAD
-    <add key="darc-int-dotnet-aspnetcore-fa4d80b-1" value="true" />
-    <add key="darc-int-dotnet-aspnetcore-fa4d80b-2" value="true" />
-    <add key="darc-int-dotnet-aspnetcore-fa4d80b-3" value="true" />
-    <add key="darc-int-dotnet-aspnetcore-fa4d80b" value="true" />
-    <!--  End: Package sources from dotnet-aspnetcore -->
-=======
     <!--  Begin: Package sources from dotnet-emsdk -->
     <!--  End: Package sources from dotnet-emsdk -->
->>>>>>> 70e61057
     <!--  Begin: Package sources from dotnet-format -->
     <!--  End: Package sources from dotnet-format -->
     <!--  End: Package sources from dotnet-aspnetcore -->
@@ -96,15 +80,8 @@
     <add key="darc-int-dotnet-runtime-77545d6" value="true" />
     <!--  End: Package sources from dotnet-runtime -->
     <!--  Begin: Package sources from dotnet-windowsdesktop -->
-<<<<<<< HEAD
-    <add key="darc-int-dotnet-windowsdesktop-5ce68f2-1" value="true" />
-    <add key="darc-int-dotnet-windowsdesktop-5ce68f2-2" value="true" />
-    <add key="darc-int-dotnet-windowsdesktop-5ce68f2-3" value="true" />
-    <add key="darc-int-dotnet-windowsdesktop-5ce68f2" value="true" />
-=======
     <!--  Begin: Package sources from dotnet-winforms -->
     <!--  End: Package sources from dotnet-winforms -->
->>>>>>> 70e61057
     <!--  End: Package sources from dotnet-windowsdesktop -->
     <!--End: Package sources managed by Dependency Flow automation. Do not edit the sources above.-->
   </disabledPackageSources>

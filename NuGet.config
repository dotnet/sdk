<?xml version="1.0" encoding="utf-8"?>
<configuration>
  <packageSources>
    <clear />
    <!--Begin: Package sources managed by Dependency Flow automation. Do not edit the sources below.-->
    <!--  Begin: Package sources from dotnet-emsdk -->
    <!--  End: Package sources from dotnet-emsdk -->
    <!--  Begin: Package sources from dotnet-format -->
    <add key="darc-pub-dotnet-format-64cbc6c" value="https://pkgs.dev.azure.com/dnceng/public/_packaging/darc-pub-dotnet-format-64cbc6c3/nuget/v3/index.json" />
    <add key="darc-pub-dotnet-format-64cbc6c-4" value="https://pkgs.dev.azure.com/dnceng/public/_packaging/darc-pub-dotnet-format-64cbc6c3-4/nuget/v3/index.json" />
    <add key="darc-pub-dotnet-format-64cbc6c-3" value="https://pkgs.dev.azure.com/dnceng/public/_packaging/darc-pub-dotnet-format-64cbc6c3-3/nuget/v3/index.json" />
    <add key="darc-pub-dotnet-format-64cbc6c-2" value="https://pkgs.dev.azure.com/dnceng/public/_packaging/darc-pub-dotnet-format-64cbc6c3-2/nuget/v3/index.json" />
    <add key="darc-pub-dotnet-format-64cbc6c-1" value="https://pkgs.dev.azure.com/dnceng/public/_packaging/darc-pub-dotnet-format-64cbc6c3-1/nuget/v3/index.json" />
    <!--  End: Package sources from dotnet-format -->
    <!--  Begin: Package sources from dotnet-aspnetcore -->
<<<<<<< HEAD
=======
    <add key="darc-int-dotnet-aspnetcore-f654ff2" value="https://pkgs.dev.azure.com/dnceng/internal/_packaging/darc-int-dotnet-aspnetcore-f654ff21/nuget/v3/index.json" />
>>>>>>> ed061355
    <!--  End: Package sources from dotnet-aspnetcore -->
    <!--  Begin: Package sources from DotNet-msbuild-Trusted -->
    <add key="darc-pub-DotNet-msbuild-Trusted-18f1ecf" value="https://pkgs.dev.azure.com/dnceng/public/_packaging/darc-pub-DotNet-msbuild-Trusted-18f1ecf8/nuget/v3/index.json" />
    <!--  End: Package sources from DotNet-msbuild-Trusted -->
    <!--  Begin: Package sources from dotnet-roslyn-analyzers -->
    <!--  End: Package sources from dotnet-roslyn-analyzers -->
    <!--  Begin: Package sources from dotnet-runtime -->
<<<<<<< HEAD
=======
    <add key="darc-int-dotnet-runtime-6b12df1" value="https://pkgs.dev.azure.com/dnceng/internal/_packaging/darc-int-dotnet-runtime-6b12df1a/nuget/v3/index.json" />
>>>>>>> ed061355
    <!--  End: Package sources from dotnet-runtime -->
    <!--  Begin: Package sources from dotnet-templating -->
    <add key="darc-pub-dotnet-templating-9b452dd" value="https://pkgs.dev.azure.com/dnceng/public/_packaging/darc-pub-dotnet-templating-9b452ddd/nuget/v3/index.json" />
    <!--  End: Package sources from dotnet-templating -->
    <!--  Begin: Package sources from dotnet-windowsdesktop -->
<<<<<<< HEAD
=======
    <add key="darc-int-dotnet-windowsdesktop-c0b240c" value="https://pkgs.dev.azure.com/dnceng/internal/_packaging/darc-int-dotnet-windowsdesktop-c0b240c0/nuget/v3/index.json" />
>>>>>>> ed061355
    <!--  End: Package sources from dotnet-windowsdesktop -->
    <!--  Begin: Package sources from dotnet-winforms -->
    <!--  End: Package sources from dotnet-winforms -->
    <!--End: Package sources managed by Dependency Flow automation. Do not edit the sources above.-->
    <add key="dotnet6" value="https://pkgs.dev.azure.com/dnceng/public/_packaging/dotnet6/nuget/v3/index.json" />
    <add key="dotnet6-transport" value="https://pkgs.dev.azure.com/dnceng/public/_packaging/dotnet6-transport/nuget/v3/index.json" />
    <add key="dotnet7" value="https://pkgs.dev.azure.com/dnceng/public/_packaging/dotnet7/nuget/v3/index.json" />
    <add key="dotnet7-transport" value="https://pkgs.dev.azure.com/dnceng/public/_packaging/dotnet7-transport/nuget/v3/index.json" />
    <add key="dotnet8" value="https://pkgs.dev.azure.com/dnceng/public/_packaging/dotnet8/nuget/v3/index.json" />
    <add key="dotnet8-transport" value="https://pkgs.dev.azure.com/dnceng/public/_packaging/dotnet8-transport/nuget/v3/index.json" />
    <add key="dotnet-public" value="https://pkgs.dev.azure.com/dnceng/public/_packaging/dotnet-public/nuget/v3/index.json" />
    <add key="dotnet-eng" value="https://pkgs.dev.azure.com/dnceng/public/_packaging/dotnet-eng/nuget/v3/index.json" />
    <add key="dotnet-tools" value="https://pkgs.dev.azure.com/dnceng/public/_packaging/dotnet-tools/nuget/v3/index.json" />
    <add key="dotnet-tools-transport" value="https://pkgs.dev.azure.com/dnceng/public/_packaging/dotnet-tools-transport/nuget/v3/index.json" />
    <add key="dotnet-libraries" value="https://pkgs.dev.azure.com/dnceng/public/_packaging/dotnet-libraries/nuget/v3/index.json" />
    <add key="dotnet-libraries-transport" value="https://pkgs.dev.azure.com/dnceng/public/_packaging/dotnet-libraries-transport/nuget/v3/index.json" />
    <add key="vs-impl" value="https://pkgs.dev.azure.com/azure-public/vside/_packaging/vs-impl/nuget/v3/index.json" />
    <!-- Used for Rich Navigation indexing task -->
    <add key="richnav" value="https://pkgs.dev.azure.com/azure-public/vside/_packaging/vs-buildservices/nuget/v3/index.json" />
    <add key="darc-pub-DotNet-msbuild-Trusted-8ffc3fe" value="https://pkgs.dev.azure.com/dnceng/public/_packaging/darc-pub-DotNet-msbuild-Trusted-8ffc3fe3/nuget/v3/index.json" />
  </packageSources>
  <disabledPackageSources>
    <!--Begin: Package sources managed by Dependency Flow automation. Do not edit the sources below.-->
    <!--  Begin: Package sources from dotnet-templating -->
    <!--  End: Package sources from dotnet-templating -->
    <!--  Begin: Package sources from dotnet-aspnetcore -->
<<<<<<< HEAD
=======
    <add key="darc-int-dotnet-aspnetcore-f654ff2" value="true" />
>>>>>>> ed061355
    <!--  End: Package sources from dotnet-aspnetcore -->
    <!--  Begin: Package sources from DotNet-msbuild-Trusted -->
    <!--  End: Package sources from DotNet-msbuild-Trusted -->
    <!--  Begin: Package sources from dotnet-format -->
    <!--  End: Package sources from dotnet-format -->
    <!--  Begin: Package sources from dotnet-runtime -->
<<<<<<< HEAD
    <!--  End: Package sources from dotnet-runtime -->
    <!--  Begin: Package sources from dotnet-windowsdesktop -->
=======
    <add key="darc-int-dotnet-runtime-6b12df1" value="true" />
    <!--  End: Package sources from dotnet-runtime -->
    <!--  Begin: Package sources from dotnet-windowsdesktop -->
    <add key="darc-int-dotnet-windowsdesktop-c0b240c" value="true" />
>>>>>>> ed061355
    <!--  Begin: Package sources from dotnet-winforms -->
    <!--  End: Package sources from dotnet-winforms -->
    <!--  End: Package sources from dotnet-windowsdesktop -->
    <!--End: Package sources managed by Dependency Flow automation. Do not edit the sources above.-->
  </disabledPackageSources>
</configuration><|MERGE_RESOLUTION|>--- conflicted
+++ resolved
@@ -13,30 +13,21 @@
     <add key="darc-pub-dotnet-format-64cbc6c-1" value="https://pkgs.dev.azure.com/dnceng/public/_packaging/darc-pub-dotnet-format-64cbc6c3-1/nuget/v3/index.json" />
     <!--  End: Package sources from dotnet-format -->
     <!--  Begin: Package sources from dotnet-aspnetcore -->
-<<<<<<< HEAD
-=======
     <add key="darc-int-dotnet-aspnetcore-f654ff2" value="https://pkgs.dev.azure.com/dnceng/internal/_packaging/darc-int-dotnet-aspnetcore-f654ff21/nuget/v3/index.json" />
->>>>>>> ed061355
     <!--  End: Package sources from dotnet-aspnetcore -->
     <!--  Begin: Package sources from DotNet-msbuild-Trusted -->
-    <add key="darc-pub-DotNet-msbuild-Trusted-18f1ecf" value="https://pkgs.dev.azure.com/dnceng/public/_packaging/darc-pub-DotNet-msbuild-Trusted-18f1ecf8/nuget/v3/index.json" />
+    <add key="darc-pub-DotNet-msbuild-Trusted-286d171" value="https://pkgs.dev.azure.com/dnceng/public/_packaging/darc-pub-DotNet-msbuild-Trusted-286d1713/nuget/v3/index.json" />
     <!--  End: Package sources from DotNet-msbuild-Trusted -->
     <!--  Begin: Package sources from dotnet-roslyn-analyzers -->
     <!--  End: Package sources from dotnet-roslyn-analyzers -->
     <!--  Begin: Package sources from dotnet-runtime -->
-<<<<<<< HEAD
-=======
     <add key="darc-int-dotnet-runtime-6b12df1" value="https://pkgs.dev.azure.com/dnceng/internal/_packaging/darc-int-dotnet-runtime-6b12df1a/nuget/v3/index.json" />
->>>>>>> ed061355
     <!--  End: Package sources from dotnet-runtime -->
     <!--  Begin: Package sources from dotnet-templating -->
     <add key="darc-pub-dotnet-templating-9b452dd" value="https://pkgs.dev.azure.com/dnceng/public/_packaging/darc-pub-dotnet-templating-9b452ddd/nuget/v3/index.json" />
     <!--  End: Package sources from dotnet-templating -->
     <!--  Begin: Package sources from dotnet-windowsdesktop -->
-<<<<<<< HEAD
-=======
     <add key="darc-int-dotnet-windowsdesktop-c0b240c" value="https://pkgs.dev.azure.com/dnceng/internal/_packaging/darc-int-dotnet-windowsdesktop-c0b240c0/nuget/v3/index.json" />
->>>>>>> ed061355
     <!--  End: Package sources from dotnet-windowsdesktop -->
     <!--  Begin: Package sources from dotnet-winforms -->
     <!--  End: Package sources from dotnet-winforms -->
@@ -63,25 +54,17 @@
     <!--  Begin: Package sources from dotnet-templating -->
     <!--  End: Package sources from dotnet-templating -->
     <!--  Begin: Package sources from dotnet-aspnetcore -->
-<<<<<<< HEAD
-=======
     <add key="darc-int-dotnet-aspnetcore-f654ff2" value="true" />
->>>>>>> ed061355
     <!--  End: Package sources from dotnet-aspnetcore -->
     <!--  Begin: Package sources from DotNet-msbuild-Trusted -->
     <!--  End: Package sources from DotNet-msbuild-Trusted -->
     <!--  Begin: Package sources from dotnet-format -->
     <!--  End: Package sources from dotnet-format -->
     <!--  Begin: Package sources from dotnet-runtime -->
-<<<<<<< HEAD
-    <!--  End: Package sources from dotnet-runtime -->
-    <!--  Begin: Package sources from dotnet-windowsdesktop -->
-=======
     <add key="darc-int-dotnet-runtime-6b12df1" value="true" />
     <!--  End: Package sources from dotnet-runtime -->
     <!--  Begin: Package sources from dotnet-windowsdesktop -->
     <add key="darc-int-dotnet-windowsdesktop-c0b240c" value="true" />
->>>>>>> ed061355
     <!--  Begin: Package sources from dotnet-winforms -->
     <!--  End: Package sources from dotnet-winforms -->
     <!--  End: Package sources from dotnet-windowsdesktop -->

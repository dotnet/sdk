--- conflicted
+++ resolved
@@ -24,18 +24,10 @@
     <!--  Begin: Package sources from dotnet-aspire -->
     <!--  End: Package sources from dotnet-aspire -->
     <!--  Begin: Package sources from dotnet-emsdk -->
-<<<<<<< HEAD
-    <add key="darc-pub-dotnet-emsdk-ec84e77" value="https://pkgs.dev.azure.com/dnceng/public/_packaging/darc-pub-dotnet-emsdk-ec84e775/nuget/v3/index.json" />
-=======
     <add key="darc-pub-dotnet-emsdk-dad5528" value="https://pkgs.dev.azure.com/dnceng/public/_packaging/darc-pub-dotnet-emsdk-dad5528e/nuget/v3/index.json" />
->>>>>>> 1b40c2ac
     <!--  End: Package sources from dotnet-emsdk -->
     <!--  Begin: Package sources from dotnet-aspnetcore -->
-<<<<<<< HEAD
-    <add key="darc-int-dotnet-aspnetcore-25ef4aa" value="https://pkgs.dev.azure.com/dnceng/internal/_packaging/darc-int-dotnet-aspnetcore-25ef4aa3/nuget/v3/index.json" />
-=======
     <add key="darc-int-dotnet-aspnetcore-b96167f" value="https://pkgs.dev.azure.com/dnceng/internal/_packaging/darc-int-dotnet-aspnetcore-b96167fb/nuget/v3/index.json" />
->>>>>>> 1b40c2ac
     <!--  End: Package sources from dotnet-aspnetcore -->
     <!--  Begin: Package sources from DotNet-msbuild-Trusted -->
     <add key="darc-pub-DotNet-msbuild-Trusted-8314f8f" value="https://pkgs.dev.azure.com/dnceng/public/_packaging/darc-pub-DotNet-msbuild-Trusted-8314f8fc/nuget/v3/index.json" />
@@ -43,22 +35,14 @@
     <!--  Begin: Package sources from dotnet-roslyn-analyzers -->
     <!--  End: Package sources from dotnet-roslyn-analyzers -->
     <!--  Begin: Package sources from dotnet-runtime -->
-<<<<<<< HEAD
-    <add key="darc-int-dotnet-runtime-1584e49" value="https://pkgs.dev.azure.com/dnceng/internal/_packaging/darc-int-dotnet-runtime-1584e493/nuget/v3/index.json" />
-=======
     <add key="darc-int-dotnet-runtime-831d23e" value="https://pkgs.dev.azure.com/dnceng/internal/_packaging/darc-int-dotnet-runtime-831d23e5/nuget/v3/index.json" />
->>>>>>> 1b40c2ac
     <!--  End: Package sources from dotnet-runtime -->
     <!--  Begin: Package sources from dotnet-templating -->
     <add key="darc-pub-dotnet-templating-693a4fd" value="https://pkgs.dev.azure.com/dnceng/public/_packaging/darc-pub-dotnet-templating-693a4fd2/nuget/v3/index.json" />
     <add key="darc-pub-dotnet-templating-5936acf" value="https://pkgs.dev.azure.com/dnceng/public/_packaging/darc-pub-dotnet-templating-5936acfc/nuget/v3/index.json" />
     <!--  End: Package sources from dotnet-templating -->
     <!--  Begin: Package sources from dotnet-windowsdesktop -->
-<<<<<<< HEAD
-    <add key="darc-int-dotnet-windowsdesktop-8506c0d" value="https://pkgs.dev.azure.com/dnceng/internal/_packaging/darc-int-dotnet-windowsdesktop-8506c0d8/nuget/v3/index.json" />
-=======
     <add key="darc-int-dotnet-windowsdesktop-1c33258" value="https://pkgs.dev.azure.com/dnceng/internal/_packaging/darc-int-dotnet-windowsdesktop-1c33258c/nuget/v3/index.json" />
->>>>>>> 1b40c2ac
     <!--  End: Package sources from dotnet-windowsdesktop -->
     <!--End: Package sources managed by Dependency Flow automation. Do not edit the sources above.-->
     <add key="dotnet6" value="https://pkgs.dev.azure.com/dnceng/public/_packaging/dotnet6/nuget/v3/index.json" />
@@ -85,19 +69,6 @@
     <!--  Begin: Package sources from dotnet-templating -->
     <!--  End: Package sources from dotnet-templating -->
     <!--  Begin: Package sources from dotnet-aspnetcore -->
-<<<<<<< HEAD
-    <add key="darc-int-dotnet-aspnetcore-25ef4aa" value="true" />
-    <!--  Begin: Package sources from dotnet-format -->
-    <!--  End: Package sources from dotnet-format -->
-    <!--  End: Package sources from dotnet-aspnetcore -->
-    <!--  Begin: Package sources from dotnet-runtime -->
-    <add key="darc-int-dotnet-runtime-1584e49" value="true" />
-    <!--  End: Package sources from dotnet-runtime -->
-    <!--  Begin: Package sources from dotnet-windowsdesktop -->
-    <add key="darc-int-dotnet-windowsdesktop-8506c0d" value="true" />
-    <!--  Begin: Package sources from dotnet-winforms -->
-    <!--  End: Package sources from dotnet-winforms -->
-=======
     <add key="darc-int-dotnet-aspnetcore-b96167f" value="true" />
     <!--  End: Package sources from dotnet-aspnetcore -->
     <!--  Begin: Package sources from dotnet-runtime -->
@@ -105,7 +76,6 @@
     <!--  End: Package sources from dotnet-runtime -->
     <!--  Begin: Package sources from dotnet-windowsdesktop -->
     <add key="darc-int-dotnet-windowsdesktop-1c33258" value="true" />
->>>>>>> 1b40c2ac
     <!--  End: Package sources from dotnet-windowsdesktop -->
     <!--End: Package sources managed by Dependency Flow automation. Do not edit the sources above.-->
   </disabledPackageSources>

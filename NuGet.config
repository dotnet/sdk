--- conflicted
+++ resolved
@@ -13,7 +13,6 @@
     <!--  End: Package sources from dotnet-roslyn-analyzers -->
     <!--  Begin: Package sources from dotnet-runtime -->
     <add key="darc-int-dotnet-runtime-dff486f" value="https://pkgs.dev.azure.com/dnceng/internal/_packaging/darc-int-dotnet-runtime-dff486f2/nuget/v3/index.json" />
-<<<<<<< HEAD
     <add key="darc-int-dotnet-runtime-dff486f-3" value="https://pkgs.dev.azure.com/dnceng/internal/_packaging/darc-int-dotnet-runtime-dff486f2-3/nuget/v3/index.json" />
     <add key="darc-int-dotnet-runtime-dff486f-2" value="https://pkgs.dev.azure.com/dnceng/internal/_packaging/darc-int-dotnet-runtime-dff486f2-2/nuget/v3/index.json" />
     <add key="darc-int-dotnet-runtime-dff486f-1" value="https://pkgs.dev.azure.com/dnceng/internal/_packaging/darc-int-dotnet-runtime-dff486f2-1/nuget/v3/index.json" />
@@ -26,14 +25,6 @@
     <add key="darc-int-dotnet-windowsdesktop-8e24710-3" value="https://pkgs.dev.azure.com/dnceng/internal/_packaging/darc-int-dotnet-windowsdesktop-8e247102-3/nuget/v3/index.json" />
     <add key="darc-int-dotnet-windowsdesktop-8e24710-2" value="https://pkgs.dev.azure.com/dnceng/internal/_packaging/darc-int-dotnet-windowsdesktop-8e247102-2/nuget/v3/index.json" />
     <add key="darc-int-dotnet-windowsdesktop-8e24710-1" value="https://pkgs.dev.azure.com/dnceng/internal/_packaging/darc-int-dotnet-windowsdesktop-8e247102-1/nuget/v3/index.json" />
-=======
-    <!--  End: Package sources from dotnet-runtime -->
-    <!--  Begin: Package sources from dotnet-templating -->
-    <add key="darc-int-dotnet-templating-2dcf0af" value="https://pkgs.dev.azure.com/dnceng/internal/_packaging/darc-int-dotnet-templating-2dcf0af2/nuget/v3/index.json" />
-    <!--  End: Package sources from dotnet-templating -->
-    <!--  Begin: Package sources from dotnet-windowsdesktop -->
-    <add key="darc-int-dotnet-windowsdesktop-8e24710" value="https://pkgs.dev.azure.com/dnceng/internal/_packaging/darc-int-dotnet-windowsdesktop-8e247102/nuget/v3/index.json" />
->>>>>>> 737512a8
     <!--  End: Package sources from dotnet-windowsdesktop -->
     <!--End: Package sources managed by Dependency Flow automation. Do not edit the sources above.-->
     <add key="dotnet6" value="https://pkgs.dev.azure.com/dnceng/public/_packaging/dotnet6/nuget/v3/index.json" />
@@ -53,16 +44,11 @@
   <disabledPackageSources>
     <!--Begin: Package sources managed by Dependency Flow automation. Do not edit the sources below.-->
     <!--  Begin: Package sources from dotnet-templating -->
-<<<<<<< HEAD
-=======
-    <add key="darc-int-dotnet-templating-2dcf0af" value="true" />
->>>>>>> 737512a8
     <!--  End: Package sources from dotnet-templating -->
     <!--  Begin: Package sources from dotnet-aspnetcore -->
     <add key="darc-int-dotnet-aspnetcore-d0ca5a8-1" value="true" />
     <!--  End: Package sources from dotnet-aspnetcore -->
     <!--  Begin: Package sources from dotnet-runtime -->
-<<<<<<< HEAD
     <add key="darc-int-dotnet-runtime-dff486f-1" value="true" />
     <add key="darc-int-dotnet-runtime-dff486f-2" value="true" />
     <add key="darc-int-dotnet-runtime-dff486f-3" value="true" />
@@ -72,11 +58,6 @@
     <add key="darc-int-dotnet-windowsdesktop-8e24710-1" value="true" />
     <add key="darc-int-dotnet-windowsdesktop-8e24710-2" value="true" />
     <add key="darc-int-dotnet-windowsdesktop-8e24710-3" value="true" />
-=======
-    <add key="darc-int-dotnet-runtime-dff486f" value="true" />
-    <!--  End: Package sources from dotnet-runtime -->
-    <!--  Begin: Package sources from dotnet-windowsdesktop -->
->>>>>>> 737512a8
     <add key="darc-int-dotnet-windowsdesktop-8e24710" value="true" />
     <!--  End: Package sources from dotnet-windowsdesktop -->
     <!--End: Package sources managed by Dependency Flow automation. Do not edit the sources above.-->

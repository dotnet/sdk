<?xml version="1.0" encoding="utf-8"?>
<configuration>
  <packageSources>
    <clear />
    <!--Begin: Package sources managed by Dependency Flow automation. Do not edit the sources below.-->
    <!--  Begin: Package sources from dotnet-emsdk -->
    <!--  End: Package sources from dotnet-emsdk -->
    <!--  Begin: Package sources from dotnet-format -->
    <add key="darc-pub-dotnet-format-64cbc6c" value="https://pkgs.dev.azure.com/dnceng/public/_packaging/darc-pub-dotnet-format-64cbc6c3/nuget/v3/index.json" />
    <add key="darc-pub-dotnet-format-64cbc6c-4" value="https://pkgs.dev.azure.com/dnceng/public/_packaging/darc-pub-dotnet-format-64cbc6c3-4/nuget/v3/index.json" />
    <add key="darc-pub-dotnet-format-64cbc6c-3" value="https://pkgs.dev.azure.com/dnceng/public/_packaging/darc-pub-dotnet-format-64cbc6c3-3/nuget/v3/index.json" />
    <add key="darc-pub-dotnet-format-64cbc6c-2" value="https://pkgs.dev.azure.com/dnceng/public/_packaging/darc-pub-dotnet-format-64cbc6c3-2/nuget/v3/index.json" />
    <add key="darc-pub-dotnet-format-64cbc6c-1" value="https://pkgs.dev.azure.com/dnceng/public/_packaging/darc-pub-dotnet-format-64cbc6c3-1/nuget/v3/index.json" />
    <!--  End: Package sources from dotnet-format -->
    <!--  Begin: Package sources from dotnet-aspnetcore -->
    <!--  End: Package sources from dotnet-aspnetcore -->
    <!--  Begin: Package sources from DotNet-msbuild-Trusted -->
<<<<<<< HEAD
    <add key="darc-pub-DotNet-msbuild-Trusted-0296001" value="https://pkgs.dev.azure.com/dnceng/public/_packaging/darc-pub-DotNet-msbuild-Trusted-02960019/nuget/v3/index.json" />
=======
    <add key="darc-pub-DotNet-msbuild-Trusted-286d171" value="https://pkgs.dev.azure.com/dnceng/public/_packaging/darc-pub-DotNet-msbuild-Trusted-286d1713/nuget/v3/index.json" />
>>>>>>> 3826ab0f
    <!--  End: Package sources from DotNet-msbuild-Trusted -->
    <!--  Begin: Package sources from dotnet-roslyn-analyzers -->
    <!--  End: Package sources from dotnet-roslyn-analyzers -->
    <!--  Begin: Package sources from dotnet-runtime -->
    <!--  End: Package sources from dotnet-runtime -->
    <!--  Begin: Package sources from dotnet-templating -->
    <add key="darc-pub-dotnet-templating-0050b44" value="https://pkgs.dev.azure.com/dnceng/public/_packaging/darc-pub-dotnet-templating-0050b44f/nuget/v3/index.json" />
    <!--  End: Package sources from dotnet-templating -->
    <!--  Begin: Package sources from dotnet-windowsdesktop -->
    <!--  End: Package sources from dotnet-windowsdesktop -->
    <!--  Begin: Package sources from dotnet-winforms -->
    <!--  End: Package sources from dotnet-winforms -->
    <!--End: Package sources managed by Dependency Flow automation. Do not edit the sources above.-->
    <add key="dotnet6" value="https://pkgs.dev.azure.com/dnceng/public/_packaging/dotnet6/nuget/v3/index.json" />
    <add key="dotnet6-transport" value="https://pkgs.dev.azure.com/dnceng/public/_packaging/dotnet6-transport/nuget/v3/index.json" />
    <add key="dotnet7" value="https://pkgs.dev.azure.com/dnceng/public/_packaging/dotnet7/nuget/v3/index.json" />
    <add key="dotnet7-transport" value="https://pkgs.dev.azure.com/dnceng/public/_packaging/dotnet7-transport/nuget/v3/index.json" />
    <add key="dotnet8" value="https://pkgs.dev.azure.com/dnceng/public/_packaging/dotnet8/nuget/v3/index.json" />
    <add key="dotnet8-transport" value="https://pkgs.dev.azure.com/dnceng/public/_packaging/dotnet8-transport/nuget/v3/index.json" />
    <add key="dotnet-public" value="https://pkgs.dev.azure.com/dnceng/public/_packaging/dotnet-public/nuget/v3/index.json" />
    <add key="dotnet-eng" value="https://pkgs.dev.azure.com/dnceng/public/_packaging/dotnet-eng/nuget/v3/index.json" />
    <add key="dotnet-tools" value="https://pkgs.dev.azure.com/dnceng/public/_packaging/dotnet-tools/nuget/v3/index.json" />
    <add key="dotnet-tools-transport" value="https://pkgs.dev.azure.com/dnceng/public/_packaging/dotnet-tools-transport/nuget/v3/index.json" />
    <add key="dotnet-libraries" value="https://pkgs.dev.azure.com/dnceng/public/_packaging/dotnet-libraries/nuget/v3/index.json" />
    <add key="dotnet-libraries-transport" value="https://pkgs.dev.azure.com/dnceng/public/_packaging/dotnet-libraries-transport/nuget/v3/index.json" />
    <add key="vs-impl" value="https://pkgs.dev.azure.com/azure-public/vside/_packaging/vs-impl/nuget/v3/index.json" />
    <!-- Used for Rich Navigation indexing task -->
    <add key="richnav" value="https://pkgs.dev.azure.com/azure-public/vside/_packaging/vs-buildservices/nuget/v3/index.json" />
    <add key="darc-pub-DotNet-msbuild-Trusted-8ffc3fe" value="https://pkgs.dev.azure.com/dnceng/public/_packaging/darc-pub-DotNet-msbuild-Trusted-8ffc3fe3/nuget/v3/index.json" />
  </packageSources>
  <disabledPackageSources>
    <!--Begin: Package sources managed by Dependency Flow automation. Do not edit the sources below.-->
    <!--  Begin: Package sources from dotnet-templating -->
    <!--  End: Package sources from dotnet-templating -->
    <!--  Begin: Package sources from dotnet-aspnetcore -->
    <!--  End: Package sources from dotnet-aspnetcore -->
    <!--  Begin: Package sources from DotNet-msbuild-Trusted -->
    <!--  End: Package sources from DotNet-msbuild-Trusted -->
    <!--  Begin: Package sources from dotnet-format -->
    <!--  End: Package sources from dotnet-format -->
    <!--  Begin: Package sources from dotnet-runtime -->
    <!--  End: Package sources from dotnet-runtime -->
    <!--  Begin: Package sources from dotnet-windowsdesktop -->
    <!--  Begin: Package sources from dotnet-winforms -->
    <!--  End: Package sources from dotnet-winforms -->
    <!--  End: Package sources from dotnet-windowsdesktop -->
    <!--End: Package sources managed by Dependency Flow automation. Do not edit the sources above.-->
  </disabledPackageSources>
</configuration><|MERGE_RESOLUTION|>--- conflicted
+++ resolved
@@ -15,11 +15,7 @@
     <!--  Begin: Package sources from dotnet-aspnetcore -->
     <!--  End: Package sources from dotnet-aspnetcore -->
     <!--  Begin: Package sources from DotNet-msbuild-Trusted -->
-<<<<<<< HEAD
-    <add key="darc-pub-DotNet-msbuild-Trusted-0296001" value="https://pkgs.dev.azure.com/dnceng/public/_packaging/darc-pub-DotNet-msbuild-Trusted-02960019/nuget/v3/index.json" />
-=======
     <add key="darc-pub-DotNet-msbuild-Trusted-286d171" value="https://pkgs.dev.azure.com/dnceng/public/_packaging/darc-pub-DotNet-msbuild-Trusted-286d1713/nuget/v3/index.json" />
->>>>>>> 3826ab0f
     <!--  End: Package sources from DotNet-msbuild-Trusted -->
     <!--  Begin: Package sources from dotnet-roslyn-analyzers -->
     <!--  End: Package sources from dotnet-roslyn-analyzers -->

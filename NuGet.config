--- conflicted
+++ resolved
@@ -15,22 +15,14 @@
     <!--  Begin: Package sources from dotnet-aspnetcore -->
     <!--  End: Package sources from dotnet-aspnetcore -->
     <!--  Begin: Package sources from DotNet-msbuild-Trusted -->
-<<<<<<< HEAD
-    <add key="darc-pub-DotNet-msbuild-Trusted-2a7a854" value="https://pkgs.dev.azure.com/dnceng/public/_packaging/darc-pub-DotNet-msbuild-Trusted-2a7a854c/nuget/v3/index.json" />
-=======
     <add key="darc-pub-DotNet-msbuild-Trusted-1d044e3" value="https://pkgs.dev.azure.com/dnceng/public/_packaging/darc-pub-DotNet-msbuild-Trusted-1d044e35/nuget/v3/index.json" />
->>>>>>> c9560db3
     <!--  End: Package sources from DotNet-msbuild-Trusted -->
     <!--  Begin: Package sources from dotnet-roslyn-analyzers -->
     <!--  End: Package sources from dotnet-roslyn-analyzers -->
     <!--  Begin: Package sources from dotnet-runtime -->
     <!--  End: Package sources from dotnet-runtime -->
     <!--  Begin: Package sources from dotnet-templating -->
-<<<<<<< HEAD
-    <add key="darc-pub-dotnet-templating-2a3d0e6" value="https://pkgs.dev.azure.com/dnceng/public/_packaging/darc-pub-dotnet-templating-2a3d0e60/nuget/v3/index.json" />
-=======
     <add key="darc-pub-dotnet-templating-d3b5c6c" value="https://pkgs.dev.azure.com/dnceng/public/_packaging/darc-pub-dotnet-templating-d3b5c6c0/nuget/v3/index.json" />
->>>>>>> c9560db3
     <!--  End: Package sources from dotnet-templating -->
     <!--  Begin: Package sources from dotnet-windowsdesktop -->
     <!--  End: Package sources from dotnet-windowsdesktop -->

<?xml version="1.0" encoding="utf-8"?>
<configuration>
  <packageSources>
    <clear />
    <!--Begin: Package sources managed by Dependency Flow automation. Do not edit the sources below.-->
    <!--  Begin: Package sources from dotnet-emsdk -->
    <!--  End: Package sources from dotnet-emsdk -->
    <!--  Begin: Package sources from dotnet-format -->
<<<<<<< HEAD
=======
    <add key="darc-pub-dotnet-format-7985706" value="https://pkgs.dev.azure.com/dnceng/public/_packaging/darc-pub-dotnet-format-79857065/nuget/v3/index.json" />
>>>>>>> d8066521
    <!--  End: Package sources from dotnet-format -->
    <!--  Begin: Package sources from dotnet-aspnetcore -->
    <!--  End: Package sources from dotnet-aspnetcore -->
    <!--  Begin: Package sources from DotNet-msbuild-Trusted -->
    <!--  End: Package sources from DotNet-msbuild-Trusted -->
    <!--  Begin: Package sources from dotnet-roslyn-analyzers -->
    <!--  End: Package sources from dotnet-roslyn-analyzers -->
    <!--  Begin: Package sources from dotnet-runtime -->
    <!--  End: Package sources from dotnet-runtime -->
    <!--  Begin: Package sources from dotnet-templating -->
    <!--  End: Package sources from dotnet-templating -->
    <!--  Begin: Package sources from dotnet-windowsdesktop -->
    <!--  End: Package sources from dotnet-windowsdesktop -->
    <!--End: Package sources managed by Dependency Flow automation. Do not edit the sources above.-->
    <add key="dotnet6" value="https://pkgs.dev.azure.com/dnceng/public/_packaging/dotnet6/nuget/v3/index.json" />
    <add key="dotnet6-transport" value="https://pkgs.dev.azure.com/dnceng/public/_packaging/dotnet6-transport/nuget/v3/index.json" />
    <add key="dotnet7" value="https://pkgs.dev.azure.com/dnceng/public/_packaging/dotnet7/nuget/v3/index.json" />
    <add key="dotnet7-transport" value="https://pkgs.dev.azure.com/dnceng/public/_packaging/dotnet7-transport/nuget/v3/index.json" />
    <add key="dotnet8" value="https://pkgs.dev.azure.com/dnceng/public/_packaging/dotnet8/nuget/v3/index.json" />
    <add key="dotnet8-transport" value="https://pkgs.dev.azure.com/dnceng/public/_packaging/dotnet8-transport/nuget/v3/index.json" />
    <add key="dotnet-public" value="https://pkgs.dev.azure.com/dnceng/public/_packaging/dotnet-public/nuget/v3/index.json" />
    <add key="dotnet-eng" value="https://pkgs.dev.azure.com/dnceng/public/_packaging/dotnet-eng/nuget/v3/index.json" />
    <add key="dotnet-tools" value="https://pkgs.dev.azure.com/dnceng/public/_packaging/dotnet-tools/nuget/v3/index.json" />
    <add key="dotnet-tools-transport" value="https://pkgs.dev.azure.com/dnceng/public/_packaging/dotnet-tools-transport/nuget/v3/index.json" />
    <add key="dotnet-libraries" value="https://pkgs.dev.azure.com/dnceng/public/_packaging/dotnet-libraries/nuget/v3/index.json" />
    <add key="dotnet-libraries-transport" value="https://pkgs.dev.azure.com/dnceng/public/_packaging/dotnet-libraries-transport/nuget/v3/index.json" />
    <add key="vs-impl" value="https://pkgs.dev.azure.com/azure-public/vside/_packaging/vs-impl/nuget/v3/index.json" />
    <!-- Used for Rich Navigation indexing task -->
    <add key="richnav" value="https://pkgs.dev.azure.com/azure-public/vside/_packaging/vs-buildservices/nuget/v3/index.json" />
    <add key="darc-pub-DotNet-msbuild-Trusted-8ffc3fe" value="https://pkgs.dev.azure.com/dnceng/public/_packaging/darc-pub-DotNet-msbuild-Trusted-8ffc3fe3/nuget/v3/index.json" />
  </packageSources>
  <disabledPackageSources>
    <!--Begin: Package sources managed by Dependency Flow automation. Do not edit the sources below.-->
    <!--  Begin: Package sources from dotnet-templating -->
    <!--  End: Package sources from dotnet-templating -->
    <!--  Begin: Package sources from dotnet-aspnetcore -->
    <!--  End: Package sources from dotnet-aspnetcore -->
    <!--  Begin: Package sources from dotnet-runtime -->
    <!--  End: Package sources from dotnet-runtime -->
    <!--  Begin: Package sources from dotnet-windowsdesktop -->
    <!--  End: Package sources from dotnet-windowsdesktop -->
    <!--End: Package sources managed by Dependency Flow automation. Do not edit the sources above.-->
  </disabledPackageSources>
</configuration><|MERGE_RESOLUTION|>--- conflicted
+++ resolved
@@ -6,10 +6,7 @@
     <!--  Begin: Package sources from dotnet-emsdk -->
     <!--  End: Package sources from dotnet-emsdk -->
     <!--  Begin: Package sources from dotnet-format -->
-<<<<<<< HEAD
-=======
     <add key="darc-pub-dotnet-format-7985706" value="https://pkgs.dev.azure.com/dnceng/public/_packaging/darc-pub-dotnet-format-79857065/nuget/v3/index.json" />
->>>>>>> d8066521
     <!--  End: Package sources from dotnet-format -->
     <!--  Begin: Package sources from dotnet-aspnetcore -->
     <!--  End: Package sources from dotnet-aspnetcore -->

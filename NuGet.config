--- conflicted
+++ resolved
@@ -14,11 +14,8 @@
     <add key="darc-int-dotnet-runtime-4bb6dc1" value="https://pkgs.dev.azure.com/dnceng/internal/_packaging/darc-int-dotnet-runtime-4bb6dc19/nuget/v3/index.json" />
     <!--  End: Package sources from dotnet-runtime -->
     <!--  Begin: Package sources from dotnet-templating -->
-<<<<<<< HEAD
-    <add key="darc-int-dotnet-templating-8d6c86f" value="https://pkgs.dev.azure.com/dnceng/internal/_packaging/darc-int-dotnet-templating-8d6c86fd/nuget/v3/index.json" />
-=======
+
     <add key="darc-int-dotnet-templating-1f52152" value="https://pkgs.dev.azure.com/dnceng/internal/_packaging/darc-int-dotnet-templating-1f521522/nuget/v3/index.json" />
->>>>>>> 74093e24
     <!--  End: Package sources from dotnet-templating -->
     <!--  Begin: Package sources from dotnet-windowsdesktop -->
     <add key="darc-int-dotnet-windowsdesktop-017f844" value="https://pkgs.dev.azure.com/dnceng/internal/_packaging/darc-int-dotnet-windowsdesktop-017f8446/nuget/v3/index.json" />
@@ -38,23 +35,11 @@
   </packageSources>
   <disabledPackageSources>
     <!--Begin: Package sources managed by Dependency Flow automation. Do not edit the sources below.-->
-<<<<<<< HEAD
-    <!--  Begin: Package sources from dotnet-aspnetcore -->
-    <add key="darc-int-dotnet-aspnetcore-564969b" value="true" />
-    <!--  End: Package sources from dotnet-aspnetcore -->
-    <!--  Begin: Package sources from DotNet-msbuild-Trusted -->
-    <!--  End: Package sources from DotNet-msbuild-Trusted -->
-    <!--  Begin: Package sources from dotnet-runtime -->
-    <add key="darc-int-dotnet-runtime-4bb6dc1" value="true" />
-    <!--  End: Package sources from dotnet-runtime -->
-    <!--  Begin: Package sources from dotnet-templating -->
-    <add key="darc-int-dotnet-templating-8d6c86f" value="true" />
-=======
+
     <!--  Begin: Package sources from DotNet-msbuild-Trusted -->
     <!--  End: Package sources from DotNet-msbuild-Trusted -->
     <!--  Begin: Package sources from dotnet-templating -->
     <add key="darc-int-dotnet-templating-1f52152" value="true" />
->>>>>>> 74093e24
     <!--  End: Package sources from dotnet-templating -->
     <!--  Begin: Package sources from dotnet-aspnetcore -->
     <add key="darc-int-dotnet-aspnetcore-564969b" value="true" />

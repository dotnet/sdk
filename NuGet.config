<?xml version="1.0" encoding="utf-8"?>
<configuration>
  <packageSources>
    <clear />
    <!--Begin: Package sources managed by Dependency Flow automation. Do not edit the sources below.-->
    <!--  Begin: Package sources from dotnet-deployment-tools -->
    <add key="darc-pub-dotnet-deployment-tools-b2d5c0c" value="https://pkgs.dev.azure.com/dnceng/public/_packaging/darc-pub-dotnet-deployment-tools-b2d5c0c5/nuget/v3/index.json" />
    <add key="darc-pub-dotnet-deployment-tools-b2d5c0c-9" value="https://pkgs.dev.azure.com/dnceng/public/_packaging/darc-pub-dotnet-deployment-tools-b2d5c0c5-9/nuget/v3/index.json" />
    <add key="darc-pub-dotnet-deployment-tools-b2d5c0c-8" value="https://pkgs.dev.azure.com/dnceng/public/_packaging/darc-pub-dotnet-deployment-tools-b2d5c0c5-8/nuget/v3/index.json" />
    <add key="darc-pub-dotnet-deployment-tools-b2d5c0c-7" value="https://pkgs.dev.azure.com/dnceng/public/_packaging/darc-pub-dotnet-deployment-tools-b2d5c0c5-7/nuget/v3/index.json" />
    <add key="darc-pub-dotnet-deployment-tools-b2d5c0c-6" value="https://pkgs.dev.azure.com/dnceng/public/_packaging/darc-pub-dotnet-deployment-tools-b2d5c0c5-6/nuget/v3/index.json" />
    <add key="darc-pub-dotnet-deployment-tools-b2d5c0c-5" value="https://pkgs.dev.azure.com/dnceng/public/_packaging/darc-pub-dotnet-deployment-tools-b2d5c0c5-5/nuget/v3/index.json" />
    <add key="darc-pub-dotnet-deployment-tools-b2d5c0c-4" value="https://pkgs.dev.azure.com/dnceng/public/_packaging/darc-pub-dotnet-deployment-tools-b2d5c0c5-4/nuget/v3/index.json" />
    <add key="darc-pub-dotnet-deployment-tools-b2d5c0c-3" value="https://pkgs.dev.azure.com/dnceng/public/_packaging/darc-pub-dotnet-deployment-tools-b2d5c0c5-3/nuget/v3/index.json" />
    <add key="darc-pub-dotnet-deployment-tools-b2d5c0c-2" value="https://pkgs.dev.azure.com/dnceng/public/_packaging/darc-pub-dotnet-deployment-tools-b2d5c0c5-2/nuget/v3/index.json" />
    <add key="darc-pub-dotnet-deployment-tools-b2d5c0c-15" value="https://pkgs.dev.azure.com/dnceng/public/_packaging/darc-pub-dotnet-deployment-tools-b2d5c0c5-15/nuget/v3/index.json" />
    <add key="darc-pub-dotnet-deployment-tools-b2d5c0c-14" value="https://pkgs.dev.azure.com/dnceng/public/_packaging/darc-pub-dotnet-deployment-tools-b2d5c0c5-14/nuget/v3/index.json" />
    <add key="darc-pub-dotnet-deployment-tools-b2d5c0c-13" value="https://pkgs.dev.azure.com/dnceng/public/_packaging/darc-pub-dotnet-deployment-tools-b2d5c0c5-13/nuget/v3/index.json" />
    <add key="darc-pub-dotnet-deployment-tools-b2d5c0c-12" value="https://pkgs.dev.azure.com/dnceng/public/_packaging/darc-pub-dotnet-deployment-tools-b2d5c0c5-12/nuget/v3/index.json" />
    <add key="darc-pub-dotnet-deployment-tools-b2d5c0c-11" value="https://pkgs.dev.azure.com/dnceng/public/_packaging/darc-pub-dotnet-deployment-tools-b2d5c0c5-11/nuget/v3/index.json" />
    <add key="darc-pub-dotnet-deployment-tools-b2d5c0c-10" value="https://pkgs.dev.azure.com/dnceng/public/_packaging/darc-pub-dotnet-deployment-tools-b2d5c0c5-10/nuget/v3/index.json" />
    <add key="darc-pub-dotnet-deployment-tools-b2d5c0c-1" value="https://pkgs.dev.azure.com/dnceng/public/_packaging/darc-pub-dotnet-deployment-tools-b2d5c0c5-1/nuget/v3/index.json" />
    <!--  End: Package sources from dotnet-deployment-tools -->
    <!--  Begin: Package sources from dotnet-aspire -->
    <!--  End: Package sources from dotnet-aspire -->
    <!--  Begin: Package sources from dotnet-emsdk -->
<<<<<<< HEAD
    <!--  End: Package sources from dotnet-emsdk -->
    <!--  Begin: Package sources from dotnet-aspnetcore -->
=======
    <add key="darc-pub-dotnet-emsdk-b567cdb" value="https://pkgs.dev.azure.com/dnceng/public/_packaging/darc-pub-dotnet-emsdk-b567cdb6/nuget/v3/index.json" />
    <!--  End: Package sources from dotnet-emsdk -->
    <!--  Begin: Package sources from dotnet-aspnetcore -->
    <add key="darc-int-dotnet-aspnetcore-f6b3a5d" value="https://pkgs.dev.azure.com/dnceng/internal/_packaging/darc-int-dotnet-aspnetcore-f6b3a5da/nuget/v3/index.json" />
>>>>>>> 32bc4071
    <!--  End: Package sources from dotnet-aspnetcore -->
    <!--  Begin: Package sources from DotNet-msbuild-Trusted -->
    <add key="darc-pub-DotNet-msbuild-Trusted-590305f" value="https://pkgs.dev.azure.com/dnceng/public/_packaging/darc-pub-DotNet-msbuild-Trusted-590305fc/nuget/v3/index.json" />
    <!--  End: Package sources from DotNet-msbuild-Trusted -->
    <!--  Begin: Package sources from dotnet-roslyn-analyzers -->
    <!--  End: Package sources from dotnet-roslyn-analyzers -->
    <!--  Begin: Package sources from dotnet-runtime -->
<<<<<<< HEAD
=======
    <add key="darc-int-dotnet-runtime-3c298d9" value="https://pkgs.dev.azure.com/dnceng/internal/_packaging/darc-int-dotnet-runtime-3c298d9f/nuget/v3/index.json" />
>>>>>>> 32bc4071
    <!--  End: Package sources from dotnet-runtime -->
    <!--  Begin: Package sources from dotnet-templating -->
    <add key="darc-pub-dotnet-templating-088027f" value="https://pkgs.dev.azure.com/dnceng/public/_packaging/darc-pub-dotnet-templating-088027fb/nuget/v3/index.json" />
    <add key="darc-pub-dotnet-templating-088027f-3" value="https://pkgs.dev.azure.com/dnceng/public/_packaging/darc-pub-dotnet-templating-088027fb-3/nuget/v3/index.json" />
    <add key="darc-pub-dotnet-templating-088027f-2" value="https://pkgs.dev.azure.com/dnceng/public/_packaging/darc-pub-dotnet-templating-088027fb-2/nuget/v3/index.json" />
    <add key="darc-pub-dotnet-templating-088027f-1" value="https://pkgs.dev.azure.com/dnceng/public/_packaging/darc-pub-dotnet-templating-088027fb-1/nuget/v3/index.json" />
    <!--  End: Package sources from dotnet-templating -->
    <!--  Begin: Package sources from dotnet-windowsdesktop -->
<<<<<<< HEAD
=======
    <add key="darc-int-dotnet-windowsdesktop-bd9e6e9" value="https://pkgs.dev.azure.com/dnceng/internal/_packaging/darc-int-dotnet-windowsdesktop-bd9e6e96/nuget/v3/index.json" />
>>>>>>> 32bc4071
    <!--  End: Package sources from dotnet-windowsdesktop -->
    <!--End: Package sources managed by Dependency Flow automation. Do not edit the sources above.-->
    <add key="dotnet6" value="https://pkgs.dev.azure.com/dnceng/public/_packaging/dotnet6/nuget/v3/index.json" />
    <add key="dotnet6-transport" value="https://pkgs.dev.azure.com/dnceng/public/_packaging/dotnet6-transport/nuget/v3/index.json" />
    <add key="dotnet7" value="https://pkgs.dev.azure.com/dnceng/public/_packaging/dotnet7/nuget/v3/index.json" />
    <add key="dotnet7-transport" value="https://pkgs.dev.azure.com/dnceng/public/_packaging/dotnet7-transport/nuget/v3/index.json" />
    <add key="dotnet8" value="https://pkgs.dev.azure.com/dnceng/public/_packaging/dotnet8/nuget/v3/index.json" />
    <add key="dotnet8-transport" value="https://pkgs.dev.azure.com/dnceng/public/_packaging/dotnet8-transport/nuget/v3/index.json" />
    <add key="dotnet8-workloads" value="https://pkgs.dev.azure.com/dnceng/public/_packaging/dotnet8-workloads/nuget/v3/index.json" />
    <add key="dotnet9" value="https://pkgs.dev.azure.com/dnceng/public/_packaging/dotnet9/nuget/v3/index.json" />
    <add key="dotnet9-transport" value="https://pkgs.dev.azure.com/dnceng/public/_packaging/dotnet9-transport/nuget/v3/index.json" />
    <add key="dotnet-public" value="https://pkgs.dev.azure.com/dnceng/public/_packaging/dotnet-public/nuget/v3/index.json" />
    <add key="dotnet-eng" value="https://pkgs.dev.azure.com/dnceng/public/_packaging/dotnet-eng/nuget/v3/index.json" />
    <add key="dotnet-tools" value="https://pkgs.dev.azure.com/dnceng/public/_packaging/dotnet-tools/nuget/v3/index.json" />
    <add key="dotnet-tools-transport" value="https://pkgs.dev.azure.com/dnceng/public/_packaging/dotnet-tools-transport/nuget/v3/index.json" />
    <add key="dotnet-libraries" value="https://pkgs.dev.azure.com/dnceng/public/_packaging/dotnet-libraries/nuget/v3/index.json" />
    <add key="dotnet-libraries-transport" value="https://pkgs.dev.azure.com/dnceng/public/_packaging/dotnet-libraries-transport/nuget/v3/index.json" />
    <add key="vs-impl" value="https://pkgs.dev.azure.com/azure-public/vside/_packaging/vs-impl/nuget/v3/index.json" />
    <!-- Used for Rich Navigation indexing task -->
    <add key="richnav" value="https://pkgs.dev.azure.com/azure-public/vside/_packaging/vs-buildservices/nuget/v3/index.json" />
  </packageSources>
  <disabledPackageSources>
    <!--Begin: Package sources managed by Dependency Flow automation. Do not edit the sources below.-->
    <!--  Begin: Package sources from dotnet-templating -->
    <!--  End: Package sources from dotnet-templating -->
    <!--  Begin: Package sources from dotnet-aspnetcore -->
<<<<<<< HEAD
=======
    <add key="darc-int-dotnet-aspnetcore-f6b3a5d" value="true" />
>>>>>>> 32bc4071
    <!--  Begin: Package sources from DotNet-msbuild-Trusted -->
    <!--  End: Package sources from DotNet-msbuild-Trusted -->
    <!--  End: Package sources from dotnet-aspnetcore -->
    <!--  Begin: Package sources from dotnet-runtime -->
<<<<<<< HEAD
    <!--  End: Package sources from dotnet-runtime -->
    <!--  Begin: Package sources from dotnet-windowsdesktop -->
=======
    <add key="darc-int-dotnet-runtime-3c298d9" value="true" />
    <!--  End: Package sources from dotnet-runtime -->
    <!--  Begin: Package sources from dotnet-windowsdesktop -->
    <add key="darc-int-dotnet-windowsdesktop-bd9e6e9" value="true" />
>>>>>>> 32bc4071
    <!--  End: Package sources from dotnet-windowsdesktop -->
    <!--End: Package sources managed by Dependency Flow automation. Do not edit the sources above.-->
  </disabledPackageSources>
</configuration><|MERGE_RESOLUTION|>--- conflicted
+++ resolved
@@ -24,15 +24,10 @@
     <!--  Begin: Package sources from dotnet-aspire -->
     <!--  End: Package sources from dotnet-aspire -->
     <!--  Begin: Package sources from dotnet-emsdk -->
-<<<<<<< HEAD
-    <!--  End: Package sources from dotnet-emsdk -->
-    <!--  Begin: Package sources from dotnet-aspnetcore -->
-=======
     <add key="darc-pub-dotnet-emsdk-b567cdb" value="https://pkgs.dev.azure.com/dnceng/public/_packaging/darc-pub-dotnet-emsdk-b567cdb6/nuget/v3/index.json" />
     <!--  End: Package sources from dotnet-emsdk -->
     <!--  Begin: Package sources from dotnet-aspnetcore -->
     <add key="darc-int-dotnet-aspnetcore-f6b3a5d" value="https://pkgs.dev.azure.com/dnceng/internal/_packaging/darc-int-dotnet-aspnetcore-f6b3a5da/nuget/v3/index.json" />
->>>>>>> 32bc4071
     <!--  End: Package sources from dotnet-aspnetcore -->
     <!--  Begin: Package sources from DotNet-msbuild-Trusted -->
     <add key="darc-pub-DotNet-msbuild-Trusted-590305f" value="https://pkgs.dev.azure.com/dnceng/public/_packaging/darc-pub-DotNet-msbuild-Trusted-590305fc/nuget/v3/index.json" />
@@ -40,10 +35,7 @@
     <!--  Begin: Package sources from dotnet-roslyn-analyzers -->
     <!--  End: Package sources from dotnet-roslyn-analyzers -->
     <!--  Begin: Package sources from dotnet-runtime -->
-<<<<<<< HEAD
-=======
     <add key="darc-int-dotnet-runtime-3c298d9" value="https://pkgs.dev.azure.com/dnceng/internal/_packaging/darc-int-dotnet-runtime-3c298d9f/nuget/v3/index.json" />
->>>>>>> 32bc4071
     <!--  End: Package sources from dotnet-runtime -->
     <!--  Begin: Package sources from dotnet-templating -->
     <add key="darc-pub-dotnet-templating-088027f" value="https://pkgs.dev.azure.com/dnceng/public/_packaging/darc-pub-dotnet-templating-088027fb/nuget/v3/index.json" />
@@ -52,10 +44,7 @@
     <add key="darc-pub-dotnet-templating-088027f-1" value="https://pkgs.dev.azure.com/dnceng/public/_packaging/darc-pub-dotnet-templating-088027fb-1/nuget/v3/index.json" />
     <!--  End: Package sources from dotnet-templating -->
     <!--  Begin: Package sources from dotnet-windowsdesktop -->
-<<<<<<< HEAD
-=======
     <add key="darc-int-dotnet-windowsdesktop-bd9e6e9" value="https://pkgs.dev.azure.com/dnceng/internal/_packaging/darc-int-dotnet-windowsdesktop-bd9e6e96/nuget/v3/index.json" />
->>>>>>> 32bc4071
     <!--  End: Package sources from dotnet-windowsdesktop -->
     <!--End: Package sources managed by Dependency Flow automation. Do not edit the sources above.-->
     <add key="dotnet6" value="https://pkgs.dev.azure.com/dnceng/public/_packaging/dotnet6/nuget/v3/index.json" />
@@ -82,23 +71,15 @@
     <!--  Begin: Package sources from dotnet-templating -->
     <!--  End: Package sources from dotnet-templating -->
     <!--  Begin: Package sources from dotnet-aspnetcore -->
-<<<<<<< HEAD
-=======
     <add key="darc-int-dotnet-aspnetcore-f6b3a5d" value="true" />
->>>>>>> 32bc4071
     <!--  Begin: Package sources from DotNet-msbuild-Trusted -->
     <!--  End: Package sources from DotNet-msbuild-Trusted -->
     <!--  End: Package sources from dotnet-aspnetcore -->
     <!--  Begin: Package sources from dotnet-runtime -->
-<<<<<<< HEAD
-    <!--  End: Package sources from dotnet-runtime -->
-    <!--  Begin: Package sources from dotnet-windowsdesktop -->
-=======
     <add key="darc-int-dotnet-runtime-3c298d9" value="true" />
     <!--  End: Package sources from dotnet-runtime -->
     <!--  Begin: Package sources from dotnet-windowsdesktop -->
     <add key="darc-int-dotnet-windowsdesktop-bd9e6e9" value="true" />
->>>>>>> 32bc4071
     <!--  End: Package sources from dotnet-windowsdesktop -->
     <!--End: Package sources managed by Dependency Flow automation. Do not edit the sources above.-->
   </disabledPackageSources>

--- conflicted
+++ resolved
@@ -4,10 +4,7 @@
     <clear />
     <!--Begin: Package sources managed by Dependency Flow automation. Do not edit the sources below.-->
     <!--  Begin: Package sources from dotnet-emsdk -->
-<<<<<<< HEAD
     <add key="darc-pub-dotnet-emsdk-42532a7" value="https://pkgs.dev.azure.com/dnceng/public/_packaging/darc-pub-dotnet-emsdk-42532a75/nuget/v3/index.json" />
-=======
->>>>>>> 411a711e
     <!--  End: Package sources from dotnet-emsdk -->
     <!--  Begin: Package sources from dotnet-format -->
     <add key="darc-pub-dotnet-format-64cbc6c" value="https://pkgs.dev.azure.com/dnceng/public/_packaging/darc-pub-dotnet-format-64cbc6c3/nuget/v3/index.json" />
@@ -17,10 +14,7 @@
     <add key="darc-pub-dotnet-format-64cbc6c-1" value="https://pkgs.dev.azure.com/dnceng/public/_packaging/darc-pub-dotnet-format-64cbc6c3-1/nuget/v3/index.json" />
     <!--  End: Package sources from dotnet-format -->
     <!--  Begin: Package sources from dotnet-aspnetcore -->
-<<<<<<< HEAD
     <add key="darc-int-dotnet-aspnetcore-0a1d37a" value="https://pkgs.dev.azure.com/dnceng/internal/_packaging/darc-int-dotnet-aspnetcore-0a1d37af/nuget/v3/index.json" />
-=======
->>>>>>> 411a711e
     <!--  End: Package sources from dotnet-aspnetcore -->
     <!--  Begin: Package sources from DotNet-msbuild-Trusted -->
     <add key="darc-int-DotNet-msbuild-Trusted-02bf662" value="https://pkgs.dev.azure.com/dnceng/internal/_packaging/darc-int-DotNet-msbuild-Trusted-02bf6629/nuget/v3/index.json" />
@@ -28,21 +22,13 @@
     <!--  Begin: Package sources from dotnet-roslyn-analyzers -->
     <!--  End: Package sources from dotnet-roslyn-analyzers -->
     <!--  Begin: Package sources from dotnet-runtime -->
-<<<<<<< HEAD
     <add key="darc-int-dotnet-runtime-f8f07a0" value="https://pkgs.dev.azure.com/dnceng/internal/_packaging/darc-int-dotnet-runtime-f8f07a0a/nuget/v3/index.json" />
-    <!--  End: Package sources from dotnet-runtime -->
-    <!--  Begin: Package sources from dotnet-templating -->
-    <add key="darc-pub-dotnet-templating-a2c4545" value="https://pkgs.dev.azure.com/dnceng/public/_packaging/darc-pub-dotnet-templating-a2c45457/nuget/v3/index.json" />
-    <!--  End: Package sources from dotnet-templating -->
-    <!--  Begin: Package sources from dotnet-windowsdesktop -->
-    <add key="darc-int-dotnet-windowsdesktop-9df853f" value="https://pkgs.dev.azure.com/dnceng/internal/_packaging/darc-int-dotnet-windowsdesktop-9df853fd/nuget/v3/index.json" />
-=======
     <!--  End: Package sources from dotnet-runtime -->
     <!--  Begin: Package sources from dotnet-templating -->
     <add key="darc-pub-dotnet-templating-fe0130d" value="https://pkgs.dev.azure.com/dnceng/public/_packaging/darc-pub-dotnet-templating-fe0130d7/nuget/v3/index.json" />
     <!--  End: Package sources from dotnet-templating -->
     <!--  Begin: Package sources from dotnet-windowsdesktop -->
->>>>>>> 411a711e
+    <add key="darc-int-dotnet-windowsdesktop-9df853f" value="https://pkgs.dev.azure.com/dnceng/internal/_packaging/darc-int-dotnet-windowsdesktop-9df853fd/nuget/v3/index.json" />
     <!--  End: Package sources from dotnet-windowsdesktop -->
     <!--  Begin: Package sources from dotnet-winforms -->
     <!--  End: Package sources from dotnet-winforms -->
@@ -69,10 +55,7 @@
     <!--  Begin: Package sources from dotnet-templating -->
     <!--  End: Package sources from dotnet-templating -->
     <!--  Begin: Package sources from dotnet-aspnetcore -->
-<<<<<<< HEAD
     <add key="darc-int-dotnet-aspnetcore-0a1d37a" value="true" />
-=======
->>>>>>> 411a711e
     <!--  End: Package sources from dotnet-aspnetcore -->
     <!--  Begin: Package sources from DotNet-msbuild-Trusted -->
     <add key="darc-int-DotNet-msbuild-Trusted-02bf662" value="true" />
@@ -80,15 +63,10 @@
     <!--  Begin: Package sources from dotnet-format -->
     <!--  End: Package sources from dotnet-format -->
     <!--  Begin: Package sources from dotnet-runtime -->
-<<<<<<< HEAD
     <add key="darc-int-dotnet-runtime-f8f07a0" value="true" />
     <!--  End: Package sources from dotnet-runtime -->
     <!--  Begin: Package sources from dotnet-windowsdesktop -->
     <add key="darc-int-dotnet-windowsdesktop-9df853f" value="true" />
-=======
-    <!--  End: Package sources from dotnet-runtime -->
-    <!--  Begin: Package sources from dotnet-windowsdesktop -->
->>>>>>> 411a711e
     <!--  Begin: Package sources from dotnet-winforms -->
     <!--  End: Package sources from dotnet-winforms -->
     <!--  End: Package sources from dotnet-windowsdesktop -->

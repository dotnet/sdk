--- conflicted
+++ resolved
@@ -35,13 +35,7 @@
     <!--  Begin: Package sources from dotnet-runtime -->
     <!--  End: Package sources from dotnet-runtime -->
     <!--  Begin: Package sources from dotnet-templating -->
-<<<<<<< HEAD
-    <add key="darc-pub-dotnet-templating-813004f" value="https://pkgs.dev.azure.com/dnceng/public/_packaging/darc-pub-dotnet-templating-813004f3/nuget/v3/index.json" />
-    <add key="darc-pub-dotnet-templating-813004f-2" value="https://pkgs.dev.azure.com/dnceng/public/_packaging/darc-pub-dotnet-templating-813004f3-2/nuget/v3/index.json" />
-    <add key="darc-pub-dotnet-templating-813004f-1" value="https://pkgs.dev.azure.com/dnceng/public/_packaging/darc-pub-dotnet-templating-813004f3-1/nuget/v3/index.json" />
-=======
     <add key="darc-pub-dotnet-templating-b252e94" value="https://pkgs.dev.azure.com/dnceng/public/_packaging/darc-pub-dotnet-templating-b252e948/nuget/v3/index.json" />
->>>>>>> 05e1d635
     <!--  End: Package sources from dotnet-templating -->
     <!--  Begin: Package sources from dotnet-windowsdesktop -->
     <!--  End: Package sources from dotnet-windowsdesktop -->

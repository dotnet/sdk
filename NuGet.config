<?xml version="1.0" encoding="utf-8"?>
<configuration>
  <packageSources>
    <clear />
    <!--Begin: Package sources managed by Dependency Flow automation. Do not edit the sources below.-->
    <!--  Begin: Package sources from dotnet-deployment-tools -->
    <add key="darc-pub-dotnet-deployment-tools-b2d5c0c" value="https://pkgs.dev.azure.com/dnceng/public/_packaging/darc-pub-dotnet-deployment-tools-b2d5c0c5/nuget/v3/index.json" />
    <add key="darc-pub-dotnet-deployment-tools-b2d5c0c-9" value="https://pkgs.dev.azure.com/dnceng/public/_packaging/darc-pub-dotnet-deployment-tools-b2d5c0c5-9/nuget/v3/index.json" />
    <add key="darc-pub-dotnet-deployment-tools-b2d5c0c-8" value="https://pkgs.dev.azure.com/dnceng/public/_packaging/darc-pub-dotnet-deployment-tools-b2d5c0c5-8/nuget/v3/index.json" />
    <add key="darc-pub-dotnet-deployment-tools-b2d5c0c-7" value="https://pkgs.dev.azure.com/dnceng/public/_packaging/darc-pub-dotnet-deployment-tools-b2d5c0c5-7/nuget/v3/index.json" />
    <add key="darc-pub-dotnet-deployment-tools-b2d5c0c-6" value="https://pkgs.dev.azure.com/dnceng/public/_packaging/darc-pub-dotnet-deployment-tools-b2d5c0c5-6/nuget/v3/index.json" />
    <add key="darc-pub-dotnet-deployment-tools-b2d5c0c-5" value="https://pkgs.dev.azure.com/dnceng/public/_packaging/darc-pub-dotnet-deployment-tools-b2d5c0c5-5/nuget/v3/index.json" />
    <add key="darc-pub-dotnet-deployment-tools-b2d5c0c-4" value="https://pkgs.dev.azure.com/dnceng/public/_packaging/darc-pub-dotnet-deployment-tools-b2d5c0c5-4/nuget/v3/index.json" />
    <add key="darc-pub-dotnet-deployment-tools-b2d5c0c-3" value="https://pkgs.dev.azure.com/dnceng/public/_packaging/darc-pub-dotnet-deployment-tools-b2d5c0c5-3/nuget/v3/index.json" />
    <add key="darc-pub-dotnet-deployment-tools-b2d5c0c-2" value="https://pkgs.dev.azure.com/dnceng/public/_packaging/darc-pub-dotnet-deployment-tools-b2d5c0c5-2/nuget/v3/index.json" />
    <add key="darc-pub-dotnet-deployment-tools-b2d5c0c-15" value="https://pkgs.dev.azure.com/dnceng/public/_packaging/darc-pub-dotnet-deployment-tools-b2d5c0c5-15/nuget/v3/index.json" />
    <add key="darc-pub-dotnet-deployment-tools-b2d5c0c-14" value="https://pkgs.dev.azure.com/dnceng/public/_packaging/darc-pub-dotnet-deployment-tools-b2d5c0c5-14/nuget/v3/index.json" />
    <add key="darc-pub-dotnet-deployment-tools-b2d5c0c-13" value="https://pkgs.dev.azure.com/dnceng/public/_packaging/darc-pub-dotnet-deployment-tools-b2d5c0c5-13/nuget/v3/index.json" />
    <add key="darc-pub-dotnet-deployment-tools-b2d5c0c-12" value="https://pkgs.dev.azure.com/dnceng/public/_packaging/darc-pub-dotnet-deployment-tools-b2d5c0c5-12/nuget/v3/index.json" />
    <add key="darc-pub-dotnet-deployment-tools-b2d5c0c-11" value="https://pkgs.dev.azure.com/dnceng/public/_packaging/darc-pub-dotnet-deployment-tools-b2d5c0c5-11/nuget/v3/index.json" />
    <add key="darc-pub-dotnet-deployment-tools-b2d5c0c-10" value="https://pkgs.dev.azure.com/dnceng/public/_packaging/darc-pub-dotnet-deployment-tools-b2d5c0c5-10/nuget/v3/index.json" />
    <add key="darc-pub-dotnet-deployment-tools-b2d5c0c-1" value="https://pkgs.dev.azure.com/dnceng/public/_packaging/darc-pub-dotnet-deployment-tools-b2d5c0c5-1/nuget/v3/index.json" />
    <!--  End: Package sources from dotnet-deployment-tools -->
    <!--  Begin: Package sources from dotnet-aspire -->
    <!--  End: Package sources from dotnet-aspire -->
    <!--  Begin: Package sources from dotnet-aspnetcore -->
    <add key="darc-int-dotnet-aspnetcore-b96167f-2" value="https://pkgs.dev.azure.com/dnceng/internal/_packaging/darc-int-dotnet-aspnetcore-b96167fb-2/nuget/v3/index.json" />
    <!--  End: Package sources from dotnet-aspnetcore -->
    <!--  Begin: Package sources from dotnet-emsdk -->
    <add key="darc-pub-dotnet-emsdk-dad5528" value="https://pkgs.dev.azure.com/dnceng/public/_packaging/darc-pub-dotnet-emsdk-dad5528e/nuget/v3/index.json" />
    <add key="darc-pub-dotnet-emsdk-dad5528-2" value="https://pkgs.dev.azure.com/dnceng/public/_packaging/darc-pub-dotnet-emsdk-dad5528e-2/nuget/v3/index.json" />
    <add key="darc-pub-dotnet-emsdk-dad5528-1" value="https://pkgs.dev.azure.com/dnceng/public/_packaging/darc-pub-dotnet-emsdk-dad5528e-1/nuget/v3/index.json" />
    <!--  End: Package sources from dotnet-emsdk -->
    <!--  Begin: Package sources from DotNet-msbuild-Trusted -->
<<<<<<< HEAD
    <add key="darc-pub-DotNet-msbuild-Trusted-a4ef1e9" value="https://pkgs.dev.azure.com/dnceng/public/_packaging/darc-pub-DotNet-msbuild-Trusted-a4ef1e90/nuget/v3/index.json" />
=======
>>>>>>> fe47bf09
    <!--  End: Package sources from DotNet-msbuild-Trusted -->
    <!--  Begin: Package sources from dotnet-roslyn-analyzers -->
    <!--  End: Package sources from dotnet-roslyn-analyzers -->
    <!--  Begin: Package sources from dotnet-runtime -->
    <add key="darc-int-dotnet-runtime-831d23e" value="https://pkgs.dev.azure.com/dnceng/internal/_packaging/darc-int-dotnet-runtime-831d23e5/nuget/v3/index.json" />
    <add key="darc-int-dotnet-runtime-831d23e-2" value="https://pkgs.dev.azure.com/dnceng/internal/_packaging/darc-int-dotnet-runtime-831d23e5-2/nuget/v3/index.json" />
    <add key="darc-int-dotnet-runtime-831d23e-1" value="https://pkgs.dev.azure.com/dnceng/internal/_packaging/darc-int-dotnet-runtime-831d23e5-1/nuget/v3/index.json" />
    <!--  End: Package sources from dotnet-runtime -->
    <!--  Begin: Package sources from dotnet-templating -->
<<<<<<< HEAD
    <add key="darc-pub-dotnet-templating-38b262d" value="https://pkgs.dev.azure.com/dnceng/public/_packaging/darc-pub-dotnet-templating-38b262d8/nuget/v3/index.json" />
=======
>>>>>>> fe47bf09
    <!--  End: Package sources from dotnet-templating -->
    <!--  Begin: Package sources from dotnet-windowsdesktop -->
    <add key="darc-int-dotnet-windowsdesktop-1c33258" value="https://pkgs.dev.azure.com/dnceng/internal/_packaging/darc-int-dotnet-windowsdesktop-1c33258c/nuget/v3/index.json" />
    <add key="darc-int-dotnet-windowsdesktop-1c33258-2" value="https://pkgs.dev.azure.com/dnceng/internal/_packaging/darc-int-dotnet-windowsdesktop-1c33258c-2/nuget/v3/index.json" />
    <add key="darc-int-dotnet-windowsdesktop-1c33258-1" value="https://pkgs.dev.azure.com/dnceng/internal/_packaging/darc-int-dotnet-windowsdesktop-1c33258c-1/nuget/v3/index.json" />
    <!--  End: Package sources from dotnet-windowsdesktop -->
    <!--End: Package sources managed by Dependency Flow automation. Do not edit the sources above.-->
    <add key="dotnet6" value="https://pkgs.dev.azure.com/dnceng/public/_packaging/dotnet6/nuget/v3/index.json" />
    <add key="dotnet6-transport" value="https://pkgs.dev.azure.com/dnceng/public/_packaging/dotnet6-transport/nuget/v3/index.json" />
    <add key="dotnet7" value="https://pkgs.dev.azure.com/dnceng/public/_packaging/dotnet7/nuget/v3/index.json" />
    <add key="dotnet7-transport" value="https://pkgs.dev.azure.com/dnceng/public/_packaging/dotnet7-transport/nuget/v3/index.json" />
    <add key="dotnet8" value="https://pkgs.dev.azure.com/dnceng/public/_packaging/dotnet8/nuget/v3/index.json" />
    <add key="dotnet8-transport" value="https://pkgs.dev.azure.com/dnceng/public/_packaging/dotnet8-transport/nuget/v3/index.json" />
    <add key="dotnet8-workloads" value="https://pkgs.dev.azure.com/dnceng/public/_packaging/dotnet8-workloads/nuget/v3/index.json" />
    <add key="dotnet9" value="https://pkgs.dev.azure.com/dnceng/public/_packaging/dotnet9/nuget/v3/index.json" />
    <add key="dotnet9-transport" value="https://pkgs.dev.azure.com/dnceng/public/_packaging/dotnet9-transport/nuget/v3/index.json" />
    <add key="dotnet-public" value="https://pkgs.dev.azure.com/dnceng/public/_packaging/dotnet-public/nuget/v3/index.json" />
    <add key="dotnet-eng" value="https://pkgs.dev.azure.com/dnceng/public/_packaging/dotnet-eng/nuget/v3/index.json" />
    <add key="dotnet-tools" value="https://pkgs.dev.azure.com/dnceng/public/_packaging/dotnet-tools/nuget/v3/index.json" />
    <add key="dotnet-tools-transport" value="https://pkgs.dev.azure.com/dnceng/public/_packaging/dotnet-tools-transport/nuget/v3/index.json" />
    <add key="dotnet-libraries" value="https://pkgs.dev.azure.com/dnceng/public/_packaging/dotnet-libraries/nuget/v3/index.json" />
    <add key="dotnet-libraries-transport" value="https://pkgs.dev.azure.com/dnceng/public/_packaging/dotnet-libraries-transport/nuget/v3/index.json" />
    <add key="vssdk" value="https://pkgs.dev.azure.com/azure-public/vside/_packaging/vssdk/nuget/v3/index.json" />
    <add key="vssdk-archived" value="https://pkgs.dev.azure.com/azure-public/vside/_packaging/vssdk-archived/nuget/v3/index.json" />
    <add key="vs-impl" value="https://pkgs.dev.azure.com/azure-public/vside/_packaging/vs-impl/nuget/v3/index.json" />
    <!-- Used for Rich Navigation indexing task -->
    <add key="richnav" value="https://pkgs.dev.azure.com/azure-public/vside/_packaging/vs-buildservices/nuget/v3/index.json" />
  </packageSources>
  <disabledPackageSources>
    <!--Begin: Package sources managed by Dependency Flow automation. Do not edit the sources below.-->
    <!--  Begin: Package sources from dotnet-templating -->
    <!--  End: Package sources from dotnet-templating -->
    <!--  Begin: Package sources from dotnet-aspnetcore -->
    <add key="darc-int-dotnet-aspnetcore-b96167f-2" value="true" />
    <!--  End: Package sources from dotnet-aspnetcore -->
    <!--  Begin: Package sources from dotnet-runtime -->
    <add key="darc-int-dotnet-runtime-831d23e-1" value="true" />
    <add key="darc-int-dotnet-runtime-831d23e-2" value="true" />
    <add key="darc-int-dotnet-runtime-831d23e" value="true" />
    <!--  End: Package sources from dotnet-runtime -->
    <!--  Begin: Package sources from dotnet-windowsdesktop -->
    <add key="darc-int-dotnet-windowsdesktop-1c33258-1" value="true" />
    <add key="darc-int-dotnet-windowsdesktop-1c33258-2" value="true" />
    <add key="darc-int-dotnet-windowsdesktop-1c33258" value="true" />
    <!--  End: Package sources from dotnet-windowsdesktop -->
    <!--End: Package sources managed by Dependency Flow automation. Do not edit the sources above.-->
  </disabledPackageSources>
</configuration><|MERGE_RESOLUTION|>--- conflicted
+++ resolved
@@ -32,10 +32,6 @@
     <add key="darc-pub-dotnet-emsdk-dad5528-1" value="https://pkgs.dev.azure.com/dnceng/public/_packaging/darc-pub-dotnet-emsdk-dad5528e-1/nuget/v3/index.json" />
     <!--  End: Package sources from dotnet-emsdk -->
     <!--  Begin: Package sources from DotNet-msbuild-Trusted -->
-<<<<<<< HEAD
-    <add key="darc-pub-DotNet-msbuild-Trusted-a4ef1e9" value="https://pkgs.dev.azure.com/dnceng/public/_packaging/darc-pub-DotNet-msbuild-Trusted-a4ef1e90/nuget/v3/index.json" />
-=======
->>>>>>> fe47bf09
     <!--  End: Package sources from DotNet-msbuild-Trusted -->
     <!--  Begin: Package sources from dotnet-roslyn-analyzers -->
     <!--  End: Package sources from dotnet-roslyn-analyzers -->
@@ -45,10 +41,6 @@
     <add key="darc-int-dotnet-runtime-831d23e-1" value="https://pkgs.dev.azure.com/dnceng/internal/_packaging/darc-int-dotnet-runtime-831d23e5-1/nuget/v3/index.json" />
     <!--  End: Package sources from dotnet-runtime -->
     <!--  Begin: Package sources from dotnet-templating -->
-<<<<<<< HEAD
-    <add key="darc-pub-dotnet-templating-38b262d" value="https://pkgs.dev.azure.com/dnceng/public/_packaging/darc-pub-dotnet-templating-38b262d8/nuget/v3/index.json" />
-=======
->>>>>>> fe47bf09
     <!--  End: Package sources from dotnet-templating -->
     <!--  Begin: Package sources from dotnet-windowsdesktop -->
     <add key="darc-int-dotnet-windowsdesktop-1c33258" value="https://pkgs.dev.azure.com/dnceng/internal/_packaging/darc-int-dotnet-windowsdesktop-1c33258c/nuget/v3/index.json" />

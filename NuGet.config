<?xml version="1.0" encoding="utf-8"?>
<configuration>
  <packageSources>
    <clear />
    <!--Begin: Package sources managed by Dependency Flow automation. Do not edit the sources below.-->
    <!--  Begin: Package sources from dotnet-emsdk -->
    <!--  End: Package sources from dotnet-emsdk -->
    <!--  Begin: Package sources from dotnet-format -->
    <add key="darc-pub-dotnet-format-86f5186" value="https://pkgs.dev.azure.com/dnceng/public/_packaging/darc-pub-dotnet-format-86f5186d/nuget/v3/index.json" />
    <add key="darc-int-dotnet-format-86f5186" value="https://pkgs.dev.azure.com/dnceng/internal/_packaging/darc-int-dotnet-format-86f5186d/nuget/v3/index.json" />
    <add key="darc-int-dotnet-format-86f5186-9" value="https://pkgs.dev.azure.com/dnceng/internal/_packaging/darc-int-dotnet-format-86f5186d-9/nuget/v3/index.json" />
    <add key="darc-int-dotnet-format-86f5186-6" value="https://pkgs.dev.azure.com/dnceng/internal/_packaging/darc-int-dotnet-format-86f5186d-6/nuget/v3/index.json" />
    <add key="darc-int-dotnet-format-86f5186-5" value="https://pkgs.dev.azure.com/dnceng/internal/_packaging/darc-int-dotnet-format-86f5186d-5/nuget/v3/index.json" />
    <add key="darc-int-dotnet-format-86f5186-4" value="https://pkgs.dev.azure.com/dnceng/internal/_packaging/darc-int-dotnet-format-86f5186d-4/nuget/v3/index.json" />
    <add key="darc-int-dotnet-format-86f5186-3" value="https://pkgs.dev.azure.com/dnceng/internal/_packaging/darc-int-dotnet-format-86f5186d-3/nuget/v3/index.json" />
    <add key="darc-int-dotnet-format-86f5186-2" value="https://pkgs.dev.azure.com/dnceng/internal/_packaging/darc-int-dotnet-format-86f5186d-2/nuget/v3/index.json" />
    <add key="darc-int-dotnet-format-86f5186-10" value="https://pkgs.dev.azure.com/dnceng/internal/_packaging/darc-int-dotnet-format-86f5186d-10/nuget/v3/index.json" />
    <add key="darc-int-dotnet-format-86f5186-1" value="https://pkgs.dev.azure.com/dnceng/internal/_packaging/darc-int-dotnet-format-86f5186d-1/nuget/v3/index.json" />
    <!--  End: Package sources from dotnet-format -->
    <!--  Begin: Package sources from dotnet-aspnetcore -->
    <!--  End: Package sources from dotnet-aspnetcore -->
    <!--  Begin: Package sources from DotNet-msbuild-Trusted -->
    <add key="darc-pub-DotNet-msbuild-Trusted-7c2b926" value="https://pkgs.dev.azure.com/dnceng/public/_packaging/darc-pub-DotNet-msbuild-Trusted-7c2b9262/nuget/v3/index.json" />
    <!--  End: Package sources from DotNet-msbuild-Trusted -->
    <!--  Begin: Package sources from dotnet-roslyn-analyzers -->
    <!--  End: Package sources from dotnet-roslyn-analyzers -->
    <!--  Begin: Package sources from dotnet-runtime -->
    <!--  End: Package sources from dotnet-runtime -->
    <!--  Begin: Package sources from dotnet-templating -->
<<<<<<< HEAD
    <add key="darc-pub-dotnet-templating-857c3d5" value="https://pkgs.dev.azure.com/dnceng/public/_packaging/darc-pub-dotnet-templating-857c3d5e/nuget/v3/index.json" />
=======
    <add key="darc-pub-dotnet-templating-1bd9e10" value="https://pkgs.dev.azure.com/dnceng/public/_packaging/darc-pub-dotnet-templating-1bd9e103/nuget/v3/index.json" />
    <add key="darc-pub-dotnet-templating-1bd9e10-1" value="https://pkgs.dev.azure.com/dnceng/public/_packaging/darc-pub-dotnet-templating-1bd9e103-1/nuget/v3/index.json" />
>>>>>>> 5a7b1370
    <!--  End: Package sources from dotnet-templating -->
    <!--  Begin: Package sources from dotnet-windowsdesktop -->
    <!--  End: Package sources from dotnet-windowsdesktop -->
    <!--  Begin: Package sources from dotnet-winforms -->
    <!--  End: Package sources from dotnet-winforms -->
    <!--End: Package sources managed by Dependency Flow automation. Do not edit the sources above.-->
    <add key="dotnet6" value="https://pkgs.dev.azure.com/dnceng/public/_packaging/dotnet6/nuget/v3/index.json" />
    <add key="dotnet6-transport" value="https://pkgs.dev.azure.com/dnceng/public/_packaging/dotnet6-transport/nuget/v3/index.json" />
    <add key="dotnet7" value="https://pkgs.dev.azure.com/dnceng/public/_packaging/dotnet7/nuget/v3/index.json" />
    <add key="dotnet7-transport" value="https://pkgs.dev.azure.com/dnceng/public/_packaging/dotnet7-transport/nuget/v3/index.json" />
    <add key="dotnet8" value="https://pkgs.dev.azure.com/dnceng/public/_packaging/dotnet8/nuget/v3/index.json" />
    <add key="dotnet8-transport" value="https://pkgs.dev.azure.com/dnceng/public/_packaging/dotnet8-transport/nuget/v3/index.json" />
    <add key="dotnet-public" value="https://pkgs.dev.azure.com/dnceng/public/_packaging/dotnet-public/nuget/v3/index.json" />
    <add key="dotnet-eng" value="https://pkgs.dev.azure.com/dnceng/public/_packaging/dotnet-eng/nuget/v3/index.json" />
    <add key="dotnet-tools" value="https://pkgs.dev.azure.com/dnceng/public/_packaging/dotnet-tools/nuget/v3/index.json" />
    <add key="dotnet-tools-transport" value="https://pkgs.dev.azure.com/dnceng/public/_packaging/dotnet-tools-transport/nuget/v3/index.json" />
    <add key="dotnet-libraries" value="https://pkgs.dev.azure.com/dnceng/public/_packaging/dotnet-libraries/nuget/v3/index.json" />
    <add key="dotnet-libraries-transport" value="https://pkgs.dev.azure.com/dnceng/public/_packaging/dotnet-libraries-transport/nuget/v3/index.json" />
    <add key="vs-impl" value="https://pkgs.dev.azure.com/azure-public/vside/_packaging/vs-impl/nuget/v3/index.json" />
    <!-- Used for Rich Navigation indexing task -->
    <add key="richnav" value="https://pkgs.dev.azure.com/azure-public/vside/_packaging/vs-buildservices/nuget/v3/index.json" />
    <add key="darc-pub-DotNet-msbuild-Trusted-8ffc3fe" value="https://pkgs.dev.azure.com/dnceng/public/_packaging/darc-pub-DotNet-msbuild-Trusted-8ffc3fe3/nuget/v3/index.json" />
  </packageSources>
  <disabledPackageSources>
    <!--Begin: Package sources managed by Dependency Flow automation. Do not edit the sources below.-->
    <!--  Begin: Package sources from dotnet-templating -->
    <!--  End: Package sources from dotnet-templating -->
    <!--  Begin: Package sources from dotnet-aspnetcore -->
    <!--  Begin: Package sources from dotnet-emsdk -->
    <!--  End: Package sources from dotnet-emsdk -->
    <!--  Begin: Package sources from dotnet-format -->
    <add key="darc-int-dotnet-format-86f5186-1" value="true" />
    <add key="darc-int-dotnet-format-86f5186-10" value="true" />
    <add key="darc-int-dotnet-format-86f5186-2" value="true" />
    <add key="darc-int-dotnet-format-86f5186-3" value="true" />
    <add key="darc-int-dotnet-format-86f5186-4" value="true" />
    <add key="darc-int-dotnet-format-86f5186-5" value="true" />
    <add key="darc-int-dotnet-format-86f5186-6" value="true" />
    <add key="darc-int-dotnet-format-86f5186-9" value="true" />
    <add key="darc-int-dotnet-format-86f5186" value="true" />
    <!--  End: Package sources from dotnet-format -->
    <!--  End: Package sources from dotnet-aspnetcore -->
    <!--  Begin: Package sources from dotnet-runtime -->
    <!--  End: Package sources from dotnet-runtime -->
    <!--  Begin: Package sources from dotnet-windowsdesktop -->
    <!--  Begin: Package sources from dotnet-winforms -->
    <!--  End: Package sources from dotnet-winforms -->
    <!--  End: Package sources from dotnet-windowsdesktop -->
    <!--End: Package sources managed by Dependency Flow automation. Do not edit the sources above.-->
  </disabledPackageSources>
</configuration><|MERGE_RESOLUTION|>--- conflicted
+++ resolved
@@ -27,12 +27,9 @@
     <!--  Begin: Package sources from dotnet-runtime -->
     <!--  End: Package sources from dotnet-runtime -->
     <!--  Begin: Package sources from dotnet-templating -->
-<<<<<<< HEAD
     <add key="darc-pub-dotnet-templating-857c3d5" value="https://pkgs.dev.azure.com/dnceng/public/_packaging/darc-pub-dotnet-templating-857c3d5e/nuget/v3/index.json" />
-=======
     <add key="darc-pub-dotnet-templating-1bd9e10" value="https://pkgs.dev.azure.com/dnceng/public/_packaging/darc-pub-dotnet-templating-1bd9e103/nuget/v3/index.json" />
     <add key="darc-pub-dotnet-templating-1bd9e10-1" value="https://pkgs.dev.azure.com/dnceng/public/_packaging/darc-pub-dotnet-templating-1bd9e103-1/nuget/v3/index.json" />
->>>>>>> 5a7b1370
     <!--  End: Package sources from dotnet-templating -->
     <!--  Begin: Package sources from dotnet-windowsdesktop -->
     <!--  End: Package sources from dotnet-windowsdesktop -->

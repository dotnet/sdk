<?xml version="1.0" encoding="utf-8"?>
<configuration>
  <packageSources>
    <clear />
    <!--Begin: Package sources managed by Dependency Flow automation. Do not edit the sources below.-->
    <!--  Begin: Package sources from dotnet-emsdk -->
    <add key="darc-pub-dotnet-emsdk-e92f92e" value="https://pkgs.dev.azure.com/dnceng/public/_packaging/darc-pub-dotnet-emsdk-e92f92ef/nuget/v3/index.json" />
    <!--  End: Package sources from dotnet-emsdk -->
    <!--  Begin: Package sources from dotnet-format -->
    <add key="darc-pub-dotnet-format-7bb270d" value="https://pkgs.dev.azure.com/dnceng/public/_packaging/darc-pub-dotnet-format-7bb270d0/nuget/v3/index.json" />
    <add key="darc-pub-dotnet-format-7bb270d-9" value="https://pkgs.dev.azure.com/dnceng/public/_packaging/darc-pub-dotnet-format-7bb270d0-9/nuget/v3/index.json" />
    <add key="darc-pub-dotnet-format-7bb270d-8" value="https://pkgs.dev.azure.com/dnceng/public/_packaging/darc-pub-dotnet-format-7bb270d0-8/nuget/v3/index.json" />
    <add key="darc-pub-dotnet-format-7bb270d-7" value="https://pkgs.dev.azure.com/dnceng/public/_packaging/darc-pub-dotnet-format-7bb270d0-7/nuget/v3/index.json" />
    <add key="darc-pub-dotnet-format-7bb270d-6" value="https://pkgs.dev.azure.com/dnceng/public/_packaging/darc-pub-dotnet-format-7bb270d0-6/nuget/v3/index.json" />
    <add key="darc-pub-dotnet-format-7bb270d-5" value="https://pkgs.dev.azure.com/dnceng/public/_packaging/darc-pub-dotnet-format-7bb270d0-5/nuget/v3/index.json" />
    <add key="darc-pub-dotnet-format-7bb270d-4" value="https://pkgs.dev.azure.com/dnceng/public/_packaging/darc-pub-dotnet-format-7bb270d0-4/nuget/v3/index.json" />
    <add key="darc-pub-dotnet-format-7bb270d-3" value="https://pkgs.dev.azure.com/dnceng/public/_packaging/darc-pub-dotnet-format-7bb270d0-3/nuget/v3/index.json" />
    <add key="darc-pub-dotnet-format-7bb270d-2" value="https://pkgs.dev.azure.com/dnceng/public/_packaging/darc-pub-dotnet-format-7bb270d0-2/nuget/v3/index.json" />
    <add key="darc-pub-dotnet-format-7bb270d-1" value="https://pkgs.dev.azure.com/dnceng/public/_packaging/darc-pub-dotnet-format-7bb270d0-1/nuget/v3/index.json" />
    <!--  End: Package sources from dotnet-format -->
    <!--  Begin: Package sources from dotnet-aspnetcore -->
    <add key="darc-int-dotnet-aspnetcore-954f61d" value="https://pkgs.dev.azure.com/dnceng/internal/_packaging/darc-int-dotnet-aspnetcore-954f61dd/nuget/v3/index.json" />
    <!--  End: Package sources from dotnet-aspnetcore -->
    <!--  Begin: Package sources from DotNet-msbuild-Trusted -->
    <add key="darc-pub-DotNet-msbuild-Trusted-37eb419" value="https://pkgs.dev.azure.com/dnceng/public/_packaging/darc-pub-DotNet-msbuild-Trusted-37eb419a/nuget/v3/index.json" />
    <!--  End: Package sources from DotNet-msbuild-Trusted -->
    <!--  Begin: Package sources from dotnet-roslyn-analyzers -->
    <!--  End: Package sources from dotnet-roslyn-analyzers -->
    <!--  Begin: Package sources from dotnet-runtime -->
    <add key="darc-int-dotnet-runtime-40a8492" value="https://pkgs.dev.azure.com/dnceng/internal/_packaging/darc-int-dotnet-runtime-40a8492d/nuget/v3/index.json" />
    <add key="darc-int-dotnet-runtime-08338fc" value="https://pkgs.dev.azure.com/dnceng/internal/_packaging/darc-int-dotnet-runtime-08338fca/nuget/v3/index.json" />
    <add key="darc-int-dotnet-runtime-e77011b" value="https://pkgs.dev.azure.com/dnceng/internal/_packaging/darc-int-dotnet-runtime-e77011b3/nuget/v3/index.json" />
    <add key="darc-int-dotnet-runtime-e77011b-5" value="https://pkgs.dev.azure.com/dnceng/internal/_packaging/darc-int-dotnet-runtime-e77011b3-5/nuget/v3/index.json" />
    <add key="darc-int-dotnet-runtime-e77011b-3" value="https://pkgs.dev.azure.com/dnceng/internal/_packaging/darc-int-dotnet-runtime-e77011b3-3/nuget/v3/index.json" />
    <add key="darc-int-dotnet-runtime-e77011b-2" value="https://pkgs.dev.azure.com/dnceng/internal/_packaging/darc-int-dotnet-runtime-e77011b3-2/nuget/v3/index.json" />
    <add key="darc-int-dotnet-runtime-e77011b-1" value="https://pkgs.dev.azure.com/dnceng/internal/_packaging/darc-int-dotnet-runtime-e77011b3-1/nuget/v3/index.json" />
    <add key="darc-int-dotnet-runtime-2aade6b" value="https://pkgs.dev.azure.com/dnceng/internal/_packaging/darc-int-dotnet-runtime-2aade6be/nuget/v3/index.json" />
    <add key="darc-int-dotnet-runtime-2aade6b-5" value="https://pkgs.dev.azure.com/dnceng/internal/_packaging/darc-int-dotnet-runtime-2aade6be-5/nuget/v3/index.json" />
    <add key="darc-int-dotnet-runtime-2aade6b-3" value="https://pkgs.dev.azure.com/dnceng/internal/_packaging/darc-int-dotnet-runtime-2aade6be-3/nuget/v3/index.json" />
    <add key="darc-int-dotnet-runtime-2aade6b-2" value="https://pkgs.dev.azure.com/dnceng/internal/_packaging/darc-int-dotnet-runtime-2aade6be-2/nuget/v3/index.json" />
    <add key="darc-int-dotnet-runtime-2aade6b-1" value="https://pkgs.dev.azure.com/dnceng/internal/_packaging/darc-int-dotnet-runtime-2aade6be-1/nuget/v3/index.json" />
    <add key="darc-int-dotnet-runtime-08338fc" value="https://pkgs.dev.azure.com/dnceng/internal/_packaging/darc-int-dotnet-runtime-08338fca/nuget/v3/index.json" />
    <!--  End: Package sources from dotnet-runtime -->
    <!--  Begin: Package sources from dotnet-templating -->
    <add key="darc-pub-dotnet-templating-9a6e3e8" value="https://pkgs.dev.azure.com/dnceng/public/_packaging/darc-pub-dotnet-templating-9a6e3e8a/nuget/v3/index.json" />
    <!--  End: Package sources from dotnet-templating -->
    <!--  Begin: Package sources from dotnet-windowsdesktop -->
    <add key="darc-int-dotnet-windowsdesktop-1526afd" value="https://pkgs.dev.azure.com/dnceng/internal/_packaging/darc-int-dotnet-windowsdesktop-1526afd4/nuget/v3/index.json" />
    <!--  End: Package sources from dotnet-windowsdesktop -->
    <!--  Begin: Package sources from dotnet-winforms -->
    <add key="darc-int-dotnet-winforms-fdc2007" value="https://pkgs.dev.azure.com/dnceng/internal/_packaging/darc-int-dotnet-winforms-fdc20074/nuget/v3/index.json" />
    <add key="darc-int-dotnet-winforms-fdc2007-5" value="https://pkgs.dev.azure.com/dnceng/internal/_packaging/darc-int-dotnet-winforms-fdc20074-5/nuget/v3/index.json" />
    <add key="darc-int-dotnet-winforms-fdc2007-3" value="https://pkgs.dev.azure.com/dnceng/internal/_packaging/darc-int-dotnet-winforms-fdc20074-3/nuget/v3/index.json" />
    <add key="darc-int-dotnet-winforms-fdc2007-2" value="https://pkgs.dev.azure.com/dnceng/internal/_packaging/darc-int-dotnet-winforms-fdc20074-2/nuget/v3/index.json" />
    <add key="darc-int-dotnet-winforms-fdc2007-1" value="https://pkgs.dev.azure.com/dnceng/internal/_packaging/darc-int-dotnet-winforms-fdc20074-1/nuget/v3/index.json" />
    <!--  End: Package sources from dotnet-winforms -->
    <!--End: Package sources managed by Dependency Flow automation. Do not edit the sources above.-->
    <add key="dotnet6" value="https://pkgs.dev.azure.com/dnceng/public/_packaging/dotnet6/nuget/v3/index.json" />
    <add key="dotnet6-transport" value="https://pkgs.dev.azure.com/dnceng/public/_packaging/dotnet6-transport/nuget/v3/index.json" />
    <add key="dotnet7" value="https://pkgs.dev.azure.com/dnceng/public/_packaging/dotnet7/nuget/v3/index.json" />
    <add key="dotnet7-transport" value="https://pkgs.dev.azure.com/dnceng/public/_packaging/dotnet7-transport/nuget/v3/index.json" />
    <add key="dotnet8" value="https://pkgs.dev.azure.com/dnceng/public/_packaging/dotnet8/nuget/v3/index.json" />
    <add key="dotnet8-transport" value="https://pkgs.dev.azure.com/dnceng/public/_packaging/dotnet8-transport/nuget/v3/index.json" />
    <add key="dotnet-public" value="https://pkgs.dev.azure.com/dnceng/public/_packaging/dotnet-public/nuget/v3/index.json" />
    <add key="dotnet-eng" value="https://pkgs.dev.azure.com/dnceng/public/_packaging/dotnet-eng/nuget/v3/index.json" />
    <add key="dotnet-tools" value="https://pkgs.dev.azure.com/dnceng/public/_packaging/dotnet-tools/nuget/v3/index.json" />
    <add key="dotnet-tools-transport" value="https://pkgs.dev.azure.com/dnceng/public/_packaging/dotnet-tools-transport/nuget/v3/index.json" />
    <add key="dotnet-libraries" value="https://pkgs.dev.azure.com/dnceng/public/_packaging/dotnet-libraries/nuget/v3/index.json" />
    <add key="dotnet-libraries-transport" value="https://pkgs.dev.azure.com/dnceng/public/_packaging/dotnet-libraries-transport/nuget/v3/index.json" />
    <add key="vs-impl" value="https://pkgs.dev.azure.com/azure-public/vside/_packaging/vs-impl/nuget/v3/index.json" />
    <!-- Used for Rich Navigation indexing task -->
    <add key="richnav" value="https://pkgs.dev.azure.com/azure-public/vside/_packaging/vs-buildservices/nuget/v3/index.json" />
    <add key="darc-pub-DotNet-msbuild-Trusted-8ffc3fe" value="https://pkgs.dev.azure.com/dnceng/public/_packaging/darc-pub-DotNet-msbuild-Trusted-8ffc3fe3/nuget/v3/index.json" />
  </packageSources>
  <disabledPackageSources>
    <!--Begin: Package sources managed by Dependency Flow automation. Do not edit the sources below.-->
    <!--  Begin: Package sources from dotnet-templating -->
    <!--  End: Package sources from dotnet-templating -->
    <!--  Begin: Package sources from dotnet-aspnetcore -->
    <add key="darc-int-dotnet-aspnetcore-954f61d" value="true" />
    <!--  Begin: Package sources from dotnet-format -->
    <!--  End: Package sources from dotnet-format -->
    <!--  End: Package sources from dotnet-aspnetcore -->
    <!--  Begin: Package sources from dotnet-runtime -->
    <add key="darc-int-dotnet-runtime-08338fc" value="true" />
<<<<<<< HEAD
=======
    <add key="darc-int-dotnet-runtime-40a8492" value="true" />
>>>>>>> 32da20b8
    <add key="darc-int-dotnet-runtime-2aade6b-1" value="true" />
    <add key="darc-int-dotnet-runtime-2aade6b-2" value="true" />
    <add key="darc-int-dotnet-runtime-2aade6b-3" value="true" />
    <add key="darc-int-dotnet-runtime-2aade6b-5" value="true" />
    <add key="darc-int-dotnet-runtime-2aade6b" value="true" />
    <add key="darc-int-dotnet-runtime-e77011b-1" value="true" />
    <add key="darc-int-dotnet-runtime-e77011b-2" value="true" />
    <add key="darc-int-dotnet-runtime-e77011b-3" value="true" />
    <add key="darc-int-dotnet-runtime-e77011b-5" value="true" />
    <add key="darc-int-dotnet-runtime-e77011b" value="true" />
    <!--  End: Package sources from dotnet-runtime -->
    <!--  Begin: Package sources from dotnet-windowsdesktop -->
    <add key="darc-int-dotnet-windowsdesktop-1526afd" value="true" />
    <!--  Begin: Package sources from dotnet-winforms -->
    <add key="darc-int-dotnet-winforms-fdc2007-1" value="true" />
    <add key="darc-int-dotnet-winforms-fdc2007-2" value="true" />
    <add key="darc-int-dotnet-winforms-fdc2007-3" value="true" />
    <add key="darc-int-dotnet-winforms-fdc2007-5" value="true" />
    <add key="darc-int-dotnet-winforms-fdc2007" value="true" />
    <!--  End: Package sources from dotnet-winforms -->
    <!--  End: Package sources from dotnet-windowsdesktop -->
    <!--End: Package sources managed by Dependency Flow automation. Do not edit the sources above.-->
  </disabledPackageSources>
</configuration><|MERGE_RESOLUTION|>--- conflicted
+++ resolved
@@ -83,10 +83,7 @@
     <!--  End: Package sources from dotnet-aspnetcore -->
     <!--  Begin: Package sources from dotnet-runtime -->
     <add key="darc-int-dotnet-runtime-08338fc" value="true" />
-<<<<<<< HEAD
-=======
     <add key="darc-int-dotnet-runtime-40a8492" value="true" />
->>>>>>> 32da20b8
     <add key="darc-int-dotnet-runtime-2aade6b-1" value="true" />
     <add key="darc-int-dotnet-runtime-2aade6b-2" value="true" />
     <add key="darc-int-dotnet-runtime-2aade6b-3" value="true" />

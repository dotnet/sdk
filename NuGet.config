<?xml version="1.0" encoding="utf-8"?>
<configuration>
  <packageSources>
    <clear />
    <!--Begin: Package sources managed by Dependency Flow automation. Do not edit the sources below.-->
    <!--  Begin: Package sources from dotnet-dotnet -->
    <add key="darc-pub-dotnet-dotnet-50d7970" value="https://pkgs.dev.azure.com/dnceng/public/_packaging/darc-pub-dotnet-dotnet-50d79701/nuget/v3/index.json" />
    <!--  End: Package sources from dotnet-dotnet -->
    <!--  Begin: Package sources from microsoft-testfx -->
    <!--  End: Package sources from microsoft-testfx -->
    <!--  Begin: Package sources from dotnet-aspire -->
    <!--  End: Package sources from dotnet-aspire -->
    <!--  Begin: Package sources from dotnet-runtime -->
    <!--  End: Package sources from dotnet-runtime -->
    <!--End: Package sources managed by Dependency Flow automation. Do not edit the sources above.-->
    <add key="dotnet6" value="https://pkgs.dev.azure.com/dnceng/public/_packaging/dotnet6/nuget/v3/index.json" />
    <add key="dotnet6-transport" value="https://pkgs.dev.azure.com/dnceng/public/_packaging/dotnet6-transport/nuget/v3/index.json" />
    <add key="dotnet7" value="https://pkgs.dev.azure.com/dnceng/public/_packaging/dotnet7/nuget/v3/index.json" />
    <add key="dotnet7-transport" value="https://pkgs.dev.azure.com/dnceng/public/_packaging/dotnet7-transport/nuget/v3/index.json" />
    <add key="dotnet8" value="https://pkgs.dev.azure.com/dnceng/public/_packaging/dotnet8/nuget/v3/index.json" />
    <add key="dotnet8-transport" value="https://pkgs.dev.azure.com/dnceng/public/_packaging/dotnet8-transport/nuget/v3/index.json" />
    <add key="dotnet8-workloads" value="https://pkgs.dev.azure.com/dnceng/public/_packaging/dotnet8-workloads/nuget/v3/index.json" />
    <add key="dotnet9" value="https://pkgs.dev.azure.com/dnceng/public/_packaging/dotnet9/nuget/v3/index.json" />
    <add key="dotnet9-transport" value="https://pkgs.dev.azure.com/dnceng/public/_packaging/dotnet9-transport/nuget/v3/index.json" />
    <add key="dotnet10" value="https://pkgs.dev.azure.com/dnceng/public/_packaging/dotnet10/nuget/v3/index.json" />
    <add key="dotnet10-transport" value="https://pkgs.dev.azure.com/dnceng/public/_packaging/dotnet10-transport/nuget/v3/index.json" />
    <add key="dotnet-public" value="https://pkgs.dev.azure.com/dnceng/public/_packaging/dotnet-public/nuget/v3/index.json" />
    <add key="dotnet-eng" value="https://pkgs.dev.azure.com/dnceng/public/_packaging/dotnet-eng/nuget/v3/index.json" />
    <add key="dotnet-tools" value="https://pkgs.dev.azure.com/dnceng/public/_packaging/dotnet-tools/nuget/v3/index.json" />
    <add key="dotnet-tools-transport" value="https://pkgs.dev.azure.com/dnceng/public/_packaging/dotnet-tools-transport/nuget/v3/index.json" />
    <add key="dotnet-libraries" value="https://pkgs.dev.azure.com/dnceng/public/_packaging/dotnet-libraries/nuget/v3/index.json" />
    <add key="dotnet-libraries-transport" value="https://pkgs.dev.azure.com/dnceng/public/_packaging/dotnet-libraries-transport/nuget/v3/index.json" />
    <add key="vssdk" value="https://pkgs.dev.azure.com/azure-public/vside/_packaging/vssdk/nuget/v3/index.json" />
    <add key="vssdk-archived" value="https://pkgs.dev.azure.com/azure-public/vside/_packaging/vssdk-archived/nuget/v3/index.json" />
    <add key="vs-impl" value="https://pkgs.dev.azure.com/azure-public/vside/_packaging/vs-impl/nuget/v3/index.json" />
    <!-- Used for Rich Navigation indexing task -->
    <add key="richnav" value="https://pkgs.dev.azure.com/azure-public/vside/_packaging/vs-buildservices/nuget/v3/index.json" />
<<<<<<< HEAD
=======
    <!-- mstest dependencies -->
    <add key="test-tools" value="https://pkgs.dev.azure.com/dnceng/public/_packaging/test-tools/nuget/v3/index.json" />
>>>>>>> 9a2e4e9d
  </packageSources>
  <disabledPackageSources>
    <clear />
    <!--Begin: Package sources managed by Dependency Flow automation. Do not edit the sources below.-->
    <!--  Begin: Package sources from dotnet-runtime -->
    <!--  End: Package sources from dotnet-runtime -->
    <!--End: Package sources managed by Dependency Flow automation. Do not edit the sources above.-->
  </disabledPackageSources>
</configuration><|MERGE_RESOLUTION|>--- conflicted
+++ resolved
@@ -35,11 +35,8 @@
     <add key="vs-impl" value="https://pkgs.dev.azure.com/azure-public/vside/_packaging/vs-impl/nuget/v3/index.json" />
     <!-- Used for Rich Navigation indexing task -->
     <add key="richnav" value="https://pkgs.dev.azure.com/azure-public/vside/_packaging/vs-buildservices/nuget/v3/index.json" />
-<<<<<<< HEAD
-=======
     <!-- mstest dependencies -->
     <add key="test-tools" value="https://pkgs.dev.azure.com/dnceng/public/_packaging/test-tools/nuget/v3/index.json" />
->>>>>>> 9a2e4e9d
   </packageSources>
   <disabledPackageSources>
     <clear />

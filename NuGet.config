--- conflicted
+++ resolved
@@ -4,39 +4,29 @@
     <clear />
     <!--Begin: Package sources managed by Dependency Flow automation. Do not edit the sources below.-->
     <!--  Begin: Package sources from dotnet-aspnetcore -->
-<<<<<<< HEAD
     <add key="darc-int-dotnet-aspnetcore-364d4a9" value="https://pkgs.dev.azure.com/dnceng/internal/_packaging/darc-int-dotnet-aspnetcore-364d4a96/nuget/v3/index.json" />
-=======
->>>>>>> 460a0a23
     <!--  End: Package sources from dotnet-aspnetcore -->
     <!--  Begin: Package sources from DotNet-msbuild-Trusted -->
     <!--  End: Package sources from DotNet-msbuild-Trusted -->
     <!--  Begin: Package sources from dotnet-roslyn-analyzers -->
     <!--  End: Package sources from dotnet-roslyn-analyzers -->
     <!--  Begin: Package sources from dotnet-runtime -->
-<<<<<<< HEAD
     <add key="darc-int-dotnet-runtime-2b3cfc7" value="https://pkgs.dev.azure.com/dnceng/internal/_packaging/darc-int-dotnet-runtime-2b3cfc79/nuget/v3/index.json" />
-    <!--  End: Package sources from dotnet-runtime -->
-    <!--  Begin: Package sources from dotnet-templating -->
-    <add key="darc-int-dotnet-templating-96b2386" value="https://pkgs.dev.azure.com/dnceng/internal/_packaging/darc-int-dotnet-templating-96b23868/nuget/v3/index.json" />
-    <!--  End: Package sources from dotnet-templating -->
-    <!--  Begin: Package sources from dotnet-windowsdesktop -->
-    <add key="darc-int-dotnet-windowsdesktop-4c0f7dc" value="https://pkgs.dev.azure.com/dnceng/internal/_packaging/darc-int-dotnet-windowsdesktop-4c0f7dc3/nuget/v3/index.json" />
-=======
     <add key="darc-int-dotnet-runtime-80de56d" value="https://pkgs.dev.azure.com/dnceng/internal/_packaging/darc-int-dotnet-runtime-80de56da/nuget/v3/index.json" />
     <add key="darc-int-dotnet-runtime-80de56d-2" value="https://pkgs.dev.azure.com/dnceng/internal/_packaging/darc-int-dotnet-runtime-80de56da-2/nuget/v3/index.json" />
     <add key="darc-int-dotnet-runtime-80de56d-1" value="https://pkgs.dev.azure.com/dnceng/internal/_packaging/darc-int-dotnet-runtime-80de56da-1/nuget/v3/index.json" />
     <!--  End: Package sources from dotnet-runtime -->
     <!--  Begin: Package sources from dotnet-templating -->
+    <add key="darc-int-dotnet-templating-96b2386" value="https://pkgs.dev.azure.com/dnceng/internal/_packaging/darc-int-dotnet-templating-96b23868/nuget/v3/index.json" />
     <add key="darc-int-dotnet-templating-00aa120" value="https://pkgs.dev.azure.com/dnceng/internal/_packaging/darc-int-dotnet-templating-00aa120e/nuget/v3/index.json" />
     <add key="darc-int-dotnet-templating-00aa120-2" value="https://pkgs.dev.azure.com/dnceng/internal/_packaging/darc-int-dotnet-templating-00aa120e-2/nuget/v3/index.json" />
     <add key="darc-int-dotnet-templating-00aa120-1" value="https://pkgs.dev.azure.com/dnceng/internal/_packaging/darc-int-dotnet-templating-00aa120e-1/nuget/v3/index.json" />
     <!--  End: Package sources from dotnet-templating -->
     <!--  Begin: Package sources from dotnet-windowsdesktop -->
+    <add key="darc-int-dotnet-windowsdesktop-4c0f7dc" value="https://pkgs.dev.azure.com/dnceng/internal/_packaging/darc-int-dotnet-windowsdesktop-4c0f7dc3/nuget/v3/index.json" />
     <add key="darc-int-dotnet-windowsdesktop-752aa75" value="https://pkgs.dev.azure.com/dnceng/internal/_packaging/darc-int-dotnet-windowsdesktop-752aa75c/nuget/v3/index.json" />
     <add key="darc-int-dotnet-windowsdesktop-752aa75-2" value="https://pkgs.dev.azure.com/dnceng/internal/_packaging/darc-int-dotnet-windowsdesktop-752aa75c-2/nuget/v3/index.json" />
     <add key="darc-int-dotnet-windowsdesktop-752aa75-1" value="https://pkgs.dev.azure.com/dnceng/internal/_packaging/darc-int-dotnet-windowsdesktop-752aa75c-1/nuget/v3/index.json" />
->>>>>>> 460a0a23
     <!--  End: Package sources from dotnet-windowsdesktop -->
     <!--End: Package sources managed by Dependency Flow automation. Do not edit the sources above.-->
     <add key="dotnet6" value="https://pkgs.dev.azure.com/dnceng/public/_packaging/dotnet6/nuget/v3/index.json" />
@@ -56,34 +46,25 @@
     <!--  Begin: Package sources from DotNet-msbuild-Trusted -->
     <!--  End: Package sources from DotNet-msbuild-Trusted -->
     <!--  Begin: Package sources from dotnet-templating -->
-<<<<<<< HEAD
     <add key="darc-int-dotnet-templating-96b2386" value="true" />
+    <add key="darc-int-dotnet-templating-00aa120-1" value="true" />
+    <add key="darc-int-dotnet-templating-00aa120-2" value="true" />
+    <add key="darc-int-dotnet-templating-00aa120" value="true" />
     <!--  End: Package sources from dotnet-templating -->
     <!--  Begin: Package sources from dotnet-aspnetcore -->
     <add key="darc-int-dotnet-aspnetcore-364d4a9" value="true" />
     <!--  End: Package sources from dotnet-aspnetcore -->
     <!--  Begin: Package sources from dotnet-runtime -->
     <add key="darc-int-dotnet-runtime-2b3cfc7" value="true" />
-    <!--  End: Package sources from dotnet-runtime -->
-    <!--  Begin: Package sources from dotnet-windowsdesktop -->
-    <add key="darc-int-dotnet-windowsdesktop-4c0f7dc" value="true" />
-=======
-    <add key="darc-int-dotnet-templating-00aa120-1" value="true" />
-    <add key="darc-int-dotnet-templating-00aa120-2" value="true" />
-    <add key="darc-int-dotnet-templating-00aa120" value="true" />
-    <!--  End: Package sources from dotnet-templating -->
-    <!--  Begin: Package sources from dotnet-aspnetcore -->
-    <!--  End: Package sources from dotnet-aspnetcore -->
-    <!--  Begin: Package sources from dotnet-runtime -->
     <add key="darc-int-dotnet-runtime-80de56d-1" value="true" />
     <add key="darc-int-dotnet-runtime-80de56d-2" value="true" />
     <add key="darc-int-dotnet-runtime-80de56d" value="true" />
     <!--  End: Package sources from dotnet-runtime -->
     <!--  Begin: Package sources from dotnet-windowsdesktop -->
+    <add key="darc-int-dotnet-windowsdesktop-4c0f7dc" value="true" />
     <add key="darc-int-dotnet-windowsdesktop-752aa75-1" value="true" />
     <add key="darc-int-dotnet-windowsdesktop-752aa75-2" value="true" />
     <add key="darc-int-dotnet-windowsdesktop-752aa75" value="true" />
->>>>>>> 460a0a23
     <!--  End: Package sources from dotnet-windowsdesktop -->
     <!--End: Package sources managed by Dependency Flow automation. Do not edit the sources above.-->
   </disabledPackageSources>

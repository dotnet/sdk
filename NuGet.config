--- conflicted
+++ resolved
@@ -3,15 +3,12 @@
   <packageSources>
     <clear />
     <!--Begin: Package sources managed by Dependency Flow automation. Do not edit the sources below.-->
-<<<<<<< HEAD
     <!--  Begin: Package sources from dotnet-aspnetcore -->
     <add key="darc-pub-dotnet-aspnetcore-65192fa" value="https://pkgs.dev.azure.com/dnceng/public/_packaging/darc-pub-dotnet-aspnetcore-65192fa5/nuget/v3/index.json" />
     <!--  End: Package sources from dotnet-aspnetcore -->
-=======
     <!--  Begin: Package sources from dotnet-templating -->
     <add key="darc-pub-dotnet-templating-2e5658a" value="https://pkgs.dev.azure.com/dnceng/public/_packaging/darc-pub-dotnet-templating-2e5658ae/nuget/v3/index.json" />
     <!--  End: Package sources from dotnet-templating -->
->>>>>>> 534db1f4
     <!--  Begin: Package sources from dotnet-windowsdesktop -->
     <add key="darc-pub-dotnet-windowsdesktop-31f9518" value="https://pkgs.dev.azure.com/dnceng/public/_packaging/darc-pub-dotnet-windowsdesktop-31f95185/nuget/v3/index.json" />
     <!--  End: Package sources from dotnet-windowsdesktop -->

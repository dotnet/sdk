<configuration>
  <packageSources>
    <clear />
    <!--Begin: Package sources managed by Dependency Flow automation. Do not edit the sources below.-->
    <!--  Begin: Package sources from dotnet-emsdk -->
    <!--  End: Package sources from dotnet-emsdk -->
    <!--  Begin: Package sources from dotnet-format -->
    <add key="darc-pub-dotnet-format-27f1865" value="https://pkgs.dev.azure.com/dnceng/public/_packaging/darc-pub-dotnet-format-27f18656/nuget/v3/index.json" />
    <add key="darc-int-dotnet-format-27f1865" value="https://pkgs.dev.azure.com/dnceng/internal/_packaging/darc-int-dotnet-format-27f18656/nuget/v3/index.json" />
    <add key="darc-int-dotnet-format-27f1865-9" value="https://pkgs.dev.azure.com/dnceng/internal/_packaging/darc-int-dotnet-format-27f18656-9/nuget/v3/index.json" />
    <add key="darc-int-dotnet-format-27f1865-6" value="https://pkgs.dev.azure.com/dnceng/internal/_packaging/darc-int-dotnet-format-27f18656-6/nuget/v3/index.json" />
    <add key="darc-int-dotnet-format-27f1865-5" value="https://pkgs.dev.azure.com/dnceng/internal/_packaging/darc-int-dotnet-format-27f18656-5/nuget/v3/index.json" />
    <add key="darc-int-dotnet-format-27f1865-4" value="https://pkgs.dev.azure.com/dnceng/internal/_packaging/darc-int-dotnet-format-27f18656-4/nuget/v3/index.json" />
    <add key="darc-int-dotnet-format-27f1865-3" value="https://pkgs.dev.azure.com/dnceng/internal/_packaging/darc-int-dotnet-format-27f18656-3/nuget/v3/index.json" />
    <add key="darc-int-dotnet-format-27f1865-2" value="https://pkgs.dev.azure.com/dnceng/internal/_packaging/darc-int-dotnet-format-27f18656-2/nuget/v3/index.json" />
    <add key="darc-int-dotnet-format-27f1865-10" value="https://pkgs.dev.azure.com/dnceng/internal/_packaging/darc-int-dotnet-format-27f18656-10/nuget/v3/index.json" />
    <add key="darc-int-dotnet-format-27f1865-1" value="https://pkgs.dev.azure.com/dnceng/internal/_packaging/darc-int-dotnet-format-27f18656-1/nuget/v3/index.json" />
    <!--  End: Package sources from dotnet-format -->
    <!--  Begin: Package sources from dotnet-aspnetcore -->
    <!--  End: Package sources from dotnet-aspnetcore -->
    <!--  Begin: Package sources from DotNet-msbuild-Trusted -->
    <add key="darc-pub-DotNet-msbuild-Trusted-e2abee0" value="https://pkgs.dev.azure.com/dnceng/public/_packaging/darc-pub-DotNet-msbuild-Trusted-e2abee08/nuget/v3/index.json" />
    <!--  End: Package sources from DotNet-msbuild-Trusted -->
    <!--  Begin: Package sources from dotnet-roslyn-analyzers -->
    <!--  End: Package sources from dotnet-roslyn-analyzers -->
    <!--  Begin: Package sources from dotnet-runtime -->
    <!--  End: Package sources from dotnet-runtime -->
    <!--  Begin: Package sources from dotnet-templating -->
<<<<<<< HEAD
    <add key="darc-pub-dotnet-templating-f8f1f89" value="https://pkgs.dev.azure.com/dnceng/public/_packaging/darc-pub-dotnet-templating-f8f1f894/nuget/v3/index.json" />
=======
    <add key="darc-pub-dotnet-templating-7e0acf9" value="https://pkgs.dev.azure.com/dnceng/public/_packaging/darc-pub-dotnet-templating-7e0acf90/nuget/v3/index.json" />
    <add key="darc-pub-dotnet-templating-7e0acf9-1" value="https://pkgs.dev.azure.com/dnceng/public/_packaging/darc-pub-dotnet-templating-7e0acf90-1/nuget/v3/index.json" />
>>>>>>> 59498475
    <!--  End: Package sources from dotnet-templating -->
    <!--  Begin: Package sources from dotnet-windowsdesktop -->
    <!--  End: Package sources from dotnet-windowsdesktop -->
    <!--End: Package sources managed by Dependency Flow automation. Do not edit the sources above.-->
    <add key="dotnet6" value="https://pkgs.dev.azure.com/dnceng/public/_packaging/dotnet6/nuget/v3/index.json" />
    <add key="dotnet6-transport" value="https://pkgs.dev.azure.com/dnceng/public/_packaging/dotnet6-transport/nuget/v3/index.json" />
    <add key="dotnet7" value="https://pkgs.dev.azure.com/dnceng/public/_packaging/dotnet7/nuget/v3/index.json" />
    <add key="dotnet7-transport" value="https://pkgs.dev.azure.com/dnceng/public/_packaging/dotnet7-transport/nuget/v3/index.json" />
    <add key="dotnet8" value="https://pkgs.dev.azure.com/dnceng/public/_packaging/dotnet8/nuget/v3/index.json" />
    <add key="dotnet8-transport" value="https://pkgs.dev.azure.com/dnceng/public/_packaging/dotnet8-transport/nuget/v3/index.json" />
    <add key="dotnet-public" value="https://pkgs.dev.azure.com/dnceng/public/_packaging/dotnet-public/nuget/v3/index.json" />
    <add key="dotnet-eng" value="https://pkgs.dev.azure.com/dnceng/public/_packaging/dotnet-eng/nuget/v3/index.json" />
    <add key="dotnet-tools" value="https://pkgs.dev.azure.com/dnceng/public/_packaging/dotnet-tools/nuget/v3/index.json" />
    <add key="dotnet-tools-transport" value="https://pkgs.dev.azure.com/dnceng/public/_packaging/dotnet-tools-transport/nuget/v3/index.json" />
    <add key="dotnet-libraries" value="https://pkgs.dev.azure.com/dnceng/public/_packaging/dotnet-libraries/nuget/v3/index.json" />
    <add key="dotnet-libraries-transport" value="https://pkgs.dev.azure.com/dnceng/public/_packaging/dotnet-libraries-transport/nuget/v3/index.json" />
    <add key="vs-impl" value="https://pkgs.dev.azure.com/azure-public/vside/_packaging/vs-impl/nuget/v3/index.json" />
    <!-- Used for Rich Navigation indexing task -->
    <add key="richnav" value="https://pkgs.dev.azure.com/azure-public/vside/_packaging/vs-buildservices/nuget/v3/index.json" />
    <add key="darc-pub-DotNet-msbuild-Trusted-8ffc3fe" value="https://pkgs.dev.azure.com/dnceng/public/_packaging/darc-pub-DotNet-msbuild-Trusted-8ffc3fe3/nuget/v3/index.json" />
  </packageSources>
  <disabledPackageSources>
    <!--Begin: Package sources managed by Dependency Flow automation. Do not edit the sources below.-->
    <!--  Begin: Package sources from dotnet-templating -->
    <!--  End: Package sources from dotnet-templating -->
    <!--  Begin: Package sources from dotnet-aspnetcore -->
    <!--  End: Package sources from dotnet-aspnetcore -->
    <!--  Begin: Package sources from dotnet-format -->
    <add key="darc-int-dotnet-format-27f1865-1" value="true" />
    <add key="darc-int-dotnet-format-27f1865-10" value="true" />
    <add key="darc-int-dotnet-format-27f1865-2" value="true" />
    <add key="darc-int-dotnet-format-27f1865-3" value="true" />
    <add key="darc-int-dotnet-format-27f1865-4" value="true" />
    <add key="darc-int-dotnet-format-27f1865-5" value="true" />
    <add key="darc-int-dotnet-format-27f1865-6" value="true" />
    <add key="darc-int-dotnet-format-27f1865-9" value="true" />
    <add key="darc-int-dotnet-format-27f1865" value="true" />
    <!--  End: Package sources from dotnet-format -->
    <!--  End: Package sources from dotnet-aspnetcore -->
    <!--  Begin: Package sources from dotnet-runtime -->
    <!--  End: Package sources from dotnet-runtime -->
    <!--  Begin: Package sources from dotnet-windowsdesktop -->
    <!--  End: Package sources from dotnet-windowsdesktop -->
    <!--End: Package sources managed by Dependency Flow automation. Do not edit the sources above.-->
  </disabledPackageSources>
</configuration><|MERGE_RESOLUTION|>--- conflicted
+++ resolved
@@ -26,12 +26,9 @@
     <!--  Begin: Package sources from dotnet-runtime -->
     <!--  End: Package sources from dotnet-runtime -->
     <!--  Begin: Package sources from dotnet-templating -->
-<<<<<<< HEAD
     <add key="darc-pub-dotnet-templating-f8f1f89" value="https://pkgs.dev.azure.com/dnceng/public/_packaging/darc-pub-dotnet-templating-f8f1f894/nuget/v3/index.json" />
-=======
     <add key="darc-pub-dotnet-templating-7e0acf9" value="https://pkgs.dev.azure.com/dnceng/public/_packaging/darc-pub-dotnet-templating-7e0acf90/nuget/v3/index.json" />
     <add key="darc-pub-dotnet-templating-7e0acf9-1" value="https://pkgs.dev.azure.com/dnceng/public/_packaging/darc-pub-dotnet-templating-7e0acf90-1/nuget/v3/index.json" />
->>>>>>> 59498475
     <!--  End: Package sources from dotnet-templating -->
     <!--  Begin: Package sources from dotnet-windowsdesktop -->
     <!--  End: Package sources from dotnet-windowsdesktop -->

--- conflicted
+++ resolved
@@ -6,20 +6,12 @@
     <!--  Begin: Package sources from dotnet-aspnetcore -->
     <!--  End: Package sources from dotnet-aspnetcore -->
     <!--  Begin: Package sources from DotNet-msbuild-Trusted -->
-<<<<<<< HEAD
-    <add key="darc-pub-DotNet-msbuild-Trusted-81ac935" value="https://pkgs.dev.azure.com/dnceng/public/_packaging/darc-pub-DotNet-msbuild-Trusted-81ac9354/nuget/v3/index.json" />
-=======
->>>>>>> f6cd3735
     <!--  End: Package sources from DotNet-msbuild-Trusted -->
     <!--  Begin: Package sources from dotnet-roslyn-analyzers -->
     <!--  End: Package sources from dotnet-roslyn-analyzers -->
     <!--  Begin: Package sources from dotnet-runtime -->
     <!--  End: Package sources from dotnet-runtime -->
     <!--  Begin: Package sources from dotnet-templating -->
-<<<<<<< HEAD
-    <add key="darc-pub-dotnet-templating-40fb38d" value="https://pkgs.dev.azure.com/dnceng/public/_packaging/darc-pub-dotnet-templating-40fb38d7/nuget/v3/index.json" />
-=======
->>>>>>> f6cd3735
     <!--  End: Package sources from dotnet-templating -->
     <!--  Begin: Package sources from dotnet-windowsdesktop -->
     <!--  End: Package sources from dotnet-windowsdesktop -->

--- conflicted
+++ resolved
@@ -14,11 +14,7 @@
     <add key="darc-int-dotnet-runtime-c76ac56" value="https://pkgs.dev.azure.com/dnceng/internal/_packaging/darc-int-dotnet-runtime-c76ac565/nuget/v3/index.json" />
     <!--  End: Package sources from dotnet-runtime -->
     <!--  Begin: Package sources from dotnet-templating -->
-<<<<<<< HEAD
-    <add key="darc-int-dotnet-templating-61b9e8d" value="https://pkgs.dev.azure.com/dnceng/internal/_packaging/darc-int-dotnet-templating-61b9e8db/nuget/v3/index.json" />
-=======
     <add key="darc-int-dotnet-templating-9cd9762" value="https://pkgs.dev.azure.com/dnceng/internal/_packaging/darc-int-dotnet-templating-9cd9762f/nuget/v3/index.json" />
->>>>>>> 73b80ddd
     <!--  End: Package sources from dotnet-templating -->
     <!--  Begin: Package sources from dotnet-windowsdesktop -->
     <add key="darc-int-dotnet-windowsdesktop-44b3a00" value="https://pkgs.dev.azure.com/dnceng/internal/_packaging/darc-int-dotnet-windowsdesktop-44b3a005/nuget/v3/index.json" />
@@ -41,11 +37,7 @@
     <!--  Begin: Package sources from DotNet-msbuild-Trusted -->
     <!--  End: Package sources from DotNet-msbuild-Trusted -->
     <!--  Begin: Package sources from dotnet-templating -->
-<<<<<<< HEAD
-    <add key="darc-int-dotnet-templating-61b9e8d" value="true" />
-=======
     <add key="darc-int-dotnet-templating-9cd9762" value="true" />
->>>>>>> 73b80ddd
     <!--  End: Package sources from dotnet-templating -->
     <!--  Begin: Package sources from dotnet-aspnetcore -->
     <add key="darc-int-dotnet-aspnetcore-be51b1a" value="true" />

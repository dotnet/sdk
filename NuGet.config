--- conflicted
+++ resolved
@@ -74,10 +74,7 @@
     <!--  Begin: Package sources from dotnet-emsdk -->
     <!--  End: Package sources from dotnet-emsdk -->
     <!--  Begin: Package sources from dotnet-format -->
-<<<<<<< HEAD
-=======
     <add key="darc-int-dotnet-format-ee9e8ab" value="true" />
->>>>>>> d8dfbaf5
     <!--  End: Package sources from dotnet-format -->
     <!--  End: Package sources from dotnet-aspnetcore -->
     <!--  Begin: Package sources from dotnet-runtime -->

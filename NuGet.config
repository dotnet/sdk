<?xml version="1.0" encoding="utf-8"?>
<configuration>
  <packageSources>
    <clear />
    <!--Begin: Package sources managed by Dependency Flow automation. Do not edit the sources below.-->
    <!--  Begin: Package sources from dotnet-deployment-tools -->
    <add key="darc-pub-dotnet-deployment-tools-b2d5c0c" value="https://pkgs.dev.azure.com/dnceng/public/_packaging/darc-pub-dotnet-deployment-tools-b2d5c0c5/nuget/v3/index.json" />
    <add key="darc-pub-dotnet-deployment-tools-b2d5c0c-9" value="https://pkgs.dev.azure.com/dnceng/public/_packaging/darc-pub-dotnet-deployment-tools-b2d5c0c5-9/nuget/v3/index.json" />
    <add key="darc-pub-dotnet-deployment-tools-b2d5c0c-8" value="https://pkgs.dev.azure.com/dnceng/public/_packaging/darc-pub-dotnet-deployment-tools-b2d5c0c5-8/nuget/v3/index.json" />
    <add key="darc-pub-dotnet-deployment-tools-b2d5c0c-7" value="https://pkgs.dev.azure.com/dnceng/public/_packaging/darc-pub-dotnet-deployment-tools-b2d5c0c5-7/nuget/v3/index.json" />
    <add key="darc-pub-dotnet-deployment-tools-b2d5c0c-6" value="https://pkgs.dev.azure.com/dnceng/public/_packaging/darc-pub-dotnet-deployment-tools-b2d5c0c5-6/nuget/v3/index.json" />
    <add key="darc-pub-dotnet-deployment-tools-b2d5c0c-5" value="https://pkgs.dev.azure.com/dnceng/public/_packaging/darc-pub-dotnet-deployment-tools-b2d5c0c5-5/nuget/v3/index.json" />
    <add key="darc-pub-dotnet-deployment-tools-b2d5c0c-4" value="https://pkgs.dev.azure.com/dnceng/public/_packaging/darc-pub-dotnet-deployment-tools-b2d5c0c5-4/nuget/v3/index.json" />
    <add key="darc-pub-dotnet-deployment-tools-b2d5c0c-3" value="https://pkgs.dev.azure.com/dnceng/public/_packaging/darc-pub-dotnet-deployment-tools-b2d5c0c5-3/nuget/v3/index.json" />
    <add key="darc-pub-dotnet-deployment-tools-b2d5c0c-2" value="https://pkgs.dev.azure.com/dnceng/public/_packaging/darc-pub-dotnet-deployment-tools-b2d5c0c5-2/nuget/v3/index.json" />
    <add key="darc-pub-dotnet-deployment-tools-b2d5c0c-15" value="https://pkgs.dev.azure.com/dnceng/public/_packaging/darc-pub-dotnet-deployment-tools-b2d5c0c5-15/nuget/v3/index.json" />
    <add key="darc-pub-dotnet-deployment-tools-b2d5c0c-14" value="https://pkgs.dev.azure.com/dnceng/public/_packaging/darc-pub-dotnet-deployment-tools-b2d5c0c5-14/nuget/v3/index.json" />
    <add key="darc-pub-dotnet-deployment-tools-b2d5c0c-13" value="https://pkgs.dev.azure.com/dnceng/public/_packaging/darc-pub-dotnet-deployment-tools-b2d5c0c5-13/nuget/v3/index.json" />
    <add key="darc-pub-dotnet-deployment-tools-b2d5c0c-12" value="https://pkgs.dev.azure.com/dnceng/public/_packaging/darc-pub-dotnet-deployment-tools-b2d5c0c5-12/nuget/v3/index.json" />
    <add key="darc-pub-dotnet-deployment-tools-b2d5c0c-11" value="https://pkgs.dev.azure.com/dnceng/public/_packaging/darc-pub-dotnet-deployment-tools-b2d5c0c5-11/nuget/v3/index.json" />
    <add key="darc-pub-dotnet-deployment-tools-b2d5c0c-10" value="https://pkgs.dev.azure.com/dnceng/public/_packaging/darc-pub-dotnet-deployment-tools-b2d5c0c5-10/nuget/v3/index.json" />
    <add key="darc-pub-dotnet-deployment-tools-b2d5c0c-1" value="https://pkgs.dev.azure.com/dnceng/public/_packaging/darc-pub-dotnet-deployment-tools-b2d5c0c5-1/nuget/v3/index.json" />
    <!--  End: Package sources from dotnet-deployment-tools -->
    <!--  Begin: Package sources from dotnet-aspire -->
    <!--  End: Package sources from dotnet-aspire -->
    <!--  Begin: Package sources from dotnet-emsdk -->
    <add key="darc-pub-dotnet-emsdk-b65413a" value="https://pkgs.dev.azure.com/dnceng/public/_packaging/darc-pub-dotnet-emsdk-b65413ac/nuget/v3/index.json" />
    <!--  End: Package sources from dotnet-emsdk -->
<<<<<<< HEAD
    <!--  Begin: Package sources from dotnet-format -->
    <add key="darc-pub-dotnet-format-b7d483d" value="https://pkgs.dev.azure.com/dnceng/public/_packaging/darc-pub-dotnet-format-b7d483d5/nuget/v3/index.json" />
    <!--  End: Package sources from dotnet-format -->
=======
>>>>>>> 7cb7ff34
    <!--  Begin: Package sources from dotnet-aspnetcore -->
    <add key="darc-int-dotnet-aspnetcore-d3aba8f" value="https://pkgs.dev.azure.com/dnceng/internal/_packaging/darc-int-dotnet-aspnetcore-d3aba8fe/nuget/v3/index.json" />
    <!--  End: Package sources from dotnet-aspnetcore -->
    <!--  Begin: Package sources from DotNet-msbuild-Trusted -->
    <add key="darc-pub-DotNet-msbuild-Trusted-2681ee4" value="https://pkgs.dev.azure.com/dnceng/public/_packaging/darc-pub-DotNet-msbuild-Trusted-2681ee4b/nuget/v3/index.json" />
    <!--  End: Package sources from DotNet-msbuild-Trusted -->
    <!--  Begin: Package sources from dotnet-roslyn-analyzers -->
    <!--  End: Package sources from dotnet-roslyn-analyzers -->
    <!--  Begin: Package sources from dotnet-runtime -->
    <add key="darc-int-dotnet-runtime-fa7cdde" value="https://pkgs.dev.azure.com/dnceng/internal/_packaging/darc-int-dotnet-runtime-fa7cdded/nuget/v3/index.json" />
    <!--  End: Package sources from dotnet-runtime -->
    <!--  Begin: Package sources from dotnet-templating -->
<<<<<<< HEAD
    <add key="darc-pub-dotnet-templating-275148b" value="https://pkgs.dev.azure.com/dnceng/public/_packaging/darc-pub-dotnet-templating-275148b9/nuget/v3/index.json" />
=======
    <add key="darc-pub-dotnet-templating-e784f3d" value="https://pkgs.dev.azure.com/dnceng/public/_packaging/darc-pub-dotnet-templating-e784f3d6/nuget/v3/index.json" />
>>>>>>> 7cb7ff34
    <!--  End: Package sources from dotnet-templating -->
    <!--  Begin: Package sources from dotnet-windowsdesktop -->
    <add key="darc-int-dotnet-windowsdesktop-6c65543" value="https://pkgs.dev.azure.com/dnceng/internal/_packaging/darc-int-dotnet-windowsdesktop-6c65543c/nuget/v3/index.json" />
    <!--  End: Package sources from dotnet-windowsdesktop -->
    <!--End: Package sources managed by Dependency Flow automation. Do not edit the sources above.-->
    <add key="dotnet6" value="https://pkgs.dev.azure.com/dnceng/public/_packaging/dotnet6/nuget/v3/index.json" />
    <add key="dotnet6-transport" value="https://pkgs.dev.azure.com/dnceng/public/_packaging/dotnet6-transport/nuget/v3/index.json" />
    <add key="dotnet7" value="https://pkgs.dev.azure.com/dnceng/public/_packaging/dotnet7/nuget/v3/index.json" />
    <add key="dotnet7-transport" value="https://pkgs.dev.azure.com/dnceng/public/_packaging/dotnet7-transport/nuget/v3/index.json" />
    <add key="dotnet8" value="https://pkgs.dev.azure.com/dnceng/public/_packaging/dotnet8/nuget/v3/index.json" />
    <add key="dotnet8-transport" value="https://pkgs.dev.azure.com/dnceng/public/_packaging/dotnet8-transport/nuget/v3/index.json" />
    <add key="dotnet8-workloads" value="https://pkgs.dev.azure.com/dnceng/public/_packaging/dotnet8-workloads/nuget/v3/index.json" />
    <add key="dotnet9" value="https://pkgs.dev.azure.com/dnceng/public/_packaging/dotnet9/nuget/v3/index.json" />
    <add key="dotnet9-transport" value="https://pkgs.dev.azure.com/dnceng/public/_packaging/dotnet9-transport/nuget/v3/index.json" />
    <add key="dotnet-public" value="https://pkgs.dev.azure.com/dnceng/public/_packaging/dotnet-public/nuget/v3/index.json" />
    <add key="dotnet-eng" value="https://pkgs.dev.azure.com/dnceng/public/_packaging/dotnet-eng/nuget/v3/index.json" />
    <add key="dotnet-tools" value="https://pkgs.dev.azure.com/dnceng/public/_packaging/dotnet-tools/nuget/v3/index.json" />
    <add key="dotnet-tools-transport" value="https://pkgs.dev.azure.com/dnceng/public/_packaging/dotnet-tools-transport/nuget/v3/index.json" />
    <add key="dotnet-libraries" value="https://pkgs.dev.azure.com/dnceng/public/_packaging/dotnet-libraries/nuget/v3/index.json" />
    <add key="dotnet-libraries-transport" value="https://pkgs.dev.azure.com/dnceng/public/_packaging/dotnet-libraries-transport/nuget/v3/index.json" />
    <add key="vs-impl" value="https://pkgs.dev.azure.com/azure-public/vside/_packaging/vs-impl/nuget/v3/index.json" />
    <!-- Used for Rich Navigation indexing task -->
    <add key="richnav" value="https://pkgs.dev.azure.com/azure-public/vside/_packaging/vs-buildservices/nuget/v3/index.json" />
  </packageSources>
  <disabledPackageSources>
    <!--Begin: Package sources managed by Dependency Flow automation. Do not edit the sources below.-->
    <!--  Begin: Package sources from dotnet-templating -->
    <!--  End: Package sources from dotnet-templating -->
    <!--  Begin: Package sources from dotnet-aspnetcore -->
    <add key="darc-int-dotnet-aspnetcore-d3aba8f" value="true" />
    <!--  Begin: Package sources from DotNet-msbuild-Trusted -->
    <!--  End: Package sources from DotNet-msbuild-Trusted -->
    <!--  End: Package sources from dotnet-aspnetcore -->
    <!--  Begin: Package sources from dotnet-runtime -->
    <add key="darc-int-dotnet-runtime-fa7cdde" value="true" />
    <!--  End: Package sources from dotnet-runtime -->
    <!--  Begin: Package sources from dotnet-windowsdesktop -->
    <add key="darc-int-dotnet-windowsdesktop-6c65543" value="true" />
    <!--  End: Package sources from dotnet-windowsdesktop -->
    <!--End: Package sources managed by Dependency Flow automation. Do not edit the sources above.-->
  </disabledPackageSources>
</configuration><|MERGE_RESOLUTION|>--- conflicted
+++ resolved
@@ -26,12 +26,6 @@
     <!--  Begin: Package sources from dotnet-emsdk -->
     <add key="darc-pub-dotnet-emsdk-b65413a" value="https://pkgs.dev.azure.com/dnceng/public/_packaging/darc-pub-dotnet-emsdk-b65413ac/nuget/v3/index.json" />
     <!--  End: Package sources from dotnet-emsdk -->
-<<<<<<< HEAD
-    <!--  Begin: Package sources from dotnet-format -->
-    <add key="darc-pub-dotnet-format-b7d483d" value="https://pkgs.dev.azure.com/dnceng/public/_packaging/darc-pub-dotnet-format-b7d483d5/nuget/v3/index.json" />
-    <!--  End: Package sources from dotnet-format -->
-=======
->>>>>>> 7cb7ff34
     <!--  Begin: Package sources from dotnet-aspnetcore -->
     <add key="darc-int-dotnet-aspnetcore-d3aba8f" value="https://pkgs.dev.azure.com/dnceng/internal/_packaging/darc-int-dotnet-aspnetcore-d3aba8fe/nuget/v3/index.json" />
     <!--  End: Package sources from dotnet-aspnetcore -->
@@ -44,11 +38,7 @@
     <add key="darc-int-dotnet-runtime-fa7cdde" value="https://pkgs.dev.azure.com/dnceng/internal/_packaging/darc-int-dotnet-runtime-fa7cdded/nuget/v3/index.json" />
     <!--  End: Package sources from dotnet-runtime -->
     <!--  Begin: Package sources from dotnet-templating -->
-<<<<<<< HEAD
-    <add key="darc-pub-dotnet-templating-275148b" value="https://pkgs.dev.azure.com/dnceng/public/_packaging/darc-pub-dotnet-templating-275148b9/nuget/v3/index.json" />
-=======
     <add key="darc-pub-dotnet-templating-e784f3d" value="https://pkgs.dev.azure.com/dnceng/public/_packaging/darc-pub-dotnet-templating-e784f3d6/nuget/v3/index.json" />
->>>>>>> 7cb7ff34
     <!--  End: Package sources from dotnet-templating -->
     <!--  Begin: Package sources from dotnet-windowsdesktop -->
     <add key="darc-int-dotnet-windowsdesktop-6c65543" value="https://pkgs.dev.azure.com/dnceng/internal/_packaging/darc-int-dotnet-windowsdesktop-6c65543c/nuget/v3/index.json" />

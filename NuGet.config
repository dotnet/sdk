--- conflicted
+++ resolved
@@ -25,19 +25,12 @@
     <!--  End: Package sources from dotnet-aspire -->
     <!--  Begin: Package sources from dotnet-emsdk -->
     <!--  End: Package sources from dotnet-emsdk -->
-<<<<<<< HEAD
-    <!--  Begin: Package sources from dotnet-format -->
-    <add key="darc-pub-dotnet-format-59e6d3d" value="https://pkgs.dev.azure.com/dnceng/public/_packaging/darc-pub-dotnet-format-59e6d3d2/nuget/v3/index.json" />
-    <!--  End: Package sources from dotnet-format -->
-    <!--  Begin: Package sources from dotnet-aspnetcore -->
-=======
     <!--  Begin: Package sources from dotnet-aspnetcore -->
     <add key="darc-int-dotnet-aspnetcore-b96167f-7" value="https://pkgs.dev.azure.com/dnceng/internal/_packaging/darc-int-dotnet-aspnetcore-b96167fb-7/nuget/v3/index.json" />
     <add key="darc-int-dotnet-aspnetcore-b96167f-6" value="https://pkgs.dev.azure.com/dnceng/internal/_packaging/darc-int-dotnet-aspnetcore-b96167fb-6/nuget/v3/index.json" />
     <add key="darc-int-dotnet-aspnetcore-b96167f-5" value="https://pkgs.dev.azure.com/dnceng/internal/_packaging/darc-int-dotnet-aspnetcore-b96167fb-5/nuget/v3/index.json" />
     <add key="darc-int-dotnet-aspnetcore-b96167f-4" value="https://pkgs.dev.azure.com/dnceng/internal/_packaging/darc-int-dotnet-aspnetcore-b96167fb-4/nuget/v3/index.json" />
     <add key="darc-int-dotnet-aspnetcore-b96167f-2" value="https://pkgs.dev.azure.com/dnceng/internal/_packaging/darc-int-dotnet-aspnetcore-b96167fb-2/nuget/v3/index.json" />
->>>>>>> 47704f70
     <!--  End: Package sources from dotnet-aspnetcore -->
     <!--  Begin: Package sources from DotNet-msbuild-Trusted -->
     <add key="darc-pub-DotNet-msbuild-Trusted-84e2956" value="https://pkgs.dev.azure.com/dnceng/public/_packaging/darc-pub-DotNet-msbuild-Trusted-84e2956b/nuget/v3/index.json" />
@@ -47,13 +40,9 @@
     <!--  Begin: Package sources from dotnet-runtime -->
     <!--  End: Package sources from dotnet-runtime -->
     <!--  Begin: Package sources from dotnet-templating -->
-<<<<<<< HEAD
-    <add key="darc-pub-dotnet-templating-4a61383" value="https://pkgs.dev.azure.com/dnceng/public/_packaging/darc-pub-dotnet-templating-4a613832/nuget/v3/index.json" />
-=======
     <add key="darc-pub-dotnet-templating-006b799" value="https://pkgs.dev.azure.com/dnceng/public/_packaging/darc-pub-dotnet-templating-006b799c/nuget/v3/index.json" />
     <add key="darc-pub-dotnet-templating-693a4fd" value="https://pkgs.dev.azure.com/dnceng/public/_packaging/darc-pub-dotnet-templating-693a4fd2/nuget/v3/index.json" />
     <add key="darc-pub-dotnet-templating-693a4fd-1" value="https://pkgs.dev.azure.com/dnceng/public/_packaging/darc-pub-dotnet-templating-693a4fd2-1/nuget/v3/index.json" />
->>>>>>> 47704f70
     <!--  End: Package sources from dotnet-templating -->
     <!--  Begin: Package sources from dotnet-windowsdesktop -->
     <!--  End: Package sources from dotnet-windowsdesktop -->
@@ -82,25 +71,15 @@
     <!--  Begin: Package sources from dotnet-templating -->
     <!--  End: Package sources from dotnet-templating -->
     <!--  Begin: Package sources from dotnet-aspnetcore -->
-<<<<<<< HEAD
-    <!--  Begin: Package sources from dotnet-format -->
-    <!--  End: Package sources from dotnet-format -->
-=======
     <add key="darc-int-dotnet-aspnetcore-b96167f-2" value="true" />
     <add key="darc-int-dotnet-aspnetcore-b96167f-4" value="true" />
     <add key="darc-int-dotnet-aspnetcore-b96167f-5" value="true" />
     <add key="darc-int-dotnet-aspnetcore-b96167f-6" value="true" />
     <add key="darc-int-dotnet-aspnetcore-b96167f-7" value="true" />
->>>>>>> 47704f70
     <!--  End: Package sources from dotnet-aspnetcore -->
     <!--  Begin: Package sources from dotnet-runtime -->
     <!--  End: Package sources from dotnet-runtime -->
     <!--  Begin: Package sources from dotnet-windowsdesktop -->
-<<<<<<< HEAD
-    <!--  Begin: Package sources from dotnet-winforms -->
-    <!--  End: Package sources from dotnet-winforms -->
-=======
->>>>>>> 47704f70
     <!--  End: Package sources from dotnet-windowsdesktop -->
     <!--End: Package sources managed by Dependency Flow automation. Do not edit the sources above.-->
   </disabledPackageSources>

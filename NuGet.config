<?xml version="1.0" encoding="utf-8"?>
<configuration>
  <packageSources>
    <clear />
    <!--Begin: Package sources managed by Dependency Flow automation. Do not edit the sources below.-->
    <!--  Begin: Package sources from dotnet-emsdk -->
    <!--  End: Package sources from dotnet-emsdk -->
    <!--  Begin: Package sources from dotnet-format -->
    <add key="darc-pub-dotnet-format-42ef1d0" value="https://pkgs.dev.azure.com/dnceng/public/_packaging/darc-pub-dotnet-format-42ef1d04/nuget/v3/index.json" />
    <add key="darc-pub-dotnet-format-42ef1d0-2" value="https://pkgs.dev.azure.com/dnceng/public/_packaging/darc-pub-dotnet-format-42ef1d04-2/nuget/v3/index.json" />
    <add key="darc-pub-dotnet-format-42ef1d0-1" value="https://pkgs.dev.azure.com/dnceng/public/_packaging/darc-pub-dotnet-format-42ef1d04-1/nuget/v3/index.json" />
    <!--  End: Package sources from dotnet-format -->
    <!--  Begin: Package sources from dotnet-aspnetcore -->
    <!--  End: Package sources from dotnet-aspnetcore -->
    <!--  Begin: Package sources from DotNet-msbuild-Trusted -->
    <add key="darc-pub-DotNet-msbuild-Trusted-f305233" value="https://pkgs.dev.azure.com/dnceng/public/_packaging/darc-pub-DotNet-msbuild-Trusted-f3052339/nuget/v3/index.json" />
    <!--  End: Package sources from DotNet-msbuild-Trusted -->
    <!--  Begin: Package sources from dotnet-roslyn-analyzers -->
    <!--  End: Package sources from dotnet-roslyn-analyzers -->
    <!--  Begin: Package sources from dotnet-runtime -->
    <!--  End: Package sources from dotnet-runtime -->
    <!--  Begin: Package sources from dotnet-templating -->
<<<<<<< HEAD
    <add key="darc-pub-dotnet-templating-aa56bbe" value="https://pkgs.dev.azure.com/dnceng/public/_packaging/darc-pub-dotnet-templating-aa56bbe8/nuget/v3/index.json" />
=======
    <add key="darc-pub-dotnet-templating-9a10417" value="https://pkgs.dev.azure.com/dnceng/public/_packaging/darc-pub-dotnet-templating-9a104178/nuget/v3/index.json" />
    <add key="darc-pub-dotnet-templating-f9ebd7d" value="https://pkgs.dev.azure.com/dnceng/public/_packaging/darc-pub-dotnet-templating-f9ebd7d2/nuget/v3/index.json" />
>>>>>>> d24da603
    <!--  End: Package sources from dotnet-templating -->
    <!--  Begin: Package sources from dotnet-windowsdesktop -->
    <!--  End: Package sources from dotnet-windowsdesktop -->
    <!--  Begin: Package sources from dotnet-winforms -->
    <!--  End: Package sources from dotnet-winforms -->
    <!--End: Package sources managed by Dependency Flow automation. Do not edit the sources above.-->
    <add key="dotnet6" value="https://pkgs.dev.azure.com/dnceng/public/_packaging/dotnet6/nuget/v3/index.json" />
    <add key="dotnet6-transport" value="https://pkgs.dev.azure.com/dnceng/public/_packaging/dotnet6-transport/nuget/v3/index.json" />
    <add key="dotnet7" value="https://pkgs.dev.azure.com/dnceng/public/_packaging/dotnet7/nuget/v3/index.json" />
    <add key="dotnet7-transport" value="https://pkgs.dev.azure.com/dnceng/public/_packaging/dotnet7-transport/nuget/v3/index.json" />
    <add key="dotnet8" value="https://pkgs.dev.azure.com/dnceng/public/_packaging/dotnet8/nuget/v3/index.json" />
    <add key="dotnet8-transport" value="https://pkgs.dev.azure.com/dnceng/public/_packaging/dotnet8-transport/nuget/v3/index.json" />
    <add key="dotnet-public" value="https://pkgs.dev.azure.com/dnceng/public/_packaging/dotnet-public/nuget/v3/index.json" />
    <add key="dotnet-eng" value="https://pkgs.dev.azure.com/dnceng/public/_packaging/dotnet-eng/nuget/v3/index.json" />
    <add key="dotnet-tools" value="https://pkgs.dev.azure.com/dnceng/public/_packaging/dotnet-tools/nuget/v3/index.json" />
    <add key="dotnet-tools-transport" value="https://pkgs.dev.azure.com/dnceng/public/_packaging/dotnet-tools-transport/nuget/v3/index.json" />
    <add key="dotnet-libraries" value="https://pkgs.dev.azure.com/dnceng/public/_packaging/dotnet-libraries/nuget/v3/index.json" />
    <add key="dotnet-libraries-transport" value="https://pkgs.dev.azure.com/dnceng/public/_packaging/dotnet-libraries-transport/nuget/v3/index.json" />
    <add key="vs-impl" value="https://pkgs.dev.azure.com/azure-public/vside/_packaging/vs-impl/nuget/v3/index.json" />
    <!-- Used for Rich Navigation indexing task -->
    <add key="richnav" value="https://pkgs.dev.azure.com/azure-public/vside/_packaging/vs-buildservices/nuget/v3/index.json" />
    <add key="darc-pub-DotNet-msbuild-Trusted-8ffc3fe" value="https://pkgs.dev.azure.com/dnceng/public/_packaging/darc-pub-DotNet-msbuild-Trusted-8ffc3fe3/nuget/v3/index.json" />
  </packageSources>
  <disabledPackageSources>
    <!--Begin: Package sources managed by Dependency Flow automation. Do not edit the sources below.-->
    <!--  Begin: Package sources from dotnet-templating -->
    <!--  End: Package sources from dotnet-templating -->
    <!--  Begin: Package sources from dotnet-aspnetcore -->
    <!--  Begin: Package sources from dotnet-emsdk -->
    <!--  End: Package sources from dotnet-emsdk -->
    <!--  Begin: Package sources from dotnet-format -->
    <!--  End: Package sources from dotnet-format -->
    <!--  End: Package sources from dotnet-aspnetcore -->
    <!--  Begin: Package sources from dotnet-runtime -->
    <!--  End: Package sources from dotnet-runtime -->
    <!--  Begin: Package sources from dotnet-windowsdesktop -->
    <!--  Begin: Package sources from dotnet-winforms -->
    <!--  End: Package sources from dotnet-winforms -->
    <!--  End: Package sources from dotnet-windowsdesktop -->
    <!--End: Package sources managed by Dependency Flow automation. Do not edit the sources above.-->
  </disabledPackageSources>
</configuration><|MERGE_RESOLUTION|>--- conflicted
+++ resolved
@@ -20,12 +20,9 @@
     <!--  Begin: Package sources from dotnet-runtime -->
     <!--  End: Package sources from dotnet-runtime -->
     <!--  Begin: Package sources from dotnet-templating -->
-<<<<<<< HEAD
     <add key="darc-pub-dotnet-templating-aa56bbe" value="https://pkgs.dev.azure.com/dnceng/public/_packaging/darc-pub-dotnet-templating-aa56bbe8/nuget/v3/index.json" />
-=======
     <add key="darc-pub-dotnet-templating-9a10417" value="https://pkgs.dev.azure.com/dnceng/public/_packaging/darc-pub-dotnet-templating-9a104178/nuget/v3/index.json" />
     <add key="darc-pub-dotnet-templating-f9ebd7d" value="https://pkgs.dev.azure.com/dnceng/public/_packaging/darc-pub-dotnet-templating-f9ebd7d2/nuget/v3/index.json" />
->>>>>>> d24da603
     <!--  End: Package sources from dotnet-templating -->
     <!--  Begin: Package sources from dotnet-windowsdesktop -->
     <!--  End: Package sources from dotnet-windowsdesktop -->

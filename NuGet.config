--- conflicted
+++ resolved
@@ -75,17 +75,11 @@
     <!--  Begin: Package sources from dotnet-templating -->
     <!--  End: Package sources from dotnet-templating -->
     <!--  Begin: Package sources from dotnet-aspnetcore -->
-<<<<<<< HEAD
-    <add key="darc-int-dotnet-aspnetcore-954f61d" value="true" />
-    <!--  Begin: Package sources from dotnet-emsdk -->
-    <!--  End: Package sources from dotnet-emsdk -->
-=======
     <add key="darc-int-dotnet-aspnetcore-2f1db20-1" value="true" />
     <add key="darc-int-dotnet-aspnetcore-2f1db20-2" value="true" />
     <add key="darc-int-dotnet-aspnetcore-2f1db20-3" value="true" />
     <add key="darc-int-dotnet-aspnetcore-2f1db20-5" value="true" />
     <add key="darc-int-dotnet-aspnetcore-2f1db20" value="true" />
->>>>>>> 00f711ef
     <!--  Begin: Package sources from dotnet-format -->
     <!--  End: Package sources from dotnet-format -->
     <!--  End: Package sources from dotnet-aspnetcore -->

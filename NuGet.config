--- conflicted
+++ resolved
@@ -15,22 +15,14 @@
     <!--  Begin: Package sources from dotnet-aspnetcore -->
     <!--  End: Package sources from dotnet-aspnetcore -->
     <!--  Begin: Package sources from DotNet-msbuild-Trusted -->
-<<<<<<< HEAD
-    <add key="darc-pub-DotNet-msbuild-Trusted-03e28d1" value="https://pkgs.dev.azure.com/dnceng/public/_packaging/darc-pub-DotNet-msbuild-Trusted-03e28d16/nuget/v3/index.json" />
-=======
     <add key="darc-pub-DotNet-msbuild-Trusted-0296001" value="https://pkgs.dev.azure.com/dnceng/public/_packaging/darc-pub-DotNet-msbuild-Trusted-02960019/nuget/v3/index.json" />
->>>>>>> a89d2246
     <!--  End: Package sources from DotNet-msbuild-Trusted -->
     <!--  Begin: Package sources from dotnet-roslyn-analyzers -->
     <!--  End: Package sources from dotnet-roslyn-analyzers -->
     <!--  Begin: Package sources from dotnet-runtime -->
     <!--  End: Package sources from dotnet-runtime -->
     <!--  Begin: Package sources from dotnet-templating -->
-<<<<<<< HEAD
-    <add key="darc-pub-dotnet-templating-34e844f" value="https://pkgs.dev.azure.com/dnceng/public/_packaging/darc-pub-dotnet-templating-34e844f1/nuget/v3/index.json" />
-=======
     <add key="darc-pub-dotnet-templating-6c7fa94" value="https://pkgs.dev.azure.com/dnceng/public/_packaging/darc-pub-dotnet-templating-6c7fa943/nuget/v3/index.json" />
->>>>>>> a89d2246
     <!--  End: Package sources from dotnet-templating -->
     <!--  Begin: Package sources from dotnet-windowsdesktop -->
     <!--  End: Package sources from dotnet-windowsdesktop -->
@@ -70,11 +62,8 @@
     <!--  Begin: Package sources from dotnet-runtime -->
     <!--  End: Package sources from dotnet-runtime -->
     <!--  Begin: Package sources from dotnet-windowsdesktop -->
-<<<<<<< HEAD
-=======
     <!--  Begin: Package sources from dotnet-winforms -->
     <!--  End: Package sources from dotnet-winforms -->
->>>>>>> a89d2246
     <!--  End: Package sources from dotnet-windowsdesktop -->
     <!--End: Package sources managed by Dependency Flow automation. Do not edit the sources above.-->
   </disabledPackageSources>

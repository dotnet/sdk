--- conflicted
+++ resolved
@@ -2,41 +2,6 @@
 <configuration>
   <packageSources>
     <clear />
-<<<<<<< HEAD
-    <!--Begin: Package sources managed by Dependency Flow automation. Do not edit the sources below.-->
-    <!--  Begin: Package sources from dotnet-aspnetcore -->
-    <add key="darc-pub-dotnet-aspnetcore-80f8669" value="https://pkgs.dev.azure.com/dnceng/public/_packaging/darc-pub-dotnet-aspnetcore-80f86694/nuget/v3/index.json" />
-    <!--  End: Package sources from dotnet-aspnetcore -->
-    <!--  Begin: Package sources from dotnet-msbuild -->
-    <add key="darc-pub-dotnet-msbuild-126527f" value="https://pkgs.dev.azure.com/dnceng/public/_packaging/darc-pub-dotnet-msbuild-126527ff/nuget/v3/index.json" />
-    <!--  End: Package sources from dotnet-msbuild -->
-    <!--  Begin: Package sources from dotnet-roslyn-analyzers -->
-    <add key="darc-pub-dotnet-roslyn-analyzers-5c77216" value="https://pkgs.dev.azure.com/dnceng/public/_packaging/darc-pub-dotnet-roslyn-analyzers-5c772162/nuget/v3/index.json" />
-    <!--  End: Package sources from dotnet-roslyn-analyzers -->
-    <!--  Begin: Package sources from dotnet-runtime -->
-    <add key="darc-pub-dotnet-runtime-7ef6d50" value="https://pkgs.dev.azure.com/dnceng/public/_packaging/darc-pub-dotnet-runtime-7ef6d50b/nuget/v3/index.json" />
-    <!--  End: Package sources from dotnet-runtime -->
-    <!--  Begin: Package sources from dotnet-templating -->
-    <add key="darc-pub-dotnet-templating-3198063" value="https://pkgs.dev.azure.com/dnceng/public/_packaging/darc-pub-dotnet-templating-31980633/nuget/v3/index.json" />
-    <!--  End: Package sources from dotnet-templating -->
-    <!--  Begin: Package sources from dotnet-windowsdesktop -->
-    <add key="darc-pub-dotnet-windowsdesktop-5848b16" value="https://pkgs.dev.azure.com/dnceng/public/_packaging/darc-pub-dotnet-windowsdesktop-5848b16d/nuget/v3/index.json" />
-    <!--  End: Package sources from dotnet-windowsdesktop -->
-    <!--End: Package sources managed by Dependency Flow automation. Do not edit the sources above.-->
-    <!--  Begin: Package sources from dotnet-aspnetcore -->
-    <!--  End: Package sources from dotnet-aspnetcore -->
-    <!--  Begin: Package sources from dotnet-msbuild -->
-    <!--  End: Package sources from dotnet-msbuild -->
-    <!--  Begin: Package sources from dotnet-roslyn-analyzers -->
-    <!--  End: Package sources from dotnet-roslyn-analyzers -->
-    <!--  Begin: Package sources from dotnet-runtime -->
-    <!--  End: Package sources from dotnet-runtime -->
-    <!--  Begin: Package sources from dotnet-templating -->
-    <!--  End: Package sources from dotnet-templating -->
-    <!--  Begin: Package sources from dotnet-windowsdesktop -->
-    <!--  End: Package sources from dotnet-windowsdesktop -->
-=======
->>>>>>> 248cd296
     <add key="dotnet5" value="https://pkgs.dev.azure.com/dnceng/public/_packaging/dotnet5/nuget/v3/index.json" />
     <add key="dotnet5-transport" value="https://pkgs.dev.azure.com/dnceng/public/_packaging/dotnet5-transport/nuget/v3/index.json" />
     <add key="dotnet6" value="https://pkgs.dev.azure.com/dnceng/public/_packaging/dotnet6/nuget/v3/index.json" />

<?xml version="1.0" encoding="utf-8"?>
<configuration>
  <packageSources>
    <clear />
    <!--Begin: Package sources managed by Dependency Flow automation. Do not edit the sources below.-->
    <!--  Begin: Package sources from dotnet-deployment-tools -->
    <add key="darc-pub-dotnet-deployment-tools-b2d5c0c" value="https://pkgs.dev.azure.com/dnceng/public/_packaging/darc-pub-dotnet-deployment-tools-b2d5c0c5/nuget/v3/index.json" />
    <add key="darc-pub-dotnet-deployment-tools-b2d5c0c-9" value="https://pkgs.dev.azure.com/dnceng/public/_packaging/darc-pub-dotnet-deployment-tools-b2d5c0c5-9/nuget/v3/index.json" />
    <add key="darc-pub-dotnet-deployment-tools-b2d5c0c-8" value="https://pkgs.dev.azure.com/dnceng/public/_packaging/darc-pub-dotnet-deployment-tools-b2d5c0c5-8/nuget/v3/index.json" />
    <add key="darc-pub-dotnet-deployment-tools-b2d5c0c-7" value="https://pkgs.dev.azure.com/dnceng/public/_packaging/darc-pub-dotnet-deployment-tools-b2d5c0c5-7/nuget/v3/index.json" />
    <add key="darc-pub-dotnet-deployment-tools-b2d5c0c-6" value="https://pkgs.dev.azure.com/dnceng/public/_packaging/darc-pub-dotnet-deployment-tools-b2d5c0c5-6/nuget/v3/index.json" />
    <add key="darc-pub-dotnet-deployment-tools-b2d5c0c-5" value="https://pkgs.dev.azure.com/dnceng/public/_packaging/darc-pub-dotnet-deployment-tools-b2d5c0c5-5/nuget/v3/index.json" />
    <add key="darc-pub-dotnet-deployment-tools-b2d5c0c-4" value="https://pkgs.dev.azure.com/dnceng/public/_packaging/darc-pub-dotnet-deployment-tools-b2d5c0c5-4/nuget/v3/index.json" />
    <add key="darc-pub-dotnet-deployment-tools-b2d5c0c-3" value="https://pkgs.dev.azure.com/dnceng/public/_packaging/darc-pub-dotnet-deployment-tools-b2d5c0c5-3/nuget/v3/index.json" />
    <add key="darc-pub-dotnet-deployment-tools-b2d5c0c-2" value="https://pkgs.dev.azure.com/dnceng/public/_packaging/darc-pub-dotnet-deployment-tools-b2d5c0c5-2/nuget/v3/index.json" />
    <add key="darc-pub-dotnet-deployment-tools-b2d5c0c-15" value="https://pkgs.dev.azure.com/dnceng/public/_packaging/darc-pub-dotnet-deployment-tools-b2d5c0c5-15/nuget/v3/index.json" />
    <add key="darc-pub-dotnet-deployment-tools-b2d5c0c-14" value="https://pkgs.dev.azure.com/dnceng/public/_packaging/darc-pub-dotnet-deployment-tools-b2d5c0c5-14/nuget/v3/index.json" />
    <add key="darc-pub-dotnet-deployment-tools-b2d5c0c-13" value="https://pkgs.dev.azure.com/dnceng/public/_packaging/darc-pub-dotnet-deployment-tools-b2d5c0c5-13/nuget/v3/index.json" />
    <add key="darc-pub-dotnet-deployment-tools-b2d5c0c-12" value="https://pkgs.dev.azure.com/dnceng/public/_packaging/darc-pub-dotnet-deployment-tools-b2d5c0c5-12/nuget/v3/index.json" />
    <add key="darc-pub-dotnet-deployment-tools-b2d5c0c-11" value="https://pkgs.dev.azure.com/dnceng/public/_packaging/darc-pub-dotnet-deployment-tools-b2d5c0c5-11/nuget/v3/index.json" />
    <add key="darc-pub-dotnet-deployment-tools-b2d5c0c-10" value="https://pkgs.dev.azure.com/dnceng/public/_packaging/darc-pub-dotnet-deployment-tools-b2d5c0c5-10/nuget/v3/index.json" />
    <add key="darc-pub-dotnet-deployment-tools-b2d5c0c-1" value="https://pkgs.dev.azure.com/dnceng/public/_packaging/darc-pub-dotnet-deployment-tools-b2d5c0c5-1/nuget/v3/index.json" />
    <!--  End: Package sources from dotnet-deployment-tools -->
    <!--  Begin: Package sources from dotnet-aspire -->
    <!--  End: Package sources from dotnet-aspire -->
    <!--  Begin: Package sources from dotnet-emsdk -->
    <!--  End: Package sources from dotnet-emsdk -->
    <!--  Begin: Package sources from dotnet-aspnetcore -->
    <!--  End: Package sources from dotnet-aspnetcore -->
    <!--  Begin: Package sources from DotNet-msbuild-Trusted -->
<<<<<<< HEAD
    <add key="darc-pub-DotNet-msbuild-Trusted-e8f3d27" value="https://pkgs.dev.azure.com/dnceng/public/_packaging/darc-pub-DotNet-msbuild-Trusted-e8f3d272/nuget/v3/index.json" />
=======
    <add key="darc-pub-DotNet-msbuild-Trusted-762d7c2" value="https://pkgs.dev.azure.com/dnceng/public/_packaging/darc-pub-DotNet-msbuild-Trusted-762d7c2e/nuget/v3/index.json" />
>>>>>>> d2b8499a
    <!--  End: Package sources from DotNet-msbuild-Trusted -->
    <!--  Begin: Package sources from dotnet-roslyn-analyzers -->
    <!--  End: Package sources from dotnet-roslyn-analyzers -->
    <!--  Begin: Package sources from dotnet-runtime -->
    <!--  End: Package sources from dotnet-runtime -->
    <!--  Begin: Package sources from dotnet-templating -->
    <add key="darc-pub-dotnet-templating-35eb08d" value="https://pkgs.dev.azure.com/dnceng/public/_packaging/darc-pub-dotnet-templating-35eb08d0/nuget/v3/index.json" />
    <!--  End: Package sources from dotnet-templating -->
    <!--  Begin: Package sources from dotnet-windowsdesktop -->
    <!--  End: Package sources from dotnet-windowsdesktop -->
    <!--End: Package sources managed by Dependency Flow automation. Do not edit the sources above.-->
    <add key="dotnet6" value="https://pkgs.dev.azure.com/dnceng/public/_packaging/dotnet6/nuget/v3/index.json" />
    <add key="dotnet6-transport" value="https://pkgs.dev.azure.com/dnceng/public/_packaging/dotnet6-transport/nuget/v3/index.json" />
    <add key="dotnet7" value="https://pkgs.dev.azure.com/dnceng/public/_packaging/dotnet7/nuget/v3/index.json" />
    <add key="dotnet7-transport" value="https://pkgs.dev.azure.com/dnceng/public/_packaging/dotnet7-transport/nuget/v3/index.json" />
    <add key="dotnet8" value="https://pkgs.dev.azure.com/dnceng/public/_packaging/dotnet8/nuget/v3/index.json" />
    <add key="dotnet8-transport" value="https://pkgs.dev.azure.com/dnceng/public/_packaging/dotnet8-transport/nuget/v3/index.json" />
    <add key="dotnet8-workloads" value="https://pkgs.dev.azure.com/dnceng/public/_packaging/dotnet8-workloads/nuget/v3/index.json" />
    <add key="dotnet9" value="https://pkgs.dev.azure.com/dnceng/public/_packaging/dotnet9/nuget/v3/index.json" />
    <add key="dotnet9-transport" value="https://pkgs.dev.azure.com/dnceng/public/_packaging/dotnet9-transport/nuget/v3/index.json" />
    <add key="dotnet-public" value="https://pkgs.dev.azure.com/dnceng/public/_packaging/dotnet-public/nuget/v3/index.json" />
    <add key="dotnet-eng" value="https://pkgs.dev.azure.com/dnceng/public/_packaging/dotnet-eng/nuget/v3/index.json" />
    <add key="dotnet-tools" value="https://pkgs.dev.azure.com/dnceng/public/_packaging/dotnet-tools/nuget/v3/index.json" />
    <add key="dotnet-tools-transport" value="https://pkgs.dev.azure.com/dnceng/public/_packaging/dotnet-tools-transport/nuget/v3/index.json" />
    <add key="dotnet-libraries" value="https://pkgs.dev.azure.com/dnceng/public/_packaging/dotnet-libraries/nuget/v3/index.json" />
    <add key="dotnet-libraries-transport" value="https://pkgs.dev.azure.com/dnceng/public/_packaging/dotnet-libraries-transport/nuget/v3/index.json" />
    <add key="vs-impl" value="https://pkgs.dev.azure.com/azure-public/vside/_packaging/vs-impl/nuget/v3/index.json" />
    <!-- Used for Rich Navigation indexing task -->
    <add key="richnav" value="https://pkgs.dev.azure.com/azure-public/vside/_packaging/vs-buildservices/nuget/v3/index.json" />
  </packageSources>
  <disabledPackageSources>
    <!--Begin: Package sources managed by Dependency Flow automation. Do not edit the sources below.-->
    <!--  Begin: Package sources from dotnet-templating -->
    <!--  End: Package sources from dotnet-templating -->
    <!--  Begin: Package sources from dotnet-aspnetcore -->
    <!--  End: Package sources from dotnet-aspnetcore -->
    <!--  Begin: Package sources from dotnet-runtime -->
    <!--  End: Package sources from dotnet-runtime -->
    <!--  Begin: Package sources from dotnet-windowsdesktop -->
    <!--  End: Package sources from dotnet-windowsdesktop -->
    <!--End: Package sources managed by Dependency Flow automation. Do not edit the sources above.-->
  </disabledPackageSources>
</configuration><|MERGE_RESOLUTION|>--- conflicted
+++ resolved
@@ -28,11 +28,7 @@
     <!--  Begin: Package sources from dotnet-aspnetcore -->
     <!--  End: Package sources from dotnet-aspnetcore -->
     <!--  Begin: Package sources from DotNet-msbuild-Trusted -->
-<<<<<<< HEAD
-    <add key="darc-pub-DotNet-msbuild-Trusted-e8f3d27" value="https://pkgs.dev.azure.com/dnceng/public/_packaging/darc-pub-DotNet-msbuild-Trusted-e8f3d272/nuget/v3/index.json" />
-=======
     <add key="darc-pub-DotNet-msbuild-Trusted-762d7c2" value="https://pkgs.dev.azure.com/dnceng/public/_packaging/darc-pub-DotNet-msbuild-Trusted-762d7c2e/nuget/v3/index.json" />
->>>>>>> d2b8499a
     <!--  End: Package sources from DotNet-msbuild-Trusted -->
     <!--  Begin: Package sources from dotnet-roslyn-analyzers -->
     <!--  End: Package sources from dotnet-roslyn-analyzers -->

--- conflicted
+++ resolved
@@ -31,11 +31,7 @@
     <add key="darc-int-dotnet-runtime-2aade6b-1" value="https://pkgs.dev.azure.com/dnceng/internal/_packaging/darc-int-dotnet-runtime-2aade6be-1/nuget/v3/index.json" />
     <!--  End: Package sources from dotnet-runtime -->
     <!--  Begin: Package sources from dotnet-templating -->
-<<<<<<< HEAD
-    <add key="darc-pub-dotnet-templating-e211ed4" value="https://pkgs.dev.azure.com/dnceng/public/_packaging/darc-pub-dotnet-templating-e211ed40/nuget/v3/index.json" />
-=======
     <add key="darc-pub-dotnet-templating-045cb44" value="https://pkgs.dev.azure.com/dnceng/public/_packaging/darc-pub-dotnet-templating-045cb44b/nuget/v3/index.json" />
->>>>>>> 46833645
     <!--  End: Package sources from dotnet-templating -->
     <!--  Begin: Package sources from dotnet-windowsdesktop -->
     <add key="darc-int-dotnet-windowsdesktop-f655eec" value="https://pkgs.dev.azure.com/dnceng/internal/_packaging/darc-int-dotnet-windowsdesktop-f655eecd/nuget/v3/index.json" />
@@ -71,11 +67,6 @@
     <!--  End: Package sources from dotnet-templating -->
     <!--  Begin: Package sources from dotnet-aspnetcore -->
     <add key="darc-int-dotnet-aspnetcore-c2a4429" value="true" />
-<<<<<<< HEAD
-    <!--  Begin: Package sources from dotnet-emsdk -->
-    <!--  End: Package sources from dotnet-emsdk -->
-=======
->>>>>>> 46833645
     <!--  Begin: Package sources from dotnet-format -->
     <add key="darc-int-dotnet-format-86f5186" value="true" />
     <!--  End: Package sources from dotnet-format -->

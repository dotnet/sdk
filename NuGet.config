<?xml version="1.0" encoding="utf-8"?>
<configuration>
  <packageSources>
    <clear />
    <!--Begin: Package sources managed by Dependency Flow automation. Do not edit the sources below.-->
    <!--  Begin: Package sources from dotnet-aspnetcore -->
    <!--  End: Package sources from dotnet-aspnetcore -->
    <!--  Begin: Package sources from DotNet-msbuild-Trusted -->
    <add key="darc-pub-DotNet-msbuild-Trusted-2679cf5" value="https://pkgs.dev.azure.com/dnceng/public/_packaging/darc-pub-DotNet-msbuild-Trusted-2679cf5a/nuget/v3/index.json" />
    <!--  End: Package sources from DotNet-msbuild-Trusted -->
    <!--  Begin: Package sources from dotnet-roslyn-analyzers -->
    <!--  End: Package sources from dotnet-roslyn-analyzers -->
    <!--  Begin: Package sources from dotnet-runtime -->
    <!--  End: Package sources from dotnet-runtime -->
    <!--  Begin: Package sources from dotnet-templating -->
<<<<<<< HEAD
    <add key="darc-pub-dotnet-templating-753d129" value="https://pkgs.dev.azure.com/dnceng/public/_packaging/darc-pub-dotnet-templating-753d1290/nuget/v3/index.json" />
    <add key="darc-pub-dotnet-templating-753d129-2" value="https://pkgs.dev.azure.com/dnceng/public/_packaging/darc-pub-dotnet-templating-753d1290-2/nuget/v3/index.json" />
    <add key="darc-pub-dotnet-templating-753d129-1" value="https://pkgs.dev.azure.com/dnceng/public/_packaging/darc-pub-dotnet-templating-753d1290-1/nuget/v3/index.json" />
=======
    <add key="darc-pub-dotnet-templating-c53e10c" value="https://pkgs.dev.azure.com/dnceng/public/_packaging/darc-pub-dotnet-templating-c53e10c8/nuget/v3/index.json" />
>>>>>>> ab0d782f
    <!--  End: Package sources from dotnet-templating -->
    <!--  Begin: Package sources from dotnet-windowsdesktop -->
    <!--  End: Package sources from dotnet-windowsdesktop -->
    <!--End: Package sources managed by Dependency Flow automation. Do not edit the sources above.-->
    <add key="dotnet6" value="https://pkgs.dev.azure.com/dnceng/public/_packaging/dotnet6/nuget/v3/index.json" />
    <add key="dotnet6-transport" value="https://pkgs.dev.azure.com/dnceng/public/_packaging/dotnet6-transport/nuget/v3/index.json" />
    <add key="dotnet7" value="https://pkgs.dev.azure.com/dnceng/public/_packaging/dotnet7/nuget/v3/index.json" />
    <add key="dotnet7-transport" value="https://pkgs.dev.azure.com/dnceng/public/_packaging/dotnet7-transport/nuget/v3/index.json" />
    <add key="dotnet-public" value="https://pkgs.dev.azure.com/dnceng/public/_packaging/dotnet-public/nuget/v3/index.json" />
    <add key="dotnet-eng" value="https://pkgs.dev.azure.com/dnceng/public/_packaging/dotnet-eng/nuget/v3/index.json" />
    <add key="dotnet-tools" value="https://pkgs.dev.azure.com/dnceng/public/_packaging/dotnet-tools/nuget/v3/index.json" />
    <add key="dotnet-tools-transport" value="https://pkgs.dev.azure.com/dnceng/public/_packaging/dotnet-tools-transport/nuget/v3/index.json" />
    <add key="dotnet-libraries" value="https://pkgs.dev.azure.com/dnceng/public/_packaging/dotnet-libraries/nuget/v3/index.json" />
    <add key="dotnet-libraries-transport" value="https://pkgs.dev.azure.com/dnceng/public/_packaging/dotnet-libraries-transport/nuget/v3/index.json" />
    <add key="vs-impl" value="https://pkgs.dev.azure.com/azure-public/vside/_packaging/vs-impl/nuget/v3/index.json" />
    <!-- Used for Rich Navigation indexing task -->
    <add key="richnav" value="https://pkgs.dev.azure.com/azure-public/vside/_packaging/vs-buildservices/nuget/v3/index.json" />
  </packageSources>
  <disabledPackageSources>
    <!--Begin: Package sources managed by Dependency Flow automation. Do not edit the sources below.-->
    <!--  Begin: Package sources from dotnet-templating -->
    <!--  End: Package sources from dotnet-templating -->
    <!--  Begin: Package sources from dotnet-aspnetcore -->
    <!--  End: Package sources from dotnet-aspnetcore -->
    <!--  Begin: Package sources from dotnet-runtime -->
    <!--  End: Package sources from dotnet-runtime -->
    <!--  Begin: Package sources from dotnet-windowsdesktop -->
    <!--  End: Package sources from dotnet-windowsdesktop -->
    <!--End: Package sources managed by Dependency Flow automation. Do not edit the sources above.-->
  </disabledPackageSources>
</configuration><|MERGE_RESOLUTION|>--- conflicted
+++ resolved
@@ -13,13 +13,10 @@
     <!--  Begin: Package sources from dotnet-runtime -->
     <!--  End: Package sources from dotnet-runtime -->
     <!--  Begin: Package sources from dotnet-templating -->
-<<<<<<< HEAD
     <add key="darc-pub-dotnet-templating-753d129" value="https://pkgs.dev.azure.com/dnceng/public/_packaging/darc-pub-dotnet-templating-753d1290/nuget/v3/index.json" />
     <add key="darc-pub-dotnet-templating-753d129-2" value="https://pkgs.dev.azure.com/dnceng/public/_packaging/darc-pub-dotnet-templating-753d1290-2/nuget/v3/index.json" />
     <add key="darc-pub-dotnet-templating-753d129-1" value="https://pkgs.dev.azure.com/dnceng/public/_packaging/darc-pub-dotnet-templating-753d1290-1/nuget/v3/index.json" />
-=======
     <add key="darc-pub-dotnet-templating-c53e10c" value="https://pkgs.dev.azure.com/dnceng/public/_packaging/darc-pub-dotnet-templating-c53e10c8/nuget/v3/index.json" />
->>>>>>> ab0d782f
     <!--  End: Package sources from dotnet-templating -->
     <!--  Begin: Package sources from dotnet-windowsdesktop -->
     <!--  End: Package sources from dotnet-windowsdesktop -->

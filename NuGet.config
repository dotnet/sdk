<?xml version="1.0" encoding="utf-8"?>
<configuration>
  <packageSources>
    <clear />
<<<<<<< HEAD
=======
    <!--Begin: Package sources managed by Dependency Flow automation. Do not edit the sources below.-->
    <!--  Begin: Package sources from dotnet-roslyn-analyzers -->
    <add key="darc-pub-dotnet-roslyn-analyzers-e1f2147" value="https://pkgs.dev.azure.com/dnceng/public/_packaging/darc-pub-dotnet-roslyn-analyzers-e1f2147f/nuget/v3/index.json" />
    <!--  End: Package sources from dotnet-roslyn-analyzers -->
    <!--End: Package sources managed by Dependency Flow automation. Do not edit the sources above.-->
>>>>>>> 28716b75
    <add key="dotnet5" value="https://pkgs.dev.azure.com/dnceng/public/_packaging/dotnet5/nuget/v3/index.json" />
    <add key="dotnet5-transport" value="https://pkgs.dev.azure.com/dnceng/public/_packaging/dotnet5-transport/nuget/v3/index.json" />
    <add key="nuget.org" value="https://api.nuget.org/v3/index.json" />
    <add key="dotnet-eng" value="https://pkgs.dev.azure.com/dnceng/public/_packaging/dotnet-eng/nuget/v3/index.json" />
    <add key="dotnet-tools" value="https://pkgs.dev.azure.com/dnceng/public/_packaging/dotnet-tools/nuget/v3/index.json" />
    <add key="dotnet-tools-transport" value="https://pkgs.dev.azure.com/dnceng/public/_packaging/dotnet-tools-transport/nuget/v3/index.json" />
    <add key="container-tools" value="https://www.myget.org/F/container-tools-for-visual-studio/api/v3/index.json" />
    <add key="dotnet-core" value="https://dotnetfeed.blob.core.windows.net/dotnet-core/index.json" />
  </packageSources>
  <disabledPackageSources />
</configuration><|MERGE_RESOLUTION|>--- conflicted
+++ resolved
@@ -2,14 +2,11 @@
 <configuration>
   <packageSources>
     <clear />
-<<<<<<< HEAD
-=======
     <!--Begin: Package sources managed by Dependency Flow automation. Do not edit the sources below.-->
     <!--  Begin: Package sources from dotnet-roslyn-analyzers -->
     <add key="darc-pub-dotnet-roslyn-analyzers-e1f2147" value="https://pkgs.dev.azure.com/dnceng/public/_packaging/darc-pub-dotnet-roslyn-analyzers-e1f2147f/nuget/v3/index.json" />
     <!--  End: Package sources from dotnet-roslyn-analyzers -->
     <!--End: Package sources managed by Dependency Flow automation. Do not edit the sources above.-->
->>>>>>> 28716b75
     <add key="dotnet5" value="https://pkgs.dev.azure.com/dnceng/public/_packaging/dotnet5/nuget/v3/index.json" />
     <add key="dotnet5-transport" value="https://pkgs.dev.azure.com/dnceng/public/_packaging/dotnet5-transport/nuget/v3/index.json" />
     <add key="nuget.org" value="https://api.nuget.org/v3/index.json" />

<?xml version="1.0" encoding="utf-8"?>
<configuration>
  <packageSources>
    <clear />
    <!--Begin: Package sources managed by Dependency Flow automation. Do not edit the sources below.-->
    <!--  Begin: Package sources from dotnet-aspnetcore -->
<<<<<<< HEAD
=======
    <add key="darc-int-dotnet-aspnetcore-f050ae0" value="https://pkgs.dev.azure.com/dnceng/internal/_packaging/darc-int-dotnet-aspnetcore-f050ae04/nuget/v3/index.json" />
>>>>>>> eeb7d754
    <!--  End: Package sources from dotnet-aspnetcore -->
    <!--  Begin: Package sources from DotNet-msbuild-Trusted -->
    <add key="darc-pub-DotNet-msbuild-Trusted-6918b86" value="https://pkgs.dev.azure.com/dnceng/public/_packaging/darc-pub-DotNet-msbuild-Trusted-6918b863/nuget/v3/index.json" />
    <!--  End: Package sources from DotNet-msbuild-Trusted -->
    <!--  Begin: Package sources from dotnet-roslyn-analyzers -->
    <!--  End: Package sources from dotnet-roslyn-analyzers -->
    <!--  Begin: Package sources from dotnet-runtime -->
<<<<<<< HEAD
    <!--  End: Package sources from dotnet-runtime -->
    <!--  Begin: Package sources from dotnet-templating -->
    <!--  End: Package sources from dotnet-templating -->
    <!--  Begin: Package sources from dotnet-windowsdesktop -->
=======
    <add key="darc-int-dotnet-runtime-544c7e6" value="https://pkgs.dev.azure.com/dnceng/internal/_packaging/darc-int-dotnet-runtime-544c7e6e/nuget/v3/index.json" />
    <!--  End: Package sources from dotnet-runtime -->
    <!--  Begin: Package sources from dotnet-templating -->
    <add key="darc-int-dotnet-templating-8b5d461" value="https://pkgs.dev.azure.com/dnceng/internal/_packaging/darc-int-dotnet-templating-8b5d461b/nuget/v3/index.json" />
    <!--  End: Package sources from dotnet-templating -->
    <!--  Begin: Package sources from dotnet-windowsdesktop -->
    <add key="darc-int-dotnet-windowsdesktop-af494c5" value="https://pkgs.dev.azure.com/dnceng/internal/_packaging/darc-int-dotnet-windowsdesktop-af494c5c/nuget/v3/index.json" />
>>>>>>> eeb7d754
    <!--  End: Package sources from dotnet-windowsdesktop -->
    <!--End: Package sources managed by Dependency Flow automation. Do not edit the sources above.-->
    <add key="dotnet6" value="https://pkgs.dev.azure.com/dnceng/public/_packaging/dotnet6/nuget/v3/index.json" />
    <add key="dotnet6-transport" value="https://pkgs.dev.azure.com/dnceng/public/_packaging/dotnet6-transport/nuget/v3/index.json" />
    <add key="dotnet7" value="https://pkgs.dev.azure.com/dnceng/public/_packaging/dotnet7/nuget/v3/index.json" />
    <add key="dotnet7-transport" value="https://pkgs.dev.azure.com/dnceng/public/_packaging/dotnet7-transport/nuget/v3/index.json" />
    <add key="dotnet-public" value="https://pkgs.dev.azure.com/dnceng/public/_packaging/dotnet-public/nuget/v3/index.json" />
    <add key="dotnet-eng" value="https://pkgs.dev.azure.com/dnceng/public/_packaging/dotnet-eng/nuget/v3/index.json" />
    <add key="dotnet-tools" value="https://pkgs.dev.azure.com/dnceng/public/_packaging/dotnet-tools/nuget/v3/index.json" />
    <add key="dotnet-tools-transport" value="https://pkgs.dev.azure.com/dnceng/public/_packaging/dotnet-tools-transport/nuget/v3/index.json" />
    <add key="dotnet-libraries" value="https://pkgs.dev.azure.com/dnceng/public/_packaging/dotnet-libraries/nuget/v3/index.json" />
    <add key="dotnet-libraries-transport" value="https://pkgs.dev.azure.com/dnceng/public/_packaging/dotnet-libraries-transport/nuget/v3/index.json" />
    <add key="vs-impl" value="https://pkgs.dev.azure.com/azure-public/vside/_packaging/vs-impl/nuget/v3/index.json" />
    <add key="darc-pub-DotNet-msbuild-Trusted-a400405b" value="https://pkgs.dev.azure.com/dnceng/public/_packaging/darc-pub-DotNet-msbuild-Trusted-a400405b/nuget/v3/index.json" />
    <!-- Used for Rich Navigation indexing task -->
    <add key="richnav" value="https://pkgs.dev.azure.com/azure-public/vside/_packaging/vs-buildservices/nuget/v3/index.json" />
  </packageSources>
  <disabledPackageSources>
    <!--Begin: Package sources managed by Dependency Flow automation. Do not edit the sources below.-->
    <!--  Begin: Package sources from dotnet-templating -->
<<<<<<< HEAD
    <!--  End: Package sources from dotnet-templating -->
    <!--  Begin: Package sources from dotnet-aspnetcore -->
    <!--  End: Package sources from dotnet-aspnetcore -->
    <!--  Begin: Package sources from dotnet-runtime -->
    <!--  End: Package sources from dotnet-runtime -->
    <!--  Begin: Package sources from dotnet-windowsdesktop -->
=======
    <add key="darc-int-dotnet-templating-8b5d461" value="true" />
    <!--  End: Package sources from dotnet-templating -->
    <!--  Begin: Package sources from dotnet-aspnetcore -->
    <add key="darc-int-dotnet-aspnetcore-f050ae0" value="true" />
    <!--  End: Package sources from dotnet-aspnetcore -->
    <!--  Begin: Package sources from dotnet-runtime -->
    <add key="darc-int-dotnet-runtime-544c7e6" value="true" />
    <!--  End: Package sources from dotnet-runtime -->
    <!--  Begin: Package sources from dotnet-windowsdesktop -->
    <add key="darc-int-dotnet-windowsdesktop-af494c5" value="true" />
>>>>>>> eeb7d754
    <!--  End: Package sources from dotnet-windowsdesktop -->
    <!--End: Package sources managed by Dependency Flow automation. Do not edit the sources above.-->
  </disabledPackageSources>
</configuration><|MERGE_RESOLUTION|>--- conflicted
+++ resolved
@@ -4,10 +4,7 @@
     <clear />
     <!--Begin: Package sources managed by Dependency Flow automation. Do not edit the sources below.-->
     <!--  Begin: Package sources from dotnet-aspnetcore -->
-<<<<<<< HEAD
-=======
     <add key="darc-int-dotnet-aspnetcore-f050ae0" value="https://pkgs.dev.azure.com/dnceng/internal/_packaging/darc-int-dotnet-aspnetcore-f050ae04/nuget/v3/index.json" />
->>>>>>> eeb7d754
     <!--  End: Package sources from dotnet-aspnetcore -->
     <!--  Begin: Package sources from DotNet-msbuild-Trusted -->
     <add key="darc-pub-DotNet-msbuild-Trusted-6918b86" value="https://pkgs.dev.azure.com/dnceng/public/_packaging/darc-pub-DotNet-msbuild-Trusted-6918b863/nuget/v3/index.json" />
@@ -15,12 +12,6 @@
     <!--  Begin: Package sources from dotnet-roslyn-analyzers -->
     <!--  End: Package sources from dotnet-roslyn-analyzers -->
     <!--  Begin: Package sources from dotnet-runtime -->
-<<<<<<< HEAD
-    <!--  End: Package sources from dotnet-runtime -->
-    <!--  Begin: Package sources from dotnet-templating -->
-    <!--  End: Package sources from dotnet-templating -->
-    <!--  Begin: Package sources from dotnet-windowsdesktop -->
-=======
     <add key="darc-int-dotnet-runtime-544c7e6" value="https://pkgs.dev.azure.com/dnceng/internal/_packaging/darc-int-dotnet-runtime-544c7e6e/nuget/v3/index.json" />
     <!--  End: Package sources from dotnet-runtime -->
     <!--  Begin: Package sources from dotnet-templating -->
@@ -28,7 +19,6 @@
     <!--  End: Package sources from dotnet-templating -->
     <!--  Begin: Package sources from dotnet-windowsdesktop -->
     <add key="darc-int-dotnet-windowsdesktop-af494c5" value="https://pkgs.dev.azure.com/dnceng/internal/_packaging/darc-int-dotnet-windowsdesktop-af494c5c/nuget/v3/index.json" />
->>>>>>> eeb7d754
     <!--  End: Package sources from dotnet-windowsdesktop -->
     <!--End: Package sources managed by Dependency Flow automation. Do not edit the sources above.-->
     <add key="dotnet6" value="https://pkgs.dev.azure.com/dnceng/public/_packaging/dotnet6/nuget/v3/index.json" />
@@ -49,14 +39,6 @@
   <disabledPackageSources>
     <!--Begin: Package sources managed by Dependency Flow automation. Do not edit the sources below.-->
     <!--  Begin: Package sources from dotnet-templating -->
-<<<<<<< HEAD
-    <!--  End: Package sources from dotnet-templating -->
-    <!--  Begin: Package sources from dotnet-aspnetcore -->
-    <!--  End: Package sources from dotnet-aspnetcore -->
-    <!--  Begin: Package sources from dotnet-runtime -->
-    <!--  End: Package sources from dotnet-runtime -->
-    <!--  Begin: Package sources from dotnet-windowsdesktop -->
-=======
     <add key="darc-int-dotnet-templating-8b5d461" value="true" />
     <!--  End: Package sources from dotnet-templating -->
     <!--  Begin: Package sources from dotnet-aspnetcore -->
@@ -67,7 +49,6 @@
     <!--  End: Package sources from dotnet-runtime -->
     <!--  Begin: Package sources from dotnet-windowsdesktop -->
     <add key="darc-int-dotnet-windowsdesktop-af494c5" value="true" />
->>>>>>> eeb7d754
     <!--  End: Package sources from dotnet-windowsdesktop -->
     <!--End: Package sources managed by Dependency Flow automation. Do not edit the sources above.-->
   </disabledPackageSources>

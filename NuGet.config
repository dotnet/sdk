--- conflicted
+++ resolved
@@ -71,12 +71,8 @@
     <!--  End: Package sources from dotnet-templating -->
     <!--  Begin: Package sources from dotnet-aspnetcore -->
     <add key="darc-int-dotnet-aspnetcore-4757647" value="true" />
-<<<<<<< HEAD
-    <!--  End: Package sources from dotnet-aspnetcore -->
-=======
     <!--  Begin: Package sources from dotnet-emsdk -->
     <!--  End: Package sources from dotnet-emsdk -->
->>>>>>> f4c27cfe
     <!--  Begin: Package sources from dotnet-format -->
     <add key="darc-int-dotnet-format-86f5186-1" value="true" />
     <add key="darc-int-dotnet-format-86f5186-10" value="true" />
@@ -105,11 +101,8 @@
     <!--  End: Package sources from dotnet-runtime -->
     <!--  Begin: Package sources from dotnet-windowsdesktop -->
     <add key="darc-int-dotnet-windowsdesktop-d3e7d29" value="true" />
-<<<<<<< HEAD
-=======
     <!--  Begin: Package sources from dotnet-winforms -->
     <!--  End: Package sources from dotnet-winforms -->
->>>>>>> f4c27cfe
     <!--  End: Package sources from dotnet-windowsdesktop -->
     <!--End: Package sources managed by Dependency Flow automation. Do not edit the sources above.-->
   </disabledPackageSources>

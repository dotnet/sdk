<?xml version="1.0" encoding="utf-8"?>
<configuration>
  <packageSources>
    <clear />
    <!--Begin: Package sources managed by Dependency Flow automation. Do not edit the sources below.-->
    <!--  Begin: Package sources from dotnet-deployment-tools -->
    <add key="darc-pub-dotnet-deployment-tools-b2d5c0c" value="https://pkgs.dev.azure.com/dnceng/public/_packaging/darc-pub-dotnet-deployment-tools-b2d5c0c5/nuget/v3/index.json" />
    <add key="darc-pub-dotnet-deployment-tools-b2d5c0c-9" value="https://pkgs.dev.azure.com/dnceng/public/_packaging/darc-pub-dotnet-deployment-tools-b2d5c0c5-9/nuget/v3/index.json" />
    <add key="darc-pub-dotnet-deployment-tools-b2d5c0c-8" value="https://pkgs.dev.azure.com/dnceng/public/_packaging/darc-pub-dotnet-deployment-tools-b2d5c0c5-8/nuget/v3/index.json" />
    <add key="darc-pub-dotnet-deployment-tools-b2d5c0c-7" value="https://pkgs.dev.azure.com/dnceng/public/_packaging/darc-pub-dotnet-deployment-tools-b2d5c0c5-7/nuget/v3/index.json" />
    <add key="darc-pub-dotnet-deployment-tools-b2d5c0c-6" value="https://pkgs.dev.azure.com/dnceng/public/_packaging/darc-pub-dotnet-deployment-tools-b2d5c0c5-6/nuget/v3/index.json" />
    <add key="darc-pub-dotnet-deployment-tools-b2d5c0c-5" value="https://pkgs.dev.azure.com/dnceng/public/_packaging/darc-pub-dotnet-deployment-tools-b2d5c0c5-5/nuget/v3/index.json" />
    <add key="darc-pub-dotnet-deployment-tools-b2d5c0c-4" value="https://pkgs.dev.azure.com/dnceng/public/_packaging/darc-pub-dotnet-deployment-tools-b2d5c0c5-4/nuget/v3/index.json" />
    <add key="darc-pub-dotnet-deployment-tools-b2d5c0c-3" value="https://pkgs.dev.azure.com/dnceng/public/_packaging/darc-pub-dotnet-deployment-tools-b2d5c0c5-3/nuget/v3/index.json" />
    <add key="darc-pub-dotnet-deployment-tools-b2d5c0c-2" value="https://pkgs.dev.azure.com/dnceng/public/_packaging/darc-pub-dotnet-deployment-tools-b2d5c0c5-2/nuget/v3/index.json" />
    <add key="darc-pub-dotnet-deployment-tools-b2d5c0c-15" value="https://pkgs.dev.azure.com/dnceng/public/_packaging/darc-pub-dotnet-deployment-tools-b2d5c0c5-15/nuget/v3/index.json" />
    <add key="darc-pub-dotnet-deployment-tools-b2d5c0c-14" value="https://pkgs.dev.azure.com/dnceng/public/_packaging/darc-pub-dotnet-deployment-tools-b2d5c0c5-14/nuget/v3/index.json" />
    <add key="darc-pub-dotnet-deployment-tools-b2d5c0c-13" value="https://pkgs.dev.azure.com/dnceng/public/_packaging/darc-pub-dotnet-deployment-tools-b2d5c0c5-13/nuget/v3/index.json" />
    <add key="darc-pub-dotnet-deployment-tools-b2d5c0c-12" value="https://pkgs.dev.azure.com/dnceng/public/_packaging/darc-pub-dotnet-deployment-tools-b2d5c0c5-12/nuget/v3/index.json" />
    <add key="darc-pub-dotnet-deployment-tools-b2d5c0c-11" value="https://pkgs.dev.azure.com/dnceng/public/_packaging/darc-pub-dotnet-deployment-tools-b2d5c0c5-11/nuget/v3/index.json" />
    <add key="darc-pub-dotnet-deployment-tools-b2d5c0c-10" value="https://pkgs.dev.azure.com/dnceng/public/_packaging/darc-pub-dotnet-deployment-tools-b2d5c0c5-10/nuget/v3/index.json" />
    <add key="darc-pub-dotnet-deployment-tools-b2d5c0c-1" value="https://pkgs.dev.azure.com/dnceng/public/_packaging/darc-pub-dotnet-deployment-tools-b2d5c0c5-1/nuget/v3/index.json" />
    <!--  End: Package sources from dotnet-deployment-tools -->
    <!--  Begin: Package sources from dotnet-aspire -->
    <!--  End: Package sources from dotnet-aspire -->
    <!--  Begin: Package sources from dotnet-aspnetcore -->
    <!--  End: Package sources from dotnet-aspnetcore -->
    <!--  Begin: Package sources from dotnet-emsdk -->
    <!--  End: Package sources from dotnet-emsdk -->
    <!--  Begin: Package sources from DotNet-msbuild-Trusted -->
    <add key="darc-pub-DotNet-msbuild-Trusted-1c20264" value="https://pkgs.dev.azure.com/dnceng/public/_packaging/darc-pub-DotNet-msbuild-Trusted-1c202646/nuget/v3/index.json" />
    <!--  End: Package sources from DotNet-msbuild-Trusted -->
    <!--  Begin: Package sources from dotnet-roslyn-analyzers -->
    <!--  End: Package sources from dotnet-roslyn-analyzers -->
    <!--  Begin: Package sources from dotnet-runtime -->
    <!--  End: Package sources from dotnet-runtime -->
    <!--  Begin: Package sources from dotnet-templating -->
<<<<<<< HEAD
    <add key="darc-pub-dotnet-templating-a2862fd" value="https://pkgs.dev.azure.com/dnceng/public/_packaging/darc-pub-dotnet-templating-a2862fdc/nuget/v3/index.json" />
    <add key="darc-pub-dotnet-templating-a2862fd-1" value="https://pkgs.dev.azure.com/dnceng/public/_packaging/darc-pub-dotnet-templating-a2862fdc-1/nuget/v3/index.json" />
=======
    <add key="darc-pub-dotnet-templating-978233e" value="https://pkgs.dev.azure.com/dnceng/public/_packaging/darc-pub-dotnet-templating-978233e8/nuget/v3/index.json" />
>>>>>>> efbe0f75
    <!--  End: Package sources from dotnet-templating -->
    <!--  Begin: Package sources from dotnet-windowsdesktop -->
    <!--  End: Package sources from dotnet-windowsdesktop -->
    <!--End: Package sources managed by Dependency Flow automation. Do not edit the sources above.-->
    <add key="dotnet6" value="https://pkgs.dev.azure.com/dnceng/public/_packaging/dotnet6/nuget/v3/index.json" />
    <add key="dotnet6-transport" value="https://pkgs.dev.azure.com/dnceng/public/_packaging/dotnet6-transport/nuget/v3/index.json" />
    <add key="dotnet7" value="https://pkgs.dev.azure.com/dnceng/public/_packaging/dotnet7/nuget/v3/index.json" />
    <add key="dotnet7-transport" value="https://pkgs.dev.azure.com/dnceng/public/_packaging/dotnet7-transport/nuget/v3/index.json" />
    <add key="dotnet8" value="https://pkgs.dev.azure.com/dnceng/public/_packaging/dotnet8/nuget/v3/index.json" />
    <add key="dotnet8-transport" value="https://pkgs.dev.azure.com/dnceng/public/_packaging/dotnet8-transport/nuget/v3/index.json" />
    <add key="dotnet8-workloads" value="https://pkgs.dev.azure.com/dnceng/public/_packaging/dotnet8-workloads/nuget/v3/index.json" />
    <add key="dotnet9" value="https://pkgs.dev.azure.com/dnceng/public/_packaging/dotnet9/nuget/v3/index.json" />
    <add key="dotnet9-transport" value="https://pkgs.dev.azure.com/dnceng/public/_packaging/dotnet9-transport/nuget/v3/index.json" />
    <add key="dotnet-public" value="https://pkgs.dev.azure.com/dnceng/public/_packaging/dotnet-public/nuget/v3/index.json" />
    <add key="dotnet-eng" value="https://pkgs.dev.azure.com/dnceng/public/_packaging/dotnet-eng/nuget/v3/index.json" />
    <add key="dotnet-tools" value="https://pkgs.dev.azure.com/dnceng/public/_packaging/dotnet-tools/nuget/v3/index.json" />
    <add key="dotnet-tools-transport" value="https://pkgs.dev.azure.com/dnceng/public/_packaging/dotnet-tools-transport/nuget/v3/index.json" />
    <add key="dotnet-libraries" value="https://pkgs.dev.azure.com/dnceng/public/_packaging/dotnet-libraries/nuget/v3/index.json" />
    <add key="dotnet-libraries-transport" value="https://pkgs.dev.azure.com/dnceng/public/_packaging/dotnet-libraries-transport/nuget/v3/index.json" />
    <add key="vs-impl" value="https://pkgs.dev.azure.com/azure-public/vside/_packaging/vs-impl/nuget/v3/index.json" />
    <!-- Used for Rich Navigation indexing task -->
    <add key="richnav" value="https://pkgs.dev.azure.com/azure-public/vside/_packaging/vs-buildservices/nuget/v3/index.json" />
  </packageSources>
  <disabledPackageSources>
    <!--Begin: Package sources managed by Dependency Flow automation. Do not edit the sources below.-->
    <!--  Begin: Package sources from dotnet-templating -->
    <!--  End: Package sources from dotnet-templating -->
    <!--  Begin: Package sources from dotnet-aspnetcore -->
    <!--  End: Package sources from dotnet-aspnetcore -->
    <!--  Begin: Package sources from dotnet-runtime -->
    <!--  End: Package sources from dotnet-runtime -->
    <!--  Begin: Package sources from dotnet-windowsdesktop -->
    <!--  End: Package sources from dotnet-windowsdesktop -->
    <!--End: Package sources managed by Dependency Flow automation. Do not edit the sources above.-->
  </disabledPackageSources>
</configuration><|MERGE_RESOLUTION|>--- conflicted
+++ resolved
@@ -35,12 +35,9 @@
     <!--  Begin: Package sources from dotnet-runtime -->
     <!--  End: Package sources from dotnet-runtime -->
     <!--  Begin: Package sources from dotnet-templating -->
-<<<<<<< HEAD
     <add key="darc-pub-dotnet-templating-a2862fd" value="https://pkgs.dev.azure.com/dnceng/public/_packaging/darc-pub-dotnet-templating-a2862fdc/nuget/v3/index.json" />
     <add key="darc-pub-dotnet-templating-a2862fd-1" value="https://pkgs.dev.azure.com/dnceng/public/_packaging/darc-pub-dotnet-templating-a2862fdc-1/nuget/v3/index.json" />
-=======
     <add key="darc-pub-dotnet-templating-978233e" value="https://pkgs.dev.azure.com/dnceng/public/_packaging/darc-pub-dotnet-templating-978233e8/nuget/v3/index.json" />
->>>>>>> efbe0f75
     <!--  End: Package sources from dotnet-templating -->
     <!--  Begin: Package sources from dotnet-windowsdesktop -->
     <!--  End: Package sources from dotnet-windowsdesktop -->

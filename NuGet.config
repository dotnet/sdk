--- conflicted
+++ resolved
@@ -15,11 +15,7 @@
     <add key="darc-int-dotnet-aspnetcore-25ef4aa" value="https://pkgs.dev.azure.com/dnceng/internal/_packaging/darc-int-dotnet-aspnetcore-25ef4aa3/nuget/v3/index.json" />
     <!--  End: Package sources from dotnet-aspnetcore -->
     <!--  Begin: Package sources from DotNet-msbuild-Trusted -->
-<<<<<<< HEAD
-    <add key="darc-pub-DotNet-msbuild-Trusted-f305233" value="https://pkgs.dev.azure.com/dnceng/public/_packaging/darc-pub-DotNet-msbuild-Trusted-f3052339/nuget/v3/index.json" />
-=======
     <add key="darc-pub-DotNet-msbuild-Trusted-2b19be4" value="https://pkgs.dev.azure.com/dnceng/public/_packaging/darc-pub-DotNet-msbuild-Trusted-2b19be47/nuget/v3/index.json" />
->>>>>>> a34e2ef4
     <!--  End: Package sources from DotNet-msbuild-Trusted -->
     <!--  Begin: Package sources from dotnet-roslyn-analyzers -->
     <!--  End: Package sources from dotnet-roslyn-analyzers -->
@@ -27,13 +23,7 @@
     <add key="darc-int-dotnet-runtime-1584e49" value="https://pkgs.dev.azure.com/dnceng/internal/_packaging/darc-int-dotnet-runtime-1584e493/nuget/v3/index.json" />
     <!--  End: Package sources from dotnet-runtime -->
     <!--  Begin: Package sources from dotnet-templating -->
-<<<<<<< HEAD
-    <add key="darc-pub-dotnet-templating-ad439b8" value="https://pkgs.dev.azure.com/dnceng/public/_packaging/darc-pub-dotnet-templating-ad439b89/nuget/v3/index.json" />
-    <add key="darc-pub-dotnet-templating-ad439b8-1" value="https://pkgs.dev.azure.com/dnceng/public/_packaging/darc-pub-dotnet-templating-ad439b89-1/nuget/v3/index.json" />
-    <add key="darc-pub-dotnet-templating-488c525" value="https://pkgs.dev.azure.com/dnceng/public/_packaging/darc-pub-dotnet-templating-488c525e/nuget/v3/index.json" />
-=======
     <add key="darc-pub-dotnet-templating-8e755bc" value="https://pkgs.dev.azure.com/dnceng/public/_packaging/darc-pub-dotnet-templating-8e755bc4/nuget/v3/index.json" />
->>>>>>> a34e2ef4
     <!--  End: Package sources from dotnet-templating -->
     <!--  Begin: Package sources from dotnet-windowsdesktop -->
     <add key="darc-int-dotnet-windowsdesktop-8506c0d" value="https://pkgs.dev.azure.com/dnceng/internal/_packaging/darc-int-dotnet-windowsdesktop-8506c0d8/nuget/v3/index.json" />
@@ -64,11 +54,6 @@
     <!--  End: Package sources from dotnet-templating -->
     <!--  Begin: Package sources from dotnet-aspnetcore -->
     <add key="darc-int-dotnet-aspnetcore-25ef4aa" value="true" />
-<<<<<<< HEAD
-    <!--  Begin: Package sources from dotnet-emsdk -->
-    <!--  End: Package sources from dotnet-emsdk -->
-=======
->>>>>>> a34e2ef4
     <!--  Begin: Package sources from dotnet-format -->
     <!--  End: Package sources from dotnet-format -->
     <!--  End: Package sources from dotnet-aspnetcore -->

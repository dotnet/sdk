<?xml version="1.0" encoding="utf-8"?>
<configuration>
  <packageSources>
    <clear />
    <!--Begin: Package sources managed by Dependency Flow automation. Do not edit the sources below.-->
    <!--  Begin: Package sources from dotnet-emsdk -->
    <add key="darc-pub-dotnet-emsdk-c458a76" value="https://pkgs.dev.azure.com/dnceng/public/_packaging/darc-pub-dotnet-emsdk-c458a764/nuget/v3/index.json" />
    <!--  End: Package sources from dotnet-emsdk -->
    <!--  Begin: Package sources from dotnet-format -->
    <add key="darc-pub-dotnet-format-86f5186" value="https://pkgs.dev.azure.com/dnceng/public/_packaging/darc-pub-dotnet-format-86f5186d/nuget/v3/index.json" />
    <add key="darc-int-dotnet-format-86f5186" value="https://pkgs.dev.azure.com/dnceng/internal/_packaging/darc-int-dotnet-format-86f5186d/nuget/v3/index.json" />
    <add key="darc-int-dotnet-format-86f5186-9" value="https://pkgs.dev.azure.com/dnceng/internal/_packaging/darc-int-dotnet-format-86f5186d-9/nuget/v3/index.json" />
    <add key="darc-int-dotnet-format-86f5186-6" value="https://pkgs.dev.azure.com/dnceng/internal/_packaging/darc-int-dotnet-format-86f5186d-6/nuget/v3/index.json" />
    <add key="darc-int-dotnet-format-86f5186-5" value="https://pkgs.dev.azure.com/dnceng/internal/_packaging/darc-int-dotnet-format-86f5186d-5/nuget/v3/index.json" />
    <add key="darc-int-dotnet-format-86f5186-4" value="https://pkgs.dev.azure.com/dnceng/internal/_packaging/darc-int-dotnet-format-86f5186d-4/nuget/v3/index.json" />
    <add key="darc-int-dotnet-format-86f5186-3" value="https://pkgs.dev.azure.com/dnceng/internal/_packaging/darc-int-dotnet-format-86f5186d-3/nuget/v3/index.json" />
    <add key="darc-int-dotnet-format-86f5186-2" value="https://pkgs.dev.azure.com/dnceng/internal/_packaging/darc-int-dotnet-format-86f5186d-2/nuget/v3/index.json" />
    <add key="darc-int-dotnet-format-86f5186-10" value="https://pkgs.dev.azure.com/dnceng/internal/_packaging/darc-int-dotnet-format-86f5186d-10/nuget/v3/index.json" />
    <add key="darc-int-dotnet-format-86f5186-1" value="https://pkgs.dev.azure.com/dnceng/internal/_packaging/darc-int-dotnet-format-86f5186d-1/nuget/v3/index.json" />
    <!--  End: Package sources from dotnet-format -->
    <!--  Begin: Package sources from dotnet-aspnetcore -->
    <add key="darc-int-dotnet-aspnetcore-31d685b" value="https://pkgs.dev.azure.com/dnceng/internal/_packaging/darc-int-dotnet-aspnetcore-31d685b2/nuget/v3/index.json" />
    <!--  End: Package sources from dotnet-aspnetcore -->
    <!--  Begin: Package sources from DotNet-msbuild-Trusted -->
    <add key="darc-pub-DotNet-msbuild-Trusted-7c2b926" value="https://pkgs.dev.azure.com/dnceng/public/_packaging/darc-pub-DotNet-msbuild-Trusted-7c2b9262/nuget/v3/index.json" />
    <!--  End: Package sources from DotNet-msbuild-Trusted -->
    <!--  Begin: Package sources from dotnet-roslyn-analyzers -->
    <!--  End: Package sources from dotnet-roslyn-analyzers -->
    <!--  Begin: Package sources from dotnet-runtime -->
    <add key="darc-int-dotnet-runtime-89ef51c" value="https://pkgs.dev.azure.com/dnceng/internal/_packaging/darc-int-dotnet-runtime-89ef51c5/nuget/v3/index.json" />
    <!--  End: Package sources from dotnet-runtime -->
    <!--  Begin: Package sources from dotnet-templating -->
    <add key="darc-pub-dotnet-templating-499f473" value="https://pkgs.dev.azure.com/dnceng/public/_packaging/darc-pub-dotnet-templating-499f473f/nuget/v3/index.json" />
    <!--  End: Package sources from dotnet-templating -->
    <!--  Begin: Package sources from dotnet-windowsdesktop -->
    <add key="darc-int-dotnet-windowsdesktop-0dad47b" value="https://pkgs.dev.azure.com/dnceng/internal/_packaging/darc-int-dotnet-windowsdesktop-0dad47b4/nuget/v3/index.json" />
    <!--  End: Package sources from dotnet-windowsdesktop -->
    <!--  Begin: Package sources from dotnet-winforms -->
    <!--  End: Package sources from dotnet-winforms -->
    <!--End: Package sources managed by Dependency Flow automation. Do not edit the sources above.-->
    <add key="dotnet6" value="https://pkgs.dev.azure.com/dnceng/public/_packaging/dotnet6/nuget/v3/index.json" />
    <add key="dotnet6-transport" value="https://pkgs.dev.azure.com/dnceng/public/_packaging/dotnet6-transport/nuget/v3/index.json" />
    <add key="dotnet7" value="https://pkgs.dev.azure.com/dnceng/public/_packaging/dotnet7/nuget/v3/index.json" />
    <add key="dotnet7-transport" value="https://pkgs.dev.azure.com/dnceng/public/_packaging/dotnet7-transport/nuget/v3/index.json" />
    <add key="dotnet8" value="https://pkgs.dev.azure.com/dnceng/public/_packaging/dotnet8/nuget/v3/index.json" />
    <add key="dotnet8-transport" value="https://pkgs.dev.azure.com/dnceng/public/_packaging/dotnet8-transport/nuget/v3/index.json" />
    <add key="dotnet-public" value="https://pkgs.dev.azure.com/dnceng/public/_packaging/dotnet-public/nuget/v3/index.json" />
    <add key="dotnet-eng" value="https://pkgs.dev.azure.com/dnceng/public/_packaging/dotnet-eng/nuget/v3/index.json" />
    <add key="dotnet-tools" value="https://pkgs.dev.azure.com/dnceng/public/_packaging/dotnet-tools/nuget/v3/index.json" />
    <add key="dotnet-tools-transport" value="https://pkgs.dev.azure.com/dnceng/public/_packaging/dotnet-tools-transport/nuget/v3/index.json" />
    <add key="dotnet-libraries" value="https://pkgs.dev.azure.com/dnceng/public/_packaging/dotnet-libraries/nuget/v3/index.json" />
    <add key="dotnet-libraries-transport" value="https://pkgs.dev.azure.com/dnceng/public/_packaging/dotnet-libraries-transport/nuget/v3/index.json" />
    <add key="vs-impl" value="https://pkgs.dev.azure.com/azure-public/vside/_packaging/vs-impl/nuget/v3/index.json" />
    <!-- Used for Rich Navigation indexing task -->
    <add key="richnav" value="https://pkgs.dev.azure.com/azure-public/vside/_packaging/vs-buildservices/nuget/v3/index.json" />
    <add key="darc-pub-DotNet-msbuild-Trusted-8ffc3fe" value="https://pkgs.dev.azure.com/dnceng/public/_packaging/darc-pub-DotNet-msbuild-Trusted-8ffc3fe3/nuget/v3/index.json" />
  </packageSources>
  <disabledPackageSources>
    <!--Begin: Package sources managed by Dependency Flow automation. Do not edit the sources below.-->
    <!--  Begin: Package sources from dotnet-templating -->
    <!--  End: Package sources from dotnet-templating -->
    <!--  Begin: Package sources from dotnet-aspnetcore -->
<<<<<<< HEAD
    <add key="darc-int-dotnet-aspnetcore-31d685b" value="true" />
    <!--  End: Package sources from dotnet-aspnetcore -->
=======
    <!--  Begin: Package sources from dotnet-emsdk -->
    <!--  End: Package sources from dotnet-emsdk -->
>>>>>>> 63b54854
    <!--  Begin: Package sources from dotnet-format -->
    <add key="darc-int-dotnet-format-86f5186-1" value="true" />
    <add key="darc-int-dotnet-format-86f5186-10" value="true" />
    <add key="darc-int-dotnet-format-86f5186-2" value="true" />
    <add key="darc-int-dotnet-format-86f5186-3" value="true" />
    <add key="darc-int-dotnet-format-86f5186-4" value="true" />
    <add key="darc-int-dotnet-format-86f5186-5" value="true" />
    <add key="darc-int-dotnet-format-86f5186-6" value="true" />
    <add key="darc-int-dotnet-format-86f5186-9" value="true" />
    <add key="darc-int-dotnet-format-86f5186" value="true" />
    <!--  End: Package sources from dotnet-format -->
    <!--  End: Package sources from dotnet-aspnetcore -->
    <!--  Begin: Package sources from dotnet-runtime -->
    <add key="darc-int-dotnet-runtime-89ef51c" value="true" />
    <!--  End: Package sources from dotnet-runtime -->
    <!--  Begin: Package sources from dotnet-windowsdesktop -->
<<<<<<< HEAD
    <add key="darc-int-dotnet-windowsdesktop-0dad47b" value="true" />
=======
    <!--  Begin: Package sources from dotnet-winforms -->
    <!--  End: Package sources from dotnet-winforms -->
>>>>>>> 63b54854
    <!--  End: Package sources from dotnet-windowsdesktop -->
    <!--End: Package sources managed by Dependency Flow automation. Do not edit the sources above.-->
  </disabledPackageSources>
</configuration><|MERGE_RESOLUTION|>--- conflicted
+++ resolved
@@ -60,13 +60,8 @@
     <!--  Begin: Package sources from dotnet-templating -->
     <!--  End: Package sources from dotnet-templating -->
     <!--  Begin: Package sources from dotnet-aspnetcore -->
-<<<<<<< HEAD
-    <add key="darc-int-dotnet-aspnetcore-31d685b" value="true" />
-    <!--  End: Package sources from dotnet-aspnetcore -->
-=======
     <!--  Begin: Package sources from dotnet-emsdk -->
     <!--  End: Package sources from dotnet-emsdk -->
->>>>>>> 63b54854
     <!--  Begin: Package sources from dotnet-format -->
     <add key="darc-int-dotnet-format-86f5186-1" value="true" />
     <add key="darc-int-dotnet-format-86f5186-10" value="true" />
@@ -83,12 +78,8 @@
     <add key="darc-int-dotnet-runtime-89ef51c" value="true" />
     <!--  End: Package sources from dotnet-runtime -->
     <!--  Begin: Package sources from dotnet-windowsdesktop -->
-<<<<<<< HEAD
-    <add key="darc-int-dotnet-windowsdesktop-0dad47b" value="true" />
-=======
     <!--  Begin: Package sources from dotnet-winforms -->
     <!--  End: Package sources from dotnet-winforms -->
->>>>>>> 63b54854
     <!--  End: Package sources from dotnet-windowsdesktop -->
     <!--End: Package sources managed by Dependency Flow automation. Do not edit the sources above.-->
   </disabledPackageSources>

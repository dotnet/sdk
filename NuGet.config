<?xml version="1.0" encoding="utf-8"?>
<configuration>
  <packageSources>
    <clear />
    <!--Begin: Package sources managed by Dependency Flow automation. Do not edit the sources below.-->
    <!--  Begin: Package sources from dotnet-emsdk -->
    <!--  End: Package sources from dotnet-emsdk -->
    <!--  Begin: Package sources from dotnet-format -->
    <add key="darc-pub-dotnet-format-c7e5d39" value="https://pkgs.dev.azure.com/dnceng/public/_packaging/darc-pub-dotnet-format-c7e5d39b/nuget/v3/index.json" />
    <add key="darc-pub-dotnet-format-c7e5d39-4" value="https://pkgs.dev.azure.com/dnceng/public/_packaging/darc-pub-dotnet-format-c7e5d39b-4/nuget/v3/index.json" />
    <add key="darc-pub-dotnet-format-c7e5d39-3" value="https://pkgs.dev.azure.com/dnceng/public/_packaging/darc-pub-dotnet-format-c7e5d39b-3/nuget/v3/index.json" />
    <add key="darc-pub-dotnet-format-c7e5d39-2" value="https://pkgs.dev.azure.com/dnceng/public/_packaging/darc-pub-dotnet-format-c7e5d39b-2/nuget/v3/index.json" />
    <add key="darc-pub-dotnet-format-c7e5d39-1" value="https://pkgs.dev.azure.com/dnceng/public/_packaging/darc-pub-dotnet-format-c7e5d39b-1/nuget/v3/index.json" />
    <!--  End: Package sources from dotnet-format -->
    <!--  Begin: Package sources from dotnet-aspnetcore -->
    <!--  End: Package sources from dotnet-aspnetcore -->
    <!--  Begin: Package sources from DotNet-msbuild-Trusted -->
    <add key="darc-pub-DotNet-msbuild-Trusted-e71ee2d" value="https://pkgs.dev.azure.com/dnceng/public/_packaging/darc-pub-DotNet-msbuild-Trusted-e71ee2d1/nuget/v3/index.json" />
    <!--  End: Package sources from DotNet-msbuild-Trusted -->
    <!--  Begin: Package sources from dotnet-roslyn-analyzers -->
    <!--  End: Package sources from dotnet-roslyn-analyzers -->
    <!--  Begin: Package sources from dotnet-runtime -->
    <!--  End: Package sources from dotnet-runtime -->
    <!--  Begin: Package sources from dotnet-templating -->
<<<<<<< HEAD
    <add key="darc-pub-dotnet-templating-f009045" value="https://pkgs.dev.azure.com/dnceng/public/_packaging/darc-pub-dotnet-templating-f0090456/nuget/v3/index.json" />
=======
    <add key="darc-pub-dotnet-templating-4f7a7c5" value="https://pkgs.dev.azure.com/dnceng/public/_packaging/darc-pub-dotnet-templating-4f7a7c5e/nuget/v3/index.json" />
>>>>>>> 7aca44e7
    <!--  End: Package sources from dotnet-templating -->
    <!--  Begin: Package sources from dotnet-windowsdesktop -->
    <!--  End: Package sources from dotnet-windowsdesktop -->
    <!--  Begin: Package sources from dotnet-winforms -->
    <!--  End: Package sources from dotnet-winforms -->
    <!--End: Package sources managed by Dependency Flow automation. Do not edit the sources above.-->
    <add key="dotnet6" value="https://pkgs.dev.azure.com/dnceng/public/_packaging/dotnet6/nuget/v3/index.json" />
    <add key="dotnet6-transport" value="https://pkgs.dev.azure.com/dnceng/public/_packaging/dotnet6-transport/nuget/v3/index.json" />
    <add key="dotnet7" value="https://pkgs.dev.azure.com/dnceng/public/_packaging/dotnet7/nuget/v3/index.json" />
    <add key="dotnet7-transport" value="https://pkgs.dev.azure.com/dnceng/public/_packaging/dotnet7-transport/nuget/v3/index.json" />
    <add key="dotnet8" value="https://pkgs.dev.azure.com/dnceng/public/_packaging/dotnet8/nuget/v3/index.json" />
    <add key="dotnet8-transport" value="https://pkgs.dev.azure.com/dnceng/public/_packaging/dotnet8-transport/nuget/v3/index.json" />
    <add key="dotnet-public" value="https://pkgs.dev.azure.com/dnceng/public/_packaging/dotnet-public/nuget/v3/index.json" />
    <add key="dotnet-eng" value="https://pkgs.dev.azure.com/dnceng/public/_packaging/dotnet-eng/nuget/v3/index.json" />
    <add key="dotnet-tools" value="https://pkgs.dev.azure.com/dnceng/public/_packaging/dotnet-tools/nuget/v3/index.json" />
    <add key="dotnet-tools-transport" value="https://pkgs.dev.azure.com/dnceng/public/_packaging/dotnet-tools-transport/nuget/v3/index.json" />
    <add key="dotnet-libraries" value="https://pkgs.dev.azure.com/dnceng/public/_packaging/dotnet-libraries/nuget/v3/index.json" />
    <add key="dotnet-libraries-transport" value="https://pkgs.dev.azure.com/dnceng/public/_packaging/dotnet-libraries-transport/nuget/v3/index.json" />
    <add key="vs-impl" value="https://pkgs.dev.azure.com/azure-public/vside/_packaging/vs-impl/nuget/v3/index.json" />
    <!-- Used for Rich Navigation indexing task -->
    <add key="richnav" value="https://pkgs.dev.azure.com/azure-public/vside/_packaging/vs-buildservices/nuget/v3/index.json" />
    <add key="darc-pub-DotNet-msbuild-Trusted-8ffc3fe" value="https://pkgs.dev.azure.com/dnceng/public/_packaging/darc-pub-DotNet-msbuild-Trusted-8ffc3fe3/nuget/v3/index.json" />
  </packageSources>
  <disabledPackageSources>
    <!--Begin: Package sources managed by Dependency Flow automation. Do not edit the sources below.-->
    <!--  Begin: Package sources from dotnet-templating -->
    <!--  End: Package sources from dotnet-templating -->
    <!--  Begin: Package sources from dotnet-aspnetcore -->
    <!--  End: Package sources from dotnet-aspnetcore -->
    <!--  Begin: Package sources from DotNet-msbuild-Trusted -->
    <!--  End: Package sources from DotNet-msbuild-Trusted -->
    <!--  Begin: Package sources from dotnet-emsdk -->
    <!--  End: Package sources from dotnet-emsdk -->
    <!--  Begin: Package sources from dotnet-format -->
    <!--  End: Package sources from dotnet-format -->
    <!--  End: Package sources from dotnet-aspnetcore -->
    <!--  Begin: Package sources from dotnet-runtime -->
    <!--  End: Package sources from dotnet-runtime -->
    <!--  Begin: Package sources from dotnet-windowsdesktop -->
    <!--  Begin: Package sources from dotnet-winforms -->
    <!--  End: Package sources from dotnet-winforms -->
    <!--  End: Package sources from dotnet-windowsdesktop -->
    <!--End: Package sources managed by Dependency Flow automation. Do not edit the sources above.-->
  </disabledPackageSources>
</configuration><|MERGE_RESOLUTION|>--- conflicted
+++ resolved
@@ -22,11 +22,8 @@
     <!--  Begin: Package sources from dotnet-runtime -->
     <!--  End: Package sources from dotnet-runtime -->
     <!--  Begin: Package sources from dotnet-templating -->
-<<<<<<< HEAD
+    <add key="darc-pub-dotnet-templating-4f7a7c5" value="https://pkgs.dev.azure.com/dnceng/public/_packaging/darc-pub-dotnet-templating-4f7a7c5e/nuget/v3/index.json" />
     <add key="darc-pub-dotnet-templating-f009045" value="https://pkgs.dev.azure.com/dnceng/public/_packaging/darc-pub-dotnet-templating-f0090456/nuget/v3/index.json" />
-=======
-    <add key="darc-pub-dotnet-templating-4f7a7c5" value="https://pkgs.dev.azure.com/dnceng/public/_packaging/darc-pub-dotnet-templating-4f7a7c5e/nuget/v3/index.json" />
->>>>>>> 7aca44e7
     <!--  End: Package sources from dotnet-templating -->
     <!--  Begin: Package sources from dotnet-windowsdesktop -->
     <!--  End: Package sources from dotnet-windowsdesktop -->

<?xml version="1.0" encoding="utf-8"?>
<configuration>
  <packageSources>
    <clear />
    <!--Begin: Package sources managed by Dependency Flow automation. Do not edit the sources below.-->
    <!--  Begin: Package sources from dotnet-emsdk -->
<<<<<<< HEAD
    <add key="darc-pub-dotnet-emsdk-e559274" value="https://pkgs.dev.azure.com/dnceng/public/_packaging/darc-pub-dotnet-emsdk-e559274b/nuget/v3/index.json" />
=======
    <add key="darc-pub-dotnet-emsdk-42532a7" value="https://pkgs.dev.azure.com/dnceng/public/_packaging/darc-pub-dotnet-emsdk-42532a75/nuget/v3/index.json" />
>>>>>>> 6d5b6814
    <!--  End: Package sources from dotnet-emsdk -->
    <!--  Begin: Package sources from dotnet-format -->
    <add key="darc-pub-dotnet-format-64cbc6c" value="https://pkgs.dev.azure.com/dnceng/public/_packaging/darc-pub-dotnet-format-64cbc6c3/nuget/v3/index.json" />
    <add key="darc-pub-dotnet-format-64cbc6c-4" value="https://pkgs.dev.azure.com/dnceng/public/_packaging/darc-pub-dotnet-format-64cbc6c3-4/nuget/v3/index.json" />
    <add key="darc-pub-dotnet-format-64cbc6c-3" value="https://pkgs.dev.azure.com/dnceng/public/_packaging/darc-pub-dotnet-format-64cbc6c3-3/nuget/v3/index.json" />
    <add key="darc-pub-dotnet-format-64cbc6c-2" value="https://pkgs.dev.azure.com/dnceng/public/_packaging/darc-pub-dotnet-format-64cbc6c3-2/nuget/v3/index.json" />
    <add key="darc-pub-dotnet-format-64cbc6c-1" value="https://pkgs.dev.azure.com/dnceng/public/_packaging/darc-pub-dotnet-format-64cbc6c3-1/nuget/v3/index.json" />
    <!--  End: Package sources from dotnet-format -->
    <!--  Begin: Package sources from dotnet-aspnetcore -->
<<<<<<< HEAD
    <add key="darc-int-dotnet-aspnetcore-c9d28f3" value="https://pkgs.dev.azure.com/dnceng/internal/_packaging/darc-int-dotnet-aspnetcore-c9d28f35/nuget/v3/index.json" />
=======
    <add key="darc-int-dotnet-aspnetcore-6254f5c" value="https://pkgs.dev.azure.com/dnceng/internal/_packaging/darc-int-dotnet-aspnetcore-6254f5ca/nuget/v3/index.json" />
>>>>>>> 6d5b6814
    <!--  End: Package sources from dotnet-aspnetcore -->
    <!--  Begin: Package sources from DotNet-msbuild-Trusted -->
    <add key="darc-int-DotNet-msbuild-Trusted-02bf662" value="https://pkgs.dev.azure.com/dnceng/internal/_packaging/darc-int-DotNet-msbuild-Trusted-02bf6629/nuget/v3/index.json" />
    <!--  End: Package sources from DotNet-msbuild-Trusted -->
    <!--  Begin: Package sources from dotnet-roslyn-analyzers -->
    <!--  End: Package sources from dotnet-roslyn-analyzers -->
    <!--  Begin: Package sources from dotnet-runtime -->
<<<<<<< HEAD
    <add key="darc-int-dotnet-runtime-bf170a7" value="https://pkgs.dev.azure.com/dnceng/internal/_packaging/darc-int-dotnet-runtime-bf170a7f/nuget/v3/index.json" />
=======
    <add key="darc-int-dotnet-runtime-362ab66" value="https://pkgs.dev.azure.com/dnceng/internal/_packaging/darc-int-dotnet-runtime-362ab666/nuget/v3/index.json" />
>>>>>>> 6d5b6814
    <!--  End: Package sources from dotnet-runtime -->
    <!--  Begin: Package sources from dotnet-templating -->
    <add key="darc-pub-dotnet-templating-a2c4545" value="https://pkgs.dev.azure.com/dnceng/public/_packaging/darc-pub-dotnet-templating-a2c45457/nuget/v3/index.json" />
    <!--  End: Package sources from dotnet-templating -->
    <!--  Begin: Package sources from dotnet-windowsdesktop -->
<<<<<<< HEAD
    <add key="darc-int-dotnet-windowsdesktop-2a172fb" value="https://pkgs.dev.azure.com/dnceng/internal/_packaging/darc-int-dotnet-windowsdesktop-2a172fbd/nuget/v3/index.json" />
=======
    <add key="darc-int-dotnet-windowsdesktop-74e82c7" value="https://pkgs.dev.azure.com/dnceng/internal/_packaging/darc-int-dotnet-windowsdesktop-74e82c7a/nuget/v3/index.json" />
>>>>>>> 6d5b6814
    <!--  End: Package sources from dotnet-windowsdesktop -->
    <!--  Begin: Package sources from dotnet-winforms -->
    <!--  End: Package sources from dotnet-winforms -->
    <!--End: Package sources managed by Dependency Flow automation. Do not edit the sources above.-->
    <add key="dotnet6" value="https://pkgs.dev.azure.com/dnceng/public/_packaging/dotnet6/nuget/v3/index.json" />
    <add key="dotnet6-transport" value="https://pkgs.dev.azure.com/dnceng/public/_packaging/dotnet6-transport/nuget/v3/index.json" />
    <add key="dotnet7" value="https://pkgs.dev.azure.com/dnceng/public/_packaging/dotnet7/nuget/v3/index.json" />
    <add key="dotnet7-transport" value="https://pkgs.dev.azure.com/dnceng/public/_packaging/dotnet7-transport/nuget/v3/index.json" />
    <add key="dotnet8" value="https://pkgs.dev.azure.com/dnceng/public/_packaging/dotnet8/nuget/v3/index.json" />
    <add key="dotnet8-transport" value="https://pkgs.dev.azure.com/dnceng/public/_packaging/dotnet8-transport/nuget/v3/index.json" />
    <add key="dotnet-public" value="https://pkgs.dev.azure.com/dnceng/public/_packaging/dotnet-public/nuget/v3/index.json" />
    <add key="dotnet-eng" value="https://pkgs.dev.azure.com/dnceng/public/_packaging/dotnet-eng/nuget/v3/index.json" />
    <add key="dotnet-tools" value="https://pkgs.dev.azure.com/dnceng/public/_packaging/dotnet-tools/nuget/v3/index.json" />
    <add key="dotnet-tools-transport" value="https://pkgs.dev.azure.com/dnceng/public/_packaging/dotnet-tools-transport/nuget/v3/index.json" />
    <add key="dotnet-libraries" value="https://pkgs.dev.azure.com/dnceng/public/_packaging/dotnet-libraries/nuget/v3/index.json" />
    <add key="dotnet-libraries-transport" value="https://pkgs.dev.azure.com/dnceng/public/_packaging/dotnet-libraries-transport/nuget/v3/index.json" />
    <add key="vs-impl" value="https://pkgs.dev.azure.com/azure-public/vside/_packaging/vs-impl/nuget/v3/index.json" />
    <!-- Used for Rich Navigation indexing task -->
    <add key="richnav" value="https://pkgs.dev.azure.com/azure-public/vside/_packaging/vs-buildservices/nuget/v3/index.json" />
    <add key="darc-pub-DotNet-msbuild-Trusted-8ffc3fe" value="https://pkgs.dev.azure.com/dnceng/public/_packaging/darc-pub-DotNet-msbuild-Trusted-8ffc3fe3/nuget/v3/index.json" />
  </packageSources>
  <disabledPackageSources>
    <!--Begin: Package sources managed by Dependency Flow automation. Do not edit the sources below.-->
    <!--  Begin: Package sources from dotnet-templating -->
    <!--  End: Package sources from dotnet-templating -->
    <!--  Begin: Package sources from dotnet-aspnetcore -->
<<<<<<< HEAD
    <add key="darc-int-dotnet-aspnetcore-c9d28f3" value="true" />
=======
    <add key="darc-int-dotnet-aspnetcore-6254f5c" value="true" />
>>>>>>> 6d5b6814
    <!--  End: Package sources from dotnet-aspnetcore -->
    <!--  Begin: Package sources from DotNet-msbuild-Trusted -->
    <add key="darc-int-DotNet-msbuild-Trusted-02bf662" value="true" />
    <!--  End: Package sources from DotNet-msbuild-Trusted -->
    <!--  Begin: Package sources from dotnet-format -->
    <!--  End: Package sources from dotnet-format -->
    <!--  Begin: Package sources from dotnet-runtime -->
<<<<<<< HEAD
    <add key="darc-int-dotnet-runtime-bf170a7" value="true" />
    <!--  End: Package sources from dotnet-runtime -->
    <!--  Begin: Package sources from dotnet-windowsdesktop -->
    <add key="darc-int-dotnet-windowsdesktop-2a172fb" value="true" />
=======
    <add key="darc-int-dotnet-runtime-362ab66" value="true" />
    <!--  End: Package sources from dotnet-runtime -->
    <!--  Begin: Package sources from dotnet-windowsdesktop -->
    <add key="darc-int-dotnet-windowsdesktop-74e82c7" value="true" />
>>>>>>> 6d5b6814
    <!--  Begin: Package sources from dotnet-winforms -->
    <!--  End: Package sources from dotnet-winforms -->
    <!--  End: Package sources from dotnet-windowsdesktop -->
    <!--End: Package sources managed by Dependency Flow automation. Do not edit the sources above.-->
  </disabledPackageSources>
</configuration><|MERGE_RESOLUTION|>--- conflicted
+++ resolved
@@ -4,11 +4,7 @@
     <clear />
     <!--Begin: Package sources managed by Dependency Flow automation. Do not edit the sources below.-->
     <!--  Begin: Package sources from dotnet-emsdk -->
-<<<<<<< HEAD
     <add key="darc-pub-dotnet-emsdk-e559274" value="https://pkgs.dev.azure.com/dnceng/public/_packaging/darc-pub-dotnet-emsdk-e559274b/nuget/v3/index.json" />
-=======
-    <add key="darc-pub-dotnet-emsdk-42532a7" value="https://pkgs.dev.azure.com/dnceng/public/_packaging/darc-pub-dotnet-emsdk-42532a75/nuget/v3/index.json" />
->>>>>>> 6d5b6814
     <!--  End: Package sources from dotnet-emsdk -->
     <!--  Begin: Package sources from dotnet-format -->
     <add key="darc-pub-dotnet-format-64cbc6c" value="https://pkgs.dev.azure.com/dnceng/public/_packaging/darc-pub-dotnet-format-64cbc6c3/nuget/v3/index.json" />
@@ -18,11 +14,7 @@
     <add key="darc-pub-dotnet-format-64cbc6c-1" value="https://pkgs.dev.azure.com/dnceng/public/_packaging/darc-pub-dotnet-format-64cbc6c3-1/nuget/v3/index.json" />
     <!--  End: Package sources from dotnet-format -->
     <!--  Begin: Package sources from dotnet-aspnetcore -->
-<<<<<<< HEAD
     <add key="darc-int-dotnet-aspnetcore-c9d28f3" value="https://pkgs.dev.azure.com/dnceng/internal/_packaging/darc-int-dotnet-aspnetcore-c9d28f35/nuget/v3/index.json" />
-=======
-    <add key="darc-int-dotnet-aspnetcore-6254f5c" value="https://pkgs.dev.azure.com/dnceng/internal/_packaging/darc-int-dotnet-aspnetcore-6254f5ca/nuget/v3/index.json" />
->>>>>>> 6d5b6814
     <!--  End: Package sources from dotnet-aspnetcore -->
     <!--  Begin: Package sources from DotNet-msbuild-Trusted -->
     <add key="darc-int-DotNet-msbuild-Trusted-02bf662" value="https://pkgs.dev.azure.com/dnceng/internal/_packaging/darc-int-DotNet-msbuild-Trusted-02bf6629/nuget/v3/index.json" />
@@ -30,21 +22,13 @@
     <!--  Begin: Package sources from dotnet-roslyn-analyzers -->
     <!--  End: Package sources from dotnet-roslyn-analyzers -->
     <!--  Begin: Package sources from dotnet-runtime -->
-<<<<<<< HEAD
     <add key="darc-int-dotnet-runtime-bf170a7" value="https://pkgs.dev.azure.com/dnceng/internal/_packaging/darc-int-dotnet-runtime-bf170a7f/nuget/v3/index.json" />
-=======
-    <add key="darc-int-dotnet-runtime-362ab66" value="https://pkgs.dev.azure.com/dnceng/internal/_packaging/darc-int-dotnet-runtime-362ab666/nuget/v3/index.json" />
->>>>>>> 6d5b6814
     <!--  End: Package sources from dotnet-runtime -->
     <!--  Begin: Package sources from dotnet-templating -->
     <add key="darc-pub-dotnet-templating-a2c4545" value="https://pkgs.dev.azure.com/dnceng/public/_packaging/darc-pub-dotnet-templating-a2c45457/nuget/v3/index.json" />
     <!--  End: Package sources from dotnet-templating -->
     <!--  Begin: Package sources from dotnet-windowsdesktop -->
-<<<<<<< HEAD
     <add key="darc-int-dotnet-windowsdesktop-2a172fb" value="https://pkgs.dev.azure.com/dnceng/internal/_packaging/darc-int-dotnet-windowsdesktop-2a172fbd/nuget/v3/index.json" />
-=======
-    <add key="darc-int-dotnet-windowsdesktop-74e82c7" value="https://pkgs.dev.azure.com/dnceng/internal/_packaging/darc-int-dotnet-windowsdesktop-74e82c7a/nuget/v3/index.json" />
->>>>>>> 6d5b6814
     <!--  End: Package sources from dotnet-windowsdesktop -->
     <!--  Begin: Package sources from dotnet-winforms -->
     <!--  End: Package sources from dotnet-winforms -->
@@ -71,11 +55,7 @@
     <!--  Begin: Package sources from dotnet-templating -->
     <!--  End: Package sources from dotnet-templating -->
     <!--  Begin: Package sources from dotnet-aspnetcore -->
-<<<<<<< HEAD
     <add key="darc-int-dotnet-aspnetcore-c9d28f3" value="true" />
-=======
-    <add key="darc-int-dotnet-aspnetcore-6254f5c" value="true" />
->>>>>>> 6d5b6814
     <!--  End: Package sources from dotnet-aspnetcore -->
     <!--  Begin: Package sources from DotNet-msbuild-Trusted -->
     <add key="darc-int-DotNet-msbuild-Trusted-02bf662" value="true" />
@@ -83,17 +63,10 @@
     <!--  Begin: Package sources from dotnet-format -->
     <!--  End: Package sources from dotnet-format -->
     <!--  Begin: Package sources from dotnet-runtime -->
-<<<<<<< HEAD
     <add key="darc-int-dotnet-runtime-bf170a7" value="true" />
     <!--  End: Package sources from dotnet-runtime -->
     <!--  Begin: Package sources from dotnet-windowsdesktop -->
     <add key="darc-int-dotnet-windowsdesktop-2a172fb" value="true" />
-=======
-    <add key="darc-int-dotnet-runtime-362ab66" value="true" />
-    <!--  End: Package sources from dotnet-runtime -->
-    <!--  Begin: Package sources from dotnet-windowsdesktop -->
-    <add key="darc-int-dotnet-windowsdesktop-74e82c7" value="true" />
->>>>>>> 6d5b6814
     <!--  Begin: Package sources from dotnet-winforms -->
     <!--  End: Package sources from dotnet-winforms -->
     <!--  End: Package sources from dotnet-windowsdesktop -->

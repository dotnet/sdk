--- conflicted
+++ resolved
@@ -24,15 +24,10 @@
     <!--  Begin: Package sources from dotnet-aspire -->
     <!--  End: Package sources from dotnet-aspire -->
     <!--  Begin: Package sources from dotnet-aspnetcore -->
-<<<<<<< HEAD
-    <!--  End: Package sources from dotnet-aspnetcore -->
-    <!--  Begin: Package sources from dotnet-emsdk -->
-=======
     <add key="darc-int-dotnet-aspnetcore-b96167f" value="https://pkgs.dev.azure.com/dnceng/internal/_packaging/darc-int-dotnet-aspnetcore-b96167fb/nuget/v3/index.json" />
     <!--  End: Package sources from dotnet-aspnetcore -->
     <!--  Begin: Package sources from dotnet-emsdk -->
     <add key="darc-pub-dotnet-emsdk-dad5528" value="https://pkgs.dev.azure.com/dnceng/public/_packaging/darc-pub-dotnet-emsdk-dad5528e/nuget/v3/index.json" />
->>>>>>> 071aaccd
     <!--  End: Package sources from dotnet-emsdk -->
     <!--  Begin: Package sources from DotNet-msbuild-Trusted -->
     <add key="darc-pub-DotNet-msbuild-Trusted-d87bc64" value="https://pkgs.dev.azure.com/dnceng/public/_packaging/darc-pub-DotNet-msbuild-Trusted-d87bc64f/nuget/v3/index.json" />
@@ -40,10 +35,7 @@
     <!--  Begin: Package sources from dotnet-roslyn-analyzers -->
     <!--  End: Package sources from dotnet-roslyn-analyzers -->
     <!--  Begin: Package sources from dotnet-runtime -->
-<<<<<<< HEAD
-=======
     <add key="darc-int-dotnet-runtime-831d23e" value="https://pkgs.dev.azure.com/dnceng/internal/_packaging/darc-int-dotnet-runtime-831d23e5/nuget/v3/index.json" />
->>>>>>> 071aaccd
     <!--  End: Package sources from dotnet-runtime -->
     <!--  Begin: Package sources from dotnet-templating -->
     <add key="darc-pub-dotnet-templating-a2862fd" value="https://pkgs.dev.azure.com/dnceng/public/_packaging/darc-pub-dotnet-templating-a2862fdc/nuget/v3/index.json" />
@@ -53,10 +45,7 @@
     <add key="darc-pub-dotnet-templating-38b262d" value="https://pkgs.dev.azure.com/dnceng/public/_packaging/darc-pub-dotnet-templating-38b262d8/nuget/v3/index.json" />
     <!--  End: Package sources from dotnet-templating -->
     <!--  Begin: Package sources from dotnet-windowsdesktop -->
-<<<<<<< HEAD
-=======
     <add key="darc-int-dotnet-windowsdesktop-1c33258" value="https://pkgs.dev.azure.com/dnceng/internal/_packaging/darc-int-dotnet-windowsdesktop-1c33258c/nuget/v3/index.json" />
->>>>>>> 071aaccd
     <!--  End: Package sources from dotnet-windowsdesktop -->
     <!--End: Package sources managed by Dependency Flow automation. Do not edit the sources above.-->
     <add key="dotnet6" value="https://pkgs.dev.azure.com/dnceng/public/_packaging/dotnet6/nuget/v3/index.json" />
@@ -83,12 +72,6 @@
     <!--  Begin: Package sources from dotnet-templating -->
     <!--  End: Package sources from dotnet-templating -->
     <!--  Begin: Package sources from dotnet-aspnetcore -->
-<<<<<<< HEAD
-    <!--  End: Package sources from dotnet-aspnetcore -->
-    <!--  Begin: Package sources from dotnet-runtime -->
-    <!--  End: Package sources from dotnet-runtime -->
-    <!--  Begin: Package sources from dotnet-windowsdesktop -->
-=======
     <add key="darc-int-dotnet-aspnetcore-b96167f" value="true" />
     <!--  End: Package sources from dotnet-aspnetcore -->
     <!--  Begin: Package sources from dotnet-runtime -->
@@ -96,7 +79,6 @@
     <!--  End: Package sources from dotnet-runtime -->
     <!--  Begin: Package sources from dotnet-windowsdesktop -->
     <add key="darc-int-dotnet-windowsdesktop-1c33258" value="true" />
->>>>>>> 071aaccd
     <!--  End: Package sources from dotnet-windowsdesktop -->
     <!--End: Package sources managed by Dependency Flow automation. Do not edit the sources above.-->
   </disabledPackageSources>

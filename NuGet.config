--- conflicted
+++ resolved
@@ -28,21 +28,14 @@
     <!--  Begin: Package sources from dotnet-aspnetcore -->
     <!--  End: Package sources from dotnet-aspnetcore -->
     <!--  Begin: Package sources from DotNet-msbuild-Trusted -->
-<<<<<<< HEAD
-=======
     <add key="darc-pub-DotNet-msbuild-Trusted-2681ee4" value="https://pkgs.dev.azure.com/dnceng/public/_packaging/darc-pub-DotNet-msbuild-Trusted-2681ee4b/nuget/v3/index.json" />
->>>>>>> be1b7337
     <!--  End: Package sources from DotNet-msbuild-Trusted -->
     <!--  Begin: Package sources from dotnet-roslyn-analyzers -->
     <!--  End: Package sources from dotnet-roslyn-analyzers -->
     <!--  Begin: Package sources from dotnet-runtime -->
     <!--  End: Package sources from dotnet-runtime -->
     <!--  Begin: Package sources from dotnet-templating -->
-<<<<<<< HEAD
-    <add key="darc-pub-dotnet-templating-d5ddb7f" value="https://pkgs.dev.azure.com/dnceng/public/_packaging/darc-pub-dotnet-templating-d5ddb7f6/nuget/v3/index.json" />
-=======
     <add key="darc-pub-dotnet-templating-8ea31ec" value="https://pkgs.dev.azure.com/dnceng/public/_packaging/darc-pub-dotnet-templating-8ea31ece/nuget/v3/index.json" />
->>>>>>> be1b7337
     <!--  End: Package sources from dotnet-templating -->
     <!--  Begin: Package sources from dotnet-windowsdesktop -->
     <!--  End: Package sources from dotnet-windowsdesktop -->

--- conflicted
+++ resolved
@@ -4,10 +4,7 @@
     <clear />
     <!--Begin: Package sources managed by Dependency Flow automation. Do not edit the sources below.-->
     <!--  Begin: Package sources from dotnet-emsdk -->
-<<<<<<< HEAD
-=======
     <add key="darc-pub-dotnet-emsdk-9e37ff5" value="https://pkgs.dev.azure.com/dnceng/public/_packaging/darc-pub-dotnet-emsdk-9e37ff5e/nuget/v3/index.json" />
->>>>>>> bd8ff52a
     <!--  End: Package sources from dotnet-emsdk -->
     <!--  Begin: Package sources from dotnet-format -->
     <add key="darc-pub-dotnet-format-64cbc6c" value="https://pkgs.dev.azure.com/dnceng/public/_packaging/darc-pub-dotnet-format-64cbc6c3/nuget/v3/index.json" />
@@ -17,29 +14,20 @@
     <add key="darc-pub-dotnet-format-64cbc6c-1" value="https://pkgs.dev.azure.com/dnceng/public/_packaging/darc-pub-dotnet-format-64cbc6c3-1/nuget/v3/index.json" />
     <!--  End: Package sources from dotnet-format -->
     <!--  Begin: Package sources from dotnet-aspnetcore -->
-<<<<<<< HEAD
-=======
     <add key="darc-int-dotnet-aspnetcore-ee41747" value="https://pkgs.dev.azure.com/dnceng/internal/_packaging/darc-int-dotnet-aspnetcore-ee417479/nuget/v3/index.json" />
->>>>>>> bd8ff52a
     <!--  End: Package sources from dotnet-aspnetcore -->
     <!--  Begin: Package sources from DotNet-msbuild-Trusted -->
     <!--  End: Package sources from DotNet-msbuild-Trusted -->
     <!--  Begin: Package sources from dotnet-roslyn-analyzers -->
     <!--  End: Package sources from dotnet-roslyn-analyzers -->
     <!--  Begin: Package sources from dotnet-runtime -->
-<<<<<<< HEAD
-=======
     <add key="darc-int-dotnet-runtime-a2266c7" value="https://pkgs.dev.azure.com/dnceng/internal/_packaging/darc-int-dotnet-runtime-a2266c72/nuget/v3/index.json" />
->>>>>>> bd8ff52a
     <!--  End: Package sources from dotnet-runtime -->
     <!--  Begin: Package sources from dotnet-templating -->
     <add key="darc-pub-dotnet-templating-d5ddb7f" value="https://pkgs.dev.azure.com/dnceng/public/_packaging/darc-pub-dotnet-templating-d5ddb7f6/nuget/v3/index.json" />
     <!--  End: Package sources from dotnet-templating -->
     <!--  Begin: Package sources from dotnet-windowsdesktop -->
-<<<<<<< HEAD
-=======
     <add key="darc-int-dotnet-windowsdesktop-4519b9f" value="https://pkgs.dev.azure.com/dnceng/internal/_packaging/darc-int-dotnet-windowsdesktop-4519b9f0/nuget/v3/index.json" />
->>>>>>> bd8ff52a
     <!--  End: Package sources from dotnet-windowsdesktop -->
     <!--  Begin: Package sources from dotnet-winforms -->
     <!--  End: Package sources from dotnet-winforms -->
@@ -66,25 +54,17 @@
     <!--  Begin: Package sources from dotnet-templating -->
     <!--  End: Package sources from dotnet-templating -->
     <!--  Begin: Package sources from dotnet-aspnetcore -->
-<<<<<<< HEAD
-=======
     <add key="darc-int-dotnet-aspnetcore-ee41747" value="true" />
->>>>>>> bd8ff52a
     <!--  End: Package sources from dotnet-aspnetcore -->
     <!--  Begin: Package sources from DotNet-msbuild-Trusted -->
     <!--  End: Package sources from DotNet-msbuild-Trusted -->
     <!--  Begin: Package sources from dotnet-format -->
     <!--  End: Package sources from dotnet-format -->
     <!--  Begin: Package sources from dotnet-runtime -->
-<<<<<<< HEAD
-    <!--  End: Package sources from dotnet-runtime -->
-    <!--  Begin: Package sources from dotnet-windowsdesktop -->
-=======
     <add key="darc-int-dotnet-runtime-a2266c7" value="true" />
     <!--  End: Package sources from dotnet-runtime -->
     <!--  Begin: Package sources from dotnet-windowsdesktop -->
     <add key="darc-int-dotnet-windowsdesktop-4519b9f" value="true" />
->>>>>>> bd8ff52a
     <!--  Begin: Package sources from dotnet-winforms -->
     <!--  End: Package sources from dotnet-winforms -->
     <!--  End: Package sources from dotnet-windowsdesktop -->

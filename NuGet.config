<?xml version="1.0" encoding="utf-8"?>
<configuration>
  <packageSources>
    <clear />
    <!--Begin: Package sources managed by Dependency Flow automation. Do not edit the sources below.-->
    <!--  Begin: Package sources from dotnet-deployment-tools -->
    <add key="darc-pub-dotnet-deployment-tools-b2d5c0c" value="https://pkgs.dev.azure.com/dnceng/public/_packaging/darc-pub-dotnet-deployment-tools-b2d5c0c5/nuget/v3/index.json" />
    <add key="darc-pub-dotnet-deployment-tools-b2d5c0c-9" value="https://pkgs.dev.azure.com/dnceng/public/_packaging/darc-pub-dotnet-deployment-tools-b2d5c0c5-9/nuget/v3/index.json" />
    <add key="darc-pub-dotnet-deployment-tools-b2d5c0c-8" value="https://pkgs.dev.azure.com/dnceng/public/_packaging/darc-pub-dotnet-deployment-tools-b2d5c0c5-8/nuget/v3/index.json" />
    <add key="darc-pub-dotnet-deployment-tools-b2d5c0c-7" value="https://pkgs.dev.azure.com/dnceng/public/_packaging/darc-pub-dotnet-deployment-tools-b2d5c0c5-7/nuget/v3/index.json" />
    <add key="darc-pub-dotnet-deployment-tools-b2d5c0c-6" value="https://pkgs.dev.azure.com/dnceng/public/_packaging/darc-pub-dotnet-deployment-tools-b2d5c0c5-6/nuget/v3/index.json" />
    <add key="darc-pub-dotnet-deployment-tools-b2d5c0c-5" value="https://pkgs.dev.azure.com/dnceng/public/_packaging/darc-pub-dotnet-deployment-tools-b2d5c0c5-5/nuget/v3/index.json" />
    <add key="darc-pub-dotnet-deployment-tools-b2d5c0c-4" value="https://pkgs.dev.azure.com/dnceng/public/_packaging/darc-pub-dotnet-deployment-tools-b2d5c0c5-4/nuget/v3/index.json" />
    <add key="darc-pub-dotnet-deployment-tools-b2d5c0c-3" value="https://pkgs.dev.azure.com/dnceng/public/_packaging/darc-pub-dotnet-deployment-tools-b2d5c0c5-3/nuget/v3/index.json" />
    <add key="darc-pub-dotnet-deployment-tools-b2d5c0c-2" value="https://pkgs.dev.azure.com/dnceng/public/_packaging/darc-pub-dotnet-deployment-tools-b2d5c0c5-2/nuget/v3/index.json" />
    <add key="darc-pub-dotnet-deployment-tools-b2d5c0c-15" value="https://pkgs.dev.azure.com/dnceng/public/_packaging/darc-pub-dotnet-deployment-tools-b2d5c0c5-15/nuget/v3/index.json" />
    <add key="darc-pub-dotnet-deployment-tools-b2d5c0c-14" value="https://pkgs.dev.azure.com/dnceng/public/_packaging/darc-pub-dotnet-deployment-tools-b2d5c0c5-14/nuget/v3/index.json" />
    <add key="darc-pub-dotnet-deployment-tools-b2d5c0c-13" value="https://pkgs.dev.azure.com/dnceng/public/_packaging/darc-pub-dotnet-deployment-tools-b2d5c0c5-13/nuget/v3/index.json" />
    <add key="darc-pub-dotnet-deployment-tools-b2d5c0c-12" value="https://pkgs.dev.azure.com/dnceng/public/_packaging/darc-pub-dotnet-deployment-tools-b2d5c0c5-12/nuget/v3/index.json" />
    <add key="darc-pub-dotnet-deployment-tools-b2d5c0c-11" value="https://pkgs.dev.azure.com/dnceng/public/_packaging/darc-pub-dotnet-deployment-tools-b2d5c0c5-11/nuget/v3/index.json" />
    <add key="darc-pub-dotnet-deployment-tools-b2d5c0c-10" value="https://pkgs.dev.azure.com/dnceng/public/_packaging/darc-pub-dotnet-deployment-tools-b2d5c0c5-10/nuget/v3/index.json" />
    <add key="darc-pub-dotnet-deployment-tools-b2d5c0c-1" value="https://pkgs.dev.azure.com/dnceng/public/_packaging/darc-pub-dotnet-deployment-tools-b2d5c0c5-1/nuget/v3/index.json" />
    <!--  End: Package sources from dotnet-deployment-tools -->
    <!--  Begin: Package sources from dotnet-aspire -->
    <!--  End: Package sources from dotnet-aspire -->
    <!--  Begin: Package sources from dotnet-emsdk -->
    <!--  End: Package sources from dotnet-emsdk -->
    <!--  Begin: Package sources from dotnet-aspnetcore -->
    <!--  End: Package sources from dotnet-aspnetcore -->
    <!--  Begin: Package sources from DotNet-msbuild-Trusted -->
    <add key="darc-pub-DotNet-msbuild-Trusted-db5c766" value="https://pkgs.dev.azure.com/dnceng/public/_packaging/darc-pub-DotNet-msbuild-Trusted-db5c766a/nuget/v3/index.json" />
    <!--  End: Package sources from DotNet-msbuild-Trusted -->
    <!--  Begin: Package sources from dotnet-roslyn-analyzers -->
    <!--  End: Package sources from dotnet-roslyn-analyzers -->
    <!--  Begin: Package sources from dotnet-runtime -->
    <!--  End: Package sources from dotnet-runtime -->
    <!--  Begin: Package sources from dotnet-templating -->
<<<<<<< HEAD
    <add key="darc-pub-dotnet-templating-d108a65" value="https://pkgs.dev.azure.com/dnceng/public/_packaging/darc-pub-dotnet-templating-d108a65d/nuget/v3/index.json" />
=======
    <add key="darc-pub-dotnet-templating-430af53" value="https://pkgs.dev.azure.com/dnceng/public/_packaging/darc-pub-dotnet-templating-430af53b/nuget/v3/index.json" />
>>>>>>> 2329d349
    <!--  End: Package sources from dotnet-templating -->
    <!--  Begin: Package sources from dotnet-windowsdesktop -->
    <!--  End: Package sources from dotnet-windowsdesktop -->
    <!--End: Package sources managed by Dependency Flow automation. Do not edit the sources above.-->
    <add key="dotnet6" value="https://pkgs.dev.azure.com/dnceng/public/_packaging/dotnet6/nuget/v3/index.json" />
    <add key="dotnet6-transport" value="https://pkgs.dev.azure.com/dnceng/public/_packaging/dotnet6-transport/nuget/v3/index.json" />
    <add key="dotnet7" value="https://pkgs.dev.azure.com/dnceng/public/_packaging/dotnet7/nuget/v3/index.json" />
    <add key="dotnet7-transport" value="https://pkgs.dev.azure.com/dnceng/public/_packaging/dotnet7-transport/nuget/v3/index.json" />
    <add key="dotnet8" value="https://pkgs.dev.azure.com/dnceng/public/_packaging/dotnet8/nuget/v3/index.json" />
    <add key="dotnet8-transport" value="https://pkgs.dev.azure.com/dnceng/public/_packaging/dotnet8-transport/nuget/v3/index.json" />
    <add key="dotnet8-workloads" value="https://pkgs.dev.azure.com/dnceng/public/_packaging/dotnet8-workloads/nuget/v3/index.json" />
    <add key="dotnet9" value="https://pkgs.dev.azure.com/dnceng/public/_packaging/dotnet9/nuget/v3/index.json" />
    <add key="dotnet9-transport" value="https://pkgs.dev.azure.com/dnceng/public/_packaging/dotnet9-transport/nuget/v3/index.json" />
    <add key="dotnet-public" value="https://pkgs.dev.azure.com/dnceng/public/_packaging/dotnet-public/nuget/v3/index.json" />
    <add key="dotnet-eng" value="https://pkgs.dev.azure.com/dnceng/public/_packaging/dotnet-eng/nuget/v3/index.json" />
    <add key="dotnet-tools" value="https://pkgs.dev.azure.com/dnceng/public/_packaging/dotnet-tools/nuget/v3/index.json" />
    <add key="dotnet-tools-transport" value="https://pkgs.dev.azure.com/dnceng/public/_packaging/dotnet-tools-transport/nuget/v3/index.json" />
    <add key="dotnet-libraries" value="https://pkgs.dev.azure.com/dnceng/public/_packaging/dotnet-libraries/nuget/v3/index.json" />
    <add key="dotnet-libraries-transport" value="https://pkgs.dev.azure.com/dnceng/public/_packaging/dotnet-libraries-transport/nuget/v3/index.json" />
    <add key="vs-impl" value="https://pkgs.dev.azure.com/azure-public/vside/_packaging/vs-impl/nuget/v3/index.json" />
    <!-- Used for Rich Navigation indexing task -->
    <add key="richnav" value="https://pkgs.dev.azure.com/azure-public/vside/_packaging/vs-buildservices/nuget/v3/index.json" />
  </packageSources>
  <disabledPackageSources>
    <!--Begin: Package sources managed by Dependency Flow automation. Do not edit the sources below.-->
    <!--  Begin: Package sources from dotnet-templating -->
    <!--  End: Package sources from dotnet-templating -->
    <!--  Begin: Package sources from dotnet-aspnetcore -->
<<<<<<< HEAD
    <!--  End: Package sources from dotnet-aspnetcore -->
=======
>>>>>>> 2329d349
    <!--  Begin: Package sources from DotNet-msbuild-Trusted -->
    <!--  End: Package sources from DotNet-msbuild-Trusted -->
    <!--  End: Package sources from dotnet-aspnetcore -->
    <!--  Begin: Package sources from dotnet-runtime -->
    <!--  End: Package sources from dotnet-runtime -->
    <!--  Begin: Package sources from dotnet-windowsdesktop -->
<<<<<<< HEAD
    <!--  Begin: Package sources from dotnet-winforms -->
    <!--  End: Package sources from dotnet-winforms -->
=======
>>>>>>> 2329d349
    <!--  End: Package sources from dotnet-windowsdesktop -->
    <!--End: Package sources managed by Dependency Flow automation. Do not edit the sources above.-->
  </disabledPackageSources>
</configuration><|MERGE_RESOLUTION|>--- conflicted
+++ resolved
@@ -35,11 +35,7 @@
     <!--  Begin: Package sources from dotnet-runtime -->
     <!--  End: Package sources from dotnet-runtime -->
     <!--  Begin: Package sources from dotnet-templating -->
-<<<<<<< HEAD
-    <add key="darc-pub-dotnet-templating-d108a65" value="https://pkgs.dev.azure.com/dnceng/public/_packaging/darc-pub-dotnet-templating-d108a65d/nuget/v3/index.json" />
-=======
     <add key="darc-pub-dotnet-templating-430af53" value="https://pkgs.dev.azure.com/dnceng/public/_packaging/darc-pub-dotnet-templating-430af53b/nuget/v3/index.json" />
->>>>>>> 2329d349
     <!--  End: Package sources from dotnet-templating -->
     <!--  Begin: Package sources from dotnet-windowsdesktop -->
     <!--  End: Package sources from dotnet-windowsdesktop -->
@@ -68,21 +64,12 @@
     <!--  Begin: Package sources from dotnet-templating -->
     <!--  End: Package sources from dotnet-templating -->
     <!--  Begin: Package sources from dotnet-aspnetcore -->
-<<<<<<< HEAD
-    <!--  End: Package sources from dotnet-aspnetcore -->
-=======
->>>>>>> 2329d349
     <!--  Begin: Package sources from DotNet-msbuild-Trusted -->
     <!--  End: Package sources from DotNet-msbuild-Trusted -->
     <!--  End: Package sources from dotnet-aspnetcore -->
     <!--  Begin: Package sources from dotnet-runtime -->
     <!--  End: Package sources from dotnet-runtime -->
     <!--  Begin: Package sources from dotnet-windowsdesktop -->
-<<<<<<< HEAD
-    <!--  Begin: Package sources from dotnet-winforms -->
-    <!--  End: Package sources from dotnet-winforms -->
-=======
->>>>>>> 2329d349
     <!--  End: Package sources from dotnet-windowsdesktop -->
     <!--End: Package sources managed by Dependency Flow automation. Do not edit the sources above.-->
   </disabledPackageSources>

<configuration>
  <packageSources>
    <clear />
    <!--Begin: Package sources managed by Dependency Flow automation. Do not edit the sources below.-->
    <!--  Begin: Package sources from dotnet-emsdk -->
    <!--  End: Package sources from dotnet-emsdk -->
    <!--  Begin: Package sources from dotnet-format -->
    <add key="darc-pub-dotnet-format-a9a546e" value="https://pkgs.dev.azure.com/dnceng/public/_packaging/darc-pub-dotnet-format-a9a546ec/nuget/v3/index.json" />
    <add key="darc-pub-dotnet-format-a9a546e-4" value="https://pkgs.dev.azure.com/dnceng/public/_packaging/darc-pub-dotnet-format-a9a546ec-4/nuget/v3/index.json" />
    <add key="darc-pub-dotnet-format-a9a546e-3" value="https://pkgs.dev.azure.com/dnceng/public/_packaging/darc-pub-dotnet-format-a9a546ec-3/nuget/v3/index.json" />
    <add key="darc-pub-dotnet-format-a9a546e-2" value="https://pkgs.dev.azure.com/dnceng/public/_packaging/darc-pub-dotnet-format-a9a546ec-2/nuget/v3/index.json" />
    <add key="darc-pub-dotnet-format-a9a546e-1" value="https://pkgs.dev.azure.com/dnceng/public/_packaging/darc-pub-dotnet-format-a9a546ec-1/nuget/v3/index.json" />
    <!--  End: Package sources from dotnet-format -->
    <!--  Begin: Package sources from dotnet-aspnetcore -->
<<<<<<< HEAD
=======
    <add key="darc-int-dotnet-aspnetcore-f654ff2" value="https://pkgs.dev.azure.com/dnceng/internal/_packaging/darc-int-dotnet-aspnetcore-f654ff21/nuget/v3/index.json" />
>>>>>>> 8bf6feec
    <!--  End: Package sources from dotnet-aspnetcore -->
    <!--  Begin: Package sources from DotNet-msbuild-Trusted -->
    <add key="darc-pub-DotNet-msbuild-Trusted-03e28d1" value="https://pkgs.dev.azure.com/dnceng/public/_packaging/darc-pub-DotNet-msbuild-Trusted-03e28d16/nuget/v3/index.json" />
    <!--  End: Package sources from DotNet-msbuild-Trusted -->
    <!--  Begin: Package sources from dotnet-roslyn-analyzers -->
    <!--  End: Package sources from dotnet-roslyn-analyzers -->
    <!--  Begin: Package sources from dotnet-runtime -->
<<<<<<< HEAD
=======
    <add key="darc-int-dotnet-runtime-6b12df1" value="https://pkgs.dev.azure.com/dnceng/internal/_packaging/darc-int-dotnet-runtime-6b12df1a/nuget/v3/index.json" />
>>>>>>> 8bf6feec
    <!--  End: Package sources from dotnet-runtime -->
    <!--  Begin: Package sources from dotnet-templating -->
    <add key="darc-pub-dotnet-templating-34e844f" value="https://pkgs.dev.azure.com/dnceng/public/_packaging/darc-pub-dotnet-templating-34e844f1/nuget/v3/index.json" />
    <!--  End: Package sources from dotnet-templating -->
    <!--  Begin: Package sources from dotnet-windowsdesktop -->
<<<<<<< HEAD
=======
    <add key="darc-int-dotnet-windowsdesktop-c0b240c" value="https://pkgs.dev.azure.com/dnceng/internal/_packaging/darc-int-dotnet-windowsdesktop-c0b240c0/nuget/v3/index.json" />
>>>>>>> 8bf6feec
    <!--  End: Package sources from dotnet-windowsdesktop -->
    <!--End: Package sources managed by Dependency Flow automation. Do not edit the sources above.-->
    <add key="dotnet6" value="https://pkgs.dev.azure.com/dnceng/public/_packaging/dotnet6/nuget/v3/index.json" />
    <add key="dotnet6-transport" value="https://pkgs.dev.azure.com/dnceng/public/_packaging/dotnet6-transport/nuget/v3/index.json" />
    <add key="dotnet7" value="https://pkgs.dev.azure.com/dnceng/public/_packaging/dotnet7/nuget/v3/index.json" />
    <add key="dotnet7-transport" value="https://pkgs.dev.azure.com/dnceng/public/_packaging/dotnet7-transport/nuget/v3/index.json" />
    <add key="dotnet8" value="https://pkgs.dev.azure.com/dnceng/public/_packaging/dotnet8/nuget/v3/index.json" />
    <add key="dotnet8-transport" value="https://pkgs.dev.azure.com/dnceng/public/_packaging/dotnet8-transport/nuget/v3/index.json" />
    <add key="dotnet-public" value="https://pkgs.dev.azure.com/dnceng/public/_packaging/dotnet-public/nuget/v3/index.json" />
    <add key="dotnet-eng" value="https://pkgs.dev.azure.com/dnceng/public/_packaging/dotnet-eng/nuget/v3/index.json" />
    <add key="dotnet-tools" value="https://pkgs.dev.azure.com/dnceng/public/_packaging/dotnet-tools/nuget/v3/index.json" />
    <add key="dotnet-tools-transport" value="https://pkgs.dev.azure.com/dnceng/public/_packaging/dotnet-tools-transport/nuget/v3/index.json" />
    <add key="dotnet-libraries" value="https://pkgs.dev.azure.com/dnceng/public/_packaging/dotnet-libraries/nuget/v3/index.json" />
    <add key="dotnet-libraries-transport" value="https://pkgs.dev.azure.com/dnceng/public/_packaging/dotnet-libraries-transport/nuget/v3/index.json" />
    <add key="vs-impl" value="https://pkgs.dev.azure.com/azure-public/vside/_packaging/vs-impl/nuget/v3/index.json" />
    <!-- Used for Rich Navigation indexing task -->
    <add key="richnav" value="https://pkgs.dev.azure.com/azure-public/vside/_packaging/vs-buildservices/nuget/v3/index.json" />
    <add key="darc-pub-DotNet-msbuild-Trusted-8ffc3fe" value="https://pkgs.dev.azure.com/dnceng/public/_packaging/darc-pub-DotNet-msbuild-Trusted-8ffc3fe3/nuget/v3/index.json" />
  </packageSources>
  <disabledPackageSources>
    <!--Begin: Package sources managed by Dependency Flow automation. Do not edit the sources below.-->
    <!--  Begin: Package sources from dotnet-templating -->
    <!--  End: Package sources from dotnet-templating -->
    <!--  Begin: Package sources from dotnet-aspnetcore -->
<<<<<<< HEAD
=======
    <add key="darc-int-dotnet-aspnetcore-f654ff2" value="true" />
>>>>>>> 8bf6feec
    <!--  End: Package sources from dotnet-aspnetcore -->
    <!--  Begin: Package sources from dotnet-format -->
    <!--  Begin: Package sources from DotNet-msbuild-Trusted -->
    <!--  End: Package sources from DotNet-msbuild-Trusted -->
    <!--  End: Package sources from dotnet-format -->
    <!--  End: Package sources from dotnet-aspnetcore -->
    <!--  Begin: Package sources from dotnet-runtime -->
<<<<<<< HEAD
    <!--  End: Package sources from dotnet-runtime -->
    <!--  Begin: Package sources from dotnet-windowsdesktop -->
=======
    <add key="darc-int-dotnet-runtime-6b12df1" value="true" />
    <!--  End: Package sources from dotnet-runtime -->
    <!--  Begin: Package sources from dotnet-windowsdesktop -->
    <add key="darc-int-dotnet-windowsdesktop-c0b240c" value="true" />
>>>>>>> 8bf6feec
    <!--  End: Package sources from dotnet-windowsdesktop -->
    <!--End: Package sources managed by Dependency Flow automation. Do not edit the sources above.-->
  </disabledPackageSources>
</configuration><|MERGE_RESOLUTION|>--- conflicted
+++ resolved
@@ -12,10 +12,7 @@
     <add key="darc-pub-dotnet-format-a9a546e-1" value="https://pkgs.dev.azure.com/dnceng/public/_packaging/darc-pub-dotnet-format-a9a546ec-1/nuget/v3/index.json" />
     <!--  End: Package sources from dotnet-format -->
     <!--  Begin: Package sources from dotnet-aspnetcore -->
-<<<<<<< HEAD
-=======
     <add key="darc-int-dotnet-aspnetcore-f654ff2" value="https://pkgs.dev.azure.com/dnceng/internal/_packaging/darc-int-dotnet-aspnetcore-f654ff21/nuget/v3/index.json" />
->>>>>>> 8bf6feec
     <!--  End: Package sources from dotnet-aspnetcore -->
     <!--  Begin: Package sources from DotNet-msbuild-Trusted -->
     <add key="darc-pub-DotNet-msbuild-Trusted-03e28d1" value="https://pkgs.dev.azure.com/dnceng/public/_packaging/darc-pub-DotNet-msbuild-Trusted-03e28d16/nuget/v3/index.json" />
@@ -23,19 +20,13 @@
     <!--  Begin: Package sources from dotnet-roslyn-analyzers -->
     <!--  End: Package sources from dotnet-roslyn-analyzers -->
     <!--  Begin: Package sources from dotnet-runtime -->
-<<<<<<< HEAD
-=======
     <add key="darc-int-dotnet-runtime-6b12df1" value="https://pkgs.dev.azure.com/dnceng/internal/_packaging/darc-int-dotnet-runtime-6b12df1a/nuget/v3/index.json" />
->>>>>>> 8bf6feec
     <!--  End: Package sources from dotnet-runtime -->
     <!--  Begin: Package sources from dotnet-templating -->
     <add key="darc-pub-dotnet-templating-34e844f" value="https://pkgs.dev.azure.com/dnceng/public/_packaging/darc-pub-dotnet-templating-34e844f1/nuget/v3/index.json" />
     <!--  End: Package sources from dotnet-templating -->
     <!--  Begin: Package sources from dotnet-windowsdesktop -->
-<<<<<<< HEAD
-=======
     <add key="darc-int-dotnet-windowsdesktop-c0b240c" value="https://pkgs.dev.azure.com/dnceng/internal/_packaging/darc-int-dotnet-windowsdesktop-c0b240c0/nuget/v3/index.json" />
->>>>>>> 8bf6feec
     <!--  End: Package sources from dotnet-windowsdesktop -->
     <!--End: Package sources managed by Dependency Flow automation. Do not edit the sources above.-->
     <add key="dotnet6" value="https://pkgs.dev.azure.com/dnceng/public/_packaging/dotnet6/nuget/v3/index.json" />
@@ -60,10 +51,7 @@
     <!--  Begin: Package sources from dotnet-templating -->
     <!--  End: Package sources from dotnet-templating -->
     <!--  Begin: Package sources from dotnet-aspnetcore -->
-<<<<<<< HEAD
-=======
     <add key="darc-int-dotnet-aspnetcore-f654ff2" value="true" />
->>>>>>> 8bf6feec
     <!--  End: Package sources from dotnet-aspnetcore -->
     <!--  Begin: Package sources from dotnet-format -->
     <!--  Begin: Package sources from DotNet-msbuild-Trusted -->
@@ -71,15 +59,10 @@
     <!--  End: Package sources from dotnet-format -->
     <!--  End: Package sources from dotnet-aspnetcore -->
     <!--  Begin: Package sources from dotnet-runtime -->
-<<<<<<< HEAD
-    <!--  End: Package sources from dotnet-runtime -->
-    <!--  Begin: Package sources from dotnet-windowsdesktop -->
-=======
     <add key="darc-int-dotnet-runtime-6b12df1" value="true" />
     <!--  End: Package sources from dotnet-runtime -->
     <!--  Begin: Package sources from dotnet-windowsdesktop -->
     <add key="darc-int-dotnet-windowsdesktop-c0b240c" value="true" />
->>>>>>> 8bf6feec
     <!--  End: Package sources from dotnet-windowsdesktop -->
     <!--End: Package sources managed by Dependency Flow automation. Do not edit the sources above.-->
   </disabledPackageSources>

<?xml version="1.0" encoding="utf-8"?>
<configuration>
  <packageSources>
    <clear />
    <!--Begin: Package sources managed by Dependency Flow automation. Do not edit the sources below.-->
    <!--  Begin: Package sources from dotnet-emsdk -->
    <add key="darc-pub-dotnet-emsdk-c458a76" value="https://pkgs.dev.azure.com/dnceng/public/_packaging/darc-pub-dotnet-emsdk-c458a764/nuget/v3/index.json" />
    <add key="darc-pub-dotnet-emsdk-c458a76-3" value="https://pkgs.dev.azure.com/dnceng/public/_packaging/darc-pub-dotnet-emsdk-c458a764-3/nuget/v3/index.json" />
    <add key="darc-pub-dotnet-emsdk-c458a76-2" value="https://pkgs.dev.azure.com/dnceng/public/_packaging/darc-pub-dotnet-emsdk-c458a764-2/nuget/v3/index.json" />
    <add key="darc-pub-dotnet-emsdk-c458a76-1" value="https://pkgs.dev.azure.com/dnceng/public/_packaging/darc-pub-dotnet-emsdk-c458a764-1/nuget/v3/index.json" />
    <!--  End: Package sources from dotnet-emsdk -->
    <!--  Begin: Package sources from dotnet-format -->
    <add key="darc-pub-dotnet-format-86f5186" value="https://pkgs.dev.azure.com/dnceng/public/_packaging/darc-pub-dotnet-format-86f5186d/nuget/v3/index.json" />
    <add key="darc-int-dotnet-format-86f5186" value="https://pkgs.dev.azure.com/dnceng/internal/_packaging/darc-int-dotnet-format-86f5186d/nuget/v3/index.json" />
    <add key="darc-int-dotnet-format-86f5186-9" value="https://pkgs.dev.azure.com/dnceng/internal/_packaging/darc-int-dotnet-format-86f5186d-9/nuget/v3/index.json" />
    <add key="darc-int-dotnet-format-86f5186-6" value="https://pkgs.dev.azure.com/dnceng/internal/_packaging/darc-int-dotnet-format-86f5186d-6/nuget/v3/index.json" />
    <add key="darc-int-dotnet-format-86f5186-5" value="https://pkgs.dev.azure.com/dnceng/internal/_packaging/darc-int-dotnet-format-86f5186d-5/nuget/v3/index.json" />
    <add key="darc-int-dotnet-format-86f5186-4" value="https://pkgs.dev.azure.com/dnceng/internal/_packaging/darc-int-dotnet-format-86f5186d-4/nuget/v3/index.json" />
    <add key="darc-int-dotnet-format-86f5186-3" value="https://pkgs.dev.azure.com/dnceng/internal/_packaging/darc-int-dotnet-format-86f5186d-3/nuget/v3/index.json" />
    <add key="darc-int-dotnet-format-86f5186-2" value="https://pkgs.dev.azure.com/dnceng/internal/_packaging/darc-int-dotnet-format-86f5186d-2/nuget/v3/index.json" />
    <add key="darc-int-dotnet-format-86f5186-10" value="https://pkgs.dev.azure.com/dnceng/internal/_packaging/darc-int-dotnet-format-86f5186d-10/nuget/v3/index.json" />
    <add key="darc-int-dotnet-format-86f5186-1" value="https://pkgs.dev.azure.com/dnceng/internal/_packaging/darc-int-dotnet-format-86f5186d-1/nuget/v3/index.json" />
    <!--  End: Package sources from dotnet-format -->
    <!--  Begin: Package sources from dotnet-aspnetcore -->
    <add key="darc-int-dotnet-aspnetcore-31d685b" value="https://pkgs.dev.azure.com/dnceng/internal/_packaging/darc-int-dotnet-aspnetcore-31d685b2/nuget/v3/index.json" />
    <add key="darc-int-dotnet-aspnetcore-31d685b-3" value="https://pkgs.dev.azure.com/dnceng/internal/_packaging/darc-int-dotnet-aspnetcore-31d685b2-3/nuget/v3/index.json" />
    <add key="darc-int-dotnet-aspnetcore-31d685b-2" value="https://pkgs.dev.azure.com/dnceng/internal/_packaging/darc-int-dotnet-aspnetcore-31d685b2-2/nuget/v3/index.json" />
    <add key="darc-int-dotnet-aspnetcore-31d685b-1" value="https://pkgs.dev.azure.com/dnceng/internal/_packaging/darc-int-dotnet-aspnetcore-31d685b2-1/nuget/v3/index.json" />
    <!--  End: Package sources from dotnet-aspnetcore -->
    <!--  Begin: Package sources from DotNet-msbuild-Trusted -->
<<<<<<< HEAD
    <add key="darc-pub-DotNet-msbuild-Trusted-939cc33" value="https://pkgs.dev.azure.com/dnceng/public/_packaging/darc-pub-DotNet-msbuild-Trusted-939cc332/nuget/v3/index.json" />
=======
    <add key="darc-pub-DotNet-msbuild-Trusted-89b5892" value="https://pkgs.dev.azure.com/dnceng/public/_packaging/darc-pub-DotNet-msbuild-Trusted-89b58924/nuget/v3/index.json" />
>>>>>>> 9d7683a8
    <!--  End: Package sources from DotNet-msbuild-Trusted -->
    <!--  Begin: Package sources from dotnet-roslyn-analyzers -->
    <!--  End: Package sources from dotnet-roslyn-analyzers -->
    <!--  Begin: Package sources from dotnet-runtime -->
    <add key="darc-int-dotnet-runtime-89ef51c" value="https://pkgs.dev.azure.com/dnceng/internal/_packaging/darc-int-dotnet-runtime-89ef51c5/nuget/v3/index.json" />
    <add key="darc-int-dotnet-runtime-89ef51c-3" value="https://pkgs.dev.azure.com/dnceng/internal/_packaging/darc-int-dotnet-runtime-89ef51c5-3/nuget/v3/index.json" />
    <!--  End: Package sources from dotnet-runtime -->
    <!--  Begin: Package sources from dotnet-templating -->
<<<<<<< HEAD
    <add key="darc-pub-dotnet-templating-6ede63a" value="https://pkgs.dev.azure.com/dnceng/public/_packaging/darc-pub-dotnet-templating-6ede63a6/nuget/v3/index.json" />
=======
    <add key="darc-pub-dotnet-templating-40256cc" value="https://pkgs.dev.azure.com/dnceng/public/_packaging/darc-pub-dotnet-templating-40256cc3/nuget/v3/index.json" />
>>>>>>> 9d7683a8
    <!--  End: Package sources from dotnet-templating -->
    <!--  Begin: Package sources from dotnet-windowsdesktop -->
    <add key="darc-int-dotnet-windowsdesktop-0dad47b" value="https://pkgs.dev.azure.com/dnceng/internal/_packaging/darc-int-dotnet-windowsdesktop-0dad47b4/nuget/v3/index.json" />
    <add key="darc-int-dotnet-windowsdesktop-0dad47b-3" value="https://pkgs.dev.azure.com/dnceng/internal/_packaging/darc-int-dotnet-windowsdesktop-0dad47b4-3/nuget/v3/index.json" />
    <add key="darc-int-dotnet-windowsdesktop-0dad47b-2" value="https://pkgs.dev.azure.com/dnceng/internal/_packaging/darc-int-dotnet-windowsdesktop-0dad47b4-2/nuget/v3/index.json" />
    <add key="darc-int-dotnet-windowsdesktop-0dad47b-1" value="https://pkgs.dev.azure.com/dnceng/internal/_packaging/darc-int-dotnet-windowsdesktop-0dad47b4-1/nuget/v3/index.json" />
    <!--  End: Package sources from dotnet-windowsdesktop -->
    <!--  Begin: Package sources from dotnet-winforms -->
    <!--  End: Package sources from dotnet-winforms -->
    <!--End: Package sources managed by Dependency Flow automation. Do not edit the sources above.-->
    <add key="dotnet6" value="https://pkgs.dev.azure.com/dnceng/public/_packaging/dotnet6/nuget/v3/index.json" />
    <add key="dotnet6-transport" value="https://pkgs.dev.azure.com/dnceng/public/_packaging/dotnet6-transport/nuget/v3/index.json" />
    <add key="dotnet7" value="https://pkgs.dev.azure.com/dnceng/public/_packaging/dotnet7/nuget/v3/index.json" />
    <add key="dotnet7-transport" value="https://pkgs.dev.azure.com/dnceng/public/_packaging/dotnet7-transport/nuget/v3/index.json" />
    <add key="dotnet8" value="https://pkgs.dev.azure.com/dnceng/public/_packaging/dotnet8/nuget/v3/index.json" />
    <add key="dotnet8-transport" value="https://pkgs.dev.azure.com/dnceng/public/_packaging/dotnet8-transport/nuget/v3/index.json" />
    <add key="dotnet-public" value="https://pkgs.dev.azure.com/dnceng/public/_packaging/dotnet-public/nuget/v3/index.json" />
    <add key="dotnet-eng" value="https://pkgs.dev.azure.com/dnceng/public/_packaging/dotnet-eng/nuget/v3/index.json" />
    <add key="dotnet-tools" value="https://pkgs.dev.azure.com/dnceng/public/_packaging/dotnet-tools/nuget/v3/index.json" />
    <add key="dotnet-tools-transport" value="https://pkgs.dev.azure.com/dnceng/public/_packaging/dotnet-tools-transport/nuget/v3/index.json" />
    <add key="dotnet-libraries" value="https://pkgs.dev.azure.com/dnceng/public/_packaging/dotnet-libraries/nuget/v3/index.json" />
    <add key="dotnet-libraries-transport" value="https://pkgs.dev.azure.com/dnceng/public/_packaging/dotnet-libraries-transport/nuget/v3/index.json" />
    <add key="vs-impl" value="https://pkgs.dev.azure.com/azure-public/vside/_packaging/vs-impl/nuget/v3/index.json" />
    <!-- Used for Rich Navigation indexing task -->
    <add key="richnav" value="https://pkgs.dev.azure.com/azure-public/vside/_packaging/vs-buildservices/nuget/v3/index.json" />
    <add key="darc-pub-DotNet-msbuild-Trusted-8ffc3fe" value="https://pkgs.dev.azure.com/dnceng/public/_packaging/darc-pub-DotNet-msbuild-Trusted-8ffc3fe3/nuget/v3/index.json" />
  </packageSources>
  <disabledPackageSources>
    <!--Begin: Package sources managed by Dependency Flow automation. Do not edit the sources below.-->
    <!--  Begin: Package sources from dotnet-templating -->
    <!--  End: Package sources from dotnet-templating -->
    <!--  Begin: Package sources from dotnet-aspnetcore -->
    <add key="darc-int-dotnet-aspnetcore-31d685b-1" value="true" />
    <add key="darc-int-dotnet-aspnetcore-31d685b-2" value="true" />
    <add key="darc-int-dotnet-aspnetcore-31d685b-3" value="true" />
    <add key="darc-int-dotnet-aspnetcore-31d685b" value="true" />
<<<<<<< HEAD
    <!--  Begin: Package sources from dotnet-emsdk -->
    <!--  End: Package sources from dotnet-emsdk -->
=======
>>>>>>> 9d7683a8
    <!--  Begin: Package sources from dotnet-format -->
    <add key="darc-int-dotnet-format-86f5186-1" value="true" />
    <add key="darc-int-dotnet-format-86f5186-10" value="true" />
    <add key="darc-int-dotnet-format-86f5186-2" value="true" />
    <add key="darc-int-dotnet-format-86f5186-3" value="true" />
    <add key="darc-int-dotnet-format-86f5186-4" value="true" />
    <add key="darc-int-dotnet-format-86f5186-5" value="true" />
    <add key="darc-int-dotnet-format-86f5186-6" value="true" />
    <add key="darc-int-dotnet-format-86f5186-9" value="true" />
    <add key="darc-int-dotnet-format-86f5186" value="true" />
    <!--  End: Package sources from dotnet-format -->
    <!--  End: Package sources from dotnet-aspnetcore -->
    <!--  Begin: Package sources from dotnet-runtime -->
    <add key="darc-int-dotnet-runtime-89ef51c-3" value="true" />
    <add key="darc-int-dotnet-runtime-89ef51c" value="true" />
    <!--  End: Package sources from dotnet-runtime -->
    <!--  Begin: Package sources from dotnet-windowsdesktop -->
    <add key="darc-int-dotnet-windowsdesktop-0dad47b-1" value="true" />
    <add key="darc-int-dotnet-windowsdesktop-0dad47b-2" value="true" />
    <add key="darc-int-dotnet-windowsdesktop-0dad47b-3" value="true" />
    <add key="darc-int-dotnet-windowsdesktop-0dad47b" value="true" />
    <!--  Begin: Package sources from dotnet-winforms -->
    <!--  End: Package sources from dotnet-winforms -->
    <!--  End: Package sources from dotnet-windowsdesktop -->
    <!--End: Package sources managed by Dependency Flow automation. Do not edit the sources above.-->
  </disabledPackageSources>
</configuration><|MERGE_RESOLUTION|>--- conflicted
+++ resolved
@@ -28,11 +28,7 @@
     <add key="darc-int-dotnet-aspnetcore-31d685b-1" value="https://pkgs.dev.azure.com/dnceng/internal/_packaging/darc-int-dotnet-aspnetcore-31d685b2-1/nuget/v3/index.json" />
     <!--  End: Package sources from dotnet-aspnetcore -->
     <!--  Begin: Package sources from DotNet-msbuild-Trusted -->
-<<<<<<< HEAD
-    <add key="darc-pub-DotNet-msbuild-Trusted-939cc33" value="https://pkgs.dev.azure.com/dnceng/public/_packaging/darc-pub-DotNet-msbuild-Trusted-939cc332/nuget/v3/index.json" />
-=======
     <add key="darc-pub-DotNet-msbuild-Trusted-89b5892" value="https://pkgs.dev.azure.com/dnceng/public/_packaging/darc-pub-DotNet-msbuild-Trusted-89b58924/nuget/v3/index.json" />
->>>>>>> 9d7683a8
     <!--  End: Package sources from DotNet-msbuild-Trusted -->
     <!--  Begin: Package sources from dotnet-roslyn-analyzers -->
     <!--  End: Package sources from dotnet-roslyn-analyzers -->
@@ -41,11 +37,7 @@
     <add key="darc-int-dotnet-runtime-89ef51c-3" value="https://pkgs.dev.azure.com/dnceng/internal/_packaging/darc-int-dotnet-runtime-89ef51c5-3/nuget/v3/index.json" />
     <!--  End: Package sources from dotnet-runtime -->
     <!--  Begin: Package sources from dotnet-templating -->
-<<<<<<< HEAD
-    <add key="darc-pub-dotnet-templating-6ede63a" value="https://pkgs.dev.azure.com/dnceng/public/_packaging/darc-pub-dotnet-templating-6ede63a6/nuget/v3/index.json" />
-=======
     <add key="darc-pub-dotnet-templating-40256cc" value="https://pkgs.dev.azure.com/dnceng/public/_packaging/darc-pub-dotnet-templating-40256cc3/nuget/v3/index.json" />
->>>>>>> 9d7683a8
     <!--  End: Package sources from dotnet-templating -->
     <!--  Begin: Package sources from dotnet-windowsdesktop -->
     <add key="darc-int-dotnet-windowsdesktop-0dad47b" value="https://pkgs.dev.azure.com/dnceng/internal/_packaging/darc-int-dotnet-windowsdesktop-0dad47b4/nuget/v3/index.json" />
@@ -82,11 +74,6 @@
     <add key="darc-int-dotnet-aspnetcore-31d685b-2" value="true" />
     <add key="darc-int-dotnet-aspnetcore-31d685b-3" value="true" />
     <add key="darc-int-dotnet-aspnetcore-31d685b" value="true" />
-<<<<<<< HEAD
-    <!--  Begin: Package sources from dotnet-emsdk -->
-    <!--  End: Package sources from dotnet-emsdk -->
-=======
->>>>>>> 9d7683a8
     <!--  Begin: Package sources from dotnet-format -->
     <add key="darc-int-dotnet-format-86f5186-1" value="true" />
     <add key="darc-int-dotnet-format-86f5186-10" value="true" />

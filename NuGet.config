<?xml version="1.0" encoding="utf-8"?>
<configuration>
  <packageSources>
    <clear />
    <!--Begin: Package sources managed by Dependency Flow automation. Do not edit the sources below.-->
    <!--  Begin: Package sources from dotnet-aspnetcore -->
    <add key="darc-int-dotnet-aspnetcore-64ea410" value="https://pkgs.dev.azure.com/dnceng/internal/_packaging/darc-int-dotnet-aspnetcore-64ea4108/nuget/v3/index.json" />
    <!--  End: Package sources from dotnet-aspnetcore -->
<<<<<<< HEAD
    <!--  Begin: Package sources from dotnet-runtime -->
    <add key="darc-int-dotnet-runtime-f1dd571" value="https://pkgs.dev.azure.com/dnceng/internal/_packaging/darc-int-dotnet-runtime-f1dd5716/nuget/v3/index.json" />
=======
>>>>>>> 465dc2ed
    <!--  Begin: Package sources from DotNet-msbuild-Trusted -->
    <add key="darc-pub-DotNet-msbuild-Trusted-a400405" value="https://pkgs.dev.azure.com/dnceng/public/_packaging/darc-pub-DotNet-msbuild-Trusted-a400405b/nuget/v3/index.json" />
    <!--  End: Package sources from DotNet-msbuild-Trusted -->
    <!--  Begin: Package sources from dotnet-roslyn-analyzers -->
    <!--  End: Package sources from dotnet-roslyn-analyzers -->
    <!--  Begin: Package sources from dotnet-runtime -->
    <add key="darc-int-dotnet-runtime-f1dd571" value="https://pkgs.dev.azure.com/dnceng/internal/_packaging/darc-int-dotnet-runtime-f1dd5716/nuget/v3/index.json" />
    <!--  End: Package sources from dotnet-runtime -->
    <!--  Begin: Package sources from dotnet-templating -->
<<<<<<< HEAD
    <add key="darc-int-dotnet-templating-9dc082f" value="https://pkgs.dev.azure.com/dnceng/internal/_packaging/darc-int-dotnet-templating-9dc082ff/nuget/v3/index.json" />
=======
    <add key="darc-int-dotnet-templating-7a8644f" value="https://pkgs.dev.azure.com/dnceng/internal/_packaging/darc-int-dotnet-templating-7a8644f1/nuget/v3/index.json" />
>>>>>>> 465dc2ed
    <!--  End: Package sources from dotnet-templating -->
    <!--  Begin: Package sources from dotnet-windowsdesktop -->
    <add key="darc-int-dotnet-windowsdesktop-320a638" value="https://pkgs.dev.azure.com/dnceng/internal/_packaging/darc-int-dotnet-windowsdesktop-320a638d/nuget/v3/index.json" />
    <!--  End: Package sources from dotnet-windowsdesktop -->
    <!--End: Package sources managed by Dependency Flow automation. Do not edit the sources above.-->
    <add key="dotnet6" value="https://pkgs.dev.azure.com/dnceng/public/_packaging/dotnet6/nuget/v3/index.json" />
    <add key="dotnet6-transport" value="https://pkgs.dev.azure.com/dnceng/public/_packaging/dotnet6-transport/nuget/v3/index.json" />
    <add key="dotnet-public" value="https://pkgs.dev.azure.com/dnceng/public/_packaging/dotnet-public/nuget/v3/index.json" />
    <add key="dotnet-eng" value="https://pkgs.dev.azure.com/dnceng/public/_packaging/dotnet-eng/nuget/v3/index.json" />
    <add key="dotnet-tools" value="https://pkgs.dev.azure.com/dnceng/public/_packaging/dotnet-tools/nuget/v3/index.json" />
    <add key="dotnet-tools-transport" value="https://pkgs.dev.azure.com/dnceng/public/_packaging/dotnet-tools-transport/nuget/v3/index.json" />
    <add key="dotnet-libraries" value="https://pkgs.dev.azure.com/dnceng/public/_packaging/dotnet-libraries/nuget/v3/index.json" />
    <add key="dotnet-libraries-transport" value="https://pkgs.dev.azure.com/dnceng/public/_packaging/dotnet-libraries-transport/nuget/v3/index.json" />
    <add key="vs-impl" value="https://pkgs.dev.azure.com/azure-public/vside/_packaging/vs-impl/nuget/v3/index.json" />
    <!-- Used for Rich Navigation indexing task -->
    <add key="richnav" value="https://pkgs.dev.azure.com/azure-public/vside/_packaging/vs-buildservices/nuget/v3/index.json" />
  </packageSources>
  <disabledPackageSources>
    <!--Begin: Package sources managed by Dependency Flow automation. Do not edit the sources below.-->
<<<<<<< HEAD
    <!--  Begin: Package sources from dotnet-aspnetcore -->
    <add key="darc-int-dotnet-aspnetcore-64ea410" value="true" />
    <!--  End: Package sources from dotnet-aspnetcore -->
    <!--  Begin: Package sources from DotNet-msbuild-Trusted -->
    <!--  End: Package sources from DotNet-msbuild-Trusted -->
    <!--  Begin: Package sources from dotnet-runtime -->
    <add key="darc-int-dotnet-runtime-f1dd571" value="true" />
    <!--  End: Package sources from dotnet-runtime -->
    <!--  Begin: Package sources from dotnet-templating -->
    <add key="darc-int-dotnet-templating-9dc082f" value="true" />
=======
    <!--  Begin: Package sources from DotNet-msbuild-Trusted -->
    <!--  End: Package sources from DotNet-msbuild-Trusted -->
    <!--  Begin: Package sources from dotnet-templating -->
    <add key="darc-int-dotnet-templating-7a8644f" value="true" />
>>>>>>> 465dc2ed
    <!--  End: Package sources from dotnet-templating -->
    <!--  Begin: Package sources from dotnet-aspnetcore -->
    <add key="darc-int-dotnet-aspnetcore-64ea410" value="true" />
    <!--  End: Package sources from dotnet-aspnetcore -->
    <!--  Begin: Package sources from dotnet-runtime -->
    <add key="darc-int-dotnet-runtime-f1dd571" value="true" />
    <!--  End: Package sources from dotnet-runtime -->
    <!--  Begin: Package sources from dotnet-windowsdesktop -->
    <add key="darc-int-dotnet-windowsdesktop-320a638" value="true" />
    <!--  End: Package sources from dotnet-windowsdesktop -->
    <!--End: Package sources managed by Dependency Flow automation. Do not edit the sources above.-->
  </disabledPackageSources>
</configuration><|MERGE_RESOLUTION|>--- conflicted
+++ resolved
@@ -6,11 +6,6 @@
     <!--  Begin: Package sources from dotnet-aspnetcore -->
     <add key="darc-int-dotnet-aspnetcore-64ea410" value="https://pkgs.dev.azure.com/dnceng/internal/_packaging/darc-int-dotnet-aspnetcore-64ea4108/nuget/v3/index.json" />
     <!--  End: Package sources from dotnet-aspnetcore -->
-<<<<<<< HEAD
-    <!--  Begin: Package sources from dotnet-runtime -->
-    <add key="darc-int-dotnet-runtime-f1dd571" value="https://pkgs.dev.azure.com/dnceng/internal/_packaging/darc-int-dotnet-runtime-f1dd5716/nuget/v3/index.json" />
-=======
->>>>>>> 465dc2ed
     <!--  Begin: Package sources from DotNet-msbuild-Trusted -->
     <add key="darc-pub-DotNet-msbuild-Trusted-a400405" value="https://pkgs.dev.azure.com/dnceng/public/_packaging/darc-pub-DotNet-msbuild-Trusted-a400405b/nuget/v3/index.json" />
     <!--  End: Package sources from DotNet-msbuild-Trusted -->
@@ -20,11 +15,7 @@
     <add key="darc-int-dotnet-runtime-f1dd571" value="https://pkgs.dev.azure.com/dnceng/internal/_packaging/darc-int-dotnet-runtime-f1dd5716/nuget/v3/index.json" />
     <!--  End: Package sources from dotnet-runtime -->
     <!--  Begin: Package sources from dotnet-templating -->
-<<<<<<< HEAD
-    <add key="darc-int-dotnet-templating-9dc082f" value="https://pkgs.dev.azure.com/dnceng/internal/_packaging/darc-int-dotnet-templating-9dc082ff/nuget/v3/index.json" />
-=======
     <add key="darc-int-dotnet-templating-7a8644f" value="https://pkgs.dev.azure.com/dnceng/internal/_packaging/darc-int-dotnet-templating-7a8644f1/nuget/v3/index.json" />
->>>>>>> 465dc2ed
     <!--  End: Package sources from dotnet-templating -->
     <!--  Begin: Package sources from dotnet-windowsdesktop -->
     <add key="darc-int-dotnet-windowsdesktop-320a638" value="https://pkgs.dev.azure.com/dnceng/internal/_packaging/darc-int-dotnet-windowsdesktop-320a638d/nuget/v3/index.json" />
@@ -44,23 +35,10 @@
   </packageSources>
   <disabledPackageSources>
     <!--Begin: Package sources managed by Dependency Flow automation. Do not edit the sources below.-->
-<<<<<<< HEAD
-    <!--  Begin: Package sources from dotnet-aspnetcore -->
-    <add key="darc-int-dotnet-aspnetcore-64ea410" value="true" />
-    <!--  End: Package sources from dotnet-aspnetcore -->
-    <!--  Begin: Package sources from DotNet-msbuild-Trusted -->
-    <!--  End: Package sources from DotNet-msbuild-Trusted -->
-    <!--  Begin: Package sources from dotnet-runtime -->
-    <add key="darc-int-dotnet-runtime-f1dd571" value="true" />
-    <!--  End: Package sources from dotnet-runtime -->
-    <!--  Begin: Package sources from dotnet-templating -->
-    <add key="darc-int-dotnet-templating-9dc082f" value="true" />
-=======
     <!--  Begin: Package sources from DotNet-msbuild-Trusted -->
     <!--  End: Package sources from DotNet-msbuild-Trusted -->
     <!--  Begin: Package sources from dotnet-templating -->
     <add key="darc-int-dotnet-templating-7a8644f" value="true" />
->>>>>>> 465dc2ed
     <!--  End: Package sources from dotnet-templating -->
     <!--  Begin: Package sources from dotnet-aspnetcore -->
     <add key="darc-int-dotnet-aspnetcore-64ea410" value="true" />

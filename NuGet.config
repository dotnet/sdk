--- conflicted
+++ resolved
@@ -3,61 +3,20 @@
   <packageSources>
     <clear />
     <!--Begin: Package sources managed by Dependency Flow automation. Do not edit the sources below.-->
-<<<<<<< HEAD
-    <!--  Begin: Package sources from dotnet-emsdk -->
-    <add key="darc-pub-dotnet-emsdk-e92f92e" value="https://pkgs.dev.azure.com/dnceng/public/_packaging/darc-pub-dotnet-emsdk-e92f92ef/nuget/v3/index.json" />
-    <!--  End: Package sources from dotnet-emsdk -->
-    <!--  Begin: Package sources from dotnet-format -->
-    <add key="darc-pub-dotnet-format-7bb270d" value="https://pkgs.dev.azure.com/dnceng/public/_packaging/darc-pub-dotnet-format-7bb270d0/nuget/v3/index.json" />
-    <add key="darc-pub-dotnet-format-7bb270d-9" value="https://pkgs.dev.azure.com/dnceng/public/_packaging/darc-pub-dotnet-format-7bb270d0-9/nuget/v3/index.json" />
-    <add key="darc-pub-dotnet-format-7bb270d-8" value="https://pkgs.dev.azure.com/dnceng/public/_packaging/darc-pub-dotnet-format-7bb270d0-8/nuget/v3/index.json" />
-    <add key="darc-pub-dotnet-format-7bb270d-7" value="https://pkgs.dev.azure.com/dnceng/public/_packaging/darc-pub-dotnet-format-7bb270d0-7/nuget/v3/index.json" />
-    <add key="darc-pub-dotnet-format-7bb270d-6" value="https://pkgs.dev.azure.com/dnceng/public/_packaging/darc-pub-dotnet-format-7bb270d0-6/nuget/v3/index.json" />
-    <add key="darc-pub-dotnet-format-7bb270d-5" value="https://pkgs.dev.azure.com/dnceng/public/_packaging/darc-pub-dotnet-format-7bb270d0-5/nuget/v3/index.json" />
-    <add key="darc-pub-dotnet-format-7bb270d-4" value="https://pkgs.dev.azure.com/dnceng/public/_packaging/darc-pub-dotnet-format-7bb270d0-4/nuget/v3/index.json" />
-    <add key="darc-pub-dotnet-format-7bb270d-3" value="https://pkgs.dev.azure.com/dnceng/public/_packaging/darc-pub-dotnet-format-7bb270d0-3/nuget/v3/index.json" />
-    <add key="darc-pub-dotnet-format-7bb270d-2" value="https://pkgs.dev.azure.com/dnceng/public/_packaging/darc-pub-dotnet-format-7bb270d0-2/nuget/v3/index.json" />
-    <add key="darc-pub-dotnet-format-7bb270d-1" value="https://pkgs.dev.azure.com/dnceng/public/_packaging/darc-pub-dotnet-format-7bb270d0-1/nuget/v3/index.json" />
-    <!--  End: Package sources from dotnet-format -->
-    <!--  Begin: Package sources from dotnet-aspnetcore -->
-    <add key="darc-int-dotnet-aspnetcore-954f61d" value="https://pkgs.dev.azure.com/dnceng/internal/_packaging/darc-int-dotnet-aspnetcore-954f61dd/nuget/v3/index.json" />
-=======
     <!--  Begin: Package sources from dotnet-aspire -->
     <add key="darc-pub-dotnet-aspire-d304c5f" value="https://pkgs.dev.azure.com/dnceng/public/_packaging/darc-pub-dotnet-aspire-d304c5f6/nuget/v3/index.json" />
     <!--  End: Package sources from dotnet-aspire -->
     <!--  Begin: Package sources from dotnet-aspnetcore -->
->>>>>>> e2b7b9d2
     <!--  End: Package sources from dotnet-aspnetcore -->
     <!--  Begin: Package sources from DotNet-msbuild-Trusted -->
     <!--  End: Package sources from DotNet-msbuild-Trusted -->
     <!--  Begin: Package sources from dotnet-roslyn-analyzers -->
     <!--  End: Package sources from dotnet-roslyn-analyzers -->
     <!--  Begin: Package sources from dotnet-runtime -->
-<<<<<<< HEAD
-    <add key="darc-int-dotnet-runtime-40a8492" value="https://pkgs.dev.azure.com/dnceng/internal/_packaging/darc-int-dotnet-runtime-40a8492d/nuget/v3/index.json" />
-    <add key="darc-int-dotnet-runtime-08338fc" value="https://pkgs.dev.azure.com/dnceng/internal/_packaging/darc-int-dotnet-runtime-08338fca/nuget/v3/index.json" />
-    <add key="darc-int-dotnet-runtime-e77011b" value="https://pkgs.dev.azure.com/dnceng/internal/_packaging/darc-int-dotnet-runtime-e77011b3/nuget/v3/index.json" />
-    <add key="darc-int-dotnet-runtime-e77011b-5" value="https://pkgs.dev.azure.com/dnceng/internal/_packaging/darc-int-dotnet-runtime-e77011b3-5/nuget/v3/index.json" />
-    <add key="darc-int-dotnet-runtime-e77011b-3" value="https://pkgs.dev.azure.com/dnceng/internal/_packaging/darc-int-dotnet-runtime-e77011b3-3/nuget/v3/index.json" />
-    <add key="darc-int-dotnet-runtime-e77011b-2" value="https://pkgs.dev.azure.com/dnceng/internal/_packaging/darc-int-dotnet-runtime-e77011b3-2/nuget/v3/index.json" />
-    <add key="darc-int-dotnet-runtime-e77011b-1" value="https://pkgs.dev.azure.com/dnceng/internal/_packaging/darc-int-dotnet-runtime-e77011b3-1/nuget/v3/index.json" />
-    <add key="darc-int-dotnet-runtime-2aade6b" value="https://pkgs.dev.azure.com/dnceng/internal/_packaging/darc-int-dotnet-runtime-2aade6be/nuget/v3/index.json" />
-    <add key="darc-int-dotnet-runtime-2aade6b-5" value="https://pkgs.dev.azure.com/dnceng/internal/_packaging/darc-int-dotnet-runtime-2aade6be-5/nuget/v3/index.json" />
-    <add key="darc-int-dotnet-runtime-2aade6b-3" value="https://pkgs.dev.azure.com/dnceng/internal/_packaging/darc-int-dotnet-runtime-2aade6be-3/nuget/v3/index.json" />
-    <add key="darc-int-dotnet-runtime-2aade6b-2" value="https://pkgs.dev.azure.com/dnceng/internal/_packaging/darc-int-dotnet-runtime-2aade6be-2/nuget/v3/index.json" />
-    <add key="darc-int-dotnet-runtime-2aade6b-1" value="https://pkgs.dev.azure.com/dnceng/internal/_packaging/darc-int-dotnet-runtime-2aade6be-1/nuget/v3/index.json" />
-    <!--  End: Package sources from dotnet-runtime -->
-    <!--  Begin: Package sources from dotnet-templating -->
-    <add key="darc-pub-dotnet-templating-9a6e3e8" value="https://pkgs.dev.azure.com/dnceng/public/_packaging/darc-pub-dotnet-templating-9a6e3e8a/nuget/v3/index.json" />
-    <!--  End: Package sources from dotnet-templating -->
-    <!--  Begin: Package sources from dotnet-windowsdesktop -->
-    <add key="darc-int-dotnet-windowsdesktop-1526afd" value="https://pkgs.dev.azure.com/dnceng/internal/_packaging/darc-int-dotnet-windowsdesktop-1526afd4/nuget/v3/index.json" />
-=======
     <!--  End: Package sources from dotnet-runtime -->
     <!--  Begin: Package sources from dotnet-templating -->
     <!--  End: Package sources from dotnet-templating -->
     <!--  Begin: Package sources from dotnet-windowsdesktop -->
->>>>>>> e2b7b9d2
     <!--  End: Package sources from dotnet-windowsdesktop -->
     <!--End: Package sources managed by Dependency Flow automation. Do not edit the sources above.-->
     <add key="dotnet6" value="https://pkgs.dev.azure.com/dnceng/public/_packaging/dotnet6/nuget/v3/index.json" />
@@ -84,40 +43,10 @@
     <!--  Begin: Package sources from dotnet-templating -->
     <!--  End: Package sources from dotnet-templating -->
     <!--  Begin: Package sources from dotnet-aspnetcore -->
-<<<<<<< HEAD
-    <add key="darc-int-dotnet-aspnetcore-954f61d" value="true" />
-    <!--  Begin: Package sources from dotnet-format -->
-    <!--  End: Package sources from dotnet-format -->
-    <!--  End: Package sources from dotnet-aspnetcore -->
-    <!--  Begin: Package sources from dotnet-runtime -->
-    <add key="darc-int-dotnet-runtime-08338fc" value="true" />
-    <add key="darc-int-dotnet-runtime-40a8492" value="true" />
-    <add key="darc-int-dotnet-runtime-2aade6b-1" value="true" />
-    <add key="darc-int-dotnet-runtime-2aade6b-2" value="true" />
-    <add key="darc-int-dotnet-runtime-2aade6b-3" value="true" />
-    <add key="darc-int-dotnet-runtime-2aade6b-5" value="true" />
-    <add key="darc-int-dotnet-runtime-2aade6b" value="true" />
-    <add key="darc-int-dotnet-runtime-e77011b-1" value="true" />
-    <add key="darc-int-dotnet-runtime-e77011b-2" value="true" />
-    <add key="darc-int-dotnet-runtime-e77011b-3" value="true" />
-    <add key="darc-int-dotnet-runtime-e77011b-5" value="true" />
-    <add key="darc-int-dotnet-runtime-e77011b" value="true" />
-    <!--  End: Package sources from dotnet-runtime -->
-    <!--  Begin: Package sources from dotnet-windowsdesktop -->
-    <add key="darc-int-dotnet-windowsdesktop-1526afd" value="true" />
-    <!--  Begin: Package sources from dotnet-winforms -->
-    <add key="darc-int-dotnet-winforms-fdc2007-1" value="true" />
-    <add key="darc-int-dotnet-winforms-fdc2007-2" value="true" />
-    <add key="darc-int-dotnet-winforms-fdc2007-3" value="true" />
-    <add key="darc-int-dotnet-winforms-fdc2007-5" value="true" />
-    <add key="darc-int-dotnet-winforms-fdc2007" value="true" />
-    <!--  End: Package sources from dotnet-winforms -->
-=======
     <!--  End: Package sources from dotnet-aspnetcore -->
     <!--  Begin: Package sources from dotnet-runtime -->
     <!--  End: Package sources from dotnet-runtime -->
     <!--  Begin: Package sources from dotnet-windowsdesktop -->
->>>>>>> e2b7b9d2
     <!--  End: Package sources from dotnet-windowsdesktop -->
     <!--End: Package sources managed by Dependency Flow automation. Do not edit the sources above.-->
   </disabledPackageSources>

--- conflicted
+++ resolved
@@ -4,10 +4,6 @@
     <clear />
     <!--Begin: Package sources managed by Dependency Flow automation. Do not edit the sources below.-->
     <!--  Begin: Package sources from dotnet-aspnetcore -->
-<<<<<<< HEAD
-    <add key="darc-int-dotnet-aspnetcore-6939d9a" value="https://pkgs.dev.azure.com/dnceng/internal/_packaging/darc-int-dotnet-aspnetcore-6939d9ab/nuget/v3/index.json" />
-=======
->>>>>>> 53be8ae8
     <!--  End: Package sources from dotnet-aspnetcore -->
     <!--  Begin: Package sources from DotNet-msbuild-Trusted -->
     <add key="darc-pub-DotNet-msbuild-Trusted-f322596" value="https://pkgs.dev.azure.com/dnceng/public/_packaging/darc-pub-DotNet-msbuild-Trusted-f3225964/nuget/v3/index.json" />
@@ -17,15 +13,8 @@
     <!--  Begin: Package sources from dotnet-templating -->
     <!--  End: Package sources from dotnet-templating -->
     <!--  Begin: Package sources from dotnet-runtime -->
-<<<<<<< HEAD
-    <add key="darc-int-dotnet-runtime-3065735" value="https://pkgs.dev.azure.com/dnceng/internal/_packaging/darc-int-dotnet-runtime-3065735b/nuget/v3/index.json" />
     <!--  End: Package sources from dotnet-runtime -->
     <!--  Begin: Package sources from dotnet-windowsdesktop -->
-    <add key="darc-int-dotnet-windowsdesktop-35526a3" value="https://pkgs.dev.azure.com/dnceng/internal/_packaging/darc-int-dotnet-windowsdesktop-35526a32/nuget/v3/index.json" />
-=======
-    <!--  End: Package sources from dotnet-runtime -->
-    <!--  Begin: Package sources from dotnet-windowsdesktop -->
->>>>>>> 53be8ae8
     <!--  End: Package sources from dotnet-windowsdesktop -->
     <!--End: Package sources managed by Dependency Flow automation. Do not edit the sources above.-->
     <add key="dotnet5" value="https://pkgs.dev.azure.com/dnceng/public/_packaging/dotnet5/nuget/v3/index.json" />
@@ -38,20 +27,10 @@
   <disabledPackageSources>
     <!--Begin: Package sources managed by Dependency Flow automation. Do not edit the sources below.-->
     <!--  Begin: Package sources from dotnet-aspnetcore -->
-<<<<<<< HEAD
-    <add key="darc-int-dotnet-aspnetcore-6939d9a" value="true" />
-    <!--  End: Package sources from dotnet-aspnetcore -->
-    <!--  Begin: Package sources from dotnet-runtime -->
-    <add key="darc-int-dotnet-runtime-3065735" value="true" />
-    <!--  End: Package sources from dotnet-runtime -->
-    <!--  Begin: Package sources from dotnet-windowsdesktop -->
-    <add key="darc-int-dotnet-windowsdesktop-35526a3" value="true" />
-=======
     <!--  End: Package sources from dotnet-aspnetcore -->
     <!--  Begin: Package sources from dotnet-runtime -->
     <!--  End: Package sources from dotnet-runtime -->
     <!--  Begin: Package sources from dotnet-windowsdesktop -->
->>>>>>> 53be8ae8
     <!--  End: Package sources from dotnet-windowsdesktop -->
     <!--End: Package sources managed by Dependency Flow automation. Do not edit the sources above.-->
   </disabledPackageSources>

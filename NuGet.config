--- conflicted
+++ resolved
@@ -35,10 +35,6 @@
     <!--  Begin: Package sources from dotnet-runtime -->
     <!--  End: Package sources from dotnet-runtime -->
     <!--  Begin: Package sources from dotnet-templating -->
-<<<<<<< HEAD
-    <add key="darc-pub-dotnet-templating-f630f03" value="https://pkgs.dev.azure.com/dnceng/public/_packaging/darc-pub-dotnet-templating-f630f037/nuget/v3/index.json" />
-=======
->>>>>>> d75fe70e
     <!--  End: Package sources from dotnet-templating -->
     <!--  Begin: Package sources from dotnet-windowsdesktop -->
     <!--  End: Package sources from dotnet-windowsdesktop -->

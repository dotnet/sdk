<?xml version="1.0" encoding="utf-8"?>
<configuration>
  <packageSources>
    <clear />
    <!--Begin: Package sources managed by Dependency Flow automation. Do not edit the sources below.-->
    <!--  Begin: Package sources from dotnet-deployment-tools -->
    <add key="darc-pub-dotnet-deployment-tools-b2d5c0c" value="https://pkgs.dev.azure.com/dnceng/public/_packaging/darc-pub-dotnet-deployment-tools-b2d5c0c5/nuget/v3/index.json" />
    <add key="darc-pub-dotnet-deployment-tools-b2d5c0c-9" value="https://pkgs.dev.azure.com/dnceng/public/_packaging/darc-pub-dotnet-deployment-tools-b2d5c0c5-9/nuget/v3/index.json" />
    <add key="darc-pub-dotnet-deployment-tools-b2d5c0c-8" value="https://pkgs.dev.azure.com/dnceng/public/_packaging/darc-pub-dotnet-deployment-tools-b2d5c0c5-8/nuget/v3/index.json" />
    <add key="darc-pub-dotnet-deployment-tools-b2d5c0c-7" value="https://pkgs.dev.azure.com/dnceng/public/_packaging/darc-pub-dotnet-deployment-tools-b2d5c0c5-7/nuget/v3/index.json" />
    <add key="darc-pub-dotnet-deployment-tools-b2d5c0c-6" value="https://pkgs.dev.azure.com/dnceng/public/_packaging/darc-pub-dotnet-deployment-tools-b2d5c0c5-6/nuget/v3/index.json" />
    <add key="darc-pub-dotnet-deployment-tools-b2d5c0c-5" value="https://pkgs.dev.azure.com/dnceng/public/_packaging/darc-pub-dotnet-deployment-tools-b2d5c0c5-5/nuget/v3/index.json" />
    <add key="darc-pub-dotnet-deployment-tools-b2d5c0c-4" value="https://pkgs.dev.azure.com/dnceng/public/_packaging/darc-pub-dotnet-deployment-tools-b2d5c0c5-4/nuget/v3/index.json" />
    <add key="darc-pub-dotnet-deployment-tools-b2d5c0c-3" value="https://pkgs.dev.azure.com/dnceng/public/_packaging/darc-pub-dotnet-deployment-tools-b2d5c0c5-3/nuget/v3/index.json" />
    <add key="darc-pub-dotnet-deployment-tools-b2d5c0c-2" value="https://pkgs.dev.azure.com/dnceng/public/_packaging/darc-pub-dotnet-deployment-tools-b2d5c0c5-2/nuget/v3/index.json" />
    <add key="darc-pub-dotnet-deployment-tools-b2d5c0c-15" value="https://pkgs.dev.azure.com/dnceng/public/_packaging/darc-pub-dotnet-deployment-tools-b2d5c0c5-15/nuget/v3/index.json" />
    <add key="darc-pub-dotnet-deployment-tools-b2d5c0c-14" value="https://pkgs.dev.azure.com/dnceng/public/_packaging/darc-pub-dotnet-deployment-tools-b2d5c0c5-14/nuget/v3/index.json" />
    <add key="darc-pub-dotnet-deployment-tools-b2d5c0c-13" value="https://pkgs.dev.azure.com/dnceng/public/_packaging/darc-pub-dotnet-deployment-tools-b2d5c0c5-13/nuget/v3/index.json" />
    <add key="darc-pub-dotnet-deployment-tools-b2d5c0c-12" value="https://pkgs.dev.azure.com/dnceng/public/_packaging/darc-pub-dotnet-deployment-tools-b2d5c0c5-12/nuget/v3/index.json" />
    <add key="darc-pub-dotnet-deployment-tools-b2d5c0c-11" value="https://pkgs.dev.azure.com/dnceng/public/_packaging/darc-pub-dotnet-deployment-tools-b2d5c0c5-11/nuget/v3/index.json" />
    <add key="darc-pub-dotnet-deployment-tools-b2d5c0c-10" value="https://pkgs.dev.azure.com/dnceng/public/_packaging/darc-pub-dotnet-deployment-tools-b2d5c0c5-10/nuget/v3/index.json" />
    <add key="darc-pub-dotnet-deployment-tools-b2d5c0c-1" value="https://pkgs.dev.azure.com/dnceng/public/_packaging/darc-pub-dotnet-deployment-tools-b2d5c0c5-1/nuget/v3/index.json" />
    <!--  End: Package sources from dotnet-deployment-tools -->
    <!--  Begin: Package sources from dotnet-aspire -->
    <!--  End: Package sources from dotnet-aspire -->
    <!--  Begin: Package sources from dotnet-aspnetcore -->
<<<<<<< HEAD
    <add key="darc-int-dotnet-aspnetcore-704f7cb" value="https://pkgs.dev.azure.com/dnceng/internal/_packaging/darc-int-dotnet-aspnetcore-704f7cb1/nuget/v3/index.json" />
    <!--  End: Package sources from dotnet-aspnetcore -->
    <!--  Begin: Package sources from dotnet-emsdk -->
    <add key="darc-pub-dotnet-emsdk-2c27e40" value="https://pkgs.dev.azure.com/dnceng/public/_packaging/darc-pub-dotnet-emsdk-2c27e405/nuget/v3/index.json" />
    <!--  End: Package sources from dotnet-emsdk -->
    <!--  Begin: Package sources from DotNet-msbuild-Trusted -->
    <add key="darc-pub-DotNet-msbuild-Trusted-1ea1660" value="https://pkgs.dev.azure.com/dnceng/public/_packaging/darc-pub-DotNet-msbuild-Trusted-1ea16607/nuget/v3/index.json" />
=======
    <!--  End: Package sources from dotnet-aspnetcore -->
    <!--  Begin: Package sources from dotnet-emsdk -->
    <!--  End: Package sources from dotnet-emsdk -->
    <!--  Begin: Package sources from DotNet-msbuild-Trusted -->
>>>>>>> c9057183
    <!--  End: Package sources from DotNet-msbuild-Trusted -->
    <!--  Begin: Package sources from dotnet-roslyn-analyzers -->
    <!--  End: Package sources from dotnet-roslyn-analyzers -->
    <!--  Begin: Package sources from dotnet-runtime -->
<<<<<<< HEAD
    <add key="darc-int-dotnet-runtime-80aa709" value="https://pkgs.dev.azure.com/dnceng/internal/_packaging/darc-int-dotnet-runtime-80aa709f/nuget/v3/index.json" />
=======
>>>>>>> c9057183
    <!--  End: Package sources from dotnet-runtime -->
    <!--  Begin: Package sources from dotnet-templating -->
    <!--  End: Package sources from dotnet-templating -->
    <!--  Begin: Package sources from dotnet-windowsdesktop -->
<<<<<<< HEAD
    <add key="darc-int-dotnet-windowsdesktop-f971ec2" value="https://pkgs.dev.azure.com/dnceng/internal/_packaging/darc-int-dotnet-windowsdesktop-f971ec24/nuget/v3/index.json" />
=======
>>>>>>> c9057183
    <!--  End: Package sources from dotnet-windowsdesktop -->
    <!--End: Package sources managed by Dependency Flow automation. Do not edit the sources above.-->
    <add key="dotnet6" value="https://pkgs.dev.azure.com/dnceng/public/_packaging/dotnet6/nuget/v3/index.json" />
    <add key="dotnet6-transport" value="https://pkgs.dev.azure.com/dnceng/public/_packaging/dotnet6-transport/nuget/v3/index.json" />
    <add key="dotnet7" value="https://pkgs.dev.azure.com/dnceng/public/_packaging/dotnet7/nuget/v3/index.json" />
    <add key="dotnet7-transport" value="https://pkgs.dev.azure.com/dnceng/public/_packaging/dotnet7-transport/nuget/v3/index.json" />
    <add key="dotnet8" value="https://pkgs.dev.azure.com/dnceng/public/_packaging/dotnet8/nuget/v3/index.json" />
    <add key="dotnet8-transport" value="https://pkgs.dev.azure.com/dnceng/public/_packaging/dotnet8-transport/nuget/v3/index.json" />
    <add key="dotnet8-workloads" value="https://pkgs.dev.azure.com/dnceng/public/_packaging/dotnet8-workloads/nuget/v3/index.json" />
    <add key="dotnet9" value="https://pkgs.dev.azure.com/dnceng/public/_packaging/dotnet9/nuget/v3/index.json" />
    <add key="dotnet9-transport" value="https://pkgs.dev.azure.com/dnceng/public/_packaging/dotnet9-transport/nuget/v3/index.json" />
    <add key="dotnet-public" value="https://pkgs.dev.azure.com/dnceng/public/_packaging/dotnet-public/nuget/v3/index.json" />
    <add key="dotnet-eng" value="https://pkgs.dev.azure.com/dnceng/public/_packaging/dotnet-eng/nuget/v3/index.json" />
    <add key="dotnet-tools" value="https://pkgs.dev.azure.com/dnceng/public/_packaging/dotnet-tools/nuget/v3/index.json" />
    <add key="dotnet-tools-transport" value="https://pkgs.dev.azure.com/dnceng/public/_packaging/dotnet-tools-transport/nuget/v3/index.json" />
    <add key="dotnet-libraries" value="https://pkgs.dev.azure.com/dnceng/public/_packaging/dotnet-libraries/nuget/v3/index.json" />
    <add key="dotnet-libraries-transport" value="https://pkgs.dev.azure.com/dnceng/public/_packaging/dotnet-libraries-transport/nuget/v3/index.json" />
    <add key="vs-impl" value="https://pkgs.dev.azure.com/azure-public/vside/_packaging/vs-impl/nuget/v3/index.json" />
    <!-- Used for Rich Navigation indexing task -->
    <add key="richnav" value="https://pkgs.dev.azure.com/azure-public/vside/_packaging/vs-buildservices/nuget/v3/index.json" />
  </packageSources>
  <disabledPackageSources>
    <!--Begin: Package sources managed by Dependency Flow automation. Do not edit the sources below.-->
    <!--  Begin: Package sources from dotnet-templating -->
    <!--  End: Package sources from dotnet-templating -->
    <!--  Begin: Package sources from dotnet-aspnetcore -->
<<<<<<< HEAD
    <add key="darc-int-dotnet-aspnetcore-704f7cb" value="true" />
    <!--  End: Package sources from dotnet-aspnetcore -->
    <!--  Begin: Package sources from dotnet-runtime -->
    <add key="darc-int-dotnet-runtime-80aa709" value="true" />
    <!--  End: Package sources from dotnet-runtime -->
    <!--  Begin: Package sources from dotnet-windowsdesktop -->
    <add key="darc-int-dotnet-windowsdesktop-f971ec2" value="true" />
=======
    <!--  End: Package sources from dotnet-aspnetcore -->
    <!--  Begin: Package sources from dotnet-runtime -->
    <!--  End: Package sources from dotnet-runtime -->
    <!--  Begin: Package sources from dotnet-windowsdesktop -->
>>>>>>> c9057183
    <!--  End: Package sources from dotnet-windowsdesktop -->
    <!--End: Package sources managed by Dependency Flow automation. Do not edit the sources above.-->
  </disabledPackageSources>
</configuration><|MERGE_RESOLUTION|>--- conflicted
+++ resolved
@@ -24,36 +24,18 @@
     <!--  Begin: Package sources from dotnet-aspire -->
     <!--  End: Package sources from dotnet-aspire -->
     <!--  Begin: Package sources from dotnet-aspnetcore -->
-<<<<<<< HEAD
-    <add key="darc-int-dotnet-aspnetcore-704f7cb" value="https://pkgs.dev.azure.com/dnceng/internal/_packaging/darc-int-dotnet-aspnetcore-704f7cb1/nuget/v3/index.json" />
-    <!--  End: Package sources from dotnet-aspnetcore -->
-    <!--  Begin: Package sources from dotnet-emsdk -->
-    <add key="darc-pub-dotnet-emsdk-2c27e40" value="https://pkgs.dev.azure.com/dnceng/public/_packaging/darc-pub-dotnet-emsdk-2c27e405/nuget/v3/index.json" />
-    <!--  End: Package sources from dotnet-emsdk -->
-    <!--  Begin: Package sources from DotNet-msbuild-Trusted -->
-    <add key="darc-pub-DotNet-msbuild-Trusted-1ea1660" value="https://pkgs.dev.azure.com/dnceng/public/_packaging/darc-pub-DotNet-msbuild-Trusted-1ea16607/nuget/v3/index.json" />
-=======
     <!--  End: Package sources from dotnet-aspnetcore -->
     <!--  Begin: Package sources from dotnet-emsdk -->
     <!--  End: Package sources from dotnet-emsdk -->
     <!--  Begin: Package sources from DotNet-msbuild-Trusted -->
->>>>>>> c9057183
     <!--  End: Package sources from DotNet-msbuild-Trusted -->
     <!--  Begin: Package sources from dotnet-roslyn-analyzers -->
     <!--  End: Package sources from dotnet-roslyn-analyzers -->
     <!--  Begin: Package sources from dotnet-runtime -->
-<<<<<<< HEAD
-    <add key="darc-int-dotnet-runtime-80aa709" value="https://pkgs.dev.azure.com/dnceng/internal/_packaging/darc-int-dotnet-runtime-80aa709f/nuget/v3/index.json" />
-=======
->>>>>>> c9057183
     <!--  End: Package sources from dotnet-runtime -->
     <!--  Begin: Package sources from dotnet-templating -->
     <!--  End: Package sources from dotnet-templating -->
     <!--  Begin: Package sources from dotnet-windowsdesktop -->
-<<<<<<< HEAD
-    <add key="darc-int-dotnet-windowsdesktop-f971ec2" value="https://pkgs.dev.azure.com/dnceng/internal/_packaging/darc-int-dotnet-windowsdesktop-f971ec24/nuget/v3/index.json" />
-=======
->>>>>>> c9057183
     <!--  End: Package sources from dotnet-windowsdesktop -->
     <!--End: Package sources managed by Dependency Flow automation. Do not edit the sources above.-->
     <add key="dotnet6" value="https://pkgs.dev.azure.com/dnceng/public/_packaging/dotnet6/nuget/v3/index.json" />
@@ -80,20 +62,10 @@
     <!--  Begin: Package sources from dotnet-templating -->
     <!--  End: Package sources from dotnet-templating -->
     <!--  Begin: Package sources from dotnet-aspnetcore -->
-<<<<<<< HEAD
-    <add key="darc-int-dotnet-aspnetcore-704f7cb" value="true" />
-    <!--  End: Package sources from dotnet-aspnetcore -->
-    <!--  Begin: Package sources from dotnet-runtime -->
-    <add key="darc-int-dotnet-runtime-80aa709" value="true" />
-    <!--  End: Package sources from dotnet-runtime -->
-    <!--  Begin: Package sources from dotnet-windowsdesktop -->
-    <add key="darc-int-dotnet-windowsdesktop-f971ec2" value="true" />
-=======
     <!--  End: Package sources from dotnet-aspnetcore -->
     <!--  Begin: Package sources from dotnet-runtime -->
     <!--  End: Package sources from dotnet-runtime -->
     <!--  Begin: Package sources from dotnet-windowsdesktop -->
->>>>>>> c9057183
     <!--  End: Package sources from dotnet-windowsdesktop -->
     <!--End: Package sources managed by Dependency Flow automation. Do not edit the sources above.-->
   </disabledPackageSources>

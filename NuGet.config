<configuration>
  <packageSources>
    <clear />
    <!--Begin: Package sources managed by Dependency Flow automation. Do not edit the sources below.-->
    <!--  Begin: Package sources from dotnet-emsdk -->
<<<<<<< HEAD
=======
    <add key="darc-pub-dotnet-emsdk-9e37ff5" value="https://pkgs.dev.azure.com/dnceng/public/_packaging/darc-pub-dotnet-emsdk-9e37ff5e/nuget/v3/index.json" />
>>>>>>> 2fa9beee
    <!--  End: Package sources from dotnet-emsdk -->
    <!--  Begin: Package sources from dotnet-format -->
    <add key="darc-pub-dotnet-format-a9a546e" value="https://pkgs.dev.azure.com/dnceng/public/_packaging/darc-pub-dotnet-format-a9a546ec/nuget/v3/index.json" />
    <add key="darc-pub-dotnet-format-a9a546e-4" value="https://pkgs.dev.azure.com/dnceng/public/_packaging/darc-pub-dotnet-format-a9a546ec-4/nuget/v3/index.json" />
    <add key="darc-pub-dotnet-format-a9a546e-3" value="https://pkgs.dev.azure.com/dnceng/public/_packaging/darc-pub-dotnet-format-a9a546ec-3/nuget/v3/index.json" />
    <add key="darc-pub-dotnet-format-a9a546e-2" value="https://pkgs.dev.azure.com/dnceng/public/_packaging/darc-pub-dotnet-format-a9a546ec-2/nuget/v3/index.json" />
    <add key="darc-pub-dotnet-format-a9a546e-1" value="https://pkgs.dev.azure.com/dnceng/public/_packaging/darc-pub-dotnet-format-a9a546ec-1/nuget/v3/index.json" />
    <!--  End: Package sources from dotnet-format -->
    <!--  Begin: Package sources from dotnet-aspnetcore -->
<<<<<<< HEAD
=======
    <add key="darc-int-dotnet-aspnetcore-ee41747" value="https://pkgs.dev.azure.com/dnceng/internal/_packaging/darc-int-dotnet-aspnetcore-ee417479/nuget/v3/index.json" />
>>>>>>> 2fa9beee
    <!--  End: Package sources from dotnet-aspnetcore -->
    <!--  Begin: Package sources from DotNet-msbuild-Trusted -->
    <!--  End: Package sources from DotNet-msbuild-Trusted -->
    <!--  Begin: Package sources from dotnet-roslyn-analyzers -->
    <!--  End: Package sources from dotnet-roslyn-analyzers -->
    <!--  Begin: Package sources from dotnet-runtime -->
<<<<<<< HEAD
=======
    <add key="darc-int-dotnet-runtime-a2266c7" value="https://pkgs.dev.azure.com/dnceng/internal/_packaging/darc-int-dotnet-runtime-a2266c72/nuget/v3/index.json" />
>>>>>>> 2fa9beee
    <!--  End: Package sources from dotnet-runtime -->
    <!--  Begin: Package sources from dotnet-templating -->
    <add key="darc-pub-dotnet-templating-cea2731" value="https://pkgs.dev.azure.com/dnceng/public/_packaging/darc-pub-dotnet-templating-cea27316/nuget/v3/index.json" />
    <!--  End: Package sources from dotnet-templating -->
    <!--  Begin: Package sources from dotnet-windowsdesktop -->
<<<<<<< HEAD
=======
    <add key="darc-int-dotnet-windowsdesktop-4519b9f" value="https://pkgs.dev.azure.com/dnceng/internal/_packaging/darc-int-dotnet-windowsdesktop-4519b9f0/nuget/v3/index.json" />
>>>>>>> 2fa9beee
    <!--  End: Package sources from dotnet-windowsdesktop -->
    <!--End: Package sources managed by Dependency Flow automation. Do not edit the sources above.-->
    <add key="dotnet6" value="https://pkgs.dev.azure.com/dnceng/public/_packaging/dotnet6/nuget/v3/index.json" />
    <add key="dotnet6-transport" value="https://pkgs.dev.azure.com/dnceng/public/_packaging/dotnet6-transport/nuget/v3/index.json" />
    <add key="dotnet7" value="https://pkgs.dev.azure.com/dnceng/public/_packaging/dotnet7/nuget/v3/index.json" />
    <add key="dotnet7-transport" value="https://pkgs.dev.azure.com/dnceng/public/_packaging/dotnet7-transport/nuget/v3/index.json" />
    <add key="dotnet8" value="https://pkgs.dev.azure.com/dnceng/public/_packaging/dotnet8/nuget/v3/index.json" />
    <add key="dotnet8-transport" value="https://pkgs.dev.azure.com/dnceng/public/_packaging/dotnet8-transport/nuget/v3/index.json" />
    <add key="dotnet-public" value="https://pkgs.dev.azure.com/dnceng/public/_packaging/dotnet-public/nuget/v3/index.json" />
    <add key="dotnet-eng" value="https://pkgs.dev.azure.com/dnceng/public/_packaging/dotnet-eng/nuget/v3/index.json" />
    <add key="dotnet-tools" value="https://pkgs.dev.azure.com/dnceng/public/_packaging/dotnet-tools/nuget/v3/index.json" />
    <add key="dotnet-tools-transport" value="https://pkgs.dev.azure.com/dnceng/public/_packaging/dotnet-tools-transport/nuget/v3/index.json" />
    <add key="dotnet-libraries" value="https://pkgs.dev.azure.com/dnceng/public/_packaging/dotnet-libraries/nuget/v3/index.json" />
    <add key="dotnet-libraries-transport" value="https://pkgs.dev.azure.com/dnceng/public/_packaging/dotnet-libraries-transport/nuget/v3/index.json" />
    <add key="vs-impl" value="https://pkgs.dev.azure.com/azure-public/vside/_packaging/vs-impl/nuget/v3/index.json" />
    <!-- Used for Rich Navigation indexing task -->
    <add key="richnav" value="https://pkgs.dev.azure.com/azure-public/vside/_packaging/vs-buildservices/nuget/v3/index.json" />
    <add key="darc-pub-DotNet-msbuild-Trusted-8ffc3fe" value="https://pkgs.dev.azure.com/dnceng/public/_packaging/darc-pub-DotNet-msbuild-Trusted-8ffc3fe3/nuget/v3/index.json" />
  </packageSources>
  <disabledPackageSources>
    <!--Begin: Package sources managed by Dependency Flow automation. Do not edit the sources below.-->
    <!--  Begin: Package sources from dotnet-templating -->
    <!--  End: Package sources from dotnet-templating -->
    <!--  Begin: Package sources from dotnet-aspnetcore -->
<<<<<<< HEAD
=======
    <add key="darc-int-dotnet-aspnetcore-ee41747" value="true" />
>>>>>>> 2fa9beee
    <!--  End: Package sources from dotnet-aspnetcore -->
    <!--  Begin: Package sources from dotnet-format -->
    <!--  Begin: Package sources from DotNet-msbuild-Trusted -->
    <!--  End: Package sources from DotNet-msbuild-Trusted -->
    <!--  End: Package sources from dotnet-format -->
    <!--  End: Package sources from dotnet-aspnetcore -->
    <!--  Begin: Package sources from dotnet-runtime -->
<<<<<<< HEAD
    <!--  End: Package sources from dotnet-runtime -->
    <!--  Begin: Package sources from dotnet-windowsdesktop -->
=======
    <add key="darc-int-dotnet-runtime-a2266c7" value="true" />
    <!--  End: Package sources from dotnet-runtime -->
    <!--  Begin: Package sources from dotnet-windowsdesktop -->
    <add key="darc-int-dotnet-windowsdesktop-4519b9f" value="true" />
>>>>>>> 2fa9beee
    <!--  End: Package sources from dotnet-windowsdesktop -->
    <!--End: Package sources managed by Dependency Flow automation. Do not edit the sources above.-->
  </disabledPackageSources>
</configuration><|MERGE_RESOLUTION|>--- conflicted
+++ resolved
@@ -3,10 +3,7 @@
     <clear />
     <!--Begin: Package sources managed by Dependency Flow automation. Do not edit the sources below.-->
     <!--  Begin: Package sources from dotnet-emsdk -->
-<<<<<<< HEAD
-=======
     <add key="darc-pub-dotnet-emsdk-9e37ff5" value="https://pkgs.dev.azure.com/dnceng/public/_packaging/darc-pub-dotnet-emsdk-9e37ff5e/nuget/v3/index.json" />
->>>>>>> 2fa9beee
     <!--  End: Package sources from dotnet-emsdk -->
     <!--  Begin: Package sources from dotnet-format -->
     <add key="darc-pub-dotnet-format-a9a546e" value="https://pkgs.dev.azure.com/dnceng/public/_packaging/darc-pub-dotnet-format-a9a546ec/nuget/v3/index.json" />
@@ -16,29 +13,20 @@
     <add key="darc-pub-dotnet-format-a9a546e-1" value="https://pkgs.dev.azure.com/dnceng/public/_packaging/darc-pub-dotnet-format-a9a546ec-1/nuget/v3/index.json" />
     <!--  End: Package sources from dotnet-format -->
     <!--  Begin: Package sources from dotnet-aspnetcore -->
-<<<<<<< HEAD
-=======
     <add key="darc-int-dotnet-aspnetcore-ee41747" value="https://pkgs.dev.azure.com/dnceng/internal/_packaging/darc-int-dotnet-aspnetcore-ee417479/nuget/v3/index.json" />
->>>>>>> 2fa9beee
     <!--  End: Package sources from dotnet-aspnetcore -->
     <!--  Begin: Package sources from DotNet-msbuild-Trusted -->
     <!--  End: Package sources from DotNet-msbuild-Trusted -->
     <!--  Begin: Package sources from dotnet-roslyn-analyzers -->
     <!--  End: Package sources from dotnet-roslyn-analyzers -->
     <!--  Begin: Package sources from dotnet-runtime -->
-<<<<<<< HEAD
-=======
     <add key="darc-int-dotnet-runtime-a2266c7" value="https://pkgs.dev.azure.com/dnceng/internal/_packaging/darc-int-dotnet-runtime-a2266c72/nuget/v3/index.json" />
->>>>>>> 2fa9beee
     <!--  End: Package sources from dotnet-runtime -->
     <!--  Begin: Package sources from dotnet-templating -->
     <add key="darc-pub-dotnet-templating-cea2731" value="https://pkgs.dev.azure.com/dnceng/public/_packaging/darc-pub-dotnet-templating-cea27316/nuget/v3/index.json" />
     <!--  End: Package sources from dotnet-templating -->
     <!--  Begin: Package sources from dotnet-windowsdesktop -->
-<<<<<<< HEAD
-=======
     <add key="darc-int-dotnet-windowsdesktop-4519b9f" value="https://pkgs.dev.azure.com/dnceng/internal/_packaging/darc-int-dotnet-windowsdesktop-4519b9f0/nuget/v3/index.json" />
->>>>>>> 2fa9beee
     <!--  End: Package sources from dotnet-windowsdesktop -->
     <!--End: Package sources managed by Dependency Flow automation. Do not edit the sources above.-->
     <add key="dotnet6" value="https://pkgs.dev.azure.com/dnceng/public/_packaging/dotnet6/nuget/v3/index.json" />
@@ -63,10 +51,7 @@
     <!--  Begin: Package sources from dotnet-templating -->
     <!--  End: Package sources from dotnet-templating -->
     <!--  Begin: Package sources from dotnet-aspnetcore -->
-<<<<<<< HEAD
-=======
     <add key="darc-int-dotnet-aspnetcore-ee41747" value="true" />
->>>>>>> 2fa9beee
     <!--  End: Package sources from dotnet-aspnetcore -->
     <!--  Begin: Package sources from dotnet-format -->
     <!--  Begin: Package sources from DotNet-msbuild-Trusted -->
@@ -74,15 +59,10 @@
     <!--  End: Package sources from dotnet-format -->
     <!--  End: Package sources from dotnet-aspnetcore -->
     <!--  Begin: Package sources from dotnet-runtime -->
-<<<<<<< HEAD
-    <!--  End: Package sources from dotnet-runtime -->
-    <!--  Begin: Package sources from dotnet-windowsdesktop -->
-=======
     <add key="darc-int-dotnet-runtime-a2266c7" value="true" />
     <!--  End: Package sources from dotnet-runtime -->
     <!--  Begin: Package sources from dotnet-windowsdesktop -->
     <add key="darc-int-dotnet-windowsdesktop-4519b9f" value="true" />
->>>>>>> 2fa9beee
     <!--  End: Package sources from dotnet-windowsdesktop -->
     <!--End: Package sources managed by Dependency Flow automation. Do not edit the sources above.-->
   </disabledPackageSources>

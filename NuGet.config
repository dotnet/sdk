--- conflicted
+++ resolved
@@ -9,10 +9,7 @@
     <add key="darc-pub-dotnet-msbuild-39993bd" value="https://pkgs.dev.azure.com/dnceng/public/_packaging/darc-pub-dotnet-msbuild-39993bd9/nuget/v3/index.json" />
     <!--  End: Package sources from dotnet-msbuild -->
     <!--  Begin: Package sources from dotnet-roslyn-analyzers -->
-<<<<<<< HEAD
     <add key="darc-pub-dotnet-roslyn-analyzers-5bc916c" value="https://pkgs.dev.azure.com/dnceng/public/_packaging/darc-pub-dotnet-roslyn-analyzers-5bc916c8/nuget/v3/index.json" />
-=======
->>>>>>> 419f03e0
     <!--  End: Package sources from dotnet-roslyn-analyzers -->
     <!--  Begin: Package sources from dotnet-runtime -->
     <!--  End: Package sources from dotnet-runtime -->

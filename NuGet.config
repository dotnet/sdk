<?xml version="1.0" encoding="utf-8"?>
<configuration>
  <packageSources>
    <clear />
    <!--Begin: Package sources managed by Dependency Flow automation. Do not edit the sources below.-->
    <!--  Begin: Package sources from dotnet-emsdk -->
    <!--  End: Package sources from dotnet-emsdk -->
    <!--  Begin: Package sources from dotnet-format -->
    <add key="darc-pub-dotnet-format-c61d046" value="https://pkgs.dev.azure.com/dnceng/public/_packaging/darc-pub-dotnet-format-c61d046a/nuget/v3/index.json" />
    <add key="darc-pub-dotnet-format-c61d046-7" value="https://pkgs.dev.azure.com/dnceng/public/_packaging/darc-pub-dotnet-format-c61d046a-7/nuget/v3/index.json" />
    <add key="darc-pub-dotnet-format-c61d046-6" value="https://pkgs.dev.azure.com/dnceng/public/_packaging/darc-pub-dotnet-format-c61d046a-6/nuget/v3/index.json" />
    <add key="darc-pub-dotnet-format-c61d046-5" value="https://pkgs.dev.azure.com/dnceng/public/_packaging/darc-pub-dotnet-format-c61d046a-5/nuget/v3/index.json" />
    <add key="darc-pub-dotnet-format-c61d046-4" value="https://pkgs.dev.azure.com/dnceng/public/_packaging/darc-pub-dotnet-format-c61d046a-4/nuget/v3/index.json" />
    <add key="darc-pub-dotnet-format-c61d046-3" value="https://pkgs.dev.azure.com/dnceng/public/_packaging/darc-pub-dotnet-format-c61d046a-3/nuget/v3/index.json" />
    <!--  End: Package sources from dotnet-format -->
    <!--  Begin: Package sources from dotnet-aspnetcore -->
    <!--  End: Package sources from dotnet-aspnetcore -->
    <!--  Begin: Package sources from DotNet-msbuild-Trusted -->
    <add key="darc-pub-DotNet-msbuild-Trusted-323d4b3" value="https://pkgs.dev.azure.com/dnceng/public/_packaging/darc-pub-DotNet-msbuild-Trusted-323d4b37/nuget/v3/index.json" />
    <!--  End: Package sources from DotNet-msbuild-Trusted -->
    <!--  Begin: Package sources from dotnet-roslyn-analyzers -->
    <!--  End: Package sources from dotnet-roslyn-analyzers -->
    <!--  Begin: Package sources from dotnet-runtime -->
    <!--  End: Package sources from dotnet-runtime -->
    <!--  Begin: Package sources from dotnet-templating -->
<<<<<<< HEAD
    <add key="darc-pub-dotnet-templating-dde824a" value="https://pkgs.dev.azure.com/dnceng/public/_packaging/darc-pub-dotnet-templating-dde824a1/nuget/v3/index.json" />
=======
    <add key="darc-pub-dotnet-templating-3ed23f5" value="https://pkgs.dev.azure.com/dnceng/public/_packaging/darc-pub-dotnet-templating-3ed23f5b/nuget/v3/index.json" />
>>>>>>> 08eecb00
    <!--  End: Package sources from dotnet-templating -->
    <!--  Begin: Package sources from dotnet-windowsdesktop -->
    <!--  End: Package sources from dotnet-windowsdesktop -->
    <!--  Begin: Package sources from dotnet-winforms -->
    <!--  End: Package sources from dotnet-winforms -->
    <!--End: Package sources managed by Dependency Flow automation. Do not edit the sources above.-->
    <add key="dotnet6" value="https://pkgs.dev.azure.com/dnceng/public/_packaging/dotnet6/nuget/v3/index.json" />
    <add key="dotnet6-transport" value="https://pkgs.dev.azure.com/dnceng/public/_packaging/dotnet6-transport/nuget/v3/index.json" />
    <add key="dotnet7" value="https://pkgs.dev.azure.com/dnceng/public/_packaging/dotnet7/nuget/v3/index.json" />
    <add key="dotnet7-transport" value="https://pkgs.dev.azure.com/dnceng/public/_packaging/dotnet7-transport/nuget/v3/index.json" />
    <add key="dotnet8" value="https://pkgs.dev.azure.com/dnceng/public/_packaging/dotnet8/nuget/v3/index.json" />
    <add key="dotnet8-transport" value="https://pkgs.dev.azure.com/dnceng/public/_packaging/dotnet8-transport/nuget/v3/index.json" />
    <add key="dotnet-public" value="https://pkgs.dev.azure.com/dnceng/public/_packaging/dotnet-public/nuget/v3/index.json" />
    <add key="dotnet-eng" value="https://pkgs.dev.azure.com/dnceng/public/_packaging/dotnet-eng/nuget/v3/index.json" />
    <add key="dotnet-tools" value="https://pkgs.dev.azure.com/dnceng/public/_packaging/dotnet-tools/nuget/v3/index.json" />
    <add key="dotnet-tools-transport" value="https://pkgs.dev.azure.com/dnceng/public/_packaging/dotnet-tools-transport/nuget/v3/index.json" />
    <add key="dotnet-libraries" value="https://pkgs.dev.azure.com/dnceng/public/_packaging/dotnet-libraries/nuget/v3/index.json" />
    <add key="dotnet-libraries-transport" value="https://pkgs.dev.azure.com/dnceng/public/_packaging/dotnet-libraries-transport/nuget/v3/index.json" />
    <add key="vs-impl" value="https://pkgs.dev.azure.com/azure-public/vside/_packaging/vs-impl/nuget/v3/index.json" />
    <!-- Used for Rich Navigation indexing task -->
    <add key="richnav" value="https://pkgs.dev.azure.com/azure-public/vside/_packaging/vs-buildservices/nuget/v3/index.json" />
    <add key="darc-pub-DotNet-msbuild-Trusted-8ffc3fe" value="https://pkgs.dev.azure.com/dnceng/public/_packaging/darc-pub-DotNet-msbuild-Trusted-8ffc3fe3/nuget/v3/index.json" />
  </packageSources>
  <disabledPackageSources>
    <!--Begin: Package sources managed by Dependency Flow automation. Do not edit the sources below.-->
    <!--  Begin: Package sources from dotnet-templating -->
    <!--  End: Package sources from dotnet-templating -->
    <!--  Begin: Package sources from dotnet-aspnetcore -->
    <!--  Begin: Package sources from dotnet-emsdk -->
    <!--  End: Package sources from dotnet-emsdk -->
    <!--  Begin: Package sources from dotnet-format -->
    <!--  End: Package sources from dotnet-format -->
    <!--  End: Package sources from dotnet-aspnetcore -->
    <!--  Begin: Package sources from dotnet-runtime -->
    <!--  End: Package sources from dotnet-runtime -->
    <!--  Begin: Package sources from dotnet-windowsdesktop -->
    <!--  Begin: Package sources from dotnet-winforms -->
    <!--  End: Package sources from dotnet-winforms -->
    <!--  End: Package sources from dotnet-windowsdesktop -->
    <!--End: Package sources managed by Dependency Flow automation. Do not edit the sources above.-->
  </disabledPackageSources>
</configuration><|MERGE_RESOLUTION|>--- conflicted
+++ resolved
@@ -23,11 +23,7 @@
     <!--  Begin: Package sources from dotnet-runtime -->
     <!--  End: Package sources from dotnet-runtime -->
     <!--  Begin: Package sources from dotnet-templating -->
-<<<<<<< HEAD
-    <add key="darc-pub-dotnet-templating-dde824a" value="https://pkgs.dev.azure.com/dnceng/public/_packaging/darc-pub-dotnet-templating-dde824a1/nuget/v3/index.json" />
-=======
     <add key="darc-pub-dotnet-templating-3ed23f5" value="https://pkgs.dev.azure.com/dnceng/public/_packaging/darc-pub-dotnet-templating-3ed23f5b/nuget/v3/index.json" />
->>>>>>> 08eecb00
     <!--  End: Package sources from dotnet-templating -->
     <!--  Begin: Package sources from dotnet-windowsdesktop -->
     <!--  End: Package sources from dotnet-windowsdesktop -->

--- conflicted
+++ resolved
@@ -17,15 +17,9 @@
     <add key="darc-int-dotnet-runtime-2a90daa-1" value="https://pkgs.dev.azure.com/dnceng/internal/_packaging/darc-int-dotnet-runtime-2a90daa2-1/nuget/v3/index.json" />
     <!--  End: Package sources from dotnet-runtime -->
     <!--  Begin: Package sources from dotnet-templating -->
-<<<<<<< HEAD
-    <add key="darc-int-dotnet-templating-629fc1a" value="https://pkgs.dev.azure.com/dnceng/internal/_packaging/darc-int-dotnet-templating-629fc1a8/nuget/v3/index.json" />
-    <add key="darc-int-dotnet-templating-629fc1a-2" value="https://pkgs.dev.azure.com/dnceng/internal/_packaging/darc-int-dotnet-templating-629fc1a8-2/nuget/v3/index.json" />
-    <add key="darc-int-dotnet-templating-629fc1a-1" value="https://pkgs.dev.azure.com/dnceng/internal/_packaging/darc-int-dotnet-templating-629fc1a8-1/nuget/v3/index.json" />
-=======
     <add key="darc-int-dotnet-templating-ffeddec" value="https://pkgs.dev.azure.com/dnceng/internal/_packaging/darc-int-dotnet-templating-ffeddec3/nuget/v3/index.json" />
     <add key="darc-int-dotnet-templating-ffeddec-2" value="https://pkgs.dev.azure.com/dnceng/internal/_packaging/darc-int-dotnet-templating-ffeddec3-2/nuget/v3/index.json" />
     <add key="darc-int-dotnet-templating-ffeddec-1" value="https://pkgs.dev.azure.com/dnceng/internal/_packaging/darc-int-dotnet-templating-ffeddec3-1/nuget/v3/index.json" />
->>>>>>> b9e3d453
     <!--  End: Package sources from dotnet-templating -->
     <!--  Begin: Package sources from dotnet-windowsdesktop -->
     <add key="darc-int-dotnet-windowsdesktop-c9ab6d8" value="https://pkgs.dev.azure.com/dnceng/internal/_packaging/darc-int-dotnet-windowsdesktop-c9ab6d88/nuget/v3/index.json" />
@@ -47,30 +41,12 @@
   </packageSources>
   <disabledPackageSources>
     <!--Begin: Package sources managed by Dependency Flow automation. Do not edit the sources below.-->
-<<<<<<< HEAD
-    <!--  Begin: Package sources from dotnet-aspnetcore -->
-    <add key="darc-int-dotnet-aspnetcore-54e8b61-1" value="true" />
-    <add key="darc-int-dotnet-aspnetcore-54e8b61-2" value="true" />
-    <add key="darc-int-dotnet-aspnetcore-54e8b61" value="true" />
-    <!--  End: Package sources from dotnet-aspnetcore -->
-    <!--  Begin: Package sources from DotNet-msbuild-Trusted -->
-    <!--  End: Package sources from DotNet-msbuild-Trusted -->
-    <!--  Begin: Package sources from dotnet-runtime -->
-    <add key="darc-int-dotnet-runtime-2a90daa-1" value="true" />
-    <add key="darc-int-dotnet-runtime-2a90daa" value="true" />
-    <!--  End: Package sources from dotnet-runtime -->
-    <!--  Begin: Package sources from dotnet-templating -->
-    <add key="darc-int-dotnet-templating-629fc1a-1" value="true" />
-    <add key="darc-int-dotnet-templating-629fc1a-2" value="true" />
-    <add key="darc-int-dotnet-templating-629fc1a" value="true" />
-=======
     <!--  Begin: Package sources from DotNet-msbuild-Trusted -->
     <!--  End: Package sources from DotNet-msbuild-Trusted -->
     <!--  Begin: Package sources from dotnet-templating -->
     <add key="darc-int-dotnet-templating-ffeddec-1" value="true" />
     <add key="darc-int-dotnet-templating-ffeddec-2" value="true" />
     <add key="darc-int-dotnet-templating-ffeddec" value="true" />
->>>>>>> b9e3d453
     <!--  End: Package sources from dotnet-templating -->
     <!--  Begin: Package sources from dotnet-aspnetcore -->
     <add key="darc-int-dotnet-aspnetcore-54e8b61-1" value="true" />

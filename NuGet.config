--- conflicted
+++ resolved
@@ -17,8 +17,6 @@
     <add key="darc-int-dotnet-format-27f1865-1" value="https://pkgs.dev.azure.com/dnceng/internal/_packaging/darc-int-dotnet-format-27f18656-1/nuget/v3/index.json" />
     <!--  End: Package sources from dotnet-format -->
     <!--  Begin: Package sources from dotnet-aspnetcore -->
-<<<<<<< HEAD
-=======
     <add key="darc-int-dotnet-aspnetcore-009e1cc" value="https://pkgs.dev.azure.com/dnceng/internal/_packaging/darc-int-dotnet-aspnetcore-009e1cca/nuget/v3/index.json" />
     <add key="darc-int-dotnet-aspnetcore-009e1cc-8" value="https://pkgs.dev.azure.com/dnceng/internal/_packaging/darc-int-dotnet-aspnetcore-009e1cca-8/nuget/v3/index.json" />
     <add key="darc-int-dotnet-aspnetcore-009e1cc-7" value="https://pkgs.dev.azure.com/dnceng/internal/_packaging/darc-int-dotnet-aspnetcore-009e1cca-7/nuget/v3/index.json" />
@@ -28,7 +26,6 @@
     <add key="darc-int-dotnet-aspnetcore-009e1cc-3" value="https://pkgs.dev.azure.com/dnceng/internal/_packaging/darc-int-dotnet-aspnetcore-009e1cca-3/nuget/v3/index.json" />
     <add key="darc-int-dotnet-aspnetcore-009e1cc-2" value="https://pkgs.dev.azure.com/dnceng/internal/_packaging/darc-int-dotnet-aspnetcore-009e1cca-2/nuget/v3/index.json" />
     <add key="darc-int-dotnet-aspnetcore-009e1cc-1" value="https://pkgs.dev.azure.com/dnceng/internal/_packaging/darc-int-dotnet-aspnetcore-009e1cca-1/nuget/v3/index.json" />
->>>>>>> 078f98e7
     <!--  End: Package sources from dotnet-aspnetcore -->
     <!--  Begin: Package sources from DotNet-msbuild-Trusted -->
     <add key="darc-pub-DotNet-msbuild-Trusted-c3ade83" value="https://pkgs.dev.azure.com/dnceng/public/_packaging/darc-pub-DotNet-msbuild-Trusted-c3ade832/nuget/v3/index.json" />
@@ -36,13 +33,11 @@
     <!--  Begin: Package sources from dotnet-roslyn-analyzers -->
     <!--  End: Package sources from dotnet-roslyn-analyzers -->
     <!--  Begin: Package sources from dotnet-runtime -->
-<<<<<<< HEAD
     <!--  End: Package sources from dotnet-runtime -->
     <!--  Begin: Package sources from dotnet-templating -->
     <add key="darc-pub-dotnet-templating-0da2c6e" value="https://pkgs.dev.azure.com/dnceng/public/_packaging/darc-pub-dotnet-templating-0da2c6ec/nuget/v3/index.json" />
     <!--  End: Package sources from dotnet-templating -->
     <!--  Begin: Package sources from dotnet-windowsdesktop -->
-=======
     <add key="darc-int-dotnet-runtime-eba546b" value="https://pkgs.dev.azure.com/dnceng/internal/_packaging/darc-int-dotnet-runtime-eba546b0/nuget/v3/index.json" />
     <add key="darc-int-dotnet-runtime-eba546b-6" value="https://pkgs.dev.azure.com/dnceng/internal/_packaging/darc-int-dotnet-runtime-eba546b0-6/nuget/v3/index.json" />
     <!--  End: Package sources from dotnet-runtime -->
@@ -60,7 +55,6 @@
     <add key="darc-int-dotnet-windowsdesktop-e43b37d-3" value="https://pkgs.dev.azure.com/dnceng/internal/_packaging/darc-int-dotnet-windowsdesktop-e43b37de-3/nuget/v3/index.json" />
     <add key="darc-int-dotnet-windowsdesktop-e43b37d-2" value="https://pkgs.dev.azure.com/dnceng/internal/_packaging/darc-int-dotnet-windowsdesktop-e43b37de-2/nuget/v3/index.json" />
     <add key="darc-int-dotnet-windowsdesktop-e43b37d-1" value="https://pkgs.dev.azure.com/dnceng/internal/_packaging/darc-int-dotnet-windowsdesktop-e43b37de-1/nuget/v3/index.json" />
->>>>>>> 078f98e7
     <!--  End: Package sources from dotnet-windowsdesktop -->
     <!--End: Package sources managed by Dependency Flow automation. Do not edit the sources above.-->
     <add key="dotnet6" value="https://pkgs.dev.azure.com/dnceng/public/_packaging/dotnet6/nuget/v3/index.json" />
@@ -85,8 +79,6 @@
     <!--  Begin: Package sources from dotnet-templating -->
     <!--  End: Package sources from dotnet-templating -->
     <!--  Begin: Package sources from dotnet-aspnetcore -->
-<<<<<<< HEAD
-=======
     <add key="darc-int-dotnet-aspnetcore-009e1cc-1" value="true" />
     <add key="darc-int-dotnet-aspnetcore-009e1cc-2" value="true" />
     <add key="darc-int-dotnet-aspnetcore-009e1cc-3" value="true" />
@@ -96,7 +88,6 @@
     <add key="darc-int-dotnet-aspnetcore-009e1cc-7" value="true" />
     <add key="darc-int-dotnet-aspnetcore-009e1cc-8" value="true" />
     <add key="darc-int-dotnet-aspnetcore-009e1cc" value="true" />
->>>>>>> 078f98e7
     <!--  End: Package sources from dotnet-aspnetcore -->
     <!--  Begin: Package sources from dotnet-format -->
     <add key="darc-int-dotnet-format-27f1865-1" value="true" />
@@ -111,10 +102,8 @@
     <!--  End: Package sources from dotnet-format -->
     <!--  End: Package sources from dotnet-aspnetcore -->
     <!--  Begin: Package sources from dotnet-runtime -->
-<<<<<<< HEAD
     <!--  End: Package sources from dotnet-runtime -->
     <!--  Begin: Package sources from dotnet-windowsdesktop -->
-=======
     <add key="darc-int-dotnet-runtime-eba546b-6" value="true" />
     <add key="darc-int-dotnet-runtime-eba546b" value="true" />
     <!--  End: Package sources from dotnet-runtime -->
@@ -128,7 +117,6 @@
     <add key="darc-int-dotnet-windowsdesktop-e43b37d-7" value="true" />
     <add key="darc-int-dotnet-windowsdesktop-e43b37d-8" value="true" />
     <add key="darc-int-dotnet-windowsdesktop-e43b37d" value="true" />
->>>>>>> 078f98e7
     <!--  End: Package sources from dotnet-windowsdesktop -->
     <!--End: Package sources managed by Dependency Flow automation. Do not edit the sources above.-->
   </disabledPackageSources>

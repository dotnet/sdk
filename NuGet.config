--- conflicted
+++ resolved
@@ -64,21 +64,12 @@
     <!--  Begin: Package sources from dotnet-templating -->
     <!--  End: Package sources from dotnet-templating -->
     <!--  Begin: Package sources from dotnet-aspnetcore -->
-<<<<<<< HEAD
-    <!--  End: Package sources from dotnet-aspnetcore -->
-=======
->>>>>>> 8357c5f8
     <!--  Begin: Package sources from DotNet-msbuild-Trusted -->
     <!--  End: Package sources from DotNet-msbuild-Trusted -->
     <!--  End: Package sources from dotnet-aspnetcore -->
     <!--  Begin: Package sources from dotnet-runtime -->
     <!--  End: Package sources from dotnet-runtime -->
     <!--  Begin: Package sources from dotnet-windowsdesktop -->
-<<<<<<< HEAD
-    <!--  Begin: Package sources from dotnet-winforms -->
-    <!--  End: Package sources from dotnet-winforms -->
-=======
->>>>>>> 8357c5f8
     <!--  End: Package sources from dotnet-windowsdesktop -->
     <!--End: Package sources managed by Dependency Flow automation. Do not edit the sources above.-->
   </disabledPackageSources>

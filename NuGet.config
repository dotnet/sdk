<?xml version="1.0" encoding="utf-8"?>
<configuration>
  <packageSources>
    <clear />
    <!--Begin: Package sources managed by Dependency Flow automation. Do not edit the sources below.-->
    <!--  Begin: Package sources from dotnet-emsdk -->
    <add key="darc-pub-dotnet-emsdk-222749b" value="https://pkgs.dev.azure.com/dnceng/public/_packaging/darc-pub-dotnet-emsdk-222749b4/nuget/v3/index.json" />
    <!--  End: Package sources from dotnet-emsdk -->
    <!--  Begin: Package sources from dotnet-format -->
    <add key="darc-pub-dotnet-format-c7e5d39" value="https://pkgs.dev.azure.com/dnceng/public/_packaging/darc-pub-dotnet-format-c7e5d39b/nuget/v3/index.json" />
    <add key="darc-pub-dotnet-format-c7e5d39-4" value="https://pkgs.dev.azure.com/dnceng/public/_packaging/darc-pub-dotnet-format-c7e5d39b-4/nuget/v3/index.json" />
    <add key="darc-pub-dotnet-format-c7e5d39-3" value="https://pkgs.dev.azure.com/dnceng/public/_packaging/darc-pub-dotnet-format-c7e5d39b-3/nuget/v3/index.json" />
    <add key="darc-pub-dotnet-format-c7e5d39-2" value="https://pkgs.dev.azure.com/dnceng/public/_packaging/darc-pub-dotnet-format-c7e5d39b-2/nuget/v3/index.json" />
    <add key="darc-pub-dotnet-format-c7e5d39-1" value="https://pkgs.dev.azure.com/dnceng/public/_packaging/darc-pub-dotnet-format-c7e5d39b-1/nuget/v3/index.json" />
    <!--  End: Package sources from dotnet-format -->
    <!--  Begin: Package sources from dotnet-aspnetcore -->
    <add key="darc-int-dotnet-aspnetcore-c78f4a8" value="https://pkgs.dev.azure.com/dnceng/internal/_packaging/darc-int-dotnet-aspnetcore-c78f4a81/nuget/v3/index.json" />
    <!--  End: Package sources from dotnet-aspnetcore -->
    <!--  Begin: Package sources from DotNet-msbuild-Trusted -->
<<<<<<< HEAD
    <add key="darc-pub-DotNet-msbuild-Trusted-fda44ee" value="https://pkgs.dev.azure.com/dnceng/public/_packaging/darc-pub-DotNet-msbuild-Trusted-fda44ee8/nuget/v3/index.json" />
=======
    <add key="darc-pub-DotNet-msbuild-Trusted-e71ee2d" value="https://pkgs.dev.azure.com/dnceng/public/_packaging/darc-pub-DotNet-msbuild-Trusted-e71ee2d1/nuget/v3/index.json" />
>>>>>>> 23487420
    <!--  End: Package sources from DotNet-msbuild-Trusted -->
    <!--  Begin: Package sources from dotnet-roslyn-analyzers -->
    <!--  End: Package sources from dotnet-roslyn-analyzers -->
    <!--  Begin: Package sources from dotnet-runtime -->
    <add key="darc-int-dotnet-runtime-574100b" value="https://pkgs.dev.azure.com/dnceng/internal/_packaging/darc-int-dotnet-runtime-574100b6/nuget/v3/index.json" />
    <!--  End: Package sources from dotnet-runtime -->
    <!--  Begin: Package sources from dotnet-templating -->
<<<<<<< HEAD
    <add key="darc-pub-dotnet-templating-aec1fc4" value="https://pkgs.dev.azure.com/dnceng/public/_packaging/darc-pub-dotnet-templating-aec1fc4f/nuget/v3/index.json" />
=======
    <add key="darc-pub-dotnet-templating-f009045" value="https://pkgs.dev.azure.com/dnceng/public/_packaging/darc-pub-dotnet-templating-f0090456/nuget/v3/index.json" />
>>>>>>> 23487420
    <!--  End: Package sources from dotnet-templating -->
    <!--  Begin: Package sources from dotnet-windowsdesktop -->
    <add key="darc-int-dotnet-windowsdesktop-2540f0e" value="https://pkgs.dev.azure.com/dnceng/internal/_packaging/darc-int-dotnet-windowsdesktop-2540f0e7/nuget/v3/index.json" />
    <!--  End: Package sources from dotnet-windowsdesktop -->
    <!--  Begin: Package sources from dotnet-winforms -->
    <!--  End: Package sources from dotnet-winforms -->
    <!--End: Package sources managed by Dependency Flow automation. Do not edit the sources above.-->
    <add key="dotnet6" value="https://pkgs.dev.azure.com/dnceng/public/_packaging/dotnet6/nuget/v3/index.json" />
    <add key="dotnet6-transport" value="https://pkgs.dev.azure.com/dnceng/public/_packaging/dotnet6-transport/nuget/v3/index.json" />
    <add key="dotnet7" value="https://pkgs.dev.azure.com/dnceng/public/_packaging/dotnet7/nuget/v3/index.json" />
    <add key="dotnet7-transport" value="https://pkgs.dev.azure.com/dnceng/public/_packaging/dotnet7-transport/nuget/v3/index.json" />
    <add key="dotnet8" value="https://pkgs.dev.azure.com/dnceng/public/_packaging/dotnet8/nuget/v3/index.json" />
    <add key="dotnet8-transport" value="https://pkgs.dev.azure.com/dnceng/public/_packaging/dotnet8-transport/nuget/v3/index.json" />
    <add key="dotnet-public" value="https://pkgs.dev.azure.com/dnceng/public/_packaging/dotnet-public/nuget/v3/index.json" />
    <add key="dotnet-eng" value="https://pkgs.dev.azure.com/dnceng/public/_packaging/dotnet-eng/nuget/v3/index.json" />
    <add key="dotnet-tools" value="https://pkgs.dev.azure.com/dnceng/public/_packaging/dotnet-tools/nuget/v3/index.json" />
    <add key="dotnet-tools-transport" value="https://pkgs.dev.azure.com/dnceng/public/_packaging/dotnet-tools-transport/nuget/v3/index.json" />
    <add key="dotnet-libraries" value="https://pkgs.dev.azure.com/dnceng/public/_packaging/dotnet-libraries/nuget/v3/index.json" />
    <add key="dotnet-libraries-transport" value="https://pkgs.dev.azure.com/dnceng/public/_packaging/dotnet-libraries-transport/nuget/v3/index.json" />
    <add key="vs-impl" value="https://pkgs.dev.azure.com/azure-public/vside/_packaging/vs-impl/nuget/v3/index.json" />
    <!-- Used for Rich Navigation indexing task -->
    <add key="richnav" value="https://pkgs.dev.azure.com/azure-public/vside/_packaging/vs-buildservices/nuget/v3/index.json" />
    <add key="darc-pub-DotNet-msbuild-Trusted-8ffc3fe" value="https://pkgs.dev.azure.com/dnceng/public/_packaging/darc-pub-DotNet-msbuild-Trusted-8ffc3fe3/nuget/v3/index.json" />
  </packageSources>
  <disabledPackageSources>
    <!--Begin: Package sources managed by Dependency Flow automation. Do not edit the sources below.-->
    <!--  Begin: Package sources from dotnet-templating -->
    <!--  End: Package sources from dotnet-templating -->
    <!--  Begin: Package sources from dotnet-aspnetcore -->
    <add key="darc-int-dotnet-aspnetcore-c78f4a8" value="true" />
    <!--  End: Package sources from dotnet-aspnetcore -->
    <!--  Begin: Package sources from DotNet-msbuild-Trusted -->
    <!--  End: Package sources from DotNet-msbuild-Trusted -->
    <!--  Begin: Package sources from dotnet-emsdk -->
    <!--  End: Package sources from dotnet-emsdk -->
    <!--  Begin: Package sources from dotnet-format -->
    <!--  End: Package sources from dotnet-format -->
    <!--  End: Package sources from dotnet-aspnetcore -->
    <!--  Begin: Package sources from dotnet-runtime -->
    <add key="darc-int-dotnet-runtime-574100b" value="true" />
    <!--  End: Package sources from dotnet-runtime -->
    <!--  Begin: Package sources from dotnet-windowsdesktop -->
    <add key="darc-int-dotnet-windowsdesktop-2540f0e" value="true" />
<<<<<<< HEAD
=======
    <!--  Begin: Package sources from dotnet-winforms -->
    <!--  End: Package sources from dotnet-winforms -->
>>>>>>> 23487420
    <!--  End: Package sources from dotnet-windowsdesktop -->
    <!--End: Package sources managed by Dependency Flow automation. Do not edit the sources above.-->
  </disabledPackageSources>
</configuration><|MERGE_RESOLUTION|>--- conflicted
+++ resolved
@@ -17,11 +17,7 @@
     <add key="darc-int-dotnet-aspnetcore-c78f4a8" value="https://pkgs.dev.azure.com/dnceng/internal/_packaging/darc-int-dotnet-aspnetcore-c78f4a81/nuget/v3/index.json" />
     <!--  End: Package sources from dotnet-aspnetcore -->
     <!--  Begin: Package sources from DotNet-msbuild-Trusted -->
-<<<<<<< HEAD
-    <add key="darc-pub-DotNet-msbuild-Trusted-fda44ee" value="https://pkgs.dev.azure.com/dnceng/public/_packaging/darc-pub-DotNet-msbuild-Trusted-fda44ee8/nuget/v3/index.json" />
-=======
     <add key="darc-pub-DotNet-msbuild-Trusted-e71ee2d" value="https://pkgs.dev.azure.com/dnceng/public/_packaging/darc-pub-DotNet-msbuild-Trusted-e71ee2d1/nuget/v3/index.json" />
->>>>>>> 23487420
     <!--  End: Package sources from DotNet-msbuild-Trusted -->
     <!--  Begin: Package sources from dotnet-roslyn-analyzers -->
     <!--  End: Package sources from dotnet-roslyn-analyzers -->
@@ -29,11 +25,7 @@
     <add key="darc-int-dotnet-runtime-574100b" value="https://pkgs.dev.azure.com/dnceng/internal/_packaging/darc-int-dotnet-runtime-574100b6/nuget/v3/index.json" />
     <!--  End: Package sources from dotnet-runtime -->
     <!--  Begin: Package sources from dotnet-templating -->
-<<<<<<< HEAD
-    <add key="darc-pub-dotnet-templating-aec1fc4" value="https://pkgs.dev.azure.com/dnceng/public/_packaging/darc-pub-dotnet-templating-aec1fc4f/nuget/v3/index.json" />
-=======
     <add key="darc-pub-dotnet-templating-f009045" value="https://pkgs.dev.azure.com/dnceng/public/_packaging/darc-pub-dotnet-templating-f0090456/nuget/v3/index.json" />
->>>>>>> 23487420
     <!--  End: Package sources from dotnet-templating -->
     <!--  Begin: Package sources from dotnet-windowsdesktop -->
     <add key="darc-int-dotnet-windowsdesktop-2540f0e" value="https://pkgs.dev.azure.com/dnceng/internal/_packaging/darc-int-dotnet-windowsdesktop-2540f0e7/nuget/v3/index.json" />
@@ -77,11 +69,8 @@
     <!--  End: Package sources from dotnet-runtime -->
     <!--  Begin: Package sources from dotnet-windowsdesktop -->
     <add key="darc-int-dotnet-windowsdesktop-2540f0e" value="true" />
-<<<<<<< HEAD
-=======
     <!--  Begin: Package sources from dotnet-winforms -->
     <!--  End: Package sources from dotnet-winforms -->
->>>>>>> 23487420
     <!--  End: Package sources from dotnet-windowsdesktop -->
     <!--End: Package sources managed by Dependency Flow automation. Do not edit the sources above.-->
   </disabledPackageSources>

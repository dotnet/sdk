--- conflicted
+++ resolved
@@ -24,37 +24,23 @@
     <!--  Begin: Package sources from dotnet-aspire -->
     <!--  End: Package sources from dotnet-aspire -->
     <!--  Begin: Package sources from dotnet-emsdk -->
-<<<<<<< HEAD
-    <!--  End: Package sources from dotnet-emsdk -->
-    <!--  Begin: Package sources from dotnet-aspnetcore -->
-    <!--  End: Package sources from dotnet-aspnetcore -->
-    <!--  Begin: Package sources from DotNet-msbuild-Trusted -->
-    <add key="darc-pub-DotNet-msbuild-Trusted-2681ee4" value="https://pkgs.dev.azure.com/dnceng/public/_packaging/darc-pub-DotNet-msbuild-Trusted-2681ee4b/nuget/v3/index.json" />
-=======
     <add key="darc-pub-dotnet-emsdk-b65413a" value="https://pkgs.dev.azure.com/dnceng/public/_packaging/darc-pub-dotnet-emsdk-b65413ac/nuget/v3/index.json" />
     <!--  End: Package sources from dotnet-emsdk -->
     <!--  Begin: Package sources from dotnet-aspnetcore -->
     <add key="darc-int-dotnet-aspnetcore-d3aba8f" value="https://pkgs.dev.azure.com/dnceng/internal/_packaging/darc-int-dotnet-aspnetcore-d3aba8fe/nuget/v3/index.json" />
     <!--  End: Package sources from dotnet-aspnetcore -->
     <!--  Begin: Package sources from DotNet-msbuild-Trusted -->
->>>>>>> 49aa0344
     <!--  End: Package sources from DotNet-msbuild-Trusted -->
     <!--  Begin: Package sources from dotnet-roslyn-analyzers -->
     <!--  End: Package sources from dotnet-roslyn-analyzers -->
     <!--  Begin: Package sources from dotnet-runtime -->
-<<<<<<< HEAD
-=======
     <add key="darc-int-dotnet-runtime-fa7cdde" value="https://pkgs.dev.azure.com/dnceng/internal/_packaging/darc-int-dotnet-runtime-fa7cdded/nuget/v3/index.json" />
->>>>>>> 49aa0344
     <!--  End: Package sources from dotnet-runtime -->
     <!--  Begin: Package sources from dotnet-templating -->
     <add key="darc-pub-dotnet-templating-0258ae6" value="https://pkgs.dev.azure.com/dnceng/public/_packaging/darc-pub-dotnet-templating-0258ae6d/nuget/v3/index.json" />
     <!--  End: Package sources from dotnet-templating -->
     <!--  Begin: Package sources from dotnet-windowsdesktop -->
-<<<<<<< HEAD
-=======
     <add key="darc-int-dotnet-windowsdesktop-6c65543" value="https://pkgs.dev.azure.com/dnceng/internal/_packaging/darc-int-dotnet-windowsdesktop-6c65543c/nuget/v3/index.json" />
->>>>>>> 49aa0344
     <!--  End: Package sources from dotnet-windowsdesktop -->
     <!--End: Package sources managed by Dependency Flow automation. Do not edit the sources above.-->
     <add key="dotnet6" value="https://pkgs.dev.azure.com/dnceng/public/_packaging/dotnet6/nuget/v3/index.json" />
@@ -81,23 +67,15 @@
     <!--  Begin: Package sources from dotnet-templating -->
     <!--  End: Package sources from dotnet-templating -->
     <!--  Begin: Package sources from dotnet-aspnetcore -->
-<<<<<<< HEAD
-=======
     <add key="darc-int-dotnet-aspnetcore-d3aba8f" value="true" />
->>>>>>> 49aa0344
     <!--  Begin: Package sources from DotNet-msbuild-Trusted -->
     <!--  End: Package sources from DotNet-msbuild-Trusted -->
     <!--  End: Package sources from dotnet-aspnetcore -->
     <!--  Begin: Package sources from dotnet-runtime -->
-<<<<<<< HEAD
-    <!--  End: Package sources from dotnet-runtime -->
-    <!--  Begin: Package sources from dotnet-windowsdesktop -->
-=======
     <add key="darc-int-dotnet-runtime-fa7cdde" value="true" />
     <!--  End: Package sources from dotnet-runtime -->
     <!--  Begin: Package sources from dotnet-windowsdesktop -->
     <add key="darc-int-dotnet-windowsdesktop-6c65543" value="true" />
->>>>>>> 49aa0344
     <!--  End: Package sources from dotnet-windowsdesktop -->
     <!--End: Package sources managed by Dependency Flow automation. Do not edit the sources above.-->
   </disabledPackageSources>

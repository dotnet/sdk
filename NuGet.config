<?xml version="1.0" encoding="utf-8"?>
<configuration>
  <packageSources>
    <clear />
    <!--Begin: Package sources managed by Dependency Flow automation. Do not edit the sources below.-->
    <!--  Begin: Package sources from dotnet-emsdk -->
    <!--  End: Package sources from dotnet-emsdk -->
    <!--  Begin: Package sources from dotnet-format -->
    <add key="darc-pub-dotnet-format-d237e17" value="https://pkgs.dev.azure.com/dnceng/public/_packaging/darc-pub-dotnet-format-d237e172/nuget/v3/index.json" />
    <add key="darc-pub-dotnet-format-d237e17-6" value="https://pkgs.dev.azure.com/dnceng/public/_packaging/darc-pub-dotnet-format-d237e172-6/nuget/v3/index.json" />
    <add key="darc-pub-dotnet-format-d237e17-5" value="https://pkgs.dev.azure.com/dnceng/public/_packaging/darc-pub-dotnet-format-d237e172-5/nuget/v3/index.json" />
    <add key="darc-pub-dotnet-format-d237e17-4" value="https://pkgs.dev.azure.com/dnceng/public/_packaging/darc-pub-dotnet-format-d237e172-4/nuget/v3/index.json" />
    <add key="darc-pub-dotnet-format-d237e17-3" value="https://pkgs.dev.azure.com/dnceng/public/_packaging/darc-pub-dotnet-format-d237e172-3/nuget/v3/index.json" />
    <add key="darc-pub-dotnet-format-d237e17-2" value="https://pkgs.dev.azure.com/dnceng/public/_packaging/darc-pub-dotnet-format-d237e172-2/nuget/v3/index.json" />
    <add key="darc-pub-dotnet-format-d237e17-1" value="https://pkgs.dev.azure.com/dnceng/public/_packaging/darc-pub-dotnet-format-d237e172-1/nuget/v3/index.json" />
    <!--  End: Package sources from dotnet-format -->
    <!--  Begin: Package sources from dotnet-aspnetcore -->
    <!--  End: Package sources from dotnet-aspnetcore -->
    <!--  Begin: Package sources from DotNet-msbuild-Trusted -->
    <add key="darc-pub-DotNet-msbuild-Trusted-610b4d3" value="https://pkgs.dev.azure.com/dnceng/public/_packaging/darc-pub-DotNet-msbuild-Trusted-610b4d3b/nuget/v3/index.json" />
    <!--  End: Package sources from DotNet-msbuild-Trusted -->
    <!--  Begin: Package sources from dotnet-roslyn-analyzers -->
    <!--  End: Package sources from dotnet-roslyn-analyzers -->
    <!--  Begin: Package sources from dotnet-runtime -->
    <!--  End: Package sources from dotnet-runtime -->
    <!--  Begin: Package sources from dotnet-templating -->
<<<<<<< HEAD
    <add key="darc-pub-dotnet-templating-7574b8f" value="https://pkgs.dev.azure.com/dnceng/public/_packaging/darc-pub-dotnet-templating-7574b8fa/nuget/v3/index.json" />
=======
>>>>>>> a3395328
    <!--  End: Package sources from dotnet-templating -->
    <!--  Begin: Package sources from dotnet-windowsdesktop -->
    <!--  End: Package sources from dotnet-windowsdesktop -->
    <!--End: Package sources managed by Dependency Flow automation. Do not edit the sources above.-->
    <add key="dotnet6" value="https://pkgs.dev.azure.com/dnceng/public/_packaging/dotnet6/nuget/v3/index.json" />
    <add key="dotnet6-transport" value="https://pkgs.dev.azure.com/dnceng/public/_packaging/dotnet6-transport/nuget/v3/index.json" />
    <add key="dotnet7" value="https://pkgs.dev.azure.com/dnceng/public/_packaging/dotnet7/nuget/v3/index.json" />
    <add key="dotnet7-transport" value="https://pkgs.dev.azure.com/dnceng/public/_packaging/dotnet7-transport/nuget/v3/index.json" />
    <add key="dotnet8" value="https://pkgs.dev.azure.com/dnceng/public/_packaging/dotnet8/nuget/v3/index.json" />
    <add key="dotnet8-transport" value="https://pkgs.dev.azure.com/dnceng/public/_packaging/dotnet8-transport/nuget/v3/index.json" />
    <add key="dotnet-public" value="https://pkgs.dev.azure.com/dnceng/public/_packaging/dotnet-public/nuget/v3/index.json" />
    <add key="dotnet-eng" value="https://pkgs.dev.azure.com/dnceng/public/_packaging/dotnet-eng/nuget/v3/index.json" />
    <add key="dotnet-tools" value="https://pkgs.dev.azure.com/dnceng/public/_packaging/dotnet-tools/nuget/v3/index.json" />
    <add key="dotnet-tools-transport" value="https://pkgs.dev.azure.com/dnceng/public/_packaging/dotnet-tools-transport/nuget/v3/index.json" />
    <add key="dotnet-libraries" value="https://pkgs.dev.azure.com/dnceng/public/_packaging/dotnet-libraries/nuget/v3/index.json" />
    <add key="dotnet-libraries-transport" value="https://pkgs.dev.azure.com/dnceng/public/_packaging/dotnet-libraries-transport/nuget/v3/index.json" />
    <add key="vs-impl" value="https://pkgs.dev.azure.com/azure-public/vside/_packaging/vs-impl/nuget/v3/index.json" />
    <!-- Used for Rich Navigation indexing task -->
    <add key="richnav" value="https://pkgs.dev.azure.com/azure-public/vside/_packaging/vs-buildservices/nuget/v3/index.json" />
    <add key="darc-pub-DotNet-msbuild-Trusted-8ffc3fe" value="https://pkgs.dev.azure.com/dnceng/public/_packaging/darc-pub-DotNet-msbuild-Trusted-8ffc3fe3/nuget/v3/index.json" />
  </packageSources>
  <disabledPackageSources>
    <!--Begin: Package sources managed by Dependency Flow automation. Do not edit the sources below.-->
    <!--  Begin: Package sources from dotnet-templating -->
    <!--  End: Package sources from dotnet-templating -->
    <!--  Begin: Package sources from dotnet-aspnetcore -->
    <!--  Begin: Package sources from dotnet-format -->
    <!--  End: Package sources from dotnet-format -->
    <!--  End: Package sources from dotnet-aspnetcore -->
    <!--  Begin: Package sources from dotnet-runtime -->
    <!--  End: Package sources from dotnet-runtime -->
    <!--  Begin: Package sources from dotnet-windowsdesktop -->
    <!--  End: Package sources from dotnet-windowsdesktop -->
    <!--End: Package sources managed by Dependency Flow automation. Do not edit the sources above.-->
  </disabledPackageSources>
</configuration><|MERGE_RESOLUTION|>--- conflicted
+++ resolved
@@ -24,10 +24,6 @@
     <!--  Begin: Package sources from dotnet-runtime -->
     <!--  End: Package sources from dotnet-runtime -->
     <!--  Begin: Package sources from dotnet-templating -->
-<<<<<<< HEAD
-    <add key="darc-pub-dotnet-templating-7574b8f" value="https://pkgs.dev.azure.com/dnceng/public/_packaging/darc-pub-dotnet-templating-7574b8fa/nuget/v3/index.json" />
-=======
->>>>>>> a3395328
     <!--  End: Package sources from dotnet-templating -->
     <!--  Begin: Package sources from dotnet-windowsdesktop -->
     <!--  End: Package sources from dotnet-windowsdesktop -->

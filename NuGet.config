<?xml version="1.0" encoding="utf-8"?>
<configuration>
  <packageSources>
    <clear />
    <!--Begin: Package sources managed by Dependency Flow automation. Do not edit the sources below.-->
    <!--  Begin: Package sources from dotnet-aspnetcore -->
<<<<<<< HEAD
    <add key="darc-int-dotnet-aspnetcore-e56abc4" value="https://pkgs.dev.azure.com/dnceng/internal/_packaging/darc-int-dotnet-aspnetcore-e56abc45/nuget/v3/index.json" />
    <add key="darc-int-dotnet-aspnetcore-e56abc4-1" value="https://pkgs.dev.azure.com/dnceng/internal/_packaging/darc-int-dotnet-aspnetcore-e56abc45-1/nuget/v3/index.json" />
=======
>>>>>>> e1b1d6fa
    <!--  End: Package sources from dotnet-aspnetcore -->
    <!--  Begin: Package sources from DotNet-msbuild-Trusted -->
    <add key="darc-pub-DotNet-msbuild-Trusted-f08e881" value="https://pkgs.dev.azure.com/dnceng/public/_packaging/darc-pub-DotNet-msbuild-Trusted-f08e8816/nuget/v3/index.json" />
    <!--  End: Package sources from DotNet-msbuild-Trusted -->
    <!--  Begin: Package sources from dotnet-roslyn-analyzers -->
    <!--  End: Package sources from dotnet-roslyn-analyzers -->
    <!--  Begin: Package sources from dotnet-runtime -->
<<<<<<< HEAD
    <add key="darc-int-dotnet-runtime-0a396ac" value="https://pkgs.dev.azure.com/dnceng/internal/_packaging/darc-int-dotnet-runtime-0a396aca/nuget/v3/index.json" />
    <!--  End: Package sources from dotnet-runtime -->
    <!--  Begin: Package sources from dotnet-templating -->
    <add key="darc-int-dotnet-templating-12bf34e" value="https://pkgs.dev.azure.com/dnceng/internal/_packaging/darc-int-dotnet-templating-12bf34ea/nuget/v3/index.json" />
    <!--  End: Package sources from dotnet-templating -->
    <!--  Begin: Package sources from dotnet-windowsdesktop -->
    <add key="darc-int-dotnet-windowsdesktop-27813f8" value="https://pkgs.dev.azure.com/dnceng/internal/_packaging/darc-int-dotnet-windowsdesktop-27813f8d/nuget/v3/index.json" />
    <add key="darc-int-dotnet-windowsdesktop-27813f8-1" value="https://pkgs.dev.azure.com/dnceng/internal/_packaging/darc-int-dotnet-windowsdesktop-27813f8d-1/nuget/v3/index.json" />
=======
    <!--  End: Package sources from dotnet-runtime -->
    <!--  Begin: Package sources from dotnet-templating -->
    <!--  End: Package sources from dotnet-templating -->
    <!--  Begin: Package sources from dotnet-windowsdesktop -->
>>>>>>> e1b1d6fa
    <!--  End: Package sources from dotnet-windowsdesktop -->
    <!--End: Package sources managed by Dependency Flow automation. Do not edit the sources above.-->
    <add key="dotnet6" value="https://pkgs.dev.azure.com/dnceng/public/_packaging/dotnet6/nuget/v3/index.json" />
    <add key="dotnet6-transport" value="https://pkgs.dev.azure.com/dnceng/public/_packaging/dotnet6-transport/nuget/v3/index.json" />
    <add key="dotnet7" value="https://pkgs.dev.azure.com/dnceng/public/_packaging/dotnet7/nuget/v3/index.json" />
    <add key="dotnet7-transport" value="https://pkgs.dev.azure.com/dnceng/public/_packaging/dotnet7-transport/nuget/v3/index.json" />
    <add key="dotnet-public" value="https://pkgs.dev.azure.com/dnceng/public/_packaging/dotnet-public/nuget/v3/index.json" />
    <add key="dotnet-eng" value="https://pkgs.dev.azure.com/dnceng/public/_packaging/dotnet-eng/nuget/v3/index.json" />
    <add key="dotnet-tools" value="https://pkgs.dev.azure.com/dnceng/public/_packaging/dotnet-tools/nuget/v3/index.json" />
    <add key="dotnet-tools-transport" value="https://pkgs.dev.azure.com/dnceng/public/_packaging/dotnet-tools-transport/nuget/v3/index.json" />
    <add key="dotnet-libraries" value="https://pkgs.dev.azure.com/dnceng/public/_packaging/dotnet-libraries/nuget/v3/index.json" />
    <add key="dotnet-libraries-transport" value="https://pkgs.dev.azure.com/dnceng/public/_packaging/dotnet-libraries-transport/nuget/v3/index.json" />
    <add key="vs-impl" value="https://pkgs.dev.azure.com/azure-public/vside/_packaging/vs-impl/nuget/v3/index.json" />
    <!-- Used for Rich Navigation indexing task -->
    <add key="richnav" value="https://pkgs.dev.azure.com/azure-public/vside/_packaging/vs-buildservices/nuget/v3/index.json" />
  </packageSources>
  <disabledPackageSources>
    <!--Begin: Package sources managed by Dependency Flow automation. Do not edit the sources below.-->
    <!--  Begin: Package sources from dotnet-templating -->
<<<<<<< HEAD
    <add key="darc-int-dotnet-templating-12bf34e" value="true" />
    <!--  End: Package sources from dotnet-templating -->
    <!--  Begin: Package sources from dotnet-aspnetcore -->
    <add key="darc-int-dotnet-aspnetcore-e56abc4-1" value="true" />
    <add key="darc-int-dotnet-aspnetcore-e56abc4" value="true" />
    <!--  End: Package sources from dotnet-aspnetcore -->
    <!--  Begin: Package sources from dotnet-runtime -->
    <add key="darc-int-dotnet-runtime-0a396ac" value="true" />
    <!--  End: Package sources from dotnet-runtime -->
    <!--  Begin: Package sources from dotnet-windowsdesktop -->
    <add key="darc-int-dotnet-windowsdesktop-27813f8-1" value="true" />
    <add key="darc-int-dotnet-windowsdesktop-27813f8" value="true" />
=======
    <!--  End: Package sources from dotnet-templating -->
    <!--  Begin: Package sources from dotnet-aspnetcore -->
    <!--  End: Package sources from dotnet-aspnetcore -->
    <!--  Begin: Package sources from dotnet-runtime -->
    <!--  End: Package sources from dotnet-runtime -->
    <!--  Begin: Package sources from dotnet-windowsdesktop -->
>>>>>>> e1b1d6fa
    <!--  End: Package sources from dotnet-windowsdesktop -->
    <!--End: Package sources managed by Dependency Flow automation. Do not edit the sources above.-->
  </disabledPackageSources>
</configuration><|MERGE_RESOLUTION|>--- conflicted
+++ resolved
@@ -4,11 +4,8 @@
     <clear />
     <!--Begin: Package sources managed by Dependency Flow automation. Do not edit the sources below.-->
     <!--  Begin: Package sources from dotnet-aspnetcore -->
-<<<<<<< HEAD
     <add key="darc-int-dotnet-aspnetcore-e56abc4" value="https://pkgs.dev.azure.com/dnceng/internal/_packaging/darc-int-dotnet-aspnetcore-e56abc45/nuget/v3/index.json" />
     <add key="darc-int-dotnet-aspnetcore-e56abc4-1" value="https://pkgs.dev.azure.com/dnceng/internal/_packaging/darc-int-dotnet-aspnetcore-e56abc45-1/nuget/v3/index.json" />
-=======
->>>>>>> e1b1d6fa
     <!--  End: Package sources from dotnet-aspnetcore -->
     <!--  Begin: Package sources from DotNet-msbuild-Trusted -->
     <add key="darc-pub-DotNet-msbuild-Trusted-f08e881" value="https://pkgs.dev.azure.com/dnceng/public/_packaging/darc-pub-DotNet-msbuild-Trusted-f08e8816/nuget/v3/index.json" />
@@ -16,7 +13,6 @@
     <!--  Begin: Package sources from dotnet-roslyn-analyzers -->
     <!--  End: Package sources from dotnet-roslyn-analyzers -->
     <!--  Begin: Package sources from dotnet-runtime -->
-<<<<<<< HEAD
     <add key="darc-int-dotnet-runtime-0a396ac" value="https://pkgs.dev.azure.com/dnceng/internal/_packaging/darc-int-dotnet-runtime-0a396aca/nuget/v3/index.json" />
     <!--  End: Package sources from dotnet-runtime -->
     <!--  Begin: Package sources from dotnet-templating -->
@@ -25,12 +21,6 @@
     <!--  Begin: Package sources from dotnet-windowsdesktop -->
     <add key="darc-int-dotnet-windowsdesktop-27813f8" value="https://pkgs.dev.azure.com/dnceng/internal/_packaging/darc-int-dotnet-windowsdesktop-27813f8d/nuget/v3/index.json" />
     <add key="darc-int-dotnet-windowsdesktop-27813f8-1" value="https://pkgs.dev.azure.com/dnceng/internal/_packaging/darc-int-dotnet-windowsdesktop-27813f8d-1/nuget/v3/index.json" />
-=======
-    <!--  End: Package sources from dotnet-runtime -->
-    <!--  Begin: Package sources from dotnet-templating -->
-    <!--  End: Package sources from dotnet-templating -->
-    <!--  Begin: Package sources from dotnet-windowsdesktop -->
->>>>>>> e1b1d6fa
     <!--  End: Package sources from dotnet-windowsdesktop -->
     <!--End: Package sources managed by Dependency Flow automation. Do not edit the sources above.-->
     <add key="dotnet6" value="https://pkgs.dev.azure.com/dnceng/public/_packaging/dotnet6/nuget/v3/index.json" />
@@ -50,7 +40,6 @@
   <disabledPackageSources>
     <!--Begin: Package sources managed by Dependency Flow automation. Do not edit the sources below.-->
     <!--  Begin: Package sources from dotnet-templating -->
-<<<<<<< HEAD
     <add key="darc-int-dotnet-templating-12bf34e" value="true" />
     <!--  End: Package sources from dotnet-templating -->
     <!--  Begin: Package sources from dotnet-aspnetcore -->
@@ -63,14 +52,6 @@
     <!--  Begin: Package sources from dotnet-windowsdesktop -->
     <add key="darc-int-dotnet-windowsdesktop-27813f8-1" value="true" />
     <add key="darc-int-dotnet-windowsdesktop-27813f8" value="true" />
-=======
-    <!--  End: Package sources from dotnet-templating -->
-    <!--  Begin: Package sources from dotnet-aspnetcore -->
-    <!--  End: Package sources from dotnet-aspnetcore -->
-    <!--  Begin: Package sources from dotnet-runtime -->
-    <!--  End: Package sources from dotnet-runtime -->
-    <!--  Begin: Package sources from dotnet-windowsdesktop -->
->>>>>>> e1b1d6fa
     <!--  End: Package sources from dotnet-windowsdesktop -->
     <!--End: Package sources managed by Dependency Flow automation. Do not edit the sources above.-->
   </disabledPackageSources>

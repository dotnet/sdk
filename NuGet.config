<?xml version="1.0" encoding="utf-8"?>
<configuration>
  <packageSources>
    <clear />
    <!--Begin: Package sources managed by Dependency Flow automation. Do not edit the sources below.-->
    <!--  Begin: Package sources from dotnet-dotnet -->
<<<<<<< HEAD
    <add key="darc-pub-dotnet-dotnet-7dedd35" value="https://pkgs.dev.azure.com/dnceng/public/_packaging/darc-pub-dotnet-dotnet-7dedd353/nuget/v3/index.json" />
=======
    <add key="darc-pub-dotnet-dotnet-b0f34d5" value="https://pkgs.dev.azure.com/dnceng/public/_packaging/darc-pub-dotnet-dotnet-b0f34d51/nuget/v3/index.json" />
    <add key="darc-int-dotnet-dotnet-b0f34d5" value="https://pkgs.dev.azure.com/dnceng/internal/_packaging/darc-int-dotnet-dotnet-b0f34d51/nuget/v3/index.json" />
    <add key="darc-int-dotnet-dotnet-b0f34d5-1" value="https://pkgs.dev.azure.com/dnceng/internal/_packaging/darc-int-dotnet-dotnet-b0f34d51-1/nuget/v3/index.json" />
>>>>>>> e6bef6ab
    <!--  End: Package sources from dotnet-dotnet -->
    <!--  Begin: Package sources from microsoft-testfx -->
    <!--  End: Package sources from microsoft-testfx -->
    <!--  Begin: Package sources from dotnet-aspire -->
    <!--  End: Package sources from dotnet-aspire -->
    <!--  Begin: Package sources from dotnet-runtime -->
    <!--  End: Package sources from dotnet-runtime -->
    <!--End: Package sources managed by Dependency Flow automation. Do not edit the sources above.-->
    <add key="dotnet6" value="https://pkgs.dev.azure.com/dnceng/public/_packaging/dotnet6/nuget/v3/index.json" />
    <add key="dotnet6-transport" value="https://pkgs.dev.azure.com/dnceng/public/_packaging/dotnet6-transport/nuget/v3/index.json" />
    <add key="dotnet7" value="https://pkgs.dev.azure.com/dnceng/public/_packaging/dotnet7/nuget/v3/index.json" />
    <add key="dotnet7-transport" value="https://pkgs.dev.azure.com/dnceng/public/_packaging/dotnet7-transport/nuget/v3/index.json" />
    <add key="dotnet8" value="https://pkgs.dev.azure.com/dnceng/public/_packaging/dotnet8/nuget/v3/index.json" />
    <add key="dotnet8-transport" value="https://pkgs.dev.azure.com/dnceng/public/_packaging/dotnet8-transport/nuget/v3/index.json" />
    <add key="dotnet8-workloads" value="https://pkgs.dev.azure.com/dnceng/public/_packaging/dotnet8-workloads/nuget/v3/index.json" />
    <add key="dotnet9" value="https://pkgs.dev.azure.com/dnceng/public/_packaging/dotnet9/nuget/v3/index.json" />
    <add key="dotnet9-transport" value="https://pkgs.dev.azure.com/dnceng/public/_packaging/dotnet9-transport/nuget/v3/index.json" />
    <add key="dotnet10" value="https://pkgs.dev.azure.com/dnceng/public/_packaging/dotnet10/nuget/v3/index.json" />
    <add key="dotnet10-transport" value="https://pkgs.dev.azure.com/dnceng/public/_packaging/dotnet10-transport/nuget/v3/index.json" />
    <add key="dotnet-public" value="https://pkgs.dev.azure.com/dnceng/public/_packaging/dotnet-public/nuget/v3/index.json" />
    <add key="dotnet-eng" value="https://pkgs.dev.azure.com/dnceng/public/_packaging/dotnet-eng/nuget/v3/index.json" />
    <add key="dotnet-tools" value="https://pkgs.dev.azure.com/dnceng/public/_packaging/dotnet-tools/nuget/v3/index.json" />
    <add key="dotnet-tools-transport" value="https://pkgs.dev.azure.com/dnceng/public/_packaging/dotnet-tools-transport/nuget/v3/index.json" />
    <add key="dotnet-libraries" value="https://pkgs.dev.azure.com/dnceng/public/_packaging/dotnet-libraries/nuget/v3/index.json" />
    <add key="dotnet-libraries-transport" value="https://pkgs.dev.azure.com/dnceng/public/_packaging/dotnet-libraries-transport/nuget/v3/index.json" />
    <add key="vs-impl" value="https://pkgs.dev.azure.com/azure-public/vside/_packaging/vs-impl/nuget/v3/index.json" />
    <!-- Used for Rich Navigation indexing task -->
    <add key="richnav" value="https://pkgs.dev.azure.com/azure-public/vside/_packaging/vs-buildservices/nuget/v3/index.json" />
    <!-- mstest dependencies -->
    <add key="test-tools" value="https://pkgs.dev.azure.com/dnceng/public/_packaging/test-tools/nuget/v3/index.json" />
  </packageSources>
  <disabledPackageSources>
    <clear />
    <!--Begin: Package sources managed by Dependency Flow automation. Do not edit the sources below.-->
    <!--  Begin: Package sources from dotnet-dotnet -->
    <add key="darc-int-dotnet-dotnet-b0f34d5-1" value="true" />
    <add key="darc-int-dotnet-dotnet-b0f34d5" value="true" />
    <!--  End: Package sources from dotnet-dotnet -->
    <!--  Begin: Package sources from dotnet-runtime -->
    <!--  End: Package sources from dotnet-runtime -->
    <!--End: Package sources managed by Dependency Flow automation. Do not edit the sources above.-->
  </disabledPackageSources>
</configuration><|MERGE_RESOLUTION|>--- conflicted
+++ resolved
@@ -4,13 +4,9 @@
     <clear />
     <!--Begin: Package sources managed by Dependency Flow automation. Do not edit the sources below.-->
     <!--  Begin: Package sources from dotnet-dotnet -->
-<<<<<<< HEAD
-    <add key="darc-pub-dotnet-dotnet-7dedd35" value="https://pkgs.dev.azure.com/dnceng/public/_packaging/darc-pub-dotnet-dotnet-7dedd353/nuget/v3/index.json" />
-=======
     <add key="darc-pub-dotnet-dotnet-b0f34d5" value="https://pkgs.dev.azure.com/dnceng/public/_packaging/darc-pub-dotnet-dotnet-b0f34d51/nuget/v3/index.json" />
     <add key="darc-int-dotnet-dotnet-b0f34d5" value="https://pkgs.dev.azure.com/dnceng/internal/_packaging/darc-int-dotnet-dotnet-b0f34d51/nuget/v3/index.json" />
     <add key="darc-int-dotnet-dotnet-b0f34d5-1" value="https://pkgs.dev.azure.com/dnceng/internal/_packaging/darc-int-dotnet-dotnet-b0f34d51-1/nuget/v3/index.json" />
->>>>>>> e6bef6ab
     <!--  End: Package sources from dotnet-dotnet -->
     <!--  Begin: Package sources from microsoft-testfx -->
     <!--  End: Package sources from microsoft-testfx -->

--- conflicted
+++ resolved
@@ -28,11 +28,7 @@
     <add key="darc-int-dotnet-aspnetcore-31d685b-1" value="https://pkgs.dev.azure.com/dnceng/internal/_packaging/darc-int-dotnet-aspnetcore-31d685b2-1/nuget/v3/index.json" />
     <!--  End: Package sources from dotnet-aspnetcore -->
     <!--  Begin: Package sources from DotNet-msbuild-Trusted -->
-<<<<<<< HEAD
-    <add key="darc-pub-DotNet-msbuild-Trusted-31744df" value="https://pkgs.dev.azure.com/dnceng/public/_packaging/darc-pub-DotNet-msbuild-Trusted-31744dfc/nuget/v3/index.json" />
-=======
     <add key="darc-pub-DotNet-msbuild-Trusted-7c2b926" value="https://pkgs.dev.azure.com/dnceng/public/_packaging/darc-pub-DotNet-msbuild-Trusted-7c2b9262/nuget/v3/index.json" />
->>>>>>> 90c637e5
     <!--  End: Package sources from DotNet-msbuild-Trusted -->
     <!--  Begin: Package sources from dotnet-roslyn-analyzers -->
     <!--  End: Package sources from dotnet-roslyn-analyzers -->
@@ -41,11 +37,7 @@
     <add key="darc-int-dotnet-runtime-89ef51c-3" value="https://pkgs.dev.azure.com/dnceng/internal/_packaging/darc-int-dotnet-runtime-89ef51c5-3/nuget/v3/index.json" />
     <!--  End: Package sources from dotnet-runtime -->
     <!--  Begin: Package sources from dotnet-templating -->
-<<<<<<< HEAD
-    <add key="darc-pub-dotnet-templating-335a66e" value="https://pkgs.dev.azure.com/dnceng/public/_packaging/darc-pub-dotnet-templating-335a66ef/nuget/v3/index.json" />
-=======
     <add key="darc-pub-dotnet-templating-ee4a55e" value="https://pkgs.dev.azure.com/dnceng/public/_packaging/darc-pub-dotnet-templating-ee4a55ee/nuget/v3/index.json" />
->>>>>>> 90c637e5
     <!--  End: Package sources from dotnet-templating -->
     <!--  Begin: Package sources from dotnet-windowsdesktop -->
     <add key="darc-int-dotnet-windowsdesktop-0dad47b" value="https://pkgs.dev.azure.com/dnceng/internal/_packaging/darc-int-dotnet-windowsdesktop-0dad47b4/nuget/v3/index.json" />
@@ -82,12 +74,8 @@
     <add key="darc-int-dotnet-aspnetcore-31d685b-2" value="true" />
     <add key="darc-int-dotnet-aspnetcore-31d685b-3" value="true" />
     <add key="darc-int-dotnet-aspnetcore-31d685b" value="true" />
-<<<<<<< HEAD
-    <!--  End: Package sources from dotnet-aspnetcore -->
-=======
     <!--  Begin: Package sources from dotnet-emsdk -->
     <!--  End: Package sources from dotnet-emsdk -->
->>>>>>> 90c637e5
     <!--  Begin: Package sources from dotnet-format -->
     <add key="darc-int-dotnet-format-86f5186-1" value="true" />
     <add key="darc-int-dotnet-format-86f5186-10" value="true" />
@@ -109,11 +97,8 @@
     <add key="darc-int-dotnet-windowsdesktop-0dad47b-2" value="true" />
     <add key="darc-int-dotnet-windowsdesktop-0dad47b-3" value="true" />
     <add key="darc-int-dotnet-windowsdesktop-0dad47b" value="true" />
-<<<<<<< HEAD
-=======
     <!--  Begin: Package sources from dotnet-winforms -->
     <!--  End: Package sources from dotnet-winforms -->
->>>>>>> 90c637e5
     <!--  End: Package sources from dotnet-windowsdesktop -->
     <!--End: Package sources managed by Dependency Flow automation. Do not edit the sources above.-->
   </disabledPackageSources>

# Pipeline: https://dev.azure.com/dnceng-public/public/_build?definitionId=101

trigger: none

pr:
  branches:
    include:
    - main
    - release/*
    - internal/release/*
  paths:
    exclude:
    - documentation/*
    - README.md
    - CODEOWNERS

variables:
- template: /eng/pipelines/templates/variables/sdk-defaults.yml
# Variables used: DncEngPublicBuildPool
- template: /eng/common/templates/variables/pool-providers.yml

resources:
  containers:
  - container: alpine319WithNode
    image: mcr.microsoft.com/dotnet-buildtools/prereqs:alpine-3.19-WithNode
  - container: centosStream9
    image: mcr.microsoft.com/dotnet-buildtools/prereqs:centos-stream9
  - container: debian12Amd64
    image: mcr.microsoft.com/dotnet-buildtools/prereqs:debian-12-gcc14-amd64
  - container: fedora39
    image: mcr.microsoft.com/dotnet-buildtools/prereqs:fedora-39
  - container: ubuntu2204DebPkg
    image: mcr.microsoft.com/dotnet-buildtools/prereqs:ubuntu-22.04-debpkg

stages:
############### BUILD STAGE ###############
- stage: build
  displayName: Build
  jobs:
  ############### WINDOWS ###############
  - template: /eng/pipelines/templates/jobs/sdk-job-matrix.yml@self
    parameters:
      pool:
        name: $(DncEngPublicBuildPool)
        demands: ImageOverride -equals windows.vs2022.amd64.open
        os: windows
      helixTargetQueue: windows.amd64.vs2022.pre.open

  ############### LINUX ###############
  - template: /eng/pipelines/templates/jobs/sdk-job-matrix.yml
    parameters:
      pool:
        name: $(DncEngPublicBuildPool)
        demands: ImageOverride -equals build.ubuntu.2204.amd64.open
        os: linux
      helixTargetQueue: ubuntu.2204.amd64.open

  ############### MACOS ###############
  - template: /eng/pipelines/templates/jobs/sdk-job-matrix.yml
    parameters:
      pool:
        name: Azure Pipelines
        vmImage: macOS-latest
        os: macOS
      helixTargetQueue: osx.13.amd64.open

  ############### SOURCE BUILD ###############
<<<<<<< HEAD
  - template: /eng/common/templates/job/source-build.yml
    parameters:
      enableInternalSources: true
      platform:
        name: Managed
        container: centosStream9
        jobProperties:
          timeoutInMinutes: 30
=======
  # Temporarily removed until the SDK can target net10. The assets produced by upstream repos
  # are net10, but this repo needs net9.
  # - template: /eng/common/templates-official/job/source-build.yml@self
  #   parameters:
  #     platform:
  #       name: Managed
  #       container: centosStream9
  #       jobProperties:
  #         timeoutInMinutes: 30
>>>>>>> d5938615

  ############### DOTNET-FORMAT ###############
  - template: /eng/dotnet-format/dotnet-format-integration.yml<|MERGE_RESOLUTION|>--- conflicted
+++ resolved
@@ -65,16 +65,6 @@
       helixTargetQueue: osx.13.amd64.open
 
   ############### SOURCE BUILD ###############
-<<<<<<< HEAD
-  - template: /eng/common/templates/job/source-build.yml
-    parameters:
-      enableInternalSources: true
-      platform:
-        name: Managed
-        container: centosStream9
-        jobProperties:
-          timeoutInMinutes: 30
-=======
   # Temporarily removed until the SDK can target net10. The assets produced by upstream repos
   # are net10, but this repo needs net9.
   # - template: /eng/common/templates-official/job/source-build.yml@self
@@ -84,7 +74,6 @@
   #       container: centosStream9
   #       jobProperties:
   #         timeoutInMinutes: 30
->>>>>>> d5938615
 
   ############### DOTNET-FORMAT ###############
   - template: /eng/dotnet-format/dotnet-format-integration.yml
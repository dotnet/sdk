--- conflicted
+++ resolved
@@ -598,8 +598,6 @@
         }
 
         [Fact]
-<<<<<<< HEAD
-=======
         public void AddProjectReference_ExistingProjectWithSymbolFileRename()
         {
             var templateLocation = _testAssetsManager.CopyTestAsset("PostActions/AddProjectReference/ExistingWithRename", testAssetSubdirectory: DotnetNewTestTemplatesBasePath).WithSource().Path;
@@ -647,7 +645,6 @@
         }
 
         [Fact]
->>>>>>> 53509bac
         public void AddProjectReference_WithOutputAbsolutePath()
         {
             string templateLocation = _testAssetsManager.CopyTestAsset("PostActions/AddProjectReference/Basic", testAssetSubdirectory: DotnetNewTestTemplatesBasePath).WithSource().Path;

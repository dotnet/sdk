--- conflicted
+++ resolved
@@ -107,11 +107,7 @@
                 var sharedFxDir = dotnetDir
                     .GetDirectory("shared", "Microsoft.NETCore.App")
                     .EnumerateDirectories()
-<<<<<<< HEAD
-                    .Single(d => d.Name.StartsWith("2.1"));
-=======
                     .Single(d => d.Name.StartsWith("2.2.0"));
->>>>>>> b6df378e
 
                 if (packageName == "microsoft.netcore.app")
                 {

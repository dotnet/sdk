--- conflicted
+++ resolved
@@ -79,24 +79,16 @@
         }
 
         [Theory]
-<<<<<<< HEAD
-        [InlineData("console", "microsoft.netcore.app", "2.0.0")]
-        [InlineData("classlib", "netstandard.library", "2.0.1")]
-        public void NewProjectRestoresCorrectPackageVersion(string type, string packageName, string expectedVersion)
-=======
         [InlineData("console", "microsoft.netcore.app")]
         // re-enable when this bug is resolved: https://github.com/dotnet/cli/issues/7574
         //[InlineData("classlib", "netstandard.library")]
         public void NewProjectRestoresCorrectPackageVersion(string type, string packageName)
->>>>>>> 567012e7
         {
             var rootPath = TestAssets.CreateTestDirectory(identifier: $"_{type}").FullName;
             var packagesDirectory = Path.Combine(rootPath, "packages");
             var projectName = "Project";
-<<<<<<< HEAD
-=======
             var expectedVersion = GetFrameworkPackageVersion();
->>>>>>> 567012e7
+
             var repoRootNuGetConfig = Path.Combine(RepoDirectoriesProvider.RepoRoot, "NuGet.Config");
 
             new NewCommand()

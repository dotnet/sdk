--- conflicted
+++ resolved
@@ -48,14 +48,6 @@
                 .Execute($"new {projectType} -lang {language} -o {rootPath} --debug:ephemeral-hive {noRestoreDirective}")
                 .Should().Pass();
 
-<<<<<<< HEAD
-            if (useNuGetConfigForAspNet)
-            {
-                AspNetNuGetConfiguration.WriteNuGetConfigWithAspNetPrivateFeeds(Path.Combine(rootPath, "NuGet.Config"));
-            }
-
-=======
->>>>>>> c921ea92
             if (skipSpaWebpackSteps)
             {
                 // Not all CI machines have Node installed, so the build would fail if we tried

// Copyright (c) .NET Foundation and contributors. All rights reserved.
// Licensed under the MIT license. See LICENSE file in the project root for full license information.

using System.IO;
using Microsoft.NETCore.TestFramework;
using Microsoft.NETCore.TestFramework.Assertions;
using Microsoft.NETCore.TestFramework.Commands;
using Xunit;
using static Microsoft.NETCore.TestFramework.Commands.MSBuildTest;

namespace Microsoft.NETCore.Build.Tests
{
    public class GivenThatWeWantToBuildALibrary
    {
        private TestAssetsManager _testAssetsManager = TestAssetsManager.TestProjectsAssetsManager;

       [Fact]
        public void It_builds_the_library_successfully()
        {
            var testAsset = _testAssetsManager
                .CopyTestAsset("AppWithLibrary")
                .WithSource()
                .Restore("--fallbacksource", $"{RepoInfo.PackagesPath}");

            var libraryProjectDirectory = Path.Combine(testAsset.TestRoot, "TestLibrary");

            var buildCommand = new BuildCommand(Stage0MSBuild, libraryProjectDirectory);
            buildCommand
                .Execute()
                .Should()
                .Pass();

            var outputDirectory = buildCommand.GetOutputDirectory();

            outputDirectory.Should().OnlyHaveFiles(new[] {
                "TestLibrary.dll",
                "TestLibrary.pdb",
                "TestLibrary.deps.json"
            });
        }

<<<<<<< HEAD
        [Fact]
=======
       [Fact]
>>>>>>> 8b6d32b9
        public void It_builds_the_library_twice_in_a_row()
        {
            var testAsset = _testAssetsManager
                .CopyTestAsset("AppWithLibrary")
                .WithSource()
                .Restore("--fallbacksource", $"{RepoInfo.PackagesPath}");

            var libraryProjectDirectory = Path.Combine(testAsset.TestRoot, "TestLibrary");

            var buildCommand = new BuildCommand(Stage0MSBuild, libraryProjectDirectory);
            buildCommand
                .Execute()
                .Should()
                .Pass();

            buildCommand
                .Execute()
                .Should()
                .Pass();
        }
    }
}<|MERGE_RESOLUTION|>--- conflicted
+++ resolved
@@ -39,11 +39,7 @@
             });
         }
 
-<<<<<<< HEAD
-        [Fact]
-=======
        [Fact]
->>>>>>> 8b6d32b9
         public void It_builds_the_library_twice_in_a_row()
         {
             var testAsset = _testAssetsManager

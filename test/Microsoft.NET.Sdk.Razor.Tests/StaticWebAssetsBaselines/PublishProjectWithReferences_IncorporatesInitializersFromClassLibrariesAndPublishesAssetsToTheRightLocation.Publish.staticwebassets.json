{
  "Version": 1,
  "Hash": "__hash__",
  "Source": "AppWithPackageAndP2PReference",
  "BasePath": "/",
  "Mode": "Root",
  "ManifestType": "Publish",
  "ReferencedProjectsConfiguration": [
    {
      "Identity": "${ProjectPath}\\AnotherClassLib\\AnotherClassLib.csproj",
      "Version": 2,
      "Source": "AnotherClassLib",
      "GetPublishAssetsTargets": "ComputeReferencedStaticWebAssetsPublishManifest;GetCurrentProjectPublishStaticWebAssetItems",
      "AdditionalPublishProperties": "",
      "AdditionalPublishPropertiesToRemove": "WebPublishProfileFile;TargetFramework;RuntimeIdentifier;SelfContained",
      "GetBuildAssetsTargets": "GetCurrentProjectBuildStaticWebAssetItems",
      "AdditionalBuildProperties": "",
      "AdditionalBuildPropertiesToRemove": "WebPublishProfileFile;TargetFramework;RuntimeIdentifier;SelfContained"
    },
    {
      "Identity": "${ProjectPath}\\ClassLibrary\\ClassLibrary.csproj",
      "Version": 2,
      "Source": "ClassLibrary",
      "GetPublishAssetsTargets": "ComputeReferencedStaticWebAssetsPublishManifest;GetCurrentProjectPublishStaticWebAssetItems",
      "AdditionalPublishProperties": "",
      "AdditionalPublishPropertiesToRemove": "WebPublishProfileFile;TargetFramework;RuntimeIdentifier;SelfContained",
      "GetBuildAssetsTargets": "GetCurrentProjectBuildStaticWebAssetItems",
      "AdditionalBuildProperties": "",
      "AdditionalBuildPropertiesToRemove": "WebPublishProfileFile;TargetFramework;RuntimeIdentifier;SelfContained"
    }
  ],
  "DiscoveryPatterns": [
    {
      "Name": "AnotherClassLib\\wwwroot",
      "Source": "AnotherClassLib",
      "ContentRoot": "${ProjectPath}\\AnotherClassLib\\wwwroot\\",
      "BasePath": "_content/AnotherClassLib",
      "Pattern": "**"
    },
    {
      "Name": "ClassLibrary\\wwwroot",
      "Source": "ClassLibrary",
      "ContentRoot": "${ProjectPath}\\ClassLibrary\\wwwroot\\",
      "BasePath": "_content/ClassLibrary",
      "Pattern": "**"
    }
  ],
  "Assets": [
    {
      "Identity": "${ProjectPath}\\AnotherClassLib\\obj\\Debug\\${Tfm}\\compressed\\_content\\AnotherClassLib\\AnotherClassLib.lib.module.js.gz",
      "SourceId": "AnotherClassLib",
      "SourceType": "Project",
      "ContentRoot": "${ProjectPath}\\AnotherClassLib\\obj\\Debug\\${Tfm}\\compressed\\",
      "BasePath": "_content/AnotherClassLib",
      "RelativePath": "AnotherClassLib.lib.module.js.gz",
      "AssetKind": "All",
      "AssetMode": "All",
      "AssetRole": "Alternative",
      "AssetMergeBehavior": "",
      "AssetMergeSource": "",
      "RelatedAsset": "${ProjectPath}\\AnotherClassLib\\wwwroot\\AnotherClassLib.lib.module.js",
      "AssetTraitName": "Content-Encoding",
      "AssetTraitValue": "gzip",
      "Fingerprint": "__fingerprint__",
      "Integrity": "__integrity__",
      "CopyToOutputDirectory": "Never",
      "CopyToPublishDirectory": "PreserveNewest",
      "OriginalItemSpec": "${ProjectPath}\\AnotherClassLib\\wwwroot\\_content\\AnotherClassLib\\AnotherClassLib.lib.module.js.gz",
      "FileLength": -1,
      "LastWriteTime": "0001-01-01T00:00:00+00:00"
    },
    {
      "Identity": "${ProjectPath}\\AnotherClassLib\\obj\\Debug\\${Tfm}\\compressed\\_content\\AnotherClassLib\\css\\site.css.gz",
      "SourceId": "AnotherClassLib",
      "SourceType": "Project",
      "ContentRoot": "${ProjectPath}\\AnotherClassLib\\obj\\Debug\\${Tfm}\\compressed\\",
      "BasePath": "_content/AnotherClassLib",
      "RelativePath": "css/site.css.gz",
      "AssetKind": "All",
      "AssetMode": "All",
      "AssetRole": "Alternative",
      "AssetMergeBehavior": "",
      "AssetMergeSource": "",
      "RelatedAsset": "${ProjectPath}\\AnotherClassLib\\wwwroot\\css\\site.css",
      "AssetTraitName": "Content-Encoding",
      "AssetTraitValue": "gzip",
      "Fingerprint": "__fingerprint__",
      "Integrity": "__integrity__",
      "CopyToOutputDirectory": "Never",
      "CopyToPublishDirectory": "PreserveNewest",
      "OriginalItemSpec": "${ProjectPath}\\AnotherClassLib\\wwwroot\\css\\_content\\AnotherClassLib\\css\\site.css.gz",
      "FileLength": -1,
      "LastWriteTime": "0001-01-01T00:00:00+00:00"
    },
    {
      "Identity": "${ProjectPath}\\AnotherClassLib\\obj\\Debug\\${Tfm}\\compressed\\_content\\AnotherClassLib\\js\\project-direct-dep.js.gz",
      "SourceId": "AnotherClassLib",
      "SourceType": "Project",
      "ContentRoot": "${ProjectPath}\\AnotherClassLib\\obj\\Debug\\${Tfm}\\compressed\\",
      "BasePath": "_content/AnotherClassLib",
      "RelativePath": "js/project-direct-dep.js.gz",
      "AssetKind": "All",
      "AssetMode": "All",
      "AssetRole": "Alternative",
      "AssetMergeBehavior": "",
      "AssetMergeSource": "",
      "RelatedAsset": "${ProjectPath}\\AnotherClassLib\\wwwroot\\js\\project-direct-dep.js",
      "AssetTraitName": "Content-Encoding",
      "AssetTraitValue": "gzip",
      "Fingerprint": "__fingerprint__",
      "Integrity": "__integrity__",
      "CopyToOutputDirectory": "Never",
      "CopyToPublishDirectory": "PreserveNewest",
      "OriginalItemSpec": "${ProjectPath}\\AnotherClassLib\\wwwroot\\js\\_content\\AnotherClassLib\\js\\project-direct-dep.js.gz",
      "FileLength": -1,
      "LastWriteTime": "0001-01-01T00:00:00+00:00"
    },
    {
      "Identity": "${ProjectPath}\\AnotherClassLib\\obj\\Debug\\${Tfm}\\compressed\\publish\\_content\\AnotherClassLib\\AnotherClassLib.lib.module.js.br",
      "SourceId": "AnotherClassLib",
      "SourceType": "Project",
      "ContentRoot": "${ProjectPath}\\AnotherClassLib\\obj\\Debug\\${Tfm}\\compressed\\publish\\",
      "BasePath": "_content/AnotherClassLib",
      "RelativePath": "AnotherClassLib.lib.module.js.br",
      "AssetKind": "All",
      "AssetMode": "All",
      "AssetRole": "Alternative",
      "AssetMergeBehavior": "",
      "AssetMergeSource": "",
      "RelatedAsset": "${ProjectPath}\\AnotherClassLib\\wwwroot\\AnotherClassLib.lib.module.js",
      "AssetTraitName": "Content-Encoding",
      "AssetTraitValue": "br",
      "Fingerprint": "__fingerprint__",
      "Integrity": "__integrity__",
      "CopyToOutputDirectory": "Never",
      "CopyToPublishDirectory": "PreserveNewest",
      "OriginalItemSpec": "${ProjectPath}\\AnotherClassLib\\wwwroot\\_content\\AnotherClassLib\\AnotherClassLib.lib.module.js.br",
      "FileLength": -1,
      "LastWriteTime": "0001-01-01T00:00:00+00:00"
    },
    {
      "Identity": "${ProjectPath}\\AnotherClassLib\\obj\\Debug\\${Tfm}\\compressed\\publish\\_content\\AnotherClassLib\\css\\site.css.br",
      "SourceId": "AnotherClassLib",
      "SourceType": "Project",
      "ContentRoot": "${ProjectPath}\\AnotherClassLib\\obj\\Debug\\${Tfm}\\compressed\\publish\\",
      "BasePath": "_content/AnotherClassLib",
      "RelativePath": "css/site.css.br",
      "AssetKind": "All",
      "AssetMode": "All",
      "AssetRole": "Alternative",
      "AssetMergeBehavior": "",
      "AssetMergeSource": "",
      "RelatedAsset": "${ProjectPath}\\AnotherClassLib\\wwwroot\\css\\site.css",
      "AssetTraitName": "Content-Encoding",
      "AssetTraitValue": "br",
      "Fingerprint": "__fingerprint__",
      "Integrity": "__integrity__",
      "CopyToOutputDirectory": "Never",
      "CopyToPublishDirectory": "PreserveNewest",
      "OriginalItemSpec": "${ProjectPath}\\AnotherClassLib\\wwwroot\\css\\_content\\AnotherClassLib\\css\\site.css.br",
      "FileLength": -1,
      "LastWriteTime": "0001-01-01T00:00:00+00:00"
    },
    {
      "Identity": "${ProjectPath}\\AnotherClassLib\\obj\\Debug\\${Tfm}\\compressed\\publish\\_content\\AnotherClassLib\\js\\project-direct-dep.js.br",
      "SourceId": "AnotherClassLib",
      "SourceType": "Project",
      "ContentRoot": "${ProjectPath}\\AnotherClassLib\\obj\\Debug\\${Tfm}\\compressed\\publish\\",
      "BasePath": "_content/AnotherClassLib",
      "RelativePath": "js/project-direct-dep.js.br",
      "AssetKind": "All",
      "AssetMode": "All",
      "AssetRole": "Alternative",
      "AssetMergeBehavior": "",
      "AssetMergeSource": "",
      "RelatedAsset": "${ProjectPath}\\AnotherClassLib\\wwwroot\\js\\project-direct-dep.js",
      "AssetTraitName": "Content-Encoding",
      "AssetTraitValue": "br",
      "Fingerprint": "__fingerprint__",
      "Integrity": "__integrity__",
      "CopyToOutputDirectory": "Never",
      "CopyToPublishDirectory": "PreserveNewest",
      "OriginalItemSpec": "${ProjectPath}\\AnotherClassLib\\wwwroot\\js\\_content\\AnotherClassLib\\js\\project-direct-dep.js.br",
      "FileLength": -1,
      "LastWriteTime": "0001-01-01T00:00:00+00:00"
    },
    {
      "Identity": "${ProjectPath}\\AnotherClassLib\\wwwroot\\AnotherClassLib.lib.module.js",
      "SourceId": "AnotherClassLib",
      "SourceType": "Project",
      "ContentRoot": "${ProjectPath}\\AnotherClassLib\\wwwroot\\",
      "BasePath": "_content/AnotherClassLib",
      "RelativePath": "AnotherClassLib.lib.module.js",
      "AssetKind": "All",
      "AssetMode": "All",
      "AssetRole": "Primary",
      "AssetMergeBehavior": "",
      "AssetMergeSource": "",
      "RelatedAsset": "",
      "AssetTraitName": "JSModule",
      "AssetTraitValue": "JSLibraryModule",
      "Fingerprint": "__fingerprint__",
      "Integrity": "__integrity__",
      "CopyToOutputDirectory": "Never",
      "CopyToPublishDirectory": "PreserveNewest",
      "OriginalItemSpec": "wwwroot\\AnotherClassLib.lib.module.js",
      "FileLength": -1,
      "LastWriteTime": "0001-01-01T00:00:00+00:00"
    },
    {
      "Identity": "${ProjectPath}\\AnotherClassLib\\wwwroot\\css\\site.css",
      "SourceId": "AnotherClassLib",
      "SourceType": "Project",
      "ContentRoot": "${ProjectPath}\\AnotherClassLib\\wwwroot\\",
      "BasePath": "_content/AnotherClassLib",
      "RelativePath": "css/site.css",
      "AssetKind": "All",
      "AssetMode": "All",
      "AssetRole": "Primary",
      "AssetMergeBehavior": "",
      "AssetMergeSource": "",
      "RelatedAsset": "",
      "AssetTraitName": "",
      "AssetTraitValue": "",
      "Fingerprint": "__fingerprint__",
      "Integrity": "__integrity__",
      "CopyToOutputDirectory": "Never",
      "CopyToPublishDirectory": "PreserveNewest",
      "OriginalItemSpec": "wwwroot\\css\\site.css",
      "FileLength": -1,
      "LastWriteTime": "0001-01-01T00:00:00+00:00"
    },
    {
      "Identity": "${ProjectPath}\\AnotherClassLib\\wwwroot\\js\\project-direct-dep.js",
      "SourceId": "AnotherClassLib",
      "SourceType": "Project",
      "ContentRoot": "${ProjectPath}\\AnotherClassLib\\wwwroot\\",
      "BasePath": "_content/AnotherClassLib",
      "RelativePath": "js/project-direct-dep.js",
      "AssetKind": "All",
      "AssetMode": "All",
      "AssetRole": "Primary",
      "AssetMergeBehavior": "",
      "AssetMergeSource": "",
      "RelatedAsset": "",
      "AssetTraitName": "",
      "AssetTraitValue": "",
      "Fingerprint": "__fingerprint__",
      "Integrity": "__integrity__",
      "CopyToOutputDirectory": "Never",
      "CopyToPublishDirectory": "PreserveNewest",
      "OriginalItemSpec": "wwwroot\\js\\project-direct-dep.js",
      "FileLength": -1,
      "LastWriteTime": "0001-01-01T00:00:00+00:00"
    },
    {
      "Identity": "${ProjectPath}\\AppWithPackageAndP2PReference\\obj\\Debug\\${Tfm}\\compressed\\AppWithPackageAndP2PReference#[.{fingerprint=__fingerprint__}]?.styles.css.gz",
      "SourceId": "AppWithPackageAndP2PReference",
      "SourceType": "Computed",
      "ContentRoot": "${ProjectPath}\\AppWithPackageAndP2PReference\\obj\\Debug\\${Tfm}\\compressed\\",
      "BasePath": "/",
      "RelativePath": "AppWithPackageAndP2PReference#[.{fingerprint=__fingerprint__}]?.styles.css.gz",
      "AssetKind": "All",
      "AssetMode": "CurrentProject",
      "AssetRole": "Alternative",
      "AssetMergeBehavior": "",
      "AssetMergeSource": "",
      "RelatedAsset": "${ProjectPath}\\AppWithPackageAndP2PReference\\obj\\Debug\\${Tfm}\\scopedcss\\bundle\\AppWithPackageAndP2PReference.styles.css",
      "AssetTraitName": "Content-Encoding",
      "AssetTraitValue": "gzip",
      "Fingerprint": "__fingerprint__",
      "Integrity": "__integrity__",
      "CopyToOutputDirectory": "Never",
      "CopyToPublishDirectory": "PreserveNewest",
<<<<<<< HEAD
      "OriginalItemSpec": "${ProjectPath}\\AppWithPackageAndP2PReference\\obj\\Debug\\${Tfm}\\scopedcss\\bundle\\_content\\AppWithPackageAndP2PReference\\AppWithPackageAndP2PReference#[.{fingerprint=__fingerprint__}]?.styles.css.gz",
=======
      "OriginalItemSpec": "${ProjectPath}\\AppWithPackageAndP2PReference\\obj\\Debug\\${Tfm}\\scopedcss\\bundle\\AppWithPackageAndP2PReference#[.{fingerprint=__fingerprint__}]?.styles.css.gz",
>>>>>>> 35b730f9
      "FileLength": -1,
      "LastWriteTime": "0001-01-01T00:00:00+00:00"
    },
    {
      "Identity": "${ProjectPath}\\AppWithPackageAndP2PReference\\obj\\Debug\\${Tfm}\\compressed\\_content\\RazorPackageLibraryDirectDependency\\RazorPackageLibraryDirectDependency.__fingerprint__.bundle.scp.css.gz",
      "SourceId": "RazorPackageLibraryDirectDependency",
      "SourceType": "Package",
      "ContentRoot": "${ProjectPath}\\AppWithPackageAndP2PReference\\obj\\Debug\\${Tfm}\\compressed\\",
      "BasePath": "_content/RazorPackageLibraryDirectDependency",
      "RelativePath": "RazorPackageLibraryDirectDependency.__fingerprint__.bundle.scp.css.gz",
      "AssetKind": "All",
      "AssetMode": "Reference",
      "AssetRole": "Alternative",
      "AssetMergeBehavior": "",
      "AssetMergeSource": "",
      "RelatedAsset": "${RestorePath}\\razorpackagelibrarydirectdependency\\${PackageVersion}\\staticwebassets\\RazorPackageLibraryDirectDependency.__fingerprint__.bundle.scp.css",
      "AssetTraitName": "Content-Encoding",
      "AssetTraitValue": "gzip",
      "Fingerprint": "__fingerprint__",
      "Integrity": "__integrity__",
      "CopyToOutputDirectory": "Never",
      "CopyToPublishDirectory": "PreserveNewest",
      "OriginalItemSpec": "${RestorePath}\\razorpackagelibrarydirectdependency\\${PackageVersion}\\staticwebassets\\_content\\RazorPackageLibraryDirectDependency\\RazorPackageLibraryDirectDependency.__fingerprint__.bundle.scp.css.gz",
      "FileLength": -1,
      "LastWriteTime": "0001-01-01T00:00:00+00:00"
    },
    {
      "Identity": "${ProjectPath}\\AppWithPackageAndP2PReference\\obj\\Debug\\${Tfm}\\compressed\\_content\\RazorPackageLibraryDirectDependency\\css\\site.css.gz",
      "SourceId": "RazorPackageLibraryDirectDependency",
      "SourceType": "Package",
      "ContentRoot": "${ProjectPath}\\AppWithPackageAndP2PReference\\obj\\Debug\\${Tfm}\\compressed\\",
      "BasePath": "_content/RazorPackageLibraryDirectDependency",
      "RelativePath": "css/site.css.gz",
      "AssetKind": "All",
      "AssetMode": "All",
      "AssetRole": "Alternative",
      "AssetMergeBehavior": "",
      "AssetMergeSource": "",
      "RelatedAsset": "${RestorePath}\\razorpackagelibrarydirectdependency\\${PackageVersion}\\staticwebassets\\css\\site.css",
      "AssetTraitName": "Content-Encoding",
      "AssetTraitValue": "gzip",
      "Fingerprint": "__fingerprint__",
      "Integrity": "__integrity__",
      "CopyToOutputDirectory": "Never",
      "CopyToPublishDirectory": "PreserveNewest",
      "OriginalItemSpec": "${RestorePath}\\razorpackagelibrarydirectdependency\\${PackageVersion}\\staticwebassets\\css\\_content\\RazorPackageLibraryDirectDependency\\css\\site.css.gz",
      "FileLength": -1,
      "LastWriteTime": "0001-01-01T00:00:00+00:00"
    },
    {
      "Identity": "${ProjectPath}\\AppWithPackageAndP2PReference\\obj\\Debug\\${Tfm}\\compressed\\_content\\RazorPackageLibraryDirectDependency\\js\\pkg-direct-dep.js.gz",
      "SourceId": "RazorPackageLibraryDirectDependency",
      "SourceType": "Package",
      "ContentRoot": "${ProjectPath}\\AppWithPackageAndP2PReference\\obj\\Debug\\${Tfm}\\compressed\\",
      "BasePath": "_content/RazorPackageLibraryDirectDependency",
      "RelativePath": "js/pkg-direct-dep.js.gz",
      "AssetKind": "All",
      "AssetMode": "All",
      "AssetRole": "Alternative",
      "AssetMergeBehavior": "",
      "AssetMergeSource": "",
      "RelatedAsset": "${RestorePath}\\razorpackagelibrarydirectdependency\\${PackageVersion}\\staticwebassets\\js\\pkg-direct-dep.js",
      "AssetTraitName": "Content-Encoding",
      "AssetTraitValue": "gzip",
      "Fingerprint": "__fingerprint__",
      "Integrity": "__integrity__",
      "CopyToOutputDirectory": "Never",
      "CopyToPublishDirectory": "PreserveNewest",
      "OriginalItemSpec": "${RestorePath}\\razorpackagelibrarydirectdependency\\${PackageVersion}\\staticwebassets\\js\\_content\\RazorPackageLibraryDirectDependency\\js\\pkg-direct-dep.js.gz",
      "FileLength": -1,
      "LastWriteTime": "0001-01-01T00:00:00+00:00"
    },
    {
      "Identity": "${ProjectPath}\\AppWithPackageAndP2PReference\\obj\\Debug\\${Tfm}\\compressed\\_content\\RazorPackageLibraryTransitiveDependency\\js\\pkg-transitive-dep.js.gz",
      "SourceId": "RazorPackageLibraryTransitiveDependency",
      "SourceType": "Package",
      "ContentRoot": "${ProjectPath}\\AppWithPackageAndP2PReference\\obj\\Debug\\${Tfm}\\compressed\\",
      "BasePath": "_content/RazorPackageLibraryTransitiveDependency",
      "RelativePath": "js/pkg-transitive-dep.js.gz",
      "AssetKind": "All",
      "AssetMode": "All",
      "AssetRole": "Alternative",
      "AssetMergeBehavior": "",
      "AssetMergeSource": "",
      "RelatedAsset": "${RestorePath}\\razorpackagelibrarytransitivedependency\\${PackageVersion}\\staticwebassets\\js\\pkg-transitive-dep.js",
      "AssetTraitName": "Content-Encoding",
      "AssetTraitValue": "gzip",
      "Fingerprint": "__fingerprint__",
      "Integrity": "__integrity__",
      "CopyToOutputDirectory": "Never",
      "CopyToPublishDirectory": "PreserveNewest",
      "OriginalItemSpec": "${RestorePath}\\razorpackagelibrarytransitivedependency\\${PackageVersion}\\staticwebassets\\js\\_content\\RazorPackageLibraryTransitiveDependency\\js\\pkg-transitive-dep.js.gz",
      "FileLength": -1,
      "LastWriteTime": "0001-01-01T00:00:00+00:00"
    },
    {
      "Identity": "${ProjectPath}\\AppWithPackageAndP2PReference\\obj\\Debug\\${Tfm}\\compressed\\publish\\AppWithPackageAndP2PReference#[.{fingerprint=__fingerprint__}]?.styles.css.br",
      "SourceId": "AppWithPackageAndP2PReference",
      "SourceType": "Computed",
      "ContentRoot": "${ProjectPath}\\AppWithPackageAndP2PReference\\obj\\Debug\\${Tfm}\\compressed\\publish\\",
      "BasePath": "/",
      "RelativePath": "AppWithPackageAndP2PReference#[.{fingerprint=__fingerprint__}]?.styles.css.br",
      "AssetKind": "All",
      "AssetMode": "CurrentProject",
      "AssetRole": "Alternative",
      "AssetMergeBehavior": "",
      "AssetMergeSource": "",
      "RelatedAsset": "${ProjectPath}\\AppWithPackageAndP2PReference\\obj\\Debug\\${Tfm}\\scopedcss\\bundle\\AppWithPackageAndP2PReference.styles.css",
      "AssetTraitName": "Content-Encoding",
      "AssetTraitValue": "br",
      "Fingerprint": "__fingerprint__",
      "Integrity": "__integrity__",
      "CopyToOutputDirectory": "Never",
      "CopyToPublishDirectory": "PreserveNewest",
<<<<<<< HEAD
      "OriginalItemSpec": "${ProjectPath}\\AppWithPackageAndP2PReference\\obj\\Debug\\${Tfm}\\scopedcss\\bundle\\_content\\AppWithPackageAndP2PReference\\AppWithPackageAndP2PReference#[.{fingerprint=__fingerprint__}]?.styles.css.br",
=======
      "OriginalItemSpec": "${ProjectPath}\\AppWithPackageAndP2PReference\\obj\\Debug\\${Tfm}\\scopedcss\\bundle\\AppWithPackageAndP2PReference#[.{fingerprint=__fingerprint__}]?.styles.css.br",
>>>>>>> 35b730f9
      "FileLength": -1,
      "LastWriteTime": "0001-01-01T00:00:00+00:00"
    },
    {
      "Identity": "${ProjectPath}\\AppWithPackageAndP2PReference\\obj\\Debug\\${Tfm}\\compressed\\publish\\AppWithPackageAndP2PReference.modules.json.br",
      "SourceId": "AppWithPackageAndP2PReference",
      "SourceType": "Computed",
      "ContentRoot": "${ProjectPath}\\AppWithPackageAndP2PReference\\obj\\Debug\\${Tfm}\\compressed\\publish\\",
      "BasePath": "/",
      "RelativePath": "AppWithPackageAndP2PReference.modules.json.br",
      "AssetKind": "Publish",
      "AssetMode": "CurrentProject",
      "AssetRole": "Alternative",
      "AssetMergeBehavior": "",
      "AssetMergeSource": "",
      "RelatedAsset": "${ProjectPath}\\AppWithPackageAndP2PReference\\obj\\Debug\\${Tfm}\\jsmodules\\jsmodules.publish.manifest.json",
      "AssetTraitName": "Content-Encoding",
      "AssetTraitValue": "br",
      "Fingerprint": "__fingerprint__",
      "Integrity": "__integrity__",
      "CopyToOutputDirectory": "Never",
      "CopyToPublishDirectory": "PreserveNewest",
<<<<<<< HEAD
      "OriginalItemSpec": "${ProjectPath}\\AppWithPackageAndP2PReference\\obj\\Debug\\${Tfm}\\jsmodules\\_content\\AppWithPackageAndP2PReference\\AppWithPackageAndP2PReference.modules.json.br",
=======
      "OriginalItemSpec": "${ProjectPath}\\AppWithPackageAndP2PReference\\obj\\Debug\\${Tfm}\\jsmodules\\AppWithPackageAndP2PReference.modules.json.br",
>>>>>>> 35b730f9
      "FileLength": -1,
      "LastWriteTime": "0001-01-01T00:00:00+00:00"
    },
    {
      "Identity": "${ProjectPath}\\AppWithPackageAndP2PReference\\obj\\Debug\\${Tfm}\\compressed\\publish\\AppWithPackageAndP2PReference.modules.json.gz",
      "SourceId": "AppWithPackageAndP2PReference",
      "SourceType": "Computed",
      "ContentRoot": "${ProjectPath}\\AppWithPackageAndP2PReference\\obj\\Debug\\${Tfm}\\compressed\\publish\\",
      "BasePath": "/",
      "RelativePath": "AppWithPackageAndP2PReference.modules.json.gz",
      "AssetKind": "Publish",
      "AssetMode": "CurrentProject",
      "AssetRole": "Alternative",
      "AssetMergeBehavior": "",
      "AssetMergeSource": "",
      "RelatedAsset": "${ProjectPath}\\AppWithPackageAndP2PReference\\obj\\Debug\\${Tfm}\\jsmodules\\jsmodules.publish.manifest.json",
      "AssetTraitName": "Content-Encoding",
      "AssetTraitValue": "gzip",
      "Fingerprint": "__fingerprint__",
      "Integrity": "__integrity__",
      "CopyToOutputDirectory": "Never",
      "CopyToPublishDirectory": "PreserveNewest",
<<<<<<< HEAD
      "OriginalItemSpec": "${ProjectPath}\\AppWithPackageAndP2PReference\\obj\\Debug\\${Tfm}\\jsmodules\\_content\\AppWithPackageAndP2PReference\\AppWithPackageAndP2PReference.modules.json.gz",
=======
      "OriginalItemSpec": "${ProjectPath}\\AppWithPackageAndP2PReference\\obj\\Debug\\${Tfm}\\jsmodules\\AppWithPackageAndP2PReference.modules.json.gz",
>>>>>>> 35b730f9
      "FileLength": -1,
      "LastWriteTime": "0001-01-01T00:00:00+00:00"
    },
    {
      "Identity": "${ProjectPath}\\AppWithPackageAndP2PReference\\obj\\Debug\\${Tfm}\\compressed\\publish\\_content\\RazorPackageLibraryDirectDependency\\RazorPackageLibraryDirectDependency.__fingerprint__.bundle.scp.css.br",
      "SourceId": "RazorPackageLibraryDirectDependency",
      "SourceType": "Package",
      "ContentRoot": "${ProjectPath}\\AppWithPackageAndP2PReference\\obj\\Debug\\${Tfm}\\compressed\\publish\\",
      "BasePath": "_content/RazorPackageLibraryDirectDependency",
      "RelativePath": "RazorPackageLibraryDirectDependency.__fingerprint__.bundle.scp.css.br",
      "AssetKind": "All",
      "AssetMode": "Reference",
      "AssetRole": "Alternative",
      "AssetMergeBehavior": "",
      "AssetMergeSource": "",
      "RelatedAsset": "${RestorePath}\\razorpackagelibrarydirectdependency\\${PackageVersion}\\staticwebassets\\RazorPackageLibraryDirectDependency.__fingerprint__.bundle.scp.css",
      "AssetTraitName": "Content-Encoding",
      "AssetTraitValue": "br",
      "Fingerprint": "__fingerprint__",
      "Integrity": "__integrity__",
      "CopyToOutputDirectory": "Never",
      "CopyToPublishDirectory": "PreserveNewest",
      "OriginalItemSpec": "${RestorePath}\\razorpackagelibrarydirectdependency\\${PackageVersion}\\staticwebassets\\_content\\RazorPackageLibraryDirectDependency\\RazorPackageLibraryDirectDependency.__fingerprint__.bundle.scp.css.br",
      "FileLength": -1,
      "LastWriteTime": "0001-01-01T00:00:00+00:00"
    },
    {
      "Identity": "${ProjectPath}\\AppWithPackageAndP2PReference\\obj\\Debug\\${Tfm}\\compressed\\publish\\_content\\RazorPackageLibraryDirectDependency\\css\\site.css.br",
      "SourceId": "RazorPackageLibraryDirectDependency",
      "SourceType": "Package",
      "ContentRoot": "${ProjectPath}\\AppWithPackageAndP2PReference\\obj\\Debug\\${Tfm}\\compressed\\publish\\",
      "BasePath": "_content/RazorPackageLibraryDirectDependency",
      "RelativePath": "css/site.css.br",
      "AssetKind": "All",
      "AssetMode": "All",
      "AssetRole": "Alternative",
      "AssetMergeBehavior": "",
      "AssetMergeSource": "",
      "RelatedAsset": "${RestorePath}\\razorpackagelibrarydirectdependency\\${PackageVersion}\\staticwebassets\\css\\site.css",
      "AssetTraitName": "Content-Encoding",
      "AssetTraitValue": "br",
      "Fingerprint": "__fingerprint__",
      "Integrity": "__integrity__",
      "CopyToOutputDirectory": "Never",
      "CopyToPublishDirectory": "PreserveNewest",
      "OriginalItemSpec": "${RestorePath}\\razorpackagelibrarydirectdependency\\${PackageVersion}\\staticwebassets\\css\\_content\\RazorPackageLibraryDirectDependency\\css\\site.css.br",
      "FileLength": -1,
      "LastWriteTime": "0001-01-01T00:00:00+00:00"
    },
    {
      "Identity": "${ProjectPath}\\AppWithPackageAndP2PReference\\obj\\Debug\\${Tfm}\\compressed\\publish\\_content\\RazorPackageLibraryDirectDependency\\js\\pkg-direct-dep.js.br",
      "SourceId": "RazorPackageLibraryDirectDependency",
      "SourceType": "Package",
      "ContentRoot": "${ProjectPath}\\AppWithPackageAndP2PReference\\obj\\Debug\\${Tfm}\\compressed\\publish\\",
      "BasePath": "_content/RazorPackageLibraryDirectDependency",
      "RelativePath": "js/pkg-direct-dep.js.br",
      "AssetKind": "All",
      "AssetMode": "All",
      "AssetRole": "Alternative",
      "AssetMergeBehavior": "",
      "AssetMergeSource": "",
      "RelatedAsset": "${RestorePath}\\razorpackagelibrarydirectdependency\\${PackageVersion}\\staticwebassets\\js\\pkg-direct-dep.js",
      "AssetTraitName": "Content-Encoding",
      "AssetTraitValue": "br",
      "Fingerprint": "__fingerprint__",
      "Integrity": "__integrity__",
      "CopyToOutputDirectory": "Never",
      "CopyToPublishDirectory": "PreserveNewest",
      "OriginalItemSpec": "${RestorePath}\\razorpackagelibrarydirectdependency\\${PackageVersion}\\staticwebassets\\js\\_content\\RazorPackageLibraryDirectDependency\\js\\pkg-direct-dep.js.br",
      "FileLength": -1,
      "LastWriteTime": "0001-01-01T00:00:00+00:00"
    },
    {
      "Identity": "${ProjectPath}\\AppWithPackageAndP2PReference\\obj\\Debug\\${Tfm}\\compressed\\publish\\_content\\RazorPackageLibraryTransitiveDependency\\js\\pkg-transitive-dep.js.br",
      "SourceId": "RazorPackageLibraryTransitiveDependency",
      "SourceType": "Package",
      "ContentRoot": "${ProjectPath}\\AppWithPackageAndP2PReference\\obj\\Debug\\${Tfm}\\compressed\\publish\\",
      "BasePath": "_content/RazorPackageLibraryTransitiveDependency",
      "RelativePath": "js/pkg-transitive-dep.js.br",
      "AssetKind": "All",
      "AssetMode": "All",
      "AssetRole": "Alternative",
      "AssetMergeBehavior": "",
      "AssetMergeSource": "",
      "RelatedAsset": "${RestorePath}\\razorpackagelibrarytransitivedependency\\${PackageVersion}\\staticwebassets\\js\\pkg-transitive-dep.js",
      "AssetTraitName": "Content-Encoding",
      "AssetTraitValue": "br",
      "Fingerprint": "__fingerprint__",
      "Integrity": "__integrity__",
      "CopyToOutputDirectory": "Never",
      "CopyToPublishDirectory": "PreserveNewest",
      "OriginalItemSpec": "${RestorePath}\\razorpackagelibrarytransitivedependency\\${PackageVersion}\\staticwebassets\\js\\_content\\RazorPackageLibraryTransitiveDependency\\js\\pkg-transitive-dep.js.br",
      "FileLength": -1,
      "LastWriteTime": "0001-01-01T00:00:00+00:00"
    },
    {
      "Identity": "${ProjectPath}\\AppWithPackageAndP2PReference\\obj\\Debug\\${Tfm}\\jsmodules\\jsmodules.publish.manifest.json",
      "SourceId": "AppWithPackageAndP2PReference",
      "SourceType": "Computed",
      "ContentRoot": "${ProjectPath}\\AppWithPackageAndP2PReference\\obj\\Debug\\${Tfm}\\jsmodules\\",
      "BasePath": "/",
      "RelativePath": "AppWithPackageAndP2PReference.modules.json",
      "AssetKind": "Publish",
      "AssetMode": "CurrentProject",
      "AssetRole": "Primary",
      "AssetMergeBehavior": "",
      "AssetMergeSource": "",
      "RelatedAsset": "",
      "AssetTraitName": "JSModule",
      "AssetTraitValue": "JSModuleManifest",
      "Fingerprint": "__fingerprint__",
      "Integrity": "__integrity__",
      "CopyToOutputDirectory": "Never",
      "CopyToPublishDirectory": "PreserveNewest",
      "OriginalItemSpec": "obj\\Debug\\${Tfm}\\jsmodules\\jsmodules.publish.manifest.json",
      "FileLength": -1,
      "LastWriteTime": "0001-01-01T00:00:00+00:00"
    },
    {
      "Identity": "${ProjectPath}\\AppWithPackageAndP2PReference\\obj\\Debug\\${Tfm}\\scopedcss\\bundle\\AppWithPackageAndP2PReference.styles.css",
      "SourceId": "AppWithPackageAndP2PReference",
      "SourceType": "Computed",
      "ContentRoot": "${ProjectPath}\\AppWithPackageAndP2PReference\\obj\\Debug\\${Tfm}\\scopedcss\\bundle\\",
      "BasePath": "/",
      "RelativePath": "AppWithPackageAndP2PReference#[.{fingerprint}]?.styles.css",
      "AssetKind": "All",
      "AssetMode": "CurrentProject",
      "AssetRole": "Primary",
      "AssetMergeBehavior": "",
      "AssetMergeSource": "",
      "RelatedAsset": "",
      "AssetTraitName": "ScopedCss",
      "AssetTraitValue": "ApplicationBundle",
      "Fingerprint": "__fingerprint__",
      "Integrity": "__integrity__",
      "CopyToOutputDirectory": "Never",
      "CopyToPublishDirectory": "PreserveNewest",
      "OriginalItemSpec": "${ProjectPath}\\AppWithPackageAndP2PReference\\obj\\Debug\\${Tfm}\\scopedcss\\bundle\\AppWithPackageAndP2PReference.styles.css",
      "FileLength": -1,
      "LastWriteTime": "0001-01-01T00:00:00+00:00"
    },
    {
      "Identity": "${ProjectPath}\\ClassLibrary\\obj\\Debug\\${Tfm}\\compressed\\_content\\ClassLibrary\\AnotherClassLib.lib.module.js.gz",
      "SourceId": "ClassLibrary",
      "SourceType": "Project",
      "ContentRoot": "${ProjectPath}\\ClassLibrary\\obj\\Debug\\${Tfm}\\compressed\\",
      "BasePath": "_content/ClassLibrary",
      "RelativePath": "AnotherClassLib.lib.module.js.gz",
      "AssetKind": "All",
      "AssetMode": "All",
      "AssetRole": "Alternative",
      "AssetMergeBehavior": "",
      "AssetMergeSource": "",
      "RelatedAsset": "${ProjectPath}\\ClassLibrary\\wwwroot\\AnotherClassLib.lib.module.js",
      "AssetTraitName": "Content-Encoding",
      "AssetTraitValue": "gzip",
      "Fingerprint": "__fingerprint__",
      "Integrity": "__integrity__",
      "CopyToOutputDirectory": "Never",
      "CopyToPublishDirectory": "PreserveNewest",
      "OriginalItemSpec": "${ProjectPath}\\ClassLibrary\\wwwroot\\_content\\ClassLibrary\\AnotherClassLib.lib.module.js.gz",
      "FileLength": -1,
      "LastWriteTime": "0001-01-01T00:00:00+00:00"
    },
    {
      "Identity": "${ProjectPath}\\ClassLibrary\\obj\\Debug\\${Tfm}\\compressed\\_content\\ClassLibrary\\ClassLibrary#[.{fingerprint=__fingerprint__}]!.bundle.scp.css.gz",
      "SourceId": "ClassLibrary",
      "SourceType": "Project",
      "ContentRoot": "${ProjectPath}\\ClassLibrary\\obj\\Debug\\${Tfm}\\compressed\\",
      "BasePath": "_content/ClassLibrary",
      "RelativePath": "ClassLibrary#[.{fingerprint=__fingerprint__}]!.bundle.scp.css.gz",
      "AssetKind": "All",
      "AssetMode": "Reference",
      "AssetRole": "Alternative",
      "AssetMergeBehavior": "",
      "AssetMergeSource": "",
      "RelatedAsset": "${ProjectPath}\\ClassLibrary\\obj\\Debug\\${Tfm}\\scopedcss\\projectbundle\\ClassLibrary.bundle.scp.css",
      "AssetTraitName": "Content-Encoding",
      "AssetTraitValue": "gzip",
      "Fingerprint": "__fingerprint__",
      "Integrity": "__integrity__",
      "CopyToOutputDirectory": "Never",
      "CopyToPublishDirectory": "PreserveNewest",
      "OriginalItemSpec": "${ProjectPath}\\ClassLibrary\\obj\\Debug\\${Tfm}\\scopedcss\\projectbundle\\_content\\ClassLibrary\\ClassLibrary#[.{fingerprint=__fingerprint__}]!.bundle.scp.css.gz",
      "FileLength": -1,
      "LastWriteTime": "0001-01-01T00:00:00+00:00"
    },
    {
      "Identity": "${ProjectPath}\\ClassLibrary\\obj\\Debug\\${Tfm}\\compressed\\_content\\ClassLibrary\\js\\project-transitive-dep.js.gz",
      "SourceId": "ClassLibrary",
      "SourceType": "Project",
      "ContentRoot": "${ProjectPath}\\ClassLibrary\\obj\\Debug\\${Tfm}\\compressed\\",
      "BasePath": "_content/ClassLibrary",
      "RelativePath": "js/project-transitive-dep.js.gz",
      "AssetKind": "All",
      "AssetMode": "All",
      "AssetRole": "Alternative",
      "AssetMergeBehavior": "",
      "AssetMergeSource": "",
      "RelatedAsset": "${ProjectPath}\\ClassLibrary\\wwwroot\\js\\project-transitive-dep.js",
      "AssetTraitName": "Content-Encoding",
      "AssetTraitValue": "gzip",
      "Fingerprint": "__fingerprint__",
      "Integrity": "__integrity__",
      "CopyToOutputDirectory": "Never",
      "CopyToPublishDirectory": "PreserveNewest",
      "OriginalItemSpec": "${ProjectPath}\\ClassLibrary\\wwwroot\\js\\_content\\ClassLibrary\\js\\project-transitive-dep.js.gz",
      "FileLength": -1,
      "LastWriteTime": "0001-01-01T00:00:00+00:00"
    },
    {
      "Identity": "${ProjectPath}\\ClassLibrary\\obj\\Debug\\${Tfm}\\compressed\\_content\\ClassLibrary\\js\\project-transitive-dep.v4.js.gz",
      "SourceId": "ClassLibrary",
      "SourceType": "Project",
      "ContentRoot": "${ProjectPath}\\ClassLibrary\\obj\\Debug\\${Tfm}\\compressed\\",
      "BasePath": "_content/ClassLibrary",
      "RelativePath": "js/project-transitive-dep.v4.js.gz",
      "AssetKind": "All",
      "AssetMode": "All",
      "AssetRole": "Alternative",
      "AssetMergeBehavior": "",
      "AssetMergeSource": "",
      "RelatedAsset": "${ProjectPath}\\ClassLibrary\\wwwroot\\js\\project-transitive-dep.v4.js",
      "AssetTraitName": "Content-Encoding",
      "AssetTraitValue": "gzip",
      "Fingerprint": "__fingerprint__",
      "Integrity": "__integrity__",
      "CopyToOutputDirectory": "Never",
      "CopyToPublishDirectory": "PreserveNewest",
      "OriginalItemSpec": "${ProjectPath}\\ClassLibrary\\wwwroot\\js\\_content\\ClassLibrary\\js\\project-transitive-dep.v4.js.gz",
      "FileLength": -1,
      "LastWriteTime": "0001-01-01T00:00:00+00:00"
    },
    {
      "Identity": "${ProjectPath}\\ClassLibrary\\obj\\Debug\\${Tfm}\\compressed\\publish\\_content\\ClassLibrary\\AnotherClassLib.lib.module.js.br",
      "SourceId": "ClassLibrary",
      "SourceType": "Project",
      "ContentRoot": "${ProjectPath}\\ClassLibrary\\obj\\Debug\\${Tfm}\\compressed\\publish\\",
      "BasePath": "_content/ClassLibrary",
      "RelativePath": "AnotherClassLib.lib.module.js.br",
      "AssetKind": "All",
      "AssetMode": "All",
      "AssetRole": "Alternative",
      "AssetMergeBehavior": "",
      "AssetMergeSource": "",
      "RelatedAsset": "${ProjectPath}\\ClassLibrary\\wwwroot\\AnotherClassLib.lib.module.js",
      "AssetTraitName": "Content-Encoding",
      "AssetTraitValue": "br",
      "Fingerprint": "__fingerprint__",
      "Integrity": "__integrity__",
      "CopyToOutputDirectory": "Never",
      "CopyToPublishDirectory": "PreserveNewest",
      "OriginalItemSpec": "${ProjectPath}\\ClassLibrary\\wwwroot\\_content\\ClassLibrary\\AnotherClassLib.lib.module.js.br",
      "FileLength": -1,
      "LastWriteTime": "0001-01-01T00:00:00+00:00"
    },
    {
      "Identity": "${ProjectPath}\\ClassLibrary\\obj\\Debug\\${Tfm}\\compressed\\publish\\_content\\ClassLibrary\\ClassLibrary#[.{fingerprint=__fingerprint__}]!.bundle.scp.css.br",
      "SourceId": "ClassLibrary",
      "SourceType": "Project",
      "ContentRoot": "${ProjectPath}\\ClassLibrary\\obj\\Debug\\${Tfm}\\compressed\\publish\\",
      "BasePath": "_content/ClassLibrary",
      "RelativePath": "ClassLibrary#[.{fingerprint=__fingerprint__}]!.bundle.scp.css.br",
      "AssetKind": "All",
      "AssetMode": "Reference",
      "AssetRole": "Alternative",
      "AssetMergeBehavior": "",
      "AssetMergeSource": "",
      "RelatedAsset": "${ProjectPath}\\ClassLibrary\\obj\\Debug\\${Tfm}\\scopedcss\\projectbundle\\ClassLibrary.bundle.scp.css",
      "AssetTraitName": "Content-Encoding",
      "AssetTraitValue": "br",
      "Fingerprint": "__fingerprint__",
      "Integrity": "__integrity__",
      "CopyToOutputDirectory": "Never",
      "CopyToPublishDirectory": "PreserveNewest",
      "OriginalItemSpec": "${ProjectPath}\\ClassLibrary\\obj\\Debug\\${Tfm}\\scopedcss\\projectbundle\\_content\\ClassLibrary\\ClassLibrary#[.{fingerprint=__fingerprint__}]!.bundle.scp.css.br",
      "FileLength": -1,
      "LastWriteTime": "0001-01-01T00:00:00+00:00"
    },
    {
      "Identity": "${ProjectPath}\\ClassLibrary\\obj\\Debug\\${Tfm}\\compressed\\publish\\_content\\ClassLibrary\\js\\project-transitive-dep.js.br",
      "SourceId": "ClassLibrary",
      "SourceType": "Project",
      "ContentRoot": "${ProjectPath}\\ClassLibrary\\obj\\Debug\\${Tfm}\\compressed\\publish\\",
      "BasePath": "_content/ClassLibrary",
      "RelativePath": "js/project-transitive-dep.js.br",
      "AssetKind": "All",
      "AssetMode": "All",
      "AssetRole": "Alternative",
      "AssetMergeBehavior": "",
      "AssetMergeSource": "",
      "RelatedAsset": "${ProjectPath}\\ClassLibrary\\wwwroot\\js\\project-transitive-dep.js",
      "AssetTraitName": "Content-Encoding",
      "AssetTraitValue": "br",
      "Fingerprint": "__fingerprint__",
      "Integrity": "__integrity__",
      "CopyToOutputDirectory": "Never",
      "CopyToPublishDirectory": "PreserveNewest",
      "OriginalItemSpec": "${ProjectPath}\\ClassLibrary\\wwwroot\\js\\_content\\ClassLibrary\\js\\project-transitive-dep.js.br",
      "FileLength": -1,
      "LastWriteTime": "0001-01-01T00:00:00+00:00"
    },
    {
      "Identity": "${ProjectPath}\\ClassLibrary\\obj\\Debug\\${Tfm}\\compressed\\publish\\_content\\ClassLibrary\\js\\project-transitive-dep.v4.js.br",
      "SourceId": "ClassLibrary",
      "SourceType": "Project",
      "ContentRoot": "${ProjectPath}\\ClassLibrary\\obj\\Debug\\${Tfm}\\compressed\\publish\\",
      "BasePath": "_content/ClassLibrary",
      "RelativePath": "js/project-transitive-dep.v4.js.br",
      "AssetKind": "All",
      "AssetMode": "All",
      "AssetRole": "Alternative",
      "AssetMergeBehavior": "",
      "AssetMergeSource": "",
      "RelatedAsset": "${ProjectPath}\\ClassLibrary\\wwwroot\\js\\project-transitive-dep.v4.js",
      "AssetTraitName": "Content-Encoding",
      "AssetTraitValue": "br",
      "Fingerprint": "__fingerprint__",
      "Integrity": "__integrity__",
      "CopyToOutputDirectory": "Never",
      "CopyToPublishDirectory": "PreserveNewest",
      "OriginalItemSpec": "${ProjectPath}\\ClassLibrary\\wwwroot\\js\\_content\\ClassLibrary\\js\\project-transitive-dep.v4.js.br",
      "FileLength": -1,
      "LastWriteTime": "0001-01-01T00:00:00+00:00"
    },
    {
      "Identity": "${ProjectPath}\\ClassLibrary\\obj\\Debug\\${Tfm}\\scopedcss\\projectbundle\\ClassLibrary.bundle.scp.css",
      "SourceId": "ClassLibrary",
      "SourceType": "Project",
      "ContentRoot": "${ProjectPath}\\ClassLibrary\\obj\\Debug\\${Tfm}\\scopedcss\\projectbundle\\",
      "BasePath": "_content/ClassLibrary",
      "RelativePath": "ClassLibrary#[.{fingerprint}]!.bundle.scp.css",
      "AssetKind": "All",
      "AssetMode": "Reference",
      "AssetRole": "Primary",
      "AssetMergeBehavior": "",
      "AssetMergeSource": "",
      "RelatedAsset": "",
      "AssetTraitName": "ScopedCss",
      "AssetTraitValue": "ProjectBundle",
      "Fingerprint": "__fingerprint__",
      "Integrity": "__integrity__",
      "CopyToOutputDirectory": "Never",
      "CopyToPublishDirectory": "PreserveNewest",
      "OriginalItemSpec": "${ProjectPath}\\ClassLibrary\\obj\\Debug\\${Tfm}\\scopedcss\\projectbundle\\ClassLibrary.bundle.scp.css",
      "FileLength": -1,
      "LastWriteTime": "0001-01-01T00:00:00+00:00"
    },
    {
      "Identity": "${ProjectPath}\\ClassLibrary\\wwwroot\\AnotherClassLib.lib.module.js",
      "SourceId": "ClassLibrary",
      "SourceType": "Project",
      "ContentRoot": "${ProjectPath}\\ClassLibrary\\wwwroot\\",
      "BasePath": "_content/ClassLibrary",
      "RelativePath": "AnotherClassLib.lib.module.js",
      "AssetKind": "All",
      "AssetMode": "All",
      "AssetRole": "Primary",
      "AssetMergeBehavior": "",
      "AssetMergeSource": "",
      "RelatedAsset": "",
      "AssetTraitName": "",
      "AssetTraitValue": "",
      "Fingerprint": "__fingerprint__",
      "Integrity": "__integrity__",
      "CopyToOutputDirectory": "Never",
      "CopyToPublishDirectory": "PreserveNewest",
      "OriginalItemSpec": "wwwroot\\AnotherClassLib.lib.module.js",
      "FileLength": -1,
      "LastWriteTime": "0001-01-01T00:00:00+00:00"
    },
    {
      "Identity": "${ProjectPath}\\ClassLibrary\\wwwroot\\js\\project-transitive-dep.js",
      "SourceId": "ClassLibrary",
      "SourceType": "Project",
      "ContentRoot": "${ProjectPath}\\ClassLibrary\\wwwroot\\",
      "BasePath": "_content/ClassLibrary",
      "RelativePath": "js/project-transitive-dep.js",
      "AssetKind": "All",
      "AssetMode": "All",
      "AssetRole": "Primary",
      "AssetMergeBehavior": "",
      "AssetMergeSource": "",
      "RelatedAsset": "",
      "AssetTraitName": "",
      "AssetTraitValue": "",
      "Fingerprint": "__fingerprint__",
      "Integrity": "__integrity__",
      "CopyToOutputDirectory": "Never",
      "CopyToPublishDirectory": "PreserveNewest",
      "OriginalItemSpec": "wwwroot\\js\\project-transitive-dep.js",
      "FileLength": -1,
      "LastWriteTime": "0001-01-01T00:00:00+00:00"
    },
    {
      "Identity": "${ProjectPath}\\ClassLibrary\\wwwroot\\js\\project-transitive-dep.v4.js",
      "SourceId": "ClassLibrary",
      "SourceType": "Project",
      "ContentRoot": "${ProjectPath}\\ClassLibrary\\wwwroot\\",
      "BasePath": "_content/ClassLibrary",
      "RelativePath": "js/project-transitive-dep.v4.js",
      "AssetKind": "All",
      "AssetMode": "All",
      "AssetRole": "Primary",
      "AssetMergeBehavior": "",
      "AssetMergeSource": "",
      "RelatedAsset": "",
      "AssetTraitName": "",
      "AssetTraitValue": "",
      "Fingerprint": "__fingerprint__",
      "Integrity": "__integrity__",
      "CopyToOutputDirectory": "Never",
      "CopyToPublishDirectory": "PreserveNewest",
      "OriginalItemSpec": "wwwroot\\js\\project-transitive-dep.v4.js",
      "FileLength": -1,
      "LastWriteTime": "0001-01-01T00:00:00+00:00"
    },
    {
      "Identity": "${RestorePath}\\razorpackagelibrarydirectdependency\\${PackageVersion}\\staticwebassets\\RazorPackageLibraryDirectDependency.__fingerprint__.bundle.scp.css",
      "SourceId": "RazorPackageLibraryDirectDependency",
      "SourceType": "Package",
      "ContentRoot": "${RestorePath}\\razorpackagelibrarydirectdependency\\${PackageVersion}\\staticwebassets\\",
      "BasePath": "_content/RazorPackageLibraryDirectDependency",
      "RelativePath": "RazorPackageLibraryDirectDependency.__fingerprint__.bundle.scp.css",
      "AssetKind": "All",
      "AssetMode": "Reference",
      "AssetRole": "Primary",
      "AssetMergeBehavior": "",
      "AssetMergeSource": "",
      "RelatedAsset": "",
      "AssetTraitName": "ScopedCss",
      "AssetTraitValue": "ProjectBundle",
      "Fingerprint": "__fingerprint__",
      "Integrity": "__integrity__",
      "CopyToOutputDirectory": "Never",
      "CopyToPublishDirectory": "PreserveNewest",
      "OriginalItemSpec": "${RestorePath}\\razorpackagelibrarydirectdependency\\${PackageVersion}\\staticwebassets\\RazorPackageLibraryDirectDependency.__fingerprint__.bundle.scp.css",
      "FileLength": -1,
      "LastWriteTime": "0001-01-01T00:00:00+00:00"
    },
    {
      "Identity": "${RestorePath}\\razorpackagelibrarydirectdependency\\${PackageVersion}\\staticwebassets\\css\\site.css",
      "SourceId": "RazorPackageLibraryDirectDependency",
      "SourceType": "Package",
      "ContentRoot": "${RestorePath}\\razorpackagelibrarydirectdependency\\${PackageVersion}\\staticwebassets\\",
      "BasePath": "_content/RazorPackageLibraryDirectDependency",
      "RelativePath": "css/site.css",
      "AssetKind": "All",
      "AssetMode": "All",
      "AssetRole": "Primary",
      "AssetMergeBehavior": "",
      "AssetMergeSource": "",
      "RelatedAsset": "",
      "AssetTraitName": "",
      "AssetTraitValue": "",
      "Fingerprint": "__fingerprint__",
      "Integrity": "__integrity__",
      "CopyToOutputDirectory": "Never",
      "CopyToPublishDirectory": "PreserveNewest",
      "OriginalItemSpec": "${RestorePath}\\razorpackagelibrarydirectdependency\\${PackageVersion}\\staticwebassets\\css\\site.css",
      "FileLength": -1,
      "LastWriteTime": "0001-01-01T00:00:00+00:00"
    },
    {
      "Identity": "${RestorePath}\\razorpackagelibrarydirectdependency\\${PackageVersion}\\staticwebassets\\js\\pkg-direct-dep.js",
      "SourceId": "RazorPackageLibraryDirectDependency",
      "SourceType": "Package",
      "ContentRoot": "${RestorePath}\\razorpackagelibrarydirectdependency\\${PackageVersion}\\staticwebassets\\",
      "BasePath": "_content/RazorPackageLibraryDirectDependency",
      "RelativePath": "js/pkg-direct-dep.js",
      "AssetKind": "All",
      "AssetMode": "All",
      "AssetRole": "Primary",
      "AssetMergeBehavior": "",
      "AssetMergeSource": "",
      "RelatedAsset": "",
      "AssetTraitName": "",
      "AssetTraitValue": "",
      "Fingerprint": "__fingerprint__",
      "Integrity": "__integrity__",
      "CopyToOutputDirectory": "Never",
      "CopyToPublishDirectory": "PreserveNewest",
      "OriginalItemSpec": "${RestorePath}\\razorpackagelibrarydirectdependency\\${PackageVersion}\\staticwebassets\\js\\pkg-direct-dep.js",
      "FileLength": -1,
      "LastWriteTime": "0001-01-01T00:00:00+00:00"
    },
    {
      "Identity": "${RestorePath}\\razorpackagelibrarytransitivedependency\\${PackageVersion}\\staticwebassets\\js\\pkg-transitive-dep.js",
      "SourceId": "RazorPackageLibraryTransitiveDependency",
      "SourceType": "Package",
      "ContentRoot": "${RestorePath}\\razorpackagelibrarytransitivedependency\\${PackageVersion}\\staticwebassets\\",
      "BasePath": "_content/RazorPackageLibraryTransitiveDependency",
      "RelativePath": "js/pkg-transitive-dep.js",
      "AssetKind": "All",
      "AssetMode": "All",
      "AssetRole": "Primary",
      "AssetMergeBehavior": "",
      "AssetMergeSource": "",
      "RelatedAsset": "",
      "AssetTraitName": "",
      "AssetTraitValue": "",
      "Fingerprint": "__fingerprint__",
      "Integrity": "__integrity__",
      "CopyToOutputDirectory": "Never",
      "CopyToPublishDirectory": "PreserveNewest",
      "OriginalItemSpec": "${RestorePath}\\razorpackagelibrarytransitivedependency\\${PackageVersion}\\staticwebassets\\js\\pkg-transitive-dep.js",
      "FileLength": -1,
      "LastWriteTime": "0001-01-01T00:00:00+00:00"
    }
  ],
  "Endpoints": [
    {
      "Route": "_content/AnotherClassLib/AnotherClassLib.lib.module.js.gz",
      "AssetFile": "${ProjectPath}\\AnotherClassLib\\obj\\Debug\\${Tfm}\\compressed\\_content\\AnotherClassLib\\AnotherClassLib.lib.module.js.gz",
      "Selectors": [],
      "ResponseHeaders": [
        {
          "Name": "Accept-Ranges",
          "Value": "bytes"
        },
        {
          "Name": "Cache-Control",
          "Value": "no-cache"
        },
        {
          "Name": "Content-Encoding",
          "Value": "gzip"
        },
        {
          "Name": "Content-Length",
          "Value": "__content-length__"
        },
        {
          "Name": "Content-Type",
          "Value": "text/javascript"
        },
        {
          "Name": "ETag",
          "Value": "__etag__"
        },
        {
          "Name": "Last-Modified",
          "Value": "__last-modified__"
        },
        {
          "Name": "Vary",
          "Value": "Content-Encoding"
        }
      ],
      "EndpointProperties": [
        {
          "Name": "integrity",
          "Value": "__integrity__"
        }
      ]
    },
    {
      "Route": "_content/AnotherClassLib/AnotherClassLib.lib.module.js",
      "AssetFile": "${ProjectPath}\\AnotherClassLib\\obj\\Debug\\${Tfm}\\compressed\\_content\\AnotherClassLib\\AnotherClassLib.lib.module.js.gz",
      "Selectors": [
        {
          "Name": "Content-Encoding",
          "Value": "gzip",
          "Quality": "__quality__"
        }
      ],
      "ResponseHeaders": [
        {
          "Name": "Accept-Ranges",
          "Value": "bytes"
        },
        {
          "Name": "Cache-Control",
          "Value": "no-cache"
        },
        {
          "Name": "Content-Encoding",
          "Value": "gzip"
        },
        {
          "Name": "Content-Length",
          "Value": "__content-length__"
        },
        {
          "Name": "Content-Type",
          "Value": "text/javascript"
        },
        {
          "Name": "ETag",
          "Value": "__etag__"
        },
        {
          "Name": "ETag",
          "Value": "__etag__"
        },
        {
          "Name": "Last-Modified",
          "Value": "__last-modified__"
        },
        {
          "Name": "Vary",
          "Value": "Content-Encoding"
        }
      ],
      "EndpointProperties": [
        {
          "Name": "dependency-group",
          "Value": "js-initializer"
        },
        {
          "Name": "integrity",
          "Value": "__integrity__"
        },
        {
          "Name": "script-type",
          "Value": "module"
        }
      ]
    },
    {
      "Route": "_content/AnotherClassLib/css/site.css.gz",
      "AssetFile": "${ProjectPath}\\AnotherClassLib\\obj\\Debug\\${Tfm}\\compressed\\_content\\AnotherClassLib\\css\\site.css.gz",
      "Selectors": [],
      "ResponseHeaders": [
        {
          "Name": "Accept-Ranges",
          "Value": "bytes"
        },
        {
          "Name": "Cache-Control",
          "Value": "no-cache"
        },
        {
          "Name": "Content-Encoding",
          "Value": "gzip"
        },
        {
          "Name": "Content-Length",
          "Value": "__content-length__"
        },
        {
          "Name": "Content-Type",
          "Value": "text/css"
        },
        {
          "Name": "ETag",
          "Value": "__etag__"
        },
        {
          "Name": "Last-Modified",
          "Value": "__last-modified__"
        },
        {
          "Name": "Vary",
          "Value": "Content-Encoding"
        }
      ],
      "EndpointProperties": [
        {
          "Name": "integrity",
          "Value": "__integrity__"
        }
      ]
    },
    {
      "Route": "_content/AnotherClassLib/css/site.css",
      "AssetFile": "${ProjectPath}\\AnotherClassLib\\obj\\Debug\\${Tfm}\\compressed\\_content\\AnotherClassLib\\css\\site.css.gz",
      "Selectors": [
        {
          "Name": "Content-Encoding",
          "Value": "gzip",
          "Quality": "__quality__"
        }
      ],
      "ResponseHeaders": [
        {
          "Name": "Accept-Ranges",
          "Value": "bytes"
        },
        {
          "Name": "Cache-Control",
          "Value": "no-cache"
        },
        {
          "Name": "Content-Encoding",
          "Value": "gzip"
        },
        {
          "Name": "Content-Length",
          "Value": "__content-length__"
        },
        {
          "Name": "Content-Type",
          "Value": "text/css"
        },
        {
          "Name": "ETag",
          "Value": "__etag__"
        },
        {
          "Name": "ETag",
          "Value": "__etag__"
        },
        {
          "Name": "Last-Modified",
          "Value": "__last-modified__"
        },
        {
          "Name": "Vary",
          "Value": "Content-Encoding"
        }
      ],
      "EndpointProperties": [
        {
          "Name": "integrity",
          "Value": "__integrity__"
        }
      ]
    },
    {
      "Route": "_content/AnotherClassLib/js/project-direct-dep.js.gz",
      "AssetFile": "${ProjectPath}\\AnotherClassLib\\obj\\Debug\\${Tfm}\\compressed\\_content\\AnotherClassLib\\js\\project-direct-dep.js.gz",
      "Selectors": [],
      "ResponseHeaders": [
        {
          "Name": "Accept-Ranges",
          "Value": "bytes"
        },
        {
          "Name": "Cache-Control",
          "Value": "no-cache"
        },
        {
          "Name": "Content-Encoding",
          "Value": "gzip"
        },
        {
          "Name": "Content-Length",
          "Value": "__content-length__"
        },
        {
          "Name": "Content-Type",
          "Value": "text/javascript"
        },
        {
          "Name": "ETag",
          "Value": "__etag__"
        },
        {
          "Name": "Last-Modified",
          "Value": "__last-modified__"
        },
        {
          "Name": "Vary",
          "Value": "Content-Encoding"
        }
      ],
      "EndpointProperties": [
        {
          "Name": "integrity",
          "Value": "__integrity__"
        }
      ]
    },
    {
      "Route": "_content/AnotherClassLib/js/project-direct-dep.js",
      "AssetFile": "${ProjectPath}\\AnotherClassLib\\obj\\Debug\\${Tfm}\\compressed\\_content\\AnotherClassLib\\js\\project-direct-dep.js.gz",
      "Selectors": [
        {
          "Name": "Content-Encoding",
          "Value": "gzip",
          "Quality": "__quality__"
        }
      ],
      "ResponseHeaders": [
        {
          "Name": "Accept-Ranges",
          "Value": "bytes"
        },
        {
          "Name": "Cache-Control",
          "Value": "no-cache"
        },
        {
          "Name": "Content-Encoding",
          "Value": "gzip"
        },
        {
          "Name": "Content-Length",
          "Value": "__content-length__"
        },
        {
          "Name": "Content-Type",
          "Value": "text/javascript"
        },
        {
          "Name": "ETag",
          "Value": "__etag__"
        },
        {
          "Name": "ETag",
          "Value": "__etag__"
        },
        {
          "Name": "Last-Modified",
          "Value": "__last-modified__"
        },
        {
          "Name": "Vary",
          "Value": "Content-Encoding"
        }
      ],
      "EndpointProperties": [
        {
          "Name": "integrity",
          "Value": "__integrity__"
        }
      ]
    },
    {
      "Route": "_content/AnotherClassLib/AnotherClassLib.lib.module.js.br",
      "AssetFile": "${ProjectPath}\\AnotherClassLib\\obj\\Debug\\${Tfm}\\compressed\\publish\\_content\\AnotherClassLib\\AnotherClassLib.lib.module.js.br",
      "Selectors": [],
      "ResponseHeaders": [
        {
          "Name": "Accept-Ranges",
          "Value": "bytes"
        },
        {
          "Name": "Cache-Control",
          "Value": "no-cache"
        },
        {
          "Name": "Content-Encoding",
          "Value": "br"
        },
        {
          "Name": "Content-Length",
          "Value": "__content-length__"
        },
        {
          "Name": "Content-Type",
          "Value": "text/javascript"
        },
        {
          "Name": "ETag",
          "Value": "__etag__"
        },
        {
          "Name": "Last-Modified",
          "Value": "__last-modified__"
        },
        {
          "Name": "Vary",
          "Value": "Content-Encoding"
        }
      ],
      "EndpointProperties": [
        {
          "Name": "integrity",
          "Value": "__integrity__"
        }
      ]
    },
    {
      "Route": "_content/AnotherClassLib/AnotherClassLib.lib.module.js",
      "AssetFile": "${ProjectPath}\\AnotherClassLib\\obj\\Debug\\${Tfm}\\compressed\\publish\\_content\\AnotherClassLib\\AnotherClassLib.lib.module.js.br",
      "Selectors": [
        {
          "Name": "Content-Encoding",
          "Value": "br",
          "Quality": "__quality__"
        }
      ],
      "ResponseHeaders": [
        {
          "Name": "Accept-Ranges",
          "Value": "bytes"
        },
        {
          "Name": "Cache-Control",
          "Value": "no-cache"
        },
        {
          "Name": "Content-Encoding",
          "Value": "br"
        },
        {
          "Name": "Content-Length",
          "Value": "__content-length__"
        },
        {
          "Name": "Content-Type",
          "Value": "text/javascript"
        },
        {
          "Name": "ETag",
          "Value": "__etag__"
        },
        {
          "Name": "ETag",
          "Value": "__etag__"
        },
        {
          "Name": "Last-Modified",
          "Value": "__last-modified__"
        },
        {
          "Name": "Vary",
          "Value": "Content-Encoding"
        }
      ],
      "EndpointProperties": [
        {
          "Name": "dependency-group",
          "Value": "js-initializer"
        },
        {
          "Name": "integrity",
          "Value": "__integrity__"
        },
        {
          "Name": "script-type",
          "Value": "module"
        }
      ]
    },
    {
      "Route": "_content/AnotherClassLib/css/site.css.br",
      "AssetFile": "${ProjectPath}\\AnotherClassLib\\obj\\Debug\\${Tfm}\\compressed\\publish\\_content\\AnotherClassLib\\css\\site.css.br",
      "Selectors": [],
      "ResponseHeaders": [
        {
          "Name": "Accept-Ranges",
          "Value": "bytes"
        },
        {
          "Name": "Cache-Control",
          "Value": "no-cache"
        },
        {
          "Name": "Content-Encoding",
          "Value": "br"
        },
        {
          "Name": "Content-Length",
          "Value": "__content-length__"
        },
        {
          "Name": "Content-Type",
          "Value": "text/css"
        },
        {
          "Name": "ETag",
          "Value": "__etag__"
        },
        {
          "Name": "Last-Modified",
          "Value": "__last-modified__"
        },
        {
          "Name": "Vary",
          "Value": "Content-Encoding"
        }
      ],
      "EndpointProperties": [
        {
          "Name": "integrity",
          "Value": "__integrity__"
        }
      ]
    },
    {
      "Route": "_content/AnotherClassLib/css/site.css",
      "AssetFile": "${ProjectPath}\\AnotherClassLib\\obj\\Debug\\${Tfm}\\compressed\\publish\\_content\\AnotherClassLib\\css\\site.css.br",
      "Selectors": [
        {
          "Name": "Content-Encoding",
          "Value": "br",
          "Quality": "__quality__"
        }
      ],
      "ResponseHeaders": [
        {
          "Name": "Accept-Ranges",
          "Value": "bytes"
        },
        {
          "Name": "Cache-Control",
          "Value": "no-cache"
        },
        {
          "Name": "Content-Encoding",
          "Value": "br"
        },
        {
          "Name": "Content-Length",
          "Value": "__content-length__"
        },
        {
          "Name": "Content-Type",
          "Value": "text/css"
        },
        {
          "Name": "ETag",
          "Value": "__etag__"
        },
        {
          "Name": "ETag",
          "Value": "__etag__"
        },
        {
          "Name": "Last-Modified",
          "Value": "__last-modified__"
        },
        {
          "Name": "Vary",
          "Value": "Content-Encoding"
        }
      ],
      "EndpointProperties": [
        {
          "Name": "integrity",
          "Value": "__integrity__"
        }
      ]
    },
    {
      "Route": "_content/AnotherClassLib/js/project-direct-dep.js.br",
      "AssetFile": "${ProjectPath}\\AnotherClassLib\\obj\\Debug\\${Tfm}\\compressed\\publish\\_content\\AnotherClassLib\\js\\project-direct-dep.js.br",
      "Selectors": [],
      "ResponseHeaders": [
        {
          "Name": "Accept-Ranges",
          "Value": "bytes"
        },
        {
          "Name": "Cache-Control",
          "Value": "no-cache"
        },
        {
          "Name": "Content-Encoding",
          "Value": "br"
        },
        {
          "Name": "Content-Length",
          "Value": "__content-length__"
        },
        {
          "Name": "Content-Type",
          "Value": "text/javascript"
        },
        {
          "Name": "ETag",
          "Value": "__etag__"
        },
        {
          "Name": "Last-Modified",
          "Value": "__last-modified__"
        },
        {
          "Name": "Vary",
          "Value": "Content-Encoding"
        }
      ],
      "EndpointProperties": [
        {
          "Name": "integrity",
          "Value": "__integrity__"
        }
      ]
    },
    {
      "Route": "_content/AnotherClassLib/js/project-direct-dep.js",
      "AssetFile": "${ProjectPath}\\AnotherClassLib\\obj\\Debug\\${Tfm}\\compressed\\publish\\_content\\AnotherClassLib\\js\\project-direct-dep.js.br",
      "Selectors": [
        {
          "Name": "Content-Encoding",
          "Value": "br",
          "Quality": "__quality__"
        }
      ],
      "ResponseHeaders": [
        {
          "Name": "Accept-Ranges",
          "Value": "bytes"
        },
        {
          "Name": "Cache-Control",
          "Value": "no-cache"
        },
        {
          "Name": "Content-Encoding",
          "Value": "br"
        },
        {
          "Name": "Content-Length",
          "Value": "__content-length__"
        },
        {
          "Name": "Content-Type",
          "Value": "text/javascript"
        },
        {
          "Name": "ETag",
          "Value": "__etag__"
        },
        {
          "Name": "ETag",
          "Value": "__etag__"
        },
        {
          "Name": "Last-Modified",
          "Value": "__last-modified__"
        },
        {
          "Name": "Vary",
          "Value": "Content-Encoding"
        }
      ],
      "EndpointProperties": [
        {
          "Name": "integrity",
          "Value": "__integrity__"
        }
      ]
    },
    {
      "Route": "_content/AnotherClassLib/AnotherClassLib.lib.module.js",
      "AssetFile": "${ProjectPath}\\AnotherClassLib\\wwwroot\\AnotherClassLib.lib.module.js",
      "Selectors": [],
      "ResponseHeaders": [
        {
          "Name": "Accept-Ranges",
          "Value": "bytes"
        },
        {
          "Name": "Cache-Control",
          "Value": "no-cache"
        },
        {
          "Name": "Content-Length",
          "Value": "__content-length__"
        },
        {
          "Name": "Content-Type",
          "Value": "text/javascript"
        },
        {
          "Name": "ETag",
          "Value": "__etag__"
        },
        {
          "Name": "Last-Modified",
          "Value": "__last-modified__"
        }
      ],
      "EndpointProperties": [
        {
          "Name": "dependency-group",
          "Value": "js-initializer"
        },
        {
          "Name": "integrity",
          "Value": "__integrity__"
        },
        {
          "Name": "script-type",
          "Value": "module"
        }
      ]
    },
    {
      "Route": "_content/AnotherClassLib/css/site.css",
      "AssetFile": "${ProjectPath}\\AnotherClassLib\\wwwroot\\css\\site.css",
      "Selectors": [],
      "ResponseHeaders": [
        {
          "Name": "Accept-Ranges",
          "Value": "bytes"
        },
        {
          "Name": "Cache-Control",
          "Value": "no-cache"
        },
        {
          "Name": "Content-Length",
          "Value": "__content-length__"
        },
        {
          "Name": "Content-Type",
          "Value": "text/css"
        },
        {
          "Name": "ETag",
          "Value": "__etag__"
        },
        {
          "Name": "Last-Modified",
          "Value": "__last-modified__"
        }
      ],
      "EndpointProperties": [
        {
          "Name": "integrity",
          "Value": "__integrity__"
        }
      ]
    },
    {
      "Route": "_content/AnotherClassLib/js/project-direct-dep.js",
      "AssetFile": "${ProjectPath}\\AnotherClassLib\\wwwroot\\js\\project-direct-dep.js",
      "Selectors": [],
      "ResponseHeaders": [
        {
          "Name": "Accept-Ranges",
          "Value": "bytes"
        },
        {
          "Name": "Cache-Control",
          "Value": "no-cache"
        },
        {
          "Name": "Content-Length",
          "Value": "__content-length__"
        },
        {
          "Name": "Content-Type",
          "Value": "text/javascript"
        },
        {
          "Name": "ETag",
          "Value": "__etag__"
        },
        {
          "Name": "Last-Modified",
          "Value": "__last-modified__"
        }
      ],
      "EndpointProperties": [
        {
          "Name": "integrity",
          "Value": "__integrity__"
        }
      ]
    },
    {
      "Route": "AppWithPackageAndP2PReference.styles.css.gz",
      "AssetFile": "${ProjectPath}\\AppWithPackageAndP2PReference\\obj\\Debug\\${Tfm}\\compressed\\AppWithPackageAndP2PReference#[.{fingerprint=__fingerprint__}]?.styles.css.gz",
      "Selectors": [],
      "ResponseHeaders": [
        {
          "Name": "Accept-Ranges",
          "Value": "bytes"
        },
        {
          "Name": "Cache-Control",
          "Value": "no-cache"
        },
        {
          "Name": "Content-Encoding",
          "Value": "gzip"
        },
        {
          "Name": "Content-Length",
          "Value": "__content-length__"
        },
        {
          "Name": "Content-Type",
          "Value": "text/css"
        },
        {
          "Name": "ETag",
          "Value": "__etag__"
        },
        {
          "Name": "Last-Modified",
          "Value": "__last-modified__"
        },
        {
          "Name": "Vary",
          "Value": "Content-Encoding"
        }
      ],
      "EndpointProperties": [
        {
          "Name": "integrity",
          "Value": "__integrity__"
        }
      ]
    },
    {
      "Route": "AppWithPackageAndP2PReference.__fingerprint__.styles.css.gz",
      "AssetFile": "${ProjectPath}\\AppWithPackageAndP2PReference\\obj\\Debug\\${Tfm}\\compressed\\AppWithPackageAndP2PReference#[.{fingerprint=__fingerprint__}]?.styles.css.gz",
      "Selectors": [],
      "ResponseHeaders": [
        {
          "Name": "Accept-Ranges",
          "Value": "bytes"
        },
        {
          "Name": "Cache-Control",
          "Value": "max-age=31536000, immutable"
        },
        {
          "Name": "Content-Encoding",
          "Value": "gzip"
        },
        {
          "Name": "Content-Length",
          "Value": "__content-length__"
        },
        {
          "Name": "Content-Type",
          "Value": "text/css"
        },
        {
          "Name": "ETag",
          "Value": "__etag__"
        },
        {
          "Name": "Last-Modified",
          "Value": "__last-modified__"
        },
        {
          "Name": "Vary",
          "Value": "Content-Encoding"
        }
      ],
      "EndpointProperties": [
        {
          "Name": "fingerprint",
          "Value": "__fingerprint__"
        },
        {
          "Name": "integrity",
          "Value": "__integrity__"
        },
        {
          "Name": "label",
          "Value": "AppWithPackageAndP2PReference.styles.css.gz"
        }
      ]
    },
    {
      "Route": "AppWithPackageAndP2PReference.styles.css",
      "AssetFile": "${ProjectPath}\\AppWithPackageAndP2PReference\\obj\\Debug\\${Tfm}\\compressed\\AppWithPackageAndP2PReference#[.{fingerprint=__fingerprint__}]?.styles.css.gz",
      "Selectors": [
        {
          "Name": "Content-Encoding",
          "Value": "gzip",
          "Quality": "__quality__"
        }
      ],
      "ResponseHeaders": [
        {
          "Name": "Accept-Ranges",
          "Value": "bytes"
        },
        {
          "Name": "Cache-Control",
          "Value": "no-cache"
        },
        {
          "Name": "Content-Encoding",
          "Value": "gzip"
        },
        {
          "Name": "Content-Length",
          "Value": "__content-length__"
        },
        {
          "Name": "Content-Type",
          "Value": "text/css"
        },
        {
          "Name": "ETag",
          "Value": "__etag__"
        },
        {
          "Name": "ETag",
          "Value": "__etag__"
        },
        {
          "Name": "Last-Modified",
          "Value": "__last-modified__"
        },
        {
          "Name": "Link",
          "Value": "\u003C_content/ClassLibrary/ClassLibrary.__fingerprint__.bundle.scp.css\u003E; rel=\u0022preload\u0022; as=\u0022style\u0022, \u003C_content/RazorPackageLibraryDirectDependency/RazorPackageLibraryDirectDependency.__fingerprint__.bundle.scp.css\u003E; rel=\u0022preload\u0022; as=\u0022style\u0022"
        },
        {
          "Name": "Vary",
          "Value": "Content-Encoding"
        }
      ],
      "EndpointProperties": [
        {
          "Name": "integrity",
          "Value": "__integrity__"
        }
      ]
    },
    {
      "Route": "AppWithPackageAndP2PReference.__fingerprint__.styles.css",
      "AssetFile": "${ProjectPath}\\AppWithPackageAndP2PReference\\obj\\Debug\\${Tfm}\\compressed\\AppWithPackageAndP2PReference#[.{fingerprint=__fingerprint__}]?.styles.css.gz",
      "Selectors": [
        {
          "Name": "Content-Encoding",
          "Value": "gzip",
          "Quality": "__quality__"
        }
      ],
      "ResponseHeaders": [
        {
          "Name": "Accept-Ranges",
          "Value": "bytes"
        },
        {
          "Name": "Cache-Control",
          "Value": "max-age=31536000, immutable"
        },
        {
          "Name": "Content-Encoding",
          "Value": "gzip"
        },
        {
          "Name": "Content-Length",
          "Value": "__content-length__"
        },
        {
          "Name": "Content-Type",
          "Value": "text/css"
        },
        {
          "Name": "ETag",
          "Value": "__etag__"
        },
        {
          "Name": "ETag",
          "Value": "__etag__"
        },
        {
          "Name": "Last-Modified",
          "Value": "__last-modified__"
        },
        {
          "Name": "Link",
          "Value": "\u003C_content/ClassLibrary/ClassLibrary.__fingerprint__.bundle.scp.css\u003E; rel=\u0022preload\u0022; as=\u0022style\u0022, \u003C_content/RazorPackageLibraryDirectDependency/RazorPackageLibraryDirectDependency.__fingerprint__.bundle.scp.css\u003E; rel=\u0022preload\u0022; as=\u0022style\u0022"
        },
        {
          "Name": "Vary",
          "Value": "Content-Encoding"
        }
      ],
      "EndpointProperties": [
        {
          "Name": "fingerprint",
          "Value": "__fingerprint__"
        },
        {
          "Name": "integrity",
          "Value": "__integrity__"
        },
        {
          "Name": "label",
          "Value": "AppWithPackageAndP2PReference.styles.css"
        }
      ]
    },
    {
      "Route": "_content/RazorPackageLibraryDirectDependency/RazorPackageLibraryDirectDependency.__fingerprint__.bundle.scp.css.gz",
      "AssetFile": "${ProjectPath}\\AppWithPackageAndP2PReference\\obj\\Debug\\${Tfm}\\compressed\\_content\\RazorPackageLibraryDirectDependency\\RazorPackageLibraryDirectDependency.__fingerprint__.bundle.scp.css.gz",
      "Selectors": [],
      "ResponseHeaders": [
        {
          "Name": "Accept-Ranges",
          "Value": "bytes"
        },
        {
          "Name": "Cache-Control",
          "Value": "no-cache"
        },
        {
          "Name": "Content-Encoding",
          "Value": "gzip"
        },
        {
          "Name": "Content-Length",
          "Value": "__content-length__"
        },
        {
          "Name": "Content-Type",
          "Value": "text/css"
        },
        {
          "Name": "ETag",
          "Value": "__etag__"
        },
        {
          "Name": "Last-Modified",
          "Value": "__last-modified__"
        },
        {
          "Name": "Vary",
          "Value": "Content-Encoding"
        }
      ],
      "EndpointProperties": [
        {
          "Name": "integrity",
          "Value": "__integrity__"
        }
      ]
    },
    {
      "Route": "_content/RazorPackageLibraryDirectDependency/RazorPackageLibraryDirectDependency.bundle.scp.css",
      "AssetFile": "${ProjectPath}\\AppWithPackageAndP2PReference\\obj\\Debug\\${Tfm}\\compressed\\_content\\RazorPackageLibraryDirectDependency\\RazorPackageLibraryDirectDependency.__fingerprint__.bundle.scp.css.gz",
      "Selectors": [
        {
          "Name": "Content-Encoding",
          "Value": "gzip",
          "Quality": "__quality__"
        }
      ],
      "ResponseHeaders": [
        {
          "Name": "Accept-Ranges",
          "Value": "bytes"
        },
        {
          "Name": "Cache-Control",
          "Value": "no-cache"
        },
        {
          "Name": "Content-Encoding",
          "Value": "gzip"
        },
        {
          "Name": "Content-Length",
          "Value": "__content-length__"
        },
        {
          "Name": "Content-Type",
          "Value": "text/css"
        },
        {
          "Name": "ETag",
          "Value": "__etag__"
        },
        {
          "Name": "ETag",
          "Value": "__etag__"
        },
        {
          "Name": "Last-Modified",
          "Value": "__last-modified__"
        },
        {
          "Name": "Vary",
          "Value": "Content-Encoding"
        }
      ],
      "EndpointProperties": [
        {
          "Name": "integrity",
          "Value": "__integrity__"
        }
      ]
    },
    {
      "Route": "_content/RazorPackageLibraryDirectDependency/css/site.css.gz",
      "AssetFile": "${ProjectPath}\\AppWithPackageAndP2PReference\\obj\\Debug\\${Tfm}\\compressed\\_content\\RazorPackageLibraryDirectDependency\\css\\site.css.gz",
      "Selectors": [],
      "ResponseHeaders": [
        {
          "Name": "Accept-Ranges",
          "Value": "bytes"
        },
        {
          "Name": "Cache-Control",
          "Value": "no-cache"
        },
        {
          "Name": "Content-Encoding",
          "Value": "gzip"
        },
        {
          "Name": "Content-Length",
          "Value": "__content-length__"
        },
        {
          "Name": "Content-Type",
          "Value": "text/css"
        },
        {
          "Name": "ETag",
          "Value": "__etag__"
        },
        {
          "Name": "Last-Modified",
          "Value": "__last-modified__"
        },
        {
          "Name": "Vary",
          "Value": "Content-Encoding"
        }
      ],
      "EndpointProperties": [
        {
          "Name": "integrity",
          "Value": "__integrity__"
        }
      ]
    },
    {
      "Route": "_content/RazorPackageLibraryDirectDependency/css/site.css",
      "AssetFile": "${ProjectPath}\\AppWithPackageAndP2PReference\\obj\\Debug\\${Tfm}\\compressed\\_content\\RazorPackageLibraryDirectDependency\\css\\site.css.gz",
      "Selectors": [
        {
          "Name": "Content-Encoding",
          "Value": "gzip",
          "Quality": "__quality__"
        }
      ],
      "ResponseHeaders": [
        {
          "Name": "Accept-Ranges",
          "Value": "bytes"
        },
        {
          "Name": "Cache-Control",
          "Value": "no-cache"
        },
        {
          "Name": "Content-Encoding",
          "Value": "gzip"
        },
        {
          "Name": "Content-Length",
          "Value": "__content-length__"
        },
        {
          "Name": "Content-Type",
          "Value": "text/css"
        },
        {
          "Name": "ETag",
          "Value": "__etag__"
        },
        {
          "Name": "ETag",
          "Value": "__etag__"
        },
        {
          "Name": "Last-Modified",
          "Value": "__last-modified__"
        },
        {
          "Name": "Vary",
          "Value": "Content-Encoding"
        }
      ],
      "EndpointProperties": [
        {
          "Name": "integrity",
          "Value": "__integrity__"
        }
      ]
    },
    {
      "Route": "_content/RazorPackageLibraryDirectDependency/js/pkg-direct-dep.js.gz",
      "AssetFile": "${ProjectPath}\\AppWithPackageAndP2PReference\\obj\\Debug\\${Tfm}\\compressed\\_content\\RazorPackageLibraryDirectDependency\\js\\pkg-direct-dep.js.gz",
      "Selectors": [],
      "ResponseHeaders": [
        {
          "Name": "Accept-Ranges",
          "Value": "bytes"
        },
        {
          "Name": "Cache-Control",
          "Value": "no-cache"
        },
        {
          "Name": "Content-Encoding",
          "Value": "gzip"
        },
        {
          "Name": "Content-Length",
          "Value": "__content-length__"
        },
        {
          "Name": "Content-Type",
          "Value": "text/javascript"
        },
        {
          "Name": "ETag",
          "Value": "__etag__"
        },
        {
          "Name": "Last-Modified",
          "Value": "__last-modified__"
        },
        {
          "Name": "Vary",
          "Value": "Content-Encoding"
        }
      ],
      "EndpointProperties": [
        {
          "Name": "integrity",
          "Value": "__integrity__"
        }
      ]
    },
    {
      "Route": "_content/RazorPackageLibraryDirectDependency/js/pkg-direct-dep.js",
      "AssetFile": "${ProjectPath}\\AppWithPackageAndP2PReference\\obj\\Debug\\${Tfm}\\compressed\\_content\\RazorPackageLibraryDirectDependency\\js\\pkg-direct-dep.js.gz",
      "Selectors": [
        {
          "Name": "Content-Encoding",
          "Value": "gzip",
          "Quality": "__quality__"
        }
      ],
      "ResponseHeaders": [
        {
          "Name": "Accept-Ranges",
          "Value": "bytes"
        },
        {
          "Name": "Cache-Control",
          "Value": "no-cache"
        },
        {
          "Name": "Content-Encoding",
          "Value": "gzip"
        },
        {
          "Name": "Content-Length",
          "Value": "__content-length__"
        },
        {
          "Name": "Content-Type",
          "Value": "text/javascript"
        },
        {
          "Name": "ETag",
          "Value": "__etag__"
        },
        {
          "Name": "ETag",
          "Value": "__etag__"
        },
        {
          "Name": "Last-Modified",
          "Value": "__last-modified__"
        },
        {
          "Name": "Vary",
          "Value": "Content-Encoding"
        }
      ],
      "EndpointProperties": [
        {
          "Name": "integrity",
          "Value": "__integrity__"
        }
      ]
    },
    {
      "Route": "_content/RazorPackageLibraryTransitiveDependency/js/pkg-transitive-dep.js.gz",
      "AssetFile": "${ProjectPath}\\AppWithPackageAndP2PReference\\obj\\Debug\\${Tfm}\\compressed\\_content\\RazorPackageLibraryTransitiveDependency\\js\\pkg-transitive-dep.js.gz",
      "Selectors": [],
      "ResponseHeaders": [
        {
          "Name": "Accept-Ranges",
          "Value": "bytes"
        },
        {
          "Name": "Cache-Control",
          "Value": "no-cache"
        },
        {
          "Name": "Content-Encoding",
          "Value": "gzip"
        },
        {
          "Name": "Content-Length",
          "Value": "__content-length__"
        },
        {
          "Name": "Content-Type",
          "Value": "text/javascript"
        },
        {
          "Name": "ETag",
          "Value": "__etag__"
        },
        {
          "Name": "Last-Modified",
          "Value": "__last-modified__"
        },
        {
          "Name": "Vary",
          "Value": "Content-Encoding"
        }
      ],
      "EndpointProperties": [
        {
          "Name": "integrity",
          "Value": "__integrity__"
        }
      ]
    },
    {
      "Route": "_content/RazorPackageLibraryTransitiveDependency/js/pkg-transitive-dep.js",
      "AssetFile": "${ProjectPath}\\AppWithPackageAndP2PReference\\obj\\Debug\\${Tfm}\\compressed\\_content\\RazorPackageLibraryTransitiveDependency\\js\\pkg-transitive-dep.js.gz",
      "Selectors": [
        {
          "Name": "Content-Encoding",
          "Value": "gzip",
          "Quality": "__quality__"
        }
      ],
      "ResponseHeaders": [
        {
          "Name": "Accept-Ranges",
          "Value": "bytes"
        },
        {
          "Name": "Cache-Control",
          "Value": "no-cache"
        },
        {
          "Name": "Content-Encoding",
          "Value": "gzip"
        },
        {
          "Name": "Content-Length",
          "Value": "__content-length__"
        },
        {
          "Name": "Content-Type",
          "Value": "text/javascript"
        },
        {
          "Name": "ETag",
          "Value": "__etag__"
        },
        {
          "Name": "ETag",
          "Value": "__etag__"
        },
        {
          "Name": "Last-Modified",
          "Value": "__last-modified__"
        },
        {
          "Name": "Vary",
          "Value": "Content-Encoding"
        }
      ],
      "EndpointProperties": [
        {
          "Name": "integrity",
          "Value": "__integrity__"
        }
      ]
    },
    {
      "Route": "AppWithPackageAndP2PReference.styles.css.br",
      "AssetFile": "${ProjectPath}\\AppWithPackageAndP2PReference\\obj\\Debug\\${Tfm}\\compressed\\publish\\AppWithPackageAndP2PReference#[.{fingerprint=__fingerprint__}]?.styles.css.br",
      "Selectors": [],
      "ResponseHeaders": [
        {
          "Name": "Accept-Ranges",
          "Value": "bytes"
        },
        {
          "Name": "Cache-Control",
          "Value": "no-cache"
        },
        {
          "Name": "Content-Encoding",
          "Value": "br"
        },
        {
          "Name": "Content-Length",
          "Value": "__content-length__"
        },
        {
          "Name": "Content-Type",
          "Value": "text/css"
        },
        {
          "Name": "ETag",
          "Value": "__etag__"
        },
        {
          "Name": "Last-Modified",
          "Value": "__last-modified__"
        },
        {
          "Name": "Vary",
          "Value": "Content-Encoding"
        }
      ],
      "EndpointProperties": [
        {
          "Name": "integrity",
          "Value": "__integrity__"
        }
      ]
    },
    {
      "Route": "AppWithPackageAndP2PReference.__fingerprint__.styles.css.br",
      "AssetFile": "${ProjectPath}\\AppWithPackageAndP2PReference\\obj\\Debug\\${Tfm}\\compressed\\publish\\AppWithPackageAndP2PReference#[.{fingerprint=__fingerprint__}]?.styles.css.br",
      "Selectors": [],
      "ResponseHeaders": [
        {
          "Name": "Accept-Ranges",
          "Value": "bytes"
        },
        {
          "Name": "Cache-Control",
          "Value": "max-age=31536000, immutable"
        },
        {
          "Name": "Content-Encoding",
          "Value": "br"
        },
        {
          "Name": "Content-Length",
          "Value": "__content-length__"
        },
        {
          "Name": "Content-Type",
          "Value": "text/css"
        },
        {
          "Name": "ETag",
          "Value": "__etag__"
        },
        {
          "Name": "Last-Modified",
          "Value": "__last-modified__"
        },
        {
          "Name": "Vary",
          "Value": "Content-Encoding"
        }
      ],
      "EndpointProperties": [
        {
          "Name": "fingerprint",
          "Value": "__fingerprint__"
        },
        {
          "Name": "integrity",
          "Value": "__integrity__"
        },
        {
          "Name": "label",
          "Value": "AppWithPackageAndP2PReference.styles.css.br"
        }
      ]
    },
    {
      "Route": "AppWithPackageAndP2PReference.styles.css",
      "AssetFile": "${ProjectPath}\\AppWithPackageAndP2PReference\\obj\\Debug\\${Tfm}\\compressed\\publish\\AppWithPackageAndP2PReference#[.{fingerprint=__fingerprint__}]?.styles.css.br",
      "Selectors": [
        {
          "Name": "Content-Encoding",
          "Value": "br",
          "Quality": "__quality__"
        }
      ],
      "ResponseHeaders": [
        {
          "Name": "Accept-Ranges",
          "Value": "bytes"
        },
        {
          "Name": "Cache-Control",
          "Value": "no-cache"
        },
        {
          "Name": "Content-Encoding",
          "Value": "br"
        },
        {
          "Name": "Content-Length",
          "Value": "__content-length__"
        },
        {
          "Name": "Content-Type",
          "Value": "text/css"
        },
        {
          "Name": "ETag",
          "Value": "__etag__"
        },
        {
          "Name": "ETag",
          "Value": "__etag__"
        },
        {
          "Name": "Last-Modified",
          "Value": "__last-modified__"
        },
        {
          "Name": "Link",
          "Value": "\u003C_content/ClassLibrary/ClassLibrary.__fingerprint__.bundle.scp.css\u003E; rel=\u0022preload\u0022; as=\u0022style\u0022, \u003C_content/RazorPackageLibraryDirectDependency/RazorPackageLibraryDirectDependency.__fingerprint__.bundle.scp.css\u003E; rel=\u0022preload\u0022; as=\u0022style\u0022"
        },
        {
          "Name": "Vary",
          "Value": "Content-Encoding"
        }
      ],
      "EndpointProperties": [
        {
          "Name": "integrity",
          "Value": "__integrity__"
        }
      ]
    },
    {
      "Route": "AppWithPackageAndP2PReference.__fingerprint__.styles.css",
      "AssetFile": "${ProjectPath}\\AppWithPackageAndP2PReference\\obj\\Debug\\${Tfm}\\compressed\\publish\\AppWithPackageAndP2PReference#[.{fingerprint=__fingerprint__}]?.styles.css.br",
      "Selectors": [
        {
          "Name": "Content-Encoding",
          "Value": "br",
          "Quality": "__quality__"
        }
      ],
      "ResponseHeaders": [
        {
          "Name": "Accept-Ranges",
          "Value": "bytes"
        },
        {
          "Name": "Cache-Control",
          "Value": "max-age=31536000, immutable"
        },
        {
          "Name": "Content-Encoding",
          "Value": "br"
        },
        {
          "Name": "Content-Length",
          "Value": "__content-length__"
        },
        {
          "Name": "Content-Type",
          "Value": "text/css"
        },
        {
          "Name": "ETag",
          "Value": "__etag__"
        },
        {
          "Name": "ETag",
          "Value": "__etag__"
        },
        {
          "Name": "Last-Modified",
          "Value": "__last-modified__"
        },
        {
          "Name": "Link",
          "Value": "\u003C_content/ClassLibrary/ClassLibrary.__fingerprint__.bundle.scp.css\u003E; rel=\u0022preload\u0022; as=\u0022style\u0022, \u003C_content/RazorPackageLibraryDirectDependency/RazorPackageLibraryDirectDependency.__fingerprint__.bundle.scp.css\u003E; rel=\u0022preload\u0022; as=\u0022style\u0022"
        },
        {
          "Name": "Vary",
          "Value": "Content-Encoding"
        }
      ],
      "EndpointProperties": [
        {
          "Name": "fingerprint",
          "Value": "__fingerprint__"
        },
        {
          "Name": "integrity",
          "Value": "__integrity__"
        },
        {
          "Name": "label",
          "Value": "AppWithPackageAndP2PReference.styles.css"
        }
      ]
    },
    {
      "Route": "AppWithPackageAndP2PReference.modules.json.br",
      "AssetFile": "${ProjectPath}\\AppWithPackageAndP2PReference\\obj\\Debug\\${Tfm}\\compressed\\publish\\AppWithPackageAndP2PReference.modules.json.br",
      "Selectors": [],
      "ResponseHeaders": [
        {
          "Name": "Accept-Ranges",
          "Value": "bytes"
        },
        {
          "Name": "Cache-Control",
          "Value": "no-cache"
        },
        {
          "Name": "Content-Encoding",
          "Value": "br"
        },
        {
          "Name": "Content-Length",
          "Value": "__content-length__"
        },
        {
          "Name": "Content-Type",
          "Value": "application/json"
        },
        {
          "Name": "ETag",
          "Value": "__etag__"
        },
        {
          "Name": "Last-Modified",
          "Value": "__last-modified__"
        },
        {
          "Name": "Vary",
          "Value": "Content-Encoding"
        }
      ],
      "EndpointProperties": [
        {
          "Name": "integrity",
          "Value": "__integrity__"
        }
      ]
    },
    {
      "Route": "AppWithPackageAndP2PReference.modules.json",
      "AssetFile": "${ProjectPath}\\AppWithPackageAndP2PReference\\obj\\Debug\\${Tfm}\\compressed\\publish\\AppWithPackageAndP2PReference.modules.json.br",
      "Selectors": [
        {
          "Name": "Content-Encoding",
          "Value": "br",
          "Quality": "__quality__"
        }
      ],
      "ResponseHeaders": [
        {
          "Name": "Accept-Ranges",
          "Value": "bytes"
        },
        {
          "Name": "Cache-Control",
          "Value": "no-cache"
        },
        {
          "Name": "Content-Encoding",
          "Value": "br"
        },
        {
          "Name": "Content-Length",
          "Value": "__content-length__"
        },
        {
          "Name": "Content-Type",
          "Value": "application/json"
        },
        {
          "Name": "ETag",
          "Value": "__etag__"
        },
        {
          "Name": "ETag",
          "Value": "__etag__"
        },
        {
          "Name": "Last-Modified",
          "Value": "__last-modified__"
        },
        {
          "Name": "Vary",
          "Value": "Content-Encoding"
        }
      ],
      "EndpointProperties": [
        {
          "Name": "integrity",
          "Value": "__integrity__"
        }
      ]
    },
    {
      "Route": "AppWithPackageAndP2PReference.modules.json.gz",
      "AssetFile": "${ProjectPath}\\AppWithPackageAndP2PReference\\obj\\Debug\\${Tfm}\\compressed\\publish\\AppWithPackageAndP2PReference.modules.json.gz",
      "Selectors": [],
      "ResponseHeaders": [
        {
          "Name": "Accept-Ranges",
          "Value": "bytes"
        },
        {
          "Name": "Cache-Control",
          "Value": "no-cache"
        },
        {
          "Name": "Content-Encoding",
          "Value": "gzip"
        },
        {
          "Name": "Content-Length",
          "Value": "__content-length__"
        },
        {
          "Name": "Content-Type",
          "Value": "application/json"
        },
        {
          "Name": "ETag",
          "Value": "__etag__"
        },
        {
          "Name": "Last-Modified",
          "Value": "__last-modified__"
        },
        {
          "Name": "Vary",
          "Value": "Content-Encoding"
        }
      ],
      "EndpointProperties": [
        {
          "Name": "integrity",
          "Value": "__integrity__"
        }
      ]
    },
    {
      "Route": "AppWithPackageAndP2PReference.modules.json",
      "AssetFile": "${ProjectPath}\\AppWithPackageAndP2PReference\\obj\\Debug\\${Tfm}\\compressed\\publish\\AppWithPackageAndP2PReference.modules.json.gz",
      "Selectors": [
        {
          "Name": "Content-Encoding",
          "Value": "gzip",
          "Quality": "__quality__"
        }
      ],
      "ResponseHeaders": [
        {
          "Name": "Accept-Ranges",
          "Value": "bytes"
        },
        {
          "Name": "Cache-Control",
          "Value": "no-cache"
        },
        {
          "Name": "Content-Encoding",
          "Value": "gzip"
        },
        {
          "Name": "Content-Length",
          "Value": "__content-length__"
        },
        {
          "Name": "Content-Type",
          "Value": "application/json"
        },
        {
          "Name": "ETag",
          "Value": "__etag__"
        },
        {
          "Name": "ETag",
          "Value": "__etag__"
        },
        {
          "Name": "Last-Modified",
          "Value": "__last-modified__"
        },
        {
          "Name": "Vary",
          "Value": "Content-Encoding"
        }
      ],
      "EndpointProperties": [
        {
          "Name": "integrity",
          "Value": "__integrity__"
        }
      ]
    },
    {
      "Route": "_content/RazorPackageLibraryDirectDependency/RazorPackageLibraryDirectDependency.__fingerprint__.bundle.scp.css.br",
      "AssetFile": "${ProjectPath}\\AppWithPackageAndP2PReference\\obj\\Debug\\${Tfm}\\compressed\\publish\\_content\\RazorPackageLibraryDirectDependency\\RazorPackageLibraryDirectDependency.__fingerprint__.bundle.scp.css.br",
      "Selectors": [],
      "ResponseHeaders": [
        {
          "Name": "Accept-Ranges",
          "Value": "bytes"
        },
        {
          "Name": "Cache-Control",
          "Value": "no-cache"
        },
        {
          "Name": "Content-Encoding",
          "Value": "br"
        },
        {
          "Name": "Content-Length",
          "Value": "__content-length__"
        },
        {
          "Name": "Content-Type",
          "Value": "text/css"
        },
        {
          "Name": "ETag",
          "Value": "__etag__"
        },
        {
          "Name": "Last-Modified",
          "Value": "__last-modified__"
        },
        {
          "Name": "Vary",
          "Value": "Content-Encoding"
        }
      ],
      "EndpointProperties": [
        {
          "Name": "integrity",
          "Value": "__integrity__"
        }
      ]
    },
    {
      "Route": "_content/RazorPackageLibraryDirectDependency/RazorPackageLibraryDirectDependency.bundle.scp.css",
      "AssetFile": "${ProjectPath}\\AppWithPackageAndP2PReference\\obj\\Debug\\${Tfm}\\compressed\\publish\\_content\\RazorPackageLibraryDirectDependency\\RazorPackageLibraryDirectDependency.__fingerprint__.bundle.scp.css.br",
      "Selectors": [
        {
          "Name": "Content-Encoding",
          "Value": "br",
          "Quality": "__quality__"
        }
      ],
      "ResponseHeaders": [
        {
          "Name": "Accept-Ranges",
          "Value": "bytes"
        },
        {
          "Name": "Cache-Control",
          "Value": "no-cache"
        },
        {
          "Name": "Content-Encoding",
          "Value": "br"
        },
        {
          "Name": "Content-Length",
          "Value": "__content-length__"
        },
        {
          "Name": "Content-Type",
          "Value": "text/css"
        },
        {
          "Name": "ETag",
          "Value": "__etag__"
        },
        {
          "Name": "ETag",
          "Value": "__etag__"
        },
        {
          "Name": "Last-Modified",
          "Value": "__last-modified__"
        },
        {
          "Name": "Vary",
          "Value": "Content-Encoding"
        }
      ],
      "EndpointProperties": [
        {
          "Name": "integrity",
          "Value": "__integrity__"
        }
      ]
    },
    {
      "Route": "_content/RazorPackageLibraryDirectDependency/css/site.css.br",
      "AssetFile": "${ProjectPath}\\AppWithPackageAndP2PReference\\obj\\Debug\\${Tfm}\\compressed\\publish\\_content\\RazorPackageLibraryDirectDependency\\css\\site.css.br",
      "Selectors": [],
      "ResponseHeaders": [
        {
          "Name": "Accept-Ranges",
          "Value": "bytes"
        },
        {
          "Name": "Cache-Control",
          "Value": "no-cache"
        },
        {
          "Name": "Content-Encoding",
          "Value": "br"
        },
        {
          "Name": "Content-Length",
          "Value": "__content-length__"
        },
        {
          "Name": "Content-Type",
          "Value": "text/css"
        },
        {
          "Name": "ETag",
          "Value": "__etag__"
        },
        {
          "Name": "Last-Modified",
          "Value": "__last-modified__"
        },
        {
          "Name": "Vary",
          "Value": "Content-Encoding"
        }
      ],
      "EndpointProperties": [
        {
          "Name": "integrity",
          "Value": "__integrity__"
        }
      ]
    },
    {
      "Route": "_content/RazorPackageLibraryDirectDependency/css/site.css",
      "AssetFile": "${ProjectPath}\\AppWithPackageAndP2PReference\\obj\\Debug\\${Tfm}\\compressed\\publish\\_content\\RazorPackageLibraryDirectDependency\\css\\site.css.br",
      "Selectors": [
        {
          "Name": "Content-Encoding",
          "Value": "br",
          "Quality": "__quality__"
        }
      ],
      "ResponseHeaders": [
        {
          "Name": "Accept-Ranges",
          "Value": "bytes"
        },
        {
          "Name": "Cache-Control",
          "Value": "no-cache"
        },
        {
          "Name": "Content-Encoding",
          "Value": "br"
        },
        {
          "Name": "Content-Length",
          "Value": "__content-length__"
        },
        {
          "Name": "Content-Type",
          "Value": "text/css"
        },
        {
          "Name": "ETag",
          "Value": "__etag__"
        },
        {
          "Name": "ETag",
          "Value": "__etag__"
        },
        {
          "Name": "Last-Modified",
          "Value": "__last-modified__"
        },
        {
          "Name": "Vary",
          "Value": "Content-Encoding"
        }
      ],
      "EndpointProperties": [
        {
          "Name": "integrity",
          "Value": "__integrity__"
        }
      ]
    },
    {
      "Route": "_content/RazorPackageLibraryDirectDependency/js/pkg-direct-dep.js.br",
      "AssetFile": "${ProjectPath}\\AppWithPackageAndP2PReference\\obj\\Debug\\${Tfm}\\compressed\\publish\\_content\\RazorPackageLibraryDirectDependency\\js\\pkg-direct-dep.js.br",
      "Selectors": [],
      "ResponseHeaders": [
        {
          "Name": "Accept-Ranges",
          "Value": "bytes"
        },
        {
          "Name": "Cache-Control",
          "Value": "no-cache"
        },
        {
          "Name": "Content-Encoding",
          "Value": "br"
        },
        {
          "Name": "Content-Length",
          "Value": "__content-length__"
        },
        {
          "Name": "Content-Type",
          "Value": "text/javascript"
        },
        {
          "Name": "ETag",
          "Value": "__etag__"
        },
        {
          "Name": "Last-Modified",
          "Value": "__last-modified__"
        },
        {
          "Name": "Vary",
          "Value": "Content-Encoding"
        }
      ],
      "EndpointProperties": [
        {
          "Name": "integrity",
          "Value": "__integrity__"
        }
      ]
    },
    {
      "Route": "_content/RazorPackageLibraryDirectDependency/js/pkg-direct-dep.js",
      "AssetFile": "${ProjectPath}\\AppWithPackageAndP2PReference\\obj\\Debug\\${Tfm}\\compressed\\publish\\_content\\RazorPackageLibraryDirectDependency\\js\\pkg-direct-dep.js.br",
      "Selectors": [
        {
          "Name": "Content-Encoding",
          "Value": "br",
          "Quality": "__quality__"
        }
      ],
      "ResponseHeaders": [
        {
          "Name": "Accept-Ranges",
          "Value": "bytes"
        },
        {
          "Name": "Cache-Control",
          "Value": "no-cache"
        },
        {
          "Name": "Content-Encoding",
          "Value": "br"
        },
        {
          "Name": "Content-Length",
          "Value": "__content-length__"
        },
        {
          "Name": "Content-Type",
          "Value": "text/javascript"
        },
        {
          "Name": "ETag",
          "Value": "__etag__"
        },
        {
          "Name": "ETag",
          "Value": "__etag__"
        },
        {
          "Name": "Last-Modified",
          "Value": "__last-modified__"
        },
        {
          "Name": "Vary",
          "Value": "Content-Encoding"
        }
      ],
      "EndpointProperties": [
        {
          "Name": "integrity",
          "Value": "__integrity__"
        }
      ]
    },
    {
      "Route": "_content/RazorPackageLibraryTransitiveDependency/js/pkg-transitive-dep.js.br",
      "AssetFile": "${ProjectPath}\\AppWithPackageAndP2PReference\\obj\\Debug\\${Tfm}\\compressed\\publish\\_content\\RazorPackageLibraryTransitiveDependency\\js\\pkg-transitive-dep.js.br",
      "Selectors": [],
      "ResponseHeaders": [
        {
          "Name": "Accept-Ranges",
          "Value": "bytes"
        },
        {
          "Name": "Cache-Control",
          "Value": "no-cache"
        },
        {
          "Name": "Content-Encoding",
          "Value": "br"
        },
        {
          "Name": "Content-Length",
          "Value": "__content-length__"
        },
        {
          "Name": "Content-Type",
          "Value": "text/javascript"
        },
        {
          "Name": "ETag",
          "Value": "__etag__"
        },
        {
          "Name": "Last-Modified",
          "Value": "__last-modified__"
        },
        {
          "Name": "Vary",
          "Value": "Content-Encoding"
        }
      ],
      "EndpointProperties": [
        {
          "Name": "integrity",
          "Value": "__integrity__"
        }
      ]
    },
    {
      "Route": "_content/RazorPackageLibraryTransitiveDependency/js/pkg-transitive-dep.js",
      "AssetFile": "${ProjectPath}\\AppWithPackageAndP2PReference\\obj\\Debug\\${Tfm}\\compressed\\publish\\_content\\RazorPackageLibraryTransitiveDependency\\js\\pkg-transitive-dep.js.br",
      "Selectors": [
        {
          "Name": "Content-Encoding",
          "Value": "br",
          "Quality": "__quality__"
        }
      ],
      "ResponseHeaders": [
        {
          "Name": "Accept-Ranges",
          "Value": "bytes"
        },
        {
          "Name": "Cache-Control",
          "Value": "no-cache"
        },
        {
          "Name": "Content-Encoding",
          "Value": "br"
        },
        {
          "Name": "Content-Length",
          "Value": "__content-length__"
        },
        {
          "Name": "Content-Type",
          "Value": "text/javascript"
        },
        {
          "Name": "ETag",
          "Value": "__etag__"
        },
        {
          "Name": "ETag",
          "Value": "__etag__"
        },
        {
          "Name": "Last-Modified",
          "Value": "__last-modified__"
        },
        {
          "Name": "Vary",
          "Value": "Content-Encoding"
        }
      ],
      "EndpointProperties": [
        {
          "Name": "integrity",
          "Value": "__integrity__"
        }
      ]
    },
    {
      "Route": "AppWithPackageAndP2PReference.modules.json",
      "AssetFile": "${ProjectPath}\\AppWithPackageAndP2PReference\\obj\\Debug\\${Tfm}\\jsmodules\\jsmodules.publish.manifest.json",
      "Selectors": [],
      "ResponseHeaders": [
        {
          "Name": "Accept-Ranges",
          "Value": "bytes"
        },
        {
          "Name": "Cache-Control",
          "Value": "no-cache"
        },
        {
          "Name": "Content-Length",
          "Value": "__content-length__"
        },
        {
          "Name": "Content-Type",
          "Value": "application/json"
        },
        {
          "Name": "ETag",
          "Value": "__etag__"
        },
        {
          "Name": "Last-Modified",
          "Value": "__last-modified__"
        }
      ],
      "EndpointProperties": [
        {
          "Name": "integrity",
          "Value": "__integrity__"
        }
      ]
    },
    {
      "Route": "AppWithPackageAndP2PReference.styles.css",
      "AssetFile": "${ProjectPath}\\AppWithPackageAndP2PReference\\obj\\Debug\\${Tfm}\\scopedcss\\bundle\\AppWithPackageAndP2PReference.styles.css",
      "Selectors": [],
      "ResponseHeaders": [
        {
          "Name": "Accept-Ranges",
          "Value": "bytes"
        },
        {
          "Name": "Cache-Control",
          "Value": "no-cache"
        },
        {
          "Name": "Content-Length",
          "Value": "__content-length__"
        },
        {
          "Name": "Content-Type",
          "Value": "text/css"
        },
        {
          "Name": "ETag",
          "Value": "__etag__"
        },
        {
          "Name": "Last-Modified",
          "Value": "__last-modified__"
        },
        {
          "Name": "Link",
          "Value": "\u003C_content/ClassLibrary/ClassLibrary.__fingerprint__.bundle.scp.css\u003E; rel=\u0022preload\u0022; as=\u0022style\u0022, \u003C_content/RazorPackageLibraryDirectDependency/RazorPackageLibraryDirectDependency.__fingerprint__.bundle.scp.css\u003E; rel=\u0022preload\u0022; as=\u0022style\u0022"
        }
      ],
      "EndpointProperties": [
        {
          "Name": "integrity",
          "Value": "__integrity__"
        }
      ]
    },
    {
      "Route": "AppWithPackageAndP2PReference.__fingerprint__.styles.css",
      "AssetFile": "${ProjectPath}\\AppWithPackageAndP2PReference\\obj\\Debug\\${Tfm}\\scopedcss\\bundle\\AppWithPackageAndP2PReference.styles.css",
      "Selectors": [],
      "ResponseHeaders": [
        {
          "Name": "Accept-Ranges",
          "Value": "bytes"
        },
        {
          "Name": "Cache-Control",
          "Value": "max-age=31536000, immutable"
        },
        {
          "Name": "Content-Length",
          "Value": "__content-length__"
        },
        {
          "Name": "Content-Type",
          "Value": "text/css"
        },
        {
          "Name": "ETag",
          "Value": "__etag__"
        },
        {
          "Name": "Last-Modified",
          "Value": "__last-modified__"
        },
        {
          "Name": "Link",
          "Value": "\u003C_content/ClassLibrary/ClassLibrary.__fingerprint__.bundle.scp.css\u003E; rel=\u0022preload\u0022; as=\u0022style\u0022, \u003C_content/RazorPackageLibraryDirectDependency/RazorPackageLibraryDirectDependency.__fingerprint__.bundle.scp.css\u003E; rel=\u0022preload\u0022; as=\u0022style\u0022"
        }
      ],
      "EndpointProperties": [
        {
          "Name": "fingerprint",
          "Value": "__fingerprint__"
        },
        {
          "Name": "integrity",
          "Value": "__integrity__"
        },
        {
          "Name": "label",
          "Value": "AppWithPackageAndP2PReference.styles.css"
        }
      ]
    },
    {
      "Route": "_content/ClassLibrary/AnotherClassLib.lib.module.js.gz",
      "AssetFile": "${ProjectPath}\\ClassLibrary\\obj\\Debug\\${Tfm}\\compressed\\_content\\ClassLibrary\\AnotherClassLib.lib.module.js.gz",
      "Selectors": [],
      "ResponseHeaders": [
        {
          "Name": "Accept-Ranges",
          "Value": "bytes"
        },
        {
          "Name": "Cache-Control",
          "Value": "no-cache"
        },
        {
          "Name": "Content-Encoding",
          "Value": "gzip"
        },
        {
          "Name": "Content-Length",
          "Value": "__content-length__"
        },
        {
          "Name": "Content-Type",
          "Value": "text/javascript"
        },
        {
          "Name": "ETag",
          "Value": "__etag__"
        },
        {
          "Name": "Last-Modified",
          "Value": "__last-modified__"
        },
        {
          "Name": "Vary",
          "Value": "Content-Encoding"
        }
      ],
      "EndpointProperties": [
        {
          "Name": "integrity",
          "Value": "__integrity__"
        }
      ]
    },
    {
      "Route": "_content/ClassLibrary/AnotherClassLib.lib.module.js",
      "AssetFile": "${ProjectPath}\\ClassLibrary\\obj\\Debug\\${Tfm}\\compressed\\_content\\ClassLibrary\\AnotherClassLib.lib.module.js.gz",
      "Selectors": [
        {
          "Name": "Content-Encoding",
          "Value": "gzip",
          "Quality": "__quality__"
        }
      ],
      "ResponseHeaders": [
        {
          "Name": "Accept-Ranges",
          "Value": "bytes"
        },
        {
          "Name": "Cache-Control",
          "Value": "no-cache"
        },
        {
          "Name": "Content-Encoding",
          "Value": "gzip"
        },
        {
          "Name": "Content-Length",
          "Value": "__content-length__"
        },
        {
          "Name": "Content-Type",
          "Value": "text/javascript"
        },
        {
          "Name": "ETag",
          "Value": "__etag__"
        },
        {
          "Name": "ETag",
          "Value": "__etag__"
        },
        {
          "Name": "Last-Modified",
          "Value": "__last-modified__"
        },
        {
          "Name": "Vary",
          "Value": "Content-Encoding"
        }
      ],
      "EndpointProperties": [
        {
          "Name": "integrity",
          "Value": "__integrity__"
        }
      ]
    },
    {
      "Route": "_content/ClassLibrary/ClassLibrary.bundle.scp.css.gz",
      "AssetFile": "${ProjectPath}\\ClassLibrary\\obj\\Debug\\${Tfm}\\compressed\\_content\\ClassLibrary\\ClassLibrary#[.{fingerprint=__fingerprint__}]!.bundle.scp.css.gz",
      "Selectors": [],
      "ResponseHeaders": [
        {
          "Name": "Accept-Ranges",
          "Value": "bytes"
        },
        {
          "Name": "Cache-Control",
          "Value": "no-cache"
        },
        {
          "Name": "Content-Encoding",
          "Value": "gzip"
        },
        {
          "Name": "Content-Length",
          "Value": "__content-length__"
        },
        {
          "Name": "Content-Type",
          "Value": "text/css"
        },
        {
          "Name": "ETag",
          "Value": "__etag__"
        },
        {
          "Name": "Last-Modified",
          "Value": "__last-modified__"
        },
        {
          "Name": "Vary",
          "Value": "Content-Encoding"
        }
      ],
      "EndpointProperties": [
        {
          "Name": "integrity",
          "Value": "__integrity__"
        }
      ]
    },
    {
      "Route": "_content/ClassLibrary/ClassLibrary.__fingerprint__.bundle.scp.css.gz",
      "AssetFile": "${ProjectPath}\\ClassLibrary\\obj\\Debug\\${Tfm}\\compressed\\_content\\ClassLibrary\\ClassLibrary#[.{fingerprint=__fingerprint__}]!.bundle.scp.css.gz",
      "Selectors": [],
      "ResponseHeaders": [
        {
          "Name": "Accept-Ranges",
          "Value": "bytes"
        },
        {
          "Name": "Cache-Control",
          "Value": "max-age=31536000, immutable"
        },
        {
          "Name": "Content-Encoding",
          "Value": "gzip"
        },
        {
          "Name": "Content-Length",
          "Value": "__content-length__"
        },
        {
          "Name": "Content-Type",
          "Value": "text/css"
        },
        {
          "Name": "ETag",
          "Value": "__etag__"
        },
        {
          "Name": "Last-Modified",
          "Value": "__last-modified__"
        },
        {
          "Name": "Vary",
          "Value": "Content-Encoding"
        }
      ],
      "EndpointProperties": [
        {
          "Name": "fingerprint",
          "Value": "__fingerprint__"
        },
        {
          "Name": "integrity",
          "Value": "__integrity__"
        },
        {
          "Name": "label",
          "Value": "_content/ClassLibrary/ClassLibrary.bundle.scp.css.gz"
        }
      ]
    },
    {
      "Route": "_content/ClassLibrary/ClassLibrary.bundle.scp.css",
      "AssetFile": "${ProjectPath}\\ClassLibrary\\obj\\Debug\\${Tfm}\\compressed\\_content\\ClassLibrary\\ClassLibrary#[.{fingerprint=__fingerprint__}]!.bundle.scp.css.gz",
      "Selectors": [
        {
          "Name": "Content-Encoding",
          "Value": "gzip",
          "Quality": "__quality__"
        }
      ],
      "ResponseHeaders": [
        {
          "Name": "Accept-Ranges",
          "Value": "bytes"
        },
        {
          "Name": "Cache-Control",
          "Value": "no-cache"
        },
        {
          "Name": "Content-Encoding",
          "Value": "gzip"
        },
        {
          "Name": "Content-Length",
          "Value": "__content-length__"
        },
        {
          "Name": "Content-Type",
          "Value": "text/css"
        },
        {
          "Name": "ETag",
          "Value": "__etag__"
        },
        {
          "Name": "ETag",
          "Value": "__etag__"
        },
        {
          "Name": "Last-Modified",
          "Value": "__last-modified__"
        },
        {
          "Name": "Vary",
          "Value": "Content-Encoding"
        }
      ],
      "EndpointProperties": [
        {
          "Name": "integrity",
          "Value": "__integrity__"
        }
      ]
    },
    {
      "Route": "_content/ClassLibrary/ClassLibrary.__fingerprint__.bundle.scp.css",
      "AssetFile": "${ProjectPath}\\ClassLibrary\\obj\\Debug\\${Tfm}\\compressed\\_content\\ClassLibrary\\ClassLibrary#[.{fingerprint=__fingerprint__}]!.bundle.scp.css.gz",
      "Selectors": [
        {
          "Name": "Content-Encoding",
          "Value": "gzip",
          "Quality": "__quality__"
        }
      ],
      "ResponseHeaders": [
        {
          "Name": "Accept-Ranges",
          "Value": "bytes"
        },
        {
          "Name": "Cache-Control",
          "Value": "max-age=31536000, immutable"
        },
        {
          "Name": "Content-Encoding",
          "Value": "gzip"
        },
        {
          "Name": "Content-Length",
          "Value": "__content-length__"
        },
        {
          "Name": "Content-Type",
          "Value": "text/css"
        },
        {
          "Name": "ETag",
          "Value": "__etag__"
        },
        {
          "Name": "ETag",
          "Value": "__etag__"
        },
        {
          "Name": "Last-Modified",
          "Value": "__last-modified__"
        },
        {
          "Name": "Vary",
          "Value": "Content-Encoding"
        }
      ],
      "EndpointProperties": [
        {
          "Name": "fingerprint",
          "Value": "__fingerprint__"
        },
        {
          "Name": "integrity",
          "Value": "__integrity__"
        },
        {
          "Name": "label",
          "Value": "_content/ClassLibrary/ClassLibrary.bundle.scp.css"
        }
      ]
    },
    {
      "Route": "_content/ClassLibrary/js/project-transitive-dep.js.gz",
      "AssetFile": "${ProjectPath}\\ClassLibrary\\obj\\Debug\\${Tfm}\\compressed\\_content\\ClassLibrary\\js\\project-transitive-dep.js.gz",
      "Selectors": [],
      "ResponseHeaders": [
        {
          "Name": "Accept-Ranges",
          "Value": "bytes"
        },
        {
          "Name": "Cache-Control",
          "Value": "no-cache"
        },
        {
          "Name": "Content-Encoding",
          "Value": "gzip"
        },
        {
          "Name": "Content-Length",
          "Value": "__content-length__"
        },
        {
          "Name": "Content-Type",
          "Value": "text/javascript"
        },
        {
          "Name": "ETag",
          "Value": "__etag__"
        },
        {
          "Name": "Last-Modified",
          "Value": "__last-modified__"
        },
        {
          "Name": "Vary",
          "Value": "Content-Encoding"
        }
      ],
      "EndpointProperties": [
        {
          "Name": "integrity",
          "Value": "__integrity__"
        }
      ]
    },
    {
      "Route": "_content/ClassLibrary/js/project-transitive-dep.js",
      "AssetFile": "${ProjectPath}\\ClassLibrary\\obj\\Debug\\${Tfm}\\compressed\\_content\\ClassLibrary\\js\\project-transitive-dep.js.gz",
      "Selectors": [
        {
          "Name": "Content-Encoding",
          "Value": "gzip",
          "Quality": "__quality__"
        }
      ],
      "ResponseHeaders": [
        {
          "Name": "Accept-Ranges",
          "Value": "bytes"
        },
        {
          "Name": "Cache-Control",
          "Value": "no-cache"
        },
        {
          "Name": "Content-Encoding",
          "Value": "gzip"
        },
        {
          "Name": "Content-Length",
          "Value": "__content-length__"
        },
        {
          "Name": "Content-Type",
          "Value": "text/javascript"
        },
        {
          "Name": "ETag",
          "Value": "__etag__"
        },
        {
          "Name": "ETag",
          "Value": "__etag__"
        },
        {
          "Name": "Last-Modified",
          "Value": "__last-modified__"
        },
        {
          "Name": "Vary",
          "Value": "Content-Encoding"
        }
      ],
      "EndpointProperties": [
        {
          "Name": "integrity",
          "Value": "__integrity__"
        }
      ]
    },
    {
      "Route": "_content/ClassLibrary/js/project-transitive-dep.v4.js.gz",
      "AssetFile": "${ProjectPath}\\ClassLibrary\\obj\\Debug\\${Tfm}\\compressed\\_content\\ClassLibrary\\js\\project-transitive-dep.v4.js.gz",
      "Selectors": [],
      "ResponseHeaders": [
        {
          "Name": "Accept-Ranges",
          "Value": "bytes"
        },
        {
          "Name": "Cache-Control",
          "Value": "no-cache"
        },
        {
          "Name": "Content-Encoding",
          "Value": "gzip"
        },
        {
          "Name": "Content-Length",
          "Value": "__content-length__"
        },
        {
          "Name": "Content-Type",
          "Value": "text/javascript"
        },
        {
          "Name": "ETag",
          "Value": "__etag__"
        },
        {
          "Name": "Last-Modified",
          "Value": "__last-modified__"
        },
        {
          "Name": "Vary",
          "Value": "Content-Encoding"
        }
      ],
      "EndpointProperties": [
        {
          "Name": "integrity",
          "Value": "__integrity__"
        }
      ]
    },
    {
      "Route": "_content/ClassLibrary/js/project-transitive-dep.v4.js",
      "AssetFile": "${ProjectPath}\\ClassLibrary\\obj\\Debug\\${Tfm}\\compressed\\_content\\ClassLibrary\\js\\project-transitive-dep.v4.js.gz",
      "Selectors": [
        {
          "Name": "Content-Encoding",
          "Value": "gzip",
          "Quality": "__quality__"
        }
      ],
      "ResponseHeaders": [
        {
          "Name": "Accept-Ranges",
          "Value": "bytes"
        },
        {
          "Name": "Cache-Control",
          "Value": "no-cache"
        },
        {
          "Name": "Content-Encoding",
          "Value": "gzip"
        },
        {
          "Name": "Content-Length",
          "Value": "__content-length__"
        },
        {
          "Name": "Content-Type",
          "Value": "text/javascript"
        },
        {
          "Name": "ETag",
          "Value": "__etag__"
        },
        {
          "Name": "ETag",
          "Value": "__etag__"
        },
        {
          "Name": "Last-Modified",
          "Value": "__last-modified__"
        },
        {
          "Name": "Vary",
          "Value": "Content-Encoding"
        }
      ],
      "EndpointProperties": [
        {
          "Name": "integrity",
          "Value": "__integrity__"
        }
      ]
    },
    {
      "Route": "_content/ClassLibrary/AnotherClassLib.lib.module.js.br",
      "AssetFile": "${ProjectPath}\\ClassLibrary\\obj\\Debug\\${Tfm}\\compressed\\publish\\_content\\ClassLibrary\\AnotherClassLib.lib.module.js.br",
      "Selectors": [],
      "ResponseHeaders": [
        {
          "Name": "Accept-Ranges",
          "Value": "bytes"
        },
        {
          "Name": "Cache-Control",
          "Value": "no-cache"
        },
        {
          "Name": "Content-Encoding",
          "Value": "br"
        },
        {
          "Name": "Content-Length",
          "Value": "__content-length__"
        },
        {
          "Name": "Content-Type",
          "Value": "text/javascript"
        },
        {
          "Name": "ETag",
          "Value": "__etag__"
        },
        {
          "Name": "Last-Modified",
          "Value": "__last-modified__"
        },
        {
          "Name": "Vary",
          "Value": "Content-Encoding"
        }
      ],
      "EndpointProperties": [
        {
          "Name": "integrity",
          "Value": "__integrity__"
        }
      ]
    },
    {
      "Route": "_content/ClassLibrary/AnotherClassLib.lib.module.js",
      "AssetFile": "${ProjectPath}\\ClassLibrary\\obj\\Debug\\${Tfm}\\compressed\\publish\\_content\\ClassLibrary\\AnotherClassLib.lib.module.js.br",
      "Selectors": [
        {
          "Name": "Content-Encoding",
          "Value": "br",
          "Quality": "__quality__"
        }
      ],
      "ResponseHeaders": [
        {
          "Name": "Accept-Ranges",
          "Value": "bytes"
        },
        {
          "Name": "Cache-Control",
          "Value": "no-cache"
        },
        {
          "Name": "Content-Encoding",
          "Value": "br"
        },
        {
          "Name": "Content-Length",
          "Value": "__content-length__"
        },
        {
          "Name": "Content-Type",
          "Value": "text/javascript"
        },
        {
          "Name": "ETag",
          "Value": "__etag__"
        },
        {
          "Name": "ETag",
          "Value": "__etag__"
        },
        {
          "Name": "Last-Modified",
          "Value": "__last-modified__"
        },
        {
          "Name": "Vary",
          "Value": "Content-Encoding"
        }
      ],
      "EndpointProperties": [
        {
          "Name": "integrity",
          "Value": "__integrity__"
        }
      ]
    },
    {
      "Route": "_content/ClassLibrary/ClassLibrary.bundle.scp.css.br",
      "AssetFile": "${ProjectPath}\\ClassLibrary\\obj\\Debug\\${Tfm}\\compressed\\publish\\_content\\ClassLibrary\\ClassLibrary#[.{fingerprint=__fingerprint__}]!.bundle.scp.css.br",
      "Selectors": [],
      "ResponseHeaders": [
        {
          "Name": "Accept-Ranges",
          "Value": "bytes"
        },
        {
          "Name": "Cache-Control",
          "Value": "no-cache"
        },
        {
          "Name": "Content-Encoding",
          "Value": "br"
        },
        {
          "Name": "Content-Length",
          "Value": "__content-length__"
        },
        {
          "Name": "Content-Type",
          "Value": "text/css"
        },
        {
          "Name": "ETag",
          "Value": "__etag__"
        },
        {
          "Name": "Last-Modified",
          "Value": "__last-modified__"
        },
        {
          "Name": "Vary",
          "Value": "Content-Encoding"
        }
      ],
      "EndpointProperties": [
        {
          "Name": "integrity",
          "Value": "__integrity__"
        }
      ]
    },
    {
      "Route": "_content/ClassLibrary/ClassLibrary.__fingerprint__.bundle.scp.css.br",
      "AssetFile": "${ProjectPath}\\ClassLibrary\\obj\\Debug\\${Tfm}\\compressed\\publish\\_content\\ClassLibrary\\ClassLibrary#[.{fingerprint=__fingerprint__}]!.bundle.scp.css.br",
      "Selectors": [],
      "ResponseHeaders": [
        {
          "Name": "Accept-Ranges",
          "Value": "bytes"
        },
        {
          "Name": "Cache-Control",
          "Value": "max-age=31536000, immutable"
        },
        {
          "Name": "Content-Encoding",
          "Value": "br"
        },
        {
          "Name": "Content-Length",
          "Value": "__content-length__"
        },
        {
          "Name": "Content-Type",
          "Value": "text/css"
        },
        {
          "Name": "ETag",
          "Value": "__etag__"
        },
        {
          "Name": "Last-Modified",
          "Value": "__last-modified__"
        },
        {
          "Name": "Vary",
          "Value": "Content-Encoding"
        }
      ],
      "EndpointProperties": [
        {
          "Name": "fingerprint",
          "Value": "__fingerprint__"
        },
        {
          "Name": "integrity",
          "Value": "__integrity__"
        },
        {
          "Name": "label",
          "Value": "_content/ClassLibrary/ClassLibrary.bundle.scp.css.br"
        }
      ]
    },
    {
      "Route": "_content/ClassLibrary/ClassLibrary.bundle.scp.css",
      "AssetFile": "${ProjectPath}\\ClassLibrary\\obj\\Debug\\${Tfm}\\compressed\\publish\\_content\\ClassLibrary\\ClassLibrary#[.{fingerprint=__fingerprint__}]!.bundle.scp.css.br",
      "Selectors": [
        {
          "Name": "Content-Encoding",
          "Value": "br",
          "Quality": "__quality__"
        }
      ],
      "ResponseHeaders": [
        {
          "Name": "Accept-Ranges",
          "Value": "bytes"
        },
        {
          "Name": "Cache-Control",
          "Value": "no-cache"
        },
        {
          "Name": "Content-Encoding",
          "Value": "br"
        },
        {
          "Name": "Content-Length",
          "Value": "__content-length__"
        },
        {
          "Name": "Content-Type",
          "Value": "text/css"
        },
        {
          "Name": "ETag",
          "Value": "__etag__"
        },
        {
          "Name": "ETag",
          "Value": "__etag__"
        },
        {
          "Name": "Last-Modified",
          "Value": "__last-modified__"
        },
        {
          "Name": "Vary",
          "Value": "Content-Encoding"
        }
      ],
      "EndpointProperties": [
        {
          "Name": "integrity",
          "Value": "__integrity__"
        }
      ]
    },
    {
      "Route": "_content/ClassLibrary/ClassLibrary.__fingerprint__.bundle.scp.css",
      "AssetFile": "${ProjectPath}\\ClassLibrary\\obj\\Debug\\${Tfm}\\compressed\\publish\\_content\\ClassLibrary\\ClassLibrary#[.{fingerprint=__fingerprint__}]!.bundle.scp.css.br",
      "Selectors": [
        {
          "Name": "Content-Encoding",
          "Value": "br",
          "Quality": "__quality__"
        }
      ],
      "ResponseHeaders": [
        {
          "Name": "Accept-Ranges",
          "Value": "bytes"
        },
        {
          "Name": "Cache-Control",
          "Value": "max-age=31536000, immutable"
        },
        {
          "Name": "Content-Encoding",
          "Value": "br"
        },
        {
          "Name": "Content-Length",
          "Value": "__content-length__"
        },
        {
          "Name": "Content-Type",
          "Value": "text/css"
        },
        {
          "Name": "ETag",
          "Value": "__etag__"
        },
        {
          "Name": "ETag",
          "Value": "__etag__"
        },
        {
          "Name": "Last-Modified",
          "Value": "__last-modified__"
        },
        {
          "Name": "Vary",
          "Value": "Content-Encoding"
        }
      ],
      "EndpointProperties": [
        {
          "Name": "fingerprint",
          "Value": "__fingerprint__"
        },
        {
          "Name": "integrity",
          "Value": "__integrity__"
        },
        {
          "Name": "label",
          "Value": "_content/ClassLibrary/ClassLibrary.bundle.scp.css"
        }
      ]
    },
    {
      "Route": "_content/ClassLibrary/js/project-transitive-dep.js.br",
      "AssetFile": "${ProjectPath}\\ClassLibrary\\obj\\Debug\\${Tfm}\\compressed\\publish\\_content\\ClassLibrary\\js\\project-transitive-dep.js.br",
      "Selectors": [],
      "ResponseHeaders": [
        {
          "Name": "Accept-Ranges",
          "Value": "bytes"
        },
        {
          "Name": "Cache-Control",
          "Value": "no-cache"
        },
        {
          "Name": "Content-Encoding",
          "Value": "br"
        },
        {
          "Name": "Content-Length",
          "Value": "__content-length__"
        },
        {
          "Name": "Content-Type",
          "Value": "text/javascript"
        },
        {
          "Name": "ETag",
          "Value": "__etag__"
        },
        {
          "Name": "Last-Modified",
          "Value": "__last-modified__"
        },
        {
          "Name": "Vary",
          "Value": "Content-Encoding"
        }
      ],
      "EndpointProperties": [
        {
          "Name": "integrity",
          "Value": "__integrity__"
        }
      ]
    },
    {
      "Route": "_content/ClassLibrary/js/project-transitive-dep.js",
      "AssetFile": "${ProjectPath}\\ClassLibrary\\obj\\Debug\\${Tfm}\\compressed\\publish\\_content\\ClassLibrary\\js\\project-transitive-dep.js.br",
      "Selectors": [
        {
          "Name": "Content-Encoding",
          "Value": "br",
          "Quality": "__quality__"
        }
      ],
      "ResponseHeaders": [
        {
          "Name": "Accept-Ranges",
          "Value": "bytes"
        },
        {
          "Name": "Cache-Control",
          "Value": "no-cache"
        },
        {
          "Name": "Content-Encoding",
          "Value": "br"
        },
        {
          "Name": "Content-Length",
          "Value": "__content-length__"
        },
        {
          "Name": "Content-Type",
          "Value": "text/javascript"
        },
        {
          "Name": "ETag",
          "Value": "__etag__"
        },
        {
          "Name": "ETag",
          "Value": "__etag__"
        },
        {
          "Name": "Last-Modified",
          "Value": "__last-modified__"
        },
        {
          "Name": "Vary",
          "Value": "Content-Encoding"
        }
      ],
      "EndpointProperties": [
        {
          "Name": "integrity",
          "Value": "__integrity__"
        }
      ]
    },
    {
      "Route": "_content/ClassLibrary/js/project-transitive-dep.v4.js.br",
      "AssetFile": "${ProjectPath}\\ClassLibrary\\obj\\Debug\\${Tfm}\\compressed\\publish\\_content\\ClassLibrary\\js\\project-transitive-dep.v4.js.br",
      "Selectors": [],
      "ResponseHeaders": [
        {
          "Name": "Accept-Ranges",
          "Value": "bytes"
        },
        {
          "Name": "Cache-Control",
          "Value": "no-cache"
        },
        {
          "Name": "Content-Encoding",
          "Value": "br"
        },
        {
          "Name": "Content-Length",
          "Value": "__content-length__"
        },
        {
          "Name": "Content-Type",
          "Value": "text/javascript"
        },
        {
          "Name": "ETag",
          "Value": "__etag__"
        },
        {
          "Name": "Last-Modified",
          "Value": "__last-modified__"
        },
        {
          "Name": "Vary",
          "Value": "Content-Encoding"
        }
      ],
      "EndpointProperties": [
        {
          "Name": "integrity",
          "Value": "__integrity__"
        }
      ]
    },
    {
      "Route": "_content/ClassLibrary/js/project-transitive-dep.v4.js",
      "AssetFile": "${ProjectPath}\\ClassLibrary\\obj\\Debug\\${Tfm}\\compressed\\publish\\_content\\ClassLibrary\\js\\project-transitive-dep.v4.js.br",
      "Selectors": [
        {
          "Name": "Content-Encoding",
          "Value": "br",
          "Quality": "__quality__"
        }
      ],
      "ResponseHeaders": [
        {
          "Name": "Accept-Ranges",
          "Value": "bytes"
        },
        {
          "Name": "Cache-Control",
          "Value": "no-cache"
        },
        {
          "Name": "Content-Encoding",
          "Value": "br"
        },
        {
          "Name": "Content-Length",
          "Value": "__content-length__"
        },
        {
          "Name": "Content-Type",
          "Value": "text/javascript"
        },
        {
          "Name": "ETag",
          "Value": "__etag__"
        },
        {
          "Name": "ETag",
          "Value": "__etag__"
        },
        {
          "Name": "Last-Modified",
          "Value": "__last-modified__"
        },
        {
          "Name": "Vary",
          "Value": "Content-Encoding"
        }
      ],
      "EndpointProperties": [
        {
          "Name": "integrity",
          "Value": "__integrity__"
        }
      ]
    },
    {
      "Route": "_content/ClassLibrary/ClassLibrary.bundle.scp.css",
      "AssetFile": "${ProjectPath}\\ClassLibrary\\obj\\Debug\\${Tfm}\\scopedcss\\projectbundle\\ClassLibrary.bundle.scp.css",
      "Selectors": [],
      "ResponseHeaders": [
        {
          "Name": "Accept-Ranges",
          "Value": "bytes"
        },
        {
          "Name": "Cache-Control",
          "Value": "no-cache"
        },
        {
          "Name": "Content-Length",
          "Value": "__content-length__"
        },
        {
          "Name": "Content-Type",
          "Value": "text/css"
        },
        {
          "Name": "ETag",
          "Value": "__etag__"
        },
        {
          "Name": "Last-Modified",
          "Value": "__last-modified__"
        }
      ],
      "EndpointProperties": [
        {
          "Name": "integrity",
          "Value": "__integrity__"
        }
      ]
    },
    {
      "Route": "_content/ClassLibrary/ClassLibrary.__fingerprint__.bundle.scp.css",
      "AssetFile": "${ProjectPath}\\ClassLibrary\\obj\\Debug\\${Tfm}\\scopedcss\\projectbundle\\ClassLibrary.bundle.scp.css",
      "Selectors": [],
      "ResponseHeaders": [
        {
          "Name": "Accept-Ranges",
          "Value": "bytes"
        },
        {
          "Name": "Cache-Control",
          "Value": "max-age=31536000, immutable"
        },
        {
          "Name": "Content-Length",
          "Value": "__content-length__"
        },
        {
          "Name": "Content-Type",
          "Value": "text/css"
        },
        {
          "Name": "ETag",
          "Value": "__etag__"
        },
        {
          "Name": "Last-Modified",
          "Value": "__last-modified__"
        }
      ],
      "EndpointProperties": [
        {
          "Name": "fingerprint",
          "Value": "__fingerprint__"
        },
        {
          "Name": "integrity",
          "Value": "__integrity__"
        },
        {
          "Name": "label",
          "Value": "_content/ClassLibrary/ClassLibrary.bundle.scp.css"
        }
      ]
    },
    {
      "Route": "_content/ClassLibrary/AnotherClassLib.lib.module.js",
      "AssetFile": "${ProjectPath}\\ClassLibrary\\wwwroot\\AnotherClassLib.lib.module.js",
      "Selectors": [],
      "ResponseHeaders": [
        {
          "Name": "Accept-Ranges",
          "Value": "bytes"
        },
        {
          "Name": "Cache-Control",
          "Value": "no-cache"
        },
        {
          "Name": "Content-Length",
          "Value": "__content-length__"
        },
        {
          "Name": "Content-Type",
          "Value": "text/javascript"
        },
        {
          "Name": "ETag",
          "Value": "__etag__"
        },
        {
          "Name": "Last-Modified",
          "Value": "__last-modified__"
        }
      ],
      "EndpointProperties": [
        {
          "Name": "integrity",
          "Value": "__integrity__"
        }
      ]
    },
    {
      "Route": "_content/ClassLibrary/js/project-transitive-dep.js",
      "AssetFile": "${ProjectPath}\\ClassLibrary\\wwwroot\\js\\project-transitive-dep.js",
      "Selectors": [],
      "ResponseHeaders": [
        {
          "Name": "Accept-Ranges",
          "Value": "bytes"
        },
        {
          "Name": "Cache-Control",
          "Value": "no-cache"
        },
        {
          "Name": "Content-Length",
          "Value": "__content-length__"
        },
        {
          "Name": "Content-Type",
          "Value": "text/javascript"
        },
        {
          "Name": "ETag",
          "Value": "__etag__"
        },
        {
          "Name": "Last-Modified",
          "Value": "__last-modified__"
        }
      ],
      "EndpointProperties": [
        {
          "Name": "integrity",
          "Value": "__integrity__"
        }
      ]
    },
    {
      "Route": "_content/ClassLibrary/js/project-transitive-dep.v4.js",
      "AssetFile": "${ProjectPath}\\ClassLibrary\\wwwroot\\js\\project-transitive-dep.v4.js",
      "Selectors": [],
      "ResponseHeaders": [
        {
          "Name": "Accept-Ranges",
          "Value": "bytes"
        },
        {
          "Name": "Cache-Control",
          "Value": "no-cache"
        },
        {
          "Name": "Content-Length",
          "Value": "__content-length__"
        },
        {
          "Name": "Content-Type",
          "Value": "text/javascript"
        },
        {
          "Name": "ETag",
          "Value": "__etag__"
        },
        {
          "Name": "Last-Modified",
          "Value": "__last-modified__"
        }
      ],
      "EndpointProperties": [
        {
          "Name": "integrity",
          "Value": "__integrity__"
        }
      ]
    },
    {
      "Route": "_content/RazorPackageLibraryDirectDependency/RazorPackageLibraryDirectDependency.bundle.scp.css",
      "AssetFile": "${RestorePath}\\razorpackagelibrarydirectdependency\\${PackageVersion}\\staticwebassets\\RazorPackageLibraryDirectDependency.__fingerprint__.bundle.scp.css",
      "Selectors": [],
      "ResponseHeaders": [
        {
          "Name": "Accept-Ranges",
          "Value": "bytes"
        },
        {
          "Name": "Cache-Control",
          "Value": "no-cache"
        },
        {
          "Name": "Content-Length",
          "Value": "__content-length__"
        },
        {
          "Name": "Content-Type",
          "Value": "text/css"
        },
        {
          "Name": "ETag",
          "Value": "__etag__"
        },
        {
          "Name": "Last-Modified",
          "Value": "__last-modified__"
        }
      ],
      "EndpointProperties": [
        {
          "Name": "integrity",
          "Value": "__integrity__"
        }
      ]
    },
    {
      "Route": "_content/RazorPackageLibraryDirectDependency/RazorPackageLibraryDirectDependency.__fingerprint__.bundle.scp.css",
      "AssetFile": "${RestorePath}\\razorpackagelibrarydirectdependency\\${PackageVersion}\\staticwebassets\\RazorPackageLibraryDirectDependency.__fingerprint__.bundle.scp.css",
      "Selectors": [],
      "ResponseHeaders": [
        {
          "Name": "Accept-Ranges",
          "Value": "bytes"
        },
        {
          "Name": "Cache-Control",
          "Value": "max-age=31536000, immutable"
        },
        {
          "Name": "Content-Length",
          "Value": "__content-length__"
        },
        {
          "Name": "Content-Type",
          "Value": "text/css"
        },
        {
          "Name": "ETag",
          "Value": "__etag__"
        },
        {
          "Name": "Last-Modified",
          "Value": "__last-modified__"
        }
      ],
      "EndpointProperties": [
        {
          "Name": "fingerprint",
          "Value": "__fingerprint__"
        },
        {
          "Name": "integrity",
          "Value": "__integrity__"
        },
        {
          "Name": "label",
          "Value": "_content/RazorPackageLibraryDirectDependency/RazorPackageLibraryDirectDependency.bundle.scp.css"
        }
      ]
    },
    {
      "Route": "_content/RazorPackageLibraryDirectDependency/css/site.css",
      "AssetFile": "${RestorePath}\\razorpackagelibrarydirectdependency\\${PackageVersion}\\staticwebassets\\css\\site.css",
      "Selectors": [],
      "ResponseHeaders": [
        {
          "Name": "Accept-Ranges",
          "Value": "bytes"
        },
        {
          "Name": "Cache-Control",
          "Value": "no-cache"
        },
        {
          "Name": "Content-Length",
          "Value": "__content-length__"
        },
        {
          "Name": "Content-Type",
          "Value": "text/css"
        },
        {
          "Name": "ETag",
          "Value": "__etag__"
        },
        {
          "Name": "Last-Modified",
          "Value": "__last-modified__"
        }
      ],
      "EndpointProperties": [
        {
          "Name": "integrity",
          "Value": "__integrity__"
        }
      ]
    },
    {
      "Route": "_content/RazorPackageLibraryDirectDependency/js/pkg-direct-dep.js",
      "AssetFile": "${RestorePath}\\razorpackagelibrarydirectdependency\\${PackageVersion}\\staticwebassets\\js\\pkg-direct-dep.js",
      "Selectors": [],
      "ResponseHeaders": [
        {
          "Name": "Accept-Ranges",
          "Value": "bytes"
        },
        {
          "Name": "Cache-Control",
          "Value": "no-cache"
        },
        {
          "Name": "Content-Length",
          "Value": "__content-length__"
        },
        {
          "Name": "Content-Type",
          "Value": "text/javascript"
        },
        {
          "Name": "ETag",
          "Value": "__etag__"
        },
        {
          "Name": "Last-Modified",
          "Value": "__last-modified__"
        }
      ],
      "EndpointProperties": [
        {
          "Name": "integrity",
          "Value": "__integrity__"
        }
      ]
    },
    {
      "Route": "_content/RazorPackageLibraryTransitiveDependency/js/pkg-transitive-dep.js",
      "AssetFile": "${RestorePath}\\razorpackagelibrarytransitivedependency\\${PackageVersion}\\staticwebassets\\js\\pkg-transitive-dep.js",
      "Selectors": [],
      "ResponseHeaders": [
        {
          "Name": "Accept-Ranges",
          "Value": "bytes"
        },
        {
          "Name": "Cache-Control",
          "Value": "no-cache"
        },
        {
          "Name": "Content-Length",
          "Value": "__content-length__"
        },
        {
          "Name": "Content-Type",
          "Value": "text/javascript"
        },
        {
          "Name": "ETag",
          "Value": "__etag__"
        },
        {
          "Name": "Last-Modified",
          "Value": "__last-modified__"
        }
      ],
      "EndpointProperties": [
        {
          "Name": "integrity",
          "Value": "__integrity__"
        }
      ]
    }
  ]
}<|MERGE_RESOLUTION|>--- conflicted
+++ resolved
@@ -272,11 +272,7 @@
       "Integrity": "__integrity__",
       "CopyToOutputDirectory": "Never",
       "CopyToPublishDirectory": "PreserveNewest",
-<<<<<<< HEAD
-      "OriginalItemSpec": "${ProjectPath}\\AppWithPackageAndP2PReference\\obj\\Debug\\${Tfm}\\scopedcss\\bundle\\_content\\AppWithPackageAndP2PReference\\AppWithPackageAndP2PReference#[.{fingerprint=__fingerprint__}]?.styles.css.gz",
-=======
       "OriginalItemSpec": "${ProjectPath}\\AppWithPackageAndP2PReference\\obj\\Debug\\${Tfm}\\scopedcss\\bundle\\AppWithPackageAndP2PReference#[.{fingerprint=__fingerprint__}]?.styles.css.gz",
->>>>>>> 35b730f9
       "FileLength": -1,
       "LastWriteTime": "0001-01-01T00:00:00+00:00"
     },
@@ -391,11 +387,7 @@
       "Integrity": "__integrity__",
       "CopyToOutputDirectory": "Never",
       "CopyToPublishDirectory": "PreserveNewest",
-<<<<<<< HEAD
-      "OriginalItemSpec": "${ProjectPath}\\AppWithPackageAndP2PReference\\obj\\Debug\\${Tfm}\\scopedcss\\bundle\\_content\\AppWithPackageAndP2PReference\\AppWithPackageAndP2PReference#[.{fingerprint=__fingerprint__}]?.styles.css.br",
-=======
       "OriginalItemSpec": "${ProjectPath}\\AppWithPackageAndP2PReference\\obj\\Debug\\${Tfm}\\scopedcss\\bundle\\AppWithPackageAndP2PReference#[.{fingerprint=__fingerprint__}]?.styles.css.br",
->>>>>>> 35b730f9
       "FileLength": -1,
       "LastWriteTime": "0001-01-01T00:00:00+00:00"
     },
@@ -418,11 +410,7 @@
       "Integrity": "__integrity__",
       "CopyToOutputDirectory": "Never",
       "CopyToPublishDirectory": "PreserveNewest",
-<<<<<<< HEAD
-      "OriginalItemSpec": "${ProjectPath}\\AppWithPackageAndP2PReference\\obj\\Debug\\${Tfm}\\jsmodules\\_content\\AppWithPackageAndP2PReference\\AppWithPackageAndP2PReference.modules.json.br",
-=======
       "OriginalItemSpec": "${ProjectPath}\\AppWithPackageAndP2PReference\\obj\\Debug\\${Tfm}\\jsmodules\\AppWithPackageAndP2PReference.modules.json.br",
->>>>>>> 35b730f9
       "FileLength": -1,
       "LastWriteTime": "0001-01-01T00:00:00+00:00"
     },
@@ -445,11 +433,7 @@
       "Integrity": "__integrity__",
       "CopyToOutputDirectory": "Never",
       "CopyToPublishDirectory": "PreserveNewest",
-<<<<<<< HEAD
-      "OriginalItemSpec": "${ProjectPath}\\AppWithPackageAndP2PReference\\obj\\Debug\\${Tfm}\\jsmodules\\_content\\AppWithPackageAndP2PReference\\AppWithPackageAndP2PReference.modules.json.gz",
-=======
       "OriginalItemSpec": "${ProjectPath}\\AppWithPackageAndP2PReference\\obj\\Debug\\${Tfm}\\jsmodules\\AppWithPackageAndP2PReference.modules.json.gz",
->>>>>>> 35b730f9
       "FileLength": -1,
       "LastWriteTime": "0001-01-01T00:00:00+00:00"
     },

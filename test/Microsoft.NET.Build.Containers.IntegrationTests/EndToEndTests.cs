﻿// Licensed to the .NET Foundation under one or more agreements.
// The .NET Foundation licenses this file to you under the MIT license.

using System.Runtime.CompilerServices;
using Microsoft.DotNet.Cli.Utils;
using Microsoft.NET.Build.Containers.LocalDaemons;
using Microsoft.NET.Build.Containers.Resources;
using Microsoft.NET.Build.Containers.UnitTests;
using ILogger = Microsoft.Extensions.Logging.ILogger;

namespace Microsoft.NET.Build.Containers.IntegrationTests;

[Collection("Docker tests")]
public class EndToEndTests : IDisposable
{
    private ITestOutputHelper _testOutput;
    private readonly TestLoggerFactory _loggerFactory;

    public EndToEndTests(ITestOutputHelper testOutput)
    {
        _testOutput = testOutput;
        _loggerFactory = new TestLoggerFactory(testOutput);
    }

    public static string NewImageName([CallerMemberName] string callerMemberName = "")
    {
        var (normalizedName, warning, error) = ContainerHelpers.NormalizeRepository(callerMemberName);
        if (error is (var format, var args))
        {
            throw new ArgumentException(string.Format(Strings.ResourceManager.GetString(format)!, args));
        }

        return normalizedName!; // non-null if error is null
    }

    public void Dispose()
    {
        _loggerFactory.Dispose();
    }

    [DockerAvailableFact()]
    public async Task ApiEndToEndWithRegistryPushAndPull()
    {
        ILogger logger = _loggerFactory.CreateLogger(nameof(ApiEndToEndWithRegistryPushAndPull));
        string publishDirectory = BuildLocalApp();

        // Build the image

        Registry registry = new(DockerRegistryManager.LocalRegistry, logger);

        ImageBuilder imageBuilder = await registry.GetImageManifestAsync(
            DockerRegistryManager.RuntimeBaseImage,
            DockerRegistryManager.Net9PreviewImageTag,
            "linux-x64",
            ToolsetUtils.RidGraphManifestPicker,
            cancellationToken: default).ConfigureAwait(false);

        Assert.NotNull(imageBuilder);

        Layer l = Layer.FromDirectory(publishDirectory, "/app", false, imageBuilder.ManifestMediaType);

        imageBuilder.AddLayer(l);

        imageBuilder.SetEntrypointAndCmd(new[] { "/app/MinimalTestApp" }, Array.Empty<string>());

        BuiltImage builtImage = imageBuilder.Build();

        // Push the image back to the local registry
        var sourceReference = new SourceImageReference(registry, DockerRegistryManager.RuntimeBaseImage, DockerRegistryManager.Net9PreviewImageTag);
        var destinationReference = new DestinationImageReference(registry, NewImageName(), new[] { "latest", "1.0" });

        await registry.PushAsync(builtImage, sourceReference, destinationReference, cancellationToken: default).ConfigureAwait(false);

        foreach (string tag in destinationReference.Tags)
        {
            // pull it back locally
            ContainerCli.PullCommand(_testOutput, $"{DockerRegistryManager.LocalRegistry}/{NewImageName()}:{tag}")
                .Execute()
                .Should().Pass();

            // Run the image
            ContainerCli.RunCommand(_testOutput, "--rm", "--tty", $"{DockerRegistryManager.LocalRegistry}/{NewImageName()}:{tag}")
                .Execute()
                .Should().Pass();
        }
    }

    [DockerAvailableFact()]
    public async Task ApiEndToEndWithLocalLoad()
    {
        ILogger logger = _loggerFactory.CreateLogger(nameof(ApiEndToEndWithLocalLoad));
        string publishDirectory = BuildLocalApp(tfm: ToolsetInfo.CurrentTargetFramework);

        // Build the image

        Registry registry = new(DockerRegistryManager.LocalRegistry, logger);

        ImageBuilder imageBuilder = await registry.GetImageManifestAsync(
            DockerRegistryManager.RuntimeBaseImage,
            DockerRegistryManager.Net9PreviewImageTag,
            "linux-x64",
            ToolsetUtils.RidGraphManifestPicker,
            cancellationToken: default).ConfigureAwait(false);
        Assert.NotNull(imageBuilder);

        Layer l = Layer.FromDirectory(publishDirectory, "/app", false, imageBuilder.ManifestMediaType);

        imageBuilder.AddLayer(l);

        imageBuilder.SetEntrypointAndCmd(new[] { "/app/MinimalTestApp" }, Array.Empty<string>());

        BuiltImage builtImage = imageBuilder.Build();

        // Load the image into the local registry
        var sourceReference = new SourceImageReference(registry, DockerRegistryManager.RuntimeBaseImage, DockerRegistryManager.Net9PreviewImageTag);
        var destinationReference = new DestinationImageReference(registry, NewImageName(), new[] { "latest", "1.0" });

        await new DockerCli(_loggerFactory).LoadAsync(builtImage, sourceReference, destinationReference, default).ConfigureAwait(false);

        // Run the image
        foreach (string tag in destinationReference.Tags)
        {
            ContainerCli.RunCommand(_testOutput, "--rm", "--tty", $"{NewImageName()}:{tag}")
                .Execute()
                .Should().Pass();
        }
    }

    [DockerAvailableFact()]
    public async Task ApiEndToEndWithArchiveWritingAndLoad()
    {
        ILogger logger = _loggerFactory.CreateLogger(nameof(ApiEndToEndWithArchiveWritingAndLoad));
        string publishDirectory = BuildLocalApp(tfm: ToolsetInfo.CurrentTargetFramework);

        // Build the image

        Registry registry = new(DockerRegistryManager.LocalRegistry, logger);

        ImageBuilder imageBuilder = await registry.GetImageManifestAsync(
            DockerRegistryManager.RuntimeBaseImage,
            DockerRegistryManager.Net9PreviewImageTag,
            "linux-x64",
            ToolsetUtils.RidGraphManifestPicker,
            cancellationToken: default).ConfigureAwait(false);
        Assert.NotNull(imageBuilder);

        Layer l = Layer.FromDirectory(publishDirectory, "/app", false, imageBuilder.ManifestMediaType);

        imageBuilder.AddLayer(l);

        imageBuilder.SetEntrypointAndCmd(new[] { "/app/MinimalTestApp" }, Array.Empty<string>());

        BuiltImage builtImage = imageBuilder.Build();

        // Write the image to disk
        var archiveFile = Path.Combine(TestSettings.TestArtifactsDirectory,
            nameof(ApiEndToEndWithArchiveWritingAndLoad), "app.tar.gz");
        var sourceReference = new SourceImageReference(registry, DockerRegistryManager.RuntimeBaseImage, DockerRegistryManager.Net9PreviewImageTag);
        var destinationReference = new DestinationImageReference(new ArchiveFileRegistry(archiveFile), NewImageName(), new[] { "latest", "1.0" });

        await destinationReference.LocalRegistry!.LoadAsync(builtImage, sourceReference, destinationReference, default).ConfigureAwait(false);

        Assert.True(File.Exists(archiveFile), $"File.Exists({archiveFile})");

        // Load the archive
        ContainerCli.LoadCommand(_testOutput, "--input", archiveFile)
            .Execute()
            .Should().Pass();

        // Run the image
        foreach (string tag in destinationReference.Tags)
        {
            ContainerCli.RunCommand(_testOutput, "--rm", "--tty", $"{NewImageName()}:{tag}")
                .Execute()
                .Should().Pass();
        }
    }

    private string BuildLocalApp([CallerMemberName] string testName = "TestName", string tfm = ToolsetInfo.CurrentTargetFramework, string rid = "linux-x64")
    {
        string workingDirectory = Path.Combine(TestSettings.TestArtifactsDirectory, testName);

        DirectoryInfo d = new(Path.Combine(workingDirectory, "MinimalTestApp"));
        if (d.Exists)
        {
            d.Delete(recursive: true);
        }
        Directory.CreateDirectory(workingDirectory);

        new DotnetNewCommand(_testOutput, "console", "-f", tfm, "-o", "MinimalTestApp")
            .WithVirtualHive()
            .WithWorkingDirectory(workingDirectory)
            .Execute()
            .Should().Pass();

        var publishCommand =
            new DotnetCommand(_testOutput, "publish", "-bl", "MinimalTestApp", "-r", rid, "-f", tfm, "-c", "Debug")
                .WithWorkingDirectory(workingDirectory);

        if (tfm == ToolsetInfo.CurrentTargetFramework)
        {
            publishCommand.Arguments.AddRange(new[] { "-p", $"RuntimeFrameworkVersion={DockerRegistryManager.RuntimeFrameworkVersion}" });
        }

        publishCommand.Execute()
            .Should().Pass();

        string publishDirectory = Path.Join(workingDirectory, "MinimalTestApp", "bin", "Debug", tfm, rid, "publish");
        return publishDirectory;
    }

    [DockerAvailableFact()]
    public async Task EndToEnd_MultiProjectSolution()
    {
        ILogger logger = _loggerFactory.CreateLogger(nameof(EndToEnd_MultiProjectSolution));
        DirectoryInfo newSolutionDir = new(Path.Combine(TestSettings.TestArtifactsDirectory, $"CreateNewImageTest_EndToEnd_MultiProjectSolution"));

        if (newSolutionDir.Exists)
        {
            newSolutionDir.Delete(recursive: true);
        }

        newSolutionDir.Create();

        // Create solution with projects
        new DotnetNewCommand(_testOutput, "sln", "-n", nameof(EndToEnd_MultiProjectSolution))
            .WithVirtualHive()
            .WithWorkingDirectory(newSolutionDir.FullName)
            .Execute()
            .Should().Pass();

        new DotnetNewCommand(_testOutput, "console", "-n", "ConsoleApp")
            .WithVirtualHive()
            .WithWorkingDirectory(newSolutionDir.FullName)
            .Execute()
            .Should().Pass();

        new DotnetCommand(_testOutput, "sln", "add", Path.Combine("ConsoleApp", "ConsoleApp.csproj"))
            .WithWorkingDirectory(newSolutionDir.FullName)
            .Execute()
            .Should().Pass();

        new DotnetNewCommand(_testOutput, "web", "-n", "WebApp")
            .WithVirtualHive()
            .WithWorkingDirectory(newSolutionDir.FullName)
            .Execute()
            .Should().Pass();

        new DotnetCommand(_testOutput, "sln", "add", Path.Combine("WebApp", "WebApp.csproj"))
            .WithWorkingDirectory(newSolutionDir.FullName)
            .Execute()
            .Should().Pass();

        // Add 'EnableSdkContainerSupport' property to the ConsoleApp and set TFM
        using (FileStream stream = File.Open(Path.Join(newSolutionDir.FullName, "ConsoleApp", "ConsoleApp.csproj"), FileMode.Open, FileAccess.ReadWrite))
        {
            XDocument document = await XDocument.LoadAsync(stream, LoadOptions.None, CancellationToken.None);
            document
                .Descendants()
                .First(e => e.Name.LocalName == "PropertyGroup")?
                .Add(new XElement("EnableSdkContainerSupport", "true"));
            document
                .Descendants()
                .First(e => e.Name.LocalName == "TargetFramework")
                .Value = ToolsetInfo.CurrentTargetFramework;

            stream.SetLength(0);
            await document.SaveAsync(stream, SaveOptions.None, CancellationToken.None);
        }

        // Set TFM for WebApp
        using (FileStream stream = File.Open(Path.Join(newSolutionDir.FullName, "WebApp", "WebApp.csproj"), FileMode.Open, FileAccess.ReadWrite))
        {
            XDocument document = await XDocument.LoadAsync(stream, LoadOptions.None, CancellationToken.None);
            document
                .Descendants()
                .First(e => e.Name.LocalName == "TargetFramework")
                .Value = ToolsetInfo.CurrentTargetFramework;

            stream.SetLength(0);
            await document.SaveAsync(stream, SaveOptions.None, CancellationToken.None);
        }

        // Publish
        CommandResult commandResult = new DotnetCommand(_testOutput, "publish", "/t:PublishContainer")
            .WithWorkingDirectory(newSolutionDir.FullName)
            .Execute();

        commandResult.Should().Pass();
        commandResult.Should().HaveStdOutContaining("Pushed image 'webapp:latest'");
        commandResult.Should().HaveStdOutContaining("Pushed image 'consoleapp:latest'");
    }

    [DockerAvailableTheory()]
    [InlineData("webapi", false)]
    [InlineData("webapi", true)]
    [InlineData("worker", false)]
    [InlineData("worker", true)]
    public async Task EndToEnd_NoAPI_ProjectType(string projectType, bool addPackageReference)
    {
        DirectoryInfo newProjectDir = new(Path.Combine(TestSettings.TestArtifactsDirectory, $"CreateNewImageTest_{projectType}_{addPackageReference}"));
        DirectoryInfo privateNuGetAssets = new(Path.Combine(TestSettings.TestArtifactsDirectory, "ContainerNuGet"));

        if (newProjectDir.Exists)
        {
            newProjectDir.Delete(recursive: true);
        }

        if (privateNuGetAssets.Exists)
        {
            privateNuGetAssets.Delete(recursive: true);
        }

        newProjectDir.Create();
        privateNuGetAssets.Create();

        new DotnetNewCommand(_testOutput, projectType, "-f", ToolsetInfo.CurrentTargetFramework)
            .WithVirtualHive()
            .WithWorkingDirectory(newProjectDir.FullName)
            // do not pollute the primary/global NuGet package store with the private package(s)
            .WithEnvironmentVariable("NUGET_PACKAGES", privateNuGetAssets.FullName)
            .Execute()
            .Should().Pass();

        if (addPackageReference)
        {
            File.Copy(Path.Combine(TestContext.Current.TestExecutionDirectory, "NuGet.config"), Path.Combine(newProjectDir.FullName, "NuGet.config"));

            (string packagePath, string packageVersion) = ToolsetUtils.GetContainersPackagePath();

            new DotnetCommand(_testOutput, "nuget", "add", "source", Path.GetDirectoryName(packagePath), "--name", "local-temp")
                .WithEnvironmentVariable("NUGET_PACKAGES", privateNuGetAssets.FullName)
                .WithWorkingDirectory(newProjectDir.FullName)
                .Execute()
                .Should().Pass();

            // Add package to the project
            new DotnetCommand(_testOutput, "add", "package", "Microsoft.NET.Build.Containers", "-f", ToolsetInfo.CurrentTargetFramework, "-v", packageVersion)
                .WithEnvironmentVariable("NUGET_PACKAGES", privateNuGetAssets.FullName)
                .WithWorkingDirectory(newProjectDir.FullName)
                .Execute()
                .Should().Pass();
        }
        else
        {
            string projectPath = Path.Combine(newProjectDir.FullName, newProjectDir.Name + ".csproj");

            var project = XDocument.Load(projectPath);
            var ns = project.Root?.Name.Namespace ?? throw new InvalidOperationException("Project file is empty");

            project.Root?.Add(new XElement("PropertyGroup", new XElement("EnableSDKContainerSupport", "true")));
            project.Save(projectPath);
        }

        string imageName = NewImageName();
        string imageTag = $"1.0-{projectType}-{addPackageReference}";

        // Build & publish the project
        CommandResult commandResult = new DotnetCommand(
            _testOutput,
            "publish",
            "/p:PublishProfile=DefaultContainer",
            "/p:RuntimeIdentifier=linux-x64",
            $"/p:ContainerBaseImage={DockerRegistryManager.FullyQualifiedBaseImageAspNet}",
            $"/p:ContainerRegistry={DockerRegistryManager.LocalRegistry}",
            $"/p:ContainerRepository={imageName}",
            $"/p:ContainerImageTag={imageTag}",
            "/p:UseRazorSourceGenerator=false",
            $"/p:RuntimeFrameworkVersion={DockerRegistryManager.RuntimeFrameworkVersion}")
            .WithEnvironmentVariable("NUGET_PACKAGES", privateNuGetAssets.FullName)
            .WithWorkingDirectory(newProjectDir.FullName)
            .Execute();

        commandResult.Should().Pass();

        if (addPackageReference)
        {
            commandResult.Should().HaveStdOutContaining("warning : The Microsoft.NET.Build.Containers NuGet package is explicitly referenced but the current SDK can natively publish the project as a container. Consider removing the package reference to Microsoft.NET.Build.Containers because it is no longer needed.");
        }
        else
        {
            commandResult.Should().NotHaveStdOutContaining("warning");
        }

        ContainerCli.PullCommand(_testOutput, $"{DockerRegistryManager.LocalRegistry}/{imageName}:{imageTag}")
            .Execute()
            .Should().Pass();

        var containerName = $"test-container-1-{projectType}-{addPackageReference}";
        CommandResult processResult = ContainerCli.RunCommand(
            _testOutput,
            "--rm",
            "--name",
            containerName,
            "-P",
            "--detach",
            $"{DockerRegistryManager.LocalRegistry}/{imageName}:{imageTag}")
        .Execute();
        processResult.Should().Pass();
        Assert.NotNull(processResult.StdOut);
        string appContainerId = processResult.StdOut.Trim();

        bool everSucceeded = false;



        if (projectType == "webapi")
        {
            var portCommand =
            ContainerCli.PortCommand(_testOutput, containerName, 8080)
                .Execute();
            portCommand.Should().Pass();
            var port = portCommand.StdOut.Trim().Split("\n")[0]; // only take the first port, which should be 0.0.0.0:PORT. the second line will be an ip6 port, if any.
            _testOutput.WriteLine($"Discovered port was '{port}'");
            var tempUri = new Uri($"http://{port}", UriKind.Absolute);
            var appUri = new UriBuilder(tempUri)
            {
                Host = "localhost"
            }.Uri;
            HttpClient client = new();
            client.BaseAddress = appUri;
            // Give the server a moment to catch up, but no more than necessary.
            for (int retry = 0; retry < 10; retry++)
            {
                try
                {
                    var response = await client.GetAsync($"weatherforecast").ConfigureAwait(false);

                    if (response.IsSuccessStatusCode)
                    {
                        everSucceeded = true;
                        break;
                    }
                }
                catch { }

                await Task.Delay(TimeSpan.FromSeconds(1)).ConfigureAwait(false);
            }
            ContainerCli.LogsCommand(_testOutput, appContainerId)
            .Execute()
            .Should().Pass();
            Assert.True(everSucceeded, $"{appUri}weatherforecast never responded.");

            ContainerCli.StopCommand(_testOutput, appContainerId)
           .Execute()
           .Should().Pass();
        }
        else if (projectType == "worker")
        {
            // the worker template needs a second to start up and emit the logs we are looking for
            await Task.Delay(TimeSpan.FromSeconds(5)).ConfigureAwait(false);
            var containerLogs =
            ContainerCli.LogsCommand(_testOutput, appContainerId)
                .Execute()
                .Should().Pass()
                .And.HaveStdOutContaining("Worker running at");

            ContainerCli.StopCommand(_testOutput, appContainerId)
            .Execute()
            .Should().Pass();
        }
        else
        {
            throw new NotImplementedException("Unknown project type");
        }

        newProjectDir.Delete(true);
        privateNuGetAssets.Delete(true);
    }

    [DockerAvailableFact()]
    public void EndToEnd_NoAPI_Console()
    {
        DirectoryInfo newProjectDir = new(Path.Combine(TestSettings.TestArtifactsDirectory, "CreateNewImageTest"));
        DirectoryInfo privateNuGetAssets = new(Path.Combine(TestSettings.TestArtifactsDirectory, "ContainerNuGet"));

        if (newProjectDir.Exists)
        {
            newProjectDir.Delete(recursive: true);
        }

        if (privateNuGetAssets.Exists)
        {
            privateNuGetAssets.Delete(recursive: true);
        }

        newProjectDir.Create();
        privateNuGetAssets.Create();

        new DotnetNewCommand(_testOutput, "console", "-f", ToolsetInfo.CurrentTargetFramework)
            .WithVirtualHive()
            .WithWorkingDirectory(newProjectDir.FullName)
            // do not pollute the primary/global NuGet package store with the private package(s)
            .WithEnvironmentVariable("NUGET_PACKAGES", privateNuGetAssets.FullName)
            .Execute()
            .Should().Pass();

        File.Copy(Path.Combine(TestContext.Current.TestExecutionDirectory, "NuGet.config"), Path.Combine(newProjectDir.FullName, "NuGet.config"));

        (string packagePath, string packageVersion) = ToolsetUtils.GetContainersPackagePath();

        new DotnetCommand(_testOutput, "nuget", "add", "source", Path.GetDirectoryName(packagePath), "--name", "local-temp")
            .WithEnvironmentVariable("NUGET_PACKAGES", privateNuGetAssets.FullName)
            .WithWorkingDirectory(newProjectDir.FullName)
            .Execute()
            .Should().Pass();

        // Add package to the project
        new DotnetCommand(_testOutput, "add", "package", "Microsoft.NET.Build.Containers", "-f", ToolsetInfo.CurrentTargetFramework, "-v", packageVersion)
            .WithEnvironmentVariable("NUGET_PACKAGES", privateNuGetAssets.FullName)
            .WithWorkingDirectory(newProjectDir.FullName)
            .Execute()
            .Should().Pass();

        string imageName = NewImageName();
        string imageTag = "1.0";

        // Build & publish the project
        new DotnetCommand(
            _testOutput,
            "publish",
            "/t:PublishContainer",
            "/p:runtimeidentifier=linux-x64",
            $"/p:ContainerBaseImage={DockerRegistryManager.FullyQualifiedBaseImageAspNet}",
            $"/p:ContainerRegistry={DockerRegistryManager.LocalRegistry}",
            $"/p:ContainerRepository={imageName}",
            $"/p:ContainerImageTag={imageTag}",
<<<<<<< HEAD
            $"/p:RuntimeFrameworkVersion={DockerRegistryManager.RuntimeFrameworkVersion}")
=======
            "/p:EnableSdkContainerSupport=true")
>>>>>>> 13a219e6
            .WithEnvironmentVariable("NUGET_PACKAGES", privateNuGetAssets.FullName)
            .WithWorkingDirectory(newProjectDir.FullName)
            .Execute()
            .Should().Pass();

        ContainerCli.PullCommand(_testOutput, $"{DockerRegistryManager.LocalRegistry}/{imageName}:{imageTag}")
            .Execute()
            .Should().Pass();

        var containerName = "test-container-2";
        CommandResult processResult = ContainerCli.RunCommand(
            _testOutput,
            "--rm",
            "--name",
            containerName,
            $"{DockerRegistryManager.LocalRegistry}/{imageName}:{imageTag}")
        .Execute();
        processResult.Should().Pass().And.HaveStdOut("Hello, World!");

        newProjectDir.Delete(true);
        privateNuGetAssets.Delete(true);
    }

    [DockerSupportsArchInlineData("linux/arm/v7", "linux-arm", "/app")]
    [DockerSupportsArchInlineData("linux/arm64/v8", "linux-arm64", "/app")]
    [DockerSupportsArchInlineData("linux/386", "linux-x86", "/app", Skip = "There's no apphost for linux-x86 so we can't execute self-contained, and there's no .NET runtime base image for linux-x86 so we can't execute framework-dependent.")]
    [DockerSupportsArchInlineData("windows/amd64", "win-x64", "C:\\app")]
    [DockerSupportsArchInlineData("linux/amd64", "linux-x64", "/app")]
    [DockerAvailableTheory()]
    public async Task CanPackageForAllSupportedContainerRIDs(string dockerPlatform, string rid, string workingDir)
    {
        ILogger logger = _loggerFactory.CreateLogger(nameof(CanPackageForAllSupportedContainerRIDs));
        string publishDirectory = BuildLocalApp(tfm: ToolsetInfo.CurrentTargetFramework, rid: rid);

        // Build the image
        Registry registry = new(DockerRegistryManager.BaseImageSource, logger);
        var isWin = rid.StartsWith("win");
        ImageBuilder? imageBuilder = await registry.GetImageManifestAsync(
            DockerRegistryManager.RuntimeBaseImage,
            isWin ? DockerRegistryManager.Net8PreviewWindowsSpecificImageTag : DockerRegistryManager.Net9PreviewImageTag,
            rid,
            ToolsetUtils.RidGraphManifestPicker,
            cancellationToken: default).ConfigureAwait(false);
        Assert.NotNull(imageBuilder);

        Layer l = Layer.FromDirectory(publishDirectory, isWin ? "C:\\app" : "/app", isWin, imageBuilder.ManifestMediaType);

        imageBuilder.AddLayer(l);
        imageBuilder.SetWorkingDirectory(workingDir);

        string[] entryPoint = DecideEntrypoint(rid, "MinimalTestApp", workingDir);
        imageBuilder.SetEntrypointAndCmd(entryPoint, Array.Empty<string>());

        BuiltImage builtImage = imageBuilder.Build();

        // Load the image into the local registry
        var sourceReference = new SourceImageReference(registry, DockerRegistryManager.RuntimeBaseImage, DockerRegistryManager.Net9PreviewImageTag);
        var destinationReference = new DestinationImageReference(registry, NewImageName(), new[] { rid });
        await new DockerCli(_loggerFactory).LoadAsync(builtImage, sourceReference, destinationReference, default).ConfigureAwait(false);

        // Run the image
        ContainerCli.RunCommand(
            _testOutput,
            "--rm",
            "--tty",
            "--platform",
            dockerPlatform,
            $"{NewImageName()}:{rid}")
            .Execute()
            .Should()
            .Pass();

        static string[] DecideEntrypoint(string rid, string appName, string workingDir)
        {
            var binary = rid.StartsWith("win", StringComparison.Ordinal) ? $"{appName}.exe" : appName;
            return new[] { $"{workingDir}/{binary}" };
        }
    }
}<|MERGE_RESOLUTION|>--- conflicted
+++ resolved
@@ -525,11 +525,8 @@
             $"/p:ContainerRegistry={DockerRegistryManager.LocalRegistry}",
             $"/p:ContainerRepository={imageName}",
             $"/p:ContainerImageTag={imageTag}",
-<<<<<<< HEAD
+            "/p:EnableSdkContainerSupport=true",
             $"/p:RuntimeFrameworkVersion={DockerRegistryManager.RuntimeFrameworkVersion}")
-=======
-            "/p:EnableSdkContainerSupport=true")
->>>>>>> 13a219e6
             .WithEnvironmentVariable("NUGET_PACKAGES", privateNuGetAssets.FullName)
             .WithWorkingDirectory(newProjectDir.FullName)
             .Execute()

--- conflicted
+++ resolved
@@ -521,11 +521,7 @@
             .Should().Pass();
 
         // Add package to the project
-<<<<<<< HEAD
-        new DotnetCommand(_testOutput, "add", "package", "Microsoft.NET.Build.Containers", "-f", ToolsetInfo.CurrentTargetFramework, "-v", packageVersion ?? string.Empty)
-=======
-        new DotnetCommand(_testOutput, "add", "package", "Microsoft.NET.Build.Containers", "-f", _oldFramework , "-v", packageVersion)
->>>>>>> 061185ee
+        new DotnetCommand(_testOutput, "add", "package", "Microsoft.NET.Build.Containers", "-f", _oldFramework , "-v", packageVersion ?? string.Empty)
             .WithEnvironmentVariable("NUGET_PACKAGES", privateNuGetAssets.FullName)
             .WithWorkingDirectory(newProjectDir.FullName)
             .Execute()

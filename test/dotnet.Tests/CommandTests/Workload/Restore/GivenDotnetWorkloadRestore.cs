﻿// Licensed to the .NET Foundation under one or more agreements.
// The .NET Foundation licenses this file to you under the MIT license.

namespace Microsoft.DotNet.Cli.Workload.Restore.Tests;

public class GivenDotnetWorkloadRestore : SdkTest
{
    public GivenDotnetWorkloadRestore(ITestOutputHelper log) : base(log)
    {
    }

    public static string DcProjAssetName = "SolutionWithAppAndDcProj";
    public static string TransitiveReferenceNoWorkloadsAssetName = "ProjectWithEsProjReference";

    [Fact]
    public void ProjectsThatDoNotSupportWorkloadsAreNotInspected()
    {
        if(IsRunningInContainer())
        {
<<<<<<< HEAD
            // Skipping test in containerized: DOTNET_ROOT is read-only, causing workload restore to fail due to inability to write metadata.
=======
            // Skipping test in a Helix container environment due to read-only DOTNET_ROOT, which causes workload restore to fail when writing workload metadata.
>>>>>>> 53891b54
            return;
        }

        var projectPath =
            _testAssetsManager
                .CopyTestAsset(DcProjAssetName)
                .WithSource()
                .Path;

        new DotnetWorkloadCommand(Log, "restore")
        .WithWorkingDirectory(projectPath)
        .Execute()
        .Should()
        // if we did try to restore the dcproj in this TestAsset we would fail, so passing means we didn't!
        .Pass();
    }

    [Fact]
    public void ProjectsThatDoNotSupportWorkloadsAndAreTransitivelyReferencedDoNotBreakTheBuild()
    {
        if(IsRunningInContainer())
        {
<<<<<<< HEAD
            // Skipping test in containerized: DOTNET_ROOT is read-only, causing workload restore to fail due to inability to write metadata.
=======
            // Skipping test in a Helix container environment due to read-only DOTNET_ROOT, which causes workload restore to fail when writing workload metadata.
>>>>>>> 53891b54
            return;
        }

        var projectPath =
            _testAssetsManager
                .CopyTestAsset(TransitiveReferenceNoWorkloadsAssetName)
                .WithSource()
                .Path;

        new DotnetWorkloadCommand(Log, "restore")
<<<<<<< HEAD
            .WithWorkingDirectory(projectPath)
            .Execute()
            .Should()
            // if we did try to restore the esproj in this TestAsset we would fail, so passing means we didn't!
            .Pass();
    }

    private bool IsRunningInContainer()
    {
        return File.Exists("/.dockerenv") && (RuntimeInformation.OSDescription.Contains("Ubuntu") || RuntimeInformation.OSDescription.Contains("Debian"));
=======
        .WithWorkingDirectory(projectPath)
        .Execute()
        .Should()
        // if we did try to restore the esproj in this TestAsset we would fail, so passing means we didn't!
        .Pass();
>>>>>>> 53891b54
    }

    private bool IsRunningInContainer()
    {
        return File.Exists("/.dockerenv") && (RuntimeInformation.OSDescription.Contains("Ubuntu") || RuntimeInformation.OSDescription.Contains("Debian"));
    }
}<|MERGE_RESOLUTION|>--- conflicted
+++ resolved
@@ -17,11 +17,7 @@
     {
         if(IsRunningInContainer())
         {
-<<<<<<< HEAD
-            // Skipping test in containerized: DOTNET_ROOT is read-only, causing workload restore to fail due to inability to write metadata.
-=======
             // Skipping test in a Helix container environment due to read-only DOTNET_ROOT, which causes workload restore to fail when writing workload metadata.
->>>>>>> 53891b54
             return;
         }
 
@@ -44,11 +40,7 @@
     {
         if(IsRunningInContainer())
         {
-<<<<<<< HEAD
-            // Skipping test in containerized: DOTNET_ROOT is read-only, causing workload restore to fail due to inability to write metadata.
-=======
             // Skipping test in a Helix container environment due to read-only DOTNET_ROOT, which causes workload restore to fail when writing workload metadata.
->>>>>>> 53891b54
             return;
         }
 
@@ -59,24 +51,11 @@
                 .Path;
 
         new DotnetWorkloadCommand(Log, "restore")
-<<<<<<< HEAD
-            .WithWorkingDirectory(projectPath)
-            .Execute()
-            .Should()
-            // if we did try to restore the esproj in this TestAsset we would fail, so passing means we didn't!
-            .Pass();
-    }
-
-    private bool IsRunningInContainer()
-    {
-        return File.Exists("/.dockerenv") && (RuntimeInformation.OSDescription.Contains("Ubuntu") || RuntimeInformation.OSDescription.Contains("Debian"));
-=======
         .WithWorkingDirectory(projectPath)
         .Execute()
         .Should()
         // if we did try to restore the esproj in this TestAsset we would fail, so passing means we didn't!
         .Pass();
->>>>>>> 53891b54
     }
 
     private bool IsRunningInContainer()

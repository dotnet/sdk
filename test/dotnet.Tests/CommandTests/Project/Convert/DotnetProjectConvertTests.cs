// Licensed to the .NET Foundation under one or more agreements.
// The .NET Foundation licenses this file to you under the MIT license.

using System.Collections.Immutable;
using System.Security;
using System.Text.RegularExpressions;
using Microsoft.CodeAnalysis.Text;
using Microsoft.DotNet.Cli.Commands;
using Microsoft.DotNet.Cli.Commands.Run;
using Microsoft.DotNet.Cli.Run.Tests;
using Microsoft.DotNet.Cli.Utils;
using Microsoft.DotNet.FileBasedPrograms;

namespace Microsoft.DotNet.Cli.Project.Convert.Tests;

public sealed class DotnetProjectConvertTests(ITestOutputHelper log) : SdkTest(log)
{
    /// <summary>
    /// <c>dotnet project convert</c> should result in the same project file text as <c>dotnet new console</c>.
    /// If this test fails, <c>dotnet project convert</c> command implementation should be updated.
    /// </summary>
    [Fact]
    public void SameAsTemplate()
    {
        var testInstance = _testAssetsManager.CreateTestDirectory();

        var dotnetProjectConvert = Path.Join(testInstance.Path, "dotnetProjectConvert");
        Directory.CreateDirectory(dotnetProjectConvert);

        var csFile = Path.Combine(dotnetProjectConvert, "Program.cs");
        File.WriteAllText(csFile, """Console.WriteLine("Test");""");

        new DotnetCommand(Log, "project", "convert", "Program.cs")
            .WithWorkingDirectory(dotnetProjectConvert)
            .Execute()
            .Should().Pass();

        new DirectoryInfo(dotnetProjectConvert)
            .EnumerateFileSystemInfos().Select(d => d.Name).Order()
            .Should().BeEquivalentTo(["Program", "Program.cs"]);

        new DirectoryInfo(Path.Join(dotnetProjectConvert, "Program"))
            .EnumerateFileSystemInfos().Select(f => f.Name).Order()
            .Should().BeEquivalentTo(["Program.csproj", "Program.cs"]);

        var dotnetProjectConvertProject = Path.Join(dotnetProjectConvert, "Program", "Program.csproj");

        Path.GetFileName(dotnetProjectConvertProject).Should().Be("Program.csproj");

        var dotnetNewConsole = Path.Join(testInstance.Path, "DotnetNewConsole");
        Directory.CreateDirectory(dotnetNewConsole);

        new DotnetCommand(Log, "new", "console")
            .WithWorkingDirectory(dotnetNewConsole)
            .Execute()
            .Should().Pass();

        var dotnetNewConsoleProject = Directory.EnumerateFiles(dotnetNewConsole, "*.csproj").Single();

        var dotnetProjectConvertProjectText = File.ReadAllText(dotnetProjectConvertProject);
        var dotnetNewConsoleProjectText = File.ReadAllText(dotnetNewConsoleProject);

        // There are some differences: we add PublishAot=true, PackAsTool=true, and UserSecretsId.
        var patchedDotnetProjectConvertProjectText = dotnetProjectConvertProjectText
            .Replace("""
                    <PublishAot>true</PublishAot>
                    <PackAsTool>true</PackAsTool>

                """, string.Empty);
        patchedDotnetProjectConvertProjectText = Regex.Replace(patchedDotnetProjectConvertProjectText,
            """    <UserSecretsId>[^<]*<\/UserSecretsId>""" + Environment.NewLine, string.Empty);

        patchedDotnetProjectConvertProjectText.Should().Be(dotnetNewConsoleProjectText)
            .And.StartWith("""<Project Sdk="Microsoft.NET.Sdk">""");
    }

    [Theory] // https://github.com/dotnet/sdk/issues/50832
    [InlineData("File", "File", "Lib", "../Lib", "Project", "..{/}Lib{/}lib.csproj")]
    [InlineData(".", ".", "Lib", "./Lib", "Project", "..{/}Lib{/}lib.csproj")]
    [InlineData(".", ".", "Lib", "Lib/../Lib", "Project", "..{/}Lib{/}lib.csproj")]
    [InlineData("File", "File", "Lib", "../Lib", "File/Project", "..{/}..{/}Lib{/}lib.csproj")]
    [InlineData(".", "File", "Lib", "../Lib", "File/Project", "..{/}..{/}Lib{/}lib.csproj")]
    [InlineData("File", "File", "Lib", @"..\Lib", "File/Project", @"..{/}..\Lib{/}lib.csproj")]
    [InlineData("File", "File", "Lib", "../$(LibProjectName)", "File/Project", "..{/}..{/}$(LibProjectName){/}lib.csproj")]
    [InlineData(".", "File", "Lib", "../$(LibProjectName)", "File/Project", "..{/}..{/}$(LibProjectName){/}lib.csproj")]
    [InlineData("File", "File", "Lib", @"..\$(LibProjectName)", "File/Project", @"..{/}..\$(LibProjectName){/}lib.csproj")]
    [InlineData("File", "File", "Lib", "$(MSBuildProjectDirectory)/../$(LibProjectName)", "File/Project", "..{/}..{/}Lib{/}lib.csproj")]
    public void ProjectReference_RelativePaths(string workingDir, string fileDir, string libraryDir, string reference, string outputDir, string convertedReference)
    {
        var testInstance = _testAssetsManager.CreateTestDirectory();

        var libraryDirFullPath = Path.Join(testInstance.Path, libraryDir);
        Directory.CreateDirectory(libraryDirFullPath);
        File.WriteAllText(Path.Join(libraryDirFullPath, "lib.cs"), """
            public static class C
            {
                public static void M()
                {
                    System.Console.WriteLine("Hello from library");
                }
            }
            """);
        File.WriteAllText(Path.Join(libraryDirFullPath, "lib.csproj"), $"""
            <Project Sdk="Microsoft.NET.Sdk">
              <PropertyGroup>
                <TargetFramework>{ToolsetInfo.CurrentTargetFramework}</TargetFramework>
              </PropertyGroup>
            </Project>
            """);

        var fileDirFullPath = Path.Join(testInstance.Path, fileDir);
        Directory.CreateDirectory(fileDirFullPath);
        var fileFullPath = Path.Join(fileDirFullPath, "app.cs");
        File.WriteAllText(fileFullPath, $"""
            #:project {reference}
            #:property LibProjectName=Lib
            C.M();
            """);

        var expectedOutput = "Hello from library";
        var workingDirFullPath = Path.Join(testInstance.Path, workingDir);
        var fileRelativePath = Path.GetRelativePath(relativeTo: workingDirFullPath, path: fileFullPath);

        new DotnetCommand(Log, "run", fileRelativePath)
            .WithWorkingDirectory(workingDirFullPath)
            .Execute()
            .Should().Pass()
            .And.HaveStdOut(expectedOutput);

        var outputDirFullPath = Path.Join(testInstance.Path, outputDir);
        new DotnetCommand(Log, "project", "convert", fileRelativePath, "-o", outputDirFullPath)
            .WithWorkingDirectory(workingDirFullPath)
            .Execute()
            .Should().Pass();

        new DotnetCommand(Log, "run")
            .WithWorkingDirectory(outputDirFullPath)
            .Execute()
            .Should().Pass()
            .And.HaveStdOut(expectedOutput);

        File.ReadAllText(Path.Join(outputDirFullPath, "app.csproj"))
            .Should().Contain($"""
                <ProjectReference Include="{convertedReference.Replace("{/}", Path.DirectorySeparatorChar.ToString())}" />
                """);
    }

    [Fact] // https://github.com/dotnet/sdk/issues/50832
    public void ProjectReference_FullPath()
    {
        var testInstance = _testAssetsManager.CreateTestDirectory();

        var libraryDirFullPath = Path.Join(testInstance.Path, "Lib");
        Directory.CreateDirectory(libraryDirFullPath);
        File.WriteAllText(Path.Join(libraryDirFullPath, "lib.cs"), """
            public static class C
            {
                public static void M()
                {
                    System.Console.WriteLine("Hello from library");
                }
            }
            """);
        File.WriteAllText(Path.Join(libraryDirFullPath, "lib.csproj"), $"""
            <Project Sdk="Microsoft.NET.Sdk">
              <PropertyGroup>
                <TargetFramework>{ToolsetInfo.CurrentTargetFramework}</TargetFramework>
              </PropertyGroup>
            </Project>
            """);

        var fileDirFullPath = Path.Join(testInstance.Path, "File");
        Directory.CreateDirectory(fileDirFullPath);
        File.WriteAllText(Path.Join(fileDirFullPath, "app.cs"), $"""
            #:project {libraryDirFullPath}
            C.M();
            """);

        var expectedOutput = "Hello from library";

        new DotnetCommand(Log, "run", "app.cs")
            .WithWorkingDirectory(fileDirFullPath)
            .Execute()
            .Should().Pass()
            .And.HaveStdOut(expectedOutput);

        var outputDirFullPath = Path.Join(testInstance.Path, "File/Project");
        new DotnetCommand(Log, "project", "convert", "app.cs", "-o", outputDirFullPath)
            .WithWorkingDirectory(fileDirFullPath)
            .Execute()
            .Should().Pass();

        new DotnetCommand(Log, "run")
            .WithWorkingDirectory(outputDirFullPath)
            .Execute()
            .Should().Pass()
            .And.HaveStdOut(expectedOutput);

        File.ReadAllText(Path.Join(outputDirFullPath, "app.csproj"))
            .Should().Contain($"""
                <ProjectReference Include="{Path.Join(libraryDirFullPath, "lib.csproj")}" />
                """);
    }

    [Fact]
    public void ProjectReference_FullPath_WithVars()
    {
        var testInstance = _testAssetsManager.CreateTestDirectory();

        var libraryDirFullPath = Path.Join(testInstance.Path, "Lib");
        Directory.CreateDirectory(libraryDirFullPath);
        File.WriteAllText(Path.Join(libraryDirFullPath, "lib.cs"), """
            public static class C
            {
                public static void M()
                {
                    System.Console.WriteLine("Hello from library");
                }
            }
            """);
        File.WriteAllText(Path.Join(libraryDirFullPath, "lib.csproj"), $"""
            <Project Sdk="Microsoft.NET.Sdk">
              <PropertyGroup>
                <TargetFramework>{ToolsetInfo.CurrentTargetFramework}</TargetFramework>
              </PropertyGroup>
            </Project>
            """);

        var fileDirFullPath = Path.Join(testInstance.Path, "File");
        Directory.CreateDirectory(fileDirFullPath);
        File.WriteAllText(Path.Join(fileDirFullPath, "app.cs"), $"""
            #:project {fileDirFullPath}/../$(LibProjectName)
            #:property LibProjectName=Lib
            C.M();
            """);

        var expectedOutput = "Hello from library";

        new DotnetCommand(Log, "run", "app.cs")
            .WithWorkingDirectory(fileDirFullPath)
            .Execute()
            .Should().Pass()
            .And.HaveStdOut(expectedOutput);

        var outputDirFullPath = Path.Join(testInstance.Path, "File/Project");
        new DotnetCommand(Log, "project", "convert", "app.cs", "-o", outputDirFullPath)
            .WithWorkingDirectory(fileDirFullPath)
            .Execute()
            .Should().Pass();

        new DotnetCommand(Log, "run")
            .WithWorkingDirectory(outputDirFullPath)
            .Execute()
            .Should().Pass()
            .And.HaveStdOut(expectedOutput);

        File.ReadAllText(Path.Join(outputDirFullPath, "app.csproj"))
            .Should().Contain($"""
                <ProjectReference Include="{"../../$(LibProjectName)/lib.csproj".Replace('/', Path.DirectorySeparatorChar)}" />
                """);
    }

    [Fact]
    public void DirectoryAlreadyExists()
    {
        var testInstance = _testAssetsManager.CreateTestDirectory();
        var directoryPath = Path.Join(testInstance.Path, "MyApp");
        Directory.CreateDirectory(directoryPath);
        File.WriteAllText(Path.Join(testInstance.Path, "MyApp.cs"), "Console.WriteLine();");

        new DotnetCommand(Log, "project", "convert", "MyApp.cs")
            .WithWorkingDirectory(testInstance.Path)
            .Execute()
            .Should().Fail()
            .And.HaveStdErrContaining(string.Format(CliCommandStrings.DirectoryAlreadyExists, directoryPath));

        new DirectoryInfo(testInstance.Path)
            .EnumerateFileSystemInfos().Select(d => d.Name).Order()
            .Should().BeEquivalentTo(["MyApp", "MyApp.cs"]);
    }

    [Fact]
    public void OutputOption()
    {
        var testInstance = _testAssetsManager.CreateTestDirectory();
        Directory.CreateDirectory(Path.Join(testInstance.Path, "MyApp"));
        File.WriteAllText(Path.Join(testInstance.Path, "MyApp.cs"), "Console.WriteLine();");

        new DotnetCommand(Log, "project", "convert", "MyApp.cs", "-o", "MyApp1")
            .WithWorkingDirectory(testInstance.Path)
            .Execute()
            .Should().Pass();

        new DirectoryInfo(testInstance.Path)
            .EnumerateDirectories().Select(d => d.Name).Order()
            .Should().BeEquivalentTo(["MyApp", "MyApp1"]);

        new DirectoryInfo(Path.Join(testInstance.Path, "MyApp"))
            .EnumerateFileSystemInfos().Should().BeEmpty();

        new DirectoryInfo(Path.Join(testInstance.Path, "MyApp1"))
            .EnumerateFileSystemInfos().Select(f => f.Name).Order()
            .Should().BeEquivalentTo(["MyApp.csproj", "MyApp.cs"]);
    }

    [Fact]
    public void OutputOption_DirectoryAlreadyExists()
    {
        var testInstance = _testAssetsManager.CreateTestDirectory();
        var directoryPath = Path.Join(testInstance.Path, "SomeOutput");
        Directory.CreateDirectory(directoryPath);
        File.WriteAllText(Path.Join(testInstance.Path, "MyApp.cs"), "Console.WriteLine();");

        new DotnetCommand(Log, "project", "convert", "MyApp.cs", "-o", "SomeOutput")
            .WithWorkingDirectory(testInstance.Path)
            .Execute()
            .Should().Fail()
            .And.HaveStdErrContaining(string.Format(CliCommandStrings.DirectoryAlreadyExists, directoryPath));

        new DirectoryInfo(testInstance.Path)
            .EnumerateFileSystemInfos().Select(d => d.Name).Order()
            .Should().BeEquivalentTo(["MyApp.cs", "SomeOutput"]);
    }

    [Fact]
    public void MultipleEntryPointFiles()
    {
        var testInstance = _testAssetsManager.CreateTestDirectory();
        File.WriteAllText(Path.Join(testInstance.Path, "Program1.cs"), "Console.WriteLine(1);");
        File.WriteAllText(Path.Join(testInstance.Path, "Program2.cs"), "Console.WriteLine(2);");

        new DotnetCommand(Log, "project", "convert", "Program1.cs")
            .WithWorkingDirectory(testInstance.Path)
            .Execute()
            .Should().Pass();

        new DirectoryInfo(testInstance.Path)
            .EnumerateFileSystemInfos().Select(d => d.Name).Order()
            .Should().BeEquivalentTo(["Program1", "Program1.cs", "Program2.cs"]);

        new DirectoryInfo(Path.Join(testInstance.Path, "Program1"))
            .EnumerateFileSystemInfos().Select(f => f.Name).Order()
            .Should().BeEquivalentTo(["Program1.csproj", "Program1.cs"]);
    }

    [Fact]
    public void NoFileArgument()
    {
        var testInstance = _testAssetsManager.CreateTestDirectory();

        new DotnetCommand(Log, "project", "convert")
            .WithWorkingDirectory(testInstance.Path)
            .Execute()
            .Should().Fail()
            .And.HaveStdErrContaining("convert"); // Required argument missing for command 'convert'

        new DirectoryInfo(testInstance.Path)
            .EnumerateFileSystemInfos().Should().BeEmpty();
    }

    [Fact]
    public void NonExistentFile()
    {
        var testInstance = _testAssetsManager.CreateTestDirectory();

        new DotnetCommand(Log, "project", "convert", "NotHere.cs")
            .WithWorkingDirectory(testInstance.Path)
            .Execute()
            .Should().Fail()
            .And.HaveStdErrContaining(string.Format(CliCommandStrings.InvalidFilePath, Path.Join(testInstance.Path, "NotHere.cs")));

        new DirectoryInfo(testInstance.Path)
            .EnumerateFileSystemInfos().Should().BeEmpty();
    }

    [Fact]
    public void NonCSharpFile()
    {
        var testInstance = _testAssetsManager.CreateTestDirectory();
        var filePath = Path.Join(testInstance.Path, "Program.vb");
        File.WriteAllText(filePath, "");

        new DotnetCommand(Log, "project", "convert", "Program.vb")
            .WithWorkingDirectory(testInstance.Path)
            .Execute()
            .Should().Fail()
            .And.HaveStdErrContaining(string.Format(CliCommandStrings.InvalidFilePath, filePath));

        new DirectoryInfo(testInstance.Path)
            .EnumerateFileSystemInfos().Select(f => f.Name).Order()
            .Should().BeEquivalentTo(["Program.vb"]);
    }

    [Fact]
    public void ExtensionCasing()
    {
        var testInstance = _testAssetsManager.CreateTestDirectory();
        File.WriteAllText(Path.Join(testInstance.Path, "Program.CS"), "Console.WriteLine();");

        new DotnetCommand(Log, "project", "convert", "Program.CS")
            .WithWorkingDirectory(testInstance.Path)
            .Execute()
            .Should().Pass();

        new DirectoryInfo(testInstance.Path)
            .EnumerateFileSystemInfos().Select(f => f.Name).Order()
            .Should().BeEquivalentTo(["Program", "Program.CS"]);

        new DirectoryInfo(Path.Join(testInstance.Path, "Program"))
            .EnumerateFileSystemInfos().Select(f => f.Name).Order()
            .Should().BeEquivalentTo(["Program.csproj", "Program.CS"]);
    }

    [Theory]
    [InlineData("")]
    [InlineData("class C;")]
    public void FileContent(string content)
    {
        var testInstance = _testAssetsManager.CreateTestDirectory();
        File.WriteAllText(Path.Join(testInstance.Path, "Program.cs"), content);

        new DotnetCommand(Log, "project", "convert", "Program.cs")
            .WithWorkingDirectory(testInstance.Path)
            .Execute()
            .Should().Pass();

        new DirectoryInfo(testInstance.Path)
            .EnumerateFileSystemInfos().Select(f => f.Name).Order()
            .Should().BeEquivalentTo(["Program", "Program.cs"]);

        File.ReadAllText(Path.Join(testInstance.Path, "Program.cs"))
            .Should().Be(content);

        new DirectoryInfo(Path.Join(testInstance.Path, "Program"))
            .EnumerateFileSystemInfos().Select(f => f.Name).Order()
            .Should().BeEquivalentTo(["Program.csproj", "Program.cs"]);

        File.ReadAllText(Path.Join(testInstance.Path, "Program", "Program.cs"))
            .Should().Be(content);
    }

    [Fact]
    public void NestedDirectory()
    {
        var testInstance = _testAssetsManager.CreateTestDirectory();
        var appDirectory = Path.Join(testInstance.Path, "app");
        Directory.CreateDirectory(appDirectory);
        File.WriteAllText(Path.Join(appDirectory, "Program.cs"), "Console.WriteLine();");

        new DotnetCommand(Log, "project", "convert", "app/Program.cs")
            .WithWorkingDirectory(testInstance.Path)
            .Execute()
            .Should().Pass();

        new DirectoryInfo(Path.Join(testInstance.Path, "app"))
            .EnumerateFileSystemInfos().Select(f => f.Name).Order()
            .Should().BeEquivalentTo(["Program", "Program.cs"]);

        new DirectoryInfo(Path.Join(testInstance.Path, "app", "Program"))
            .EnumerateFileSystemInfos().Select(f => f.Name).Order()
            .Should().BeEquivalentTo(["Program.csproj", "Program.cs"]);
    }

    /// <summary>
    /// Default items like <c>None</c> or <c>Content</c> are copied over.
    /// </summary>
    [Fact]
    public void DefaultItems()
    {
        var testInstance = _testAssetsManager.CreateTestDirectory();
        File.WriteAllText(Path.Join(testInstance.Path, "Program.cs"), """
            Console.WriteLine();
            """);
        File.WriteAllText(Path.Join(testInstance.Path, "my.json"), "");
        File.WriteAllText(Path.Join(testInstance.Path, "Resources.resx"), "");
        File.WriteAllText(Path.Join(testInstance.Path, "Util.cs"), "");
        Directory.CreateDirectory(Path.Join(testInstance.Path, "subdir"));
        File.WriteAllText(Path.Join(testInstance.Path, "subdir", "second.json"), "");

        new DotnetCommand(Log, "project", "convert", "Program.cs")
            .WithWorkingDirectory(testInstance.Path)
            .Execute()
            .Should().Pass();

        new DirectoryInfo(testInstance.Path)
            .EnumerateFileSystemInfos().Select(f => f.Name).Order()
            .Should().BeEquivalentTo(["Program", "Program.cs", "Resources.resx", "Util.cs", "my.json", "subdir"]);

        new DirectoryInfo(Path.Join(testInstance.Path, "Program"))
            .EnumerateFileSystemInfos().Select(f => f.Name).Order()
            .Should().BeEquivalentTo(["Program.csproj", "Resources.resx", "Program.cs", "my.json", "subdir"]);

        new DirectoryInfo(Path.Join(testInstance.Path, "Program", "subdir"))
            .EnumerateFileSystemInfos().Select(f => f.Name).Order()
            .Should().BeEquivalentTo(["second.json"]);
    }

    [Fact]
    public void DefaultItems_MoreIncluded()
    {
        var testInstance = _testAssetsManager.CreateTestDirectory();
        File.WriteAllText(Path.Join(testInstance.Path, "Program.cs"), """
            #:property EnableDefaultCompileItems=true
            Console.WriteLine();
            """);
        File.WriteAllText(Path.Join(testInstance.Path, "my.json"), "");
        File.WriteAllText(Path.Join(testInstance.Path, "Resources.resx"), "");
        File.WriteAllText(Path.Join(testInstance.Path, "Util.cs"), "");

        new DotnetCommand(Log, "project", "convert", "Program.cs")
            .WithWorkingDirectory(testInstance.Path)
            .Execute()
            .Should().Pass();

        new DirectoryInfo(testInstance.Path)
            .EnumerateFileSystemInfos().Select(f => f.Name).Order()
            .Should().BeEquivalentTo(["Program", "Program.cs", "Resources.resx", "Util.cs", "my.json"]);

        new DirectoryInfo(Path.Join(testInstance.Path, "Program"))
            .EnumerateFileSystemInfos().Select(f => f.Name).Order()
            .Should().BeEquivalentTo(["Program.csproj", "Program.cs", "Resources.resx", "Util.cs", "my.json"]);
    }

    [Fact]
    public void DefaultItems_MoreExcluded()
    {
        var testInstance = _testAssetsManager.CreateTestDirectory();
        File.WriteAllText(Path.Join(testInstance.Path, "Program.cs"), """
            #:property EnableDefaultItems=false
            Console.WriteLine();
            """);
        File.WriteAllText(Path.Join(testInstance.Path, "my.json"), "");
        File.WriteAllText(Path.Join(testInstance.Path, "Resources.resx"), "");
        File.WriteAllText(Path.Join(testInstance.Path, "Util.cs"), "");

        new DotnetCommand(Log, "project", "convert", "Program.cs")
            .WithWorkingDirectory(testInstance.Path)
            .Execute()
            .Should().Pass();

        new DirectoryInfo(testInstance.Path)
            .EnumerateFileSystemInfos().Select(f => f.Name).Order()
            .Should().BeEquivalentTo(["Program", "Program.cs", "Resources.resx", "Util.cs", "my.json"]);

        new DirectoryInfo(Path.Join(testInstance.Path, "Program"))
            .EnumerateFileSystemInfos().Select(f => f.Name).Order()
            .Should().BeEquivalentTo(["Program.csproj", "Program.cs"]);
    }

    /// <summary>
    /// <c>ExcludeFromFileBasedAppConversion</c> metadata can be used to exclude items from the conversion.
    /// </summary>
    [Fact]
    public void DefaultItems_ExcludedViaMetadata()
    {
        var testInstance = _testAssetsManager.CreateTestDirectory();
        File.WriteAllText(Path.Join(testInstance.Path, "Program.cs"), """
            Console.WriteLine();
            """);
        File.WriteAllText(Path.Join(testInstance.Path, "my.json"), "");
        File.WriteAllText(Path.Join(testInstance.Path, "Resources.resx"), "");
        File.WriteAllText(Path.Join(testInstance.Path, "Util.cs"), "");
        File.WriteAllText(Path.Join(testInstance.Path, "second.json"), "");

        File.WriteAllText(Path.Join(testInstance.Path, "Directory.Build.targets"), """
            <Project>
                <ItemGroup>
                    <None Update="$(MSBuildThisFileDirectory)second.json" ExcludeFromFileBasedAppConversion="true" />
                </ItemGroup>
            </Project>
            """);

        new DotnetCommand(Log, "project", "convert", "Program.cs")
            .WithWorkingDirectory(testInstance.Path)
            .Execute()
            .Should().Pass();

        new DirectoryInfo(testInstance.Path)
            .EnumerateFileSystemInfos().Select(f => f.Name).Order()
            .Should().BeEquivalentTo(["Directory.Build.targets", "Program", "Program.cs", "Resources.resx", "Util.cs", "my.json", "second.json"]);

        // `second.json` is excluded from the conversion.
        new DirectoryInfo(Path.Join(testInstance.Path, "Program"))
            .EnumerateFileSystemInfos().Select(f => f.Name).Order()
            .Should().BeEquivalentTo(["Directory.Build.targets", "Program.csproj", "Resources.resx", "Program.cs", "my.json"]);
    }

    [Fact]
    public void DefaultItems_ImplicitBuildFileInDirectory()
    {
        var testInstance = _testAssetsManager.CreateTestDirectory();
        File.WriteAllText(Path.Join(testInstance.Path, "Program.cs"), """
            Console.WriteLine(Util.GetText());
            """);
        File.WriteAllText(Path.Join(testInstance.Path, "Util.cs"), """
            class Util { public static string GetText() => "Hi from Util"; }
            """);
        File.WriteAllText(Path.Join(testInstance.Path, "Directory.Build.props"), """
            <Project>
                <ItemGroup>
                    <Compile Include="Util.cs" />
                </ItemGroup>
            </Project>
            """);

        // The app works before conversion.
        string expectedOutput = "Hi from Util";
        new DotnetCommand(Log, "run", "Program.cs")
            .WithWorkingDirectory(testInstance.Path)
            .Execute()
            .Should().Pass()
            .And.HaveStdOut(expectedOutput);

        // Convert.
        new DotnetCommand(Log, "project", "convert", "Program.cs")
            .WithWorkingDirectory(testInstance.Path)
            .Execute()
            .Should().Pass();

        new DirectoryInfo(testInstance.Path)
            .EnumerateFileSystemInfos().Select(f => f.Name).Order()
            .Should().BeEquivalentTo(["Directory.Build.props", "Program", "Program.cs", "Util.cs"]);

        // Directory.Build.props is included as it's a None item.
        new DirectoryInfo(Path.Join(testInstance.Path, "Program"))
            .EnumerateFileSystemInfos().Select(f => f.Name).Order()
            .Should().BeEquivalentTo(["Directory.Build.props", "Program.csproj", "Program.cs", "Util.cs"]);

        // The app works after conversion.
        new DotnetCommand(Log, "run", "Program/Program.cs")
            .WithWorkingDirectory(testInstance.Path)
            .Execute()
            .Should().Pass()
            .And.HaveStdOut(expectedOutput);
    }

    [Fact]
    public void DefaultItems_ImplicitBuildFileOutsideDirectory()
    {
        var testInstance = _testAssetsManager.CreateTestDirectory();
        var subdir = Path.Join(testInstance.Path, "subdir");
        Directory.CreateDirectory(subdir);
        File.WriteAllText(Path.Join(subdir, "Program.cs"), """
            Console.WriteLine(Util.GetText());
            """);
        File.WriteAllText(Path.Join(subdir, "Util.cs"), """
            class Util { public static string GetText() => "Hi from Util"; }
            """);
        File.WriteAllText(Path.Join(testInstance.Path, "Directory.Build.props"), """
            <Project>
                <ItemGroup>
                    <Compile Include="$(MSBuildThisFileDirectory)subdir\Util.cs" />
                </ItemGroup>
            </Project>
            """);

        // The app works before conversion.
        string expectedOutput = "Hi from Util";
        new DotnetCommand(Log, "run", "Program.cs")
            .WithWorkingDirectory(subdir)
            .Execute()
            .Should().Pass()
            .And.HaveStdOut(expectedOutput);

        // Convert.
        new DotnetCommand(Log, "project", "convert", "Program.cs")
            .WithWorkingDirectory(subdir)
            .Execute()
            .Should().Pass();

        new DirectoryInfo(subdir)
            .EnumerateFileSystemInfos().Select(f => f.Name).Order()
            .Should().BeEquivalentTo(["Program", "Program.cs", "Util.cs"]);

        new DirectoryInfo(Path.Join(subdir, "Program"))
            .EnumerateFileSystemInfos().Select(f => f.Name).Order()
            .Should().BeEquivalentTo(["Program.csproj", "Program.cs", "Util.cs"]);

        // The app works after conversion.
        new DotnetCommand(Log, "run", "Program/Program.cs")
            .WithWorkingDirectory(subdir)
            .Execute()
            .Should().Pass()
            .And.HaveStdOut(expectedOutput);
    }

    [Fact]
    public void DefaultItems_ImplicitBuildFileAndUtilOutsideDirectory()
    {
        var testInstance = _testAssetsManager.CreateTestDirectory();
        var subdir = Path.Join(testInstance.Path, "subdir");
        Directory.CreateDirectory(subdir);
        File.WriteAllText(Path.Join(subdir, "Program.cs"), """
            Console.WriteLine(Util.GetText());
            """);
        File.WriteAllText(Path.Join(testInstance.Path, "Util.cs"), """
            class Util { public static string GetText() => "Hi from Util"; }
            """);
        File.WriteAllText(Path.Join(testInstance.Path, "Directory.Build.props"), """
            <Project>
                <ItemGroup>
                    <Compile Include="$(MSBuildThisFileDirectory)Util.cs" />
                </ItemGroup>
            </Project>
            """);

        // The app works before conversion.
        string expectedOutput = "Hi from Util";
        new DotnetCommand(Log, "run", "Program.cs")
            .WithWorkingDirectory(subdir)
            .Execute()
            .Should().Pass()
            .And.HaveStdOut(expectedOutput);

        // Convert.
        new DotnetCommand(Log, "project", "convert", "Program.cs")
            .WithWorkingDirectory(subdir)
            .Execute()
            .Should().Pass();

        new DirectoryInfo(subdir)
            .EnumerateFileSystemInfos().Select(f => f.Name).Order()
            .Should().BeEquivalentTo(["Program", "Program.cs"]);

        new DirectoryInfo(Path.Join(subdir, "Program"))
            .EnumerateFileSystemInfos().Select(f => f.Name).Order()
            .Should().BeEquivalentTo(["Program.csproj", "Program.cs"]);

        // The app works after conversion.
        new DotnetCommand(Log, "run", "Program/Program.cs")
            .WithWorkingDirectory(subdir)
            .Execute()
            .Should().Pass()
            .And.HaveStdOut(expectedOutput);
    }

    /// <summary>
    /// Scripts in repo root should not include default items.
    /// Part of <see href="https://github.com/dotnet/sdk/issues/49826"/>.
    /// </summary>
    [Theory, CombinatorialData]
    public void DefaultItems_AlongsideProj([CombinatorialValues("sln", "slnx", "csproj", "vbproj", "shproj", "proj")] string ext)
    {
        bool considered = ext is "sln" or "slnx" or "csproj";

        var testInstance = _testAssetsManager.CreateTestDirectory();
        File.WriteAllText(Path.Join(testInstance.Path, "Program.cs"), """
            Console.WriteLine();
            """);
        File.WriteAllText(Path.Join(testInstance.Path, "my.json"), "");
        File.WriteAllText(Path.Join(testInstance.Path, "Resources.resx"), "");
        File.WriteAllText(Path.Join(testInstance.Path, "Util.cs"), "");
        File.WriteAllText(Path.Join(testInstance.Path, $"repo.{ext}"), "");

        new DotnetCommand(Log, "project", "convert", "Program.cs")
            .WithWorkingDirectory(testInstance.Path)
            .Execute()
            .Should().Pass();

        new DirectoryInfo(testInstance.Path)
            .EnumerateFileSystemInfos().Select(f => f.Name).Order()
            .Should().BeEquivalentTo(["Program", "Program.cs", "Resources.resx", "Util.cs", "my.json", $"repo.{ext}"]);

        new DirectoryInfo(Path.Join(testInstance.Path, "Program"))
            .EnumerateFileSystemInfos().Select(f => f.Name).Order()
            .Should().BeEquivalentTo(considered
                ? ["Program.csproj", "Program.cs"]
                : ["my.json", "Program.csproj", "Program.cs", "Resources.resx"]);
    }

    /// <summary>
    /// When processing fails due to invalid directives, no conversion should be performed
    /// (e.g., the target directory should not be created).
    /// </summary>
    [Fact]
    public void ProcessingFails()
    {
        var testInstance = _testAssetsManager.CreateTestDirectory();
        var filePath = Path.Join(testInstance.Path, "Program.cs");
        File.WriteAllText(filePath, "#:invalid");

        new DotnetCommand(Log, "project", "convert", "Program.cs")
            .WithWorkingDirectory(testInstance.Path)
            .Execute()
            .Should().Fail()
            .And.HaveStdErrContaining(RunFileTests.DirectiveError(filePath, 1, FileBasedProgramsResources.UnrecognizedDirective, "invalid"));

        new DirectoryInfo(Path.Join(testInstance.Path))
            .EnumerateDirectories().Should().BeEmpty();
    }

    /// <summary>
    /// Since we perform MSBuild evaluation during the conversion (to find included items to copy over),
    /// the conversion can fail when the specified SDK does not exist.
    /// </summary>
    [Fact]
    public void ProcessingFails_Evaluation()
    {
        var testInstance = _testAssetsManager.CreateTestDirectory();
        var filePath = Path.Join(testInstance.Path, "Program.cs");
        File.WriteAllText(filePath, "#:sdk Microsoft.ThisSdkDoesNotExist");

        new DotnetCommand(Log, "project", "convert", "Program.cs")
            .WithWorkingDirectory(testInstance.Path)
            .Execute()
            .Should().Fail()
            // The SDK 'Microsoft.ThisSdkDoesNotExist' specified could not be found.
            .And.HaveStdErrContaining("Microsoft.ThisSdkDoesNotExist");

        new DirectoryInfo(Path.Join(testInstance.Path))
            .EnumerateDirectories().Should().BeEmpty();
    }

    /// <summary>
    /// End-to-end test of directive processing. More cases are covered by faster unit tests below.
    /// </summary>
    [Fact]
    public void ProcessingSucceeds()
    {
        var testInstance = _testAssetsManager.CreateTestDirectory();
        var originalSource = """
            #:package Humanizer@2.14.1
            Console.WriteLine();
            """;
        File.WriteAllText(Path.Join(testInstance.Path, "Program.cs"), originalSource);

        new DotnetCommand(Log, "project", "convert", "Program.cs")
            .WithWorkingDirectory(testInstance.Path)
            .Execute()
            .Should().Pass();

        new DirectoryInfo(testInstance.Path)
            .EnumerateFileSystemInfos().Select(f => f.Name).Order()
            .Should().BeEquivalentTo(["Program", "Program.cs"]);

        File.ReadAllText(Path.Join(testInstance.Path, "Program.cs"))
            .Should().Be(originalSource);

        new DirectoryInfo(Path.Join(testInstance.Path, "Program"))
            .EnumerateFileSystemInfos().Select(f => f.Name).Order()
            .Should().BeEquivalentTo(["Program.csproj", "Program.cs"]);

        File.ReadAllText(Path.Join(testInstance.Path, "Program", "Program.cs"))
            .Should().Be("Console.WriteLine();");

        File.ReadAllText(Path.Join(testInstance.Path, "Program", "Program.csproj"))
            .Should().Match($"""
                <Project Sdk="Microsoft.NET.Sdk">

                  <PropertyGroup>
                    <OutputType>Exe</OutputType>
                    <TargetFramework>{ToolsetInfo.CurrentTargetFramework}</TargetFramework>
                    <ImplicitUsings>enable</ImplicitUsings>
                    <Nullable>enable</Nullable>
                    <PublishAot>true</PublishAot>
                    <PackAsTool>true</PackAsTool>
                    <UserSecretsId>Program-*</UserSecretsId>
                  </PropertyGroup>

                  <ItemGroup>
                    <PackageReference Include="Humanizer" Version="2.14.1" />
                  </ItemGroup>

                </Project>

                """);
    }

    [Theory, CombinatorialData]
    public void UserSecretsId_Overridden_ViaDirective(bool hasDirectiveBuildProps)
    {
        var testInstance = _testAssetsManager.CreateTestDirectory();
        File.WriteAllText(Path.Join(testInstance.Path, "Program.cs"), """
            #:property UserSecretsId=MyIdFromDirective
            Console.WriteLine();
            """);

        if (hasDirectiveBuildProps)
        {
            File.WriteAllText(Path.Join(testInstance.Path, "Directory.Build.props"), """
                <Project>
                  <PropertyGroup>
                    <UserSecretsId>MyIdFromDirBuildProps</UserSecretsId>
                  </PropertyGroup>
                </Project>
                """);
        }

        new DotnetCommand(Log, "project", "convert", "Program.cs")
            .WithWorkingDirectory(testInstance.Path)
            .Execute()
            .Should().Pass();

        File.ReadAllText(Path.Join(testInstance.Path, "Program", "Program.csproj"))
            .Should().Be($"""
                <Project Sdk="Microsoft.NET.Sdk">

                  <PropertyGroup>
                    <OutputType>Exe</OutputType>
                    <TargetFramework>{ToolsetInfo.CurrentTargetFramework}</TargetFramework>
                    <ImplicitUsings>enable</ImplicitUsings>
                    <Nullable>enable</Nullable>
                    <PublishAot>true</PublishAot>
                    <PackAsTool>true</PackAsTool>
                    <UserSecretsId>MyIdFromDirective</UserSecretsId>
                  </PropertyGroup>

                </Project>

                """);
    }

    [Fact]
    public void UserSecretsId_Overridden_ViaDirectoryBuildProps()
    {
        var testInstance = _testAssetsManager.CreateTestDirectory();

        File.WriteAllText(Path.Join(testInstance.Path, "Program.cs"), """
            Console.WriteLine();
            """);
        File.WriteAllText(Path.Join(testInstance.Path, "Directory.Build.props"), """
            <Project>
              <PropertyGroup>
                <UserSecretsId>MyIdFromDirBuildProps</UserSecretsId>
              </PropertyGroup>
            </Project>
            """);

        new DotnetCommand(Log, "project", "convert", "Program.cs")
            .WithWorkingDirectory(testInstance.Path)
            .Execute()
            .Should().Pass();

        File.ReadAllText(Path.Join(testInstance.Path, "Program", "Program.csproj"))
            .Should().Be($"""
                <Project Sdk="Microsoft.NET.Sdk">

                  <PropertyGroup>
                    <OutputType>Exe</OutputType>
                    <TargetFramework>{ToolsetInfo.CurrentTargetFramework}</TargetFramework>
                    <ImplicitUsings>enable</ImplicitUsings>
                    <Nullable>enable</Nullable>
                    <PublishAot>true</PublishAot>
                    <PackAsTool>true</PackAsTool>
                  </PropertyGroup>

                </Project>

                """);
    }

    [Theory, CombinatorialData]
    public void UserSecretsId_Overridden_SameAsImplicit(bool hasDirective, bool hasDirectiveBuildProps)
    {
        const string implicitValue = "$(MSBuildProjectName)-$([MSBuild]::StableStringHash($(MSBuildProjectFullPath.ToLowerInvariant()), 'Sha256'))";

        var testInstance = _testAssetsManager.CreateTestDirectory();
        File.WriteAllText(Path.Join(testInstance.Path, "Program.cs"), $"""
            {(hasDirective ? $"#:property UserSecretsId={implicitValue}" : "")}
            Console.WriteLine();
            """);

        if (hasDirectiveBuildProps)
        {
            File.WriteAllText(Path.Join(testInstance.Path, "Directory.Build.props"), $"""
                <Project>
                  <PropertyGroup>
                    <UserSecretsId>{SecurityElement.Escape(implicitValue)}</UserSecretsId>
                  </PropertyGroup>
                </Project>
                """);
        }

        new DotnetCommand(Log, "project", "convert", "Program.cs")
            .WithWorkingDirectory(testInstance.Path)
            .Execute()
            .Should().Pass();

        File.ReadAllText(Path.Join(testInstance.Path, "Program", "Program.csproj"))
            .Should().Match($"""
                <Project Sdk="Microsoft.NET.Sdk">

                  <PropertyGroup>
                    <OutputType>Exe</OutputType>
                    <TargetFramework>{ToolsetInfo.CurrentTargetFramework}</TargetFramework>
                    <ImplicitUsings>enable</ImplicitUsings>
                    <Nullable>enable</Nullable>
                    <PublishAot>true</PublishAot>
                    <PackAsTool>true</PackAsTool>
                    <UserSecretsId>{(hasDirective ? SecurityElement.Escape(implicitValue) : "Program-*")}</UserSecretsId>
                  </PropertyGroup>

                </Project>

                """);
    }

    [Fact]
    public void Directives()
    {
        VerifyConversion(
            inputCSharp: """
                #!/program
                #:sdk Microsoft.NET.Sdk
                #:sdk Aspire.Hosting.Sdk@9.1.0
                #:property TargetFramework=net472
                #:package System.CommandLine@2.0.0-beta4.22272.1
                #:property LangVersion=preview
                Console.WriteLine();
                """,
            expectedProject: """
                <Project Sdk="Microsoft.NET.Sdk">

                  <Sdk Name="Aspire.Hosting.Sdk" Version="9.1.0" />

                  <PropertyGroup>
                    <OutputType>Exe</OutputType>
                    <ImplicitUsings>enable</ImplicitUsings>
                    <Nullable>enable</Nullable>
                    <PublishAot>true</PublishAot>
                    <PackAsTool>true</PackAsTool>
                    <TargetFramework>net472</TargetFramework>
                    <LangVersion>preview</LangVersion>
                  </PropertyGroup>

                  <ItemGroup>
                    <PackageReference Include="System.CommandLine" Version="2.0.0-beta4.22272.1" />
                  </ItemGroup>

                </Project>

                """,
            expectedCSharp: """
                Console.WriteLine();
                """);
    }

    /// <summary>
    /// There should be only one <c>PropertyGroup</c> element when the default properties are overridden.
    /// </summary>
    [Fact]
    public void Directives_AllDefaultOverridden()
    {
        VerifyConversion(
            inputCSharp: """
                #!/program
                #:sdk Microsoft.NET.Web.Sdk
                #:property OutputType=Exe
                #:property TargetFramework=net472
                #:property Nullable=disable
                #:property PublishAot=false
                #:property PackAsTool=false
                #:property Custom=1
                #:property ImplicitUsings=disable
                Console.WriteLine();
                """,
            expectedProject: """
                <Project Sdk="Microsoft.NET.Web.Sdk">

                  <PropertyGroup>
                    <OutputType>Exe</OutputType>
                    <TargetFramework>net472</TargetFramework>
                    <Nullable>disable</Nullable>
                    <PublishAot>false</PublishAot>
                    <PackAsTool>false</PackAsTool>
                    <Custom>1</Custom>
                    <ImplicitUsings>disable</ImplicitUsings>
                  </PropertyGroup>

                </Project>

                """,
            expectedCSharp: """
                Console.WriteLine();
                """);
    }

    [Fact]
    public void Directives_Variable()
    {
        VerifyConversion(
            inputCSharp: """
                #:package MyPackage@$(MyProp)
                #:property MyProp=MyValue
                """,
            expectedProject: $"""
                <Project Sdk="Microsoft.NET.Sdk">

                  <PropertyGroup>
                    <OutputType>Exe</OutputType>
                    <TargetFramework>{ToolsetInfo.CurrentTargetFramework}</TargetFramework>
                    <ImplicitUsings>enable</ImplicitUsings>
                    <Nullable>enable</Nullable>
                    <PublishAot>true</PublishAot>
                    <PackAsTool>true</PackAsTool>
                    <MyProp>MyValue</MyProp>
                  </PropertyGroup>

                  <ItemGroup>
                    <PackageReference Include="MyPackage" Version="$(MyProp)" />
                  </ItemGroup>

                </Project>

                """,
            expectedCSharp: "");
    }

    [Fact]
    public void Directives_DirectoryPath()
    {
        var testInstance = _testAssetsManager.CreateTestDirectory();

        var libDir = Path.Join(testInstance.Path, "lib");
        Directory.CreateDirectory(libDir);
        File.WriteAllText(Path.Join(libDir, "Lib.csproj"), "test");

        var slash = Path.DirectorySeparatorChar;
        VerifyConversion(
            filePath: Path.Join(testInstance.Path, "app", "Program.cs"),
            inputCSharp: """
                #:project ../lib
                """,
            expectedProject: $"""
                <Project Sdk="Microsoft.NET.Sdk">

                  <PropertyGroup>
                    <OutputType>Exe</OutputType>
                    <TargetFramework>{ToolsetInfo.CurrentTargetFramework}</TargetFramework>
                    <ImplicitUsings>enable</ImplicitUsings>
                    <Nullable>enable</Nullable>
                    <PublishAot>true</PublishAot>
                    <PackAsTool>true</PackAsTool>
                  </PropertyGroup>

                  <ItemGroup>
                    <ProjectReference Include="..{slash}lib{slash}Lib.csproj" />
                  </ItemGroup>

                </Project>

                """,
            expectedCSharp: "");
    }

    [Fact]
    public void Directives_Separators()
    {
        VerifyConversion(
            inputCSharp: """
                #:property Prop1 = One=a/b
                #:property Prop2 = Two/a=b
                #:sdk First @ 1.0=a/b
                #:sdk Second @ 2.0/a=b
                #:sdk Third @ 3.0=a/b
                #:package P1 @ 1.0/a=b
                #:package P2 @ 2.0/a=b
                #:package P3@1.0 ab
                """,
            expectedProject: $"""
                <Project Sdk="First/1.0=a/b">

                  <Sdk Name="Second" Version="2.0/a=b" />
                  <Sdk Name="Third" Version="3.0=a/b" />

                  <PropertyGroup>
                    <OutputType>Exe</OutputType>
                    <TargetFramework>{ToolsetInfo.CurrentTargetFramework}</TargetFramework>
                    <ImplicitUsings>enable</ImplicitUsings>
                    <Nullable>enable</Nullable>
                    <PublishAot>true</PublishAot>
                    <PackAsTool>true</PackAsTool>
                    <Prop1>One=a/b</Prop1>
                    <Prop2>Two/a=b</Prop2>
                  </PropertyGroup>

                  <ItemGroup>
                    <PackageReference Include="P1" Version="1.0/a=b" />
                    <PackageReference Include="P2" Version="2.0/a=b" />
                    <PackageReference Include="P3" Version="1.0 ab" />
                  </ItemGroup>

                </Project>

                """,
            expectedCSharp: "");
    }

    [Theory]
    [InlineData("invalid")]
    [InlineData("SDK")]
    public void Directives_Unknown(string directive)
    {
        VerifyConversionThrows(
            inputCSharp: $"""
                #:sdk Test
                #:{directive} Test
                """,
            expectedWildcardPattern: RunFileTests.DirectiveError("/app/Program.cs", 2, FileBasedProgramsResources.UnrecognizedDirective, directive));
    }

    [Fact]
    public void Directives_Empty()
    {
        VerifyConversionThrows(
            inputCSharp: """
                #:
                #:sdk Test
                """,
            expectedWildcardPattern: RunFileTests.DirectiveError("/app/Program.cs", 1, FileBasedProgramsResources.UnrecognizedDirective, ""));
    }

    [Theory, CombinatorialData]
    public void Directives_EmptyName(
        [CombinatorialValues("sdk", "property", "package", "project")] string directive,
        [CombinatorialValues(" ", "")] string value)
    {
        VerifyConversionThrows(
            inputCSharp: $"""
                #:{directive}{value}
                """,
            expectedWildcardPattern: RunFileTests.DirectiveError("/app/Program.cs", 1, FileBasedProgramsResources.MissingDirectiveName, directive));
    }

    [Theory]
    [InlineData("")]
    [InlineData(" ")]
    public void Directives_EmptyValue(string value)
    {
        VerifyConversion(
            inputCSharp: $"""
                #:property TargetFramework={value}
                #:property Prop1={value}
                #:sdk First@{value}
                #:sdk Second@{value}
                #:package P1@{value}
                """,
            expectedProject: """
                <Project Sdk="First/">

                  <Sdk Name="Second" Version="" />

                  <PropertyGroup>
                    <OutputType>Exe</OutputType>
                    <ImplicitUsings>enable</ImplicitUsings>
                    <Nullable>enable</Nullable>
                    <PublishAot>true</PublishAot>
                    <PackAsTool>true</PackAsTool>
                    <TargetFramework></TargetFramework>
                    <Prop1></Prop1>
                  </PropertyGroup>

                  <ItemGroup>
                    <PackageReference Include="P1" Version="" />
                  </ItemGroup>

                </Project>

                """,
            expectedCSharp: "");

        VerifyConversionThrows(
            inputCSharp: $"""
                #:project{value}
                """,
            expectedWildcardPattern: RunFileTests.DirectiveError("/app/Program.cs", 1, FileBasedProgramsResources.MissingDirectiveName, "project"));
    }

    [Fact]
    public void Directives_MissingPropertyValue()
    {
        VerifyConversionThrows(
            inputCSharp: """
                #:property Test
                """,
            expectedWildcardPattern: RunFileTests.DirectiveError("/app/Program.cs", 1, FileBasedProgramsResources.PropertyDirectiveMissingParts));
    }

    [Fact]
    public void Directives_InvalidPropertyName()
    {
        VerifyConversionThrows(
            inputCSharp: """
                #:property 123Name=Value
                """,
            expectedWildcardPattern: RunFileTests.DirectiveError("/app/Program.cs", 1, FileBasedProgramsResources.PropertyDirectiveInvalidName, """
                Name cannot begin with the '1' character, hexadecimal value 0x31.
                """));
    }

    [Theory]
    [InlineData("sdk", "@", "/")]
    [InlineData("sdk", "@", " ")]
    [InlineData("sdk", "@", "=")]
    [InlineData("package", "@", "/")]
    [InlineData("package", "@", " ")]
    [InlineData("package", "@", "=")]
    [InlineData("property", "=", "/")]
    [InlineData("property", "=", " ")]
    [InlineData("property", "=", "@")]
    public void Directives_InvalidName(string directiveKind, string expectedSeparator, string actualSeparator)
    {
        VerifyConversionThrows(
            inputCSharp: $"#:{directiveKind} Abc{actualSeparator}Xyz",
            expectedWildcardPattern: RunFileTests.DirectiveError("/app/Program.cs", 1, FileBasedProgramsResources.InvalidDirectiveName, directiveKind, expectedSeparator));
    }

    [Fact]
    public void Directives_Escaping()
    {
        VerifyConversion(
            inputCSharp: """
                #:property Prop=<test">
                #:sdk <test"> @="<>te'st
                #:package <te'st"> @="<>te'st
                #:property Pro'p=Single'
                #:property Prop2=\"Value\"
                #:property Prop3='Value'
                """,
            expectedProject: $"""
                <Project Sdk="&lt;test&quot;&gt;/=&quot;&lt;&gt;te&apos;st">

                  <PropertyGroup>
                    <OutputType>Exe</OutputType>
                    <TargetFramework>{ToolsetInfo.CurrentTargetFramework}</TargetFramework>
                    <ImplicitUsings>enable</ImplicitUsings>
                    <Nullable>enable</Nullable>
                    <PublishAot>true</PublishAot>
                    <PackAsTool>true</PackAsTool>
                    <Prop>&lt;test&quot;&gt;</Prop>
                    <Prop2>\&quot;Value\&quot;</Prop2>
                    <Prop3>&apos;Value&apos;</Prop3>
                  </PropertyGroup>

                  <ItemGroup>
                    <PackageReference Include="&lt;te&apos;st&quot;&gt;" Version="=&quot;&lt;&gt;te&apos;st" />
                  </ItemGroup>

                </Project>

                """,
            expectedCSharp: """
                #:property Pro'p=Single'

                """,
            expectedErrors:
            [
                (1, FileBasedProgramsResources.QuoteInDirective),
                (2, FileBasedProgramsResources.QuoteInDirective),
                (3, FileBasedProgramsResources.QuoteInDirective),
                (4, string.Format(FileBasedProgramsResources.PropertyDirectiveInvalidName, "The ''' character, hexadecimal value 0x27, cannot be included in a name.")),
                (5, FileBasedProgramsResources.QuoteInDirective),
            ]);
    }

    [Fact]
    public void Directives_Whitespace()
    {
        VerifyConversion(
            inputCSharp: """
                    #:   sdk   TestSdk
                #:property Name  =  Value   
                #:property NugetPackageDescription="My package with spaces"
                 #  !  /test
                  #!  /program   x   
                 # :property Name=Value
                """,
            expectedProject: $"""
                <Project Sdk="TestSdk">

                  <PropertyGroup>
                    <OutputType>Exe</OutputType>
                    <TargetFramework>{ToolsetInfo.CurrentTargetFramework}</TargetFramework>
                    <ImplicitUsings>enable</ImplicitUsings>
                    <Nullable>enable</Nullable>
                    <PublishAot>true</PublishAot>
                    <PackAsTool>true</PackAsTool>
                    <Name>Value</Name>
                    <NugetPackageDescription>&quot;My package with spaces&quot;</NugetPackageDescription>
                  </PropertyGroup>

                </Project>

                """,
            expectedCSharp: """
                 #  !  /test
                  #!  /program   x   
                 # :property Name=Value
                """,
            expectedErrors:
            [
                (3, FileBasedProgramsResources.QuoteInDirective),
            ]);
    }

    [Fact]
    public void Directives_BlankLines()
    {
        var expectedProject = $"""
            <Project Sdk="Microsoft.NET.Sdk">

              <PropertyGroup>
                <OutputType>Exe</OutputType>
                <TargetFramework>{ToolsetInfo.CurrentTargetFramework}</TargetFramework>
                <ImplicitUsings>enable</ImplicitUsings>
                <Nullable>enable</Nullable>
                <PublishAot>true</PublishAot>
                <PackAsTool>true</PackAsTool>
              </PropertyGroup>

              <ItemGroup>
                <PackageReference Include="A" Version="B" />
              </ItemGroup>

            </Project>

            """;

        VerifyConversion(
            inputCSharp: """
                #:package A@B

                Console.WriteLine();
                """,
            expectedProject: expectedProject,
            expectedCSharp: """

                Console.WriteLine();
                """);

        VerifyConversion(
            inputCSharp: """

                #:package A@B
                Console.WriteLine();
                """,
            expectedProject: expectedProject,
            expectedCSharp: """

                Console.WriteLine();
                """);
    }

    /// <summary>
    /// <c>#:</c> directives after C# code are ignored.
    /// </summary>
    [Fact]
    public void Directives_AfterToken()
    {
        string source = """
            #:property Prop1=1
            #define X
            #:property Prop2=2
            Console.WriteLine();
            #:property Prop1=3
            """;

        VerifyConversionThrows(
            inputCSharp: source,
            expectedWildcardPattern: RunFileTests.DirectiveError("/app/Program.cs", 5, FileBasedProgramsResources.CannotConvertDirective));

        VerifyConversion(
            inputCSharp: source,
            force: true,
            expectedProject: $"""
                <Project Sdk="Microsoft.NET.Sdk">

                  <PropertyGroup>
                    <OutputType>Exe</OutputType>
                    <TargetFramework>{ToolsetInfo.CurrentTargetFramework}</TargetFramework>
                    <ImplicitUsings>enable</ImplicitUsings>
                    <Nullable>enable</Nullable>
                    <PublishAot>true</PublishAot>
                    <PackAsTool>true</PackAsTool>
                    <Prop1>1</Prop1>
                    <Prop2>2</Prop2>
                  </PropertyGroup>

                </Project>

                """,
            expectedCSharp: """
                #define X
                Console.WriteLine();
                #:property Prop1=3
                """);
    }

    /// <summary>
    /// <c>#:</c> directives after <c>#if</c> are ignored.
    /// </summary>
    [Fact]
    public void Directives_AfterIf()
    {
        string source = """
            #:property Prop1=1
            #define X
            #:property Prop2=2
            #if X
            #:property Prop1=3
            #endif
            #:property Prop2=4
            """;

        VerifyConversionThrows(
            inputCSharp: source,
            expectedWildcardPattern: RunFileTests.DirectiveError("/app/Program.cs", 5, FileBasedProgramsResources.CannotConvertDirective));

        VerifyConversion(
            inputCSharp: source,
            force: true,
            expectedProject: $"""
                <Project Sdk="Microsoft.NET.Sdk">

                  <PropertyGroup>
                    <OutputType>Exe</OutputType>
                    <TargetFramework>{ToolsetInfo.CurrentTargetFramework}</TargetFramework>
                    <ImplicitUsings>enable</ImplicitUsings>
                    <Nullable>enable</Nullable>
                    <PublishAot>true</PublishAot>
                    <PackAsTool>true</PackAsTool>
                    <Prop1>1</Prop1>
                    <Prop2>2</Prop2>
                  </PropertyGroup>

                </Project>

                """,
            expectedCSharp: """
                #define X
                #if X
                #:property Prop1=3
                #endif
                #:property Prop2=4
                """);
    }

    /// <summary>
    /// Comments are not currently converted.
    /// </summary>
    [Fact]
    public void Directives_Comments()
    {
        VerifyConversion(
            inputCSharp: """
                // License for this file
                #:sdk MySdk
                // This package is needed for Json
                #:package MyJson
                // #:package Unused
                /* Custom props: */
                #:property Prop1=1
                #:property Prop2=2
                Console.Write();
                """,
            expectedProject: $"""
                <Project Sdk="MySdk">

                  <PropertyGroup>
                    <OutputType>Exe</OutputType>
                    <TargetFramework>{ToolsetInfo.CurrentTargetFramework}</TargetFramework>
                    <ImplicitUsings>enable</ImplicitUsings>
                    <Nullable>enable</Nullable>
                    <PublishAot>true</PublishAot>
                    <PackAsTool>true</PackAsTool>
                    <Prop1>1</Prop1>
                    <Prop2>2</Prop2>
                  </PropertyGroup>

                  <ItemGroup>
                    <PackageReference Include="MyJson" />
                  </ItemGroup>

                </Project>

                """,
            expectedCSharp: """
                // License for this file
                // This package is needed for Json
                // #:package Unused
                /* Custom props: */
                Console.Write();
                """);
    }

    [Fact]
    public void Directives_Duplicate()
    {
        VerifyDirectiveConversionErrors(
            inputCSharp: """
                #:property Prop=1
                #:property Prop=2
                """,
            expectedErrors:
            [
                (2, string.Format(FileBasedProgramsResources.DuplicateDirective, "#:property Prop")),
            ]);

        VerifyDirectiveConversionErrors(
            inputCSharp: """
                #:sdk Name
                #:sdk Name@X
                #:sdk Name
                #:sdk Name2
                """,
            expectedErrors:
            [
                (2, string.Format(FileBasedProgramsResources.DuplicateDirective, "#:sdk Name")),
                (3, string.Format(FileBasedProgramsResources.DuplicateDirective, "#:sdk Name")),
            ]);

        VerifyDirectiveConversionErrors(
            inputCSharp: """
                #:package Name
                #:package Name@X
                #:package Name
                #:package Name2
                """,
            expectedErrors:
            [
                (2, string.Format(FileBasedProgramsResources.DuplicateDirective, "#:package Name")),
                (3, string.Format(FileBasedProgramsResources.DuplicateDirective, "#:package Name")),
            ]);

        VerifyDirectiveConversionErrors(
            inputCSharp: """
                #:sdk Prop@1
                #:property Prop=2
                """,
            expectedErrors: []);

        VerifyDirectiveConversionErrors(
            inputCSharp: """
                #:property Prop=1
                #:property Prop=2
                #:property Prop2=3
                #:property Prop=4
                """,
            expectedErrors:
            [
                (2, string.Format(FileBasedProgramsResources.DuplicateDirective, "#:property Prop")),
                (4, string.Format(FileBasedProgramsResources.DuplicateDirective, "#:property Prop")),
            ]);

        VerifyDirectiveConversionErrors(
            inputCSharp: """
                #:property prop=1
                #:property PROP=2
                """,
            expectedErrors:
            [
                (2, string.Format(FileBasedProgramsResources.DuplicateDirective, "#:property prop")),
            ]);
    }

    [Fact] // https://github.com/dotnet/sdk/issues/49797
    public void Directives_VersionedSdkFirst()
    {
        VerifyConversion(
            inputCSharp: """
                #:sdk Microsoft.NET.Sdk@9.0.0
                Console.WriteLine();
                """,
            expectedProject: $"""
                <Project Sdk="Microsoft.NET.Sdk/9.0.0">

                  <PropertyGroup>
                    <OutputType>Exe</OutputType>
                    <TargetFramework>{ToolsetInfo.CurrentTargetFramework}</TargetFramework>
                    <ImplicitUsings>enable</ImplicitUsings>
                    <Nullable>enable</Nullable>
                    <PublishAot>true</PublishAot>
                    <PackAsTool>true</PackAsTool>
                  </PropertyGroup>

                </Project>

                """,
            expectedCSharp: """
                Console.WriteLine();
                """);
    }

    private const string programPath = "/app/Program.cs";

    private static void Convert(string inputCSharp, out string actualProject, out string? actualCSharp, bool force, string? filePath,
        bool collectDiagnostics, out ImmutableArray<SimpleDiagnostic>.Builder? actualDiagnostics)
    {
        var sourceFile = new SourceFile(filePath ?? programPath, SourceText.From(inputCSharp, Encoding.UTF8));
        actualDiagnostics = null;
        var diagnosticBag = collectDiagnostics ? DiagnosticBag.Collect(out actualDiagnostics) : DiagnosticBag.ThrowOnFirst();
<<<<<<< HEAD
        var directives = VirtualProjectBuildingCommand.FindDirectives(sourceFile, reportAllErrors: !force, diagnosticBag);
        directives = VirtualProjectBuildingCommand.EvaluateDirectives(project: null, directives, sourceFile, diagnosticBag);
=======
        var directives = FileLevelDirectiveHelpers.FindDirectives(sourceFile, reportAllErrors: !force, diagnosticBag);
>>>>>>> 30287ee9
        var projectWriter = new StringWriter();
        VirtualProjectBuildingCommand.WriteProjectFile(projectWriter, directives, isVirtualProject: false);
        actualProject = projectWriter.ToString();
        actualCSharp = VirtualProjectBuildingCommand.RemoveDirectivesFromFile(directives, sourceFile.Text)?.ToString();
    }

    /// <param name="expectedCSharp">
    /// <see langword="null"/> means the conversion should not touch the C# content.
    /// </param>
    private static void VerifyConversion(string inputCSharp, string expectedProject, string? expectedCSharp, bool force = false, string? filePath = null,
        IEnumerable<(int LineNumber, string Message)>? expectedErrors = null)
    {
        Convert(inputCSharp, out var actualProject, out var actualCSharp, force: force, filePath: filePath,
            collectDiagnostics: expectedErrors != null, out var actualDiagnostics);
        actualProject.Should().Be(expectedProject);
        actualCSharp.Should().Be(expectedCSharp);
        VerifyErrors(actualDiagnostics, expectedErrors);
    }

    private static void VerifyConversionThrows(string inputCSharp, string expectedWildcardPattern)
    {
        var convert = () => Convert(inputCSharp, out _, out _, force: false, filePath: null, collectDiagnostics: false, out _);
        convert.Should().Throw<GracefulException>().WithMessage(expectedWildcardPattern);
    }

    private static void VerifyDirectiveConversionErrors(string inputCSharp, IEnumerable<(int LineNumber, string Message)> expectedErrors)
    {
        var sourceFile = new SourceFile(programPath, SourceText.From(inputCSharp, Encoding.UTF8));
        FileLevelDirectiveHelpers.FindDirectives(sourceFile, reportAllErrors: true, DiagnosticBag.Collect(out var diagnostics));
        VerifyErrors(diagnostics, expectedErrors);
    }

    private static void VerifyErrors(ImmutableArray<SimpleDiagnostic>.Builder? actual, IEnumerable<(int LineNumber, string Message)>? expected)
    {
        if (actual is null)
        {
            Assert.Null(expected);
        }
        else if (expected is null)
        {
            Assert.Null(actual);
        }
        else
        {
            Assert.All(actual, d => { Assert.Equal(programPath, d.Location.Path); });
            actual.Select(d => (d.Location.Span.Start.Line + 1, d.Message)).Should().BeEquivalentTo(expected);
        }
    }
}<|MERGE_RESOLUTION|>--- conflicted
+++ resolved
@@ -1689,12 +1689,8 @@
         var sourceFile = new SourceFile(filePath ?? programPath, SourceText.From(inputCSharp, Encoding.UTF8));
         actualDiagnostics = null;
         var diagnosticBag = collectDiagnostics ? DiagnosticBag.Collect(out actualDiagnostics) : DiagnosticBag.ThrowOnFirst();
-<<<<<<< HEAD
-        var directives = VirtualProjectBuildingCommand.FindDirectives(sourceFile, reportAllErrors: !force, diagnosticBag);
+        var directives = FileLevelDirectiveHelpers.FindDirectives(sourceFile, reportAllErrors: !force, diagnosticBag);
         directives = VirtualProjectBuildingCommand.EvaluateDirectives(project: null, directives, sourceFile, diagnosticBag);
-=======
-        var directives = FileLevelDirectiveHelpers.FindDirectives(sourceFile, reportAllErrors: !force, diagnosticBag);
->>>>>>> 30287ee9
         var projectWriter = new StringWriter();
         VirtualProjectBuildingCommand.WriteProjectFile(projectWriter, directives, isVirtualProject: false);
         actualProject = projectWriter.ToString();

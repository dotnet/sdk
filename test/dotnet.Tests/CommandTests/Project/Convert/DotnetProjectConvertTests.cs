// Licensed to the .NET Foundation under one or more agreements.
// The .NET Foundation licenses this file to you under the MIT license.

using System.Collections.Immutable;
using Microsoft.CodeAnalysis.Text;
using Microsoft.DotNet.Cli.Commands;
using Microsoft.DotNet.Cli.Commands.Run;
using Microsoft.DotNet.Cli.Utils;

namespace Microsoft.DotNet.Cli.Project.Convert.Tests;

public sealed class DotnetProjectConvertTests(ITestOutputHelper log) : SdkTest(log)
{
    /// <summary>
    /// <c>dotnet project convert</c> should result in the same project file text as <c>dotnet new console</c>.
    /// If this test fails, <c>dotnet project convert</c> command implementation should be updated.
    /// </summary>
    [Fact]
    public void SameAsTemplate()
    {
        var testInstance = _testAssetsManager.CreateTestDirectory();

        var dotnetProjectConvert = Path.Join(testInstance.Path, "dotnetProjectConvert");
        Directory.CreateDirectory(dotnetProjectConvert);

        var csFile = Path.Combine(dotnetProjectConvert, "Program.cs");
        File.WriteAllText(csFile, """Console.WriteLine("Test");""");

        new DotnetCommand(Log, "project", "convert", "Program.cs")
            .WithWorkingDirectory(dotnetProjectConvert)
            .Execute()
            .Should().Pass();

        new DirectoryInfo(dotnetProjectConvert).Should().HaveSubtree("""
            Program.cs
            Program.csproj
            """);

        var dotnetProjectConvertProject = Path.Join(dotnetProjectConvert, "Program.csproj");

        Path.GetFileName(dotnetProjectConvertProject).Should().Be("Program.csproj");

        var dotnetNewConsole = Path.Join(testInstance.Path, "DotnetNewConsole");
        Directory.CreateDirectory(dotnetNewConsole);

        new DotnetCommand(Log, "new", "console")
            .WithWorkingDirectory(dotnetNewConsole)
            .Execute()
            .Should().Pass();

        var dotnetNewConsoleProject = Directory.EnumerateFiles(dotnetNewConsole, "*.csproj").Single();

        var dotnetProjectConvertProjectText = File.ReadAllText(dotnetProjectConvertProject);
        var dotnetNewConsoleProjectText = File.ReadAllText(dotnetNewConsoleProject);
        dotnetProjectConvertProjectText.Should().Be(dotnetNewConsoleProjectText)
            .And.StartWith("""<Project Sdk="Microsoft.NET.Sdk">""");
    }

    [Fact]
    public void OutputOption()
    {
        var testInstance = _testAssetsManager.CreateTestDirectory();
        Directory.CreateDirectory(Path.Join(testInstance.Path, "MyApp"));
        File.WriteAllText(Path.Join(testInstance.Path, "MyApp.cs"), "Console.WriteLine();");

        new DotnetCommand(Log, "project", "convert", "MyApp.cs", "-o", "MyApp1")
            .WithWorkingDirectory(testInstance.Path)
            .Execute()
            .Should().Pass();

        new DirectoryInfo(testInstance.Path).Should().HaveSubtree("""
            MyApp1/
            MyApp1/MyApp.cs
            MyApp1/MyApp.csproj
            MyApp1/MyApp/
            """);
    }

    [Fact]
    public void OutputOption_SharedConflictDoesNotMatter()
    {
        var testInstance = _testAssetsManager.CreateTestDirectory();
        Directory.CreateDirectory(Path.Join(testInstance.Path, "MyApp"));
        File.WriteAllText(Path.Join(testInstance.Path, "Shared.cs"), "Console.WriteLine();");

        new DotnetCommand(Log, "project", "convert", "Shared.cs", "-o", "MyApp1")
            .WithWorkingDirectory(testInstance.Path)
            .Execute()
            .Should().Pass();

        new DirectoryInfo(testInstance.Path).Should().HaveSubtree("""
            MyApp1/
            MyApp1/MyApp/
            MyApp1/Shared.cs
            MyApp1/Shared.csproj
            """);
    }

    [Fact]
    public void OutputOption_DirectoryAlreadyExists()
    {
        var testInstance = _testAssetsManager.CreateTestDirectory();
        var directoryPath = Path.Join(testInstance.Path, "SomeOutput");
        Directory.CreateDirectory(directoryPath);
        File.WriteAllText(Path.Join(testInstance.Path, "MyApp.cs"), "Console.WriteLine();");

        new DotnetCommand(Log, "project", "convert", "MyApp.cs", "-o", "SomeOutput")
            .WithWorkingDirectory(testInstance.Path)
            .Execute()
            .Should().Fail()
            .And.HaveStdErrContaining(string.Format(CliCommandStrings.DirectoryAlreadyExists, directoryPath));

        new DirectoryInfo(testInstance.Path).Should().HaveSubtree("""
            MyApp.cs
            SomeOutput/
            """);
    }

    [Fact]
    public void OutputOption_SameAsSource()
    {
        var testInstance = _testAssetsManager.CreateTestDirectory();
        File.WriteAllText(Path.Join(testInstance.Path, "MyApp.cs"), "Console.WriteLine();");

        new DotnetCommand(Log, "project", "convert", "MyApp.cs", "-o", ".")
            .WithWorkingDirectory(testInstance.Path)
            .Execute()
            .Should().Fail()
            .And.HaveStdErrContaining(string.Format(CliCommandStrings.DirectoryAlreadyExists, testInstance.Path));
    }

    [Fact]
    public void OutputOption_SameAsNestedSource()
    {
        var testInstance = _testAssetsManager.CreateTestDirectory();
        Directory.CreateDirectory(Path.Join(testInstance.Path, "app"));
        File.WriteAllText(Path.Join(testInstance.Path, "app", "MyApp.cs"), "Console.WriteLine();");

        new DotnetCommand(Log, "project", "convert", "app/MyApp.cs", "-o", "app")
            .WithWorkingDirectory(testInstance.Path)
            .Execute()
            .Should().Fail()
            .And.HaveStdErrContaining(string.Format(CliCommandStrings.DirectoryAlreadyExists, Path.Join(testInstance.Path, "app")));
    }

    [Fact]
    public void OutputOption_SameAsParentCurrent()
    {
        var testInstance = _testAssetsManager.CreateTestDirectory();
        Directory.CreateDirectory(Path.Join(testInstance.Path, "app"));
        File.WriteAllText(Path.Join(testInstance.Path, "app", "MyApp.cs"), "Console.WriteLine();");

        new DotnetCommand(Log, "project", "convert", "app/MyApp.cs", "-o", ".")
            .WithWorkingDirectory(testInstance.Path)
            .Execute()
            .Should().Fail()
            .And.HaveStdErrContaining(string.Format(CliCommandStrings.DirectoryAlreadyExists, testInstance.Path));
    }

    [Fact]
    public void NoFileArgument()
    {
        var testInstance = _testAssetsManager.CreateTestDirectory();

        new DotnetCommand(Log, "project", "convert")
            .WithWorkingDirectory(testInstance.Path)
            .Execute()
            .Should().Fail()
            .And.HaveStdErrContaining("convert"); // Required argument missing for command 'convert'

        new DirectoryInfo(testInstance.Path).Should().HaveSubtree(string.Empty);
    }

    [Fact]
    public void NonExistentFile()
    {
        var testInstance = _testAssetsManager.CreateTestDirectory();

        new DotnetCommand(Log, "project", "convert", "NotHere.cs")
            .WithWorkingDirectory(testInstance.Path)
            .Execute()
            .Should().Fail()
            .And.HaveStdErrContaining(string.Format(CliCommandStrings.InvalidFileOrDirectoryPath, Path.Join(testInstance.Path, "NotHere.cs")));

        new DirectoryInfo(testInstance.Path).Should().HaveSubtree(string.Empty);
    }

    [Fact]
    public void NonCSharpFile()
    {
        var testInstance = _testAssetsManager.CreateTestDirectory();
        var filePath = Path.Join(testInstance.Path, "Program.vb");
        File.WriteAllText(filePath, "");

        new DotnetCommand(Log, "project", "convert", "Program.vb")
            .WithWorkingDirectory(testInstance.Path)
            .Execute()
            .Should().Fail()
            .And.HaveStdErrContaining(string.Format(CliCommandStrings.InvalidFileOrDirectoryPath, filePath));

        new DirectoryInfo(testInstance.Path).Should().HaveSubtree("""
            Program.vb
            """);
    }

    [Fact]
    public void ExtensionCasing()
    {
        var testInstance = _testAssetsManager.CreateTestDirectory();
        File.WriteAllText(Path.Join(testInstance.Path, "Program.CS"), "Console.WriteLine();");

        new DotnetCommand(Log, "project", "convert", "Program.CS")
            .WithWorkingDirectory(testInstance.Path)
            .Execute()
            .Should().Pass();

        new DirectoryInfo(testInstance.Path).Should().HaveSubtree("""
            Program.CS
            Program.csproj
            """);
    }

    [Theory]
    [InlineData("")]
    [InlineData("class C;")]
    public void FileContent(string content)
    {
        var testInstance = _testAssetsManager.CreateTestDirectory();
        File.WriteAllText(Path.Join(testInstance.Path, "Program.cs"), content);

        new DotnetCommand(Log, "project", "convert", "Program.cs")
            .WithWorkingDirectory(testInstance.Path)
            .Execute()
            .Should().Fail()
            .And.HaveStdErrContaining(string.Format(CliCommandStrings.NoTopLevelStatements, Path.Join(testInstance.Path, "Program.cs")));

        new DirectoryInfo(testInstance.Path).Should().HaveSubtree("""
            Program.cs
            """);

        File.ReadAllText(Path.Join(testInstance.Path, "Program.cs"))
            .Should().Be(content);
    }

    [Fact]
    public void NestedDirectory()
    {
        var testInstance = _testAssetsManager.CreateTestDirectory();
        var appDirectory = Path.Join(testInstance.Path, "app");
        Directory.CreateDirectory(appDirectory);
        File.WriteAllText(Path.Join(appDirectory, "Program.cs"), "Console.WriteLine();");

        new DotnetCommand(Log, "project", "convert", "app/Program.cs")
            .WithWorkingDirectory(testInstance.Path)
            .Execute()
            .Should().Pass();

        new DirectoryInfo(testInstance.Path).Should().HaveSubtree("""
            app/
            app/Program.cs
            app/Program.csproj
            """);
    }

    [Fact]
    public void NestedEntryPoint_Single()
    {
        var testInstance = _testAssetsManager.CreateTestDirectory();
        Directory.CreateDirectory(Path.Join(testInstance.Path, "app"));
        File.WriteAllText(Path.Join(testInstance.Path, "app", "Program.cs"), "Console.WriteLine();");

        new DotnetCommand(Log, "project", "convert", ".")
            .WithWorkingDirectory(testInstance.Path)
            .Execute()
            .Should().Fail()
            .And.HaveStdErrContaining(string.Format(CliCommandStrings.EntryPointInNestedFolder, Path.Join(testInstance.Path, "app", "Program.cs")));
    }

    [Theory]
    [InlineData("Program.cs")]
    [InlineData(".")]
    public void NestedEntryPoint_Another(string arg)
    {
        var testInstance = _testAssetsManager.CreateTestDirectory();
        File.WriteAllText(Path.Join(testInstance.Path, "Program.cs"), "Console.Write(1);");
        Directory.CreateDirectory(Path.Join(testInstance.Path, "app"));
        File.WriteAllText(Path.Join(testInstance.Path, "app", "Program.cs"), "Console.Write(2);");

        new DotnetCommand(Log, "project", "convert", arg)
            .WithWorkingDirectory(testInstance.Path)
            .Execute()
            .Should().Fail()
            .And.HaveStdErrContaining(string.Format(CliCommandStrings.EntryPointInNestedFolder, Path.Join(testInstance.Path, "app", "Program.cs")));
    }

    [Fact]
    public void NoEntryPoints()
    {
        var testInstance = _testAssetsManager.CreateTestDirectory();
        File.WriteAllText(Path.Join(testInstance.Path, "Util.cs"), "class C;");

        new DotnetCommand(Log, "project", "convert", ".")
            .WithWorkingDirectory(testInstance.Path)
            .Execute()
            .Should().Fail()
            .And.HaveStdErrContaining(string.Format(CliCommandStrings.NoEntryPoints, testInstance.Path));
    }

    /// <summary>
    /// When processing fails due to invalid directives, no conversion should be performed
    /// (e.g., the target directory should not be created).
    /// </summary>
    [Fact]
    public void ProcessingFails()
    {
        var testInstance = _testAssetsManager.CreateTestDirectory();
        var filePath = Path.Join(testInstance.Path, "Program.cs");
        File.WriteAllText(filePath, """
            #:invalid
            Console.WriteLine();
            """);

        new DotnetCommand(Log, "project", "convert", "Program.cs")
            .WithWorkingDirectory(testInstance.Path)
            .Execute()
            .Should().Fail()
            .And.HaveStdErrContaining(string.Format(CliCommandStrings.UnrecognizedDirective, "invalid", $"{filePath}:1"));

        new DirectoryInfo(testInstance.Path).Should().HaveSubtree("""
            Program.cs
            """);
    }

    /// <summary>
    /// End-to-end test of directive processing. More cases are covered by faster unit tests below.
    /// </summary>
    [Fact]
    public void ProcessingSucceeds()
    {
        var testInstance = _testAssetsManager.CreateTestDirectory();
        File.WriteAllText(Path.Join(testInstance.Path, "Program.cs"), """
            #:sdk Aspire.Hosting.Sdk/9.1.0
            Console.WriteLine();
            """);

        new DotnetCommand(Log, "project", "convert", "Program.cs")
            .WithWorkingDirectory(testInstance.Path)
            .Execute()
            .Should().Pass();

        new DirectoryInfo(testInstance.Path).Should().HaveSubtree("""
            Program.cs
            Program.csproj
            """);

        File.ReadAllText(Path.Join(testInstance.Path, "Program.cs"))
            .Should().Be("Console.WriteLine();");

        File.ReadAllText(Path.Join(testInstance.Path, "Program.csproj"))
            .Should().Be($"""
                <Project Sdk="Aspire.Hosting.Sdk/9.1.0">

                  <PropertyGroup>
                    <OutputType>Exe</OutputType>
                    <TargetFramework>{ToolsetInfo.CurrentTargetFramework}</TargetFramework>
                    <ImplicitUsings>enable</ImplicitUsings>
                    <Nullable>enable</Nullable>
                  </PropertyGroup>

                </Project>

                """);
    }

    [Fact]
    public void MultipleFiles_SingleEntryPoint()
    {
        var testInstance = _testAssetsManager.CreateTestDirectory();
        string programContent = "Console.WriteLine(Util.GetMessage());";
        File.WriteAllText(Path.Join(testInstance.Path, "Program.cs"), $"""
            #:sdk Aspire.Hosting.Sdk/9.1.0
            #:property Prop1 ValueProgram
            {programContent}
            """);
        string utilContent = """
            static class Util
            {
                public static string GetMessage()
                {
                    return "String from Util";
                }
            }
            """;
        File.WriteAllText(Path.Join(testInstance.Path, "Util.cs"), $"""
            #:property Prop1 ValueUtil
            {utilContent}
            """);

        new DotnetCommand(Log, "project", "convert", "Program.cs")
            .WithWorkingDirectory(testInstance.Path)
            .Execute()
            .Should().Pass();

        new DirectoryInfo(testInstance.Path).Should().HaveSubtree("""
            Program.cs
            Program.csproj
            Util.cs
            """);

        File.ReadAllText(Path.Join(testInstance.Path, "Program.cs"))
            .Should().Be(programContent);

        File.ReadAllText(Path.Join(testInstance.Path, "Util.cs"))
            .Should().Be(utilContent);

        File.ReadAllText(Path.Join(testInstance.Path, "Program.csproj"))
            .Should().Be($"""
                <Project Sdk="Aspire.Hosting.Sdk/9.1.0">

                  <PropertyGroup>
                    <OutputType>Exe</OutputType>
                    <TargetFramework>{ToolsetInfo.CurrentTargetFramework}</TargetFramework>
                    <ImplicitUsings>enable</ImplicitUsings>
                    <Nullable>enable</Nullable>
                  </PropertyGroup>

                  <PropertyGroup>
                    <Prop1>ValueUtil</Prop1>
                    <Prop1>ValueProgram</Prop1>
                  </PropertyGroup>

                </Project>

                """);
    }

    [Fact]
    public void MultipleFiles_MultipleEntryPoints()
    {
        var testInstance = _testAssetsManager.CreateTestDirectory();
        string program1Content = """Console.WriteLine("1 " + Util.GetMessage());""";
        File.WriteAllText(Path.Join(testInstance.Path, "Program1.cs"), $"""
            #:property Prop1 ValueProgram1
            {program1Content}
            """);
        string program2Content = """Console.WriteLine("2 " + Util.GetMessage());""";
        File.WriteAllText(Path.Join(testInstance.Path, "Program2.cs"), $"""
            #:property Prop1 ValueProgram2
            {program2Content}
            """);
        string utilContent = """
            static class Util
            {
                public static string GetMessage()
                {
                    return "String from Util";
                }
            }
            """;
        File.WriteAllText(Path.Join(testInstance.Path, "Util.cs"), $"""
            #:property Prop1 ValueUtil
            {utilContent}
            """);

        // Run the file-based programs.
        string expectedOutput1 = "1 String from Util";
        string expectedOutput2 = "2 String from Util";
        new DotnetCommand(Log, "run", "Program1.cs")
            .WithWorkingDirectory(testInstance.Path)
            .Execute()
            .Should().Pass()
            .And.HaveStdOut(expectedOutput1);
        new DotnetCommand(Log, "run", "Program2.cs")
            .WithWorkingDirectory(testInstance.Path)
            .Execute()
            .Should().Pass()
            .And.HaveStdOut(expectedOutput2);

        // Cannot convert a single entry point, must convert the whole directory.
        new DotnetCommand(Log, "project", "convert", "Program1.cs")
            .WithWorkingDirectory(testInstance.Path)
            .Execute()
            .Should().Fail()
            .And.HaveStdErrContaining(string.Format(CliCommandStrings.DirectoryMustBeSpecified, Path.Join(testInstance.Path, "Program1.cs")));

        new DotnetCommand(Log, "project", "convert", ".")
            .WithWorkingDirectory(testInstance.Path)
            .Execute()
            .Should().Pass();

        new DirectoryInfo(testInstance.Path).Should().HaveSubtree("""
            Program1/
            Program1/Program1.cs
            Program1/Program1.csproj
            Program2/
            Program2/Program2.cs
            Program2/Program2.csproj
            Shared/
            Shared/Util.cs
            """);

        File.ReadAllText(Path.Join(testInstance.Path, "Program1", "Program1.cs"))
            .Should().Be(program1Content);

        File.ReadAllText(Path.Join(testInstance.Path, "Program1", "Program1.csproj"))
            .Should().Be($"""
                <Project Sdk="Microsoft.NET.Sdk">

                  <PropertyGroup>
                    <OutputType>Exe</OutputType>
                    <TargetFramework>{ToolsetInfo.CurrentTargetFramework}</TargetFramework>
                    <ImplicitUsings>enable</ImplicitUsings>
                    <Nullable>enable</Nullable>
                  </PropertyGroup>

                  <PropertyGroup>
                    <Prop1>ValueUtil</Prop1>
                    <Prop1>ValueProgram1</Prop1>
                  </PropertyGroup>

                  <ItemGroup>
                    <Compile Include="..\Shared\**\*.cs" />
                  </ItemGroup>

                </Project>

                """);

        File.ReadAllText(Path.Join(testInstance.Path, "Program2", "Program2.cs"))
            .Should().Be(program2Content);

        File.ReadAllText(Path.Join(testInstance.Path, "Program2", "Program2.csproj"))
            .Should().Be($"""
                <Project Sdk="Microsoft.NET.Sdk">

                  <PropertyGroup>
                    <OutputType>Exe</OutputType>
                    <TargetFramework>{ToolsetInfo.CurrentTargetFramework}</TargetFramework>
                    <ImplicitUsings>enable</ImplicitUsings>
                    <Nullable>enable</Nullable>
                  </PropertyGroup>

                  <PropertyGroup>
                    <Prop1>ValueUtil</Prop1>
                    <Prop1>ValueProgram2</Prop1>
                  </PropertyGroup>

                  <ItemGroup>
                    <Compile Include="..\Shared\**\*.cs" />
                  </ItemGroup>

                </Project>

                """);

        File.ReadAllText(Path.Join(testInstance.Path, "Shared", "Util.cs"))
            .Should().Be(utilContent);

        // Run the converted programs.
        new DotnetCommand(Log, "run", "--project", "Program1")
            .WithWorkingDirectory(testInstance.Path)
            .Execute()
            .Should().Pass()
            .And.HaveStdOut(expectedOutput1);
        new DotnetCommand(Log, "run", "--project", "Program2")
            .WithWorkingDirectory(testInstance.Path)
            .Execute()
            .Should().Pass()
            .And.HaveStdOut(expectedOutput2);
    }

    [Fact]
    public void MultipleFiles_MultipleEntryPoints_NestedFiles()
    {
        var testInstance = _testAssetsManager.CreateTestDirectory();
        File.WriteAllText(Path.Join(testInstance.Path, "Program1.cs"), "Console.Write(1);");
        File.WriteAllText(Path.Join(testInstance.Path, "Program2.cs"), "Console.Write(2);");
        Directory.CreateDirectory(Path.Join(testInstance.Path, "Dir"));
        File.WriteAllText(Path.Join(testInstance.Path, "Dir", "Util.cs"), """
            #:sdk Test
            class C;
            """);

        new DotnetCommand(Log, "project", "convert", ".")
            .WithWorkingDirectory(testInstance.Path)
            .Execute()
            .Should().Pass();

        new DirectoryInfo(testInstance.Path).Should().HaveSubtree("""
            Program1/
            Program1/Program1.cs
            Program1/Program1.csproj
            Program2/
            Program2/Program2.cs
            Program2/Program2.csproj
            Shared/
            Shared/Dir/
            Shared/Dir/Util.cs
            """);

        File.ReadAllText(Path.Join(testInstance.Path, "Shared", "Dir", "Util.cs"))
            .Should().Be("class C;");
    }

    [Fact]
    public void MultipleFiles_MultipleEntryPoints_SharedConflict()
    {
        var testInstance = _testAssetsManager.CreateTestDirectory();
        File.WriteAllText(Path.Join(testInstance.Path, "Program1.cs"), "Console.Write(1);");
        File.WriteAllText(Path.Join(testInstance.Path, "Shared.cs"), "Console.Write(2);");
        File.WriteAllText(Path.Join(testInstance.Path, "Util.cs"), "class C;");

        new DotnetCommand(Log, "project", "convert", ".")
            .WithWorkingDirectory(testInstance.Path)
            .Execute()
            .Should().Fail()
            .And.HaveStdErrContaining(string.Format(CliCommandStrings.SharedDirectoryNameConflicts, "Shared"));

        new DotnetCommand(Log, "project", "convert", ".", "--shared-directory-name", "program1")
            .WithWorkingDirectory(testInstance.Path)
            .Execute()
            .Should().Fail()
            .And.HaveStdErrContaining(string.Format(CliCommandStrings.SharedDirectoryNameConflicts, "program1"));

        new DotnetCommand(Log, "project", "convert", ".", "--shared-directory-name", "Shared1")
            .WithWorkingDirectory(testInstance.Path)
            .Execute()
            .Should().Pass();

        new DirectoryInfo(testInstance.Path).Should().HaveSubtree("""
            Program1/
            Program1/Program1.cs
            Program1/Program1.csproj
            Shared/
            Shared/Shared.cs
            Shared/Shared.csproj
            Shared1/
            Shared1/Util.cs
            """);

        string expectedCsproj = $"""
            <Project Sdk="Microsoft.NET.Sdk">

              <PropertyGroup>
                <OutputType>Exe</OutputType>
                <TargetFramework>{ToolsetInfo.CurrentTargetFramework}</TargetFramework>
                <ImplicitUsings>enable</ImplicitUsings>
                <Nullable>enable</Nullable>
              </PropertyGroup>

              <ItemGroup>
                <Compile Include="..\Shared1\**\*.cs" />
              </ItemGroup>

            </Project>

            """;

        File.ReadAllText(Path.Join(testInstance.Path, "Program1", "Program1.csproj")).Should().Be(expectedCsproj);
        File.ReadAllText(Path.Join(testInstance.Path, "Shared", "Shared.csproj")).Should().Be(expectedCsproj);
    }

    [Fact]
    public void MultipleFiles_MultipleEntryPoints_SharedNamedUtil()
    {
        var testInstance = _testAssetsManager.CreateTestDirectory();
        File.WriteAllText(Path.Join(testInstance.Path, "Program1.cs"), "Console.Write(1);");
        File.WriteAllText(Path.Join(testInstance.Path, "Program2.cs"), "Console.Write(2);");
        File.WriteAllText(Path.Join(testInstance.Path, "Util.cs"), "class C;");

        new DotnetCommand(Log, "project", "convert", ".", "--shared-directory-name", "Util")
            .WithWorkingDirectory(testInstance.Path)
            .Execute()
            .Should().Pass();

        new DirectoryInfo(testInstance.Path).Should().HaveSubtree("""
            Program1/
            Program1/Program1.cs
            Program1/Program1.csproj
            Program2/
            Program2/Program2.cs
            Program2/Program2.csproj
            Util/
            Util/Util.cs
            """);
    }

    [Fact]
    public void MultipleFiles_MultipleEntryPoints_SharedNamedLikeExistingFolder()
    {
        var testInstance = _testAssetsManager.CreateTestDirectory();
        File.WriteAllText(Path.Join(testInstance.Path, "Program1.cs"), "Console.Write(1);");
        File.WriteAllText(Path.Join(testInstance.Path, "Program2.cs"), "Console.Write(2);");
        Directory.CreateDirectory(Path.Join(testInstance.Path, "Shared"));
        File.WriteAllText(Path.Join(testInstance.Path, "Shared", "Util.cs"), "class C;");

        new DotnetCommand(Log, "project", "convert", ".", "--shared-directory-name", "Shared")
            .WithWorkingDirectory(testInstance.Path)
            .Execute()
            .Should().Pass();

        new DirectoryInfo(testInstance.Path).Should().HaveSubtree("""
            Program1/
            Program1/Program1.cs
            Program1/Program1.csproj
            Program2/
            Program2/Program2.cs
            Program2/Program2.csproj
            Shared/
            Shared/Shared/
            Shared/Shared/Util.cs
            """);
    }

    [Fact]
    public void MultipleFiles_MultipleEntryPoints_NoSharedNeeded()
    {
        var testInstance = _testAssetsManager.CreateTestDirectory();
        File.WriteAllText(Path.Join(testInstance.Path, "Program1.cs"), "Console.Write(1);");
        File.WriteAllText(Path.Join(testInstance.Path, "Program2.cs"), "Console.Write(2);");

        new DotnetCommand(Log, "project", "convert", ".")
            .WithWorkingDirectory(testInstance.Path)
            .Execute()
            .Should().Pass();

        new DirectoryInfo(testInstance.Path).Should().HaveSubtree("""
            Program1/
            Program1/Program1.cs
            Program1/Program1.csproj
            Program2/
            Program2/Program2.cs
            Program2/Program2.csproj
            """);
    }

    [Fact]
    public void MultipleFiles_MultipleEntryPoints_NoSharedNeeded_ConflictDoesNotMatter()
    {
        var testInstance = _testAssetsManager.CreateTestDirectory();
        File.WriteAllText(Path.Join(testInstance.Path, "Program1.cs"), "Console.Write(1);");
        File.WriteAllText(Path.Join(testInstance.Path, "Shared.cs"), "Console.Write(2);");

        new DotnetCommand(Log, "project", "convert", ".")
            .WithWorkingDirectory(testInstance.Path)
            .Execute()
            .Should().Pass();

        new DirectoryInfo(testInstance.Path).Should().HaveSubtree("""
            Program1/
            Program1/Program1.cs
            Program1/Program1.csproj
            Shared/
            Shared/Shared.cs
            Shared/Shared.csproj
            """);
    }

    [Fact]
    public void MultipleFiles_MultipleEntryPoints_NonCSharpFiles()
    {
        var testInstance = _testAssetsManager.CreateTestDirectory();
        File.WriteAllText(Path.Join(testInstance.Path, "Program1.cs"), "Console.Write(1);");
        File.WriteAllText(Path.Join(testInstance.Path, "Program2.cs"), "Console.Write(2);");
        File.WriteAllText(Path.Join(testInstance.Path, "Strings.resx"), "<strings />");
        Directory.CreateDirectory(Path.Join(testInstance.Path, "Folder1"));
        Directory.CreateDirectory(Path.Join(testInstance.Path, "Folder2"));
        File.WriteAllText(Path.Join(testInstance.Path, "Folder2/Strings.resx"), "<strings />");

        new DotnetCommand(Log, "project", "convert", ".")
            .WithWorkingDirectory(testInstance.Path)
            .Execute()
            .Should().Pass();

        new DirectoryInfo(testInstance.Path).Should().HaveSubtree("""
            Program1/
            Program1/Program1.cs
            Program1/Program1.csproj
            Program2/
            Program2/Program2.cs
            Program2/Program2.csproj
            Shared/
            Shared/Folder1/
            Shared/Folder2/
            Shared/Folder2/Strings.resx
            Shared/Strings.resx
            """);
    }

    [Fact]
    public void Directives()
    {
        VerifyConversion(
            inputCSharp: """
                #!/program
                #:sdk Microsoft.NET.Sdk
                #:sdk Aspire.Hosting.Sdk 9.1.0
                #:property TargetFramework net11.0
                #:package System.CommandLine 2.0.0-beta4.22272.1
                #:property LangVersion preview
                Console.WriteLine();
                """,
            expectedProject: $"""
                <Project Sdk="Microsoft.NET.Sdk">

                  <Sdk Name="Aspire.Hosting.Sdk" Version="9.1.0" />

                  <PropertyGroup>
                    <OutputType>Exe</OutputType>
                    <TargetFramework>{ToolsetInfo.CurrentTargetFramework}</TargetFramework>
                    <ImplicitUsings>enable</ImplicitUsings>
                    <Nullable>enable</Nullable>
                  </PropertyGroup>

                  <PropertyGroup>
                    <TargetFramework>net11.0</TargetFramework>
                    <LangVersion>preview</LangVersion>
                  </PropertyGroup>

                  <ItemGroup>
                    <PackageReference Include="System.CommandLine" Version="2.0.0-beta4.22272.1" />
                  </ItemGroup>

                </Project>

                """,
            expectedCSharp: """
                Console.WriteLine();
                """);
    }

    [Fact]
    public void Directives_Virtual()
    {
        VerifyConversion(
            inputCSharp: """
                #!/program
                #:sdk Microsoft.NET.Sdk
                #:sdk Aspire.Hosting.Sdk 9.1.0
                #:property TargetFramework net11.0
                #:package System.CommandLine 2.0.0-beta4.22272.1
                #:property LangVersion preview
                Console.WriteLine();
                """,
            isVirtualProject: true,
            excludeCompileItems: ["/test1", "/test2"],
            expectedProject: $"""
                <Project>

                  <PropertyGroup>
                    <IncludeProjectNameInArtifactsPaths>false</IncludeProjectNameInArtifactsPaths>
                    <ArtifactsPath>/artifacts</ArtifactsPath>
                  </PropertyGroup>

                  <!-- We need to explicitly import Sdk props/targets so we can override the targets below. -->
                  <Import Project="Sdk.props" Sdk="Microsoft.NET.Sdk" />
                  <Import Project="Sdk.props" Sdk="Aspire.Hosting.Sdk/9.1.0" />

                  <PropertyGroup>
                    <OutputType>Exe</OutputType>
                    <TargetFramework>{ToolsetInfo.CurrentTargetFramework}</TargetFramework>
                    <ImplicitUsings>enable</ImplicitUsings>
                    <Nullable>enable</Nullable>
                  </PropertyGroup>

                  <PropertyGroup>
                    <TargetFramework>net11.0</TargetFramework>
                    <LangVersion>preview</LangVersion>
                  </PropertyGroup>

                  <PropertyGroup>
                    <Features>$(Features);FileBasedProgram</Features>
                  </PropertyGroup>

                  <ItemGroup>
                    <PackageReference Include="System.CommandLine" Version="2.0.0-beta4.22272.1" />
                  </ItemGroup>

                  <ItemGroup>
                    <Compile Remove="/test1" />
                    <Compile Remove="/test2" />
                  </ItemGroup>

                  <Import Project="Sdk.targets" Sdk="Microsoft.NET.Sdk" />
                  <Import Project="Sdk.targets" Sdk="Aspire.Hosting.Sdk/9.1.0" />

                  <!--
                    Override targets which don't work with project files that are not present on disk.
                    See https://github.com/NuGet/Home/issues/14148.
                  -->

                  <Target Name="_FilterRestoreGraphProjectInputItems"
                          DependsOnTargets="_LoadRestoreGraphEntryPoints"
                          Returns="@(FilteredRestoreGraphProjectInputItems)">
                    <ItemGroup>
                      <FilteredRestoreGraphProjectInputItems Include="@(RestoreGraphProjectInputItems)" />
                    </ItemGroup>
                  </Target>

                  <Target Name="_GetAllRestoreProjectPathItems"
                          DependsOnTargets="_FilterRestoreGraphProjectInputItems"
                          Returns="@(_RestoreProjectPathItems)">
                    <ItemGroup>
                      <_RestoreProjectPathItems Include="@(FilteredRestoreGraphProjectInputItems)" />
                    </ItemGroup>
                  </Target>

                  <Target Name="_GenerateRestoreGraph"
                          DependsOnTargets="_FilterRestoreGraphProjectInputItems;_GetAllRestoreProjectPathItems;_GenerateRestoreGraphProjectEntry;_GenerateProjectRestoreGraph"
                          Returns="@(_RestoreGraphEntry)">
                    <!-- Output from dependency _GenerateRestoreGraphProjectEntry and _GenerateProjectRestoreGraph -->
                  </Target>

                </Project>

                """,
            expectedCSharp: """
                Console.WriteLine();
                """);
    }

    [Fact]
    public void Directives_Variable()
    {
        VerifyConversion(
            inputCSharp: """
                #:package MyPackage $(MyProp)
                #:property MyProp MyValue
                """,
            expectedProject: $"""
                <Project Sdk="Microsoft.NET.Sdk">

                  <PropertyGroup>
                    <OutputType>Exe</OutputType>
                    <TargetFramework>{ToolsetInfo.CurrentTargetFramework}</TargetFramework>
                    <ImplicitUsings>enable</ImplicitUsings>
                    <Nullable>enable</Nullable>
                  </PropertyGroup>

                  <PropertyGroup>
                    <MyProp>MyValue</MyProp>
                  </PropertyGroup>

                  <ItemGroup>
                    <PackageReference Include="MyPackage" Version="$(MyProp)" />
                  </ItemGroup>

                </Project>

                """,
            expectedCSharp: "");
    }

    [Fact]
    public void Directives_Separators()
    {
        VerifyConversion(
            inputCSharp: """
                #:property Prop1   One=a/b
                #:property Prop2   Two/a=b
                #:sdk First 1.0=a/b
                #:sdk Second 2.0/a=b
                #:sdk Third 3.0=a/b
                #:package P1 1.0/a=b
                #:package P2 2.0/a=b
                #:package P3@1.0 ab
                """,
            expectedProject: $"""
                <Project Sdk="First/1.0=a/b">

                  <Sdk Name="Second" Version="2.0/a=b" />
                  <Sdk Name="Third" Version="3.0=a/b" />

                  <PropertyGroup>
                    <OutputType>Exe</OutputType>
                    <TargetFramework>{ToolsetInfo.CurrentTargetFramework}</TargetFramework>
                    <ImplicitUsings>enable</ImplicitUsings>
                    <Nullable>enable</Nullable>
                  </PropertyGroup>

                  <PropertyGroup>
                    <Prop1>One=a/b</Prop1>
                    <Prop2>Two/a=b</Prop2>
                  </PropertyGroup>

                  <ItemGroup>
                    <PackageReference Include="P1" Version="1.0/a=b" />
                    <PackageReference Include="P2" Version="2.0/a=b" />
                    <PackageReference Include="P3" Version="1.0 ab" />
                  </ItemGroup>

                </Project>

                """,
            expectedCSharp: "");
    }

    [Theory]
    [InlineData("invalid")]
    [InlineData("SDK")]
    public void Directives_Unknown(string directive)
    {
        VerifyConversionThrows(
            inputCSharp: $"""
                #:sdk Test
                #:{directive} Test
                """,
            expectedWildcardPattern: string.Format(CliCommandStrings.UnrecognizedDirective, directive, "/app/Program.cs:2"));
    }

    [Fact]
    public void Directives_Empty()
    {
        VerifyConversionThrows(
            inputCSharp: """
                #:
                #:sdk Test
                """,
            expectedWildcardPattern: string.Format(CliCommandStrings.UnrecognizedDirective, "", "/app/Program.cs:1"));
    }

    [Theory, CombinatorialData]
    public void Directives_EmptyName(
        [CombinatorialValues("sdk", "property", "package")] string directive,
        [CombinatorialValues(" ", "")] string value)
    {
        VerifyConversionThrows(
            inputCSharp: $"""
                #:{directive}{value}
                """,
            expectedWildcardPattern: string.Format(CliCommandStrings.MissingDirectiveName, directive, "/app/Program.cs:1"));
    }

    [Fact]
    public void Directives_MissingPropertyValue()
    {
        VerifyConversionThrows(
            inputCSharp: """
                #:property Test
                """,
            expectedWildcardPattern: string.Format(CliCommandStrings.PropertyDirectiveMissingParts, "/app/Program.cs:1"));
    }

    [Fact]
    public void Directives_InvalidPropertyName()
    {
        VerifyConversionThrows(
            inputCSharp: """
                #:property Name" Value
                """,
            expectedWildcardPattern: string.Format(CliCommandStrings.PropertyDirectiveInvalidName, "/app/Program.cs:1", """
                The '"' character, hexadecimal value 0x22, cannot be included in a name.
                """));
    }

    [Fact]
    public void Directives_Escaping()
    {
        VerifyConversion(
            inputCSharp: """
                #:property Prop <test">
                #:sdk <test"> ="<>test
                #:package <test"> ="<>test
                """,
            expectedProject: $"""
                <Project Sdk="&lt;test&quot;&gt;/=&quot;&lt;&gt;test">

                  <PropertyGroup>
                    <OutputType>Exe</OutputType>
                    <TargetFramework>{ToolsetInfo.CurrentTargetFramework}</TargetFramework>
                    <ImplicitUsings>enable</ImplicitUsings>
                    <Nullable>enable</Nullable>
                  </PropertyGroup>

                  <PropertyGroup>
                    <Prop>&lt;test&quot;&gt;</Prop>
                  </PropertyGroup>

                  <ItemGroup>
                    <PackageReference Include="&lt;test&quot;&gt;" Version="=&quot;&lt;&gt;test" />
                  </ItemGroup>

                </Project>

                """,
            expectedCSharp: "");
    }

    [Fact]
    public void Directives_Whitespace()
    {
        VerifyConversion(
            inputCSharp: """
                    #:   sdk   TestSdk
                #:property Name   Value   
                #:property NugetPackageDescription "My package with spaces"
                 #  !  /test
                  #!  /program   x   
                 # :property Name Value
                """,
            expectedProject: $"""
                <Project Sdk="TestSdk">

                  <PropertyGroup>
                    <OutputType>Exe</OutputType>
                    <TargetFramework>{ToolsetInfo.CurrentTargetFramework}</TargetFramework>
                    <ImplicitUsings>enable</ImplicitUsings>
                    <Nullable>enable</Nullable>
                  </PropertyGroup>

                  <PropertyGroup>
                    <Name>Value</Name>
                    <NugetPackageDescription>&quot;My package with spaces&quot;</NugetPackageDescription>
                  </PropertyGroup>

                </Project>

                """,
            expectedCSharp: """
                 #  !  /test
                  #!  /program   x   
                 # :property Name Value
                """);
    }

    [Fact]
    public void Directives_Whitespace_Invalid()
    {
        VerifyConversionThrows(
            inputCSharp: $"""
                #:   property   Name{'\t'}     Value
                """,
            expectedWildcardPattern: string.Format(CliCommandStrings.PropertyDirectiveInvalidName, "/app/Program.cs:1",
                "The '\t' character, hexadecimal value 0x09, cannot be included in a name."));
    }

    /// <summary>
    /// <c>#:</c> directives after C# code are ignored.
    /// </summary>
    [Fact]
    public void Directives_AfterToken()
    {
        string source = """
            #:property Prop 1
            #define X
            #:property Prop 2
            Console.WriteLine();
            #:property Prop 3
            """;

        VerifyConversionThrows(
            inputCSharp: source,
            expectedWildcardPattern: string.Format(CliCommandStrings.CannotConvertDirective, "/app/Program.cs:5"));

        VerifyConversion(
            inputCSharp: source,
            force: true,
            expectedProject: $"""
                <Project Sdk="Microsoft.NET.Sdk">

                  <PropertyGroup>
                    <OutputType>Exe</OutputType>
                    <TargetFramework>{ToolsetInfo.CurrentTargetFramework}</TargetFramework>
                    <ImplicitUsings>enable</ImplicitUsings>
                    <Nullable>enable</Nullable>
                  </PropertyGroup>

                  <PropertyGroup>
                    <Prop>1</Prop>
                    <Prop>2</Prop>
                  </PropertyGroup>

                </Project>

                """,
            expectedCSharp: """
                #define X
                Console.WriteLine();
                #:property Prop 3
                """);
    }

    /// <summary>
    /// <c>#:</c> directives after <c>#if</c> are ignored.
    /// </summary>
    [Fact]
    public void Directives_AfterIf()
    {
        string source = """
            #:property Prop 1
            #define X
            #:property Prop 2
            #if X
            #:property Prop 3
            #endif
            #:property Prop 4
            """;

        VerifyConversionThrows(
            inputCSharp: source,
            expectedWildcardPattern: string.Format(CliCommandStrings.CannotConvertDirective, "/app/Program.cs:5"));

        VerifyConversion(
            inputCSharp: source,
            force: true,
            expectedProject: $"""
                <Project Sdk="Microsoft.NET.Sdk">

                  <PropertyGroup>
                    <OutputType>Exe</OutputType>
                    <TargetFramework>{ToolsetInfo.CurrentTargetFramework}</TargetFramework>
                    <ImplicitUsings>enable</ImplicitUsings>
                    <Nullable>enable</Nullable>
                  </PropertyGroup>

                  <PropertyGroup>
                    <Prop>1</Prop>
                    <Prop>2</Prop>
                  </PropertyGroup>

                </Project>

                """,
            expectedCSharp: """
                #define X
                #if X
                #:property Prop 3
                #endif
                #:property Prop 4
                """);
    }

    /// <summary>
    /// Comments are not currently converted.
    /// </summary>
    [Fact]
    public void Directives_Comments()
    {
        VerifyConversion(
            inputCSharp: """
                // License for this file
                #:sdk MySdk
                // This package is needed for Json
                #:package MyJson
                // #:package Unused
                /* Custom props: */
                #:property Prop 1
                #:property Prop 2
                Console.Write();
                """,
            expectedProject: $"""
                <Project Sdk="MySdk">

                  <PropertyGroup>
                    <OutputType>Exe</OutputType>
                    <TargetFramework>{ToolsetInfo.CurrentTargetFramework}</TargetFramework>
                    <ImplicitUsings>enable</ImplicitUsings>
                    <Nullable>enable</Nullable>
                  </PropertyGroup>

                  <PropertyGroup>
                    <Prop>1</Prop>
                    <Prop>2</Prop>
                  </PropertyGroup>

                  <ItemGroup>
                    <PackageReference Include="MyJson" />
                  </ItemGroup>

                </Project>

                """,
            expectedCSharp: """
                // License for this file
                // This package is needed for Json
                // #:package Unused
                /* Custom props: */
                Console.Write();
                """);
    }

    private static void Convert(
        string inputCSharp,
        out string actualProject,
        out string? actualCSharp,
        bool force,
        bool isVirtualProject,
        ImmutableArray<string> excludeCompileItems)
    {
        var sourceFile = new SourceFile("/app/Program.cs", SourceText.From(inputCSharp, Encoding.UTF8));
<<<<<<< HEAD

        var directives = VirtualProjectBuildingCommand.FindDirectives(sourceFile, reportErrors: !isVirtualProject && !force);

        var projectWriter = new StringWriter();

        VirtualProjectBuildingCommand.WriteProjectFile(
            projectWriter,
            directives,
            options: isVirtualProject
                ? new ProjectWritingOptions.Virtual
                {
                    ArtifactsPath = "/artifacts",
                    ExcludeCompileItems = excludeCompileItems,
                }
                : new ProjectWritingOptions.Converted
                {
                    SharedDirectoryName = null,
                });

=======
        var directives = VirtualProjectBuildingCommand.FindDirectives(sourceFile, reportAllErrors: !force, errors: null);
        var projectWriter = new StringWriter();
        VirtualProjectBuildingCommand.WriteProjectFile(projectWriter, directives, isVirtualProject: false);
>>>>>>> 6e5ee83b
        actualProject = projectWriter.ToString();
        actualCSharp = VirtualProjectBuildingCommand.RemoveDirectivesFromFile(directives, sourceFile.Text)?.ToString();
    }

    /// <param name="expectedCSharp">
    /// <see langword="null"/> means the conversion should not touch the C# content.
    /// </param>
    private static void VerifyConversion(
        string inputCSharp,
        string expectedProject,
        string? expectedCSharp,
        bool force = false,
        bool isVirtualProject = false,
        ImmutableArray<string> excludeCompileItems = default)
    {
        Convert(
            inputCSharp,
            out var actualProject,
            out var actualCSharp,
            force: force,
            isVirtualProject: isVirtualProject,
            excludeCompileItems: excludeCompileItems);
        actualProject.Should().Be(expectedProject);
        actualCSharp.Should().Be(expectedCSharp);
    }

    private static void VerifyConversionThrows(string inputCSharp, string expectedWildcardPattern)
    {
        var convert = () => Convert(
            inputCSharp,
            out _,
            out _,
            force: false,
            isVirtualProject: false,
            excludeCompileItems: default);
        convert.Should().Throw<GracefulException>().WithMessage(expectedWildcardPattern);
    }
}<|MERGE_RESOLUTION|>--- conflicted
+++ resolved
@@ -1288,9 +1288,8 @@
         ImmutableArray<string> excludeCompileItems)
     {
         var sourceFile = new SourceFile("/app/Program.cs", SourceText.From(inputCSharp, Encoding.UTF8));
-<<<<<<< HEAD
-
-        var directives = VirtualProjectBuildingCommand.FindDirectives(sourceFile, reportErrors: !isVirtualProject && !force);
+
+        var directives = VirtualProjectBuildingCommand.FindDirectives(sourceFile, reportAllErrors: !isVirtualProject && !force, errors: null);
 
         var projectWriter = new StringWriter();
 
@@ -1308,11 +1307,6 @@
                     SharedDirectoryName = null,
                 });
 
-=======
-        var directives = VirtualProjectBuildingCommand.FindDirectives(sourceFile, reportAllErrors: !force, errors: null);
-        var projectWriter = new StringWriter();
-        VirtualProjectBuildingCommand.WriteProjectFile(projectWriter, directives, isVirtualProject: false);
->>>>>>> 6e5ee83b
         actualProject = projectWriter.ToString();
         actualCSharp = VirtualProjectBuildingCommand.RemoveDirectivesFromFile(directives, sourceFile.Text)?.ToString();
     }

--- conflicted
+++ resolved
@@ -11,11 +11,7 @@
     [Collection(TestConstants.UsesStaticTelemetryState)]
     public class GivenDotnetBuildInvocation : IClassFixture<NullCurrentSessionIdFixture>
     {
-<<<<<<< HEAD
-        string[] ExpectedPrefix = ["-maxcpucount", "--verbosity:m", "-tlp:default=auto", "-nologo"];
-=======
         string[] ExpectedPrefix = ["-maxcpucount", "--verbosity:m", "-tlp:default=auto", "--nologo"];
->>>>>>> adbbd101
         public static string[] RestoreExpectedPrefixForImplicitRestore = [.. RestoringCommand.RestoreOptimizationProperties.Select(kvp => $"--restoreProperty:{kvp.Key}={kvp.Value}")];
         public static string[] RestoreExpectedPrefixForSeparateRestore = [.. RestoringCommand.RestoreOptimizationProperties.Select(kvp => $"--property:{kvp.Key}={kvp.Value}")];
 

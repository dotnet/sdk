--- conflicted
+++ resolved
@@ -37,10 +37,6 @@
 
             Directory.SetCurrentDirectory(newWorkingDir);
             var projectPath = @".\HelloWorld.csproj";
-<<<<<<< HEAD
-                
-=======
->>>>>>> 7538a89c
             // Should not throw on Windows
             var runCommand = RunCommand.FromArgs(new[] { "--project", projectPath });
             runCommand.ProjectFileFullPath.Should().NotBeNull();
@@ -55,10 +51,6 @@
 
             Directory.SetCurrentDirectory(newWorkingDir);
             var projectPath = @".\HelloWorld.csproj";
-<<<<<<< HEAD
-                
-=======
->>>>>>> 7538a89c
             // Should not throw on Linux with backslash separators
             var runCommand = RunCommand.FromArgs(new[] { "--project", projectPath });
             runCommand.ProjectFileFullPath.Should().NotBeNull();

--- conflicted
+++ resolved
@@ -2524,13 +2524,8 @@
             .WithWorkingDirectory(testInstance.Path)
             .Execute()
             .Should().Fail()
-<<<<<<< HEAD
-            .And.HaveStdErrContaining(DirectiveError(filePath, 1, CliCommandStrings.InvalidProjectDirective,
-                string.Format(CliStrings.CouldNotFindProjectOrDirectory, Path.Join(testInstance.Path, subdir, "wrong.csproj"))));
-=======
-            .And.HaveStdErrContaining(DirectiveError(Path.Join(testInstance.Path, "Program.cs"), 1, FileBasedProgramsResources.InvalidProjectDirective,
-                string.Format(FileBasedProgramsResources.CouldNotFindProjectOrDirectory, Path.Join(testInstance.Path, "wrong.csproj"))));
->>>>>>> 30287ee9
+            .And.HaveStdErrContaining(DirectiveError(filePath, 1, FileBasedProgramsResources.InvalidProjectDirective,
+                string.Format(FileBasedProgramsResources.CouldNotFindProjectOrDirectory, Path.Join(testInstance.Path, subdir, "wrong.csproj"))));
 
         File.WriteAllText(filePath, """
             #:project dir/
@@ -2541,13 +2536,8 @@
             .WithWorkingDirectory(testInstance.Path)
             .Execute()
             .Should().Fail()
-<<<<<<< HEAD
-            .And.HaveStdErrContaining(DirectiveError(filePath, 1, CliCommandStrings.InvalidProjectDirective,
-                string.Format(CliStrings.CouldNotFindProjectOrDirectory, Path.Join(testInstance.Path, subdir, "dir/"))));
-=======
-            .And.HaveStdErrContaining(DirectiveError(Path.Join(testInstance.Path, "Program.cs"), 1, FileBasedProgramsResources.InvalidProjectDirective,
-                string.Format(FileBasedProgramsResources.CouldNotFindProjectOrDirectory, Path.Join(testInstance.Path, "dir/"))));
->>>>>>> 30287ee9
+            .And.HaveStdErrContaining(DirectiveError(filePath, 1, FileBasedProgramsResources.InvalidProjectDirective,
+                string.Format(FileBasedProgramsResources.CouldNotFindProjectOrDirectory, Path.Join(testInstance.Path, subdir, "dir/"))));
 
         Directory.CreateDirectory(Path.Join(testInstance.Path, subdir, "dir"));
 
@@ -2556,13 +2546,8 @@
             .WithWorkingDirectory(testInstance.Path)
             .Execute()
             .Should().Fail()
-<<<<<<< HEAD
-            .And.HaveStdErrContaining(DirectiveError(filePath, 1, CliCommandStrings.InvalidProjectDirective,
-                string.Format(CliStrings.CouldNotFindAnyProjectInDirectory, Path.Join(testInstance.Path, subdir, "dir/"))));
-=======
-            .And.HaveStdErrContaining(DirectiveError(Path.Join(testInstance.Path, "Program.cs"), 1, FileBasedProgramsResources.InvalidProjectDirective,
-                string.Format(FileBasedProgramsResources.CouldNotFindAnyProjectInDirectory, Path.Join(testInstance.Path, "dir/"))));
->>>>>>> 30287ee9
+            .And.HaveStdErrContaining(DirectiveError(filePath, 1, FileBasedProgramsResources.InvalidProjectDirective,
+                string.Format(FileBasedProgramsResources.CouldNotFindAnyProjectInDirectory, Path.Join(testInstance.Path, subdir, "dir/"))));
 
         File.WriteAllText(Path.Join(testInstance.Path, subdir, "dir", "proj1.csproj"), "<Project />");
         File.WriteAllText(Path.Join(testInstance.Path, subdir, "dir", "proj2.csproj"), "<Project />");
@@ -2572,8 +2557,8 @@
             .WithWorkingDirectory(testInstance.Path)
             .Execute()
             .Should().Fail()
-            .And.HaveStdErrContaining(DirectiveError(filePath, 1, CliCommandStrings.InvalidProjectDirective,
-                string.Format(CliStrings.MoreThanOneProjectInDirectory, Path.Join(testInstance.Path, subdir, "dir/"))));
+            .And.HaveStdErrContaining(DirectiveError(filePath, 1, FileBasedProgramsResources.InvalidProjectDirective,
+                string.Format(FileBasedProgramsResources.MoreThanOneProjectInDirectory, Path.Join(testInstance.Path, subdir, "dir/"))));
 
         // Malformed MSBuild variable syntax.
         File.WriteAllText(filePath, """
@@ -2584,13 +2569,8 @@
             .WithWorkingDirectory(testInstance.Path)
             .Execute()
             .Should().Fail()
-<<<<<<< HEAD
-            .And.HaveStdErrContaining(DirectiveError(filePath, 1, CliCommandStrings.InvalidProjectDirective,
-                string.Format(CliStrings.CouldNotFindProjectOrDirectory, Path.Join(testInstance.Path, subdir, "$(Test"))));
-=======
-            .And.HaveStdErrContaining(DirectiveError(Path.Join(testInstance.Path, "Program.cs"), 1, FileBasedProgramsResources.InvalidProjectDirective,
-                string.Format(FileBasedProgramsResources.MoreThanOneProjectInDirectory, Path.Join(testInstance.Path, "dir/"))));
->>>>>>> 30287ee9
+            .And.HaveStdErrContaining(DirectiveError(filePath, 1, FileBasedProgramsResources.InvalidProjectDirective,
+                string.Format(FileBasedProgramsResources.CouldNotFindProjectOrDirectory, Path.Join(testInstance.Path, subdir, "$(Test"))));
     }
 
     [Theory] // https://github.com/dotnet/aspnetcore/issues/63440

--- conflicted
+++ resolved
@@ -1,12 +1,9 @@
 // Licensed to the .NET Foundation under one or more agreements.
 // The .NET Foundation licenses this file to you under the MIT license.
 
-<<<<<<< HEAD
 using System.Runtime.Versioning;
-=======
 using System.Text.Json;
 using Microsoft.CodeAnalysis;
->>>>>>> 2614f5bd
 using Microsoft.DotNet.Cli.Commands;
 using Microsoft.DotNet.Cli.Commands.Run;
 

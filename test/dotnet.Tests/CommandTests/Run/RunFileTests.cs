--- conflicted
+++ resolved
@@ -1520,15 +1520,10 @@
             .Should().Be(actualMode, artifactsDir);
     }
 
-<<<<<<< HEAD
     [Theory, CombinatorialData]
-    public void LaunchProfile(bool cscOnly)
-=======
-    [Theory]
-    [InlineData("Properties/launchSettings.json")]
-    [InlineData("Program.run.json")]
-    public void LaunchProfile(string relativePath)
->>>>>>> 2a4b33ef
+    public void LaunchProfile(
+        bool cscOnly,
+        [CombinatorialValues("Properties/launchSettings.json", "Program.run.json")] string relativePath)
     {
         var testInstance = _testAssetsManager.CreateTestDirectory(baseDirectory: cscOnly ? OutOfTreeBaseDirectory : null);
         File.WriteAllText(Path.Join(testInstance.Path, "Program.cs"), s_program + """

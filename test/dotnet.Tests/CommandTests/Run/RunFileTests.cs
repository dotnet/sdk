﻿// Licensed to the .NET Foundation under one or more agreements.
// The .NET Foundation licenses this file to you under the MIT license.

using System.Runtime.Versioning;
using System.Text.Json;
using Microsoft.CodeAnalysis;
using Microsoft.DotNet.Cli.Commands;
using Microsoft.DotNet.Cli.Commands.Run;

namespace Microsoft.DotNet.Cli.Run.Tests;

public sealed class RunFileTests(ITestOutputHelper log) : SdkTest(log)
{
    private static readonly string s_program = """
        if (args.Length > 0)
        {
            Console.WriteLine("echo args:" + string.Join(";", args));
        }
        Console.WriteLine("Hello from " + System.Reflection.Assembly.GetExecutingAssembly().GetName().Name);
        #if !DEBUG
        Console.WriteLine("Release config");
        #endif
        #if CUSTOM_DEFINE
        Console.WriteLine("Custom define");
        #endif
        """;

    private static readonly string s_programDependingOnUtil = """
        if (args.Length > 0)
        {
            Console.WriteLine("echo args:" + string.Join(";", args));
        }
        Console.WriteLine("Hello, " + Util.GetMessage());
        """;

    private static readonly string s_util = """
        static class Util
        {
            public static string GetMessage()
            {
                return "String from Util";
            }
        }
        """;

    private static readonly string s_consoleProject = $"""
        <Project Sdk="Microsoft.NET.Sdk">
          <PropertyGroup>
            <OutputType>Exe</OutputType>
            <TargetFramework>{ToolsetInfo.CurrentTargetFramework}</TargetFramework>
            <ImplicitUsings>enable</ImplicitUsings>
          </PropertyGroup>
        </Project>
        """;

    private static readonly string s_launchSettings = """
        {
            "profiles": {
                "TestProfile1": {
                    "commandName": "Project",
                    "environmentVariables": {
                        "Message": "TestProfileMessage1"
                    }
                },
                "TestProfile2": {
                    "commandName": "Project",
                    "environmentVariables": {
                        "Message": "TestProfileMessage2"
                    }
                }
            }
        }
        """;

    private static bool HasCaseInsensitiveFileSystem
    {
        get
        {
            return RuntimeInformation.IsOSPlatform(OSPlatform.Windows)
                || RuntimeInformation.IsOSPlatform(OSPlatform.OSX);
        }
    }

    /// <summary>
    /// <c>dotnet run file.cs</c> succeeds without a project file.
    /// </summary>
    [Theory]
    [InlineData(null, false)] // will be replaced with an absolute path
    [InlineData("Program.cs", false)]
    [InlineData("./Program.cs", false)]
    [InlineData("Program.CS", true)]
    public void FilePath(string? path, bool differentCasing)
    {
        var testInstance = _testAssetsManager.CreateTestDirectory();

        var programPath = Path.Join(testInstance.Path, "Program.cs");

        File.WriteAllText(programPath, s_program);

        path ??= programPath;

        var result = new DotnetCommand(Log, "run", path)
            .WithWorkingDirectory(testInstance.Path)
            .Execute();

        if (!differentCasing || HasCaseInsensitiveFileSystem)
        {
            result.Should().Pass()
                .And.HaveStdOut("Hello from Program");
        }
        else
        {
            result.Should().Fail()
                .And.HaveStdErrContaining(string.Format(
                    CliCommandStrings.RunCommandExceptionNoProjects,
                    testInstance.Path,
                    RunCommandParser.ProjectOption.Name));
        }
    }

    /// <summary>
    /// <c>dotnet file.cs</c> is equivalent to <c>dotnet run file.cs</c>.
    /// </summary>
    [Fact]
    public void FilePath_WithoutRun()
    {
        var testInstance = _testAssetsManager.CreateTestDirectory();
        File.WriteAllText(Path.Join(testInstance.Path, "Program.cs"), s_program);

        new DotnetCommand(Log, "Program.cs")
            .WithWorkingDirectory(testInstance.Path)
            .Execute()
            .Should().Pass()
            .And.HaveStdOut("""
                Hello from Program
                """);

        File.WriteAllText(Path.Join(testInstance.Path, "Program.cs"), $"""
            #:property Configuration=Release
            {s_program}
            """);

        new DotnetCommand(Log, "Program.cs")
            .WithWorkingDirectory(testInstance.Path)
            .Execute()
            .Should().Pass()
            .And.HaveStdOut("""
                Hello from Program
                Release config
                """);

        new DotnetCommand(Log, "Program.cs", "-c", "Debug")
            .WithWorkingDirectory(testInstance.Path)
            .Execute()
            .Should().Pass()
            .And.HaveStdOut("""
                Hello from Program
                """);
    }

    /// <summary>
    /// Casing of the argument is used for the output binary name.
    /// </summary>
    [Fact]
    public void FilePath_DifferentCasing()
    {
        var testInstance = _testAssetsManager.CreateTestDirectory();
        File.WriteAllText(Path.Join(testInstance.Path, "Program.cs"), s_program);

        var result = new DotnetCommand(Log, "run", "program.cs")
            .WithWorkingDirectory(testInstance.Path)
            .Execute();

        if (HasCaseInsensitiveFileSystem)
        {
            result.Should().Pass()
                .And.HaveStdOut("Hello from program");
        }
        else
        {
            result.Should().Fail()
                .And.HaveStdErrContaining(string.Format(
                    CliCommandStrings.RunCommandExceptionNoProjects,
                    testInstance.Path,
                    RunCommandParser.ProjectOption.Name));
        }
    }

    /// <summary>
    /// <c>dotnet run folder/file.cs</c> succeeds without a project file.
    /// </summary>
    [Fact]
    public void FilePath_OutsideWorkDir()
    {
        var testInstance = _testAssetsManager.CreateTestDirectory();
        File.WriteAllText(Path.Join(testInstance.Path, "Program.cs"), s_program);

        var dirName = Path.GetFileName(testInstance.Path);

        new DotnetCommand(Log, "run", $"{dirName}/Program.cs")
            .WithWorkingDirectory(Path.GetDirectoryName(testInstance.Path)!)
            .Execute()
            .Should().Pass()
            .And.HaveStdOut("Hello from Program");
    }

    /// <summary>
    /// <c>dotnet run --project file.cs</c> fails.
    /// </summary>
    [Fact]
    public void FilePath_AsProjectArgument()
    {
        var testInstance = _testAssetsManager.CreateTestDirectory();
        File.WriteAllText(Path.Join(testInstance.Path, "Program.cs"), s_program);

        new DotnetCommand(Log, "run", "--project", "Program.cs")
            .WithWorkingDirectory(testInstance.Path)
            .Execute()
            .Should().Fail()
            .And.HaveStdErrContaining(CliCommandStrings.RunCommandException);
    }

    /// <summary>
    /// Even if there is a file-based app <c>./build</c>, <c>dotnet build</c> should not execute that.
    /// </summary>
    [Theory]
    // error MSB1003: Specify a project or solution file. The current working directory does not contain a project or solution file.
    [InlineData("build", "MSB1003")]
    // dotnet watch: Could not find a MSBuild project file in '...'. Specify which project to use with the --project option.
    [InlineData("watch", "--project")]
    public void Precedence_BuiltInCommand(string cmd, string error)
    {
        var testInstance = _testAssetsManager.CreateTestDirectory();
        File.WriteAllText(Path.Join(testInstance.Path, cmd), """
            #!/usr/bin/env dotnet
            Console.WriteLine("hello 1");
            """);
        File.WriteAllText(Path.Join(testInstance.Path, $"dotnet-{cmd}"), """
            #!/usr/bin/env dotnet
            Console.WriteLine("hello 2");
            """);

        // dotnet build -> built-in command
        new DotnetCommand(Log, cmd)
            .WithWorkingDirectory(testInstance.Path)
            .Execute()
            .Should().Fail()
            .And.HaveStdOutContaining(error);

        // dotnet ./build -> file-based app
        new DotnetCommand(Log, $"./{cmd}")
            .WithWorkingDirectory(testInstance.Path)
            .Execute()
            .Should().Pass()
            .And.HaveStdOut("hello 1");

        // dotnet run build -> file-based app
        new DotnetCommand(Log, "run", cmd)
            .WithWorkingDirectory(testInstance.Path)
            .Execute()
            .Should().Pass()
            .And.HaveStdOut("hello 1");
    }

    /// <summary>
    /// Even if there is a file-based app <c>./test.dll</c>, <c>dotnet test.dll</c> should not execute that.
    /// </summary>
    [Theory]
    [InlineData("test.dll")]
    [InlineData("./test.dll")]
    public void Precedence_Dll(string arg)
    {
        var testInstance = _testAssetsManager.CreateTestDirectory();
        File.WriteAllText(Path.Join(testInstance.Path, "test.dll"), """
            #!/usr/bin/env dotnet
            Console.WriteLine("hello world");
            """);

        // dotnet [./]test.dll -> exec the dll
        new DotnetCommand(Log, arg)
            .WithWorkingDirectory(testInstance.Path)
            .Execute()
            .Should().Fail()
            // A fatal error was encountered. The library 'hostpolicy.dll' required to execute the application was not found in ...
            .And.HaveStdErrContaining("hostpolicy");

        // dotnet run [./]test.dll -> file-based app
        new DotnetCommand(Log, "run", arg)
            .WithWorkingDirectory(testInstance.Path)
            .Execute()
            .Should().Pass()
            .And.HaveStdOut("hello world");
    }

    [Fact]
    public void Precedence_NuGetTool()
    {
        var testInstance = _testAssetsManager.CreateTestDirectory();
        File.WriteAllText(Path.Join(testInstance.Path, "complog"), """
            #!/usr/bin/env dotnet
            Console.WriteLine("hello world");
            """);

        new DotnetCommand(Log, "new", "tool-manifest")
            .WithWorkingDirectory(testInstance.Path)
            .Execute()
            .Should().Pass();

        new DotnetCommand(Log, "tool", "install", "complog@0.7.0")
            .WithWorkingDirectory(testInstance.Path)
            .Execute()
            .Should().Pass();

        // dotnet complog -> NuGet tool
        new DotnetCommand(Log, "complog")
            .WithWorkingDirectory(testInstance.Path)
            .Execute()
            .Should().Pass()
            .And.HaveStdOutContaining("complog");

        // dotnet ./complog -> file-based app
        new DotnetCommand(Log, "./complog")
            .WithWorkingDirectory(testInstance.Path)
            .Execute()
            .Should().Pass()
            .And.HaveStdOut("hello world");

        // dotnet run complog -> file-based app
        new DotnetCommand(Log, "run", "complog")
            .WithWorkingDirectory(testInstance.Path)
            .Execute()
            .Should().Pass()
            .And.HaveStdOut("hello world");
    }

    /// <summary>
    /// <c>dotnet run -</c> reads the C# code from stdin.
    /// </summary>
    [Fact]
    public void ReadFromStdin()
    {
        new DotnetCommand(Log, "run", "-")
            .WithStandardInput("""
                Console.WriteLine("Hello from stdin");
                Console.WriteLine("Read: " + (Console.ReadLine() ?? "null"));
                """)
            .Execute()
            .Should().Pass()
            .And.HaveStdOut("""
                Hello from stdin
                Read: null
                """);
    }

    [Fact]
    public void ReadFromStdin_NoBuild()
    {
        new DotnetCommand(Log, "run", "-", "--no-build")
            .Execute()
            .Should().Fail()
            .And.HaveStdErrContaining(string.Format(CliCommandStrings.InvalidOptionForStdin, RunCommandParser.NoBuildOption.Name));
    }

    /// <summary>
    /// <c>dotnet run -- -</c> should NOT read the C# file from stdin,
    /// the hyphen should be considred an app argument instead since it's after <c>--</c>.
    /// </summary>
    [Fact]
    public void ReadFromStdin_AfterDoubleDash()
    {
        var testInstance = _testAssetsManager.CreateTestDirectory();
        new DotnetCommand(Log, "run", "--", "-")
            .WithWorkingDirectory(testInstance.Path)
            .WithStandardInput("""Console.WriteLine("stdin code");""")
            .Execute()
            .Should().Fail()
            .And.HaveStdErrContaining(string.Format(CliCommandStrings.RunCommandExceptionNoProjects, testInstance.Path, RunCommandParser.ProjectOption.Name));
    }

    /// <summary>
    /// <c>dotnet run folder</c> without a project file is not supported.
    /// </summary>
    [Theory]
    [InlineData(null)] // will be replaced with an absolute path
    [InlineData(".")]
    [InlineData("../MSBuildTestApp")]
    [InlineData("../MSBuildTestApp/")]
    public void FolderPath(string? path)
    {
        var testInstance = _testAssetsManager.CreateTestDirectory();
        File.WriteAllText(Path.Join(testInstance.Path, "Program.cs"), s_program);

        path ??= testInstance.Path;

        new DotnetCommand(Log, "run", path)
            .WithWorkingDirectory(testInstance.Path)
            .Execute()
            .Should().Fail()
            .And.HaveStdErrContaining(string.Format(
                CliCommandStrings.RunCommandExceptionNoProjects,
                testInstance.Path,
                RunCommandParser.ProjectOption.Name));
    }

    /// <summary>
    /// <c>dotnet run app.csproj</c> fails if app.csproj does not exist.
    /// </summary>
    [Fact]
    public void ProjectPath_DoesNotExist()
    {
        var testInstance = _testAssetsManager.CreateTestDirectory();
        File.WriteAllText(Path.Join(testInstance.Path, "Program.cs"), s_program);

        new DotnetCommand(Log, "run", "./App.csproj")
            .WithWorkingDirectory(testInstance.Path)
            .Execute()
            .Should().Fail()
            .And.HaveStdErrContaining(string.Format(
                CliCommandStrings.RunCommandExceptionNoProjects,
                testInstance.Path,
                RunCommandParser.ProjectOption.Name));
    }

    /// <summary>
    /// <c>dotnet run app.csproj</c> where app.csproj exists
    /// runs the project and passes 'app.csproj' as an argument.
    /// </summary>
    [Fact]
    public void ProjectPath_Exists()
    {
        var testInstance = _testAssetsManager.CreateTestDirectory();
        File.WriteAllText(Path.Join(testInstance.Path, "Program.cs"), s_program);
        File.WriteAllText(Path.Join(testInstance.Path, "App.csproj"), s_consoleProject);

        new DotnetCommand(Log, "run", "./App.csproj")
            .WithWorkingDirectory(testInstance.Path)
            .Execute()
            .Should().Pass()
            .And.HaveStdOutContaining("""
                echo args:./App.csproj
                Hello from App
                """);
    }

    /// <summary>
    /// When a file is not a .cs file, we probe the first characters of the file for <c>#!</c>, and
    /// execute as a single file program if we find them.
    /// </summary>
    [Theory]
    [InlineData("Program")]
    [InlineData("Program.csx")]
    [InlineData("Program.vb")]
    public void NonCsFileExtensionWithShebang(string fileName)
    {
        var testInstance = _testAssetsManager.CreateTestDirectory();
        File.WriteAllText(Path.Join(testInstance.Path, fileName), """
            #!/usr/bin/env dotnet
            Console.WriteLine("hello world");
            """);

        new DotnetCommand(Log, "run", fileName)
            .WithWorkingDirectory(testInstance.Path)
            .Execute()
            .Should().Pass()
            .And.HaveStdOutContaining("hello world");
    }

    /// <summary>
    /// When a file is not a .cs file, we probe the first characters of the file for <c>#!</c>, and
    /// fall back to normal <c>dotnet run</c> behavior if we don't find them.
    /// </summary>
    [Theory]
    [InlineData("Program")]
    [InlineData("Program.csx")]
    [InlineData("Program.vb")]
    public void NonCsFileExtensionWithNoShebang(string fileName)
    {
        var testInstance = _testAssetsManager.CreateTestDirectory();
        File.WriteAllText(Path.Join(testInstance.Path, fileName), s_program);

        new DotnetCommand(Log, "run", fileName)
            .WithWorkingDirectory(testInstance.Path)
            .Execute()
            .Should().Fail()
            .And.HaveStdErrContaining(string.Format(
                CliCommandStrings.RunCommandExceptionNoProjects,
                testInstance.Path,
                RunCommandParser.ProjectOption.Name));
    }

    [Fact]
    public void MultipleEntryPoints()
    {
        var testInstance = _testAssetsManager.CreateTestDirectory();
        File.WriteAllText(Path.Join(testInstance.Path, "Program.cs"), s_program);
        File.WriteAllText(Path.Join(testInstance.Path, "Program2.cs"), s_program);

        new DotnetCommand(Log, "run", "Program.cs")
            .WithWorkingDirectory(testInstance.Path)
            .Execute()
            .Should().Pass()
            .And.HaveStdOut("Hello from Program");

        new DotnetCommand(Log, "run", "Program2.cs")
            .WithWorkingDirectory(testInstance.Path)
            .Execute()
            .Should().Pass()
            .And.HaveStdOut("Hello from Program2");
    }

    /// <summary>
    /// When the entry-point file does not exist, fallback to normal <c>dotnet run</c> behavior.
    /// </summary>
    [Fact]
    public void NoCode()
    {
        var testInstance = _testAssetsManager.CreateTestDirectory();

        new DotnetCommand(Log, "run", "Program.cs")
            .WithWorkingDirectory(testInstance.Path)
            .Execute()
            .Should().Fail()
            .And.HaveStdErrContaining(string.Format(
                CliCommandStrings.RunCommandExceptionNoProjects,
                testInstance.Path,
                RunCommandParser.ProjectOption.Name));
    }

    /// <summary>
    /// Cannot run a non-entry-point file.
    /// </summary>
    [Fact]
    public void ClassLibrary_EntryPointFileExists()
    {
        var testInstance = _testAssetsManager.CreateTestDirectory();
        File.WriteAllText(Path.Join(testInstance.Path, "Util.cs"), s_util);

        new DotnetCommand(Log, "run", "Util.cs")
            .WithWorkingDirectory(testInstance.Path)
            .Execute()
            .Should().Fail()
            .And.HaveStdOutContaining("error CS5001:"); // Program does not contain a static 'Main' method suitable for an entry point
    }

    /// <summary>
    /// When the entry-point file does not exist, fallback to normal <c>dotnet run</c> behavior.
    /// </summary>
    [Fact]
    public void ClassLibrary_EntryPointFileDoesNotExist()
    {
        var testInstance = _testAssetsManager.CreateTestDirectory();
        File.WriteAllText(Path.Join(testInstance.Path, "Util.cs"), s_util);

        new DotnetCommand(Log, "run", "NonExistentFile.cs")
            .WithWorkingDirectory(testInstance.Path)
            .Execute()
            .Should().Fail()
            .And.HaveStdErrContaining(string.Format(
                CliCommandStrings.RunCommandExceptionNoProjects,
                testInstance.Path,
                RunCommandParser.ProjectOption.Name));
    }

    /// <summary>
    /// Other files in the folder are not part of the compilation.
    /// </summary>
    [Fact]
    public void MultipleFiles_RunEntryPoint()
    {
        var testInstance = _testAssetsManager.CreateTestDirectory();
        File.WriteAllText(Path.Join(testInstance.Path, "Program.cs"), s_programDependingOnUtil);
        File.WriteAllText(Path.Join(testInstance.Path, "Util.cs"), s_util);

        new DotnetCommand(Log, "run", "Program.cs")
            .WithWorkingDirectory(testInstance.Path)
            .Execute()
            .Should().Fail()
            .And.HaveStdOutContaining("error CS0103"); // The name 'Util' does not exist in the current context
    }

    /// <summary>
    /// <c>dotnet run util.cs</c> fails if <c>util.cs</c> is not the entry-point.
    /// </summary>
    [Fact]
    public void MultipleFiles_RunLibraryFile()
    {
        var testInstance = _testAssetsManager.CreateTestDirectory();
        File.WriteAllText(Path.Join(testInstance.Path, "Program.cs"), s_programDependingOnUtil);
        File.WriteAllText(Path.Join(testInstance.Path, "Util.cs"), s_util);

        new DotnetCommand(Log, "run", "Util.cs")
            .WithWorkingDirectory(testInstance.Path)
            .Execute()
            .Should().Fail()
            .And.HaveStdOutContaining("error CS5001:"); // Program does not contain a static 'Main' method suitable for an entry point
    }

    /// <summary>
    /// If there are nested project files like
    /// <code>
    ///  app/file.cs
    ///  app/nested/x.csproj
    ///  app/nested/another.cs
    /// </code>
    /// executing <c>dotnet run app/file.cs</c> will include the nested <c>.cs</c> file in the compilation.
    /// Hence we could consider reporting an error in this situation.
    /// However, the same problem exists for normal builds with explicit project files
    /// and usually the build fails because there are multiple entry points or other clashes.
    /// </summary>
    [Fact]
    public void NestedProjectFiles()
    {
        var testInstance = _testAssetsManager.CreateTestDirectory();
        File.WriteAllText(Path.Join(testInstance.Path, "Program.cs"), s_program);
        Directory.CreateDirectory(Path.Join(testInstance.Path, "nested"));
        File.WriteAllText(Path.Join(testInstance.Path, "nested", "App.csproj"), s_consoleProject);

        new DotnetCommand(Log, "run", "Program.cs")
            .WithWorkingDirectory(testInstance.Path)
            .Execute()
            .Should().Pass()
            .And.HaveStdOut("Hello from Program");
    }

    /// <summary>
    /// <c>dotnet run folder/app.csproj</c> -> the argument is not recognized as an entry-point file
    /// (it does not have <c>.cs</c> file extension), so this fallbacks to normal <c>dotnet run</c> behavior.
    /// </summary>
    [Fact]
    public void RunNestedProjectFile()
    {
        var testInstance = _testAssetsManager.CreateTestDirectory();
        File.WriteAllText(Path.Join(testInstance.Path, "Program.cs"), s_program);
        File.WriteAllText(Path.Join(testInstance.Path, "App.csproj"), s_consoleProject);

        var dirName = Path.GetFileName(testInstance.Path);

        var workDir = Path.GetDirectoryName(testInstance.Path)!;

        new DotnetCommand(Log, "run", $"{dirName}/App.csproj")
            .WithWorkingDirectory(workDir)
            .Execute()
            .Should().Fail()
            .And.HaveStdErrContaining(string.Format(
                CliCommandStrings.RunCommandExceptionNoProjects,
                workDir,
                RunCommandParser.ProjectOption.Name));
    }

    /// <summary>
    /// Main method is supported just like top-level statements.
    /// </summary>
    [Fact]
    public void MainMethod()
    {
        var testInstance = _testAssetsManager.CopyTestAsset("MSBuildTestApp").WithSource();
        File.Delete(Path.Join(testInstance.Path, "MSBuildTestApp.csproj"));

        new DotnetCommand(Log, "run", "Program.cs")
            .WithWorkingDirectory(testInstance.Path)
            .Execute()
            .Should().Pass()
            .And.HaveStdOut("Hello World!");
    }

    /// <summary>
    /// Empty file does not contain entry point, so that's an error.
    /// </summary>
    [Fact]
    public void EmptyFile()
    {
        var testInstance = _testAssetsManager.CreateTestDirectory();
        File.WriteAllText(Path.Join(testInstance.Path, "Program.cs"), string.Empty);

        new DotnetCommand(Log, "run", "Program.cs")
            .WithWorkingDirectory(testInstance.Path)
            .Execute()
            .Should().Fail()
            .And.HaveStdOutContaining("error CS5001:"); // Program does not contain a static 'Main' method suitable for an entry point
    }

    /// <summary>
    /// Implicit build files have an effect.
    /// </summary>
    [Fact]
    public void DirectoryBuildProps()
    {
        var testInstance = _testAssetsManager.CreateTestDirectory();
        File.WriteAllText(Path.Join(testInstance.Path, "Program.cs"), s_program);
        File.WriteAllText(Path.Join(testInstance.Path, "Directory.Build.props"), """
            <Project>
                <PropertyGroup>
                    <AssemblyName>TestName</AssemblyName>
                </PropertyGroup>
            </Project>
            """);

        new DotnetCommand(Log, "run", "Program.cs")
            .WithWorkingDirectory(testInstance.Path)
            .Execute()
            .Should().Pass()
            .And.HaveStdOut("Hello from TestName");
    }

    /// <summary>
    /// Command-line arguments should be passed through.
    /// </summary>
    [Theory]
    [InlineData("other;args", "other;args")]
    [InlineData("--;other;args", "other;args")]
    [InlineData("--appArg", "--appArg")]
    [InlineData("-c;Debug;--xyz", "--xyz")]
    public void Arguments_PassThrough(string input, string output)
    {
        var testInstance = _testAssetsManager.CreateTestDirectory();
        File.WriteAllText(Path.Join(testInstance.Path, "Program.cs"), s_program);

        new DotnetCommand(Log, ["run", "Program.cs", .. input.Split(';')])
            .WithWorkingDirectory(testInstance.Path)
            .Execute()
            .Should().Pass()
            .And.HaveStdOut($"""
                echo args:{output}
                Hello from Program
                """);
    }

    /// <summary>
    /// <c>dotnet run --unknown-arg file.cs</c> fallbacks to normal <c>dotnet run</c> behavior.
    /// </summary>
    [Fact]
    public void Arguments_Unrecognized()
    {
        var testInstance = _testAssetsManager.CreateTestDirectory();
        File.WriteAllText(Path.Join(testInstance.Path, "Program.cs"), s_program);

        new DotnetCommand(Log, ["run", "--arg", "Program.cs"])
            .WithWorkingDirectory(testInstance.Path)
            .Execute()
            .Should().Fail()
            .And.HaveStdErrContaining(string.Format(
                CliCommandStrings.RunCommandExceptionNoProjects,
                testInstance.Path,
                RunCommandParser.ProjectOption.Name));
    }

    /// <summary>
    /// <c>dotnet run --some-known-arg file.cs</c> is supported.
    /// </summary>
    [Theory, CombinatorialData]
    public void Arguments_Recognized(bool beforeFile)
    {
        var testInstance = _testAssetsManager.CreateTestDirectory();
        File.WriteAllText(Path.Join(testInstance.Path, "Program.cs"), s_program);

        string[] args = beforeFile
            ? ["run", "-c", "Release", "Program.cs", "more", "args"]
            : ["run", "Program.cs", "-c", "Release", "more", "args"];

        new DotnetCommand(Log, args)
            .WithWorkingDirectory(testInstance.Path)
            .Execute()
            .Should().Pass()
            .And.HaveStdOut("""
                echo args:more;args
                Hello from Program
                Release config
                """);
    }

    /// <summary>
    /// <c>dotnet run --bl file.cs</c> produces a binary log.
    /// </summary>
    [Theory, CombinatorialData]
    public void BinaryLog(bool beforeFile)
    {
        var testInstance = _testAssetsManager.CreateTestDirectory();
        File.WriteAllText(Path.Join(testInstance.Path, "Program.cs"), s_program);

        string[] args = beforeFile
            ? ["run", "-bl", "Program.cs"]
            : ["run", "Program.cs", "-bl"];

        new DotnetCommand(Log, args)
            .WithWorkingDirectory(testInstance.Path)
            .Execute()
            .Should().Pass()
            .And.HaveStdOut("Hello from Program");

        new DirectoryInfo(testInstance.Path)
            .EnumerateFiles("*.binlog", SearchOption.TopDirectoryOnly)
            .Select(f => f.Name)
            .Should().BeEquivalentTo(["msbuild.binlog", "msbuild-dotnet-run.binlog"]);
    }

    [Theory, CombinatorialData]
    public void BinaryLog_Build([CombinatorialValues("restore", "build")] string command, bool beforeFile)
    {
        var testInstance = _testAssetsManager.CreateTestDirectory();
        File.WriteAllText(Path.Join(testInstance.Path, "Program.cs"), s_program);

        string[] args = beforeFile
            ? [command, "-bl", "Program.cs"]
            : [command, "Program.cs", "-bl"];

        new DotnetCommand(Log, args)
            .WithWorkingDirectory(testInstance.Path)
            .Execute()
            .Should().Pass();

        new DirectoryInfo(testInstance.Path)
            .EnumerateFiles("*.binlog", SearchOption.TopDirectoryOnly)
            .Select(f => f.Name)
            .Should().BeEquivalentTo(["msbuild.binlog"]);
    }

    [Theory]
    [InlineData("-bl")]
    [InlineData("-BL")]
    [InlineData("-bl:msbuild.binlog")]
    [InlineData("/bl")]
    [InlineData("/bl:msbuild.binlog")]
    [InlineData("--binaryLogger")]
    [InlineData("--binaryLogger:msbuild.binlog")]
    [InlineData("-bl:another.binlog")]
    public void BinaryLog_ArgumentForms(string arg)
    {
        var testInstance = _testAssetsManager.CreateTestDirectory();
        File.WriteAllText(Path.Join(testInstance.Path, "Program.cs"), s_program);

        new DotnetCommand(Log, "run", "Program.cs", arg)
            .WithWorkingDirectory(testInstance.Path)
            .Execute()
            .Should().Pass()
            .And.HaveStdOut("Hello from Program");

        var fileName = arg.Split(':', 2) is [_, { Length: > 0 } value] ? Path.GetFileNameWithoutExtension(value) : "msbuild";

        new DirectoryInfo(testInstance.Path)
            .EnumerateFiles("*.binlog", SearchOption.TopDirectoryOnly)
            .Select(f => f.Name)
            .Should().BeEquivalentTo([$"{fileName}.binlog", $"{fileName}-dotnet-run.binlog"]);
    }

    [Fact]
    public void BinaryLog_Multiple()
    {
        var testInstance = _testAssetsManager.CreateTestDirectory();
        File.WriteAllText(Path.Join(testInstance.Path, "Program.cs"), s_program);

        new DotnetCommand(Log, "run", "Program.cs", "-bl:one.binlog", "two.binlog", "/bl:three.binlog")
            .WithWorkingDirectory(testInstance.Path)
            .Execute()
            .Should().Pass()
            .And.HaveStdOut("""
                echo args:two.binlog
                Hello from Program
                """);

        new DirectoryInfo(testInstance.Path)
            .EnumerateFiles("*.binlog", SearchOption.TopDirectoryOnly)
            .Select(f => f.Name)
            .Should().BeEquivalentTo(["three.binlog", "three-dotnet-run.binlog"]);
    }

    [Fact]
    public void BinaryLog_WrongExtension()
    {
        var testInstance = _testAssetsManager.CreateTestDirectory();
        File.WriteAllText(Path.Join(testInstance.Path, "Program.cs"), s_program);

        new DotnetCommand(Log, "run", "Program.cs", "-bl:test.test")
            .WithWorkingDirectory(testInstance.Path)
            .Execute()
            .Should().Fail()
            .And.HaveStdErrContaining("test.test"); // Invalid binary logger parameter(s): "test.test"

        new DirectoryInfo(testInstance.Path)
            .EnumerateFiles("*.binlog", SearchOption.TopDirectoryOnly)
            .Select(f => f.Name)
            .Should().BeEmpty();
    }

    /// <summary>
    /// <c>dotnet run file.cs</c> should not produce a binary log.
    /// </summary>
    [Fact]
    public void BinaryLog_NotSpecified()
    {
        var testInstance = _testAssetsManager.CreateTestDirectory();
        File.WriteAllText(Path.Join(testInstance.Path, "Program.cs"), s_program);

        new DotnetCommand(Log, "run", "Program.cs")
            .WithWorkingDirectory(testInstance.Path)
            .Execute()
            .Should().Pass()
            .And.HaveStdOut("Hello from Program");

        new DirectoryInfo(testInstance.Path)
            .EnumerateFiles("*.binlog", SearchOption.TopDirectoryOnly)
            .Select(f => f.Name)
            .Should().BeEmpty();
    }

    /// <summary>
    /// Default projects do not include anything apart from the entry-point file.
    /// </summary>
    [Fact]
    public void EmbeddedResource()
    {
        var testInstance = _testAssetsManager.CreateTestDirectory();
        File.WriteAllText(Path.Join(testInstance.Path, "Program.cs"), """
            using var stream = System.Reflection.Assembly.GetExecutingAssembly().GetManifestResourceStream("Program.Resources.resources");

            if (stream is null)
            {
                Console.WriteLine("Resource not found");
                return;
            }

            using var reader = new System.Resources.ResourceReader(stream);
            Console.WriteLine(reader.Cast<System.Collections.DictionaryEntry>().Single());
            """);
        File.WriteAllText(Path.Join(testInstance.Path, "Resources.resx"), """
            <root>
              <data name="MyString">
                <value>TestValue</value>
              </data>
            </root>
            """);

        new DotnetCommand(Log, "run", "Program.cs")
            .WithWorkingDirectory(testInstance.Path)
            .Execute()
            .Should().Pass()
            .And.HaveStdOut("""
                Resource not found
                """);
    }

    [Fact]
    public void NoRestore_01()
    {
        var testInstance = _testAssetsManager.CreateTestDirectory();
        var programFile = Path.Join(testInstance.Path, "Program.cs");
        File.WriteAllText(programFile, s_program);

        // Remove artifacts from possible previous runs of this test.
        var artifactsDir = VirtualProjectBuildingCommand.GetArtifactsPath(programFile);
        if (Directory.Exists(artifactsDir)) Directory.Delete(artifactsDir, recursive: true);

        // It is an error when never restored before.
        new DotnetCommand(Log, "run", "--no-restore", "Program.cs")
            .WithWorkingDirectory(testInstance.Path)
            .Execute()
            .Should().Fail()
            .And.HaveStdOutContaining("NETSDK1004"); // error NETSDK1004: Assets file '...\obj\project.assets.json' not found. Run a NuGet package restore to generate this file.

        // Run restore.
        new DotnetCommand(Log, "restore", "Program.cs")
            .WithWorkingDirectory(testInstance.Path)
            .Execute()
            .Should().Pass();

        // --no-restore works.
        new DotnetCommand(Log, "run", "--no-restore", "Program.cs")
            .WithWorkingDirectory(testInstance.Path)
            .Execute()
            .Should().Pass()
            .And.HaveStdOut("Hello from Program");
    }

    [Fact]
    public void NoRestore_02()
    {
        var testInstance = _testAssetsManager.CreateTestDirectory();
        var programFile = Path.Join(testInstance.Path, "Program.cs");
        File.WriteAllText(programFile, s_program);

        // Remove artifacts from possible previous runs of this test.
        var artifactsDir = VirtualProjectBuildingCommand.GetArtifactsPath(programFile);
        if (Directory.Exists(artifactsDir)) Directory.Delete(artifactsDir, recursive: true);

        // It is an error when never restored before.
        new DotnetCommand(Log, "build", "--no-restore", "Program.cs")
            .WithWorkingDirectory(testInstance.Path)
            .Execute()
            .Should().Fail()
            .And.HaveStdOutContaining("NETSDK1004"); // error NETSDK1004: Assets file '...\obj\project.assets.json' not found. Run a NuGet package restore to generate this file.

        // Run restore.
        new DotnetCommand(Log, "restore", "Program.cs")
            .WithWorkingDirectory(testInstance.Path)
            .Execute()
            .Should().Pass();

        // --no-restore works.
        new DotnetCommand(Log, "build", "--no-restore", "Program.cs")
            .WithWorkingDirectory(testInstance.Path)
            .Execute()
            .Should().Pass();

        new DotnetCommand(Log, "run", "--no-build", "Program.cs")
            .WithWorkingDirectory(testInstance.Path)
            .Execute()
            .Should().Pass()
            .And.HaveStdOut("Hello from Program");
    }

    [Fact]
    public void NoBuild_01()
    {
        var testInstance = _testAssetsManager.CreateTestDirectory();
        var programFile = Path.Join(testInstance.Path, "Program.cs");
        File.WriteAllText(programFile, s_program);

        // Remove artifacts from possible previous runs of this test.
        var artifactsDir = VirtualProjectBuildingCommand.GetArtifactsPath(programFile);
        if (Directory.Exists(artifactsDir)) Directory.Delete(artifactsDir, recursive: true);

        // It is an error when never built before.
        new DotnetCommand(Log, "run", "--no-build", "Program.cs")
            .WithWorkingDirectory(testInstance.Path)
            .Execute()
            .Should().Fail()
            .And.HaveStdErrContaining("An error occurred trying to start process");

        // Now build it.
        new DotnetCommand(Log, "build", "Program.cs")
            .WithWorkingDirectory(testInstance.Path)
            .Execute()
            .Should().Pass();

        // Changing the program has no effect when it is not built.
        File.WriteAllText(programFile, """Console.WriteLine("Changed");""");
        new DotnetCommand(Log, "run", "--no-build", "Program.cs")
            .WithWorkingDirectory(testInstance.Path)
            .Execute()
            .Should().Pass()
            .And.HaveStdOut("Hello from Program");

        // The change has an effect when built again.
        new DotnetCommand(Log, "run", "Program.cs")
            .WithWorkingDirectory(testInstance.Path)
            .Execute()
            .Should().Pass()
            .And.HaveStdOut("Changed");
    }

    [Fact]
    public void NoBuild_02()
    {
        var testInstance = _testAssetsManager.CreateTestDirectory();
        var programFile = Path.Join(testInstance.Path, "Program.cs");
        File.WriteAllText(programFile, s_program);

        // Remove artifacts from possible previous runs of this test.
        var artifactsDir = VirtualProjectBuildingCommand.GetArtifactsPath(programFile);
        if (Directory.Exists(artifactsDir)) Directory.Delete(artifactsDir, recursive: true);

        // It is an error when never built before.
        new DotnetCommand(Log, "run", "--no-build", "Program.cs")
            .WithWorkingDirectory(testInstance.Path)
            .Execute()
            .Should().Fail()
            .And.HaveStdErrContaining("An error occurred trying to start process");

        // Now build it.
        new DotnetCommand(Log, "run", "Program.cs")
            .WithWorkingDirectory(testInstance.Path)
            .Execute()
            .Should().Pass()
            .And.HaveStdOut("Hello from Program");

        // Changing the program has no effect when it is not built.
        File.WriteAllText(programFile, """Console.WriteLine("Changed");""");
        new DotnetCommand(Log, "run", "--no-build", "Program.cs")
            .WithWorkingDirectory(testInstance.Path)
            .Execute()
            .Should().Pass()
            .And.HaveStdOut("Hello from Program");

        // The change has an effect when built again.
        new DotnetCommand(Log, "run", "Program.cs")
            .WithWorkingDirectory(testInstance.Path)
            .Execute()
            .Should().Pass()
            .And.HaveStdOut("Changed");
    }

    [Fact]
    public void Publish()
    {
        var testInstance = _testAssetsManager.CreateTestDirectory();
        var programFile = Path.Join(testInstance.Path, "Program.cs");
        File.WriteAllText(programFile, s_program);

        var artifactsDir = VirtualProjectBuildingCommand.GetArtifactsPath(programFile);
        if (Directory.Exists(artifactsDir)) Directory.Delete(artifactsDir, recursive: true);

        var publishDir = Path.Join(testInstance.Path, "artifacts");
        if (Directory.Exists(publishDir)) Directory.Delete(publishDir, recursive: true);

        new DotnetCommand(Log, "publish", "Program.cs")
            .WithWorkingDirectory(testInstance.Path)
            .Execute()
            .Should().Pass();

        new DirectoryInfo(publishDir).Sub("Program")
            .Should().Exist()
            .And.NotHaveFilesMatching("*.deps.json", SearchOption.TopDirectoryOnly); // no deps.json file for AOT-published app
    }

    [Fact]
    public void Publish_Options()
    {
        var testInstance = _testAssetsManager.CreateTestDirectory();
        var programFile = Path.Join(testInstance.Path, "Program.cs");
        File.WriteAllText(programFile, s_program);

        var artifactsDir = VirtualProjectBuildingCommand.GetArtifactsPath(programFile);
        if (Directory.Exists(artifactsDir)) Directory.Delete(artifactsDir, recursive: true);

        var publishDir = Path.Join(testInstance.Path, "artifacts");
        if (Directory.Exists(publishDir)) Directory.Delete(publishDir, recursive: true);

        new DotnetCommand(Log, "publish", "Program.cs", "-c", "Debug", "-p:PublishAot=false", "-bl")
            .WithWorkingDirectory(testInstance.Path)
            .Execute()
            .Should().Pass();

        new DirectoryInfo(publishDir).Sub("Program")
            .Should().Exist()
            .And.HaveFile("Program.deps.json");

        new DirectoryInfo(testInstance.Path).File("msbuild.binlog").Should().Exist();
    }

    [Fact]
<<<<<<< HEAD
    public void Clean()
=======
    public void Publish_PublishDir_IncludesFileName()
    {
        var testInstance = _testAssetsManager.CreateTestDirectory();
        var programFile = Path.Join(testInstance.Path, "MyCustomProgram.cs");
        File.WriteAllText(programFile, s_program);

        var artifactsDir = VirtualProjectBuildingCommand.GetArtifactsPath(programFile);
        if (Directory.Exists(artifactsDir)) Directory.Delete(artifactsDir, recursive: true);

        var publishDir = Path.Join(testInstance.Path, "artifacts");
        if (Directory.Exists(publishDir)) Directory.Delete(publishDir, recursive: true);

        new DotnetCommand(Log, "publish", "MyCustomProgram.cs")
            .WithWorkingDirectory(testInstance.Path)
            .Execute()
            .Should().Pass();

        new DirectoryInfo(publishDir).Sub("MyCustomProgram")
            .Should().Exist()
            .And.NotHaveFilesMatching("*.deps.json", SearchOption.TopDirectoryOnly); // no deps.json file for AOT-published app
    }

    [Fact]
    public void Publish_PublishDir_CommandLine()
>>>>>>> af913ff9
    {
        var testInstance = _testAssetsManager.CreateTestDirectory();
        var programFile = Path.Join(testInstance.Path, "Program.cs");
        File.WriteAllText(programFile, s_program);

<<<<<<< HEAD
        new DotnetCommand(Log, "run", "Program.cs")
            .WithWorkingDirectory(testInstance.Path)
            .Execute()
            .Should().Pass()
            .And.HaveStdOut("Hello from Program");

        var artifactsDir = new DirectoryInfo(VirtualProjectBuildingCommand.GetArtifactsPath(programFile));
        artifactsDir.Should().HaveFiles(["build-start.cache", "build-success.cache"]);

        var dllFile = artifactsDir.File("bin/debug/Program.dll");
        dllFile.Should().Exist();

        new DotnetCommand(Log, "clean", "Program.cs")
=======
        var customPublishDir = Path.Join(testInstance.Path, "custom-publish");
        if (Directory.Exists(customPublishDir)) Directory.Delete(customPublishDir, recursive: true);

        new DotnetCommand(Log, "publish", "Program.cs", $"/p:PublishDir={customPublishDir}")
            .WithWorkingDirectory(testInstance.Path)
            .Execute()
            .Should().Pass();

        new DirectoryInfo(customPublishDir)
            .Should().Exist()
            .And.NotHaveFilesMatching("*.deps.json", SearchOption.TopDirectoryOnly); // no deps.json file for AOT-published app
    }

    [Fact]
    public void Publish_PublishDir_PropertyDirective()
    {
        var testInstance = _testAssetsManager.CreateTestDirectory();
        var programFile = Path.Join(testInstance.Path, "Program.cs");
        var publishDir = Path.Join(testInstance.Path, "directive-publish");
        File.WriteAllText(programFile, $"""
            #:property PublishDir={publishDir}
            {s_program}
            """);

        if (Directory.Exists(publishDir)) Directory.Delete(publishDir, recursive: true);

        new DotnetCommand(Log, "publish", "Program.cs")
>>>>>>> af913ff9
            .WithWorkingDirectory(testInstance.Path)
            .Execute()
            .Should().Pass();

<<<<<<< HEAD
        artifactsDir.EnumerateFiles().Should().BeEmpty();

        dllFile.Refresh();
        dllFile.Should().NotExist();
=======
        new DirectoryInfo(publishDir)
            .Should().Exist()
            .And.NotHaveFilesMatching("*.deps.json", SearchOption.TopDirectoryOnly); // no deps.json file for AOT-published app
    }

    [Fact]
    public void Publish_In_SubDir()
    {
        var testInstance = _testAssetsManager.CreateTestDirectory();
        var subDir = Directory.CreateDirectory(Path.Combine(testInstance.Path, "subdir"));

        var programFile = Path.Join(subDir.FullName, "Program.cs");
        File.WriteAllText(programFile, s_program);

        var artifactsDir = VirtualProjectBuildingCommand.GetArtifactsPath(programFile);
        if (Directory.Exists(artifactsDir)) Directory.Delete(artifactsDir, recursive: true);

        var publishDir = Path.Join(subDir.FullName, "artifacts");
        if (Directory.Exists(publishDir)) Directory.Delete(publishDir, recursive: true);

        new DotnetCommand(Log, "publish", "./subdir/Program.cs")
            .WithWorkingDirectory(testInstance.Path)
            .Execute()
            .Should().Pass();

        new DirectoryInfo(testInstance.Path).Sub("subdir").Sub("artifacts").Sub("Program")
            .Should().Exist()
            .And.NotHaveFilesMatching("*.deps.json", SearchOption.TopDirectoryOnly); // no deps.json file for AOT-published app
>>>>>>> af913ff9
    }

    [PlatformSpecificFact(TestPlatforms.AnyUnix), UnsupportedOSPlatform("windows")]
    public void ArtifactsDirectory_Permissions()
    {
        var testInstance = _testAssetsManager.CreateTestDirectory();
        var programFile = Path.Join(testInstance.Path, "Program.cs");
        File.WriteAllText(programFile, s_program);

        // Remove artifacts from possible previous runs of this test.
        var artifactsDir = VirtualProjectBuildingCommand.GetArtifactsPath(programFile);
        if (Directory.Exists(artifactsDir)) Directory.Delete(artifactsDir, recursive: true);

        new DotnetCommand(Log, "build", "Program.cs")
            .WithWorkingDirectory(testInstance.Path)
            .Execute()
            .Should().Pass();

        new DirectoryInfo(artifactsDir).UnixFileMode
            .Should().Be(UnixFileMode.UserRead | UnixFileMode.UserWrite | UnixFileMode.UserExecute, artifactsDir);

        // Re-create directory with incorrect permissions.
        Directory.Delete(artifactsDir, recursive: true);
        Directory.CreateDirectory(artifactsDir, UnixFileMode.GroupRead | UnixFileMode.GroupWrite | UnixFileMode.GroupExecute);
        var actualMode = new DirectoryInfo(artifactsDir).UnixFileMode
            .Should().NotBe(UnixFileMode.UserRead | UnixFileMode.UserWrite | UnixFileMode.UserExecute, artifactsDir).And.Subject;

        new DotnetCommand(Log, "build", "Program.cs")
            .WithWorkingDirectory(testInstance.Path)
            .Execute()
            .Should().Fail()
            .And.HaveStdErrContaining("build-start.cache"); // Unhandled exception: Access to the path '.../build-start.cache' is denied.

        // Build shouldn't have changed the permissions.
        new DirectoryInfo(artifactsDir).UnixFileMode
            .Should().Be(actualMode, artifactsDir);
    }

    [Fact]
    public void LaunchProfile()
    {
        var testInstance = _testAssetsManager.CreateTestDirectory();
        File.WriteAllText(Path.Join(testInstance.Path, "Program.cs"), s_program + """

            Console.WriteLine($"Message: '{Environment.GetEnvironmentVariable("Message")}'");
            """);
        Directory.CreateDirectory(Path.Join(testInstance.Path, "Properties"));
        File.WriteAllText(Path.Join(testInstance.Path, "Properties", "launchSettings.json"), s_launchSettings);

        new DotnetCommand(Log, "run", "--no-launch-profile", "Program.cs")
            .WithWorkingDirectory(testInstance.Path)
            .Execute()
            .Should().Pass()
            .And.HaveStdOut("""
                Hello from Program
                Message: ''
                """);

        new DotnetCommand(Log, "run", "Program.cs")
            .WithWorkingDirectory(testInstance.Path)
            .Execute()
            .Should().Pass()
            .And.HaveStdOutContaining("""
                Hello from Program
                Message: 'TestProfileMessage1'
                """);

        new DotnetCommand(Log, "run", "-lp", "TestProfile2", "Program.cs")
            .WithWorkingDirectory(testInstance.Path)
            .Execute()
            .Should().Pass()
            .And.HaveStdOutContaining("""
                Hello from Program
                Message: 'TestProfileMessage2'
                """);
    }

    [Fact]
    public void Define_01()
    {
        var testInstance = _testAssetsManager.CreateTestDirectory();
        File.WriteAllText(Path.Join(testInstance.Path, "Program.cs"), """
            #if MY_DEFINE
            Console.WriteLine("Test output");
            #endif
            """);

        new DotnetCommand(Log, "run", "Program.cs", "-p:DefineConstants=MY_DEFINE")
            .WithWorkingDirectory(testInstance.Path)
            .Execute()
            .Should().Pass()
            .And.HaveStdOut("Test output");
    }

    [Fact]
    public void Define_02()
    {
        var testInstance = _testAssetsManager.CreateTestDirectory();
        File.WriteAllText(Path.Join(testInstance.Path, "Program.cs"), """
            #if !MY_DEFINE
            Console.WriteLine("Test output");
            #endif
            """);

        new DotnetCommand(Log, "run", "Program.cs", "-p:DefineConstants=MY_DEFINE")
            .WithWorkingDirectory(testInstance.Path)
            .Execute()
            .Should().Fail()
            .And.HaveStdOutContaining("error CS5001:"); // Program does not contain a static 'Main' method suitable for an entry point
    }

    [Fact]
    public void PackageReference()
    {
        var testInstance = _testAssetsManager.CreateTestDirectory();
        File.WriteAllText(Path.Join(testInstance.Path, "Program.cs"), """
            #:package System.CommandLine@2.0.0-beta4.22272.1
            using System.CommandLine;

            var rootCommand = new RootCommand("Sample app for System.CommandLine");
            return await rootCommand.InvokeAsync(args);
            """);

        new DotnetCommand(Log, "run", "Program.cs", "--", "--help")
            .WithWorkingDirectory(testInstance.Path)
            .Execute()
            .Should().Pass()
            .And.HaveStdOutContaining("""
                Description:
                  Sample app for System.CommandLine
                """);
    }

    [Fact]
    public void PackageReference_CentralVersion()
    {
        var testInstance = _testAssetsManager.CreateTestDirectory();
        File.WriteAllText(Path.Join(testInstance.Path, "Directory.Packages.props"), """
            <Project>
              <PropertyGroup>
                <ManagePackageVersionsCentrally>true</ManagePackageVersionsCentrally>
              </PropertyGroup>
              <ItemGroup>
                <PackageVersion Include="System.CommandLine" Version="2.0.0-beta4.22272.1" />
              </ItemGroup>
            </Project>
            """);
        File.WriteAllText(Path.Join(testInstance.Path, "Program.cs"), """
            #:package System.CommandLine
            using System.CommandLine;

            var rootCommand = new RootCommand("Sample app for System.CommandLine");
            return await rootCommand.InvokeAsync(args);
            """);

        new DotnetCommand(Log, "run", "Program.cs", "--", "--help")
            .WithWorkingDirectory(testInstance.Path)
            .Execute()
            .Should().Pass()
            .And.HaveStdOutContaining("""
                Description:
                  Sample app for System.CommandLine
                """);
    }

    [Fact] // https://github.com/dotnet/sdk/issues/48990
    public void SdkReference()
    {
        var testInstance = _testAssetsManager.CreateTestDirectory();
        File.WriteAllText(Path.Join(testInstance.Path, "Program.cs"), """
            #:sdk Microsoft.NET.Sdk
            #:sdk Aspire.AppHost.Sdk@9.2.1
            #:package Aspire.Hosting.AppHost@9.2.1

            var builder = DistributedApplication.CreateBuilder(args);
            builder.Build().Run();
            """);

        new DotnetCommand(Log, "build", "Program.cs")
            .WithWorkingDirectory(testInstance.Path)
            .Execute()
            .Should().Pass();
    }

    [Theory]
    [InlineData("../Lib/Lib.csproj")]
    [InlineData("../Lib")]
    [InlineData(@"..\Lib\Lib.csproj")]
    [InlineData(@"..\Lib")]
    public void ProjectReference(string arg)
    {
        var testInstance = _testAssetsManager.CreateTestDirectory();

        var libDir = Path.Join(testInstance.Path, "Lib");
        Directory.CreateDirectory(libDir);

        File.WriteAllText(Path.Join(libDir, "Lib.csproj"), $"""
            <Project Sdk="Microsoft.NET.Sdk">
              <PropertyGroup>
                <TargetFramework>{ToolsetInfo.CurrentTargetFramework}</TargetFramework>
              </PropertyGroup>
            </Project>
            """);

        File.WriteAllText(Path.Join(libDir, "Lib.cs"), """
            namespace Lib;
            public class LibClass
            {
                public static string GetMessage() => "Hello from Lib";
            }
            """);

        var appDir = Path.Join(testInstance.Path, "App");
        Directory.CreateDirectory(appDir);

        File.WriteAllText(Path.Join(appDir, "Program.cs"), $"""
            #:project {arg}
            Console.WriteLine(Lib.LibClass.GetMessage());
            """);

        new DotnetCommand(Log, "run", "Program.cs")
            .WithWorkingDirectory(appDir)
            .Execute()
            .Should().Pass()
            .And.HaveStdOut("Hello from Lib");
    }

    [Fact]
    public void ProjectReference_Errors()
    {
        var testInstance = _testAssetsManager.CreateTestDirectory();
        File.WriteAllText(Path.Join(testInstance.Path, "Program.cs"), """
            #:project wrong.csproj
            """);

        // Project file does not exist.
        new DotnetCommand(Log, "run", "Program.cs")
            .WithWorkingDirectory(testInstance.Path)
            .Execute()
            .Should().Fail()
            .And.HaveStdErrContaining(string.Format(CliCommandStrings.InvalidProjectDirective,
                $"{Path.Join(testInstance.Path, "Program.cs")}:1",
                string.Format(CliStrings.CouldNotFindProjectOrDirectory, Path.Join(testInstance.Path, "wrong.csproj"))));

        File.WriteAllText(Path.Join(testInstance.Path, "Program.cs"), """
            #:project dir/
            """);

        // Project directory does not exist.
        new DotnetCommand(Log, "run", "Program.cs")
            .WithWorkingDirectory(testInstance.Path)
            .Execute()
            .Should().Fail()
            .And.HaveStdErrContaining(string.Format(CliCommandStrings.InvalidProjectDirective,
                $"{Path.Join(testInstance.Path, "Program.cs")}:1",
                string.Format(CliStrings.CouldNotFindProjectOrDirectory, Path.Join(testInstance.Path, "dir/"))));

        Directory.CreateDirectory(Path.Join(testInstance.Path, "dir"));

        // Directory exists but has no project file.
        new DotnetCommand(Log, "run", "Program.cs")
            .WithWorkingDirectory(testInstance.Path)
            .Execute()
            .Should().Fail()
            .And.HaveStdErrContaining(string.Format(CliCommandStrings.InvalidProjectDirective,
                $"{Path.Join(testInstance.Path, "Program.cs")}:1",
                string.Format(CliStrings.CouldNotFindAnyProjectInDirectory, Path.Join(testInstance.Path, "dir/"))));

        File.WriteAllText(Path.Join(testInstance.Path, "dir", "proj1.csproj"), "<Project />");
        File.WriteAllText(Path.Join(testInstance.Path, "dir", "proj2.csproj"), "<Project />");

        // Directory exists but has multiple project files.
        new DotnetCommand(Log, "run", "Program.cs")
            .WithWorkingDirectory(testInstance.Path)
            .Execute()
            .Should().Fail()
            .And.HaveStdErrContaining(string.Format(CliCommandStrings.InvalidProjectDirective,
                $"{Path.Join(testInstance.Path, "Program.cs")}:1",
                string.Format(CliStrings.MoreThanOneProjectInDirectory, Path.Join(testInstance.Path, "dir/"))));
    }

    [Fact]
    public void UpToDate()
    {
        var testInstance = _testAssetsManager.CreateTestDirectory();
        File.WriteAllText(Path.Join(testInstance.Path, "Program.cs"), s_program);

        Build(expectedUpToDate: false);

        Build(expectedUpToDate: true);

        Build(expectedUpToDate: true);

        // Change the source file (a rebuild is necessary).
        File.WriteAllText(Path.Join(testInstance.Path, "Program.cs"), s_program + " ");

        Build(expectedUpToDate: false);

        Build(expectedUpToDate: true);

        // Change an unrelated source file (no rebuild necessary).
        File.WriteAllText(Path.Join(testInstance.Path, "Program2.cs"), "test");

        Build(expectedUpToDate: true);

        // Add an implicit build file (a rebuild is necessary).
        string buildPropsFile = Path.Join(testInstance.Path, "Directory.Build.props");
        File.WriteAllText(buildPropsFile, """
            <Project>
                <PropertyGroup>
                    <DefineConstants>$(DefineConstants);CUSTOM_DEFINE</DefineConstants>
                </PropertyGroup>
            </Project>
            """);

        Build(expectedUpToDate: false, expectedOutput: """
            Hello from Program
            Custom define
            """);

        Build(expectedUpToDate: true, expectedOutput: """
            Hello from Program
            Custom define
            """);

        // Change the implicit build file (a rebuild is necessary).
        string importedFile = Path.Join(testInstance.Path, "Settings.props");
        File.WriteAllText(importedFile, """
            <Project>
            </Project>
            """);
        File.WriteAllText(buildPropsFile, """
            <Project>
                <Import Project="Settings.props" />
            </Project>
            """);

        Build(expectedUpToDate: false);

        // Change the imported build file (this is not recognized).
        File.WriteAllText(importedFile, """
            <Project>
                <PropertyGroup>
                    <DefineConstants>$(DefineConstants);CUSTOM_DEFINE</DefineConstants>
                </PropertyGroup>
            </Project>
            """);

        Build(expectedUpToDate: true);

        // Force rebuild.
        Build(expectedUpToDate: false, args: ["--no-cache"], expectedOutput: """
            Hello from Program
            Custom define
            """);

        // Remove an implicit build file (a rebuild is necessary).
        File.Delete(buildPropsFile);
        Build(expectedUpToDate: false);

        // Force rebuild.
        Build(expectedUpToDate: false, args: ["--no-cache"]);

        Build(expectedUpToDate: true);

        // Pass argument (no rebuild necessary).
        Build(expectedUpToDate: true, args: ["--", "test-arg"], expectedOutput: """
            echo args:test-arg
            Hello from Program
            """);

        // Change config (a rebuild is necessary).
        Build(expectedUpToDate: false, args: ["-c", "Release"], expectedOutput: """
            Hello from Program
            Release config
            """);

        // Keep changed config (no rebuild necessary).
        Build(expectedUpToDate: true, args: ["-c", "Release"], expectedOutput: """
            Hello from Program
            Release config
            """);

        // Change config back (a rebuild is necessary).
        Build(expectedUpToDate: false);

        // Build with a failure.
        new DotnetCommand(Log, ["run", "Program.cs", "-p:LangVersion=Invalid"])
            .WithWorkingDirectory(testInstance.Path)
            .Execute()
            .Should().Fail()
            .And.HaveStdOutContaining("error CS1617"); // Invalid option 'Invalid' for /langversion.

        // A rebuild is necessary since the last build failed.
        Build(expectedUpToDate: false);

        void Build(bool expectedUpToDate, ReadOnlySpan<string> args = default, string expectedOutput = "Hello from Program")
        {
            new DotnetCommand(Log, ["run", "Program.cs", "-bl", .. args])
                .WithWorkingDirectory(testInstance.Path)
                .Execute()
                .Should().Pass()
                .And.HaveStdOut(expectedUpToDate
                    ? $"""
                        {CliCommandStrings.NoBinaryLogBecauseUpToDate}
                        {expectedOutput}
                        """
                    : expectedOutput);

            var binlogs = new DirectoryInfo(testInstance.Path)
                .EnumerateFiles("*.binlog", SearchOption.TopDirectoryOnly);

            binlogs.Select(f => f.Name)
                .Should().BeEquivalentTo(
                    expectedUpToDate
                        ? ["msbuild-dotnet-run.binlog"]
                        : ["msbuild.binlog", "msbuild-dotnet-run.binlog"]);

            foreach (var binlog in binlogs)
            {
                binlog.Delete();
            }
        }
    }

    [Fact]
    public void UpToDate_InvalidOptions()
    {
        var testInstance = _testAssetsManager.CreateTestDirectory();
        File.WriteAllText(Path.Join(testInstance.Path, "Program.cs"), s_program);

        new DotnetCommand(Log, "run", "Program.cs", "--no-cache", "--no-build")
            .WithWorkingDirectory(testInstance.Path)
            .Execute()
            .Should().Fail()
            .And.HaveStdErrContaining(string.Format(CliCommandStrings.InvalidOptionCombination, RunCommandParser.NoCacheOption.Name, RunCommandParser.NoBuildOption.Name));
    }

    private static string ToJson(string s) => JsonSerializer.Serialize(s);

    /// <summary>
    /// Simplifies using interpolated raw strings with nested JSON,
    /// e.g, in <c>$$"""{x:{y:1}}"""</c>, the <c>}}</c> would result in an error.
    /// </summary>
    private const string nop = "";

    [Fact]
    public void Api()
    {
        var testInstance = _testAssetsManager.CreateTestDirectory();
        var programPath = Path.Join(testInstance.Path, "Program.cs");
        File.WriteAllText(programPath, """
            #!/program
            #:sdk Microsoft.NET.Sdk
            #:sdk Aspire.Hosting.Sdk@9.1.0
            #:property TargetFramework=net11.0
            #:package System.CommandLine@2.0.0-beta4.22272.1
            #:property LangVersion=preview
            Console.WriteLine();
            """);

        new DotnetCommand(Log, "run-api")
            .WithStandardInput($$"""
                {"$type":"GetProject","EntryPointFileFullPath":{{ToJson(programPath)}},"ArtifactsPath":"/artifacts"}
                """)
            .Execute()
            .Should().Pass()
            .And.HaveStdOut($$"""
                {"$type":"Project","Version":1,"Content":{{ToJson($"""
                    <Project>

                      <PropertyGroup>
                        <IncludeProjectNameInArtifactsPaths>false</IncludeProjectNameInArtifactsPaths>
                        <ArtifactsPath>/artifacts</ArtifactsPath>
                        <PublishDir>artifacts/$(MSBuildProjectName)</PublishDir>
                      </PropertyGroup>

                      <ItemGroup>
                        <Clean Include="/artifacts/*" />
                      </ItemGroup>

                      <!-- We need to explicitly import Sdk props/targets so we can override the targets below. -->
                      <Import Project="Sdk.props" Sdk="Microsoft.NET.Sdk" />
                      <Import Project="Sdk.props" Sdk="Aspire.Hosting.Sdk" Version="9.1.0" />

                      <PropertyGroup>
                        <OutputType>Exe</OutputType>
                        <TargetFramework>{ToolsetInfo.CurrentTargetFramework}</TargetFramework>
                        <ImplicitUsings>enable</ImplicitUsings>
                        <Nullable>enable</Nullable>
                        <PublishAot>true</PublishAot>
                      </PropertyGroup>

                      <PropertyGroup>
                        <EnableDefaultItems>false</EnableDefaultItems>
                      </PropertyGroup>

                      <PropertyGroup>
                        <TargetFramework>net11.0</TargetFramework>
                        <LangVersion>preview</LangVersion>
                      </PropertyGroup>

                      <PropertyGroup>
                        <Features>$(Features);FileBasedProgram</Features>
                      </PropertyGroup>

                      <ItemGroup>
                        <PackageReference Include="System.CommandLine" Version="2.0.0-beta4.22272.1" />
                      </ItemGroup>

                      <ItemGroup>
                        <Compile Include="{programPath}" />
                      </ItemGroup>

                      <ItemGroup>
                        <RuntimeHostConfigurationOption Include="EntryPointFilePath" Value="{programPath}" />
                        <RuntimeHostConfigurationOption Include="EntryPointFileDirectoryPath" Value="{testInstance.Path}" />
                      </ItemGroup>

                      <Import Project="Sdk.targets" Sdk="Microsoft.NET.Sdk" />
                      <Import Project="Sdk.targets" Sdk="Aspire.Hosting.Sdk" Version="9.1.0" />

                    {VirtualProjectBuildingCommand.TargetOverrides}

                    </Project>

                    """)}},"Diagnostics":[]}
                """);
    }

    [Fact]
    public void Api_Diagnostic_01()
    {
        var testInstance = _testAssetsManager.CreateTestDirectory();
        var programPath = Path.Join(testInstance.Path, "Program.cs");
        File.WriteAllText(programPath, """
            Console.WriteLine();
            #:property LangVersion=preview
            """);

        new DotnetCommand(Log, "run-api")
            .WithStandardInput($$"""
                {"$type":"GetProject","EntryPointFileFullPath":{{ToJson(programPath)}},"ArtifactsPath":"/artifacts"}
                """)
            .Execute()
            .Should().Pass()
            .And.HaveStdOut($$"""
                {"$type":"Project","Version":1,"Content":{{ToJson($"""
                    <Project>

                      <PropertyGroup>
                        <IncludeProjectNameInArtifactsPaths>false</IncludeProjectNameInArtifactsPaths>
                        <ArtifactsPath>/artifacts</ArtifactsPath>
                        <PublishDir>artifacts/$(MSBuildProjectName)</PublishDir>
                      </PropertyGroup>

                      <ItemGroup>
                        <Clean Include="/artifacts/*" />
                      </ItemGroup>

                      <!-- We need to explicitly import Sdk props/targets so we can override the targets below. -->
                      <Import Project="Sdk.props" Sdk="Microsoft.NET.Sdk" />

                      <PropertyGroup>
                        <OutputType>Exe</OutputType>
                        <TargetFramework>{ToolsetInfo.CurrentTargetFramework}</TargetFramework>
                        <ImplicitUsings>enable</ImplicitUsings>
                        <Nullable>enable</Nullable>
                        <PublishAot>true</PublishAot>
                      </PropertyGroup>

                      <PropertyGroup>
                        <EnableDefaultItems>false</EnableDefaultItems>
                      </PropertyGroup>

                      <PropertyGroup>
                        <Features>$(Features);FileBasedProgram</Features>
                      </PropertyGroup>

                      <ItemGroup>
                        <Compile Include="{programPath}" />
                      </ItemGroup>

                      <ItemGroup>
                        <RuntimeHostConfigurationOption Include="EntryPointFilePath" Value="{programPath}" />
                        <RuntimeHostConfigurationOption Include="EntryPointFileDirectoryPath" Value="{testInstance.Path}" />
                      </ItemGroup>

                      <Import Project="Sdk.targets" Sdk="Microsoft.NET.Sdk" />

                    {VirtualProjectBuildingCommand.TargetOverrides}

                    </Project>

                    """)}},"Diagnostics":
                [{"Location":{
                "Path":{{ToJson(programPath)}},
                "Span":{"Start":{"Line":1,"Character":0},"End":{"Line":1,"Character":30}{{nop}}}{{nop}}},
                "Message":{{ToJson(string.Format(CliCommandStrings.CannotConvertDirective, $"{programPath}:2"))}}}]}
                """.ReplaceLineEndings(""));
    }

    [Fact]
    public void Api_Diagnostic_02()
    {
        var testInstance = _testAssetsManager.CreateTestDirectory();
        var programPath = Path.Join(testInstance.Path, "Program.cs");
        File.WriteAllText(programPath, """
            #:unknown directive
            Console.WriteLine();
            """);

        new DotnetCommand(Log, "run-api")
            .WithStandardInput($$"""
                {"$type":"GetProject","EntryPointFileFullPath":{{ToJson(programPath)}},"ArtifactsPath":"/artifacts"}
                """)
            .Execute()
            .Should().Pass()
            .And.HaveStdOut($$"""
                {"$type":"Project","Version":1,"Content":{{ToJson($"""
                    <Project>

                      <PropertyGroup>
                        <IncludeProjectNameInArtifactsPaths>false</IncludeProjectNameInArtifactsPaths>
                        <ArtifactsPath>/artifacts</ArtifactsPath>
                        <PublishDir>artifacts/$(MSBuildProjectName)</PublishDir>
                      </PropertyGroup>

                      <ItemGroup>
                        <Clean Include="/artifacts/*" />
                      </ItemGroup>

                      <!-- We need to explicitly import Sdk props/targets so we can override the targets below. -->
                      <Import Project="Sdk.props" Sdk="Microsoft.NET.Sdk" />

                      <PropertyGroup>
                        <OutputType>Exe</OutputType>
                        <TargetFramework>{ToolsetInfo.CurrentTargetFramework}</TargetFramework>
                        <ImplicitUsings>enable</ImplicitUsings>
                        <Nullable>enable</Nullable>
                        <PublishAot>true</PublishAot>
                      </PropertyGroup>

                      <PropertyGroup>
                        <EnableDefaultItems>false</EnableDefaultItems>
                      </PropertyGroup>

                      <PropertyGroup>
                        <Features>$(Features);FileBasedProgram</Features>
                      </PropertyGroup>

                      <ItemGroup>
                        <Compile Include="{programPath}" />
                      </ItemGroup>

                      <ItemGroup>
                        <RuntimeHostConfigurationOption Include="EntryPointFilePath" Value="{programPath}" />
                        <RuntimeHostConfigurationOption Include="EntryPointFileDirectoryPath" Value="{testInstance.Path}" />
                      </ItemGroup>

                      <Import Project="Sdk.targets" Sdk="Microsoft.NET.Sdk" />

                    {VirtualProjectBuildingCommand.TargetOverrides}

                    </Project>

                    """)}},"Diagnostics":
                [{"Location":{
                "Path":{{ToJson(programPath)}},
                "Span":{"Start":{"Line":0,"Character":0},"End":{"Line":1,"Character":0}{{nop}}}{{nop}}},
                "Message":{{ToJson(string.Format(CliCommandStrings.UnrecognizedDirective, "unknown", $"{programPath}:1"))}}}]}
                """.ReplaceLineEndings(""));
    }

    [Fact]
    public void Api_Error()
    {
        new DotnetCommand(Log, "run-api")
            .WithStandardInput("""
                {"$type":"Unknown1"}
                {"$type":"Unknown2"}
                """)
            .Execute()
            .Should().Pass()
            .And.HaveStdOutContaining("""
                {"$type":"Error","Version":1,"Message":
                """)
            .And.HaveStdOutContaining("Unknown1")
            .And.HaveStdOutContaining("Unknown2");
    }

    [Fact]
    public void Api_RunCommand()
    {
        var testInstance = _testAssetsManager.CreateTestDirectory();
        var programPath = Path.Join(testInstance.Path, "Program.cs");
        File.WriteAllText(programPath, """
            Console.WriteLine();
            """);

        string artifactsPath = OperatingSystem.IsWindows() ? @"C:\artifacts" : "/artifacts";
        string executablePath = OperatingSystem.IsWindows() ? @"C:\artifacts\bin\debug\Program.exe" : "/artifacts/bin/debug/Program";
        new DotnetCommand(Log, "run-api")
            .WithStandardInput($$"""
                {"$type":"GetRunCommand","EntryPointFileFullPath":{{ToJson(programPath)}},"ArtifactsPath":{{ToJson(artifactsPath)}}}
                """)
            .Execute()
            .Should().Pass()
            // DOTNET_ROOT environment variable is platform dependent so we don't verify it fully for simplicity
            .And.HaveStdOutContaining($$"""
                {"$type":"RunCommand","Version":1,"ExecutablePath":{{ToJson(executablePath)}},"CommandLineArguments":"","WorkingDirectory":"","EnvironmentVariables":{"DOTNET_ROOT
                """);
    }

    [Fact]
    public void EntryPointFilePath()
    {
        var testInstance = _testAssetsManager.CreateTestDirectory();
        var filePath = Path.Join(testInstance.Path, "Program.cs");
        File.WriteAllText(filePath, """"
            var entryPointFilePath = AppContext.GetData("EntryPointFilePath") as string;
            Console.WriteLine($"""EntryPointFilePath: {entryPointFilePath}""");
            """");

        new DotnetCommand(Log, "run", "Program.cs")
            .WithWorkingDirectory(testInstance.Path)
            .Execute()
            .Should().Pass()
            .And.HaveStdOut($"EntryPointFilePath: {filePath}");
    }

    [Fact]
    public void EntryPointFileDirectoryPath()
    {
        var testInstance = _testAssetsManager.CreateTestDirectory();
        File.WriteAllText(Path.Join(testInstance.Path, "Program.cs"), """"
            var entryPointFileDirectoryPath = AppContext.GetData("EntryPointFileDirectoryPath") as string;
            Console.WriteLine($"""EntryPointFileDirectoryPath: {entryPointFileDirectoryPath}""");
            """");

        new DotnetCommand(Log, "run", "Program.cs")
            .WithWorkingDirectory(testInstance.Path)
            .Execute()
            .Should().Pass()
            .And.HaveStdOut($"EntryPointFileDirectoryPath: {testInstance.Path}");
    }

    [Fact]
    public void EntryPointFilePath_WithRelativePath()
    {
        var testInstance = _testAssetsManager.CreateTestDirectory();
        var fileName = "Program.cs";
        File.WriteAllText(Path.Join(testInstance.Path, fileName), """
            var entryPointFilePath = AppContext.GetData("EntryPointFilePath") as string;
            Console.WriteLine($"EntryPointFilePath: {entryPointFilePath}");
            """);

        var relativePath = Path.GetRelativePath(Directory.GetCurrentDirectory(), Path.Join(testInstance.Path, fileName));
        new DotnetCommand(Log, "run", relativePath)
            .WithWorkingDirectory(Directory.GetCurrentDirectory())
            .Execute()
            .Should().Pass()
            .And.HaveStdOut($"EntryPointFilePath: {Path.GetFullPath(relativePath)}");
    }

    [Fact]
    public void EntryPointFilePath_WithSpacesInPath()
    {
        var testInstance = _testAssetsManager.CreateTestDirectory();
        var dirWithSpaces = Path.Join(testInstance.Path, "dir with spaces");
        Directory.CreateDirectory(dirWithSpaces);
        var filePath = Path.Join(dirWithSpaces, "Program.cs");
        File.WriteAllText(filePath, """
        var entryPointFilePath = AppContext.GetData("EntryPointFilePath") as string;
        Console.WriteLine($"EntryPointFilePath: {entryPointFilePath}");
        """);

        new DotnetCommand(Log, "run", filePath)
            .WithWorkingDirectory(testInstance.Path)
            .Execute()
            .Should().Pass()
            .And.HaveStdOut($"EntryPointFilePath: {filePath}");
    }

    [Fact]
    public void EntryPointFileDirectoryPath_WithDotSlash()
    {
        var testInstance = _testAssetsManager.CreateTestDirectory();
        var fileName = "Program.cs";
        File.WriteAllText(Path.Join(testInstance.Path, fileName), """
        var entryPointFileDirectoryPath = AppContext.GetData("EntryPointFileDirectoryPath") as string;
        Console.WriteLine($"EntryPointFileDirectoryPath: {entryPointFileDirectoryPath}");
        """);

        new DotnetCommand(Log, "run", $"./{fileName}")
            .WithWorkingDirectory(testInstance.Path)
            .Execute()
            .Should().Pass()
            .And.HaveStdOut($"EntryPointFileDirectoryPath: {testInstance.Path}");
    }

    [Fact]
    public void EntryPointFilePath_WithUnicodeCharacters()
    {
        var testInstance = _testAssetsManager.CreateTestDirectory();
        var unicodeFileName = "Программа.cs";
        var filePath = Path.Join(testInstance.Path, unicodeFileName);
        File.WriteAllText(filePath, """
        var entryPointFilePath = AppContext.GetData("EntryPointFilePath") as string;
        Console.WriteLine($"EntryPointFilePath: {entryPointFilePath}");
        """);

        new DotnetCommand(Log, "run", unicodeFileName)
            .WithWorkingDirectory(testInstance.Path)
            .WithStandardOutputEncoding(Encoding.UTF8)
            .Execute()
            .Should().Pass()
            .And.HaveStdOut($"EntryPointFilePath: {filePath}");
    }
}<|MERGE_RESOLUTION|>--- conflicted
+++ resolved
@@ -1137,9 +1137,6 @@
     }
 
     [Fact]
-<<<<<<< HEAD
-    public void Clean()
-=======
     public void Publish_PublishDir_IncludesFileName()
     {
         var testInstance = _testAssetsManager.CreateTestDirectory();
@@ -1164,27 +1161,11 @@
 
     [Fact]
     public void Publish_PublishDir_CommandLine()
->>>>>>> af913ff9
     {
         var testInstance = _testAssetsManager.CreateTestDirectory();
         var programFile = Path.Join(testInstance.Path, "Program.cs");
         File.WriteAllText(programFile, s_program);
 
-<<<<<<< HEAD
-        new DotnetCommand(Log, "run", "Program.cs")
-            .WithWorkingDirectory(testInstance.Path)
-            .Execute()
-            .Should().Pass()
-            .And.HaveStdOut("Hello from Program");
-
-        var artifactsDir = new DirectoryInfo(VirtualProjectBuildingCommand.GetArtifactsPath(programFile));
-        artifactsDir.Should().HaveFiles(["build-start.cache", "build-success.cache"]);
-
-        var dllFile = artifactsDir.File("bin/debug/Program.dll");
-        dllFile.Should().Exist();
-
-        new DotnetCommand(Log, "clean", "Program.cs")
-=======
         var customPublishDir = Path.Join(testInstance.Path, "custom-publish");
         if (Directory.Exists(customPublishDir)) Directory.Delete(customPublishDir, recursive: true);
 
@@ -1212,17 +1193,10 @@
         if (Directory.Exists(publishDir)) Directory.Delete(publishDir, recursive: true);
 
         new DotnetCommand(Log, "publish", "Program.cs")
->>>>>>> af913ff9
             .WithWorkingDirectory(testInstance.Path)
             .Execute()
             .Should().Pass();
 
-<<<<<<< HEAD
-        artifactsDir.EnumerateFiles().Should().BeEmpty();
-
-        dllFile.Refresh();
-        dllFile.Should().NotExist();
-=======
         new DirectoryInfo(publishDir)
             .Should().Exist()
             .And.NotHaveFilesMatching("*.deps.json", SearchOption.TopDirectoryOnly); // no deps.json file for AOT-published app
@@ -1251,7 +1225,36 @@
         new DirectoryInfo(testInstance.Path).Sub("subdir").Sub("artifacts").Sub("Program")
             .Should().Exist()
             .And.NotHaveFilesMatching("*.deps.json", SearchOption.TopDirectoryOnly); // no deps.json file for AOT-published app
->>>>>>> af913ff9
+    }
+
+    [Fact]
+    public void Clean()
+    {
+        var testInstance = _testAssetsManager.CreateTestDirectory();
+        var programFile = Path.Join(testInstance.Path, "Program.cs");
+        File.WriteAllText(programFile, s_program);
+
+        new DotnetCommand(Log, "run", "Program.cs")
+            .WithWorkingDirectory(testInstance.Path)
+            .Execute()
+            .Should().Pass()
+            .And.HaveStdOut("Hello from Program");
+
+        var artifactsDir = new DirectoryInfo(VirtualProjectBuildingCommand.GetArtifactsPath(programFile));
+        artifactsDir.Should().HaveFiles(["build-start.cache", "build-success.cache"]);
+
+        var dllFile = artifactsDir.File("bin/debug/Program.dll");
+        dllFile.Should().Exist();
+
+        new DotnetCommand(Log, "clean", "Program.cs")
+            .WithWorkingDirectory(testInstance.Path)
+            .Execute()
+            .Should().Pass();
+
+        artifactsDir.EnumerateFiles().Should().BeEmpty();
+
+        dllFile.Refresh();
+        dllFile.Should().NotExist();
     }
 
     [PlatformSpecificFact(TestPlatforms.AnyUnix), UnsupportedOSPlatform("windows")]

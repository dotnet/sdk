﻿// Licensed to the .NET Foundation under one or more agreements.
// The .NET Foundation licenses this file to you under the MIT license.

using System.Runtime.Versioning;
using System.Text.Json;
using Microsoft.CodeAnalysis;
using Microsoft.DotNet.Cli.Commands;
using Microsoft.DotNet.Cli.Commands.Run;

namespace Microsoft.DotNet.Cli.Run.Tests;

public sealed class RunFileTests(ITestOutputHelper log) : SdkTest(log)
{
    private static readonly string s_program = """
        if (args.Length > 0)
        {
            Console.WriteLine("echo args:" + string.Join(";", args));
        }
        Console.WriteLine("Hello from " + System.Reflection.Assembly.GetExecutingAssembly().GetName().Name);
        #if !DEBUG
        Console.WriteLine("Release config");
        #endif
        #if CUSTOM_DEFINE
        Console.WriteLine("Custom define");
        #endif
        """;

    private static readonly string s_programDependingOnUtil = """
        if (args.Length > 0)
        {
            Console.WriteLine("echo args:" + string.Join(";", args));
        }
        Console.WriteLine("Hello, " + Util.GetMessage());
        """;

    private static readonly string s_util = """
        static class Util
        {
            public static string GetMessage()
            {
                return "String from Util";
            }
        }
        """;

    private static readonly string s_consoleProject = $"""
        <Project Sdk="Microsoft.NET.Sdk">
          <PropertyGroup>
            <OutputType>Exe</OutputType>
            <TargetFramework>{ToolsetInfo.CurrentTargetFramework}</TargetFramework>
            <ImplicitUsings>enable</ImplicitUsings>
          </PropertyGroup>
        </Project>
        """;

    private static readonly string s_launchSettings = """
        {
            "profiles": {
                "TestProfile1": {
                    "commandName": "Project",
                    "environmentVariables": {
                        "Message": "TestProfileMessage1"
                    }
                },
                "TestProfile2": {
                    "commandName": "Project",
                    "environmentVariables": {
                        "Message": "TestProfileMessage2"
                    }
                }
            }
        }
        """;

    private static bool HasCaseInsensitiveFileSystem
    {
        get
        {
            return RuntimeInformation.IsOSPlatform(OSPlatform.Windows)
                || RuntimeInformation.IsOSPlatform(OSPlatform.OSX);
        }
    }

    /// <summary>
    /// <c>dotnet run file.cs</c> succeeds without a project file.
    /// </summary>
    [Theory]
    [InlineData(null, false)] // will be replaced with an absolute path
    [InlineData("Program.cs", false)]
    [InlineData("./Program.cs", false)]
    [InlineData("Program.CS", true)]
    public void FilePath(string? path, bool differentCasing)
    {
        var testInstance = _testAssetsManager.CreateTestDirectory();

        var programPath = Path.Join(testInstance.Path, "Program.cs");

        File.WriteAllText(programPath, s_program);

        path ??= programPath;

        var result = new DotnetCommand(Log, "run", path)
            .WithWorkingDirectory(testInstance.Path)
            .Execute();

        if (!differentCasing || HasCaseInsensitiveFileSystem)
        {
            result.Should().Pass()
                .And.HaveStdOut("Hello from Program");
        }
        else
        {
            result.Should().Fail()
                .And.HaveStdErrContaining(string.Format(
                    CliCommandStrings.RunCommandExceptionNoProjects,
                    testInstance.Path,
                    RunCommandParser.ProjectOption.Name));
        }
    }

    /// <summary>
    /// Casing of the argument is used for the output binary name.
    /// </summary>
    [Fact]
    public void FilePath_DifferentCasing()
    {
        var testInstance = _testAssetsManager.CreateTestDirectory();
        File.WriteAllText(Path.Join(testInstance.Path, "Program.cs"), s_program);

        var result = new DotnetCommand(Log, "run", "program.cs")
            .WithWorkingDirectory(testInstance.Path)
            .Execute();

        if (HasCaseInsensitiveFileSystem)
        {
            result.Should().Pass()
                .And.HaveStdOut("Hello from program");
        }
        else
        {
            result.Should().Fail()
                .And.HaveStdErrContaining(string.Format(
                    CliCommandStrings.RunCommandExceptionNoProjects,
                    testInstance.Path,
                    RunCommandParser.ProjectOption.Name));
        }
    }

    /// <summary>
    /// <c>dotnet run folder/file.cs</c> succeeds without a project file.
    /// </summary>
    [Fact]
    public void FilePath_OutsideWorkDir()
    {
        var testInstance = _testAssetsManager.CreateTestDirectory();
        File.WriteAllText(Path.Join(testInstance.Path, "Program.cs"), s_program);

        var dirName = Path.GetFileName(testInstance.Path);

        new DotnetCommand(Log, "run", $"{dirName}/Program.cs")
            .WithWorkingDirectory(Path.GetDirectoryName(testInstance.Path)!)
            .Execute()
            .Should().Pass()
            .And.HaveStdOut("Hello from Program");
    }

    /// <summary>
    /// <c>dotnet run --project file.cs</c> fails.
    /// </summary>
    [Fact]
    public void FilePath_AsProjectArgument()
    {
        var testInstance = _testAssetsManager.CreateTestDirectory();
        File.WriteAllText(Path.Join(testInstance.Path, "Program.cs"), s_program);

        new DotnetCommand(Log, "run", "--project", "Program.cs")
            .WithWorkingDirectory(testInstance.Path)
            .Execute()
            .Should().Fail()
            .And.HaveStdErrContaining(CliCommandStrings.RunCommandException);
    }

    /// <summary>
    /// <c>dotnet run folder</c> without a project file is not supported.
    /// </summary>
    [Theory]
    [InlineData(null)] // will be replaced with an absolute path
    [InlineData(".")]
    [InlineData("../MSBuildTestApp")]
    [InlineData("../MSBuildTestApp/")]
    public void FolderPath(string? path)
    {
        var testInstance = _testAssetsManager.CreateTestDirectory();
        File.WriteAllText(Path.Join(testInstance.Path, "Program.cs"), s_program);

        path ??= testInstance.Path;

        new DotnetCommand(Log, "run", path)
            .WithWorkingDirectory(testInstance.Path)
            .Execute()
            .Should().Fail()
            .And.HaveStdErrContaining(string.Format(
                CliCommandStrings.RunCommandExceptionNoProjects,
                testInstance.Path,
                RunCommandParser.ProjectOption.Name));
    }

    /// <summary>
    /// <c>dotnet run app.csproj</c> fails if app.csproj does not exist.
    /// </summary>
    [Fact]
    public void ProjectPath_DoesNotExist()
    {
        var testInstance = _testAssetsManager.CreateTestDirectory();
        File.WriteAllText(Path.Join(testInstance.Path, "Program.cs"), s_program);

        new DotnetCommand(Log, "run", "./App.csproj")
            .WithWorkingDirectory(testInstance.Path)
            .Execute()
            .Should().Fail()
            .And.HaveStdErrContaining(string.Format(
                CliCommandStrings.RunCommandExceptionNoProjects,
                testInstance.Path,
                RunCommandParser.ProjectOption.Name));
    }

    /// <summary>
    /// <c>dotnet run app.csproj</c> where app.csproj exists
    /// runs the project and passes 'app.csproj' as an argument.
    /// </summary>
    [Fact]
    public void ProjectPath_Exists()
    {
        var testInstance = _testAssetsManager.CreateTestDirectory();
        File.WriteAllText(Path.Join(testInstance.Path, "Program.cs"), s_program);
        File.WriteAllText(Path.Join(testInstance.Path, "App.csproj"), s_consoleProject);

        new DotnetCommand(Log, "run", "./App.csproj")
            .WithWorkingDirectory(testInstance.Path)
            .Execute()
            .Should().Pass()
            .And.HaveStdOutContaining("""
                echo args:./App.csproj
                Hello from App
                """);
    }

    /// <summary>
    /// Only <c>.cs</c> files can be run without a project file,
    /// others fall back to normal <c>dotnet run</c> behavior.
    /// </summary>
    [Theory]
    [InlineData("Program")]
    [InlineData("Program.csx")]
    [InlineData("Program.vb")]
    public void NonCsFileExtension(string fileName)
    {
        var testInstance = _testAssetsManager.CreateTestDirectory();
        File.WriteAllText(Path.Join(testInstance.Path, fileName), s_program);

        new DotnetCommand(Log, "run", fileName)
            .WithWorkingDirectory(testInstance.Path)
            .Execute()
            .Should().Fail()
            .And.HaveStdErrContaining(string.Format(
                CliCommandStrings.RunCommandExceptionNoProjects,
                testInstance.Path,
                RunCommandParser.ProjectOption.Name));
    }

    [Fact]
    public void MultipleEntryPoints()
    {
        var testInstance = _testAssetsManager.CreateTestDirectory();
        File.WriteAllText(Path.Join(testInstance.Path, "Program.cs"), s_program);
        File.WriteAllText(Path.Join(testInstance.Path, "Program2.cs"), s_program);

        new DotnetCommand(Log, "run", "Program.cs")
            .WithWorkingDirectory(testInstance.Path)
            .Execute()
            .Should().Pass()
            .And.HaveStdOut("Hello from Program");

        new DotnetCommand(Log, "run", "Program2.cs")
            .WithWorkingDirectory(testInstance.Path)
            .Execute()
            .Should().Pass()
            .And.HaveStdOut("Hello from Program2");
    }

    /// <summary>
    /// When the entry-point file does not exist, fallback to normal <c>dotnet run</c> behavior.
    /// </summary>
    [Fact]
    public void NoCode()
    {
        var testInstance = _testAssetsManager.CreateTestDirectory();

        new DotnetCommand(Log, "run", "Program.cs")
            .WithWorkingDirectory(testInstance.Path)
            .Execute()
            .Should().Fail()
            .And.HaveStdErrContaining(string.Format(
                CliCommandStrings.RunCommandExceptionNoProjects,
                testInstance.Path,
                RunCommandParser.ProjectOption.Name));
    }

    /// <summary>
    /// Cannot run a non-entry-point file.
    /// </summary>
    [Fact]
    public void ClassLibrary_EntryPointFileExists()
    {
        var testInstance = _testAssetsManager.CreateTestDirectory();
        File.WriteAllText(Path.Join(testInstance.Path, "Util.cs"), s_util);

        new DotnetCommand(Log, "run", "Util.cs")
            .WithWorkingDirectory(testInstance.Path)
            .Execute()
            .Should().Fail()
            .And.HaveStdOutContaining("error CS5001:"); // Program does not contain a static 'Main' method suitable for an entry point
    }

    /// <summary>
    /// When the entry-point file does not exist, fallback to normal <c>dotnet run</c> behavior.
    /// </summary>
    [Fact]
    public void ClassLibrary_EntryPointFileDoesNotExist()
    {
        var testInstance = _testAssetsManager.CreateTestDirectory();
        File.WriteAllText(Path.Join(testInstance.Path, "Util.cs"), s_util);

        new DotnetCommand(Log, "run", "NonExistentFile.cs")
            .WithWorkingDirectory(testInstance.Path)
            .Execute()
            .Should().Fail()
            .And.HaveStdErrContaining(string.Format(
                CliCommandStrings.RunCommandExceptionNoProjects,
                testInstance.Path,
                RunCommandParser.ProjectOption.Name));
    }

    /// <summary>
    /// Other files in the folder are not part of the compilation.
    /// </summary>
    [Fact]
    public void MultipleFiles_RunEntryPoint()
    {
        var testInstance = _testAssetsManager.CreateTestDirectory();
        File.WriteAllText(Path.Join(testInstance.Path, "Program.cs"), s_programDependingOnUtil);
        File.WriteAllText(Path.Join(testInstance.Path, "Util.cs"), s_util);

        new DotnetCommand(Log, "run", "Program.cs")
            .WithWorkingDirectory(testInstance.Path)
            .Execute()
            .Should().Fail()
            .And.HaveStdOutContaining("error CS0103"); // The name 'Util' does not exist in the current context
    }

    /// <summary>
    /// <c>dotnet run util.cs</c> fails if <c>util.cs</c> is not the entry-point.
    /// </summary>
    [Fact]
    public void MultipleFiles_RunLibraryFile()
    {
        var testInstance = _testAssetsManager.CreateTestDirectory();
        File.WriteAllText(Path.Join(testInstance.Path, "Program.cs"), s_programDependingOnUtil);
        File.WriteAllText(Path.Join(testInstance.Path, "Util.cs"), s_util);

        new DotnetCommand(Log, "run", "Util.cs")
            .WithWorkingDirectory(testInstance.Path)
            .Execute()
            .Should().Fail()
            .And.HaveStdOutContaining("error CS5001:"); // Program does not contain a static 'Main' method suitable for an entry point
    }

    /// <summary>
    /// If there are nested project files like
    /// <code>
    ///  app/file.cs
    ///  app/nested/x.csproj
    ///  app/nested/another.cs
    /// </code>
    /// executing <c>dotnet run app/file.cs</c> will include the nested <c>.cs</c> file in the compilation.
    /// Hence we could consider reporting an error in this situation.
    /// However, the same problem exists for normal builds with explicit project files
    /// and usually the build fails because there are multiple entry points or other clashes.
    /// </summary>
    [Fact]
    public void NestedProjectFiles()
    {
        var testInstance = _testAssetsManager.CreateTestDirectory();
        File.WriteAllText(Path.Join(testInstance.Path, "Program.cs"), s_program);
        Directory.CreateDirectory(Path.Join(testInstance.Path, "nested"));
        File.WriteAllText(Path.Join(testInstance.Path, "nested", "App.csproj"), s_consoleProject);

        new DotnetCommand(Log, "run", "Program.cs")
            .WithWorkingDirectory(testInstance.Path)
            .Execute()
            .Should().Pass()
            .And.HaveStdOut("Hello from Program");
    }

    /// <summary>
    /// <c>dotnet run folder/app.csproj</c> -> the argument is not recognized as an entry-point file
    /// (it does not have <c>.cs</c> file extension), so this fallbacks to normal <c>dotnet run</c> behavior.
    /// </summary>
    [Fact]
    public void RunNestedProjectFile()
    {
        var testInstance = _testAssetsManager.CreateTestDirectory();
        File.WriteAllText(Path.Join(testInstance.Path, "Program.cs"), s_program);
        File.WriteAllText(Path.Join(testInstance.Path, "App.csproj"), s_consoleProject);

        var dirName = Path.GetFileName(testInstance.Path);

        var workDir = Path.GetDirectoryName(testInstance.Path)!;

        new DotnetCommand(Log, "run", $"{dirName}/App.csproj")
            .WithWorkingDirectory(workDir)
            .Execute()
            .Should().Fail()
            .And.HaveStdErrContaining(string.Format(
                CliCommandStrings.RunCommandExceptionNoProjects,
                workDir,
                RunCommandParser.ProjectOption.Name));
    }

    /// <summary>
    /// Main method is supported just like top-level statements.
    /// </summary>
    [Fact]
    public void MainMethod()
    {
        var testInstance = _testAssetsManager.CopyTestAsset("MSBuildTestApp").WithSource();
        File.Delete(Path.Join(testInstance.Path, "MSBuildTestApp.csproj"));

        new DotnetCommand(Log, "run", "Program.cs")
            .WithWorkingDirectory(testInstance.Path)
            .Execute()
            .Should().Pass()
            .And.HaveStdOut("Hello World!");
    }

    /// <summary>
    /// Empty file does not contain entry point, so that's an error.
    /// </summary>
    [Fact]
    public void EmptyFile()
    {
        var testInstance = _testAssetsManager.CreateTestDirectory();
        File.WriteAllText(Path.Join(testInstance.Path, "Program.cs"), string.Empty);

        new DotnetCommand(Log, "run", "Program.cs")
            .WithWorkingDirectory(testInstance.Path)
            .Execute()
            .Should().Fail()
            .And.HaveStdOutContaining("error CS5001:"); // Program does not contain a static 'Main' method suitable for an entry point
    }

    /// <summary>
    /// Implicit build files have an effect.
    /// </summary>
    [Fact]
    public void DirectoryBuildProps()
    {
        var testInstance = _testAssetsManager.CreateTestDirectory();
        File.WriteAllText(Path.Join(testInstance.Path, "Program.cs"), s_program);
        File.WriteAllText(Path.Join(testInstance.Path, "Directory.Build.props"), """
            <Project>
                <PropertyGroup>
                    <AssemblyName>TestName</AssemblyName>
                </PropertyGroup>
            </Project>
            """);

        new DotnetCommand(Log, "run", "Program.cs")
            .WithWorkingDirectory(testInstance.Path)
            .Execute()
            .Should().Pass()
            .And.HaveStdOut("Hello from TestName");
    }

    /// <summary>
    /// Command-line arguments should be passed through.
    /// </summary>
    [Theory]
    [InlineData("other;args", "other;args")]
    [InlineData("--;other;args", "other;args")]
    [InlineData("--appArg", "--appArg")]
    [InlineData("-c;Debug;--xyz", "--xyz")]
    public void Arguments_PassThrough(string input, string output)
    {
        var testInstance = _testAssetsManager.CreateTestDirectory();
        File.WriteAllText(Path.Join(testInstance.Path, "Program.cs"), s_program);

        new DotnetCommand(Log, ["run", "Program.cs", .. input.Split(';')])
            .WithWorkingDirectory(testInstance.Path)
            .Execute()
            .Should().Pass()
            .And.HaveStdOut($"""
                echo args:{output}
                Hello from Program
                """);
    }

    /// <summary>
    /// <c>dotnet run --unknown-arg file.cs</c> fallbacks to normal <c>dotnet run</c> behavior.
    /// </summary>
    [Fact]
    public void Arguments_Unrecognized()
    {
        var testInstance = _testAssetsManager.CreateTestDirectory();
        File.WriteAllText(Path.Join(testInstance.Path, "Program.cs"), s_program);

        new DotnetCommand(Log, ["run", "--arg", "Program.cs"])
            .WithWorkingDirectory(testInstance.Path)
            .Execute()
            .Should().Fail()
            .And.HaveStdErrContaining(string.Format(
                CliCommandStrings.RunCommandExceptionNoProjects,
                testInstance.Path,
                RunCommandParser.ProjectOption.Name));
    }

    /// <summary>
    /// <c>dotnet run --some-known-arg file.cs</c> is supported.
    /// </summary>
    [Theory, CombinatorialData]
    public void Arguments_Recognized(bool beforeFile)
    {
        var testInstance = _testAssetsManager.CreateTestDirectory();
        File.WriteAllText(Path.Join(testInstance.Path, "Program.cs"), s_program);

        string[] args = beforeFile
            ? ["run", "-c", "Release", "Program.cs", "more", "args"]
            : ["run", "Program.cs", "-c", "Release", "more", "args"];

        new DotnetCommand(Log, args)
            .WithWorkingDirectory(testInstance.Path)
            .Execute()
            .Should().Pass()
            .And.HaveStdOut("""
                echo args:more;args
                Hello from Program
                Release config
                """);
    }

    /// <summary>
    /// <c>dotnet run --bl file.cs</c> produces a binary log.
    /// </summary>
    [Theory, CombinatorialData]
    public void BinaryLog(bool beforeFile)
    {
        var testInstance = _testAssetsManager.CreateTestDirectory();
        File.WriteAllText(Path.Join(testInstance.Path, "Program.cs"), s_program);

        string[] args = beforeFile
            ? ["run", "-bl", "Program.cs"]
            : ["run", "Program.cs", "-bl"];

        new DotnetCommand(Log, args)
            .WithWorkingDirectory(testInstance.Path)
            .Execute()
            .Should().Pass()
            .And.HaveStdOut("Hello from Program");

        new DirectoryInfo(testInstance.Path)
            .EnumerateFiles("*.binlog", SearchOption.TopDirectoryOnly)
            .Select(f => f.Name)
            .Should().BeEquivalentTo(["msbuild.binlog", "msbuild-dotnet-run.binlog"]);
    }

    [Theory, CombinatorialData]
    public void BinaryLog_Build([CombinatorialValues("restore", "build")] string command, bool beforeFile)
    {
        var testInstance = _testAssetsManager.CreateTestDirectory();
        File.WriteAllText(Path.Join(testInstance.Path, "Program.cs"), s_program);

        string[] args = beforeFile
            ? [command, "-bl", "Program.cs"]
            : [command, "Program.cs", "-bl"];

        new DotnetCommand(Log, args)
            .WithWorkingDirectory(testInstance.Path)
            .Execute()
            .Should().Pass();

        new DirectoryInfo(testInstance.Path)
            .EnumerateFiles("*.binlog", SearchOption.TopDirectoryOnly)
            .Select(f => f.Name)
            .Should().BeEquivalentTo(["msbuild.binlog"]);
    }

    [Theory]
    [InlineData("-bl")]
    [InlineData("-BL")]
    [InlineData("-bl:msbuild.binlog")]
    [InlineData("/bl")]
    [InlineData("/bl:msbuild.binlog")]
    [InlineData("--binaryLogger")]
    [InlineData("--binaryLogger:msbuild.binlog")]
    [InlineData("-bl:another.binlog")]
    public void BinaryLog_ArgumentForms(string arg)
    {
        var testInstance = _testAssetsManager.CreateTestDirectory();
        File.WriteAllText(Path.Join(testInstance.Path, "Program.cs"), s_program);

        new DotnetCommand(Log, "run", "Program.cs", arg)
            .WithWorkingDirectory(testInstance.Path)
            .Execute()
            .Should().Pass()
            .And.HaveStdOut("Hello from Program");

        var fileName = arg.Split(':', 2) is [_, { Length: > 0 } value] ? Path.GetFileNameWithoutExtension(value) : "msbuild";

        new DirectoryInfo(testInstance.Path)
            .EnumerateFiles("*.binlog", SearchOption.TopDirectoryOnly)
            .Select(f => f.Name)
            .Should().BeEquivalentTo([$"{fileName}.binlog", $"{fileName}-dotnet-run.binlog"]);
    }

    [Fact]
    public void BinaryLog_Multiple()
    {
        var testInstance = _testAssetsManager.CreateTestDirectory();
        File.WriteAllText(Path.Join(testInstance.Path, "Program.cs"), s_program);

        new DotnetCommand(Log, "run", "Program.cs", "-bl:one.binlog", "two.binlog", "/bl:three.binlog")
            .WithWorkingDirectory(testInstance.Path)
            .Execute()
            .Should().Pass()
            .And.HaveStdOut("""
                echo args:two.binlog
                Hello from Program
                """);

        new DirectoryInfo(testInstance.Path)
            .EnumerateFiles("*.binlog", SearchOption.TopDirectoryOnly)
            .Select(f => f.Name)
            .Should().BeEquivalentTo(["three.binlog", "three-dotnet-run.binlog"]);
    }

    [Fact]
    public void BinaryLog_WrongExtension()
    {
        var testInstance = _testAssetsManager.CreateTestDirectory();
        File.WriteAllText(Path.Join(testInstance.Path, "Program.cs"), s_program);

        new DotnetCommand(Log, "run", "Program.cs", "-bl:test.test")
            .WithWorkingDirectory(testInstance.Path)
            .Execute()
            .Should().Fail()
            .And.HaveStdErrContaining("test.test"); // Invalid binary logger parameter(s): "test.test"

        new DirectoryInfo(testInstance.Path)
            .EnumerateFiles("*.binlog", SearchOption.TopDirectoryOnly)
            .Select(f => f.Name)
            .Should().BeEmpty();
    }

    /// <summary>
    /// <c>dotnet run file.cs</c> should not produce a binary log.
    /// </summary>
    [Fact]
    public void BinaryLog_NotSpecified()
    {
        var testInstance = _testAssetsManager.CreateTestDirectory();
        File.WriteAllText(Path.Join(testInstance.Path, "Program.cs"), s_program);

        new DotnetCommand(Log, "run", "Program.cs")
            .WithWorkingDirectory(testInstance.Path)
            .Execute()
            .Should().Pass()
            .And.HaveStdOut("Hello from Program");

        new DirectoryInfo(testInstance.Path)
            .EnumerateFiles("*.binlog", SearchOption.TopDirectoryOnly)
            .Select(f => f.Name)
            .Should().BeEmpty();
    }

    /// <summary>
    /// Default projects do not include anything apart from the entry-point file.
    /// </summary>
    [Fact]
    public void EmbeddedResource()
    {
        var testInstance = _testAssetsManager.CreateTestDirectory();
        File.WriteAllText(Path.Join(testInstance.Path, "Program.cs"), """
            using var stream = System.Reflection.Assembly.GetExecutingAssembly().GetManifestResourceStream("Program.Resources.resources");

            if (stream is null)
            {
                Console.WriteLine("Resource not found");
                return;
            }

            using var reader = new System.Resources.ResourceReader(stream);
            Console.WriteLine(reader.Cast<System.Collections.DictionaryEntry>().Single());
            """);
        File.WriteAllText(Path.Join(testInstance.Path, "Resources.resx"), """
            <root>
              <data name="MyString">
                <value>TestValue</value>
              </data>
            </root>
            """);

        new DotnetCommand(Log, "run", "Program.cs")
            .WithWorkingDirectory(testInstance.Path)
            .Execute()
            .Should().Pass()
            .And.HaveStdOut("""
                Resource not found
                """);
    }

    [Fact]
    public void NoRestore_01()
    {
        var testInstance = _testAssetsManager.CreateTestDirectory();
        var programFile = Path.Join(testInstance.Path, "Program.cs");
        File.WriteAllText(programFile, s_program);

        // Remove artifacts from possible previous runs of this test.
        var artifactsDir = VirtualProjectBuildingCommand.GetArtifactsPath(programFile);
        if (Directory.Exists(artifactsDir)) Directory.Delete(artifactsDir, recursive: true);

        // It is an error when never restored before.
        new DotnetCommand(Log, "run", "--no-restore", "Program.cs")
            .WithWorkingDirectory(testInstance.Path)
            .Execute()
            .Should().Fail()
            .And.HaveStdOutContaining("NETSDK1004"); // error NETSDK1004: Assets file '...\obj\project.assets.json' not found. Run a NuGet package restore to generate this file.

        // Run restore.
        new DotnetCommand(Log, "restore", "Program.cs")
            .WithWorkingDirectory(testInstance.Path)
            .Execute()
            .Should().Pass();

        // --no-restore works.
        new DotnetCommand(Log, "run", "--no-restore", "Program.cs")
            .WithWorkingDirectory(testInstance.Path)
            .Execute()
            .Should().Pass()
            .And.HaveStdOut("Hello from Program");
    }

    [Fact]
    public void NoRestore_02()
    {
        var testInstance = _testAssetsManager.CreateTestDirectory();
        var programFile = Path.Join(testInstance.Path, "Program.cs");
        File.WriteAllText(programFile, s_program);

        // Remove artifacts from possible previous runs of this test.
        var artifactsDir = VirtualProjectBuildingCommand.GetArtifactsPath(programFile);
        if (Directory.Exists(artifactsDir)) Directory.Delete(artifactsDir, recursive: true);

        // It is an error when never restored before.
        new DotnetCommand(Log, "build", "--no-restore", "Program.cs")
            .WithWorkingDirectory(testInstance.Path)
            .Execute()
            .Should().Fail()
            .And.HaveStdOutContaining("NETSDK1004"); // error NETSDK1004: Assets file '...\obj\project.assets.json' not found. Run a NuGet package restore to generate this file.

        // Run restore.
        new DotnetCommand(Log, "restore", "Program.cs")
            .WithWorkingDirectory(testInstance.Path)
            .Execute()
            .Should().Pass();

        // --no-restore works.
        new DotnetCommand(Log, "build", "--no-restore", "Program.cs")
            .WithWorkingDirectory(testInstance.Path)
            .Execute()
            .Should().Pass();

        new DotnetCommand(Log, "run", "--no-build", "Program.cs")
            .WithWorkingDirectory(testInstance.Path)
            .Execute()
            .Should().Pass()
            .And.HaveStdOut("Hello from Program");
    }

    [Fact]
    public void NoBuild_01()
    {
        var testInstance = _testAssetsManager.CreateTestDirectory();
        var programFile = Path.Join(testInstance.Path, "Program.cs");
        File.WriteAllText(programFile, s_program);

        // Remove artifacts from possible previous runs of this test.
        var artifactsDir = VirtualProjectBuildingCommand.GetArtifactsPath(programFile);
        if (Directory.Exists(artifactsDir)) Directory.Delete(artifactsDir, recursive: true);

        // It is an error when never built before.
        new DotnetCommand(Log, "run", "--no-build", "Program.cs")
            .WithWorkingDirectory(testInstance.Path)
            .Execute()
            .Should().Fail()
            .And.HaveStdErrContaining("An error occurred trying to start process");

        // Now build it.
        new DotnetCommand(Log, "build", "Program.cs")
            .WithWorkingDirectory(testInstance.Path)
            .Execute()
            .Should().Pass();

        // Changing the program has no effect when it is not built.
        File.WriteAllText(programFile, """Console.WriteLine("Changed");""");
        new DotnetCommand(Log, "run", "--no-build", "Program.cs")
            .WithWorkingDirectory(testInstance.Path)
            .Execute()
            .Should().Pass()
            .And.HaveStdOut("Hello from Program");

        // The change has an effect when built again.
        new DotnetCommand(Log, "run", "Program.cs")
            .WithWorkingDirectory(testInstance.Path)
            .Execute()
            .Should().Pass()
            .And.HaveStdOut("Changed");
    }

    [Fact]
    public void NoBuild_02()
    {
        var testInstance = _testAssetsManager.CreateTestDirectory();
        var programFile = Path.Join(testInstance.Path, "Program.cs");
        File.WriteAllText(programFile, s_program);

        // Remove artifacts from possible previous runs of this test.
        var artifactsDir = VirtualProjectBuildingCommand.GetArtifactsPath(programFile);
        if (Directory.Exists(artifactsDir)) Directory.Delete(artifactsDir, recursive: true);

        // It is an error when never built before.
        new DotnetCommand(Log, "run", "--no-build", "Program.cs")
            .WithWorkingDirectory(testInstance.Path)
            .Execute()
            .Should().Fail()
            .And.HaveStdErrContaining("An error occurred trying to start process");

        // Now build it.
        new DotnetCommand(Log, "run", "Program.cs")
            .WithWorkingDirectory(testInstance.Path)
            .Execute()
            .Should().Pass()
            .And.HaveStdOut("Hello from Program");

        // Changing the program has no effect when it is not built.
        File.WriteAllText(programFile, """Console.WriteLine("Changed");""");
        new DotnetCommand(Log, "run", "--no-build", "Program.cs")
            .WithWorkingDirectory(testInstance.Path)
            .Execute()
            .Should().Pass()
            .And.HaveStdOut("Hello from Program");

        // The change has an effect when built again.
        new DotnetCommand(Log, "run", "Program.cs")
            .WithWorkingDirectory(testInstance.Path)
            .Execute()
            .Should().Pass()
            .And.HaveStdOut("Changed");
    }

    [PlatformSpecificFact(TestPlatforms.AnyUnix), UnsupportedOSPlatform("windows")]
    public void ArtifactsDirectory_Permissions()
    {
        var testInstance = _testAssetsManager.CreateTestDirectory();
        var programFile = Path.Join(testInstance.Path, "Program.cs");
        File.WriteAllText(programFile, s_program);

        // Remove artifacts from possible previous runs of this test.
        var artifactsDir = VirtualProjectBuildingCommand.GetArtifactsPath(programFile);
        if (Directory.Exists(artifactsDir)) Directory.Delete(artifactsDir, recursive: true);

        new DotnetCommand(Log, "build", "Program.cs")
            .WithWorkingDirectory(testInstance.Path)
            .Execute()
            .Should().Pass();

        new DirectoryInfo(artifactsDir).UnixFileMode
            .Should().Be(UnixFileMode.UserRead | UnixFileMode.UserWrite | UnixFileMode.UserExecute, artifactsDir);

        // Re-create directory with incorrect permissions.
        Directory.Delete(artifactsDir, recursive: true);
        Directory.CreateDirectory(artifactsDir, UnixFileMode.GroupRead | UnixFileMode.GroupWrite | UnixFileMode.GroupExecute);
        var actualMode = new DirectoryInfo(artifactsDir).UnixFileMode
            .Should().NotBe(UnixFileMode.UserRead | UnixFileMode.UserWrite | UnixFileMode.UserExecute, artifactsDir).And.Subject;

        new DotnetCommand(Log, "build", "Program.cs")
            .WithWorkingDirectory(testInstance.Path)
            .Execute()
            .Should().Fail()
            .And.HaveStdErrContaining("build-start.cache"); // Unhandled exception: Access to the path '.../build-start.cache' is denied.

        // Build shouldn't have changed the permissions.
        new DirectoryInfo(artifactsDir).UnixFileMode
            .Should().Be(actualMode, artifactsDir);
    }

    [Fact]
    public void LaunchProfile()
    {
        var testInstance = _testAssetsManager.CreateTestDirectory();
        File.WriteAllText(Path.Join(testInstance.Path, "Program.cs"), s_program + """

            Console.WriteLine($"Message: '{Environment.GetEnvironmentVariable("Message")}'");
            """);
        Directory.CreateDirectory(Path.Join(testInstance.Path, "Properties"));
        File.WriteAllText(Path.Join(testInstance.Path, "Properties", "launchSettings.json"), s_launchSettings);

        new DotnetCommand(Log, "run", "--no-launch-profile", "Program.cs")
            .WithWorkingDirectory(testInstance.Path)
            .Execute()
            .Should().Pass()
            .And.HaveStdOut("""
                Hello from Program
                Message: ''
                """);

        new DotnetCommand(Log, "run", "Program.cs")
            .WithWorkingDirectory(testInstance.Path)
            .Execute()
            .Should().Pass()
            .And.HaveStdOutContaining("""
                Hello from Program
                Message: 'TestProfileMessage1'
                """);

        new DotnetCommand(Log, "run", "-lp", "TestProfile2", "Program.cs")
            .WithWorkingDirectory(testInstance.Path)
            .Execute()
            .Should().Pass()
            .And.HaveStdOutContaining("""
                Hello from Program
                Message: 'TestProfileMessage2'
                """);
    }

    [Fact]
    public void Define_01()
    {
        var testInstance = _testAssetsManager.CreateTestDirectory();
        File.WriteAllText(Path.Join(testInstance.Path, "Program.cs"), """
            #if MY_DEFINE
            Console.WriteLine("Test output");
            #endif
            """);

        new DotnetCommand(Log, "run", "Program.cs", "-p:DefineConstants=MY_DEFINE")
            .WithWorkingDirectory(testInstance.Path)
            .Execute()
            .Should().Pass()
            .And.HaveStdOut("Test output");
    }

    [Fact]
    public void Define_02()
    {
        var testInstance = _testAssetsManager.CreateTestDirectory();
        File.WriteAllText(Path.Join(testInstance.Path, "Program.cs"), """
            #if !MY_DEFINE
            Console.WriteLine("Test output");
            #endif
            """);

        new DotnetCommand(Log, "run", "Program.cs", "-p:DefineConstants=MY_DEFINE")
            .WithWorkingDirectory(testInstance.Path)
            .Execute()
            .Should().Fail()
            .And.HaveStdOutContaining("error CS5001:"); // Program does not contain a static 'Main' method suitable for an entry point
    }

    [Fact]
    public void PackageReference()
    {
        var testInstance = _testAssetsManager.CreateTestDirectory();
        File.WriteAllText(Path.Join(testInstance.Path, "Program.cs"), """
            #:package System.CommandLine 2.0.0-beta4.22272.1
            using System.CommandLine;

            var rootCommand = new RootCommand("Sample app for System.CommandLine");
            return await rootCommand.InvokeAsync(args);
            """);

        new DotnetCommand(Log, "run", "Program.cs", "--", "--help")
            .WithWorkingDirectory(testInstance.Path)
            .Execute()
            .Should().Pass()
            .And.HaveStdOutContaining("""
                Description:
                  Sample app for System.CommandLine
                """);
    }

    [Fact]
    public void PackageReference_CentralVersion()
    {
        var testInstance = _testAssetsManager.CreateTestDirectory();
        File.WriteAllText(Path.Join(testInstance.Path, "Directory.Packages.props"), """
            <Project>
              <PropertyGroup>
                <ManagePackageVersionsCentrally>true</ManagePackageVersionsCentrally>
              </PropertyGroup>
              <ItemGroup>
                <PackageVersion Include="System.CommandLine" Version="2.0.0-beta4.22272.1" />
              </ItemGroup>
            </Project>
            """);
        File.WriteAllText(Path.Join(testInstance.Path, "Program.cs"), """
            #:package System.CommandLine
            using System.CommandLine;

            var rootCommand = new RootCommand("Sample app for System.CommandLine");
            return await rootCommand.InvokeAsync(args);
            """);

        new DotnetCommand(Log, "run", "Program.cs", "--", "--help")
            .WithWorkingDirectory(testInstance.Path)
            .Execute()
            .Should().Pass()
            .And.HaveStdOutContaining("""
                Description:
                  Sample app for System.CommandLine
                """);
    }

    [Fact] // https://github.com/dotnet/sdk/issues/48990
    public void SdkReference()
    {
        var testInstance = _testAssetsManager.CreateTestDirectory();
        File.WriteAllText(Path.Join(testInstance.Path, "Program.cs"), """
            #:sdk Microsoft.NET.Sdk
            #:sdk Aspire.AppHost.Sdk 9.2.1
            #:package Aspire.Hosting.AppHost@9.2.1

            var builder = DistributedApplication.CreateBuilder(args);
            builder.Build().Run();
            """);

        new DotnetCommand(Log, "build", "Program.cs")
            .WithWorkingDirectory(testInstance.Path)
            .Execute()
            .Should().Pass();
    }

    [Fact]
    public void UpToDate()
    {
        var testInstance = _testAssetsManager.CreateTestDirectory();
        File.WriteAllText(Path.Join(testInstance.Path, "Program.cs"), s_program);

        Build(expectedUpToDate: false);

        Build(expectedUpToDate: true);

        Build(expectedUpToDate: true);

        // Change the source file (a rebuild is necessary).
        File.WriteAllText(Path.Join(testInstance.Path, "Program.cs"), s_program + " ");

        Build(expectedUpToDate: false);

        Build(expectedUpToDate: true);

        // Change an unrelated source file (no rebuild necessary).
        File.WriteAllText(Path.Join(testInstance.Path, "Program2.cs"), "test");

        Build(expectedUpToDate: true);

        // Add an implicit build file (a rebuild is necessary).
        string buildPropsFile = Path.Join(testInstance.Path, "Directory.Build.props");
        File.WriteAllText(buildPropsFile, """
            <Project>
                <PropertyGroup>
                    <DefineConstants>$(DefineConstants);CUSTOM_DEFINE</DefineConstants>
                </PropertyGroup>
            </Project>
            """);

        Build(expectedUpToDate: false, expectedOutput: """
            Hello from Program
            Custom define
            """);

        Build(expectedUpToDate: true, expectedOutput: """
            Hello from Program
            Custom define
            """);

        // Change the implicit build file (a rebuild is necessary).
        string importedFile = Path.Join(testInstance.Path, "Settings.props");
        File.WriteAllText(importedFile, """
            <Project>
            </Project>
            """);
        File.WriteAllText(buildPropsFile, """
            <Project>
                <Import Project="Settings.props" />
            </Project>
            """);

        Build(expectedUpToDate: false);

        // Change the imported build file (this is not recognized).
        File.WriteAllText(importedFile, """
            <Project>
                <PropertyGroup>
                    <DefineConstants>$(DefineConstants);CUSTOM_DEFINE</DefineConstants>
                </PropertyGroup>
            </Project>
            """);

        Build(expectedUpToDate: true);

        // Force rebuild.
        Build(expectedUpToDate: false, args: ["--no-cache"], expectedOutput: """
            Hello from Program
            Custom define
            """);

        // Remove an implicit build file (a rebuild is necessary).
        File.Delete(buildPropsFile);
        Build(expectedUpToDate: false);

        // Force rebuild.
        Build(expectedUpToDate: false, args: ["--no-cache"]);

        Build(expectedUpToDate: true);

        // Pass argument (no rebuild necessary).
        Build(expectedUpToDate: true, args: ["--", "test-arg"], expectedOutput: """
            echo args:test-arg
            Hello from Program
            """);

        // Change config (a rebuild is necessary).
        Build(expectedUpToDate: false, args: ["-c", "Release"], expectedOutput: """
            Hello from Program
            Release config
            """);

        // Keep changed config (no rebuild necessary).
        Build(expectedUpToDate: true, args: ["-c", "Release"], expectedOutput: """
            Hello from Program
            Release config
            """);

        // Change config back (a rebuild is necessary).
        Build(expectedUpToDate: false);

        // Build with a failure.
        new DotnetCommand(Log, ["run", "Program.cs", "-p:LangVersion=Invalid"])
            .WithWorkingDirectory(testInstance.Path)
            .Execute()
            .Should().Fail()
            .And.HaveStdOutContaining("error CS1617"); // Invalid option 'Invalid' for /langversion.

        // A rebuild is necessary since the last build failed.
        Build(expectedUpToDate: false);

        void Build(bool expectedUpToDate, ReadOnlySpan<string> args = default, string expectedOutput = "Hello from Program")
        {
            new DotnetCommand(Log, ["run", "Program.cs", "-bl", .. args])
                .WithWorkingDirectory(testInstance.Path)
                .Execute()
                .Should().Pass()
                .And.HaveStdOut(expectedUpToDate
                    ? $"""
                        {CliCommandStrings.NoBinaryLogBecauseUpToDate}
                        {expectedOutput}
                        """
                    : expectedOutput);

            var binlogs = new DirectoryInfo(testInstance.Path)
                .EnumerateFiles("*.binlog", SearchOption.TopDirectoryOnly);

            binlogs.Select(f => f.Name)
                .Should().BeEquivalentTo(
                    expectedUpToDate
                        ? ["msbuild-dotnet-run.binlog"]
                        : ["msbuild.binlog", "msbuild-dotnet-run.binlog"]);

            foreach (var binlog in binlogs)
            {
                binlog.Delete();
            }
        }
    }

    [Fact]
    public void UpToDate_InvalidOptions()
    {
        var testInstance = _testAssetsManager.CreateTestDirectory();
        File.WriteAllText(Path.Join(testInstance.Path, "Program.cs"), s_program);

        new DotnetCommand(Log, "run", "Program.cs", "--no-cache", "--no-build")
            .WithWorkingDirectory(testInstance.Path)
            .Execute()
            .Should().Fail()
            .And.HaveStdErrContaining(string.Format(CliCommandStrings.InvalidOptionCombination, RunCommandParser.NoCacheOption.Name, RunCommandParser.NoBuildOption.Name));
    }

    private static string ToJson(string s) => JsonSerializer.Serialize(s);

    /// <summary>
    /// Simplifies using interpolated raw strings with nested JSON,
    /// e.g, in <c>$$"""{x:{y:1}}"""</c>, the <c>}}</c> would result in an error.
    /// </summary>
    private const string nop = "";

    [Fact]
    public void Api()
    {
        var testInstance = _testAssetsManager.CreateTestDirectory();
        var programPath = Path.Join(testInstance.Path, "Program.cs");
        File.WriteAllText(programPath, """
            #!/program
            #:sdk Microsoft.NET.Sdk
            #:sdk Aspire.Hosting.Sdk 9.1.0
            #:property TargetFramework net11.0
            #:package System.CommandLine 2.0.0-beta4.22272.1
            #:property LangVersion preview
            Console.WriteLine();
            """);

        new DotnetCommand(Log, "run-api")
            .WithStandardInput($$"""
                {"$type":"GetProject","EntryPointFileFullPath":{{ToJson(programPath)}},"ArtifactsPath":"/artifacts"}
                """)
            .Execute()
            .Should().Pass()
            .And.HaveStdOut($$"""
                {"$type":"Project","Version":1,"Content":{{ToJson($"""
                    <Project>

                      <PropertyGroup>
                        <IncludeProjectNameInArtifactsPaths>false</IncludeProjectNameInArtifactsPaths>
                        <ArtifactsPath>/artifacts</ArtifactsPath>
                      </PropertyGroup>

                      <!-- We need to explicitly import Sdk props/targets so we can override the targets below. -->
                      <Import Project="Sdk.props" Sdk="Microsoft.NET.Sdk" />
                      <Import Project="Sdk.props" Sdk="Aspire.Hosting.Sdk" Version="9.1.0" />

                      <PropertyGroup>
                        <OutputType>Exe</OutputType>
                        <TargetFramework>{ToolsetInfo.CurrentTargetFramework}</TargetFramework>
                        <ImplicitUsings>enable</ImplicitUsings>
                        <Nullable>enable</Nullable>
                      </PropertyGroup>

                      <PropertyGroup>
                        <EnableDefaultItems>false</EnableDefaultItems>
                      </PropertyGroup>

                      <PropertyGroup>
                        <TargetFramework>net11.0</TargetFramework>
                        <LangVersion>preview</LangVersion>
                      </PropertyGroup>

                      <PropertyGroup>
                        <Features>$(Features);FileBasedProgram</Features>
                      </PropertyGroup>

                      <ItemGroup>
                        <PackageReference Include="System.CommandLine" Version="2.0.0-beta4.22272.1" />
                      </ItemGroup>

                      <ItemGroup>
                        <Compile Include="{programPath}" />
                      </ItemGroup>

                      <ItemGroup>
                        <RuntimeHostConfigurationOption Include="EntryPointFilePath" Value="{programPath}" />
                        <RuntimeHostConfigurationOption Include="EntryPointFileDirectoryPath" Value="{testInstance.Path}" />
                      </ItemGroup>

                      <Import Project="Sdk.targets" Sdk="Microsoft.NET.Sdk" />
                      <Import Project="Sdk.targets" Sdk="Aspire.Hosting.Sdk" Version="9.1.0" />

                      <!--
                        Override targets which don't work with project files that are not present on disk.
                        See https://github.com/NuGet/Home/issues/14148.
                      -->

                      <Target Name="_FilterRestoreGraphProjectInputItems"
                              DependsOnTargets="_LoadRestoreGraphEntryPoints"
                              Returns="@(FilteredRestoreGraphProjectInputItems)">
                        <ItemGroup>
                          <FilteredRestoreGraphProjectInputItems Include="@(RestoreGraphProjectInputItems)" />
                        </ItemGroup>
                      </Target>

                      <Target Name="_GetAllRestoreProjectPathItems"
                              DependsOnTargets="_FilterRestoreGraphProjectInputItems"
                              Returns="@(_RestoreProjectPathItems)">
                        <ItemGroup>
                          <_RestoreProjectPathItems Include="@(FilteredRestoreGraphProjectInputItems)" />
                        </ItemGroup>
                      </Target>

                      <Target Name="_GenerateRestoreGraph"
                              DependsOnTargets="_FilterRestoreGraphProjectInputItems;_GetAllRestoreProjectPathItems;_GenerateRestoreGraphProjectEntry;_GenerateProjectRestoreGraph"
                              Returns="@(_RestoreGraphEntry)">
                        <!-- Output from dependency _GenerateRestoreGraphProjectEntry and _GenerateProjectRestoreGraph -->
                      </Target>

                    </Project>

                    """)}},"Diagnostics":[]}
                """);
    }

    [Fact]
    public void Api_Diagnostic_01()
    {
        var testInstance = _testAssetsManager.CreateTestDirectory();
        var programPath = Path.Join(testInstance.Path, "Program.cs");
        File.WriteAllText(programPath, """
            Console.WriteLine();
            #:property LangVersion preview
            """);

        new DotnetCommand(Log, "run-api")
            .WithStandardInput($$"""
                {"$type":"GetProject","EntryPointFileFullPath":{{ToJson(programPath)}},"ArtifactsPath":"/artifacts"}
                """)
            .Execute()
            .Should().Pass()
            .And.HaveStdOut($$"""
                {"$type":"Project","Version":1,"Content":{{ToJson($"""
                    <Project>

                      <PropertyGroup>
                        <IncludeProjectNameInArtifactsPaths>false</IncludeProjectNameInArtifactsPaths>
                        <ArtifactsPath>/artifacts</ArtifactsPath>
                      </PropertyGroup>

                      <!-- We need to explicitly import Sdk props/targets so we can override the targets below. -->
                      <Import Project="Sdk.props" Sdk="Microsoft.NET.Sdk" />

                      <PropertyGroup>
                        <OutputType>Exe</OutputType>
                        <TargetFramework>{ToolsetInfo.CurrentTargetFramework}</TargetFramework>
                        <ImplicitUsings>enable</ImplicitUsings>
                        <Nullable>enable</Nullable>
                      </PropertyGroup>

                      <PropertyGroup>
                        <EnableDefaultItems>false</EnableDefaultItems>
                      </PropertyGroup>

                      <PropertyGroup>
                        <Features>$(Features);FileBasedProgram</Features>
                      </PropertyGroup>

                      <ItemGroup>
                        <Compile Include="{programPath}" />
                      </ItemGroup>

                      <ItemGroup>
                        <RuntimeHostConfigurationOption Include="EntryPointFilePath" Value="{programPath}" />
                        <RuntimeHostConfigurationOption Include="EntryPointFileDirectoryPath" Value="{testInstance.Path}" />
                      </ItemGroup>

                      <Import Project="Sdk.targets" Sdk="Microsoft.NET.Sdk" />

                      <!--
                        Override targets which don't work with project files that are not present on disk.
                        See https://github.com/NuGet/Home/issues/14148.
                      -->

                      <Target Name="_FilterRestoreGraphProjectInputItems"
                              DependsOnTargets="_LoadRestoreGraphEntryPoints"
                              Returns="@(FilteredRestoreGraphProjectInputItems)">
                        <ItemGroup>
                          <FilteredRestoreGraphProjectInputItems Include="@(RestoreGraphProjectInputItems)" />
                        </ItemGroup>
                      </Target>

                      <Target Name="_GetAllRestoreProjectPathItems"
                              DependsOnTargets="_FilterRestoreGraphProjectInputItems"
                              Returns="@(_RestoreProjectPathItems)">
                        <ItemGroup>
                          <_RestoreProjectPathItems Include="@(FilteredRestoreGraphProjectInputItems)" />
                        </ItemGroup>
                      </Target>

                      <Target Name="_GenerateRestoreGraph"
                              DependsOnTargets="_FilterRestoreGraphProjectInputItems;_GetAllRestoreProjectPathItems;_GenerateRestoreGraphProjectEntry;_GenerateProjectRestoreGraph"
                              Returns="@(_RestoreGraphEntry)">
                        <!-- Output from dependency _GenerateRestoreGraphProjectEntry and _GenerateProjectRestoreGraph -->
                      </Target>

                    </Project>

                    """)}},"Diagnostics":
                [{"Location":{
                "Path":{{ToJson(programPath)}},
                "Span":{"Start":{"Line":1,"Character":0},"End":{"Line":1,"Character":30}{{nop}}}{{nop}}},
                "Message":{{ToJson(string.Format(CliCommandStrings.CannotConvertDirective, $"{programPath}:2"))}}}]}
                """.ReplaceLineEndings(""));
    }

    [Fact]
    public void Api_Diagnostic_02()
    {
        var testInstance = _testAssetsManager.CreateTestDirectory();
        var programPath = Path.Join(testInstance.Path, "Program.cs");
        File.WriteAllText(programPath, """
            #:unknown directive
            Console.WriteLine();
            """);

        new DotnetCommand(Log, "run-api")
            .WithStandardInput($$"""
                {"$type":"GetProject","EntryPointFileFullPath":{{ToJson(programPath)}},"ArtifactsPath":"/artifacts"}
                """)
            .Execute()
            .Should().Pass()
            .And.HaveStdOut($$"""
                {"$type":"Project","Version":1,"Content":{{ToJson($"""
                    <Project>

                      <PropertyGroup>
                        <IncludeProjectNameInArtifactsPaths>false</IncludeProjectNameInArtifactsPaths>
                        <ArtifactsPath>/artifacts</ArtifactsPath>
                      </PropertyGroup>

                      <!-- We need to explicitly import Sdk props/targets so we can override the targets below. -->
                      <Import Project="Sdk.props" Sdk="Microsoft.NET.Sdk" />

                      <PropertyGroup>
                        <OutputType>Exe</OutputType>
                        <TargetFramework>{ToolsetInfo.CurrentTargetFramework}</TargetFramework>
                        <ImplicitUsings>enable</ImplicitUsings>
                        <Nullable>enable</Nullable>
                      </PropertyGroup>

                      <PropertyGroup>
                        <EnableDefaultItems>false</EnableDefaultItems>
                      </PropertyGroup>

                      <PropertyGroup>
                        <Features>$(Features);FileBasedProgram</Features>
                      </PropertyGroup>

                      <ItemGroup>
                        <Compile Include="{programPath}" />
                      </ItemGroup>

                      <ItemGroup>
                        <RuntimeHostConfigurationOption Include="EntryPointFilePath" Value="{programPath}" />
                        <RuntimeHostConfigurationOption Include="EntryPointFileDirectoryPath" Value="{testInstance.Path}" />
                      </ItemGroup>

                      <Import Project="Sdk.targets" Sdk="Microsoft.NET.Sdk" />

                      <!--
                        Override targets which don't work with project files that are not present on disk.
                        See https://github.com/NuGet/Home/issues/14148.
                      -->

                      <Target Name="_FilterRestoreGraphProjectInputItems"
                              DependsOnTargets="_LoadRestoreGraphEntryPoints"
                              Returns="@(FilteredRestoreGraphProjectInputItems)">
                        <ItemGroup>
                          <FilteredRestoreGraphProjectInputItems Include="@(RestoreGraphProjectInputItems)" />
                        </ItemGroup>
                      </Target>

                      <Target Name="_GetAllRestoreProjectPathItems"
                              DependsOnTargets="_FilterRestoreGraphProjectInputItems"
                              Returns="@(_RestoreProjectPathItems)">
                        <ItemGroup>
                          <_RestoreProjectPathItems Include="@(FilteredRestoreGraphProjectInputItems)" />
                        </ItemGroup>
                      </Target>

                      <Target Name="_GenerateRestoreGraph"
                              DependsOnTargets="_FilterRestoreGraphProjectInputItems;_GetAllRestoreProjectPathItems;_GenerateRestoreGraphProjectEntry;_GenerateProjectRestoreGraph"
                              Returns="@(_RestoreGraphEntry)">
                        <!-- Output from dependency _GenerateRestoreGraphProjectEntry and _GenerateProjectRestoreGraph -->
                      </Target>

                    </Project>

                    """)}},"Diagnostics":
                [{"Location":{
                "Path":{{ToJson(programPath)}},
                "Span":{"Start":{"Line":0,"Character":0},"End":{"Line":1,"Character":0}{{nop}}}{{nop}}},
                "Message":{{ToJson(string.Format(CliCommandStrings.UnrecognizedDirective, "unknown", $"{programPath}:1"))}}}]}
                """.ReplaceLineEndings(""));
    }

    [Fact]
    public void Api_Error()
    {
        new DotnetCommand(Log, "run-api")
            .WithStandardInput("""
                {"$type":"Unknown1"}
                {"$type":"Unknown2"}
                """)
            .Execute()
            .Should().Pass()
            .And.HaveStdOutContaining("""
                {"$type":"Error","Version":1,"Message":
                """)
            .And.HaveStdOutContaining("Unknown1")
            .And.HaveStdOutContaining("Unknown2");
    }

    [Fact]
<<<<<<< HEAD
    public void Api_RunCommand()
    {
        var testInstance = _testAssetsManager.CreateTestDirectory();
        var programPath = Path.Join(testInstance.Path, "Program.cs");
        File.WriteAllText(programPath, """
            Console.WriteLine();
            """);

        string artifactsPath = OperatingSystem.IsWindows() ? @"C:\artifacts" : "/artifacts";
        string executablePath = OperatingSystem.IsWindows() ? @"C:\artifacts\bin\debug\Program.exe" : "/artifacts/bin/debug/Program";
        new DotnetCommand(Log, "run-api")
            .WithStandardInput($$"""
                {"$type":"GetRunCommand","EntryPointFileFullPath":{{ToJson(programPath)}},"ArtifactsPath":{{ToJson(artifactsPath)}}}
                """)
            .Execute()
            .Should().Pass()
            // DOTNET_ROOT environment variable is platform dependent so we don't verify it fully for simplicity
            .And.HaveStdOutContaining($$"""
                {"$type":"RunCommand","Version":1,"ExecutablePath":{{ToJson(executablePath)}},"CommandLineArguments":"","WorkingDirectory":"","EnvironmentVariables":{"DOTNET_ROOT
                """);
=======
    public void EntryPointFilePath()
    {
        var testInstance = _testAssetsManager.CreateTestDirectory();
        var filePath = Path.Join(testInstance.Path, "Program.cs");
        File.WriteAllText(filePath, """"
            var entryPointFilePath = AppContext.GetData("EntryPointFilePath") as string;
            Console.WriteLine($"""EntryPointFilePath: {entryPointFilePath}""");
            """");

        new DotnetCommand(Log, "run", "Program.cs")
            .WithWorkingDirectory(testInstance.Path)
            .Execute()
            .Should().Pass()
            .And.HaveStdOut($"EntryPointFilePath: {filePath}");
    }

    [Fact]
    public void EntryPointFileDirectoryPath()
    {
        var testInstance = _testAssetsManager.CreateTestDirectory();
        File.WriteAllText(Path.Join(testInstance.Path, "Program.cs"), """"
            var entryPointFileDirectoryPath = AppContext.GetData("EntryPointFileDirectoryPath") as string;
            Console.WriteLine($"""EntryPointFileDirectoryPath: {entryPointFileDirectoryPath}""");
            """");

        new DotnetCommand(Log, "run", "Program.cs")
            .WithWorkingDirectory(testInstance.Path)
            .Execute()
            .Should().Pass()
            .And.HaveStdOut($"EntryPointFileDirectoryPath: {testInstance.Path}");
    }

    [Fact]
    public void EntryPointFilePath_WithRelativePath()
    {
        var testInstance = _testAssetsManager.CreateTestDirectory();
        var fileName = "Program.cs";
        File.WriteAllText(Path.Join(testInstance.Path, fileName), """
            var entryPointFilePath = AppContext.GetData("EntryPointFilePath") as string;
            Console.WriteLine($"EntryPointFilePath: {entryPointFilePath}");
            """);

        var relativePath = Path.GetRelativePath(Directory.GetCurrentDirectory(), Path.Join(testInstance.Path, fileName));
        new DotnetCommand(Log, "run", relativePath)
            .WithWorkingDirectory(Directory.GetCurrentDirectory())
            .Execute()
            .Should().Pass()
            .And.HaveStdOut($"EntryPointFilePath: {Path.GetFullPath(relativePath)}");
    }

    [Fact]
    public void EntryPointFilePath_WithSpacesInPath()
    {
        var testInstance = _testAssetsManager.CreateTestDirectory();
        var dirWithSpaces = Path.Join(testInstance.Path, "dir with spaces");
        Directory.CreateDirectory(dirWithSpaces);
        var filePath = Path.Join(dirWithSpaces, "Program.cs");
        File.WriteAllText(filePath, """
        var entryPointFilePath = AppContext.GetData("EntryPointFilePath") as string;
        Console.WriteLine($"EntryPointFilePath: {entryPointFilePath}");
        """);

        new DotnetCommand(Log, "run", filePath)
            .WithWorkingDirectory(testInstance.Path)
            .Execute()
            .Should().Pass()
            .And.HaveStdOut($"EntryPointFilePath: {filePath}");
    }

    [Fact]
    public void EntryPointFileDirectoryPath_WithDotSlash()
    {
        var testInstance = _testAssetsManager.CreateTestDirectory();
        var fileName = "Program.cs";
        File.WriteAllText(Path.Join(testInstance.Path, fileName), """
        var entryPointFileDirectoryPath = AppContext.GetData("EntryPointFileDirectoryPath") as string;
        Console.WriteLine($"EntryPointFileDirectoryPath: {entryPointFileDirectoryPath}");
        """);

        new DotnetCommand(Log, "run", $"./{fileName}")
            .WithWorkingDirectory(testInstance.Path)
            .Execute()
            .Should().Pass()
            .And.HaveStdOut($"EntryPointFileDirectoryPath: {testInstance.Path}");
    }

    [Fact]
    public void EntryPointFilePath_WithUnicodeCharacters()
    {
        var testInstance = _testAssetsManager.CreateTestDirectory();
        var unicodeFileName = "Программа.cs";
        var filePath = Path.Join(testInstance.Path, unicodeFileName);
        File.WriteAllText(filePath, """
        var entryPointFilePath = AppContext.GetData("EntryPointFilePath") as string;
        Console.WriteLine($"EntryPointFilePath: {entryPointFilePath}");
        """);

        new DotnetCommand(Log, "run", unicodeFileName)
            .WithWorkingDirectory(testInstance.Path)
            .WithStandardOutputEncoding(Encoding.UTF8)
            .Execute()
            .Should().Pass()
            .And.HaveStdOut($"EntryPointFilePath: {filePath}");
>>>>>>> 34ae4f2c
    }
}<|MERGE_RESOLUTION|>--- conflicted
+++ resolved
@@ -1518,7 +1518,6 @@
     }
 
     [Fact]
-<<<<<<< HEAD
     public void Api_RunCommand()
     {
         var testInstance = _testAssetsManager.CreateTestDirectory();
@@ -1539,7 +1538,9 @@
             .And.HaveStdOutContaining($$"""
                 {"$type":"RunCommand","Version":1,"ExecutablePath":{{ToJson(executablePath)}},"CommandLineArguments":"","WorkingDirectory":"","EnvironmentVariables":{"DOTNET_ROOT
                 """);
-=======
+    }
+
+    [Fact]
     public void EntryPointFilePath()
     {
         var testInstance = _testAssetsManager.CreateTestDirectory();
@@ -1643,6 +1644,5 @@
             .Execute()
             .Should().Pass()
             .And.HaveStdOut($"EntryPointFilePath: {filePath}");
->>>>>>> 34ae4f2c
     }
 }
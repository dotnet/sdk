--- conflicted
+++ resolved
@@ -3489,6 +3489,7 @@
                         <ImplicitUsings>enable</ImplicitUsings>
                         <Nullable>enable</Nullable>
                         <PublishAot>true</PublishAot>
+                        <PackAsTool>true</PackAsTool>
                       </PropertyGroup>
 
                       <ItemGroup>
@@ -3499,17 +3500,6 @@
                       <Import Project="Sdk.props" Sdk="Aspire.Hosting.Sdk" Version="9.1.0" />
 
                       <PropertyGroup>
-<<<<<<< HEAD
-=======
-                        <OutputType>Exe</OutputType>
-                        <ImplicitUsings>enable</ImplicitUsings>
-                        <Nullable>enable</Nullable>
-                        <PublishAot>true</PublishAot>
-                        <PackAsTool>true</PackAsTool>
-                        <EnableDefaultCompileItems>false</EnableDefaultCompileItems>
-                        <DisableDefaultItemsInProjectFolder>true</DisableDefaultItemsInProjectFolder>
-                        <RestoreUseStaticGraphEvaluation>false</RestoreUseStaticGraphEvaluation>
->>>>>>> 2e2c92fe
                         <TargetFramework>net11.0</TargetFramework>
                         <LangVersion>preview</LangVersion>
                         <RestoreUseStaticGraphEvaluation>false</RestoreUseStaticGraphEvaluation>
@@ -3571,6 +3561,7 @@
                         <ImplicitUsings>enable</ImplicitUsings>
                         <Nullable>enable</Nullable>
                         <PublishAot>true</PublishAot>
+                        <PackAsTool>true</PackAsTool>
                       </PropertyGroup>
 
                       <ItemGroup>
@@ -3580,17 +3571,6 @@
                       <Import Project="Sdk.props" Sdk="Microsoft.NET.Sdk" />
 
                       <PropertyGroup>
-<<<<<<< HEAD
-=======
-                        <OutputType>Exe</OutputType>
-                        <TargetFramework>{ToolsetInfo.CurrentTargetFramework}</TargetFramework>
-                        <ImplicitUsings>enable</ImplicitUsings>
-                        <Nullable>enable</Nullable>
-                        <PublishAot>true</PublishAot>
-                        <PackAsTool>true</PackAsTool>
-                        <EnableDefaultCompileItems>false</EnableDefaultCompileItems>
-                        <DisableDefaultItemsInProjectFolder>true</DisableDefaultItemsInProjectFolder>
->>>>>>> 2e2c92fe
                         <RestoreUseStaticGraphEvaluation>false</RestoreUseStaticGraphEvaluation>
                         <Features>$(Features);FileBasedProgram</Features>
                       </PropertyGroup>
@@ -3649,6 +3629,7 @@
                         <ImplicitUsings>enable</ImplicitUsings>
                         <Nullable>enable</Nullable>
                         <PublishAot>true</PublishAot>
+                        <PackAsTool>true</PackAsTool>
                       </PropertyGroup>
 
                       <ItemGroup>
@@ -3658,17 +3639,6 @@
                       <Import Project="Sdk.props" Sdk="Microsoft.NET.Sdk" />
 
                       <PropertyGroup>
-<<<<<<< HEAD
-=======
-                        <OutputType>Exe</OutputType>
-                        <TargetFramework>{ToolsetInfo.CurrentTargetFramework}</TargetFramework>
-                        <ImplicitUsings>enable</ImplicitUsings>
-                        <Nullable>enable</Nullable>
-                        <PublishAot>true</PublishAot>
-                        <PackAsTool>true</PackAsTool>
-                        <EnableDefaultCompileItems>false</EnableDefaultCompileItems>
-                        <DisableDefaultItemsInProjectFolder>true</DisableDefaultItemsInProjectFolder>
->>>>>>> 2e2c92fe
                         <RestoreUseStaticGraphEvaluation>false</RestoreUseStaticGraphEvaluation>
                         <Features>$(Features);FileBasedProgram</Features>
                       </PropertyGroup>

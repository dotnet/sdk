--- conflicted
+++ resolved
@@ -14,9 +14,6 @@
         WaitingForChanges,
     }
 
-<<<<<<< HEAD
-    [Theory(Skip="https://github.com/dotnet/sdk/issues/42850")]
-=======
     private TestAsset CopyTestAsset(string assetName, params object[] testParameters)
         => TestAssets.CopyTestAsset("WatchAppMultiProc", identifier: string.Join(";", testParameters)).WithSource();
 
@@ -56,8 +53,7 @@
         return await startOp(cancellationToken);
     }
 
-    [Theory]
->>>>>>> 607a21eb
+    [Theory(Skip="https://github.com/dotnet/sdk/issues/42850")]
     [CombinatorialData]
     public async Task UpdateAndRudeEdit(TriggerEvent trigger)
     {

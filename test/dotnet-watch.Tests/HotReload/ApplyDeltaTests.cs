﻿// Licensed to the .NET Foundation under one or more agreements.
// The .NET Foundation licenses this file to you under the MIT license.

#nullable disable

namespace Microsoft.DotNet.Watch.UnitTests
{
    public class ApplyDeltaTests(ITestOutputHelper logger) : DotNetWatchTestBase(logger)
    {
        [PlatformSpecificFact(TestPlatforms.Windows)] // "https://github.com/dotnet/sdk/issues/49307")
        public async Task AddSourceFile()
        {
            Logger.WriteLine("AddSourceFile started");

            var testAsset = TestAssets.CopyTestAsset("WatchAppWithProjectDeps")
                .WithSource();

            var dependencyDir = Path.Combine(testAsset.Path, "Dependency");

            App.Start(testAsset, [], "AppWithDeps");

            await App.AssertWaitingForChanges();

            // add a new file:
            UpdateSourceFile(Path.Combine(dependencyDir, "AnotherLib.cs"), """
                public class AnotherLib
                {
                    public static void Print()
                        => System.Console.WriteLine("Changed!");
                }
                """);

            // update existing file:
            UpdateSourceFile(Path.Combine(dependencyDir, "Foo.cs"), """
                public class Lib
                {
                    public static void Print()
                        => AnotherLib.Print();
                }
                """);

            await App.AssertOutputLineStartsWith("Changed!");
        }

        [PlatformSpecificFact(TestPlatforms.Windows)] // "https://github.com/dotnet/sdk/issues/49307")
        public async Task ChangeFileInDependency()
        {
            var testAsset = TestAssets.CopyTestAsset("WatchAppWithProjectDeps")
                .WithSource();

            var dependencyDir = Path.Combine(testAsset.Path, "Dependency");

            App.Start(testAsset, [], "AppWithDeps");

            await App.AssertWaitingForChanges();

            var newSrc = """
                public class Lib
                {
                    public static void Print()
                        => System.Console.WriteLine("Changed!");
                }
                """;

            UpdateSourceFile(Path.Combine(dependencyDir, "Foo.cs"), newSrc);

            await App.AssertOutputLineStartsWith("Changed!");
        }

        [PlatformSpecificTheory(TestPlatforms.Windows)] // https://github.com/dotnet/sdk/issues/49307
        [CombinatorialData]
        public async Task AutoRestartOnRudeEdit(bool nonInteractive)
        {
            var testAsset = TestAssets.CopyTestAsset("WatchHotReloadApp")
                .WithSource();

            if (!nonInteractive)
            {
                testAsset = testAsset
                    .WithProjectChanges(project =>
                    {
                        project.Root.Descendants()
                            .First(e => e.Name.LocalName == "PropertyGroup")
                            .Add(XElement.Parse("""
                                <HotReloadAutoRestart>true</HotReloadAutoRestart>
                                """));
                    });
            }

            var programPath = Path.Combine(testAsset.Path, "Program.cs");

            App.Start(testAsset, nonInteractive ? ["--non-interactive"] : []);

            await App.AssertWaitingForChanges();
            App.Process.ClearOutput();

            // rude edit: adding virtual method
            UpdateSourceFile(programPath, src => src.Replace("/* member placeholder */", "public virtual void F() {}"));

            await App.AssertOutputLineStartsWith(MessageDescriptor.WaitingForChanges, failure: _ => false);

            App.AssertOutputContains("⌚ Restart is needed to apply the changes");
            App.AssertOutputContains($"⌚ [auto-restart] {programPath}(33,11): error ENC0023: Adding an abstract method or overriding an inherited method requires restarting the application.");
            App.AssertOutputContains($"[WatchHotReloadApp ({ToolsetInfo.CurrentTargetFramework})] Exited");
            App.AssertOutputContains($"[WatchHotReloadApp ({ToolsetInfo.CurrentTargetFramework})] Launched");
        }

        [Fact(Skip = "https://github.com/dotnet/sdk/issues/49307")]
        public async Task AutoRestartOnRudeEditAfterRestartPrompt()
        {
            var testAsset = TestAssets.CopyTestAsset("WatchHotReloadApp")
                .WithSource();

            var programPath = Path.Combine(testAsset.Path, "Program.cs");

            App.Start(testAsset, [], testFlags: TestFlags.ReadKeyFromStdin);

            await App.AssertWaitingForChanges();
            App.Process.ClearOutput();

            // rude edit: adding virtual method
            UpdateSourceFile(programPath, src => src.Replace("/* member placeholder */", "public virtual void F() {}"));

            await App.AssertOutputLineStartsWith("  ❔ Do you want to restart your app? Yes (y) / No (n) / Always (a) / Never (v)", failure: _ => false);

            App.AssertOutputContains("⌚ Restart is needed to apply the changes.");
            App.AssertOutputContains($"❌ {programPath}(33,11): error ENC0023: Adding an abstract method or overriding an inherited method requires restarting the application.");
            App.Process.ClearOutput();

            App.SendKey('a');

            await App.AssertOutputLineStartsWith(MessageDescriptor.WaitingForChanges, failure: _ => false);

            App.AssertOutputContains($"[WatchHotReloadApp ({ToolsetInfo.CurrentTargetFramework})] Exited");
            App.AssertOutputContains($"[WatchHotReloadApp ({ToolsetInfo.CurrentTargetFramework})] Launched");
            App.Process.ClearOutput();

            // rude edit: deleting virtual method
            UpdateSourceFile(programPath, src => src.Replace("public virtual void F() {}", ""));

            await App.AssertOutputLineStartsWith(MessageDescriptor.WaitingForChanges, failure: _ => false);

            App.AssertOutputContains("⌚ Restart is needed to apply the changes");
            App.AssertOutputContains($"⌚ [auto-restart] {programPath}(33,1): error ENC0033: Deleting method 'F()' requires restarting the application.");
            App.AssertOutputContains($"[WatchHotReloadApp ({ToolsetInfo.CurrentTargetFramework})] Exited");
            App.AssertOutputContains($"[WatchHotReloadApp ({ToolsetInfo.CurrentTargetFramework})] Launched");
        }

        [PlatformSpecificTheory(TestPlatforms.Windows)] // https://github.com/dotnet/sdk/issues/49307
        [CombinatorialData]
        public async Task AutoRestartOnNoEffectEdit(bool nonInteractive)
        {
            var testAsset = TestAssets.CopyTestAsset("WatchHotReloadApp")
                .WithSource();

            if (!nonInteractive)
            {
                testAsset = testAsset
                    .WithProjectChanges(project =>
                    {
                        project.Root.Descendants()
                            .First(e => e.Name.LocalName == "PropertyGroup")
                            .Add(XElement.Parse("""
                                <HotReloadAutoRestart>true</HotReloadAutoRestart>
                                """));
                    });
            }

            var programPath = Path.Combine(testAsset.Path, "Program.cs");

            App.Start(testAsset, nonInteractive ? ["--non-interactive"] : []);

            await App.AssertWaitingForChanges();
            App.Process.ClearOutput();

            // rude edit: adding virtual method
            UpdateSourceFile(programPath, src => src.Replace("Started", "<Updated>"));

            await App.AssertOutputLineStartsWith(MessageDescriptor.WaitingForChanges, failure: _ => false);

            App.AssertOutputContains("⌚ Restart is needed to apply the changes");
            App.AssertOutputContains($"⌚ [auto-restart] {programPath}(16,19): warning ENC0118: Changing 'top-level code' might not have any effect until the application is restarted.");
            App.AssertOutputContains($"[WatchHotReloadApp ({ToolsetInfo.CurrentTargetFramework})] Exited");
            App.AssertOutputContains($"[WatchHotReloadApp ({ToolsetInfo.CurrentTargetFramework})] Launched");
            App.AssertOutputContains("<Updated>");
        }

        /// <summary>
        /// Unchanged project doesn't build. Wait for source change and rebuild.
        /// </summary>
        [PlatformSpecificFact(TestPlatforms.Windows)] // "https://github.com/dotnet/sdk/issues/49307")
        public async Task BaselineCompilationError()
        {
            var testAsset = TestAssets.CopyTestAsset("WatchNoDepsApp")
                .WithSource();

            var programPath = Path.Combine(testAsset.Path, "Program.cs");
            File.WriteAllText(programPath,
                """
                Console.Write
                """);

            App.Start(testAsset, []);

            await App.AssertOutputLineStartsWith(MessageDescriptor.WaitingForFileChangeBeforeRestarting, failure: _ => false);

            UpdateSourceFile(programPath, """
                System.Console.WriteLine("<Updated>");
                """);

            await App.AssertOutputLineStartsWith("<Updated>", failure: _ => false);
        }

        /// <summary>
        /// We currently do not support applying project changes.
        /// The workaround is to restart via Ctrl+R.
        /// </summary>
        [PlatformSpecificFact(TestPlatforms.Windows)] // "https://github.com/dotnet/sdk/issues/49307")
        public async Task ProjectChangeAndRestart()
        {
            var testAsset = TestAssets.CopyTestAsset("WatchNoDepsApp")
                .WithSource();

            var programPath = Path.Combine(testAsset.Path, "Program.cs");
            var projectPath = Path.Combine(testAsset.Path, "WatchNoDepsApp.csproj");

            App.Start(testAsset, ["--no-exit"], testFlags: TestFlags.ReadKeyFromStdin);

            await App.AssertOutputLineStartsWith(MessageDescriptor.WaitingForChanges);

            // missing System.Linq import:
            UpdateSourceFile(programPath, content => content.Replace("""
                Console.WriteLine("Started");
                """,
                """
                Console.WriteLine($">>> {typeof(Enumerable)}");
                """));

            await App.AssertOutputLineStartsWith("dotnet watch ⌚ Unable to apply hot reload due to compilation errors.", failure: _ => false);

            UpdateSourceFile(projectPath, content => content.Replace("""
                <!-- add item -->
                """,
                """
                <Using Include="System.Linq" />
                """));

            // project change not applied:
            await App.AssertOutputLineStartsWith("dotnet watch ⌚ Unable to apply hot reload due to compilation errors.", failure: _ => false);

            // Ctlr+R rebuilds and restarts:
            App.SendControlR();

            await App.AssertOutputLineStartsWith(">>> System.Linq.Enumerable", failure: _ => false);
        }

        [PlatformSpecificFact(TestPlatforms.Windows)] // "https://github.com/dotnet/sdk/issues/49307")
        public async Task ChangeFileInFSharpProject()
        {
            var testAsset = TestAssets.CopyTestAsset("FSharpTestAppSimple")
                .WithSource();

            App.Start(testAsset, []);

            await App.AssertOutputLineStartsWith(MessageDescriptor.WaitingForFileChangeBeforeRestarting);

            UpdateSourceFile(Path.Combine(testAsset.Path, "Program.fs"), content => content.Replace("Hello World!", "<Updated>"));

            await App.AssertOutputLineStartsWith("<Updated>");
        }

        [PlatformSpecificFact(TestPlatforms.Windows)] // "https://github.com/dotnet/sdk/issues/49307")
        public async Task ChangeFileInFSharpProjectWithLoop()
        {
            var testAsset = TestAssets.CopyTestAsset("FSharpTestAppSimple")
                .WithSource();

            var source = """
            module ConsoleApplication.Program

            open System
            open System.Threading

            [<EntryPoint>]
            let main argv =
                while true do
                    printfn "Waiting"
                    Thread.Sleep(200)
                0
            """;

            var sourcePath = Path.Combine(testAsset.Path, "Program.fs");

            File.WriteAllText(sourcePath, source);

            App.Start(testAsset, []);

            await App.AssertOutputLineStartsWith(MessageDescriptor.WaitingForChanges);

            UpdateSourceFile(sourcePath, content => content.Replace("Waiting", "<Updated>"));

            await App.AssertOutputLineStartsWith(MessageDescriptor.WaitingForChanges, failure: _ => false);
            await App.AssertOutputLineStartsWith("<Updated>");

            UpdateSourceFile(sourcePath, content => content.Replace("<Updated>", "<Updated2>"));

            await App.AssertOutputLineStartsWith(MessageDescriptor.WaitingForChanges, failure: _ => false);
            await App.AssertOutputLineStartsWith("<Updated2>");
        }

        // Test is timing out on .NET Framework: https://github.com/dotnet/sdk/issues/41669
        [CoreMSBuildOnlyFact]
        public async Task HandleTypeLoadFailure()
        {
            var testAsset = TestAssets.CopyTestAsset("WatchAppTypeLoadFailure")
                .WithSource();

            App.Start(testAsset, [], "App");

            await App.AssertWaitingForChanges();

            var newSrc = """
                class DepSubType : Dep
                {
                    int F() => 2;
                }

                class Printer
                {
                    public static void Print()
                    {
                        Console.WriteLine("Changed!");
                    }
                }
                """;

            UpdateSourceFile(Path.Combine(testAsset.Path, "App", "Update.cs"), newSrc);

            await App.AssertOutputLineStartsWith("Updated types: Printer");
        }

        [PlatformSpecificFact(TestPlatforms.Windows)] // "https://github.com/dotnet/sdk/issues/49307")
        public async Task MetadataUpdateHandler_NoActions()
        {
            var testAsset = TestAssets.CopyTestAsset("WatchHotReloadApp")
                .WithSource();

            var sourcePath = Path.Combine(testAsset.Path, "Program.cs");

            var source = File.ReadAllText(sourcePath, Encoding.UTF8)
                .Replace("// <metadata update handler placeholder>", """
                [assembly: System.Reflection.Metadata.MetadataUpdateHandler(typeof(AppUpdateHandler))]
                """)
                + """
                class AppUpdateHandler
                {
                }
                """;

            File.WriteAllText(sourcePath, source, Encoding.UTF8);

            App.Start(testAsset, []);

            await App.AssertWaitingForChanges();

            UpdateSourceFile(sourcePath, source.Replace("Console.WriteLine(\".\");", "Console.WriteLine(\"Updated\");"));

            await App.AssertOutputLineStartsWith("Updated");

            await App.WaitUntilOutputContains(
                $"dotnet watch ⚠ [WatchHotReloadApp ({ToolsetInfo.CurrentTargetFramework})] Expected to find a static method 'ClearCache', 'UpdateApplication' or 'UpdateContent' on type 'AppUpdateHandler, WatchHotReloadApp, Version=1.0.0.0, Culture=neutral, PublicKeyToken=null' but neither exists.");
        }

        [PlatformSpecificTheory(TestPlatforms.Windows)] // https://github.com/dotnet/sdk/issues/49307
        [CombinatorialData]
        public async Task MetadataUpdateHandler_Exception(bool verbose)
        {
            var testAsset = TestAssets.CopyTestAsset("WatchHotReloadApp", identifier: verbose.ToString())
                .WithSource();

            var sourcePath = Path.Combine(testAsset.Path, "Program.cs");

            var source = File.ReadAllText(sourcePath, Encoding.UTF8)
                .Replace("// <metadata update handler placeholder>", """
                [assembly: System.Reflection.Metadata.MetadataUpdateHandler(typeof(AppUpdateHandler))]
                """)
                + """
                class AppUpdateHandler
                {
                    public static void ClearCache(Type[] types) => throw new System.InvalidOperationException("Bug!");
                }
                """;

            File.WriteAllText(sourcePath, source, Encoding.UTF8);

            if (!verbose)
            {
                // remove default --verbose arg
                App.DotnetWatchArgs.Clear();
            }

            App.Start(testAsset, [], testFlags: TestFlags.ElevateWaitingForChangesMessageSeverity);

            await App.AssertWaitingForChanges();

            UpdateSourceFile(sourcePath, source.Replace("Console.WriteLine(\".\");", "Console.WriteLine(\"Updated\");"));

            await App.AssertOutputLineStartsWith("Updated");

            await App.WaitUntilOutputContains($"dotnet watch ⚠ [WatchHotReloadApp ({ToolsetInfo.CurrentTargetFramework})] Exception from 'AppUpdateHandler.ClearCache': System.InvalidOperationException: Bug!");

            if (verbose)
            {
                await App.WaitUntilOutputContains($"dotnet watch 🕵️ [WatchHotReloadApp ({ToolsetInfo.CurrentTargetFramework})] Deltas applied.");
            }
            else
            {
                // shouldn't see any agent messages:
                App.AssertOutputDoesNotContain("🕵️");
            }
        }

        [Theory(Skip = "https://github.com/dotnet/sdk/issues/45299")]
        [CombinatorialData]
        public async Task BlazorWasm(bool projectSpecifiesCapabilities)
        {
            var testAsset = TestAssets.CopyTestAsset("WatchBlazorWasm", identifier: projectSpecifiesCapabilities.ToString())
                .WithSource();

            if (projectSpecifiesCapabilities)
            {
                testAsset = testAsset.WithProjectChanges(proj =>
                {
                    proj.Root.Descendants()
                        .First(e => e.Name.LocalName == "PropertyGroup")
                        .Add(XElement.Parse("""
                            <WebAssemblyHotReloadCapabilities>Baseline;AddMethodToExistingType</WebAssemblyHotReloadCapabilities>
                            """));
                });
            }

            var port = TestOptions.GetTestPort();
            App.Start(testAsset, ["--urls", "http://localhost:" + port], testFlags: TestFlags.MockBrowser);

            await App.AssertWaitingForChanges();

            App.AssertOutputContains(MessageDescriptor.ConfiguredToUseBrowserRefresh);
            App.AssertOutputContains(MessageDescriptor.ConfiguredToLaunchBrowser);

            // Browser is launched based on blazor-devserver output "Now listening on: ...".
            await App.WaitUntilOutputContains($"dotnet watch ⌚ Launching browser: http://localhost:{port}");

            // Middleware should have been loaded to blazor-devserver before the browser is launched:
            App.AssertOutputContains("dbug: Microsoft.AspNetCore.Watch.BrowserRefresh.BlazorWasmHotReloadMiddleware[0]");
            App.AssertOutputContains("dbug: Microsoft.AspNetCore.Watch.BrowserRefresh.BrowserScriptMiddleware[0]");
            App.AssertOutputContains("Middleware loaded. Script /_framework/aspnetcore-browser-refresh.js");
            App.AssertOutputContains("Middleware loaded. Script /_framework/blazor-hotreload.js");
            App.AssertOutputContains("dbug: Microsoft.AspNetCore.Watch.BrowserRefresh.BrowserRefreshMiddleware");
            App.AssertOutputContains("Middleware loaded: DOTNET_MODIFIABLE_ASSEMBLIES=debug, __ASPNETCORE_BROWSER_TOOLS=true");

            // shouldn't see any agent messages (agent is not loaded into blazor-devserver):
            AssertEx.DoesNotContain("🕵️", App.Process.Output);

            var newSource = """
                @page "/"
                <h1>Updated</h1>
                """;

            UpdateSourceFile(Path.Combine(testAsset.Path, "Pages", "Index.razor"), newSource);
            await App.AssertOutputLineStartsWith(MessageDescriptor.HotReloadSucceeded, $"blazorwasm ({ToolsetInfo.CurrentTargetFramework})");

            // check project specified capapabilities:
            if (projectSpecifiesCapabilities)
            {
                App.AssertOutputContains("dotnet watch 🔥 Hot reload capabilities: Baseline AddMethodToExistingType.");
            }
            else
            {
                App.AssertOutputContains("dotnet watch 🔥 Hot reload capabilities: Baseline AddMethodToExistingType AddStaticFieldToExistingType NewTypeDefinition ChangeCustomAttributes AddInstanceFieldToExistingType GenericAddMethodToExistingType GenericUpdateMethod UpdateParameters GenericAddFieldToExistingType.");
            }
        }

        [PlatformSpecificFact(TestPlatforms.Windows)] // "https://github.com/dotnet/sdk/issues/49307")
        public async Task BlazorWasm_MSBuildWarning()
        {
            var testAsset = TestAssets
                .CopyTestAsset("WatchBlazorWasm")
                .WithSource()
                .WithProjectChanges(proj =>
                {
                    proj.Root.Descendants()
                        .Single(e => e.Name.LocalName == "ItemGroup")
                        .Add(XElement.Parse("""
                            <AdditionalFiles Include="Pages\Index.razor" />
                            """));
                });

            var port = TestOptions.GetTestPort();
            App.Start(testAsset, ["--urls", "http://localhost:" + port], testFlags: TestFlags.MockBrowser);

            await App.AssertOutputLineStartsWith("dotnet watch ⚠ msbuild: [Warning] Duplicate source file");
            await App.AssertWaitingForChanges();
        }

        [Fact(Skip = "https://github.com/dotnet/sdk/issues/49307")]
        public async Task BlazorWasm_Restart()
        {
            var testAsset = TestAssets.CopyTestAsset("WatchBlazorWasm")
                .WithSource();

            var port = TestOptions.GetTestPort();
            App.Start(testAsset, ["--urls", "http://localhost:" + port], testFlags: TestFlags.ReadKeyFromStdin | TestFlags.MockBrowser);

            await App.AssertWaitingForChanges();

            App.AssertOutputContains(MessageDescriptor.ConfiguredToUseBrowserRefresh);
            App.AssertOutputContains(MessageDescriptor.ConfiguredToLaunchBrowser);

            // Browser is launched based on blazor-devserver output "Now listening on: ...".
            await App.WaitUntilOutputContains($"dotnet watch ⌚ Launching browser: http://localhost:{port}");

            App.SendControlR();

            await App.WaitUntilOutputContains($"dotnet watch ⌚ Reloading browser.");
        }

<<<<<<< HEAD
        [Fact]
        public async Task BlazorWasmHosted()
        {
            var testAsset = TestAssets.CopyTestAsset("WatchBlazorWasmHosted")
                .WithSource();

            var tfm = ToolsetInfo.CurrentTargetFramework;

            var port = TestOptions.GetTestPort();
            App.Start(testAsset, ["--urls", "http://localhost:" + port], "blazorhosted", testFlags: TestFlags.MockBrowser);

            await App.AssertWaitingForChanges();

            App.AssertOutputContains(MessageDescriptor.ConfiguredToUseBrowserRefresh);
            App.AssertOutputContains(MessageDescriptor.ConfiguredToLaunchBrowser);
            App.AssertOutputContains("dotnet watch 🔥 HotReloadProfile: BlazorHosted");

            // client capabilities:
            App.AssertOutputContains($"dotnet watch ⌚ [blazorhosted ({tfm})] Project 'blazorwasm ({tfm})' specifies capabilities: 'Baseline AddMethodToExistingType AddStaticFieldToExistingType NewTypeDefinition ChangeCustomAttributes AddInstanceFieldToExistingType GenericAddMethodToExistingType GenericUpdateMethod UpdateParameters GenericAddFieldToExistingType'");

            // server capabilities:
            App.AssertOutputContains($"dotnet watch ⌚ [blazorhosted ({tfm})] Capabilities: 'Baseline AddMethodToExistingType AddStaticFieldToExistingType AddInstanceFieldToExistingType NewTypeDefinition ChangeCustomAttributes UpdateParameters GenericUpdateMethod GenericAddMethodToExistingType GenericAddFieldToExistingType AddFieldRva'");
        }

        [Fact]
=======
        [PlatformSpecificFact(TestPlatforms.Windows)] // "https://github.com/dotnet/sdk/issues/49307")
>>>>>>> fa2361b8
        public async Task Razor_Component_ScopedCssAndStaticAssets()
        {
            var testAsset = TestAssets.CopyTestAsset("WatchRazorWithDeps")
                .WithSource();

            var port = TestOptions.GetTestPort();
            App.Start(testAsset, ["--urls", "http://localhost:" + port], relativeProjectDirectory: "RazorApp", testFlags: TestFlags.MockBrowser);

            await App.AssertWaitingForChanges();

            App.AssertOutputContains(MessageDescriptor.ConfiguredToUseBrowserRefresh);
            App.AssertOutputContains(MessageDescriptor.ConfiguredToLaunchBrowser);
            App.AssertOutputContains($"dotnet watch ⌚ Launching browser: http://localhost:{port}");
            App.Process.ClearOutput();

            var scopedCssPath = Path.Combine(testAsset.Path, "RazorClassLibrary", "Components", "Example.razor.css");

            var newCss = """
                .example {
                    color: blue;
                }
                """;

            UpdateSourceFile(scopedCssPath, newCss);
            await App.AssertOutputLineStartsWith("dotnet watch 🔥 Hot reload change handled");

            App.AssertOutputContains($"dotnet watch ⌚ Sending static asset update request to browser: 'RazorApp.css'.");
            App.AssertOutputContains($"dotnet watch 🔥 Hot reload of scoped css succeeded.");
            App.AssertOutputContains(MessageDescriptor.NoCSharpChangesToApply);
            App.Process.ClearOutput();

            var cssPath = Path.Combine(testAsset.Path, "RazorApp", "wwwroot", "app.css");
            UpdateSourceFile(cssPath, content => content.Replace("background-color: white;", "background-color: red;"));

            await App.AssertOutputLineStartsWith("dotnet watch 🔥 Hot reload change handled");

            // "wwwroot" directory is required for MAUI. Web sites work with or without it.
            App.AssertOutputContains($"dotnet watch ⌚ Sending static asset update request to browser: 'wwwroot/app.css'.");
            App.AssertOutputContains($"dotnet watch 🔥 Hot reload of static files succeeded.");
            App.AssertOutputContains(MessageDescriptor.NoCSharpChangesToApply);
            App.Process.ClearOutput();
        }

        /// <summary>
        /// Currently only works on Windows.
        /// Add TestPlatforms.OSX once https://github.com/dotnet/sdk/issues/45521 is fixed.
        /// </summary>
        [PlatformSpecificFact(TestPlatforms.Windows, Skip = "https://github.com/dotnet/sdk/issues/40006")]
        public async Task MauiBlazor()
        {
            var testAsset = TestAssets.CopyTestAsset("WatchMauiBlazor")
                .WithSource();

            var workloadInstallCommandSpec = new DotnetCommand(Logger, ["workload", "install", "maui", "--include-previews"])
            {
                WorkingDirectory = testAsset.Path,
            };

            var result = workloadInstallCommandSpec.Execute();
            Assert.Equal(0, result.ExitCode);

            var platform = RuntimeInformation.IsOSPlatform(OSPlatform.Windows) ? "windows10.0.19041.0" : "maccatalyst";
            var tfm = $"{ToolsetInfo.CurrentTargetFramework}-{platform}";
            App.Start(testAsset, ["-f", tfm]);

            await App.AssertWaitingForChanges();

            // update code file:
            var razorPath = Path.Combine(testAsset.Path, "Components", "Pages", "Home.razor");
            UpdateSourceFile(razorPath, content => content.Replace("Hello, world!", "Updated"));

            await App.AssertOutputLineStartsWith("dotnet watch 🔥 Hot reload change handled");

            // TODO: Warning is currently reported because UpdateContent is not recognized
            App.AssertOutputContains("Updates applied: 1 out of 1.");
            App.AssertOutputContains("Microsoft.AspNetCore.Components.HotReload.HotReloadManager.UpdateApplication");
            App.Process.ClearOutput();

            // update static asset:
            var cssPath = Path.Combine(testAsset.Path, "wwwroot", "css", "app.css");
            UpdateSourceFile(cssPath, content => content.Replace("background-color: white;", "background-color: red;"));

            await App.AssertOutputLineStartsWith("dotnet watch 🔥 Hot reload change handled");
            App.AssertOutputContains("Updates applied: 1 out of 1.");
            App.AssertOutputContains("Microsoft.AspNetCore.Components.WebView.StaticContentHotReloadManager.UpdateContent");
            App.AssertOutputContains("No C# changes to apply.");
        }

        // Test is timing out on .NET Framework: https://github.com/dotnet/sdk/issues/41669
        [CoreMSBuildOnlyFact]
        public async Task HandleMissingAssemblyFailure()
        {
            var testAsset = TestAssets.CopyTestAsset("WatchAppMissingAssemblyFailure")
                .WithSource();

            App.Start(testAsset, [], "App");

            await App.AssertWaitingForChanges();

            var newSrc = /* lang=c#-test */"""
                using System;

                public class DepType
                {
                    int F() => 1;
                }

                public class Printer
                {
                    public static void Print()
                        => Console.WriteLine("Updated!");
                }
                """;

            // Delete all files in testAsset.Path named Dep.dll
            foreach (var depDll in Directory.GetFiles(testAsset.Path, "Dep2.dll", SearchOption.AllDirectories))
            {
                File.Delete(depDll);
            }

            File.WriteAllText(Path.Combine(testAsset.Path, "App", "Update.cs"), newSrc);

            await App.AssertOutputLineStartsWith("Updated types: Printer");
        }

        [PlatformSpecificTheory(TestPlatforms.Windows)] // https://github.com/dotnet/sdk/issues/49307
        [InlineData(true, Skip = "https://github.com/dotnet/sdk/issues/43320")]
        [InlineData(false)]
        public async Task RenameSourceFile(bool useMove)
        {
            Logger.WriteLine("RenameSourceFile started");

            var testAsset = TestAssets.CopyTestAsset("WatchAppWithProjectDeps")
                .WithSource();

            var dependencyDir = Path.Combine(testAsset.Path, "Dependency");
            var oldFilePath = Path.Combine(dependencyDir, "Foo.cs");
            var newFilePath = Path.Combine(dependencyDir, "Renamed.cs");

            var source = """
                using System;
                using System.IO;
                using System.Runtime.CompilerServices;

                public class Lib
                {
                    public static void Print() => PrintFileName();

                    public static void PrintFileName([CallerFilePathAttribute] string filePath = null)
                    {
                        Console.WriteLine($"> {Path.GetFileName(filePath)}");
                    }
                }
                """;

            File.WriteAllText(oldFilePath, source);

            App.Start(testAsset, [], "AppWithDeps");

            await App.AssertWaitingForChanges();

            // rename the file:
            if (useMove)
            {
                File.Move(oldFilePath, newFilePath);
            }
            else
            {
                File.Delete(oldFilePath);
                File.WriteAllText(newFilePath, source);
            }

            Logger.WriteLine($"Renamed '{oldFilePath}' to '{newFilePath}'.");

            await App.AssertOutputLineStartsWith("> Renamed.cs");
        }

        [PlatformSpecificTheory(TestPlatforms.Windows)] // https://github.com/dotnet/sdk/issues/49307
        [InlineData(true, Skip = "https://github.com/dotnet/sdk/issues/43320")]
        [InlineData(false)]
        public async Task RenameDirectory(bool useMove)
        {
            Logger.WriteLine("RenameSourceFile started");

            var testAsset = TestAssets.CopyTestAsset("WatchAppWithProjectDeps")
                .WithSource();

            var dependencyDir = Path.Combine(testAsset.Path, "Dependency");
            var oldSubdir = Path.Combine(dependencyDir, "Subdir");
            var newSubdir = Path.Combine(dependencyDir, "NewSubdir");

            var source = """
                using System;
                using System.IO;
                using System.Runtime.CompilerServices;

                public class Lib
                {
                    public static void Print() => PrintDirectoryName();

                    public static void PrintDirectoryName([CallerFilePathAttribute] string filePath = null)
                    {
                        Console.WriteLine($"> {Path.GetFileName(Path.GetDirectoryName(filePath))}");
                    }
                }
                """;

            File.Delete(Path.Combine(dependencyDir, "Foo.cs"));
            Directory.CreateDirectory(oldSubdir);
            File.WriteAllText(Path.Combine(oldSubdir, "Foo.cs"), source);

            App.Start(testAsset, [], "AppWithDeps");

            await App.AssertWaitingForChanges();

            // rename the directory:
            if (useMove)
            {
                Directory.Move(oldSubdir, newSubdir);
            }
            else
            {
                Directory.Delete(oldSubdir, recursive: true);
                Directory.CreateDirectory(newSubdir);
                File.WriteAllText(Path.Combine(newSubdir, "Foo.cs"), source);
            }

            Logger.WriteLine($"Renamed '{oldSubdir}' to '{newSubdir}'.");

            await App.AssertOutputLineStartsWith("> NewSubdir");
        }

        [PlatformSpecificFact(TestPlatforms.Windows)] // "https://github.com/dotnet/sdk/issues/49307")
        public async Task Aspire()
        {
            var tfm = ToolsetInfo.CurrentTargetFramework;
            var testAsset = TestAssets.CopyTestAsset("WatchAspire")
                .WithSource();

            var serviceSourcePath = Path.Combine(testAsset.Path, "WatchAspire.ApiService", "Program.cs");
            var serviceProjectPath = Path.Combine(testAsset.Path, "WatchAspire.ApiService", "WatchAspire.ApiService.csproj");
            var originalSource = File.ReadAllText(serviceSourcePath, Encoding.UTF8);

            App.Start(testAsset, ["-lp", "http"], relativeProjectDirectory: "WatchAspire.AppHost", testFlags: TestFlags.ReadKeyFromStdin);

            await App.AssertWaitingForChanges();

            // check that Aspire server output is logged via dotnet-watch reporter:
            await App.WaitUntilOutputContains("dotnet watch ⭐ Now listening on:");

            // wait until after DCP session started:
            await App.WaitUntilOutputContains("dotnet watch ⭐ Session started: #1");

            // valid code change:
            UpdateSourceFile(
                serviceSourcePath,
                originalSource.Replace("Enumerable.Range(1, 5)", "Enumerable.Range(1, 10)"));

            await App.AssertOutputLineStartsWith("dotnet watch 🔥 Hot reload change handled");

            App.AssertOutputContains("Using Aspire process launcher.");
            App.AssertOutputContains(MessageDescriptor.HotReloadSucceeded, $"WatchAspire.AppHost ({tfm})");
            App.AssertOutputContains(MessageDescriptor.HotReloadSucceeded, $"WatchAspire.ApiService ({tfm})");

            // Only one browser should be launched (dashboard). The child process shouldn't launch a browser.
            Assert.Equal(1, App.Process.Output.Count(line => line.StartsWith("dotnet watch ⌚ Launching browser: ")));
            App.Process.ClearOutput();

            // rude edit with build error:
            UpdateSourceFile(
                serviceSourcePath,
                originalSource.Replace("record WeatherForecast", "record WeatherForecast2"));

            await App.AssertOutputLineStartsWith("  ❔ Do you want to restart these projects? Yes (y) / No (n) / Always (a) / Never (v)");

            App.AssertOutputContains("dotnet watch ⌚ Restart is needed to apply the changes.");
            App.AssertOutputContains($"dotnet watch ❌ {serviceSourcePath}(36,1): error ENC0020: Renaming record 'WeatherForecast' requires restarting the application.");
            App.AssertOutputContains("dotnet watch ⌚ Affected projects:");
            App.AssertOutputContains("dotnet watch ⌚   WatchAspire.ApiService");
            App.Process.ClearOutput();

            App.SendKey('y');

            await App.AssertOutputLineStartsWith(MessageDescriptor.FixBuildError, failure: _ => false);

            // We don't have means to gracefully terminate process on Windows, see https://github.com/dotnet/runtime/issues/109432
            if (RuntimeInformation.IsOSPlatform(OSPlatform.Windows))
            {
                App.AssertOutputContains($"dotnet watch ❌ [WatchAspire.ApiService ({tfm})] Exited with error code -1");
            }
            else
            {
                // Unix process may return exit code = 128 + SIGTERM
                // Exited with error code 143
                App.AssertOutputContains($"[WatchAspire.ApiService ({tfm})] Exited");
            }

            App.AssertOutputContains($"dotnet watch ⌚ Building {serviceProjectPath} ...");
            App.AssertOutputContains("error CS0246: The type or namespace name 'WeatherForecast' could not be found");
            App.Process.ClearOutput();

            // fix build error:
            UpdateSourceFile(
                serviceSourcePath,
                originalSource.Replace("WeatherForecast", "WeatherForecast2"));

            await App.AssertOutputLineStartsWith($"dotnet watch ⌚ [WatchAspire.ApiService ({tfm})] Capabilities");

            App.AssertOutputContains($"dotnet watch 🔨 Build succeeded: {serviceProjectPath}");
            App.AssertOutputContains("dotnet watch 🔥 Project baselines updated.");
            App.AssertOutputContains($"dotnet watch ⭐ Starting project: {serviceProjectPath}");

            // Note: sending Ctrl+C via standard input is not the same as sending real Ctrl+C.
            // The latter terminates the processes gracefully on Windows, so exit codes -1 are actually not reported.
            App.SendControlC();

            await App.AssertOutputLineStartsWith("dotnet watch 🛑 Shutdown requested. Press Ctrl+C again to force exit.");

            // We don't have means to gracefully terminate process on Windows, see https://github.com/dotnet/runtime/issues/109432
            if (RuntimeInformation.IsOSPlatform(OSPlatform.Windows))
            {
                await App.AssertOutputLineStartsWith($"dotnet watch ❌ [WatchAspire.ApiService ({tfm})] Exited with error code -1");
                await App.AssertOutputLineStartsWith($"dotnet watch ❌ [WatchAspire.AppHost ({tfm})] Exited with error code -1");
            }
            else
            {
                // Unix process may return exit code = 128 + SIGTERM
                // Exited with error code 143
                await App.AssertOutputLine(line => line.Contains($"[WatchAspire.ApiService ({tfm})] Exited"));
                await App.AssertOutputLine(line => line.Contains($"[WatchAspire.AppHost ({tfm})] Exited"));
            }

            await App.AssertOutputLineStartsWith("dotnet watch ⭐ Waiting for server to shutdown ...");

            App.AssertOutputContains("dotnet watch ⭐ Stop session #1");
            App.AssertOutputContains("dotnet watch ⭐ [#1] Sending 'sessionTerminated'");
        }
    }
}<|MERGE_RESOLUTION|>--- conflicted
+++ resolved
@@ -524,8 +524,7 @@
             await App.WaitUntilOutputContains($"dotnet watch ⌚ Reloading browser.");
         }
 
-<<<<<<< HEAD
-        [Fact]
+        [PlatformSpecificFact(TestPlatforms.Windows)] // "https://github.com/dotnet/sdk/issues/49307")
         public async Task BlazorWasmHosted()
         {
             var testAsset = TestAssets.CopyTestAsset("WatchBlazorWasmHosted")
@@ -549,10 +548,7 @@
             App.AssertOutputContains($"dotnet watch ⌚ [blazorhosted ({tfm})] Capabilities: 'Baseline AddMethodToExistingType AddStaticFieldToExistingType AddInstanceFieldToExistingType NewTypeDefinition ChangeCustomAttributes UpdateParameters GenericUpdateMethod GenericAddMethodToExistingType GenericAddFieldToExistingType AddFieldRva'");
         }
 
-        [Fact]
-=======
-        [PlatformSpecificFact(TestPlatforms.Windows)] // "https://github.com/dotnet/sdk/issues/49307")
->>>>>>> fa2361b8
+        [PlatformSpecificFact(TestPlatforms.Windows)] // "https://github.com/dotnet/sdk/issues/49307")
         public async Task Razor_Component_ScopedCssAndStaticAssets()
         {
             var testAsset = TestAssets.CopyTestAsset("WatchRazorWithDeps")

// Copyright (c) .NET Foundation and contributors. All rights reserved.
// Licensed under the MIT license. See LICENSE file in the project root for full license information.

using System;
using System.IO;
using System.Linq;
using FluentAssertions;
using Microsoft.DotNet.Cli.Utils;
using Microsoft.DotNet.TestFramework;
using Microsoft.DotNet.Tools.Test.Utilities;
using NuGet.Frameworks;
using NuGet.ProjectModel;
using NuGet.Versioning;
using Xunit;
using Microsoft.DotNet.Tools.Tests.Utilities;

namespace Microsoft.DotNet.Tests
{
    public class GivenAProjectToolsCommandResolver : TestBase
    {
        private static readonly NuGetFramework s_toolPackageFramework =
            NuGetFrameworks.NetCoreApp21;

        private const string TestProjectName = "AppWithToolDependency";

        [Fact]
        public void ItReturnsNullWhenCommandNameIsNull()
        {
            var projectToolsCommandResolver = SetupProjectToolsCommandResolver();

            var commandResolverArguments = new CommandResolverArguments()
            {
                CommandName = null,
                CommandArguments = new string[] { "" },
                ProjectDirectory = "/some/directory"
            };

            var result = projectToolsCommandResolver.Resolve(commandResolverArguments);

            result.Should().BeNull();
        }

        [Fact]
        public void ItReturnsNullWhenProjectDirectoryIsNull()
        {
            var projectToolsCommandResolver = SetupProjectToolsCommandResolver();

            var commandResolverArguments = new CommandResolverArguments()
            {
                CommandName = "command",
                CommandArguments = new string[] { "" },
                ProjectDirectory = null
            };

            var result = projectToolsCommandResolver.Resolve(commandResolverArguments);

            result.Should().BeNull();
        }

        [Fact]
        public void ItReturnsNullWhenProjectDirectoryDoesNotContainAProjectFile()
        {
            var projectToolsCommandResolver = SetupProjectToolsCommandResolver();

            var projectDirectory = TestAssets.CreateTestDirectory();

            var commandResolverArguments = new CommandResolverArguments()
            {
                CommandName = "command",
                CommandArguments = new string[] { "" },
                ProjectDirectory = projectDirectory.Root.FullName
            };

            var result = projectToolsCommandResolver.Resolve(commandResolverArguments);

            result.Should().BeNull();
        }

        [Fact]
        public void ItReturnsNullWhenCommandNameDoesNotExistInProjectTools()
        {
            var projectToolsCommandResolver = SetupProjectToolsCommandResolver();

            var testInstance = TestAssets.Get(TestProjectName)
                .CreateInstance()
                .WithSourceFiles()
                .WithRestoreFiles();

            var commandResolverArguments = new CommandResolverArguments()
            {
                CommandName = "nonexistent-command",
                CommandArguments = null,
                ProjectDirectory = testInstance.Root.FullName
            };

            var result = projectToolsCommandResolver.Resolve(commandResolverArguments);

            result.Should().BeNull();
        }

        [Fact]
        public void ItReturnsACommandSpecWithDOTNETAsFileNameAndCommandNameInArgsWhenCommandNameExistsInProjectTools()
        {
            var projectToolsCommandResolver = SetupProjectToolsCommandResolver();

            var testInstance = TestAssets.Get(TestProjectName)
                .CreateInstance()
                .WithSourceFiles()
                .WithRestoreFiles();

            var commandResolverArguments = new CommandResolverArguments()
            {
                CommandName = "dotnet-portable",
                CommandArguments = null,
                ProjectDirectory = testInstance.Root.FullName
            };

            var result = projectToolsCommandResolver.Resolve(commandResolverArguments);

            result.Should().NotBeNull();

            var commandFile = Path.GetFileNameWithoutExtension(result.Path);

            commandFile.Should().Be("dotnet");

            result.Args.Should().Contain(commandResolverArguments.CommandName);
        }

        [Fact]
        public void ItEscapesCommandArgumentsWhenReturningACommandSpec()
        {
            var projectToolsCommandResolver = SetupProjectToolsCommandResolver();

            var testInstance = TestAssets.Get(TestProjectName)
                .CreateInstance()
                .WithSourceFiles()
                .WithRestoreFiles();

            var commandResolverArguments = new CommandResolverArguments()
            {
                CommandName = "dotnet-portable",
                CommandArguments = new[] { "arg with space" },
                ProjectDirectory = testInstance.Root.FullName
            };

            var result = projectToolsCommandResolver.Resolve(commandResolverArguments);

            result.Should().NotBeNull("Because the command is a project tool dependency");
            result.Args.Should().Contain("\"arg with space\"");
        }

        [Fact]
        public void ItReturnsACommandSpecWithArgsContainingCommandPathWhenReturningACommandSpecAndCommandArgumentsAreNull()
        {
            var projectToolsCommandResolver = SetupProjectToolsCommandResolver();

            var testInstance = TestAssets.Get(TestProjectName)
                .CreateInstance()
                .WithSourceFiles()
                .WithRestoreFiles();

            var commandResolverArguments = new CommandResolverArguments()
            {
                CommandName = "dotnet-portable",
                CommandArguments = null,
                ProjectDirectory = testInstance.Root.FullName
            };

            var result = projectToolsCommandResolver.Resolve(commandResolverArguments);

            result.Should().NotBeNull();

            var commandPath = result.Args.Trim('"');
            commandPath.Should().Contain("dotnet-portable.dll");
        }

        [Fact]
        public void ItReturnsACommandSpecWithArgsContainingCommandPathWhenInvokingAToolReferencedWithADifferentCasing()
        {
            var projectToolsCommandResolver = SetupProjectToolsCommandResolver();

            var testInstance = TestAssets.Get(TestProjectName)
                .CreateInstance()
                .WithSourceFiles()
                .WithRestoreFiles();

            var commandResolverArguments = new CommandResolverArguments()
            {
                CommandName = "dotnet-prefercliruntime",
                CommandArguments = null,
                ProjectDirectory = testInstance.Root.FullName
            };

            var result = projectToolsCommandResolver.Resolve(commandResolverArguments);

            result.Should().NotBeNull();

            var commandPath = result.Args.Trim('"');
            commandPath.Should().Contain("dotnet-prefercliruntime.dll");
        }

        [Fact]
        public void ItWritesADepsJsonFileNextToTheLockfile()
        {
            var projectToolsCommandResolver = SetupProjectToolsCommandResolver();

            var testInstance = TestAssets.Get(TestProjectName)
                .CreateInstance()
                .WithSourceFiles()
                .WithRestoreFiles();

            var commandResolverArguments = new CommandResolverArguments()
            {
                CommandName = "dotnet-portable",
                CommandArguments = null,
                ProjectDirectory = testInstance.Root.FullName
            };

            var repoDirectoriesProvider = new RepoDirectoriesProvider();

            var nugetPackagesRoot = repoDirectoriesProvider.NugetPackages;

            var toolPathCalculator = new ToolPathCalculator(nugetPackagesRoot);

            var lockFilePath = toolPathCalculator.GetLockFilePath(
                "dotnet-portable",
                new NuGetVersion("1.0.0"),
                s_toolPackageFramework);

            var directory = Path.GetDirectoryName(lockFilePath);

            var depsJsonFile = Directory
                .EnumerateFiles(directory)
                .FirstOrDefault(p => Path.GetFileName(p).EndsWith(FileNameSuffixes.DepsJson));

            if (depsJsonFile != null)
            {
                File.Delete(depsJsonFile);
            }

            var result = projectToolsCommandResolver.Resolve(commandResolverArguments);

            result.Should().NotBeNull();

            new DirectoryInfo(directory)
                .Should().HaveFilesMatching("*.deps.json", SearchOption.TopDirectoryOnly);
        }

        [Fact]
        public void GenerateDepsJsonMethodDoesntOverwriteWhenDepsFileAlreadyExists()
        {
            var testInstance = TestAssets.Get(TestProjectName)
                .CreateInstance()
                .WithSourceFiles()
                .WithRestoreFiles();

            var repoDirectoriesProvider = new RepoDirectoriesProvider();

            var nugetPackagesRoot = repoDirectoriesProvider.NugetPackages;

            var toolPathCalculator = new ToolPathCalculator(nugetPackagesRoot);

            var lockFilePath = toolPathCalculator.GetLockFilePath(
                "dotnet-portable",
                new NuGetVersion("1.0.0"),
                s_toolPackageFramework);

            var lockFile = new LockFileFormat().Read(lockFilePath);

            // NOTE: We must not use the real deps.json path here as it will interfere with tests running in parallel.
            var depsJsonFile = Path.GetTempFileName();
            File.WriteAllText(depsJsonFile, "temp");

            var projectToolsCommandResolver = SetupProjectToolsCommandResolver();
            projectToolsCommandResolver.GenerateDepsJsonFile(
                lockFile,
                s_toolPackageFramework,
                depsJsonFile,
                new SingleProjectInfo("dotnet-portable", "1.0.0", Enumerable.Empty<ResourceAssemblyInfo>()),
                GetToolDepsJsonGeneratorProject());

            File.ReadAllText(depsJsonFile).Should().Be("temp");
            File.Delete(depsJsonFile);
        }

        [Fact]
        public void ItAddsFxVersionAsAParamWhenTheToolHasThePrefercliruntimeFile()
        {
            var projectToolsCommandResolver = SetupProjectToolsCommandResolver();

            var testInstance = TestAssets.Get("MSBuildTestApp")
                .CreateInstance()
                .WithSourceFiles()
                .WithRestoreFiles();

            var commandResolverArguments = new CommandResolverArguments()
            {
                CommandName = "dotnet-prefercliruntime",
                CommandArguments = null,
                ProjectDirectory = testInstance.Root.FullName
            };

            var result = projectToolsCommandResolver.Resolve(commandResolverArguments);

            result.Should().NotBeNull();

<<<<<<< HEAD
            result.Args.Should().Contain("--fx-version 2.0.4");
=======
            result.Args.Should().Contain("--fx-version 2.1.0");
>>>>>>> b8f59724
        }

        [Fact]
        public void ItDoesNotAddFxVersionAsAParamWhenTheToolDoesNotHaveThePrefercliruntimeFile()
        {
            var projectToolsCommandResolver = SetupProjectToolsCommandResolver();

            var testInstance = TestAssets.Get(TestProjectName)
                .CreateInstance()
                .WithSourceFiles()
                .WithRestoreFiles();

            var commandResolverArguments = new CommandResolverArguments()
            {
                CommandName = "dotnet-portable",
                CommandArguments = null,
                ProjectDirectory = testInstance.Root.FullName
            };

            var result = projectToolsCommandResolver.Resolve(commandResolverArguments);

            result.Should().NotBeNull();

            result.Args.Should().NotContain("--fx-version");
        }

        [Fact]
        public void ItFindsToolsLocatedInTheNuGetFallbackFolder()
        {
            var projectToolsCommandResolver = SetupProjectToolsCommandResolver();

            var testInstance = TestAssets.Get("AppWithFallbackFolderToolDependency")
                .CreateInstance()
                .WithSourceFiles()
                .WithNuGetConfig(new RepoDirectoriesProvider().TestPackages);
            var testProjectDirectory = testInstance.Root.FullName;
            var fallbackFolder = Path.Combine(testProjectDirectory, "fallbackFolder");

            PopulateFallbackFolder(testProjectDirectory, fallbackFolder);

            var nugetConfig = UseNuGetConfigWithFallbackFolder(testInstance, fallbackFolder);

            new RestoreCommand()
                .WithWorkingDirectory(testProjectDirectory)
                .Execute($"--configfile {nugetConfig}")
                .Should()
                .Pass();

            var commandResolverArguments = new CommandResolverArguments()
            {
                CommandName = "dotnet-fallbackfoldertool",
                CommandArguments = null,
                ProjectDirectory = testProjectDirectory
            };

            var result = projectToolsCommandResolver.Resolve(commandResolverArguments);

            result.Should().NotBeNull();

            var commandPath = result.Args.Trim('"');
            commandPath.Should().Contain(Path.Combine(
                fallbackFolder,
                "dotnet-fallbackfoldertool",
                "1.0.0",
                "lib",
                "netcoreapp2.1",
                "dotnet-fallbackfoldertool.dll"));
        }

        [Fact]
        public void ItShowsAnErrorWhenTheToolDllIsNotFound()
        {
            var projectToolsCommandResolver = SetupProjectToolsCommandResolver();

            var testInstance = TestAssets.Get("AppWithFallbackFolderToolDependency")
                .CreateInstance()
                .WithSourceFiles()
                .WithNuGetConfig(new RepoDirectoriesProvider().TestPackages);
            var testProjectDirectory = testInstance.Root.FullName;
            var fallbackFolder = Path.Combine(testProjectDirectory, "fallbackFolder");

            PopulateFallbackFolder(testProjectDirectory, fallbackFolder);

            var nugetConfig = UseNuGetConfigWithFallbackFolder(testInstance, fallbackFolder);

            new RestoreCommand()
                .WithWorkingDirectory(testProjectDirectory)
                .Execute($"--configfile {nugetConfig}")
                .Should()
                .Pass();

            Directory.Delete(Path.Combine(fallbackFolder, "dotnet-fallbackfoldertool"), true);

            var commandResolverArguments = new CommandResolverArguments()
            {
                CommandName = "dotnet-fallbackfoldertool",
                CommandArguments = null,
                ProjectDirectory = testProjectDirectory
            };

            Action action = () => projectToolsCommandResolver.Resolve(commandResolverArguments);

            action.ShouldThrow<GracefulException>().WithMessage(
                string.Format(LocalizableStrings.CommandAssembliesNotFound, "dotnet-fallbackfoldertool"));
        }

        private void PopulateFallbackFolder(string testProjectDirectory, string fallbackFolder)
        {
            var nugetConfigPath = Path.Combine(testProjectDirectory, "NuGet.Config");
            new RestoreCommand()
                .WithWorkingDirectory(testProjectDirectory)
                .Execute($"--configfile {nugetConfigPath} --packages {fallbackFolder}")
                .Should()
                .Pass();

            Directory.Delete(Path.Combine(fallbackFolder, ".tools"), true);
        }

        private string UseNuGetConfigWithFallbackFolder(TestAssetInstance testInstance, string fallbackFolder)
        {
            var nugetConfig = testInstance.Root.GetFile("NuGet.Config").FullName;
            File.WriteAllText(
                nugetConfig,
                $@"<?xml version=""1.0"" encoding=""utf-8""?>
                <configuration>
                  <fallbackPackageFolders>
                        <add key=""MachineWide"" value=""{fallbackFolder}""/>
                    </fallbackPackageFolders>
                </configuration>
                ");

            return nugetConfig;
        }

        private ProjectToolsCommandResolver SetupProjectToolsCommandResolver()
        {
            Environment.SetEnvironmentVariable(
                Constants.MSBUILD_EXE_PATH,
                Path.Combine(new RepoDirectoriesProvider().Stage2Sdk, "MSBuild.dll"));

            var packagedCommandSpecFactory = new PackagedCommandSpecFactoryWithCliRuntime();

            var projectToolsCommandResolver =
                new ProjectToolsCommandResolver(packagedCommandSpecFactory, new EnvironmentProvider());

            return projectToolsCommandResolver;
        }

        private string GetToolDepsJsonGeneratorProject()
        {
            //  When using the product, the ToolDepsJsonGeneratorProject property is used to get this path, but for testing
            //  we'll hard code the path inside the SDK since we don't have a project to evaluate here
            return Path.Combine(new RepoDirectoriesProvider().Stage2Sdk, "Sdks", "Microsoft.NET.Sdk", "build", "GenerateDeps", "GenerateDeps.proj");
        }
    }
}<|MERGE_RESOLUTION|>--- conflicted
+++ resolved
@@ -304,11 +304,7 @@
 
             result.Should().NotBeNull();
 
-<<<<<<< HEAD
-            result.Args.Should().Contain("--fx-version 2.0.4");
-=======
             result.Args.Should().Contain("--fx-version 2.1.0");
->>>>>>> b8f59724
         }
 
         [Fact]

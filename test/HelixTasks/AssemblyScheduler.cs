﻿// Licensed to the .NET Foundation under one or more agreements.
// The .NET Foundation licenses this file to you under the MIT license.

using System.Reflection;
using System.Reflection.Metadata;
using System.Reflection.PortableExecutable;

namespace Microsoft.DotNet.SdkCustomHelix.Sdk
{
    public readonly struct AssemblyPartitionInfo
    {
        internal readonly string AssemblyPath;
        internal readonly string DisplayName;
        internal readonly string ClassListArgumentString;

        public AssemblyPartitionInfo(
            string assemblyPath,
            string displayName,
            string classListArgumentString)
        {
            AssemblyPath = assemblyPath;
            DisplayName = displayName;
            ClassListArgumentString = classListArgumentString;
        }

        public AssemblyPartitionInfo(string assemblyPath)
        {
            AssemblyPath = assemblyPath;
            DisplayName = Path.GetFileName(assemblyPath);
            ClassListArgumentString = string.Empty;
        }

        public override string ToString() => DisplayName;
    }

    public sealed class AssemblyScheduler
    {

        private readonly struct TypeInfo
        {
            internal readonly string FullName;
            internal readonly int MethodCount;

            internal TypeInfo(string fullName, int methodCount)
            {
                FullName = fullName;
                MethodCount = methodCount;
            }
        }

        private readonly struct Partition
        {
            internal readonly string AssemblyPath;
            internal readonly int Id;
            internal readonly List<TypeInfo> TypeInfoList;

            internal Partition(string assemblyPath, int id, List<TypeInfo> typeInfoList)
            {
                AssemblyPath = assemblyPath;
                Id = id;
                TypeInfoList = typeInfoList;
            }
        }

        private sealed class AssemblyInfoBuilder
        {
            private readonly List<Partition> _partitionList = new();
            private readonly List<AssemblyPartitionInfo> _assemblyInfoList = new();
            private readonly StringBuilder _builder = new();
            private readonly string _assemblyPath;
            private readonly int _methodLimit;
<<<<<<< HEAD
            private readonly bool _hasEventListenerGuard;
            private int _currentId;
            private List<TypeInfo> _currentTypeInfoList = new();

            private AssemblyInfoBuilder(string assemblyPath, int methodLimit, bool hasEventListenerGuard)
            {
                _assemblyPath = assemblyPath;
                _methodLimit = methodLimit;
                _hasEventListenerGuard = hasEventListenerGuard;
=======
            private readonly bool _netFramework;
            private int _currentId;
            private List<TypeInfo> _currentTypeInfoList = new();

            private AssemblyInfoBuilder(string assemblyPath, int methodLimit, bool netFramework = false)
            {
                _assemblyPath = assemblyPath;
                _methodLimit = methodLimit;
                _netFramework = netFramework;
>>>>>>> 8e18c80a
            }

            internal static void Build(string assemblyPath, int methodLimit, List<TypeInfo> typeInfoList, out List<Partition> partitionList, out List<AssemblyPartitionInfo> assemblyInfoList, bool netFramework = false)
            {
<<<<<<< HEAD
                var hasEventListenerGuard = typeInfoList.Any(x => x.FullName == EventListenerGuardFullName);
                var builder = new AssemblyInfoBuilder(assemblyPath, methodLimit, hasEventListenerGuard);
=======
                var builder = new AssemblyInfoBuilder(assemblyPath, methodLimit, netFramework);
>>>>>>> 8e18c80a
                builder.Build(typeInfoList);
                partitionList = builder._partitionList;
                assemblyInfoList = builder._assemblyInfoList;
            }

            private void Build(List<TypeInfo> typeInfoList)
            {
                BeginPartition();

                foreach (var typeInfo in typeInfoList)
                {
                    _currentTypeInfoList.Add(typeInfo);

                    if (_builder.Length > 0)
                    {
                        _builder.Append("|");
                    }
                    _builder.Append($@"{typeInfo.FullName}");

                    CheckForPartitionLimit(done: false);
                }

                CheckForPartitionLimit(done: true);
            }

            private void BeginPartition()
            {
                _currentId++;
                _currentTypeInfoList = new List<TypeInfo>();
                _builder.Length = 0;
            }

            private void CheckForPartitionLimit(bool done)
            {
                if (done)
                {
                    // The builder is done looking at types.  If there are any TypeInfo that have not
                    // been added to a partition then do it now.
                    if (_currentTypeInfoList.Count > 0)
                    {
                        FinishPartition();
                    }

                    return;
                }

                // One item we have to consider here is the maximum command line length in 
                // Windows which is 32767 characters (XP is smaller but don't care).  Once
                // we get close then create a partition and move on. 
                if (_currentTypeInfoList.Sum(x => x.MethodCount) >= _methodLimit ||
                    _builder.Length > 25000)
                {
                    FinishPartition();
                    BeginPartition();
                }
            }

            private void FinishPartition()
            {
                var assemblyName = Path.GetFileName(_assemblyPath);
                var displayName = $"{assemblyName}.{_currentId}";
                var assemblyInfo = new AssemblyPartitionInfo(
                    _assemblyPath,
                    displayName,
                    _builder.ToString());

                _partitionList.Add(new Partition(_assemblyPath, _currentId, _currentTypeInfoList));
                _assemblyInfoList.Add(assemblyInfo);
            }
        }

        /// <summary>
        /// Default number of methods to include per partition.
        /// </summary>
        public const int DefaultMethodLimit = 2000;

        private readonly int _methodLimit;

        public AssemblyScheduler(int methodLimit = DefaultMethodLimit)
        {
            _methodLimit = methodLimit;
        }

        internal IEnumerable<AssemblyPartitionInfo> Schedule(IEnumerable<string> assemblyPaths)
        {
            var list = new List<AssemblyPartitionInfo>();
            foreach (var assemblyPath in assemblyPaths)
            {
                list.AddRange(Schedule(assemblyPath));
            }

            return list;
        }

        public IEnumerable<AssemblyPartitionInfo> Schedule(string assemblyPath, bool force = false, bool netFramework = false)
        {
            var typeInfoList = GetTypeInfoList(assemblyPath);
            var assemblyInfoList = new List<AssemblyPartitionInfo>();
            var partitionList = new List<Partition>();
            AssemblyInfoBuilder.Build(assemblyPath, _methodLimit, typeInfoList, out partitionList, out assemblyInfoList, netFramework);

            // If the scheduling didn't actually produce multiple partition then send back an unpartitioned
            // representation.
            if (assemblyInfoList.Count == 1 && !force)
            {
                // Logger.Log($"Assembly schedule produced a single partition {assemblyPath}");
                return new[] { CreateAssemblyInfo(assemblyPath) };
            }

            return assemblyInfoList;
        }

        public AssemblyPartitionInfo CreateAssemblyInfo(string assemblyPath)
        {
            return new AssemblyPartitionInfo(assemblyPath);
        }

        private static List<TypeInfo> GetTypeInfoList(string assemblyPath)
        {
            using (var stream = File.OpenRead(assemblyPath))
            using (var peReader = new PEReader(stream))
            {
                var metadataReader = peReader.GetMetadataReader();
                return GetTypeInfoList(metadataReader);
            }
        }

        private static List<TypeInfo> GetTypeInfoList(MetadataReader reader)
        {
            var list = new List<TypeInfo>();
            foreach (var handle in reader.TypeDefinitions)
            {
                var type = reader.GetTypeDefinition(handle);
                if (!IsValidIdentifier(reader, type.Name))
                {
                    continue;
                }

                var methodCount = GetMethodCount(reader, type);
                if (!ShouldIncludeType(reader, type, methodCount))
                {
                    continue;
                }

                var fullName = GetFullName(reader, type);
                list.Add(new TypeInfo(fullName, methodCount));
            }

            // Ensure we get classes back in a deterministic order.
            list.Sort((x, y) => x.FullName.CompareTo(y.FullName));
            return list;
        }

        /// <summary>
        /// Determine if this type should be one of the <c>class</c> values passed to xunit.  This
        /// code doesn't actually resolve base types or trace through inherrited Fact attributes
        /// hence we have to error on the side of including types with no tests vs. excluding them.
        /// </summary>
        private static bool ShouldIncludeType(MetadataReader reader, TypeDefinition type, int testMethodCount)
        {
            // xunit only handles public, non-abstract, non-generic classes
            var isPublic =
                TypeAttributes.Public == (type.Attributes & TypeAttributes.VisibilityMask) ||
                TypeAttributes.NestedPublic == (type.Attributes & TypeAttributes.VisibilityMask);
            if (!isPublic ||
                TypeAttributes.Abstract == (type.Attributes & TypeAttributes.Abstract) ||
                type.GetGenericParameters().Count != 0 ||
                TypeAttributes.Class != (type.Attributes & TypeAttributes.ClassSemanticsMask))
            {
                return false;
            }

            // Compiler generated types / methods have the shape of the heuristic that we are looking
            // at here.  Filter them out as well.
            if (!IsValidIdentifier(reader, type.Name))
            {
                return false;
            }

            if (testMethodCount > 0)
            {
                return true;
            }

            // The case we still have to consider at this point is a class with 0 defined methods, 
            // inheritting from a class with > 0 defined test methods.  That is a completely valid
            // xunit scenario.  For now we're just going to exclude types that inherit from object
            // because they clearly don't fit that category.
            return !(InheritsFromObject(reader, type) ?? false);
        }

        private static int GetMethodCount(MetadataReader reader, TypeDefinition type)
        {
            var count = 0;
            foreach (var handle in type.GetMethods())
            {
                var methodDefinition = reader.GetMethodDefinition(handle);
                if (methodDefinition.GetCustomAttributes().Count == 0 ||
                    !IsValidIdentifier(reader, methodDefinition.Name))
                {
                    continue;
                }

                if (MethodAttributes.Public != (methodDefinition.Attributes & MethodAttributes.Public))
                {
                    continue;
                }

                count++;
            }

            return count;
        }

        private static bool IsValidIdentifier(MetadataReader reader, StringHandle handle)
        {
            var name = reader.GetString(handle);
            for (int i = 0; i < name.Length; i++)
            {
                switch (name[i])
                {
                    case '<':
                    case '>':
                    case '$':
                        return false;
                }
            }

            return true;
        }

        private static bool? InheritsFromObject(MetadataReader reader, TypeDefinition type)
        {
            if (type.BaseType.Kind != HandleKind.TypeReference)
            {
                return null;
            }

            var typeRef = reader.GetTypeReference((TypeReferenceHandle)type.BaseType);
            return
                reader.GetString(typeRef.Namespace) == "System" &&
                reader.GetString(typeRef.Name) == "Object";
        }

        private static string GetFullName(MetadataReader reader, TypeDefinition type)
        {
            var typeName = reader.GetString(type.Name);

            if (TypeAttributes.NestedPublic == (type.Attributes & TypeAttributes.NestedPublic))
            {
                // Need to take into account the containing type.
                var declaringType = reader.GetTypeDefinition(type.GetDeclaringType());
                var declaringTypeFullName = GetFullName(reader, declaringType);
                return $"{declaringTypeFullName}+{typeName}";
            }

            var namespaceName = reader.GetString(type.Namespace);
            if (string.IsNullOrEmpty(namespaceName))
            {
                return typeName;
            }

            return $"{namespaceName}.{typeName}";
        }
    }
}<|MERGE_RESOLUTION|>--- conflicted
+++ resolved
@@ -69,37 +69,18 @@
             private readonly StringBuilder _builder = new();
             private readonly string _assemblyPath;
             private readonly int _methodLimit;
-<<<<<<< HEAD
-            private readonly bool _hasEventListenerGuard;
             private int _currentId;
             private List<TypeInfo> _currentTypeInfoList = new();
 
-            private AssemblyInfoBuilder(string assemblyPath, int methodLimit, bool hasEventListenerGuard)
+            private AssemblyInfoBuilder(string assemblyPath, int methodLimit)
             {
                 _assemblyPath = assemblyPath;
                 _methodLimit = methodLimit;
-                _hasEventListenerGuard = hasEventListenerGuard;
-=======
-            private readonly bool _netFramework;
-            private int _currentId;
-            private List<TypeInfo> _currentTypeInfoList = new();
-
-            private AssemblyInfoBuilder(string assemblyPath, int methodLimit, bool netFramework = false)
-            {
-                _assemblyPath = assemblyPath;
-                _methodLimit = methodLimit;
-                _netFramework = netFramework;
->>>>>>> 8e18c80a
             }
 
             internal static void Build(string assemblyPath, int methodLimit, List<TypeInfo> typeInfoList, out List<Partition> partitionList, out List<AssemblyPartitionInfo> assemblyInfoList, bool netFramework = false)
             {
-<<<<<<< HEAD
-                var hasEventListenerGuard = typeInfoList.Any(x => x.FullName == EventListenerGuardFullName);
-                var builder = new AssemblyInfoBuilder(assemblyPath, methodLimit, hasEventListenerGuard);
-=======
-                var builder = new AssemblyInfoBuilder(assemblyPath, methodLimit, netFramework);
->>>>>>> 8e18c80a
+                var builder = new AssemblyInfoBuilder(assemblyPath, methodLimit);
                 builder.Build(typeInfoList);
                 partitionList = builder._partitionList;
                 assemblyInfoList = builder._assemblyInfoList;

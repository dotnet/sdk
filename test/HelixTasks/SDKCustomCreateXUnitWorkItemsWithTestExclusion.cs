--- conflicted
+++ resolved
@@ -152,11 +152,7 @@
 
                 var testFilter = string.IsNullOrEmpty(assemblyPartitionInfo.ClassListArgumentString) ? "" : $"--filter \"{assemblyPartitionInfo.ClassListArgumentString}\"";
                 command = $"{driver} test {assemblyName} -e HELIX_WORK_ITEM_TIMEOUT={timeout} {testExecutionDirectory} {msbuildAdditionalSdkResolverFolder} " +
-<<<<<<< HEAD
-                            $"{(XUnitArguments != null ? " " + XUnitArguments : "")} --results-directory .{Path.DirectorySeparatorChar} --logger trx --blame-hang --blame-hang-timeout 15m {testFilter} -- {arguments}";
-=======
-                          $"{(XUnitArguments != null ? " " + XUnitArguments : "")} --results-directory .{Path.DirectorySeparatorChar} --logger trx --logger \"console;verbosity=detailed\" --blame-hang --blame-hang-timeout 30m {testFilter} -- {arguments}";
->>>>>>> 6d67e2a4
+                          $"{(XUnitArguments != null ? " " + XUnitArguments : "")} --results-directory .{Path.DirectorySeparatorChar} --logger trx --logger \"console;verbosity=detailed\" --blame-hang --blame-hang-timeout 15m {testFilter} -- {arguments}";
 
                 Log.LogMessage($"Creating work item with properties Identity: {assemblyName}, PayloadDirectory: {publishDirectory}, Command: {command}");
 

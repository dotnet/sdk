--- conflicted
+++ resolved
@@ -45,19 +45,11 @@
                 }
             }
 
-<<<<<<< HEAD
             var buildProjectFiles = Directory.GetFiles(ProjectRootPath, "*.csproj").Concat(Directory.GetFiles(ProjectRootPath, "*.fsproj")).ToArray();
 
             if (buildProjectFiles.Length != 1)
             {
                 var errorMsg = $"Found {buildProjectFiles.Length} .XXproj files under {ProjectRootPath} instead of just 1.";
-=======
-            var buildProjectFiles = Directory.GetFiles(projectRootPath, "*.csproj");
-
-            if (buildProjectFiles.Length != 1)
-            {
-                var errorMsg = $"Found {buildProjectFiles.Length} csproj files under {projectRootPath} instead of just 1.";
->>>>>>> 17969990
                 throw new ArgumentException(errorMsg);
             }
 

--- conflicted
+++ resolved
@@ -1,12 +1,9 @@
 // Licensed to the .NET Foundation under one or more agreements.
 // The .NET Foundation licenses this file to you under the MIT license.
 
-<<<<<<< HEAD
 #nullable disable
 
-=======
 using Microsoft.DotNet.Cli.NuGetPackageDownloader;
->>>>>>> 029b4b81
 using Microsoft.DotNet.Cli.Workload.Install.Tests;
 using Microsoft.DotNet.Workloads.Workload.Search;
 using Microsoft.NET.Sdk.WorkloadManifestReader;

--- conflicted
+++ resolved
@@ -39,15 +39,7 @@
         public IEnumerable<WorkloadManifestInfo> GetInstalledManifests() => _installedManifests ?? throw new NotImplementedException();
         public IWorkloadResolver CreateOverlayResolver(IWorkloadManifestProvider overlayManifestProvider) => throw new NotImplementedException();
         public string GetSdkFeatureBand() => "12.0.400";
-<<<<<<< HEAD
-        public WorkloadVersion GetWorkloadVersion() => new WorkloadVersion()
-        {
-            Version = "12.0.400.2",
-            WorkloadInstallType = WorkloadVersion.Type.LooseManifest
-        };
-=======
         public IWorkloadManifestProvider.WorkloadVersionInfo GetWorkloadVersion() => new IWorkloadManifestProvider.WorkloadVersionInfo("12.0.400.2");
->>>>>>> b469e4ad
         public IEnumerable<WorkloadId> GetUpdatedWorkloads(WorkloadResolver advertisingManifestResolver, IEnumerable<WorkloadId> installedWorkloads) => throw new NotImplementedException();
         WorkloadResolver IWorkloadResolver.CreateOverlayResolver(IWorkloadManifestProvider overlayManifestProvider) => throw new NotImplementedException();
         WorkloadManifest IWorkloadResolver.GetManifestFromWorkload(WorkloadId workloadId) => throw new NotImplementedException();

--- conflicted
+++ resolved
@@ -225,36 +225,6 @@
             }
         }
 
-<<<<<<< HEAD
-        [Theory]
-        [InlineData("RazorSimpleMvc22", "netcoreapp2.2", "SimpleMvc22")]
-        [InlineData("DesktopReferencingNetStandardLibrary", "net46", "Library")]
-        public void PackageReferences_with_private_assets_do_not_appear_in_deps_file(string asset, string targetFramework, string exeName)
-        {
-            var testAsset = _testAssetsManager
-                .CopyTestAsset(asset)
-                .WithSource();
-
-            var buildCommand = new BuildCommand(testAsset);
-            buildCommand.Execute().Should().Pass();
-
-            using (var depsJsonFileStream = File.OpenRead(Path.Combine(buildCommand.GetOutputDirectory(targetFramework).FullName, exeName + ".deps.json")))
-            {
-                var dependencyContext = new DependencyContextJsonReader().Read(depsJsonFileStream);
-                if (asset.Equals("DesktopReferencingNetStandardLibrary"))
-                {
-                    dependencyContext.CompileLibraries.Any(l => l.Name.Equals("Library")).Should().BeTrue();
-                }
-                else
-                {
-                    dependencyContext.CompileLibraries.Any(l => l.Name.Equals("Microsoft.AspNetCore.App")).Should().BeTrue();
-                    dependencyContext.CompileLibraries.Any(l => l.Name.Equals("Microsoft.AspNetCore")).Should().BeFalse();
-                }
-            }
-        }
-
-=======
->>>>>>> d3af5308
         [WindowsOnlyFact]
         public void It_resolves_assembly_conflicts_with_a_NETFramework_library()
         {

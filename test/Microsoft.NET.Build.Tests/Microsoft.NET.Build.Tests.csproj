--- conflicted
+++ resolved
@@ -21,11 +21,7 @@
   </PropertyGroup>
 
   <ItemGroup>
-<<<<<<< HEAD
     <PackageReference Include="Basic.CompilerLog.Util" />
-    <PackageReference Include="FluentAssertions" />
-=======
->>>>>>> e378cb05
     <PackageReference Include="Microsoft.Build" />
     <PackageReference Include="MSBuild.StructuredLogger" />
     <PackageReference Include="NuGet.ProjectModel" />

﻿// Licensed to the .NET Foundation under one or more agreements.
// The .NET Foundation licenses this file to you under the MIT license.

using System.Runtime.CompilerServices;

namespace Microsoft.NET.Build.Tests
{
    public class GivenThatWeHaveAPackageReferenceWithAliases : SdkTest
    {

        public GivenThatWeHaveAPackageReferenceWithAliases(ITestOutputHelper log) : base(log)
        { }

        [RequiresMSBuildVersionFact("16.8.0", Skip = "https://github.com/dotnet/sdk/issues/39172")]
        public void CanBuildProjectWithPackageReferencesWithConflictingTypes()
        {
            var targetFramework = ToolsetInfo.CurrentTargetFramework;
            var packageReferences = GetPackageReferencesWithConflictingTypes(targetFramework, packageNames: new string[] { "ConflictingA", "ConflictingB" });

            TestProject testProject = new()
            {
                Name = "Project",
                IsExe = false,
                TargetFrameworks = targetFramework,
            };

            testProject.PackageReferences.Add(packageReferences.First());
            testProject.PackageReferences.Add(
                new TestPackageReference(
                    packageReferences.Last().ID,
                    packageReferences.Last().Version,
                    packageReferences.Last().NupkgPath,
                    packageReferences.Last().PrivateAssets,
                    aliases: "Special"));

            //  Use a test-specific packages folder
            testProject.AdditionalProperties["RestorePackagesPath"] = @"$(MSBuildProjectDirectory)\..\pkg";
            testProject.SourceFiles[$"{testProject.Name}.cs"] = ConflictingClassLibUsage;
            var testAsset = _testAssetsManager.CreateTestProject(testProject);

            var packagesPaths = packageReferences.Select(e => Path.GetDirectoryName(e.NupkgPath));
            List<string> sources = new() { NuGetConfigWriter.DotnetCoreBlobFeed };
            sources.AddRange(packagesPaths);
            NuGetConfigWriter.Write(testAsset.TestRoot, sources);

            var buildCommand = new BuildCommand(testAsset)
                .WithWorkingDirectory(testAsset.Path);
            buildCommand.Execute("-bl")
                .Should()
                .Pass();
        }

        [RequiresMSBuildVersionFact("16.8.0", Skip = "https://github.com/dotnet/sdk/issues/39172")]
        public void CanBuildProjectWithMultiplePackageReferencesWithAliases()
        {
            var targetFramework = ToolsetInfo.CurrentTargetFramework;

            var packageReferenceA = GetPackageReference(targetFramework, "A", ClassLibClassA);
            var packageReferenceB = GetPackageReference(targetFramework, "B", ClassLibClassB);

            TestProject testProject = new()
            {
                Name = "Project",
                IsExe = false,
                TargetFrameworks = targetFramework,
            };

            testProject.PackageReferences.Add(
               new TestPackageReference(
                   packageReferenceA.ID,
                   packageReferenceA.Version,
                   packageReferenceA.NupkgPath,
                   packageReferenceA.PrivateAssets,
                   aliases: "First"));
            testProject.PackageReferences.Add(
               new TestPackageReference(
                   packageReferenceB.ID,
                   packageReferenceB.Version,
                   packageReferenceB.NupkgPath,
                   packageReferenceB.PrivateAssets,
                   aliases: "Second"));

            //  Use a test-specific packages folder
            testProject.AdditionalProperties["RestorePackagesPath"] = @"$(MSBuildProjectDirectory)\..\pkg";
            testProject.SourceFiles[$"{testProject.Name}.cs"] = ClassLibAandBUsage;
            var testAsset = _testAssetsManager.CreateTestProject(testProject);

            List<string> sources = new() { NuGetConfigWriter.DotnetCoreBlobFeed, Path.GetDirectoryName(packageReferenceA.NupkgPath), Path.GetDirectoryName(packageReferenceB.NupkgPath) };
            NuGetConfigWriter.Write(testAsset.TestRoot, sources);

            var buildCommand = new BuildCommand(testAsset)
                .WithWorkingDirectory(testAsset.Path);
            buildCommand.Execute("-bl")
                .Should()
                .Pass();
        }

<<<<<<< HEAD
        [RequiresMSBuildVersionFact("16.8.0", Skip = "https://github.com/dotnet/sdk/issues/38268")]
=======
        [RequiresMSBuildVersionFact("16.8.0", Skip = "https://github.com/dotnet/sdk/issues/39172")]
>>>>>>> eefd65af
        public void CanBuildProjectWithAPackageReferenceWithMultipleAliases()
        {
            var targetFramework = ToolsetInfo.CurrentTargetFramework;

            var packageReferenceA = GetPackageReference(targetFramework, "MultipleClasses", ClassLibMultipleClasses);

            TestProject testProject = new()
            {
                Name = "Project",
                IsExe = false,
                TargetFrameworks = targetFramework,
            };

            testProject.PackageReferences.Add(
               new TestPackageReference(
                   packageReferenceA.ID,
                   packageReferenceA.Version,
                   packageReferenceA.NupkgPath,
                   packageReferenceA.PrivateAssets,
                   aliases: "First,Second"));

            //  Use a test-specific packages folder
            testProject.AdditionalProperties["RestorePackagesPath"] = @"$(MSBuildProjectDirectory)\..\pkg";
            testProject.SourceFiles[$"{testProject.Name}.cs"] = ClassLibAandBUsage;
            var testAsset = _testAssetsManager.CreateTestProject(testProject);

            List<string> sources = new() { NuGetConfigWriter.DotnetCoreBlobFeed, Path.GetDirectoryName(packageReferenceA.NupkgPath) };
            NuGetConfigWriter.Write(testAsset.TestRoot, sources);

            var buildCommand = new BuildCommand(testAsset)
                .WithWorkingDirectory(testAsset.Path);            
            buildCommand.Execute("-bl")
                .Should()
                .Pass();
        }

        private IEnumerable<TestPackageReference> GetPackageReferencesWithConflictingTypes(string targetFramework, string[] packageNames, [CallerMemberName] string callingMethod = "")
        {
            var result = new List<TestPackageReference>();
            foreach (var packageName in packageNames)
            {
                result.Add(GetPackageReference(targetFramework, packageName, ClassLibConflictingMethod, callingMethod, packageName));
            }
            return result;
        }

        private TestPackageReference GetPackageReference(string targetFramework, string packageName, string projectFileContent, [CallerMemberName] string callingMethod = "", string identifier = null)
        {
            var project = GetProject(targetFramework, packageName, projectFileContent);
            var packCommand = new PackCommand(_testAssetsManager.CreateTestProject(project, callingMethod: callingMethod, identifier: identifier));

            packCommand
                .Execute()
                .Should()
                .Pass();
            return new TestPackageReference(packageName, "1.0.0", packCommand.GetNuGetPackage(packageName));
        }

        private static TestProject GetProject(string targetFramework, string referenceProjectName, string projectFileContent)
        {
            var project = new TestProject()
            {
                Name = referenceProjectName,
                TargetFrameworks = targetFramework,
            };
            project.SourceFiles[$"{referenceProjectName}.cs"] = projectFileContent;
            return project;
        }

        private static string ClassLibConflictingMethod = @"
using System;
public class ClassLib
{
    public void ConflictingMethod()
    {
    }
}
";

        private static string ClassLibClassA = @"
using System;
public class A
{
    public void AMethod()
    {
    }
}
";

        private static string ClassLibMultipleClasses = @"
using System;
public class A
{
    public void AMethod()
    {
    }
}

public class B
{
    public void BMethod()
    {
    }
}
";

        private static string ClassLibClassB = @"
using System;
public class B
{
    public void BMethod()
    {
    }
}
";

        private static string ClassLibAandBUsage = @"
extern alias First;
extern alias Second;
using System;
public class ClassLibUsage
{
    public void UsageMethod()
    {
        new First.A().AMethod();
        new Second.B().BMethod();
    }
}
";

        private static string ConflictingClassLibUsage = @"
extern alias Special;
using System;
public class ClassLibUsage
{
    public void UsageMethod()
    {
        new Special.ClassLib().ConflictingMethod();
    }
}
";
    }
}<|MERGE_RESOLUTION|>--- conflicted
+++ resolved
@@ -95,11 +95,7 @@
                 .Pass();
         }
 
-<<<<<<< HEAD
-        [RequiresMSBuildVersionFact("16.8.0", Skip = "https://github.com/dotnet/sdk/issues/38268")]
-=======
         [RequiresMSBuildVersionFact("16.8.0", Skip = "https://github.com/dotnet/sdk/issues/39172")]
->>>>>>> eefd65af
         public void CanBuildProjectWithAPackageReferenceWithMultipleAliases()
         {
             var targetFramework = ToolsetInfo.CurrentTargetFramework;

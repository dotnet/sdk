// Licensed to the .NET Foundation under one or more agreements.
// The .NET Foundation licenses this file to you under the MIT license.

using System.Runtime.CompilerServices;
using System.Runtime.Versioning;

namespace Microsoft.NET.Build.Tests
{
    public class GivenThatWeWantToBuildALibraryWithVB : SdkTest
    {
        public GivenThatWeWantToBuildALibraryWithVB(ITestOutputHelper log) : base(log)
        {
        }

        [Fact]
        public void It_builds_the_library_successfully()
        {
            var testAsset = _testAssetsManager
                .CopyTestAsset("AppWithLibraryVB")
                .WithSource();

            var buildCommand = new BuildCommand(testAsset, "TestLibrary");
            buildCommand
                .Execute()
                .Should()
                .Pass();

            var outputDirectory = buildCommand.GetOutputDirectory("netstandard2.0");

            outputDirectory.Should().OnlyHaveFiles(new[] {
                "TestLibrary.dll",
                "TestLibrary.pdb",
                "TestLibrary.deps.json"
            });
        }

        [Fact]
        public void It_builds_the_library_twice_in_a_row()
        {
            var testAsset = _testAssetsManager
                .CopyTestAsset("AppWithLibraryVB")
                .WithSource();

            var buildCommand = new BuildCommand(testAsset, "TestLibrary");
            buildCommand
                .Execute()
                .Should()
                .Pass();

            buildCommand
                .Execute()
                .Should()
                .Pass();
        }

        internal static IEnumerable<string> ExpandSequence(IEnumerable<string> sequence)
        {
            foreach (var item in sequence)
            {
                foreach (var i in item.Split(','))
                {
                    yield return i;
                }
            }
        }

        internal static List<string> GetValuesFromTestLibrary(
            ITestOutputHelper log,
            TestAssetsManager testAssetsManager,
            string itemTypeOrPropertyName,
            Action<GetValuesCommand> setup = null,
            string[] msbuildArgs = null,
            GetValuesCommand.ValueType valueType = GetValuesCommand.ValueType.Item,
            [CallerMemberName] string callingMethod = "",
            Action<XDocument> projectChanges = null)
        {
            msbuildArgs = msbuildArgs ?? Array.Empty<string>();

            string targetFramework = "netstandard2.0";

            var testAsset = testAssetsManager
                .CopyTestAsset("AppWithLibraryVB", callingMethod)
                .WithSource();

            if (projectChanges != null)
            {
                testAsset.WithProjectChanges(projectChanges);
            }

            var libraryProjectDirectory = Path.Combine(testAsset.TestRoot, "TestLibrary");

            var getValuesCommand = new GetValuesCommand(log, libraryProjectDirectory,
                targetFramework, itemTypeOrPropertyName, valueType);

            if (setup != null)
            {
                setup(getValuesCommand);
            }

            getValuesCommand
                .Execute(msbuildArgs)
                .Should()
                .Pass();

            var itemValues = ExpandSequence(getValuesCommand.GetValues()).ToList();

            return itemValues;
        }

        [Fact]
        public void The_build_fails_if_nuget_restore_has_not_occurred()
        {
            var testAsset = _testAssetsManager
                .CopyTestAsset("AppWithLibraryVB")
                .WithSource();

            var buildCommand = new BuildCommand(testAsset, "TestLibrary");
            buildCommand
                .ExecuteWithoutRestore()
                .Should()
                .Fail();
        }

        [Fact]
        public void Restore_succeeds_even_if_the_project_extension_is_for_a_different_language()
        {
            var testAsset = _testAssetsManager
                .CopyTestAsset("AppWithLibraryVB")
                .WithSource();

            var libraryProjectDirectory = Path.Combine(testAsset.TestRoot, "TestLibrary");

            var oldProjectFile = Path.Combine(libraryProjectDirectory, "TestLibrary.vbproj");
            var newProjectFile = Path.Combine(libraryProjectDirectory, "TestLibrary.different_language_proj");

            File.Move(oldProjectFile, newProjectFile);

            var restoreCommand = new RestoreCommand(Log, libraryProjectDirectory, "TestLibrary.different_language_proj");

            restoreCommand
                .Execute()
                .Should()
                .Pass();
        }

        [Theory]
        [InlineData("Debug", new[] { "CONFIG=\"Debug\"", "DEBUG=-1", "TRACE=-1", "_MyType=\"Empty\"" })]
        [InlineData("Release", new[] { "CONFIG=\"Release\"", "RELEASE=-1", "TRACE=-1", "_MyType=\"Empty\"" })]
        [InlineData("CustomConfiguration", new[] { "CONFIG=\"CustomConfiguration\"", "CUSTOMCONFIGURATION=-1", "_MyType=\"Empty\"" })]
        [InlineData("Debug-NetCore", new[] { "CONFIG=\"Debug-NetCore\"", "DEBUG_NETCORE=-1", "_MyType=\"Empty\"" })]
        public void It_implicitly_defines_compilation_constants_for_the_configuration(string configuration, string[] expectedDefines)
        {
            var testAsset = _testAssetsManager
                .CopyTestAsset("AppWithLibraryVB", "ImplicitConfigurationConstantsVB", configuration)
                .WithSource();

            var libraryProjectDirectory = Path.Combine(testAsset.TestRoot, "TestLibrary");

            var getValuesCommand = new GetValuesCommand(Log, libraryProjectDirectory,
                "netstandard2.0", "FinalDefineConstants")
            {
                ShouldCompile = true,
                Configuration = configuration
            };

            getValuesCommand
                .Execute("/p:Configuration=" + configuration)
                .Should()
                .Pass();

            var definedConstants = ExpandSequence(getValuesCommand.GetValues()).ToList();

            definedConstants.Should().BeEquivalentTo(expectedDefines.Concat(new[] { "PLATFORM=\"AnyCPU\"", "NETSTANDARD=-1", "NETSTANDARD2_0=-1", "NETSTANDARD1_0_OR_GREATER=-1",
                "NETSTANDARD1_1_OR_GREATER=-1", "NETSTANDARD1_2_OR_GREATER=-1", "NETSTANDARD1_3_OR_GREATER=-1", "NETSTANDARD1_4_OR_GREATER=-1", "NETSTANDARD1_5_OR_GREATER=-1", "NETSTANDARD1_6_OR_GREATER=-1", "NETSTANDARD2_0_OR_GREATER=-1" }));
        }

        [Theory]
<<<<<<< HEAD
        [InlineData(".NETStandard,Version=v2.0", new[] { "NETSTANDARD=-1", "NETSTANDARD2_0=-1", "NETSTANDARD1_0_OR_GREATER=-1", "NETSTANDARD1_1_OR_GREATER=-1",
            "NETSTANDARD1_2_OR_GREATER=-1", "NETSTANDARD1_3_OR_GREATER=-1", "NETSTANDARD1_4_OR_GREATER=-1", "NETSTANDARD1_5_OR_GREATER=-1", "NETSTANDARD1_6_OR_GREATER=-1", "NETSTANDARD2_0_OR_GREATER=-1", "_MyType=\"Empty\"" })]
        [InlineData("netstandard2.0", new[] { "NETSTANDARD=-1", "NETSTANDARD2_0=-1", "NETSTANDARD1_0_OR_GREATER=-1", "NETSTANDARD1_1_OR_GREATER=-1",
            "NETSTANDARD1_2_OR_GREATER=-1", "NETSTANDARD1_3_OR_GREATER=-1", "NETSTANDARD1_4_OR_GREATER=-1", "NETSTANDARD1_5_OR_GREATER=-1", "NETSTANDARD1_6_OR_GREATER=-1", "NETSTANDARD2_0_OR_GREATER=-1", "_MyType=\"Empty\"" })]
=======
        [InlineData(".NETStandard,Version=v2.0", new[] { "NETSTANDARD=-1", "NETSTANDARD2_0=-1", "NETSTANDARD1_0_OR_GREATER=-1",
                "NETSTANDARD1_1_OR_GREATER=-1", "NETSTANDARD1_2_OR_GREATER=-1", "NETSTANDARD1_3_OR_GREATER=-1", "NETSTANDARD1_4_OR_GREATER=-1", "NETSTANDARD1_5_OR_GREATER=-1", "NETSTANDARD1_6_OR_GREATER=-1", "NETSTANDARD2_0_OR_GREATER=-1", "_MyType=\"Empty\"" })]
        [InlineData("netstandard2.0", new[] { "NETSTANDARD=-1", "NETSTANDARD2_0=-1", "NETSTANDARD1_0_OR_GREATER=-1", "NETSTANDARD1_1_OR_GREATER=-1", "NETSTANDARD1_2_OR_GREATER=-1", "NETSTANDARD1_3_OR_GREATER=-1", "NETSTANDARD1_4_OR_GREATER=-1", "NETSTANDARD1_5_OR_GREATER=-1", "NETSTANDARD1_6_OR_GREATER=-1", "NETSTANDARD2_0_OR_GREATER=-1", "_MyType=\"Empty\"" })]
>>>>>>> ccde9261
        [InlineData("net461", new[] { "NETFRAMEWORK=-1", "NET461=-1", "NET20_OR_GREATER=-1", "NET30_OR_GREATER=-1", "NET35_OR_GREATER=-1", "NET40_OR_GREATER=-1", "NET45_OR_GREATER=-1", "NET451_OR_GREATER=-1",
            "NET452_OR_GREATER=-1", "NET46_OR_GREATER=-1", "NET461_OR_GREATER=-1" })]
        [InlineData("netcoreapp1.0", new[] { "NETCOREAPP=-1", "NETCOREAPP1_0=-1", "_MyType=\"Empty\"", "NETCOREAPP1_0_OR_GREATER=-1" })]
        [InlineData("net5.0", new[] { "NET=-1", "NET5_0=-1", "NETCOREAPP=-1", "_MyType=\"Empty\"", "NETCOREAPP1_0_OR_GREATER=-1", "NETCOREAPP1_1_OR_GREATER=-1", "NETCOREAPP2_0_OR_GREATER=-1", "NETCOREAPP2_1_OR_GREATER=-1",
            "NETCOREAPP2_2_OR_GREATER=-1", "NETCOREAPP3_0_OR_GREATER=-1", "NETCOREAPP3_1_OR_GREATER=-1", "NET5_0_OR_GREATER=-1" })]
        [InlineData(".NETPortable,Version=v4.5,Profile=Profile78", new string[] { "_MyType=\"Empty\"" })]
        [InlineData(".NETFramework,Version=v4.0,Profile=Client", new string[] { "NETFRAMEWORK=-1", "NET40=-1", "NET20_OR_GREATER=-1", "NET30_OR_GREATER=-1", "NET35_OR_GREATER=-1", "NET40_OR_GREATER=-1" })]
        [InlineData("Xamarin.iOS,Version=v1.0", new string[] { "XAMARINIOS=-1", "XAMARINIOS1_0=-1", "_MyType=\"Empty\"" })]
        [InlineData("UnknownFramework,Version=v3.14", new string[] { "UNKNOWNFRAMEWORK=-1", "UNKNOWNFRAMEWORK3_14=-1", "_MyType=\"Empty\"" })]
        public void It_implicitly_defines_compilation_constants_for_the_target_framework(string targetFramework, string[] expectedDefines)
        {
            var testAsset = _testAssetsManager
                .CopyTestAsset("AppWithLibraryVB", "ImplicitFrameworkConstantsVB", targetFramework, identifier: targetFramework)
                .WithSource()
                .WithProjectChanges(project =>
                {
                    //  Update target framework in project
                    var ns = project.Root.Name.Namespace;
                    var targetFrameworkProperties = project.Root
                        .Elements(ns + "PropertyGroup")
                        .Elements(ns + "TargetFramework")
                        .ToList();

                    targetFrameworkProperties.Count.Should().Be(1);

                    if (targetFramework.Contains(",Version="))
                    {
                        var frameworkName = new FrameworkName(targetFramework);

                        var targetFrameworkProperty = targetFrameworkProperties.Single();
                        targetFrameworkProperty.AddBeforeSelf(new XElement(ns + "TargetFrameworkIdentifier", frameworkName.Identifier));
                        targetFrameworkProperty.AddBeforeSelf(new XElement(ns + "TargetFrameworkVersion", "v" + frameworkName.Version.ToString()));
                        if (!string.IsNullOrEmpty(frameworkName.Profile))
                        {
                            targetFrameworkProperty.AddBeforeSelf(new XElement(ns + "TargetFrameworkProfile", frameworkName.Profile));
                        }

                        //  For the NuGet restore task to work with package references, it needs the TargetFramework property to be set.
                        //  Otherwise we would just remove the property.
                        targetFrameworkProperty.SetValue(targetFramework);
                    }
                    else
                    {
                        targetFrameworkProperties.Single().SetValue(targetFramework);
                    }
                });

            var libraryProjectDirectory = Path.Combine(testAsset.TestRoot, "TestLibrary");

            var getValuesCommand = new GetValuesCommand(Log, libraryProjectDirectory,
                targetFramework, "FinalDefineConstants")
            {
                DependsOnTargets = "AddImplicitDefineConstants"
            };

            getValuesCommand
                .Execute()
                .Should()
                .Pass();

            var definedConstants = ExpandSequence(getValuesCommand.GetValues()).ToList();

            definedConstants.Should().BeEquivalentTo(new[] { "CONFIG=\"Debug\"", "DEBUG=-1", "TRACE=-1", "PLATFORM=\"AnyCPU\"" }.Concat(expectedDefines).ToArray());
        }
    }
}<|MERGE_RESOLUTION|>--- conflicted
+++ resolved
@@ -175,16 +175,9 @@
         }
 
         [Theory]
-<<<<<<< HEAD
-        [InlineData(".NETStandard,Version=v2.0", new[] { "NETSTANDARD=-1", "NETSTANDARD2_0=-1", "NETSTANDARD1_0_OR_GREATER=-1", "NETSTANDARD1_1_OR_GREATER=-1",
-            "NETSTANDARD1_2_OR_GREATER=-1", "NETSTANDARD1_3_OR_GREATER=-1", "NETSTANDARD1_4_OR_GREATER=-1", "NETSTANDARD1_5_OR_GREATER=-1", "NETSTANDARD1_6_OR_GREATER=-1", "NETSTANDARD2_0_OR_GREATER=-1", "_MyType=\"Empty\"" })]
-        [InlineData("netstandard2.0", new[] { "NETSTANDARD=-1", "NETSTANDARD2_0=-1", "NETSTANDARD1_0_OR_GREATER=-1", "NETSTANDARD1_1_OR_GREATER=-1",
-            "NETSTANDARD1_2_OR_GREATER=-1", "NETSTANDARD1_3_OR_GREATER=-1", "NETSTANDARD1_4_OR_GREATER=-1", "NETSTANDARD1_5_OR_GREATER=-1", "NETSTANDARD1_6_OR_GREATER=-1", "NETSTANDARD2_0_OR_GREATER=-1", "_MyType=\"Empty\"" })]
-=======
         [InlineData(".NETStandard,Version=v2.0", new[] { "NETSTANDARD=-1", "NETSTANDARD2_0=-1", "NETSTANDARD1_0_OR_GREATER=-1",
                 "NETSTANDARD1_1_OR_GREATER=-1", "NETSTANDARD1_2_OR_GREATER=-1", "NETSTANDARD1_3_OR_GREATER=-1", "NETSTANDARD1_4_OR_GREATER=-1", "NETSTANDARD1_5_OR_GREATER=-1", "NETSTANDARD1_6_OR_GREATER=-1", "NETSTANDARD2_0_OR_GREATER=-1", "_MyType=\"Empty\"" })]
         [InlineData("netstandard2.0", new[] { "NETSTANDARD=-1", "NETSTANDARD2_0=-1", "NETSTANDARD1_0_OR_GREATER=-1", "NETSTANDARD1_1_OR_GREATER=-1", "NETSTANDARD1_2_OR_GREATER=-1", "NETSTANDARD1_3_OR_GREATER=-1", "NETSTANDARD1_4_OR_GREATER=-1", "NETSTANDARD1_5_OR_GREATER=-1", "NETSTANDARD1_6_OR_GREATER=-1", "NETSTANDARD2_0_OR_GREATER=-1", "_MyType=\"Empty\"" })]
->>>>>>> ccde9261
         [InlineData("net461", new[] { "NETFRAMEWORK=-1", "NET461=-1", "NET20_OR_GREATER=-1", "NET30_OR_GREATER=-1", "NET35_OR_GREATER=-1", "NET40_OR_GREATER=-1", "NET45_OR_GREATER=-1", "NET451_OR_GREATER=-1",
             "NET452_OR_GREATER=-1", "NET46_OR_GREATER=-1", "NET461_OR_GREATER=-1" })]
         [InlineData("netcoreapp1.0", new[] { "NETCOREAPP=-1", "NETCOREAPP1_0=-1", "_MyType=\"Empty\"", "NETCOREAPP1_0_OR_GREATER=-1" })]

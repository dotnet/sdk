﻿using System;
using System.Collections.Generic;
using System.IO;
using System.Linq;
using System.Xml.Linq;
using FluentAssertions;
using Microsoft.DotNet.PlatformAbstractions;
using Microsoft.DotNet.TestFramework;
using Microsoft.DotNet.Tools.Test.Utilities;
using NuGet.ProjectModel;
using NuGet.Versioning;
using Xunit;

namespace EndToEnd
{
    public class GivenFrameworkDependentApps : TestBase
    {
        [Theory]
        [ClassData(typeof(SupportedNetCoreAppVersions))]
        public void ItDoesNotRollForwardToTheLatestVersionOfNetCore(string minorVersion)
        {
<<<<<<< HEAD
            if (minorVersion == "3.0" || minorVersion == "3.1")
=======
            if (minorVersion == "3.0" || minorVersion == "5.0")
>>>>>>> 15ade6ab
            {
                //  https://github.com/dotnet/core-sdk/issues/621
                return;
            }
            ItDoesNotRollForwardToTheLatestVersion(TestProjectCreator.NETCorePackageName, minorVersion);
        }

        [Theory]
        [ClassData(typeof(SupportedAspNetCoreVersions))]
        public void ItDoesNotRollForwardToTheLatestVersionOfAspNetCoreApp(string minorVersion)
        {
<<<<<<< HEAD
            if (minorVersion == "3.0" || minorVersion == "3.1")
=======
            if (minorVersion == "3.0" || minorVersion == "5.0")
>>>>>>> 15ade6ab
            {
                //  https://github.com/dotnet/core-sdk/issues/621
                return;
            }
            ItDoesNotRollForwardToTheLatestVersion(TestProjectCreator.AspNetCoreAppPackageName, minorVersion);
        }

        [Theory]
        [ClassData(typeof(SupportedAspNetCoreAllVersions))]
        public void ItDoesNotRollForwardToTheLatestVersionOfAspNetCoreAll(string minorVersion)
        {
            ItDoesNotRollForwardToTheLatestVersion(TestProjectCreator.AspNetCoreAllPackageName, minorVersion);
        }

        internal void ItDoesNotRollForwardToTheLatestVersion(string packageName, string minorVersion)
        {
            var testProjectCreator = new TestProjectCreator()
            {
                PackageName = packageName,
                MinorVersion = minorVersion,
            };

            var _testInstance = testProjectCreator.Create();

            string projectDirectory = _testInstance.Root.FullName;

            string projectPath = Path.Combine(projectDirectory, "TestAppSimple.csproj");

            //  Get the resolved version of .NET Core
            new RestoreCommand()
                    .WithWorkingDirectory(projectDirectory)
                    .Execute()
                    .Should().Pass();

            string assetsFilePath = Path.Combine(projectDirectory, "obj", "project.assets.json");
            var assetsFile = new LockFileFormat().Read(assetsFilePath);

            var versionInAssertsJson = GetPackageVersion(assetsFile, packageName);
            versionInAssertsJson.Should().NotBeNull();

            if (versionInAssertsJson.IsPrerelease && versionInAssertsJson.Patch == 0)
            {
                // if the bundled version is, for example, a prerelease of
                // .NET Core 2.1.1, that we don't roll forward to that prerelease
                // version for framework-dependent deployments.
                return;
            }

            versionInAssertsJson.ToNormalizedString().Should().BeEquivalentTo(GetExpectedVersion(packageName, minorVersion));
        }

        private static NuGetVersion GetPackageVersion(LockFile lockFile, string packageName)
        {
            return lockFile?.Targets?.SingleOrDefault(t => t.RuntimeIdentifier == null)
                ?.Libraries?.SingleOrDefault(l =>
                    string.Compare(l.Name, packageName, StringComparison.CurrentCultureIgnoreCase) == 0)
                ?.Version;
        }

        public string GetExpectedVersion(string packageName, string minorVersion)
        {
            if (minorVersion.StartsWith("1.0"))
            {
                return "1.0.5";  // special case for 1.0
            }
            else if (minorVersion.StartsWith("1.1"))
            {
                return "1.1.2";  // special case for 1.1
            }
            else
            {
                //  ASP.NET 2.1.0 packages had exact version dependencies, which was problematic,
                //  so the default version for 2.1 apps is 2.1.1.
                if (packageName == TestProjectCreator.AspNetCoreAppPackageName ||
                    packageName == TestProjectCreator.AspNetCoreAllPackageName)
                {
                    if (minorVersion == "2.1")
                    {
                        return "2.1.1";
                    }
                }
                var parsed = NuGetVersion.Parse(minorVersion);
                return new NuGetVersion(parsed.Major, parsed.Minor, 0).ToNormalizedString();
            }
        }
    }
}<|MERGE_RESOLUTION|>--- conflicted
+++ resolved
@@ -19,11 +19,7 @@
         [ClassData(typeof(SupportedNetCoreAppVersions))]
         public void ItDoesNotRollForwardToTheLatestVersionOfNetCore(string minorVersion)
         {
-<<<<<<< HEAD
-            if (minorVersion == "3.0" || minorVersion == "3.1")
-=======
-            if (minorVersion == "3.0" || minorVersion == "5.0")
->>>>>>> 15ade6ab
+            if (minorVersion == "3.0" || minorVersion == "3.1" || minorVersion == "5.0")
             {
                 //  https://github.com/dotnet/core-sdk/issues/621
                 return;
@@ -35,11 +31,7 @@
         [ClassData(typeof(SupportedAspNetCoreVersions))]
         public void ItDoesNotRollForwardToTheLatestVersionOfAspNetCoreApp(string minorVersion)
         {
-<<<<<<< HEAD
-            if (minorVersion == "3.0" || minorVersion == "3.1")
-=======
-            if (minorVersion == "3.0" || minorVersion == "5.0")
->>>>>>> 15ade6ab
+            if (minorVersion == "3.0" || minorVersion == "3.1" || minorVersion == "5.0")
             {
                 //  https://github.com/dotnet/core-sdk/issues/621
                 return;

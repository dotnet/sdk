--- conflicted
+++ resolved
@@ -6,15 +6,9 @@
     </Exec>
 
     <ItemGroup>
-<<<<<<< HEAD
-      <Stage0FilestToCopy Include="$(DotNetRoot)/**/*.*"
-                          Exclude="$(DotNetRoot)/sdk/$(Stage0SdkVersion)/Sdks/Microsoft.NET.Sdk/**/*.*)"/>
-      <LayoutFilesToCopy Include="$(ArtifactsBinDir)$(Configuration)\Sdks\Microsoft.NET.Sdk/**/*.*" />
-=======
-      <Stage0FilesToCopy Include="$(_DotNetRoot)/**/*.*"
-                          Exclude="$(_DotNetRoot)/sdk/$(Stage0SdkVersion)/Sdks/**/*.*)"/>
+      <Stage0FilesToCopy Include="$(DotNetRoot)/**/*.*"
+                          Exclude="$(DotNetRoot)/sdk/$(Stage0SdkVersion)/Sdks/**/*.*)"/>
       <LayoutFilesToCopy Include="$(ArtifactsBinDir)$(Configuration)/Sdks/**/*.*" />
->>>>>>> 8f80c53c
     </ItemGroup>
 
     <RemoveDir Directories="SdkLayoutDirectory" />

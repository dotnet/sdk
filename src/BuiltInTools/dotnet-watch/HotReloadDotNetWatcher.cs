--- conflicted
+++ resolved
@@ -25,11 +25,7 @@
         private readonly ProcessRunner _processRunner;
         private readonly DotNetWatchOptions _dotNetWatchOptions;
         private readonly IWatchFilter[] _filters;
-<<<<<<< HEAD
-        private readonly RudeEditDialog _rudeEditDialog;
-=======
         private readonly RudeEditDialog? _rudeEditDialog;
->>>>>>> 8afb9046
         private readonly string _workingDirectory;
 
         public HotReloadDotNetWatcher(IReporter reporter, IRequester requester, IFileSetFactory fileSetFactory, DotNetWatchOptions dotNetWatchOptions, IConsole console, string workingDirectory)
@@ -50,28 +46,17 @@
                 new LaunchBrowserFilter(dotNetWatchOptions),
                 new BrowserRefreshFilter(dotNetWatchOptions, _reporter),
             };
-<<<<<<< HEAD
-            _rudeEditDialog = new(reporter, requester, _console);
-=======
 
             if (!dotNetWatchOptions.NonInteractive)
             {
                 _rudeEditDialog = new(reporter, requester, _console);
             }
->>>>>>> 8afb9046
         }
 
         public async Task WatchAsync(DotNetWatchContext context, CancellationToken cancellationToken)
         {
             var processSpec = context.ProcessSpec;
 
-<<<<<<< HEAD
-            _reporter.Output("Hot reload enabled. For a list of supported edits, see https://aka.ms/dotnet/hot-reload. " +
-                Environment.NewLine +
-                $"  {(_dotNetWatchOptions.SuppressEmojis ? string.Empty : "💡")} Press \"Ctrl + R\" to restart.", emoji: "🔥");
-
-=======
->>>>>>> 8afb9046
             var forceReload = new CancellationTokenSource();
             var hotReloadEnabledMessage = "Hot reload enabled. For a list of supported edits, see https://aka.ms/dotnet/hot-reload.";
 

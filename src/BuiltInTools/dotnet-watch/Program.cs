--- conflicted
+++ resolved
@@ -145,13 +145,10 @@
             var noHotReloadOption = new Option<bool>(
                 new[] { "--no-hot-reload" },
                 "Suppress hot reload for supported apps.");
-<<<<<<< HEAD
-=======
             var nonInteractiveOption = new Option<bool>(
                 new[] { "--non-interactive" },
                 "Runs dotnet-watch in non-interative mode. This option is only supported when running with Hot Reload enabled. " +
                 "Use this option to prevent console input from being captured.");
->>>>>>> 8afb9046
             var forwardedArguments = new Argument<string[]>("forwardedArgs", "Arguments to pass to the child dotnet process");
 
             var root = new RootCommand(Description)
@@ -159,21 +156,14 @@
                  quiet,
                  verbose,
                  noHotReloadOption,
-<<<<<<< HEAD
-=======
                  nonInteractiveOption,
->>>>>>> 8afb9046
                  longProjectOption,
                  shortProjectOption,
                  listOption,
                  forwardedArguments
             };
 
-<<<<<<< HEAD
-            var binder = new CommandLineOptionsBinder(longProjectOption, shortProjectOption, quiet, listOption, noHotReloadOption, verbose, forwardedArguments, reporter);
-=======
             var binder = new CommandLineOptionsBinder(longProjectOption, shortProjectOption, quiet, listOption, noHotReloadOption, nonInteractiveOption, verbose, forwardedArguments, reporter);
->>>>>>> 8afb9046
             root.SetHandler((CommandLineOptions options) => handler(options), binder);
             return root;
         }
@@ -437,18 +427,12 @@
             private readonly Option<bool> _quietOption;
             private readonly Option<bool> _listOption;
             private readonly Option<bool> _noHotReloadOption;
-<<<<<<< HEAD
-=======
             private readonly Option<bool> _nonInteractiveOption;
->>>>>>> 8afb9046
             private readonly Option<bool> _verboseOption;
 
             private readonly Argument<string[]> _argumentsToForward;
             private readonly IReporter _reporter;
 
-<<<<<<< HEAD
-            internal CommandLineOptionsBinder(Option<string> longProjectOption, Option<string> shortProjectOption, Option<bool> quietOption, Option<bool> listOption, Option<bool> noHotReloadOption, Option<bool> verboseOption, Argument<string[]> argumentsToForward, IReporter reporter)
-=======
             internal CommandLineOptionsBinder(
                 Option<string> longProjectOption,
                 Option<string> shortProjectOption,
@@ -459,17 +443,13 @@
                 Option<bool> verboseOption,
                 Argument<string[]> argumentsToForward,
                 IReporter reporter)
->>>>>>> 8afb9046
             {
                 _longProjectOption = longProjectOption;
                 _shortProjectOption = shortProjectOption;
                 _quietOption = quietOption;
                 _listOption = listOption;
                 _noHotReloadOption = noHotReloadOption;
-<<<<<<< HEAD
-=======
                 _nonInteractiveOption = nonInteractiveOption;
->>>>>>> 8afb9046
                 _verboseOption = verboseOption;
                 _argumentsToForward = argumentsToForward;
                 _reporter = reporter;
@@ -496,10 +476,7 @@
                     Quiet = parseResults.GetValueForOption(_quietOption),
                     List = parseResults.GetValueForOption(_listOption),
                     NoHotReload = parseResults.GetValueForOption(_noHotReloadOption),
-<<<<<<< HEAD
-=======
                     NonInteractive = parseResults.GetValueForOption(_nonInteractiveOption),
->>>>>>> 8afb9046
                     Verbose = parseResults.GetValueForOption(_verboseOption),
                     Project = projectValue,
                     RemainingArguments = parseResults.GetValueForArgument(_argumentsToForward),

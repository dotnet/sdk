﻿// Copyright (c) .NET Foundation. All rights reserved.
// Licensed under the Apache License, Version 2.0. See License.txt in the project root for license information.

#nullable enable

using System;
using System.Collections.Generic;
using System.Diagnostics;
using System.IO;
using System.Threading;
using System.Threading.Tasks;
using Microsoft.Extensions.Tools.Internal;
using IReporter = Microsoft.Extensions.Tools.Internal.IReporter;

namespace Microsoft.DotNet.Watcher.Internal
{
    public class ProcessRunner
    {
        private static readonly Func<string, string?> _getEnvironmentVariable = static key => Environment.GetEnvironmentVariable(key);

        private readonly IReporter _reporter;

        public ProcessRunner(IReporter reporter)
        {
            Ensure.NotNull(reporter, nameof(reporter));

            _reporter = reporter;
        }

        // May not be necessary in the future. See https://github.com/dotnet/corefx/issues/12039
        public async Task<int> RunAsync(ProcessSpec processSpec, CancellationToken cancellationToken)
        {
            Ensure.NotNull(processSpec, nameof(processSpec));

            int exitCode;

            var stopwatch = new Stopwatch();

            using (var process = CreateProcess(processSpec))
            using (var processState = new ProcessState(process, _reporter))
            {
                cancellationToken.Register(() => processState.TryKill());

                var readOutput = false;
                var readError = false;
                if (processSpec.IsOutputCaptured)
                {
                    readOutput = true;
                    readError = true;
                    process.OutputDataReceived += (_, a) =>
                    {
                        if (!string.IsNullOrEmpty(a.Data))
                        {
                            processSpec.OutputCapture.AddLine(a.Data);
                        }
                    };
                    process.ErrorDataReceived += (_, a) =>
                    {
                        if (!string.IsNullOrEmpty(a.Data))
                        {
                            processSpec.OutputCapture.AddLine(a.Data);
                        }
                    };
                }
                else if (processSpec.OnOutput != null)
                {
                    readOutput = true;
                    process.OutputDataReceived += processSpec.OnOutput;
                }

                stopwatch.Start();
                process.Start();

<<<<<<< HEAD
                _reporter.Verbose($"Started '{processSpec.Executable}' '{process.StartInfo.Arguments}' with process id {process.Id}", emoji: "🚀");
=======
                var args = processSpec.EscapedArguments ?? string.Join(" ", processSpec.Arguments);
                _reporter.Verbose($"Started '{processSpec.Executable}' '{args}' with process id {process.Id}", emoji: "🚀");
>>>>>>> 8afb9046

                if (readOutput)
                {
                    process.BeginOutputReadLine();
                }
                if (readError)
                {
                    process.BeginErrorReadLine();
                }

                await processState.Task;

                exitCode = process.ExitCode;
                stopwatch.Stop();
                _reporter.Verbose($"Process id {process.Id} ran for {stopwatch.ElapsedMilliseconds}ms");
            }

            return exitCode;
        }

        private Process CreateProcess(ProcessSpec processSpec)
        {
            var process = new Process
            {
                EnableRaisingEvents = true,
                StartInfo =
                {
                    FileName = processSpec.Executable,
                    UseShellExecute = false,
                    WorkingDirectory = processSpec.WorkingDirectory,
                    RedirectStandardOutput = processSpec.IsOutputCaptured || (processSpec.OnOutput != null),
                    RedirectStandardError = processSpec.IsOutputCaptured,
                }
            };

            if (processSpec.EscapedArguments is not null)
            {
                process.StartInfo.Arguments = processSpec.EscapedArguments;
            }
            else
            {
                for (var i = 0; i < processSpec.Arguments.Count; i++)
                {
                    process.StartInfo.ArgumentList.Add(processSpec.Arguments[i]);
                }
            }

            foreach (var env in processSpec.EnvironmentVariables)
            {
                process.StartInfo.Environment.Add(env.Key, env.Value);
            }

            SetEnvironmentVariable(process.StartInfo, "DOTNET_STARTUP_HOOKS", processSpec.EnvironmentVariables.DotNetStartupHooks, Path.PathSeparator, _getEnvironmentVariable);
            SetEnvironmentVariable(process.StartInfo, "ASPNETCORE_HOSTINGSTARTUPASSEMBLIES", processSpec.EnvironmentVariables.AspNetCoreHostingStartupAssemblies, ';', _getEnvironmentVariable);

            return process;
        }

        internal static void SetEnvironmentVariable(ProcessStartInfo processStartInfo, string envVarName, List<string> envVarValues, char separator, Func<string, string?> getEnvironmentVariable)
        {
            if (envVarValues is { Count: 0 })
            {
                return;
            }

            var existing = getEnvironmentVariable(envVarName);
            if (processStartInfo.Environment.TryGetValue(envVarName, out var value))
            {
                existing = CombineEnvironmentVariable(existing, value, separator);
            }

            string result;
            if (!string.IsNullOrEmpty(existing))
            {
                result = existing + separator + string.Join(separator, envVarValues);
            }
            else
            {
                result = string.Join(separator, envVarValues);
            }

            processStartInfo.EnvironmentVariables[envVarName] = result;

            static string? CombineEnvironmentVariable(string? a, string? b, char separator)
            {
                if (!string.IsNullOrEmpty(a))
                {
                    return !string.IsNullOrEmpty(b) ? (a + separator + b) : a;
                }

                return b;
            }
        }

        private class ProcessState : IDisposable
        {
            private readonly IReporter _reporter;
            private readonly Process _process;
            private readonly TaskCompletionSource _tcs = new TaskCompletionSource();
            private volatile bool _disposed;

            public ProcessState(Process process, IReporter reporter)
            {
                _reporter = reporter;
                _process = process;
                _process.Exited += OnExited;
                Task = _tcs.Task.ContinueWith(_ =>
                {
                    try
                    {
                        // We need to use two WaitForExit calls to ensure that all of the output/events are processed. Previously
                        // this code used Process.Exited, which could result in us missing some output due to the ordering of
                        // events.
                        //
                        // See the remarks here: https://docs.microsoft.com/en-us/dotnet/api/system.diagnostics.process.waitforexit#System_Diagnostics_Process_WaitForExit_System_Int32_
                        if (!_process.WaitForExit(Int32.MaxValue))
                        {
                            throw new TimeoutException();
                        }

                        _process.WaitForExit();
                    }
                    catch (InvalidOperationException)
                    {
                        // suppress if this throws if no process is associated with this object anymore.
                    }
                });
            }

            public Task Task { get; }

            public void TryKill()
            {
                if (_disposed)
                {
                    return;
                }

                try
                {
                    if (_process is not null && !_process.HasExited)
                    {
                        _reporter.Verbose($"Killing process {_process.Id}");
                        _process.Kill(entireProcessTree: true);
                    }
                }
                catch (Exception ex)
                {
                    _reporter.Verbose($"Error while killing process '{_process.StartInfo.FileName} {_process.StartInfo.Arguments}': {ex.Message}");
#if DEBUG
                    _reporter.Verbose(ex.ToString());
#endif
                }
            }

            private void OnExited(object? sender, EventArgs args)
                => _tcs.TrySetResult();

            public void Dispose()
            {
                if (!_disposed)
                {
                    TryKill();
                    _disposed = true;
                    _process.Exited -= OnExited;
                    _process.Dispose();
                }
            }
        }
    }
}<|MERGE_RESOLUTION|>--- conflicted
+++ resolved
@@ -71,12 +71,8 @@
                 stopwatch.Start();
                 process.Start();
 
-<<<<<<< HEAD
-                _reporter.Verbose($"Started '{processSpec.Executable}' '{process.StartInfo.Arguments}' with process id {process.Id}", emoji: "🚀");
-=======
                 var args = processSpec.EscapedArguments ?? string.Join(" ", processSpec.Arguments);
                 _reporter.Verbose($"Started '{processSpec.Executable}' '{args}' with process id {process.Id}", emoji: "🚀");
->>>>>>> 8afb9046
 
                 if (readOutput)
                 {

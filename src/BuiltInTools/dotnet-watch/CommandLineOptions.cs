// Copyright (c) .NET Foundation. All rights reserved.
// Licensed under the Apache License, Version 2.0. See License.txt in the project root for license information.

using System;
using System.Collections.Generic;

namespace Microsoft.DotNet.Watcher
{
    internal class CommandLineOptions
    {
        public string Project { get; set; }
        public bool Quiet { get; set; }
        public bool Verbose { get; set; }
        public bool List { get; set; }
        public bool NoHotReload { get; set; }

<<<<<<< HEAD
        public bool NonInteractive { get; set; }
=======
>>>>>>> 7df270a3
        public IReadOnlyList<string> RemainingArguments { get; set; }

        public static bool IsPollingEnabled
        {
            get
            {
                var envVar = Environment.GetEnvironmentVariable("DOTNET_USE_POLLING_FILE_WATCHER");
                return envVar != null &&
                    (envVar.Equals("1", StringComparison.OrdinalIgnoreCase) ||
                     envVar.Equals("true", StringComparison.OrdinalIgnoreCase));
            }
        }
    }
}<|MERGE_RESOLUTION|>--- conflicted
+++ resolved
@@ -14,10 +14,6 @@
         public bool List { get; set; }
         public bool NoHotReload { get; set; }
 
-<<<<<<< HEAD
-        public bool NonInteractive { get; set; }
-=======
->>>>>>> 7df270a3
         public IReadOnlyList<string> RemainingArguments { get; set; }
 
         public static bool IsPollingEnabled

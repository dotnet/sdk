setTimeout(async function () {
  // dotnet-watch browser reload script
  const webSocketUrls = '{{hostString}}'.split(',');
  let connection;
  for (const url of webSocketUrls) {
    try {
      connection = await getWebSocket(url);
      break;
    } catch (ex) {
      console.debug(ex);
    }
  }
  if (!connection) {
    console.debug('Unable to establish a conection to the browser refresh server.');
    return;
  }

  let waiting = false;

  connection.onmessage = function (message) {
    if (message.data === 'Reload') {
      console.debug('Server is ready. Reloading...');
      location.reload();
    } else if (message.data === 'Wait') {
      if (waiting) {
        return;
      }
      waiting = true;
      console.debug('File changes detected. Waiting for application to rebuild.');
      const glyphs = ['☱', '☲', '☴'];
      const title = document.title;
      let i = 0;
      setInterval(function () { document.title = glyphs[i++ % glyphs.length] + ' ' + title; }, 240);
    } else {
      const payload = JSON.parse(message.data);
      const action = {
        'UpdateStaticFile': () => updateStaticFile(payload.path),
        'BlazorHotReloadDeltav1': () => applyBlazorDeltas(payload.deltas),
        'HotReloadDiagnosticsv1': () => displayDiagnostics(payload.diagnostics),
<<<<<<< HEAD
        'HotReloadApplied': () => notifyHotReloadApplied(),
        'BlazorRequestApplyUpdateCapabilities': getBlazorWasmApplyUpdateCapabilities,
=======
        'AspNetCoreHotReloadApplied': () => aspnetCoreHotReloadApplied(),
>>>>>>> 5f99aba2
      };

      if (payload.type && action.hasOwnProperty(payload.type)) {
        action[payload.type]();
      } else {
        console.error('Unknown payload:', message.data);
      }
    }
  }

  connection.onerror = function (event) { console.debug('dotnet-watch reload socket error.', event) }
  connection.onclose = function () { console.debug('dotnet-watch reload socket closed.') }
  connection.onopen = function () { console.debug('dotnet-watch reload socket connected.') }

  function updateStaticFile(path) {
    if (path && path.endsWith('.css')) {
      updateCssByPath(path);
    } else {
      console.debug(`File change detected to css file ${path}. Reloading page...`);
      location.reload();
      return;
    }
  }

  async function updateCssByPath(path) {
    const styleElement = document.querySelector(`link[href^="${path}"]`) ||
      document.querySelector(`link[href^="${document.baseURI}${path}"]`);

    // Receive a Clear-site-data header.
    await fetch('/_framework/clear-browser-cache');

    if (!styleElement || !styleElement.parentNode) {
      console.debug('Unable to find a stylesheet to update. Updating all local css files.');
      updateAllLocalCss();
    }

    updateCssElement(styleElement);
  }

  function updateAllLocalCss() {
    [...document.querySelectorAll('link')]
      .filter(l => l.baseURI === document.baseURI)
      .forEach(e => updateCssElement(e));
  }

  function getBlazorWasmApplyUpdateCapabilities() {
    let applyUpdateCapabilities;
    try {
      applyUpdateCapabilities = window.Blazor._internal.getApplyUpdateCapabilities();
    } catch {
      applyUpdateCapabilities = '';
    }
    connection.send(applyUpdateCapabilities);
  }

  function updateCssElement(styleElement) {
    if (!styleElement || styleElement.loading) {
      // A file change notification may be triggered for the same file before the browser
      // finishes processing a previous update. In this case, it's easiest to ignore later updates
      return;
    }

    const newElement = styleElement.cloneNode();
    const href = styleElement.href;
    newElement.href = href.split('?', 1)[0] + `?nonce=${Date.now()}`;

    styleElement.loading = true;
    newElement.loading = true;
    newElement.addEventListener('load', function () {
      newElement.loading = false;
      styleElement.remove();
    });

    styleElement.parentNode.insertBefore(newElement, styleElement.nextSibling);
  }

  function applyBlazorDeltas(deltas) {
    let applyFailed = false;
    deltas.forEach(d => {
      try {
        window.Blazor._internal.applyHotReload(d.moduleId, d.metadataDelta, d.ilDelta)
      } catch (error) {
        console.warn(error);
        applyFailed = true;
      }
    });

    fetch('_framework/blazor-hotreload', { method: 'post', headers: { 'content-type': 'application/json' }, body: JSON.stringify(deltas) })
      .then(response => {
        if (response.status == 200) {
          const etag = response.headers['etag'];
          window.sessionStorage.setItem('blazor-webasssembly-cache', { etag, deltas });
        }
      });

    if (applyFailed) {
      sendDeltaNotApplied();
    } else {
      sendDeltaApplied();
      notifyHotReloadApplied();
    }
  }

  function displayDiagnostics(diagnostics) {
    document.querySelectorAll('#dotnet-compile-error').forEach(el => el.remove());
    const el = document.body.appendChild(document.createElement('div'));
    el.id = 'dotnet-compile-error';
    el.setAttribute('style', 'z-index:1000000; position:fixed; top: 0; left: 0; right: 0; bottom: 0; background-color: rgba(0,0,0,0.5); color:black; overflow: scroll;');
    diagnostics.forEach(error => {
      const item = el.appendChild(document.createElement('div'));
      item.setAttribute('style', 'border: 2px solid red; padding: 8px; background-color: #faa;')
      const message = item.appendChild(document.createElement('div'));
      message.setAttribute('style', 'font-weight: bold');
      message.textContent = error.Message;
      item.appendChild(document.createElement('div')).textContent = error;
    });
  }

  function notifyHotReloadApplied() {
    document.querySelectorAll('#dotnet-compile-error').forEach(el => el.remove());
    if (document.querySelector('#dotnet-hotreload-toast')) {
      return;
    }
    const el = document.createElement('div');
    el.id = 'dotnet-hotreload-toast';
    el.setAttribute('style', 'z-index:1000000; width:100%; height: 30px; font-size: large; text-align:center; position:fixed; top: 0; left: 0; right: 0; bottom: 0; background-color: rgba(0,0,0,0.5); color:black; transition: 0.5s all ease-in-out;');
    el.textContent = 'Updated the page';
    document.body.appendChild(el);
    setTimeout(() => el.remove(), 520);
  }

  function aspnetCoreHotReloadApplied() {
    if (window.Blazor) {
      // If this page has any Blazor, don't refresh the browser.
      notiifyHotReloadApplied();
    } else {
      location.reload();
    }
  }

  function sendDeltaApplied() {
    connection.send(new Uint8Array([1]).buffer);
  }

  function sendDeltaNotApplied() {
    connection.send(new Uint8Array([0]).buffer);
  }

  function getWebSocket(url) {
    return new Promise((resolve, reject) => {
      const webSocket = new WebSocket(url);
      let opened = false;

      function onOpen() {
        opened = true;
        clearEventListeners();
        resolve(webSocket);
      }

      function onClose(event) {
        if (opened) {
          // Open completed successfully. Nothing to do here.
          return;
        }

        let error = 'WebSocket failed to connect.';
        if (event instanceof ErrorEvent) {
          error = event.error;
        }

        clearEventListeners();
        reject(error);
      }

      function clearEventListeners() {
        webSocket.removeEventListener('open', onOpen);
        // The error event isn't as reliable, but close is always called even during failures.
        // If close is called without a corresponding open, we can reject the promise.
        webSocket.removeEventListener('close', onClose);
      }

      webSocket.addEventListener('open', onOpen);
      webSocket.addEventListener('close', onClose);
    });
  }
}, 500);<|MERGE_RESOLUTION|>--- conflicted
+++ resolved
@@ -37,12 +37,8 @@
         'UpdateStaticFile': () => updateStaticFile(payload.path),
         'BlazorHotReloadDeltav1': () => applyBlazorDeltas(payload.deltas),
         'HotReloadDiagnosticsv1': () => displayDiagnostics(payload.diagnostics),
-<<<<<<< HEAD
-        'HotReloadApplied': () => notifyHotReloadApplied(),
         'BlazorRequestApplyUpdateCapabilities': getBlazorWasmApplyUpdateCapabilities,
-=======
-        'AspNetCoreHotReloadApplied': () => aspnetCoreHotReloadApplied(),
->>>>>>> 5f99aba2
+        'AspNetCoreHotReloadApplied': () => aspnetCoreHotReloadApplied()
       };
 
       if (payload.type && action.hasOwnProperty(payload.type)) {

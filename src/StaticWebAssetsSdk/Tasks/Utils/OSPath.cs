--- conflicted
+++ resolved
@@ -13,14 +13,5 @@
         ? StringComparison.OrdinalIgnoreCase :
         StringComparison.Ordinal;
 
-<<<<<<< HEAD
-        public static StringComparison PathComparison { get; } = RuntimeInformation.IsOSPlatform(OSPlatform.Windows)
-            ? StringComparison.OrdinalIgnoreCase :
-            StringComparison.Ordinal;
-
-        public static ReadOnlyMemory<char> DirectoryPathSeparators { get; } = "/\\".AsMemory();
-    }
-=======
     public static ReadOnlyMemory<char> DirectoryPathSeparators { get; } = "/\\".AsMemory();
->>>>>>> 35b730f9
 }
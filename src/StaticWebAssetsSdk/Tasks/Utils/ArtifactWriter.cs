--- conflicted
+++ resolved
@@ -10,11 +10,6 @@
 
 public static class ArtifactWriter
 {
-<<<<<<< HEAD
-    public static void PersistFileIfChanged<T>(this Task task, T manifest, string artifactPath, JsonTypeInfo<T> serializer)
-    {
-        var data = JsonSerializer.SerializeToUtf8Bytes(manifest, serializer);
-=======
     public static bool PersistFileIfChanged<T>(this Task task, T manifest, string artifactPath, JsonTypeInfo<T> serializer)
     {
         var data = JsonSerializer.SerializeToUtf8Bytes(manifest, serializer);
@@ -23,7 +18,6 @@
 
     public static bool PersistFileIfChanged(this Task task, byte[] data, string artifactPath)
     {
->>>>>>> 2cb867c3
         var newHash = ComputeHash(data);
         var fileExists = File.Exists(artifactPath);
         var existingManifestHash = fileExists ? ComputeHash(artifactPath) : null;

// Licensed to the .NET Foundation under one or more agreements.
// The .NET Foundation licenses this file to you under the MIT license.

#nullable disable

using System.Security.Cryptography;
using System.Text.Encodings.Web;
using System.Text.Json;
using Microsoft.Build.Framework;

namespace Microsoft.AspNetCore.StaticWebAssets.Tasks;

public partial class GenerateServiceWorkerAssetsManifest : Task
{
    private static readonly JsonSerializerOptions ManifestSerializationOptions = new()
    {
        Encoder = JavaScriptEncoder.UnsafeRelaxedJsonEscaping,
        PropertyNamingPolicy = JsonNamingPolicy.CamelCase,
        WriteIndented = true
    };

    [Required]
    public ITaskItem[] Assets { get; set; }

    public string Version { get; set; }

    [Required]
    public string OutputPath { get; set; }

    [Output]
    public string CalculatedVersion { get; set; }

    public override bool Execute()
    {
        CalculatedVersion = GenerateAssetManifest();
        return !Log.HasLoggedErrors;
    }

    private string GenerateAssetManifest()
    {
        var assets = Assets.Select(a => (StaticWebAsset.FromTaskItem(a), a.GetMetadata("AssetUrl"))).ToArray();
        var entries = new ManifestEntry[Assets.Length];
        for (var i = 0; i < Assets.Length; i++)
        {
            var (asset, url) = assets[i];
            var hash = asset.Integrity;
            entries[i] = new ManifestEntry
            {
                Hash = $"sha256-{hash}",
                Url = url,
            };
        }

        Array.Sort(entries, (a, b) =>
        {
            var urlComparison = string.Compare(a.Url, b.Url, StringComparison.Ordinal);
            if (urlComparison != 0)
            {
                return urlComparison;
            }
            return string.Compare(a.Hash, b.Hash, StringComparison.Ordinal);
        });
        var version = !string.IsNullOrEmpty(Version) ? Version : ComputeVersion(entries);

        var manifest = new ServiceWorkerManifest
        {
            Version = version,
            Assets = entries,
        };

        PersistManifest(manifest);
        return version;
    }

    private static string ComputeVersion(ManifestEntry[] assets)
    {
        // If a version isn't specified (which is likely the most common case), construct a Version by combining
        // the file names + hashes of all the inputs.

        var combinedHash = string.Join(
            Environment.NewLine,
            assets.OrderBy(f => f.Url, StringComparer.Ordinal).Select(f => f.Hash));

        var data = Encoding.UTF8.GetBytes(combinedHash);
#if !NET9_0_OR_GREATER
        using var sha256 = SHA256.Create();
        var bytes = sha256.ComputeHash(data);
        var version = Convert.ToBase64String(bytes).Substring(0, 8);
#else
        var bytes = SHA256.HashData(data);
        var version = Convert.ToBase64String(bytes)[..8];
#endif

        return version;
    }

    private void PersistManifest(ServiceWorkerManifest manifest)
    {
        var data = JsonSerializer.Serialize(manifest, ManifestSerializationOptions);
        var content = $"self.assetsManifest = {data};{Environment.NewLine}";
        var contentHash = ComputeFileHash(content);
        var fileExists = File.Exists(OutputPath);
        var existingManifestHash = fileExists ? ComputeFileHash(File.ReadAllText(OutputPath)) : "";

<<<<<<< HEAD
    private void PersistManifest(ServiceWorkerManifest manifest)
    {
        var data = JsonSerializer.Serialize(manifest, ManifestSerializationOptions);
        var content = $"self.assetsManifest = {data};{Environment.NewLine}";
        var contentHash = ComputeFileHash(content);
        var fileExists = File.Exists(OutputPath);
        var existingManifestHash = fileExists ? ComputeFileHash(File.ReadAllText(OutputPath)) : "";

            if (!fileExists)
            {
                Log.LogMessage(MessageImportance.Low, $"Creating manifest with content hash '{contentHash}' because manifest file '{OutputPath}' does not exist.");
                File.WriteAllText(OutputPath, content);
            }
            else if (!string.Equals(contentHash, existingManifestHash, StringComparison.Ordinal))
            {
                Log.LogMessage(MessageImportance.Low, $"Updating manifest because manifest hash '{contentHash}' is different from existing manifest hash '{existingManifestHash}'.");
                File.WriteAllText(OutputPath, content);
            }
            else
            {
                Log.LogMessage(MessageImportance.Low, $"Skipping manifest updated because manifest hash '{contentHash}' has not changed.");
            }
=======
        if (!fileExists)
        {
            Log.LogMessage(MessageImportance.Low, $"Creating manifest with content hash '{contentHash}' because manifest file '{OutputPath}' does not exist.");
            File.WriteAllText(OutputPath, content);
>>>>>>> 35b730f9
        }
        else if (!string.Equals(contentHash, existingManifestHash, StringComparison.Ordinal))
        {
            Log.LogMessage(MessageImportance.Low, $"Updating manifest because manifest hash '{contentHash}' is different from existing manifest hash '{existingManifestHash}'.");
            File.WriteAllText(OutputPath, content);
        }
        else
        {
            Log.LogMessage(MessageImportance.Low, $"Skipping manifest updated because manifest hash '{contentHash}' has not changed.");
        }
    }

    private static string ComputeFileHash(string contents)
    {
        var data = Encoding.UTF8.GetBytes(contents);
#if !NET9_0_OR_GREATER
        using var sha256 = SHA256.Create();
        var bytes = sha256.ComputeHash(data);
#else
        var bytes = SHA256.HashData(data);
#endif
        return Convert.ToBase64String(bytes);
    }

    private sealed class ServiceWorkerManifest
    {
        public string Version { get; set; }
        public ManifestEntry[] Assets { get; set; }
    }

    private sealed class ManifestEntry
    {
        public string Hash { get; set; }
        public string Url { get; set; }
    }
}<|MERGE_RESOLUTION|>--- conflicted
+++ resolved
@@ -102,35 +102,10 @@
         var fileExists = File.Exists(OutputPath);
         var existingManifestHash = fileExists ? ComputeFileHash(File.ReadAllText(OutputPath)) : "";
 
-<<<<<<< HEAD
-    private void PersistManifest(ServiceWorkerManifest manifest)
-    {
-        var data = JsonSerializer.Serialize(manifest, ManifestSerializationOptions);
-        var content = $"self.assetsManifest = {data};{Environment.NewLine}";
-        var contentHash = ComputeFileHash(content);
-        var fileExists = File.Exists(OutputPath);
-        var existingManifestHash = fileExists ? ComputeFileHash(File.ReadAllText(OutputPath)) : "";
-
-            if (!fileExists)
-            {
-                Log.LogMessage(MessageImportance.Low, $"Creating manifest with content hash '{contentHash}' because manifest file '{OutputPath}' does not exist.");
-                File.WriteAllText(OutputPath, content);
-            }
-            else if (!string.Equals(contentHash, existingManifestHash, StringComparison.Ordinal))
-            {
-                Log.LogMessage(MessageImportance.Low, $"Updating manifest because manifest hash '{contentHash}' is different from existing manifest hash '{existingManifestHash}'.");
-                File.WriteAllText(OutputPath, content);
-            }
-            else
-            {
-                Log.LogMessage(MessageImportance.Low, $"Skipping manifest updated because manifest hash '{contentHash}' has not changed.");
-            }
-=======
         if (!fileExists)
         {
             Log.LogMessage(MessageImportance.Low, $"Creating manifest with content hash '{contentHash}' because manifest file '{OutputPath}' does not exist.");
             File.WriteAllText(OutputPath, content);
->>>>>>> 35b730f9
         }
         else if (!string.Equals(contentHash, existingManifestHash, StringComparison.Ordinal))
         {

--- conflicted
+++ resolved
@@ -162,14 +162,10 @@
             });
 
             var files = razorContext.RazorFiles;
-<<<<<<< HEAD
+            var parseOptions = (CSharpParseOptions)GeneratorExecutionContext.ParseOptions;
+
             var results = ArrayPool<SyntaxTree>.Shared.Rent(files.Count);
 
-=======
-            var parseOptions = (CSharpParseOptions)GeneratorExecutionContext.ParseOptions;
-
-            var results = ArrayPool<SyntaxTree>.Shared.Rent(files.Count);
->>>>>>> 28ff3e75
             Parallel.For(0, files.Count, GetParallelOptions(GeneratorExecutionContext), i =>
             {
                 var file = files[i];

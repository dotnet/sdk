// Copyright (c) .NET Foundation. All rights reserved.
// Licensed under the Apache License, Version 2.0. See License.txt in the project root for license information.

using System;
using System.Buffers;
using System.Collections.Concurrent;
using System.Collections.Generic;
using System.Diagnostics;
using System.IO;
using System.Linq;
using System.Text;
using System.Threading;
using System.Threading.Tasks;
using Microsoft.AspNetCore.Mvc.Razor.Extensions;
using Microsoft.AspNetCore.Razor.Language;
using Microsoft.CodeAnalysis;
using Microsoft.CodeAnalysis.CSharp;
using Microsoft.CodeAnalysis.Razor;
using Microsoft.CodeAnalysis.Text;

namespace Microsoft.NET.Sdk.Razor.SourceGenerators
{
    [Generator]
    public partial class RazorSourceGenerator : ISourceGenerator
    {
        // Until the compiler supports granular caching for generators, we roll out our own simple caching implementation.
        // https://github.com/dotnet/roslyn/issues/51257 track the long-term resolution for this.
        private static readonly ConcurrentDictionary<Guid, IReadOnlyList<TagHelperDescriptor>> _tagHelperCache = new();

        public void Initialize(GeneratorInitializationContext context)
        {
        }

        public void Execute(GeneratorExecutionContext context)
        {
            var razorContext = new RazorSourceGenerationContext(context);
            if (razorContext is null)
            {
                context.ReportDiagnostic(Diagnostic.Create(RazorDiagnostics.InvalidRazorContextComputedDescriptor, Location.None));
                return;
            }

            if (razorContext.RazorFiles.Count == 0 && razorContext.CshtmlFiles.Count == 0)
            {
                return;
            }

            HandleDebugSwitch(razorContext.WaitForDebugger);

            var tagHelpers = ResolveTagHelperDescriptors(context, razorContext);

            var projectEngine = RazorProjectEngine.Create(razorContext.Configuration, razorContext.FileSystem, b =>
            {
                b.Features.Add(new DefaultTypeNameFeature());
                b.SetRootNamespace(razorContext.RootNamespace);

                b.Features.Add(new StaticTagHelperFeature { TagHelpers = tagHelpers, });
                b.Features.Add(new DefaultTagHelperDescriptorProvider());

                CompilerFeatures.Register(b);
                RazorExtensions.Register(b);

                b.SetCSharpLanguageVersion(((CSharpParseOptions)context.ParseOptions).LanguageVersion);
            });

            CodeGenerateRazorComponents(context, razorContext, projectEngine);
            GenerateViews(context, razorContext, projectEngine);
        }

        private void GenerateViews(GeneratorExecutionContext context, RazorSourceGenerationContext razorContext, RazorProjectEngine projectEngine)
        {
            var files = razorContext.CshtmlFiles;

            Parallel.For(0, files.Count, GetParallelOptions(context), i =>
            {
                var file = files[i];

                var codeDocument = projectEngine.Process(projectEngine.FileSystem.GetItem(file.NormalizedPath, FileKinds.Legacy));
                var csharpDocument = codeDocument.GetCSharpDocument();
                for (var j = 0; j < csharpDocument.Diagnostics.Count; j++)
                {
                    var razorDiagnostic = csharpDocument.Diagnostics[j];
                    var csharpDiagnostic = razorDiagnostic.AsDiagnostic();
                    context.ReportDiagnostic(csharpDiagnostic);
                }

                if (file.GeneratedOutputPath is null)
                {
                    context.ReportDiagnostic(Diagnostic.Create(RazorDiagnostics.SkippingGeneratedFileWriteDescriptor, Location.None, file.RelativePath));
                    return;
                }

                Directory.CreateDirectory(Path.GetDirectoryName(file.GeneratedOutputPath));
                File.WriteAllText(file.GeneratedOutputPath, csharpDocument.GeneratedCode);
            });
        }

        private static void CodeGenerateRazorComponents(GeneratorExecutionContext context, RazorSourceGenerationContext razorContext, RazorProjectEngine projectEngine)
        {
            var files = razorContext.RazorFiles;

            var arraypool = ArrayPool<(string, SourceText)>.Shared;
            var outputs = arraypool.Rent(files.Count);

            Parallel.For(0, files.Count, GetParallelOptions(context), i =>
            {
                var file = files[i];
                var projectItem = projectEngine.FileSystem.GetItem(file.NormalizedPath, FileKinds.Component);

                var codeDocument = projectEngine.Process(projectItem);
                var csharpDocument = codeDocument.GetCSharpDocument();
                for (var j = 0; j < csharpDocument.Diagnostics.Count; j++)
                {
                    var razorDiagnostic = csharpDocument.Diagnostics[j];
                    var csharpDiagnostic = razorDiagnostic.AsDiagnostic();
                    context.ReportDiagnostic(csharpDiagnostic);
                }

                var hint = GetIdentifierFromPath(file.NormalizedPath);

                var generatedCode = csharpDocument.GeneratedCode;
                outputs[i] = (hint, SourceText.From(generatedCode, Encoding.UTF8));
            });

            for (var i = 0; i < files.Count; i++)
            {
                var (hint, sourceText) = outputs[i];
                context.AddSource(hint, sourceText);
            }

            arraypool.Return(outputs);
        }

        private static IReadOnlyList<TagHelperDescriptor> ResolveTagHelperDescriptors(GeneratorExecutionContext GeneratorExecutionContext, RazorSourceGenerationContext razorContext)
        {
            var tagHelperFeature = new StaticCompilationTagHelperFeature(GeneratorExecutionContext);

            var parseOptions = (CSharpParseOptions)GeneratorExecutionContext.ParseOptions;
            var langVersion = parseOptions.LanguageVersion;

            var discoveryProjectEngine = RazorProjectEngine.Create(razorContext.Configuration, razorContext.FileSystem, b =>
            {
                b.Features.Add(new DefaultTypeNameFeature());
                b.Features.Add(new ConfigureRazorCodeGenerationOptions(options =>
                {
                    options.SuppressPrimaryMethodBody = true;
                    options.SuppressChecksum = true;
                }));

                b.SetRootNamespace(razorContext.RootNamespace);

                var metadataReferences = new List<MetadataReference>(GeneratorExecutionContext.Compilation.References);
                b.Features.Add(new DefaultMetadataReferenceFeature { References = metadataReferences });

                b.Features.Add(tagHelperFeature);
                b.Features.Add(new DefaultTagHelperDescriptorProvider());

                CompilerFeatures.Register(b);
                RazorExtensions.Register(b);

                b.SetCSharpLanguageVersion(langVersion);
            });

            var files = razorContext.RazorFiles;
            var results = ArrayPool<SyntaxTree>.Shared.Rent(files.Count);

            Parallel.For(0, files.Count, GetParallelOptions(GeneratorExecutionContext), i =>
            {
                var file = files[i];
                var codeGen = discoveryProjectEngine.Process(discoveryProjectEngine.FileSystem.GetItem(file.NormalizedPath, FileKinds.Component));
                var generatedCode = codeGen.GetCSharpDocument().GeneratedCode;

                results[i] = CSharpSyntaxTree.ParseText(
                    generatedCode,
                    options: parseOptions);

            });

            tagHelperFeature.Compilation = GeneratorExecutionContext.Compilation.AddSyntaxTrees(results.Take(files.Count));
            ArrayPool<SyntaxTree>.Shared.Return(results);

<<<<<<< HEAD
            var currentMetadataReference = GeneratorExecutionContext.Compilation.ToMetadataReference();
            if (currentMetadataReference is null)
            {
                GeneratorExecutionContext.ReportDiagnostic(Diagnostic.Create(RazorDiagnostics.CurrentCompilationReferenceNotFoundDescriptor, Location.None));
            }
            tagHelperFeature.TargetReference = currentMetadataReference;
=======
            var currentTargetAssembly = GeneratorExecutionContext.Compilation.Assembly; 
            tagHelperFeature.TargetAssembly = currentTargetAssembly;
>>>>>>> cd942e0b
            var assemblyTagHelpers = tagHelperFeature.GetDescriptors();

            var refTagHelpers = GetTagHelperDescriptorsFromReferences(GeneratorExecutionContext, tagHelperFeature);

            var result = new List<TagHelperDescriptor>(refTagHelpers.Count + assemblyTagHelpers.Count);
            result.AddRange(assemblyTagHelpers);
            result.AddRange(refTagHelpers);

            return result;
        }

        private static IReadOnlyList<TagHelperDescriptor> GetTagHelperDescriptorsFromReferences(GeneratorExecutionContext context, StaticCompilationTagHelperFeature tagHelperFeature)
        {
            List<TagHelperDescriptor> tagHelperDescriptors = new();
            var compilation = context.Compilation;

            foreach (var reference in compilation.References)
            {
<<<<<<< HEAD
                var guid = reference.GetModuleVersionId(compilation);
                IReadOnlyList<TagHelperDescriptor> descriptors = new List<TagHelperDescriptor>();

                if (guid is Guid _guid)
=======
                if (compilation.GetAssemblyOrModuleSymbol(reference) is IAssemblySymbol assembly)
>>>>>>> cd942e0b
                {
                    var guid = reference.GetModuleVersionId(compilation);
                    IReadOnlyList<TagHelperDescriptor> descriptors = default;

                    if (guid is Guid _guid)
                    {
<<<<<<< HEAD
                        tagHelperFeature.TargetReference = reference;
                        descriptors = tagHelperFeature.GetDescriptors();
                        context.ReportDiagnostic(Diagnostic.Create(
                            RazorDiagnostics.ReComputingTagHelpersDescriptor,
                            Location.None,
                            reference.Display,
                            descriptors.Count()));
                        // Clear out the cache if it is growing too large. A 
                        // simple compilation can include around ~300 references
                        // so give a little bit of buffer beyond this.
                        if (_tagHelperCache.Count > 400)
=======
                        if (!_tagHelperCache.TryGetValue(_guid, out descriptors))
>>>>>>> cd942e0b
                        {
                            tagHelperFeature.TargetAssembly = assembly;
                            descriptors = tagHelperFeature.GetDescriptors();
                            // Clear out the cache if it is growing too large. A 
                            // simple compilation can include around ~300 references
                            // so give a little bit of buffer beyond this.
                            if (_tagHelperCache.Count > 400)
                            {
                                _tagHelperCache.Clear();
                            }
                            _tagHelperCache[_guid] = descriptors;
                        }
                    }
<<<<<<< HEAD
                }
                else
                {
                    tagHelperFeature.TargetReference = reference;
                    descriptors = tagHelperFeature.GetDescriptors();
                    context.ReportDiagnostic(Diagnostic.Create(
                            RazorDiagnostics.ReComputingTagHelpersDescriptor,
                            Location.None,
                            reference.Display));
                }
=======
                    else
                    {
                        tagHelperFeature.TargetAssembly = assembly;
                        descriptors = tagHelperFeature.GetDescriptors();
                    }
>>>>>>> cd942e0b

                    tagHelperDescriptors.AddRange(descriptors);
                }
            }

            return tagHelperDescriptors;
        }

        private static string GetIdentifierFromPath(string filePath)
        {
            var builder = new StringBuilder(filePath.Length);

            for (var i = 0; i < filePath.Length; i++)
            {
                builder.Append(filePath[i] switch
                {
                    ':' or '\\' or '/' => '_',
                    var @default => @default,
                });
            }

            return builder.ToString();
        }

        private static ParallelOptions GetParallelOptions(GeneratorExecutionContext generatorExecutionContext)
        {
            var options = new ParallelOptions { CancellationToken = generatorExecutionContext.CancellationToken };
            var isConcurrentBuild = generatorExecutionContext.Compilation.Options.ConcurrentBuild;
            if (Debugger.IsAttached || !isConcurrentBuild)
            {
                options.MaxDegreeOfParallelism = 1;
            }
            return options;
        }

        private static void HandleDebugSwitch(bool waitForDebugger)
        {
            if (waitForDebugger)
            {
                while (!Debugger.IsAttached)
                {
                    Thread.Sleep(3000);
                }
            }
        }
    }
}<|MERGE_RESOLUTION|>--- conflicted
+++ resolved
@@ -179,17 +179,8 @@
             tagHelperFeature.Compilation = GeneratorExecutionContext.Compilation.AddSyntaxTrees(results.Take(files.Count));
             ArrayPool<SyntaxTree>.Shared.Return(results);
 
-<<<<<<< HEAD
-            var currentMetadataReference = GeneratorExecutionContext.Compilation.ToMetadataReference();
-            if (currentMetadataReference is null)
-            {
-                GeneratorExecutionContext.ReportDiagnostic(Diagnostic.Create(RazorDiagnostics.CurrentCompilationReferenceNotFoundDescriptor, Location.None));
-            }
-            tagHelperFeature.TargetReference = currentMetadataReference;
-=======
             var currentTargetAssembly = GeneratorExecutionContext.Compilation.Assembly; 
             tagHelperFeature.TargetAssembly = currentTargetAssembly;
->>>>>>> cd942e0b
             var assemblyTagHelpers = tagHelperFeature.GetDescriptors();
 
             var refTagHelpers = GetTagHelperDescriptorsFromReferences(GeneratorExecutionContext, tagHelperFeature);
@@ -208,35 +199,14 @@
 
             foreach (var reference in compilation.References)
             {
-<<<<<<< HEAD
-                var guid = reference.GetModuleVersionId(compilation);
-                IReadOnlyList<TagHelperDescriptor> descriptors = new List<TagHelperDescriptor>();
-
-                if (guid is Guid _guid)
-=======
                 if (compilation.GetAssemblyOrModuleSymbol(reference) is IAssemblySymbol assembly)
->>>>>>> cd942e0b
                 {
                     var guid = reference.GetModuleVersionId(compilation);
-                    IReadOnlyList<TagHelperDescriptor> descriptors = default;
+                    IReadOnlyList<TagHelperDescriptor> descriptors = new List<TagHelperDescriptor>();
 
                     if (guid is Guid _guid)
                     {
-<<<<<<< HEAD
-                        tagHelperFeature.TargetReference = reference;
-                        descriptors = tagHelperFeature.GetDescriptors();
-                        context.ReportDiagnostic(Diagnostic.Create(
-                            RazorDiagnostics.ReComputingTagHelpersDescriptor,
-                            Location.None,
-                            reference.Display,
-                            descriptors.Count()));
-                        // Clear out the cache if it is growing too large. A 
-                        // simple compilation can include around ~300 references
-                        // so give a little bit of buffer beyond this.
-                        if (_tagHelperCache.Count > 400)
-=======
                         if (!_tagHelperCache.TryGetValue(_guid, out descriptors))
->>>>>>> cd942e0b
                         {
                             tagHelperFeature.TargetAssembly = assembly;
                             descriptors = tagHelperFeature.GetDescriptors();
@@ -250,24 +220,15 @@
                             _tagHelperCache[_guid] = descriptors;
                         }
                     }
-<<<<<<< HEAD
-                }
-                else
-                {
-                    tagHelperFeature.TargetReference = reference;
-                    descriptors = tagHelperFeature.GetDescriptors();
-                    context.ReportDiagnostic(Diagnostic.Create(
-                            RazorDiagnostics.ReComputingTagHelpersDescriptor,
-                            Location.None,
-                            reference.Display));
-                }
-=======
                     else
                     {
                         tagHelperFeature.TargetAssembly = assembly;
                         descriptors = tagHelperFeature.GetDescriptors();
+                        context.ReportDiagnostic(Diagnostic.Create(
+                            RazorDiagnostics.ReComputingTagHelpersDescriptor,
+                            Location.None,
+                            reference.Display));
                     }
->>>>>>> cd942e0b
 
                     tagHelperDescriptors.AddRange(descriptors);
                 }

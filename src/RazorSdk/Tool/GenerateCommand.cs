--- conflicted
+++ resolved
@@ -435,10 +435,6 @@
             public IReadOnlyList<TagHelperDescriptor> TagHelpers { get; set; }
 
             public IReadOnlyList<TagHelperDescriptor> GetDescriptors(CancellationToken cancellationToken) => TagHelpers;
-<<<<<<< HEAD
-            public IReadOnlyList<TagHelperDescriptor> GetDescriptors() => TagHelpers;
-=======
->>>>>>> dc026948
         }
     }
 }
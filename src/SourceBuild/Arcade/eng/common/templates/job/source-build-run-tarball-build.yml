# Builds a source-build tarball

parameters:
  # Dependent jobs that must be completed before this job will run
  dependsOn:

  # Resource id of the installer build to retrieve source/product tarball's from
  installerBuildResourceId: current

  # The following parameters aren't expected to be passed in rather they are used for encapsulation
  # -----------------------------------------------------------------------------------------------
  alpine317Container: mcr.microsoft.com/dotnet-buildtools/prereqs:alpine-3.17
  centOS7Container: mcr.microsoft.com/dotnet-buildtools/prereqs:centos-7-source-build
  centOSStream9Container: mcr.microsoft.com/dotnet-buildtools/prereqs:centos-stream9-20220107135047-4cd394c
  debian11Arm64Container: mcr.microsoft.com/dotnet-buildtools/prereqs:debian-11-arm64v8
  fedora38Container: mcr.microsoft.com/dotnet-buildtools/prereqs:fedora-38
  ubuntu1804Container: mcr.microsoft.com/dotnet-buildtools/prereqs:ubuntu-18.04
  poolInternalAmd64:
    name: NetCore1ESPool-Svc-Internal
    demands: ImageOverride -equals Build.Ubuntu.1804.Amd64
  poolInternalAmd64PR:
    name: NetCore1ESPool-Internal-XL
    demands: ImageOverride -equals Build.Ubuntu.1804.Amd64
  poolInternalArm64:
    name: Docker-Linux-Arm-Internal
  poolPublicAmd64:
    name: NetCore-Public-XL
    demands: ImageOverride -equals Build.Ubuntu.1804.Amd64.Open

jobs:
- template: /src/SourceBuild/Arcade/eng/common/templates/job/source-build-build-tarball.yml
  parameters:
    architecture: x64
    dependsOn: ${{ parameters.dependsOn }}
    ${{ if or(eq(variables['System.TeamProject'], 'public'), in(variables['Build.Reason'], 'PullRequest')) }}:
      excludeSdkContentTests: true
    installerBuildResourceId: ${{ parameters.installerBuildResourceId }}
    matrix:
      Alpine317-Offline:
        _BootstrapPrep: true
        _Container: ${{ parameters.alpine317Container }}
        _ExcludeOmniSharpTests: true
        _RunOnline: false
      CentOS7-Online:
        _BootstrapPrep: false
        _Container: ${{ parameters.centOS7Container }}
        _EnablePoison: false
        _ExcludeOmniSharpTests: true
        _RunOnline: true
      ${{ if ne(variables['Build.Reason'], 'PullRequest') }}:
<<<<<<< HEAD
        CentOS7-Offline:
          _BootstrapPrep: false
          _Container: ${{ parameters.centOS7Container }}
          _EnablePoison: false
          _ExcludeOmniSharpTests: true
          _RunOnline: false
        CentOS8-Offline:
          _BootstrapPrep: false
          _Container: ${{ parameters.centOS8Container }}
          _EnablePoison: false
          _ExcludeOmniSharpTests: false
          _RunOnline: false
=======
>>>>>>> c7c97a64
        CentOSStream9-Offline:
          _BootstrapPrep: false
          _Container: ${{ parameters.centOSStream9Container }}
          _EnablePoison: false
          _ExcludeOmniSharpTests: false
          _RunOnline: false
        Fedora38-Offline:
          _BootstrapPrep: false
          _Container: ${{ parameters.fedora38Container }}
          _EnablePoison: true
          _ExcludeOmniSharpTests: false
          _RunOnline: false
        Ubuntu1804-Offline:
          _BootstrapPrep: false
          _Container: ${{ parameters.ubuntu1804Container }}
          _EnablePoison: false
          _ExcludeOmniSharpTests: false
          _RunOnline: false
    name: Build_Tarball_x64
    pool:
      ${{ if eq(variables['System.TeamProject'], 'public') }}:
        ${{ parameters.poolPublicAmd64 }}
      ${{ if eq(variables['System.TeamProject'], 'internal') }}:
        ${{ if in(variables['Build.Reason'], 'PullRequest') }}:
          ${{ parameters.poolInternalAmd64PR }}
        ${{ else }}:
          ${{ parameters.poolInternalAmd64 }}

- ${{ if and(eq(variables['System.TeamProject'], 'internal'), ne(variables['Build.Reason'], 'PullRequest')) }}:
  - template: /src/SourceBuild/Arcade/eng/common/templates/job/source-build-build-tarball.yml
    parameters:
      architecture: arm64
      dependsOn: ${{ parameters.dependsOn }}
      installerBuildResourceId: ${{ parameters.installerBuildResourceId }}
      matrix:
        Debian11-Offline:
          _BootstrapPrep: true
          _Container: ${{ parameters.debian11Arm64Container }}
          _EnablePoison: false
          _ExcludeOmniSharpTests: false
          _RunOnline: false
      name: Build_Tarball_arm64
      pool: ${{ parameters.poolInternalArm64 }}

- ${{ if ne(variables['Build.Reason'], 'PullRequest') }}:
  - template: /src/SourceBuild/Arcade/eng/common/templates/job/source-build-build-tarball.yml
    parameters:
      architecture: x64
      # Always attempt to run the bootstrap leg (e.g. even when stage 1 tests fail) in order to get a complete accessment of the build status.
      # The bootstrap build will shortcut if the stage 1 build failed.
      condition: succeededOrFailed()
      dependsOn: Build_Tarball_x64
      excludeSdkContentTests: true
      installerBuildResourceId: ${{ parameters.installerBuildResourceId }}
      matrix:
        Fedora38-Offline:
          _PreviousSourceBuildArtifact: Build_Tarball_x64 Fedora38-Offline_Artifacts
          _Container: ${{ parameters.fedora38Container }}
          _EnablePoison: false
          _ExcludeOmniSharpTests: false
          _RunOnline: false
      name: Build_Tarball_x64_Using_Previous
      pool:
        ${{ if eq(variables['System.TeamProject'], 'public') }}:
          ${{ parameters.poolPublicAmd64 }}
        ${{ if eq(variables['System.TeamProject'], 'internal') }}:
          ${{ parameters.poolInternalAmd64 }}
      usePreviousArtifacts: true<|MERGE_RESOLUTION|>--- conflicted
+++ resolved
@@ -48,21 +48,12 @@
         _ExcludeOmniSharpTests: true
         _RunOnline: true
       ${{ if ne(variables['Build.Reason'], 'PullRequest') }}:
-<<<<<<< HEAD
         CentOS7-Offline:
           _BootstrapPrep: false
           _Container: ${{ parameters.centOS7Container }}
           _EnablePoison: false
           _ExcludeOmniSharpTests: true
           _RunOnline: false
-        CentOS8-Offline:
-          _BootstrapPrep: false
-          _Container: ${{ parameters.centOS8Container }}
-          _EnablePoison: false
-          _ExcludeOmniSharpTests: false
-          _RunOnline: false
-=======
->>>>>>> c7c97a64
         CentOSStream9-Offline:
           _BootstrapPrep: false
           _Container: ${{ parameters.centOSStream9Container }}

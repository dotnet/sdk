// Licensed to the .NET Foundation under one or more agreements.
// The .NET Foundation licenses this file to you under the MIT license.
// See the LICENSE file in the project root for more information.

using Microsoft.Extensions.FileSystemGlobbing;
using System;
using System.Collections.Generic;
using System.Formats.Tar;
using System.IO;
using System.IO.Compression;
using System.Linq;
using System.Threading;
using System.Threading.Tasks;
using Xunit;
using Xunit.Abstractions;

namespace Microsoft.DotNet.SourceBuild.SmokeTests;

public static class Utilities
{
    public static void ExtractTarball(string tarballPath, string outputDir, ITestOutputHelper outputHelper)
    {
        // TarFile doesn't properly handle hard links (https://github.com/dotnet/runtime/pull/85378#discussion_r1221817490),
        // use 'tar' instead.
        ExecuteHelper.ExecuteProcessValidateExitCode("tar", $"xzf {tarballPath} -C {outputDir}", outputHelper);
    }

    public static void ExtractTarball(string tarballPath, string outputDir, string targetFilePath)
    {
        Matcher matcher = new();
        matcher.AddInclude(targetFilePath);

        using FileStream fileStream = File.OpenRead(tarballPath);
        using GZipStream decompressorStream = new(fileStream, CompressionMode.Decompress);
        using TarReader reader = new(decompressorStream);

        TarEntry entry;
        while ((entry = reader.GetNextEntry()) is not null)
        {
            if (matcher.Match(entry.Name).HasMatches)
            {
                string outputPath = Path.Join(outputDir, entry.Name);
                Directory.CreateDirectory(Path.GetDirectoryName(outputPath));

                using FileStream outputFileStream = File.Create(outputPath);
                entry.DataStream.CopyTo(outputFileStream);
                break;
            }
        }
    }

    public static IEnumerable<string> GetTarballContentNames(string tarballPath)
    {
        using FileStream fileStream = File.OpenRead(tarballPath);
        using GZipStream decompressorStream = new(fileStream, CompressionMode.Decompress);
        using TarReader reader = new(decompressorStream);

        TarEntry entry;
        while ((entry = reader.GetNextEntry()) is not null)
        {
            yield return entry.Name;
        }
    }

    public static void ExtractNupkg(string package, string outputDir)
    {
        Directory.CreateDirectory(outputDir);

        using ZipArchive zip = ZipFile.OpenRead(package);
        foreach (ZipArchiveEntry entry in zip.Entries)
        {
            string outputPath = Path.Combine(outputDir, entry.FullName);
            Directory.CreateDirectory(Path.GetDirectoryName(outputPath));
            entry.ExtractToFile(outputPath);
        }
    }

    public static async Task RetryAsync(Func<Task> executor, ITestOutputHelper outputHelper)
    {
        await Utilities.RetryAsync(
            async () =>
            {
                try
                {
                    await executor();
                    return null;
                }
                catch (Exception e)
                {
                    return e;
                }
            },
            outputHelper);
    }

    private static async Task RetryAsync(Func<Task<Exception?>> executor, ITestOutputHelper outputHelper)
    {
        const int maxRetries = 5;
        const int waitFactor = 5;

        int retryCount = 0;

        Exception? exception = await executor();
        while (exception != null)
        {
            retryCount++;
            if (retryCount >= maxRetries)
            {
                throw new InvalidOperationException($"Failed after {retryCount} retries.", exception);
            }

            int waitTime = Convert.ToInt32(Math.Pow(waitFactor, retryCount - 1));
            if (outputHelper != null)
            {
                outputHelper.WriteLine($"Retry {retryCount}/{maxRetries}, retrying in {waitTime} seconds...");
            }

            Thread.Sleep(TimeSpan.FromSeconds(waitTime));
            exception = await executor();
        }
    }

<<<<<<< HEAD
    public static void LogWarningMessage(this ITestOutputHelper outputHelper, string message)
    {
        string prefix = "##vso[task.logissue type=warning;]";

        outputHelper.WriteLine($"{Environment.NewLine}{prefix}{message}.{Environment.NewLine}");
        outputHelper.WriteLine("##vso[task.complete result=SucceededWithIssues;]");
    }

    public static void ValidateNotNullOrWhiteSpace(string? variable, string variableName)
    {
        if (string.IsNullOrWhiteSpace(variable))
        {
            throw new ArgumentException($"{variableName} is null, empty, or whitespace.");
        }
=======
    public static string GetFile(string path, string pattern)
    {
        string[] files = Directory.GetFiles(path, pattern, SearchOption.AllDirectories);
        Assert.False(files.Length > 1, $"Found multiple files matching the pattern {pattern}: {Environment.NewLine}{string.Join(Environment.NewLine, files)}");
        Assert.False(files.Length == 0, $"Did not find any files matching the pattern {pattern}");
        return files[0];
>>>>>>> a08d11a0
    }
}<|MERGE_RESOLUTION|>--- conflicted
+++ resolved
@@ -120,7 +120,6 @@
         }
     }
 
-<<<<<<< HEAD
     public static void LogWarningMessage(this ITestOutputHelper outputHelper, string message)
     {
         string prefix = "##vso[task.logissue type=warning;]";
@@ -135,13 +134,13 @@
         {
             throw new ArgumentException($"{variableName} is null, empty, or whitespace.");
         }
-=======
+    }
+
     public static string GetFile(string path, string pattern)
     {
         string[] files = Directory.GetFiles(path, pattern, SearchOption.AllDirectories);
         Assert.False(files.Length > 1, $"Found multiple files matching the pattern {pattern}: {Environment.NewLine}{string.Join(Environment.NewLine, files)}");
         Assert.False(files.Length == 0, $"Did not find any files matching the pattern {pattern}");
         return files[0];
->>>>>>> a08d11a0
     }
 }
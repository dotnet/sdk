--- conflicted
+++ resolved
@@ -38,21 +38,8 @@
     <!-- Temporarily disable building tests until the next runtime codeflow with an updated SDK. -->
     <DotNetBuildTestsOptOut>true</DotNetBuildTestsOptOut>
 
-<<<<<<< HEAD
-    <!--
-      Publish only RID-specific assets when we're not doing source-build and one of the following cases is true:
-      - This is not the Windows-x64 vertical
-      - This is a BuildPass1 build
-    -->
-    <EnableDefaultRidSpecificArtifacts
-      Condition="('$(VerticalName)' != '' and '$(VerticalName)' != 'Windows_x64')
-                  and ('$(DotNetBuildPass)' == '' or '$(DotNetBuildPass)' == '1')
-                  and '$(DotNetBuildSourceOnly)' != 'true'">true</EnableDefaultRidSpecificArtifacts>
-    <BuildArgs Condition="'$(EnableDefaultArtifacts)' == 'true'">$(BuildArgs) /p:EnableDefaultRidSpecificArtifacts=true</BuildArgs>
-=======
     <!-- Explicitly disable RID-specific artifacts when it's not enabled. Runtime's build defaults to using RID-specific artifacts, so we must explicitly opt-out. -->
     <EnableDefaultRidSpecificArtifacts Condition="'$(EnableDefaultRidSpecificArtifacts)' != 'true'">false</EnableDefaultRidSpecificArtifacts>
->>>>>>> 782cc9ab
   </PropertyGroup>
 
   <PropertyGroup Condition="'$(DotNetBuildSourceOnly)' == 'true'">

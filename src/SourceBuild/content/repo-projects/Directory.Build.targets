<Project>

  <Import Project="$([MSBuild]::GetPathOfFileAbove(Directory.Build.targets, $(MSBuildThisFileDirectory)..))" />

  <PropertyGroup Condition="'$(UseInnerClone)' == 'true'">
    <CommonArgs>$(CommonArgs) /p:UseInnerClone=true</CommonArgs>
    <CommonArgs>$(CommonArgs) /p:CopySrcInsteadOfClone=true</CommonArgs>
    <CommonArgs>$(CommonArgs) /p:CopyWipIntoInnerSourceBuildRepo=true</CommonArgs>
  </PropertyGroup>

  <PropertyGroup>
    <DiskUsageCommand Condition="'$(BuildOS)' == 'windows'">powershell -NoProfile "Get-PSDrive -PSProvider FileSystem -Name (Get-Item "$(RepoRoot.TrimEnd('\'))").PSDrive.Name"</DiskUsageCommand>
    <DiskUsageCommand Condition="'$(BuildOS)' != 'windows'">df -h $(RepoRoot)</DiskUsageCommand>

    <!-- Force use of dotnet msbuild (ignoring global.json contents) unless ForceDotNetMSBuildEngine is explicitly set in the repo project. -->
    <CommonArgs Condition="'$(BuildOS)' == 'windows' and '$(ForceDotNetMSBuildEngine)' != 'false'">$(CommonArgs) $(FlagParameterPrefix)msbuildEngine dotnet</CommonArgs>

    <!-- Add the overrides for the shipping and non-shipping packages here to allow repo projects to identify a project as reference-only -->
    <RepoArtifactsShippingPackagesDir Condition="'$(ReferenceOnlyRepoArtifacts)' != 'true'">$([MSBuild]::NormalizeDirectory('$(ArtifactsShippingPackagesDir)', '$(RepositoryName)'))</RepoArtifactsShippingPackagesDir>
    <RepoArtifactsShippingPackagesDir Condition="'$(ReferenceOnlyRepoArtifacts)' == 'true'">$(ReferencePackagesDir)</RepoArtifactsShippingPackagesDir>
    <RepoArtifactsNonShippingPackagesDir Condition="'$(ReferenceOnlyRepoArtifacts)' != 'true'">$([MSBuild]::NormalizeDirectory('$(ArtifactsNonShippingPackagesDir)', '$(RepositoryName)'))</RepoArtifactsNonShippingPackagesDir>
    <RepoArtifactsNonShippingPackagesDir Condition="'$(ReferenceOnlyRepoArtifacts)' == 'true'">$(ReferencePackagesDir)</RepoArtifactsNonShippingPackagesDir>
    <RepoArtifactsPdbArtifactsDir>$([MSBuild]::NormalizeDirectory('$(ArtifactsSymStoreDirectory)', '$(RepositoryName)'))</RepoArtifactsPdbArtifactsDir>

    <!-- Pass location for packages -->
    <CommonArgs>$(CommonArgs) /p:SourceBuiltShippingPackagesDir=$(RepoArtifactsShippingPackagesDir)</CommonArgs>
    <!-- Trim the trailing slash as it breaks argument parsing on Windows if this is the last argument. -->
    <CommonArgs>$(CommonArgs) /p:SourceBuiltNonShippingPackagesDir=$(RepoArtifactsNonShippingPackagesDir.TrimEnd('\'))</CommonArgs>
    <CommonArgs>$(CommonArgs) /p:SourceBuiltPdbArtifactsDir=$(RepoArtifactsPdbArtifactsDir.TrimEnd('\'))</CommonArgs>
    <CommonArgs>$(CommonArgs) /p:SourceBuiltNonShippingPackagesDir=$(RepoArtifactsNonShippingPackagesDir.TrimEnd('\'))</CommonArgs>

    <!-- Pass RID and Portable/non-portable information -->
    <_platformIndex>$(NETCoreSdkRuntimeIdentifier.LastIndexOf('-'))</_platformIndex>
    <RuntimeOS>$(NETCoreSdkRuntimeIdentifier.Substring(0, $(_platformIndex)))</RuntimeOS>

    <_platformIndex>$(NETCoreSdkPortableRuntimeIdentifier.LastIndexOf('-'))</_platformIndex>
    <BaseOS>$(NETCoreSdkPortableRuntimeIdentifier.Substring(0, $(_platformIndex)))-$(TargetArchitecture)</BaseOS>
    <CommonArgs>$(CommonArgs) /p:PortableBuild=$(PortableBuild)</CommonArgs>
    <CommonArgs Condition="'$(ShortStack)' != 'true' and '$(TargetOS)' != 'linux-musl'">$(CommonArgs) /p:RuntimeOS=$(RuntimeOS)</CommonArgs>
    <CommonArgs Condition="'$(ShortStack)' != 'true' and '$(TargetOS)' != 'linux-musl'">$(CommonArgs) /p:BaseOS=$(BaseOS)</CommonArgs>

    <!-- Only pass these properites through when necessary to reduce command line noise. -->
    <CommonArgs Condition="'$(DotNetBuildTests)' == 'true' and '$(DotNetBuildTestsOptOut)' != 'true'">$(CommonArgs) /p:DotNetBuildTests=true</CommonArgs>
  </PropertyGroup>

  <PropertyGroup>
    <!-- MinimalConsoleLogOutput determines if the repository build should be logged to a separate file or directly to the console.
         Enable it by default as with prallel repository builds the log becomes non-readable. -->
    <RepoConsoleLogFile>$(ArtifactsLogRepoDir)$(RepositoryName).log</RepoConsoleLogFile>
    <MinimalConsoleLogOutput Condition="'$(MinimalConsoleLogOutput)' == ''">$(BuildInParallel)</MinimalConsoleLogOutput>

    <PackageReportDataFile>$(PackageReportDir)prebuilt-usage.xml</PackageReportDataFile>
    <ProjectAssetsJsonArchiveFile>$(PackageReportDir)all-project-assets-json-files.zip</ProjectAssetsJsonArchiveFile>
    <ProdConManifestFile>$(PackageReportDir)prodcon-build.xml</ProdConManifestFile>
  </PropertyGroup>

  <UsingTask TaskName="Microsoft.DotNet.UnifiedBuild.Tasks.ReplaceTextInFile" AssemblyFile="$(MicrosoftDotNetUnifiedBuildTasksAssembly)" TaskFactory="TaskHostFactory" />
  <Target Name="AddNoWarns"
          Condition=" EXISTS('$(ProjectDirectory)Directory.Build.props') OR EXISTS('$(ProjectDirectory)src/Directory.Build.props') "
          Inputs="$(MSBuildProjectFullPath)"
          Outputs="$(RepoCompletedSemaphorePath)AddNoWarns.complete" >

    <!-- Don't warn on warnings that can be generated in source-build
         but not necessarily in repo builds.
         NU1603 - See https://github.com/dotnet/source-build/issues/2766.
         NU5104 - During preview builds, some packages have pre-release versions.
                  Some repos with stable versions may need to uptake these packages
                  with pre-release versions because of PVP when building with
                  source-build.  -->
    <PropertyGroup>
      <OldText><![CDATA[</Project>]]></OldText>
      <NewText>
        <![CDATA[  <PropertyGroup>
    <NoWarn>%24(NoWarn);NU1903;$(RepoNoWarns)</NoWarn>
  </PropertyGroup>
</Project>]]>
      </NewText>

      <DirectoryBuildPropsFile Condition=" EXISTS('$(ProjectDirectory)Directory.Build.props') ">$(ProjectDirectory)Directory.Build.props</DirectoryBuildPropsFile>
      <DirectoryBuildPropsFile Condition=" '$(DirectoryBuildPropsFile)' == '' AND EXISTS('$(ProjectDirectory)src/Directory.Build.props') ">$(ProjectDirectory)src/Directory.Build.props</DirectoryBuildPropsFile>
    </PropertyGroup>
    <ReplaceTextInFile InputFile="$(DirectoryBuildPropsFile)"
      OldText="$(OldText)"
      NewText="$(NewText)" />
  </Target>

  <!-- Returns the repository references of this project and all the projects this project references, recursively -->
  <Target Name="GetTransitiveRepositoryReferences" Returns="@(TransitiveRepositoryReference)">
    <ItemGroup>
      <_TransitiveRepositoryReference Include="@(RepositoryReference)" />
    </ItemGroup>

    <MSBuild Projects="@(RepositoryReference->'%(Identity).proj')"
             Targets="GetTransitiveRepositoryReferences"
             BuildInParallel="true">
      <Output TaskParameter="TargetOutputs" ItemName="_DependencyTransitiveRepositoryReference" />
    </MSBuild>

    <!-- When items are transferred between projects, they get metadata indicating their source (e.g. MSBuildSourceProjectFile).
         This is problematic because it causes introduces distinctness on the items. For example, an arcade RepositoryReference
         that comes from both msbuild and source-build-externals will be treated as two separate items. But we only want one arcade
         reference. To prevent this from happening, we need to remove the extra metadata so the two references can be seen as duplicates. -->
    <ItemGroup>
      <_TransitiveRepositoryReference Include="@(_DependencyTransitiveRepositoryReference)"
                                      RemoveMetadata="MSBuildSourceProjectFile;MSBuildSourceTargetName;OriginalItemSpec;DotNetBuildPass" />
      <TransitiveRepositoryReference Include="@(_TransitiveRepositoryReference)" KeepDuplicates="false" />
    </ItemGroup>
  </Target>

  <!-- Wraps the transitive repo references with additional metadata -->
  <Target Name="GetRepositoryReferenceInfo"
          DependsOnTargets="GetTransitiveRepositoryReferences">
    <!-- SBRP is explicitly excluded since it is output to its own special directory, $(ReferencePackagesDir). -->
    <ItemGroup Condition="'@(TransitiveRepositoryReference)' != ''">
      <RepositoryReferenceInfo Include="@(TransitiveRepositoryReference)"
                               Exclude="source-build-reference-packages">
        <ShippingSourceName>$(SourceBuiltSourceNamePrefix)%(Identity)</ShippingSourceName>
        <NonShippingSourceName>$(SourceBuiltSourceNamePrefix)transport-%(Identity)</NonShippingSourceName>
        <ShippingPackagesPath>$(ArtifactsShippingPackagesDir)/%(Identity)/</ShippingPackagesPath>
        <NonShippingPackagesPath>$(ArtifactsNonShippingPackagesDir)/%(Identity)/</NonShippingPackagesPath>
      </RepositoryReferenceInfo>
    </ItemGroup>

    <ItemGroup Condition="'$(DotNetBuildPass)' != '' and '$(DotNetBuildPass)' != '1'">
      <RepositoryReferenceInfo Include="$(RepositoryName)">
        <ShippingSourceName>$(PreviousBuildPassSourceNamePrefix)$(RepositoryName)</ShippingSourceName>
        <NonShippingSourceName>$(PreviousBuildPassSourceNamePrefix)transport-$(RepositoryName)</NonShippingSourceName>
        <ShippingPackagesPath>$(ArtifactsShippingPackagesDir)/$(RepositoryName)/</ShippingPackagesPath>
        <NonShippingPackagesPath>$(ArtifactsNonShippingPackagesDir)/$(RepositoryName)/</NonShippingPackagesPath>
      </RepositoryReferenceInfo>
    </ItemGroup>

    <ItemGroup Condition="'@(RepositoryReferenceInfo)' != ''">
      <DependentRepoSourceName Include="@(RepositoryReferenceInfo->'%(ShippingSourceName)')" />
      <DependentRepoSourceName Include="@(RepositoryReferenceInfo->'%(NonShippingSourceName)')" />
    </ItemGroup>
  </Target>

  <Target Name="CopyNuGetConfig"
          Condition="'$(NuGetConfigFile)' != ''">
    <MakeDir Directories="$([System.IO.Path]::GetDirectoryName('$(NuGetConfigFile)'))" />

    <Copy SourceFiles="$(OriginalNuGetConfigFile)"
          DestinationFiles="$(NuGetConfigFile)"
          SkipUnchangedFiles="true">
      <Output TaskParameter="CopiedFiles" ItemName="FileWrites" />
    </Copy>
  </Target>

  <UsingTask TaskName="Microsoft.DotNet.UnifiedBuild.Tasks.AddSourceToNuGetConfig" AssemblyFile="$(MicrosoftDotNetUnifiedBuildTasksAssembly)" TaskFactory="TaskHostFactory" />
  <UsingTask TaskName="Microsoft.DotNet.UnifiedBuild.Tasks.RemoveInternetSourcesFromNuGetConfig" AssemblyFile="$(MicrosoftDotNetUnifiedBuildTasksAssembly)" TaskFactory="TaskHostFactory" />
  <UsingTask TaskName="Microsoft.DotNet.UnifiedBuild.Tasks.UpdateNuGetConfigPackageSourcesMappings" AssemblyFile="$(MicrosoftDotNetUnifiedBuildTasksAssembly)" TaskFactory="TaskHostFactory" />
  <Target Name="UpdateNuGetConfig"
          DependsOnTargets="CopyNuGetConfig;GetRepositoryReferenceInfo"
          Condition="'$(NuGetConfigFile)' != ''"
          Inputs="$(MSBuildProjectFullPath)"
          Outputs="$(BaseIntermediateOutputPath)UpdateNuGetConfig.complete">
    <PropertyGroup>
      <!-- Dev innerloop opt-in feed: /p:ExtraRestoreSourcePath=... -->
      <ExtraSourcesNuGetSourceName>ExtraSources</ExtraSourcesNuGetSourceName>
    </PropertyGroup>

    <PropertyGroup Condition="'$(DotNetBuildSourceOnly)' == 'true'">
      <PrebuiltNuGetSourceName>prebuilt</PrebuiltNuGetSourceName>
      <PreviouslySourceBuiltNuGetSourceName>previously-source-built</PreviouslySourceBuiltNuGetSourceName>
      <ReferencePackagesNuGetSourceName>reference-packages</ReferencePackagesNuGetSourceName>
    </PropertyGroup>

    <ItemGroup>
      <_CommonBuildSources Include="@(DependentRepoSourceName)" />
      <_CommonBuildSources Include="$(ExtraSourcesNuGetSourceName)" Condition="'$(ExtraRestoreSourcePath)' != ''" />
    </ItemGroup>

    <PropertyGroup Condition="'$(DotNetBuildSourceOnly)' != 'true'">
      <!-- When not building source-only, repositories lagging behind on the .NET SDK (e.g. tooling repos)
          that need to utilize a VS-aligned version for development purposes may not have the latest product
          daily build feed in their NuGet.config. This means that when a newer globally-specified .NET SDK
          attempts to restore shared framework packages, they will not be found. Work around this by
          ensuring that repos have the supporting SDK feed. Note that this is not required when the SDK
          in use is a released SDK.

          Currently we are using a preview .NET 9 SDK and not all repos are using the Net 9 SDK
          If either of these are not true, set below to false.
      -->
      <AddNetSdkSupportingFeed>true</AddNetSdkSupportingFeed>
      <NetSdkSupportingFeedName>net-sdk-supporting-feed</NetSdkSupportingFeedName>
      <NetSdkSupportingFeed>https://pkgs.dev.azure.com/dnceng/public/_packaging/dotnet10/nuget/v3/index.json</NetSdkSupportingFeed>
    </PropertyGroup>

    <ItemGroup>
      <_BuildSources Include="$(PrebuiltNuGetSourceName);$(PreviouslySourceBuiltNuGetSourceName);$(ReferencePackagesNuGetSourceName)"
                     Condition="'$(DotNetBuildSourceOnly)' == 'true'"/>
      <_BuildSources Include="@(_CommonBuildSources)" />
      <_BuildSources Include="$(NetSdkSupportingFeedName)"
                     Condition="'$(AddNetSdkSupportingFeed)' == 'true'" />
    </ItemGroup>

    <RemoveInternetSourcesFromNuGetConfig
      NuGetConfigFile="$(NuGetConfigFile)"
      BuildWithOnlineFeeds="$(DotNetBuildWithOnlineFeeds)"
      KeepFeedPrefixes="@(KeepFeedPrefixes)"
      Condition="'$(DotNetBuildSourceOnly)' == 'true'" />

    <AddSourceToNuGetConfig NuGetConfigFile="$(NuGetConfigFile)"
                            SourceName="$(PrebuiltNuGetSourceName)"
                            SourcePath="$(PrebuiltPackagesPath)"
                            Condition="'$(DotNetBuildSourceOnly)' == 'true'" />

    <AddSourceToNuGetConfig NuGetConfigFile="$(NuGetConfigFile)"
                            SourceName="$(PreviouslySourceBuiltNuGetSourceName)"
                            SourcePath="$(PrebuiltSourceBuiltPackagesPath)"
                            Condition="'$(DotNetBuildSourceOnly)' == 'true'" />

    <AddSourceToNuGetConfig NuGetConfigFile="$(NuGetConfigFile)"
                            SourceName="$(ReferencePackagesNuGetSourceName)"
                            SourcePath="$(ReferencePackagesDir)"
                            Condition="'$(DotNetBuildSourceOnly)' == 'true'" />

    <AddSourceToNuGetConfig NuGetConfigFile="$(NuGetConfigFile)"
                            SourceName="%(RepositoryReferenceInfo.ShippingSourceName)"
                            SourcePath="%(RepositoryReferenceInfo.ShippingPackagesPath)"
                            Condition="Exists('%(RepositoryReferenceInfo.ShippingPackagesPath)')" />

    <AddSourceToNuGetConfig NuGetConfigFile="$(NuGetConfigFile)"
                            SourceName="%(RepositoryReferenceInfo.NonShippingSourceName)"
                            SourcePath="%(RepositoryReferenceInfo.NonShippingPackagesPath)"
                            Condition="Exists('%(RepositoryReferenceInfo.NonShippingPackagesPath)')" />

    <AddSourceToNuGetConfig NuGetConfigFile="$(NuGetConfigFile)"
                            SourceName="$(ExtraSourcesNuGetSourceName)"
                            SourcePath="$(ExtraRestoreSourcePath)"
                            Condition="'$(ExtraRestoreSourcePath)' != ''" />

    <!-- See root Directory.Build.props for value. -->
    <AddSourceToNuGetConfig NuGetConfigFile="$(NuGetConfigFile)"
                            SourceName="$(NetSdkSupportingFeedName)"
                            SourcePath="$(NetSdkSupportingFeed)"
                            Condition="'$(AddNetSdkSupportingFeed)' == 'true'" />

    <UpdateNuGetConfigPackageSourcesMappings
      NuGetConfigFile="$(NuGetConfigFile)"
      BuildWithOnlineFeeds="$(DotNetBuildWithOnlineFeeds)"
      SourceBuildSources="@(_BuildSources)"
      SbrpRepoSrcPath="$(SbrpRepoSrcDir)"
      SbrpCacheSourceName="$(SbrpCacheNuGetSourceName)"
      ReferencePackagesSourceName="$(ReferencePackagesNuGetSourceName)"
      PreviouslySourceBuiltSourceName="$(PreviouslySourceBuiltNuGetSourceName)"
      PrebuiltSourceName="$(PrebuiltNuGetSourceName)"
      SourceBuiltSourceNamePrefix="$(SourceBuiltSourceNamePrefix)"
      PreviousBuildPassSourceNamePrefix="$(PreviousBuildPassSourceNamePrefix)"
      CustomSources="$(NetSdkSupportingFeedName)" />

    <MakeDir Directories="$(BaseIntermediateOutputPath)" />
    <Touch Files="$(BaseIntermediateOutputPath)UpdateNuGetConfig.complete" AlwaysCreate="true">
      <Output TaskParameter="TouchedFiles" ItemName="FileWrites" />
    </Touch>

    <ItemGroup>
      <!-- This is defined in this target to ensure the NuGet.config file is updated before it gets embedded. If this item
           was define globally, it would immediately get embedded with the original, unmodified version of the file. -->
      <EmbedInBinlog Include="$(NuGetConfigFile)" />
    </ItemGroup>
  </Target>

  <!-- Update the SDK version in the repo's global.json file.
       This guarantees that all repositories build with the VMR's SDK version. -->
  <UsingTask TaskName="Microsoft.DotNet.UnifiedBuild.Tasks.UpdateJson" AssemblyFile="$(MicrosoftDotNetUnifiedBuildTasksAssembly)" TaskFactory="TaskHostFactory" />
  <Target Name="UpdateGlobalJsonVersions"
          Condition="'$(GlobalJsonFile)' != ''"
          Inputs="$(MSBuildProjectFullPath);$(MSBuildThisFileFullPath)"
          Outputs="$(BaseIntermediateOutputPath)UpdateGlobalJsonVersions.complete">
    <ItemGroup>
      <_PossibleCliVersionJsonPath Include="sdk:version" />
      <_PossibleCliVersionJsonPath Include="tools:dotnet" />
    </ItemGroup>

    <UpdateJson JsonFilePath="$(GlobalJsonFile)"
                PathToAttribute="%(_PossibleCliVersionJsonPath.Identity)"
                NewAttributeValue="$(NETCoreSdkVersion)"
                SkipUpdateIfMissingKey="true" />

    <!-- VB PoC, remove the global runtimes until https://github.com/dotnet/arcade/issues/14283 is resolved. -->
    <UpdateJson JsonFilePath="$(GlobalJsonFile)"
                PathToAttribute="tools:runtimes"
                SkipUpdateIfMissingKey="true" />

    <MakeDir Directories="$(BaseIntermediateOutputPath)" />
    <Touch Files="$(BaseIntermediateOutputPath)UpdateGlobalJsonVersions.complete" AlwaysCreate="true">
      <Output TaskParameter="TouchedFiles" ItemName="FileWrites" />
    </Touch>
  </Target>

  <!-- TODO: Remove when all repos use a consistent set of eng/common files: https://github.com/dotnet/source-build/issues/3710. -->
  <Target Name="UpdateEngCommonFiles">
    <ItemGroup>
      <OrchestratorEngCommonFile Include="$(RepositoryEngineeringDir)common\**\*" />
    </ItemGroup>

    <Copy SourceFiles="@(OrchestratorEngCommonFile)"
          DestinationFolder="$(ProjectDirectory)eng\common\%(RecursiveDir)"
          SkipUnchangedFiles="true" />
  </Target>

  <!-- Before a repository builds, set up the version property files that override the repo's defaults.
       There are 3 files generated -->
  <UsingTask TaskName="Microsoft.DotNet.UnifiedBuild.Tasks.WritePackageVersionsProps" AssemblyFile="$(MicrosoftDotNetUnifiedBuildTasksAssembly)" TaskFactory="TaskHostFactory" />
  <UsingTask TaskName="Microsoft.DotNet.UnifiedBuild.Tasks.GetKnownArtifactsFromAssetManifests" AssemblyFile="$(MicrosoftDotNetUnifiedBuildTasksAssembly)" TaskFactory="TaskHostFactory" />
  <Target Name="CreateBuildInputProps"
          DependsOnTargets="GetProducedPackagesFromTransitiveReferences;GetProducedPackagesFromTransitiveReferencesFromPreviousBuildPasses"
          Inputs="$(MSBuildProjectFullPath)"
          Outputs="$(BaseIntermediateOutputPath)CreateBuildInputProps.complete">

    <!-- Get the previously-built-source-built package information from the manifest from that build. -->
    <ItemGroup>
      <_PrebuiltSourceBuiltAssetManifests Include="$(PrebuiltSourceBuiltPackagesPath)VerticalManifest.xml" />
    </ItemGroup>

    <GetKnownArtifactsFromAssetManifests AssetManifests="@(_PrebuiltSourceBuiltAssetManifests)" Condition="Exists(@(_PrebuiltSourceBuiltAssetManifests))">
      <Output TaskParameter="KnownPackages" ItemName="_PreviouslyBuiltSourceBuiltPackages" />
    </GetKnownArtifactsFromAssetManifests>

    <Error Condition="'$(PackageVersionPropsFlowType)' != 'AllPackages' and '$(PackageVersionPropsFlowType)' != 'DependenciesOnly'"
      Text="Invalid PackageVersionPropsFlowType '$(PackageVersionPropsFlowType)'. Must be 'AllPackages' or 'DependenciesOnly'." />

    <PropertyGroup>
      <_VersionDetailsXml Condition="'$(PackageVersionPropsFlowType)' == 'DependenciesOnly'">$(ProjectDirectory)eng/Version.Details.xml</_VersionDetailsXml>
    </PropertyGroup>

    <!-- Write the build input properties, then save off a copy that will be used for generating usage reports later -->
    <WritePackageVersionsProps KnownPackages="@(_DependencyProducedPackage->WithMetadataValue('ReferenceOnly', 'false'))"
                               ExtraProperties="@(ExtraPackageVersionPropsPackageInfo)"
                               VersionPropsFlowType="$(PackageVersionPropsFlowType)"
                               VersionDetails="$(_VersionDetailsXml)"
                               OutputPath="$(CurrentSourceBuiltPackageVersionPropsPath)" />

    <!-- Create previously source-built inputs info -->
    <WritePackageVersionsProps KnownPackages="@(_PreviouslyBuiltSourceBuiltPackages)"
                               VersionPropsFlowType="$(PackageVersionPropsFlowType)"
                               VersionDetails="$(_VersionDetailsXml)"
                               OutputPath="$(PreviouslySourceBuiltPackageVersionPropsPath)" />

    <!-- Write a full package version props (unfiltered) that will be used to track which repo creates a package.
         Because not all repos implement the repo API (e.g. some are external), it's difficult to consistently gather
         a list of packages from the output of each repo. This may be an area for improvement later.

         Instead, we rely on the package version props file that is built up
         before each build. If the full list of packages grows by package A, B and C between repo Y and Z, then Y produced
         A B and C.

         A key element of this algorith is that we must write the full package version props and not the filtered version. -->
    <WritePackageVersionsProps KnownPackages="@(_DependencyProducedPackage->WithMetadataValue('ReferenceOnly', 'false'))"
                               VersionPropsFlowType="AllPackages"
                               OutputPath="$(SnapshotPackageVersionPropsPath)" />

    <!-- Write a single file that contains imports for both the current and previously built packages -->
    <PropertyGroup>
      <PackageVersionsPropsContents>
        <![CDATA[
<Project>
  <Import Project="$(PreviouslySourceBuiltPackageVersionPropsPath)" />
  <Import Project="$(CurrentSourceBuiltPackageVersionPropsPath)" />
</Project>
]]>
      </PackageVersionsPropsContents>
    </PropertyGroup>

    <WriteLinesToFile File="$(PackageVersionPropsPath)"
                      Lines="$(PackageVersionsPropsContents)"
                      Overwrite="true" />

    <Message Importance="High" Text="$(RepositoryName) using package version properties saved at $(CurrentSourceBuiltPackageVersionPropsPath) and $(PreviouslySourceBuiltPackageVersionPropsPath)" />

    <MakeDir Directories="$(BaseIntermediateOutputPath)" />
    <Touch Files="$(BaseIntermediateOutputPath)CreateBuildInputProps.complete" AlwaysCreate="true">
      <Output TaskParameter="TouchedFiles" ItemName="FileWrites" />
    </Touch>
  </Target>

  <!-- SkipRepoReferences is a developer innerloop switch to skip building dependencies. -->
  <Target Name="BuildRepoReferences"
          DependsOnTargets="GetTransitiveRepositoryReferences"
          Condition="'@(RepositoryReference)' != '' and '$(SkipRepoReferences)' != 'true'">
    <ItemGroup>
      <_DependentProject Include="@(TransitiveRepositoryReference)"
                         Project="%(Identity).proj" />
    </ItemGroup>

    <!-- Filter out projects that aren't part of the current build pass. -->
    <ItemGroup Condition="'$(DotNetBuildPass)' != '' and '$(DotNetBuildPass)' != '1'">
      <_DependentProjectCurrentBuildPass Include="@(_DependentProject->WithMetadataValue('DotNetBuildPass', '$(DotNetBuildPass)'))" />

      <_DependentProjectToSkip Include="@(_DependentProject)" Exclude="@(_DependentProjectCurrentBuildPass)" />
      <_DependentProjectToSkip AdditionalProperties="GetDependentVerticalAssetsOnly=true" />

      <_DependentProject Remove="@(_DependentProject)" />
      <_DependentProject Include="@(_DependentProjectCurrentBuildPass)" />
    </ItemGroup>

    <Message Importance="High" Text="Building dependencies [@(_DependentProject)] needed by '$(RepositoryName)'." Condition="'@(_DependentProject)' != ''" />

    <MSBuild Projects="@(_DependentProject->Metadata('Project'))"
             Targets="Build"
             BuildInParallel="$(BuildInParallel)"
             StopOnFirstFailure="true"
             RunEachTargetSeparately="$(RunEachTargetSeparately)"
             Condition="'@(_DependentProject)' != ''" />

    <!-- Repos that are skipped in later build passes and don't build, still need to be called in order to
         extract tool packages (i.e. Arcade.Sdk). This is necessary as we use a custom sdk resolver. -->
    <MSBuild Projects="@(_DependentProjectToSkip->Metadata('Project'))"
             Targets="ExtractToolPackage"
             BuildInParallel="$(BuildInParallel)"
             Condition="'@(_DependentProjectToSkip)' != ''" />
  </Target>

  <Target Name="DiscoverBuiltSdkOverrides" DependsOnTargets="GetProducedPackagesFromTransitiveReferences;GetProducedPackagesFromTransitiveReferencesFromPreviousBuildPasses">
    <!--
      Discover the Arcade SDKs built from the live Arcade source and set them as overrides here.
      This will automatically no-op for Arcade and SBRP, as these packages will not have been produced yet.
    -->
    <ItemGroup>
      <ArcadeBuiltArcadeSdk Include="@(_DependencyProducedPackage->WithMetadataValue('Identity', 'Microsoft.DotNet.Arcade.Sdk'))" />
    </ItemGroup>

    <Error Text="The source-built Arcade SDK should be available for any repository that does not explicitly set UseBootstrapArcade to true." Condition="'@(ArcadeBuiltArcadeSdk)' == '' and '$(UseBootstrapArcade)' != 'true'" />

    <ItemGroup Condition="'@(ArcadeBuiltArcadeSdk)' == ''">
      <SourceBuiltSdkOverride Include="@(BootstrapArcadeSdkOverride)" />
    </ItemGroup>

    <ItemGroup>
      <SourceBuiltSdkOverride Include="@(ArcadeBuiltArcadeSdk)" Group="ARCADE" />
      <SourceBuiltSdkOverride Include="@(_DependencyProducedPackage->WithMetadataValue('Identity', 'Microsoft.DotNet.SharedFramework.Sdk'))" Group="ARCADE_SHARED_FX_SDK" />
      <SourceBuiltSdkOverride Include="@(_DependencyProducedPackage->WithMetadataValue('Identity', 'Microsoft.DotNet.CMake.Sdk'))" Group="ARCADE_CMAKE_SDK" />
    </ItemGroup>
    <!--
      Add Microsoft.Build.NoTargets and Microsoft.Build.Traversal SDK overrides, for all repos that have it built (ie. excluding SBRP as it builds the SDKs).

      We need to override all SDK packages that are used by repos, to prevent NuGet SDK Resolver from trying to
      restore these packages from online feeds. In offline build we only want to use local source-build feeds.
      Therefore, we create a copy of repo's NuGet.config file, modify it, and pass it into repo build using
      RestoreConfigFile property. MSBuild uses NuGetSdkResolver to restore missing SDKs, which doesn't honor
      RestoreConfigFile property and uses NuGet.config file from repo's root which has online feeds.
    -->
    <ItemGroup>
      <SourceBuiltSdkOverride Include="@(_DependencyProducedPackage->WithMetadataValue('Identity', 'Microsoft.Build.Traversal'))" Group="TRAVERSAL" />
      <SourceBuiltSdkOverride Include="@(_DependencyProducedPackage->WithMetadataValue('Identity', 'Microsoft.Build.NoTargets'))" Group="NOTARGETS" />
    </ItemGroup>
  </Target>

  <Target Name="SetSourceBuiltSdkOverrides"
          DependsOnTargets="DiscoverBuiltSdkOverrides"
          Condition="'@(SourceBuiltSdkOverride)' != ''">
    <ItemGroup>
      <!-- Set the environment variables for MSBuild to look for our additional SDK Resolvers and or our resolver to find our source-built SDKs. -->
      <EnvironmentVariables Include="MSBUILDADDITIONALSDKRESOLVERSFOLDER=$(VSMSBuildSdkResolversDir)" />
      <EnvironmentVariables Include="SOURCE_BUILT_SDK_ID_%(SourceBuiltSdkOverride.Group)=%(SourceBuiltSdkOverride.Identity)" />
      <EnvironmentVariables Include="SOURCE_BUILT_SDK_VERSION_%(SourceBuiltSdkOverride.Group)=%(SourceBuiltSdkOverride.Version)" />
      <EnvironmentVariables Condition="'%(SourceBuiltSdkOverride.Location)' != ''" Include="SOURCE_BUILT_SDK_DIR_%(SourceBuiltSdkOverride.Group)=%(SourceBuiltSdkOverride.Location)/" />
      <EnvironmentVariables Condition="'%(SourceBuiltSdkOverride.Location)' == ''" Include="SOURCE_BUILT_SDK_DIR_%(SourceBuiltSdkOverride.Group)=$(SourceBuiltSdksDir)%(SourceBuiltSdkOverride.Identity)/" />
    </ItemGroup>
  </Target>

  <Target Name="SetBuildProperties"
          DependsOnTargets="GetTransitiveRepositoryReferences">
    <PropertyGroup>
      <!-- Infer the projects runtime identifier as the vertical's RID when doing a vertical build
           and filter down RID lists to the target RID in such a scenario. This is necessary when the host (SDK) rid
           is different from the target rid, i.e. when building win-x86 with a win-x64 SDK but only when consuming
           live runtime. Exclude from source-only builds which don't use the portable RID format which causes the
           ProcessFrameworkReferences not be able to restore for the given RID.  -->
      <BuildArgs Condition="'$(DotNetBuildSourceOnly)' != 'true' and '@(TransitiveRepositoryReference->AnyHaveMetadataValue('Identity', 'runtime'))' == 'true'">$(BuildArgs) /p:DotNetBuildTargetRidOnly=true</BuildArgs>

      <BuildCommand Condition="'$(BuildCommand)' == '' and '$(IsUtilityProject)' != 'true'">$(BuildScript) $(BuildActions) $(CommonArgs) $(BuildArgs)</BuildCommand>
    </PropertyGroup>
  </Target>

  <Target Name="RepoBuild"
          Inputs="$(MSBuildProjectFullPath)"
          Outputs="$(BaseIntermediateOutputPath)Build.complete"
          Condition="'$(BuildCommand)' != ''"
          DependsOnTargets="BuildRepoReferences;
                            AddNoWarns;
                            UpdateNuGetConfig;
                            UpdateGlobalJsonVersions;
                            UpdateEngCommonFiles;
                            CreateBuildInputProps;
                            DiscoverBuiltSdkOverrides;
                            SetSourceBuiltSdkOverrides;
                            SetBuildProperties">
    <Message Importance="High" Text="[$([System.DateTime]::Now.ToString('HH:mm:ss.ff'))] Building $(RepositoryName)" />
    <Message Importance="High" Text="Running command:" />
    <Message Importance="High" Text="  $(BuildCommand)" />
    <Message Importance="High" Text="  Log: $(RepoConsoleLogFile)" Condition="'$(MinimalConsoleLogOutput)' == 'true'" />
    <Message Importance="High" Text="  With Environment Variables:"/>
    <Message Importance="High" Text="    %(EnvironmentVariables.Identity)" />
    <Message Importance="High" Text="    %(BuildEnvironmentVariable.Identity)" Condition="'@(BuildEnvironmentVariable)' != ''" />

    <Message Text="DirSize Before Building $(RepositoryName)" Importance="High" Condition=" '$(CleanWhileBuilding)' == 'true'" />
    <Exec Command="$(DiskUsageCommand)" Condition="'$(CleanWhileBuilding)' == 'true'" />

    <PropertyGroup>
      <FullCommand>$(BuildCommand)</FullCommand>
      <FullCommand Condition="'$(LogVerbosityOptOut)' != 'true'">$(FullCommand) /v:$(LogVerbosity)</FullCommand>
      <FullCommand Condition="'$(MinimalConsoleLogOutput)' == 'true'">$(FullCommand) &gt; $(RepoConsoleLogFile) 2&gt;&amp;1</FullCommand>
    </PropertyGroup>

    <MakeDir Directories="$([System.IO.Path]::GetDirectoryName('$(RepoConsoleLogFile)'));
                          $(ArtifactsAssetsDir)" />

    <!-- Create directories for extra debugging. -->
    <MakeDir Directories="$(MSBuildDebugPathTargetDir);
                          $(RoslynDebugPathTargetDir);
                          $(AspNetRazorBuildServerLogDir)"
             Condition="'$(EnableExtraDebugging)' == 'true'" />

    <Exec Command="$(FullCommand)"
          WorkingDirectory="$(ProjectDirectory)"
          EnvironmentVariables="@(EnvironmentVariables);@(BuildEnvironmentVariable)"
          IgnoreStandardErrorWarningFormat="true">
      <Output TaskParameter="ExitCode" PropertyName="RepoBuildExitCode" />
    </Exec>

    <Message Importance="High" Text="[$([System.DateTime]::Now.ToString('HH:mm:ss.ff'))] Building $(RepositoryName)...done" />

    <MakeDir Directories="$(BaseIntermediateOutputPath)" />
    <Touch Files="$(BaseIntermediateOutputPath)Build.complete" AlwaysCreate="true">
      <Output TaskParameter="TouchedFiles" ItemName="FileWrites" />
    </Touch>

    <OnError ExecuteTargets="MoveDotNetBuildLogs;LogRepoBuildError" />
  </Target>

  <!-- Propagate errors to the output when using the minimal console log feature. -->
  <Target Name="LogRepoBuildError" Condition="'$(MinimalConsoleLogOutput)' == 'true'">
    <Message Importance="High" Text="$([System.IO.File]::ReadAllText('$(RepoConsoleLogFile)'))" Condition="Exists('$(RepoConsoleLogFile)')" />
    <Message Importance="High" Text="'$(RepositoryName)' failed during build." />
    <Message Importance="High" Text="See '$(RepoConsoleLogFile)' for more information." Condition="Exists('$(RepoConsoleLogFile)')" />
  </Target>

  <!-- Log the new repo artifacts -->
  <Target Name="LogRepoArtifacts"
          DependsOnTargets="GetProducedPackages"
          Inputs="@(RepoAssetManifest)"
          Outputs="$(BaseIntermediateOutputPath)LogRepoArtifacts.complete"
          Condition="'$(IsUtilityProject)' != 'true'">
    <Message Importance="High" Text="New artifact(s) after building $(RepositoryName):" />
    <Message Importance="High" Text="  -> %(ProducedPackage.Identity)/%(ProducedPackage.Version)" Condition="'@(ProducedPackage)' != ''" />
    <Message Importance="High" Text="  -> %(ProducedAsset.Identity)" Condition="'@(ProducedAsset)' != ''" />

    <MakeDir Directories="$(BaseIntermediateOutputPath)" />
    <Touch Files="$(BaseIntermediateOutputPath)LogRepoArtifacts.complete" AlwaysCreate="true">
      <Output TaskParameter="TouchedFiles" ItemName="FileWrites" />
    </Touch>
  </Target>

  <Target Name="GetProducedPackagesFromDependentVerticals"
          Condition="'$(IsUtilityProject)' != 'true'"
          Returns="@(ProducedPackageFromDependentVertical)">
    <!-- Add manifests from dependent verticals. -->
    <ItemGroup>
      <RepoAssetManifestFromDependentVertical Include="$(ArtifactsAssetManifestsDir)*.xml" Exclude="$(MergedAssetManifestOutputPath)" />
    </ItemGroup>

    <GetKnownArtifactsFromAssetManifests AssetManifests="@(RepoAssetManifestFromDependentVertical)" RepoOrigin="$(RepositoryName)">
      <Output TaskParameter="KnownPackages" ItemName="ProducedPackageFromDependentVertical" />
      <Output TaskParameter="KnownBlobs" ItemName="ProducedAssetFromDependentVertical" />
    </GetKnownArtifactsFromAssetManifests>

    <ItemGroup>
      <ProducedPackageFromDependentVertical ReferenceOnly="$([MSBuild]::ValueOrDefault('$(ReferenceOnlyRepoArtifacts)', 'false'))" />
    </ItemGroup>
  </Target>

  <Target Name="GetProducedPackages"
          DependsOnTargets="GetProducedPackagesFromDependentVerticals"
          Condition="'$(IsUtilityProject)' != 'true'"
          Returns="@(ProducedPackage);@(ProducedPackageFromDependentVertical)">
    <ItemGroup>
      <RepoAssetManifest Include="$(RepoAssetManifestsDir)*.xml" />
    </ItemGroup>

    <PropertyGroup>
      <LogManifestNotFoundError Condition="('$(DotNetBuildPass)' == '' or '$(DotNetBuildPass)' == '1') and '@(RepoAssetManifest)' == ''">true</LogManifestNotFoundError>
    </PropertyGroup>

    <Message Importance="High" Text="$([System.IO.File]::ReadAllText('$(RepoConsoleLogFile)'))" Condition="'$(LogManifestNotFoundError)' == 'true' and '$(MinimalConsoleLogOutput)' == 'true' and Exists('$(RepoConsoleLogFile)')" />
    <Error Text="No repository asset manifest files found at '$(RepoAssetManifestsDir)*.xml'. This often means the build failed but did not log an error." Condition="'$(LogManifestNotFoundError)' == 'true'" />

    <GetKnownArtifactsFromAssetManifests AssetManifests="@(RepoAssetManifest)">
      <Output TaskParameter="KnownPackages" ItemName="ProducedPackage" />
      <Output TaskParameter="KnownBlobs" ItemName="ProducedAsset" />
    </GetKnownArtifactsFromAssetManifests>

<<<<<<< HEAD
    <!-- Add manifests from dependent verticals. -->
    <ItemGroup>
      <RepoAssetManifestFromDependentVertical Include="$(ArtifactsAssetManifestsDir)*.xml" />
=======
    <!-- Mark the artifacts so that they get binplaced. -->
    <ItemGroup>
      <ProducedPackage>
        <ShippingFolder Condition="%(ProducedPackage.NonShipping) == 'true'">NonShipping</ShippingFolder>
        <ShippingFolder Condition="%(ProducedPackage.NonShipping) != 'true'">Shipping</ShippingFolder>
      </ProducedPackage>

      <!--
        When building from source, the Private.SourceBuilt.Artifacts archive already contains the nuget packages so no need to binplace.
        In addition, don't binplace any packages or blobs with vertical visibility. These are only used for building other repos within this vertical
        and shouldn't be staged for upload.
      -->
      <BinPlaceFile Include="@(ProducedPackage->'$(ArtifactsPackagesDir)%(ShippingFolder)/$(RepositoryName)/%(Identity).%(Version).nupkg')" Condition="'$(DotNetBuildSourceOnly)' != 'true' and '%(Visibility)' != 'Vertical'" />
      <BinPlaceFile Include="@(ProducedAsset->'$(ArtifactsAssetsDir)%(Identity)')" Condition="'%(Visibility)' != 'Vertical'"/>
    </ItemGroup>

    <ItemGroup>
      <ProducedPackage ReferenceOnly="$([MSBuild]::ValueOrDefault('$(ReferenceOnlyRepoArtifacts)', 'false'))" />
>>>>>>> c91a9590
    </ItemGroup>
  </Target>

  <Target Name="GetProducedPackagesFromTransitiveReferencesFromPreviousBuildPasses" DependsOnTargets="GetTransitiveRepositoryReferences" Returns="@(_DependencyProducedPackage)">
    <ItemGroup>
      <_TransitivelyThisBuildPassReferencedRepo Include="@(TransitiveRepositoryReference->WithMetadataValue('DotNetBuildPass','$(DotNetBuildPass)'))" />
      <_TransitivelyPreviousBuildPassReferencedRepo Include="@(TransitiveRepositoryReference)"
                                                    Exclude="@(_TransitivelyThisBuildPassReferencedRepo)" />
    </ItemGroup>
    <MSBuild Projects="@(_TransitivelyPreviousBuildPassReferencedRepo->'%(Identity).proj')"
             Targets="GetProducedPackagesFromDependentVerticals"
             BuildInParallel="true">
      <Output TaskParameter="TargetOutputs" ItemName="_DependencyProducedPackage" />
    </MSBuild>
  </Target>

  <Target Name="GetProducedPackagesFromTransitiveReferences" DependsOnTargets="GetTransitiveRepositoryReferences" Returns="@(_DependencyProducedPackage)">
    <MSBuild Projects="@(TransitiveRepositoryReference->WithMetadataValue('DotNetBuildPass','$(DotNetBuildPass)')->'%(Identity).proj')"
             Targets="GetProducedPackages"
             BuildInParallel="true">
      <Output TaskParameter="TargetOutputs" ItemName="_DependencyProducedPackage" />
    </MSBuild>
  </Target>

  <!-- Copy restored packages from inner build to ensure they're included in the
       main build prebuilt check -->
  <Target Name="CopyInnerBuildRestoredPackages"
          Condition="'$(IsUtilityProject)' != 'true' and '$(DotNetBuildSourceOnly)' == 'true'">
    <ItemGroup>
      <_InnerPackageCacheFiles Include="$(RepoArtifactsPackageCache)**/*" />
    </ItemGroup>

    <!-- Retries can be necessary due to file locking when parallel builds are enabled and multiple repos
         are trying to write their restored packages to this location.
         See https://github.com/dotnet/source-build/issues/4234 -->
    <Copy SourceFiles="@(_InnerPackageCacheFiles)"
          DestinationFiles="$(NuGetPackageRoot)%(RecursiveDir)%(Filename)%(Extension)"
          SkipUnchangedFiles="true"
          Retries="5"
          UseHardlinksIfPossible="true"
          Condition="'@(_InnerPackageCacheFiles)' != ''" />
  </Target>

  <Target Name="MoveDotNetBuildLogs"
        Condition="'$(IsUtilityProject)' != 'true' and
                    Exists('$(RepoArtifactsDir)')">
    <ItemGroup>
      <LogFilesToMove Include="$(RepoArtifactsDir)**/*.log" />
      <LogFilesToMove Include="$(RepoArtifactsDir)**/*.binlog" />
      <PrebuiltReportsToMove Include="$(RepoArtifactsDir)sb/prebuilt-report/*" />
    </ItemGroup>

    <!-- Move the build logs -->
    <Move SourceFiles="@(LogFilesToMove)"
          DestinationFolder="$(ArtifactsLogRepoDir)"
          Condition="'@(LogFilesToMove)' != ''" />

    <!-- Move the prebuilt reports -->
    <Move SourceFiles="@(PrebuiltReportsToMove)"
          DestinationFolder="$(PackageReportRepoDir)"
          Condition="'@(PrebuiltReportsToMove)' != ''" />
  </Target>

  <!-- Make a copy of project.assets.json files for prebuilt report generation. -->
  <Target Name="BackupProjectAssetsJsonFiles"
          Condition="'$(DotNetBuildSourceOnly)' == 'true'">
    <PropertyGroup>
      <ProjectAssetsJsonBackupDir>$([MSBuild]::NormalizeDirectory('$(BaseIntermediateOutputPath)', 'project-assets-json'))</ProjectAssetsJsonBackupDir>
    </PropertyGroup>

    <ItemGroup>
      <ProjectAssetsJsonFile Include="$(RepoArtifactsDir)**/project.assets.json" />
    </ItemGroup>

    <Copy SourceFiles="@(ProjectAssetsJsonFile)"
          DestinationFolder="$(ProjectAssetsJsonBackupDir)%(RecursiveDir)"
          UseHardlinksIfPossible="true"
          SkipUnchangedFiles="true"
          Condition="'@(ProjectAssetsJsonFile)' != ''" />
  </Target>

  <Target Name="CleanupRepo"
          Inputs="$(MSBuildProjectFullPath)"
          Outputs="$(BaseIntermediateOutputPath)CleanupRepo.complete"
          DependsOnTargets="BackupProjectAssetsJsonFiles"
          Condition="'$(IsUtilityProject)' != 'true' and
                     '$(CleanWhileBuilding)' == 'true' and
                     Exists('$(RepoArtifactsDir)')">
    <!--
      Some repositories (WinForms) use source generators that open files manually and keep file handles open on the compiler server (CsWin32).
      These source generators are written incorrectly (a source generator should never do IO itself),
      but the required features to read in binary files as input to a source generator don't exist.
      To work around these source generators, shut down the compiler server so we can delete the obj directories.
      Don't fail the build when shutdown returns a failure.

      Don't run when source building to prevent the build from hanging indefinitely - https://github.com/dotnet/source-build/issues/4796
    -->
    <Exec Command="$(DotNetTool) build-server shutdown --vbcscompiler"
          Condition="'$(DotNetBuildSourceOnly)' != 'true'"
          EnvironmentVariables="NUGET_PACKAGES=$(RepoArtifactsPackageCache)"
          IgnoreStandardErrorWarningFormat="true"
          IgnoreExitCode="true" />

    <Message Text="DirSize After Building $(RepositoryName)" Importance="High" />
    <Exec Command="$(DiskUsageCommand)" />

    <!-- Cleanup the entire repo artifacts dir. Ignore failures as this is best effort.
         Don't use Removedir as ContinueOnError on it doesn't work when using warnaserror/TreatWarningsAsErrors. -->
    <PropertyGroup>
      <RepoCleanCommand Condition="'$(BuildOS)' == 'windows'">rmdir "$(RepoArtifactsDir.TrimEnd('\'))" /s /q</RepoCleanCommand>
      <RepoCleanCommand Condition="'$(BuildOS)' != 'windows'">rm -rf "$(RepoArtifactsDir)"</RepoCleanCommand>
    </PropertyGroup>

    <Exec Command="$(RepoCleanCommand)" IgnoreExitCode="true" IgnoreStandardErrorWarningFormat="true" />

    <Message Text="DirSize After CleanupRepo $(RepositoryName)" Importance="High" />
    <Exec Command="$(DiskUsageCommand)" />

    <MakeDir Directories="$(BaseIntermediateOutputPath)" />
    <Touch Files="$(BaseIntermediateOutputPath)CleanupRepo.complete" AlwaysCreate="true">
      <Output TaskParameter="TouchedFiles" ItemName="FileWrites" />
    </Touch>
  </Target>

  <PropertyGroup>
    <_DiscoverToolPackageVersionsDependsOn>GetProducedPackages</_DiscoverToolPackageVersionsDependsOn>
    <_DiscoverToolPackageVersionsDependsOn Condition="'$(GetDependentVerticalAssetsOnly)' == 'true'">GetProducedPackagesFromDependentVerticals</_DiscoverToolPackageVersionsDependsOn>
  </PropertyGroup>

  <Target Name="DiscoverToolPackageVersions" DependsOnTargets="$(_DiscoverToolPackageVersionsDependsOn)">
    <JoinItems Left="@(ProducedPackage);@(ProducedPackageFromDependentVertical)"
               Right="@(BuiltSdkPackage)"
               LeftMetadata="*">
      <Output TaskParameter="JoinResult" ItemName="BuiltSdkPackageOverride" />
    </JoinItems>
  </Target>

  <Target Name="ExtractToolPackageCore"
          DependsOnTargets="DiscoverToolPackageVersions"
          Condition="'@(BuiltSdkPackageOverride)' != ''"
          Inputs="$(MSBuildProjectFullPath)"
          Outputs="$(BaseIntermediateOutputPath)ExtractToolPackage.complete">
    <PropertyGroup>
      <_ToolPackagesRoot>$(RepoArtifactsNonShippingPackagesDir)</_ToolPackagesRoot>
    </PropertyGroup>

    <ItemGroup>
      <_ToolPackage
        Condition="'%(BuiltSdkPackageOverride.Version)' == ''"
        Include="$(_ToolPackagesRoot)%(BuiltSdkPackageOverride.Identity)*.nupkg"
        Exclude="$(_ToolPackagesRoot)%(BuiltSdkPackageOverride.Identity)*.symbols.nupkg"
        Id="%(BuiltSdkPackageOverride.Identity)" />
      <_ToolPackage
        Condition="'%(BuiltSdkPackageOverride.Version)' != ''"
        Include="$(_ToolPackagesRoot)%(BuiltSdkPackageOverride.Identity).%(BuiltSdkPackageOverride.Version).nupkg"
        Exclude="$(_ToolPackagesRoot)%(BuiltSdkPackageOverride.Identity).%(BuiltSdkPackageOverride.Version).symbols.nupkg"
        Id="%(BuiltSdkPackageOverride.Identity)" />
    </ItemGroup>

    <Unzip SourceFiles="%(_ToolPackage.Identity)"
           DestinationFolder="$(SourceBuiltSdksDir)%(_ToolPackage.Id)\"
           SkipUnchangedFiles="true" />

    <ItemGroup>
      <ExtractedToolFiles Include="$(SourceBuiltSdksDir)%(_ToolPackage.Id)/**/*netcore*/*.dll" />
    </ItemGroup>

    <Copy SourceFiles="@(ExtractedToolFiles)"
          DestinationFolder="$(SourceBuiltSdksDir)/"
          UseHardlinksIfPossible="true" />

    <MakeDir Directories="$(BaseIntermediateOutputPath)" />
    <Touch Files="$(BaseIntermediateOutputPath)ExtractToolPackage.complete" AlwaysCreate="true">
      <Output TaskParameter="TouchedFiles" ItemName="FileWrites" />
    </Touch>
  </Target>

  <Target Name="ExtractToolPackage"
          DependsOnTargets="DiscoverToolPackageVersions;ExtractToolPackageCore" />

  <Target Name="Build"
          DependsOnTargets="
    BuildRepoReferences;
    SetBuildProperties;
    RepoBuild;
    MoveDotNetBuildLogs;
    LogRepoArtifacts;
    CopyInnerBuildRestoredPackages;
    ExtractToolPackage;
    CleanupRepo" />

  <Target Name="RepoTest"
          DependsOnTargets="DiscoverBuiltSdkOverrides;
                            SetSourceBuiltSdkOverrides">
    <PropertyGroup>
      <TestCommand>$(BuildScript) $(TestActions) $(CommonArgs) $(TestArgs)</TestCommand>
    </PropertyGroup>

    <Message Importance="High" Text="[$([System.DateTime]::Now.ToString('HH:mm:ss.ff'))] Testing $(RepositoryName)" />
    <Message Importance="High" Text="Running command:" />
    <Message Importance="High" Text="  $(TestCommand)" />
    <Message Importance="High" Text="  With Environment Variables:"/>
    <Message Importance="High" Text="    %(EnvironmentVariables.Identity)" />
    <Message Importance="High" Text="    %(TestEnvironmentVariable.Identity)" Condition="'@(TestEnvironmentVariable)' != ''" />

    <PropertyGroup>
      <FullTestCommand>$(TestCommand)</FullTestCommand>
      <FullTestCommand Condition="'$(LogVerbosityOptOut)' != 'true'">$(FullTestCommand) /v:$(LogVerbosity)</FullTestCommand>
    </PropertyGroup>

    <Exec Command="$(FullTestCommand)"
          WorkingDirectory="$(ProjectDirectory)"
          EnvironmentVariables="@(EnvironmentVariables);@(TestEnvironmentVariable)">
      <Output TaskParameter="ExitCode" PropertyName="RepoTestExitCode" />
    </Exec>

    <Message Importance="High" Text="[$([System.DateTime]::Now.ToString('HH:mm:ss.ff'))] Testing $(RepositoryName)...done" />

    <OnError ExecuteTargets="MoveDotNetBuildLogs" />
  </Target>

  <Target Name="Test"
          DependsOnTargets="RepoTest;
                            MoveDotNetBuildLogs;
                            CleanupRepo" />
  <Target Name="VSTest" DependsOnTargets="Test" />

  <UsingTask TaskName="Microsoft.DotNet.UnifiedBuild.Tasks.UsageReport.WritePackageUsageData" AssemblyFile="$(MicrosoftDotNetUnifiedBuildTasksAssembly)" TaskFactory="TaskHostFactory" />
  <Target Name="WritePrebuiltUsageData"
          Inputs="$(MSBuildProjectFullPath)"
          Outputs="$(BaseIntermediateOutputPath)WritePrebuiltUsageData.complete">
    <!-- Save the PVP snapshot of each build step to be evaluated while building the report. -->
    <ItemGroup>
      <PackageVersionPropsSnapshotFiles Include="$(PackageVersionsDir)PackageVersions.*.Snapshot.props" />
    </ItemGroup>
    <Copy SourceFiles="@(PackageVersionPropsSnapshotFiles)" DestinationFolder="$(PackageReportDir)snapshots/" />

    <ItemGroup>
      <!--
        Note the usage of */*/*.nupkg and not **/*.nupkg. The latter would include nupkgs
        carried as content, i.e. in Microsoft.FSharp.Compiler nupkg, and cause false positives.
        Content nupkgs were not restored and should not be used in prebuit detection.

        Example of a restored package:
        $(NuGetPackageRoot)microsoft.fsharp.compiler/12.8.300-beta.24203.1/microsoft.fsharp.compiler.12.8.300-beta.24203.1.nupkg

        Example of a content package:
        $(NuGetPackageRoot)microsoft.fsharp.compiler/12.8.300-beta.24203.1/contentFiles/Release/FSharp.Core.8.0.300.nupkg
      -->
      <RestoredPackageFile Include="$(NuGetPackageRoot)*/*/*.nupkg"
                           Exclude="$(NuGetPackageRoot)tests/**/*.nupkg" />

      <!-- Only contains packages when building. -->
      <TarballPrebuiltPackageFile Include="$(PrebuiltPackagesPath)*.nupkg" />

      <SourceBuiltPackageFile Include="$(ArtifactsPackagesDir)**/*.nupkg" />
      <SourceBuiltPackageFile Include="$(PrebuiltSourceBuiltPackagesPath)*.nupkg" />
      <ReferencePackageFile Include="$(ReferencePackagesDir)**/*.nupkg" />

      <!-- Check all RIDs from all restored Microsoft.NETCore.Platforms packages. -->
      <PlatformsRuntimeJsonFile Include="$(NuGetPackageRoot)microsoft.netcore.platforms/*/PortableRuntimeIdentifierGraph.json" />
    </ItemGroup>

    <ItemGroup>
      <RepoProject Include="$(RepoProjectsDir)*.proj" />
      <RepoProjectDirectory Include="@(RepoProject->'$(SrcDir)%(Filename)')" />

      <!-- Add some other potential top-level project directories for a more specific report. -->
      <RepoProjectDirectory Include="$(SourceBuiltSdksDir);$(TasksDir);$(ArtifactsObjDir)" />
      <!-- Finally, scan entire source-build, in case project.assets.json ends up in an unexpected place. -->
      <RepoProjectDirectory Include="$(RepoRoot)" />
    </ItemGroup>

    <ItemGroup>
      <!-- This file is a resource tracked by Git, not generated by restore. Ignore false positive. -->
      <IgnoredProjectAssetsJsonFile Include="$(SrcDir)*nuget-client*/**/test/NuGet.Core.Tests/NuGet.Build.Tasks.Pack.Test/compiler/resources/project.assets.json"/>
    </ItemGroup>

    <WritePackageUsageData
      RestoredPackageFiles="@(RestoredPackageFile)"
      TarballPrebuiltPackageFiles="@(TarballPrebuiltPackageFile)"
      SourceBuiltPackageFiles="@(SourceBuiltPackageFile)"
      ReferencePackageFiles="@(ReferencePackageFile)"
      PlatformsRuntimeJsonFiles="@(PlatformsRuntimeJsonFile)"
      TargetRid="$(TargetRid)"
      ProjectDirectories="@(RepoProjectDirectory)"
      RootDir="$(RepoRoot)"
      IgnoredProjectAssetsJsonFiles="@(IgnoredProjectAssetsJsonFile)"
      DataFile="$(PackageReportDataFile)"
      ProjectAssetsJsonArchiveFile="$(ProjectAssetsJsonArchiveFile)" />

    <!-- Copy packages detected as prebuilts to the artifacts prebuilt folder -->
    <ItemGroup>
      <AllowedPackageFile Include="@(TarballPrebuiltPackageFile)" />
      <AllowedPackageFile Include="@(SourceBuiltPackageFile)" />
      <AllowedPackageFile Include="@(ReferencePackageFile)" />
      <AllowedPackageFile>
        <LCFilename>$([System.String]::Copy(%(Filename)).ToLowerInvariant())</LCFilename>
      </AllowedPackageFile>

      <PrebuiltPackageFile Include="@(RestoredPackageFile)" >
        <LCFilename>$([System.String]::Copy(%(Filename)).ToLowerInvariant())</LCFilename>
      </PrebuiltPackageFile>
      <PrebuiltPackageFile Remove="@(AllowedPackageFile)" MatchOnMetadata="LCFilename" />
    </ItemGroup>

    <Copy SourceFiles="@(PrebuiltPackageFile)" DestinationFolder="$(ResultingPrebuiltPackagesDir)" />

    <MakeDir Directories="$(BaseIntermediateOutputPath)" />
    <Touch Files="$(BaseIntermediateOutputPath)WritePrebuiltUsageData.complete" AlwaysCreate="true">
      <Output TaskParameter="TouchedFiles" ItemName="FileWrites" />
    </Touch>
  </Target>

  <UsingTask TaskName="Microsoft.DotNet.UnifiedBuild.Tasks.UsageReport.ValidateUsageAgainstBaseline" AssemblyFile="$(MicrosoftDotNetUnifiedBuildTasksAssembly)" TaskFactory="TaskHostFactory" />
  <UsingTask TaskName="Microsoft.DotNet.UnifiedBuild.Tasks.UsageReport.WriteUsageReports" AssemblyFile="$(MicrosoftDotNetUnifiedBuildTasksAssembly)" TaskFactory="TaskHostFactory" />
  <Target Name="ReportPrebuiltUsage"
          Inputs="$(MSBuildProjectFullPath)"
          Outputs="$(BaseIntermediateOutputPath)ReportPrebuiltUsage.complete">
    <PropertyGroup>
      <FailOnPrebuiltBaselineError Condition="'$(FailOnPrebuiltBaselineError)' == ''">false</FailOnPrebuiltBaselineError>
    </PropertyGroup>

    <ItemGroup>
      <PackageVersionPropsSavedSnapshotFile Include="$(PackageReportDir)snapshots/PackageVersions.*.Snapshot.props" />
    </ItemGroup>

    <WriteUsageReports DataFile="$(PackageReportDataFile)"
                       PackageVersionPropsSnapshots="@(PackageVersionPropsSavedSnapshotFile)"
                       ProdConBuildManifestFile="$(ProdConManifestFile)"
                       PoisonedReportFile="$(PoisonedReportFile)"
                       OutputDirectory="$(PackageReportDir)" />

    <PropertyGroup Condition="'$(ContinueOnPrebuiltBaselineError)' == ''">
      <ContinueOnPrebuiltBaselineError>false</ContinueOnPrebuiltBaselineError>
      <ContinueOnPrebuiltBaselineError Condition="'$(FailOnPrebuiltBaselineError)' != 'true'">true</ContinueOnPrebuiltBaselineError>
    </PropertyGroup>

    <ValidateUsageAgainstBaseline
      DataFile="$(PackageReportDataFile)"
      BaselineDataFile="$(BaselineDataFile)"
      OutputBaselineFile="$(PackageReportDir)generated-new-baseline.xml"
      OutputReportFile="$(PackageReportDir)baseline-comparison.xml"
      AllowTestProjectUsage="$(AllowTestProjectUsage)"
      ContinueOnError="$(ContinueOnPrebuiltBaselineError)" />

    <MakeDir Directories="$(BaseIntermediateOutputPath)" />
    <Touch Files="$(BaseIntermediateOutputPath)ReportPrebuiltUsage.complete" AlwaysCreate="true">
      <Output TaskParameter="TouchedFiles" ItemName="FileWrites" />
    </Touch>
  </Target>

  <!-- Outputs a dependency graph of the repos, in YAML form, to the console. -->
  <Target Name="ShowDependencyGraph">
    <MSBuild Projects="$(MSBuildProjectFullPath)"
             Targets="GetDependencyGraphString"
             Properties="DependencyGraphIndent=">
      <Output TaskParameter="TargetOutputs" PropertyName="DependencyGraphString" />
    </MSBuild>

    <!-- Replace the '_' placeholder with spaces -->
    <Message Importance="High" Text="$(DependencyGraphString.Replace('_', ' ').Trim())" />
  </Target>

  <!-- Recursively walks the repo dependency graph gathering each repo's dependencies which are returned as a YAML string representation -->
  <Target Name="GetDependencyGraphString"
          DependsOnTargets="GetTransitiveRepositoryReferences"
          Returns="$(DependencyGraphString)">
    <PropertyGroup>
      <!-- Each step deeper in the graph builds up the indentation used for the YAML representation.
           Use '_' as a placeholder for the space ' ' character since trailing spaces aren't handled well as property values. -->
      <_NextIndent>$(DependencyGraphIndent)__</_NextIndent>
    </PropertyGroup>

    <!-- For each of the current project's direct repo dependencies, recursively call the target to get each of there dependency graphs -->
    <MSBuild Projects="@(RepositoryReference->'%(Identity).proj')"
             Targets="GetDependencyGraphString"
             Properties="DependencyGraphIndent=$(_NextIndent)">
      <Output TaskParameter="TargetOutputs" ItemName="_DependencyGraphString" />
    </MSBuild>

    <!-- Append all the separate dependency graph snippets together -->
    <PropertyGroup>
      <!-- Ensure the item `;` separators are removed from the the target output -->
      <_DependencyGraphString>@(_DependencyGraphString, '')</_DependencyGraphString>
      <_LineBreak>%0a</_LineBreak>
      <DependencyGraphString>$(DependencyGraphIndent)-_$(RepositoryName)$(_LineBreak)$(_DependencyGraphString)</DependencyGraphString>
    </PropertyGroup>
  </Target>

</Project><|MERGE_RESOLUTION|>--- conflicted
+++ resolved
@@ -592,30 +592,8 @@
       <Output TaskParameter="KnownBlobs" ItemName="ProducedAsset" />
     </GetKnownArtifactsFromAssetManifests>
 
-<<<<<<< HEAD
-    <!-- Add manifests from dependent verticals. -->
-    <ItemGroup>
-      <RepoAssetManifestFromDependentVertical Include="$(ArtifactsAssetManifestsDir)*.xml" />
-=======
-    <!-- Mark the artifacts so that they get binplaced. -->
-    <ItemGroup>
-      <ProducedPackage>
-        <ShippingFolder Condition="%(ProducedPackage.NonShipping) == 'true'">NonShipping</ShippingFolder>
-        <ShippingFolder Condition="%(ProducedPackage.NonShipping) != 'true'">Shipping</ShippingFolder>
-      </ProducedPackage>
-
-      <!--
-        When building from source, the Private.SourceBuilt.Artifacts archive already contains the nuget packages so no need to binplace.
-        In addition, don't binplace any packages or blobs with vertical visibility. These are only used for building other repos within this vertical
-        and shouldn't be staged for upload.
-      -->
-      <BinPlaceFile Include="@(ProducedPackage->'$(ArtifactsPackagesDir)%(ShippingFolder)/$(RepositoryName)/%(Identity).%(Version).nupkg')" Condition="'$(DotNetBuildSourceOnly)' != 'true' and '%(Visibility)' != 'Vertical'" />
-      <BinPlaceFile Include="@(ProducedAsset->'$(ArtifactsAssetsDir)%(Identity)')" Condition="'%(Visibility)' != 'Vertical'"/>
-    </ItemGroup>
-
     <ItemGroup>
       <ProducedPackage ReferenceOnly="$([MSBuild]::ValueOrDefault('$(ReferenceOnlyRepoArtifacts)', 'false'))" />
->>>>>>> c91a9590
     </ItemGroup>
   </Target>
 

--- conflicted
+++ resolved
@@ -2,11 +2,6 @@
   <ProductDependencies>
   </ProductDependencies>
   <ToolsetDependencies>
-<<<<<<< HEAD
-    <Dependency Name="Microsoft.DotNet.Arcade.Sdk" Version="9.0.0-beta.25111.5">
-      <Uri>https://github.com/dotnet/arcade</Uri>
-      <Sha>5da211e1c42254cb35e7ef3d5a8428fb24853169</Sha>
-=======
     <Dependency Name="Microsoft.DotNet.Arcade.Sdk" Version="10.0.0-beta.25212.1">
       <Uri>https://github.com/dotnet/arcade</Uri>
       <Sha>87401be5731aa537bbf4cb71d7800d1c74d5e429</Sha>
@@ -14,7 +9,6 @@
     <Dependency Name="Microsoft.DotNet.VersionTools" Version="10.0.0-beta.25110.3">
       <Uri>https://github.com/dotnet/arcade</Uri>
       <Sha>87401be5731aa537bbf4cb71d7800d1c74d5e429</Sha>
->>>>>>> 80fc5299
     </Dependency>
   </ToolsetDependencies>
 </Dependencies>
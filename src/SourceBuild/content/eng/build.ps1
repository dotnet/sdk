--- conflicted
+++ resolved
@@ -64,15 +64,12 @@
   $env:MSBUILDENSURESTDOUTFORTASKPROCESSES="1"
 }
 
-<<<<<<< HEAD
 $arguments = @()
-=======
 # Override project if specified on cmd-line
 if ($projects) {
   $project = $projects
 }
 
->>>>>>> 782cc9ab
 if ($sign) {
   $arguments += "/p:DotNetBuildSign=true"
 }

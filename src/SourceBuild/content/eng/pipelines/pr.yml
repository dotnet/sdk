--- conflicted
+++ resolved
@@ -13,17 +13,6 @@
 #   - CI: release/* and main-sdk only, every batched commit, full build
 #   - Schedule: main only, full build
 #
-<<<<<<< HEAD
-# - dotnet-source-build (internal)
-#   - PR: ultralite build
-#
-# - dotnet-source-build-lite (internal)
-#   - PR: release/*, main, and main-sdk, lite build, on-demand trigger
-#
-# - dotnet-unified-build (internal)
-#   - PR: lite build
-=======
->>>>>>> e9286e5f
 
 variables:
 # enable source-only build for pipelines that contain the -source-build string

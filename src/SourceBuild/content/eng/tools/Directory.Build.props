<Project>

  <Import Project="$([MSBuild]::GetPathOfFileAbove(Directory.Build.props, $(MSBuildThisFileDirectory)..))" />

  <!-- Don't use these feeds when testing. Projects under this directory are referenced by
       test projects. This makes sure that the feeds aren't used. -->
  <PropertyGroup>
<<<<<<< HEAD
    <RestoreSources Condition="'$(DotNetBuildSourceOnly)' == 'true' and '$(IsTestRun)' != 'true'">$(PreviouslySourceBuiltReferencePackagesDir);$(PrebuiltPackagesPath);$(PreviouslySourceBuiltPackagesPath)</RestoreSources>
=======
    <RestoreSources Condition="'$(DotNetBuildSourceOnly)' == 'true' and '$(Test)' != 'true'">$(PrebuiltPackagesPath);$(PreviouslySourceBuiltPackagesPath)</RestoreSources>
>>>>>>> e46a50d3
  </PropertyGroup>

</Project><|MERGE_RESOLUTION|>--- conflicted
+++ resolved
@@ -5,11 +5,7 @@
   <!-- Don't use these feeds when testing. Projects under this directory are referenced by
        test projects. This makes sure that the feeds aren't used. -->
   <PropertyGroup>
-<<<<<<< HEAD
-    <RestoreSources Condition="'$(DotNetBuildSourceOnly)' == 'true' and '$(IsTestRun)' != 'true'">$(PreviouslySourceBuiltReferencePackagesDir);$(PrebuiltPackagesPath);$(PreviouslySourceBuiltPackagesPath)</RestoreSources>
-=======
-    <RestoreSources Condition="'$(DotNetBuildSourceOnly)' == 'true' and '$(Test)' != 'true'">$(PrebuiltPackagesPath);$(PreviouslySourceBuiltPackagesPath)</RestoreSources>
->>>>>>> e46a50d3
+    <RestoreSources Condition="'$(DotNetBuildSourceOnly)' == 'true' and '$(IsTestRun)' != 'true'">$(PrebuiltPackagesPath);$(PreviouslySourceBuiltPackagesPath)</RestoreSources>
   </PropertyGroup>
 
 </Project>
--- conflicted
+++ resolved
@@ -23,14 +23,8 @@
       of a .NET major or minor release, prebuilts may be needed. When the release is mature, prebuilts
       are not necessary, and this property is removed from the file.
     -->
-<<<<<<< HEAD
-    <PrivateSourceBuiltSdkVersion>10.0.100-alpha.1.25059.1</PrivateSourceBuiltSdkVersion>
-    <PrivateSourceBuiltArtifactsVersion>10.0.100-alpha.1.25059.1</PrivateSourceBuiltArtifactsVersion>
-=======
     <PrivateSourceBuiltSdkVersion>10.0.100-alpha.1.25060.1</PrivateSourceBuiltSdkVersion>
     <PrivateSourceBuiltArtifactsVersion>10.0.100-alpha.1.25060.1</PrivateSourceBuiltArtifactsVersion>
-    <PrivateSourceBuiltPrebuiltsVersion>0.1.0-10.0.100-7</PrivateSourceBuiltPrebuiltsVersion>
->>>>>>> 01ea8f64
     <!-- command-line-api dependencies -->
     <SystemCommandLineVersion>2.0.0-beta4.24126.1</SystemCommandLineVersion>
     <!-- msbuild dependencies -->

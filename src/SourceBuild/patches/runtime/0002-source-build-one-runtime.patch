--- conflicted
+++ resolved
@@ -40,7 +40,7 @@
 +            <_BuildHostPack Condition="'$(TargetsMobile)' != 'true' and !('$(TargetsLinuxBionic)' == 'true' and '$(TargetArchitecture)' == 'arm')">true</_BuildHostPack>
 +            <_BuildBundle Condition="'$(TargetsMobile)' != 'true' and !('$(TargetsLinuxBionic)' == 'true' and '$(TargetArchitecture)' == 'arm')">true</_BuildBundle>
            </PropertyGroup>
- 
+
            <ItemGroup>
 @@ -591,7 +603,7 @@
              <SharedFrameworkProjectToBuild Condition="'$(RuntimeFlavor)' == '$(PrimaryRuntimeFlavor)' and '$(TargetsMobile)' != 'true'" Include="$(InstallerProjectRoot)pkg\sfx\installers\dotnet-host.proj" />
@@ -68,13 +68,13 @@
 +  </PropertyGroup>
 +  <Import Project="Sdk.props" Sdk="Microsoft.NET.Sdk" />
 +  <Import Project="Sdk.props" Sdk="Microsoft.DotNet.SharedFramework.Sdk" />
- 
+
    <PropertyGroup>
      <SkipValidatePackage>true</SkipValidatePackage>
 @@ -56,4 +64,6 @@
      <Error Condition="!Exists('$(AotCompilerPath)$(AotCompilerFileName)')" Text="Cross compiler not found in $(AotCompilerPath). MonoAotCrossDir=$(MonoAotCrossDir)" />
    </Target>
- 
+
 +  <Import Project="Sdk.targets" Sdk="Microsoft.DotNet.SharedFramework.Sdk" />
 +  <Import Project="Sdk.targets" Sdk="Microsoft.NET.Sdk" />
  </Project>
@@ -109,21 +109,4 @@
      <ProjectReference Include="$(MSBuildThisFileDirectory)Microsoft.NETCore.App.MonoCrossAOT.sfxproj" />
    </ItemGroup>
 +
-<<<<<<< HEAD
- </Project>
-=======
- </Project>
-diff --git a/eng/Subsets.props b/eng/Subsets.props
-index 6d8af8f4937..a1c3f17e961 100644
---- a/eng/Subsets.props
-+++ b/eng/Subsets.props
-@@ -603,7 +603,7 @@
-             <SharedFrameworkProjectToBuild Condition="'$(RuntimeFlavor)' == '$(PrimaryRuntimeFlavor)' and '$(TargetsMobile)' != 'true'" Include="$(InstallerProjectRoot)pkg\sfx\installers\dotnet-host.proj" />
-             <SharedFrameworkProjectToBuild Condition="'$(RuntimeFlavor)' == '$(PrimaryRuntimeFlavor)' and '$(TargetsMobile)' != 'true'" Include="$(InstallerProjectRoot)pkg\sfx\installers\dotnet-hostfxr.proj" />
-             <SharedFrameworkProjectToBuild Condition="'$(RuntimeFlavor)' == '$(PrimaryRuntimeFlavor)' and '$(TargetsMobile)' != 'true'" Include="$(InstallerProjectRoot)pkg\sfx\installers\dotnet-runtime-deps\*.proj" />
--            <SharedFrameworkProjectToBuild Condition="'$(MonoCrossAOTTargetOS)' != ''" Include="$(InstallerProjectRoot)pkg\sfx\Microsoft.NETCore.App\monocrossaot.proj" />
-+            <SharedFrameworkProjectToBuild Condition="'$(MonoCrossAOTTargetOS)' != '' and '$(DotNetBuildSourceOnly)' == ''" Include="$(InstallerProjectRoot)pkg\sfx\Microsoft.NETCore.App\monocrossaot.proj" />
-           </ItemGroup>
-           <ItemGroup>
-             <ProjectToBuild Condition="'$(NativeAotSupported)' == 'true' and '$(RuntimeFlavor)' != 'Mono' and '$(TargetsMobile)' != 'true' and '$(TargetsLinuxBionic)' != 'true'" Include="$(InstallerProjectRoot)\pkg\projects\nativeaot-packages.proj" Category="packs" />
->>>>>>> e7c3a723
+ </Project>
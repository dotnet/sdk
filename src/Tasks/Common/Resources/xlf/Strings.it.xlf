﻿<?xml version="1.0" encoding="utf-8"?>
<xliff xmlns="urn:oasis:names:tc:xliff:document:1.2" xmlns:xsi="http://www.w3.org/2001/XMLSchema-instance" version="1.2" xsi:schemaLocation="urn:oasis:names:tc:xliff:document:1.2 xliff-core-1.2-transitional.xsd">
  <file datatype="xml" source-language="en" target-language="it" original="../Strings.resx">
    <body>
      <trans-unit id="AddResourceWithNonIntegerResource">
        <source>NETSDK1076: AddResource can only be used with integer resource types.</source>
        <target state="new">NETSDK1076: AddResource can only be used with integer resource types.</target>
        <note>{StrBegin="NETSDK1076: "}</note>
      </trans-unit>
      <trans-unit id="AotNoValidRuntimePackageError">
        <source>NETSDK1183: Unable to optimize assemblies for ahead-of-time compilation: a valid runtime package was not found. Either set the PublishAot property to false, or use a supported runtime identifier when publishing. When targeting .NET 7 or higher, make sure to restore packages with the PublishAot property set to true.</source>
<<<<<<< HEAD
        <target state="translated">NETSDK1183: non è possibile ottimizzare gli assembly per la compilazione Ahead Of Time perché non è stato trovato alcun pacchetto di runtime valido. Impostare la proprietà PublishAot su false oppure usare un identificatore di runtime supportato durante la pubblicazione. Quando si usa .NET 7 o versioni successive, assicurarsi di ripristinare i pacchetti con la proprietà PublishAot impostata su true.</target>
=======
        <target state="new">NETSDK1183: Unable to optimize assemblies for ahead-of-time compilation: a valid runtime package was not found. Either set the PublishAot property to false, or use a supported runtime identifier when publishing. When targeting .NET 7 or higher, make sure to restore packages with the PublishAot property set to true.</target>
>>>>>>> 497187db
        <note>{StrBegin="NETSDK1183: "}</note>
      </trans-unit>
      <trans-unit id="AotNotSupported">
        <source>NETSDK1196: The SDK does not support ahead-of-time compilation. Set the PublishAot property to false.</source>
<<<<<<< HEAD
        <target state="needs-review-translation">NETSDK1195: l'SDK non supporta la compilazione in anticipo. Imposta la proprietà PublishAot su false.</target>
=======
        <target state="new">NETSDK1196: The SDK does not support ahead-of-time compilation. Set the PublishAot property to false.</target>
>>>>>>> 497187db
        <note>{StrBegin="NETSDK1196: "}</note>
      </trans-unit>
      <trans-unit id="AppConfigRequiresRootConfiguration">
        <source>NETSDK1070: The application configuration file must have root configuration element.</source>
        <target state="new">NETSDK1070: The application configuration file must have root configuration element.</target>
        <note>{StrBegin="NETSDK1070: "}</note>
      </trans-unit>
      <trans-unit id="AppHostCreationFailedWithRetry">
        <source>NETSDK1113: Failed to create apphost (attempt {0} out of {1}): {2}</source>
        <target state="new">NETSDK1113: Failed to create apphost (attempt {0} out of {1}): {2}</target>
        <note>{StrBegin="NETSDK1113: "}</note>
      </trans-unit>
      <trans-unit id="AppHostCustomizationRequiresWindowsHostWarning">
        <source>NETSDK1074: The application host executable will not be customized because adding resources requires that the build be performed on Windows (excluding Nano Server).</source>
        <target state="new">NETSDK1074: The application host executable will not be customized because adding resources requires that the build be performed on Windows (excluding Nano Server).</target>
        <note>{StrBegin="NETSDK1074: "}</note>
      </trans-unit>
      <trans-unit id="AppHostHasBeenModified">
        <source>NETSDK1029: Unable to use '{0}' as application host executable as it does not contain the expected placeholder byte sequence '{1}' that would mark where the application name would be written.</source>
        <target state="new">NETSDK1029: Unable to use '{0}' as application host executable as it does not contain the expected placeholder byte sequence '{1}' that would mark where the application name would be written.</target>
        <note>{StrBegin="NETSDK1029: "}</note>
      </trans-unit>
      <trans-unit id="AppHostNotWindows">
        <source>NETSDK1078: Unable to use '{0}' as application host executable because it's not a Windows PE file.</source>
        <target state="new">NETSDK1078: Unable to use '{0}' as application host executable because it's not a Windows PE file.</target>
        <note>{StrBegin="NETSDK1078: "}</note>
      </trans-unit>
      <trans-unit id="AppHostNotWindowsCLI">
        <source>NETSDK1072: Unable to use '{0}' as application host executable because it's not a Windows executable for the CUI (Console) subsystem.</source>
        <target state="new">NETSDK1072: Unable to use '{0}' as application host executable because it's not a Windows executable for the CUI (Console) subsystem.</target>
        <note>{StrBegin="NETSDK1072: "}</note>
      </trans-unit>
      <trans-unit id="AppHostSigningFailed">
        <source>NETSDK1177: Failed to sign apphost with error code {1}: {0}</source>
        <target state="new">NETSDK1177: Failed to sign apphost with error code {1}: {0}</target>
        <note>{StrBegin="NETSDK1177: "}</note>
      </trans-unit>
      <trans-unit id="AspNetCoreAllNotSupported">
        <source>NETSDK1079: The Microsoft.AspNetCore.All package is not supported when targeting .NET Core 3.0 or higher.  A FrameworkReference to Microsoft.AspNetCore.App should be used instead, and will be implicitly included by Microsoft.NET.Sdk.Web.</source>
        <target state="new">NETSDK1079: The Microsoft.AspNetCore.All package is not supported when targeting .NET Core 3.0 or higher.  A FrameworkReference to Microsoft.AspNetCore.App should be used instead, and will be implicitly included by Microsoft.NET.Sdk.Web.</target>
        <note>{StrBegin="NETSDK1079: "}</note>
      </trans-unit>
      <trans-unit id="AspNetCoreUsesFrameworkReference">
        <source>NETSDK1080: A PackageReference to Microsoft.AspNetCore.App is not necessary when targeting .NET Core 3.0 or higher. If Microsoft.NET.Sdk.Web is used, the shared framework will be referenced automatically. Otherwise, the PackageReference should be replaced with a FrameworkReference.</source>
        <target state="new">NETSDK1080: A PackageReference to Microsoft.AspNetCore.App is not necessary when targeting .NET Core 3.0 or higher. If Microsoft.NET.Sdk.Web is used, the shared framework will be referenced automatically. Otherwise, the PackageReference should be replaced with a FrameworkReference.</target>
        <note>{StrBegin="NETSDK1080: "}</note>
      </trans-unit>
      <trans-unit id="AssetPreprocessorMustBeConfigured">
        <source>NETSDK1017: Asset preprocessor must be configured before assets are processed.</source>
        <target state="new">NETSDK1017: Asset preprocessor must be configured before assets are processed.</target>
        <note>{StrBegin="NETSDK1017: "}</note>
      </trans-unit>
      <trans-unit id="AssetsFileMissingRuntimeIdentifier">
        <source>NETSDK1047: Assets file '{0}' doesn't have a target for '{1}'. Ensure that restore has run and that you have included '{2}' in the TargetFrameworks for your project. You may also need to include '{3}' in your project's RuntimeIdentifiers.</source>
        <target state="new">NETSDK1047: Assets file '{0}' doesn't have a target for '{1}'. Ensure that restore has run and that you have included '{2}' in the TargetFrameworks for your project. You may also need to include '{3}' in your project's RuntimeIdentifiers.</target>
        <note>{StrBegin="NETSDK1047: "}</note>
      </trans-unit>
      <trans-unit id="AssetsFileMissingTarget">
        <source>NETSDK1005: Assets file '{0}' doesn't have a target for '{1}'. Ensure that restore has run and that you have included '{2}' in the TargetFrameworks for your project.</source>
        <target state="new">NETSDK1005: Assets file '{0}' doesn't have a target for '{1}'. Ensure that restore has run and that you have included '{2}' in the TargetFrameworks for your project.</target>
        <note>{StrBegin="NETSDK1005: "}</note>
      </trans-unit>
      <trans-unit id="AssetsFileNotFound">
        <source>NETSDK1004: Assets file '{0}' not found. Run a NuGet package restore to generate this file.</source>
        <target state="new">NETSDK1004: Assets file '{0}' not found. Run a NuGet package restore to generate this file.</target>
        <note>{StrBegin="NETSDK1004: "}</note>
      </trans-unit>
      <trans-unit id="AssetsFileNotSet">
        <source>NETSDK1063: The path to the project assets file was not set. Run a NuGet package restore to generate this file.</source>
        <target state="new">NETSDK1063: The path to the project assets file was not set. Run a NuGet package restore to generate this file.</target>
        <note>{StrBegin="NETSDK1063: "}</note>
      </trans-unit>
      <trans-unit id="AssetsFilePathNotRooted">
        <source>NETSDK1006: Assets file path '{0}' is not rooted. Only full paths are supported.</source>
        <target state="new">NETSDK1006: Assets file path '{0}' is not rooted. Only full paths are supported.</target>
        <note>{StrBegin="NETSDK1006: "}</note>
      </trans-unit>
      <trans-unit id="AtLeastOneTargetFrameworkMustBeSpecified">
        <source>NETSDK1001: At least one possible target framework must be specified.</source>
        <target state="new">NETSDK1001: At least one possible target framework must be specified.</target>
        <note>{StrBegin="NETSDK1001: "}</note>
      </trans-unit>
      <trans-unit id="CanOnlyHaveSingleFileWithNetCoreApp">
        <source>NETSDK1125: Publishing to a single-file is only supported for netcoreapp target.</source>
        <target state="new">NETSDK1125: Publishing to a single-file is only supported for netcoreapp target.</target>
        <note>{StrBegin="NETSDK1125: "}</note>
      </trans-unit>
      <trans-unit id="CannotEmbedClsidMapIntoComhost">
        <source>NETSDK1092: The CLSIDMap cannot be embedded on the COM host because adding resources requires that the build be performed on Windows (excluding Nano Server).</source>
        <target state="new">NETSDK1092: The CLSIDMap cannot be embedded on the COM host because adding resources requires that the build be performed on Windows (excluding Nano Server).</target>
        <note>{StrBegin="NETSDK1092: "}</note>
      </trans-unit>
      <trans-unit id="CannotFindApphostForRid">
        <source>NETSDK1065: Cannot find app host for {0}. {0} could be an invalid runtime identifier (RID). For more information about RID, see https://aka.ms/rid-catalog.</source>
        <target state="new">NETSDK1065: Cannot find app host for {0}. {0} could be an invalid runtime identifier (RID). For more information about RID, see https://aka.ms/rid-catalog.</target>
        <note>{StrBegin="NETSDK1065: "}</note>
      </trans-unit>
      <trans-unit id="CannotFindComhost">
        <source>NETSDK1091: Unable to find a .NET Core COM host. The .NET Core COM host is only available on .NET Core 3.0 or higher when targeting Windows.</source>
        <target state="new">NETSDK1091: Unable to find a .NET Core COM host. The .NET Core COM host is only available on .NET Core 3.0 or higher when targeting Windows.</target>
        <note>{StrBegin="NETSDK1091: "}</note>
      </trans-unit>
      <trans-unit id="CannotFindIjwhost">
        <source>NETSDK1114: Unable to find a .NET Core IJW host. The .NET Core IJW host is only available on .NET Core 3.1 or higher when targeting Windows.</source>
        <target state="new">NETSDK1114: Unable to find a .NET Core IJW host. The .NET Core IJW host is only available on .NET Core 3.1 or higher when targeting Windows.</target>
        <note>{StrBegin="NETSDK1114: "}</note>
      </trans-unit>
      <trans-unit id="CannotFindProjectInfo">
        <source>NETSDK1007: Cannot find project info for '{0}'. This can indicate a missing project reference.</source>
        <target state="new">NETSDK1007: Cannot find project info for '{0}'. This can indicate a missing project reference.</target>
        <note>{StrBegin="NETSDK1007: "}</note>
      </trans-unit>
      <trans-unit id="CannotHaveRuntimeIdentifierPlatformMismatchPlatformTarget">
        <source>NETSDK1032: The RuntimeIdentifier platform '{0}' and the PlatformTarget '{1}' must be compatible.</source>
        <target state="new">NETSDK1032: The RuntimeIdentifier platform '{0}' and the PlatformTarget '{1}' must be compatible.</target>
        <note>{StrBegin="NETSDK1032: "}</note>
      </trans-unit>
      <trans-unit id="CannotHaveSelfContainedWithoutRuntimeIdentifier">
        <source>NETSDK1031: It is not supported to build or publish a self-contained application without specifying a RuntimeIdentifier. You must either specify a RuntimeIdentifier or set SelfContained to false.</source>
        <target state="new">NETSDK1031: It is not supported to build or publish a self-contained application without specifying a RuntimeIdentifier. You must either specify a RuntimeIdentifier or set SelfContained to false.</target>
        <note>{StrBegin="NETSDK1031: "}</note>
      </trans-unit>
      <trans-unit id="CannotHaveSingleFileWithoutAppHost">
        <source>NETSDK1098: Applications published to a single-file are required to use the application host. You must either set PublishSingleFile to false or set UseAppHost to true.</source>
        <target state="new">NETSDK1098: Applications published to a single-file are required to use the application host. You must either set PublishSingleFile to false or set UseAppHost to true.</target>
        <note>{StrBegin="NETSDK1098: "}</note>
      </trans-unit>
      <trans-unit id="CannotHaveSingleFileWithoutExecutable">
        <source>NETSDK1099: Publishing to a single-file is only supported for executable applications.</source>
        <target state="new">NETSDK1099: Publishing to a single-file is only supported for executable applications.</target>
        <note>{StrBegin="NETSDK1099: "}</note>
      </trans-unit>
      <trans-unit id="CannotHaveSingleFileWithoutRuntimeIdentifier">
        <source>NETSDK1097: It is not supported to publish an application to a single-file without specifying a RuntimeIdentifier. You must either specify a RuntimeIdentifier or set PublishSingleFile to false.</source>
        <target state="new">NETSDK1097: It is not supported to publish an application to a single-file without specifying a RuntimeIdentifier. You must either specify a RuntimeIdentifier or set PublishSingleFile to false.</target>
        <note>{StrBegin="NETSDK1097: "}</note>
      </trans-unit>
      <trans-unit id="CannotHaveSolutionLevelOutputPath">
        <source>NETSDK1194: The "--output" option isn't supported when building a solution.</source>
        <target state="new">NETSDK1194: The "--output" option isn't supported when building a solution.</target>
        <note>{StrBegin="NETSDK1194: "}</note>
      </trans-unit>
      <trans-unit id="CannotHaveSolutionLevelRuntimeIdentifier">
        <source>NETSDK1134: Building a solution with a specific RuntimeIdentifier is not supported. If you would like to publish for a single RID, specifiy the RID at the individual project level instead.</source>
        <target state="new">NETSDK1134: Building a solution with a specific RuntimeIdentifier is not supported. If you would like to publish for a single RID, specifiy the RID at the individual project level instead.</target>
        <note>{StrBegin="NETSDK1134: "}</note>
      </trans-unit>
      <trans-unit id="CannotHaveSupportedOSPlatformVersionHigherThanTargetPlatformVersion">
        <source>NETSDK1135: SupportedOSPlatformVersion {0} cannot be higher than TargetPlatformVersion {1}.</source>
        <target state="new">NETSDK1135: SupportedOSPlatformVersion {0} cannot be higher than TargetPlatformVersion {1}.</target>
        <note>{StrBegin="NETSDK1135: "}</note>
      </trans-unit>
      <trans-unit id="CannotIncludeAllContentButNotNativeLibrariesInSingleFile">
        <source>NETSDK1143: Including all content in a single file bundle also includes native libraries. If IncludeAllContentForSelfExtract is true, IncludeNativeLibrariesForSelfExtract must not be false.</source>
        <target state="new">NETSDK1143: Including all content in a single file bundle also includes native libraries. If IncludeAllContentForSelfExtract is true, IncludeNativeLibrariesForSelfExtract must not be false.</target>
        <note>{StrBegin="NETSDK1143: "}</note>
      </trans-unit>
      <trans-unit id="CannotIncludeSymbolsInSingleFile">
        <source>NETSDK1142: Including symbols in a single file bundle is not supported when publishing for .NET5 or higher.</source>
        <target state="new">NETSDK1142: Including symbols in a single file bundle is not supported when publishing for .NET5 or higher.</target>
        <note>{StrBegin="NETSDK1142: "}</note>
      </trans-unit>
      <trans-unit id="CannotInferTargetFrameworkIdentifierAndVersion">
        <source>NETSDK1013: The TargetFramework value '{0}' was not recognized. It may be misspelled. If not, then the TargetFrameworkIdentifier and/or TargetFrameworkVersion properties must be specified explicitly.</source>
        <target state="new">NETSDK1013: The TargetFramework value '{0}' was not recognized. It may be misspelled. If not, then the TargetFrameworkIdentifier and/or TargetFrameworkVersion properties must be specified explicitly.</target>
        <note>{StrBegin="NETSDK1013: "}</note>
      </trans-unit>
      <trans-unit id="CannotUseSelfContainedWithoutAppHost">
        <source>NETSDK1067: Self-contained applications are required to use the application host. Either set SelfContained to false or set UseAppHost to true.</source>
        <target state="new">NETSDK1067: Self-contained applications are required to use the application host. Either set SelfContained to false or set UseAppHost to true.</target>
        <note>{StrBegin="NETSDK1067: "}</note>
      </trans-unit>
      <trans-unit id="ChoosingAssemblyVersion_Info">
        <source>Choosing '{0}' because AssemblyVersion '{1}' is greater than '{2}'.</source>
        <target state="new">Choosing '{0}' because AssemblyVersion '{1}' is greater than '{2}'.</target>
        <note />
      </trans-unit>
      <trans-unit id="ChoosingCopyLocalArbitrarily_Info">
        <source>Choosing '{0}' arbitrarily as both items are copy-local and have equal file and assembly versions.</source>
        <target state="new">Choosing '{0}' arbitrarily as both items are copy-local and have equal file and assembly versions.</target>
        <note />
      </trans-unit>
      <trans-unit id="ChoosingFileVersion_Info">
        <source>Choosing '{0}' because file version '{1}' is greater than '{2}'.</source>
        <target state="new">Choosing '{0}' because file version '{1}' is greater than '{2}'.</target>
        <note />
      </trans-unit>
      <trans-unit id="ChoosingPlatformItem_Info">
        <source>Choosing '{0}' because it is a platform item.</source>
        <target state="new">Choosing '{0}' because it is a platform item.</target>
        <note />
      </trans-unit>
      <trans-unit id="ChoosingPreferredPackage_Info">
        <source>Choosing '{0}' because it comes from a package that is preferred.</source>
        <target state="new">Choosing '{0}' because it comes from a package that is preferred.</target>
        <note />
      </trans-unit>
      <trans-unit id="ClsidMapConflictingGuids">
        <source>NETSDK1089: The '{0}' and '{1}' types have the same CLSID '{2}' set in their GuidAttribute. Each COMVisible class needs to have a distinct guid for their CLSID.</source>
        <target state="new">NETSDK1089: The '{0}' and '{1}' types have the same CLSID '{2}' set in their GuidAttribute. Each COMVisible class needs to have a distinct guid for their CLSID.</target>
        <note>{StrBegin="NETSDK1089: "}
{0} - The first type with the conflicting guid.
{1} - The second type with the conflicting guid.
{2} - The guid the two types have.</note>
      </trans-unit>
      <trans-unit id="ClsidMapExportedTypesRequireExplicitGuid">
        <source>NETSDK1088: The COMVisible class '{0}' must have a GuidAttribute with the CLSID of the class to be made visible to COM in .NET Core.</source>
        <target state="new">NETSDK1088: The COMVisible class '{0}' must have a GuidAttribute with the CLSID of the class to be made visible to COM in .NET Core.</target>
        <note>{StrBegin="NETSDK1088: "}
{0} - The ComVisible class that doesn't have a GuidAttribute on it.</note>
      </trans-unit>
      <trans-unit id="ClsidMapInvalidAssembly">
        <source>NETSDK1090: The supplied assembly '{0}' is not valid. Cannot generate a CLSIDMap from it.</source>
        <target state="new">NETSDK1090: The supplied assembly '{0}' is not valid. Cannot generate a CLSIDMap from it.</target>
        <note>{StrBegin="NETSDK1090: "}
{0} - The path to the invalid assembly.</note>
      </trans-unit>
      <trans-unit id="CompressionInSingleFileRequires60">
        <source>NETSDK1167: Compression in a single file bundle is only supported when publishing for .NET6 or higher.</source>
        <target state="new">NETSDK1167: Compression in a single file bundle is only supported when publishing for .NET6 or higher.</target>
        <note>{StrBegin="NETSDK1167: "}</note>
      </trans-unit>
      <trans-unit id="CompressionInSingleFileRequiresSelfContained">
        <source>NETSDK1176: Compression in a single file bundle is only supported when publishing a self-contained application.</source>
        <target state="new">NETSDK1176: Compression in a single file bundle is only supported when publishing a self-contained application.</target>
        <note>{StrBegin="NETSDK1176: "}</note>
      </trans-unit>
      <trans-unit id="ConflictingRuntimePackInformation">
        <source>NETSDK1133: There was conflicting information about runtime packs available for {0}:
{1}</source>
        <target state="new">NETSDK1133: There was conflicting information about runtime packs available for {0}:
{1}</target>
        <note>{StrBegin="NETSDK1133: "}</note>
      </trans-unit>
      <trans-unit id="ContentItemDoesNotProvideOutputPath">
        <source>NETSDK1014: Content item for '{0}' sets '{1}', but does not provide  '{2}' or '{3}'.</source>
        <target state="new">NETSDK1014: Content item for '{0}' sets '{1}', but does not provide  '{2}' or '{3}'.</target>
        <note>{StrBegin="NETSDK1014: "}</note>
      </trans-unit>
      <trans-unit id="ContentPreproccessorParameterRequired">
        <source>NETSDK1010: The '{0}' task must be given a value for parameter '{1}' in order to consume preprocessed content.</source>
        <target state="new">NETSDK1010: The '{0}' task must be given a value for parameter '{1}' in order to consume preprocessed content.</target>
        <note>{StrBegin="NETSDK1010: "}</note>
      </trans-unit>
      <trans-unit id="CouldNotDetermineWinner_DoesNotExist_Info">
        <source>Could not determine winner because '{0}' does not exist.</source>
        <target state="new">Could not determine winner because '{0}' does not exist.</target>
        <note />
      </trans-unit>
      <trans-unit id="CouldNotDetermineWinner_EqualVersions_Info">
        <source>Could not determine winner due to equal file and assembly versions.</source>
        <target state="new">Could not determine winner due to equal file and assembly versions.</target>
        <note />
      </trans-unit>
      <trans-unit id="CouldNotDetermineWinner_NoFileVersion_Info">
        <source>Could not determine a winner because '{0}' has no file version.</source>
        <target state="new">Could not determine a winner because '{0}' has no file version.</target>
        <note />
      </trans-unit>
      <trans-unit id="CouldNotDetermineWinner_NotAnAssembly_Info">
        <source>Could not determine a winner because '{0}' is not an assembly.</source>
        <target state="new">Could not determine a winner because '{0}' is not an assembly.</target>
        <note />
      </trans-unit>
      <trans-unit id="CouldNotGetPackVersionFromWorkloadManifests">
        <source>NETSDK1181: Error getting pack version: Pack '{0}' was not present in workload manifests.</source>
        <target state="new">NETSDK1181: Error getting pack version: Pack '{0}' was not present in workload manifests.</target>
        <note>{StrBegin="NETSDK1181: "}</note>
      </trans-unit>
      <trans-unit id="CouldNotLoadPlatformManifest">
        <source>NETSDK1042: Could not load PlatformManifest from '{0}' because it did not exist.</source>
        <target state="new">NETSDK1042: Could not load PlatformManifest from '{0}' because it did not exist.</target>
        <note>{StrBegin="NETSDK1042: "}</note>
      </trans-unit>
      <trans-unit id="CppRequiresTFMVersion31">
        <source>NETSDK1120: C++/CLI projects targeting .NET Core require a target framework of at least 'netcoreapp3.1'.</source>
        <target state="new">NETSDK1120: C++/CLI projects targeting .NET Core require a target framework of at least 'netcoreapp3.1'.</target>
        <note>{StrBegin="NETSDK1120: "}</note>
      </trans-unit>
      <trans-unit id="Crossgen2MissingRequiredMetadata">
        <source>NETSDK1158: Required '{0}' metadata missing on Crossgen2Tool item.</source>
        <target state="new">NETSDK1158: Required '{0}' metadata missing on Crossgen2Tool item.</target>
        <note>{StrBegin="NETSDK1158: "}</note>
      </trans-unit>
      <trans-unit id="Crossgen2RequiresSelfContained">
        <source>NETSDK1126: Publishing ReadyToRun using Crossgen2 is only supported for self-contained applications.</source>
        <target state="new">NETSDK1126: Publishing ReadyToRun using Crossgen2 is only supported for self-contained applications.</target>
        <note>{StrBegin="NETSDK1126: "}</note>
      </trans-unit>
      <trans-unit id="Crossgen2ToolExecutableNotFound">
        <source>NETSDK1155: Crossgen2Tool executable '{0}' not found.</source>
        <target state="new">NETSDK1155: Crossgen2Tool executable '{0}' not found.</target>
        <note>{StrBegin="NETSDK1155: "}</note>
      </trans-unit>
      <trans-unit id="Crossgen2ToolMissingWhenUseCrossgen2IsSet">
        <source>NETSDK1154: Crossgen2Tool must be specified when UseCrossgen2 is set to true.</source>
        <target state="new">NETSDK1154: Crossgen2Tool must be specified when UseCrossgen2 is set to true.</target>
        <note>{StrBegin="NETSDK1154: "}</note>
      </trans-unit>
      <trans-unit id="Crossgen5CannotEmitSymbolsInCompositeMode">
        <source>NETSDK1166: Cannot emit symbols when publishing for .NET 5 with Crossgen2 using composite mode.</source>
        <target state="new">NETSDK1166: Cannot emit symbols when publishing for .NET 5 with Crossgen2 using composite mode.</target>
        <note>{StrBegin="NETSDK1166: "}</note>
      </trans-unit>
      <trans-unit id="CrossgenToolExecutableNotFound">
        <source>NETSDK1160: CrossgenTool executable '{0}' not found.</source>
        <target state="new">NETSDK1160: CrossgenTool executable '{0}' not found.</target>
        <note>{StrBegin="NETSDK1160: "}</note>
      </trans-unit>
      <trans-unit id="CrossgenToolMissingInPDBCompilationMode">
        <source>NETSDK1153: CrossgenTool not specified in PDB compilation mode.</source>
        <target state="new">NETSDK1153: CrossgenTool not specified in PDB compilation mode.</target>
        <note>{StrBegin="NETSDK1153: "}</note>
      </trans-unit>
      <trans-unit id="CrossgenToolMissingWhenUseCrossgen2IsNotSet">
        <source>NETSDK1159: CrossgenTool must be specified when UseCrossgen2 is set to false.</source>
        <target state="new">NETSDK1159: CrossgenTool must be specified when UseCrossgen2 is set to false.</target>
        <note>{StrBegin="NETSDK1159: "}</note>
      </trans-unit>
      <trans-unit id="DiaSymReaderLibraryNotFound">
        <source>NETSDK1161: DiaSymReader library '{0}' not found.</source>
        <target state="new">NETSDK1161: DiaSymReader library '{0}' not found.</target>
        <note>{StrBegin="NETSDK1161: "}</note>
      </trans-unit>
      <trans-unit id="DotNetHostExecutableNotFound">
        <source>NETSDK1156: .NET host executable '{0}' not found.</source>
        <target state="new">NETSDK1156: .NET host executable '{0}' not found.</target>
        <note>{StrBegin="NETSDK1156: "}</note>
      </trans-unit>
      <trans-unit id="DotnetToolDoesNotSupportTFMLowerThanNetcoreapp21">
        <source>NETSDK1055: DotnetTool does not support target framework lower than netcoreapp2.1.</source>
        <target state="new">NETSDK1055: DotnetTool does not support target framework lower than netcoreapp2.1.</target>
        <note>{StrBegin="NETSDK1055: "}</note>
      </trans-unit>
      <trans-unit id="DotnetToolOnlySupportNetcoreapp">
        <source>NETSDK1054: only supports .NET Core.</source>
        <target state="new">NETSDK1054: only supports .NET Core.</target>
        <note>{StrBegin="NETSDK1054: "}</note>
      </trans-unit>
      <trans-unit id="DuplicateItemsError">
        <source>NETSDK1022: Duplicate '{0}' items were included. The .NET SDK includes '{0}' items from your project directory by default. You can either remove these items from your project file, or set the '{1}' property to '{2}' if you want to explicitly include them in your project file. For more information, see {4}. The duplicate items were: {3}</source>
        <target state="new">NETSDK1022: Duplicate '{0}' items were included. The .NET SDK includes '{0}' items from your project directory by default. You can either remove these items from your project file, or set the '{1}' property to '{2}' if you want to explicitly include them in your project file. For more information, see {4}. The duplicate items were: {3}</target>
        <note>{StrBegin="NETSDK1022: "}</note>
      </trans-unit>
      <trans-unit id="DuplicatePreprocessorToken">
        <source>NETSDK1015: The preprocessor token '{0}' has been given more than one value. Choosing '{1}' as the value.</source>
        <target state="new">NETSDK1015: The preprocessor token '{0}' has been given more than one value. Choosing '{1}' as the value.</target>
        <note>{StrBegin="NETSDK1015: "}</note>
      </trans-unit>
      <trans-unit id="DuplicatePublishOutputFiles">
        <source>NETSDK1152: Found multiple publish output files with the same relative path: {0}.</source>
        <target state="new">NETSDK1152: Found multiple publish output files with the same relative path: {0}.</target>
        <note>{StrBegin="NETSDK1152: "}</note>
      </trans-unit>
      <trans-unit id="DuplicateRuntimePackAsset">
        <source>NETSDK1110: More than one asset in the runtime pack has the same destination sub-path of '{0}'. Report this error to the .NET team here: https://aka.ms/dotnet-sdk-issue.</source>
        <target state="new">NETSDK1110: More than one asset in the runtime pack has the same destination sub-path of '{0}'. Report this error to the .NET team here: https://aka.ms/dotnet-sdk-issue.</target>
        <note>{StrBegin="NETSDK1110: "}</note>
      </trans-unit>
      <trans-unit id="DuplicateTypeLibraryIds">
        <source>NETSDK1169: The same resource ID {0} was specified for two type libraries '{1}' and '{2}'. Duplicate type library IDs are not allowed.</source>
        <target state="new">NETSDK1169: The same resource ID {0} was specified for two type libraries '{1}' and '{2}'. Duplicate type library IDs are not allowed.</target>
        <note>{StrBegin="NETSDK1169: "}</note>
      </trans-unit>
      <trans-unit id="EncounteredConflict_Info">
        <source>Encountered conflict between '{0}' and '{1}'.</source>
        <target state="new">Encountered conflict between '{0}' and '{1}'.</target>
        <note />
      </trans-unit>
      <trans-unit id="ErrorParsingFrameworkListInvalidValue">
        <source>NETSDK1051: Error parsing FrameworkList from '{0}'.  {1} '{2}' was invalid.</source>
        <target state="new">NETSDK1051: Error parsing FrameworkList from '{0}'.  {1} '{2}' was invalid.</target>
        <note>{StrBegin="NETSDK1051: "}</note>
      </trans-unit>
      <trans-unit id="ErrorParsingPlatformManifest">
        <source>NETSDK1043: Error parsing PlatformManifest from '{0}' line {1}.  Lines must have the format {2}.</source>
        <target state="new">NETSDK1043: Error parsing PlatformManifest from '{0}' line {1}.  Lines must have the format {2}.</target>
        <note>{StrBegin="NETSDK1043: "}</note>
      </trans-unit>
      <trans-unit id="ErrorParsingPlatformManifestInvalidValue">
        <source>NETSDK1044: Error parsing PlatformManifest from '{0}' line {1}.  {2} '{3}' was invalid.</source>
        <target state="new">NETSDK1044: Error parsing PlatformManifest from '{0}' line {1}.  {2} '{3}' was invalid.</target>
        <note>{StrBegin="NETSDK1044: "}</note>
      </trans-unit>
      <trans-unit id="ErrorReadingAssetsFile">
        <source>NETSDK1060: Error reading assets file: {0}</source>
        <target state="new">NETSDK1060: Error reading assets file: {0}</target>
        <note>{StrBegin="NETSDK1060: "}</note>
      </trans-unit>
      <trans-unit id="FailedToDeleteApphost">
        <source>NETSDK1111: Failed to delete output apphost: {0}</source>
        <target state="new">NETSDK1111: Failed to delete output apphost: {0}</target>
        <note>{StrBegin="NETSDK1111: "}</note>
      </trans-unit>
      <trans-unit id="FailedToLockResource">
        <source>NETSDK1077: Failed to lock resource.</source>
        <target state="new">NETSDK1077: Failed to lock resource.</target>
        <note>{StrBegin="NETSDK1077: "}</note>
      </trans-unit>
      <trans-unit id="FileNameIsTooLong">
        <source>NETSDK1030: Given file name '{0}' is longer than 1024 bytes</source>
        <target state="new">NETSDK1030: Given file name '{0}' is longer than 1024 bytes</target>
        <note>{StrBegin="NETSDK1030: "}</note>
      </trans-unit>
      <trans-unit id="FolderAlreadyExists">
        <source>NETSDK1024: Folder '{0}' already exists either delete it or provide a different ComposeWorkingDir</source>
        <target state="new">NETSDK1024: Folder '{0}' already exists either delete it or provide a different ComposeWorkingDir</target>
        <note>{StrBegin="NETSDK1024: "}</note>
      </trans-unit>
      <trans-unit id="FrameworkDependentAppHostRequiresVersion21">
        <source>NETSDK1068: The framework-dependent application host requires a target framework of at least 'netcoreapp2.1'.</source>
        <target state="new">NETSDK1068: The framework-dependent application host requires a target framework of at least 'netcoreapp2.1'.</target>
        <note>{StrBegin="NETSDK1068: "}</note>
      </trans-unit>
      <trans-unit id="FrameworkListPathNotRooted">
        <source>NETSDK1052: Framework list file path '{0}' is not rooted. Only full paths are supported.</source>
        <target state="new">NETSDK1052: Framework list file path '{0}' is not rooted. Only full paths are supported.</target>
        <note>{StrBegin="NETSDK1052: "}</note>
      </trans-unit>
      <trans-unit id="FrameworkReferenceDuplicateError">
        <source>NETSDK1087: Multiple FrameworkReference items for '{0}' were included in the project.</source>
        <target state="new">NETSDK1087: Multiple FrameworkReference items for '{0}' were included in the project.</target>
        <note>{StrBegin="NETSDK1087: "}</note>
      </trans-unit>
      <trans-unit id="FrameworkReferenceOverrideWarning">
        <source>NETSDK1086: A FrameworkReference for '{0}' was included in the project. This is implicitly referenced by the .NET SDK and you do not typically need to reference it from your project. For more information, see {1}</source>
        <target state="new">NETSDK1086: A FrameworkReference for '{0}' was included in the project. This is implicitly referenced by the .NET SDK and you do not typically need to reference it from your project. For more information, see {1}</target>
        <note>{StrBegin="NETSDK1086: "}</note>
      </trans-unit>
      <trans-unit id="GetDependsOnNETStandardFailedWithException">
        <source>NETSDK1049: Resolved file has a bad image, no metadata, or is otherwise inaccessible. {0} {1}</source>
        <target state="new">NETSDK1049: Resolved file has a bad image, no metadata, or is otherwise inaccessible. {0} {1}</target>
        <note>{StrBegin="NETSDK1049: "}</note>
      </trans-unit>
      <trans-unit id="GlobalJsonSDKResolutionFailed">
        <source>NETSDK1141: Unable to resolve the .NET SDK version as specified in the global.json located at {0}.</source>
        <target state="new">NETSDK1141: Unable to resolve the .NET SDK version as specified in the global.json located at {0}.</target>
        <note>{StrBegin="NETSDK1141: "}</note>
      </trans-unit>
      <trans-unit id="ILLinkFailed">
        <source>NETSDK1144: Optimizing assemblies for size failed. Optimization can be disabled by setting the PublishTrimmed property to false.</source>
        <target state="new">NETSDK1144: Optimizing assemblies for size failed. Optimization can be disabled by setting the PublishTrimmed property to false.</target>
        <note>{StrBegin="NETSDK1144: "}</note>
      </trans-unit>
      <trans-unit id="ILLinkNoValidRuntimePackageError">
        <source>NETSDK1195: Unable to optimize assemblies for size: a valid runtime package was not found. Either set the PublishTrimmed property to false, or use a supported target framework when publishing.</source>
        <target state="new">NETSDK1195: Unable to optimize assemblies for size: a valid runtime package was not found. Either set the PublishTrimmed property to false, or use a supported target framework when publishing.</target>
        <note>{StrBegin="NETSDK1195: "}</note>
      </trans-unit>
      <trans-unit id="ILLinkNotSupportedError">
        <source>NETSDK1102: Optimizing assemblies for size is not supported for the selected publish configuration. Please ensure that you are publishing a self-contained app.</source>
        <target state="new">NETSDK1102: Optimizing assemblies for size is not supported for the selected publish configuration. Please ensure that you are publishing a self-contained app.</target>
        <note>{StrBegin="NETSDK1102: "}</note>
      </trans-unit>
      <trans-unit id="ILLinkOptimizedAssemblies">
        <source>Optimizing assemblies for size may change the behavior of the app. Be sure to test after publishing. See: https://aka.ms/dotnet-illink</source>
        <target state="new">Optimizing assemblies for size may change the behavior of the app. Be sure to test after publishing. See: https://aka.ms/dotnet-illink</target>
        <note />
      </trans-unit>
      <trans-unit id="ILLinkRunning">
        <source>Optimizing assemblies for size. This process might take a while.</source>
        <target state="new">Optimizing assemblies for size. This process might take a while.</target>
        <note />
      </trans-unit>
      <trans-unit id="ImplicitRuntimeIdentifierResolutionForPublishPropertyFailed">
        <source>NETSDK1191: A runtime identifier for the property '{0}' couldn't be inferred. Specify a rid explicitly.</source>
        <target state="new">NETSDK1191: A runtime identifier for the property '{0}' couldn't be inferred. Specify a rid explicitly.</target>
        <note>{StrBegin="NETSDK1191: "}</note>
      </trans-unit>
      <trans-unit id="IncorrectPackageRoot">
        <source>NETSDK1020: Package Root {0} was incorrectly given for Resolved library {1}</source>
        <target state="new">NETSDK1020: Package Root {0} was incorrectly given for Resolved library {1}</target>
        <note>{StrBegin="NETSDK1020: "}</note>
      </trans-unit>
      <trans-unit id="IncorrectTargetFormat">
        <source>NETSDK1025: The target manifest {0} provided is of not the correct format</source>
        <target state="new">NETSDK1025: The target manifest {0} provided is of not the correct format</target>
        <note>{StrBegin="NETSDK1025: "}</note>
      </trans-unit>
      <trans-unit id="InputAssemblyNotFound">
        <source>NETSDK1163: Input assembly '{0}' not found.</source>
        <target state="new">NETSDK1163: Input assembly '{0}' not found.</target>
        <note>{StrBegin="NETSDK1163: "}</note>
      </trans-unit>
      <trans-unit id="InvalidFrameworkName">
        <source>NETSDK1003: Invalid framework name: '{0}'.</source>
        <target state="new">NETSDK1003: Invalid framework name: '{0}'.</target>
        <note>{StrBegin="NETSDK1003: "}</note>
      </trans-unit>
      <trans-unit id="InvalidItemSpecToUse">
        <source>NETSDK1058: Invalid value for ItemSpecToUse parameter: '{0}'.  This property must be blank or set to 'Left' or 'Right'</source>
        <target state="new">NETSDK1058: Invalid value for ItemSpecToUse parameter: '{0}'.  This property must be blank or set to 'Left' or 'Right'</target>
        <note>{StrBegin="NETSDK1058: "}
The following are names of parameters or literal values and should not be translated: ItemSpecToUse, Left, Right</note>
      </trans-unit>
      <trans-unit id="InvalidNuGetVersionString">
        <source>NETSDK1018: Invalid NuGet version string: '{0}'.</source>
        <target state="new">NETSDK1018: Invalid NuGet version string: '{0}'.</target>
        <note>{StrBegin="NETSDK1018: "}</note>
      </trans-unit>
      <trans-unit id="InvalidResourceUpdate">
        <source>NETSDK1075: Update handle is invalid. This instance may not be used for further updates.</source>
        <target state="new">NETSDK1075: Update handle is invalid. This instance may not be used for further updates.</target>
        <note>{StrBegin="NETSDK1075: "}</note>
      </trans-unit>
      <trans-unit id="InvalidRollForwardValue">
        <source>NETSDK1104: RollForward value '{0}' is invalid. Allowed values are {1}.</source>
        <target state="new">NETSDK1104: RollForward value '{0}' is invalid. Allowed values are {1}.</target>
        <note>{StrBegin="NETSDK1104: "}</note>
      </trans-unit>
      <trans-unit id="InvalidTargetPlatformVersion">
        <source>NETSDK1140: {0} is not a valid TargetPlatformVersion for {1}. Valid versions include:
{2}</source>
        <target state="new">NETSDK1140: {0} is not a valid TargetPlatformVersion for {1}. Valid versions include:
{2}</target>
        <note>{StrBegin="NETSDK1140: "}</note>
      </trans-unit>
      <trans-unit id="InvalidTypeLibrary">
        <source>NETSDK1173: The provided type library '{0}' is in an invalid format.</source>
        <target state="new">NETSDK1173: The provided type library '{0}' is in an invalid format.</target>
        <note>{StrBegin="NETSDK1173: "}</note>
      </trans-unit>
      <trans-unit id="InvalidTypeLibraryId">
        <source>NETSDK1170: The provided type library ID '{0}' for type library '{1}' is invalid. The ID must be a positive integer less than 65536.</source>
        <target state="new">NETSDK1170: The provided type library ID '{0}' for type library '{1}' is invalid. The ID must be a positive integer less than 65536.</target>
        <note>{StrBegin="NETSDK1170: "}</note>
      </trans-unit>
      <trans-unit id="JitLibraryNotFound">
        <source>NETSDK1157: JIT library '{0}' not found.</source>
        <target state="new">NETSDK1157: JIT library '{0}' not found.</target>
        <note>{StrBegin="NETSDK1157: "}</note>
      </trans-unit>
      <trans-unit id="MismatchedPlatformPackageVersion">
        <source>NETSDK1061: The project was restored using {0} version {1}, but with current settings, version {2} would be used instead. To resolve this issue, make sure the same settings are used for restore and for subsequent operations such as build or publish. Typically this issue can occur if the RuntimeIdentifier property is set during build or publish but not during restore. For more information, see https://aka.ms/dotnet-runtime-patch-selection.</source>
        <target state="new">NETSDK1061: The project was restored using {0} version {1}, but with current settings, version {2} would be used instead. To resolve this issue, make sure the same settings are used for restore and for subsequent operations such as build or publish. Typically this issue can occur if the RuntimeIdentifier property is set during build or publish but not during restore. For more information, see https://aka.ms/dotnet-runtime-patch-selection.</target>
        <note>{StrBegin="NETSDK1061: "}
{0} - Package Identifier for platform package
{1} - Restored version of platform package
{2} - Current version of platform package</note>
      </trans-unit>
      <trans-unit id="MissingItemMetadata">
        <source>NETSDK1008: Missing '{0}' metadata on '{1}' item '{2}'.</source>
        <target state="new">NETSDK1008: Missing '{0}' metadata on '{1}' item '{2}'.</target>
        <note>{StrBegin="NETSDK1008: "}</note>
      </trans-unit>
      <trans-unit id="MissingOutputPDBImagePath">
        <source>NETSDK1164: Missing output PDB path in PDB generation mode (OutputPDBImage metadata).</source>
        <target state="new">NETSDK1164: Missing output PDB path in PDB generation mode (OutputPDBImage metadata).</target>
        <note>{StrBegin="NETSDK1164: "}</note>
      </trans-unit>
      <trans-unit id="MissingOutputR2RImageFileName">
        <source>NETSDK1165: Missing output R2R image path (OutputR2RImage metadata).</source>
        <target state="new">NETSDK1165: Missing output R2R image path (OutputR2RImage metadata).</target>
        <note>{StrBegin="NETSDK1165: "}</note>
      </trans-unit>
      <trans-unit id="MissingTypeLibraryId">
        <source>NETSDK1171: An integer ID less than 65536 must be provided for type library '{0}' because more than one type library is specified.</source>
        <target state="new">NETSDK1171: An integer ID less than 65536 must be provided for type library '{0}' because more than one type library is specified.</target>
        <note>{StrBegin="NETSDK1171: "}</note>
      </trans-unit>
      <trans-unit id="MultipleFilesResolved">
        <source>NETSDK1021: More than one file found for {0}</source>
        <target state="new">NETSDK1021: More than one file found for {0}</target>
        <note>{StrBegin="NETSDK1021: "}</note>
      </trans-unit>
      <trans-unit id="NETFrameworkToNonBuiltInNETStandard">
        <source>NETSDK1069: This project uses a library that targets .NET Standard 1.5 or higher, and the project targets a version of .NET Framework that doesn't have built-in support for that version of .NET Standard. Visit https://aka.ms/net-standard-known-issues for a set of known issues. Consider retargeting to .NET Framework 4.7.2.</source>
        <target state="new">NETSDK1069: This project uses a library that targets .NET Standard 1.5 or higher, and the project targets a version of .NET Framework that doesn't have built-in support for that version of .NET Standard. Visit https://aka.ms/net-standard-known-issues for a set of known issues. Consider retargeting to .NET Framework 4.7.2.</target>
        <note>{StrBegin="NETSDK1069: "}</note>
      </trans-unit>
      <trans-unit id="NETFrameworkWithoutUsingNETSdkDefaults">
        <source>NETSDK1115: The current .NET SDK does not support .NET Framework without using .NET SDK Defaults. It is likely due to a mismatch between C++/CLI project CLRSupport property and TargetFramework.</source>
        <target state="new">NETSDK1115: The current .NET SDK does not support .NET Framework without using .NET SDK Defaults. It is likely due to a mismatch between C++/CLI project CLRSupport property and TargetFramework.</target>
        <note>{StrBegin="NETSDK1115: "}</note>
      </trans-unit>
      <trans-unit id="Net6NotCompatibleWithDev16">
        <source>NETSDK1182: Targeting .NET 6.0 or higher in Visual Studio 2019 is not supported.</source>
        <target state="new">NETSDK1182: Targeting .NET 6.0 or higher in Visual Studio 2019 is not supported.</target>
        <note>{StrBegin="NETSDK1182: "}</note>
      </trans-unit>
      <trans-unit id="Net7NotCompatibleWithDev173">
        <source>NETSDK1192: Targeting .NET 7.0 or higher in Visual Studio 2022 17.3 is not supported.</source>
        <target state="new">NETSDK1192: Targeting .NET 7.0 or higher in Visual Studio 2022 17.3 is not supported.</target>
        <note>{StrBegin="NETSDK1192: "}</note>
      </trans-unit>
      <trans-unit id="NoAppHostAvailable">
        <source>NETSDK1084: There is no application host available for the specified RuntimeIdentifier '{0}'.</source>
        <target state="new">NETSDK1084: There is no application host available for the specified RuntimeIdentifier '{0}'.</target>
        <note>{StrBegin="NETSDK1084: "}</note>
      </trans-unit>
      <trans-unit id="NoBuildRequested">
        <source>NETSDK1085: The 'NoBuild' property was set to true but the 'Build' target was invoked.</source>
        <target state="new">NETSDK1085: The 'NoBuild' property was set to true but the 'Build' target was invoked.</target>
        <note>{StrBegin="NETSDK1085: "}</note>
      </trans-unit>
      <trans-unit id="NoCompatibleTargetFramework">
        <source>NETSDK1002: Project '{0}' targets '{2}'. It cannot be referenced by a project that targets '{1}'.</source>
        <target state="new">NETSDK1002: Project '{0}' targets '{2}'. It cannot be referenced by a project that targets '{1}'.</target>
        <note>{StrBegin="NETSDK1002: "}</note>
      </trans-unit>
      <trans-unit id="NoRuntimePackAvailable">
        <source>NETSDK1082: There was no runtime pack for {0} available for the specified RuntimeIdentifier '{1}'.</source>
        <target state="new">NETSDK1082: There was no runtime pack for {0} available for the specified RuntimeIdentifier '{1}'.</target>
        <note>{StrBegin="NETSDK1082: "}</note>
      </trans-unit>
      <trans-unit id="NoRuntimePackInformation">
        <source>NETSDK1132: No runtime pack information was available for {0}.</source>
        <target state="new">NETSDK1132: No runtime pack information was available for {0}.</target>
        <note>{StrBegin="NETSDK1132: "}</note>
      </trans-unit>
      <trans-unit id="NoSupportComSelfContained">
        <source>NETSDK1128: COM hosting does not support self-contained deployments.</source>
        <target state="new">NETSDK1128: COM hosting does not support self-contained deployments.</target>
        <note>{StrBegin="NETSDK1128: "}</note>
      </trans-unit>
      <trans-unit id="NoSupportCppEnableComHosting">
        <source>NETSDK1119: C++/CLI projects targeting .NET Core cannot use EnableComHosting=true.</source>
        <target state="new">NETSDK1119: C++/CLI projects targeting .NET Core cannot use EnableComHosting=true.</target>
        <note>{StrBegin="NETSDK1119: "}</note>
      </trans-unit>
      <trans-unit id="NoSupportCppNonDynamicLibraryDotnetCore">
        <source>NETSDK1116: C++/CLI projects targeting .NET Core must be dynamic libraries.</source>
        <target state="new">NETSDK1116: C++/CLI projects targeting .NET Core must be dynamic libraries.</target>
        <note>{StrBegin="NETSDK1116: "}</note>
      </trans-unit>
      <trans-unit id="NoSupportCppPackDotnetCore">
        <source>NETSDK1118: C++/CLI projects targeting .NET Core cannot be packed.</source>
        <target state="new">NETSDK1118: C++/CLI projects targeting .NET Core cannot be packed.</target>
        <note>{StrBegin="NETSDK1118: "}</note>
      </trans-unit>
      <trans-unit id="NoSupportCppPublishDotnetCore">
        <source>NETSDK1117: Does not support publish of C++/CLI project targeting dotnet core.</source>
        <target state="new">NETSDK1117: Does not support publish of C++/CLI project targeting dotnet core.</target>
        <note>{StrBegin="NETSDK1117: "}</note>
      </trans-unit>
      <trans-unit id="NoSupportCppSelfContained">
        <source>NETSDK1121: C++/CLI projects targeting .NET Core cannot use SelfContained=true.</source>
        <target state="new">NETSDK1121: C++/CLI projects targeting .NET Core cannot use SelfContained=true.</target>
        <note>{StrBegin="NETSDK1121: "}</note>
      </trans-unit>
      <trans-unit id="NonSelfContainedExeCannotReferenceSelfContained">
        <source>NETSDK1151: The referenced project '{0}' is a self-contained executable.  A self-contained executable cannot be referenced by a non self-contained executable.  For more information, see https://aka.ms/netsdk1151</source>
        <target state="new">NETSDK1151: The referenced project '{0}' is a self-contained executable.  A self-contained executable cannot be referenced by a non self-contained executable.  For more information, see https://aka.ms/netsdk1151</target>
        <note>{StrBegin="NETSDK1151: "}</note>
      </trans-unit>
      <trans-unit id="PDBGeneratorInputExecutableNotFound">
        <source>NETSDK1162: PDB generation: R2R executable '{0}' not found.</source>
        <target state="new">NETSDK1162: PDB generation: R2R executable '{0}' not found.</target>
        <note>{StrBegin="NETSDK1162: "}</note>
      </trans-unit>
      <trans-unit id="PackAsToolCannotSupportSelfContained">
        <source>NETSDK1053: Pack as tool does not support self contained.</source>
        <target state="new">NETSDK1053: Pack as tool does not support self contained.</target>
        <note>{StrBegin="NETSDK1053: "}</note>
      </trans-unit>
      <trans-unit id="PackAsToolCannotSupportTargetPlatformIdentifier">
        <source>NETSDK1146: PackAsTool does not support TargetPlatformIdentifier being set. For example, TargetFramework cannot be net5.0-windows, only net5.0. PackAsTool also does not support UseWPF or UseWindowsForms when targeting .NET 5 and higher.</source>
        <target state="new">NETSDK1146: PackAsTool does not support TargetPlatformIdentifier being set. For example, TargetFramework cannot be net5.0-windows, only net5.0. PackAsTool also does not support UseWPF or UseWindowsForms when targeting .NET 5 and higher.</target>
        <note>{StrBegin="NETSDK1146: "}</note>
      </trans-unit>
      <trans-unit id="PackageContainsIncorrectlyCasedLocale">
        <source>NETSDK1187: Package {0} {1} has a resource with the locale '{2}'. This locale has been normalized to the standard format '{3}' to prevent casing issues in the build. Consider notifying the package author about this casing issue.</source>
        <target state="new">NETSDK1187: Package {0} {1} has a resource with the locale '{2}'. This locale has been normalized to the standard format '{3}' to prevent casing issues in the build. Consider notifying the package author about this casing issue.</target>
        <note>Error code is NETSDK1187. 0 is a package name, 1 is a package version, 2 is the incorrect locale string, and 3 is the correct locale string.</note>
      </trans-unit>
      <trans-unit id="PackageContainsUnknownLocale">
        <source>NETSDK1188: Package {0} {1} has a resource with the locale '{2}'. This locale is not recognized by .NET. Consider notifying the package author that it appears to be using an invalid locale.</source>
        <target state="new">NETSDK1188: Package {0} {1} has a resource with the locale '{2}'. This locale is not recognized by .NET. Consider notifying the package author that it appears to be using an invalid locale.</target>
        <note>Error code is NETSDK1188. 0 is a package name, 1 is a package version, and 2 is the incorrect locale string</note>
      </trans-unit>
      <trans-unit id="PackageNotFound">
        <source>NETSDK1064: Package {0}, version {1} was not found. It might have been deleted since NuGet restore. Otherwise, NuGet restore might have only partially completed, which might have been due to maximum path length restrictions.</source>
        <target state="new">NETSDK1064: Package {0}, version {1} was not found. It might have been deleted since NuGet restore. Otherwise, NuGet restore might have only partially completed, which might have been due to maximum path length restrictions.</target>
        <note>{StrBegin="NETSDK1064: "}</note>
      </trans-unit>
      <trans-unit id="PackageReferenceOverrideWarning">
        <source>NETSDK1023: A PackageReference for '{0}' was included in your project. This package is implicitly referenced by the .NET SDK and you do not typically need to reference it from your project. For more information, see {1}</source>
        <target state="new">NETSDK1023: A PackageReference for '{0}' was included in your project. This package is implicitly referenced by the .NET SDK and you do not typically need to reference it from your project. For more information, see {1}</target>
        <note>{StrBegin="NETSDK1023: "}</note>
      </trans-unit>
      <trans-unit id="PackageReferenceVersionNotRecommended">
        <source>NETSDK1071: A PackageReference to '{0}' specified a Version of `{1}`. Specifying the version of this package is not recommended. For more information, see https://aka.ms/sdkimplicitrefs</source>
        <target state="new">NETSDK1071: A PackageReference to '{0}' specified a Version of `{1}`. Specifying the version of this package is not recommended. For more information, see https://aka.ms/sdkimplicitrefs</target>
        <note>{StrBegin="NETSDK1071: "}</note>
      </trans-unit>
      <trans-unit id="PlaceholderRunCommandProjectAbbreviationDeprecated">
        <source>NETSDK1174: Placeholder</source>
        <target state="new">NETSDK1174: Placeholder</target>
        <note>{StrBegin="NETSDK1174: "} - This string is not used here, but is a placeholder for the error code, which is used by the "dotnet run" command.</note>
      </trans-unit>
      <trans-unit id="Prefer32BitIgnoredForNetCoreApp">
        <source>NETSDK1189: Prefer32Bit is not supported and has no effect for netcoreapp target.</source>
        <target state="new">NETSDK1189: Prefer32Bit is not supported and has no effect for netcoreapp target.</target>
        <note>{StrBegin="NETSDK1189: "}</note>
      </trans-unit>
      <trans-unit id="ProjectAssetsConsumedWithoutMSBuildProjectPath">
        <source>NETSDK1011: Assets are consumed from project '{0}', but no corresponding MSBuild project path was  found in '{1}'.</source>
        <target state="new">NETSDK1011: Assets are consumed from project '{0}', but no corresponding MSBuild project path was  found in '{1}'.</target>
        <note>{StrBegin="NETSDK1011: "}</note>
      </trans-unit>
      <trans-unit id="ProjectContainsObsoleteDotNetCliTool">
        <source>NETSDK1059: The tool '{0}' is now included in the .NET SDK. Information on resolving this warning is available at (https://aka.ms/dotnetclitools-in-box).</source>
        <target state="new">NETSDK1059: The tool '{0}' is now included in the .NET SDK. Information on resolving this warning is available at (https://aka.ms/dotnetclitools-in-box).</target>
        <note>{StrBegin="NETSDK1059: "}</note>
      </trans-unit>
      <trans-unit id="ProjectToolOnlySupportTFMLowerThanNetcoreapp22">
        <source>NETSDK1093: Project tools (DotnetCliTool) only support targeting .NET Core 2.2 and lower.</source>
        <target state="new">NETSDK1093: Project tools (DotnetCliTool) only support targeting .NET Core 2.2 and lower.</target>
        <note>{StrBegin="NETSDK1093: "}</note>
      </trans-unit>
      <trans-unit id="PublishProfileNotPresent">
        <source>NETSDK1198: A publish profile with the name '{0}' was not found in the project. Set the PublishProfile property to a valid file name.</source>
        <target state="new">NETSDK1198: A publish profile with the name '{0}' was not found in the project. Set the PublishProfile property to a valid file name.</target>
        <note>{StrBegin="NETSDK1198: "}</note>
      </trans-unit>
      <trans-unit id="PublishReadyToRunRequiresVersion30">
        <source>NETSDK1122: ReadyToRun compilation will be skipped because it is only supported for .NET Core 3.0 or higher.</source>
        <target state="new">NETSDK1122: ReadyToRun compilation will be skipped because it is only supported for .NET Core 3.0 or higher.</target>
        <note>{StrBegin="NETSDK1122: "}</note>
      </trans-unit>
      <trans-unit id="PublishSelfContainedMustBeBool">
        <source>NETSDK1193: If PublishSelfContained is set, it must be either true or false. The value given was '{0}'.</source>
        <target state="new">NETSDK1193: If PublishSelfContained is set, it must be either true or false. The value given was '{0}'.</target>
        <note>{StrBegin="NETSDK1193: "}</note>
      </trans-unit>
      <trans-unit id="PublishSingleFileRequiresVersion30">
        <source>NETSDK1123: Publishing an application to a single-file requires .NET Core 3.0 or higher.</source>
        <target state="new">NETSDK1123: Publishing an application to a single-file requires .NET Core 3.0 or higher.</target>
        <note>{StrBegin="NETSDK1123: "}</note>
      </trans-unit>
      <trans-unit id="PublishTrimmedRequiresVersion30">
        <source>NETSDK1124: Trimming assemblies requires .NET Core 3.0 or higher.</source>
        <target state="new">NETSDK1124: Trimming assemblies requires .NET Core 3.0 or higher.</target>
        <note>{StrBegin="NETSDK1124: "}</note>
      </trans-unit>
      <trans-unit id="PublishUnsupportedWithoutTargetFramework">
        <source>NETSDK1129: The 'Publish' target is not supported without specifying a target framework. The current project targets multiple frameworks, you must specify the framework for the published application.</source>
        <target state="new">NETSDK1129: The 'Publish' target is not supported without specifying a target framework. The current project targets multiple frameworks, you must specify the framework for the published application.</target>
        <note>{StrBegin="NETSDK1129: "}</note>
      </trans-unit>
      <trans-unit id="ReadyToRunCompilationFailed">
        <source>NETSDK1096: Optimizing assemblies for performance failed. You can either exclude the failing assemblies from being optimized, or set the PublishReadyToRun property to false.</source>
        <target state="new">NETSDK1096: Optimizing assemblies for performance failed. You can either exclude the failing assemblies from being optimized, or set the PublishReadyToRun property to false.</target>
        <note>{StrBegin="NETSDK1096: "}</note>
      </trans-unit>
      <trans-unit id="ReadyToRunCompilationHasWarnings_Info">
        <source>Some ReadyToRun compilations emitted warnings, indicating potential missing dependencies. Missing dependencies could potentially cause runtime failures. To show the warnings, set the PublishReadyToRunShowWarnings property to true.</source>
        <target state="new">Some ReadyToRun compilations emitted warnings, indicating potential missing dependencies. Missing dependencies could potentially cause runtime failures. To show the warnings, set the PublishReadyToRunShowWarnings property to true.</target>
        <note />
      </trans-unit>
      <trans-unit id="ReadyToRunNoValidRuntimePackageError">
        <source>NETSDK1094: Unable to optimize assemblies for performance: a valid runtime package was not found. Either set the PublishReadyToRun property to false, or use a supported runtime identifier when publishing and make sure to restore packages with the PublishReadyToRun property set to true.</source>
<<<<<<< HEAD
        <target state="needs-review-translation">NETSDK1094: non è possibile ottimizzare gli assembly per le prestazioni perché non è stato trovato alcun pacchetto di runtime valido. Impostare la proprietà PublishReadyToRun su false oppure usare un identificatore di runtime supportato durante la pubblicazione. Quando si usa .NET 6 o versioni successive, assicurarsi di ripristinare i pacchetti con la proprietà PublishReadyToRun impostata su true.</target>
=======
        <target state="new">NETSDK1094: Unable to optimize assemblies for performance: a valid runtime package was not found. Either set the PublishReadyToRun property to false, or use a supported runtime identifier when publishing and make sure to restore packages with the PublishReadyToRun property set to true.</target>
>>>>>>> 497187db
        <note>{StrBegin="NETSDK1094: "}</note>
      </trans-unit>
      <trans-unit id="ReadyToRunTargetNotSupportedError">
        <source>NETSDK1095: Optimizing assemblies for performance is not supported for the selected target platform or architecture. Please verify you are using a supported runtime identifier, or set the PublishReadyToRun property to false.</source>
        <target state="new">NETSDK1095: Optimizing assemblies for performance is not supported for the selected target platform or architecture. Please verify you are using a supported runtime identifier, or set the PublishReadyToRun property to false.</target>
        <note>{StrBegin="NETSDK1095: "}</note>
      </trans-unit>
      <trans-unit id="RollForwardRequiresVersion30">
        <source>NETSDK1103: RollForward setting is only supported on .NET Core 3.0 or higher.</source>
        <target state="new">NETSDK1103: RollForward setting is only supported on .NET Core 3.0 or higher.</target>
        <note>{StrBegin="NETSDK1103: "}</note>
      </trans-unit>
      <trans-unit id="RuntimeIdentifierNotRecognized">
        <source>NETSDK1083: The specified RuntimeIdentifier '{0}' is not recognized.</source>
        <target state="new">NETSDK1083: The specified RuntimeIdentifier '{0}' is not recognized.</target>
        <note>{StrBegin="NETSDK1083: "}</note>
      </trans-unit>
      <trans-unit id="RuntimeIdentifierWasNotSpecified">
        <source>NETSDK1028: Specify a RuntimeIdentifier</source>
        <target state="new">NETSDK1028: Specify a RuntimeIdentifier</target>
        <note>{StrBegin="NETSDK1028: "}</note>
      </trans-unit>
      <trans-unit id="RuntimeListNotFound">
        <source>NETSDK1109: Runtime list file '{0}' was not found. Report this error to the .NET team here: https://aka.ms/dotnet-sdk-issue.</source>
        <target state="new">NETSDK1109: Runtime list file '{0}' was not found. Report this error to the .NET team here: https://aka.ms/dotnet-sdk-issue.</target>
        <note>{StrBegin="NETSDK1109: "}</note>
      </trans-unit>
      <trans-unit id="RuntimePackNotDownloaded">
        <source>NETSDK1112: The runtime pack for {0} was not downloaded. Try running a NuGet restore with the RuntimeIdentifier '{1}'.</source>
        <target state="new">NETSDK1112: The runtime pack for {0} was not downloaded. Try running a NuGet restore with the RuntimeIdentifier '{1}'.</target>
        <note>{StrBegin="NETSDK1112: "}</note>
      </trans-unit>
      <trans-unit id="RuntimePackNotRestored_TransitiveDisabled">
        <source>NETSDK1185: The Runtime Pack for FrameworkReference '{0}' was not available. This may be because DisableTransitiveFrameworkReferenceDownloads was set to true.</source>
        <target state="new">NETSDK1185: The Runtime Pack for FrameworkReference '{0}' was not available. This may be because DisableTransitiveFrameworkReferenceDownloads was set to true.</target>
        <note>{StrBegin="NETSDK1185: "}</note>
      </trans-unit>
      <trans-unit id="SelfContainedExeCannotReferenceNonSelfContained">
        <source>NETSDK1150: The referenced project '{0}' is a non self-contained executable.  A non self-contained executable cannot be referenced by a self-contained executable.  For more information, see https://aka.ms/netsdk1150</source>
        <target state="new">NETSDK1150: The referenced project '{0}' is a non self-contained executable.  A non self-contained executable cannot be referenced by a self-contained executable.  For more information, see https://aka.ms/netsdk1150</target>
        <note>{StrBegin="NETSDK1150: "}</note>
      </trans-unit>
      <trans-unit id="SelfContainedOptionShouldBeUsedWithRuntime">
        <source>NETSDK1179: One of '--self-contained' or '--no-self-contained' options are required when '--runtime' is used.</source>
        <target state="new">NETSDK1179: One of '--self-contained' or '--no-self-contained' options are required when '--runtime' is used.</target>
        <note>{StrBegin="NETSDK1179: "}</note>
      </trans-unit>
      <trans-unit id="SkippingAdditionalProbingPaths">
        <source>NETSDK1048: 'AdditionalProbingPaths' were specified for GenerateRuntimeConfigurationFiles, but are being skipped because 'RuntimeConfigDevPath' is empty.</source>
        <target state="new">NETSDK1048: 'AdditionalProbingPaths' were specified for GenerateRuntimeConfigurationFiles, but are being skipped because 'RuntimeConfigDevPath' is empty.</target>
        <note>{StrBegin="NETSDK1048: "}</note>
      </trans-unit>
      <trans-unit id="SolutionProjectConfigurationsConflict">
        <source>NETSDK1197: Multiple solution project(s) contain conflicting '{0}' values; ensure the values match. Consider using a Directory.build.props file to set the property for all projects. Conflicting projects:
{1}</source>
        <target state="new">NETSDK1197: Multiple solution project(s) contain conflicting '{0}' values; ensure the values match. Consider using a Directory.build.props file to set the property for all projects. Conflicting projects:
{1}</target>
        <note>{StrBegin="NETSDK1197: "}</note>
      </trans-unit>
      <trans-unit id="TargetFrameworkIsEol">
        <source>NETSDK1138: The target framework '{0}' is out of support and will not receive security updates in the future. Please refer to {1} for more information about the support policy.</source>
        <target state="new">NETSDK1138: The target framework '{0}' is out of support and will not receive security updates in the future. Please refer to {1} for more information about the support policy.</target>
        <note>{StrBegin="NETSDK1138: "}</note>
      </trans-unit>
      <trans-unit id="TargetFrameworkWithSemicolon">
        <source>NETSDK1046: The TargetFramework value '{0}' is not valid. To multi-target, use the 'TargetFrameworks' property instead.</source>
        <target state="new">NETSDK1046: The TargetFramework value '{0}' is not valid. To multi-target, use the 'TargetFrameworks' property instead.</target>
        <note>{StrBegin="NETSDK1046: "}</note>
      </trans-unit>
      <trans-unit id="TargetingApphostPackMissingCannotRestore">
        <source>NETSDK1145: The {0} pack is not installed and NuGet package restore is not supported. Upgrade Visual Studio, remove global.json if it specifies a certain SDK version, and uninstall the newer SDK. For more options visit   https://aka.ms/targeting-apphost-pack-missing  Pack Type:{0}, Pack directory: {1}, targetframework: {2}, Pack PackageId: {3}, Pack Package Version: {4}</source>
        <target state="new">NETSDK1145: The {0} pack is not installed and NuGet package restore is not supported. Upgrade Visual Studio, remove global.json if it specifies a certain SDK version, and uninstall the newer SDK. For more options visit   https://aka.ms/targeting-apphost-pack-missing  Pack Type:{0}, Pack directory: {1}, targetframework: {2}, Pack PackageId: {3}, Pack Package Version: {4}</target>
        <note>{StrBegin="NETSDK1145: "}</note>
      </trans-unit>
      <trans-unit id="TargetingPackNeedsRestore">
        <source>NETSDK1127: The targeting pack {0} is not installed. Please restore and try again.</source>
        <target state="new">NETSDK1127: The targeting pack {0} is not installed. Please restore and try again.</target>
        <note>{StrBegin="NETSDK1127: "}</note>
      </trans-unit>
      <trans-unit id="TargetingPackNotRestored_TransitiveDisabled">
        <source>NETSDK1184: The Targeting Pack for FrameworkReference '{0}' was not available. This may be because DisableTransitiveFrameworkReferenceDownloads was set to true.</source>
        <target state="new">NETSDK1184: The Targeting Pack for FrameworkReference '{0}' was not available. This may be because DisableTransitiveFrameworkReferenceDownloads was set to true.</target>
        <note>{StrBegin="NETSDK1184: "}</note>
      </trans-unit>
      <trans-unit id="TrimmingWindowsFormsIsNotSupported">
        <source>NETSDK1175: Windows Forms is not supported or recommended with trimming enabled. Please go to https://aka.ms/dotnet-illink/windows-forms for more details.</source>
        <target state="new">NETSDK1175: Windows Forms is not supported or recommended with trimming enabled. Please go to https://aka.ms/dotnet-illink/windows-forms for more details.</target>
        <note>{StrBegin="NETSDK1175: "}</note>
      </trans-unit>
      <trans-unit id="TrimmingWpfIsNotSupported">
        <source>NETSDK1168: WPF is not supported or recommended with trimming enabled. Please go to https://aka.ms/dotnet-illink/wpf for more details.</source>
        <target state="new">NETSDK1168: WPF is not supported or recommended with trimming enabled. Please go to https://aka.ms/dotnet-illink/wpf for more details.</target>
        <note>{StrBegin="NETSDK1168: "}</note>
      </trans-unit>
      <trans-unit id="TypeLibraryDoesNotExist">
        <source>NETSDK1172: The provided type library '{0}' does not exist.</source>
        <target state="new">NETSDK1172: The provided type library '{0}' does not exist.</target>
        <note>{StrBegin="NETSDK1172: "}</note>
      </trans-unit>
      <trans-unit id="UnableToFindResolvedPath">
        <source>NETSDK1016: Unable to find resolved path for '{0}'.</source>
        <target state="new">NETSDK1016: Unable to find resolved path for '{0}'.</target>
        <note>{StrBegin="NETSDK1016: "}</note>
      </trans-unit>
      <trans-unit id="UnableToUsePackageAssetsCache_Info">
        <source>Unable to use package assets cache due to I/O error. This can occur when the same project is built more than once in parallel. Performance may be degraded, but the build result will not be impacted.</source>
        <target state="new">Unable to use package assets cache due to I/O error. This can occur when the same project is built more than once in parallel. Performance may be degraded, but the build result will not be impacted.</target>
        <note />
      </trans-unit>
      <trans-unit id="UnexpectedFileType">
        <source>NETSDK1012: Unexpected file type for '{0}'. Type is both '{1}' and '{2}'.</source>
        <target state="new">NETSDK1012: Unexpected file type for '{0}'. Type is both '{1}' and '{2}'.</target>
        <note>{StrBegin="NETSDK1012: "}</note>
      </trans-unit>
      <trans-unit id="UnknownFrameworkReference">
        <source>NETSDK1073: The FrameworkReference '{0}' was not recognized</source>
        <target state="new">NETSDK1073: The FrameworkReference '{0}' was not recognized</target>
        <note>{StrBegin="NETSDK1073: "}</note>
      </trans-unit>
      <trans-unit id="UnknownFrameworkReference_MauiEssentials">
        <source>NETSDK1186: This project depends on Maui Essentials through a project or NuGet package reference, but doesn't declare that dependency explicitly. To build this project, you must set the UseMauiEssentials property to true (and install the Maui workload if necessary).</source>
        <target state="new">NETSDK1186: This project depends on Maui Essentials through a project or NuGet package reference, but doesn't declare that dependency explicitly. To build this project, you must set the UseMauiEssentials property to true (and install the Maui workload if necessary).</target>
        <note>{StrBegin="NETSDK1186: "}</note>
      </trans-unit>
      <trans-unit id="UnnecessaryWindowsDesktopSDK">
        <source>NETSDK1137: It is no longer necessary to use the Microsoft.NET.Sdk.WindowsDesktop SDK. Consider changing the Sdk attribute of the root Project element to 'Microsoft.NET.Sdk'.</source>
        <target state="new">NETSDK1137: It is no longer necessary to use the Microsoft.NET.Sdk.WindowsDesktop SDK. Consider changing the Sdk attribute of the root Project element to 'Microsoft.NET.Sdk'.</target>
        <note>{StrBegin="NETSDK1137: "}</note>
      </trans-unit>
      <trans-unit id="UnrecognizedPreprocessorToken">
        <source>NETSDK1009: Unrecognized preprocessor token '{0}' in '{1}'.</source>
        <target state="new">NETSDK1009: Unrecognized preprocessor token '{0}' in '{1}'.</target>
        <note>{StrBegin="NETSDK1009: "}</note>
      </trans-unit>
      <trans-unit id="UnresolvedTargetingPack">
        <source>NETSDK1081: The targeting pack for {0} was not found. You may be able to resolve this by running a NuGet restore on the project.</source>
        <target state="new">NETSDK1081: The targeting pack for {0} was not found. You may be able to resolve this by running a NuGet restore on the project.</target>
        <note>{StrBegin="NETSDK1081: "}</note>
      </trans-unit>
      <trans-unit id="UnsupportedFramework">
        <source>NETSDK1019: {0} is an unsupported framework.</source>
        <target state="new">NETSDK1019: {0} is an unsupported framework.</target>
        <note>{StrBegin="NETSDK1019: "}</note>
      </trans-unit>
      <trans-unit id="UnsupportedRuntimeIdentifier">
        <source>NETSDK1056: Project is targeting runtime '{0}' but did not resolve any runtime-specific packages. This runtime may not be supported by the target framework.</source>
        <target state="new">NETSDK1056: Project is targeting runtime '{0}' but did not resolve any runtime-specific packages. This runtime may not be supported by the target framework.</target>
        <note>{StrBegin="NETSDK1056: "}</note>
      </trans-unit>
      <trans-unit id="UnsupportedSDKVersionForNetStandard20">
        <source>NETSDK1050: The version of Microsoft.NET.Sdk used by this project is insufficient to support references to libraries targeting .NET Standard 1.5 or higher.  Please install version 2.0 or higher of the .NET Core SDK.</source>
        <target state="new">NETSDK1050: The version of Microsoft.NET.Sdk used by this project is insufficient to support references to libraries targeting .NET Standard 1.5 or higher.  Please install version 2.0 or higher of the .NET Core SDK.</target>
        <note>{StrBegin="NETSDK1050: "}</note>
      </trans-unit>
      <trans-unit id="UnsupportedTargetFrameworkVersion">
        <source>NETSDK1045: The current .NET SDK does not support targeting {0} {1}.  Either target {0} {2} or lower, or use a version of the .NET SDK that supports {0} {1}.</source>
        <target state="new">NETSDK1045: The current .NET SDK does not support targeting {0} {1}.  Either target {0} {2} or lower, or use a version of the .NET SDK that supports {0} {1}.</target>
        <note>{StrBegin="NETSDK1045: "}</note>
      </trans-unit>
      <trans-unit id="UnsupportedTargetPlatformIdentifier">
        <source>NETSDK1139: The target platform identifier {0} was not recognized.</source>
        <target state="new">NETSDK1139: The target platform identifier {0} was not recognized.</target>
        <note>{StrBegin="NETSDK1139: "}</note>
      </trans-unit>
      <trans-unit id="UseWpfOrUseWindowsFormsRequiresWindowsDesktopFramework">
        <source>NETSDK1107: Microsoft.NET.Sdk.WindowsDesktop is required to build Windows desktop applications. 'UseWpf' and 'UseWindowsForms' are not supported by the current SDK.</source>
        <target state="new">NETSDK1107: Microsoft.NET.Sdk.WindowsDesktop is required to build Windows desktop applications. 'UseWpf' and 'UseWindowsForms' are not supported by the current SDK.</target>
        <note>{StrBegin="NETSDK1107: "}</note>
      </trans-unit>
      <trans-unit id="UsingPreviewSdk_Info">
        <source>NETSDK1057: You are using a preview version of .NET. See: https://aka.ms/dotnet-support-policy</source>
        <target state="new">NETSDK1057: You are using a preview version of .NET. See: https://aka.ms/dotnet-support-policy</target>
        <note />
      </trans-unit>
      <trans-unit id="WinMDObjNotSupportedOnTargetFramework">
        <source>NETSDK1131: Producing a managed Windows Metadata component with WinMDExp is not supported when targeting {0}.</source>
        <target state="new">NETSDK1131: Producing a managed Windows Metadata component with WinMDExp is not supported when targeting {0}.</target>
        <note>{StrBegin="NETSDK1131: "}</note>
      </trans-unit>
      <trans-unit id="WinMDReferenceNotSupportedOnTargetFramework">
        <source>NETSDK1130: {1} cannot be referenced. Referencing a Windows Metadata component directly when targeting .NET 5 or higher is not supported. For more information, see https://aka.ms/netsdk1130</source>
        <target state="new">NETSDK1130: {1} cannot be referenced. Referencing a Windows Metadata component directly when targeting .NET 5 or higher is not supported. For more information, see https://aka.ms/netsdk1130</target>
        <note>{StrBegin="NETSDK1130: "}</note>
      </trans-unit>
      <trans-unit id="WinMDTransitiveReferenceNotSupported">
        <source>NETSDK1149: {0} cannot be referenced because it uses built-in support for WinRT, which is no longer supported in .NET 5 and higher.  An updated version of the component supporting .NET 5 is needed. For more information, see https://aka.ms/netsdk1149</source>
        <target state="new">NETSDK1149: {0} cannot be referenced because it uses built-in support for WinRT, which is no longer supported in .NET 5 and higher.  An updated version of the component supporting .NET 5 is needed. For more information, see https://aka.ms/netsdk1149</target>
        <note>{StrBegin="NETSDK1149: "}</note>
      </trans-unit>
      <trans-unit id="WindowsDesktopFrameworkRequiresUseWpfOrUseWindowsForms">
        <source>NETSDK1106: Microsoft.NET.Sdk.WindowsDesktop requires 'UseWpf' or 'UseWindowsForms' to be set to 'true'</source>
        <target state="new">NETSDK1106: Microsoft.NET.Sdk.WindowsDesktop requires 'UseWpf' or 'UseWindowsForms' to be set to 'true'</target>
        <note>{StrBegin="NETSDK1106: "}</note>
      </trans-unit>
      <trans-unit id="WindowsDesktopFrameworkRequiresVersion30">
        <source>NETSDK1105: Windows desktop applications are only supported on .NET Core 3.0 or higher.</source>
        <target state="new">NETSDK1105: Windows desktop applications are only supported on .NET Core 3.0 or higher.</target>
        <note>{StrBegin="NETSDK1105: "}</note>
      </trans-unit>
      <trans-unit id="WindowsDesktopFrameworkRequiresWindows">
        <source>NETSDK1100: To build a project targeting Windows on this operating system, set the EnableWindowsTargeting property to true.</source>
        <target state="new">NETSDK1100: To build a project targeting Windows on this operating system, set the EnableWindowsTargeting property to true.</target>
        <note>{StrBegin="NETSDK1100: "}</note>
      </trans-unit>
      <trans-unit id="WindowsDesktopTargetPlatformMustBeWindows">
        <source>NETSDK1136: The target platform must be set to Windows (usually by including '-windows' in the TargetFramework property) when using Windows Forms or WPF, or referencing projects or packages that do so.</source>
        <target state="new">NETSDK1136: The target platform must be set to Windows (usually by including '-windows' in the TargetFramework property) when using Windows Forms or WPF, or referencing projects or packages that do so.</target>
        <note>{StrBegin="NETSDK1136: "}</note>
      </trans-unit>
      <trans-unit id="WindowsSDKVersionConflicts">
        <source>NETSDK1148: A referenced assembly was compiled using a newer version of Microsoft.Windows.SDK.NET.dll. Please update to a newer .NET SDK in order to reference this assembly.</source>
        <target state="new">NETSDK1148: A referenced assembly was compiled using a newer version of Microsoft.Windows.SDK.NET.dll. Please update to a newer .NET SDK in order to reference this assembly.</target>
        <note>{StrBegin="NETSDK1148: "}</note>
      </trans-unit>
      <trans-unit id="WorkloadNotAvailable">
        <source>NETSDK1178: The project depends on the following workload packs that do not exist in any of the workloads available in this installation: {0}
You may need to build the project on another operating system or architecture, or update the .NET SDK.</source>
        <target state="new">NETSDK1178: The project depends on the following workload packs that do not exist in any of the workloads available in this installation: {0}
You may need to build the project on another operating system or architecture, or update the .NET SDK.</target>
        <note>{StrBegin="NETSDK1178: "}</note>
      </trans-unit>
      <trans-unit id="WorkloadNotInstalled">
        <source>NETSDK1147: To build this project, the following workloads must be installed: {0}
To install these workloads, run the following command: dotnet workload restore</source>
        <target state="new">NETSDK1147: To build this project, the following workloads must be installed: {0}
To install these workloads, run the following command: dotnet workload restore</target>
        <note>{StrBegin="NETSDK1147: "} LOCALIZATION: Do not localize "dotnet workload restore"</note>
      </trans-unit>
    </body>
  </file>
</xliff><|MERGE_RESOLUTION|>--- conflicted
+++ resolved
@@ -9,20 +9,12 @@
       </trans-unit>
       <trans-unit id="AotNoValidRuntimePackageError">
         <source>NETSDK1183: Unable to optimize assemblies for ahead-of-time compilation: a valid runtime package was not found. Either set the PublishAot property to false, or use a supported runtime identifier when publishing. When targeting .NET 7 or higher, make sure to restore packages with the PublishAot property set to true.</source>
-<<<<<<< HEAD
-        <target state="translated">NETSDK1183: non è possibile ottimizzare gli assembly per la compilazione Ahead Of Time perché non è stato trovato alcun pacchetto di runtime valido. Impostare la proprietà PublishAot su false oppure usare un identificatore di runtime supportato durante la pubblicazione. Quando si usa .NET 7 o versioni successive, assicurarsi di ripristinare i pacchetti con la proprietà PublishAot impostata su true.</target>
-=======
         <target state="new">NETSDK1183: Unable to optimize assemblies for ahead-of-time compilation: a valid runtime package was not found. Either set the PublishAot property to false, or use a supported runtime identifier when publishing. When targeting .NET 7 or higher, make sure to restore packages with the PublishAot property set to true.</target>
->>>>>>> 497187db
         <note>{StrBegin="NETSDK1183: "}</note>
       </trans-unit>
       <trans-unit id="AotNotSupported">
         <source>NETSDK1196: The SDK does not support ahead-of-time compilation. Set the PublishAot property to false.</source>
-<<<<<<< HEAD
-        <target state="needs-review-translation">NETSDK1195: l'SDK non supporta la compilazione in anticipo. Imposta la proprietà PublishAot su false.</target>
-=======
         <target state="new">NETSDK1196: The SDK does not support ahead-of-time compilation. Set the PublishAot property to false.</target>
->>>>>>> 497187db
         <note>{StrBegin="NETSDK1196: "}</note>
       </trans-unit>
       <trans-unit id="AppConfigRequiresRootConfiguration">
@@ -775,11 +767,7 @@
       </trans-unit>
       <trans-unit id="ReadyToRunNoValidRuntimePackageError">
         <source>NETSDK1094: Unable to optimize assemblies for performance: a valid runtime package was not found. Either set the PublishReadyToRun property to false, or use a supported runtime identifier when publishing and make sure to restore packages with the PublishReadyToRun property set to true.</source>
-<<<<<<< HEAD
-        <target state="needs-review-translation">NETSDK1094: non è possibile ottimizzare gli assembly per le prestazioni perché non è stato trovato alcun pacchetto di runtime valido. Impostare la proprietà PublishReadyToRun su false oppure usare un identificatore di runtime supportato durante la pubblicazione. Quando si usa .NET 6 o versioni successive, assicurarsi di ripristinare i pacchetti con la proprietà PublishReadyToRun impostata su true.</target>
-=======
         <target state="new">NETSDK1094: Unable to optimize assemblies for performance: a valid runtime package was not found. Either set the PublishReadyToRun property to false, or use a supported runtime identifier when publishing and make sure to restore packages with the PublishReadyToRun property set to true.</target>
->>>>>>> 497187db
         <note>{StrBegin="NETSDK1094: "}</note>
       </trans-unit>
       <trans-unit id="ReadyToRunTargetNotSupportedError">

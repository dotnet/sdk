--- conflicted
+++ resolved
@@ -740,22 +740,20 @@
         <target state="translated">NETSDK1127: il Targeting Pack {0} non è installato. Ripristinare e riprovare.</target>
         <note>{StrBegin="NETSDK1127: "}</note>
       </trans-unit>
-<<<<<<< HEAD
+      <trans-unit id="TrimmingWindowsFormsIsNotSupported">
+        <source>NETSDK1164: Windows Forms is not supported or recommended with trimming enabled. Please go to https://aka.ms/dotnet-illink/windows-forms for more details.</source>
+        <target state="new">NETSDK1164: Windows Forms is not supported or recommended with trimming enabled. Please go to https://aka.ms/dotnet-illink/windows-forms for more details.</target>
+        <note>{StrBegin="NETSDK1164: "}</note>
+      </trans-unit>
+      <trans-unit id="TrimmingWpfIsNotSupported">
+        <source>NETSDK1165: Wpf is not supported or recommended with trimming enabled. Please go to https://aka.ms/dotnet-illink/wpf for more details.</source>
+        <target state="new">NETSDK1165: Wpf is not supported or recommended with trimming enabled. Please go to https://aka.ms/dotnet-illink/wpf for more details.</target>
+        <note>{StrBegin="NETSDK1165: "}</note>
+      </trans-unit>
       <trans-unit id="TypeLibraryDoesNotExist">
         <source>NETSDK1168: The provided type library '{0}' does not exist.</source>
         <target state="new">NETSDK1168: The provided type library '{0}' does not exist.</target>
         <note>{StrBegin="NETSDK1168: "}</note>
-=======
-      <trans-unit id="TrimmingWindowsFormsIsNotSupported">
-        <source>NETSDK1164: Windows Forms is not supported or recommended with trimming enabled. Please go to https://aka.ms/dotnet-illink/windows-forms for more details.</source>
-        <target state="new">NETSDK1164: Windows Forms is not supported or recommended with trimming enabled. Please go to https://aka.ms/dotnet-illink/windows-forms for more details.</target>
-        <note>{StrBegin="NETSDK1164: "}</note>
-      </trans-unit>
-      <trans-unit id="TrimmingWpfIsNotSupported">
-        <source>NETSDK1165: Wpf is not supported or recommended with trimming enabled. Please go to https://aka.ms/dotnet-illink/wpf for more details.</source>
-        <target state="new">NETSDK1165: Wpf is not supported or recommended with trimming enabled. Please go to https://aka.ms/dotnet-illink/wpf for more details.</target>
-        <note>{StrBegin="NETSDK1165: "}</note>
->>>>>>> 1ab74bc8
       </trans-unit>
       <trans-unit id="UnableToFindResolvedPath">
         <source>NETSDK1016: Unable to find resolved path for '{0}'.</source>

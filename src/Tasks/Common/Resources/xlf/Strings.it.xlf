﻿<?xml version="1.0" encoding="utf-8"?>
<xliff xmlns="urn:oasis:names:tc:xliff:document:1.2" xmlns:xsi="http://www.w3.org/2001/XMLSchema-instance" version="1.2" xsi:schemaLocation="urn:oasis:names:tc:xliff:document:1.2 xliff-core-1.2-transitional.xsd">
  <file datatype="xml" source-language="en" target-language="it" original="../Strings.resx">
    <body>
      <trans-unit id="AddResourceWithNonIntegerResource">
        <source>NETSDK1076: AddResource can only be used with integer resource types.</source>
        <target state="translated">NETSDK1076: è possibile usare AddResource solo con tipi di risorsa integer.</target>
        <note>{StrBegin="NETSDK1076: "}</note>
      </trans-unit>
      <trans-unit id="AotNotSupported">
        <source>NETSDK1196: The SDK does not support ahead-of-time compilation. Set the PublishAot property to false.</source>
        <target state="translated">NETSDK1196: l'SDK non supporta la compilazione in anticipo. Imposta la proprietà PublishAot su false.</target>
        <note>{StrBegin="NETSDK1196: "}</note>
      </trans-unit>
      <trans-unit id="AotUnsupportedHostRuntimeIdentifier">
        <source>NETSDK1204: Ahead-of-time compilation is not supported on the current platform '{0}'.</source>
        <target state="translated">NETSDK1204: la compilazione in anticipo non è supportata nella piattaforma corrente '{0}'.</target>
        <note>{StrBegin="NETSDK1204: "}</note>
      </trans-unit>
      <trans-unit id="AotUnsupportedTargetFramework">
        <source>NETSDK1207: Ahead-of-time compilation is not supported for the target framework.</source>
        <target state="translated">NETSDK1207: la compilazione in anticipo non è supportata per il framework di destinazione.</target>
        <note>{StrBegin="NETSDK1207: "}</note>
      </trans-unit>
      <trans-unit id="AotUnsupportedTargetRuntimeIdentifier">
        <source>NETSDK1203: Ahead-of-time compilation is not supported for the target runtime identifier '{0}'.</source>
        <target state="translated">NETSDK1203: la compilazione in anticipo non è supportata per l'identificatore di runtime di destinazione '{0}'.</target>
        <note>{StrBegin="NETSDK1203: "}</note>
      </trans-unit>
      <trans-unit id="AppConfigRequiresRootConfiguration">
        <source>NETSDK1070: The application configuration file must have root configuration element.</source>
        <target state="translated">NETSDK1070: il file di configurazione dell'applicazione deve avere un elemento di configurazione radice.</target>
        <note>{StrBegin="NETSDK1070: "}</note>
      </trans-unit>
      <trans-unit id="AppHostCreationFailedWithRetry">
        <source>NETSDK1113: Failed to create apphost (attempt {0} out of {1}): {2}</source>
        <target state="translated">NETSDK1113: non è stato possibile creare apphost (tentativo {0} di {1}): {2}</target>
        <note>{StrBegin="NETSDK1113: "}</note>
      </trans-unit>
      <trans-unit id="AppHostCustomizationRequiresWindowsHostWarning">
        <source>NETSDK1074: The application host executable will not be customized because adding resources requires that the build be performed on Windows (excluding Nano Server).</source>
        <target state="translated">NETSDK1074: l'eseguibile dell'host applicazione non verrà personalizzato perché per aggiungere risorse è necessario eseguire la compilazione in Windows (escluso Nano Server).</target>
        <note>{StrBegin="NETSDK1074: "}</note>
      </trans-unit>
      <trans-unit id="AppHostHasBeenModified">
        <source>NETSDK1029: Unable to use '{0}' as application host executable as it does not contain the expected placeholder byte sequence '{1}' that would mark where the application name would be written.</source>
        <target state="translated">NETSDK1029: non è possibile usare '{0}' come eseguibile host dell'applicazione perché non contiene la sequenza di byte segnaposto prevista '{1}' che indica dove verrà scritto il nome dell'applicazione.</target>
        <note>{StrBegin="NETSDK1029: "}</note>
      </trans-unit>
      <trans-unit id="AppHostNotWindows">
        <source>NETSDK1078: Unable to use '{0}' as application host executable because it's not a Windows PE file.</source>
        <target state="translated">NETSDK1078: non è possibile usare '{0}' come eseguibile dell'host applicazione perché non è un file di Windows PE.</target>
        <note>{StrBegin="NETSDK1078: "}</note>
      </trans-unit>
      <trans-unit id="AppHostNotWindowsCLI">
        <source>NETSDK1072: Unable to use '{0}' as application host executable because it's not a Windows executable for the CUI (Console) subsystem.</source>
        <target state="translated">NETSDK1072: non è possibile usare '{0}' come eseguibile dell'host applicazione perché non è un eseguibile Windows per il sottosistema CUI (Console).</target>
        <note>{StrBegin="NETSDK1072: "}</note>
      </trans-unit>
      <trans-unit id="AppHostSigningFailed">
        <source>NETSDK1177: Failed to sign apphost with error code {1}: {0}</source>
        <target state="translated">NETSDK1177: impossibile firmare apphost con codice di errore {1}: {0}</target>
        <note>{StrBegin="NETSDK1177: "}</note>
      </trans-unit>
      <trans-unit id="ArtifactsPathCannotBeSetInProject">
        <source>NETSDK1199: The ArtifactsPath and UseArtifactsOutput properties cannot be set in a project file, due to MSBuild ordering constraints. They must be set in a Directory.Build.props file or from the command line. See https://aka.ms/netsdk1199 for more information.</source>
        <target state="translated">NETSDK1199: non è possibile impostare le proprietà ArtifactsPath e UseArtifactsOutput in un file di progetto a causa di vincoli di ordinamento di MSBuild. Devono essere impostati in un file Directory.Build.props o dalla riga di comando. Per altre informazioni, vedere https://aka.ms/netsdk1199.</target>
        <note>{StrBegin="NETSDK1199: "}</note>
      </trans-unit>
      <trans-unit id="AspNetCoreAllNotSupported">
        <source>NETSDK1079: The Microsoft.AspNetCore.All package is not supported when targeting .NET Core 3.0 or higher.  A FrameworkReference to Microsoft.AspNetCore.App should be used instead, and will be implicitly included by Microsoft.NET.Sdk.Web.</source>
        <target state="translated">NETSDK1079: il pacchetto Microsoft.AspNetCore.All non è supportato quando la destinazione è .NET Core 3.0 o versione successiva. È necessario un elemento FrameworkReference per Microsoft.AspNetCore.App, che verrà incluso in modo implicito da Microsoft.NET.Sdk.Web.</target>
        <note>{StrBegin="NETSDK1079: "}</note>
      </trans-unit>
      <trans-unit id="AspNetCoreUsesFrameworkReference">
        <source>NETSDK1080: A PackageReference to Microsoft.AspNetCore.App is not necessary when targeting .NET Core 3.0 or higher. If Microsoft.NET.Sdk.Web is used, the shared framework will be referenced automatically. Otherwise, the PackageReference should be replaced with a FrameworkReference.</source>
        <target state="translated">NETSDK1080: non è necessario alcun elemento PackageReference per Microsoft.AspNetCore.App quando la destinazione è .NET Core 3.0 o versione successiva. Se si usa Microsoft.NET.Sdk.Web, il riferimento al framework condiviso verrà inserito automaticamente; in caso contrario, l'elemento PackageReference deve essere sostituito da un elemento FrameworkReference.</target>
        <note>{StrBegin="NETSDK1080: "}</note>
      </trans-unit>
      <trans-unit id="AssetPreprocessorMustBeConfigured">
        <source>NETSDK1017: Asset preprocessor must be configured before assets are processed.</source>
        <target state="translated">NETSDK1017: prima di elaborare le risorse, è necessario configurare il preprocessore di risorse.</target>
        <note>{StrBegin="NETSDK1017: "}</note>
      </trans-unit>
      <trans-unit id="AssetsFileMissingRuntimeIdentifier">
        <source>NETSDK1047: Assets file '{0}' doesn't have a target for '{1}'. Ensure that restore has run and that you have included '{2}' in the TargetFrameworks for your project. You may also need to include '{3}' in your project's RuntimeIdentifiers.</source>
        <target state="translated">NETSDK1047: il file di risorse '{0}' non contiene una destinazione per '{1}'. Assicurarsi che il ripristino sia stato eseguito e che '{2}' sia stato incluso negli elementi TargetFramework del progetto. Potrebbe anche essere necessario includere '{3}' negli elementi RuntimeIdentifier del progetto.</target>
        <note>{StrBegin="NETSDK1047: "}</note>
      </trans-unit>
      <trans-unit id="AssetsFileMissingTarget">
        <source>NETSDK1005: Assets file '{0}' doesn't have a target for '{1}'. Ensure that restore has run and that you have included '{2}' in the TargetFrameworks for your project.</source>
        <target state="translated">NETSDK1005: il file di risorse '{0}' non contiene una destinazione per '{1}'. Assicurarsi che il ripristino sia stato eseguito e che '{2}' sia stato incluso negli elementi TargetFramework del progetto.</target>
        <note>{StrBegin="NETSDK1005: "}</note>
      </trans-unit>
      <trans-unit id="AssetsFileNotFound">
        <source>NETSDK1004: Assets file '{0}' not found. Run a NuGet package restore to generate this file.</source>
        <target state="translated">NETSDK1004: il file di risorse '{0}' non è stato trovato. Per generare questo file, eseguire un ripristino del pacchetto NuGet.</target>
        <note>{StrBegin="NETSDK1004: "}</note>
      </trans-unit>
      <trans-unit id="AssetsFileNotSet">
        <source>NETSDK1063: The path to the project assets file was not set. Run a NuGet package restore to generate this file.</source>
        <target state="translated">NETSDK1063: il percorso del file di risorse del progetto non è stato impostato. Per generare questo file, eseguire un ripristino del pacchetto NuGet.</target>
        <note>{StrBegin="NETSDK1063: "}</note>
      </trans-unit>
      <trans-unit id="AssetsFilePathNotRooted">
        <source>NETSDK1006: Assets file path '{0}' is not rooted. Only full paths are supported.</source>
        <target state="translated">NETSDK1006: il percorso dei file di risorse '{0}' non contiene una radice. Sono supportati solo percorsi completi.</target>
        <note>{StrBegin="NETSDK1006: "}</note>
      </trans-unit>
      <trans-unit id="AtLeastOneTargetFrameworkMustBeSpecified">
        <source>NETSDK1001: At least one possible target framework must be specified.</source>
        <target state="translated">NETSDK1001: è necessario specificare almeno un framework di destinazione possibile.</target>
        <note>{StrBegin="NETSDK1001: "}</note>
      </trans-unit>
      <trans-unit id="CannotDirectlyReferenceMicrosoftNetCompilersToolsetFramework">
        <source>NETSDK1205: The Microsoft.Net.Compilers.Toolset.Framework package should not be set directly. Set the property 'BuildWithNetFrameworkHostedCompiler' to 'true' instead if you need it.</source>
        <target state="translated">NETSDK1205: il pacchetto Microsoft.Net.Compilers.Toolset.Framework non deve essere impostato direttamente. Se necessario, impostare la proprietà 'BuildWithNetFrameworkHostedCompiler' su 'true'.</target>
        <note>{StrBegin="NETSDK1205: "}{Locked="Microsoft.Net.Compilers.Toolset.Framework"}{Locked="BuildWithNetFrameworkHostedCompiler"}</note>
      </trans-unit>
      <trans-unit id="CannotEmbedClsidMapIntoComhost">
        <source>NETSDK1092: The CLSIDMap cannot be embedded on the COM host because adding resources requires that the build be performed on Windows (excluding Nano Server).</source>
        <target state="translated">NETSDK1092: non è possibile incorporare l'elemento CLSIDMap nell'host COM perché per aggiungere risorse è necessario eseguire la compilazione in Windows (escluso Nano Server).</target>
        <note>{StrBegin="NETSDK1092: "}</note>
      </trans-unit>
      <trans-unit id="CannotFindApphostForRid">
        <source>NETSDK1065: Cannot find app host for {0}. {0} could be an invalid runtime identifier (RID). For more information about RID, see https://aka.ms/rid-catalog.</source>
        <target state="translated">NETSDK1065: non è possibile trovare l'host delle app per {0}. {0} potrebbe essere un identificatore di runtime (RID) non valido. Per altre informazioni sul RID, vedere https://aka.ms/rid-catalog.</target>
        <note>{StrBegin="NETSDK1065: "}</note>
      </trans-unit>
      <trans-unit id="CannotFindComhost">
        <source>NETSDK1091: Unable to find a .NET Core COM host. The .NET Core COM host is only available on .NET Core 3.0 or higher when targeting Windows.</source>
        <target state="translated">NETSDK1091: non è possibile trovare un host COM .NET Core. L'host COM .NET Core è disponibile solo in .NET Core 3.0 o versioni successive quando è destinato a Windows.</target>
        <note>{StrBegin="NETSDK1091: "}</note>
      </trans-unit>
      <trans-unit id="CannotFindIjwhost">
        <source>NETSDK1114: Unable to find a .NET Core IJW host. The .NET Core IJW host is only available on .NET Core 3.1 or higher when targeting Windows.</source>
        <target state="translated">NETSDK1114: non è possibile trovare un host IJW .NET Core. L'host IJW .NET Core è disponibile solo in .NET Core 3.1 o versioni successive quando la destinazione è Windows.</target>
        <note>{StrBegin="NETSDK1114: "}</note>
      </trans-unit>
      <trans-unit id="CannotFindProjectInfo">
        <source>NETSDK1007: Cannot find project info for '{0}'. This can indicate a missing project reference.</source>
        <target state="translated">NETSDK1007: le informazioni del progetto per '{0}' non sono state trovate. Questo errore può indicare la mancanza di un riferimento al progetto.</target>
        <note>{StrBegin="NETSDK1007: "}</note>
      </trans-unit>
      <trans-unit id="CannotHaveRuntimeIdentifierPlatformMismatchPlatformTarget">
        <source>NETSDK1032: The RuntimeIdentifier platform '{0}' and the PlatformTarget '{1}' must be compatible.</source>
        <target state="translated">NETSDK1032: la piattaforma '{0}' di RuntimeIdentifier e quella '{1}' di PlatformTarget devono essere compatibili.</target>
        <note>{StrBegin="NETSDK1032: "}</note>
      </trans-unit>
      <trans-unit id="CannotHaveSelfContainedWithoutRuntimeIdentifier">
        <source>NETSDK1031: It is not supported to build or publish a self-contained application without specifying a RuntimeIdentifier. You must either specify a RuntimeIdentifier or set SelfContained to false.</source>
        <target state="translated">NETSDK1031: non è possibile compilare o pubblicare un'applicazione indipendente senza specificare un elemento RuntimeIdentifier. Specificare un elemento RuntimeIdentifier o impostare SelfContained su false.</target>
        <note>{StrBegin="NETSDK1031: "}</note>
      </trans-unit>
      <trans-unit id="CannotHaveSingleFileWithoutRuntimeIdentifier">
        <source>NETSDK1097: It is not supported to publish an application to a single-file without specifying a RuntimeIdentifier. You must either specify a RuntimeIdentifier or set PublishSingleFile to false.</source>
        <target state="translated">NETSDK1097: non è possibile pubblicare un'applicazione in un singolo file senza specificare un elemento RuntimeIdentifier. Specificare un elemento RuntimeIdentifier o impostare PublishSingleFile su false.</target>
        <note>{StrBegin="NETSDK1097: "}</note>
      </trans-unit>
      <trans-unit id="CannotHaveSingleFileWithoutAppHost">
        <source>NETSDK1098: Applications published to a single-file are required to use the application host. You must either set PublishSingleFile to false or set UseAppHost to true.</source>
        <target state="translated">NETSDK1098: le applicazioni pubblicate in un singolo file sono necessarie per usare l'host dell'applicazione. Impostare PublishSingleFile su false o UseAppHost su true.</target>
        <note>{StrBegin="NETSDK1098: "}</note>
      </trans-unit>
      <trans-unit id="CannotHaveSingleFileWithoutExecutable">
        <source>NETSDK1099: Publishing to a single-file is only supported for executable applications.</source>
        <target state="translated">NETSDK1099: la pubblicazione in un singolo file è supportata solo per le applicazioni eseguibili.</target>
        <note>{StrBegin="NETSDK1099: "}</note>
      </trans-unit>
      <trans-unit id="CannotHaveSolutionLevelOutputPath">
        <source>NETSDK1194: The "--output" option isn't supported when building a solution. Specifying a solution-level output path results in all projects copying outputs to the same directory, which can lead to inconsistent builds.</source>
        <target state="translated">NETSDK1194: l'opzione "--output" non è supportata durante la compilazione di una soluzione. Se si specifica un percorso di output a livello di soluzione, tutti i progetti copiano gli output nella stessa directory, con possibili compilazioni incoerenti.</target>
        <note>{StrBegin="NETSDK1194: "}{Locked="--output"}</note>
      </trans-unit>
      <trans-unit id="CannotHaveSolutionLevelRuntimeIdentifier">
        <source>NETSDK1134: Building a solution with a specific RuntimeIdentifier is not supported. If you would like to publish for a single RID, specify the RID at the individual project level instead.</source>
        <target state="translated">NETSDK1134: non è supportata la compilazione di una soluzione con un parametro RuntimeIdentifier specifico. Se si desidera pubblicare per un singolo RID, specificare il RID a livello di singolo progetto.</target>
        <note>{StrBegin="NETSDK1134: "}</note>
      </trans-unit>
      <trans-unit id="CannotHaveSupportedOSPlatformVersionHigherThanTargetPlatformVersion">
        <source>NETSDK1135: SupportedOSPlatformVersion {0} cannot be higher than TargetPlatformVersion {1}.</source>
        <target state="translated">NETSDK1135: il valore di SupportedOSPlatformVersion {0} non può essere maggiore di quello di TargetPlatformVersion {1}.</target>
        <note>{StrBegin="NETSDK1135: "}</note>
      </trans-unit>
      <trans-unit id="CannotIncludeAllContentButNotNativeLibrariesInSingleFile">
        <source>NETSDK1143: Including all content in a single file bundle also includes native libraries. If IncludeAllContentForSelfExtract is true, IncludeNativeLibrariesForSelfExtract must not be false.</source>
        <target state="translated">NETSDK1143: se si include tutto il contenuto in un unico bundle di file, verranno incluse anche le librerie native. Se IncludeAllContentForSelfExtract è true, IncludeNativeLibrariesForSelfExtract non deve essere false.</target>
        <note>{StrBegin="NETSDK1143: "}</note>
      </trans-unit>
      <trans-unit id="CannotIncludeSymbolsInSingleFile">
        <source>NETSDK1142: Including symbols in a single file bundle is not supported when publishing for .NET5 or higher.</source>
        <target state="translated">NETSDK1142: l'inclusione dei simboli in un unico bundle di file non è supportata quando si esegue la pubblicazione per .NET 5 o versioni successive.</target>
        <note>{StrBegin="NETSDK1142: "}</note>
      </trans-unit>
      <trans-unit id="CannotInferTargetFrameworkIdentifierAndVersion">
        <source>NETSDK1013: The TargetFramework value '{0}' was not recognized. It may be misspelled. If not, then the TargetFrameworkIdentifier and/or TargetFrameworkVersion properties must be specified explicitly.</source>
        <target state="translated">NETSDK1013: il valore {0}' di TargetFramework non è stato riconosciuto. È possibile che sia stato digitato in modo errato. In caso contrario, le proprietà TargetFrameworkIdentifier e/o TargetFrameworkVersion devono essere specificate in modo esplicito.</target>
        <note>{StrBegin="NETSDK1013: "}</note>
      </trans-unit>
      <trans-unit id="CannotUseSelfContainedWithoutAppHost">
        <source>NETSDK1067: Self-contained applications are required to use the application host. Either set SelfContained to false or set UseAppHost to true.</source>
        <target state="translated">NETSDK1067: con le applicazioni complete è necessario usare l'host applicazione. Impostare SelfContained su false o UseAppHost su true.</target>
        <note>{StrBegin="NETSDK1067: "}</note>
      </trans-unit>
      <trans-unit id="CanOnlyHaveSingleFileWithNetCoreApp">
        <source>NETSDK1125: Publishing to a single-file is only supported for netcoreapp target.</source>
        <target state="translated">NETSDK1125: la pubblicazione in un file singolo è supportata solo per la destinazione netcoreapp.</target>
        <note>{StrBegin="NETSDK1125: "}</note>
      </trans-unit>
      <trans-unit id="ChoosingAssemblyVersion_Info">
        <source>Choosing '{0}' because AssemblyVersion '{1}' is greater than '{2}'.</source>
        <target state="translated">Verrà scelto '{0}' perché il valore di AssemblyVersion '{1}' è maggiore di '{2}'.</target>
        <note />
      </trans-unit>
      <trans-unit id="ChoosingCopyLocalArbitrarily_Info">
        <source>Choosing '{0}' arbitrarily as both items are copy-local and have equal file and assembly versions.</source>
        <target state="translated">Verrà scelto '{0}' in modo arbitrario perché entrambi gli elementi sono una copia locale e contengono versioni di file e assembly uguali.</target>
        <note />
      </trans-unit>
      <trans-unit id="ChoosingFileVersion_Info">
        <source>Choosing '{0}' because file version '{1}' is greater than '{2}'.</source>
        <target state="translated">Verrà scelto '{0}' perché la versione del file '{1}' è maggiore di '{2}'.</target>
        <note />
      </trans-unit>
      <trans-unit id="ChoosingPlatformItem_Info">
        <source>Choosing '{0}' because it is a platform item.</source>
        <target state="translated">Verrà scelto '{0}' perché è un elemento della piattaforma.</target>
        <note />
      </trans-unit>
      <trans-unit id="ChoosingPreferredPackage_Info">
        <source>Choosing '{0}' because it comes from a package that is preferred.</source>
        <target state="translated">Verrà scelto '{0}' perché proviene da un pacchetto preferito.</target>
        <note />
      </trans-unit>
      <trans-unit id="ClsidMapConflictingGuids">
        <source>NETSDK1089: The '{0}' and '{1}' types have the same CLSID '{2}' set in their GuidAttribute. Each COMVisible class needs to have a distinct guid for their CLSID.</source>
        <target state="translated">NETSDK1089: per i tipi '{0}' e '{1}' è impostato lo stesso CLSID '{2}' nel relativo elemento GuidAttribute. Ogni classe COMVisible deve includere un GUID distinto per il CLSID.</target>
        <note>{StrBegin="NETSDK1089: "}
{0} - The first type with the conflicting guid.
{1} - The second type with the conflicting guid.
{2} - The guid the two types have.</note>
      </trans-unit>
      <trans-unit id="ClsidMapExportedTypesRequireExplicitGuid">
        <source>NETSDK1088: The COMVisible class '{0}' must have a GuidAttribute with the CLSID of the class to be made visible to COM in .NET Core.</source>
        <target state="translated">NETSDK1088: la classe COMVisible '{0}' deve includere un elemento GuidAttribute con il CLSID della classe da rendere visibile per COM in .NET Core.</target>
        <note>{StrBegin="NETSDK1088: "}
{0} - The ComVisible class that doesn't have a GuidAttribute on it.</note>
      </trans-unit>
      <trans-unit id="ClsidMapInvalidAssembly">
        <source>NETSDK1090: The supplied assembly '{0}' is not valid. Cannot generate a CLSIDMap from it.</source>
        <target state="translated">NETSDK1090: l'assembly specificato '{0}' non è valido. Non può essere usato per generare un elemento CLSIDMap.</target>
        <note>{StrBegin="NETSDK1090: "}
{0} - The path to the invalid assembly.</note>
      </trans-unit>
      <trans-unit id="CompressionInSingleFileRequires60">
        <source>NETSDK1167: Compression in a single file bundle is only supported when publishing for .NET6 or higher.</source>
        <target state="translated">NETSDK1167: la compressione in un unico bundle di file è supportata solo quando si esegue la pubblicazione per .NET6 o versioni successive.</target>
        <note>{StrBegin="NETSDK1167: "}</note>
      </trans-unit>
      <trans-unit id="CompressionInSingleFileRequiresSelfContained">
        <source>NETSDK1176: Compression in a single file bundle is only supported when publishing a self-contained application.</source>
        <target state="translated">NETSDK1176: la compressione in un unico bundle di file è supportata solo quando si esegue la pubblicazione di un'applicazione indipendente.</target>
        <note>{StrBegin="NETSDK1176: "}</note>
      </trans-unit>
      <trans-unit id="ConflictingRuntimePackInformation">
        <source>NETSDK1133: There was conflicting information about runtime packs available for {0}:
{1}</source>
        <target state="translated">NETSDK1133: sono presenti informazioni in conflitto sui pacchetti di runtime disponibili per {0}:
{1}</target>
        <note>{StrBegin="NETSDK1133: "}</note>
      </trans-unit>
      <trans-unit id="ContentItemDoesNotProvideOutputPath">
        <source>NETSDK1014: Content item for '{0}' sets '{1}', but does not provide  '{2}' or '{3}'.</source>
        <target state="translated">NETSDK1014: l'elemento di contenuto per '{0}' imposta '{1}', ma non fornisce '{2}' o '{3}'.</target>
        <note>{StrBegin="NETSDK1014: "}</note>
      </trans-unit>
      <trans-unit id="ContentPreproccessorParameterRequired">
        <source>NETSDK1010: The '{0}' task must be given a value for parameter '{1}' in order to consume preprocessed content.</source>
        <target state="translated">NETSDK1010: per poter utilizzare il contenuto pre-elaborato, è necessario assegnare un valore per il parametro '{1}' nell'attività '{0}'.</target>
        <note>{StrBegin="NETSDK1010: "}</note>
      </trans-unit>
      <trans-unit id="CouldNotDetermineWinner_DoesNotExist_Info">
        <source>Could not determine winner because '{0}' does not exist.</source>
        <target state="translated">Non è stato possibile determinare la versione da usare perché '{0}' non esiste.</target>
        <note />
      </trans-unit>
      <trans-unit id="CouldNotDetermineWinner_EqualVersions_Info">
        <source>Could not determine winner due to equal file and assembly versions.</source>
        <target state="translated">Non è stato possibile determinare la versione da usare perché le versioni dell'assembly e del file sono uguali.</target>
        <note />
      </trans-unit>
      <trans-unit id="CouldNotDetermineWinner_NoFileVersion_Info">
        <source>Could not determine a winner because '{0}' has no file version.</source>
        <target state="translated">Non è stato possibile determinare la versione da usare perché non esiste alcuna versione del file per '{0}'.</target>
        <note />
      </trans-unit>
      <trans-unit id="CouldNotDetermineWinner_NotAnAssembly_Info">
        <source>Could not determine a winner because '{0}' is not an assembly.</source>
        <target state="translated">Non è stato possibile determinare la versione da usare perché '{0}' non è un assembly.</target>
        <note />
      </trans-unit>
      <trans-unit id="CouldNotGetPackVersionFromWorkloadManifests">
        <source>NETSDK1181: Error getting pack version: Pack '{0}' was not present in workload manifests.</source>
        <target state="translated">NETSDK1181: errore durante il recupero della versione del pacchetto: il pacchetto '{0}' non era presente nei manifesti del carico di lavoro.</target>
        <note>{StrBegin="NETSDK1181: "}</note>
      </trans-unit>
      <trans-unit id="CouldNotLoadPlatformManifest">
        <source>NETSDK1042: Could not load PlatformManifest from '{0}' because it did not exist.</source>
        <target state="translated">NETSDK1042: non è stato possibile caricare PlatformManifest da '{0}' perché non esiste.</target>
        <note>{StrBegin="NETSDK1042: "}</note>
      </trans-unit>
      <trans-unit id="CppRequiresTFMVersion31">
        <source>NETSDK1120: C++/CLI projects targeting .NET Core require a target framework of at least 'netcoreapp3.1'.</source>
        <target state="translated">NETSDK1120: con i progetti C++/CLI destinati a .NET Core è il framework di destinazione deve essere impostato almeno su 'netcoreapp3.1'.</target>
        <note>{StrBegin="NETSDK1120: "}</note>
      </trans-unit>
      <trans-unit id="Crossgen2MissingRequiredMetadata">
        <source>NETSDK1158: Required '{0}' metadata missing on Crossgen2Tool item.</source>
        <target state="translated">NETSDK1158: nell'elemento Crossgen2Tool mancano i metadati richiesti di '{0}'.</target>
        <note>{StrBegin="NETSDK1158: "}</note>
      </trans-unit>
      <trans-unit id="Crossgen2RequiresSelfContained">
        <source>NETSDK1126: Publishing ReadyToRun using Crossgen2 is only supported for self-contained applications.</source>
        <target state="translated">NETSDK1126: la pubblicazione di ReadyToRun tramite Crossgen2 è supportata solo per le applicazioni autonome.</target>
        <note>{StrBegin="NETSDK1126: "}</note>
      </trans-unit>
      <trans-unit id="Crossgen2ToolExecutableNotFound">
        <source>NETSDK1155: Crossgen2Tool executable '{0}' not found.</source>
        <target state="translated">NETSDK1155: l'eseguibile '{0}' di Crossgen2Tool non è stato trovato.</target>
        <note>{StrBegin="NETSDK1155: "}</note>
      </trans-unit>
      <trans-unit id="Crossgen2ToolMissingWhenUseCrossgen2IsSet">
        <source>NETSDK1154: Crossgen2Tool must be specified when UseCrossgen2 is set to true.</source>
        <target state="translated">NETSDK1154: è necessario specificare Crossgen2Tool quando UseCrossgen2 è impostato su true.</target>
        <note>{StrBegin="NETSDK1154: "}</note>
      </trans-unit>
      <trans-unit id="Crossgen5CannotEmitSymbolsInCompositeMode">
        <source>NETSDK1166: Cannot emit symbols when publishing for .NET 5 with Crossgen2 using composite mode.</source>
        <target state="translated">NETSDK1166: non è possibile creare simboli durante la pubblicazione per .NET 5 con Crossgen2 usando la modalità composita.</target>
        <note>{StrBegin="NETSDK1166: "}</note>
      </trans-unit>
      <trans-unit id="CrossgenToolExecutableNotFound">
        <source>NETSDK1160: CrossgenTool executable '{0}' not found.</source>
        <target state="translated">NETSDK1160: l'eseguibile '{0}' di CrossgenTool non è stato trovato.</target>
        <note>{StrBegin="NETSDK1160: "}</note>
      </trans-unit>
      <trans-unit id="CrossgenToolMissingInPDBCompilationMode">
        <source>NETSDK1153: CrossgenTool not specified in PDB compilation mode.</source>
        <target state="translated">NETSDK1153: CrossgenTool non è stato specificato nella modalità di compilazione PDB.</target>
        <note>{StrBegin="NETSDK1153: "}</note>
      </trans-unit>
      <trans-unit id="CrossgenToolMissingWhenUseCrossgen2IsNotSet">
        <source>NETSDK1159: CrossgenTool must be specified when UseCrossgen2 is set to false.</source>
        <target state="translated">NETSDK1159: è necessario specificare CrossgenTool quando UseCrossgen2 è impostato su false.</target>
        <note>{StrBegin="NETSDK1159: "}</note>
      </trans-unit>
      <trans-unit id="DiaSymReaderLibraryNotFound">
        <source>NETSDK1161: DiaSymReader library '{0}' not found.</source>
        <target state="translated">NETSDK1161: la libreria '{0}' di DiaSymReader non è stata trovata.</target>
        <note>{StrBegin="NETSDK1161: "}</note>
      </trans-unit>
      <trans-unit id="DotNetHostExecutableNotFound">
        <source>NETSDK1156: .NET host executable '{0}' not found.</source>
        <target state="translated">NETSDK1156: l'eseguibile '{0}' dell'host .NET non è stato trovato.</target>
        <note>{StrBegin="NETSDK1156: "}</note>
      </trans-unit>
      <trans-unit id="DotnetToolDoesNotSupportTFMLowerThanNetcoreapp21">
        <source>NETSDK1055: DotnetTool does not support target framework lower than netcoreapp2.1.</source>
        <target state="translated">NETSDK1055: DotnetTool non supporta framework di destinazione di versioni precedenti a netcoreapp2.1.</target>
        <note>{StrBegin="NETSDK1055: "}</note>
      </trans-unit>
      <trans-unit id="DotnetToolOnlySupportNetcoreapp">
        <source>NETSDK1054: only supports .NET Core.</source>
        <target state="translated">NETSDK1054: supporta solo .NET Core.</target>
        <note>{StrBegin="NETSDK1054: "}</note>
      </trans-unit>
      <trans-unit id="DuplicateItemsError">
        <source>NETSDK1022: Duplicate '{0}' items were included. The .NET SDK includes '{0}' items from your project directory by default. You can either remove these items from your project file, or set the '{1}' property to '{2}' if you want to explicitly include them in your project file. For more information, see {4}. The duplicate items were: {3}</source>
        <target state="translated">NETSDK1022: sono stati inclusi '{0}' elementi duplicati. Per impostazione predefinita, .NET SDK include '{0}' elementi della directory del progetto. È possibile rimuovere tali elementi dal file di progetto oppure impostare la proprietà '{1}' su '{2}' se si vuole includerli implicitamente nel file di progetto. Per altre informazioni, vedere {4}. Gli elementi duplicati sono: {3}</target>
        <note>{StrBegin="NETSDK1022: "}</note>
      </trans-unit>
      <trans-unit id="DuplicatePreprocessorToken">
        <source>NETSDK1015: The preprocessor token '{0}' has been given more than one value. Choosing '{1}' as the value.</source>
        <target state="translated">NETSDK1015: al token di preprocessore '{0}' è stato assegnato più di un valore. Come valore verrà scelto '{1}'.</target>
        <note>{StrBegin="NETSDK1015: "}</note>
      </trans-unit>
      <trans-unit id="DuplicatePublishOutputFiles">
        <source>NETSDK1152: Found multiple publish output files with the same relative path: {0}.</source>
        <target state="translated">NETSDK1152: sono stati trovati più file di output di pubblicazione con lo stesso percorso relativo: {0}.</target>
        <note>{StrBegin="NETSDK1152: "}</note>
      </trans-unit>
      <trans-unit id="DuplicateRuntimePackAsset">
        <source>NETSDK1110: More than one asset in the runtime pack has the same destination sub-path of '{0}'. Report this error to the .NET team here: https://aka.ms/dotnet-sdk-issue.</source>
        <target state="translated">NETSDK1110: più di un asset nel pacchetto di runtime ha lo stesso percorso secondario di destinazione di '{0}'. Segnalare questo errore al team di .NET all'indirizzo: https://aka.ms/dotnet-sdk-issue.</target>
        <note>{StrBegin="NETSDK1110: "}</note>
      </trans-unit>
      <trans-unit id="DuplicateTypeLibraryIds">
        <source>NETSDK1169: The same resource ID {0} was specified for two type libraries '{1}' and '{2}'. Duplicate type library IDs are not allowed.</source>
        <target state="translated">NETSDK1169: è stato specificato lo stesso ID di risorsa {0} per due librerie dei tipi '{1}' e '{2}'. Gli ID della libreria dei tipi duplicati non sono consentiti.</target>
        <note>{StrBegin="NETSDK1169: "}</note>
      </trans-unit>
      <trans-unit id="EnableSingleFileAnalyzerUnsupported">
        <source>NETSDK1211: EnableSingleFileAnalyzer is not supported for the target framework. Consider multi-targeting to a supported framework to enable single-file analysis, and set EnableSingleFileAnalyzer only for the supported frameworks. For example:
&lt;EnableSingleFileAnalyzer Condition="$([MSBuild]::IsTargetFrameworkCompatible('$(TargetFramework)', 'net6.0'))"&gt;true&lt;/EnableSingleFileAnalyzer&gt;</source>
        <target state="translated">NETSDK1211: EnableSingleFileAnalyzer non è supportato per il framework di destinazione. Provare a usare più destinazioni in un framework supportato per abilitare l'analisi a file singolo e impostare EnableSingleFileAnalyzer solo per i framework supportati. Per esempio:
&lt;EnableSingleFileAnalyzer Condition="$([MSBuild]::IsTargetFrameworkCompatible('$(TargetFramework)', 'net6.0'))"&gt;true&lt;/EnableSingleFileAnalyzer&gt;</target>
        <note>{StrBegin="NETSDK1211: "}</note>
      </trans-unit>
      <trans-unit id="EncounteredConflict_Info">
        <source>Encountered conflict between '{0}' and '{1}'.</source>
        <target state="translated">È stato rilevato un conflitto tra '{0}' e '{1}'.</target>
        <note />
      </trans-unit>
      <trans-unit id="ErrorParsingFrameworkListInvalidValue">
        <source>NETSDK1051: Error parsing FrameworkList from '{0}'.  {1} '{2}' was invalid.</source>
        <target state="translated">NETSDK1051: si è verificato un errore durante l'analisi di FrameworkList da '{0}'. {1} '{2}' non è valido.</target>
        <note>{StrBegin="NETSDK1051: "}</note>
      </trans-unit>
      <trans-unit id="ErrorParsingPlatformManifest">
        <source>NETSDK1043: Error parsing PlatformManifest from '{0}' line {1}.  Lines must have the format {2}.</source>
        <target state="translated">NETSDK1043: si è verificato un errore durante l'analisi di PlatformManifest da '{0}' a riga {1}. Il formato delle righe deve essere {2}.</target>
        <note>{StrBegin="NETSDK1043: "}</note>
      </trans-unit>
      <trans-unit id="ErrorParsingPlatformManifestInvalidValue">
        <source>NETSDK1044: Error parsing PlatformManifest from '{0}' line {1}.  {2} '{3}' was invalid.</source>
        <target state="translated">NETSDK1044: si è verificato un errore durante l'analisi di PlatformManifest da '{0}' a riga {1}. Il valore {2} '{3}' non è valido.</target>
        <note>{StrBegin="NETSDK1044: "}</note>
      </trans-unit>
      <trans-unit id="ErrorReadingAssetsFile">
        <source>NETSDK1060: Error reading assets file: {0}</source>
        <target state="translated">NETSDK1060: errore durante la lettura del file di asset: {0}</target>
        <note>{StrBegin="NETSDK1060: "}</note>
      </trans-unit>
      <trans-unit id="FailedToDeleteApphost">
        <source>NETSDK1111: Failed to delete output apphost: {0}</source>
        <target state="translated">NETSDK1111: non è stato possibile eliminare l'apphost di output: {0}</target>
        <note>{StrBegin="NETSDK1111: "}</note>
      </trans-unit>
      <trans-unit id="FailedToLockResource">
        <source>NETSDK1077: Failed to lock resource.</source>
        <target state="translated">NETSDK1077: non è stato possibile bloccare la risorsa.</target>
        <note>{StrBegin="NETSDK1077: "}</note>
      </trans-unit>
      <trans-unit id="FileNameIsTooLong">
        <source>NETSDK1030: Given file name '{0}' is longer than 1024 bytes</source>
        <target state="translated">NETSDK1030: il nome file specificato '{0}' supera 1024 byte</target>
        <note>{StrBegin="NETSDK1030: "}</note>
      </trans-unit>
      <trans-unit id="FolderAlreadyExists">
        <source>NETSDK1024: Folder '{0}' already exists either delete it or provide a different ComposeWorkingDir</source>
        <target state="translated">NETSDK1024: la cartella '{0}' esiste già. Eliminarla o specificare un elemento ComposeWorkingDir diverso</target>
        <note>{StrBegin="NETSDK1024: "}</note>
      </trans-unit>
      <trans-unit id="FrameworkDependentAppHostRequiresVersion21">
        <source>NETSDK1068: The framework-dependent application host requires a target framework of at least 'netcoreapp2.1'.</source>
        <target state="translated">NETSDK1068: con l'host applicazione dipendente dal framework il framework di destinazione deve essere impostato almeno su 'netcoreapp2.1'.</target>
        <note>{StrBegin="NETSDK1068: "}</note>
      </trans-unit>
      <trans-unit id="FrameworkListPathNotRooted">
        <source>NETSDK1052: Framework list file path '{0}' is not rooted. Only full paths are supported.</source>
        <target state="translated">NETSDK1052: il percorso '{0}' del file dell'elenco di framework non contiene una radice. Sono supportati solo percorsi completi.</target>
        <note>{StrBegin="NETSDK1052: "}</note>
      </trans-unit>
      <trans-unit id="FrameworkReferenceDuplicateError">
        <source>NETSDK1087: Multiple FrameworkReference items for '{0}' were included in the project.</source>
        <target state="translated">NETSDK1087: nel progetto sono stati inclusi più elementi FrameworkReference per '{0}'.</target>
        <note>{StrBegin="NETSDK1087: "}</note>
      </trans-unit>
      <trans-unit id="FrameworkReferenceOverrideWarning">
        <source>NETSDK1086: A FrameworkReference for '{0}' was included in the project. This is implicitly referenced by the .NET SDK and you do not typically need to reference it from your project. For more information, see {1}</source>
        <target state="translated">NETSDK1086: nel progetto è stato incluso un elemento FrameworkReference per '{0}'. Questo elemento viene usato come riferimento implicito da .NET SDK e non è in genere necessario farvi riferimento dal progetto. Per altre informazioni, vedere {1}</target>
        <note>{StrBegin="NETSDK1086: "}</note>
      </trans-unit>
      <trans-unit id="GetDependsOnNETStandardFailedWithException">
        <source>NETSDK1049: Resolved file has a bad image, no metadata, or is otherwise inaccessible. {0} {1}</source>
        <target state="translated">NETSDK1049: il file risolto ha un'immagine danneggiata, non contiene metadati o è inaccessibile per altri motivi. {0} {1}</target>
        <note>{StrBegin="NETSDK1049: "}</note>
      </trans-unit>
      <trans-unit id="GlobalJsonSDKResolutionFailed">
        <source>NETSDK1141: Unable to resolve the .NET SDK version as specified in the global.json located at {0}.</source>
        <target state="translated">NETSDK1141: non è possibile risolvere la versione di .NET SDK come specificato nel file global.json presente in {0}.</target>
        <note>{StrBegin="NETSDK1141: "}</note>
      </trans-unit>
      <trans-unit id="ILLinkFailed">
<<<<<<< HEAD
        <source>NETSDK1144: Optimizing assemblies for size failed.</source>
        <target state="new">NETSDK1144: Optimizing assemblies for size failed.</target>
=======
        <source>NETSDK1144: Optimizing assemblies for size failed. Optimization can be disabled by setting the PublishTrimmed property to false.</source>
        <target state="translated">NETSDK1144: l'ottimizzazione degli assembly per le dimensioni non è riuscita. È possibile disabilitare l'ottimizzazione impostando la proprietà PublishTrimmed su false.</target>
>>>>>>> cfa6ec23
        <note>{StrBegin="NETSDK1144: "}</note>
      </trans-unit>
      <trans-unit id="ILLinkNoValidRuntimePackageError">
        <source>NETSDK1195: Trimming, or code compatibility analysis for trimming, single-file deployment, or ahead-of-time compilation is not supported for the target framework. For more information, see https://aka.ms/netsdk1195</source>
        <target state="translated">NETSDK1195: la limitazione o l'analisi della compatibilità del codice per il trimming, la distribuzione di file singolo o la compilazione in anticipo non è supportata per il framework di destinazione. Per altre informazioni, vedere https://aka.ms/netsdk1195</target>
        <note>{StrBegin="NETSDK1195: "}</note>
      </trans-unit>
      <trans-unit id="ILLinkNotSupportedError">
        <source>NETSDK1102: Optimizing assemblies for size is not supported for the selected publish configuration. Please ensure that you are publishing a self-contained app.</source>
        <target state="translated">NETSDK1102: l'ottimizzazione degli assembly per le dimensioni non è supportata per la configurazione di pubblicazione selezionata. Assicurarsi di pubblicare un'app indipendente.</target>
        <note>{StrBegin="NETSDK1102: "}</note>
      </trans-unit>
      <trans-unit id="ILLinkOptimizedAssemblies">
        <source>Optimizing assemblies for size may change the behavior of the app. Be sure to test after publishing. See: https://aka.ms/dotnet-illink</source>
        <target state="translated">L'ottimizzazione degli assembly per le dimensioni potrebbe comportare la modifica del comportamento dell'app. Assicurarsi di testarla dopo la pubblicazione. Vedere: https://aka.ms/dotnet-illink</target>
        <note />
      </trans-unit>
      <trans-unit id="ILLinkRunning">
        <source>Optimizing assemblies for size. This process might take a while.</source>
        <target state="translated">Ottimizzazione degli assembly per le dimensioni. Questo processo potrebbe richiedere del tempo.</target>
        <note />
      </trans-unit>
      <trans-unit id="ImplicitRuntimeIdentifierResolutionForPublishPropertyFailed">
        <source>NETSDK1191: A runtime identifier for the property '{0}' couldn't be inferred. Specify a rid explicitly.</source>
        <target state="translated">NETSDK1191: non è stato possibile dedurre un identificatore di runtime per la proprietà '{0}'. Specificare un RID in modo esplicito.</target>
        <note>{StrBegin="NETSDK1191: "}</note>
      </trans-unit>
      <trans-unit id="IncorrectPackageRoot">
        <source>NETSDK1020: Package Root {0} was incorrectly given for Resolved library {1}</source>
        <target state="translated">NETSDK1020: la radice {0} del pacchetto specificata per la libreria risolta {1} non è corretta</target>
        <note>{StrBegin="NETSDK1020: "}</note>
      </trans-unit>
      <trans-unit id="IncorrectTargetFormat">
        <source>NETSDK1025: The target manifest {0} provided is of not the correct format</source>
        <target state="translated">NETSDK1025: il formato del manifesto di destinazione specificato {0} non è corretto</target>
        <note>{StrBegin="NETSDK1025: "}</note>
      </trans-unit>
      <trans-unit id="InputAssemblyNotFound">
        <source>NETSDK1163: Input assembly '{0}' not found.</source>
        <target state="translated">NETSDK1163: l'assembly di input '{0}' non è stato trovato.</target>
        <note>{StrBegin="NETSDK1163: "}</note>
      </trans-unit>
      <trans-unit id="InvalidFrameworkName">
        <source>NETSDK1003: Invalid framework name: '{0}'.</source>
        <target state="translated">NETSDK1003: nome di framework non valido: '{0}'.</target>
        <note>{StrBegin="NETSDK1003: "}</note>
      </trans-unit>
      <trans-unit id="InvalidItemSpecToUse">
        <source>NETSDK1058: Invalid value for ItemSpecToUse parameter: '{0}'.  This property must be blank or set to 'Left' or 'Right'</source>
        <target state="translated">NETSDK1058: valore non valido per il parametro ItemSpecToUse: '{0}'. Questa proprietà deve essere vuota o impostata su 'Left' o 'Right'</target>
        <note>{StrBegin="NETSDK1058: "}
The following are names of parameters or literal values and should not be translated: ItemSpecToUse, Left, Right</note>
      </trans-unit>
      <trans-unit id="InvalidNuGetVersionString">
        <source>NETSDK1018: Invalid NuGet version string: '{0}'.</source>
        <target state="translated">NETSDK1018: la stringa di versione '{0}' di NuGet non è valida.</target>
        <note>{StrBegin="NETSDK1018: "}</note>
      </trans-unit>
      <trans-unit id="InvalidResourceUpdate">
        <source>NETSDK1075: Update handle is invalid. This instance may not be used for further updates.</source>
        <target state="translated">NETSDK1075: il punto di controllo dell'aggiornamento non è valido. Non è possibile usare questa istanza per ulteriori aggiornamenti.</target>
        <note>{StrBegin="NETSDK1075: "}</note>
      </trans-unit>
      <trans-unit id="InvalidRollForwardValue">
        <source>NETSDK1104: RollForward value '{0}' is invalid. Allowed values are {1}.</source>
        <target state="translated">NETSDK1104: il valore '{0}' di RollForward non è valido. I valori consentiti sono {1}.</target>
        <note>{StrBegin="NETSDK1104: "}</note>
      </trans-unit>
      <trans-unit id="InvalidTargetPlatformVersion">
        <source>NETSDK1140: {0} is not a valid TargetPlatformVersion for {1}. Valid versions include:
{2}</source>
        <target state="translated">NETSDK1140: {0} non è un valore valido di TargetPlatformVersion per or {1}. Le versioni valide includono:
{2}</target>
        <note>{StrBegin="NETSDK1140: "}</note>
      </trans-unit>
      <trans-unit id="InvalidTypeLibrary">
        <source>NETSDK1173: The provided type library '{0}' is in an invalid format.</source>
        <target state="translated">NETSDK1173: il formato della libreria dei tipi specificata '{0}' non è valido.</target>
        <note>{StrBegin="NETSDK1173: "}</note>
      </trans-unit>
      <trans-unit id="InvalidTypeLibraryId">
        <source>NETSDK1170: The provided type library ID '{0}' for type library '{1}' is invalid. The ID must be a positive integer less than 65536.</source>
        <target state="translated">NETSDK1170: l'ID '{0}' per la libreria dei tipi specificato '{1}' non è valido. L'ID deve essere un numero positivo intero inferiore a 65536.</target>
        <note>{StrBegin="NETSDK1170: "}</note>
      </trans-unit>
      <trans-unit id="IsAotCompatibleUnsupported">
        <source>NETSDK1210: IsAotCompatible is not supported for the target framework. Consider multi-targeting to a supported framework to enable ahead-of-time compilation analysis, and set IsAotCompatible only for the supported frameworks. For example:
&lt;IsAotCompatible Condition="$([MSBuild]::IsTargetFrameworkCompatible('$(TargetFramework)', 'net7.0'))"&gt;true&lt;/IsAotCompatible&gt;</source>
        <target state="translated">NETSDK1210: IsAotCompatible non è supportato per il framework di destinazione. Provare a usare più destinazioni in un framework supportato per abilitare l'analisi di compilazione in anticipo e impostare IsAotCompatible solo per i framework supportati. Per esempio:
&lt;IsAotCompatible Condition="$([MSBuild]::IsTargetFrameworkCompatible('$(TargetFramework)', 'net7.0'))"&gt;true&lt;/IsAotCompatible&gt;</target>
        <note>{StrBegin="NETSDK1210: "}</note>
      </trans-unit>
      <trans-unit id="IsTrimmableUnsupported">
        <source>NETSDK1212: IsTrimmable is not supported for the target framework. Consider multi-targeting to a supported framework to enable trimming, and set IsTrimmable only for the supported frameworks. For example:
&lt;IsTrimmable Condition="$([MSBuild]::IsTargetFrameworkCompatible('$(TargetFramework)', 'net6.0'))"&gt;true&lt;/IsTrimmable&gt;</source>
        <target state="translated">NETSDK1212: IsTrimmable non è supportato per il framework di destinazione. Provare a usare più destinazioni in un framework supportato per abilitare il taglio e impostare IsTrimmable solo per i framework supportati. Per esempio:
&lt;IsTrimmable Condition="$([MSBuild]::IsTargetFrameworkCompatible('$(TargetFramework)', 'net6.0'))"&gt;true&lt;/IsTrimmable&gt;</target>
        <note>{StrBegin="NETSDK1212: "}</note>
      </trans-unit>
      <trans-unit id="JitLibraryNotFound">
        <source>NETSDK1157: JIT library '{0}' not found.</source>
        <target state="translated">NETSDK1157: la libreria '{0}' di JIT non è stata trovata.</target>
        <note>{StrBegin="NETSDK1157: "}</note>
      </trans-unit>
      <trans-unit id="MismatchedPlatformPackageVersion">
        <source>NETSDK1061: The project was restored using {0} version {1}, but with current settings, version {2} would be used instead. To resolve this issue, make sure the same settings are used for restore and for subsequent operations such as build or publish. Typically this issue can occur if the RuntimeIdentifier property is set during build or publish but not during restore. For more information, see https://aka.ms/dotnet-runtime-patch-selection.</source>
        <target state="translated">NETSDK1061: per il ripristino del progetto è stato usato {0} versione {1}, ma con le impostazioni correnti viene usata la versione {2}. Per risolvere il problema, assicurarsi di usare le stesse impostazioni per il ripristino e per le operazioni successive, quali compilazione o pubblicazione. In genere questo problema può verificarsi se la proprietà RuntimeIdentifier viene impostata durante la compilazione o la pubblicazione, ma non durante il ripristino. Per altre informazioni, vedere https://aka.ms/dotnet-runtime-patch-selection.</target>
        <note>{StrBegin="NETSDK1061: "}
{0} - Package Identifier for platform package
{1} - Restored version of platform package
{2} - Current version of platform package</note>
      </trans-unit>
      <trans-unit id="MissingItemMetadata">
        <source>NETSDK1008: Missing '{0}' metadata on '{1}' item '{2}'.</source>
        <target state="translated">NETSDK1008: mancano i metadati di '{0}' sull'elemento '{2}' di '{1}'.</target>
        <note>{StrBegin="NETSDK1008: "}</note>
      </trans-unit>
      <trans-unit id="MissingOutputPDBImagePath">
        <source>NETSDK1164: Missing output PDB path in PDB generation mode (OutputPDBImage metadata).</source>
        <target state="translated">NETSDK1164: il percorso PDB di output non è presente nella modalità di generazione PDB (metadati di OutputPDBImage).</target>
        <note>{StrBegin="NETSDK1164: "}</note>
      </trans-unit>
      <trans-unit id="MissingOutputR2RImageFileName">
        <source>NETSDK1165: Missing output R2R image path (OutputR2RImage metadata).</source>
        <target state="translated">NETSDK1165: il percorso dell'immagine R2R di output non è presente (metadati di OutputR2RImage).</target>
        <note>{StrBegin="NETSDK1165: "}</note>
      </trans-unit>
      <trans-unit id="MissingTypeLibraryId">
        <source>NETSDK1171: An integer ID less than 65536 must be provided for type library '{0}' because more than one type library is specified.</source>
        <target state="translated">NETSDK1171: un ID intero inferiore a 65536 deve essere fornito per la libreria dei tipi '{0}' perché è specificata più di una libreria dei tipi.</target>
        <note>{StrBegin="NETSDK1171: "}</note>
      </trans-unit>
      <trans-unit id="MultipleFilesResolved">
        <source>NETSDK1021: More than one file found for {0}</source>
        <target state="translated">NETSDK1021: è stato trovato più di un file per {0}</target>
        <note>{StrBegin="NETSDK1021: "}</note>
      </trans-unit>
      <trans-unit id="NETFrameworkToNonBuiltInNETStandard">
        <source>NETSDK1069: This project uses a library that targets .NET Standard 1.5 or higher, and the project targets a version of .NET Framework that doesn't have built-in support for that version of .NET Standard. Visit https://aka.ms/net-standard-known-issues for a set of known issues. Consider retargeting to .NET Framework 4.7.2.</source>
        <target state="translated">NETSDK1069: questo progetto usa una libreria destinata a .NET Standard 1.5 o versione successiva ed è destinato a una versione di .NET Framework che non include il supporto predefinito per tale versione di .NET Standard. Per un serie di problemi noti, visitare https://aka.ms/net-standard-known-issues. Provare a impostare come destinazione .NET Framework 4.7.2.</target>
        <note>{StrBegin="NETSDK1069: "}</note>
      </trans-unit>
      <trans-unit id="NETFrameworkWithoutUsingNETSdkDefaults">
        <source>NETSDK1115: The current .NET SDK does not support .NET Framework without using .NET SDK Defaults. It is likely due to a mismatch between C++/CLI project CLRSupport property and TargetFramework.</source>
        <target state="translated">NETSDK1115: l'istanza corrente di .NET SDK non supporta .NET Framework senza usare le impostazioni predefinite di .NET SDK. Il problema dipende probabilmente da una mancata corrispondenza tra la proprietà CLRSupport del progetto C++/CLI e TargetFramework.</target>
        <note>{StrBegin="NETSDK1115: "}</note>
      </trans-unit>
      <trans-unit id="Net6NotCompatibleWithDev16">
        <source>NETSDK1182: Targeting .NET 6.0 or higher in Visual Studio 2019 is not supported.</source>
        <target state="translated">NETSDK1182: la destinazione .NET 6.0 o versione successiva in Visual Studio 2019 non è supportata.</target>
        <note>{StrBegin="NETSDK1182: "}</note>
      </trans-unit>
      <trans-unit id="Net7NotCompatibleWithDev173">
        <source>NETSDK1192: Targeting .NET 7.0 or higher in Visual Studio 2022 17.3 is not supported.</source>
        <target state="translated">NETSDK1192: la destinazione .NET 7.0 o versione successiva in Visual Studio 2022 17.3 non è supportata.</target>
        <note>{StrBegin="NETSDK1192: "}</note>
      </trans-unit>
      <trans-unit id="NoAppHostAvailable">
        <source>NETSDK1084: There is no application host available for the specified RuntimeIdentifier '{0}'.</source>
        <target state="translated">NETSDK1084: non è disponibile alcun host applicazione per l'elemento RuntimeIdentifier specificato '{0}'.</target>
        <note>{StrBegin="NETSDK1084: "}</note>
      </trans-unit>
      <trans-unit id="NoBuildRequested">
        <source>NETSDK1085: The 'NoBuild' property was set to true but the 'Build' target was invoked.</source>
        <target state="translated">NETSDK1085: non è stata impostata alcuna proprietà 'NoBuild' su true, ma è stata chiamata la destinazione 'Build'.</target>
        <note>{StrBegin="NETSDK1085: "}</note>
      </trans-unit>
      <trans-unit id="NoCompatibleTargetFramework">
        <source>NETSDK1002: Project '{0}' targets '{2}'. It cannot be referenced by a project that targets '{1}'.</source>
        <target state="translated">NETSDK1002: il progetto '{0}' è destinato a '{2}'. Non può essere usato come riferimento in un progetto destinato a '{1}'.</target>
        <note>{StrBegin="NETSDK1002: "}</note>
      </trans-unit>
      <trans-unit id="NoRuntimePackAvailable">
        <source>NETSDK1082: There was no runtime pack for {0} available for the specified RuntimeIdentifier '{1}'.</source>
        <target state="translated">NETSDK1082: non è disponibile alcun pacchetto di runtime per {0} per l'elemento RuntimeIdentifier specificato '{1}'.</target>
        <note>{StrBegin="NETSDK1082: "}</note>
      </trans-unit>
      <trans-unit id="NoRuntimePackInformation">
        <source>NETSDK1132: No runtime pack information was available for {0}.</source>
        <target state="translated">NETSDK1132: non sono disponibili informazioni sui pacchetti di runtime per {0}.</target>
        <note>{StrBegin="NETSDK1132: "}</note>
      </trans-unit>
      <trans-unit id="NoSupportComSelfContained">
        <source>NETSDK1128: COM hosting does not support self-contained deployments.</source>
        <target state="translated">NETSDK1128: l'hosting COM non supporta le distribuzioni complete.</target>
        <note>{StrBegin="NETSDK1128: "}</note>
      </trans-unit>
      <trans-unit id="NoSupportCppEnableComHosting">
        <source>NETSDK1119: C++/CLI projects targeting .NET Core cannot use EnableComHosting=true.</source>
        <target state="translated">NETSDK1119: i progetti C++/CLI destinati a .NET Core non possono usare EnableComHosting=true.</target>
        <note>{StrBegin="NETSDK1119: "}</note>
      </trans-unit>
      <trans-unit id="NoSupportCppNonDynamicLibraryDotnetCore">
        <source>NETSDK1116: C++/CLI projects targeting .NET Core must be dynamic libraries.</source>
        <target state="translated">NETSDK1116: i progetti C++/CLI destinati a .NET Core devono essere librerie dinamiche.</target>
        <note>{StrBegin="NETSDK1116: "}</note>
      </trans-unit>
      <trans-unit id="NoSupportCppPackDotnetCore">
        <source>NETSDK1118: C++/CLI projects targeting .NET Core cannot be packed.</source>
        <target state="translated">NETSDK1118: i progetti C++/CLI destinati a .NET Core non possono essere compressi.</target>
        <note>{StrBegin="NETSDK1118: "}</note>
      </trans-unit>
      <trans-unit id="NoSupportCppPublishDotnetCore">
        <source>NETSDK1117: Does not support publish of C++/CLI project targeting dotnet core.</source>
        <target state="translated">NETSDK1117: la pubblicazione di progetti C++/CLI destinati a .NET Core non è supportata.</target>
        <note>{StrBegin="NETSDK1117: "}</note>
      </trans-unit>
      <trans-unit id="NoSupportCppSelfContained">
        <source>NETSDK1121: C++/CLI projects targeting .NET Core cannot use SelfContained=true.</source>
        <target state="translated">NETSDK1121: i progetti C++/CLI destinati a .NET Core non possono usare SelfContained=true.</target>
        <note>{StrBegin="NETSDK1121: "}</note>
      </trans-unit>
      <trans-unit id="NonPortableRuntimeIdentifierDetected">
        <source>NETSDK1206: Found version-specific or distribution-specific runtime identifier(s): {0}. Affected libraries: {1}. In .NET 8.0 and higher, assets for version-specific and distribution-specific runtime identifiers will not be found by default. See https://aka.ms/dotnet/rid-usage for details.</source>
        <target state="translated">NETSDK1206: sono stati trovati identificatori di runtime specifici della versione o specifici della distribuzione: {0}. Librerie interessate: {1}. In .NET 8.0 e versioni successive gli asset per identificatori di runtime specifici della versione e specifici della distribuzione non verranno trovati per impostazione predefinita. Per i dettagli, vedere https://aka.ms/dotnet/rid-usage.</target>
        <note>{StrBegin="NETSDK1206: "}</note>
      </trans-unit>
      <trans-unit id="NonSelfContainedExeCannotReferenceSelfContained">
        <source>NETSDK1151: The referenced project '{0}' is a self-contained executable.  A self-contained executable cannot be referenced by a non self-contained executable.  For more information, see https://aka.ms/netsdk1151</source>
        <target state="translated">NETSDK1151: il progetto '{0}' a cui viene fatto riferimento è un eseguibile autonomo. Non è possibile fare riferimento a un eseguibile autonomo da un eseguibile non autonomo. Per altre informazioni, vedere https://aka.ms/netsdk1151</target>
        <note>{StrBegin="NETSDK1151: "}</note>
      </trans-unit>
      <trans-unit id="PDBGeneratorInputExecutableNotFound">
        <source>NETSDK1162: PDB generation: R2R executable '{0}' not found.</source>
        <target state="translated">NETSDK1162: generazione PDB: l'eseguibile '{0}' di R2R non è stato trovato.</target>
        <note>{StrBegin="NETSDK1162: "}</note>
      </trans-unit>
      <trans-unit id="PackAsToolCannotSupportSelfContained">
        <source>NETSDK1053: Pack as tool does not support self contained.</source>
        <target state="translated">NETSDK1053: la creazione di pacchetti come strumenti non prevede elementi autonomi.</target>
        <note>{StrBegin="NETSDK1053: "}</note>
      </trans-unit>
      <trans-unit id="PackAsToolCannotSupportTargetPlatformIdentifier">
        <source>NETSDK1146: PackAsTool does not support TargetPlatformIdentifier being set. For example, TargetFramework cannot be net5.0-windows, only net5.0. PackAsTool also does not support UseWPF or UseWindowsForms when targeting .NET 5 and higher.</source>
        <target state="translated">NETSDK1146: PackAsTool non supporta l'impostazione di TargetPlatformIdentifier. Ad esempio, TargetFramework non può essere essere impostato su net5.0-windows, ma solo su net5.0. PackAsTool non supporta neanche UseWPF o UseWindowsForms quando la destinazione è .NET 5 e versioni successive.</target>
        <note>{StrBegin="NETSDK1146: "}</note>
      </trans-unit>
      <trans-unit id="PackageContainsIncorrectlyCasedLocale">
        <source>NETSDK1187: Package {0} {1} has a resource with the locale '{2}'. This locale has been normalized to the standard format '{3}' to prevent casing issues in the build. Consider notifying the package author about this casing issue.</source>
        <target state="translated">NETSDK1187: il pacchetto {0} {1} include una risorsa con le impostazioni locali '{2}'. Queste impostazioni locali sono state normalizzate nel formato standard '{3}' per evitare problemi di maiuscole e minuscole nella compilazione. È consigliabile informare l'autore del pacchetto in merito a questo problema di maiuscole e minuscole.</target>
        <note>{StrBegin="NETSDK1187: "} 0 is a package name, 1 is a package version, 2 is the incorrect locale string, and 3 is the correct locale string.</note>
      </trans-unit>
      <trans-unit id="PackageContainsUnknownLocale">
        <source>NETSDK1188: Package {0} {1} has a resource with the locale '{2}'. This locale is not recognized by .NET. Consider notifying the package author that it appears to be using an invalid locale.</source>
        <target state="translated">NETSDK1188: il pacchetto {0} {1} include una risorsa con le impostazioni locali '{2}'. Queste impostazioni locali non sono riconosciute da .NET. È consigliabile notificare all'autore del pacchetto che sembra usare impostazioni locali non valide.</target>
        <note>{StrBegin="NETSDK1188: "} 0 is a package name, 1 is a package version, and 2 is the incorrect locale string</note>
      </trans-unit>
      <trans-unit id="PackageNotFound">
        <source>NETSDK1064: Package {0}, version {1} was not found. It might have been deleted since NuGet restore. Otherwise, NuGet restore might have only partially completed, which might have been due to maximum path length restrictions.</source>
        <target state="translated">NETSDK1064: il pacchetto {0} versione {1} non è stato trovato. Potrebbe essere stato eliminato dopo il ripristino di NuGet. In caso contrario, il ripristino di NuGet potrebbe essere stato completato solo parzialmente, a causa delle restrizioni relative alla lunghezza massima del percorso.</target>
        <note>{StrBegin="NETSDK1064: "}</note>
      </trans-unit>
      <trans-unit id="PackageReferenceOverrideWarning">
        <source>NETSDK1023: A PackageReference for '{0}' was included in your project. This package is implicitly referenced by the .NET SDK and you do not typically need to reference it from your project. For more information, see {1}</source>
        <target state="translated">NETSDK1023: nel progetto è stato incluso un riferimento al pacchetto per '{0}'. Questo pacchetto viene usato come riferimento implicito da .NET SDK e non è in genere necessario farvi riferimento dal progetto. Per altre informazioni, vedere {1}</target>
        <note>{StrBegin="NETSDK1023: "}</note>
      </trans-unit>
      <trans-unit id="PackageReferenceVersionNotRecommended">
        <source>NETSDK1071: A PackageReference to '{0}' specified a Version of `{1}`. Specifying the version of this package is not recommended. For more information, see https://aka.ms/sdkimplicitrefs</source>
        <target state="translated">NETSDK1071: in un elemento PackageReference che fa riferimento a '{0}' è specificata la versione di `{1}`. È consigliabile non specificare la versione di questo pacchetto. Per altre informazioni, vedere https://aka.ms/sdkimplicitrefs</target>
        <note>{StrBegin="NETSDK1071: "}</note>
      </trans-unit>
      <trans-unit id="PlaceholderRunCommandProjectAbbreviationDeprecated">
        <source>NETSDK1174: Placeholder</source>
        <target state="translated">NETSDK1174: Placeholder</target>
        <note>{StrBegin="NETSDK1174: "} - This string is not used here, but is a placeholder for the error code, which is used by the "dotnet run" command.</note>
      </trans-unit>
      <trans-unit id="Prefer32BitIgnoredForNetCoreApp">
        <source>NETSDK1189: Prefer32Bit is not supported and has no effect for netcoreapp target.</source>
        <target state="translated">NETSDK1189: Prefer32Bit non è supportato e non ha alcun effetto per la destinazione netcoreapp.</target>
        <note>{StrBegin="NETSDK1189: "}</note>
      </trans-unit>
      <trans-unit id="ProjectAssetsConsumedWithoutMSBuildProjectPath">
        <source>NETSDK1011: Assets are consumed from project '{0}', but no corresponding MSBuild project path was  found in '{1}'.</source>
        <target state="translated">NETSDK1011: le risorse vengono utilizzate dal progetto '{0}', ma non è stato trovato alcun percorso di progetto MSBuild corrispondente in '{1}'.</target>
        <note>{StrBegin="NETSDK1011: "}</note>
      </trans-unit>
      <trans-unit id="ProjectContainsObsoleteDotNetCliTool">
        <source>NETSDK1059: The tool '{0}' is now included in the .NET SDK. Information on resolving this warning is available at (https://aka.ms/dotnetclitools-in-box).</source>
        <target state="translated">NETSDK1059: lo strumento '{0}' è ora incluso in .NET SDK. Per informazioni sulla risoluzione di questo avviso, vedere (https://aka.ms/dotnetclitools-in-box).</target>
        <note>{StrBegin="NETSDK1059: "}</note>
      </trans-unit>
      <trans-unit id="ProjectToolOnlySupportTFMLowerThanNetcoreapp22">
        <source>NETSDK1093: Project tools (DotnetCliTool) only support targeting .NET Core 2.2 and lower.</source>
        <target state="translated">NETSDK1093: gli strumenti del progetto (DotnetCliTool) supportano come destinazione solo .NET Core 2.2 e versioni precedenti.</target>
        <note>{StrBegin="NETSDK1093: "}</note>
      </trans-unit>
      <trans-unit id="PublishProfileNotPresent">
        <source>NETSDK1198: A publish profile with the name '{0}' was not found in the project. Set the PublishProfile property to a valid file name.</source>
        <target state="translated">NETSDK1198: un profilo di pubblicazione denominato '{0}' non è stato trovato nel progetto. Impostare la proprietà PublishProfile su un nome file valido.</target>
        <note>{StrBegin="NETSDK1198: "}</note>
      </trans-unit>
      <trans-unit id="PublishReadyToRunRequiresVersion30">
        <source>NETSDK1122: ReadyToRun compilation will be skipped because it is only supported for .NET Core 3.0 or higher.</source>
        <target state="translated">NETSDK1122: la compilazione eseguita con ReadyToRun verrà ignorata perché è supportata solo per .NET Core 3.0 o versioni successive.</target>
        <note>{StrBegin="NETSDK1122: "}</note>
      </trans-unit>
      <trans-unit id="PublishSelfContainedMustBeBool">
        <source>NETSDK1193: If PublishSelfContained is set, it must be either true or false. The value given was '{0}'.</source>
        <target state="translated">NETSDK1193: se PublishSelfContained è impostato, deve essere true o false. Il valore specificato è '{0}'.</target>
        <note>{StrBegin="NETSDK1193: "}</note>
      </trans-unit>
      <trans-unit id="PublishSingleFileRequiresVersion30">
        <source>NETSDK1123: Publishing an application to a single-file requires .NET Core 3.0 or higher.</source>
        <target state="translated">NETSDK1123: per la pubblicazione di un'applicazione in un file singolo è richiesto .NET Core 3.0 o versioni successive.</target>
        <note>{StrBegin="NETSDK1123: "}</note>
      </trans-unit>
      <trans-unit id="PublishTrimmedRequiresVersion30">
        <source>NETSDK1124: Trimming assemblies requires .NET Core 3.0 or higher.</source>
        <target state="translated">NETSDK1124: per il trimming degli assembly è richiesto .NET Core 3.0 o versioni successive.</target>
        <note>{StrBegin="NETSDK1124: "}</note>
      </trans-unit>
      <trans-unit id="PublishUnsupportedWithoutTargetFramework">
        <source>NETSDK1129: The 'Publish' target is not supported without specifying a target framework. The current project targets multiple frameworks, you must specify one of the following frameworks in order to publish: {0}</source>
        <target state="translated">NETSDK1129: la destinazione 'Publish' non è supportata senza specificare un framework di destinazione. Il progetto corrente è destinato a più framework. Per eseguire la pubblicazione, è necessario specificare uno dei framework seguenti: {0}</target>
        <note>{StrBegin="NETSDK1129: "}</note>
      </trans-unit>
      <trans-unit id="ReadyToRunCompilationFailed">
        <source>NETSDK1096: Optimizing assemblies for performance failed. You can either exclude the failing assemblies from being optimized, or set the PublishReadyToRun property to false.</source>
        <target state="translated">NETSDK1096: l'ottimizzazione degli assembly per le prestazioni non è riuscita. È possibile escludere gli assembly in errore dall'ottimizzazione oppure impostare la proprietà PublishReadyToRun su false.</target>
        <note>{StrBegin="NETSDK1096: "}</note>
      </trans-unit>
      <trans-unit id="ReadyToRunCompilationHasWarnings_Info">
        <source>Some ReadyToRun compilations emitted warnings, indicating potential missing dependencies. Missing dependencies could potentially cause runtime failures. To show the warnings, set the PublishReadyToRunShowWarnings property to true.</source>
        <target state="translated">Alcune compilazioni eseguite con la proprietà ReadyToRun hanno restituito avvisi per indicare potenziali dipendenze mancanti. Le dipendenze mancanti potrebbero causare errori di runtime. Per visualizzare gli avvisi, impostare la proprietà PublishReadyToRunShowWarnings su true.</target>
        <note />
      </trans-unit>
      <trans-unit id="ReadyToRunNoValidRuntimePackageError">
        <source>NETSDK1094: Unable to optimize assemblies for performance: a valid runtime package was not found. Either set the PublishReadyToRun property to false, or use a supported runtime identifier when publishing. When targeting .NET 6 or higher, make sure to restore packages with the PublishReadyToRun property set to true.</source>
        <target state="translated">NETSDK1094: non è possibile ottimizzare gli assembly per le prestazioni perché non è stato trovato alcun pacchetto di runtime valido. Impostare la proprietà PublishReadyToRun su false oppure usare un identificatore di runtime supportato durante la pubblicazione. Quando si usa .NET 6 o versioni successive, assicurarsi di ripristinare i pacchetti con la proprietà PublishReadyToRun impostata su true.</target>
        <note>{StrBegin="NETSDK1094: "}</note>
      </trans-unit>
      <trans-unit id="ReadyToRunTargetNotSupportedError">
        <source>NETSDK1095: Optimizing assemblies for performance is not supported for the selected target platform or architecture. Please verify you are using a supported runtime identifier, or set the PublishReadyToRun property to false.</source>
        <target state="translated">NETSDK1095: l'ottimizzazione degli assembly per le prestazioni non è supportata per la piattaforma o l'architettura di destinazione selezionata. Verificare di usare un identificatore di runtime supportato oppure impostare la proprietà PublishReadyToRun su false.</target>
        <note>{StrBegin="NETSDK1095: "}</note>
      </trans-unit>
      <trans-unit id="RollForwardRequiresVersion30">
        <source>NETSDK1103: RollForward setting is only supported on .NET Core 3.0 or higher.</source>
        <target state="translated">NETSDK1103: l'impostazione RollForward è supportata solo in .NET Core 3.0 o versione successiva.</target>
        <note>{StrBegin="NETSDK1103: "}</note>
      </trans-unit>
      <trans-unit id="RuntimeIdentifierNotRecognized">
        <source>NETSDK1083: The specified RuntimeIdentifier '{0}' is not recognized.</source>
        <target state="translated">NETSDK1083: l'elemento RuntimeIdentifier '{0}' specificato non è riconosciuto.</target>
        <note>{StrBegin="NETSDK1083: "}</note>
      </trans-unit>
      <trans-unit id="RuntimeIdentifierWasNotSpecified">
        <source>NETSDK1028: Specify a RuntimeIdentifier</source>
        <target state="translated">NETSDK1028: specificare un elemento RuntimeIdentifier</target>
        <note>{StrBegin="NETSDK1028: "}</note>
      </trans-unit>
      <trans-unit id="RuntimeIdentifierWillNoLongerImplySelfContained">
        <source>NETSDK1201: For projects targeting .NET 8.0 and higher, specifying a RuntimeIdentifier will no longer produce a self contained app by default. To continue building self-contained apps, set the SelfContained property to true or use the --self-contained argument.</source>
        <target state="translated">NETSDK1201: per i progetti destinati a .NET 8.0 e versioni successive, la specifica di RuntimeIdentifier non produrrà più un'app indipendente per impostazione predefinita. Per continuare a compilare app indipendenti, impostare la proprietà SelfContained su true o usare l'argomento --self-contained.</target>
        <note>{StrBegin="NETSDK1201: "}</note>
      </trans-unit>
      <trans-unit id="RuntimeListNotFound">
        <source>NETSDK1109: Runtime list file '{0}' was not found. Report this error to the .NET team here: https://aka.ms/dotnet-sdk-issue.</source>
        <target state="translated">NETSDK1109: il file di elenco di runtime '{0}' non è stato trovato. Segnalare questo errore al team di .NET all'indirizzo: https://aka.ms/dotnet-sdk-issue.</target>
        <note>{StrBegin="NETSDK1109: "}</note>
      </trans-unit>
      <trans-unit id="RuntimePackNotDownloaded">
        <source>NETSDK1112: The runtime pack for {0} was not downloaded. Try running a NuGet restore with the RuntimeIdentifier '{1}'.</source>
        <target state="translated">NETSDK1112: il pacchetto di runtime per {0} non è stato scaricato. Provare a eseguire un ripristino NuGet con RuntimeIdentifier '{1}'.</target>
        <note>{StrBegin="NETSDK1112: "}</note>
      </trans-unit>
      <trans-unit id="RuntimePackNotRestored_TransitiveDisabled">
        <source>NETSDK1185: The Runtime Pack for FrameworkReference '{0}' was not available. This may be because DisableTransitiveFrameworkReferenceDownloads was set to true.</source>
        <target state="translated">NETSDK1185: il Runtime Pack per FrameworkReference '{0}' non è disponibile. È possibile che DisableTransitiveFrameworkReferenceDownloads sia stato impostato su true.</target>
        <note>{StrBegin="NETSDK1185: "}</note>
      </trans-unit>
      <trans-unit id="SelfContainedExeCannotReferenceNonSelfContained">
        <source>NETSDK1150: The referenced project '{0}' is a non self-contained executable.  A non self-contained executable cannot be referenced by a self-contained executable.  For more information, see https://aka.ms/netsdk1150</source>
        <target state="translated">NETSDK1150: il progetto '{0}' a cui viene fatto riferimento è un eseguibile non autonomo. Non è possibile fare riferimento a un eseguibile non autonomo da un eseguibile autonomo. Per altre informazioni, vedere https://aka.ms/netsdk1150</target>
        <note>{StrBegin="NETSDK1150: "}</note>
      </trans-unit>
      <trans-unit id="SelfContainedOptionShouldBeUsedWithRuntime">
        <source>NETSDK1179: One of '--self-contained' or '--no-self-contained' options are required when '--runtime' is used.</source>
        <target state="translated">NETSDK1179: quando si usa '--runtime' è necessaria una delle opzioni '--self-contained' o '--no-self-contained'.</target>
        <note>{StrBegin="NETSDK1179: "}{Locked="--self-contained"}{Locked="--no-self-contained"}{Locked="--runtime"}</note>
      </trans-unit>
      <trans-unit id="SkippingAdditionalProbingPaths">
        <source>NETSDK1048: 'AdditionalProbingPaths' were specified for GenerateRuntimeConfigurationFiles, but are being skipped because 'RuntimeConfigDevPath' is empty.</source>
        <target state="translated">NETSDK1048: per GenerateRuntimeConfigurationFiles è stato specificato 'AdditionalProbingPaths', ma questo valore verrà ignorato perché 'RuntimeConfigDevPath' è vuoto.</target>
        <note>{StrBegin="NETSDK1048: "}</note>
      </trans-unit>
      <trans-unit id="SolutionProjectConfigurationsConflict">
        <source>NETSDK1197: Multiple solution project(s) contain conflicting '{0}' values; ensure the values match. Consider using a Directory.build.props file to set the property for all projects. Conflicting projects:
{1}</source>
        <target state="translated">NETSDK1197: più progetti di soluzione contengono valori di '{0}' in conflitto; assicurarsi che i valori corrispondano. Provare a usare un file Directory.build.props per impostare la proprietà per tutti i progetti. Progetti in conflitto:
{1}</target>
        <note>{StrBegin="NETSDK1197: "}</note>
      </trans-unit>
      <trans-unit id="TargetFrameworkIsEol">
        <source>NETSDK1138: The target framework '{0}' is out of support and will not receive security updates in the future. Please refer to {1} for more information about the support policy.</source>
        <target state="translated">NETSDK1138: il framework di destinazione '{0}' non è più supportato e non riceverà aggiornamenti della sicurezza in futuro. Per altre informazioni sui criteri di supporto, vedere {1}.</target>
        <note>{StrBegin="NETSDK1138: "}</note>
      </trans-unit>
      <trans-unit id="TargetFrameworkWithSemicolon">
        <source>NETSDK1046: The TargetFramework value '{0}' is not valid. To multi-target, use the 'TargetFrameworks' property instead.</source>
        <target state="translated">NETSDK1046: il valore '{0}' di TargetFramework non è valido. Per impostare più destinazioni, usare la proprietà 'TargetFrameworks'.</target>
        <note>{StrBegin="NETSDK1046: "}</note>
      </trans-unit>
      <trans-unit id="TargetingApphostPackMissingCannotRestore">
        <source>NETSDK1145: The {0} pack is not installed and NuGet package restore is not supported. Upgrade Visual Studio, remove global.json if it specifies a certain SDK version, and uninstall the newer SDK. For more options visit   https://aka.ms/targeting-apphost-pack-missing  Pack Type:{0}, Pack directory: {1}, targetframework: {2}, Pack PackageId: {3}, Pack Package Version: {4}</source>
        <target state="translated">NETSDK1145: il pacchetto {0} non è installato e il ripristino del pacchetto NuGet non è supportato. Aggiornare Visual Studio, rimuovere global.json se specifica una determinata versione dell'SDK e disinstallare l'SDK più recente. Per altre opzioni, vedere https://aka.ms/targeting-apphost-pack-missing. Tipo del pacchetto: {0}. Directory del pacchetto: {1}. Framework di destinazione: {2}. ID pacchetto: {3}. Versione del pacchetto: {4}</target>
        <note>{StrBegin="NETSDK1145: "}</note>
      </trans-unit>
      <trans-unit id="TargetingPackNeedsRestore">
        <source>NETSDK1127: The targeting pack {0} is not installed. Please restore and try again.</source>
        <target state="translated">NETSDK1127: il Targeting Pack {0} non è installato. Ripristinare e riprovare.</target>
        <note>{StrBegin="NETSDK1127: "}</note>
      </trans-unit>
      <trans-unit id="TargetingPackNotRestored_TransitiveDisabled">
        <source>NETSDK1184: The Targeting Pack for FrameworkReference '{0}' was not available. This may be because DisableTransitiveFrameworkReferenceDownloads was set to true.</source>
        <target state="translated">NETSDK1184: il Targeting Pack per FrameworkReference '{0}' non è disponibile. È possibile che DisableTransitiveFrameworkReferenceDownloads sia stato impostato su true.</target>
        <note>{StrBegin="NETSDK1184: "}</note>
      </trans-unit>
      <trans-unit id="TrimmingWindowsFormsIsNotSupported">
        <source>NETSDK1175: Windows Forms is not supported or recommended with trimming enabled. Please go to https://aka.ms/dotnet-illink/windows-forms for more details.</source>
        <target state="translated">NETSDK1175: quando il trimming è abilitato, Windows Form non è supportato o consigliato. Per altre informazioni, vedere https://aka.ms/dotnet-illink/windows-forms.</target>
        <note>{StrBegin="NETSDK1175: "}</note>
      </trans-unit>
      <trans-unit id="TrimmingWpfIsNotSupported">
        <source>NETSDK1168: WPF is not supported or recommended with trimming enabled. Please go to https://aka.ms/dotnet-illink/wpf for more details.</source>
        <target state="translated">NETSDK1168: quando il trimming è abilitato, il WPF non è supportato o consigliato. Per altre informazioni, visitare https://aka.ms/dotnet-illink/wpf.</target>
        <note>{StrBegin="NETSDK1168: "}</note>
      </trans-unit>
      <trans-unit id="TypeLibraryDoesNotExist">
        <source>NETSDK1172: The provided type library '{0}' does not exist.</source>
        <target state="translated">NETSDK1172: la libreria dei tipi specificata '{0}' non esiste.</target>
        <note>{StrBegin="NETSDK1172: "}</note>
      </trans-unit>
      <trans-unit id="UnableToFindResolvedPath">
        <source>NETSDK1016: Unable to find resolved path for '{0}'.</source>
        <target state="translated">NETSDK1016: il percorso risolto per '{0}' non è stato trovato.</target>
        <note>{StrBegin="NETSDK1016: "}</note>
      </trans-unit>
      <trans-unit id="UnableToUsePackageAssetsCache_Info">
        <source>Unable to use package assets cache due to I/O error. This can occur when the same project is built more than once in parallel. Performance may be degraded, but the build result will not be impacted.</source>
        <target state="translated">Non è possibile usare la cache delle risorse del pacchetto a causa dell'errore di I/O. Questo problema può verificarsi quando lo stesso progetto viene compilato più volte in parallelo. Può influire sulle prestazioni, ma non sul risultato della compilazione.</target>
        <note />
      </trans-unit>
      <trans-unit id="UnexpectedFileType">
        <source>NETSDK1012: Unexpected file type for '{0}'. Type is both '{1}' and '{2}'.</source>
        <target state="translated">NETSDK1012: tipo di file imprevisto per '{0}'. Il tipo è sia '{1}' che '{2}'.</target>
        <note>{StrBegin="NETSDK1012: "}</note>
      </trans-unit>
      <trans-unit id="UnknownFrameworkReference">
        <source>NETSDK1073: The FrameworkReference '{0}' was not recognized</source>
        <target state="translated">NETSDK1073: l'elemento FrameworkReference '{0}' non è stato riconosciuto</target>
        <note>{StrBegin="NETSDK1073: "}</note>
      </trans-unit>
      <trans-unit id="UnknownFrameworkReference_MauiEssentials">
        <source>NETSDK1186: This project depends on Maui Essentials through a project or NuGet package reference, but doesn't declare that dependency explicitly. To build this project, you must set the UseMauiEssentials property to true (and install the Maui workload if necessary).</source>
        <target state="translated">NETSDK1186: questo progetto dipende da Maui Essentials tramite un riferimento al progetto o al pacchetto NuGet, ma non dichiara questa dipendenza in modo esplicito. Per compilare questo progetto, è necessario impostare la proprietà UseMauiEssentials su true e, se necessario, installare il carico di lavoro Maui.</target>
        <note>{StrBegin="NETSDK1186: "}</note>
      </trans-unit>
      <trans-unit id="UnnecessaryWindowsDesktopSDK">
        <source>NETSDK1137: It is no longer necessary to use the Microsoft.NET.Sdk.WindowsDesktop SDK. Consider changing the Sdk attribute of the root Project element to 'Microsoft.NET.Sdk'.</source>
        <target state="translated">NETSDK1137: non è più necessario usare Microsoft.NET.Sdk.WindowsDesktop SDK. Provare a modificare l'attributo Sdk dell'elemento Project radice in 'Microsoft.NET.Sdk'.</target>
        <note>{StrBegin="NETSDK1137: "}</note>
      </trans-unit>
      <trans-unit id="UnrecognizedPreprocessorToken">
        <source>NETSDK1009: Unrecognized preprocessor token '{0}' in '{1}'.</source>
        <target state="translated">NETSDK1009: token di preprocessore '{0}' non riconosciuto in '{1}'.</target>
        <note>{StrBegin="NETSDK1009: "}</note>
      </trans-unit>
      <trans-unit id="UnresolvedTargetingPack">
        <source>NETSDK1081: The targeting pack for {0} was not found. You may be able to resolve this by running a NuGet restore on the project.</source>
        <target state="translated">NETSDK1081: il pacchetto di destinazione per {0} non è stato trovato. Per risolvere il problema, eseguire un ripristino NuGet sul progetto.</target>
        <note>{StrBegin="NETSDK1081: "}</note>
      </trans-unit>
      <trans-unit id="UnsupportedFramework">
        <source>NETSDK1019: {0} is an unsupported framework.</source>
        <target state="translated">NETSDK1019: {0} è un framework non supportato.</target>
        <note>{StrBegin="NETSDK1019: "}</note>
      </trans-unit>
      <trans-unit id="UnsupportedRuntimeIdentifier">
        <source>NETSDK1056: Project is targeting runtime '{0}' but did not resolve any runtime-specific packages. This runtime may not be supported by the target framework.</source>
        <target state="translated">NETSDK1056: il progetto è destinato al runtime '{0}' ma non ha risolto pacchetti specifici del runtime. È possibile che questo runtime non sia supportato dal framework di destinazione.</target>
        <note>{StrBegin="NETSDK1056: "}</note>
      </trans-unit>
      <trans-unit id="UnsupportedSDKVersionForNetStandard20">
        <source>NETSDK1050: The version of Microsoft.NET.Sdk used by this project is insufficient to support references to libraries targeting .NET Standard 1.5 or higher.  Please install version 2.0 or higher of the .NET Core SDK.</source>
        <target state="translated">NETSDK1050: la versione di Microsoft.NET.Sdk usata da questo progetto non è sufficiente per supportare i riferimenti alle librerie destinate a .NET Standard 1.5 o versione successiva. Installare la versione 2.0 o successiva di .NET Core SDK.</target>
        <note>{StrBegin="NETSDK1050: "}</note>
      </trans-unit>
      <trans-unit id="UnsupportedTargetFrameworkVersion">
        <source>NETSDK1045: The current .NET SDK does not support targeting {0} {1}.  Either target {0} {2} or lower, or use a version of the .NET SDK that supports {0} {1}. Download the .NET SDK from https://aka.ms/dotnet/download</source>
        <target state="translated">NETSDK1045: la versione corrente di .NET SDK non supporta {0} {1} come destinazione. Impostare come destinazione {0} {2} o una versione precedente oppure usare una versione di .NET SDK che supporta {0} {1}. Scarica .NET SDK da https://aka.ms/dotnet/download</target>
        <note>{StrBegin="NETSDK1045: "}</note>
      </trans-unit>
      <trans-unit id="UnsupportedTargetPlatformIdentifier">
        <source>NETSDK1139: The target platform identifier {0} was not recognized.</source>
        <target state="translated">NETSDK1139: l'identificatore di piattaforma di destinazione {0} non è stato riconosciuto.</target>
        <note>{StrBegin="NETSDK1139: "}</note>
      </trans-unit>
      <trans-unit id="UseArtifactsOutputRequiresDirectoryBuildProps">
        <source>NETSDK1200: If UseArtifactsPath is set to true and ArtifactsPath is not set, there must be a Directory.Build.props file in order to determine where the artifacts folder should be located.</source>
        <target state="translated">NETSDK1200: se UseArtifactsPath è impostato su true e ArtifactsPath non è impostato, deve essere presente un file Directory.Build.props per determinare la posizione della cartella artifacts.</target>
        <note>{StrBegin="NETSDK1200: "}</note>
      </trans-unit>
      <trans-unit id="UnsupportedVisualStudioVersion">
        <source>NETSDK1209: The current Visual Studio version does not support targeting {0} {1}.  Either target {0} {2} or lower, or use Visual Studio version {3} or higher</source>
        <target state="translated">NETSDK1209: la versione corrente di Visual Studio non supporta la destinazione {0}{1}.  Impostare come destinazione {0} {2} o una versione precedente oppure usare una versione di Visual Studio {3} o più recente.</target>
        <note>{StrBegin="NETSDK1209: "}</note>
      </trans-unit>
      <trans-unit id="UnsupportedTargetPlatformIdentifierWithWorkloadsDisabled">
        <source>NETSDK1208: The target platform identifier {0} was not recognized. This is because MSBuildEnableWorkloadResolver is set to false which disables .NET SDK Workloads which is required for this identifer. Unset this environment variable or MSBuild property to enable workloads.</source>
        <target state="translated">NETSDK1208: l'identificatore della piattaforma di destinazione {0} non è stato riconosciuto. Questo perché MSBuildEnableWorkloadResolver è impostato su false, di conseguenza vengono disabilitati i carichi di lavoro di .NET SDK necessari per questo identificatore. Annullare l'impostazione di questa variabile di ambiente o della proprietà MSBuild per abilitare i carichi di lavoro.</target>
        <note>{StrBegin="NETSDK1208: "}</note>
      </trans-unit>
      <trans-unit id="UseWpfOrUseWindowsFormsRequiresWindowsDesktopFramework">
        <source>NETSDK1107: Microsoft.NET.Sdk.WindowsDesktop is required to build Windows desktop applications. 'UseWpf' and 'UseWindowsForms' are not supported by the current SDK.</source>
        <target state="translated">NETSDK1107: per compilare applicazioni desktop di Windows, è necessario Microsoft.NET.Sdk.WindowsDesktop. 'UseWpf' e 'UseWindowsForms' non sono supportati dall'SDK corrente.</target>
        <note>{StrBegin="NETSDK1107: "}</note>
      </trans-unit>
      <trans-unit id="UsingPreviewSdk">
        <source>NETSDK1057: You are using a preview version of .NET. See: https://aka.ms/dotnet-support-policy</source>
        <target state="translated">NETSDK1057: si sta usando una versione in anteprima di .NET. Vedere https://aka.ms/dotnet-support-policy</target>
        <note>{StrBegin="NETSDK1057: "}</note>
      </trans-unit>
      <trans-unit id="WinMDObjNotSupportedOnTargetFramework">
        <source>NETSDK1131: Producing a managed Windows Metadata component with WinMDExp is not supported when targeting {0}.</source>
        <target state="translated">NETSDK1131: la produzione di un componente Metadati Windows gestito con WinMDExp non è supportata quando la destinazione è {0}.</target>
        <note>{StrBegin="NETSDK1131: "}</note>
      </trans-unit>
      <trans-unit id="WinMDReferenceNotSupportedOnTargetFramework">
        <source>NETSDK1130: {1} cannot be referenced. Referencing a Windows Metadata component directly when targeting .NET 5 or higher is not supported. For more information, see https://aka.ms/netsdk1130</source>
        <target state="translated">NETSDK1130: non è possibile fare riferimento a {1}. Il riferimento diretto a un componente di Metadati Windows quando la destinazione è .NET 5 o versione successiva non è supportato. Per altre informazioni, vedere https://aka.ms/netsdk1130</target>
        <note>{StrBegin="NETSDK1130: "}</note>
      </trans-unit>
      <trans-unit id="WinMDTransitiveReferenceNotSupported">
        <source>NETSDK1149: {0} cannot be referenced because it uses built-in support for WinRT, which is no longer supported in .NET 5 and higher.  An updated version of the component supporting .NET 5 is needed. For more information, see https://aka.ms/netsdk1149</source>
        <target state="translated">NETSDK1149: non è possibile fare riferimento a {0} perché usa il supporto incorporato per WinRT, che non è più supportato in .NET 5 e versioni successive. È necessaria una versione aggiornata del componente che supporta .NET 5. Per altre informazioni, vedere https://aka.ms/netsdk1149</target>
        <note>{StrBegin="NETSDK1149: "}</note>
      </trans-unit>
      <trans-unit id="WindowsDesktopFrameworkRequiresUseWpfOrUseWindowsForms">
        <source>NETSDK1106: Microsoft.NET.Sdk.WindowsDesktop requires 'UseWpf' or 'UseWindowsForms' to be set to 'true'</source>
        <target state="translated">NETSDK1106: con Microsoft.NET.Sdk.WindowsDesktop 'UseWpf' o 'UseWindowsForms' deve essere impostato su 'true'</target>
        <note>{StrBegin="NETSDK1106: "}</note>
      </trans-unit>
      <trans-unit id="WindowsDesktopFrameworkRequiresVersion30">
        <source>NETSDK1105: Windows desktop applications are only supported on .NET Core 3.0 or higher.</source>
        <target state="translated">NETSDK1105: le applicazioni desktop di Windows sono supportate solo in .NET Core 3.0 o versioni successive.</target>
        <note>{StrBegin="NETSDK1105: "}</note>
      </trans-unit>
      <trans-unit id="WindowsDesktopFrameworkRequiresWindows">
        <source>NETSDK1100: To build a project targeting Windows on this operating system, set the EnableWindowsTargeting property to true.</source>
        <target state="translated">NETSDK1100: per compilare un progetto destinato a Windows in questo sistema operativo, impostare la proprietà EnableWindowsTargeting su true.</target>
        <note>{StrBegin="NETSDK1100: "}</note>
      </trans-unit>
      <trans-unit id="WindowsDesktopTargetPlatformMustBeWindows">
        <source>NETSDK1136: The target platform must be set to Windows (usually by including '-windows' in the TargetFramework property) when using Windows Forms or WPF, or referencing projects or packages that do so.</source>
        <target state="translated">NETSDK1136: la piattaforma di destinazione deve essere impostata su Windows, in genere includendo '-windows ' nella proprietà TargetFramework, quando si usa Windows Forms o WPF oppure si fa riferimento a progetti o pacchetti che lo usano.</target>
        <note>{StrBegin="NETSDK1136: "}</note>
      </trans-unit>
      <trans-unit id="WindowsSDKVersionConflicts">
        <source>NETSDK1148: A referenced assembly was compiled using a newer version of Microsoft.Windows.SDK.NET.dll. Please update to a newer .NET SDK in order to reference this assembly.</source>
        <target state="translated">NETSDK1148: un assembly di riferimento è stato compilato con una versione più recente di Microsoft.Windows.SDK.NET.dll. Eseguire l'aggiornamento a un SDK .NET più recente per fare riferimento a questo assembly.</target>
        <note>{StrBegin="NETSDK1148: "}</note>
      </trans-unit>
      <trans-unit id="WorkloadIsEol">
        <source>NETSDK1202: The workload '{0}' is out of support and will not receive security updates in the future. Please refer to {1} for more information about the support policy.</source>
        <target state="translated">NETSDK1202: il carico di lavoro '{0}' non è supportato e non riceverà gli aggiornamenti della sicurezza in futuro. Per altre informazioni sui criteri di supporto, vedere {1} .</target>
        <note>{StrBegin="NETSDK1202: "}</note>
      </trans-unit>
      <trans-unit id="WorkloadNotAvailable">
        <source>NETSDK1178: The project depends on the following workload packs that do not exist in any of the workloads available in this installation: {0}
You may need to build the project on another operating system or architecture, or update the .NET SDK.</source>
        <target state="translated">NETSDK1178: il progetto dipende dai pacchetti di carico di lavoro seguenti che non esistono in nessuno dei carichi di lavoro disponibili in questa installazione: {0}
Potrebbe essere necessario compilare il progetto in un altro sistema operativo o architettura oppure aggiornare .NET SDK.</target>
        <note>{StrBegin="NETSDK1178: "}</note>
      </trans-unit>
      <trans-unit id="WorkloadNotInstalled">
        <source>NETSDK1147: To build this project, the following workloads must be installed: {0}
To install these workloads, run the following command: dotnet workload restore</source>
        <target state="translated">NETSDK1147: per compilare questo progetto devono essere installati i seguenti carichi di lavoro: {0}
Per installare questi carichi di lavoro, eseguire il seguente comando: dotnet workload restore</target>
        <note>{StrBegin="NETSDK1147: "} LOCALIZATION: Do not localize "dotnet workload restore"</note>
      </trans-unit>
    </body>
  </file>
</xliff><|MERGE_RESOLUTION|>--- conflicted
+++ resolved
@@ -482,13 +482,8 @@
         <note>{StrBegin="NETSDK1141: "}</note>
       </trans-unit>
       <trans-unit id="ILLinkFailed">
-<<<<<<< HEAD
         <source>NETSDK1144: Optimizing assemblies for size failed.</source>
         <target state="new">NETSDK1144: Optimizing assemblies for size failed.</target>
-=======
-        <source>NETSDK1144: Optimizing assemblies for size failed. Optimization can be disabled by setting the PublishTrimmed property to false.</source>
-        <target state="translated">NETSDK1144: l'ottimizzazione degli assembly per le dimensioni non è riuscita. È possibile disabilitare l'ottimizzazione impostando la proprietà PublishTrimmed su false.</target>
->>>>>>> cfa6ec23
         <note>{StrBegin="NETSDK1144: "}</note>
       </trans-unit>
       <trans-unit id="ILLinkNoValidRuntimePackageError">

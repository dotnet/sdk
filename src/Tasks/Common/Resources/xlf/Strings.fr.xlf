﻿<?xml version="1.0" encoding="utf-8"?>
<xliff xmlns="urn:oasis:names:tc:xliff:document:1.2" xmlns:xsi="http://www.w3.org/2001/XMLSchema-instance" version="1.2" xsi:schemaLocation="urn:oasis:names:tc:xliff:document:1.2 xliff-core-1.2-transitional.xsd">
  <file datatype="xml" source-language="en" target-language="fr" original="../Strings.resx">
    <body>
      <trans-unit id="AddResourceWithNonIntegerResource">
        <source>NETSDK1076: AddResource can only be used with integer resource types.</source>
        <target state="translated">NETSDK1076: AddResource peut uniquement être utilisé avec des ressources de type entier.</target>
        <note>{StrBegin="NETSDK1076: "}</note>
      </trans-unit>
      <trans-unit id="AotNotSupported">
        <source>NETSDK1196: The SDK does not support ahead-of-time compilation. Set the PublishAot property to false.</source>
        <target state="translated">NETSDK1196: le SDK ne prend pas en charge la compilation à l’avance. Définissez la propriété PublishAot sur false.</target>
        <note>{StrBegin="NETSDK1196: "}</note>
      </trans-unit>
      <trans-unit id="AotUnsupportedHostRuntimeIdentifier">
        <source>NETSDK1204: Ahead-of-time compilation is not supported on the current platform '{0}'.</source>
        <target state="translated">NETSDK1204: la compilation anticipée n'est pas prise en charge sur la plate-forme actuelle « {0} ».</target>
        <note>{StrBegin="NETSDK1204: "}</note>
      </trans-unit>
      <trans-unit id="AotUnsupportedTargetFramework">
        <source>NETSDK1207: Ahead-of-time compilation is not supported for the target framework.</source>
        <target state="translated">NETSDK1207: la compilation anticipée n'est pas prise en charge pour le framework cible.</target>
        <note>{StrBegin="NETSDK1207: "}</note>
      </trans-unit>
      <trans-unit id="AotUnsupportedTargetRuntimeIdentifier">
        <source>NETSDK1203: Ahead-of-time compilation is not supported for the target runtime identifier '{0}'.</source>
        <target state="translated">NETSDK1203: la compilation anticipée n'est pas prise en charge pour l'identificateur d'exécution cible « {0} ».</target>
        <note>{StrBegin="NETSDK1203: "}</note>
      </trans-unit>
      <trans-unit id="AppConfigRequiresRootConfiguration">
        <source>NETSDK1070: The application configuration file must have root configuration element.</source>
        <target state="translated">NETSDK1070: Le fichier de configuration de l'application doit avoir un élément de configuration racine.</target>
        <note>{StrBegin="NETSDK1070: "}</note>
      </trans-unit>
      <trans-unit id="AppHostCreationFailedWithRetry">
        <source>NETSDK1113: Failed to create apphost (attempt {0} out of {1}): {2}</source>
        <target state="translated">NETSDK1113: La création d'apphost a échoué (tentative {0} sur {1}) : {2}</target>
        <note>{StrBegin="NETSDK1113: "}</note>
      </trans-unit>
      <trans-unit id="AppHostCustomizationRequiresWindowsHostWarning">
        <source>NETSDK1074: The application host executable will not be customized because adding resources requires that the build be performed on Windows (excluding Nano Server).</source>
        <target state="translated">NETSDK1074: l'exécutable d'hôte d'application ne sera pas personnalisé, car l'ajout de ressources nécessite l'exécution de la génération sur Windows (à l'exception de Nano Server).</target>
        <note>{StrBegin="NETSDK1074: "}</note>
      </trans-unit>
      <trans-unit id="AppHostHasBeenModified">
        <source>NETSDK1029: Unable to use '{0}' as application host executable as it does not contain the expected placeholder byte sequence '{1}' that would mark where the application name would be written.</source>
        <target state="translated">NETSDK1029: Impossible d'utiliser '{0}' en tant qu'exécutable d'hôte d'application, car il ne contient pas la séquence d'octets d'espace réservé attendue '{1}' qui marque l'emplacement où est écrit le nom de l'application.</target>
        <note>{StrBegin="NETSDK1029: "}</note>
      </trans-unit>
      <trans-unit id="AppHostNotWindows">
        <source>NETSDK1078: Unable to use '{0}' as application host executable because it's not a Windows PE file.</source>
        <target state="translated">NETSDK1078: impossible d'utiliser '{0}' en tant qu'exécutable d'hôte d'application, car il ne s'agit pas d'un fichier Windows PE.</target>
        <note>{StrBegin="NETSDK1078: "}</note>
      </trans-unit>
      <trans-unit id="AppHostNotWindowsCLI">
        <source>NETSDK1072: Unable to use '{0}' as application host executable because it's not a Windows executable for the CUI (Console) subsystem.</source>
        <target state="translated">NETSDK1072: impossible d'utiliser '{0}' en tant qu'exécutable d'hôte d'application, car il ne s'agit pas d'un exécutable Windows pour le sous-système CUI (Console).</target>
        <note>{StrBegin="NETSDK1072: "}</note>
      </trans-unit>
      <trans-unit id="AppHostSigningFailed">
        <source>NETSDK1177: Failed to sign apphost with error code {1}: {0}</source>
        <target state="translated">NETSDK1177: échec de la signature de apphost avec le code d’erreur {1}: {0}</target>
        <note>{StrBegin="NETSDK1177: "}</note>
      </trans-unit>
      <trans-unit id="ArtifactsPathCannotBeSetInProject">
        <source>NETSDK1199: The ArtifactsPath and UseArtifactsOutput properties cannot be set in a project file, due to MSBuild ordering constraints. They must be set in a Directory.Build.props file or from the command line. See https://aka.ms/netsdk1199 for more information.</source>
        <target state="translated">NETSDK1199: les propriétés ArtifactsPath et UseArtifactsOutput ne peuvent pas être définies dans un fichier projet, en raison des contraintes d'ordre MSBuild. Ils doivent être définis dans un fichier Directory.Build.props ou à partir de la ligne de commande. Voir https://aka.ms/netsdk1199 pour plus d'informations.</target>
        <note>{StrBegin="NETSDK1199: "}</note>
      </trans-unit>
      <trans-unit id="AspNetCoreAllNotSupported">
        <source>NETSDK1079: The Microsoft.AspNetCore.All package is not supported when targeting .NET Core 3.0 or higher.  A FrameworkReference to Microsoft.AspNetCore.App should be used instead, and will be implicitly included by Microsoft.NET.Sdk.Web.</source>
        <target state="translated">NETSDK1079: le package Microsoft.AspNetCore.All n'est pas pris en charge pour le ciblage de .NET Core 3.0 ou une version ultérieure. Vous devez utiliser à la place un FrameworkReference pour Microsoft.AspNetCore.App. Il est inclus implicitement par Microsoft.NET.Sdk.Web.</target>
        <note>{StrBegin="NETSDK1079: "}</note>
      </trans-unit>
      <trans-unit id="AspNetCoreUsesFrameworkReference">
        <source>NETSDK1080: A PackageReference to Microsoft.AspNetCore.App is not necessary when targeting .NET Core 3.0 or higher. If Microsoft.NET.Sdk.Web is used, the shared framework will be referenced automatically. Otherwise, the PackageReference should be replaced with a FrameworkReference.</source>
        <target state="translated">NETSDK1080: un PackageReference pour Microsoft.AspNetCore.App n'est pas nécessaire quand vous ciblez .NET Core 3.0 ou une version ultérieure. Si Microsoft.NET.Sdk.Web est utilisé, le framework partagé est automatiquement référencé. Sinon, PackageReference doit être remplacé par FrameworkReference.</target>
        <note>{StrBegin="NETSDK1080: "}</note>
      </trans-unit>
      <trans-unit id="AssetPreprocessorMustBeConfigured">
        <source>NETSDK1017: Asset preprocessor must be configured before assets are processed.</source>
        <target state="translated">NETSDK1017: Le préprocesseur de composants doit être configuré avant le traitement des composants.</target>
        <note>{StrBegin="NETSDK1017: "}</note>
      </trans-unit>
      <trans-unit id="AssetsFileMissingRuntimeIdentifier">
        <source>NETSDK1047: Assets file '{0}' doesn't have a target for '{1}'. Ensure that restore has run and that you have included '{2}' in the TargetFrameworks for your project. You may also need to include '{3}' in your project's RuntimeIdentifiers.</source>
        <target state="translated">NETSDK1047: Le fichier de composants '{0}' n'a aucune cible pour '{1}'. Vérifiez que la restauration s'est exécutée et que vous avez inclus '{2}' dans TargetFrameworks pour votre projet. Vous devrez peut-être également inclure '{3}' dans les RuntimeIdentifiers de votre projet.</target>
        <note>{StrBegin="NETSDK1047: "}</note>
      </trans-unit>
      <trans-unit id="AssetsFileMissingTarget">
        <source>NETSDK1005: Assets file '{0}' doesn't have a target for '{1}'. Ensure that restore has run and that you have included '{2}' in the TargetFrameworks for your project.</source>
        <target state="translated">NETSDK1005: Le fichier de composants '{0}' n'a aucune cible pour '{1}'. Vérifiez que la restauration s'est exécutée et que vous avez inclus '{2}' dans TargetFrameworks pour votre projet.</target>
        <note>{StrBegin="NETSDK1005: "}</note>
      </trans-unit>
      <trans-unit id="AssetsFileNotFound">
        <source>NETSDK1004: Assets file '{0}' not found. Run a NuGet package restore to generate this file.</source>
        <target state="translated">NETSDK1004: Le fichier de composants '{0}' est introuvable. Exécutez une restauration de package NuGet pour générer ce fichier.</target>
        <note>{StrBegin="NETSDK1004: "}</note>
      </trans-unit>
      <trans-unit id="AssetsFileNotSet">
        <source>NETSDK1063: The path to the project assets file was not set. Run a NuGet package restore to generate this file.</source>
        <target state="translated">NETSDK1063: Le chemin du fichier de composants du projet n'a pas été défini. Exécutez une restauration de package NuGet pour générer ce fichier.</target>
        <note>{StrBegin="NETSDK1063: "}</note>
      </trans-unit>
      <trans-unit id="AssetsFilePathNotRooted">
        <source>NETSDK1006: Assets file path '{0}' is not rooted. Only full paths are supported.</source>
        <target state="translated">NETSDK1006: Le chemin du fichier de composants '{0}' n'est pas associé à une racine. Seuls les chemins complets sont pris en charge.</target>
        <note>{StrBegin="NETSDK1006: "}</note>
      </trans-unit>
      <trans-unit id="AtLeastOneTargetFrameworkMustBeSpecified">
        <source>NETSDK1001: At least one possible target framework must be specified.</source>
        <target state="translated">NETSDK1001: Vous devez spécifier au moins un framework cible.</target>
        <note>{StrBegin="NETSDK1001: "}</note>
      </trans-unit>
      <trans-unit id="CannotDirectlyReferenceMicrosoftNetCompilersToolsetFramework">
        <source>NETSDK1205: The Microsoft.Net.Compilers.Toolset.Framework package should not be set directly. Set the property 'BuildWithNetFrameworkHostedCompiler' to 'true' instead if you need it.</source>
        <target state="translated">NETSDK1205: le package Microsoft.Net.Compilers.Toolset.Framework ne doit pas être défini directement. Définissez la propriété ’BuildWithNetFrameworkHostedCompiler’ sur « true » à la place si vous en avez besoin.</target>
        <note>{StrBegin="NETSDK1205: "}{Locked="Microsoft.Net.Compilers.Toolset.Framework"}{Locked="BuildWithNetFrameworkHostedCompiler"}</note>
      </trans-unit>
      <trans-unit id="CannotEmbedClsidMapIntoComhost">
        <source>NETSDK1092: The CLSIDMap cannot be embedded on the COM host because adding resources requires that the build be performed on Windows (excluding Nano Server).</source>
        <target state="translated">NETSDK1092: CLSIDMap ne peut pas être incorporé sur l'hôte COM, car l'ajout de ressources nécessite l'exécution de la génération sur Windows (à l'exception de Nano Server).</target>
        <note>{StrBegin="NETSDK1092: "}</note>
      </trans-unit>
      <trans-unit id="CannotFindApphostForRid">
        <source>NETSDK1065: Cannot find app host for {0}. {0} could be an invalid runtime identifier (RID). For more information about RID, see https://aka.ms/rid-catalog.</source>
        <target state="translated">NETSDK1065: hôte d'application introuvable pour {0}. {0} est peut-être un RID (identificateur de runtime) non valide. Pour plus d'informations sur les RID, consultez https://aka.ms/rid-catalog.</target>
        <note>{StrBegin="NETSDK1065: "}</note>
      </trans-unit>
      <trans-unit id="CannotFindComhost">
        <source>NETSDK1091: Unable to find a .NET Core COM host. The .NET Core COM host is only available on .NET Core 3.0 or higher when targeting Windows.</source>
        <target state="translated">NETSDK1091: hôte COM .NET Core introuvable. L'hôte COM .NET Core est disponible uniquement sur .NET Core 3.0 ou une version ultérieure quand vous ciblez Windows.</target>
        <note>{StrBegin="NETSDK1091: "}</note>
      </trans-unit>
      <trans-unit id="CannotFindIjwhost">
        <source>NETSDK1114: Unable to find a .NET Core IJW host. The .NET Core IJW host is only available on .NET Core 3.1 or higher when targeting Windows.</source>
        <target state="translated">NETSDK1114: Hôte IJW .NET Core introuvable. L'hôte IJW .NET Core est disponible uniquement sur .NET Core 3.1 ou ultérieur quand vous ciblez Windows.</target>
        <note>{StrBegin="NETSDK1114: "}</note>
      </trans-unit>
      <trans-unit id="CannotFindProjectInfo">
        <source>NETSDK1007: Cannot find project info for '{0}'. This can indicate a missing project reference.</source>
        <target state="translated">NETSDK1007: Les informations relatives au projet sont introuvables pour '{0}'. Cela peut indiquer une référence de projet manquante.</target>
        <note>{StrBegin="NETSDK1007: "}</note>
      </trans-unit>
      <trans-unit id="CannotHaveRuntimeIdentifierPlatformMismatchPlatformTarget">
        <source>NETSDK1032: The RuntimeIdentifier platform '{0}' and the PlatformTarget '{1}' must be compatible.</source>
        <target state="translated">NETSDK1032: La plateforme de RuntimeIdentifier '{0}' et le PlatformTarget '{1}' doivent être compatibles.</target>
        <note>{StrBegin="NETSDK1032: "}</note>
      </trans-unit>
      <trans-unit id="CannotHaveSelfContainedWithoutRuntimeIdentifier">
        <source>NETSDK1031: It is not supported to build or publish a self-contained application without specifying a RuntimeIdentifier. You must either specify a RuntimeIdentifier or set SelfContained to false.</source>
        <target state="translated">NETSDK1031: la génération ou la publication d'une application autonome sans spécification de RuntimeIdentifier n'est pas prise en charge. Vous devez spécifier RuntimeIdentifier ou affecter la valeur false à SelfContained.</target>
        <note>{StrBegin="NETSDK1031: "}</note>
      </trans-unit>
      <trans-unit id="CannotHaveSingleFileWithoutRuntimeIdentifier">
        <source>NETSDK1097: It is not supported to publish an application to a single-file without specifying a RuntimeIdentifier. You must either specify a RuntimeIdentifier or set PublishSingleFile to false.</source>
        <target state="translated">NETSDK1097: la publication d'une application sur un seul fichier sans spécification de RuntimeIdentifier n'est pas prise en charge. Vous devez spécifier RuntimeIdentifier ou affecter la valeur false à PublishSingleFile.</target>
        <note>{StrBegin="NETSDK1097: "}</note>
      </trans-unit>
      <trans-unit id="CannotHaveSingleFileWithoutAppHost">
        <source>NETSDK1098: Applications published to a single-file are required to use the application host. You must either set PublishSingleFile to false or set UseAppHost to true.</source>
        <target state="translated">NETSDK1098: les applications publiées sur un seul fichier doivent utiliser l'hôte d'application. Vous devez affecter la valeur false à PublishSingleFile ou la valeur true à UseAppHost.</target>
        <note>{StrBegin="NETSDK1098: "}</note>
      </trans-unit>
      <trans-unit id="CannotHaveSingleFileWithoutExecutable">
        <source>NETSDK1099: Publishing to a single-file is only supported for executable applications.</source>
        <target state="translated">NETSDK1099: La publication dans un fichier unique n'est prise en charge que pour les applications exécutables.</target>
        <note>{StrBegin="NETSDK1099: "}</note>
      </trans-unit>
      <trans-unit id="CannotHaveSolutionLevelOutputPath">
        <source>NETSDK1194: The "--output" option isn't supported when building a solution. Specifying a solution-level output path results in all projects copying outputs to the same directory, which can lead to inconsistent builds.</source>
        <target state="translated">NETSDK1194: l’option « --output » n’est pas prise en charge lors de la génération d’une solution. Si vous spécifiez un chemin de sortie au niveau de la solution, tous les projets copient les sorties dans le même répertoire, ce qui peut entraîner des builds incohérentes.</target>
        <note>{StrBegin="NETSDK1194: "}{Locked="--output"}</note>
      </trans-unit>
      <trans-unit id="CannotHaveSolutionLevelRuntimeIdentifier">
        <source>NETSDK1134: Building a solution with a specific RuntimeIdentifier is not supported. If you would like to publish for a single RID, specify the RID at the individual project level instead.</source>
        <target state="translated">NETSDK1134: la création d'une solution avec un RuntimeIdentifier spécifique n'est pas prise en charge. Si vous souhaitez publier pour un seul RID, spécifiez plutôt le RID au niveau du projet individuel.</target>
        <note>{StrBegin="NETSDK1134: "}</note>
      </trans-unit>
      <trans-unit id="CannotHaveSupportedOSPlatformVersionHigherThanTargetPlatformVersion">
        <source>NETSDK1135: SupportedOSPlatformVersion {0} cannot be higher than TargetPlatformVersion {1}.</source>
        <target state="translated">NETSDK1135: le SupportedOSPlatformVersion {0} ne doit pas être supérieur au TargetPlatformVersion {1}.</target>
        <note>{StrBegin="NETSDK1135: "}</note>
      </trans-unit>
      <trans-unit id="CannotIncludeAllContentButNotNativeLibrariesInSingleFile">
        <source>NETSDK1143: Including all content in a single file bundle also includes native libraries. If IncludeAllContentForSelfExtract is true, IncludeNativeLibrariesForSelfExtract must not be false.</source>
        <target state="translated">NETSDK1143: L'inclusion de tout le contenu dans un bundle à un seul fichier inclut également les bibliothèques natives. Si IncludeAllContentForSelfExtract a la valeur true, IncludeNativeLibrariesForSelfExtract ne doit pas avoir la valeur false.</target>
        <note>{StrBegin="NETSDK1143: "}</note>
      </trans-unit>
      <trans-unit id="CannotIncludeSymbolsInSingleFile">
        <source>NETSDK1142: Including symbols in a single file bundle is not supported when publishing for .NET5 or higher.</source>
        <target state="translated">NETSDK1142: L'inclusion de symboles dans un bundle à un seul fichier n'est pas prise en charge lors de la publication pour .NET5 ou ultérieur.</target>
        <note>{StrBegin="NETSDK1142: "}</note>
      </trans-unit>
      <trans-unit id="CannotInferTargetFrameworkIdentifierAndVersion">
        <source>NETSDK1013: The TargetFramework value '{0}' was not recognized. It may be misspelled. If not, then the TargetFrameworkIdentifier and/or TargetFrameworkVersion properties must be specified explicitly.</source>
        <target state="translated">NETSDK1013: La valeur TargetFramework '{0}' n'a pas été reconnue. Elle est peut-être mal orthographiée. Sinon, vous devez spécifier explicitement les propriétés TargetFrameworkIdentifier et/ou TargetFrameworkVersion.</target>
        <note>{StrBegin="NETSDK1013: "}</note>
      </trans-unit>
      <trans-unit id="CannotUseSelfContainedWithoutAppHost">
        <source>NETSDK1067: Self-contained applications are required to use the application host. Either set SelfContained to false or set UseAppHost to true.</source>
        <target state="translated">NETSDK1067: Des applications autonomes sont obligatoires pour utiliser l'hôte d'application. Définissez SelfContained avec la valeur false ou UseAppHost avec la valeur true.</target>
        <note>{StrBegin="NETSDK1067: "}</note>
      </trans-unit>
      <trans-unit id="CanOnlyHaveSingleFileWithNetCoreApp">
        <source>NETSDK1125: Publishing to a single-file is only supported for netcoreapp target.</source>
        <target state="translated">NETSDK1125: la publication sur un seul fichier est uniquement prise en charge pour une cible netcoreapp.</target>
        <note>{StrBegin="NETSDK1125: "}</note>
      </trans-unit>
      <trans-unit id="ChoosingAssemblyVersion_Info">
        <source>Choosing '{0}' because AssemblyVersion '{1}' is greater than '{2}'.</source>
        <target state="translated">'{0}' choisi, car AssemblyVersion '{1}' est supérieur à '{2}'.</target>
        <note />
      </trans-unit>
      <trans-unit id="ChoosingCopyLocalArbitrarily_Info">
        <source>Choosing '{0}' arbitrarily as both items are copy-local and have equal file and assembly versions.</source>
        <target state="translated">'{0}' choisi arbitrairement, car les deux éléments sont des copies locales et ont des versions de fichier et d'assembly identiques.</target>
        <note />
      </trans-unit>
      <trans-unit id="ChoosingFileVersion_Info">
        <source>Choosing '{0}' because file version '{1}' is greater than '{2}'.</source>
        <target state="translated">'{0}' choisi, car la version de fichier '{1}' est supérieure à '{2}'.</target>
        <note />
      </trans-unit>
      <trans-unit id="ChoosingPlatformItem_Info">
        <source>Choosing '{0}' because it is a platform item.</source>
        <target state="translated">'{0}' choisi, car il s'agit d'un élément de plateforme.</target>
        <note />
      </trans-unit>
      <trans-unit id="ChoosingPreferredPackage_Info">
        <source>Choosing '{0}' because it comes from a package that is preferred.</source>
        <target state="translated">'{0}' choisi, car il provient d'un package préféré.</target>
        <note />
      </trans-unit>
      <trans-unit id="ClsidMapConflictingGuids">
        <source>NETSDK1089: The '{0}' and '{1}' types have the same CLSID '{2}' set in their GuidAttribute. Each COMVisible class needs to have a distinct guid for their CLSID.</source>
        <target state="translated">NETSDK1089: les types '{0}' et '{1}' ont le même CLSID '{2}' défini dans GuidAttribute. Chaque classe COMVisible doit avoir un CLSID avec un GUID distinct.</target>
        <note>{StrBegin="NETSDK1089: "}
{0} - The first type with the conflicting guid.
{1} - The second type with the conflicting guid.
{2} - The guid the two types have.</note>
      </trans-unit>
      <trans-unit id="ClsidMapExportedTypesRequireExplicitGuid">
        <source>NETSDK1088: The COMVisible class '{0}' must have a GuidAttribute with the CLSID of the class to be made visible to COM in .NET Core.</source>
        <target state="translated">NETSDK1088: la classe COMVisible '{0}' doit avoir un GuidAttribute ayant le CLSID de la classe à rendre visible par COM dans .NET Core.</target>
        <note>{StrBegin="NETSDK1088: "}
{0} - The ComVisible class that doesn't have a GuidAttribute on it.</note>
      </trans-unit>
      <trans-unit id="ClsidMapInvalidAssembly">
        <source>NETSDK1090: The supplied assembly '{0}' is not valid. Cannot generate a CLSIDMap from it.</source>
        <target state="translated">NETSDK1090: l'assembly '{0}' fourni est non valide. Impossible de générer CLSIDMap à partir de celui-ci.</target>
        <note>{StrBegin="NETSDK1090: "}
{0} - The path to the invalid assembly.</note>
      </trans-unit>
      <trans-unit id="CompressionInSingleFileRequires60">
        <source>NETSDK1167: Compression in a single file bundle is only supported when publishing for .NET6 or higher.</source>
        <target state="translated">NETSDK1167: la compression dans un lot de fichiers unique est uniquement prise en charge lors de la publication pour .NET6 ou une valeur supérieure.</target>
        <note>{StrBegin="NETSDK1167: "}</note>
      </trans-unit>
      <trans-unit id="CompressionInSingleFileRequiresSelfContained">
        <source>NETSDK1176: Compression in a single file bundle is only supported when publishing a self-contained application.</source>
        <target state="translated">NETSDK1176: la compression dans un groupe de fichiers unique n’est prise en charge que lors de la publication d’une application autonome.</target>
        <note>{StrBegin="NETSDK1176: "}</note>
      </trans-unit>
      <trans-unit id="ConflictingRuntimePackInformation">
        <source>NETSDK1133: There was conflicting information about runtime packs available for {0}:
{1}</source>
        <target state="translated">NETSDK1133: il existe des informations en conflit relatives aux packs de runtime disponibles pour {0} :
{1}</target>
        <note>{StrBegin="NETSDK1133: "}</note>
      </trans-unit>
      <trans-unit id="ContentItemDoesNotProvideOutputPath">
        <source>NETSDK1014: Content item for '{0}' sets '{1}', but does not provide  '{2}' or '{3}'.</source>
        <target state="translated">NETSDK1014: L'élément de contenu pour '{0}' définit '{1}', mais ne fournit ni '{2}' ni '{3}'.</target>
        <note>{StrBegin="NETSDK1014: "}</note>
      </trans-unit>
      <trans-unit id="ContentPreproccessorParameterRequired">
        <source>NETSDK1010: The '{0}' task must be given a value for parameter '{1}' in order to consume preprocessed content.</source>
        <target state="translated">NETSDK1010: La tâche '{0}' doit recevoir une valeur pour le paramètre '{1}', ce qui permet la consommation du contenu prétraité.</target>
        <note>{StrBegin="NETSDK1010: "}</note>
      </trans-unit>
      <trans-unit id="CouldNotDetermineWinner_DoesNotExist_Info">
        <source>Could not determine winner because '{0}' does not exist.</source>
        <target state="translated">Impossible de déterminer le gagnant, car '{0}' n'existe pas.</target>
        <note />
      </trans-unit>
      <trans-unit id="CouldNotDetermineWinner_EqualVersions_Info">
        <source>Could not determine winner due to equal file and assembly versions.</source>
        <target state="translated">Impossible de déterminer le gagnant, car les versions de fichier et d'assembly sont identiques.</target>
        <note />
      </trans-unit>
      <trans-unit id="CouldNotDetermineWinner_NoFileVersion_Info">
        <source>Could not determine a winner because '{0}' has no file version.</source>
        <target state="translated">Impossible de déterminer un gagnant, car '{0}' n'a aucune version de fichier.</target>
        <note />
      </trans-unit>
      <trans-unit id="CouldNotDetermineWinner_NotAnAssembly_Info">
        <source>Could not determine a winner because '{0}' is not an assembly.</source>
        <target state="translated">Impossible de déterminer un gagnant, car '{0}' n'est pas un assembly.</target>
        <note />
      </trans-unit>
      <trans-unit id="CouldNotGetPackVersionFromWorkloadManifests">
        <source>NETSDK1181: Error getting pack version: Pack '{0}' was not present in workload manifests.</source>
        <target state="translated">NETSDK1181: Erreur dans l'obtention de la version du pack : Le pack '{0}' n'était pas présent dans les manifestes de charge de travail.</target>
        <note>{StrBegin="NETSDK1181: "}</note>
      </trans-unit>
      <trans-unit id="CouldNotLoadPlatformManifest">
        <source>NETSDK1042: Could not load PlatformManifest from '{0}' because it did not exist.</source>
        <target state="translated">NETSDK1042: Impossible de charger PlatformManifest à partir de '{0}', car il n'existe pas.</target>
        <note>{StrBegin="NETSDK1042: "}</note>
      </trans-unit>
      <trans-unit id="CppRequiresTFMVersion31">
        <source>NETSDK1120: C++/CLI projects targeting .NET Core require a target framework of at least 'netcoreapp3.1'.</source>
        <target state="translated">NETSDK1120: Les projets C++/CLI ciblant .NET Core nécessitent au minimum le framework cible « netcoreapp3.1 ».</target>
        <note>{StrBegin="NETSDK1120: "}</note>
      </trans-unit>
      <trans-unit id="Crossgen2MissingRequiredMetadata">
        <source>NETSDK1158: Required '{0}' metadata missing on Crossgen2Tool item.</source>
        <target state="translated">NETSDK1158: métadonnées '{0}' obligatoires manquantes pour l'élément Crossgen2Tool.</target>
        <note>{StrBegin="NETSDK1158: "}</note>
      </trans-unit>
      <trans-unit id="Crossgen2RequiresSelfContained">
        <source>NETSDK1126: Publishing ReadyToRun using Crossgen2 is only supported for self-contained applications.</source>
        <target state="translated">NETSDK1126: la publication de ReadyToRun à l'aide de Crossgen2 est uniquement prise en charge pour les applications autonomes.</target>
        <note>{StrBegin="NETSDK1126: "}</note>
      </trans-unit>
      <trans-unit id="Crossgen2ToolExecutableNotFound">
        <source>NETSDK1155: Crossgen2Tool executable '{0}' not found.</source>
        <target state="translated">NETSDK1155: l'exécutable Crossgen2Tool '{0}' est introuvable.</target>
        <note>{StrBegin="NETSDK1155: "}</note>
      </trans-unit>
      <trans-unit id="Crossgen2ToolMissingWhenUseCrossgen2IsSet">
        <source>NETSDK1154: Crossgen2Tool must be specified when UseCrossgen2 is set to true.</source>
        <target state="translated">NETSDK1154: Crossgen2Tool doit être spécifié quand UseCrossgen2 a la valeur true.</target>
        <note>{StrBegin="NETSDK1154: "}</note>
      </trans-unit>
      <trans-unit id="Crossgen5CannotEmitSymbolsInCompositeMode">
        <source>NETSDK1166: Cannot emit symbols when publishing for .NET 5 with Crossgen2 using composite mode.</source>
        <target state="translated">NETSDK1166: impossible d'émettre des symboles durant la publication pour .NET 5 avec Crossgen2 en mode composite.</target>
        <note>{StrBegin="NETSDK1166: "}</note>
      </trans-unit>
      <trans-unit id="CrossgenToolExecutableNotFound">
        <source>NETSDK1160: CrossgenTool executable '{0}' not found.</source>
        <target state="translated">NETSDK1160: l'exécutable CrossgenTool '{0}' est introuvable.</target>
        <note>{StrBegin="NETSDK1160: "}</note>
      </trans-unit>
      <trans-unit id="CrossgenToolMissingInPDBCompilationMode">
        <source>NETSDK1153: CrossgenTool not specified in PDB compilation mode.</source>
        <target state="translated">NETSDK1153: CrossgenTool non spécifié en mode de compilation PDB.</target>
        <note>{StrBegin="NETSDK1153: "}</note>
      </trans-unit>
      <trans-unit id="CrossgenToolMissingWhenUseCrossgen2IsNotSet">
        <source>NETSDK1159: CrossgenTool must be specified when UseCrossgen2 is set to false.</source>
        <target state="translated">NETSDK1159: CrossgenTool doit être spécifié quand UseCrossgen2 a la valeur false.</target>
        <note>{StrBegin="NETSDK1159: "}</note>
      </trans-unit>
      <trans-unit id="DiaSymReaderLibraryNotFound">
        <source>NETSDK1161: DiaSymReader library '{0}' not found.</source>
        <target state="translated">NETSDK1161: la bibliothèque DiaSymReader '{0}' est introuvable.</target>
        <note>{StrBegin="NETSDK1161: "}</note>
      </trans-unit>
      <trans-unit id="DotNetHostExecutableNotFound">
        <source>NETSDK1156: .NET host executable '{0}' not found.</source>
        <target state="translated">NETSDK1156: l'exécutable '{0}' de l'hôte .NET est introuvable.</target>
        <note>{StrBegin="NETSDK1156: "}</note>
      </trans-unit>
      <trans-unit id="DotnetToolDoesNotSupportTFMLowerThanNetcoreapp21">
        <source>NETSDK1055: DotnetTool does not support target framework lower than netcoreapp2.1.</source>
        <target state="translated">NETSDK1055: DotnetTool ne prend pas en charge de framework cible inférieur à netcoreapp2.1.</target>
        <note>{StrBegin="NETSDK1055: "}</note>
      </trans-unit>
      <trans-unit id="DotnetToolOnlySupportNetcoreapp">
        <source>NETSDK1054: only supports .NET Core.</source>
        <target state="translated">NETSDK1054: prend uniquement en charge .NET Core.</target>
        <note>{StrBegin="NETSDK1054: "}</note>
      </trans-unit>
      <trans-unit id="DuplicateItemsError">
        <source>NETSDK1022: Duplicate '{0}' items were included. The .NET SDK includes '{0}' items from your project directory by default. You can either remove these items from your project file, or set the '{1}' property to '{2}' if you want to explicitly include them in your project file. For more information, see {4}. The duplicate items were: {3}</source>
        <target state="translated">NETSDK1022: Des éléments '{0}' dupliqués ont été inclus. Le kit .NET SDK inclut les éléments '{0}' de votre répertoire de projet par défaut. Vous pouvez supprimer ces éléments de votre fichier projet ou affecter à la propriété '{1}' la valeur '{2}', si vous souhaitez les inclure explicitement dans votre fichier projet. Pour plus d'informations, consultez {4}. Les éléments dupliqués sont les suivants : {3}</target>
        <note>{StrBegin="NETSDK1022: "}</note>
      </trans-unit>
      <trans-unit id="DuplicatePreprocessorToken">
        <source>NETSDK1015: The preprocessor token '{0}' has been given more than one value. Choosing '{1}' as the value.</source>
        <target state="translated">NETSDK1015: Le jeton de préprocesseur '{0}' a reçu plusieurs valeurs. La valeur choisie est '{1}'.</target>
        <note>{StrBegin="NETSDK1015: "}</note>
      </trans-unit>
      <trans-unit id="DuplicatePublishOutputFiles">
        <source>NETSDK1152: Found multiple publish output files with the same relative path: {0}.</source>
        <target state="translated">NETSDK1152: plusieurs fichiers de sortie de publication ayant le même chemin relatif ont été trouvés{0}: .</target>
        <note>{StrBegin="NETSDK1152: "}</note>
      </trans-unit>
      <trans-unit id="DuplicateRuntimePackAsset">
        <source>NETSDK1110: More than one asset in the runtime pack has the same destination sub-path of '{0}'. Report this error to the .NET team here: https://aka.ms/dotnet-sdk-issue.</source>
        <target state="translated">NETSDK1110: Plusieurs composants du pack de runtime ont le même sous-chemin de destination que '{0}'. Signalez cette erreur à l'équipe .NET ici : https://aka.ms/dotnet-sdk-issue.</target>
        <note>{StrBegin="NETSDK1110: "}</note>
      </trans-unit>
      <trans-unit id="DuplicateTypeLibraryIds">
        <source>NETSDK1169: The same resource ID {0} was specified for two type libraries '{1}' and '{2}'. Duplicate type library IDs are not allowed.</source>
        <target state="translated">NETSDK1169: le même ID de ressource {0} a été spécifié pour deux bibliothèques de types «{1}» et «{2}». Les ID de bibliothèque de types en double ne sont pas autorisés.</target>
        <note>{StrBegin="NETSDK1169: "}</note>
      </trans-unit>
      <trans-unit id="EnableSingleFileAnalyzerUnsupported">
        <source>NETSDK1211: EnableSingleFileAnalyzer is not supported for the target framework. Consider multi-targeting to a supported framework to enable single-file analysis, and set EnableSingleFileAnalyzer only for the supported frameworks. For example:
&lt;EnableSingleFileAnalyzer Condition="$([MSBuild]::IsTargetFrameworkCompatible('$(TargetFramework)', '{0}'))"&gt;true&lt;/EnableSingleFileAnalyzer&gt;</source>
        <target state="new">NETSDK1211: EnableSingleFileAnalyzer is not supported for the target framework. Consider multi-targeting to a supported framework to enable single-file analysis, and set EnableSingleFileAnalyzer only for the supported frameworks. For example:
&lt;EnableSingleFileAnalyzer Condition="$([MSBuild]::IsTargetFrameworkCompatible('$(TargetFramework)', '{0}'))"&gt;true&lt;/EnableSingleFileAnalyzer&gt;</target>
        <note>{StrBegin="NETSDK1211: "}</note>
      </trans-unit>
      <trans-unit id="EncounteredConflict_Info">
        <source>Encountered conflict between '{0}' and '{1}'.</source>
        <target state="translated">Conflit détecté entre '{0}' et '{1}'.</target>
        <note />
      </trans-unit>
      <trans-unit id="ErrorParsingFrameworkListInvalidValue">
        <source>NETSDK1051: Error parsing FrameworkList from '{0}'.  {1} '{2}' was invalid.</source>
        <target state="translated">NETSDK1051: Erreur durant l'analyse de FrameworkList à partir de '{0}'. {1} '{2}' est non valide.</target>
        <note>{StrBegin="NETSDK1051: "}</note>
      </trans-unit>
      <trans-unit id="ErrorParsingPlatformManifest">
        <source>NETSDK1043: Error parsing PlatformManifest from '{0}' line {1}.  Lines must have the format {2}.</source>
        <target state="translated">NETSDK1043: Erreur durant l'analyse de PlatformManifest à partir de la ligne '{0}' {1}. Les lignes doivent avoir le format {2}.</target>
        <note>{StrBegin="NETSDK1043: "}</note>
      </trans-unit>
      <trans-unit id="ErrorParsingPlatformManifestInvalidValue">
        <source>NETSDK1044: Error parsing PlatformManifest from '{0}' line {1}.  {2} '{3}' was invalid.</source>
        <target state="translated">NETSDK1044: Erreur durant l'analyse de PlatformManifest à partir de la ligne '{0}' {1}. {2} '{3}' est non valide.</target>
        <note>{StrBegin="NETSDK1044: "}</note>
      </trans-unit>
      <trans-unit id="ErrorReadingAssetsFile">
        <source>NETSDK1060: Error reading assets file: {0}</source>
        <target state="translated">NETSDK1060: Erreur durant la lecture du fichier de composants : {0}</target>
        <note>{StrBegin="NETSDK1060: "}</note>
      </trans-unit>
      <trans-unit id="FailedToDeleteApphost">
        <source>NETSDK1111: Failed to delete output apphost: {0}</source>
        <target state="translated">NETSDK1111: échec de la suppression du apphost de sortie : {0}</target>
        <note>{StrBegin="NETSDK1111: "}</note>
      </trans-unit>
      <trans-unit id="FailedToLockResource">
        <source>NETSDK1077: Failed to lock resource.</source>
        <target state="translated">NETSDK1077: échec du verrouillage de la ressource.</target>
        <note>{StrBegin="NETSDK1077: "}</note>
      </trans-unit>
      <trans-unit id="FileNameIsTooLong">
        <source>NETSDK1030: Given file name '{0}' is longer than 1024 bytes</source>
        <target state="translated">NETSDK1030: Le nom de fichier spécifié '{0}' dépasse 1 024 octets</target>
        <note>{StrBegin="NETSDK1030: "}</note>
      </trans-unit>
      <trans-unit id="FolderAlreadyExists">
        <source>NETSDK1024: Folder '{0}' already exists either delete it or provide a different ComposeWorkingDir</source>
        <target state="translated">NETSDK1024: Le dossier '{0}' existe déjà. Supprimez-le ou indiquez un autre ComposeWorkingDir</target>
        <note>{StrBegin="NETSDK1024: "}</note>
      </trans-unit>
      <trans-unit id="FrameworkDependentAppHostRequiresVersion21">
        <source>NETSDK1068: The framework-dependent application host requires a target framework of at least 'netcoreapp2.1'.</source>
        <target state="translated">NETSDK1068: L'hôte d'application dépendant du framework nécessite au minimum le framework cible 'netcoreapp2.1'.</target>
        <note>{StrBegin="NETSDK1068: "}</note>
      </trans-unit>
      <trans-unit id="FrameworkListPathNotRooted">
        <source>NETSDK1052: Framework list file path '{0}' is not rooted. Only full paths are supported.</source>
        <target state="translated">NETSDK1052: Le chemin du fichier de liste de frameworks '{0}' n'est pas associé à une racine. Seuls les chemins complets sont pris en charge.</target>
        <note>{StrBegin="NETSDK1052: "}</note>
      </trans-unit>
      <trans-unit id="FrameworkReferenceDuplicateError">
        <source>NETSDK1087: Multiple FrameworkReference items for '{0}' were included in the project.</source>
        <target state="translated">NETSDK1087: plusieurs éléments FrameworkReference pour '{0}' ont été inclus dans le projet.</target>
        <note>{StrBegin="NETSDK1087: "}</note>
      </trans-unit>
      <trans-unit id="FrameworkReferenceOverrideWarning">
        <source>NETSDK1086: A FrameworkReference for '{0}' was included in the project. This is implicitly referenced by the .NET SDK and you do not typically need to reference it from your project. For more information, see {1}</source>
        <target state="translated">NETSDK1086: un FrameworkReference pour '{0}' a été inclus dans le projet. Comme ceci est implicitement référencé par le kit SDK .NET, vous n'avez généralement pas besoin de le référencer à partir de votre projet. Pour plus d'informations, consultez {1}</target>
        <note>{StrBegin="NETSDK1086: "}</note>
      </trans-unit>
      <trans-unit id="GetDependsOnNETStandardFailedWithException">
        <source>NETSDK1049: Resolved file has a bad image, no metadata, or is otherwise inaccessible. {0} {1}</source>
        <target state="translated">NETSDK1049: Le fichier résolu a une image incorrecte, ne comporte pas de métadonnées ou n'est pas accessible. {0} {1}</target>
        <note>{StrBegin="NETSDK1049: "}</note>
      </trans-unit>
      <trans-unit id="GlobalJsonSDKResolutionFailed">
        <source>NETSDK1141: Unable to resolve the .NET SDK version as specified in the global.json located at {0}.</source>
        <target state="translated">NETSDK1141: Impossible de résoudre la version du SDK .NET telle que spécifiée dans le fichier global.json dans {0}.</target>
        <note>{StrBegin="NETSDK1141: "}</note>
      </trans-unit>
      <trans-unit id="ILLinkFailed">
        <source>NETSDK1144: Optimizing assemblies for size failed. Optimization can be disabled by setting the PublishTrimmed property to false.</source>
        <target state="translated">NETSDK1144: L'optimisation de la taille des assemblys a échoué. Vous pouvez désactiver l'optimisation en affectant à la propriété PublishTrimmed la valeur false.</target>
        <note>{StrBegin="NETSDK1144: "}</note>
      </trans-unit>
      <trans-unit id="ILLinkNoValidRuntimePackageError">
        <source>NETSDK1195: Trimming, or code compatibility analysis for trimming, single-file deployment, or ahead-of-time compilation is not supported for the target framework. For more information, see https://aka.ms/netsdk1195</source>
        <target state="translated">NETSDK1195: le découpage ou l'analyse de la compatibilité du code pour le découpage, le déploiement d'un seul fichier ou la compilation anticipée n'est pas pris en charge pour le framework cible. Pour plus d'informations, voir https://aka.ms/netsdk1195</target>
        <note>{StrBegin="NETSDK1195: "}</note>
      </trans-unit>
      <trans-unit id="ILLinkNotSupportedError">
        <source>NETSDK1102: Optimizing assemblies for size is not supported for the selected publish configuration. Please ensure that you are publishing a self-contained app.</source>
        <target state="translated">NETSDK1102: l'optimisation de la taille des assemblys n'est pas prise en charge pour la configuration de publication sélectionnée. Vérifiez que vous publiez une application autonome.</target>
        <note>{StrBegin="NETSDK1102: "}</note>
      </trans-unit>
      <trans-unit id="ILLinkOptimizedAssemblies">
        <source>Optimizing assemblies for size may change the behavior of the app. Be sure to test after publishing. See: https://aka.ms/dotnet-illink</source>
        <target state="translated">L'optimisation de la taille des assemblys peut modifier le comportement de l'application. Assurez-vous de tester après la publication. Voir : https://aka.ms/dotnet-illink</target>
        <note />
      </trans-unit>
      <trans-unit id="ILLinkRunning">
        <source>Optimizing assemblies for size. This process might take a while.</source>
        <target state="translated">Optimisation des assemblages pour la taille. Ce processus peut prendre un certain temps.</target>
        <note />
      </trans-unit>
      <trans-unit id="ImplicitRuntimeIdentifierResolutionForPublishPropertyFailed">
        <source>NETSDK1191: A runtime identifier for the property '{0}' couldn't be inferred. Specify a rid explicitly.</source>
        <target state="translated">NETSDK1191: impossible de déduire un identificateur de runtime pour la propriété '{0}'. Spécifiez explicitement un RID.</target>
        <note>{StrBegin="NETSDK1191: "}</note>
      </trans-unit>
      <trans-unit id="IncorrectPackageRoot">
        <source>NETSDK1020: Package Root {0} was incorrectly given for Resolved library {1}</source>
        <target state="translated">NETSDK1020: La racine de package {0} a été spécifiée de manière incorrecte pour la bibliothèque Resolved {1}</target>
        <note>{StrBegin="NETSDK1020: "}</note>
      </trans-unit>
      <trans-unit id="IncorrectTargetFormat">
        <source>NETSDK1025: The target manifest {0} provided is of not the correct format</source>
        <target state="translated">NETSDK1025: le manifeste cible {0} fourni n'est pas au format approprié</target>
        <note>{StrBegin="NETSDK1025: "}</note>
      </trans-unit>
      <trans-unit id="InputAssemblyNotFound">
        <source>NETSDK1163: Input assembly '{0}' not found.</source>
        <target state="translated">NETSDK1163: l'assembly d'entrée '{0}' est introuvable.</target>
        <note>{StrBegin="NETSDK1163: "}</note>
      </trans-unit>
      <trans-unit id="InvalidFrameworkName">
        <source>NETSDK1003: Invalid framework name: '{0}'.</source>
        <target state="translated">NETSDK1003: Nom de framework non valide : '{0}'.</target>
        <note>{StrBegin="NETSDK1003: "}</note>
      </trans-unit>
      <trans-unit id="InvalidItemSpecToUse">
        <source>NETSDK1058: Invalid value for ItemSpecToUse parameter: '{0}'.  This property must be blank or set to 'Left' or 'Right'</source>
        <target state="translated">NETSDK1058: Valeur non valide pour le paramètre ItemSpecToUse : '{0}'. Cette propriété doit être vide ou doit avoir la valeur 'Left' ou 'Right'</target>
        <note>{StrBegin="NETSDK1058: "}
The following are names of parameters or literal values and should not be translated: ItemSpecToUse, Left, Right</note>
      </trans-unit>
      <trans-unit id="InvalidNuGetVersionString">
        <source>NETSDK1018: Invalid NuGet version string: '{0}'.</source>
        <target state="translated">NETSDK1018: Chaîne de version NuGet non valide : '{0}'.</target>
        <note>{StrBegin="NETSDK1018: "}</note>
      </trans-unit>
      <trans-unit id="InvalidResourceUpdate">
        <source>NETSDK1075: Update handle is invalid. This instance may not be used for further updates.</source>
        <target state="translated">NETSDK1075: le handle de mise à jour est non valide. Cette instance ne doit pas être utilisée pour d'autres mises à jour.</target>
        <note>{StrBegin="NETSDK1075: "}</note>
      </trans-unit>
      <trans-unit id="InvalidRollForwardValue">
        <source>NETSDK1104: RollForward value '{0}' is invalid. Allowed values are {1}.</source>
        <target state="translated">NETSDK1104: la valeur RollForward '{0}' est non valide. Les valeurs autorisées sont {1}.</target>
        <note>{StrBegin="NETSDK1104: "}</note>
      </trans-unit>
      <trans-unit id="InvalidTargetPlatformVersion">
        <source>NETSDK1140: {0} is not a valid TargetPlatformVersion for {1}. Valid versions include:
{2}</source>
        <target state="translated">NETSDK1140: {0} n'est pas un TargetPlatformVersion valide pour {1}. Les versions valides sont :
{2}</target>
        <note>{StrBegin="NETSDK1140: "}</note>
      </trans-unit>
      <trans-unit id="InvalidTypeLibrary">
        <source>NETSDK1173: The provided type library '{0}' is in an invalid format.</source>
        <target state="translated">NETSDK1173: le format de la bibliothèque de types «{0}» fournie n’est pas valide.</target>
        <note>{StrBegin="NETSDK1173: "}</note>
      </trans-unit>
      <trans-unit id="InvalidTypeLibraryId">
        <source>NETSDK1170: The provided type library ID '{0}' for type library '{1}' is invalid. The ID must be a positive integer less than 65536.</source>
        <target state="translated">NETSDK1170: L'ID de bibliothèque de types fourni "{0}" pour la bibliothèque de types "{1}" n'est pas valide. L'ID doit être un entier positif inférieur à 65536.</target>
        <note>{StrBegin="NETSDK1170: "}</note>
      </trans-unit>
      <trans-unit id="IsAotCompatibleUnsupported">
<<<<<<< HEAD
        <source>NETSDK1210: IsAotCompatible is not supported for the target framework. Consider multi-targeting to a supported framework to enable ahead-of-time compilation analysis, and set IsAotCompatible only for the supported frameworks. For example:
&lt;IsAotCompatible Condition="$([MSBuild]::IsTargetFrameworkCompatible('$(TargetFramework)', '{0}'))"&gt;true&lt;/IsAotCompatible&gt;</source>
        <target state="new">NETSDK1210: IsAotCompatible is not supported for the target framework. Consider multi-targeting to a supported framework to enable ahead-of-time compilation analysis, and set IsAotCompatible only for the supported frameworks. For example:
&lt;IsAotCompatible Condition="$([MSBuild]::IsTargetFrameworkCompatible('$(TargetFramework)', '{0}'))"&gt;true&lt;/IsAotCompatible&gt;</target>
        <note>{StrBegin="NETSDK1210: "}</note>
      </trans-unit>
      <trans-unit id="IsTrimmableUnsupported">
        <source>NETSDK1212: IsTrimmable is not supported for the target framework. Consider multi-targeting to a supported framework to enable trimming, and set IsTrimmable only for the supported frameworks. For example:
&lt;IsTrimmable Condition="$([MSBuild]::IsTargetFrameworkCompatible('$(TargetFramework)', '{0}'))"&gt;true&lt;/IsTrimmable&gt;</source>
        <target state="new">NETSDK1212: IsTrimmable is not supported for the target framework. Consider multi-targeting to a supported framework to enable trimming, and set IsTrimmable only for the supported frameworks. For example:
&lt;IsTrimmable Condition="$([MSBuild]::IsTargetFrameworkCompatible('$(TargetFramework)', '{0}'))"&gt;true&lt;/IsTrimmable&gt;</target>
=======
        <source>NETSDK1210: IsAotCompatible and EnableAotAnalyzer are not supported for the target framework. Consider multi-targeting to a supported framework to enable ahead-of-time compilation analysis, and set IsAotCompatible only for the supported frameworks. For example:
&lt;IsAotCompatible Condition="$([MSBuild]::IsTargetFrameworkCompatible('$(TargetFramework)', 'net7.0'))"&gt;true&lt;/IsAotCompatible&gt;</source>
        <target state="needs-review-translation">NETSDK1210: IsAotCompatible n'est pas pris en charge pour le framework cible. Envisagez le multi-ciblage vers un framework pris en charge pour permettre une analyse de compilation en amont, et définissez IsAotCompatible uniquement pour les frameworks pris en charge. Par exemple : 
&lt;IsAotCompatible Condition="$([MSBuild] ::IsTargetFrameworkCompatible('$(TargetFramework)', 'net7.0'))"&gt;true&lt;/IsAotCompatible&gt;</target>
        <note>{StrBegin="NETSDK1210: "}</note>
      </trans-unit>
      <trans-unit id="IsTrimmableUnsupported">
        <source>NETSDK1212: IsTrimmable and EnableTrimAnalyzer are not supported for the target framework. Consider multi-targeting to a supported framework to enable trimming, and set IsTrimmable only for the supported frameworks. For example:
&lt;IsTrimmable Condition="$([MSBuild]::IsTargetFrameworkCompatible('$(TargetFramework)', 'net6.0'))"&gt;true&lt;/IsTrimmable&gt;</source>
        <target state="needs-review-translation">NETSDK1212: IsTrimmable n'est pas pris en charge pour le framework cible. Envisagez le multi-ciblage vers un framework pris en charge pour activer le découpage, et définissez IsTrimmable uniquement pour les frameworks pris en charge. Par exemple : 
&lt;IsTrimmable Condition="$([MSBuild] ::IsTargetFrameworkCompatible('$(TargetFramework)', 'net6.0'))"&gt;true&lt;/IsTrimmable&gt;</target>
>>>>>>> 06c2dc92
        <note>{StrBegin="NETSDK1212: "}</note>
      </trans-unit>
      <trans-unit id="JitLibraryNotFound">
        <source>NETSDK1157: JIT library '{0}' not found.</source>
        <target state="translated">NETSDK1157: la bibliothèque JIT '{0}' est introuvable.</target>
        <note>{StrBegin="NETSDK1157: "}</note>
      </trans-unit>
      <trans-unit id="MismatchedPlatformPackageVersion">
        <source>NETSDK1061: The project was restored using {0} version {1}, but with current settings, version {2} would be used instead. To resolve this issue, make sure the same settings are used for restore and for subsequent operations such as build or publish. Typically this issue can occur if the RuntimeIdentifier property is set during build or publish but not during restore. For more information, see https://aka.ms/dotnet-runtime-patch-selection.</source>
        <target state="translated">NETSDK1061: Le projet a été restauré avec la version {0} {1}, mais avec les paramètres actuels, la version {2} serait utilisée à la place. Pour résoudre ce problème, assurez-vous que les mêmes paramètres sont utilisés pour la restauration et pour les opérations ultérieures telles que la génération et la publication. Généralement, ce problème peut se produire si la propriété RuntimeIdentifier est définie au cours de la génération ou de la publication, mais pas pendant la restauration. Pour plus d’informations, consultez https://aka.ms/dotnet-runtime-patch-selection.</target>
        <note>{StrBegin="NETSDK1061: "}
{0} - Package Identifier for platform package
{1} - Restored version of platform package
{2} - Current version of platform package</note>
      </trans-unit>
      <trans-unit id="MissingItemMetadata">
        <source>NETSDK1008: Missing '{0}' metadata on '{1}' item '{2}'.</source>
        <target state="translated">NETSDK1008: Métadonnées '{0}' manquantes sur l'élément '{1}' '{2}'.</target>
        <note>{StrBegin="NETSDK1008: "}</note>
      </trans-unit>
      <trans-unit id="MissingOutputPDBImagePath">
        <source>NETSDK1164: Missing output PDB path in PDB generation mode (OutputPDBImage metadata).</source>
        <target state="translated">NETSDK1164: chemin PDB de sortie manquant en mode de génération PDB (métadonnées OutputPDBImage).</target>
        <note>{StrBegin="NETSDK1164: "}</note>
      </trans-unit>
      <trans-unit id="MissingOutputR2RImageFileName">
        <source>NETSDK1165: Missing output R2R image path (OutputR2RImage metadata).</source>
        <target state="translated">NETSDK1165: chemin d'image R2R de sortie manquant (métadonnées OutputR2RImage).</target>
        <note>{StrBegin="NETSDK1165: "}</note>
      </trans-unit>
      <trans-unit id="MissingTypeLibraryId">
        <source>NETSDK1171: An integer ID less than 65536 must be provided for type library '{0}' because more than one type library is specified.</source>
        <target state="translated">NETSDK1171: un ID entier inférieur à 65536 doit être fourni pour la bibliothèque de types «{0}», car plusieurs bibliothèques de types sont spécifiées.</target>
        <note>{StrBegin="NETSDK1171: "}</note>
      </trans-unit>
      <trans-unit id="MultipleFilesResolved">
        <source>NETSDK1021: More than one file found for {0}</source>
        <target state="translated">NETSDK1021: Plusieurs fichiers ont été trouvés pour {0}</target>
        <note>{StrBegin="NETSDK1021: "}</note>
      </trans-unit>
      <trans-unit id="NETFrameworkToNonBuiltInNETStandard">
        <source>NETSDK1069: This project uses a library that targets .NET Standard 1.5 or higher, and the project targets a version of .NET Framework that doesn't have built-in support for that version of .NET Standard. Visit https://aka.ms/net-standard-known-issues for a set of known issues. Consider retargeting to .NET Framework 4.7.2.</source>
        <target state="translated">NETSDK1069: Ce projet utilise une bibliothèque qui cible .NET Standard 1.5 ou ultérieur, et le projet cible une version du .NET Framework qui n'intègre pas la prise en charge de cette version de .NET Standard. Pour obtenir la liste des problèmes connus, visitez https://aka.ms/net-standard-known-issues. Songez à cibler le .NET Framework 4.7.2.</target>
        <note>{StrBegin="NETSDK1069: "}</note>
      </trans-unit>
      <trans-unit id="NETFrameworkWithoutUsingNETSdkDefaults">
        <source>NETSDK1115: The current .NET SDK does not support .NET Framework without using .NET SDK Defaults. It is likely due to a mismatch between C++/CLI project CLRSupport property and TargetFramework.</source>
        <target state="translated">NETSDK1115: Le SDK .NET actuel ne prend pas en charge le .NET Framework avec des valeurs du SDK .NET autres que celles par défaut. Cela est probablement dû à une incompatibilité entre la propriété CLRSupport du projet C++/CLI et TargetFramework.</target>
        <note>{StrBegin="NETSDK1115: "}</note>
      </trans-unit>
      <trans-unit id="Net8NotCompatibleWithDev177">
        <source>NETSDK1213: Targeting .NET 8.0 or higher in Visual Studio 2022 17.7 is not supported.</source>
        <target state="translated">NETSDK1213: le ciblage de .NET 8.0 ou plus dans Visual Studio 2022 17.7 n’est pas pris en charge.</target>
        <note>{StrBegin="NETSDK1213: "}</note>
      </trans-unit>
      <trans-unit id="NoAppHostAvailable">
        <source>NETSDK1084: There is no application host available for the specified RuntimeIdentifier '{0}'.</source>
        <target state="translated">NETSDK1084: il n'existe aucun d'hôte d'application disponible pour le RuntimeIdentifier spécifié '{0}'.</target>
        <note>{StrBegin="NETSDK1084: "}</note>
      </trans-unit>
      <trans-unit id="NoBuildRequested">
        <source>NETSDK1085: The 'NoBuild' property was set to true but the 'Build' target was invoked.</source>
        <target state="translated">NETSDK1085: la propriété 'NoBuild' a la valeur true, mais la cible 'Build' a été appelée.</target>
        <note>{StrBegin="NETSDK1085: "}</note>
      </trans-unit>
      <trans-unit id="NoCompatibleTargetFramework">
        <source>NETSDK1002: Project '{0}' targets '{2}'. It cannot be referenced by a project that targets '{1}'.</source>
        <target state="translated">NETSDK1002: Le projet '{0}' cible '{2}'. Il ne peut pas être référencé par un projet qui cible '{1}'.</target>
        <note>{StrBegin="NETSDK1002: "}</note>
      </trans-unit>
      <trans-unit id="NoRuntimePackAvailable">
        <source>NETSDK1082: There was no runtime pack for {0} available for the specified RuntimeIdentifier '{1}'.</source>
        <target state="translated">NETSDK1082: aucun pack d'exécution lié à {0} n'est disponible pour le RuntimeIdentifier spécifié '{1}'.</target>
        <note>{StrBegin="NETSDK1082: "}</note>
      </trans-unit>
      <trans-unit id="NoRuntimePackInformation">
        <source>NETSDK1132: No runtime pack information was available for {0}.</source>
        <target state="translated">NETSDK1132: aucune information relative aux packs de runtime n'est disponible pour {0}.</target>
        <note>{StrBegin="NETSDK1132: "}</note>
      </trans-unit>
      <trans-unit id="NoSupportComSelfContained">
        <source>NETSDK1128: COM hosting does not support self-contained deployments.</source>
        <target state="translated">NETSDK1128: l'hébergement COM ne prend pas en charge les déploiements autonomes.</target>
        <note>{StrBegin="NETSDK1128: "}</note>
      </trans-unit>
      <trans-unit id="NoSupportCppEnableComHosting">
        <source>NETSDK1119: C++/CLI projects targeting .NET Core cannot use EnableComHosting=true.</source>
        <target state="translated">NETSDK1119: Les projets C++/CLI ciblant .NET Core ne peuvent pas utiliser EnableComHosting=true.</target>
        <note>{StrBegin="NETSDK1119: "}</note>
      </trans-unit>
      <trans-unit id="NoSupportCppNonDynamicLibraryDotnetCore">
        <source>NETSDK1116: C++/CLI projects targeting .NET Core must be dynamic libraries.</source>
        <target state="translated">NETSDK1116: Les projets C++/CLI ciblant .NET Core doivent être des bibliothèques dynamiques.</target>
        <note>{StrBegin="NETSDK1116: "}</note>
      </trans-unit>
      <trans-unit id="NoSupportCppPackDotnetCore">
        <source>NETSDK1118: C++/CLI projects targeting .NET Core cannot be packed.</source>
        <target state="translated">NETSDK1118: Impossible de compresser les projets C++/CLI ciblant .NET Core.</target>
        <note>{StrBegin="NETSDK1118: "}</note>
      </trans-unit>
      <trans-unit id="NoSupportCppPublishDotnetCore">
        <source>NETSDK1117: Does not support publish of C++/CLI project targeting dotnet core.</source>
        <target state="translated">NETSDK1117: La publication d'un projet C++/CLI ciblant .NET Core n'est pas prise en charge.</target>
        <note>{StrBegin="NETSDK1117: "}</note>
      </trans-unit>
      <trans-unit id="NoSupportCppSelfContained">
        <source>NETSDK1121: C++/CLI projects targeting .NET Core cannot use SelfContained=true.</source>
        <target state="translated">NETSDK1121: les projets C++/CLI qui ciblent le .NET Core ne peuvent pas utiliser SelfContained=true.</target>
        <note>{StrBegin="NETSDK1121: "}</note>
      </trans-unit>
      <trans-unit id="NonPortableRuntimeIdentifierDetected">
        <source>NETSDK1206: Found version-specific or distribution-specific runtime identifier(s): {0}. Affected libraries: {1}. In .NET 8.0 and higher, assets for version-specific and distribution-specific runtime identifiers will not be found by default. See https://aka.ms/dotnet/rid-usage for details.</source>
        <target state="translated">NETSDK1206: Identifiant(s) d'exécution spécifique(s) à la version ou à la distribution trouvé(s) : {0}. Bibliothèques concernées : {1}. Dans .NET 8.0 et versions ultérieures, les actifs des identificateurs d'exécution spécifiques à la version et à la distribution ne seront pas trouvés par défaut. Voir https://aka.ms/dotnet/rid-usage pour plus de détails.</target>
        <note>{StrBegin="NETSDK1206: "}</note>
      </trans-unit>
      <trans-unit id="NonSelfContainedExeCannotReferenceSelfContained">
        <source>NETSDK1151: The referenced project '{0}' is a self-contained executable.  A self-contained executable cannot be referenced by a non self-contained executable.  For more information, see https://aka.ms/netsdk1151</source>
        <target state="translated">NETSDK1151: le projet référencé « {0} » est un exécutable autonome.  Un exécutable autonome ne peut pas être référencé par un exécutable non autonome. Pour plus d’informations, voir https://aka.ms/netsdk1151</target>
        <note>{StrBegin="NETSDK1151: "}</note>
      </trans-unit>
      <trans-unit id="PDBGeneratorInputExecutableNotFound">
        <source>NETSDK1162: PDB generation: R2R executable '{0}' not found.</source>
        <target state="translated">NETSDK1162: génération de PDB{0}: exécutable R2R '' introuvable.</target>
        <note>{StrBegin="NETSDK1162: "}</note>
      </trans-unit>
      <trans-unit id="PackAsToolCannotSupportSelfContained">
        <source>NETSDK1053: Pack as tool does not support self contained.</source>
        <target state="translated">NETSDK1053: L'outil de compression ne prend pas en charge l'autonomie.</target>
        <note>{StrBegin="NETSDK1053: "}</note>
      </trans-unit>
      <trans-unit id="PackAsToolCannotSupportTargetPlatformIdentifier">
        <source>NETSDK1146: PackAsTool does not support TargetPlatformIdentifier being set. For example, TargetFramework cannot be net5.0-windows, only net5.0. PackAsTool also does not support UseWPF or UseWindowsForms when targeting .NET 5 and higher.</source>
        <target state="translated">NETSDK1146: PackAsTool ne prend pas en charge la définition de TargetPlatformIdentifier. Par exemple, TargetFramework ne peut pas être net5.0-Windows, uniquement net5.0. PackAsTool ne prend pas non plus en charge UseWPF ni UseWindowsForms quand vous ciblez .NET 5 et ultérieur.</target>
        <note>{StrBegin="NETSDK1146: "}</note>
      </trans-unit>
      <trans-unit id="PackageContainsIncorrectlyCasedLocale">
        <source>NETSDK1187: Package {0} {1} has a resource with the locale '{2}'. This locale has been normalized to the standard format '{3}' to prevent casing issues in the build. Consider notifying the package author about this casing issue.</source>
        <target state="translated">NETSDK1187: package {0} {1} a une ressource avec les paramètres régionaux '{2}'. Ces paramètres régionaux ont été normalisés au format standard '{3}' pour éviter les problèmes de casse dans la build. Envisagez d’avertir l’auteur du package de ce problème de casse.</target>
        <note>{StrBegin="NETSDK1187: "} 0 is a package name, 1 is a package version, 2 is the incorrect locale string, and 3 is the correct locale string.</note>
      </trans-unit>
      <trans-unit id="PackageContainsUnknownLocale">
        <source>NETSDK1188: Package {0} {1} has a resource with the locale '{2}'. This locale is not recognized by .NET. Consider notifying the package author that it appears to be using an invalid locale.</source>
        <target state="translated">NETSDK1188: Package {0} {1} a une ressource avec les paramètres régionaux '{2}'. Ces paramètres régionaux ne sont pas reconnus par .NET. Envisagez d’avertir l’auteur du package qu’il semble utiliser des paramètres régionaux non valides.</target>
        <note>{StrBegin="NETSDK1188: "} 0 is a package name, 1 is a package version, and 2 is the incorrect locale string</note>
      </trans-unit>
      <trans-unit id="PackageNotFound">
        <source>NETSDK1064: Package {0}, version {1} was not found. It might have been deleted since NuGet restore. Otherwise, NuGet restore might have only partially completed, which might have been due to maximum path length restrictions.</source>
        <target state="translated">NETSDK1064: Le package {0}, version {1}, est introuvable. Il a peut-être été supprimé depuis la restauration NuGet. Sinon, la restauration NuGet a peut-être été partiellement effectuée en raison de restrictions appliquées à la longueur maximale du chemin.</target>
        <note>{StrBegin="NETSDK1064: "}</note>
      </trans-unit>
      <trans-unit id="PackageReferenceOverrideWarning">
        <source>NETSDK1023: A PackageReference for '{0}' was included in your project. This package is implicitly referenced by the .NET SDK and you do not typically need to reference it from your project. For more information, see {1}</source>
        <target state="translated">NETSDK1023: Un PackageReference pour '{0}' a été inclus dans votre projet. Comme ce package est implicitement référencé par le kit .NET SDK, vous n'avez généralement pas besoin de le référencer à partir de votre projet. Pour plus d'informations, consultez {1}</target>
        <note>{StrBegin="NETSDK1023: "}</note>
      </trans-unit>
      <trans-unit id="PackageReferenceVersionNotRecommended">
        <source>NETSDK1071: A PackageReference to '{0}' specified a Version of `{1}`. Specifying the version of this package is not recommended. For more information, see https://aka.ms/sdkimplicitrefs</source>
        <target state="translated">NETSDK1071: Une référence de package vers '{0}' a spécifié une version '{1}'. Nous ne vous recommandons pas de spécifier la version de ce package. Pour plus d'informations, consultez https://aka.ms/sdkimplicitrefs</target>
        <note>{StrBegin="NETSDK1071: "}</note>
      </trans-unit>
      <trans-unit id="PlaceholderRunCommandProjectAbbreviationDeprecated">
        <source>NETSDK1174: Placeholder</source>
        <target state="translated">NETSDK1174: Espace réservé</target>
        <note>{StrBegin="NETSDK1174: "} - This string is not used here, but is a placeholder for the error code, which is used by the "dotnet run" command.</note>
      </trans-unit>
      <trans-unit id="Prefer32BitIgnoredForNetCoreApp">
        <source>NETSDK1189: Prefer32Bit is not supported and has no effect for netcoreapp target.</source>
        <target state="translated">NETSDK1189: Prefer32Bit n’est pas pris en charge et n’a aucun effet pour la cible netcoreapp.</target>
        <note>{StrBegin="NETSDK1189: "}</note>
      </trans-unit>
      <trans-unit id="ProjectAssetsConsumedWithoutMSBuildProjectPath">
        <source>NETSDK1011: Assets are consumed from project '{0}', but no corresponding MSBuild project path was  found in '{1}'.</source>
        <target state="translated">NETSDK1011: Les composants sont consommés à partir du projet '{0}', mais il n'existe aucun chemin de projet MSBuild correspondant dans '{1}'.</target>
        <note>{StrBegin="NETSDK1011: "}</note>
      </trans-unit>
      <trans-unit id="ProjectContainsObsoleteDotNetCliTool">
        <source>NETSDK1059: The tool '{0}' is now included in the .NET SDK. Information on resolving this warning is available at (https://aka.ms/dotnetclitools-in-box).</source>
        <target state="translated">NETSDK1059: L'outil '{0}' est désormais inclus dans le SDK .NET. Des informations sur la résolution de cet avertissement sont disponibles sur https://aka.ms/dotnetclitools-in-box.</target>
        <note>{StrBegin="NETSDK1059: "}</note>
      </trans-unit>
      <trans-unit id="ProjectToolOnlySupportTFMLowerThanNetcoreapp22">
        <source>NETSDK1093: Project tools (DotnetCliTool) only support targeting .NET Core 2.2 and lower.</source>
        <target state="translated">NETSDK1093: les outils de projet (DotnetCliTool) prennent uniquement en charge le ciblage de .NET Core 2.2 et des versions antérieures.</target>
        <note>{StrBegin="NETSDK1093: "}</note>
      </trans-unit>
      <trans-unit id="PublishProfileNotPresent">
        <source>NETSDK1198: A publish profile with the name '{0}' was not found in the project. Set the PublishProfile property to a valid file name.</source>
        <target state="translated">NETSDK1198: un profil de publication portant le nom '{0}' est introuvable dans le projet. Affectez un nom de fichier valide à la propriété PublishProfile.</target>
        <note>{StrBegin="NETSDK1198: "}</note>
      </trans-unit>
      <trans-unit id="PublishReadyToRunRequiresVersion30">
        <source>NETSDK1122: ReadyToRun compilation will be skipped because it is only supported for .NET Core 3.0 or higher.</source>
        <target state="translated">NETSDK1122: la compilation ReadyToRun va être ignorée, car elle est uniquement prise en charge pour .NET Core 3.0 ou une version ultérieure.</target>
        <note>{StrBegin="NETSDK1122: "}</note>
      </trans-unit>
      <trans-unit id="PublishSelfContainedMustBeBool">
        <source>NETSDK1193: If PublishSelfContained is set, it must be either true or false. The value given was '{0}'.</source>
        <target state="translated">NETSDK1193: Si PublishSelfContained est défini, il doit avoir la valeur true ou false. La valeur donnée a été '{0}'.</target>
        <note>{StrBegin="NETSDK1193: "}</note>
      </trans-unit>
      <trans-unit id="PublishSingleFileRequiresVersion30">
        <source>NETSDK1123: Publishing an application to a single-file requires .NET Core 3.0 or higher.</source>
        <target state="translated">NETSDK1123: la publication d'une application sur un seul fichier nécessite .NET Core 3.0 ou une version ultérieure.</target>
        <note>{StrBegin="NETSDK1123: "}</note>
      </trans-unit>
      <trans-unit id="PublishTrimmedRequiresVersion30">
        <source>NETSDK1124: Trimming assemblies requires .NET Core 3.0 or higher.</source>
        <target state="translated">NETSDK1124: le découpage d'assemblys nécessite .NET Core 3.0 ou une version ultérieure.</target>
        <note>{StrBegin="NETSDK1124: "}</note>
      </trans-unit>
      <trans-unit id="PublishUnsupportedWithoutTargetFramework">
        <source>NETSDK1129: The 'Publish' target is not supported without specifying a target framework. The current project targets multiple frameworks, you must specify one of the following frameworks in order to publish: {0}</source>
        <target state="translated">NETSDK1129: la cible « Publish » n’est pas prise en charge sans spécifier de framework cible. Le projet actuel cible plusieurs frameworks. Vous devez spécifier l’une des infrastructures suivantes pour pouvoir publier : {0}</target>
        <note>{StrBegin="NETSDK1129: "}</note>
      </trans-unit>
      <trans-unit id="ReadyToRunCompilationFailed">
        <source>NETSDK1096: Optimizing assemblies for performance failed. You can either exclude the failing assemblies from being optimized, or set the PublishReadyToRun property to false.</source>
        <target state="translated">NETSDK1096: échec de l'optimisation des assemblys pour l'amélioration du niveau de performance. Vous pouvez exclure les assemblys défaillants de l'optimisation, ou affecter la valeur false à la propriété PublishReadyToRun.</target>
        <note>{StrBegin="NETSDK1096: "}</note>
      </trans-unit>
      <trans-unit id="ReadyToRunCompilationHasWarnings_Info">
        <source>Some ReadyToRun compilations emitted warnings, indicating potential missing dependencies. Missing dependencies could potentially cause runtime failures. To show the warnings, set the PublishReadyToRunShowWarnings property to true.</source>
        <target state="translated">Certaines compilations ReadyToRun ont émis des avertissements indiquant des dépendances potentielles manquantes. Les dépendances manquantes risquent d'entraîner des problèmes de runtime. Pour afficher les avertissements, affectez la valeur true à la propriété PublishReadyToRunShowWarnings.</target>
        <note />
      </trans-unit>
      <trans-unit id="ReadyToRunNoValidRuntimePackageError">
        <source>NETSDK1094: Unable to optimize assemblies for performance: a valid runtime package was not found. Either set the PublishReadyToRun property to false, or use a supported runtime identifier when publishing. When targeting .NET 6 or higher, make sure to restore packages with the PublishReadyToRun property set to true.</source>
        <target state="translated">NETSDK1094: Impossible d'optimiser les assemblages pour les performances : un package d'exécution valide n'a pas été trouvé. Définissez la propriété PublishReadyToRun sur false ou utilisez un identificateur d'exécution pris en charge lors de la publication. Lorsque vous ciblez .NET 6 ou supérieur, assurez-vous de restaurer les packages avec la propriété PublishReadyToRun définie sur true.</target>
        <note>{StrBegin="NETSDK1094: "}</note>
      </trans-unit>
      <trans-unit id="ReadyToRunTargetNotSupportedError">
        <source>NETSDK1095: Optimizing assemblies for performance is not supported for the selected target platform or architecture. Please verify you are using a supported runtime identifier, or set the PublishReadyToRun property to false.</source>
        <target state="translated">NETSDK1095: l'optimisation des assemblys afin d'améliorer le niveau de performance n'est pas prise en charge pour la plateforme ou l'architecture cible sélectionnée. Vérifiez que vous utilisez un identificateur de runtime pris en charge, ou affectez la valeur false à la propriété PublishReadyToRun.</target>
        <note>{StrBegin="NETSDK1095: "}</note>
      </trans-unit>
      <trans-unit id="RollForwardRequiresVersion30">
        <source>NETSDK1103: RollForward setting is only supported on .NET Core 3.0 or higher.</source>
        <target state="translated">NETSDK1103: le paramètre RollForward est uniquement pris en charge sur .NET Core 3.0 ou version ultérieure.</target>
        <note>{StrBegin="NETSDK1103: "}</note>
      </trans-unit>
      <trans-unit id="RuntimeIdentifierNotRecognized">
        <source>NETSDK1083: The specified RuntimeIdentifier '{0}' is not recognized. See https://aka.ms/netsdk1083 for more information.</source>
        <target state="translated">NETSDK1083: Le RuntimeIdentifier «{0}» spécifié n’est pas reconnu. Pour plus d’informations, consultez https://aka.ms/netsdk1083.</target>
        <note>{StrBegin="NETSDK1083: "}</note>
      </trans-unit>
      <trans-unit id="RuntimeIdentifierWasNotSpecified">
        <source>NETSDK1028: Specify a RuntimeIdentifier</source>
        <target state="translated">NETSDK1028: Spécifiez un RuntimeIdentifier</target>
        <note>{StrBegin="NETSDK1028: "}</note>
      </trans-unit>
      <trans-unit id="RuntimeIdentifierWillNoLongerImplySelfContained">
        <source>NETSDK1201: For projects targeting .NET 8.0 and higher, specifying a RuntimeIdentifier will no longer produce a self contained app by default. To continue building self-contained apps, set the SelfContained property to true or use the --self-contained argument.</source>
        <target state="translated">NETSDK1201: pour les projets ciblant .NET 8.0 et versions ultérieures, la spécification d'un RuntimeIdentifier ne produira plus d'application autonome par défaut. Pour continuer à créer des applications autonomes, définissez la propriété SelfContained sur true ou utilisez l'argument --self-contained .</target>
        <note>{StrBegin="NETSDK1201: "}</note>
      </trans-unit>
      <trans-unit id="RuntimeListNotFound">
        <source>NETSDK1109: Runtime list file '{0}' was not found. Report this error to the .NET team here: https://aka.ms/dotnet-sdk-issue.</source>
        <target state="translated">NETSDK1109: Le fichier de liste de runtime '{0}' est introuvable. Signalez cette erreur à l'équipe .NET ici : https://aka.ms/dotnet-sdk-issue.</target>
        <note>{StrBegin="NETSDK1109: "}</note>
      </trans-unit>
      <trans-unit id="RuntimePackNotDownloaded">
        <source>NETSDK1112: The runtime pack for {0} was not downloaded. Try running a NuGet restore with the RuntimeIdentifier '{1}'.</source>
        <target state="translated">NETSDK1112: le pack de runtime pour {0} n'a pas été téléchargé. Essayez d'exécuter une restauration NuGet avec le RuntimeIdentifier '{1}'.</target>
        <note>{StrBegin="NETSDK1112: "}</note>
      </trans-unit>
      <trans-unit id="RuntimePackNotRestored_TransitiveDisabled">
        <source>NETSDK1185: The Runtime Pack for FrameworkReference '{0}' was not available. This may be because DisableTransitiveFrameworkReferenceDownloads was set to true.</source>
        <target state="translated">NETSDK1185: Le pack d'exécution pour FrameworkReference '{0}' n'était pas disponible. Cela peut être dû au fait que DisableTransitiveFrameworkReferenceDownloads a été défini sur true.</target>
        <note>{StrBegin="NETSDK1185: "}</note>
      </trans-unit>
      <trans-unit id="SelfContainedExeCannotReferenceNonSelfContained">
        <source>NETSDK1150: The referenced project '{0}' is a non self-contained executable.  A non self-contained executable cannot be referenced by a self-contained executable.  For more information, see https://aka.ms/netsdk1150</source>
        <target state="translated">NETSDK1150: le projet référencé « {0} » est un exécutable qui n’est pas autonome.  Un exécutable non autonome ne peut pas être référencé par un exécutable autonome. Pour plus d’informations, voir https://aka.ms/netsdk1150</target>
        <note>{StrBegin="NETSDK1150: "}</note>
      </trans-unit>
      <trans-unit id="SelfContainedOptionShouldBeUsedWithRuntime">
        <source>NETSDK1179: One of '--self-contained' or '--no-self-contained' options are required when '--runtime' is used.</source>
        <target state="translated">NETSDK1179: One of '--self-contained' or '--no-self-contained' options are required when '--runtime' is used.</target>
        <note>{StrBegin="NETSDK1179: "}{Locked="--self-contained"}{Locked="--no-self-contained"}{Locked="--runtime"}</note>
      </trans-unit>
      <trans-unit id="SkippingAdditionalProbingPaths">
        <source>NETSDK1048: 'AdditionalProbingPaths' were specified for GenerateRuntimeConfigurationFiles, but are being skipped because 'RuntimeConfigDevPath' is empty.</source>
        <target state="translated">NETSDK1048: Des 'AdditionalProbingPaths' ont été spécifiés pour GenerateRuntimeConfigurationFiles, mais ils sont ignorés, car 'RuntimeConfigDevPath' est vide.</target>
        <note>{StrBegin="NETSDK1048: "}</note>
      </trans-unit>
      <trans-unit id="SolutionProjectConfigurationsConflict">
        <source>NETSDK1197: Multiple solution project(s) contain conflicting '{0}' values; ensure the values match. Consider using a Directory.build.props file to set the property for all projects. Conflicting projects:
{1}</source>
        <target state="translated">NETSDK1197: plusieurs projets de solution contiennent des valeurs '{0}' en conflit ; assurez-vous que les valeurs correspondent. Envisagez d'utiliser un fichier Directory.build.props pour définir la propriété pour tous les projets. Projets conflictuels : 
{1}</target>
        <note>{StrBegin="NETSDK1197: "}</note>
      </trans-unit>
      <trans-unit id="TargetFrameworkIsEol">
        <source>NETSDK1138: The target framework '{0}' is out of support and will not receive security updates in the future. Please refer to {1} for more information about the support policy.</source>
        <target state="translated">NETSDK1138: La version cible de .NET Framework ('{0}') n'est pas prise en charge et ne recevra pas les mises à jour de sécurité. Consultez {1} pour plus d'informations sur la stratégie de support.</target>
        <note>{StrBegin="NETSDK1138: "}</note>
      </trans-unit>
      <trans-unit id="TargetFrameworkWithSemicolon">
        <source>NETSDK1046: The TargetFramework value '{0}' is not valid. To multi-target, use the 'TargetFrameworks' property instead.</source>
        <target state="translated">NETSDK1046: La valeur TargetFramework '{0}' est non valide. Pour effectuer un multiciblage, utilisez la propriété 'TargetFrameworks' à la place.</target>
        <note>{StrBegin="NETSDK1046: "}</note>
      </trans-unit>
      <trans-unit id="TargetingApphostPackMissingCannotRestore">
        <source>NETSDK1145: The {0} pack is not installed and NuGet package restore is not supported. Upgrade Visual Studio, remove global.json if it specifies a certain SDK version, and uninstall the newer SDK. For more options visit   https://aka.ms/targeting-apphost-pack-missing  Pack Type:{0}, Pack directory: {1}, targetframework: {2}, Pack PackageId: {3}, Pack Package Version: {4}</source>
        <target state="translated">NETSDK1145: le pack {0} n'est pas installé et la restauration de package NuGet n'est pas prise en charge. Mettez à niveau Visual Studio, supprimez global.json s'il spécifie une certaine version du kit SDK, puis désinstallez le kit SDK le plus récent. Pour obtenir des options supplémentaires, accédez à https://aka.ms/targeting-apphost-pack-missing. Type du pack :{0}, répertoire du pack : {1}, framework cible : {2}, PackageId du pack : {3}, version de package du pack : {4}</target>
        <note>{StrBegin="NETSDK1145: "}</note>
      </trans-unit>
      <trans-unit id="TargetingPackNeedsRestore">
        <source>NETSDK1127: The targeting pack {0} is not installed. Please restore and try again.</source>
        <target state="translated">NETSDK1127: le pack de ciblage {0} n'est pas installé. Effectuez une restauration, puis réessayez.</target>
        <note>{StrBegin="NETSDK1127: "}</note>
      </trans-unit>
      <trans-unit id="TargetingPackNotRestored_TransitiveDisabled">
        <source>NETSDK1184: The Targeting Pack for FrameworkReference '{0}' was not available. This may be because DisableTransitiveFrameworkReferenceDownloads was set to true.</source>
        <target state="translated">NETSDK1184: le pack de ciblage pour FrameworkReference '{0}' n'était pas disponible. Cela peut être dû au fait que DisableTransitiveFrameworkReferenceDownloads a été défini sur true.</target>
        <note>{StrBegin="NETSDK1184: "}</note>
      </trans-unit>
      <trans-unit id="TrimmingWindowsFormsIsNotSupported">
        <source>NETSDK1175: Windows Forms is not supported or recommended with trimming enabled. Please go to https://aka.ms/dotnet-illink/windows-forms for more details.</source>
        <target state="translated">NETSDK1175: Windows Forms n’est pas pris en charge ou n’est pas recommandée avec l’ajustement activé. Pour plus d’informations, accédez à https://aka.ms/dotnet-illink/windows-forms.</target>
        <note>{StrBegin="NETSDK1175: "}</note>
      </trans-unit>
      <trans-unit id="TrimmingWpfIsNotSupported">
        <source>NETSDK1168: WPF is not supported or recommended with trimming enabled. Please go to https://aka.ms/dotnet-illink/wpf for more details.</source>
        <target state="translated">NETSDK1168: WPF n’est pas pris en charge ou n’est pas recommandée avec l’ajustement activé. Pour plus d’informations, accédez à https://aka.ms/dotnet-illink/wpf.</target>
        <note>{StrBegin="NETSDK1168: "}</note>
      </trans-unit>
      <trans-unit id="TypeLibraryDoesNotExist">
        <source>NETSDK1172: The provided type library '{0}' does not exist.</source>
        <target state="translated">NETSDK1172: la bibliothèque de types «{0}» fournie n’existe pas.</target>
        <note>{StrBegin="NETSDK1172: "}</note>
      </trans-unit>
      <trans-unit id="UnableToFindResolvedPath">
        <source>NETSDK1016: Unable to find resolved path for '{0}'.</source>
        <target state="translated">NETSDK1016: Chemin résolu introuvable pour '{0}'.</target>
        <note>{StrBegin="NETSDK1016: "}</note>
      </trans-unit>
      <trans-unit id="UnableToUsePackageAssetsCache_Info">
        <source>Unable to use package assets cache due to I/O error. This can occur when the same project is built more than once in parallel. Performance may be degraded, but the build result will not be impacted.</source>
        <target state="translated">Impossible d'utiliser le cache de composants du package en raison d'une erreur d'E/S. Cela peut se produire quand un même projet est généré plusieurs fois en parallèle. Les performances peuvent être impactées, mais pas le résultat de la génération.</target>
        <note />
      </trans-unit>
      <trans-unit id="UnexpectedFileType">
        <source>NETSDK1012: Unexpected file type for '{0}'. Type is both '{1}' and '{2}'.</source>
        <target state="translated">NETSDK1012: Type de fichier inattendu pour '{0}'. Le type est à la fois '{1}' et '{2}'.</target>
        <note>{StrBegin="NETSDK1012: "}</note>
      </trans-unit>
      <trans-unit id="UnknownFrameworkReference">
        <source>NETSDK1073: The FrameworkReference '{0}' was not recognized</source>
        <target state="translated">NETSDK1073: le FrameworkReference '{0}' n'a pas été reconnu</target>
        <note>{StrBegin="NETSDK1073: "}</note>
      </trans-unit>
      <trans-unit id="UnknownFrameworkReference_MauiEssentials">
        <source>NETSDK1186: This project depends on Maui Essentials through a project or NuGet package reference, but doesn't declare that dependency explicitly. To build this project, you must set the UseMauiEssentials property to true (and install the Maui workload if necessary).</source>
        <target state="translated">NETSDK1186: ce projet dépend de Maui Essentials via une référence de projet ou de package NuGet, mais ne déclare pas explicitement cette dépendance. Pour construire ce projet, vous devez définir la propriété UseMauiEssentials sur true (et installer la charge de travail Maui si nécessaire).</target>
        <note>{StrBegin="NETSDK1186: "}</note>
      </trans-unit>
      <trans-unit id="UnnecessaryWindowsDesktopSDK">
        <source>NETSDK1137: It is no longer necessary to use the Microsoft.NET.Sdk.WindowsDesktop SDK. Consider changing the Sdk attribute of the root Project element to 'Microsoft.NET.Sdk'.</source>
        <target state="translated">NETSDK1137: il n'est plus nécessaire d'utiliser le kit SDK Microsoft.NET.Sdk.WindowsDesktop. Remplacez l'attribut Sdk de l'élément racine Project par 'Microsoft.NET.Sdk'.</target>
        <note>{StrBegin="NETSDK1137: "}</note>
      </trans-unit>
      <trans-unit id="UnrecognizedPreprocessorToken">
        <source>NETSDK1009: Unrecognized preprocessor token '{0}' in '{1}'.</source>
        <target state="translated">NETSDK1009: Jeton de préprocesseur '{0}' non reconnu dans '{1}'.</target>
        <note>{StrBegin="NETSDK1009: "}</note>
      </trans-unit>
      <trans-unit id="UnresolvedTargetingPack">
        <source>NETSDK1081: The targeting pack for {0} was not found. You may be able to resolve this by running a NuGet restore on the project.</source>
        <target state="translated">NETSDK1081: le pack de ciblage pour {0} est introuvable. Vous pouvez peut-être résoudre le problème en exécutant une restauration NuGet sur le projet.</target>
        <note>{StrBegin="NETSDK1081: "}</note>
      </trans-unit>
      <trans-unit id="UnsupportedFramework">
        <source>NETSDK1019: {0} is an unsupported framework.</source>
        <target state="translated">NETSDK1019: {0} est un framework non pris en charge.</target>
        <note>{StrBegin="NETSDK1019: "}</note>
      </trans-unit>
      <trans-unit id="UnsupportedRuntimeIdentifier">
        <source>NETSDK1056: Project is targeting runtime '{0}' but did not resolve any runtime-specific packages. This runtime may not be supported by the target framework.</source>
        <target state="translated">NETSDK1056: Le projet cible le runtime '{0}' mais n'a résolu aucun package spécifique au runtime. Ce runtime risque de ne pas être pris en charge par le framework cible.</target>
        <note>{StrBegin="NETSDK1056: "}</note>
      </trans-unit>
      <trans-unit id="UnsupportedSDKVersionForNetStandard20">
        <source>NETSDK1050: The version of Microsoft.NET.Sdk used by this project is insufficient to support references to libraries targeting .NET Standard 1.5 or higher.  Please install version 2.0 or higher of the .NET Core SDK.</source>
        <target state="translated">NETSDK1050: La version de Microsoft.NET.Sdk utilisée par ce projet ne permet pas de prendre en charge les références aux bibliothèques ciblant .NET Standard 1.5 ou une version ultérieure. Installez la version 2.0 ou une version ultérieure du kit SDK .NET Core.</target>
        <note>{StrBegin="NETSDK1050: "}</note>
      </trans-unit>
      <trans-unit id="UnsupportedTargetFrameworkVersion">
        <source>NETSDK1045: The current .NET SDK does not support targeting {0} {1}.  Either target {0} {2} or lower, or use a version of the .NET SDK that supports {0} {1}. Download the .NET SDK from https://aka.ms/dotnet/download</source>
        <target state="translated">NETSDK1045: le SDK .NET actuel ne prend pas en charge le ciblage {0} {1}.  Ciblez {0} {2} ou inférieur, ou utilisez une version du Kit de développement logiciel (SDK) .NET qui prend en charge {0} {1}. Télécharger le Kit de développement logiciel (SDK) .NET à partir de https://aka.ms/dotnet/download</target>
        <note>{StrBegin="NETSDK1045: "}</note>
      </trans-unit>
      <trans-unit id="UnsupportedTargetPlatformIdentifier">
        <source>NETSDK1139: The target platform identifier {0} was not recognized.</source>
        <target state="translated">NETSDK1139: L'identificateur de la plateforme cible {0} n'a pas été reconnu.</target>
        <note>{StrBegin="NETSDK1139: "}</note>
      </trans-unit>
      <trans-unit id="UseArtifactsOutputRequiresDirectoryBuildProps">
        <source>NETSDK1200: If UseArtifactsPath is set to true and ArtifactsPath is not set, there must be a Directory.Build.props file in order to determine where the artifacts folder should be located.</source>
        <target state="translated">NETSDK1200: si UseArtifactsPath est défini sur true et que le chemin de l'artefact n'est pas défini, il doit y avoir un fichier Directory.Build.props afin de déterminer l'emplacement du dossier des artefacts.</target>
        <note>{StrBegin="NETSDK1200: "}</note>
      </trans-unit>
      <trans-unit id="UnsupportedVisualStudioVersion">
        <source>NETSDK1209: The current Visual Studio version does not support targeting {0} {1}.  Either target {0} {2} or lower, or use Visual Studio version {3} or higher</source>
        <target state="translated">NETSDK1209: la version Visual Studio actuelle ne prend pas en charge le ciblage de {0} {1}.  Ciblez {0} {2} ou une version antérieure, ou utilisez Visual Studio version {3} ou ultérieure</target>
        <note>{StrBegin="NETSDK1209: "}</note>
      </trans-unit>
      <trans-unit id="UnsupportedTargetPlatformIdentifierWithWorkloadsDisabled">
        <source>NETSDK1208: The target platform identifier {0} was not recognized. This is because MSBuildEnableWorkloadResolver is set to false which disables .NET SDK Workloads which is required for this identifer. Unset this environment variable or MSBuild property to enable workloads.</source>
        <target state="translated">NETSDK1208: l’identificateur de plateforme cible {0} n’a pas été reconnu. Cela est dû au fait que MSBuildEnableWorkloadResolver a la valeur false, ce qui désactive les charges de travail SDK .NET requises pour cet identificateur. Annulez la définition de cette variable d’environnement ou propriété MSBuild pour activer les charges de travail.</target>
        <note>{StrBegin="NETSDK1208: "}</note>
      </trans-unit>
      <trans-unit id="UseWpfOrUseWindowsFormsRequiresWindowsDesktopFramework">
        <source>NETSDK1107: Microsoft.NET.Sdk.WindowsDesktop is required to build Windows desktop applications. 'UseWpf' and 'UseWindowsForms' are not supported by the current SDK.</source>
        <target state="translated">NETSDK1107: vous devez disposer de Microsoft.NET.Sdk.WindowsDesktop pour générer des applications de bureau Windows. 'UseWpf' et 'UseWindowsForms' ne sont pas pris en charge par le kit SDK actuel.</target>
        <note>{StrBegin="NETSDK1107: "}</note>
      </trans-unit>
      <trans-unit id="UsingPreviewSdk">
        <source>NETSDK1057: You are using a preview version of .NET. See: https://aka.ms/dotnet-support-policy</source>
        <target state="translated">NETSDK1057: vous utilisez une version d'aperçu de .NET. Voir : https://aka.ms/dotnet-support-policy</target>
        <note>{StrBegin="NETSDK1057: "}</note>
      </trans-unit>
      <trans-unit id="WinMDObjNotSupportedOnTargetFramework">
        <source>NETSDK1131: Producing a managed Windows Metadata component with WinMDExp is not supported when targeting {0}.</source>
        <target state="translated">NETSDK1131: la production d'un composant de métadonnées Windows managé avec WinMDExp n'est pas prise en charge pour le ciblage de {0}.</target>
        <note>{StrBegin="NETSDK1131: "}</note>
      </trans-unit>
      <trans-unit id="WinMDReferenceNotSupportedOnTargetFramework">
        <source>NETSDK1130: {1} cannot be referenced. Referencing a Windows Metadata component directly when targeting .NET 5 or higher is not supported. For more information, see https://aka.ms/netsdk1130</source>
        <target state="translated">NETSDK1130: {1} ne peut pas être référencé. Le référencement d’un composant de métadonnées Windows directement lorsque le ciblage de .NET 5 ou version supérieure n’est pas pris en charge. Pour plus d’informations, consultez https://aka.ms/netsdk1130</target>
        <note>{StrBegin="NETSDK1130: "}</note>
      </trans-unit>
      <trans-unit id="WinMDTransitiveReferenceNotSupported">
        <source>NETSDK1149: {0} cannot be referenced because it uses built-in support for WinRT, which is no longer supported in .NET 5 and higher.  An updated version of the component supporting .NET 5 is needed. For more information, see https://aka.ms/netsdk1149</source>
        <target state="translated">NETSDK1149: {0} ne peut pas être référencé, car il utilise la prise en charge intégrée pour WinRT, qui n’est plus prise en charge dans .NET 5 et versions ultérieures.  Une version mise à jour du composant prenant en charge .NET 5 est nécessaire. Pour plus d’informations, consultez https://aka.ms/netsdk1149</target>
        <note>{StrBegin="NETSDK1149: "}</note>
      </trans-unit>
      <trans-unit id="WindowsDesktopFrameworkRequiresUseWpfOrUseWindowsForms">
        <source>NETSDK1106: Microsoft.NET.Sdk.WindowsDesktop requires 'UseWpf' or 'UseWindowsForms' to be set to 'true'</source>
        <target state="translated">NETSDK1106: vous devez affecter la valeur 'true' à 'UseWpf' ou 'UseWindowsForms' pour Microsoft.NET.Sdk.WindowsDesktop</target>
        <note>{StrBegin="NETSDK1106: "}</note>
      </trans-unit>
      <trans-unit id="WindowsDesktopFrameworkRequiresVersion30">
        <source>NETSDK1105: Windows desktop applications are only supported on .NET Core 3.0 or higher.</source>
        <target state="translated">NETSDK1105: les applications de bureau Windows sont uniquement prises en charge par .NET Core 3.0 ou une version ultérieure.</target>
        <note>{StrBegin="NETSDK1105: "}</note>
      </trans-unit>
      <trans-unit id="WindowsDesktopFrameworkRequiresWindows">
        <source>NETSDK1100: To build a project targeting Windows on this operating system, set the EnableWindowsTargeting property to true.</source>
        <target state="translated">NETSDK1100: pour générer un projet ciblant Windows sur ce système d’exploitation, affectez la valeur true à la propriété EnableWindowsTargeting.</target>
        <note>{StrBegin="NETSDK1100: "}</note>
      </trans-unit>
      <trans-unit id="WindowsDesktopTargetPlatformMustBeWindows">
        <source>NETSDK1136: The target platform must be set to Windows (usually by including '-windows' in the TargetFramework property) when using Windows Forms or WPF, or referencing projects or packages that do so.</source>
        <target state="translated">NETSDK1136: Vous devez définir Windows comme plateforme cible (généralement en incluant '-windows' dans la propriété TargetFramework) lors de l'utilisation de Windows Forms ou de WPF, ou lors du référencement de projets ou de packages qui utilisent Windows.</target>
        <note>{StrBegin="NETSDK1136: "}</note>
      </trans-unit>
      <trans-unit id="WindowsSDKVersionConflicts">
        <source>NETSDK1148: A referenced assembly was compiled using a newer version of Microsoft.Windows.SDK.NET.dll. Please update to a newer .NET SDK in order to reference this assembly.</source>
        <target state="translated">NETSDK1148: un assembly de référence a été compilé à l'aide d'une version plus récente de Microsoft.Windows.SDK.NET.dll. Effectuez une mise à jour vers un kit SDK .NET plus récent pour référencer cet assembly.</target>
        <note>{StrBegin="NETSDK1148: "}</note>
      </trans-unit>
      <trans-unit id="WorkloadIsEol">
        <source>NETSDK1202: The workload '{0}' is out of support and will not receive security updates in the future. Please refer to {1} for more information about the support policy.</source>
        <target state="translated">NETSDK1202: La charge de travail '{0}' n’est pas prise en charge et ne recevra pas les mises à jour de sécurité. Consultez {1} pour plus d’informations sur la stratégie de support.</target>
        <note>{StrBegin="NETSDK1202: "}</note>
      </trans-unit>
      <trans-unit id="WorkloadNotAvailable">
        <source>NETSDK1178: The project depends on the following workload packs that do not exist in any of the workloads available in this installation: {0}
You may need to build the project on another operating system or architecture, or update the .NET SDK.</source>
        <target state="translated">NETSDK1178: le projet dépend des packs de charge de travail suivants qui n’existent pas dans les charges de travail disponibles dans cette installation : {0}
Vous devrez peut-être générer le projet sur un autre système d’exploitation ou une autre architecture, ou mettre à jour le SDK .NET.</target>
        <note>{StrBegin="NETSDK1178: "}</note>
      </trans-unit>
      <trans-unit id="WorkloadNotInstalled">
        <source>NETSDK1147: To build this project, the following workloads must be installed: {0}
To install these workloads, run the following command: dotnet workload restore</source>
        <target state="translated">NETSDK1147: pour générer ce projet, les charges de travail suivantes doivent être installées : {0}
Pour installer ces charges de travail, exécutez la commande suivante : restauration de la charge de travail de dotnet.</target>
        <note>{StrBegin="NETSDK1147: "} LOCALIZATION: Do not localize "dotnet workload restore"</note>
      </trans-unit>
    </body>
  </file>
</xliff><|MERGE_RESOLUTION|>--- conflicted
+++ resolved
@@ -570,31 +570,17 @@
         <note>{StrBegin="NETSDK1170: "}</note>
       </trans-unit>
       <trans-unit id="IsAotCompatibleUnsupported">
-<<<<<<< HEAD
-        <source>NETSDK1210: IsAotCompatible is not supported for the target framework. Consider multi-targeting to a supported framework to enable ahead-of-time compilation analysis, and set IsAotCompatible only for the supported frameworks. For example:
+        <source>NETSDK1210: IsAotCompatible and EnableAotAnalyzer are not supported for the target framework. Consider multi-targeting to a supported framework to enable ahead-of-time compilation analysis, and set IsAotCompatible only for the supported frameworks. For example:
 &lt;IsAotCompatible Condition="$([MSBuild]::IsTargetFrameworkCompatible('$(TargetFramework)', '{0}'))"&gt;true&lt;/IsAotCompatible&gt;</source>
-        <target state="new">NETSDK1210: IsAotCompatible is not supported for the target framework. Consider multi-targeting to a supported framework to enable ahead-of-time compilation analysis, and set IsAotCompatible only for the supported frameworks. For example:
+        <target state="new">NETSDK1210: IsAotCompatible and EnableAotAnalyzer are not supported for the target framework. Consider multi-targeting to a supported framework to enable ahead-of-time compilation analysis, and set IsAotCompatible only for the supported frameworks. For example:
 &lt;IsAotCompatible Condition="$([MSBuild]::IsTargetFrameworkCompatible('$(TargetFramework)', '{0}'))"&gt;true&lt;/IsAotCompatible&gt;</target>
         <note>{StrBegin="NETSDK1210: "}</note>
       </trans-unit>
       <trans-unit id="IsTrimmableUnsupported">
-        <source>NETSDK1212: IsTrimmable is not supported for the target framework. Consider multi-targeting to a supported framework to enable trimming, and set IsTrimmable only for the supported frameworks. For example:
+        <source>NETSDK1212: IsTrimmable and EnableTrimAnalyzer are not supported for the target framework. Consider multi-targeting to a supported framework to enable trimming, and set IsTrimmable only for the supported frameworks. For example:
 &lt;IsTrimmable Condition="$([MSBuild]::IsTargetFrameworkCompatible('$(TargetFramework)', '{0}'))"&gt;true&lt;/IsTrimmable&gt;</source>
-        <target state="new">NETSDK1212: IsTrimmable is not supported for the target framework. Consider multi-targeting to a supported framework to enable trimming, and set IsTrimmable only for the supported frameworks. For example:
+        <target state="new">NETSDK1212: IsTrimmable and EnableTrimAnalyzer are not supported for the target framework. Consider multi-targeting to a supported framework to enable trimming, and set IsTrimmable only for the supported frameworks. For example:
 &lt;IsTrimmable Condition="$([MSBuild]::IsTargetFrameworkCompatible('$(TargetFramework)', '{0}'))"&gt;true&lt;/IsTrimmable&gt;</target>
-=======
-        <source>NETSDK1210: IsAotCompatible and EnableAotAnalyzer are not supported for the target framework. Consider multi-targeting to a supported framework to enable ahead-of-time compilation analysis, and set IsAotCompatible only for the supported frameworks. For example:
-&lt;IsAotCompatible Condition="$([MSBuild]::IsTargetFrameworkCompatible('$(TargetFramework)', 'net7.0'))"&gt;true&lt;/IsAotCompatible&gt;</source>
-        <target state="needs-review-translation">NETSDK1210: IsAotCompatible n'est pas pris en charge pour le framework cible. Envisagez le multi-ciblage vers un framework pris en charge pour permettre une analyse de compilation en amont, et définissez IsAotCompatible uniquement pour les frameworks pris en charge. Par exemple : 
-&lt;IsAotCompatible Condition="$([MSBuild] ::IsTargetFrameworkCompatible('$(TargetFramework)', 'net7.0'))"&gt;true&lt;/IsAotCompatible&gt;</target>
-        <note>{StrBegin="NETSDK1210: "}</note>
-      </trans-unit>
-      <trans-unit id="IsTrimmableUnsupported">
-        <source>NETSDK1212: IsTrimmable and EnableTrimAnalyzer are not supported for the target framework. Consider multi-targeting to a supported framework to enable trimming, and set IsTrimmable only for the supported frameworks. For example:
-&lt;IsTrimmable Condition="$([MSBuild]::IsTargetFrameworkCompatible('$(TargetFramework)', 'net6.0'))"&gt;true&lt;/IsTrimmable&gt;</source>
-        <target state="needs-review-translation">NETSDK1212: IsTrimmable n'est pas pris en charge pour le framework cible. Envisagez le multi-ciblage vers un framework pris en charge pour activer le découpage, et définissez IsTrimmable uniquement pour les frameworks pris en charge. Par exemple : 
-&lt;IsTrimmable Condition="$([MSBuild] ::IsTargetFrameworkCompatible('$(TargetFramework)', 'net6.0'))"&gt;true&lt;/IsTrimmable&gt;</target>
->>>>>>> 06c2dc92
         <note>{StrBegin="NETSDK1212: "}</note>
       </trans-unit>
       <trans-unit id="JitLibraryNotFound">
@@ -837,7 +823,7 @@
       </trans-unit>
       <trans-unit id="RuntimeIdentifierNotRecognized">
         <source>NETSDK1083: The specified RuntimeIdentifier '{0}' is not recognized. See https://aka.ms/netsdk1083 for more information.</source>
-        <target state="translated">NETSDK1083: Le RuntimeIdentifier «{0}» spécifié n’est pas reconnu. Pour plus d’informations, consultez https://aka.ms/netsdk1083.</target>
+        <target state="needs-review-translation">NETSDK1083: le RuntimeIdentifier spécifié, '{0}', n'est pas reconnu.</target>
         <note>{StrBegin="NETSDK1083: "}</note>
       </trans-unit>
       <trans-unit id="RuntimeIdentifierWasNotSpecified">

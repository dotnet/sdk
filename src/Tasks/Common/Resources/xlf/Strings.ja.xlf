--- conflicted
+++ resolved
@@ -482,13 +482,8 @@
         <note>{StrBegin="NETSDK1141: "}</note>
       </trans-unit>
       <trans-unit id="ILLinkFailed">
-<<<<<<< HEAD
         <source>NETSDK1144: Optimizing assemblies for size failed.</source>
         <target state="new">NETSDK1144: Optimizing assemblies for size failed.</target>
-=======
-        <source>NETSDK1144: Optimizing assemblies for size failed. Optimization can be disabled by setting the PublishTrimmed property to false.</source>
-        <target state="translated">NETSDK1144: アセンブリのサイズを最適化できませんでした。PublishTrimmed プロパティを false に設定することにより、最適化を無効にすることができます。</target>
->>>>>>> cfa6ec23
         <note>{StrBegin="NETSDK1144: "}</note>
       </trans-unit>
       <trans-unit id="ILLinkNoValidRuntimePackageError">

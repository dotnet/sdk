﻿<?xml version="1.0" encoding="utf-8"?>
<xliff xmlns="urn:oasis:names:tc:xliff:document:1.2" xmlns:xsi="http://www.w3.org/2001/XMLSchema-instance" version="1.2" xsi:schemaLocation="urn:oasis:names:tc:xliff:document:1.2 xliff-core-1.2-transitional.xsd">
  <file datatype="xml" source-language="en" target-language="ja" original="../Strings.resx">
    <body>
      <trans-unit id="AddResourceWithNonIntegerResource">
        <source>NETSDK1076: AddResource can only be used with integer resource types.</source>
        <target state="translated">NETSDK1076: AddResource は、整数のリソースの種類でのみ使用できます。</target>
        <note>{StrBegin="NETSDK1076: "}</note>
      </trans-unit>
      <trans-unit id="AppConfigRequiresRootConfiguration">
        <source>NETSDK1070: The application configuration file must have root configuration element.</source>
        <target state="translated">NETSDK1070: アプリケーション構成ファイルには、ルート構成要素が必要です。</target>
        <note>{StrBegin="NETSDK1070: "}</note>
      </trans-unit>
      <trans-unit id="AppHostCreationFailedWithRetry">
        <source>NETSDK1113: Failed to create apphost (attempt {0} out of {1}): {2}</source>
        <target state="translated">NETSDK1113: apphost を作成できませんでした ({1} 回中 {0} 回目の試行): {2}</target>
        <note>{StrBegin="NETSDK1113: "}</note>
      </trans-unit>
      <trans-unit id="AppHostCustomizationRequiresWindowsHostWarning">
        <source>NETSDK1074: The application host executable will not be customized because adding resources requires that the build be performed on Windows (excluding Nano Server).</source>
        <target state="translated">NETSDK1074: リソースの追加ではビルドが Windows 上で実行される必要があるため、アプリケーション ホストの実行可能ファイルはカスタマイズされません (Nano Server を除く)。</target>
        <note>{StrBegin="NETSDK1074: "}</note>
      </trans-unit>
      <trans-unit id="AppHostHasBeenModified">
        <source>NETSDK1029: Unable to use '{0}' as application host executable as it does not contain the expected placeholder byte sequence '{1}' that would mark where the application name would be written.</source>
        <target state="translated">NETSDK1029: '{0}' は、本来アプリケーション名が書き込まれる場所を示す、必要なプレースホルダー バイト シーケンス '{1}' が含まれていないため、実行可能アプリケーション ホストとして使用できません。</target>
        <note>{StrBegin="NETSDK1029: "}</note>
      </trans-unit>
      <trans-unit id="AppHostNotWindows">
        <source>NETSDK1078: Unable to use '{0}' as application host executable because it's not a Windows PE file.</source>
        <target state="translated">NETSDK1078: Windows PE ファイルではないため、'{0}' をアプリケーション ホストの実行可能ファイルとして使用することはできません。</target>
        <note>{StrBegin="NETSDK1078: "}</note>
      </trans-unit>
      <trans-unit id="AppHostNotWindowsCLI">
        <source>NETSDK1072: Unable to use '{0}' as application host executable because it's not a Windows executable for the CUI (Console) subsystem.</source>
        <target state="translated">NETSDK1072: CUI (コンソール) サブシステム用の Windows 実行可能ファイルではないため、'{0}' をアプリケーション ホストの実行可能ファイルとして使用することはできません。</target>
        <note>{StrBegin="NETSDK1072: "}</note>
      </trans-unit>
      <trans-unit id="AspNetCoreAllNotSupported">
        <source>NETSDK1079: The Microsoft.AspNetCore.All package is not supported when targeting .NET Core 3.0 or higher.  A FrameworkReference to Microsoft.AspNetCore.App should be used instead, and will be implicitly included by Microsoft.NET.Sdk.Web.</source>
        <target state="translated">NETSDK1079: .NET Core 3.0 以上がターゲットの場合、Microsoft.AspNetCore.All パッケージはサポートされていません。代わりに Microsoft.AspNetCore.App への FrameworkReference を使用する必要があり、これは Microsoft.NET.Sdk.Web によって暗黙的に含まれます。</target>
        <note>{StrBegin="NETSDK1079: "}</note>
      </trans-unit>
      <trans-unit id="AspNetCoreUsesFrameworkReference">
        <source>NETSDK1080: A PackageReference to Microsoft.AspNetCore.App is not necessary when targeting .NET Core 3.0 or higher. If Microsoft.NET.Sdk.Web is used, the shared framework will be referenced automatically. Otherwise, the PackageReference should be replaced with a FrameworkReference.</source>
        <target state="translated">NETSDK1080: .NET Core 3.0 以上がターゲットの場合、Microsoft.AspNetCore.App への PackageReference は必要ありません。Microsoft.NET.Sdk.Web が使用される場合、この共有フレームワークは自動的に参照されます。そうでない場合、PackageReference を FrameworkReference で置き換える必要があります。</target>
        <note>{StrBegin="NETSDK1080: "}</note>
      </trans-unit>
      <trans-unit id="AssetPreprocessorMustBeConfigured">
        <source>NETSDK1017: Asset preprocessor must be configured before assets are processed.</source>
        <target state="translated">NETSDK1017: 資産を処理する前に、資産プリプロセッサを構成する必要があります。</target>
        <note>{StrBegin="NETSDK1017: "}</note>
      </trans-unit>
      <trans-unit id="AssetsFileMissingRuntimeIdentifier">
        <source>NETSDK1047: Assets file '{0}' doesn't have a target for '{1}'. Ensure that restore has run and that you have included '{2}' in the TargetFrameworks for your project. You may also need to include '{3}' in your project's RuntimeIdentifiers.</source>
        <target state="translated">NETSDK1047: 資産ファイル '{0}' に '{1}' のターゲットがありません。復元が実行されたこと、および '{2}' がプロジェクトの TargetFrameworks に含まれていることを確認してください。プロジェクトの RuntimeIdentifiers に '{3}' を組み込む必要が生じる可能性もあります。</target>
        <note>{StrBegin="NETSDK1047: "}</note>
      </trans-unit>
      <trans-unit id="AssetsFileMissingTarget">
        <source>NETSDK1005: Assets file '{0}' doesn't have a target for '{1}'. Ensure that restore has run and that you have included '{2}' in the TargetFrameworks for your project.</source>
        <target state="translated">NETSDK1005: 資産ファイル '{0}' に '{1}' のターゲットがありません。復元が実行されたことと、'{2}' がプロジェクトの TargetFrameworks に含まれていることを確認してください。</target>
        <note>{StrBegin="NETSDK1005: "}</note>
      </trans-unit>
      <trans-unit id="AssetsFileNotFound">
        <source>NETSDK1004: Assets file '{0}' not found. Run a NuGet package restore to generate this file.</source>
        <target state="translated">NETSDK1004: 資産ファイル '{0}' が見つかりません。NuGet パッケージの復元を実行して、このファイルを生成してください。</target>
        <note>{StrBegin="NETSDK1004: "}</note>
      </trans-unit>
      <trans-unit id="AssetsFileNotSet">
        <source>NETSDK1063: The path to the project assets file was not set. Run a NuGet package restore to generate this file.</source>
        <target state="translated">NETSDK1063: プロジェクト資産ファイルのパスが設定されていません。NuGet パッケージの復元を実行して、このファイルを生成してください。</target>
        <note>{StrBegin="NETSDK1063: "}</note>
      </trans-unit>
      <trans-unit id="AssetsFilePathNotRooted">
        <source>NETSDK1006: Assets file path '{0}' is not rooted. Only full paths are supported.</source>
        <target state="translated">NETSDK1006: 資産ファイル パス '{0}' にルートが指定されていません。完全パスのみがサポートされます。</target>
        <note>{StrBegin="NETSDK1006: "}</note>
      </trans-unit>
      <trans-unit id="AtLeastOneTargetFrameworkMustBeSpecified">
        <source>NETSDK1001: At least one possible target framework must be specified.</source>
        <target state="translated">NETSDK1001: 可能性のあるターゲット フレームワークを少なくとも 1 つ指定する必要があります。</target>
        <note>{StrBegin="NETSDK1001: "}</note>
      </trans-unit>
      <trans-unit id="CannotEmbedClsidMapIntoComhost">
        <source>NETSDK1092: The CLSIDMap cannot be embedded on the COM host because adding resources requires that the build be performed on Windows (excluding Nano Server).</source>
        <target state="translated">NETSDK1092: リソースの追加にはビルドが Windows 上で実行されることが要求されるため、CLSIDMap を COM ホストに埋め込むことはできません (Nano Server を除く)。</target>
        <note>{StrBegin="NETSDK1092: "}</note>
      </trans-unit>
      <trans-unit id="CannotFindApphostForRid">
        <source>NETSDK1065: Cannot find app host for {0}. {0} could be an invalid runtime identifier (RID). For more information about RID, see https://aka.ms/rid-catalog.</source>
        <target state="translated">NETSDK1065: {0} のアプリ ホストが見つかりません。{0} は無効なランタイム識別子 (RID) である可能性があります。RID の詳細については、https://aka.ms/rid-catalog をご覧ください。</target>
        <note>{StrBegin="NETSDK1065: "}</note>
      </trans-unit>
      <trans-unit id="CannotFindComhost">
        <source>NETSDK1091: Unable to find a .NET Core COM host. The .NET Core COM host is only available on .NET Core 3.0 or higher when targeting Windows.</source>
        <target state="translated">NETSDK1091: .NET Core COM ホストが見つかりません。Windows がターゲットの場合、.NET Core COM ホストを利用できるのは .NET Core 3.0 以上の場合のみです。</target>
        <note>{StrBegin="NETSDK1091: "}</note>
      </trans-unit>
      <trans-unit id="CannotFindIjwhost">
        <source>NETSDK1114: Unable to find a .NET Core IJW host. The .NET Core IJW host is only available on .NET Core 3.1 or higher when targeting Windows.</source>
        <target state="translated">NETSDK1114: .NET Core IJW ホストが見つかりません。Windows がターゲットの場合、.NET Core IJW ホストを利用できるのは .NET Core 3.1 以上の場合のみです。</target>
        <note>{StrBegin="NETSDK1114: "}</note>
      </trans-unit>
      <trans-unit id="CannotFindProjectInfo">
        <source>NETSDK1007: Cannot find project info for '{0}'. This can indicate a missing project reference.</source>
        <target state="translated">NETSDK1007: '{0}' のプロジェクト情報が見つかりません。これは、プロジェクト参照がないことを示している可能性があります。</target>
        <note>{StrBegin="NETSDK1007: "}</note>
      </trans-unit>
      <trans-unit id="CannotHaveRuntimeIdentifierPlatformMismatchPlatformTarget">
        <source>NETSDK1032: The RuntimeIdentifier platform '{0}' and the PlatformTarget '{1}' must be compatible.</source>
        <target state="translated">NETSDK1032: RuntimeIdentifier プラットフォーム '{0}' と PlatformTarget '{1}' には互換性が必要です。</target>
        <note>{StrBegin="NETSDK1032: "}</note>
      </trans-unit>
      <trans-unit id="CannotHaveSelfContainedWithoutRuntimeIdentifier">
        <source>NETSDK1031: It is not supported to build or publish a self-contained application without specifying a RuntimeIdentifier. You must either specify a RuntimeIdentifier or set SelfContained to false.</source>
        <target state="translated">NETSDK1031: RuntimeIdentifier を指定せずに自己完結型アプリケーションをビルドおよび公開することはサポートされていません。RuntimeIdentifier を指定するか SelfContained を false に設定する必要があります。</target>
        <note>{StrBegin="NETSDK1031: "}</note>
      </trans-unit>
      <trans-unit id="CannotHaveSingleFileWithoutRuntimeIdentifier">
        <source>NETSDK1097: It is not supported to publish an application to a single-file without specifying a RuntimeIdentifier. You must either specify a RuntimeIdentifier or set PublishSingleFile to false.</source>
        <target state="translated">NETSDK1097: RuntimeIdentifier を指定せずにアプリケーションを単一ファイルに公開することはサポートされていません。RuntimeIdentifier を指定するか、PublishSingleFile を false に設定する必要があります。</target>
        <note>{StrBegin="NETSDK1097: "}</note>
      </trans-unit>
      <trans-unit id="CannotHaveSingleFileWithoutAppHost">
        <source>NETSDK1098: Applications published to a single-file are required to use the application host. You must either set PublishSingleFile to false or set UseAppHost to true.</source>
        <target state="translated">NETSDK1098: 単一ファイルに公開されたアプリケーションでは、アプリケーション ホストを使用する必要があります。PublishSingleFile を false に設定するか、UseAppHost を true に設定する必要があります。</target>
        <note>{StrBegin="NETSDK1098: "}</note>
      </trans-unit>
      <trans-unit id="CannotHaveSingleFileWithoutExecutable">
        <source>NETSDK1099: Publishing to a single-file is only supported for executable applications.</source>
        <target state="translated">NETSDK1099: 単一ファイルへの公開は実行可能アプリケーションに対してのみサポートされています。</target>
        <note>{StrBegin="NETSDK1099: "}</note>
      </trans-unit>
      <trans-unit id="CannotHaveSolutionLevelRuntimeIdentifier">
        <source>NETSDK1134: Building a solution with a specific RuntimeIdentifier is not supported. If you would like to publish for a single RID, specifiy the RID at the individual project level instead.</source>
        <target state="translated">NETSDK1134: 特定の RuntimeIdentifier を使用したソリューションのビルドはサポートされていません。単一の RID に対して発行する場合は、個々のプロジェクト レベルで RID を指定してください。</target>
        <note>{StrBegin="NETSDK1134: "}</note>
      </trans-unit>
      <trans-unit id="CannotHaveSupportedOSPlatformVersionHigherThanTargetPlatformVersion">
        <source>NETSDK1135: SupportedOSPlatformVersion {0} cannot be higher than TargetPlatformVersion {1}.</source>
        <target state="translated">NETSDK1135: SupportedOSPlatformVersion {0} を TargetPlatformVersion {1} より大きくすることはできません。</target>
        <note>{StrBegin="NETSDK1135: "}</note>
      </trans-unit>
      <trans-unit id="CannotIncludeAllContentButNotNativeLibrariesInSingleFile">
        <source>NETSDK1143: Including all content in a single file bundle also includes native libraries. If IncludeAllContentForSelfExtract is true, IncludeNativeLibrariesForSelfExtract must not be false.</source>
        <target state="translated">NETSDK1143: 単一のファイル バンドルにすべてのコンテンツを含めると、ネイティブ ライブラリも含まれます。IncludeAllContentForSelfExtract が true の場合、IncludeNativeLibrariesForSelfExtract を false にすることはできません。</target>
        <note>{StrBegin="NETSDK1143: "}</note>
      </trans-unit>
      <trans-unit id="CannotIncludeSymbolsInSingleFile">
        <source>NETSDK1142: Including symbols in a single file bundle is not supported when publishing for .NET5 or higher.</source>
        <target state="translated">NETSDK1142: .NET5 以降に対してパブリッシュする場合、単一のファイル バンドルにシンボルを含めることはサポートされていません。</target>
        <note>{StrBegin="NETSDK1142: "}</note>
      </trans-unit>
      <trans-unit id="CannotInferTargetFrameworkIdentifierAndVersion">
        <source>NETSDK1013: The TargetFramework value '{0}' was not recognized. It may be misspelled. If not, then the TargetFrameworkIdentifier and/or TargetFrameworkVersion properties must be specified explicitly.</source>
        <target state="translated">NETSDK1013: TargetFramework 値 '{0}' が認識されませんでした。つづりが間違っている可能性があります。間違っていない場合は、TargetFrameworkIdentifier または TargetFrameworkVersion プロパティ (あるいはその両方) を明示的に指定する必要があります。</target>
        <note>{StrBegin="NETSDK1013: "}</note>
      </trans-unit>
      <trans-unit id="CannotUseSelfContainedWithoutAppHost">
        <source>NETSDK1067: Self-contained applications are required to use the application host. Either set SelfContained to false or set UseAppHost to true.</source>
        <target state="translated">NETSDK1067: アプリケーション ホストを使用するには、自己完結型のアプリケーションが必要です。SelfContained を false に設定するか、UseAppHost を true に設定してください。</target>
        <note>{StrBegin="NETSDK1067: "}</note>
      </trans-unit>
      <trans-unit id="CanOnlyHaveSingleFileWithNetCoreApp">
        <source>NETSDK1125: Publishing to a single-file is only supported for netcoreapp target.</source>
        <target state="translated">NETSDK1125: 1 つのファイルへの発行は netcoreapp ターゲットでのみサポートされています。</target>
        <note>{StrBegin="NETSDK1125: "}</note>
      </trans-unit>
      <trans-unit id="ChoosingAssemblyVersion_Info">
        <source>Choosing '{0}' because AssemblyVersion '{1}' is greater than '{2}'.</source>
        <target state="translated">AssemblyVersion '{1}' が '{2}' より大きいため、'{0}' を選択しています。</target>
        <note />
      </trans-unit>
      <trans-unit id="ChoosingCopyLocalArbitrarily_Info">
        <source>Choosing '{0}' arbitrarily as both items are copy-local and have equal file and assembly versions.</source>
        <target state="translated">両方の項目がローカル コピーであり、ファイルとアセンブリのバージョンが等しいため、'{0}' を任意に選択しています。</target>
        <note />
      </trans-unit>
      <trans-unit id="ChoosingFileVersion_Info">
        <source>Choosing '{0}' because file version '{1}' is greater than '{2}'.</source>
        <target state="translated">ファイルのバージョン '{1}' が '{2}' より大きいため、'{0}' を選択しています。</target>
        <note />
      </trans-unit>
      <trans-unit id="ChoosingPlatformItem_Info">
        <source>Choosing '{0}' because it is a platform item.</source>
        <target state="translated">'{0}' はプラットフォーム項目であるため、これを選択しています。</target>
        <note />
      </trans-unit>
      <trans-unit id="ChoosingPreferredPackage_Info">
        <source>Choosing '{0}' because it comes from a package that is preferred.</source>
        <target state="translated">'{0}' は優先されるパッケージからのものであるため、これを選択しています。</target>
        <note />
      </trans-unit>
      <trans-unit id="ClsidMapConflictingGuids">
        <source>NETSDK1089: The '{0}' and '{1}' types have the same CLSID '{2}' set in their GuidAttribute. Each COMVisible class needs to have a distinct guid for their CLSID.</source>
        <target state="translated">NETSDK1089: 型 '{0}' および '{1}' では、GuidAttribute で同じ CLSID '{2}' が設定されています。各 COMVisible クラスでは、CLSID に異なる guid が設定されている必要があります。</target>
        <note>{StrBegin="NETSDK1089: "}
{0} - The first type with the conflicting guid.
{1} - The second type with the conflicting guid.
{2} - The guid the two types have.</note>
      </trans-unit>
      <trans-unit id="ClsidMapExportedTypesRequireExplicitGuid">
        <source>NETSDK1088: The COMVisible class '{0}' must have a GuidAttribute with the CLSID of the class to be made visible to COM in .NET Core.</source>
        <target state="translated">NETSDK1088: COMVisible クラス '{0}' を .NET Core 内の COM に対して参照可能にするには、クラスの CLSID を持つ GuidAttribute を含める必要があります。</target>
        <note>{StrBegin="NETSDK1088: "}
{0} - The ComVisible class that doesn't have a GuidAttribute on it.</note>
      </trans-unit>
      <trans-unit id="ClsidMapInvalidAssembly">
        <source>NETSDK1090: The supplied assembly '{0}' is not valid. Cannot generate a CLSIDMap from it.</source>
        <target state="translated">NETSDK1090: 指定されたアセンブリ '{0}' が無効です。CLSIDMap を生成できません。</target>
        <note>{StrBegin="NETSDK1090: "}
{0} - The path to the invalid assembly.</note>
      </trans-unit>
<<<<<<< HEAD
=======
      <trans-unit id="CompressionInSingleFileRequires60">
        <source>NETSDK1167: Compression in a single file bundle is only supported when publishing for .NET6 or higher.</source>
        <target state="new">NETSDK1167: Compression in a single file bundle is only supported when publishing for .NET6 or higher.</target>
        <note>{StrBegin="NETSDK1167: "}</note>
      </trans-unit>
      <trans-unit id="CompressionInSingleFileRequiresSelfContained">
        <source>NETSDK1174: Compression in a single file bundle is only supported when publishing a self-contained application.</source>
        <target state="new">NETSDK1174: Compression in a single file bundle is only supported when publishing a self-contained application.</target>
        <note>{StrBegin="NETSDK1174: "}</note>
      </trans-unit>
>>>>>>> f2b190a8
      <trans-unit id="ConflictingRuntimePackInformation">
        <source>NETSDK1133: There was conflicting information about runtime packs available for {0}:
{1}</source>
        <target state="translated">NETSDK1133: {0} で使用可能なランタイム パックの情報が競合しています:
{1}</target>
        <note>{StrBegin="NETSDK1133: "}</note>
      </trans-unit>
      <trans-unit id="ContentItemDoesNotProvideOutputPath">
        <source>NETSDK1014: Content item for '{0}' sets '{1}', but does not provide  '{2}' or '{3}'.</source>
        <target state="translated">NETSDK1014: '{0}' のコンテンツ項目で '{1}' が設定されていますが、'{2}' または '{3}' は指定されていません。</target>
        <note>{StrBegin="NETSDK1014: "}</note>
      </trans-unit>
      <trans-unit id="ContentPreproccessorParameterRequired">
        <source>NETSDK1010: The '{0}' task must be given a value for parameter '{1}' in order to consume preprocessed content.</source>
        <target state="translated">NETSDK1010: 前処理されたコンテンツを使用するためには、パラメーター '{1}' の値を '{0}' タスクに指定する必要があります。</target>
        <note>{StrBegin="NETSDK1010: "}</note>
      </trans-unit>
      <trans-unit id="CouldNotDetermineWinner_DoesNotExist_Info">
        <source>Could not determine winner because '{0}' does not exist.</source>
        <target state="translated">'{0}' が存在しないため勝者を判別できませんでした。</target>
        <note />
      </trans-unit>
      <trans-unit id="CouldNotDetermineWinner_EqualVersions_Info">
        <source>Could not determine winner due to equal file and assembly versions.</source>
        <target state="translated">ファイルとアセンブリのバージョンが等しいため、勝者を判別できませんでした。</target>
        <note />
      </trans-unit>
      <trans-unit id="CouldNotDetermineWinner_NoFileVersion_Info">
        <source>Could not determine a winner because '{0}' has no file version.</source>
        <target state="translated">'{0}' にファイルのバージョンがないため勝者を判別できませんでした。</target>
        <note />
      </trans-unit>
      <trans-unit id="CouldNotDetermineWinner_NotAnAssembly_Info">
        <source>Could not determine a winner because '{0}' is not an assembly.</source>
        <target state="translated">'{0}' がアセンブリでないため勝者を判別できませんでした。</target>
        <note />
      </trans-unit>
      <trans-unit id="CouldNotLoadPlatformManifest">
        <source>NETSDK1042: Could not load PlatformManifest from '{0}' because it did not exist.</source>
        <target state="translated">NETSDK1042: 存在しなかったため、'{0}' から PlatformManifest を読み込めませんでした。</target>
        <note>{StrBegin="NETSDK1042: "}</note>
      </trans-unit>
      <trans-unit id="CppRequiresTFMVersion31">
        <source>NETSDK1120: C++/CLI projects targeting .NET Core require a target framework of at least 'netcoreapp3.1'.</source>
        <target state="translated">NETSDK1120: .NET Core をターゲットとする C++/CLI プロジェクトには、少なくとも 'netcoreapp 3.1' のターゲット フレームワークが必要です。</target>
        <note>{StrBegin="NETSDK1120: "}</note>
      </trans-unit>
      <trans-unit id="Crossgen2RequiresSelfContained">
        <source>NETSDK1126: Publishing ReadyToRun using Crossgen2 is only supported for self-contained applications.</source>
        <target state="translated">NETSDK1126: Crossgen2 を使用した ReadyToRun の公開は、自己完結型アプリケーションでのみサポートされています。</target>
        <note>{StrBegin="NETSDK1126: "}</note>
      </trans-unit>
      <trans-unit id="DotnetToolDoesNotSupportTFMLowerThanNetcoreapp21">
        <source>NETSDK1055: DotnetTool does not support target framework lower than netcoreapp2.1.</source>
        <target state="translated">NETSDK1055: DotnetTool は、netcoreapp2.1 未満のターゲット フレームワークをサポートしていません。</target>
        <note>{StrBegin="NETSDK1055: "}</note>
      </trans-unit>
      <trans-unit id="DotnetToolOnlySupportNetcoreapp">
        <source>NETSDK1054: only supports .NET Core.</source>
        <target state="translated">NETSDK1054: .NET Core のみがサポートされています。</target>
        <note>{StrBegin="NETSDK1054: "}</note>
      </trans-unit>
      <trans-unit id="DuplicateItemsError">
        <source>NETSDK1022: Duplicate '{0}' items were included. The .NET SDK includes '{0}' items from your project directory by default. You can either remove these items from your project file, or set the '{1}' property to '{2}' if you want to explicitly include them in your project file. For more information, see {4}. The duplicate items were: {3}</source>
        <target state="translated">NETSDK1022: 重複する '{0}' 個のアイテムが含められました。.NET SDK には、既定でプロジェクト ディレクトリからのアイテムが '{0}' 個含まれています。これらのアイテムをプロジェクト ファイルから削除するか、'{1}' プロパティを '{2}' に設定してプロジェクト ファイルに明示的に含めることができます。詳細については、{4} をご覧ください。重複するアイテムは、{3} でした。</target>
        <note>{StrBegin="NETSDK1022: "}</note>
      </trans-unit>
      <trans-unit id="DuplicatePreprocessorToken">
        <source>NETSDK1015: The preprocessor token '{0}' has been given more than one value. Choosing '{1}' as the value.</source>
        <target state="translated">NETSDK1015: プリプロセッサ トークン '{0}' に複数の値が指定されています。値として '{1}' を選択します。</target>
        <note>{StrBegin="NETSDK1015: "}</note>
      </trans-unit>
      <trans-unit id="DuplicateRuntimePackAsset">
        <source>NETSDK1110: More than one asset in the runtime pack has the same destination sub-path of '{0}'. Report this error to the .NET team here: https://aka.ms/dotnet-sdk-issue.</source>
        <target state="translated">NETSDK1110: ランタイム パック内の複数のアセットに同じターゲット サブパス '{0}' が指定されています。https://aka.ms/dotnet-sdk-issue で、このエラーを .NET チームに報告してください。</target>
        <note>{StrBegin="NETSDK1110: "}</note>
      </trans-unit>
      <trans-unit id="EncounteredConflict_Info">
        <source>Encountered conflict between '{0}' and '{1}'.</source>
        <target state="translated">'{0}' と '{1}' の間で競合が発生しました。</target>
        <note />
      </trans-unit>
      <trans-unit id="ErrorParsingFrameworkListInvalidValue">
        <source>NETSDK1051: Error parsing FrameworkList from '{0}'.  {1} '{2}' was invalid.</source>
        <target state="translated">NETSDK1051: '{0}' からの FrameworkList の解析でエラーが発生しました。{1} '{2}' が無効でした。</target>
        <note>{StrBegin="NETSDK1051: "}</note>
      </trans-unit>
      <trans-unit id="ErrorParsingPlatformManifest">
        <source>NETSDK1043: Error parsing PlatformManifest from '{0}' line {1}.  Lines must have the format {2}.</source>
        <target state="translated">NETSDK1043: '{0}' 行 {1} からの PlatformManifest の解析でエラーが発生しました。行の形式は {2} である必要があります。</target>
        <note>{StrBegin="NETSDK1043: "}</note>
      </trans-unit>
      <trans-unit id="ErrorParsingPlatformManifestInvalidValue">
        <source>NETSDK1044: Error parsing PlatformManifest from '{0}' line {1}.  {2} '{3}' was invalid.</source>
        <target state="translated">NETSDK1044: '{0}' 行 {1} からの PlatformManifest の解析でエラーが発生しました。{2} '{3}' は無効でした。</target>
        <note>{StrBegin="NETSDK1044: "}</note>
      </trans-unit>
      <trans-unit id="ErrorReadingAssetsFile">
        <source>NETSDK1060: Error reading assets file: {0}</source>
        <target state="translated">NETSDK1060: アセット ファイルの読み取りでエラーが発生しました: {0}</target>
        <note>{StrBegin="NETSDK1060: "}</note>
      </trans-unit>
      <trans-unit id="FailedToDeleteApphost">
        <source>NETSDK1111: Failed to delete output apphost: {0}</source>
        <target state="translated">NETSDK1111: 出力 apphost を削除できませんでした: {0}</target>
        <note>{StrBegin="NETSDK1111: "}</note>
      </trans-unit>
      <trans-unit id="FailedToLockResource">
        <source>NETSDK1077: Failed to lock resource.</source>
        <target state="translated">NETSDK1077: リソースをロックできませんでした。</target>
        <note>{StrBegin="NETSDK1077: "}</note>
      </trans-unit>
      <trans-unit id="FileNameIsTooLong">
        <source>NETSDK1030: Given file name '{0}' is longer than 1024 bytes</source>
        <target state="translated">NETSDK1030: 指定されたファイル名 '{0}' の長さが 1024 バイトを超えています。</target>
        <note>{StrBegin="NETSDK1030: "}</note>
      </trans-unit>
      <trans-unit id="FolderAlreadyExists">
        <source>NETSDK1024: Folder '{0}' already exists either delete it or provide a different ComposeWorkingDir</source>
        <target state="translated">NETSDK1024: フォルダー '{0}' が既に存在します。そのフォルダーを削除するか、別の ComposeWorkingDir を指定してください。</target>
        <note>{StrBegin="NETSDK1024: "}</note>
      </trans-unit>
      <trans-unit id="FrameworkDependentAppHostRequiresVersion21">
        <source>NETSDK1068: The framework-dependent application host requires a target framework of at least 'netcoreapp2.1'.</source>
        <target state="translated">NETSDK1068: フレームワークに依存するアプリケーション ホストには、最低でも 'netcoreapp2.1' のターゲット フレームワークが必要です。</target>
        <note>{StrBegin="NETSDK1068: "}</note>
      </trans-unit>
      <trans-unit id="FrameworkListPathNotRooted">
        <source>NETSDK1052: Framework list file path '{0}' is not rooted. Only full paths are supported.</source>
        <target state="translated">NETSDK1052: フレームワーク リスト ファイル パス '{0}' にルートが指定されていません。完全パスのみがサポートされています。</target>
        <note>{StrBegin="NETSDK1052: "}</note>
      </trans-unit>
      <trans-unit id="FrameworkReferenceDuplicateError">
        <source>NETSDK1087: Multiple FrameworkReference items for '{0}' were included in the project.</source>
        <target state="translated">NETSDK1087: '{0}' に対する複数の FrameworkReference 項目がプロジェクトに含められました。</target>
        <note>{StrBegin="NETSDK1087: "}</note>
      </trans-unit>
      <trans-unit id="FrameworkReferenceOverrideWarning">
        <source>NETSDK1086: A FrameworkReference for '{0}' was included in the project. This is implicitly referenced by the .NET SDK and you do not typically need to reference it from your project. For more information, see {1}</source>
        <target state="translated">NETSDK1086: '{0}' の FrameworkReference がプロジェクトに含められました。これは .NET SDK によって暗黙的に参照されるため、通常はプロジェクトから参照する必要はありません。詳細については、{1} をご覧ください</target>
        <note>{StrBegin="NETSDK1086: "}</note>
      </trans-unit>
      <trans-unit id="GetDependsOnNETStandardFailedWithException">
        <source>NETSDK1049: Resolved file has a bad image, no metadata, or is otherwise inaccessible. {0} {1}</source>
        <target state="translated">NETSDK1049: 解決されたファイルは、無効なイメージが含まれているか、メタデータが存在しないか、またはアクセスできません。{0} {1}</target>
        <note>{StrBegin="NETSDK1049: "}</note>
      </trans-unit>
      <trans-unit id="GlobalJsonSDKResolutionFailed">
        <source>NETSDK1141: Unable to resolve the .NET SDK version as specified in the global.json located at {0}.</source>
        <target state="translated">NETSDK1141: {0} にある global.json で指定されている .NET SDK のバージョンを解決できません。</target>
        <note>{StrBegin="NETSDK1141: "}</note>
      </trans-unit>
      <trans-unit id="ILLinkFailed">
        <source>NETSDK1144: Optimizing assemblies for size failed. Optimization can be disabled by setting the PublishTrimmed property to false.</source>
        <target state="translated">NETSDK1144: アセンブリのサイズを最適化できませんでした。PublishTrimmed プロパティを false に設定することにより、最適化を無効にすることができます。</target>
        <note>{StrBegin="NETSDK1144: "}</note>
      </trans-unit>
      <trans-unit id="ILLinkNotSupportedError">
        <source>NETSDK1102: Optimizing assemblies for size is not supported for the selected publish configuration. Please ensure that you are publishing a self-contained app.</source>
        <target state="translated">NETSDK1102: アセンブリのサイズの最適化は、選択された公開構成に対してはサポートされていません。自己完結型のアプリを公開していることをご確認ください。</target>
        <note>{StrBegin="NETSDK1102: "}</note>
      </trans-unit>
      <trans-unit id="ILLink_Info">
        <source>Optimizing assemblies for size, which may change the behavior of the app. Be sure to test after publishing. See: https://aka.ms/dotnet-illink</source>
        <target state="translated">アセンブリのサイズを最適化しています。これにより、アプリの動作が変更される可能性があります。公開した後にテストしてください。https://aka.ms/dotnet-illink を参照してください</target>
        <note />
      </trans-unit>
      <trans-unit id="IncorrectPackageRoot">
        <source>NETSDK1020: Package Root {0} was incorrectly given for Resolved library {1}</source>
        <target state="translated">NETSDK1020: 解決されたライブラリ {1} に対して指定されたパッケージ ルート {0} が正しくありません。</target>
        <note>{StrBegin="NETSDK1020: "}</note>
      </trans-unit>
      <trans-unit id="IncorrectTargetFormat">
        <source>NETSDK1025: The target manifest {0} provided is of not the correct format</source>
        <target state="translated">NETSDK1025: 指定されたターゲット マニフェスト {0} の形式が正しくありません</target>
        <note>{StrBegin="NETSDK1025: "}</note>
      </trans-unit>
      <trans-unit id="InvalidFrameworkName">
        <source>NETSDK1003: Invalid framework name: '{0}'.</source>
        <target state="translated">NETSDK1003: 無効なフレームワーク名: '{0}'。</target>
        <note>{StrBegin="NETSDK1003: "}</note>
      </trans-unit>
      <trans-unit id="InvalidItemSpecToUse">
        <source>NETSDK1058: Invalid value for ItemSpecToUse parameter: '{0}'.  This property must be blank or set to 'Left' or 'Right'</source>
        <target state="translated">NETSDK1058: ItemSpecToUse パラメーターの値が無効です: '{0}'。このプロパティは空白にするか、'Left' または 'Right' に設定する必要があります</target>
        <note>{StrBegin="NETSDK1058: "}
The following are names of parameters or literal values and should not be translated: ItemSpecToUse, Left, Right</note>
      </trans-unit>
      <trans-unit id="InvalidNuGetVersionString">
        <source>NETSDK1018: Invalid NuGet version string: '{0}'.</source>
        <target state="translated">NETSDK1018: 無効な NuGet バージョン文字列: '{0}'。</target>
        <note>{StrBegin="NETSDK1018: "}</note>
      </trans-unit>
      <trans-unit id="InvalidResourceUpdate">
        <source>NETSDK1075: Update handle is invalid. This instance may not be used for further updates.</source>
        <target state="translated">NETSDK1075: 更新ハンドルが無効です。このインスタンスは、今後の更新には使用できない可能性があります。</target>
        <note>{StrBegin="NETSDK1075: "}</note>
      </trans-unit>
      <trans-unit id="InvalidRollForwardValue">
        <source>NETSDK1104: RollForward value '{0}' is invalid. Allowed values are {1}.</source>
        <target state="translated">NETSDK1104: ロールフォワード値 '{0}' が無効です。許可されている値は {1} です。</target>
        <note>{StrBegin="NETSDK1104: "}</note>
      </trans-unit>
      <trans-unit id="InvalidTargetPlatformVersion">
        <source>NETSDK1140: {0} is not a valid TargetPlatformVersion for {1}. Valid versions include:
{2}</source>
        <target state="translated">NETSDK1140: {0} は {1} に対して有効な TargetPlatformVersion ではありません。有効なバージョン:
{2}</target>
        <note>{StrBegin="NETSDK1140: "}</note>
      </trans-unit>
      <trans-unit id="MismatchedPlatformPackageVersion">
        <source>NETSDK1061: The project was restored using {0} version {1}, but with current settings, version {2} would be used instead. To resolve this issue, make sure the same settings are used for restore and for subsequent operations such as build or publish. Typically this issue can occur if the RuntimeIdentifier property is set during build or publish but not during restore. For more information, see https://aka.ms/dotnet-runtime-patch-selection.</source>
        <target state="translated">NETSDK1061: プロジェクトは {0} バージョン {1} を使用して復元されましたが、現在の設定では、バージョン {2} が代わりに使用されます。この問題を解決するには、復元およびこれ以降の操作 (ビルドや公開など) で同じ設定を使用していることをご確認ください。通常この問題は、ビルドや公開の実行時に RuntimeIdentifier プロパティを設定したが、復元時には設定していない場合に発生することがあります。詳しくは、https://aka.ms/dotnet-runtime-patch-selection を参照してください。</target>
        <note>{StrBegin="NETSDK1061: "}
{0} - Package Identifier for platform package
{1} - Restored version of platform package
{2} - Current version of platform package</note>
      </trans-unit>
      <trans-unit id="MissingItemMetadata">
        <source>NETSDK1008: Missing '{0}' metadata on '{1}' item '{2}'.</source>
        <target state="translated">NETSDK1008: '{1}' 項目 '{2}' の '{0}' メタデータがありません。</target>
        <note>{StrBegin="NETSDK1008: "}</note>
      </trans-unit>
      <trans-unit id="MultipleFilesResolved">
        <source>NETSDK1021: More than one file found for {0}</source>
        <target state="translated">NETSDK1021: {0} で複数のファイルが見つかりました。</target>
        <note>{StrBegin="NETSDK1021: "}</note>
      </trans-unit>
      <trans-unit id="NETFrameworkToNonBuiltInNETStandard">
        <source>NETSDK1069: This project uses a library that targets .NET Standard 1.5 or higher, and the project targets a version of .NET Framework that doesn't have built-in support for that version of .NET Standard. Visit https://aka.ms/net-standard-known-issues for a set of known issues. Consider retargeting to .NET Framework 4.7.2.</source>
        <target state="translated">NETSDK1069: このプロジェクトは .NET Standard 1.5 以上をターゲットとするライブラリを使用します。また、このプロジェクトは、そのバージョンの .NET Standard に対するサポートが組み込まれていない .NET Framework のバージョンをターゲットとしています。一連の既知の問題について、https://aka.ms/net-standard-known-issues をご覧ください。.NET Framework 4.7.2 への再ターゲットを検討してください。</target>
        <note>{StrBegin="NETSDK1069: "}</note>
      </trans-unit>
      <trans-unit id="NETFrameworkWithoutUsingNETSdkDefaults">
        <source>NETSDK1115: The current .NET SDK does not support .NET Framework without using .NET SDK Defaults. It is likely due to a mismatch between C++/CLI project CLRSupport property and TargetFramework.</source>
        <target state="translated">NETSDK1115: 現在の .NET SDK では、.NET SDK の既定値を使用せずに .NET Framework をサポートすることはできません。これは、C++/CLI プロジェクトの CLRSupport プロパティと TargetFramework の間の不一致が原因と考えられます。</target>
        <note>{StrBegin="NETSDK1115: "}</note>
      </trans-unit>
      <trans-unit id="NoAppHostAvailable">
        <source>NETSDK1084: There is no application host available for the specified RuntimeIdentifier '{0}'.</source>
        <target state="translated">NETSDK1084: 指定された RuntimeIdentifier '{0}' で利用できるアプリケーション ホストはありません。</target>
        <note>{StrBegin="NETSDK1084: "}</note>
      </trans-unit>
      <trans-unit id="NoBuildRequested">
        <source>NETSDK1085: The 'NoBuild' property was set to true but the 'Build' target was invoked.</source>
        <target state="translated">NETSDK1085: 'NoBuild' プロパティが true に設定されていますが、'Build' ターゲットが呼び出されました。</target>
        <note>{StrBegin="NETSDK1085: "}</note>
      </trans-unit>
      <trans-unit id="NoCompatibleTargetFramework">
        <source>NETSDK1002: Project '{0}' targets '{2}'. It cannot be referenced by a project that targets '{1}'.</source>
        <target state="translated">NETSDK1002: プロジェクト '{0}' は、'{2}' を対象としています。'{1}' を対象とするプロジェクトは、これを参照できません。</target>
        <note>{StrBegin="NETSDK1002: "}</note>
      </trans-unit>
      <trans-unit id="NoRuntimePackAvailable">
        <source>NETSDK1082: There was no runtime pack for {0} available for the specified RuntimeIdentifier '{1}'.</source>
        <target state="translated">NETSDK1082: 指定された RuntimeIdentifier '{1}' で利用できる {0} のランタイム パックがありませんでした。</target>
        <note>{StrBegin="NETSDK1082: "}</note>
      </trans-unit>
      <trans-unit id="NoRuntimePackInformation">
        <source>NETSDK1132: No runtime pack information was available for {0}.</source>
        <target state="translated">NETSDK1132: {0} で使用可能なランタイム パックの情報がありません。</target>
        <note>{StrBegin="NETSDK1132: "}</note>
      </trans-unit>
      <trans-unit id="NoSupportComSelfContained">
        <source>NETSDK1128: COM hosting does not support self-contained deployments.</source>
        <target state="translated">NETSDK1128: COM ホスティングは自己完結型の配置をサポートしていません。</target>
        <note>{StrBegin="NETSDK1128: "}</note>
      </trans-unit>
      <trans-unit id="NoSupportCppEnableComHosting">
        <source>NETSDK1119: C++/CLI projects targeting .NET Core cannot use EnableComHosting=true.</source>
        <target state="translated">NETSDK1119: .NET Core をターゲットとする C++/CLI プロジェクトでは EnableComHosting=true を使用できません。</target>
        <note>{StrBegin="NETSDK1119: "}</note>
      </trans-unit>
      <trans-unit id="NoSupportCppNonDynamicLibraryDotnetCore">
        <source>NETSDK1116: C++/CLI projects targeting .NET Core must be dynamic libraries.</source>
        <target state="translated">NETSDK1116: .NET Core をターゲットとする C++/CLI プロジェクトは、ダイナミック ライブラリである必要があります。</target>
        <note>{StrBegin="NETSDK1116: "}</note>
      </trans-unit>
      <trans-unit id="NoSupportCppPackDotnetCore">
        <source>NETSDK1118: C++/CLI projects targeting .NET Core cannot be packed.</source>
        <target state="translated">NETSDK1118: .NET Core をターゲットとする C++/CLI プロジェクトはパックできません。</target>
        <note>{StrBegin="NETSDK1118: "}</note>
      </trans-unit>
      <trans-unit id="NoSupportCppPublishDotnetCore">
        <source>NETSDK1117: Does not support publish of C++/CLI project targeting dotnet core.</source>
        <target state="translated">NETSDK1117: .NET Core をターゲットとする C++/CLI プロジェクトの発行をサポートしていません。</target>
        <note>{StrBegin="NETSDK1117: "}</note>
      </trans-unit>
      <trans-unit id="NoSupportCppSelfContained">
        <source>NETSDK1121: C++/CLI projects targeting .NET Core cannot use SelfContained=true.</source>
        <target state="translated">NETSDK1121: .NET Core をターゲットとする C++/CLI プロジェクトでは SelfContained=true を使用できません。</target>
        <note>{StrBegin="NETSDK1121: "}</note>
      </trans-unit>
      <trans-unit id="NonSelfContainedExeCannotReferenceSelfContained">
        <source>NETSDK1151: The referenced project '{0}' is a self-contained executable.  A self-contained executable cannot be referenced by a non self-contained executable.</source>
        <target state="translated">NETSDK1151: 参照先プロジェクト '{0}'  は自己完結型実行可能ファイルです。 自己完結型の実行可能ファイルは、自己完結型以外の実行可能ファイルでは参照できません。</target>
        <note>{StrBegin="NETSDK1151: "}</note>
      </trans-unit>
      <trans-unit id="PackAsToolCannotSupportSelfContained">
        <source>NETSDK1053: Pack as tool does not support self contained.</source>
        <target state="translated">NETSDK1053: Pack As ツールは自己完結型をサポートしていません。</target>
        <note>{StrBegin="NETSDK1053: "}</note>
      </trans-unit>
      <trans-unit id="PackAsToolCannotSupportTargetPlatformIdentifier">
        <source>NETSDK1146: PackAsTool does not support TargetPlatformIdentifier being set. For example, TargetFramework cannot be net5.0-windows, only net5.0. PackAsTool also does not support UseWPF or UseWindowsForms when targeting .NET 5 and higher.</source>
        <target state="translated">NETSDK1146: PackAsTool は、設定されている TargetPlatformIdentifier をサポートしていません。たとえば、TargetFramework には net5.0-windows は指定できず、net 5.0 のみ使用できます。また PackAsTool は、.NET 5 以降を対象としている場合には、UseWPF や UseWindowsForms もサポートしていません。</target>
        <note>{StrBegin="NETSDK1146: "}</note>
      </trans-unit>
      <trans-unit id="PackageNotFound">
        <source>NETSDK1064: Package {0}, version {1} was not found. It might have been deleted since NuGet restore. Otherwise, NuGet restore might have only partially completed, which might have been due to maximum path length restrictions.</source>
        <target state="translated">NETSDK1064: パッケージ {0}、バージョン {1} が見つかりませんでした。NuGet の復元により、削除された可能性があります。それ以外の場合、NuGet の復元が最大パス長の制限のために一部分しか完了していない可能性があります。</target>
        <note>{StrBegin="NETSDK1064: "}</note>
      </trans-unit>
      <trans-unit id="PackageReferenceOverrideWarning">
        <source>NETSDK1023: A PackageReference for '{0}' was included in your project. This package is implicitly referenced by the .NET SDK and you do not typically need to reference it from your project. For more information, see {1}</source>
        <target state="translated">NETSDK1023: '{0}' の PackageReference がプロジェクトに含められました。このパッケージは .NET SDK によって暗黙的に参照されるため、通常はプロジェクトから参照する必要がありません。詳細については、{1} をご覧ください。</target>
        <note>{StrBegin="NETSDK1023: "}</note>
      </trans-unit>
      <trans-unit id="PackageReferenceVersionNotRecommended">
        <source>NETSDK1071: A PackageReference to '{0}' specified a Version of `{1}`. Specifying the version of this package is not recommended. For more information, see https://aka.ms/sdkimplicitrefs</source>
        <target state="translated">NETSDK1071: '{0}' への PackageReference は '{1}' のバージョンを指定しました。このパッケージのバージョンを指定することは推奨されません。詳細については、https://aka.ms/sdkimplicitrefs を参照してください</target>
        <note>{StrBegin="NETSDK1071: "}</note>
      </trans-unit>
      <trans-unit id="PlaceholderRunCommandProjectAbbreviationDeprecated">
        <source>NETSDK1176: Placeholder</source>
        <target state="new">NETSDK1176: Placeholder</target>
        <note>{StrBegin="NETSDK1176: "} - This string is not used here, but is a placeholder for the error code, which is used by the "dotnet run" command.</note>
      </trans-unit>
      <trans-unit id="ProjectAssetsConsumedWithoutMSBuildProjectPath">
        <source>NETSDK1011: Assets are consumed from project '{0}', but no corresponding MSBuild project path was  found in '{1}'.</source>
        <target state="translated">NETSDK1011: プロジェクト '{0}' の資産が使用されますが、対応する MSBuild プロジェクト パスが '{1}' で見つかりませんでした。</target>
        <note>{StrBegin="NETSDK1011: "}</note>
      </trans-unit>
      <trans-unit id="ProjectContainsObsoleteDotNetCliTool">
        <source>NETSDK1059: The tool '{0}' is now included in the .NET SDK. Information on resolving this warning is available at (https://aka.ms/dotnetclitools-in-box).</source>
        <target state="translated">NETSDK1059: ツール '{0}' は .NET SDK に含まれるようになりました。この警告の解決に関する情報は、(https://aka.ms/dotnetclitools-in-box) で入手できます。</target>
        <note>{StrBegin="NETSDK1059: "}</note>
      </trans-unit>
      <trans-unit id="ProjectToolOnlySupportTFMLowerThanNetcoreapp22">
        <source>NETSDK1093: Project tools (DotnetCliTool) only support targeting .NET Core 2.2 and lower.</source>
        <target state="translated">NETSDK1093: プロジェクト ツール (DotnetCliTool) は、ターゲットが .NET Core 2.2 以下の場合のみサポートされます。</target>
        <note>{StrBegin="NETSDK1093: "}</note>
      </trans-unit>
      <trans-unit id="PublishReadyToRunRequiresVersion30">
        <source>NETSDK1122: ReadyToRun compilation will be skipped because it is only supported for .NET Core 3.0 or higher.</source>
        <target state="translated">NETSDK1122: ReadyToRun コンパイルは、.NET Core 3.0 以降でのみサポートされているため、スキップされます。</target>
        <note>{StrBegin="NETSDK1122: "}</note>
      </trans-unit>
      <trans-unit id="PublishSingleFileRequiresVersion30">
        <source>NETSDK1123: Publishing an application to a single-file requires .NET Core 3.0 or higher.</source>
        <target state="translated">NETSDK1123: アプリケーションを 1 つのファイルに発行するには、.NET Core 3.0 以降が必要です。</target>
        <note>{StrBegin="NETSDK1123: "}</note>
      </trans-unit>
      <trans-unit id="PublishTrimmedRequiresVersion30">
        <source>NETSDK1124: Trimming assemblies requires .NET Core 3.0 or higher.</source>
        <target state="translated">NETSDK1124: アセンブリをトリミングするには、.NET Core 3.0 以降が必要です。</target>
        <note>{StrBegin="NETSDK1124: "}</note>
      </trans-unit>
      <trans-unit id="PublishUnsupportedWithoutTargetFramework">
        <source>NETSDK1129: The 'Publish' target is not supported without specifying a target framework. The current project targets multiple frameworks, you must specify the framework for the published application.</source>
        <target state="translated">NETSDK1129: ターゲット フレームワークを指定しないと、'Publish' ターゲットはサポートされません。現在のプロジェクトは複数のフレームワークを対象としています。発行するアプリケーションのフレームワークを指定する必要があります。</target>
        <note>{StrBegin="NETSDK1129: "}</note>
      </trans-unit>
      <trans-unit id="ReadyToRunCompilationFailed">
        <source>NETSDK1096: Optimizing assemblies for performance failed. You can either exclude the failing assemblies from being optimized, or set the PublishReadyToRun property to false.</source>
        <target state="translated">NETSDK1096: アセンブリのパフォーマンスの最適化が失敗しました。失敗したアセンブリを最適化の対象から除外するか、PublishReadyToRun プロパティを false に設定してください。</target>
        <note>{StrBegin="NETSDK1096: "}</note>
      </trans-unit>
      <trans-unit id="ReadyToRunCompilationHasWarnings_Info">
        <source>Some ReadyToRun compilations emitted warnings, indicating potential missing dependencies. Missing dependencies could potentially cause runtime failures. To show the warnings, set the PublishReadyToRunShowWarnings property to true.</source>
        <target state="translated">一部の ReadyToRun コンパイルで警告が発生しました。これは、依存関係が見つからないことを示している可能性があります。依存関係が見つからないと、ランタイム エラーが発生する場合があります。警告を表示するには、PublishReadyToRunShowWarnings プロパティを true に設定します。</target>
        <note />
      </trans-unit>
      <trans-unit id="ReadyToRunNoValidRuntimePackageError">
        <source>NETSDK1094: Unable to optimize assemblies for performance: a valid runtime package was not found. Either set the PublishReadyToRun property to false, or use a supported runtime identifier when publishing.</source>
        <target state="translated">NETSDK1094: アセンブリのパフォーマンスを最適化できません。有効なランタイム パッケージが見つかりませんでした。PublishReadyToRun プロパティを false に設定するか、公開するときに、サポートされているランタイム識別子を使用してください。</target>
        <note>{StrBegin="NETSDK1094: "}</note>
      </trans-unit>
      <trans-unit id="ReadyToRunTargetNotSupportedError">
        <source>NETSDK1095: Optimizing assemblies for performance is not supported for the selected target platform or architecture. Please verify you are using a supported runtime identifier, or set the PublishReadyToRun property to false.</source>
        <target state="translated">NETSDK1095: アセンブリのパフォーマンスの最適化は、選択されたターゲット プラットフォームまたはアーキテクチャに対してはサポートされていません。サポートされているランタイム識別子を使用していることを確認するか、PublishReadyToRun プロパティを false に設定してください。</target>
        <note>{StrBegin="NETSDK1095: "}</note>
      </trans-unit>
      <trans-unit id="RollForwardRequiresVersion30">
        <source>NETSDK1103: RollForward setting is only supported on .NET Core 3.0 or higher.</source>
        <target state="translated">NETSDK1103: ロールフォワードの設定は、.NET Core 3.0 以降でのみサポートされています。</target>
        <note>{StrBegin="NETSDK1103: "}</note>
      </trans-unit>
      <trans-unit id="RuntimeIdentifierNotRecognized">
        <source>NETSDK1083: The specified RuntimeIdentifier '{0}' is not recognized.</source>
        <target state="translated">NETSDK1083: 指定された RuntimeIdentifier '{0}' は認識されていません。</target>
        <note>{StrBegin="NETSDK1083: "}</note>
      </trans-unit>
      <trans-unit id="RuntimeIdentifierWasNotSpecified">
        <source>NETSDK1028: Specify a RuntimeIdentifier</source>
        <target state="translated">NETSDK1028: RuntimeIdentifier の指定</target>
        <note>{StrBegin="NETSDK1028: "}</note>
      </trans-unit>
      <trans-unit id="RuntimeListNotFound">
        <source>NETSDK1109: Runtime list file '{0}' was not found. Report this error to the .NET team here: https://aka.ms/dotnet-sdk-issue.</source>
        <target state="translated">NETSDK1109: ランタイム リスト ファイル '{0}' が見つかりませんでした。https://aka.ms/dotnet-sdk-issue で、このエラーを .NET チームに報告してください。</target>
        <note>{StrBegin="NETSDK1109: "}</note>
      </trans-unit>
      <trans-unit id="RuntimePackNotDownloaded">
        <source>NETSDK1112: The runtime pack for {0} was not downloaded. Try running a NuGet restore with the RuntimeIdentifier '{1}'.</source>
        <target state="translated">NETSDK1112: {0} のランタイム パックがダウンロードされませんでした。RuntimeIdentifier '{1}' で NuGet 復元を実行してみてください。</target>
        <note>{StrBegin="NETSDK1112: "}</note>
      </trans-unit>
      <trans-unit id="SelfContainedExeCannotReferenceNonSelfContained">
        <source>NETSDK1150: The referenced project '{0}' is a non self-contained executable.  A non self-contained executable cannot be referenced by a self-contained executable.</source>
        <target state="translated">NETSDK1150: 参照先プロジェクト'{0}'は、自己完結型以外の実行可能ファイルです。は、自己完結型以外の実行可能ファイルは自己完結型の実行可能ファイルでは参照できません。</target>
        <note>{StrBegin="NETSDK1150: "}</note>
      </trans-unit>
      <trans-unit id="SkippingAdditionalProbingPaths">
        <source>NETSDK1048: 'AdditionalProbingPaths' were specified for GenerateRuntimeConfigurationFiles, but are being skipped because 'RuntimeConfigDevPath' is empty.</source>
        <target state="translated">NETSDK1048: 'AdditionalProbingPaths' が GenerateRuntimeConfigurationFiles に指定されましたが、'RuntimeConfigDevPath' が空であるためスキップされます。</target>
        <note>{StrBegin="NETSDK1048: "}</note>
      </trans-unit>
      <trans-unit id="TargetFrameworkIsEol">
        <source>NETSDK1138: The target framework '{0}' is out of support and will not receive security updates in the future. Please refer to {1} for more information about the support policy.</source>
        <target state="translated">NETSDK1138: ターゲット フレームワーク '{0}' はサポートされていません。今後、セキュリティ更新プログラムを受け取ることはありません。サポート ポリシーの詳細については、{1} をご覧ください。</target>
        <note>{StrBegin="NETSDK1138: "}</note>
      </trans-unit>
      <trans-unit id="TargetFrameworkWithSemicolon">
        <source>NETSDK1046: The TargetFramework value '{0}' is not valid. To multi-target, use the 'TargetFrameworks' property instead.</source>
        <target state="translated">NETSDK1046: TargetFramework 値 '{0}' が無効です。複数をターゲットとするには、代わりに 'TargetFrameworks' プロパティを使用してください。</target>
        <note>{StrBegin="NETSDK1046: "}</note>
      </trans-unit>
      <trans-unit id="TargetingApphostPackMissingCannotRestore">
        <source>NETSDK1145: The {0} pack is not installed and NuGet package restore is not supported. Upgrade Visual Studio, remove global.json if it specifies a certain SDK version, and uninstall the newer SDK. For more options visit   https://aka.ms/targeting-apphost-pack-missing  Pack Type:{0}, Pack directory: {1}, targetframework: {2}, Pack PackageId: {3}, Pack Package Version: {4}</source>
        <target state="translated">NETSDK1145: {0} パックはインストールされておらず、NuGet パッケージの復元はサポートされていません。Visual Studio をアップグレードして、global.json を削除し (特定の SDK バージョンがそれに指定されている場合)、より新しい SDK をアンインストールします。その他のオプションについては、https://aka.ms/targeting-apphost-pack-missing にアクセスしてください。パックの種類: {0}、パック ディレクトリ: {1}、targetframework: {2}、パックの PackageId: {3}、パック パッケージ バージョン: {4}</target>
        <note>{StrBegin="NETSDK1145: "}</note>
      </trans-unit>
      <trans-unit id="TargetingPackNeedsRestore">
        <source>NETSDK1127: The targeting pack {0} is not installed. Please restore and try again.</source>
        <target state="translated">NETSDK1127: ターゲット パック {0} がインストールされていません。復元して、もう一度お試しください。</target>
        <note>{StrBegin="NETSDK1127: "}</note>
      </trans-unit>
<<<<<<< HEAD
=======
      <trans-unit id="TrimmingWindowsFormsIsNotSupported">
        <source>NETSDK1175: Windows Forms is not supported or recommended with trimming enabled. Please go to https://aka.ms/dotnet-illink/windows-forms for more details.</source>
        <target state="new">NETSDK1175: Windows Forms is not supported or recommended with trimming enabled. Please go to https://aka.ms/dotnet-illink/windows-forms for more details.</target>
        <note>{StrBegin="NETSDK1175: "}</note>
      </trans-unit>
      <trans-unit id="TrimmingWpfIsNotSupported">
        <source>NETSDK1168: WPF is not supported or recommended with trimming enabled. Please go to https://aka.ms/dotnet-illink/wpf for more details.</source>
        <target state="new">NETSDK1168: WPF is not supported or recommended with trimming enabled. Please go to https://aka.ms/dotnet-illink/wpf for more details.</target>
        <note>{StrBegin="NETSDK1168: "}</note>
      </trans-unit>
      <trans-unit id="TypeLibraryDoesNotExist">
        <source>NETSDK1172: The provided type library '{0}' does not exist.</source>
        <target state="new">NETSDK1172: The provided type library '{0}' does not exist.</target>
        <note>{StrBegin="NETSDK1172: "}</note>
      </trans-unit>
>>>>>>> f2b190a8
      <trans-unit id="UnableToFindResolvedPath">
        <source>NETSDK1016: Unable to find resolved path for '{0}'.</source>
        <target state="translated">NETSDK1016: 解決された '{0}' のパスが見つかりません。</target>
        <note>{StrBegin="NETSDK1016: "}</note>
      </trans-unit>
      <trans-unit id="UnableToUsePackageAssetsCache_Info">
        <source>Unable to use package assets cache due to I/O error. This can occur when the same project is built more than once in parallel. Performance may be degraded, but the build result will not be impacted.</source>
        <target state="translated">I/O エラーのため、パッケージ資産のキャッシュを使用できません。これは、同じプロジェクトが同時に複数回ビルドされるときに発生することがあります。パフォーマンスが低下する可能性がありますが、ビルドの結果には影響はありません。</target>
        <note />
      </trans-unit>
      <trans-unit id="UnexpectedFileType">
        <source>NETSDK1012: Unexpected file type for '{0}'. Type is both '{1}' and '{2}'.</source>
        <target state="translated">NETSDK1012: '{0}' のファイルの種類が正しくありません。種類は '{1}' と '{2}' の両方です。</target>
        <note>{StrBegin="NETSDK1012: "}</note>
      </trans-unit>
      <trans-unit id="UnknownFrameworkReference">
        <source>NETSDK1073: The FrameworkReference '{0}' was not recognized</source>
        <target state="translated">NETSDK1073: FrameworkReference '{0}' は認識されませんでした</target>
        <note>{StrBegin="NETSDK1073: "}</note>
      </trans-unit>
      <trans-unit id="UnnecessaryWindowsDesktopSDK">
        <source>NETSDK1137: It is no longer necessary to use the Microsoft.NET.Sdk.WindowsDesktop SDK. Consider changing the Sdk attribute of the root Project element to 'Microsoft.NET.Sdk'.</source>
        <target state="translated">NETSDK1137: Microsoft.NET.Sdk.WindowsDesktop SDK を使用する必要はなくなりました。ルート プロジェクト要素の SDK 属性を 'Microsoft.NET.Sdk' に変更することをご検討ください。</target>
        <note>{StrBegin="NETSDK1137: "}</note>
      </trans-unit>
      <trans-unit id="UnrecognizedPreprocessorToken">
        <source>NETSDK1009: Unrecognized preprocessor token '{0}' in '{1}'.</source>
        <target state="translated">NETSDK1009: 認識されないプリプロセッサ トークン '{0}' が '{1}' に存在します。</target>
        <note>{StrBegin="NETSDK1009: "}</note>
      </trans-unit>
      <trans-unit id="UnresolvedTargetingPack">
        <source>NETSDK1081: The targeting pack for {0} was not found. You may be able to resolve this by running a NuGet restore on the project.</source>
        <target state="translated">NETSDK1081: {0} の Targeting Pack が見つかりませんでした。プロジェクトで NuGet の復元を実行することにより、この問題を解決できる場合があります。</target>
        <note>{StrBegin="NETSDK1081: "}</note>
      </trans-unit>
      <trans-unit id="UnsupportedFramework">
        <source>NETSDK1019: {0} is an unsupported framework.</source>
        <target state="translated">NETSDK1019: {0} は、サポートされていないフレームワークです。</target>
        <note>{StrBegin="NETSDK1019: "}</note>
      </trans-unit>
      <trans-unit id="UnsupportedRuntimeIdentifier">
        <source>NETSDK1056: Project is targeting runtime '{0}' but did not resolve any runtime-specific packages. This runtime may not be supported by the target framework.</source>
        <target state="translated">NETSDK1056: プロジェクトはランタイム '{0}' をターゲットとしていますが、ランタイム固有のパッケージを解決しませんでした。このランタイムはターゲットのフレームワークでサポートされていない可能性があります。</target>
        <note>{StrBegin="NETSDK1056: "}</note>
      </trans-unit>
      <trans-unit id="UnsupportedSDKVersionForNetStandard20">
        <source>NETSDK1050: The version of Microsoft.NET.Sdk used by this project is insufficient to support references to libraries targeting .NET Standard 1.5 or higher.  Please install version 2.0 or higher of the .NET Core SDK.</source>
        <target state="translated">NETSDK1050: このプロジェクトで使用される Microsoft.NET.Sdk のバージョンは、.NET Standard 1.5 以上を対象とするライブラリへの参照をサポートするには不十分です。.NET Core SDK のバージョン 2.0 以上をインストールしてください。</target>
        <note>{StrBegin="NETSDK1050: "}</note>
      </trans-unit>
      <trans-unit id="UnsupportedTargetFrameworkVersion">
        <source>NETSDK1045: The current .NET SDK does not support targeting {0} {1}.  Either target {0} {2} or lower, or use a version of the .NET SDK that supports {0} {1}.</source>
        <target state="translated">NETSDK1045: 現在の .NET SDK は、ターゲットとする {0} {1} をサポートしていません。{0} {2} 以下をターゲットとするか、{0} {1} をサポートする .NET SDK のバージョンを使用してください。</target>
        <note>{StrBegin="NETSDK1045: "}</note>
      </trans-unit>
      <trans-unit id="UnsupportedTargetPlatformIdentifier">
        <source>NETSDK1139: The target platform identifier {0} was not recognized.</source>
        <target state="translated">NETSDK1139: ターゲット プラットフォーム識別子 {0} は認識されませんでした。</target>
        <note>{StrBegin="NETSDK1139: "}</note>
      </trans-unit>
      <trans-unit id="UseWpfOrUseWindowsFormsRequiresWindowsDesktopFramework">
        <source>NETSDK1107: Microsoft.NET.Sdk.WindowsDesktop is required to build Windows desktop applications. 'UseWpf' and 'UseWindowsForms' are not supported by the current SDK.</source>
        <target state="translated">NETSDK1107: Windows デスクトップ アプリケーションを作成するには、Microsoft.NET.Sdk.WindowsDesktop が必要です。現在の SDK では、'UseWpf' と 'UseWindowsForms' はサポートされていません。</target>
        <note>{StrBegin="NETSDK1107: "}</note>
      </trans-unit>
      <trans-unit id="UsingPreviewSdk_Info">
        <source>You are using a preview version of .NET. See: https://aka.ms/dotnet-core-preview</source>
        <target state="translated">プレビュー版の .NET を使用しています。https://aka.ms/dotnet-core-preview をご覧ください</target>
        <note />
      </trans-unit>
      <trans-unit id="WinMDObjNotSupportedOnTargetFramework">
        <source>NETSDK1131: Producing a managed Windows Metadata component with WinMDExp is not supported when targeting {0}.</source>
        <target state="translated">NETSDK1131: {0} をターゲットにする場合、WinMDExp を使用したマネージド Windows メタデータ コンポーネント生成はサポートされていません。</target>
        <note>{StrBegin="NETSDK1131: "}</note>
      </trans-unit>
      <trans-unit id="WinMDReferenceNotSupportedOnTargetFramework">
        <source>NETSDK1130: {1} cannot be referenced. Referencing a Windows Metadata component directly when targeting .NET 5 or higher is not supported. For more information, see https://aka.ms/netsdk1130</source>
        <target state="translated">NETSDK1130: {1} 参照できません。.NET 5 以上のターゲットを設定する場合、Windows Metadata コンポーネントを直接参照することはできません。詳細については、 「https://aka.ms/netsdk1130」をご参照ください。</target>
        <note>{StrBegin="NETSDK1130: "}</note>
      </trans-unit>
      <trans-unit id="WinMDTransitiveReferenceNotSupported">
        <source>NETSDK1149: {0} cannot be referenced because it uses built-in support for WinRT, which is no longer supported in .NET 5 and higher.  An updated version of the component supporting .NET 5 is needed. For more information, see https://aka.ms/netsdk1149</source>
        <target state="translated">NETSDK1149: NET 5 以上でサポートされなくなった WinRT に組み込みのサポートが使用されている可能性があり、{0}は参照できません。.NET 5 をサポートしているコンポーネントの更新バージョンが必要です。詳細については、「 https://aka.ms/netsdk1149」をご参照ください。</target>
        <note>{StrBegin="NETSDK1149: "}</note>
      </trans-unit>
      <trans-unit id="WindowsDesktopFrameworkRequiresUseWpfOrUseWindowsForms">
        <source>NETSDK1106: Microsoft.NET.Sdk.WindowsDesktop requires 'UseWpf' or 'UseWindowsForms' to be set to 'true'</source>
        <target state="translated">NETSDK1106: Microsoft.NET.Sdk.WindowsDesktop では、'UseWpf' または 'UseWindowsForms' を 'true' に設定する必要があります</target>
        <note>{StrBegin="NETSDK1106: "}</note>
      </trans-unit>
      <trans-unit id="WindowsDesktopFrameworkRequiresVersion30">
        <source>NETSDK1105: Windows desktop applications are only supported on .NET Core 3.0 or higher.</source>
        <target state="translated">NETSDK1105: Windows デスクトップ アプリケーションは、.NET Core 3.0 以降でのみサポートされています。</target>
        <note>{StrBegin="NETSDK1105: "}</note>
      </trans-unit>
      <trans-unit id="WindowsDesktopFrameworkRequiresWindows">
        <source>NETSDK1100: Windows is required to build Windows desktop applications.</source>
        <target state="translated">NETSDK1100: Windows デスクトップ アプリケーションを構築するには Windows が必要です。</target>
        <note>{StrBegin="NETSDK1100: "}</note>
      </trans-unit>
      <trans-unit id="WindowsDesktopTargetPlatformMustBeWindows">
        <source>NETSDK1136: The target platform must be set to Windows (usually by including '-windows' in the TargetFramework property) when using Windows Forms or WPF, or referencing projects or packages that do so.</source>
        <target state="translated">NETSDK1136: Windows フォームまたは WPF を使用しているとき、またはそのようなプロジェクトまたはパッケージを参照しているときには、ターゲット プラットフォームを Windows に設定する必要があります (通常は TargetFramework プロパティに '-windows' を含めることによる)。</target>
        <note>{StrBegin="NETSDK1136: "}</note>
      </trans-unit>
      <trans-unit id="WindowsSDKVersionConflicts">
        <source>NETSDK1148: A referenced assembly was compiled using a newer version of Microsoft.Windows.SDK.NET.dll. Please update to a newer .NET SDK in order to reference this assembly.</source>
        <target state="translated">NETSDK1148: 参照アセンブリは、より新しいバージョンの Microsoft.Windows.SDK.NET.dll を使用してコンパイルされています。このアセンブリを参照するには、より新しい .NET SDK に更新してください。</target>
        <note>{StrBegin="NETSDK1148: "}</note>
      </trans-unit>
      <trans-unit id="WorkloadNotInstalled">
        <source>NETSDK1147: The following workload packs were not installed: {0}</source>
        <target state="translated">NETSDK1147: 次のワークロード パックはインストールされませんでした: {0}</target>
        <note>{StrBegin="NETSDK1147: "}</note>
      </trans-unit>
    </body>
  </file>
</xliff><|MERGE_RESOLUTION|>--- conflicted
+++ resolved
@@ -212,8 +212,6 @@
         <note>{StrBegin="NETSDK1090: "}
 {0} - The path to the invalid assembly.</note>
       </trans-unit>
-<<<<<<< HEAD
-=======
       <trans-unit id="CompressionInSingleFileRequires60">
         <source>NETSDK1167: Compression in a single file bundle is only supported when publishing for .NET6 or higher.</source>
         <target state="new">NETSDK1167: Compression in a single file bundle is only supported when publishing for .NET6 or higher.</target>
@@ -224,7 +222,6 @@
         <target state="new">NETSDK1174: Compression in a single file bundle is only supported when publishing a self-contained application.</target>
         <note>{StrBegin="NETSDK1174: "}</note>
       </trans-unit>
->>>>>>> f2b190a8
       <trans-unit id="ConflictingRuntimePackInformation">
         <source>NETSDK1133: There was conflicting information about runtime packs available for {0}:
 {1}</source>
@@ -663,8 +660,6 @@
         <target state="translated">NETSDK1127: ターゲット パック {0} がインストールされていません。復元して、もう一度お試しください。</target>
         <note>{StrBegin="NETSDK1127: "}</note>
       </trans-unit>
-<<<<<<< HEAD
-=======
       <trans-unit id="TrimmingWindowsFormsIsNotSupported">
         <source>NETSDK1175: Windows Forms is not supported or recommended with trimming enabled. Please go to https://aka.ms/dotnet-illink/windows-forms for more details.</source>
         <target state="new">NETSDK1175: Windows Forms is not supported or recommended with trimming enabled. Please go to https://aka.ms/dotnet-illink/windows-forms for more details.</target>
@@ -680,7 +675,6 @@
         <target state="new">NETSDK1172: The provided type library '{0}' does not exist.</target>
         <note>{StrBegin="NETSDK1172: "}</note>
       </trans-unit>
->>>>>>> f2b190a8
       <trans-unit id="UnableToFindResolvedPath">
         <source>NETSDK1016: Unable to find resolved path for '{0}'.</source>
         <target state="translated">NETSDK1016: 解決された '{0}' のパスが見つかりません。</target>

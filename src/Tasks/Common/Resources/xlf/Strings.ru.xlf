﻿<?xml version="1.0" encoding="utf-8"?>
<xliff xmlns="urn:oasis:names:tc:xliff:document:1.2" xmlns:xsi="http://www.w3.org/2001/XMLSchema-instance" version="1.2" xsi:schemaLocation="urn:oasis:names:tc:xliff:document:1.2 xliff-core-1.2-transitional.xsd">
  <file datatype="xml" source-language="en" target-language="ru" original="../Strings.resx">
    <body>
      <trans-unit id="AddResourceWithNonIntegerResource">
        <source>NETSDK1076: AddResource can only be used with integer resource types.</source>
        <target state="translated">NETSDK1076: AddResource можно использовать только с целочисленными типами ресурсов.</target>
        <note>{StrBegin="NETSDK1076: "}</note>
      </trans-unit>
      <trans-unit id="AotNotSupported">
        <source>NETSDK1196: The SDK does not support ahead-of-time compilation. Set the PublishAot property to false.</source>
        <target state="translated">NETSDK1196: пакет SDK не поддерживает АОТ-компиляцию. Задайте для свойства PublishAot значение false.</target>
        <note>{StrBegin="NETSDK1196: "}</note>
      </trans-unit>
      <trans-unit id="AotUnsupportedHostRuntimeIdentifier">
        <source>NETSDK1204: Ahead-of-time compilation is not supported on the current platform '{0}'.</source>
        <target state="translated">NETSDK1204: AOT-компиляция не поддерживается на текущей платформе "{0}".</target>
        <note>{StrBegin="NETSDK1204: "}</note>
      </trans-unit>
      <trans-unit id="AotUnsupportedTargetFramework">
        <source>NETSDK1207: Ahead-of-time compilation is not supported for the target framework.</source>
        <target state="translated">NETSDK1207: AOT-компиляция не поддерживается целевой платформой.</target>
        <note>{StrBegin="NETSDK1207: "}</note>
      </trans-unit>
      <trans-unit id="AotUnsupportedTargetRuntimeIdentifier">
        <source>NETSDK1203: Ahead-of-time compilation is not supported for the target runtime identifier '{0}'.</source>
        <target state="translated">NETSDK1203: AOT-компиляция не поддерживается идентификатором целевой среды выполнения "{0}".</target>
        <note>{StrBegin="NETSDK1203: "}</note>
      </trans-unit>
      <trans-unit id="AppConfigRequiresRootConfiguration">
        <source>NETSDK1070: The application configuration file must have root configuration element.</source>
        <target state="translated">NETSDK1070: В файле конфигурации приложения должен присутствовать корневой элемент конфигурации.</target>
        <note>{StrBegin="NETSDK1070: "}</note>
      </trans-unit>
      <trans-unit id="AppHostCreationFailedWithRetry">
        <source>NETSDK1113: Failed to create apphost (attempt {0} out of {1}): {2}</source>
        <target state="translated">NETSDK1113: не удалось создать AppHost (попытка {0} из {1}): {2}</target>
        <note>{StrBegin="NETSDK1113: "}</note>
      </trans-unit>
      <trans-unit id="AppHostCustomizationRequiresWindowsHostWarning">
        <source>NETSDK1074: The application host executable will not be customized because adding resources requires that the build be performed on Windows (excluding Nano Server).</source>
        <target state="translated">NETSDK1074: исполняемый файл узла приложения не будет настроен, так как для добавления ресурсов требуется, чтобы сборка выполнялась в Windows (за исключением Nano Server).</target>
        <note>{StrBegin="NETSDK1074: "}</note>
      </trans-unit>
      <trans-unit id="AppHostHasBeenModified">
        <source>NETSDK1029: Unable to use '{0}' as application host executable as it does not contain the expected placeholder byte sequence '{1}' that would mark where the application name would be written.</source>
        <target state="translated">NETSDK1029: невозможно использовать файл "{0}" в качестве исполняемого файла узла приложения, так как этот файл не содержит ожидаемого заполнителя с последовательностью байтов "{1}", который отмечает место, где должно быть записано имя приложения.</target>
        <note>{StrBegin="NETSDK1029: "}</note>
      </trans-unit>
      <trans-unit id="AppHostNotWindows">
        <source>NETSDK1078: Unable to use '{0}' as application host executable because it's not a Windows PE file.</source>
        <target state="translated">NETSDK1078: не удалось использовать "{0}" в качестве исполняемого файла узла приложения, так как это не файл Windows PE.</target>
        <note>{StrBegin="NETSDK1078: "}</note>
      </trans-unit>
      <trans-unit id="AppHostNotWindowsCLI">
        <source>NETSDK1072: Unable to use '{0}' as application host executable because it's not a Windows executable for the CUI (Console) subsystem.</source>
        <target state="translated">NETSDK1072: не удалось использовать "{0}" в качестве исполняемого файла узла приложения, так как это не исполняемый файл для подсистемы CUI (консоль).</target>
        <note>{StrBegin="NETSDK1072: "}</note>
      </trans-unit>
      <trans-unit id="AppHostSigningFailed">
        <source>NETSDK1177: Failed to sign apphost with error code {1}: {0}</source>
        <target state="translated">NETSDK1177: не удалось подписать APPHOST с кодом ошибки {1}: {0}</target>
        <note>{StrBegin="NETSDK1177: "}</note>
      </trans-unit>
      <trans-unit id="ArtifactsPathCannotBeSetInProject">
        <source>NETSDK1199: The ArtifactsPath and UseArtifactsOutput properties cannot be set in a project file, due to MSBuild ordering constraints. They must be set in a Directory.Build.props file or from the command line. See https://aka.ms/netsdk1199 for more information.</source>
        <target state="translated">NETSDK1199: свойства ArtifactsPath и UseArtifactsOutput не могут быть настроены в файле проекта из-за ограничений порядка MSBuild. Они должны быть настроены в файле Directory.Build.props или из командной строки. Дополнительные сведения см. на странице https://aka.ms/netsdk1199.</target>
        <note>{StrBegin="NETSDK1199: "}</note>
      </trans-unit>
      <trans-unit id="AspNetCoreAllNotSupported">
        <source>NETSDK1079: The Microsoft.AspNetCore.All package is not supported when targeting .NET Core 3.0 or higher.  A FrameworkReference to Microsoft.AspNetCore.App should be used instead, and will be implicitly included by Microsoft.NET.Sdk.Web.</source>
        <target state="translated">NETSDK1079: пакет Microsoft.AspNetCore.All не поддерживается при ориентации на .NET Core 3.0 или более поздней версии. Вместо этого нужно использовать ссылку FrameworkReference на Microsoft.AspNetCore.App, которая будет неявно включена пакетом Microsoft.NET.Sdk.Web.</target>
        <note>{StrBegin="NETSDK1079: "}</note>
      </trans-unit>
      <trans-unit id="AspNetCoreUsesFrameworkReference">
        <source>NETSDK1080: A PackageReference to Microsoft.AspNetCore.App is not necessary when targeting .NET Core 3.0 or higher. If Microsoft.NET.Sdk.Web is used, the shared framework will be referenced automatically. Otherwise, the PackageReference should be replaced with a FrameworkReference.</source>
        <target state="translated">NETSDK1080: ссылка PackageReference на Microsoft.AspNetCore.App не требуется при ориентации на .NET Core 3.0 или более поздней версии. Если используется Microsoft.NET.Sdk.Web, ссылка на общую платформу будет применяться автоматически. В противном случае PackageReference следует заменить ссылкой FrameworkReference.</target>
        <note>{StrBegin="NETSDK1080: "}</note>
      </trans-unit>
      <trans-unit id="AssetPreprocessorMustBeConfigured">
        <source>NETSDK1017: Asset preprocessor must be configured before assets are processed.</source>
        <target state="translated">NETSDK1017: необходимо настроить препроцессор ресурсов перед их обработкой.</target>
        <note>{StrBegin="NETSDK1017: "}</note>
      </trans-unit>
      <trans-unit id="AssetsFileMissingRuntimeIdentifier">
        <source>NETSDK1047: Assets file '{0}' doesn't have a target for '{1}'. Ensure that restore has run and that you have included '{2}' in the TargetFrameworks for your project. You may also need to include '{3}' in your project's RuntimeIdentifiers.</source>
        <target state="translated">NETSDK1047: файл ресурсов "{0}" не содержит целевого объекта для "{1}". Проверьте, что восстановление выполнено и вы включили "{2}" в TargetFrameworks своего проекта. Возможно, также нужно включить "{3}" в RuntimeIdentifiers проекта.</target>
        <note>{StrBegin="NETSDK1047: "}</note>
      </trans-unit>
      <trans-unit id="AssetsFileMissingTarget">
        <source>NETSDK1005: Assets file '{0}' doesn't have a target for '{1}'. Ensure that restore has run and that you have included '{2}' in the TargetFrameworks for your project.</source>
        <target state="translated">NETSDK1005: файл ресурсов "{0}" не содержит целевого объекта для "{1}". Проверьте, что восстановление выполнено и вы включили "{2}" в TargetFrameworks своего проекта.</target>
        <note>{StrBegin="NETSDK1005: "}</note>
      </trans-unit>
      <trans-unit id="AssetsFileNotFound">
        <source>NETSDK1004: Assets file '{0}' not found. Run a NuGet package restore to generate this file.</source>
        <target state="translated">NETSDK1004: файл ресурсов "{0}" не найден. Восстановите пакет NuGet, чтобы создать его.</target>
        <note>{StrBegin="NETSDK1004: "}</note>
      </trans-unit>
      <trans-unit id="AssetsFileNotSet">
        <source>NETSDK1063: The path to the project assets file was not set. Run a NuGet package restore to generate this file.</source>
        <target state="translated">NETSDK1063: не задан путь к файлу ресурсов проекта. Запустите восстановление пакета NuGet, чтобы создать его.</target>
        <note>{StrBegin="NETSDK1063: "}</note>
      </trans-unit>
      <trans-unit id="AssetsFilePathNotRooted">
        <source>NETSDK1006: Assets file path '{0}' is not rooted. Only full paths are supported.</source>
        <target state="translated">NETSDK1006: путь к файлу ресурсов "{0}" относительный. Поддерживаются только полные пути.</target>
        <note>{StrBegin="NETSDK1006: "}</note>
      </trans-unit>
      <trans-unit id="AtLeastOneTargetFrameworkMustBeSpecified">
        <source>NETSDK1001: At least one possible target framework must be specified.</source>
        <target state="translated">NETSDK1001: необходимо указать хотя бы одну целевую платформу.</target>
        <note>{StrBegin="NETSDK1001: "}</note>
      </trans-unit>
      <trans-unit id="CannotDirectlyReferenceMicrosoftNetCompilersToolsetFramework">
        <source>NETSDK1205: The Microsoft.Net.Compilers.Toolset.Framework package should not be set directly. Set the property 'BuildWithNetFrameworkHostedCompiler' to 'true' instead if you need it.</source>
        <target state="translated">NETSDK1205: пакет Microsoft.Net.Compilers.Toolset.Framework нельзя задать напрямую. Присвойте свойству "BuildWithNetFrameworkHostedCompiler" значение "true", если вам нужен этот пакет.</target>
        <note>{StrBegin="NETSDK1205: "}{Locked="Microsoft.Net.Compilers.Toolset.Framework"}{Locked="BuildWithNetFrameworkHostedCompiler"}</note>
      </trans-unit>
      <trans-unit id="CannotEmbedClsidMapIntoComhost">
        <source>NETSDK1092: The CLSIDMap cannot be embedded on the COM host because adding resources requires that the build be performed on Windows (excluding Nano Server).</source>
        <target state="translated">NETSDK1092: CLSIDMap невозможно внедрить на узле COM, так как для добавления ресурсов требуется, чтобы сборка выполнялась в Windows (за исключением Nano Server).</target>
        <note>{StrBegin="NETSDK1092: "}</note>
      </trans-unit>
      <trans-unit id="CannotFindApphostForRid">
        <source>NETSDK1065: Cannot find app host for {0}. {0} could be an invalid runtime identifier (RID). For more information about RID, see https://aka.ms/rid-catalog.</source>
        <target state="translated">NETSDK1065: не удалось найти узел приложения для {0}. Возможно, {0} является недопустимым идентификатором среды выполнения (RID). Дополнительные сведения о RID: https://aka.ms/rid-catalog.</target>
        <note>{StrBegin="NETSDK1065: "}</note>
      </trans-unit>
      <trans-unit id="CannotFindComhost">
        <source>NETSDK1091: Unable to find a .NET Core COM host. The .NET Core COM host is only available on .NET Core 3.0 or higher when targeting Windows.</source>
        <target state="translated">NETSDK1091: не удалось найти узел COM .NET Core. Он доступен только в .NET Core 3.0 или более поздней версии при ориентации на Windows.</target>
        <note>{StrBegin="NETSDK1091: "}</note>
      </trans-unit>
      <trans-unit id="CannotFindIjwhost">
        <source>NETSDK1114: Unable to find a .NET Core IJW host. The .NET Core IJW host is only available on .NET Core 3.1 or higher when targeting Windows.</source>
        <target state="translated">NETSDK1114: IJW-узел .NET Core не найден. При разработке для Windows он доступен только начиная с версии .NET Core 3.1.</target>
        <note>{StrBegin="NETSDK1114: "}</note>
      </trans-unit>
      <trans-unit id="CannotFindProjectInfo">
        <source>NETSDK1007: Cannot find project info for '{0}'. This can indicate a missing project reference.</source>
        <target state="translated">NETSDK1007: не удается найти сведения о проекте "{0}". Возможно, отсутствует ссылка на проект.</target>
        <note>{StrBegin="NETSDK1007: "}</note>
      </trans-unit>
      <trans-unit id="CannotHaveRuntimeIdentifierPlatformMismatchPlatformTarget">
        <source>NETSDK1032: The RuntimeIdentifier platform '{0}' and the PlatformTarget '{1}' must be compatible.</source>
        <target state="translated">NETSDK1032: платформа RuntimeIdentifier "{0}" и PlatformTarget "{1}" должны быть совместимы.</target>
        <note>{StrBegin="NETSDK1032: "}</note>
      </trans-unit>
      <trans-unit id="CannotHaveSelfContainedWithoutRuntimeIdentifier">
        <source>NETSDK1031: It is not supported to build or publish a self-contained application without specifying a RuntimeIdentifier. You must either specify a RuntimeIdentifier or set SelfContained to false.</source>
        <target state="translated">NETSDK1031: сборка или публикация автономного приложения без указания RuntimeIdentifier не поддерживается. Укажите RuntimeIdentifier или установите значение false для параметра SelfContained.</target>
        <note>{StrBegin="NETSDK1031: "}</note>
      </trans-unit>
      <trans-unit id="CannotHaveSingleFileWithoutRuntimeIdentifier">
        <source>NETSDK1097: It is not supported to publish an application to a single-file without specifying a RuntimeIdentifier. You must either specify a RuntimeIdentifier or set PublishSingleFile to false.</source>
        <target state="translated">NETSDK1097: публикация приложения в одном файле без указания RuntimeIdentifier не поддерживается. Укажите RuntimeIdentifier или установите значение false для параметра PublishSingleFile.</target>
        <note>{StrBegin="NETSDK1097: "}</note>
      </trans-unit>
      <trans-unit id="CannotHaveSingleFileWithoutAppHost">
        <source>NETSDK1098: Applications published to a single-file are required to use the application host. You must either set PublishSingleFile to false or set UseAppHost to true.</source>
        <target state="translated">NETSDK1098: приложения, публикуемые в одном файле, должны использовать ведущее приложение. Установите значение false для параметра PublishSingleFile или значение true для параметра UseAppHost.</target>
        <note>{StrBegin="NETSDK1098: "}</note>
      </trans-unit>
      <trans-unit id="CannotHaveSingleFileWithoutExecutable">
        <source>NETSDK1099: Publishing to a single-file is only supported for executable applications.</source>
        <target state="translated">NETSDK1099: публикация в одном файле поддерживается только для исполняемых приложений.</target>
        <note>{StrBegin="NETSDK1099: "}</note>
      </trans-unit>
      <trans-unit id="CannotHaveSolutionLevelOutputPath">
        <source>NETSDK1194: The "--output" option isn't supported when building a solution. Specifying a solution-level output path results in all projects copying outputs to the same directory, which can lead to inconsistent builds.</source>
        <target state="translated">NETSDK1194: параметр "--output" не поддерживается при построении решения. При указании выходного пути на уровне решения все проекты копируют выходные данные в один каталог, что может привести к несогласованности сборок.</target>
        <note>{StrBegin="NETSDK1194: "}{Locked="--output"}</note>
      </trans-unit>
      <trans-unit id="CannotHaveSolutionLevelRuntimeIdentifier">
        <source>NETSDK1134: Building a solution with a specific RuntimeIdentifier is not supported. If you would like to publish for a single RID, specify the RID at the individual project level instead.</source>
        <target state="translated">NETSDK1134: сборка решения с заданным идентификатором RuntimeIdentifier не поддерживается. Если вы хотите выполнить публикацию для одного RID, укажите RID на уровне отдельного проекта.</target>
        <note>{StrBegin="NETSDK1134: "}</note>
      </trans-unit>
      <trans-unit id="CannotHaveSupportedOSPlatformVersionHigherThanTargetPlatformVersion">
        <source>NETSDK1135: SupportedOSPlatformVersion {0} cannot be higher than TargetPlatformVersion {1}.</source>
        <target state="translated">NETSDK1135: версия SupportedOSPlatformVersion {0} не может быть выше версии TargetPlatformVersion {1}.</target>
        <note>{StrBegin="NETSDK1135: "}</note>
      </trans-unit>
      <trans-unit id="CannotIncludeAllContentButNotNativeLibrariesInSingleFile">
        <source>NETSDK1143: Including all content in a single file bundle also includes native libraries. If IncludeAllContentForSelfExtract is true, IncludeNativeLibrariesForSelfExtract must not be false.</source>
        <target state="translated">NETSDK1143: включение всего содержимого в один файловый пакет также приводит к включению собственных библиотек. Если IncludeAllContentForSelfExtract имеет значение true, IncludeNativeLibrariesForSelfExtract не должен иметь значение false.</target>
        <note>{StrBegin="NETSDK1143: "}</note>
      </trans-unit>
      <trans-unit id="CannotIncludeSymbolsInSingleFile">
        <source>NETSDK1142: Including symbols in a single file bundle is not supported when publishing for .NET5 or higher.</source>
        <target state="translated">NETSDK1142: включение символов в один файловый пакет не поддерживается при публикации для .NET5 или более поздней версии.</target>
        <note>{StrBegin="NETSDK1142: "}</note>
      </trans-unit>
      <trans-unit id="CannotInferTargetFrameworkIdentifierAndVersion">
        <source>NETSDK1013: The TargetFramework value '{0}' was not recognized. It may be misspelled. If not, then the TargetFrameworkIdentifier and/or TargetFrameworkVersion properties must be specified explicitly.</source>
        <target state="translated">NETSDK1013: значение "{0}" в TargetFramework не распознано. Возможно, оно содержит опечатку. Если это не так, задайте свойства TargetFrameworkIdentifier и (или) TargetFrameworkVersion явным образом.</target>
        <note>{StrBegin="NETSDK1013: "}</note>
      </trans-unit>
      <trans-unit id="CannotUseSelfContainedWithoutAppHost">
        <source>NETSDK1067: Self-contained applications are required to use the application host. Either set SelfContained to false or set UseAppHost to true.</source>
        <target state="translated">NETSDK1067: для использования узла приложений требуются автономные приложения. Задайте свойству SelfContained значение false или задайте свойству UseAppHost значение true.</target>
        <note>{StrBegin="NETSDK1067: "}</note>
      </trans-unit>
      <trans-unit id="CanOnlyHaveSingleFileWithNetCoreApp">
        <source>NETSDK1125: Publishing to a single-file is only supported for netcoreapp target.</source>
        <target state="translated">NETSDK1125: публикация в один файл поддерживается только для целевой платформы netcoreapp.</target>
        <note>{StrBegin="NETSDK1125: "}</note>
      </trans-unit>
      <trans-unit id="ChoosingAssemblyVersion_Info">
        <source>Choosing '{0}' because AssemblyVersion '{1}' is greater than '{2}'.</source>
        <target state="translated">Используется "{0}", так как значение AssemblyVersion "{1}" больше "{2}".</target>
        <note />
      </trans-unit>
      <trans-unit id="ChoosingCopyLocalArbitrarily_Info">
        <source>Choosing '{0}' arbitrarily as both items are copy-local and have equal file and assembly versions.</source>
        <target state="translated">Выбор "{0}" произвольным образом, так как оба элемента являются локальными для копирования и имеют одинаковые версии файлов и сборок.</target>
        <note />
      </trans-unit>
      <trans-unit id="ChoosingFileVersion_Info">
        <source>Choosing '{0}' because file version '{1}' is greater than '{2}'.</source>
        <target state="translated">Используется "{0}", так как версия файла "{1}" больше "{2}".</target>
        <note />
      </trans-unit>
      <trans-unit id="ChoosingPlatformItem_Info">
        <source>Choosing '{0}' because it is a platform item.</source>
        <target state="translated">Используется "{0}", так как это элемент платформы.</target>
        <note />
      </trans-unit>
      <trans-unit id="ChoosingPreferredPackage_Info">
        <source>Choosing '{0}' because it comes from a package that is preferred.</source>
        <target state="translated">Используется "{0}", так как источником является предпочтительный пакет.</target>
        <note />
      </trans-unit>
      <trans-unit id="ClsidMapConflictingGuids">
        <source>NETSDK1089: The '{0}' and '{1}' types have the same CLSID '{2}' set in their GuidAttribute. Each COMVisible class needs to have a distinct guid for their CLSID.</source>
        <target state="translated">NETSDK1089: для типов "{0}" и "{1}" в GuidAttribute задан одинаковый CLSID "{2}". Каждый класс COMVisible должен иметь уникальный GUID для своего CLSID.</target>
        <note>{StrBegin="NETSDK1089: "}
{0} - The first type with the conflicting guid.
{1} - The second type with the conflicting guid.
{2} - The guid the two types have.</note>
      </trans-unit>
      <trans-unit id="ClsidMapExportedTypesRequireExplicitGuid">
        <source>NETSDK1088: The COMVisible class '{0}' must have a GuidAttribute with the CLSID of the class to be made visible to COM in .NET Core.</source>
        <target state="translated">NETSDK1088: класс COMVisible "{0}"должен иметь GuidAttribute с идентификатором CLSID класса, чтобы стать видимым для COM в .NET Core.</target>
        <note>{StrBegin="NETSDK1088: "}
{0} - The ComVisible class that doesn't have a GuidAttribute on it.</note>
      </trans-unit>
      <trans-unit id="ClsidMapInvalidAssembly">
        <source>NETSDK1090: The supplied assembly '{0}' is not valid. Cannot generate a CLSIDMap from it.</source>
        <target state="translated">NETSDK1090: указана недопустимая сборка "{0}". Не удается создать из нее CLSIDMap.</target>
        <note>{StrBegin="NETSDK1090: "}
{0} - The path to the invalid assembly.</note>
      </trans-unit>
      <trans-unit id="CompressionInSingleFileRequires60">
        <source>NETSDK1167: Compression in a single file bundle is only supported when publishing for .NET6 or higher.</source>
        <target state="translated">NETSDK1167: сжатие в один файловый пакет поддерживается только при публикации для .NET6 или более поздней версии.</target>
        <note>{StrBegin="NETSDK1167: "}</note>
      </trans-unit>
      <trans-unit id="CompressionInSingleFileRequiresSelfContained">
        <source>NETSDK1176: Compression in a single file bundle is only supported when publishing a self-contained application.</source>
        <target state="translated">NETSDK1176: сжатие в один файловый пакет поддерживается только при публикации автономного приложения.</target>
        <note>{StrBegin="NETSDK1176: "}</note>
      </trans-unit>
      <trans-unit id="ConflictingRuntimePackInformation">
        <source>NETSDK1133: There was conflicting information about runtime packs available for {0}:
{1}</source>
        <target state="translated">NETSDK1133: для {0} имеются конфликтующие сведения о пакетах среды выполнения:
{1}</target>
        <note>{StrBegin="NETSDK1133: "}</note>
      </trans-unit>
      <trans-unit id="ContentItemDoesNotProvideOutputPath">
        <source>NETSDK1014: Content item for '{0}' sets '{1}', but does not provide  '{2}' or '{3}'.</source>
        <target state="translated">NETSDK1014: элемент содержимого для "{0}" задает "{1}", но не предоставляет "{2}" или "{3}".</target>
        <note>{StrBegin="NETSDK1014: "}</note>
      </trans-unit>
      <trans-unit id="ContentPreproccessorParameterRequired">
        <source>NETSDK1010: The '{0}' task must be given a value for parameter '{1}' in order to consume preprocessed content.</source>
        <target state="translated">NETSDK1010: для использования предварительно обработанного содержимого необходимо указать значение параметра "{1}" в задаче "{0}".</target>
        <note>{StrBegin="NETSDK1010: "}</note>
      </trans-unit>
      <trans-unit id="CouldNotDetermineWinner_DoesNotExist_Info">
        <source>Could not determine winner because '{0}' does not exist.</source>
        <target state="translated">Не удалось определить победителя, так как "{0}" не существует.</target>
        <note />
      </trans-unit>
      <trans-unit id="CouldNotDetermineWinner_EqualVersions_Info">
        <source>Could not determine winner due to equal file and assembly versions.</source>
        <target state="translated">Не удалось определить победителя, так как версии файла и сборки одинаковы.</target>
        <note />
      </trans-unit>
      <trans-unit id="CouldNotDetermineWinner_NoFileVersion_Info">
        <source>Could not determine a winner because '{0}' has no file version.</source>
        <target state="translated">Не удалось определить победителя, так как "{0}" не содержит версии файла.</target>
        <note />
      </trans-unit>
      <trans-unit id="CouldNotDetermineWinner_NotAnAssembly_Info">
        <source>Could not determine a winner because '{0}' is not an assembly.</source>
        <target state="translated">Не удалось определить победителя, так как "{0}" не является сборкой.</target>
        <note />
      </trans-unit>
      <trans-unit id="CouldNotGetPackVersionFromWorkloadManifests">
        <source>NETSDK1181: Error getting pack version: Pack '{0}' was not present in workload manifests.</source>
        <target state="translated">NETSDK1181: ошибка при получении версии пакета: пакет "{0}" отсутствует в манифестах рабочей нагрузки.</target>
        <note>{StrBegin="NETSDK1181: "}</note>
      </trans-unit>
      <trans-unit id="CouldNotLoadPlatformManifest">
        <source>NETSDK1042: Could not load PlatformManifest from '{0}' because it did not exist.</source>
        <target state="translated">NETSDK1042: не удалось загрузить манифест PlatformManifest из "{0}", так как его не существует.</target>
        <note>{StrBegin="NETSDK1042: "}</note>
      </trans-unit>
      <trans-unit id="CppRequiresTFMVersion31">
        <source>NETSDK1120: C++/CLI projects targeting .NET Core require a target framework of at least 'netcoreapp3.1'.</source>
        <target state="translated">NETSDK1120: для проектов C++/CLI, предназначенных для .NET Core, необходимо указать целевую платформу не ниже "netcoreapp3.1".</target>
        <note>{StrBegin="NETSDK1120: "}</note>
      </trans-unit>
      <trans-unit id="Crossgen2MissingRequiredMetadata">
        <source>NETSDK1158: Required '{0}' metadata missing on Crossgen2Tool item.</source>
        <target state="translated">NETSDK1158: в элементе Crossgen2Tool отсутствуют обязательные метаданные "{0}".</target>
        <note>{StrBegin="NETSDK1158: "}</note>
      </trans-unit>
      <trans-unit id="Crossgen2RequiresSelfContained">
        <source>NETSDK1126: Publishing ReadyToRun using Crossgen2 is only supported for self-contained applications.</source>
        <target state="translated">NETSDK1126: публикация ReadyToRun с помощью Crossgen2 поддерживается только для автономных приложений.</target>
        <note>{StrBegin="NETSDK1126: "}</note>
      </trans-unit>
      <trans-unit id="Crossgen2ToolExecutableNotFound">
        <source>NETSDK1155: Crossgen2Tool executable '{0}' not found.</source>
        <target state="translated">NETSDK1155: исполняемый файл Crossgen2Tool "{0}" не найден.</target>
        <note>{StrBegin="NETSDK1155: "}</note>
      </trans-unit>
      <trans-unit id="Crossgen2ToolMissingWhenUseCrossgen2IsSet">
        <source>NETSDK1154: Crossgen2Tool must be specified when UseCrossgen2 is set to true.</source>
        <target state="translated">NETSDK1154: если параметр "UseCrossgen2" имеет значение "true", должно быть указано значение параметра "Crossgen2Tool".</target>
        <note>{StrBegin="NETSDK1154: "}</note>
      </trans-unit>
      <trans-unit id="Crossgen5CannotEmitSymbolsInCompositeMode">
        <source>NETSDK1166: Cannot emit symbols when publishing for .NET 5 with Crossgen2 using composite mode.</source>
        <target state="translated">NETSDK1166: не удается создать символы при публикации для .NET 5 с Crossgen2 в составном режиме.</target>
        <note>{StrBegin="NETSDK1166: "}</note>
      </trans-unit>
      <trans-unit id="CrossgenToolExecutableNotFound">
        <source>NETSDK1160: CrossgenTool executable '{0}' not found.</source>
        <target state="translated">NETSDK1160: исполняемый файл CrossgenTool "{0}" не найден.</target>
        <note>{StrBegin="NETSDK1160: "}</note>
      </trans-unit>
      <trans-unit id="CrossgenToolMissingInPDBCompilationMode">
        <source>NETSDK1153: CrossgenTool not specified in PDB compilation mode.</source>
        <target state="translated">NETSDK1153: CrossgenTool не указан в режиме компиляции PDB.</target>
        <note>{StrBegin="NETSDK1153: "}</note>
      </trans-unit>
      <trans-unit id="CrossgenToolMissingWhenUseCrossgen2IsNotSet">
        <source>NETSDK1159: CrossgenTool must be specified when UseCrossgen2 is set to false.</source>
        <target state="translated">NETSDK1159: если параметр "UseCrossgen2" имеет значение "false", должно быть указано значение параметра "CrossgenTool".</target>
        <note>{StrBegin="NETSDK1159: "}</note>
      </trans-unit>
      <trans-unit id="DiaSymReaderLibraryNotFound">
        <source>NETSDK1161: DiaSymReader library '{0}' not found.</source>
        <target state="translated">NETSDK1161: библиотека DiaSymReader "{0}" не найдена.</target>
        <note>{StrBegin="NETSDK1161: "}</note>
      </trans-unit>
      <trans-unit id="DotNetHostExecutableNotFound">
        <source>NETSDK1156: .NET host executable '{0}' not found.</source>
        <target state="translated">NETSDK1156: исполняемый файл узла .NET "{0}" не найден.</target>
        <note>{StrBegin="NETSDK1156: "}</note>
      </trans-unit>
      <trans-unit id="DotnetToolDoesNotSupportTFMLowerThanNetcoreapp21">
        <source>NETSDK1055: DotnetTool does not support target framework lower than netcoreapp2.1.</source>
        <target state="translated">NETSDK1055: DotnetTool не поддерживает целевые платформы версий до netcoreapp2.1.</target>
        <note>{StrBegin="NETSDK1055: "}</note>
      </trans-unit>
      <trans-unit id="DotnetToolOnlySupportNetcoreapp">
        <source>NETSDK1054: only supports .NET Core.</source>
        <target state="translated">NETSDK1054: поддерживает только .NET Core.</target>
        <note>{StrBegin="NETSDK1054: "}</note>
      </trans-unit>
      <trans-unit id="DuplicateItemsError">
        <source>NETSDK1022: Duplicate '{0}' items were included. The .NET SDK includes '{0}' items from your project directory by default. You can either remove these items from your project file, or set the '{1}' property to '{2}' if you want to explicitly include them in your project file. For more information, see {4}. The duplicate items were: {3}</source>
        <target state="translated">NETSDK1022: были включены повторяющиеся элементы "{0}". Пакет SDK для .NET по умолчанию включает элементы "{0}" из каталога проекта. Вы можете удалить из файла проекта эти элементы или присвоить свойству "{1}" значение "{2}", если нужно включить их в файл проекта в явном виде. Дополнительные сведения: {4}. Повторяющиеся элементы: {3}</target>
        <note>{StrBegin="NETSDK1022: "}</note>
      </trans-unit>
      <trans-unit id="DuplicatePreprocessorToken">
        <source>NETSDK1015: The preprocessor token '{0}' has been given more than one value. Choosing '{1}' as the value.</source>
        <target state="translated">NETSDK1015: для маркера препроцессора "{0}" указано множество значений. В качестве значения будет использовано "{1}".</target>
        <note>{StrBegin="NETSDK1015: "}</note>
      </trans-unit>
      <trans-unit id="DuplicatePublishOutputFiles">
        <source>NETSDK1152: Found multiple publish output files with the same relative path: {0}.</source>
        <target state="translated">NETSDK1152: обнаружено несколько выходных файлов публикации с одним и тем же относительным путем: {0}.</target>
        <note>{StrBegin="NETSDK1152: "}</note>
      </trans-unit>
      <trans-unit id="DuplicateRuntimePackAsset">
        <source>NETSDK1110: More than one asset in the runtime pack has the same destination sub-path of '{0}'. Report this error to the .NET team here: https://aka.ms/dotnet-sdk-issue.</source>
        <target state="translated">NETSDK1110: сразу несколько ресурсов в пакете среды выполнения имеют один и тот же конечный вложенный путь "{0}". Сообщите об этой ошибке группе разработчиков .NET по следующему адресу: https://aka.ms/dotnet-sdk-issue.</target>
        <note>{StrBegin="NETSDK1110: "}</note>
      </trans-unit>
      <trans-unit id="DuplicateTypeLibraryIds">
        <source>NETSDK1169: The same resource ID {0} was specified for two type libraries '{1}' and '{2}'. Duplicate type library IDs are not allowed.</source>
        <target state="translated">NETSDK1169: один и тот же идентификатор ресурса {0} указан для двух библиотек типов: "{1}" и "{2}". Повторяющиеся идентификаторы библиотек типов не допускаются.</target>
        <note>{StrBegin="NETSDK1169: "}</note>
      </trans-unit>
      <trans-unit id="EnableSingleFileAnalyzerUnsupported">
        <source>NETSDK1211: EnableSingleFileAnalyzer is not supported for the target framework. Consider multi-targeting to a supported framework to enable single-file analysis, and set EnableSingleFileAnalyzer only for the supported frameworks. For example:
&lt;EnableSingleFileAnalyzer Condition="$([MSBuild]::IsTargetFrameworkCompatible('$(TargetFramework)', '{0}'))"&gt;true&lt;/EnableSingleFileAnalyzer&gt;</source>
        <target state="new">NETSDK1211: EnableSingleFileAnalyzer is not supported for the target framework. Consider multi-targeting to a supported framework to enable single-file analysis, and set EnableSingleFileAnalyzer only for the supported frameworks. For example:
&lt;EnableSingleFileAnalyzer Condition="$([MSBuild]::IsTargetFrameworkCompatible('$(TargetFramework)', '{0}'))"&gt;true&lt;/EnableSingleFileAnalyzer&gt;</target>
        <note>{StrBegin="NETSDK1211: "}</note>
      </trans-unit>
      <trans-unit id="EncounteredConflict_Info">
        <source>Encountered conflict between '{0}' and '{1}'.</source>
        <target state="translated">Обнаружен конфликт между "{0}" и "{1}".</target>
        <note />
      </trans-unit>
      <trans-unit id="ErrorParsingFrameworkListInvalidValue">
        <source>NETSDK1051: Error parsing FrameworkList from '{0}'.  {1} '{2}' was invalid.</source>
        <target state="translated">NETSDK1051: ошибка анализа FrameworkList со строки "{0}". {1} "{2}" является недопустимым.</target>
        <note>{StrBegin="NETSDK1051: "}</note>
      </trans-unit>
      <trans-unit id="ErrorParsingPlatformManifest">
        <source>NETSDK1043: Error parsing PlatformManifest from '{0}' line {1}.  Lines must have the format {2}.</source>
        <target state="translated">NETSDK1043: ошибка при анализе PlatformManifest из строки {1} файла "{0}". Строки должны иметь формат {2}.</target>
        <note>{StrBegin="NETSDK1043: "}</note>
      </trans-unit>
      <trans-unit id="ErrorParsingPlatformManifestInvalidValue">
        <source>NETSDK1044: Error parsing PlatformManifest from '{0}' line {1}.  {2} '{3}' was invalid.</source>
        <target state="translated">NETSDK1044: ошибка при анализе PlatformManifest из строки {1} файла "{0}". {2} "{3}" является недопустимым.</target>
        <note>{StrBegin="NETSDK1044: "}</note>
      </trans-unit>
      <trans-unit id="ErrorReadingAssetsFile">
        <source>NETSDK1060: Error reading assets file: {0}</source>
        <target state="translated">NETSDK1060: ошибка при чтении файла ресурсов {0}</target>
        <note>{StrBegin="NETSDK1060: "}</note>
      </trans-unit>
      <trans-unit id="FailedToDeleteApphost">
        <source>NETSDK1111: Failed to delete output apphost: {0}</source>
        <target state="translated">NETSDK1111: не удалось удалить выходной хост приложений: {0}</target>
        <note>{StrBegin="NETSDK1111: "}</note>
      </trans-unit>
      <trans-unit id="FailedToLockResource">
        <source>NETSDK1077: Failed to lock resource.</source>
        <target state="translated">NETSDK1077: не удалось заблокировать ресурс.</target>
        <note>{StrBegin="NETSDK1077: "}</note>
      </trans-unit>
      <trans-unit id="FileNameIsTooLong">
        <source>NETSDK1030: Given file name '{0}' is longer than 1024 bytes</source>
        <target state="translated">NETSDK1030: длина указанного имени файла "{0}" превышает 1024 байта</target>
        <note>{StrBegin="NETSDK1030: "}</note>
      </trans-unit>
      <trans-unit id="FolderAlreadyExists">
        <source>NETSDK1024: Folder '{0}' already exists either delete it or provide a different ComposeWorkingDir</source>
        <target state="translated">NETSDK1024: папка "{0}" уже существует. Удалите ее или укажите другой каталог ComposeWorkingDir</target>
        <note>{StrBegin="NETSDK1024: "}</note>
      </trans-unit>
      <trans-unit id="FrameworkDependentAppHostRequiresVersion21">
        <source>NETSDK1068: The framework-dependent application host requires a target framework of at least 'netcoreapp2.1'.</source>
        <target state="translated">NETSDK1068: для работы узла зависящих от платформы приложений требуется целевая платформа netcoreapp2.1 или более поздней версии.</target>
        <note>{StrBegin="NETSDK1068: "}</note>
      </trans-unit>
      <trans-unit id="FrameworkListPathNotRooted">
        <source>NETSDK1052: Framework list file path '{0}' is not rooted. Only full paths are supported.</source>
        <target state="translated">NETSDK1052: путь к файлу списка платформ "{0}" относительный. Поддерживаются только полные пути.</target>
        <note>{StrBegin="NETSDK1052: "}</note>
      </trans-unit>
      <trans-unit id="FrameworkReferenceDuplicateError">
        <source>NETSDK1087: Multiple FrameworkReference items for '{0}' were included in the project.</source>
        <target state="translated">NETSDK1087: в проект включено несколько элементов FrameworkReference для "{0}".</target>
        <note>{StrBegin="NETSDK1087: "}</note>
      </trans-unit>
      <trans-unit id="FrameworkReferenceOverrideWarning">
        <source>NETSDK1086: A FrameworkReference for '{0}' was included in the project. This is implicitly referenced by the .NET SDK and you do not typically need to reference it from your project. For more information, see {1}</source>
        <target state="translated">NETSDK1086: объект FrameworkReference для "{0}" был включен в проект. На него неявно ссылается пакет SDK для .NET, и ссылаться на него из проекта обычно не нужно. Дополнительные сведения: {1}</target>
        <note>{StrBegin="NETSDK1086: "}</note>
      </trans-unit>
      <trans-unit id="GetDependsOnNETStandardFailedWithException">
        <source>NETSDK1049: Resolved file has a bad image, no metadata, or is otherwise inaccessible. {0} {1}</source>
        <target state="translated">NETSDK1049: разрешенный файл содержит недопустимый образ, не содержит метаданных или недоступен по другим причинам. {0} {1}</target>
        <note>{StrBegin="NETSDK1049: "}</note>
      </trans-unit>
      <trans-unit id="GlobalJsonSDKResolutionFailed">
        <source>NETSDK1141: Unable to resolve the .NET SDK version as specified in the global.json located at {0}.</source>
        <target state="translated">NETSDK1141: не удалось разрешить версию пакета SDK .NET, указанную в файле global.json, расположенном в {0}.</target>
        <note>{StrBegin="NETSDK1141: "}</note>
      </trans-unit>
      <trans-unit id="ILLinkFailed">
        <source>NETSDK1144: Optimizing assemblies for size failed. Optimization can be disabled by setting the PublishTrimmed property to false.</source>
        <target state="translated">NETSDK1144: не удалось оптимизировать сборки под размер. Оптимизацию можно отключить, установив значение false для свойства PublishTrimmed.</target>
        <note>{StrBegin="NETSDK1144: "}</note>
      </trans-unit>
      <trans-unit id="ILLinkNoValidRuntimePackageError">
        <source>NETSDK1195: Trimming, or code compatibility analysis for trimming, single-file deployment, or ahead-of-time compilation is not supported for the target framework. For more information, see https://aka.ms/netsdk1195</source>
        <target state="translated">NETSDK1195: обрезка или анализ совместимости кода для обрезки, развертывание одного файла или AOT-компиляция не поддерживается целевой платформой. Дополнительные сведения см. на странице https://aka.ms/netsdk1195</target>
        <note>{StrBegin="NETSDK1195: "}</note>
      </trans-unit>
      <trans-unit id="ILLinkNotSupportedError">
        <source>NETSDK1102: Optimizing assemblies for size is not supported for the selected publish configuration. Please ensure that you are publishing a self-contained app.</source>
        <target state="translated">NETSDK1102: оптимизация сборок по размеру не поддерживается для выбранной конфигурации публикации. Убедитесь, что вы публикуете автономное приложение.</target>
        <note>{StrBegin="NETSDK1102: "}</note>
      </trans-unit>
      <trans-unit id="ILLinkOptimizedAssemblies">
        <source>Optimizing assemblies for size may change the behavior of the app. Be sure to test after publishing. See: https://aka.ms/dotnet-illink</source>
        <target state="translated">Оптимизация сборок по размеру может изменить поведение приложения. Обязательно проведите тестирование после публикации. Дополнительные сведения см. на странице https://aka.ms/dotnet-illink.</target>
        <note />
      </trans-unit>
      <trans-unit id="ILLinkRunning">
        <source>Optimizing assemblies for size. This process might take a while.</source>
        <target state="translated">Оптимизация сборок по размеру. Этот процесс может занять некоторое время.</target>
        <note />
      </trans-unit>
      <trans-unit id="ImplicitRuntimeIdentifierResolutionForPublishPropertyFailed">
        <source>NETSDK1191: A runtime identifier for the property '{0}' couldn't be inferred. Specify a rid explicitly.</source>
        <target state="translated">NETSDK1191: не удалось вывести идентификатор среды выполнения для свойства "{0}". Укажите RID явно.</target>
        <note>{StrBegin="NETSDK1191: "}</note>
      </trans-unit>
      <trans-unit id="IncorrectPackageRoot">
        <source>NETSDK1020: Package Root {0} was incorrectly given for Resolved library {1}</source>
        <target state="translated">NETSDK1020: корневой каталог пакета {0} указан некорректно для разрешенной библиотеки {1}</target>
        <note>{StrBegin="NETSDK1020: "}</note>
      </trans-unit>
      <trans-unit id="IncorrectTargetFormat">
        <source>NETSDK1025: The target manifest {0} provided is of not the correct format</source>
        <target state="translated">NETSDK1025: указанный целевой манифест {0} имеет неверный формат.</target>
        <note>{StrBegin="NETSDK1025: "}</note>
      </trans-unit>
      <trans-unit id="InputAssemblyNotFound">
        <source>NETSDK1163: Input assembly '{0}' not found.</source>
        <target state="translated">NETSDK1163: входная сборка "{0}" не найдена.</target>
        <note>{StrBegin="NETSDK1163: "}</note>
      </trans-unit>
      <trans-unit id="InvalidFrameworkName">
        <source>NETSDK1003: Invalid framework name: '{0}'.</source>
        <target state="translated">NETSDK1003: недопустимое имя платформы: "{0}".</target>
        <note>{StrBegin="NETSDK1003: "}</note>
      </trans-unit>
      <trans-unit id="InvalidItemSpecToUse">
        <source>NETSDK1058: Invalid value for ItemSpecToUse parameter: '{0}'.  This property must be blank or set to 'Left' or 'Right'</source>
        <target state="translated">NETSDK1058: недопустимое значение для параметра ItemSpecToUse "{0}". Это свойство должно быть пустым либо иметь значение "Left" или "Right"</target>
        <note>{StrBegin="NETSDK1058: "}
The following are names of parameters or literal values and should not be translated: ItemSpecToUse, Left, Right</note>
      </trans-unit>
      <trans-unit id="InvalidNuGetVersionString">
        <source>NETSDK1018: Invalid NuGet version string: '{0}'.</source>
        <target state="translated">NETSDK1018: недопустимая строка версии NuGet: "{0}".</target>
        <note>{StrBegin="NETSDK1018: "}</note>
      </trans-unit>
      <trans-unit id="InvalidResourceUpdate">
        <source>NETSDK1075: Update handle is invalid. This instance may not be used for further updates.</source>
        <target state="translated">NETSDK1075: недопустимый дескриптор обновления. Этот экземпляр невозможно использовать для дальнейших обновлений.</target>
        <note>{StrBegin="NETSDK1075: "}</note>
      </trans-unit>
      <trans-unit id="InvalidRollForwardValue">
        <source>NETSDK1104: RollForward value '{0}' is invalid. Allowed values are {1}.</source>
        <target state="translated">NETSDK1104: недопустимое значение RollForward "{0}". Разрешенные значения — {1}.</target>
        <note>{StrBegin="NETSDK1104: "}</note>
      </trans-unit>
      <trans-unit id="InvalidTargetPlatformVersion">
        <source>NETSDK1140: {0} is not a valid TargetPlatformVersion for {1}. Valid versions include:
{2}</source>
        <target state="translated">NETSDK1140: {0} не является допустимой версией TargetPlatformVersion для {1}. Допустимые версии:
{2}</target>
        <note>{StrBegin="NETSDK1140: "}</note>
      </trans-unit>
      <trans-unit id="InvalidTypeLibrary">
        <source>NETSDK1173: The provided type library '{0}' is in an invalid format.</source>
        <target state="translated">NETSDK1173: указанная библиотека типов "{0}" имеет недопустимый формат.</target>
        <note>{StrBegin="NETSDK1173: "}</note>
      </trans-unit>
      <trans-unit id="InvalidTypeLibraryId">
        <source>NETSDK1170: The provided type library ID '{0}' for type library '{1}' is invalid. The ID must be a positive integer less than 65536.</source>
        <target state="translated">NETSDK1170: указанный идентификатор "{0}" библиотеки типов для библиотеки типов "{1}" недопустим. Идентификатор должен быть положительным целым числом меньше 65536.</target>
        <note>{StrBegin="NETSDK1170: "}</note>
      </trans-unit>
      <trans-unit id="IsAotCompatibleUnsupported">
<<<<<<< HEAD
        <source>NETSDK1210: IsAotCompatible is not supported for the target framework. Consider multi-targeting to a supported framework to enable ahead-of-time compilation analysis, and set IsAotCompatible only for the supported frameworks. For example:
&lt;IsAotCompatible Condition="$([MSBuild]::IsTargetFrameworkCompatible('$(TargetFramework)', '{0}'))"&gt;true&lt;/IsAotCompatible&gt;</source>
        <target state="new">NETSDK1210: IsAotCompatible is not supported for the target framework. Consider multi-targeting to a supported framework to enable ahead-of-time compilation analysis, and set IsAotCompatible only for the supported frameworks. For example:
&lt;IsAotCompatible Condition="$([MSBuild]::IsTargetFrameworkCompatible('$(TargetFramework)', '{0}'))"&gt;true&lt;/IsAotCompatible&gt;</target>
        <note>{StrBegin="NETSDK1210: "}</note>
      </trans-unit>
      <trans-unit id="IsTrimmableUnsupported">
        <source>NETSDK1212: IsTrimmable is not supported for the target framework. Consider multi-targeting to a supported framework to enable trimming, and set IsTrimmable only for the supported frameworks. For example:
&lt;IsTrimmable Condition="$([MSBuild]::IsTargetFrameworkCompatible('$(TargetFramework)', '{0}'))"&gt;true&lt;/IsTrimmable&gt;</source>
        <target state="new">NETSDK1212: IsTrimmable is not supported for the target framework. Consider multi-targeting to a supported framework to enable trimming, and set IsTrimmable only for the supported frameworks. For example:
&lt;IsTrimmable Condition="$([MSBuild]::IsTargetFrameworkCompatible('$(TargetFramework)', '{0}'))"&gt;true&lt;/IsTrimmable&gt;</target>
=======
        <source>NETSDK1210: IsAotCompatible and EnableAotAnalyzer are not supported for the target framework. Consider multi-targeting to a supported framework to enable ahead-of-time compilation analysis, and set IsAotCompatible only for the supported frameworks. For example:
&lt;IsAotCompatible Condition="$([MSBuild]::IsTargetFrameworkCompatible('$(TargetFramework)', 'net7.0'))"&gt;true&lt;/IsAotCompatible&gt;</source>
        <target state="needs-review-translation">NETSDK1210: IsAotCompatible не поддерживается целевой платформой. Рассмотрите возможность использовать несколько целевых версий для поддерживаемой платформы, чтобы включить анализ AOT-компиляции, и настройте IsAotCompatible только для поддерживаемых платформ. Например:
&lt;IsAotCompatible Condition="$([MSBuild]::IsTargetFrameworkCompatible('$(TargetFramework)', 'net7.0'))"&gt;true&lt;/IsAotCompatible&gt;</target>
        <note>{StrBegin="NETSDK1210: "}</note>
      </trans-unit>
      <trans-unit id="IsTrimmableUnsupported">
        <source>NETSDK1212: IsTrimmable and EnableTrimAnalyzer are not supported for the target framework. Consider multi-targeting to a supported framework to enable trimming, and set IsTrimmable only for the supported frameworks. For example:
&lt;IsTrimmable Condition="$([MSBuild]::IsTargetFrameworkCompatible('$(TargetFramework)', 'net6.0'))"&gt;true&lt;/IsTrimmable&gt;</source>
        <target state="needs-review-translation">NETSDK1212: IsTrimmable не поддерживается целевой платформой. Рассмотрите возможность использовать несколько целевых версий для поддерживаемой платформы, чтобы включить обрезку, и настройте IsTrimmable только для поддерживаемых платформ. Например:
&lt;IsTrimmable Condition="$([MSBuild]::IsTargetFrameworkCompatible('$(TargetFramework)', 'net6.0'))"&gt;true&lt;/IsTrimmable&gt;</target>
>>>>>>> 06c2dc92
        <note>{StrBegin="NETSDK1212: "}</note>
      </trans-unit>
      <trans-unit id="JitLibraryNotFound">
        <source>NETSDK1157: JIT library '{0}' not found.</source>
        <target state="translated">NETSDK1157: библиотека JIT "{0}" не найдена.</target>
        <note>{StrBegin="NETSDK1157: "}</note>
      </trans-unit>
      <trans-unit id="MismatchedPlatformPackageVersion">
        <source>NETSDK1061: The project was restored using {0} version {1}, but with current settings, version {2} would be used instead. To resolve this issue, make sure the same settings are used for restore and for subsequent operations such as build or publish. Typically this issue can occur if the RuntimeIdentifier property is set during build or publish but not during restore. For more information, see https://aka.ms/dotnet-runtime-patch-selection.</source>
        <target state="translated">NETSDK1061: Проект был восстановлен с использованием {0} версии {1}, но с текущими параметрами вместо этой версии будет использована версия {2}. Чтобы устранить эту проблему, убедитесь, что для восстановления и последующих операций (таких как сборка или публикация) используются одинаковые параметры. Обычно эта проблема возникает, когда свойство RuntimeIdentifier устанавливается во время сборки или публикации, но не во время восстановления. Дополнительные сведения см. на странице https://aka.ms/dotnet-runtime-patch-selection.</target>
        <note>{StrBegin="NETSDK1061: "}
{0} - Package Identifier for platform package
{1} - Restored version of platform package
{2} - Current version of platform package</note>
      </trans-unit>
      <trans-unit id="MissingItemMetadata">
        <source>NETSDK1008: Missing '{0}' metadata on '{1}' item '{2}'.</source>
        <target state="translated">NETSDK1008: отсутствуют метаданные "{0}" для элемента "{2}" в "{1}".</target>
        <note>{StrBegin="NETSDK1008: "}</note>
      </trans-unit>
      <trans-unit id="MissingOutputPDBImagePath">
        <source>NETSDK1164: Missing output PDB path in PDB generation mode (OutputPDBImage metadata).</source>
        <target state="translated">NETSDK1164: отсутствует выходной путь PDB в режиме создания PDB (метаданные OutputPDBImage).</target>
        <note>{StrBegin="NETSDK1164: "}</note>
      </trans-unit>
      <trans-unit id="MissingOutputR2RImageFileName">
        <source>NETSDK1165: Missing output R2R image path (OutputR2RImage metadata).</source>
        <target state="translated">NETSDK1165: отсутствует выходной путь к образу R2R (метаданные OutputR2RImage).</target>
        <note>{StrBegin="NETSDK1165: "}</note>
      </trans-unit>
      <trans-unit id="MissingTypeLibraryId">
        <source>NETSDK1171: An integer ID less than 65536 must be provided for type library '{0}' because more than one type library is specified.</source>
        <target state="translated">NETSDK1171: для библиотеки типов "{0}" необходимо указать целочисленный идентификатор меньше 65536, так как указано более одной библиотеки типов.</target>
        <note>{StrBegin="NETSDK1171: "}</note>
      </trans-unit>
      <trans-unit id="MultipleFilesResolved">
        <source>NETSDK1021: More than one file found for {0}</source>
        <target state="translated">NETSDK1021: обнаружено множество файлов для {0}</target>
        <note>{StrBegin="NETSDK1021: "}</note>
      </trans-unit>
      <trans-unit id="NETFrameworkToNonBuiltInNETStandard">
        <source>NETSDK1069: This project uses a library that targets .NET Standard 1.5 or higher, and the project targets a version of .NET Framework that doesn't have built-in support for that version of .NET Standard. Visit https://aka.ms/net-standard-known-issues for a set of known issues. Consider retargeting to .NET Framework 4.7.2.</source>
        <target state="translated">NETSDK1069: этот проект использует библиотеку, предназначенную для .NET Standard 1.5 или более поздней версии. Кроме того, проект работает в версии .NET Framework, не имеющей встроенной поддержки этой версии .NET Standard. Список и описание известных проблем см. по адресу https://aka.ms/net-standard-known-issues. Рекомендуется изменить целевую платформу на .NET Framework 4.7.2.</target>
        <note>{StrBegin="NETSDK1069: "}</note>
      </trans-unit>
      <trans-unit id="NETFrameworkWithoutUsingNETSdkDefaults">
        <source>NETSDK1115: The current .NET SDK does not support .NET Framework without using .NET SDK Defaults. It is likely due to a mismatch between C++/CLI project CLRSupport property and TargetFramework.</source>
        <target state="translated">NETSDK1115: текущий пакет SDK для .NET не поддерживает .NET Framework без использования значений SDK для .NET по умолчанию. Причиной, скорее всего, является несоответствие TargetFramework и свойства CLRSupport в проекте C++/CLI.</target>
        <note>{StrBegin="NETSDK1115: "}</note>
      </trans-unit>
      <trans-unit id="Net8NotCompatibleWithDev177">
        <source>NETSDK1213: Targeting .NET 8.0 or higher in Visual Studio 2022 17.7 is not supported.</source>
        <target state="translated">NETSDK1213: Нацеливание на .NET 8.0 или более поздней версии в Visual Studio 2022 17.7 не поддерживается.</target>
        <note>{StrBegin="NETSDK1213: "}</note>
      </trans-unit>
      <trans-unit id="NoAppHostAvailable">
        <source>NETSDK1084: There is no application host available for the specified RuntimeIdentifier '{0}'.</source>
        <target state="translated">NETSDK1084: нет узла приложения для указанного RuntimeIdentifier "{0}".</target>
        <note>{StrBegin="NETSDK1084: "}</note>
      </trans-unit>
      <trans-unit id="NoBuildRequested">
        <source>NETSDK1085: The 'NoBuild' property was set to true but the 'Build' target was invoked.</source>
        <target state="translated">NETSDK1085: для свойства "NoBuild" было задано значение true, но был вызван целевой объект "Сборка".</target>
        <note>{StrBegin="NETSDK1085: "}</note>
      </trans-unit>
      <trans-unit id="NoCompatibleTargetFramework">
        <source>NETSDK1002: Project '{0}' targets '{2}'. It cannot be referenced by a project that targets '{1}'.</source>
        <target state="translated">NETSDK1002: проект "{0}" нацелен на платформу "{2}". На него не может ссылаться проект с целевой платформой "{1}".</target>
        <note>{StrBegin="NETSDK1002: "}</note>
      </trans-unit>
      <trans-unit id="NoRuntimePackAvailable">
        <source>NETSDK1082: There was no runtime pack for {0} available for the specified RuntimeIdentifier '{1}'.</source>
        <target state="translated">NETSDK1082: не было доступного пакета среды выполнения для {0} для указанного RuntimeIdentifier "{1}".</target>
        <note>{StrBegin="NETSDK1082: "}</note>
      </trans-unit>
      <trans-unit id="NoRuntimePackInformation">
        <source>NETSDK1132: No runtime pack information was available for {0}.</source>
        <target state="translated">NETSDK1132: сведения о пакете среды выполнения не были доступны для {0}.</target>
        <note>{StrBegin="NETSDK1132: "}</note>
      </trans-unit>
      <trans-unit id="NoSupportComSelfContained">
        <source>NETSDK1128: COM hosting does not support self-contained deployments.</source>
        <target state="translated">NETSDK1128: размещенная модель COM не поддерживает автономные развертывания.</target>
        <note>{StrBegin="NETSDK1128: "}</note>
      </trans-unit>
      <trans-unit id="NoSupportCppEnableComHosting">
        <source>NETSDK1119: C++/CLI projects targeting .NET Core cannot use EnableComHosting=true.</source>
        <target state="translated">NETSDK1119: проекты C++/CLI для .NET Core не могут использовать EnableComHosting=true.</target>
        <note>{StrBegin="NETSDK1119: "}</note>
      </trans-unit>
      <trans-unit id="NoSupportCppNonDynamicLibraryDotnetCore">
        <source>NETSDK1116: C++/CLI projects targeting .NET Core must be dynamic libraries.</source>
        <target state="translated">NETSDK1116: проекты C++/CLI для .NET Core должны представлять собой динамические библиотеки.</target>
        <note>{StrBegin="NETSDK1116: "}</note>
      </trans-unit>
      <trans-unit id="NoSupportCppPackDotnetCore">
        <source>NETSDK1118: C++/CLI projects targeting .NET Core cannot be packed.</source>
        <target state="translated">NETSDK1118: проекты C++/CLI для .NET Core не могут быть упакованы.</target>
        <note>{StrBegin="NETSDK1118: "}</note>
      </trans-unit>
      <trans-unit id="NoSupportCppPublishDotnetCore">
        <source>NETSDK1117: Does not support publish of C++/CLI project targeting dotnet core.</source>
        <target state="translated">NETSDK1117: публикация проекта C++/CLI для .NET Core не поддерживается.</target>
        <note>{StrBegin="NETSDK1117: "}</note>
      </trans-unit>
      <trans-unit id="NoSupportCppSelfContained">
        <source>NETSDK1121: C++/CLI projects targeting .NET Core cannot use SelfContained=true.</source>
        <target state="translated">NETSDK1121: проекты C++/CLI для .NET Core не могут использовать значение параметра SelfContained=true.</target>
        <note>{StrBegin="NETSDK1121: "}</note>
      </trans-unit>
      <trans-unit id="NonPortableRuntimeIdentifierDetected">
        <source>NETSDK1206: Found version-specific or distribution-specific runtime identifier(s): {0}. Affected libraries: {1}. In .NET 8.0 and higher, assets for version-specific and distribution-specific runtime identifiers will not be found by default. See https://aka.ms/dotnet/rid-usage for details.</source>
        <target state="translated">NETSDK1206: обнаружены идентификаторы среды выполнения, зависящие от версии или дистрибутива: {0}. Затронутые библиотеки: {1}. В .NET 8.0 и более поздних версиях ресурсы для идентификаторов среды выполнения, зависящих от версии и дистрибутива, по умолчанию не будут обнаруживаться. Дополнительные сведения см. на странице https://aka.ms/dotnet/rid-usage.</target>
        <note>{StrBegin="NETSDK1206: "}</note>
      </trans-unit>
      <trans-unit id="NonSelfContainedExeCannotReferenceSelfContained">
        <source>NETSDK1151: The referenced project '{0}' is a self-contained executable.  A self-contained executable cannot be referenced by a non self-contained executable.  For more information, see https://aka.ms/netsdk1151</source>
        <target state="translated">NETSDK1151: проект "{0}", на который указывает ссылка, является автономным исполняемым файлом.  Неавтономный исполняемый файл не может ссылаться на автономный исполняемый файл. Дополнительные сведения см. на странице https://aka.ms/netsdk1151</target>
        <note>{StrBegin="NETSDK1151: "}</note>
      </trans-unit>
      <trans-unit id="PDBGeneratorInputExecutableNotFound">
        <source>NETSDK1162: PDB generation: R2R executable '{0}' not found.</source>
        <target state="translated">NETSDK1162: создание PDB: не удалось найти исполняемый файл R2R "{0}".</target>
        <note>{StrBegin="NETSDK1162: "}</note>
      </trans-unit>
      <trans-unit id="PackAsToolCannotSupportSelfContained">
        <source>NETSDK1053: Pack as tool does not support self contained.</source>
        <target state="translated">NETSDK1053: упаковка в качестве инструмента не поддерживает автономное использование.</target>
        <note>{StrBegin="NETSDK1053: "}</note>
      </trans-unit>
      <trans-unit id="PackAsToolCannotSupportTargetPlatformIdentifier">
        <source>NETSDK1146: PackAsTool does not support TargetPlatformIdentifier being set. For example, TargetFramework cannot be net5.0-windows, only net5.0. PackAsTool also does not support UseWPF or UseWindowsForms when targeting .NET 5 and higher.</source>
        <target state="translated">NETSDK1146: PackAsTool не поддерживает задание TargetPlatformIdentifier. Например, TargetFramework не может иметь значение "net5.0-windows", только "net5.0". Кроме того, PackAsTool не поддерживает UseWPF или UseWindowsForms при использовании целевой платформы .NET 5 и более поздних версий.</target>
        <note>{StrBegin="NETSDK1146: "}</note>
      </trans-unit>
      <trans-unit id="PackageContainsIncorrectlyCasedLocale">
        <source>NETSDK1187: Package {0} {1} has a resource with the locale '{2}'. This locale has been normalized to the standard format '{3}' to prevent casing issues in the build. Consider notifying the package author about this casing issue.</source>
        <target state="translated">NETSDK1187: в пакете {0} {1} есть ресурс с языковым стандартом "{2}". Эта локаль была нормализована до стандартного формата "{3}", чтобы предотвратить проблемы с регистром в сборке. Попробуйте уведомить автора пакета об этой проблеме с корпусом.</target>
        <note>{StrBegin="NETSDK1187: "} 0 is a package name, 1 is a package version, 2 is the incorrect locale string, and 3 is the correct locale string.</note>
      </trans-unit>
      <trans-unit id="PackageContainsUnknownLocale">
        <source>NETSDK1188: Package {0} {1} has a resource with the locale '{2}'. This locale is not recognized by .NET. Consider notifying the package author that it appears to be using an invalid locale.</source>
        <target state="translated">NETSDK1188: в пакете {0} {1} есть ресурс с языковым стандартом "{2}". Эта локаль не распознается .NET. Попробуйте уведомить автора пакета о том, что он использует недопустимую локаль.</target>
        <note>{StrBegin="NETSDK1188: "} 0 is a package name, 1 is a package version, and 2 is the incorrect locale string</note>
      </trans-unit>
      <trans-unit id="PackageNotFound">
        <source>NETSDK1064: Package {0}, version {1} was not found. It might have been deleted since NuGet restore. Otherwise, NuGet restore might have only partially completed, which might have been due to maximum path length restrictions.</source>
        <target state="translated">NETSDK1064: пакет {0} версии {1} не найден. Возможно, с момента восстановления NuGet он был удален или восстановление NuGet было выполнено лишь частично из-за ограничений на максимальную длину пути.</target>
        <note>{StrBegin="NETSDK1064: "}</note>
      </trans-unit>
      <trans-unit id="PackageReferenceOverrideWarning">
        <source>NETSDK1023: A PackageReference for '{0}' was included in your project. This package is implicitly referenced by the .NET SDK and you do not typically need to reference it from your project. For more information, see {1}</source>
        <target state="translated">NETSDK1023: ссылка на пакет (PackageReference) для "{0}" была включена в проект. На этот пакет неявно ссылается пакет SDK для .NET, и ссылаться на него из проекта обычно не нужно. Дополнительные сведения: {1}</target>
        <note>{StrBegin="NETSDK1023: "}</note>
      </trans-unit>
      <trans-unit id="PackageReferenceVersionNotRecommended">
        <source>NETSDK1071: A PackageReference to '{0}' specified a Version of `{1}`. Specifying the version of this package is not recommended. For more information, see https://aka.ms/sdkimplicitrefs</source>
        <target state="translated">NETSDK1071: В ссылке PackageReference на '{0}' указана версия {1}. Указывать версию этого пакета не рекомендуется. Дополнительные сведения см. на странице https://aka.ms/sdkimplicitrefs</target>
        <note>{StrBegin="NETSDK1071: "}</note>
      </trans-unit>
      <trans-unit id="PlaceholderRunCommandProjectAbbreviationDeprecated">
        <source>NETSDK1174: Placeholder</source>
        <target state="translated">NETSDK1174: заполнитель</target>
        <note>{StrBegin="NETSDK1174: "} - This string is not used here, but is a placeholder for the error code, which is used by the "dotnet run" command.</note>
      </trans-unit>
      <trans-unit id="Prefer32BitIgnoredForNetCoreApp">
        <source>NETSDK1189: Prefer32Bit is not supported and has no effect for netcoreapp target.</source>
        <target state="translated">NETSDK1189: Prefer32Bit не поддерживается и не оказывает влияния на целевой объект netcoreapp.</target>
        <note>{StrBegin="NETSDK1189: "}</note>
      </trans-unit>
      <trans-unit id="ProjectAssetsConsumedWithoutMSBuildProjectPath">
        <source>NETSDK1011: Assets are consumed from project '{0}', but no corresponding MSBuild project path was  found in '{1}'.</source>
        <target state="translated">NETSDK1011: используются ресурсы из проекта "{0}", но соответствующий путь к проекту MSBuild не найден в "{1}".</target>
        <note>{StrBegin="NETSDK1011: "}</note>
      </trans-unit>
      <trans-unit id="ProjectContainsObsoleteDotNetCliTool">
        <source>NETSDK1059: The tool '{0}' is now included in the .NET SDK. Information on resolving this warning is available at (https://aka.ms/dotnetclitools-in-box).</source>
        <target state="translated">NETSDK1059: инструмент "{0}" теперь включен в пакет SDK для .NET. Сведения о том, как устранить это предупреждение: https://aka.ms/dotnetclitools-in-box.</target>
        <note>{StrBegin="NETSDK1059: "}</note>
      </trans-unit>
      <trans-unit id="ProjectToolOnlySupportTFMLowerThanNetcoreapp22">
        <source>NETSDK1093: Project tools (DotnetCliTool) only support targeting .NET Core 2.2 and lower.</source>
        <target state="translated">NETSDK1093: средства проекта (DotnetCliTool) поддерживают только целевую платформу .NET Core 2.2 и более ранних версий.</target>
        <note>{StrBegin="NETSDK1093: "}</note>
      </trans-unit>
      <trans-unit id="PublishProfileNotPresent">
        <source>NETSDK1198: A publish profile with the name '{0}' was not found in the project. Set the PublishProfile property to a valid file name.</source>
        <target state="translated">NETSDK1198: профиль публикации с именем "{0}" не найден в проекте. Задайте для свойства PublishProfile допустимое имя файла.</target>
        <note>{StrBegin="NETSDK1198: "}</note>
      </trans-unit>
      <trans-unit id="PublishReadyToRunRequiresVersion30">
        <source>NETSDK1122: ReadyToRun compilation will be skipped because it is only supported for .NET Core 3.0 or higher.</source>
        <target state="translated">NETSDK1122: компиляция ReadyToRun будет пропущена, так как она поддерживается только для .NET Core 3.0 или более поздних версий.</target>
        <note>{StrBegin="NETSDK1122: "}</note>
      </trans-unit>
      <trans-unit id="PublishSelfContainedMustBeBool">
        <source>NETSDK1193: If PublishSelfContained is set, it must be either true or false. The value given was '{0}'.</source>
        <target state="translated">NETSDK1193: если параметр PublishSelfContained настроен, он должен иметь значение true или false. Указанное значение: "{0}".</target>
        <note>{StrBegin="NETSDK1193: "}</note>
      </trans-unit>
      <trans-unit id="PublishSingleFileRequiresVersion30">
        <source>NETSDK1123: Publishing an application to a single-file requires .NET Core 3.0 or higher.</source>
        <target state="translated">NETSDK1123: для публикации приложения в один файл требуется .NET Core 3.0 или более поздняя версия.</target>
        <note>{StrBegin="NETSDK1123: "}</note>
      </trans-unit>
      <trans-unit id="PublishTrimmedRequiresVersion30">
        <source>NETSDK1124: Trimming assemblies requires .NET Core 3.0 or higher.</source>
        <target state="translated">NETSDK1124: для усечения сборок требуется .NET Core 3.0 или более поздняя версия.</target>
        <note>{StrBegin="NETSDK1124: "}</note>
      </trans-unit>
      <trans-unit id="PublishUnsupportedWithoutTargetFramework">
        <source>NETSDK1129: The 'Publish' target is not supported without specifying a target framework. The current project targets multiple frameworks, you must specify one of the following frameworks in order to publish: {0}</source>
        <target state="translated">NETSDK1129: Цель "Publish" не поддерживается без указания целевой платформы. Текущий проект предназначен для нескольких платформ. Для публикации необходимо указать одну из следующих платформ: {0}</target>
        <note>{StrBegin="NETSDK1129: "}</note>
      </trans-unit>
      <trans-unit id="ReadyToRunCompilationFailed">
        <source>NETSDK1096: Optimizing assemblies for performance failed. You can either exclude the failing assemblies from being optimized, or set the PublishReadyToRun property to false.</source>
        <target state="translated">NETSDK1096: не удалось оптимизировать сборки для обеспечения производительности. Вы можете исключить неудачно обработанные сборки из оптимизации либо задать значение false для свойства PublishReadyToRun.</target>
        <note>{StrBegin="NETSDK1096: "}</note>
      </trans-unit>
      <trans-unit id="ReadyToRunCompilationHasWarnings_Info">
        <source>Some ReadyToRun compilations emitted warnings, indicating potential missing dependencies. Missing dependencies could potentially cause runtime failures. To show the warnings, set the PublishReadyToRunShowWarnings property to true.</source>
        <target state="translated">Для некоторых компиляций ReadyToRun возникли предупреждения, которые могут указывать на недостающие зависимости. Отсутствующие зависимости могут вызвать сбои среды выполнения. Чтобы отобразить предупреждения, установите значение true для свойства PublishReadyToRunShowWarnings.</target>
        <note />
      </trans-unit>
      <trans-unit id="ReadyToRunNoValidRuntimePackageError">
        <source>NETSDK1094: Unable to optimize assemblies for performance: a valid runtime package was not found. Either set the PublishReadyToRun property to false, or use a supported runtime identifier when publishing. When targeting .NET 6 or higher, make sure to restore packages with the PublishReadyToRun property set to true.</source>
        <target state="translated">NETSDK1094: не удалось оптимизировать сборки для производительности: не найден допустимый пакет среды выполнения. Задайте для свойства PublishReadyToRun значение false либо используйте поддерживаемый идентификатор среды выполнения при публикации. При выборе .NET 6 или более поздней версии в качестве цели восстановите пакеты со свойством PublishReadyToRun со значением true.</target>
        <note>{StrBegin="NETSDK1094: "}</note>
      </trans-unit>
      <trans-unit id="ReadyToRunTargetNotSupportedError">
        <source>NETSDK1095: Optimizing assemblies for performance is not supported for the selected target platform or architecture. Please verify you are using a supported runtime identifier, or set the PublishReadyToRun property to false.</source>
        <target state="translated">NETSDK1095: оптимизация сборок для повышения производительности не поддерживается для выбранной целевой платформы или архитектуры. Убедитесь, что используется поддерживаемый идентификатор среды выполнения, или установите значение false для свойства PublishReadyToRun.</target>
        <note>{StrBegin="NETSDK1095: "}</note>
      </trans-unit>
      <trans-unit id="RollForwardRequiresVersion30">
        <source>NETSDK1103: RollForward setting is only supported on .NET Core 3.0 or higher.</source>
        <target state="translated">NETSDK1103: параметр RollForward поддерживается только в .NET Core 3.0 или более поздних версий.</target>
        <note>{StrBegin="NETSDK1103: "}</note>
      </trans-unit>
      <trans-unit id="RuntimeIdentifierNotRecognized">
        <source>NETSDK1083: The specified RuntimeIdentifier '{0}' is not recognized. See https://aka.ms/netsdk1083 for more information.</source>
        <target state="translated">NETSDK1083: Указанный RuntimeIdentifier "{0}" не распознан. Дополнительные сведения: https://aka.ms/netsdk1083.</target>
        <note>{StrBegin="NETSDK1083: "}</note>
      </trans-unit>
      <trans-unit id="RuntimeIdentifierWasNotSpecified">
        <source>NETSDK1028: Specify a RuntimeIdentifier</source>
        <target state="translated">NETSDK1028: укажите RuntimeIdentifier</target>
        <note>{StrBegin="NETSDK1028: "}</note>
      </trans-unit>
      <trans-unit id="RuntimeIdentifierWillNoLongerImplySelfContained">
        <source>NETSDK1201: For projects targeting .NET 8.0 and higher, specifying a RuntimeIdentifier will no longer produce a self contained app by default. To continue building self-contained apps, set the SelfContained property to true or use the --self-contained argument.</source>
        <target state="translated">NETSDK1201: для проектов, нацеленных на .NET 8.0 и более поздние версии, указание RuntimeIdentifier больше не будет создавать автономное приложение по умолчанию. Чтобы продолжить создание автономных приложений, настройте для свойства SelfContained значение true или используйте аргумент --self-contained.</target>
        <note>{StrBegin="NETSDK1201: "}</note>
      </trans-unit>
      <trans-unit id="RuntimeListNotFound">
        <source>NETSDK1109: Runtime list file '{0}' was not found. Report this error to the .NET team here: https://aka.ms/dotnet-sdk-issue.</source>
        <target state="translated">NETSDK1109: не найден файл списка среды выполнения "{0}". Сообщите об этой ошибке группе разработчиков .NET по следующему адресу: https://aka.ms/dotnet-sdk-issue.</target>
        <note>{StrBegin="NETSDK1109: "}</note>
      </trans-unit>
      <trans-unit id="RuntimePackNotDownloaded">
        <source>NETSDK1112: The runtime pack for {0} was not downloaded. Try running a NuGet restore with the RuntimeIdentifier '{1}'.</source>
        <target state="translated">NETSDK1112: пакет среды выполнения для {0} не был скачан. Попробуйте выполнить восстановление NuGet с помощью RuntimeIdentifier "{1}".</target>
        <note>{StrBegin="NETSDK1112: "}</note>
      </trans-unit>
      <trans-unit id="RuntimePackNotRestored_TransitiveDisabled">
        <source>NETSDK1185: The Runtime Pack for FrameworkReference '{0}' was not available. This may be because DisableTransitiveFrameworkReferenceDownloads was set to true.</source>
        <target state="translated">NETSDK1185: пакет среды выполнения для FrameworkReference "{0}" недоступен. Причиной этого может быть то, что параметру DisableTransitiveFrameworkReferenceDownloads присвоено значение true.</target>
        <note>{StrBegin="NETSDK1185: "}</note>
      </trans-unit>
      <trans-unit id="SelfContainedExeCannotReferenceNonSelfContained">
        <source>NETSDK1150: The referenced project '{0}' is a non self-contained executable.  A non self-contained executable cannot be referenced by a self-contained executable.  For more information, see https://aka.ms/netsdk1150</source>
        <target state="translated">NETSDK1150: проект "{0}", на который указывает ссылка, является неавтономным исполняемым файлом.  Автономный исполняемый файл не может ссылаться на неавтономный исполняемый файл. Дополнительные сведения см. на странице https://aka.ms/netsdk1150</target>
        <note>{StrBegin="NETSDK1150: "}</note>
      </trans-unit>
      <trans-unit id="SelfContainedOptionShouldBeUsedWithRuntime">
        <source>NETSDK1179: One of '--self-contained' or '--no-self-contained' options are required when '--runtime' is used.</source>
        <target state="translated">NETSDK1179: при использовании "--runtime" требуется параметр "--self-contained" или "--no-self-contained".</target>
        <note>{StrBegin="NETSDK1179: "}{Locked="--self-contained"}{Locked="--no-self-contained"}{Locked="--runtime"}</note>
      </trans-unit>
      <trans-unit id="SkippingAdditionalProbingPaths">
        <source>NETSDK1048: 'AdditionalProbingPaths' were specified for GenerateRuntimeConfigurationFiles, but are being skipped because 'RuntimeConfigDevPath' is empty.</source>
        <target state="translated">NETSDK1048: для GenerateRuntimeConfigurationFiles были указаны пути "AdditionalProbingPaths", но они будут пропущены, так как "RuntimeConfigDevPath" пуст.</target>
        <note>{StrBegin="NETSDK1048: "}</note>
      </trans-unit>
      <trans-unit id="SolutionProjectConfigurationsConflict">
        <source>NETSDK1197: Multiple solution project(s) contain conflicting '{0}' values; ensure the values match. Consider using a Directory.build.props file to set the property for all projects. Conflicting projects:
{1}</source>
        <target state="translated">NETSDK1197: несколько проектов решения содержат конфликтующие значения "{0}". Убедитесь, что значения совпадают. Рассмотрите возможность использования файла Directory.build.props для настройки свойства для всех проектов. Конфликтующие проекты:
{1}</target>
        <note>{StrBegin="NETSDK1197: "}</note>
      </trans-unit>
      <trans-unit id="TargetFrameworkIsEol">
        <source>NETSDK1138: The target framework '{0}' is out of support and will not receive security updates in the future. Please refer to {1} for more information about the support policy.</source>
        <target state="translated">NETSDK1138: целевая платформа "{0}" больше не поддерживается и не будет получать обновления для системы безопасности в будущем. Дополнительные сведения о политике поддержки см. в {1}.</target>
        <note>{StrBegin="NETSDK1138: "}</note>
      </trans-unit>
      <trans-unit id="TargetFrameworkWithSemicolon">
        <source>NETSDK1046: The TargetFramework value '{0}' is not valid. To multi-target, use the 'TargetFrameworks' property instead.</source>
        <target state="translated">NETSDK1046: значение "{0}" свойства TargetFramework недопустимо. Для выбора нескольких целевых платформ используйте свойство "TargetFrameworks".</target>
        <note>{StrBegin="NETSDK1046: "}</note>
      </trans-unit>
      <trans-unit id="TargetingApphostPackMissingCannotRestore">
        <source>NETSDK1145: The {0} pack is not installed and NuGet package restore is not supported. Upgrade Visual Studio, remove global.json if it specifies a certain SDK version, and uninstall the newer SDK. For more options visit   https://aka.ms/targeting-apphost-pack-missing  Pack Type:{0}, Pack directory: {1}, targetframework: {2}, Pack PackageId: {3}, Pack Package Version: {4}</source>
        <target state="translated">NETSDK1145: пакет {0} не установлен, и восстановление пакетов NuGet не поддерживается. Обновите Visual Studio, удалите файл global.js, если он указывает определенную версию пакета SDK, и удалите более новый пакет SDK. Для ознакомления с дополнительными вариантами перейдите по адресу: https://aka.ms/targeting-apphost-pack-missing. Тип пакета: {0}, каталог пакета: {1}, целевая платформа: {2}, ИД упаковки пакета: {3}, версия упаковки пакета: {4}.</target>
        <note>{StrBegin="NETSDK1145: "}</note>
      </trans-unit>
      <trans-unit id="TargetingPackNeedsRestore">
        <source>NETSDK1127: The targeting pack {0} is not installed. Please restore and try again.</source>
        <target state="translated">NETSDK1127: пакет нацеливания {0} не установлен. Выполните восстановление и повторите попытку.</target>
        <note>{StrBegin="NETSDK1127: "}</note>
      </trans-unit>
      <trans-unit id="TargetingPackNotRestored_TransitiveDisabled">
        <source>NETSDK1184: The Targeting Pack for FrameworkReference '{0}' was not available. This may be because DisableTransitiveFrameworkReferenceDownloads was set to true.</source>
        <target state="translated">NETSDK1184: целевой пакет для FrameworkReference "{0}" недоступен. Причиной этого может быть то, что параметру DisableTransitiveFrameworkReferenceDownloads присвоено значение true.</target>
        <note>{StrBegin="NETSDK1184: "}</note>
      </trans-unit>
      <trans-unit id="TrimmingWindowsFormsIsNotSupported">
        <source>NETSDK1175: Windows Forms is not supported or recommended with trimming enabled. Please go to https://aka.ms/dotnet-illink/windows-forms for more details.</source>
        <target state="translated">NETSDK1175: Windows Forms не поддерживается и не рекомендуется использовать с включенной обрезкой. Дополнительные сведения см. на странице https://aka.ms/dotnet-illink/windows-forms.</target>
        <note>{StrBegin="NETSDK1175: "}</note>
      </trans-unit>
      <trans-unit id="TrimmingWpfIsNotSupported">
        <source>NETSDK1168: WPF is not supported or recommended with trimming enabled. Please go to https://aka.ms/dotnet-illink/wpf for more details.</source>
        <target state="translated">NETSDK1168: WPF не поддерживается и не рекомендуется использовать с включенной обрезкой. Дополнительные сведения см. на странице https://aka.ms/dotnet-illink/wpf.</target>
        <note>{StrBegin="NETSDK1168: "}</note>
      </trans-unit>
      <trans-unit id="TypeLibraryDoesNotExist">
        <source>NETSDK1172: The provided type library '{0}' does not exist.</source>
        <target state="translated">NETSDK1172: предоставленная библиотека типов "{0}" не существует.</target>
        <note>{StrBegin="NETSDK1172: "}</note>
      </trans-unit>
      <trans-unit id="UnableToFindResolvedPath">
        <source>NETSDK1016: Unable to find resolved path for '{0}'.</source>
        <target state="translated">NETSDK1016: не удается найти разрешенный путь для "{0}".</target>
        <note>{StrBegin="NETSDK1016: "}</note>
      </trans-unit>
      <trans-unit id="UnableToUsePackageAssetsCache_Info">
        <source>Unable to use package assets cache due to I/O error. This can occur when the same project is built more than once in parallel. Performance may be degraded, but the build result will not be impacted.</source>
        <target state="translated">Не удается использовать кэш ресурсов пакета из-за ошибки ввода-вывода. Это может происходить при нескольких параллельных сборках одного проекта. Это может привести к снижению производительности, но не повлияет на результат сборки.</target>
        <note />
      </trans-unit>
      <trans-unit id="UnexpectedFileType">
        <source>NETSDK1012: Unexpected file type for '{0}'. Type is both '{1}' and '{2}'.</source>
        <target state="translated">NETSDK1012: недопустимый тип файла для "{0}". Тип является "{1}" и "{2}".</target>
        <note>{StrBegin="NETSDK1012: "}</note>
      </trans-unit>
      <trans-unit id="UnknownFrameworkReference">
        <source>NETSDK1073: The FrameworkReference '{0}' was not recognized</source>
        <target state="translated">NETSDK1073: элемент FrameworkReference "{0}" не распознан</target>
        <note>{StrBegin="NETSDK1073: "}</note>
      </trans-unit>
      <trans-unit id="UnknownFrameworkReference_MauiEssentials">
        <source>NETSDK1186: This project depends on Maui Essentials through a project or NuGet package reference, but doesn't declare that dependency explicitly. To build this project, you must set the UseMauiEssentials property to true (and install the Maui workload if necessary).</source>
        <target state="translated">NETSDK1186: этот проект зависит от MAUI Essentials через проект или ссылку на пакет NuGet. Но эта зависимость не объявлена явным образом. Для сборки этого проекта присвойте свойству UseMauiEssentials значение true (и при необходимости установите рабочую нагрузку MAUI).</target>
        <note>{StrBegin="NETSDK1186: "}</note>
      </trans-unit>
      <trans-unit id="UnnecessaryWindowsDesktopSDK">
        <source>NETSDK1137: It is no longer necessary to use the Microsoft.NET.Sdk.WindowsDesktop SDK. Consider changing the Sdk attribute of the root Project element to 'Microsoft.NET.Sdk'.</source>
        <target state="translated">NETSDK1137: больше не нужно использовать пакет SDK Microsoft.NET.Sdk.WindowsDesktop. Попробуйте изменить атрибут пакета SDK корневого элемента проекта на "Microsoft.NET.Sdk".</target>
        <note>{StrBegin="NETSDK1137: "}</note>
      </trans-unit>
      <trans-unit id="UnrecognizedPreprocessorToken">
        <source>NETSDK1009: Unrecognized preprocessor token '{0}' in '{1}'.</source>
        <target state="translated">NETSDK1009: не распознан маркер препроцессора "{0}" в "{1}".</target>
        <note>{StrBegin="NETSDK1009: "}</note>
      </trans-unit>
      <trans-unit id="UnresolvedTargetingPack">
        <source>NETSDK1081: The targeting pack for {0} was not found. You may be able to resolve this by running a NuGet restore on the project.</source>
        <target state="translated">NETSDK1081: не найден пакет нацеливания для {0}. Возможно, эту проблему удастся устранить, выполнив восстановление NuGet в проекте.</target>
        <note>{StrBegin="NETSDK1081: "}</note>
      </trans-unit>
      <trans-unit id="UnsupportedFramework">
        <source>NETSDK1019: {0} is an unsupported framework.</source>
        <target state="translated">NETSDK1019: платформа {0} не поддерживается.</target>
        <note>{StrBegin="NETSDK1019: "}</note>
      </trans-unit>
      <trans-unit id="UnsupportedRuntimeIdentifier">
        <source>NETSDK1056: Project is targeting runtime '{0}' but did not resolve any runtime-specific packages. This runtime may not be supported by the target framework.</source>
        <target state="translated">NETSDK1056: проект нацелен на среду выполнения "{0}", но не разрешил ни одного пакета среды выполнения. Возможно, целевая платформа не поддерживает эту среду выполнения.</target>
        <note>{StrBegin="NETSDK1056: "}</note>
      </trans-unit>
      <trans-unit id="UnsupportedSDKVersionForNetStandard20">
        <source>NETSDK1050: The version of Microsoft.NET.Sdk used by this project is insufficient to support references to libraries targeting .NET Standard 1.5 or higher.  Please install version 2.0 or higher of the .NET Core SDK.</source>
        <target state="translated">NETSDK1050: используемая этим проектом версия Microsoft.NET.Sdk не поддерживает ссылки на библиотеки для .NET Standard 1.5 и более поздних версий. Установите пакет SDK для .NET Core версии 2.0 или выше.</target>
        <note>{StrBegin="NETSDK1050: "}</note>
      </trans-unit>
      <trans-unit id="UnsupportedTargetFrameworkVersion">
        <source>NETSDK1045: The current .NET SDK does not support targeting {0} {1}.  Either target {0} {2} or lower, or use a version of the .NET SDK that supports {0} {1}. Download the .NET SDK from https://aka.ms/dotnet/download</source>
        <target state="translated">NETSDK1045: текущий пакет SDK для .NET не поддерживает нацеливание {0} {1}. Выберите {0} {2} или более раннюю версию либо используйте версию пакета SDK для .NET, которая поддерживает {0} {1}. Скачайте SDK для .NET по ссылке https://aka.ms/dotnet/download</target>
        <note>{StrBegin="NETSDK1045: "}</note>
      </trans-unit>
      <trans-unit id="UnsupportedTargetPlatformIdentifier">
        <source>NETSDK1139: The target platform identifier {0} was not recognized.</source>
        <target state="translated">NETSDK1139: не удалось распознать идентификатор целевой платформы {0}.</target>
        <note>{StrBegin="NETSDK1139: "}</note>
      </trans-unit>
      <trans-unit id="UseArtifactsOutputRequiresDirectoryBuildProps">
        <source>NETSDK1200: If UseArtifactsPath is set to true and ArtifactsPath is not set, there must be a Directory.Build.props file in order to determine where the artifacts folder should be located.</source>
        <target state="translated">NETSDK1200: если для UseArtifactsPath настроено значение true, а ArtifactsPath не настроен, для определения расположения папки артефактов необходим файл Directory.Build.props.</target>
        <note>{StrBegin="NETSDK1200: "}</note>
      </trans-unit>
      <trans-unit id="UnsupportedVisualStudioVersion">
        <source>NETSDK1209: The current Visual Studio version does not support targeting {0} {1}.  Either target {0} {2} or lower, or use Visual Studio version {3} or higher</source>
        <target state="translated">NETSDK1209: текущая Visual Studio не поддерживает нацеливание {0} {1}. Выберите {0} {2} или более раннюю версию или используйте Visual Studio версии {3} или выше</target>
        <note>{StrBegin="NETSDK1209: "}</note>
      </trans-unit>
      <trans-unit id="UnsupportedTargetPlatformIdentifierWithWorkloadsDisabled">
        <source>NETSDK1208: The target platform identifier {0} was not recognized. This is because MSBuildEnableWorkloadResolver is set to false which disables .NET SDK Workloads which is required for this identifer. Unset this environment variable or MSBuild property to enable workloads.</source>
        <target state="translated">NETSDK1208: идентификатор целевой платформы {0} не распознан. Причина в том, что MSBuildEnableWorkloadResolver имеет значение false, что отключает рабочие нагрузки пакета SDK для .NET, необходимые для этого идентификатора. Удалите эту переменную среды или отмените свойство MSBuild, чтобы включить рабочие нагрузки.</target>
        <note>{StrBegin="NETSDK1208: "}</note>
      </trans-unit>
      <trans-unit id="UseWpfOrUseWindowsFormsRequiresWindowsDesktopFramework">
        <source>NETSDK1107: Microsoft.NET.Sdk.WindowsDesktop is required to build Windows desktop applications. 'UseWpf' and 'UseWindowsForms' are not supported by the current SDK.</source>
        <target state="translated">NETSDK1107: для сборки классических приложений для Windows требуется Microsoft.NET.Sdk.WindowsDesktop. "UseWpf" и "UseWindowsForms" не поддерживаются текущим пакетом SDK.</target>
        <note>{StrBegin="NETSDK1107: "}</note>
      </trans-unit>
      <trans-unit id="UsingPreviewSdk">
        <source>NETSDK1057: You are using a preview version of .NET. See: https://aka.ms/dotnet-support-policy</source>
        <target state="translated">NETSDK1057: Вы используете предварительную версию .NET. Дополнительные сведения см. на странице https://aka.ms/dotnet-support-policy</target>
        <note>{StrBegin="NETSDK1057: "}</note>
      </trans-unit>
      <trans-unit id="WinMDObjNotSupportedOnTargetFramework">
        <source>NETSDK1131: Producing a managed Windows Metadata component with WinMDExp is not supported when targeting {0}.</source>
        <target state="translated">NETSDK1131: создание управляемого компонента метаданных Windows с WinMDExp не поддерживается при нацеливании на {0}.</target>
        <note>{StrBegin="NETSDK1131: "}</note>
      </trans-unit>
      <trans-unit id="WinMDReferenceNotSupportedOnTargetFramework">
        <source>NETSDK1130: {1} cannot be referenced. Referencing a Windows Metadata component directly when targeting .NET 5 or higher is not supported. For more information, see https://aka.ms/netsdk1130</source>
        <target state="translated">NETSDK1130: ссылка на {1} невозможна. Прямая ссылка на компонент метаданных Windows для .NET 5 или более поздней версии не поддерживается. Дополнительные сведения: https://aka.ms/netsdk1130</target>
        <note>{StrBegin="NETSDK1130: "}</note>
      </trans-unit>
      <trans-unit id="WinMDTransitiveReferenceNotSupported">
        <source>NETSDK1149: {0} cannot be referenced because it uses built-in support for WinRT, which is no longer supported in .NET 5 and higher.  An updated version of the component supporting .NET 5 is needed. For more information, see https://aka.ms/netsdk1149</source>
        <target state="translated">NETSDK1149: ссылка на {0} невозможна, так как используется встроенная поддержка для модели WinRT, которая больше не поддерживается в .NET 5 и более поздних версий.  Требуется обновленная версия компонента с поддержкой .NET 5. Дополнительные сведения: https://aka.ms/netsdk1149</target>
        <note>{StrBegin="NETSDK1149: "}</note>
      </trans-unit>
      <trans-unit id="WindowsDesktopFrameworkRequiresUseWpfOrUseWindowsForms">
        <source>NETSDK1106: Microsoft.NET.Sdk.WindowsDesktop requires 'UseWpf' or 'UseWindowsForms' to be set to 'true'</source>
        <target state="translated">NETSDK1106: для использования Microsoft.NET.Sdk.WindowsDesktop требуется установить значение "true" для свойства "UseWpf" или "UseWindowsForms"</target>
        <note>{StrBegin="NETSDK1106: "}</note>
      </trans-unit>
      <trans-unit id="WindowsDesktopFrameworkRequiresVersion30">
        <source>NETSDK1105: Windows desktop applications are only supported on .NET Core 3.0 or higher.</source>
        <target state="translated">NETSDK1105: классические приложения для Windows поддерживаются только в .NET Core 3.0 или более поздних версиях.</target>
        <note>{StrBegin="NETSDK1105: "}</note>
      </trans-unit>
      <trans-unit id="WindowsDesktopFrameworkRequiresWindows">
        <source>NETSDK1100: To build a project targeting Windows on this operating system, set the EnableWindowsTargeting property to true.</source>
        <target state="translated">NETSDK1100: чтобы создать проект, нацеленный на Windows в этой операционной системе, установите для свойства EnableWindowsTargeting значение true.</target>
        <note>{StrBegin="NETSDK1100: "}</note>
      </trans-unit>
      <trans-unit id="WindowsDesktopTargetPlatformMustBeWindows">
        <source>NETSDK1136: The target platform must be set to Windows (usually by including '-windows' in the TargetFramework property) when using Windows Forms or WPF, or referencing projects or packages that do so.</source>
        <target state="translated">NETSDK1136: при использовании Windows Forms или WPF, а также при создании ссылок на проекты или пакеты, в которых используются Windows Forms или WPF, необходимо установить целевую платформу Windows (обычно для этого достаточно включить "-windows" в свойство TargetFramework).</target>
        <note>{StrBegin="NETSDK1136: "}</note>
      </trans-unit>
      <trans-unit id="WindowsSDKVersionConflicts">
        <source>NETSDK1148: A referenced assembly was compiled using a newer version of Microsoft.Windows.SDK.NET.dll. Please update to a newer .NET SDK in order to reference this assembly.</source>
        <target state="translated">NETSDK1148: сборка, на которую указывает ссылка, была скомпилирована с помощью более новой версии Microsoft.Windows.SDK.NET.dll. Обновите пакет SDK для .NET до более поздней версии, чтобы можно было ссылаться на эту сборку.</target>
        <note>{StrBegin="NETSDK1148: "}</note>
      </trans-unit>
      <trans-unit id="WorkloadIsEol">
        <source>NETSDK1202: The workload '{0}' is out of support and will not receive security updates in the future. Please refer to {1} for more information about the support policy.</source>
        <target state="translated">NETSDK1202: рабочая нагрузка "{0}" не поддерживается, для нее не будут выпускаться обновления системы безопасности. Дополнительные сведения о политике поддержки: {1}.</target>
        <note>{StrBegin="NETSDK1202: "}</note>
      </trans-unit>
      <trans-unit id="WorkloadNotAvailable">
        <source>NETSDK1178: The project depends on the following workload packs that do not exist in any of the workloads available in this installation: {0}
You may need to build the project on another operating system or architecture, or update the .NET SDK.</source>
        <target state="translated">NETSDK1178: проект зависит от следующих пакетов рабочей нагрузки, которые не существуют ни в одной из рабочих нагрузок, доступных в этой установке: {0}
Может потребоваться выполнить сборку проекта в другой операционной системе или архитектуре или обновить пакет SDK .NET.</target>
        <note>{StrBegin="NETSDK1178: "}</note>
      </trans-unit>
      <trans-unit id="WorkloadNotInstalled">
        <source>NETSDK1147: To build this project, the following workloads must be installed: {0}
To install these workloads, run the following command: dotnet workload restore</source>
        <target state="translated">NETSDK1147: для сборки этого проекта необходимо установить следующие рабочие нагрузки: {0}
Чтобы установить эти рабочие нагрузки, выполните следующую команду: dotnet workload restore</target>
        <note>{StrBegin="NETSDK1147: "} LOCALIZATION: Do not localize "dotnet workload restore"</note>
      </trans-unit>
    </body>
  </file>
</xliff><|MERGE_RESOLUTION|>--- conflicted
+++ resolved
@@ -570,31 +570,17 @@
         <note>{StrBegin="NETSDK1170: "}</note>
       </trans-unit>
       <trans-unit id="IsAotCompatibleUnsupported">
-<<<<<<< HEAD
-        <source>NETSDK1210: IsAotCompatible is not supported for the target framework. Consider multi-targeting to a supported framework to enable ahead-of-time compilation analysis, and set IsAotCompatible only for the supported frameworks. For example:
+        <source>NETSDK1210: IsAotCompatible and EnableAotAnalyzer are not supported for the target framework. Consider multi-targeting to a supported framework to enable ahead-of-time compilation analysis, and set IsAotCompatible only for the supported frameworks. For example:
 &lt;IsAotCompatible Condition="$([MSBuild]::IsTargetFrameworkCompatible('$(TargetFramework)', '{0}'))"&gt;true&lt;/IsAotCompatible&gt;</source>
-        <target state="new">NETSDK1210: IsAotCompatible is not supported for the target framework. Consider multi-targeting to a supported framework to enable ahead-of-time compilation analysis, and set IsAotCompatible only for the supported frameworks. For example:
+        <target state="new">NETSDK1210: IsAotCompatible and EnableAotAnalyzer are not supported for the target framework. Consider multi-targeting to a supported framework to enable ahead-of-time compilation analysis, and set IsAotCompatible only for the supported frameworks. For example:
 &lt;IsAotCompatible Condition="$([MSBuild]::IsTargetFrameworkCompatible('$(TargetFramework)', '{0}'))"&gt;true&lt;/IsAotCompatible&gt;</target>
         <note>{StrBegin="NETSDK1210: "}</note>
       </trans-unit>
       <trans-unit id="IsTrimmableUnsupported">
-        <source>NETSDK1212: IsTrimmable is not supported for the target framework. Consider multi-targeting to a supported framework to enable trimming, and set IsTrimmable only for the supported frameworks. For example:
+        <source>NETSDK1212: IsTrimmable and EnableTrimAnalyzer are not supported for the target framework. Consider multi-targeting to a supported framework to enable trimming, and set IsTrimmable only for the supported frameworks. For example:
 &lt;IsTrimmable Condition="$([MSBuild]::IsTargetFrameworkCompatible('$(TargetFramework)', '{0}'))"&gt;true&lt;/IsTrimmable&gt;</source>
-        <target state="new">NETSDK1212: IsTrimmable is not supported for the target framework. Consider multi-targeting to a supported framework to enable trimming, and set IsTrimmable only for the supported frameworks. For example:
+        <target state="new">NETSDK1212: IsTrimmable and EnableTrimAnalyzer are not supported for the target framework. Consider multi-targeting to a supported framework to enable trimming, and set IsTrimmable only for the supported frameworks. For example:
 &lt;IsTrimmable Condition="$([MSBuild]::IsTargetFrameworkCompatible('$(TargetFramework)', '{0}'))"&gt;true&lt;/IsTrimmable&gt;</target>
-=======
-        <source>NETSDK1210: IsAotCompatible and EnableAotAnalyzer are not supported for the target framework. Consider multi-targeting to a supported framework to enable ahead-of-time compilation analysis, and set IsAotCompatible only for the supported frameworks. For example:
-&lt;IsAotCompatible Condition="$([MSBuild]::IsTargetFrameworkCompatible('$(TargetFramework)', 'net7.0'))"&gt;true&lt;/IsAotCompatible&gt;</source>
-        <target state="needs-review-translation">NETSDK1210: IsAotCompatible не поддерживается целевой платформой. Рассмотрите возможность использовать несколько целевых версий для поддерживаемой платформы, чтобы включить анализ AOT-компиляции, и настройте IsAotCompatible только для поддерживаемых платформ. Например:
-&lt;IsAotCompatible Condition="$([MSBuild]::IsTargetFrameworkCompatible('$(TargetFramework)', 'net7.0'))"&gt;true&lt;/IsAotCompatible&gt;</target>
-        <note>{StrBegin="NETSDK1210: "}</note>
-      </trans-unit>
-      <trans-unit id="IsTrimmableUnsupported">
-        <source>NETSDK1212: IsTrimmable and EnableTrimAnalyzer are not supported for the target framework. Consider multi-targeting to a supported framework to enable trimming, and set IsTrimmable only for the supported frameworks. For example:
-&lt;IsTrimmable Condition="$([MSBuild]::IsTargetFrameworkCompatible('$(TargetFramework)', 'net6.0'))"&gt;true&lt;/IsTrimmable&gt;</source>
-        <target state="needs-review-translation">NETSDK1212: IsTrimmable не поддерживается целевой платформой. Рассмотрите возможность использовать несколько целевых версий для поддерживаемой платформы, чтобы включить обрезку, и настройте IsTrimmable только для поддерживаемых платформ. Например:
-&lt;IsTrimmable Condition="$([MSBuild]::IsTargetFrameworkCompatible('$(TargetFramework)', 'net6.0'))"&gt;true&lt;/IsTrimmable&gt;</target>
->>>>>>> 06c2dc92
         <note>{StrBegin="NETSDK1212: "}</note>
       </trans-unit>
       <trans-unit id="JitLibraryNotFound">
@@ -837,7 +823,7 @@
       </trans-unit>
       <trans-unit id="RuntimeIdentifierNotRecognized">
         <source>NETSDK1083: The specified RuntimeIdentifier '{0}' is not recognized. See https://aka.ms/netsdk1083 for more information.</source>
-        <target state="translated">NETSDK1083: Указанный RuntimeIdentifier "{0}" не распознан. Дополнительные сведения: https://aka.ms/netsdk1083.</target>
+        <target state="needs-review-translation">NETSDK1083: указанный RuntimeIdentifier "{0}" не распознан.</target>
         <note>{StrBegin="NETSDK1083: "}</note>
       </trans-unit>
       <trans-unit id="RuntimeIdentifierWasNotSpecified">

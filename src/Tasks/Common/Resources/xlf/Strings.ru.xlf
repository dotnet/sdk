--- conflicted
+++ resolved
@@ -1028,14 +1028,6 @@
         <target state="new">NETSDK1057: You are using a preview version of .NET. See: https://aka.ms/dotnet-support-policy</target>
         <note>{StrBegins="NETSDK1057: "}</note>
       </trans-unit>
-<<<<<<< HEAD
-      <trans-unit id="UsingPreviewUseUwpFeature">
-        <source>NETSDK1219: UseUwp and all associated functionality are currently experimental and not officially supported.</source>
-        <target state="needs-review-translation">NETSDK1219: UseUwp и все связанные функции на данный момент являются экспериментальными и официально не поддерживаются.</target>
-        <note>{StrBegins="NETSDK1219: "}</note>
-      </trans-unit>
-=======
->>>>>>> 029b4b81
       <trans-unit id="WinMDObjNotSupportedOnTargetFramework">
         <source>NETSDK1131: Producing a managed Windows Metadata component with WinMDExp is not supported when targeting {0}.</source>
         <target state="new">NETSDK1131: Producing a managed Windows Metadata component with WinMDExp is not supported when targeting {0}.</target>

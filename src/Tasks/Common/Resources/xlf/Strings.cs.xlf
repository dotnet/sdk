--- conflicted
+++ resolved
@@ -87,88 +87,61 @@
         <target state="translated">NETSDK1007: Nelze najít informace o projektu pro {0}. Může to znamenat chybějící odkaz na projekt.</target>
         <note>{StrBegin="NETSDK1007: "}</note>
       </trans-unit>
-<<<<<<< HEAD
-      <trans-unit id="MissingItemMetadata">
-        <source>NETSDK1008: Missing '{0}' metadata on '{1}' item '{2}'.</source>
-        <target state="translated">NETSDK1008: Chybí metadata {0} o {1} položky {2}.</target>
-        <note>{StrBegin="NETSDK1008: "}</note>
-      </trans-unit>
-      <trans-unit id="PackageReferenceVersionNotRecommended">
-        <source>NETSDK1071: A PackageReference to '{0}' specified a Version of `{1}`. Specifying the version of this package is not recommended. For more information, see https://aka.ms/sdkimplicitrefs</source>
-        <target state="translated">NETSDK1071: PackageReference na balíček {0} určuje verzi {1}. Určení verze tohoto balíčku se nedoporučuje. Další informace najdete na adrese https://aka.ms/sdkimplicitrefs.</target>
-        <note />
-      </trans-unit>
-      <trans-unit id="UnrecognizedPreprocessorToken">
-        <source>NETSDK1009: Unrecognized preprocessor token '{0}' in '{1}'.</source>
-        <target state="translated">NETSDK1009: Nerozpoznaný token preprocesoru {0} v {1}.</target>
-        <note>{StrBegin="NETSDK1009: "}</note>
+      <trans-unit id="CannotHaveRuntimeIdentifierPlatformMismatchPlatformTarget">
+        <source>NETSDK1032: The RuntimeIdentifier platform '{0}' and the PlatformTarget '{1}' must be compatible.</source>
+        <target state="translated">NETSDK1032: Platforma RuntimeIdentifier {0} a PlatformTarget {1} musí být kompatibilní.</target>
+        <note>{StrBegin="NETSDK1032: "}</note>
+      </trans-unit>
+      <trans-unit id="CannotHaveSelfContainedWithoutRuntimeIdentifier">
+        <source>NETSDK1031: It is not supported to build or publish a self-contained application without specifying a RuntimeIdentifier.  Please either specify a RuntimeIdentifier or set SelfContained to false.</source>
+        <target state="translated">NETSDK1031: Sestavení nebo publikování nezávislé aplikace bez zadání parametru RuntimeIdentifier není podporované. Zadejte prosím buď parametr RuntimeIdentifier, nebo nastavte parametr SelfContained na hodnotu False.</target>
+        <note>{StrBegin="NETSDK1031: "}</note>
+      </trans-unit>
+      <trans-unit id="CannotInferTargetFrameworkIdentifierAndVersion">
+        <source>NETSDK1013: The TargetFramework value '{0}' was not recognized. It may be misspelled. If not, then the TargetFrameworkIdentifier and/or TargetFrameworkVersion properties must be specified explicitly.</source>
+        <target state="translated">NETSDK1013: Hodnota TargetFramework {0} nebyla rozpoznána. Je možné, že obsahuje překlepy. Pokud tomu tak není, musíte vlastnosti TargetFrameworkIdentifier a TargetFrameworkVersion zadat explicitně.</target>
+        <note>{StrBegin="NETSDK1013: "}</note>
+      </trans-unit>
+      <trans-unit id="CannotUseSelfContainedWithoutAppHost">
+        <source>NETSDK1067: Self-contained applications are required to use the application host. Either set SelfContained to false or set UseAppHost to true.</source>
+        <target state="translated">NETSDK1067: K používání hostitele aplikace se vyžadují samostatné (nezávislé) aplikace. Nastavte možnost SelfContained na false nebo nastavte UseAppHost na true.</target>
+        <note>{StrBegin="NETSDK1067: "}</note>
+      </trans-unit>
+      <trans-unit id="ChoosingAssemblyVersion">
+        <source>NETSDK1033: Choosing '{0}' because AssemblyVersion '{1}' is greater than '{2}'.</source>
+        <target state="translated">NETSDK1033: Volí se {0}, protože verze sestavení {1} je větší než {2}.</target>
+        <note>{StrBegin="NETSDK1033: "}</note>
+      </trans-unit>
+      <trans-unit id="ChoosingFileVersion">
+        <source>NETSDK1034: Choosing '{0}' because file version '{1}' is greater than '{2}'.</source>
+        <target state="translated">NETSDK1034: Volí se {0}, protože verze souboru {1} je větší než {2}.</target>
+        <note>{StrBegin="NETSDK1034: "}</note>
+      </trans-unit>
+      <trans-unit id="ChoosingPlatformItem">
+        <source>NETSDK1035: Choosing '{0}' because it is a platform item.</source>
+        <target state="translated">NETSDK1035: Volí se {0}, protože jde o položku platformy.</target>
+        <note>{StrBegin="NETSDK1035: "}</note>
+      </trans-unit>
+      <trans-unit id="ChoosingPreferredPackage">
+        <source>NETSDK1036: Choosing '{0}' because it comes from a package that is preferred.</source>
+        <target state="translated">NETSDK1036: Volí se {0}, protože pochází z preferovaného balíčku.</target>
+        <note>{StrBegin="NETSDK1036: "}</note>
+      </trans-unit>
+      <trans-unit id="ConflictCouldNotDetermineWinner">
+        <source>NETSDK1037: Could not determine winner due to equal file and assembly versions.</source>
+        <target state="translated">NETSDK1037: Vítěze nebylo možné určit kvůli shodným verzím souboru a sestavení.</target>
+        <note>{StrBegin="NETSDK1037: "}</note>
+      </trans-unit>
+      <trans-unit id="ContentItemDoesNotProvideOutputPath">
+        <source>NETSDK1014: Content item for '{0}' sets '{1}', but does not provide  '{2}' or '{3}'.</source>
+        <target state="translated">NETSDK1014: Položka obsahu pro {0} nastaví {1}, ale neposkytuje {2} ani {3}.</target>
+        <note>{StrBegin="NETSDK1014: "}</note>
       </trans-unit>
       <trans-unit id="ContentPreproccessorParameterRequired">
         <source>NETSDK1010: The '{0}' task must be given a value for parameter '{1}' in order to consume preprocessed content.</source>
         <target state="translated">NETSDK1010: Úloha {0} musí mít hodnotu parametru {1}, aby mohla použít předem zpracovaný obsah.</target>
         <note>{StrBegin="NETSDK1010: "}</note>
       </trans-unit>
-      <trans-unit id="ProjectAssetsConsumedWithoutMSBuildProjectPath">
-        <source>NETSDK1011: Assets are consumed from project '{0}', but no corresponding MSBuild project path was  found in '{1}'.</source>
-        <target state="translated">NETSDK1011: Prostředky se používají z projektu {0}, ale v {1} se nenašla odpovídající cesta k projektu MSBuild.</target>
-        <note>{StrBegin="NETSDK1011: "}</note>
-=======
-      <trans-unit id="CannotHaveRuntimeIdentifierPlatformMismatchPlatformTarget">
-        <source>NETSDK1032: The RuntimeIdentifier platform '{0}' and the PlatformTarget '{1}' must be compatible.</source>
-        <target state="translated">NETSDK1032: Platforma RuntimeIdentifier {0} a PlatformTarget {1} musí být kompatibilní.</target>
-        <note>{StrBegin="NETSDK1032: "}</note>
->>>>>>> 2932098d
-      </trans-unit>
-      <trans-unit id="CannotHaveSelfContainedWithoutRuntimeIdentifier">
-        <source>NETSDK1031: It is not supported to build or publish a self-contained application without specifying a RuntimeIdentifier.  Please either specify a RuntimeIdentifier or set SelfContained to false.</source>
-        <target state="translated">NETSDK1031: Sestavení nebo publikování nezávislé aplikace bez zadání parametru RuntimeIdentifier není podporované. Zadejte prosím buď parametr RuntimeIdentifier, nebo nastavte parametr SelfContained na hodnotu False.</target>
-        <note>{StrBegin="NETSDK1031: "}</note>
-      </trans-unit>
-      <trans-unit id="CannotInferTargetFrameworkIdentifierAndVersion">
-        <source>NETSDK1013: The TargetFramework value '{0}' was not recognized. It may be misspelled. If not, then the TargetFrameworkIdentifier and/or TargetFrameworkVersion properties must be specified explicitly.</source>
-        <target state="translated">NETSDK1013: Hodnota TargetFramework {0} nebyla rozpoznána. Je možné, že obsahuje překlepy. Pokud tomu tak není, musíte vlastnosti TargetFrameworkIdentifier a TargetFrameworkVersion zadat explicitně.</target>
-        <note>{StrBegin="NETSDK1013: "}</note>
-      </trans-unit>
-      <trans-unit id="CannotUseSelfContainedWithoutAppHost">
-        <source>NETSDK1067: Self-contained applications are required to use the application host. Either set SelfContained to false or set UseAppHost to true.</source>
-        <target state="translated">NETSDK1067: K používání hostitele aplikace se vyžadují samostatné (nezávislé) aplikace. Nastavte možnost SelfContained na false nebo nastavte UseAppHost na true.</target>
-        <note>{StrBegin="NETSDK1067: "}</note>
-      </trans-unit>
-      <trans-unit id="ChoosingAssemblyVersion">
-        <source>NETSDK1033: Choosing '{0}' because AssemblyVersion '{1}' is greater than '{2}'.</source>
-        <target state="translated">NETSDK1033: Volí se {0}, protože verze sestavení {1} je větší než {2}.</target>
-        <note>{StrBegin="NETSDK1033: "}</note>
-      </trans-unit>
-      <trans-unit id="ChoosingFileVersion">
-        <source>NETSDK1034: Choosing '{0}' because file version '{1}' is greater than '{2}'.</source>
-        <target state="translated">NETSDK1034: Volí se {0}, protože verze souboru {1} je větší než {2}.</target>
-        <note>{StrBegin="NETSDK1034: "}</note>
-      </trans-unit>
-      <trans-unit id="ChoosingPlatformItem">
-        <source>NETSDK1035: Choosing '{0}' because it is a platform item.</source>
-        <target state="translated">NETSDK1035: Volí se {0}, protože jde o položku platformy.</target>
-        <note>{StrBegin="NETSDK1035: "}</note>
-      </trans-unit>
-      <trans-unit id="ChoosingPreferredPackage">
-        <source>NETSDK1036: Choosing '{0}' because it comes from a package that is preferred.</source>
-        <target state="translated">NETSDK1036: Volí se {0}, protože pochází z preferovaného balíčku.</target>
-        <note>{StrBegin="NETSDK1036: "}</note>
-      </trans-unit>
-      <trans-unit id="ConflictCouldNotDetermineWinner">
-        <source>NETSDK1037: Could not determine winner due to equal file and assembly versions.</source>
-        <target state="translated">NETSDK1037: Vítěze nebylo možné určit kvůli shodným verzím souboru a sestavení.</target>
-        <note>{StrBegin="NETSDK1037: "}</note>
-      </trans-unit>
-      <trans-unit id="ContentItemDoesNotProvideOutputPath">
-        <source>NETSDK1014: Content item for '{0}' sets '{1}', but does not provide  '{2}' or '{3}'.</source>
-        <target state="translated">NETSDK1014: Položka obsahu pro {0} nastaví {1}, ale neposkytuje {2} ani {3}.</target>
-        <note>{StrBegin="NETSDK1014: "}</note>
-      </trans-unit>
-      <trans-unit id="ContentPreproccessorParameterRequired">
-        <source>NETSDK1010: The '{0}' task must be given a value for parameter '{1}' in order to consume preprocessed content.</source>
-        <target state="translated">NETSDK1010: Úloha {0} musí mít hodnotu parametru {1}, aby mohla použít předem zpracovaný obsah.</target>
-        <note>{StrBegin="NETSDK1010: "}</note>
-      </trans-unit>
       <trans-unit id="CouldNotDetermineWinner_DoesntExist">
         <source>NETSDK1038: Could not determine winner because '{0}' does not exist.</source>
         <target state="translated">NETSDK1038: Vítěze nebylo možné určit, protože {0} neexistuje.</target>
@@ -269,12 +242,6 @@
         <target state="new">NETSDK1086: A FrameworkReference for '{0}' was included in the project. This is implicitly referenced by the .NET SDK and you do not typically need to reference it from your project. For more information, see {1}</target>
         <note>{StrBegin="NETSDK1086: "}</note>
       </trans-unit>
-<<<<<<< HEAD
-      <trans-unit id="UsingPreviewSdkWarning">
-        <source>NETSDK1057: You are using a preview version of .NET Core. See: https://aka.ms/dotnet-core-preview</source>
-        <target state="translated">NETSDK1057: Používáte preview verzi .NET Core. Další informace: https://aka.ms/dotnet-core-preview</target>
-        <note>{StrBegin="NETSDK1057: "}</note>
-=======
       <trans-unit id="GetDependsOnNETStandardFailedWithException">
         <source>NETSDK1049: Resolved file has a bad image, no metadata, or is otherwise inaccessible. {0} {1}</source>
         <target state="translated">NETSDK1049: Přeložený soubor má nesprávnou image, nemá žádná metadata nebo je jiným způsobem nedostupný. {0} {1}</target>
@@ -294,7 +261,6 @@
         <source>NETSDK1003: Invalid framework name: '{0}'.</source>
         <target state="translated">NETSDK1003: Neplatný název architektury: {0}</target>
         <note>{StrBegin="NETSDK1003: "}</note>
->>>>>>> 2932098d
       </trans-unit>
       <trans-unit id="InvalidItemSpecToUse">
         <source>NETSDK1058: Invalid value for ItemSpecToUse parameter: '{0}'.  This property must be blank or set to 'Left' or 'Right'</source>

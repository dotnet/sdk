--- conflicted
+++ resolved
@@ -570,31 +570,17 @@
         <note>{StrBegin="NETSDK1170: "}</note>
       </trans-unit>
       <trans-unit id="IsAotCompatibleUnsupported">
-<<<<<<< HEAD
-        <source>NETSDK1210: IsAotCompatible is not supported for the target framework. Consider multi-targeting to a supported framework to enable ahead-of-time compilation analysis, and set IsAotCompatible only for the supported frameworks. For example:
+        <source>NETSDK1210: IsAotCompatible and EnableAotAnalyzer are not supported for the target framework. Consider multi-targeting to a supported framework to enable ahead-of-time compilation analysis, and set IsAotCompatible only for the supported frameworks. For example:
 &lt;IsAotCompatible Condition="$([MSBuild]::IsTargetFrameworkCompatible('$(TargetFramework)', '{0}'))"&gt;true&lt;/IsAotCompatible&gt;</source>
-        <target state="new">NETSDK1210: IsAotCompatible is not supported for the target framework. Consider multi-targeting to a supported framework to enable ahead-of-time compilation analysis, and set IsAotCompatible only for the supported frameworks. For example:
+        <target state="new">NETSDK1210: IsAotCompatible and EnableAotAnalyzer are not supported for the target framework. Consider multi-targeting to a supported framework to enable ahead-of-time compilation analysis, and set IsAotCompatible only for the supported frameworks. For example:
 &lt;IsAotCompatible Condition="$([MSBuild]::IsTargetFrameworkCompatible('$(TargetFramework)', '{0}'))"&gt;true&lt;/IsAotCompatible&gt;</target>
         <note>{StrBegin="NETSDK1210: "}</note>
       </trans-unit>
       <trans-unit id="IsTrimmableUnsupported">
-        <source>NETSDK1212: IsTrimmable is not supported for the target framework. Consider multi-targeting to a supported framework to enable trimming, and set IsTrimmable only for the supported frameworks. For example:
+        <source>NETSDK1212: IsTrimmable and EnableTrimAnalyzer are not supported for the target framework. Consider multi-targeting to a supported framework to enable trimming, and set IsTrimmable only for the supported frameworks. For example:
 &lt;IsTrimmable Condition="$([MSBuild]::IsTargetFrameworkCompatible('$(TargetFramework)', '{0}'))"&gt;true&lt;/IsTrimmable&gt;</source>
-        <target state="new">NETSDK1212: IsTrimmable is not supported for the target framework. Consider multi-targeting to a supported framework to enable trimming, and set IsTrimmable only for the supported frameworks. For example:
+        <target state="new">NETSDK1212: IsTrimmable and EnableTrimAnalyzer are not supported for the target framework. Consider multi-targeting to a supported framework to enable trimming, and set IsTrimmable only for the supported frameworks. For example:
 &lt;IsTrimmable Condition="$([MSBuild]::IsTargetFrameworkCompatible('$(TargetFramework)', '{0}'))"&gt;true&lt;/IsTrimmable&gt;</target>
-=======
-        <source>NETSDK1210: IsAotCompatible and EnableAotAnalyzer are not supported for the target framework. Consider multi-targeting to a supported framework to enable ahead-of-time compilation analysis, and set IsAotCompatible only for the supported frameworks. For example:
-&lt;IsAotCompatible Condition="$([MSBuild]::IsTargetFrameworkCompatible('$(TargetFramework)', 'net7.0'))"&gt;true&lt;/IsAotCompatible&gt;</source>
-        <target state="needs-review-translation">NETSDK1210: IsAotCompatible se pro cílovou architekturu nepodporuje. Zvažte vícenásobné cílení na podporovanou architekturu, abyste umožnili analýzu kompilace předem, a nastavte IsAotCompatible pouze pro podporované architektury. Příklad:
-&lt;IsAotCompatible Condition="$([MSBuild]::IsTargetFrameworkCompatible('$(TargetFramework)', 'net7.0'))"&gt;true&lt;/IsAotCompatible&gt;</target>
-        <note>{StrBegin="NETSDK1210: "}</note>
-      </trans-unit>
-      <trans-unit id="IsTrimmableUnsupported">
-        <source>NETSDK1212: IsTrimmable and EnableTrimAnalyzer are not supported for the target framework. Consider multi-targeting to a supported framework to enable trimming, and set IsTrimmable only for the supported frameworks. For example:
-&lt;IsTrimmable Condition="$([MSBuild]::IsTargetFrameworkCompatible('$(TargetFramework)', 'net6.0'))"&gt;true&lt;/IsTrimmable&gt;</source>
-        <target state="needs-review-translation">NETSDK1212: IsTrimmable se pro cílovou architekturu nepodporuje. Zvažte vícenásobné cílení na podporovanou architekturu, která umožňuje oříznutí, a nastavte IsTrimmable pouze pro podporované architektury. Příklad:
-&lt;IsTrimmable Condition="$([MSBuild]::IsTargetFrameworkCompatible('$(TargetFramework)', 'net6.0'))"&gt;true&lt;/IsTrimmable&gt;</target>
->>>>>>> 06c2dc92
         <note>{StrBegin="NETSDK1212: "}</note>
       </trans-unit>
       <trans-unit id="JitLibraryNotFound">
@@ -837,7 +823,7 @@
       </trans-unit>
       <trans-unit id="RuntimeIdentifierNotRecognized">
         <source>NETSDK1083: The specified RuntimeIdentifier '{0}' is not recognized. See https://aka.ms/netsdk1083 for more information.</source>
-        <target state="translated">NETSDK1083: Zadaný identifikátor RuntimeIdentifier {0} se nerozpoznal. Další informace najdete v https://aka.ms/netsdk1083.</target>
+        <target state="needs-review-translation">NETSDK1083: Zadaný identifikátor RuntimeIdentifier {0} se nerozpoznal.</target>
         <note>{StrBegin="NETSDK1083: "}</note>
       </trans-unit>
       <trans-unit id="RuntimeIdentifierWasNotSpecified">

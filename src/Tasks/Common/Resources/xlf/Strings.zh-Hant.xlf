﻿<?xml version="1.0" encoding="utf-8"?>
<xliff xmlns="urn:oasis:names:tc:xliff:document:1.2" xmlns:xsi="http://www.w3.org/2001/XMLSchema-instance" version="1.2" xsi:schemaLocation="urn:oasis:names:tc:xliff:document:1.2 xliff-core-1.2-transitional.xsd">
  <file datatype="xml" source-language="en" target-language="zh-Hant" original="../Strings.resx">
    <body>
      <trans-unit id="AddResourceWithNonIntegerResource">
        <source>NETSDK1076: AddResource can only be used with integer resource types.</source>
        <target state="translated">NETSDK1076: AddResource 只能與整數資源類型一起使用。</target>
        <note>{StrBegin="NETSDK1076: "}</note>
      </trans-unit>
      <trans-unit id="AotNoValidRuntimePackageError">
<<<<<<< HEAD
        <source>NETSDK1183: Unable to optimize assemblies for Ahead of time compilation: a valid runtime package was not found. Either set the PublishAot property to false, or use a supported runtime identifier when publishing and make sure to restore packages with the PublishAot property set to true.</source>
        <target state="needs-review-translation">NETSDK1183: 無法為提前編譯最佳化組件: 找不到有效的執行階段套件。請將 PublishAot 屬性設為 false，或在發佈時使用支援的執行階段識別碼。以 .NET 7 或更高版本為目標時，請務必還原套件，將 PublishAot 屬性設為 true。</target>
=======
        <source>NETSDK1183: Unable to optimize assemblies for Ahead of time compilation: a valid runtime package was not found. Either set the PublishAot property to false, or use a supported runtime identifier when publishing. When targeting .NET 7 or higher, make sure to restore packages with the PublishAot property set to true.</source>
        <target state="translated">NETSDK1183: 無法為提前編譯最佳化組件: 找不到有效的執行階段套件。請將 PublishAot 屬性設為 false，或在發佈時使用支援的執行階段識別碼。以 .NET 7 或更高版本為目標時，請務必還原套件，將 PublishAot 屬性設為 true。</target>
>>>>>>> 912d5fc5
        <note>{StrBegin="NETSDK1183: "}</note>
      </trans-unit>
      <trans-unit id="AppConfigRequiresRootConfiguration">
        <source>NETSDK1070: The application configuration file must have root configuration element.</source>
        <target state="translated">NETSDK1070: 應用程式組態檔必須有根組態元素。</target>
        <note>{StrBegin="NETSDK1070: "}</note>
      </trans-unit>
      <trans-unit id="AppHostCreationFailedWithRetry">
        <source>NETSDK1113: Failed to create apphost (attempt {0} out of {1}): {2}</source>
        <target state="translated">NETSDK1113: 無法建立 apphost (嘗試 {0} 之 {1} 次): {2}</target>
        <note>{StrBegin="NETSDK1113: "}</note>
      </trans-unit>
      <trans-unit id="AppHostCustomizationRequiresWindowsHostWarning">
        <source>NETSDK1074: The application host executable will not be customized because adding resources requires that the build be performed on Windows (excluding Nano Server).</source>
        <target state="translated">NETSDK1074: 因為正在新增需要在 Windows (不含 Nano 伺服器) 上執行組建的資源，所以該應用程式主機可執行檔無法進行自訂。</target>
        <note>{StrBegin="NETSDK1074: "}</note>
      </trans-unit>
      <trans-unit id="AppHostHasBeenModified">
        <source>NETSDK1029: Unable to use '{0}' as application host executable as it does not contain the expected placeholder byte sequence '{1}' that would mark where the application name would be written.</source>
        <target state="translated">NETSDK1029: 無法使用 '{0}' 作為應用程式主機可執行檔，因為它並未包含應有的預留位置位元組序列 '{1}'，其會標示寫入應用程式名稱的位置。</target>
        <note>{StrBegin="NETSDK1029: "}</note>
      </trans-unit>
      <trans-unit id="AppHostNotWindows">
        <source>NETSDK1078: Unable to use '{0}' as application host executable because it's not a Windows PE file.</source>
        <target state="translated">NETSDK1078: 因為 '{0}' 並非 Windows PE 檔案，所以無法將其用為應用程式主機可執行檔。</target>
        <note>{StrBegin="NETSDK1078: "}</note>
      </trans-unit>
      <trans-unit id="AppHostNotWindowsCLI">
        <source>NETSDK1072: Unable to use '{0}' as application host executable because it's not a Windows executable for the CUI (Console) subsystem.</source>
        <target state="translated">NETSDK1072: 因為 '{0}' 並非 CUI (主控台) 子系統的 Windows 可執行檔，所以其無法做為應用程式主機可執行檔。</target>
        <note>{StrBegin="NETSDK1072: "}</note>
      </trans-unit>
      <trans-unit id="AppHostSigningFailed">
        <source>NETSDK1177: Failed to sign apphost with error code {1}: {0}</source>
        <target state="translated">NETSDK1177: 無法簽署 AppHost，錯誤碼 {1}: {0}</target>
        <note>{StrBegin="NETSDK1177: "}</note>
      </trans-unit>
      <trans-unit id="AspNetCoreAllNotSupported">
        <source>NETSDK1079: The Microsoft.AspNetCore.All package is not supported when targeting .NET Core 3.0 or higher.  A FrameworkReference to Microsoft.AspNetCore.App should be used instead, and will be implicitly included by Microsoft.NET.Sdk.Web.</source>
        <target state="translated">NETSDK1079: 目標為 .NET Core 3.0 或更新的版本時，不支援 Microsoft.AspNetCore.All 套件。應改用 Microsoft.AspNetCore.App 的 FrameworkReference，且會由 Microsoft.NET.Sdk.Web 隱含包含。</target>
        <note>{StrBegin="NETSDK1079: "}</note>
      </trans-unit>
      <trans-unit id="AspNetCoreUsesFrameworkReference">
        <source>NETSDK1080: A PackageReference to Microsoft.AspNetCore.App is not necessary when targeting .NET Core 3.0 or higher. If Microsoft.NET.Sdk.Web is used, the shared framework will be referenced automatically. Otherwise, the PackageReference should be replaced with a FrameworkReference.</source>
        <target state="translated">NETSDK1080: 目標為 .NET Core 3.0 或更高的版本時，不需要 Microsoft.AspNetCore.App 的 PackageReference。若是使用 Microsoft.NET.Sdk.Web，將會自動參考共用的架構。否則，應以 FrameworkReference 取代 PackageReference。</target>
        <note>{StrBegin="NETSDK1080: "}</note>
      </trans-unit>
      <trans-unit id="AssetPreprocessorMustBeConfigured">
        <source>NETSDK1017: Asset preprocessor must be configured before assets are processed.</source>
        <target state="translated">NETSDK1017: 必須設定資產前置處理器，才可處理資產。</target>
        <note>{StrBegin="NETSDK1017: "}</note>
      </trans-unit>
      <trans-unit id="AssetsFileMissingRuntimeIdentifier">
        <source>NETSDK1047: Assets file '{0}' doesn't have a target for '{1}'. Ensure that restore has run and that you have included '{2}' in the TargetFrameworks for your project. You may also need to include '{3}' in your project's RuntimeIdentifiers.</source>
        <target state="translated">NETSDK1047: 資產檔 '{0}' 沒有 '{1}' 的目標。請確定已執行還原，且在專案的 TargetFrameworks 中已納入 '{2}'。有可能也需要在專案的 RuntimeIdentifiers 中納入 '{3}'。</target>
        <note>{StrBegin="NETSDK1047: "}</note>
      </trans-unit>
      <trans-unit id="AssetsFileMissingTarget">
        <source>NETSDK1005: Assets file '{0}' doesn't have a target for '{1}'. Ensure that restore has run and that you have included '{2}' in the TargetFrameworks for your project.</source>
        <target state="translated">NETSDK1005: 資產檔 '{0}' 沒有 '{1}' 的目標。請確定已執行還原作業，且在您專案的 TargetFrameworks 中已納入 '{2}'。</target>
        <note>{StrBegin="NETSDK1005: "}</note>
      </trans-unit>
      <trans-unit id="AssetsFileNotFound">
        <source>NETSDK1004: Assets file '{0}' not found. Run a NuGet package restore to generate this file.</source>
        <target state="translated">NETSDK1004: 找不到資產檔案 '{0}'。請執行 NuGet 套件還原，以產生此檔案。</target>
        <note>{StrBegin="NETSDK1004: "}</note>
      </trans-unit>
      <trans-unit id="AssetsFileNotSet">
        <source>NETSDK1063: The path to the project assets file was not set. Run a NuGet package restore to generate this file.</source>
        <target state="translated">NETSDK1063: 未設定到達專案資產檔案的路徑。請執行 NuGet 套件還原，以產生此檔案。</target>
        <note>{StrBegin="NETSDK1063: "}</note>
      </trans-unit>
      <trans-unit id="AssetsFilePathNotRooted">
        <source>NETSDK1006: Assets file path '{0}' is not rooted. Only full paths are supported.</source>
        <target state="translated">NETSDK1006: 資產檔案路徑 '{0}' 並非根目錄。僅支援完整的路徑。</target>
        <note>{StrBegin="NETSDK1006: "}</note>
      </trans-unit>
      <trans-unit id="AtLeastOneTargetFrameworkMustBeSpecified">
        <source>NETSDK1001: At least one possible target framework must be specified.</source>
        <target state="translated">NETSDK1001: 至少必須指定一個可能的目標架構。</target>
        <note>{StrBegin="NETSDK1001: "}</note>
      </trans-unit>
      <trans-unit id="CannotEmbedClsidMapIntoComhost">
        <source>NETSDK1092: The CLSIDMap cannot be embedded on the COM host because adding resources requires that the build be performed on Windows (excluding Nano Server).</source>
        <target state="translated">NETSDK1092: 因為正在新增需要在 Windows (不含 Nano 伺服器) 上執行組建的資源，所以無法將 CLSIDMap 內嵌到 COM 主機上。</target>
        <note>{StrBegin="NETSDK1092: "}</note>
      </trans-unit>
      <trans-unit id="CannotFindApphostForRid">
        <source>NETSDK1065: Cannot find app host for {0}. {0} could be an invalid runtime identifier (RID). For more information about RID, see https://aka.ms/rid-catalog.</source>
        <target state="translated">NETSDK1065: 找不到 {0} 的應用程式主機。{0} 可能是無效的執行階段識別碼 (RID)。如需有關 RID 的詳細資訊，請參閱 https://aka.ms/rid-catalog。</target>
        <note>{StrBegin="NETSDK1065: "}</note>
      </trans-unit>
      <trans-unit id="CannotFindComhost">
        <source>NETSDK1091: Unable to find a .NET Core COM host. The .NET Core COM host is only available on .NET Core 3.0 or higher when targeting Windows.</source>
        <target state="translated">NETSDK1091: 找不到 .NET Core COM 主機。目標為 Windows 時，只有在 .NET Core 3.0 或更高的版本上才可使用 .NET Core COM 主機。</target>
        <note>{StrBegin="NETSDK1091: "}</note>
      </trans-unit>
      <trans-unit id="CannotFindIjwhost">
        <source>NETSDK1114: Unable to find a .NET Core IJW host. The .NET Core IJW host is only available on .NET Core 3.1 or higher when targeting Windows.</source>
        <target state="translated">NETSDK1114: 找不到 .NET Core IJW 主機。目標為 Windows 時，只能在 .NET Core 3.1 或更高版本上使用 .NET Core IJW 主機。</target>
        <note>{StrBegin="NETSDK1114: "}</note>
      </trans-unit>
      <trans-unit id="CannotFindProjectInfo">
        <source>NETSDK1007: Cannot find project info for '{0}'. This can indicate a missing project reference.</source>
        <target state="translated">NETSDK1007: 找不到 '{0}' 的專案資訊。這可能表示遺漏專案參考。</target>
        <note>{StrBegin="NETSDK1007: "}</note>
      </trans-unit>
      <trans-unit id="CannotHaveRuntimeIdentifierPlatformMismatchPlatformTarget">
        <source>NETSDK1032: The RuntimeIdentifier platform '{0}' and the PlatformTarget '{1}' must be compatible.</source>
        <target state="translated">NETSDK1032: RuntimeIdentifier 平台 '{0}' 必須與 PlatformTarget '{1}' 相容。</target>
        <note>{StrBegin="NETSDK1032: "}</note>
      </trans-unit>
      <trans-unit id="CannotHaveSelfContainedWithoutRuntimeIdentifier">
        <source>NETSDK1031: It is not supported to build or publish a self-contained application without specifying a RuntimeIdentifier. You must either specify a RuntimeIdentifier or set SelfContained to false.</source>
        <target state="translated">NETSDK1031: 不支援在未指定 RuntimeIdentifier 的情況下，建置或發佈獨立的應用程式。您必須指定 RuntimeIdentifier，或將 SelfContained 設為 false。</target>
        <note>{StrBegin="NETSDK1031: "}</note>
      </trans-unit>
      <trans-unit id="CannotHaveSingleFileWithoutRuntimeIdentifier">
        <source>NETSDK1097: It is not supported to publish an application to a single-file without specifying a RuntimeIdentifier. You must either specify a RuntimeIdentifier or set PublishSingleFile to false.</source>
        <target state="translated">NETSDK1097: 不支援在未指定 RuntimeIdentifier 的情況下，將應用程式發佈到單一檔案。您必須指定 RuntimeIdentifier，或將 PublishSingleFile 設為 false。</target>
        <note>{StrBegin="NETSDK1097: "}</note>
      </trans-unit>
      <trans-unit id="CannotHaveSingleFileWithoutAppHost">
        <source>NETSDK1098: Applications published to a single-file are required to use the application host. You must either set PublishSingleFile to false or set UseAppHost to true.</source>
        <target state="translated">NETSDK1098: 發佈到單一檔案的應用程式必須使用應用程式主機。您必須將 PublishSingleFile 設為 false，或將 UseAppHost 設為 true。</target>
        <note>{StrBegin="NETSDK1098: "}</note>
      </trans-unit>
      <trans-unit id="CannotHaveSingleFileWithoutExecutable">
        <source>NETSDK1099: Publishing to a single-file is only supported for executable applications.</source>
        <target state="translated">NETSDK1099: 只有可執行應用程式支援發佈到單一檔案。</target>
        <note>{StrBegin="NETSDK1099: "}</note>
      </trans-unit>
      <trans-unit id="CannotHaveSolutionLevelRuntimeIdentifier">
        <source>NETSDK1134: Building a solution with a specific RuntimeIdentifier is not supported. If you would like to publish for a single RID, specifiy the RID at the individual project level instead.</source>
        <target state="translated">NETSDK1134: 不支援使用特定 RuntimeIdentifier 建置解決方案。若要發佈單一 RID，請改為在個別專案層級中指定 RID。</target>
        <note>{StrBegin="NETSDK1134: "}</note>
      </trans-unit>
      <trans-unit id="CannotHaveSupportedOSPlatformVersionHigherThanTargetPlatformVersion">
        <source>NETSDK1135: SupportedOSPlatformVersion {0} cannot be higher than TargetPlatformVersion {1}.</source>
        <target state="translated">NETSDK1135: SupportedOSPlatformVersion {0} 不得高於 TargetPlatformVersion {1}。</target>
        <note>{StrBegin="NETSDK1135: "}</note>
      </trans-unit>
      <trans-unit id="CannotIncludeAllContentButNotNativeLibrariesInSingleFile">
        <source>NETSDK1143: Including all content in a single file bundle also includes native libraries. If IncludeAllContentForSelfExtract is true, IncludeNativeLibrariesForSelfExtract must not be false.</source>
        <target state="translated">NETSDK1143: 在單一檔案套件中包括所有內容，包含原生程式庫。若 IncludeAllContentForSelfExtract 為 true，則 IncludeNativeLibrariesForSelfExtract 不可為 false。</target>
        <note>{StrBegin="NETSDK1143: "}</note>
      </trans-unit>
      <trans-unit id="CannotIncludeSymbolsInSingleFile">
        <source>NETSDK1142: Including symbols in a single file bundle is not supported when publishing for .NET5 or higher.</source>
        <target state="translated">NETSDK1142: 發行至 .NET5 或更新版本時，不支援在單一檔案套件中包含符號。</target>
        <note>{StrBegin="NETSDK1142: "}</note>
      </trans-unit>
      <trans-unit id="CannotInferTargetFrameworkIdentifierAndVersion">
        <source>NETSDK1013: The TargetFramework value '{0}' was not recognized. It may be misspelled. If not, then the TargetFrameworkIdentifier and/or TargetFrameworkVersion properties must be specified explicitly.</source>
        <target state="translated">NETSDK1013: 無法辨識 TargetFramework 值 '{0}'。拼字可能有誤。若非此情況，即必須明確指定 TargetFrameworkIdentifier 及 (或) TargetFrameworkVersion 屬性。</target>
        <note>{StrBegin="NETSDK1013: "}</note>
      </trans-unit>
      <trans-unit id="CannotUseSelfContainedWithoutAppHost">
        <source>NETSDK1067: Self-contained applications are required to use the application host. Either set SelfContained to false or set UseAppHost to true.</source>
        <target state="translated">NETSDK1067: 需要獨立式應用程式，才可使用該應用程式主機。請將 SelfContained 設定為 False，或是將 UseAppHost 設定為 True。</target>
        <note>{StrBegin="NETSDK1067: "}</note>
      </trans-unit>
      <trans-unit id="CanOnlyHaveSingleFileWithNetCoreApp">
        <source>NETSDK1125: Publishing to a single-file is only supported for netcoreapp target.</source>
        <target state="translated">NETSDK1125: 只有 netcoreapp 目標支援發行到單一檔案。</target>
        <note>{StrBegin="NETSDK1125: "}</note>
      </trans-unit>
      <trans-unit id="ChoosingAssemblyVersion_Info">
        <source>Choosing '{0}' because AssemblyVersion '{1}' is greater than '{2}'.</source>
        <target state="translated">因為 AssemblyVersion '{1}' 大於 '{2}'，所以選擇 '{0}'。</target>
        <note />
      </trans-unit>
      <trans-unit id="ChoosingCopyLocalArbitrarily_Info">
        <source>Choosing '{0}' arbitrarily as both items are copy-local and have equal file and assembly versions.</source>
        <target state="translated">因為兩個項目都是複製到本機，而且具有相同的檔案和組件版本，所以任意選擇 '{0}'。</target>
        <note />
      </trans-unit>
      <trans-unit id="ChoosingFileVersion_Info">
        <source>Choosing '{0}' because file version '{1}' is greater than '{2}'.</source>
        <target state="translated">因為檔案版本 '{1}' 大於 '{2}'，所以選擇 '{0}'。</target>
        <note />
      </trans-unit>
      <trans-unit id="ChoosingPlatformItem_Info">
        <source>Choosing '{0}' because it is a platform item.</source>
        <target state="translated">因為 '{0}' 為平台項目，所以選擇它。</target>
        <note />
      </trans-unit>
      <trans-unit id="ChoosingPreferredPackage_Info">
        <source>Choosing '{0}' because it comes from a package that is preferred.</source>
        <target state="translated">因為 '{0}' 來自慣用的套件，所以選擇它。</target>
        <note />
      </trans-unit>
      <trans-unit id="ClsidMapConflictingGuids">
        <source>NETSDK1089: The '{0}' and '{1}' types have the same CLSID '{2}' set in their GuidAttribute. Each COMVisible class needs to have a distinct guid for their CLSID.</source>
        <target state="translated">NETSDK1089: '{0}' 與 '{1}' 類型在其 GuidAttribute 中設定了相同的 CLSID '{2}'。每個 COMVisible 類別對其 CLSID 都必須要有相異的 guid。</target>
        <note>{StrBegin="NETSDK1089: "}
{0} - The first type with the conflicting guid.
{1} - The second type with the conflicting guid.
{2} - The guid the two types have.</note>
      </trans-unit>
      <trans-unit id="ClsidMapExportedTypesRequireExplicitGuid">
        <source>NETSDK1088: The COMVisible class '{0}' must have a GuidAttribute with the CLSID of the class to be made visible to COM in .NET Core.</source>
        <target state="translated">NETSDK1088: COMVisible 類別 '{0}' 必須要有 .NET Core 中 COM 可見到之 CLSID 類別的 GuidAttribute。</target>
        <note>{StrBegin="NETSDK1088: "}
{0} - The ComVisible class that doesn't have a GuidAttribute on it.</note>
      </trans-unit>
      <trans-unit id="ClsidMapInvalidAssembly">
        <source>NETSDK1090: The supplied assembly '{0}' is not valid. Cannot generate a CLSIDMap from it.</source>
        <target state="translated">NETSDK1090: 提供的組件 '{0}' 無效。無法從其產生 CLSIDMap。</target>
        <note>{StrBegin="NETSDK1090: "}
{0} - The path to the invalid assembly.</note>
      </trans-unit>
      <trans-unit id="CompressionInSingleFileRequires60">
        <source>NETSDK1167: Compression in a single file bundle is only supported when publishing for .NET6 or higher.</source>
        <target state="translated">NETSDK1167: 只有在針對 .NET6 或更新版本發佈時，才支援在單一檔案套件組合中進行壓縮。</target>
        <note>{StrBegin="NETSDK1167: "}</note>
      </trans-unit>
      <trans-unit id="CompressionInSingleFileRequiresSelfContained">
        <source>NETSDK1176: Compression in a single file bundle is only supported when publishing a self-contained application.</source>
        <target state="translated">NETSDK1176: 只有在發佈獨立應用程式時，才支援在單一檔案套件組合中進行壓縮。</target>
        <note>{StrBegin="NETSDK1176: "}</note>
      </trans-unit>
      <trans-unit id="ConflictingRuntimePackInformation">
        <source>NETSDK1133: There was conflicting information about runtime packs available for {0}:
{1}</source>
        <target state="translated">NETSDK1133: {0} 有相衝突的執行階段套件資訊:
{1}</target>
        <note>{StrBegin="NETSDK1133: "}</note>
      </trans-unit>
      <trans-unit id="ContentItemDoesNotProvideOutputPath">
        <source>NETSDK1014: Content item for '{0}' sets '{1}', but does not provide  '{2}' or '{3}'.</source>
        <target state="translated">NETSDK1014: '{0}' 的內容項目設定了 '{1}'，但未提供 '{2}' 或 '{3}'。</target>
        <note>{StrBegin="NETSDK1014: "}</note>
      </trans-unit>
      <trans-unit id="ContentPreproccessorParameterRequired">
        <source>NETSDK1010: The '{0}' task must be given a value for parameter '{1}' in order to consume preprocessed content.</source>
        <target state="translated">NETSDK1010: 必須為 '{0}' 工作指定參數 '{1}' 的值，才可取用前置處理過的內容。</target>
        <note>{StrBegin="NETSDK1010: "}</note>
      </trans-unit>
      <trans-unit id="CouldNotDetermineWinner_DoesNotExist_Info">
        <source>Could not determine winner because '{0}' does not exist.</source>
        <target state="translated">因為 '{0}' 不存在，所以無法判斷成功者。</target>
        <note />
      </trans-unit>
      <trans-unit id="CouldNotDetermineWinner_EqualVersions_Info">
        <source>Could not determine winner due to equal file and assembly versions.</source>
        <target state="translated">因為檔案和組件版本相同，所以無法判斷成功者。</target>
        <note />
      </trans-unit>
      <trans-unit id="CouldNotDetermineWinner_NoFileVersion_Info">
        <source>Could not determine a winner because '{0}' has no file version.</source>
        <target state="translated">因為 '{0}' 沒有檔案版本，所以無法判斷成功者。</target>
        <note />
      </trans-unit>
      <trans-unit id="CouldNotDetermineWinner_NotAnAssembly_Info">
        <source>Could not determine a winner because '{0}' is not an assembly.</source>
        <target state="translated">因為 '{0}' 並非組件，所以無法判斷成功者。</target>
        <note />
      </trans-unit>
      <trans-unit id="CouldNotGetPackVersionFromWorkloadManifests">
        <source>NETSDK1181: Error getting pack version: Pack '{0}' was not present in workload manifests.</source>
        <target state="translated">NETSDK1181: 無法取得套件版本: 套件 '{0}' 不存在於工作負載資訊清單中。</target>
        <note>{StrBegin="NETSDK1181: "}</note>
      </trans-unit>
      <trans-unit id="CouldNotLoadPlatformManifest">
        <source>NETSDK1042: Could not load PlatformManifest from '{0}' because it did not exist.</source>
        <target state="translated">NETSDK1042: 無法從 '{0}' 載入 PlatformManifest，因為它並不存在。</target>
        <note>{StrBegin="NETSDK1042: "}</note>
      </trans-unit>
      <trans-unit id="CppRequiresTFMVersion31">
        <source>NETSDK1120: C++/CLI projects targeting .NET Core require a target framework of at least 'netcoreapp3.1'.</source>
        <target state="translated">NETSDK1120: 以 .NET Core 為目標的 C++/CLI 專案需要至少 'netcoreapp3.1' 的目標 Framework。</target>
        <note>{StrBegin="NETSDK1120: "}</note>
      </trans-unit>
      <trans-unit id="Crossgen2MissingRequiredMetadata">
        <source>NETSDK1158: Required '{0}' metadata missing on Crossgen2Tool item.</source>
        <target state="translated">NETSDK1158: Crossgen2Tool 項目缺少必要的 '{0}' 中繼資料。</target>
        <note>{StrBegin="NETSDK1158: "}</note>
      </trans-unit>
      <trans-unit id="Crossgen2RequiresSelfContained">
        <source>NETSDK1126: Publishing ReadyToRun using Crossgen2 is only supported for self-contained applications.</source>
        <target state="translated">NETSDK1126: 只有獨立式應用程式支援使用 Crossgen2 發佈 ReadyToRun。</target>
        <note>{StrBegin="NETSDK1126: "}</note>
      </trans-unit>
      <trans-unit id="Crossgen2ToolExecutableNotFound">
        <source>NETSDK1155: Crossgen2Tool executable '{0}' not found.</source>
        <target state="translated">NETSDK1155: 找不到 Crossgen2Tool 可執行檔 '{0}'。</target>
        <note>{StrBegin="NETSDK1155: "}</note>
      </trans-unit>
      <trans-unit id="Crossgen2ToolMissingWhenUseCrossgen2IsSet">
        <source>NETSDK1154: Crossgen2Tool must be specified when UseCrossgen2 is set to true.</source>
        <target state="translated">NETSDK1154: 當 UseCrossgen2 設定為 true 時，必須指定 Crossgen2Tool。</target>
        <note>{StrBegin="NETSDK1154: "}</note>
      </trans-unit>
      <trans-unit id="Crossgen5CannotEmitSymbolsInCompositeMode">
        <source>NETSDK1166: Cannot emit symbols when publishing for .NET 5 with Crossgen2 using composite mode.</source>
        <target state="translated">NETSDK1166: 使用複合模式透過 Crossgen2 發佈 .NET 5 時，無法發出符號。</target>
        <note>{StrBegin="NETSDK1166: "}</note>
      </trans-unit>
      <trans-unit id="CrossgenToolExecutableNotFound">
        <source>NETSDK1160: CrossgenTool executable '{0}' not found.</source>
        <target state="translated">NETSDK1160: 找不到 CrossgenTool 可執行檔 '{0}'。</target>
        <note>{StrBegin="NETSDK1160: "}</note>
      </trans-unit>
      <trans-unit id="CrossgenToolMissingInPDBCompilationMode">
        <source>NETSDK1153: CrossgenTool not specified in PDB compilation mode.</source>
        <target state="translated">NETSDK1153: PDB 編譯模式中未指定 CrossgenTool。</target>
        <note>{StrBegin="NETSDK1153: "}</note>
      </trans-unit>
      <trans-unit id="CrossgenToolMissingWhenUseCrossgen2IsNotSet">
        <source>NETSDK1159: CrossgenTool must be specified when UseCrossgen2 is set to false.</source>
        <target state="translated">NETSDK1159: 當 UseCrossgen2 設定為 false 時，必須指定 CrossgenTool。</target>
        <note>{StrBegin="NETSDK1159: "}</note>
      </trans-unit>
      <trans-unit id="DiaSymReaderLibraryNotFound">
        <source>NETSDK1161: DiaSymReader library '{0}' not found.</source>
        <target state="translated">NETSDK1161: 找不到 DiaSymReader 程式庫 '{0}'。</target>
        <note>{StrBegin="NETSDK1161: "}</note>
      </trans-unit>
      <trans-unit id="DotNetHostExecutableNotFound">
        <source>NETSDK1156: .NET host executable '{0}' not found.</source>
        <target state="translated">NETSDK1156: 找不到 .NET 主機可執行檔 '{0}'。</target>
        <note>{StrBegin="NETSDK1156: "}</note>
      </trans-unit>
      <trans-unit id="DotnetToolDoesNotSupportTFMLowerThanNetcoreapp21">
        <source>NETSDK1055: DotnetTool does not support target framework lower than netcoreapp2.1.</source>
        <target state="translated">NETSDK1055: DotnetTool 並不支援低於 netcoreapp2.1 的目標架構。</target>
        <note>{StrBegin="NETSDK1055: "}</note>
      </trans-unit>
      <trans-unit id="DotnetToolOnlySupportNetcoreapp">
        <source>NETSDK1054: only supports .NET Core.</source>
        <target state="translated">NETSDK1054: 只支援 .NET Core。</target>
        <note>{StrBegin="NETSDK1054: "}</note>
      </trans-unit>
      <trans-unit id="DuplicateItemsError">
        <source>NETSDK1022: Duplicate '{0}' items were included. The .NET SDK includes '{0}' items from your project directory by default. You can either remove these items from your project file, or set the '{1}' property to '{2}' if you want to explicitly include them in your project file. For more information, see {4}. The duplicate items were: {3}</source>
        <target state="translated">NETSDK1022: 包含 '{0}' 個重複的項目。根據預設，.NET SDK 會包含來自您專案目錄的 '{0}' 個項目。您可以從專案檔移除這些項目，或若想要在專案檔中明確地納入這些項目，也可以將 '{1}' 屬性設定為 '{2}'。如需詳細資訊，請參閱 {4}。重複的項目為: {3}</target>
        <note>{StrBegin="NETSDK1022: "}</note>
      </trans-unit>
      <trans-unit id="DuplicatePreprocessorToken">
        <source>NETSDK1015: The preprocessor token '{0}' has been given more than one value. Choosing '{1}' as the value.</source>
        <target state="translated">NETSDK1015: 已為前置處理器語彙基元 '{0}' 指定多個值。正在選擇 '{1}' 作為值。</target>
        <note>{StrBegin="NETSDK1015: "}</note>
      </trans-unit>
      <trans-unit id="DuplicatePublishOutputFiles">
        <source>NETSDK1152: Found multiple publish output files with the same relative path: {0}.</source>
        <target state="translated">NETSDK1152: 找到多個具有相同相對路徑的發佈輸出檔案: {0}。</target>
        <note>{StrBegin="NETSDK1152: "}</note>
      </trans-unit>
      <trans-unit id="DuplicateRuntimePackAsset">
        <source>NETSDK1110: More than one asset in the runtime pack has the same destination sub-path of '{0}'. Report this error to the .NET team here: https://aka.ms/dotnet-sdk-issue.</source>
        <target state="translated">NETSDK1110: 執行階段套件中有多項資產具有相同的目的地子路徑 '{0}'。請將此錯誤回報給 .NET 小組: https://aka.ms/dotnet-sdk-issue。</target>
        <note>{StrBegin="NETSDK1110: "}</note>
      </trans-unit>
      <trans-unit id="DuplicateTypeLibraryIds">
        <source>NETSDK1169: The same resource ID {0} was specified for two type libraries '{1}' and '{2}'. Duplicate type library IDs are not allowed.</source>
        <target state="translated">NETSDK1169: 已為兩個型別程式庫 '{1}' 和 '{2}' 指定了相同的資源識別碼 {0}。不允許重複的型別程式庫識別碼。</target>
        <note>{StrBegin="NETSDK1169: "}</note>
      </trans-unit>
      <trans-unit id="EncounteredConflict_Info">
        <source>Encountered conflict between '{0}' and '{1}'.</source>
        <target state="translated">'{0}' 與 '{1}' 之間發生衝突。</target>
        <note />
      </trans-unit>
      <trans-unit id="ErrorParsingFrameworkListInvalidValue">
        <source>NETSDK1051: Error parsing FrameworkList from '{0}'.  {1} '{2}' was invalid.</source>
        <target state="translated">NETSDK1051: 剖析來自 '{0}' 的 FrameworkList 時發生錯誤。{1} '{2}' 無效。</target>
        <note>{StrBegin="NETSDK1051: "}</note>
      </trans-unit>
      <trans-unit id="ErrorParsingPlatformManifest">
        <source>NETSDK1043: Error parsing PlatformManifest from '{0}' line {1}.  Lines must have the format {2}.</source>
        <target state="translated">NETSDK1043: 從 '{0}' 行 {1} 剖析 PlatformManifest 時發生錯誤。各行的格式必須為 {2}。</target>
        <note>{StrBegin="NETSDK1043: "}</note>
      </trans-unit>
      <trans-unit id="ErrorParsingPlatformManifestInvalidValue">
        <source>NETSDK1044: Error parsing PlatformManifest from '{0}' line {1}.  {2} '{3}' was invalid.</source>
        <target state="translated">NETSDK1044: 從 '{0}' 行 {1} 剖析 PlatformManifest 時發生錯誤。{2} '{3}' 無效。</target>
        <note>{StrBegin="NETSDK1044: "}</note>
      </trans-unit>
      <trans-unit id="ErrorReadingAssetsFile">
        <source>NETSDK1060: Error reading assets file: {0}</source>
        <target state="translated">NETSDK1060: 讀取資產檔案時發生錯誤: {0}</target>
        <note>{StrBegin="NETSDK1060: "}</note>
      </trans-unit>
      <trans-unit id="FailedToDeleteApphost">
        <source>NETSDK1111: Failed to delete output apphost: {0}</source>
        <target state="translated">NETSDK1111: 無法刪除輸出 apphost: {0}</target>
        <note>{StrBegin="NETSDK1111: "}</note>
      </trans-unit>
      <trans-unit id="FailedToLockResource">
        <source>NETSDK1077: Failed to lock resource.</source>
        <target state="translated">NETSDK1077: 無法鎖定資源。</target>
        <note>{StrBegin="NETSDK1077: "}</note>
      </trans-unit>
      <trans-unit id="FileNameIsTooLong">
        <source>NETSDK1030: Given file name '{0}' is longer than 1024 bytes</source>
        <target state="translated">NETSDK1030: 指定的檔案名稱 '{0}'，長度超過 1024 個位元組</target>
        <note>{StrBegin="NETSDK1030: "}</note>
      </trans-unit>
      <trans-unit id="FolderAlreadyExists">
        <source>NETSDK1024: Folder '{0}' already exists either delete it or provide a different ComposeWorkingDir</source>
        <target state="translated">NETSDK1024: 資料夾 '{0}' 已存在，請將其刪除或提供不同的 ComposeWorkingDir</target>
        <note>{StrBegin="NETSDK1024: "}</note>
      </trans-unit>
      <trans-unit id="FrameworkDependentAppHostRequiresVersion21">
        <source>NETSDK1068: The framework-dependent application host requires a target framework of at least 'netcoreapp2.1'.</source>
        <target state="translated">NETSDK1068: 與架構相依的應用程式主機，至少需要 'netcoreapp2.1' 的目標架構。</target>
        <note>{StrBegin="NETSDK1068: "}</note>
      </trans-unit>
      <trans-unit id="FrameworkListPathNotRooted">
        <source>NETSDK1052: Framework list file path '{0}' is not rooted. Only full paths are supported.</source>
        <target state="translated">NETSDK1052: 架構清單路徑 '{0}' 並非根目錄。只支援完整路徑。</target>
        <note>{StrBegin="NETSDK1052: "}</note>
      </trans-unit>
      <trans-unit id="FrameworkReferenceDuplicateError">
        <source>NETSDK1087: Multiple FrameworkReference items for '{0}' were included in the project.</source>
        <target state="translated">NETSDK1087: 專案中已包含多個 '{0}' 的 FrameworkReference 項目。</target>
        <note>{StrBegin="NETSDK1087: "}</note>
      </trans-unit>
      <trans-unit id="FrameworkReferenceOverrideWarning">
        <source>NETSDK1086: A FrameworkReference for '{0}' was included in the project. This is implicitly referenced by the .NET SDK and you do not typically need to reference it from your project. For more information, see {1}</source>
        <target state="translated">NETSDK1086: 專案中已包含 '{0}' 的 FrameworkReference。.NET SDK 會隱含參考它，而您通常不需要從專案參考它。如需詳細資訊，請參閱 {1}</target>
        <note>{StrBegin="NETSDK1086: "}</note>
      </trans-unit>
      <trans-unit id="GetDependsOnNETStandardFailedWithException">
        <source>NETSDK1049: Resolved file has a bad image, no metadata, or is otherwise inaccessible. {0} {1}</source>
        <target state="translated">NETSDK1049: 解析的檔案含有毀損的映像、沒有中繼資料，或有其他無法存取的情況。{0} {1}</target>
        <note>{StrBegin="NETSDK1049: "}</note>
      </trans-unit>
      <trans-unit id="GlobalJsonSDKResolutionFailed">
        <source>NETSDK1141: Unable to resolve the .NET SDK version as specified in the global.json located at {0}.</source>
        <target state="translated">NETSDK1141: 無法解析位於 {0} 的 global.json 中所指定的 .NET SDK 版本。</target>
        <note>{StrBegin="NETSDK1141: "}</note>
      </trans-unit>
      <trans-unit id="ILLinkFailed">
        <source>NETSDK1144: Optimizing assemblies for size failed. Optimization can be disabled by setting the PublishTrimmed property to false.</source>
        <target state="translated">NETSDK1144: 將元件大小最佳化失敗。將 PublishTrimmed 屬性設定為 false，可停用最佳化。</target>
        <note>{StrBegin="NETSDK1144: "}</note>
      </trans-unit>
      <trans-unit id="ILLinkNotSupportedError">
        <source>NETSDK1102: Optimizing assemblies for size is not supported for the selected publish configuration. Please ensure that you are publishing a self-contained app.</source>
        <target state="translated">NETSDK1102: 選取的發佈設定不支援最佳化組件的大小。請確定您發佈的是獨立式應用程式。</target>
        <note>{StrBegin="NETSDK1102: "}</note>
      </trans-unit>
      <trans-unit id="ILLinkOptimizedAssemblies">
        <source>Optimizing assemblies for size may change the behavior of the app. Be sure to test after publishing. See: https://aka.ms/dotnet-illink</source>
        <target state="translated">最佳化組件的大小可能會變更應用程式的行為。發佈後請務必加以測試。請參閱: https://aka.ms/dotnet-illink</target>
        <note />
      </trans-unit>
      <trans-unit id="ILLinkRunning">
        <source>Optimizing assemblies for size. This process might take a while.</source>
        <target state="translated">正在針對大小最佳化組件。此流程可能需要一些時間。</target>
        <note />
      </trans-unit>
      <trans-unit id="IncorrectPackageRoot">
        <source>NETSDK1020: Package Root {0} was incorrectly given for Resolved library {1}</source>
        <target state="translated">NETSDK1020: 為已解析的程式庫 {1} 指定的套件根 {0} 不正確</target>
        <note>{StrBegin="NETSDK1020: "}</note>
      </trans-unit>
      <trans-unit id="IncorrectTargetFormat">
        <source>NETSDK1025: The target manifest {0} provided is of not the correct format</source>
        <target state="translated">NETSDK1025: 提供的目標資訊清單 {0} 格式不正確</target>
        <note>{StrBegin="NETSDK1025: "}</note>
      </trans-unit>
      <trans-unit id="InputAssemblyNotFound">
        <source>NETSDK1163: Input assembly '{0}' not found.</source>
        <target state="translated">NETSDK1163: 找不到輸入組件 '{0}'。</target>
        <note>{StrBegin="NETSDK1163: "}</note>
      </trans-unit>
      <trans-unit id="InvalidFrameworkName">
        <source>NETSDK1003: Invalid framework name: '{0}'.</source>
        <target state="translated">NETSDK1003: 架構名稱 '{0}' 無效。</target>
        <note>{StrBegin="NETSDK1003: "}</note>
      </trans-unit>
      <trans-unit id="InvalidItemSpecToUse">
        <source>NETSDK1058: Invalid value for ItemSpecToUse parameter: '{0}'.  This property must be blank or set to 'Left' or 'Right'</source>
        <target state="translated">NETSDK1058: ItemSpecToUse 參數的值無效: '{0}'。此屬性必須為空白或設定為 'Left' 或 'Right'</target>
        <note>{StrBegin="NETSDK1058: "}
The following are names of parameters or literal values and should not be translated: ItemSpecToUse, Left, Right</note>
      </trans-unit>
      <trans-unit id="InvalidNuGetVersionString">
        <source>NETSDK1018: Invalid NuGet version string: '{0}'.</source>
        <target state="translated">NETSDK1018: NuGet 版本字串無效: '{0}'。</target>
        <note>{StrBegin="NETSDK1018: "}</note>
      </trans-unit>
      <trans-unit id="InvalidResourceUpdate">
        <source>NETSDK1075: Update handle is invalid. This instance may not be used for further updates.</source>
        <target state="translated">NETSDK1075: 更新控制代碼無效。此執行個體無法用於進一步更新。</target>
        <note>{StrBegin="NETSDK1075: "}</note>
      </trans-unit>
      <trans-unit id="InvalidRollForwardValue">
        <source>NETSDK1104: RollForward value '{0}' is invalid. Allowed values are {1}.</source>
        <target state="translated">NETSDK1104: RollForward 值 '{0}' 無效。允許的值為 {1}。</target>
        <note>{StrBegin="NETSDK1104: "}</note>
      </trans-unit>
      <trans-unit id="InvalidTargetPlatformVersion">
        <source>NETSDK1140: {0} is not a valid TargetPlatformVersion for {1}. Valid versions include:
{2}</source>
        <target state="translated">NETSDK1140: {0} 不是 {1} 的有效 TargetPlatformVersion。有效版本包括:
{2}</target>
        <note>{StrBegin="NETSDK1140: "}</note>
      </trans-unit>
      <trans-unit id="InvalidTypeLibrary">
        <source>NETSDK1173: The provided type library '{0}' is in an invalid format.</source>
        <target state="translated">NETSDK1173: 提供的型別程式庫 '{0}' 的格式無效。</target>
        <note>{StrBegin="NETSDK1173: "}</note>
      </trans-unit>
      <trans-unit id="InvalidTypeLibraryId">
        <source>NETSDK1170: The provided type library ID '{0}' for type library '{1}' is invalid. The ID must be a positive integer less than 65536.</source>
        <target state="translated">NETSDK1170: 為型別程式庫 '{0}' 提供的型別程式庫識別碼 '{1}' 無效。識別碼必須是小於 65536 的正整數。</target>
        <note>{StrBegin="NETSDK1170: "}</note>
      </trans-unit>
      <trans-unit id="JitLibraryNotFound">
        <source>NETSDK1157: JIT library '{0}' not found.</source>
        <target state="translated">NETSDK1157: 找不到 JIT 程式庫 '{0}'。</target>
        <note>{StrBegin="NETSDK1157: "}</note>
      </trans-unit>
      <trans-unit id="MismatchedPlatformPackageVersion">
        <source>NETSDK1061: The project was restored using {0} version {1}, but with current settings, version {2} would be used instead. To resolve this issue, make sure the same settings are used for restore and for subsequent operations such as build or publish. Typically this issue can occur if the RuntimeIdentifier property is set during build or publish but not during restore. For more information, see https://aka.ms/dotnet-runtime-patch-selection.</source>
        <target state="translated">NETSDK1061: 專案是使用 {0} 版本 {1} 還原的，但依照目前設定，使用的版本會是 {2}。若要解決此問題，請確認用於還原與後續作業 (例如建置或發佈) 的設定相同。一般而言，若在建置或發佈期間設定了 RuntimeIdentifier，但在還原期間未加以設定，就可能發生這個問題。如需詳細資訊，請參閱 https://aka.ms/dotnet-runtime-patch-selection。</target>
        <note>{StrBegin="NETSDK1061: "}
{0} - Package Identifier for platform package
{1} - Restored version of platform package
{2} - Current version of platform package</note>
      </trans-unit>
      <trans-unit id="MissingItemMetadata">
        <source>NETSDK1008: Missing '{0}' metadata on '{1}' item '{2}'.</source>
        <target state="translated">NETSDK1008: '{1}' 項目 '{2}' 上遺漏 '{0}' 中繼資料。</target>
        <note>{StrBegin="NETSDK1008: "}</note>
      </trans-unit>
      <trans-unit id="MissingOutputPDBImagePath">
        <source>NETSDK1164: Missing output PDB path in PDB generation mode (OutputPDBImage metadata).</source>
        <target state="translated">NETSDK1164: PDB 產生模式 (OutputPDBImage 中繼資料) 中缺少輸出 PDB 路徑。</target>
        <note>{StrBegin="NETSDK1164: "}</note>
      </trans-unit>
      <trans-unit id="MissingOutputR2RImageFileName">
        <source>NETSDK1165: Missing output R2R image path (OutputR2RImage metadata).</source>
        <target state="translated">NETSDK1165: 缺少輸出 R2R 映像路徑 (OutputR2RImage 中繼資料)。</target>
        <note>{StrBegin="NETSDK1165: "}</note>
      </trans-unit>
      <trans-unit id="MissingTypeLibraryId">
        <source>NETSDK1171: An integer ID less than 65536 must be provided for type library '{0}' because more than one type library is specified.</source>
        <target state="translated">NETSDK1171: 必須為型別程式庫 '{0}' 提供小於 65536 的整數識別碼，因為指定了多個型別程式庫。</target>
        <note>{StrBegin="NETSDK1171: "}</note>
      </trans-unit>
      <trans-unit id="MultipleFilesResolved">
        <source>NETSDK1021: More than one file found for {0}</source>
        <target state="translated">NETSDK1021: 找到一個以上 {0} 的檔案</target>
        <note>{StrBegin="NETSDK1021: "}</note>
      </trans-unit>
      <trans-unit id="NETFrameworkToNonBuiltInNETStandard">
        <source>NETSDK1069: This project uses a library that targets .NET Standard 1.5 or higher, and the project targets a version of .NET Framework that doesn't have built-in support for that version of .NET Standard. Visit https://aka.ms/net-standard-known-issues for a set of known issues. Consider retargeting to .NET Framework 4.7.2.</source>
        <target state="translated">NETSDK1069: 此專案使用以 .NET Standard 1.5 或更新版本為目標的程式庫，而專案的目標 .NET Framework 版本則為尚未具備該 .NET Standard 版本內建支援的 .NET Framework。請瀏覽 https://aka.ms/net-standard-known-issues，以了解已知問題的集合。請考慮轉為以 .NET Framework 4.7.2 為目標。</target>
        <note>{StrBegin="NETSDK1069: "}</note>
      </trans-unit>
      <trans-unit id="NETFrameworkWithoutUsingNETSdkDefaults">
        <source>NETSDK1115: The current .NET SDK does not support .NET Framework without using .NET SDK Defaults. It is likely due to a mismatch between C++/CLI project CLRSupport property and TargetFramework.</source>
        <target state="translated">NETSDK1115: 目前的 .NET SDK 不支援在不使用 .NET SDK 預設的情形下使用 .NET Framework。這可能是因為 C++/CLI 專案 CLRSupport 屬性與 TargetFramework 不相符所致。</target>
        <note>{StrBegin="NETSDK1115: "}</note>
      </trans-unit>
      <trans-unit id="Net6NotCompatibleWithDev16">
        <source>NETSDK1182: Targeting .NET 6.0 or higher in Visual Studio 2019 is not supported.</source>
        <target state="translated">NETSDK1182: 不支援在 Visual Studio 2019 中以 .NET 6.0 或更高版本為目標。</target>
        <note>{StrBegin="NETSDK1182: "}</note>
      </trans-unit>
      <trans-unit id="NoAppHostAvailable">
        <source>NETSDK1084: There is no application host available for the specified RuntimeIdentifier '{0}'.</source>
        <target state="translated">NETSDK1084: 對指定的 RuntimeIdentifier '{0}'，無法使用任何應用程式主機。</target>
        <note>{StrBegin="NETSDK1084: "}</note>
      </trans-unit>
      <trans-unit id="NoBuildRequested">
        <source>NETSDK1085: The 'NoBuild' property was set to true but the 'Build' target was invoked.</source>
        <target state="translated">NETSDK1085: 已將 'NoBuild' 屬性設定為 True，但卻叫用了 'Build' 目標。</target>
        <note>{StrBegin="NETSDK1085: "}</note>
      </trans-unit>
      <trans-unit id="NoCompatibleTargetFramework">
        <source>NETSDK1002: Project '{0}' targets '{2}'. It cannot be referenced by a project that targets '{1}'.</source>
        <target state="translated">NETSDK1002: 專案 '{0}' 以 '{2}' 為目標。以 '{1}' 為目標的專案無法參考此專案。</target>
        <note>{StrBegin="NETSDK1002: "}</note>
      </trans-unit>
      <trans-unit id="NoRuntimePackAvailable">
        <source>NETSDK1082: There was no runtime pack for {0} available for the specified RuntimeIdentifier '{1}'.</source>
        <target state="translated">NETSDK1082: 對指定的 RuntimeIdentifier '{1}'，無法使用任何 {0} 的執行階段套件。</target>
        <note>{StrBegin="NETSDK1082: "}</note>
      </trans-unit>
      <trans-unit id="NoRuntimePackInformation">
        <source>NETSDK1132: No runtime pack information was available for {0}.</source>
        <target state="translated">NETSDK1132: {0} 沒有執行階段套件資訊。</target>
        <note>{StrBegin="NETSDK1132: "}</note>
      </trans-unit>
      <trans-unit id="NoSupportComSelfContained">
        <source>NETSDK1128: COM hosting does not support self-contained deployments.</source>
        <target state="translated">NETSDK1128: COM 裝載不支援獨立式部署。</target>
        <note>{StrBegin="NETSDK1128: "}</note>
      </trans-unit>
      <trans-unit id="NoSupportCppEnableComHosting">
        <source>NETSDK1119: C++/CLI projects targeting .NET Core cannot use EnableComHosting=true.</source>
        <target state="translated">NETSDK1119: 以 .NET Core 為目標的 C++/CLI 專案無法使用 EnableComHosting=true。</target>
        <note>{StrBegin="NETSDK1119: "}</note>
      </trans-unit>
      <trans-unit id="NoSupportCppNonDynamicLibraryDotnetCore">
        <source>NETSDK1116: C++/CLI projects targeting .NET Core must be dynamic libraries.</source>
        <target state="translated">NETSDK1116: 以 .NET Core 為目標的 C++/CLI 專案必須是動態程式庫。</target>
        <note>{StrBegin="NETSDK1116: "}</note>
      </trans-unit>
      <trans-unit id="NoSupportCppPackDotnetCore">
        <source>NETSDK1118: C++/CLI projects targeting .NET Core cannot be packed.</source>
        <target state="translated">NETSDK1118: 無法封裝以 .NET Core 為目標的 C++/CLI 專案。</target>
        <note>{StrBegin="NETSDK1118: "}</note>
      </trans-unit>
      <trans-unit id="NoSupportCppPublishDotnetCore">
        <source>NETSDK1117: Does not support publish of C++/CLI project targeting dotnet core.</source>
        <target state="translated">NETSDK1117: 不支援發佈以 dotnet 核心為目標的 C++/CLI 專案。</target>
        <note>{StrBegin="NETSDK1117: "}</note>
      </trans-unit>
      <trans-unit id="NoSupportCppSelfContained">
        <source>NETSDK1121: C++/CLI projects targeting .NET Core cannot use SelfContained=true.</source>
        <target state="translated">NETSDK1121: 以 .NET Core 為目標的 C++/CLI 專案無法使用 SelfContained=true。</target>
        <note>{StrBegin="NETSDK1121: "}</note>
      </trans-unit>
      <trans-unit id="NonSelfContainedExeCannotReferenceSelfContained">
        <source>NETSDK1151: The referenced project '{0}' is a self-contained executable.  A self-contained executable cannot be referenced by a non self-contained executable.  For more information, see https://aka.ms/netsdk1151</source>
        <target state="translated">NETSDK1151: 參照的專案 '{0}' 是獨立式可執行檔。非獨立式可執行檔無法參照獨立式可執行檔。如需詳細資料，請參閱 https://aka.ms/netsdk1151</target>
        <note>{StrBegin="NETSDK1151: "}</note>
      </trans-unit>
      <trans-unit id="PDBGeneratorInputExecutableNotFound">
        <source>NETSDK1162: PDB generation: R2R executable '{0}' not found.</source>
        <target state="translated">NETSDK1162: PDB 產生: 找不到 R2R 可執行檔 '{0}'。</target>
        <note>{StrBegin="NETSDK1162: "}</note>
      </trans-unit>
      <trans-unit id="PackAsToolCannotSupportSelfContained">
        <source>NETSDK1053: Pack as tool does not support self contained.</source>
        <target state="translated">NETSDK1053: 封裝為工具不支援包含本身。</target>
        <note>{StrBegin="NETSDK1053: "}</note>
      </trans-unit>
      <trans-unit id="PackAsToolCannotSupportTargetPlatformIdentifier">
        <source>NETSDK1146: PackAsTool does not support TargetPlatformIdentifier being set. For example, TargetFramework cannot be net5.0-windows, only net5.0. PackAsTool also does not support UseWPF or UseWindowsForms when targeting .NET 5 and higher.</source>
        <target state="translated">NETSDK1146: PackAsTool 不支援正在設定的 TargetPlatformIdentifier。例如，TargetFramework 不可為 net5.0-windows，只能是 net5.0。當 PackAsTool 以 .NET 5 及更高版本為目標時，也不支援 UseWPF 或 UseWindowsForms。</target>
        <note>{StrBegin="NETSDK1146: "}</note>
      </trans-unit>
      <trans-unit id="PackageContainsIncorrectlyCasedLocale">
        <source>NETSDK1187: Package {0} {1} has a resource with the locale '{2}'. This locale has been normalized to the standard format '{3}' to prevent casing issues in the build. Consider notifying the package author about this casing issue.</source>
        <target state="translated">NETSDK1187: 封裝 {0} {1} 具有地區設定 '{2}' 的資源。此地區設定已標準化為標準格式 '{3}' 以避免組建中發生大小寫問題。請考慮通知封裝作者這個大小寫問題。</target>
        <note>Error code is NETSDK1187. 0 is a package name, 1 is a package version, 2 is the incorrect locale string, and 3 is the correct locale string.</note>
      </trans-unit>
      <trans-unit id="PackageContainsUnknownLocale">
        <source>NETSDK1188: Package {0} {1} has a resource with the locale '{2}'. This locale is not recognized by .NET. Consider notifying the package author that it appears to be using an invalid locale.</source>
        <target state="translated">NETSDK1188: 封裝 {0} {1} 具有地區設定為 '{2}' 的資源。.NET 無法辨識此地區設定。請考慮通知封裝作者，其似乎使用不正確的地區設定。</target>
        <note>Error code is NETSDK1188. 0 is a package name, 1 is a package version, and 2 is the incorrect locale string</note>
      </trans-unit>
      <trans-unit id="PackageNotFound">
        <source>NETSDK1064: Package {0}, version {1} was not found. It might have been deleted since NuGet restore. Otherwise, NuGet restore might have only partially completed, which might have been due to maximum path length restrictions.</source>
        <target state="translated">NETSDK1064: 找不到套件 {0}，版本 {1}。該套件可能因 NuGet restore 還原而刪除，或是可能因為路徑長度上限的限制，而讓 NuGet restore 可能只有部分完成所致。</target>
        <note>{StrBegin="NETSDK1064: "}</note>
      </trans-unit>
      <trans-unit id="PackageReferenceOverrideWarning">
        <source>NETSDK1023: A PackageReference for '{0}' was included in your project. This package is implicitly referenced by the .NET SDK and you do not typically need to reference it from your project. For more information, see {1}</source>
        <target state="translated">NETSDK1023: 您的專案中包含 '{0}' 的 PackageReference。.NET SDK 會隱含參考此套件，您通常不需要從專案參考它。如需詳細資訊，請參閱 {1}</target>
        <note>{StrBegin="NETSDK1023: "}</note>
      </trans-unit>
      <trans-unit id="PackageReferenceVersionNotRecommended">
        <source>NETSDK1071: A PackageReference to '{0}' specified a Version of `{1}`. Specifying the version of this package is not recommended. For more information, see https://aka.ms/sdkimplicitrefs</source>
        <target state="translated">NETSDK1071: '{0}' 的 PackageReference 指定了 `{1}` 版本。不建議指定這個套件版本。如需詳細資訊，請參閱 https://aka.ms/sdkimplicitrefs</target>
        <note>{StrBegin="NETSDK1071: "}</note>
      </trans-unit>
      <trans-unit id="PlaceholderRunCommandProjectAbbreviationDeprecated">
        <source>NETSDK1174: Placeholder</source>
        <target state="translated">NETSDK1174: 預留位置</target>
        <note>{StrBegin="NETSDK1174: "} - This string is not used here, but is a placeholder for the error code, which is used by the "dotnet run" command.</note>
      </trans-unit>
      <trans-unit id="ProjectAssetsConsumedWithoutMSBuildProjectPath">
        <source>NETSDK1011: Assets are consumed from project '{0}', but no corresponding MSBuild project path was  found in '{1}'.</source>
        <target state="translated">NETSDK1011: 已從專案 '{0}' 取用資產，但在 '{1}' 中找不到相對應的 MSBuild 專案路徑。</target>
        <note>{StrBegin="NETSDK1011: "}</note>
      </trans-unit>
      <trans-unit id="ProjectContainsObsoleteDotNetCliTool">
        <source>NETSDK1059: The tool '{0}' is now included in the .NET SDK. Information on resolving this warning is available at (https://aka.ms/dotnetclitools-in-box).</source>
        <target state="translated">NETSDK1059: .NET SDK 現已包含工具 '{0}'。解決此警告的資訊位於 (https://aka.ms/dotnetclitools-in-box)。</target>
        <note>{StrBegin="NETSDK1059: "}</note>
      </trans-unit>
      <trans-unit id="ProjectToolOnlySupportTFMLowerThanNetcoreapp22">
        <source>NETSDK1093: Project tools (DotnetCliTool) only support targeting .NET Core 2.2 and lower.</source>
        <target state="translated">NETSDK1093: 專案工具 (DotnetCliTool) 僅支援以 .NET Core 2.2 或更低版本作為目標。</target>
        <note>{StrBegin="NETSDK1093: "}</note>
      </trans-unit>
      <trans-unit id="PublishReadyToRunRequiresVersion30">
        <source>NETSDK1122: ReadyToRun compilation will be skipped because it is only supported for .NET Core 3.0 or higher.</source>
        <target state="translated">NETSDK1122: 將跳過 ReadyToRun 編譯，原因是只有 .NET Core 3.0 或更高版本支援此作業。</target>
        <note>{StrBegin="NETSDK1122: "}</note>
      </trans-unit>
      <trans-unit id="PublishSingleFileRequiresVersion30">
        <source>NETSDK1123: Publishing an application to a single-file requires .NET Core 3.0 or higher.</source>
        <target state="translated">NETSDK1123: 將應用程式發行至單一檔案需使用 .NET Core 3.0 或更高版本。</target>
        <note>{StrBegin="NETSDK1123: "}</note>
      </trans-unit>
      <trans-unit id="PublishTrimmedRequiresVersion30">
        <source>NETSDK1124: Trimming assemblies requires .NET Core 3.0 or higher.</source>
        <target state="translated">NETSDK1124: 修剪組件需使用 .NET Core 3.0 或更高版本。</target>
        <note>{StrBegin="NETSDK1124: "}</note>
      </trans-unit>
      <trans-unit id="PublishUnsupportedWithoutTargetFramework">
        <source>NETSDK1129: The 'Publish' target is not supported without specifying a target framework. The current project targets multiple frameworks, you must specify the framework for the published application.</source>
        <target state="translated">NETSDK1129: 若未指定目標架構，將不支援 'Publish' 目標。目前的專案目標為多個架構。您必須為已經發佈的應用程式指定架構。</target>
        <note>{StrBegin="NETSDK1129: "}</note>
      </trans-unit>
      <trans-unit id="ReadyToRunCompilationFailed">
        <source>NETSDK1096: Optimizing assemblies for performance failed. You can either exclude the failing assemblies from being optimized, or set the PublishReadyToRun property to false.</source>
        <target state="translated">NETSDK1096: 最佳化組件的效能失敗。您可以排除失敗的組件不予最佳化，或將 PublishReadyToRun 屬性設定為 false。</target>
        <note>{StrBegin="NETSDK1096: "}</note>
      </trans-unit>
      <trans-unit id="ReadyToRunCompilationHasWarnings_Info">
        <source>Some ReadyToRun compilations emitted warnings, indicating potential missing dependencies. Missing dependencies could potentially cause runtime failures. To show the warnings, set the PublishReadyToRunShowWarnings property to true.</source>
        <target state="translated">部分 ReadyToRun 編譯發出了警告，指出可能缺少相依性。缺少相依性可能會導致執行階段失敗。若要顯示警告，請將 PublishReadyToRunShowWarnings 屬性設為 true。</target>
        <note />
      </trans-unit>
      <trans-unit id="ReadyToRunNoValidRuntimePackageError">
        <source>NETSDK1094: Unable to optimize assemblies for performance: a valid runtime package was not found. Either set the PublishReadyToRun property to false, or use a supported runtime identifier when publishing and make sure to restore packages with the PublishReadyToRun property set to true.</source>
        <target state="needs-review-translation">NETSDK1094: 無法最佳化組件的效能: 找不到有效的執行階段套件。請將 PublishReadyToRun 屬性設定為 false，或在發佈時使用支援的執行階段識別碼。以 .NET 6 或更高版本為目標時，請務必還原套件，將 PublishReadyToRun 屬性設為 true。</target>
        <note>{StrBegin="NETSDK1094: "}</note>
      </trans-unit>
      <trans-unit id="ReadyToRunTargetNotSupportedError">
        <source>NETSDK1095: Optimizing assemblies for performance is not supported for the selected target platform or architecture. Please verify you are using a supported runtime identifier, or set the PublishReadyToRun property to false.</source>
        <target state="translated">NETSDK1095: 選取的目標平台或架構不支援最佳化組件的效能。請務必使用支援的執行階段識別碼，或將 PublishReadyToRun 屬性設為 false。</target>
        <note>{StrBegin="NETSDK1095: "}</note>
      </trans-unit>
      <trans-unit id="RollForwardRequiresVersion30">
        <source>NETSDK1103: RollForward setting is only supported on .NET Core 3.0 or higher.</source>
        <target state="translated">NETSDK1103: 僅於 .NET Core 3.0 或更新版本支援 RollForward 設定。</target>
        <note>{StrBegin="NETSDK1103: "}</note>
      </trans-unit>
      <trans-unit id="RuntimeIdentifierNotRecognized">
        <source>NETSDK1083: The specified RuntimeIdentifier '{0}' is not recognized.</source>
        <target state="translated">NETSDK1083: 無法辨識指定的 RuntimeIdentifier '{0}'。</target>
        <note>{StrBegin="NETSDK1083: "}</note>
      </trans-unit>
      <trans-unit id="RuntimeIdentifierWasNotSpecified">
        <source>NETSDK1028: Specify a RuntimeIdentifier</source>
        <target state="translated">NETSDK1028: 指定 RuntimeIdentifier</target>
        <note>{StrBegin="NETSDK1028: "}</note>
      </trans-unit>
      <trans-unit id="RuntimeListNotFound">
        <source>NETSDK1109: Runtime list file '{0}' was not found. Report this error to the .NET team here: https://aka.ms/dotnet-sdk-issue.</source>
        <target state="translated">NETSDK1109: 找不到執行階段清單檔案 '{0}'。請將此錯誤回報給 .NET 小組: https://aka.ms/dotnet-sdk-issue。</target>
        <note>{StrBegin="NETSDK1109: "}</note>
      </trans-unit>
      <trans-unit id="RuntimePackNotDownloaded">
        <source>NETSDK1112: The runtime pack for {0} was not downloaded. Try running a NuGet restore with the RuntimeIdentifier '{1}'.</source>
        <target state="translated">NETSDK1112: 未下載 {0} 的執行階段套件。請嘗試使用 RuntimeIdentifier '{1}' 執行 NuGet 還原。</target>
        <note>{StrBegin="NETSDK1112: "}</note>
      </trans-unit>
      <trans-unit id="RuntimePackNotRestored_TransitiveDisabled">
        <source>NETSDK1185: The Runtime Pack for FrameworkReference '{0}' was not available. This may be because DisableTransitiveFrameworkReferenceDownloads was set to true.</source>
        <target state="translated">NETSDK1185: 無法提供 FrameworkReference '{0}' 的執行階段套件。這可能是因為 DisableTransitiveFrameworkReferenceDownloads 已設為 true。</target>
        <note>{StrBegin="NETSDK1185: "}</note>
      </trans-unit>
      <trans-unit id="SelfContainedExeCannotReferenceNonSelfContained">
        <source>NETSDK1150: The referenced project '{0}' is a non self-contained executable.  A non self-contained executable cannot be referenced by a self-contained executable.  For more information, see https://aka.ms/netsdk1150</source>
        <target state="translated">NETSDK1150: 參照的專案 '{0}' 是非獨立式可執行檔。獨立式可執行檔無法參照非獨立式可執行檔。如需詳細資料，請參閱 https://aka.ms/netsdk1150</target>
        <note>{StrBegin="NETSDK1150: "}</note>
      </trans-unit>
      <trans-unit id="SelfContainedOptionShouldBeUsedWithRuntime">
        <source>NETSDK1179: One of '--self-contained' or '--no-self-contained' options are required when '--runtime' is used.</source>
        <target state="translated">NETSDK1179: 使用 '--runtime' 時，必須有一個 '--self-contained' 或 '--no-self-contained' 選項。</target>
        <note>{StrBegin="NETSDK1179: "}</note>
      </trans-unit>
      <trans-unit id="SkippingAdditionalProbingPaths">
        <source>NETSDK1048: 'AdditionalProbingPaths' were specified for GenerateRuntimeConfigurationFiles, but are being skipped because 'RuntimeConfigDevPath' is empty.</source>
        <target state="translated">NETSDK1048: 已為 GenerateRuntimeConfigurationFiles 指定了 'AdditionalProbingPaths'，但因為 'RuntimeConfigDevPath' 是空的，所以已跳過它。</target>
        <note>{StrBegin="NETSDK1048: "}</note>
      </trans-unit>
      <trans-unit id="TargetFrameworkIsEol">
        <source>NETSDK1138: The target framework '{0}' is out of support and will not receive security updates in the future. Please refer to {1} for more information about the support policy.</source>
        <target state="translated">NETSDK1138: 目標 Framework '{0}' 已不受支援，未來將不會再收到任何安全性更新。如需支援原則的詳細資訊，請參閱 {1}。</target>
        <note>{StrBegin="NETSDK1138: "}</note>
      </trans-unit>
      <trans-unit id="TargetFrameworkWithSemicolon">
        <source>NETSDK1046: The TargetFramework value '{0}' is not valid. To multi-target, use the 'TargetFrameworks' property instead.</source>
        <target state="translated">NETSDK1046: TargetFramework 值 '{0}' 無效。若要設定多重目標，請改用 'TargetFrameworks' 屬性。</target>
        <note>{StrBegin="NETSDK1046: "}</note>
      </trans-unit>
      <trans-unit id="TargetingApphostPackMissingCannotRestore">
        <source>NETSDK1145: The {0} pack is not installed and NuGet package restore is not supported. Upgrade Visual Studio, remove global.json if it specifies a certain SDK version, and uninstall the newer SDK. For more options visit   https://aka.ms/targeting-apphost-pack-missing  Pack Type:{0}, Pack directory: {1}, targetframework: {2}, Pack PackageId: {3}, Pack Package Version: {4}</source>
        <target state="translated">NETSDK1145: 未安裝 {0} 套件，而且不支援 NuGet 套件還原。請升級 Visual Studio、移除 global.js (如果指定了特定的 SDK 版本)，並將較新的 SDK 解除安裝。若要了解更多選項，請瀏覽 https://aka.ms/targeting-apphost-pack-missing 套件類型: {0}、套件目錄: {1}、targetframework: {2}、套件 PackageId: {3}、套件的套件版本: {4}</target>
        <note>{StrBegin="NETSDK1145: "}</note>
      </trans-unit>
      <trans-unit id="TargetingPackNeedsRestore">
        <source>NETSDK1127: The targeting pack {0} is not installed. Please restore and try again.</source>
        <target state="translated">NETSDK1127: 未安裝目標套件 {0}。請還原後再試一次。</target>
        <note>{StrBegin="NETSDK1127: "}</note>
      </trans-unit>
      <trans-unit id="TargetingPackNotRestored_TransitiveDisabled">
        <source>NETSDK1184: The Targeting Pack for FrameworkReference '{0}' was not available. This may be because DisableTransitiveFrameworkReferenceDownloads was set to true.</source>
        <target state="translated">NETSDK1184: 無法提供 FrameworkReference '{0}' 的目標套件。這可能是因為 DisableTransitiveFrameworkReferenceDownloads 已設為 true。</target>
        <note>{StrBegin="NETSDK1184: "}</note>
      </trans-unit>
      <trans-unit id="TrimmingWindowsFormsIsNotSupported">
        <source>NETSDK1175: Windows Forms is not supported or recommended with trimming enabled. Please go to https://aka.ms/dotnet-illink/windows-forms for more details.</source>
        <target state="translated">NETSDK1175: 啟用修剪功能時，不支援或不建議使用 Windows Forms。如需詳細資料，請前往 https://aka.ms/dotnet-illink/windows-forms。</target>
        <note>{StrBegin="NETSDK1175: "}</note>
      </trans-unit>
      <trans-unit id="TrimmingWpfIsNotSupported">
        <source>NETSDK1168: WPF is not supported or recommended with trimming enabled. Please go to https://aka.ms/dotnet-illink/wpf for more details.</source>
        <target state="translated">NETSDK1168: 不支援 WPF 或建議啟用修剪功能。如需詳細資料，請前往 https://aka.ms/dotnet-illink/wpf (部分機器翻譯)。</target>
        <note>{StrBegin="NETSDK1168: "}</note>
      </trans-unit>
      <trans-unit id="TypeLibraryDoesNotExist">
        <source>NETSDK1172: The provided type library '{0}' does not exist.</source>
        <target state="translated">NETSDK1172: 提供的型別程式庫 '{0}' 不存在。</target>
        <note>{StrBegin="NETSDK1172: "}</note>
      </trans-unit>
      <trans-unit id="UnableToFindResolvedPath">
        <source>NETSDK1016: Unable to find resolved path for '{0}'.</source>
        <target state="translated">NETSDK1016: 找不到 '{0}' 的解析路徑。</target>
        <note>{StrBegin="NETSDK1016: "}</note>
      </trans-unit>
      <trans-unit id="UnableToUsePackageAssetsCache_Info">
        <source>Unable to use package assets cache due to I/O error. This can occur when the same project is built more than once in parallel. Performance may be degraded, but the build result will not be impacted.</source>
        <target state="translated">因為發生 I/O 錯誤，所以無法使用套件資產。多次平行建置相同的專案，即可能發生此情況。效能可能會有所減損，但建置結果不會受到影響。</target>
        <note />
      </trans-unit>
      <trans-unit id="UnexpectedFileType">
        <source>NETSDK1012: Unexpected file type for '{0}'. Type is both '{1}' and '{2}'.</source>
        <target state="translated">NETSDK1012: 對 '{0}' 來說並非預期的檔案類型。類型為 '{1}' 和 '{2}'。</target>
        <note>{StrBegin="NETSDK1012: "}</note>
      </trans-unit>
      <trans-unit id="UnknownFrameworkReference">
        <source>NETSDK1073: The FrameworkReference '{0}' was not recognized</source>
        <target state="translated">NETSDK1073: 無法辨識 FrameworkReference '{0}'</target>
        <note>{StrBegin="NETSDK1073: "}</note>
      </trans-unit>
      <trans-unit id="UnknownFrameworkReference_MauiEssentials">
        <source>NETSDK1186: This project depends on Maui Essentials through a project or NuGet package reference, but doesn't declare that dependency explicitly. To build this project, you must set the UseMauiEssentials property to true (and install the Maui workload if necessary).</source>
        <target state="translated">NETSDK1186: 此專案透過專案或 NuGet 套件參考相依於 Maui Essentials，但不明確宣告該相依性。若要組建此專案，您必須將 UseMauiEssentials 屬性設為 true (並在必要時安裝 Maui 工作負載)。</target>
        <note>{StrBegin="NETSDK1186: "}</note>
      </trans-unit>
      <trans-unit id="UnnecessaryWindowsDesktopSDK">
        <source>NETSDK1137: It is no longer necessary to use the Microsoft.NET.Sdk.WindowsDesktop SDK. Consider changing the Sdk attribute of the root Project element to 'Microsoft.NET.Sdk'.</source>
        <target state="translated">NETSDK1137: 不再有必要使用 Microsoft.NET.Sdk.WindowsDesktop SDK。請考慮將根 Project 元素的 SDK 屬性變更為 'Microsoft.NET.Sdk'。</target>
        <note>{StrBegin="NETSDK1137: "}</note>
      </trans-unit>
      <trans-unit id="UnrecognizedPreprocessorToken">
        <source>NETSDK1009: Unrecognized preprocessor token '{0}' in '{1}'.</source>
        <target state="translated">NETSDK1009: '{1}' 中的前置處理器語彙基元 '{0}' 無法辨識。</target>
        <note>{StrBegin="NETSDK1009: "}</note>
      </trans-unit>
      <trans-unit id="UnresolvedTargetingPack">
        <source>NETSDK1081: The targeting pack for {0} was not found. You may be able to resolve this by running a NuGet restore on the project.</source>
        <target state="translated">NETSDK1081: 找不到 {0} 的目標套件。在專案上執行 NuGet 還原，可解決此問題。</target>
        <note>{StrBegin="NETSDK1081: "}</note>
      </trans-unit>
      <trans-unit id="UnsupportedFramework">
        <source>NETSDK1019: {0} is an unsupported framework.</source>
        <target state="translated">NETSDK1019: {0} 為不受支援的架構。</target>
        <note>{StrBegin="NETSDK1019: "}</note>
      </trans-unit>
      <trans-unit id="UnsupportedRuntimeIdentifier">
        <source>NETSDK1056: Project is targeting runtime '{0}' but did not resolve any runtime-specific packages. This runtime may not be supported by the target framework.</source>
        <target state="translated">NETSDK1056: 專案以執行階段 '{0}' 為目標，但並未解析任何專屬於執行階段的套件。目標架構可能不支援此執行階段。</target>
        <note>{StrBegin="NETSDK1056: "}</note>
      </trans-unit>
      <trans-unit id="UnsupportedSDKVersionForNetStandard20">
        <source>NETSDK1050: The version of Microsoft.NET.Sdk used by this project is insufficient to support references to libraries targeting .NET Standard 1.5 or higher.  Please install version 2.0 or higher of the .NET Core SDK.</source>
        <target state="translated">NETSDK1050: 此專案使用的 Microsoft.NET.Sdk 版本，無法支援以.NET Standard 1.5 或更高版本為目標的程式庫參考。請安裝 .NET Core SDK 2.0 或更高版本。</target>
        <note>{StrBegin="NETSDK1050: "}</note>
      </trans-unit>
      <trans-unit id="UnsupportedTargetFrameworkVersion">
        <source>NETSDK1045: The current .NET SDK does not support targeting {0} {1}.  Either target {0} {2} or lower, or use a version of the .NET SDK that supports {0} {1}.</source>
        <target state="translated">NETSDK1045: 目前的 .NET SDK 不支援以 {0} {1} 作為目標。請以 {0} {2} 或更低版本作為目標，或是使用支援 {0} {1} 的 .NET SDK 版本。</target>
        <note>{StrBegin="NETSDK1045: "}</note>
      </trans-unit>
      <trans-unit id="UnsupportedTargetPlatformIdentifier">
        <source>NETSDK1139: The target platform identifier {0} was not recognized.</source>
        <target state="translated">NETSDK1139: 無法辨識目標平台識別碼 {0}。</target>
        <note>{StrBegin="NETSDK1139: "}</note>
      </trans-unit>
      <trans-unit id="UseWpfOrUseWindowsFormsRequiresWindowsDesktopFramework">
        <source>NETSDK1107: Microsoft.NET.Sdk.WindowsDesktop is required to build Windows desktop applications. 'UseWpf' and 'UseWindowsForms' are not supported by the current SDK.</source>
        <target state="translated">NETSDK1107: 需有 Microsoft.NET.Sdk.WindowsDesktop 才能建置 Windows 傳統型應用程式。目前的 SDK 不支援 'UseWpf' 和 'UseWindowsForms'。</target>
        <note>{StrBegin="NETSDK1107: "}</note>
      </trans-unit>
      <trans-unit id="UsingPreviewSdk_Info">
        <source>NETSDK1057: You are using a preview version of .NET. See: https://aka.ms/dotnet-support-policy</source>
        <target state="translated">NETSDK1057: 您目前使用的是 .NET 預覽版。請參閱: https://aka.ms/dotnet-support-policy</target>
        <note />
      </trans-unit>
      <trans-unit id="WinMDObjNotSupportedOnTargetFramework">
        <source>NETSDK1131: Producing a managed Windows Metadata component with WinMDExp is not supported when targeting {0}.</source>
        <target state="translated">NETSDK1131: 當目標為 {0} 時，無法使用 WinMDExp 產生受控 Windows 中繼資料元件。</target>
        <note>{StrBegin="NETSDK1131: "}</note>
      </trans-unit>
      <trans-unit id="WinMDReferenceNotSupportedOnTargetFramework">
        <source>NETSDK1130: {1} cannot be referenced. Referencing a Windows Metadata component directly when targeting .NET 5 or higher is not supported. For more information, see https://aka.ms/netsdk1130</source>
        <target state="translated">NETSDK1130: {1} 無法參照。不支援以 .NET 5 或更新版本為目標時直接參考 Windows 中繼資料元件。如需詳細資訊，請參閱 https://aka.ms/netsdk1130</target>
        <note>{StrBegin="NETSDK1130: "}</note>
      </trans-unit>
      <trans-unit id="WinMDTransitiveReferenceNotSupported">
        <source>NETSDK1149: {0} cannot be referenced because it uses built-in support for WinRT, which is no longer supported in .NET 5 and higher.  An updated version of the component supporting .NET 5 is needed. For more information, see https://aka.ms/netsdk1149</source>
        <target state="translated">NETSDK1149: {0} 無法參照，因為它使用 WinRT 的內建支援，而 .NET 5 及更高版本不再予以支援。需要支援 .NET 5 之元件的更新版本。如需詳細資訊，請參閱 https://aka.ms/netsdk1149</target>
        <note>{StrBegin="NETSDK1149: "}</note>
      </trans-unit>
      <trans-unit id="WindowsDesktopFrameworkRequiresUseWpfOrUseWindowsForms">
        <source>NETSDK1106: Microsoft.NET.Sdk.WindowsDesktop requires 'UseWpf' or 'UseWindowsForms' to be set to 'true'</source>
        <target state="translated">NETSDK1106: Microsoft.NET.Sdk.WindowsDesktop 需要 'UseWpf' 或 'UseWindowsForms' 設為 'true'</target>
        <note>{StrBegin="NETSDK1106: "}</note>
      </trans-unit>
      <trans-unit id="WindowsDesktopFrameworkRequiresVersion30">
        <source>NETSDK1105: Windows desktop applications are only supported on .NET Core 3.0 or higher.</source>
        <target state="translated">NETSDK1105: 只有 .NET Core 3.0 或更高版本才支援 Windows 傳統型應用程式。</target>
        <note>{StrBegin="NETSDK1105: "}</note>
      </trans-unit>
      <trans-unit id="WindowsDesktopFrameworkRequiresWindows">
        <source>NETSDK1100: To build a project targeting Windows on this operating system, set the EnableWindowsTargeting property to true.</source>
        <target state="translated">NETSDK1100: 若要在此作業系統上組件以 Windows 為目標的專案，請將 EnableWindowsTargeting 屬性設為 true。</target>
        <note>{StrBegin="NETSDK1100: "}</note>
      </trans-unit>
      <trans-unit id="WindowsDesktopTargetPlatformMustBeWindows">
        <source>NETSDK1136: The target platform must be set to Windows (usually by including '-windows' in the TargetFramework property) when using Windows Forms or WPF, or referencing projects or packages that do so.</source>
        <target state="translated">NETSDK1136: 使用 Windows Forms 或 WPF，或是參考使用上述兩者的專案或套件時，目標平台必須設定為 Windows (通常透過在 TargetFramework 屬性中包含 '-windows' 來進行)。</target>
        <note>{StrBegin="NETSDK1136: "}</note>
      </trans-unit>
      <trans-unit id="WindowsSDKVersionConflicts">
        <source>NETSDK1148: A referenced assembly was compiled using a newer version of Microsoft.Windows.SDK.NET.dll. Please update to a newer .NET SDK in order to reference this assembly.</source>
        <target state="translated">NETSDK1148: 參考的組件是使用 Microsoft.Windows.SDK.NET.dll 的較新版本編譯的。若要參考此組件，請更新至較新的 .NET SDK。</target>
        <note>{StrBegin="NETSDK1148: "}</note>
      </trans-unit>
      <trans-unit id="WorkloadNotAvailable">
        <source>NETSDK1178: The project depends on the following workload packs that do not exist in any of the workloads available in this installation: {0}
You may need to build the project on another operating system or architecture, or update the .NET SDK.</source>
        <target state="translated">NETSDK1178: 此專案相依於不存在於安裝中任何可用之工作負載中的以下工作負載套件: {0}
您可能需要在其他作業系統或結構上建立專案，或更新 .NET SDK。</target>
        <note>{StrBegin="NETSDK1178: "}</note>
      </trans-unit>
      <trans-unit id="WorkloadNotInstalled">
        <source>NETSDK1147: To build this project, the following workloads must be installed: {0}
To install these workloads, run the following command: dotnet workload restore</source>
        <target state="translated">NETSDK1147: 若要建立此專案，必須安裝下列工作負載: {0}
若要安裝這些工作負載，請執行下列命令: dotnet workload restore</target>
        <note>{StrBegin="NETSDK1147: "} LOCALIZATION: Do not localize "dotnet workload restore"</note>
      </trans-unit>
    </body>
  </file>
</xliff><|MERGE_RESOLUTION|>--- conflicted
+++ resolved
@@ -8,13 +8,8 @@
         <note>{StrBegin="NETSDK1076: "}</note>
       </trans-unit>
       <trans-unit id="AotNoValidRuntimePackageError">
-<<<<<<< HEAD
-        <source>NETSDK1183: Unable to optimize assemblies for Ahead of time compilation: a valid runtime package was not found. Either set the PublishAot property to false, or use a supported runtime identifier when publishing and make sure to restore packages with the PublishAot property set to true.</source>
-        <target state="needs-review-translation">NETSDK1183: 無法為提前編譯最佳化組件: 找不到有效的執行階段套件。請將 PublishAot 屬性設為 false，或在發佈時使用支援的執行階段識別碼。以 .NET 7 或更高版本為目標時，請務必還原套件，將 PublishAot 屬性設為 true。</target>
-=======
         <source>NETSDK1183: Unable to optimize assemblies for Ahead of time compilation: a valid runtime package was not found. Either set the PublishAot property to false, or use a supported runtime identifier when publishing. When targeting .NET 7 or higher, make sure to restore packages with the PublishAot property set to true.</source>
         <target state="translated">NETSDK1183: 無法為提前編譯最佳化組件: 找不到有效的執行階段套件。請將 PublishAot 屬性設為 false，或在發佈時使用支援的執行階段識別碼。以 .NET 7 或更高版本為目標時，請務必還原套件，將 PublishAot 屬性設為 true。</target>
->>>>>>> 912d5fc5
         <note>{StrBegin="NETSDK1183: "}</note>
       </trans-unit>
       <trans-unit id="AppConfigRequiresRootConfiguration">

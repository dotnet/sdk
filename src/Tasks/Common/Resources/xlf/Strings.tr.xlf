--- conflicted
+++ resolved
@@ -2,7 +2,6 @@
 <xliff xmlns="urn:oasis:names:tc:xliff:document:1.2" xmlns:xsi="http://www.w3.org/2001/XMLSchema-instance" version="1.2" xsi:schemaLocation="urn:oasis:names:tc:xliff:document:1.2 xliff-core-1.2-transitional.xsd">
   <file datatype="xml" source-language="en" target-language="tr" original="../Strings.resx">
     <body>
-<<<<<<< HEAD
       <trans-unit id="AspNetCoreAllNotSupported">
         <source>NETSDK1079: The Microsoft.AspNetCore.All package is not supported when targeting .NET Core 3.0 or higher.  A FrameworkReference to Microsoft.AspNetCore.App should be used instead, and will be implicitly included by Microsoft.NET.Sdk.Web.</source>
         <target state="new">NETSDK1079: The Microsoft.AspNetCore.All package is not supported when targeting .NET Core 3.0 or higher.  A FrameworkReference to Microsoft.AspNetCore.App should be used instead, and will be implicitly included by Microsoft.NET.Sdk.Web.</target>
@@ -14,27 +13,27 @@
         <note>{StrBegin="NETSDK1080: "}</note>
       </trans-unit>
       <trans-unit id="CannotFindComhost">
-        <source>NETSDK1084: Unable to find a .NET Core COM host. The .NET Core COM host is only available on .NET Core 3.0 or higher when targeting Windows.</source>
-        <target state="new">NETSDK1084: Unable to find a .NET Core COM host. The .NET Core COM host is only available on .NET Core 3.0 or higher when targeting Windows.</target>
+        <source>NETSDK1088: Unable to find a .NET Core COM host. The .NET Core COM host is only available on .NET Core 3.0 or higher when targeting Windows.</source>
+        <target state="new">NETSDK1088: Unable to find a .NET Core COM host. The .NET Core COM host is only available on .NET Core 3.0 or higher when targeting Windows.</target>
         <note>{StrBegin="NETSDK1084: "}</note>
       </trans-unit>
       <trans-unit id="ClsidMapConflictingGuids">
-        <source>NETSDK1082: The '{0}' and '{1}' types have the same CLSID '{2}' set in their GuidAttribute. Each COMVisible class needs to have a distinct guid for their CLSID.</source>
-        <target state="new">NETSDK1082: The '{0}' and '{1}' types have the same CLSID '{2}' set in their GuidAttribute. Each COMVisible class needs to have a distinct guid for their CLSID.</target>
+        <source>NETSDK1086: The '{0}' and '{1}' types have the same CLSID '{2}' set in their GuidAttribute. Each COMVisible class needs to have a distinct guid for their CLSID.</source>
+        <target state="new">NETSDK1086: The '{0}' and '{1}' types have the same CLSID '{2}' set in their GuidAttribute. Each COMVisible class needs to have a distinct guid for their CLSID.</target>
         <note>{StrBegin="NETSDK1082: "}
 {0} - The first type with the conflicting guid.
 {1} - The second type with the conflicting guid.
 {2} - The guid the two types have.</note>
       </trans-unit>
       <trans-unit id="ClsidMapExportedTypesRequireExplicitGuid">
-        <source>NETSDK1081: The COMVisible class '{0}' must have a GuidAttribute with the CLSID of the class to be made visible to COM in .NET Core.</source>
-        <target state="new">NETSDK1081: The COMVisible class '{0}' must have a GuidAttribute with the CLSID of the class to be made visible to COM in .NET Core.</target>
+        <source>NETSDK1085: The COMVisible class '{0}' must have a GuidAttribute with the CLSID of the class to be made visible to COM in .NET Core.</source>
+        <target state="new">NETSDK1085: The COMVisible class '{0}' must have a GuidAttribute with the CLSID of the class to be made visible to COM in .NET Core.</target>
         <note>{StrBegin="NETSDK1081: "}
 {0} - The ComVisible class that doesn't have a GuidAttribute on it.</note>
       </trans-unit>
       <trans-unit id="ClsidMapInvalidAssembly">
-        <source>NETSDK1083: The supplied assembly '{0}' is not valid. Cannot generate a CLSIDMap from it.</source>
-        <target state="new">NETSDK1083: The supplied assembly '{0}' is not valid. Cannot generate a CLSIDMap from it.</target>
+        <source>NETSDK1087: The supplied assembly '{0}' is not valid. Cannot generate a CLSIDMap from it.</source>
+        <target state="new">NETSDK1087: The supplied assembly '{0}' is not valid. Cannot generate a CLSIDMap from it.</target>
         <note>{StrBegin="NETSDK1083: "}
 {0} - The path to the invalid assembly.</note>
       </trans-unit>
@@ -43,23 +42,26 @@
         <target state="new">NETSDK1077: Failed to lock resource.</target>
         <note>{StrBegin="NETSDK1077: "}</note>
       </trans-unit>
-=======
->>>>>>> 5687a0df
       <trans-unit id="AddResourceWithNonIntegerResource">
         <source>NETSDK1076: AddResource can only be used with integer resource types.</source>
         <target state="new">NETSDK1076: AddResource can only be used with integer resource types.</target>
         <note>{StrBegin="NETSDK1076: "}</note>
       </trans-unit>
+      <trans-unit id="InvalidResourceUpdate">
+        <source>NETSDK1075: Update handle is invalid. This instance may not be used for further updates.</source>
+        <target state="new">NETSDK1075: Update handle is invalid. This instance may not be used for further updates.</target>
+        <note>{StrBegin="NETSDK1075: "}</note>
+      </trans-unit>
+      <trans-unit id="AppHostCustomizationRequiresWindowsHostWarning">
+        <source>NETSDK1074: The application host executable will not be customized because adding resources requires that the build be performed on Windows (excluding Nano Server).</source>
+        <target state="new">NETSDK1074: The application host executable will not be customized because adding resources requires that the build be performed on Windows (excluding Nano Server).</target>
+        <note>{StrBegin="NETSDK1074: "}</note>
+      </trans-unit>
       <trans-unit id="AppConfigRequiresRootConfiguration">
         <source>NETSDK1070: The application configuration file must have root configuration element.</source>
         <target state="new">NETSDK1070: The application configuration file must have root configuration element.</target>
         <note>{StrBegin="NETSDK1070: "}</note>
       </trans-unit>
-      <trans-unit id="AppHostCustomizationRequiresWindowsHostWarning">
-        <source>NETSDK1074: The application host executable will not be customized because adding resources requires that the build be performed on Windows (excluding Nano Server).</source>
-        <target state="new">NETSDK1074: The application host executable will not be customized because adding resources requires that the build be performed on Windows (excluding Nano Server).</target>
-        <note>{StrBegin="NETSDK1074: "}</note>
-      </trans-unit>
       <trans-unit id="AppHostHasBeenModified">
         <source>NETSDK1029: Unable to use '{0}' as application host executable as it does not contain the expected placeholder byte sequence '{1}' that would mark where the application name would be written.</source>
         <target state="new">NETSDK1029: Unable to use '{0}' as application host executable as it does not contain the expected placeholder byte sequence '{1}' that would mark where the application name would be written.</target>
@@ -75,16 +77,6 @@
         <target state="new">NETSDK1072: Unable to use '{0}' as application host executable because it's not a Windows executable for the CUI (Console) subsystem.</target>
         <note>{StrBegin="NETSDK1072: "}</note>
       </trans-unit>
-      <trans-unit id="AspNetCoreAllNotSupported">
-        <source>NETSDK1079: The Microsoft.AspNetCore.All package is not supported when targeting .NET Core 3.0 or higher.  A FrameworkReference to Microsoft.AspNetCore.App should be used instead, and will be implicitly included by Microsoft.NET.Sdk.Web.</source>
-        <target state="new">NETSDK1079: The Microsoft.AspNetCore.All package is not supported when targeting .NET Core 3.0 or higher.  A FrameworkReference to Microsoft.AspNetCore.App should be used instead, and will be implicitly included by Microsoft.NET.Sdk.Web.</target>
-        <note>{StrBegin="NETSDK1079: "}</note>
-      </trans-unit>
-      <trans-unit id="AspNetCoreUsesFrameworkReference">
-        <source>NETSDK1080: A PackageReference to Microsoft.AspNetCore.App is not necessary when targeting .NET Core 3.0 or higher. If Microsoft.NET.Sdk.Web is used, the shared framework will be referenced automatically. Otherwise, the PackageReference should be replaced with a FrameworkReference.</source>
-        <target state="new">NETSDK1080: A PackageReference to Microsoft.AspNetCore.App is not necessary when targeting .NET Core 3.0 or higher. If Microsoft.NET.Sdk.Web is used, the shared framework will be referenced automatically. Otherwise, the PackageReference should be replaced with a FrameworkReference.</target>
-        <note>{StrBegin="NETSDK1080: "}</note>
-      </trans-unit>
       <trans-unit id="AssetPreprocessorMustBeConfigured">
         <source>NETSDK1017: Asset preprocessor must be configured before assets are processed.</source>
         <target state="new">NETSDK1017: Asset preprocessor must be configured before assets are processed.</target>
@@ -249,11 +241,6 @@
         <source>NETSDK1060: Error reading assets file: {0}</source>
         <target state="new">NETSDK1060: Error reading assets file: {0}</target>
         <note>{StrBegin="NETSDK1060: "}</note>
-      </trans-unit>
-      <trans-unit id="FailedToLockResource">
-        <source>NETSDK1077: Failed to lock resource.</source>
-        <target state="new">NETSDK1077: Failed to lock resource.</target>
-        <note>{StrBegin="NETSDK1077: "}</note>
       </trans-unit>
       <trans-unit id="FileNameIsTooLong">
         <source>NETSDK1030: Given file name '{0}' is longer than 1024 bytes</source>
@@ -305,11 +292,6 @@
         <source>NETSDK1018: Invalid NuGet version string: '{0}'.</source>
         <target state="new">NETSDK1018: Invalid NuGet version string: '{0}'.</target>
         <note>{StrBegin="NETSDK1018: "}</note>
-      </trans-unit>
-      <trans-unit id="InvalidResourceUpdate">
-        <source>NETSDK1075: Update handle is invalid. This instance may not be used for further updates.</source>
-        <target state="new">NETSDK1075: Update handle is invalid. This instance may not be used for further updates.</target>
-        <note>{StrBegin="NETSDK1075: "}</note>
       </trans-unit>
       <trans-unit id="MismatchedPlatformPackageVersion">
         <source>NETSDK1061: The project was restored using {0} version {1}, but with current settings, version {2} would be used instead. To resolve this issue, make sure the same settings are used for restore and for subsequent operations such as build or publish. Typically this issue can occur if the RuntimeIdentifier property is set during build or publish but not during restore. For more information, see https://aka.ms/dotnet-runtime-patch-selection.</source>

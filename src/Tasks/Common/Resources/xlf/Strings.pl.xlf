﻿<?xml version="1.0" encoding="utf-8"?>
<xliff xmlns="urn:oasis:names:tc:xliff:document:1.2" xmlns:xsi="http://www.w3.org/2001/XMLSchema-instance" version="1.2" xsi:schemaLocation="urn:oasis:names:tc:xliff:document:1.2 xliff-core-1.2-transitional.xsd">
  <file datatype="xml" source-language="en" target-language="pl" original="../Strings.resx">
    <body>
      <trans-unit id="AddResourceWithNonIntegerResource">
        <source>NETSDK1076: AddResource can only be used with integer resource types.</source>
        <target state="needs-review-translation">NETSDK1076: Element AddResource może być używany tylko z typami zasobów o wartości całkowitej.</target>
        <note>{StrBegins="NETSDK1076: "}</note>
      </trans-unit>
      <trans-unit id="AotNotSupported">
        <source>NETSDK1196: The SDK does not support ahead-of-time compilation. Set the PublishAot property to false.</source>
        <target state="needs-review-translation">NETSDK1196: Zestaw SDK nie obsługuje kompilacji z wyprzedzeniem. Ustaw właściwość PublishAot na wartość false.</target>
        <note>{StrBegins="NETSDK1196: "}</note>
      </trans-unit>
      <trans-unit id="AotUnsupportedHostRuntimeIdentifier">
        <source>NETSDK1204: Ahead-of-time compilation is not supported on the current platform '{0}'.</source>
        <target state="needs-review-translation">NETSDK1204: Kompilacja z wyprzedzeniem nie jest obsługiwana na bieżącej platformie „{0}”.</target>
        <note>{StrBegins="NETSDK1204: "}</note>
      </trans-unit>
      <trans-unit id="AotUnsupportedTargetFramework">
        <source>NETSDK1207: Ahead-of-time compilation is not supported for the target framework.</source>
        <target state="needs-review-translation">NETSDK1207: Kompilacja z wyprzedzeniem nie jest obsługiwana dla platformy docelowej.</target>
        <note>{StrBegins="NETSDK1207: "}</note>
      </trans-unit>
      <trans-unit id="AotUnsupportedTargetRuntimeIdentifier">
        <source>NETSDK1203: Ahead-of-time compilation is not supported for the target runtime identifier '{0}'.</source>
        <target state="needs-review-translation">NETSDK1203: Kompilacja z wyprzedzeniem nie jest obsługiwana dla docelowego identyfikatora środowiska uruchomieniowego „{0}”.</target>
        <note>{StrBegins="NETSDK1203: "}</note>
      </trans-unit>
      <trans-unit id="AppConfigRequiresRootConfiguration">
        <source>NETSDK1070: The application configuration file must have root configuration element.</source>
        <target state="needs-review-translation">NETSDK1070: Plik konfiguracji aplikacji musi mieć główny element konfiguracji.</target>
        <note>{StrBegins="NETSDK1070: "}</note>
      </trans-unit>
      <trans-unit id="AppHostCreationFailedWithRetry">
        <source>NETSDK1113: Failed to create apphost (attempt {0} out of {1}): {2}</source>
        <target state="needs-review-translation">NETSDK1113: nie można utworzyć hosta aplikacji (próba {0} z {1}): {2}</target>
        <note>{StrBegins="NETSDK1113: "}</note>
      </trans-unit>
      <trans-unit id="AppHostCustomizationRequiresWindowsHostWarning">
        <source>NETSDK1074: The application host executable will not be customized because adding resources requires that the build be performed on Windows (excluding Nano Server).</source>
        <target state="needs-review-translation">NETSDK1074: Plik wykonywalny hosta aplikacji nie zostanie dostosowany, ponieważ dodawanie zasobów wymaga, aby kompilacja została wykonana w systemie Windows (z wyjątkiem systemu Nano Server).</target>
        <note>{StrBegins="NETSDK1074: "}</note>
      </trans-unit>
      <trans-unit id="AppHostHasBeenModified">
        <source>NETSDK1029: Unable to use '{0}' as application host executable as it does not contain the expected placeholder byte sequence '{1}' that would mark where the application name would be written.</source>
        <target state="needs-review-translation">NETSDK1029: Nie można użyć elementu „{0}” jako pliku wykonywalnego hosta aplikacji, ponieważ nie zawiera on oczekiwanej sekwencji bajtów symbolu zastępczego „{1}”, która wskazuje lokalizację zapisu nazwy aplikacji.</target>
        <note>{StrBegins="NETSDK1029: "}</note>
      </trans-unit>
      <trans-unit id="AppHostNotWindows">
        <source>NETSDK1078: Unable to use '{0}' as application host executable because it's not a Windows PE file.</source>
        <target state="needs-review-translation">NETSDK1078: Nie można użyć pliku „{0}” jako pliku wykonywalnego hosta aplikacji, ponieważ nie jest to plik systemu Windows PE.</target>
        <note>{StrBegins="NETSDK1078: "}</note>
      </trans-unit>
      <trans-unit id="AppHostNotWindowsCLI">
        <source>NETSDK1072: Unable to use '{0}' as application host executable because it's not a Windows executable for the CUI (Console) subsystem.</source>
        <target state="needs-review-translation">NETSDK1072: Nie można użyć pliku „{0}” jako pliku wykonywalnego hosta aplikacji, ponieważ nie jest to plik wykonywalny systemu Windows dla podsystemu CUI (konsola).</target>
        <note>{StrBegins="NETSDK1072: "}</note>
      </trans-unit>
      <trans-unit id="AppHostSigningFailed">
        <source>NETSDK1177: Failed to sign apphost with error code {1}: {0}</source>
        <target state="needs-review-translation">NETSDK1177: Nie można podpisać hosta aplikacji z kodem błędu {1}: {0}</target>
        <note>{StrBegins="NETSDK1177: "}</note>
      </trans-unit>
      <trans-unit id="ArtifactsPathCannotBeSetInProject">
        <source>NETSDK1199: The ArtifactsPath and UseArtifactsOutput properties cannot be set in a project file, due to MSBuild ordering constraints. They must be set in a Directory.Build.props file or from the command line. See https://aka.ms/netsdk1199 for more information.</source>
        <target state="needs-review-translation">NETSDK1199: Nie można ustawić właściwości ArtifactsPath i UseArtifactsOutput w pliku projektu z powodu ograniczeń porządkowania programu MSBuild. Należy je ustawić w pliku Directory.Build.props lub w wierszu polecenia. Aby uzyskać więcej informacji, zobacz https://aka.ms/netsdk1199.</target>
        <note>{StrBegins="NETSDK1199: "}</note>
      </trans-unit>
      <trans-unit id="AspNetCoreAllNotSupported">
        <source>NETSDK1079: The Microsoft.AspNetCore.All package is not supported when targeting .NET Core 3.0 or higher.  A FrameworkReference to Microsoft.AspNetCore.App should be used instead, and will be implicitly included by Microsoft.NET.Sdk.Web.</source>
        <target state="needs-review-translation">NETSDK1079: Pakiet Microsoft.AspNetCore.All nie jest obsługiwany w przypadku ukierunkowania na program .NET Core w wersji 3.0 lub wyższej. Zamiast tego powinien zostać użyty element FrameworkReference dla pakietu Microsoft.AspNetCore.App, który zostanie niejawnie uwzględniony przez pakiet Microsoft.NET.Sdk.Web.</target>
        <note>{StrBegins="NETSDK1079: "}</note>
      </trans-unit>
      <trans-unit id="AspNetCorePackUnsupportedTargetFramework">
        <source>NETSDK1222: ASP.NET Core framework assets are not supported for the target framework.</source>
        <target state="new">NETSDK1222: ASP.NET Core framework assets are not supported for the target framework.</target>
        <note>{StrBegins="NETSDK1222: "}</note>
      </trans-unit>
      <trans-unit id="AspNetCoreUsesFrameworkReference">
        <source>NETSDK1080: A PackageReference to Microsoft.AspNetCore.App is not necessary when targeting .NET Core 3.0 or higher. If Microsoft.NET.Sdk.Web is used, the shared framework will be referenced automatically. Otherwise, the PackageReference should be replaced with a FrameworkReference.</source>
        <target state="needs-review-translation">NETSDK1080: Element PackageReference dla pakietu Microsoft.AspNetCore.App nie jest konieczny w przypadku ukierunkowania na program .NET Core w wersji 3.0 lub wyższej. Jeśli używany jest pakiet Microsoft.NET.Sdk.Web, odwołanie do udostępnionej struktury zostanie utworzone automatycznie. W przeciwnym razie element PackageReference powinien zostać zastąpiony elementem FrameworkReference.</target>
        <note>{StrBegins="NETSDK1080: "}</note>
      </trans-unit>
      <trans-unit id="AssetPreprocessorMustBeConfigured">
        <source>NETSDK1017: Asset preprocessor must be configured before assets are processed.</source>
        <target state="needs-review-translation">NETSDK1017: Preprocesor zasobów musi być skonfigurowany przed przetworzeniem zasobów.</target>
        <note>{StrBegins="NETSDK1017: "}</note>
      </trans-unit>
      <trans-unit id="AssetsFileMissingRuntimeIdentifier">
        <source>NETSDK1047: Assets file '{0}' doesn't have a target for '{1}'. Ensure that restore has run and that you have included '{2}' in the TargetFrameworks for your project. You may also need to include '{3}' in your project's RuntimeIdentifiers.</source>
        <target state="needs-review-translation">NETSDK1047: Plik zasobów „{0}” nie ma obiektu docelowego dla „{1}”. Upewnij się, że uruchomiono przywracanie i że w elemencie TargetFrameworks dla projektu uwzględniono element „{2}”. Może być też konieczne uwzględnienie elementu „{3}” w obszarze RuntimeIdentifiers projektu.</target>
        <note>{StrBegins="NETSDK1047: "}</note>
      </trans-unit>
      <trans-unit id="AssetsFileMissingTarget">
        <source>NETSDK1005: Assets file '{0}' doesn't have a target for '{1}'. Ensure that restore has run and that you have included '{2}' in the TargetFrameworks for your project.</source>
        <target state="needs-review-translation">NETSDK1005: Plik zasobów „{0}” nie ma obiektu docelowego dla „{1}”. Upewnij się, że uruchomiono przywracanie i że w elemencie TargetFrameworks dla projektu uwzględniono element „{2}”.</target>
        <note>{StrBegins="NETSDK1005: "}</note>
      </trans-unit>
      <trans-unit id="AssetsFileNotFound">
        <source>NETSDK1004: Assets file '{0}' not found. Run a NuGet package restore to generate this file.</source>
        <target state="needs-review-translation">NETSDK1004: Nie odnaleziono pliku zasobów „{0}”. Uruchom przywracanie pakietu NuGet, aby wygenerować ten plik.</target>
        <note>{StrBegins="NETSDK1004: "}</note>
      </trans-unit>
      <trans-unit id="AssetsFileNotSet">
        <source>NETSDK1063: The path to the project assets file was not set. Run a NuGet package restore to generate this file.</source>
        <target state="needs-review-translation">NETSDK1063: Nie ustawiono ścieżki do pliku zasobów projektu. Uruchom przywracanie pakietu NuGet, aby wygenerować ten plik.</target>
        <note>{StrBegins="NETSDK1063: "}</note>
      </trans-unit>
      <trans-unit id="AssetsFilePathNotRooted">
        <source>NETSDK1006: Assets file path '{0}' is not rooted. Only full paths are supported.</source>
        <target state="needs-review-translation">NETSDK1006: Ścieżka pliku zasobów „{0}” nie prowadzi do katalogu głównego. Tylko pełne ścieżki są obsługiwane.</target>
        <note>{StrBegins="NETSDK1006: "}</note>
      </trans-unit>
      <trans-unit id="AtLeastOneTargetFrameworkMustBeSpecified">
        <source>NETSDK1001: At least one possible target framework must be specified.</source>
        <target state="needs-review-translation">NETSDK1001: Należy określić co najmniej jedną możliwą platformę docelową.</target>
        <note>{StrBegins="NETSDK1001: "}</note>
      </trans-unit>
      <trans-unit id="CannotDirectlyReferenceMicrosoftNetCompilersToolsetFramework">
        <source>NETSDK1205: The Microsoft.Net.Compilers.Toolset.Framework package should not be set directly. Set the property 'BuildWithNetFrameworkHostedCompiler' to 'true' instead if you need it.</source>
        <target state="needs-review-translation">NETSDK1205: Pakiet Microsoft.Net.Compilers.Toolset.Framework nie powinien być ustawiany bezpośrednio. Zamiast tego ustaw właściwość „BuildWithNetFrameworkHostedCompiler” na wartość „prawda”, jeśli jest to potrzebne.</target>
        <note>{StrBegins="NETSDK1205: "}{Locked="Microsoft.Net.Compilers.Toolset.Framework"}{Locked="BuildWithNetFrameworkHostedCompiler"}</note>
      </trans-unit>
      <trans-unit id="CannotFindApphostForRid">
        <source>NETSDK1065: Cannot find app host for {0}. {0} could be an invalid runtime identifier (RID). For more information about RID, see https://aka.ms/rid-catalog.</source>
        <target state="needs-review-translation">NETSDK1065: Nie można odnaleźć hosta aplikacji dla elementu {0}. {0} może być nieprawidłowym identyfikatorem środowiska uruchomieniowego. Aby uzyskać więcej informacji na temat identyfikatora środowiska uruchomieniowego, zobacz https://aka.ms/rid-catalog.</target>
        <note>{StrBegins="NETSDK1065: "}</note>
      </trans-unit>
      <trans-unit id="CannotFindComhost">
        <source>NETSDK1091: Unable to find a .NET Core COM host. The .NET Core COM host is only available on .NET Core 3.0 or higher when targeting Windows.</source>
        <target state="needs-review-translation">NETSDK1091: Nie można odnaleźć hosta COM programu .NET Core. Host COM programu .NET Core jest dostępny tylko w programie .NET Core w wersji 3.0 lub wyższej w przypadku ukierunkowania na system Windows.</target>
        <note>{StrBegins="NETSDK1091: "}</note>
      </trans-unit>
      <trans-unit id="CannotFindIjwhost">
        <source>NETSDK1114: Unable to find a .NET Core IJW host. The .NET Core IJW host is only available on .NET Core 3.1 or higher when targeting Windows.</source>
        <target state="needs-review-translation">NETSDK1114: Nie można znaleźć hosta IJW platformy .NET Core. Host IJW platformy .NET Core jest dostępny tylko na platformie .NET Core w wersji 3.1 lub nowszej w przypadku ukierunkowania na system Windows.</target>
        <note>{StrBegins="NETSDK1114: "}</note>
      </trans-unit>
      <trans-unit id="CannotFindProjectInfo">
        <source>NETSDK1007: Cannot find project info for '{0}'. This can indicate a missing project reference.</source>
        <target state="needs-review-translation">NETSDK1007: Nie odnaleziono informacji o projekcie dla elementu „{0}”. Może to wskazywać na brakujące odwołanie do projektu.</target>
        <note>{StrBegins="NETSDK1007: "}</note>
      </trans-unit>
      <trans-unit id="CannotHaveRuntimeIdentifierPlatformMismatchPlatformTarget">
        <source>NETSDK1032: The RuntimeIdentifier platform '{0}' and the PlatformTarget '{1}' must be compatible.</source>
        <target state="needs-review-translation">NETSDK1032: Platforma elementu RuntimeIdentifier „{0}” i element PlatformTarget „{1}” muszą być zgodne.</target>
        <note>{StrBegins="NETSDK1032: "}</note>
      </trans-unit>
      <trans-unit id="CannotHaveSelfContainedWithoutRuntimeIdentifier">
        <source>NETSDK1031: It is not supported to build or publish a self-contained application without specifying a RuntimeIdentifier. You must either specify a RuntimeIdentifier or set SelfContained to false.</source>
        <target state="needs-review-translation">NETSDK1031: Kompilowanie i publikowanie aplikacji autonomicznej bez określania elementu RuntimeIdentifier nie jest obsługiwane. Należy określić element RuntimeIdentifier lub ustawić wartość false dla elementu SelfContained.</target>
        <note>{StrBegins="NETSDK1031: "}</note>
      </trans-unit>
      <trans-unit id="CannotHaveSingleFileWithoutRuntimeIdentifier">
        <source>NETSDK1097: It is not supported to publish an application to a single-file without specifying a RuntimeIdentifier. You must either specify a RuntimeIdentifier or set PublishSingleFile to false.</source>
        <target state="needs-review-translation">NETSDK1097: Publikowanie aplikacji w pojedynczym pliku bez określania elementu RuntimeIdentifier nie jest obsługiwane. Należy określić element RuntimeIdentifier lub ustawić wartość false dla elementu PublishSingleFile.</target>
        <note>{StrBegins="NETSDK1097: "}</note>
      </trans-unit>
      <trans-unit id="CannotHaveSingleFileWithoutAppHost">
        <source>NETSDK1098: Applications published to a single-file are required to use the application host. You must either set PublishSingleFile to false or set UseAppHost to true.</source>
        <target state="needs-review-translation">NETSDK1098: Aplikacje opublikowane w pojedynczym pliku muszą używać hosta aplikacji. Należy ustawić element PublishSingleFile na wartość false lub ustawić element UseAppHost na wartość true.</target>
        <note>{StrBegins="NETSDK1098: "}</note>
      </trans-unit>
      <trans-unit id="CannotHaveSingleFileWithoutExecutable">
        <source>NETSDK1099: Publishing to a single-file is only supported for executable applications.</source>
        <target state="needs-review-translation">NETSDK1099: Publikowanie w pojedynczym pliku jest obsługiwane tylko dla aplikacji wykonywalnych.</target>
        <note>{StrBegins="NETSDK1099: "}</note>
      </trans-unit>
      <trans-unit id="CannotHaveSolutionLevelOutputPath">
        <source>NETSDK1194: The "--output" option isn't supported when building a solution. Specifying a solution-level output path results in all projects copying outputs to the same directory, which can lead to inconsistent builds.</source>
        <target state="needs-review-translation">NETSDK1194: Opcja „--output” nie jest obsługiwana podczas kompilowania rozwiązania. Określenie ścieżki wyjściowej na poziomie rozwiązania spowoduje, że wszystkie projekty będą kopiować dane wyjściowe do tego samego katalogu, co może prowadzić do niespójnych kompilacji.</target>
        <note>{StrBegins="NETSDK1194: "}{Locked="--output"}</note>
      </trans-unit>
      <trans-unit id="CannotHaveSolutionLevelRuntimeIdentifier">
        <source>NETSDK1134: Building a solution with a specific RuntimeIdentifier is not supported. If you would like to publish for a single RID, specify the RID at the individual project level instead.</source>
        <target state="needs-review-translation">NETSDK1134: tworzenie rozwiązania z określonym identyfikatorem RuntimeIdentifier nie jest obsługiwane. Jeśli chcesz dokonać publikacji tylko dla jednego identyfikatora RID, określ identyfikator RID na poziomie projektu indywidualnego.</target>
        <note>{StrBegins="NETSDK1134: "}</note>
      </trans-unit>
      <trans-unit id="CannotHaveSupportedOSPlatformVersionHigherThanTargetPlatformVersion">
        <source>NETSDK1135: SupportedOSPlatformVersion {0} cannot be higher than TargetPlatformVersion {1}.</source>
        <target state="needs-review-translation">NETSDK1135: Element SupportedOSPlatformVersion {0} nie może być większy niż element TargetPlatformVersion {1}.</target>
        <note>{StrBegins="NETSDK1135: "}</note>
      </trans-unit>
      <trans-unit id="CannotIncludeAllContentButNotNativeLibrariesInSingleFile">
        <source>NETSDK1143: Including all content in a single file bundle also includes native libraries. If IncludeAllContentForSelfExtract is true, IncludeNativeLibrariesForSelfExtract must not be false.</source>
        <target state="needs-review-translation">NETSDK1143: Dołączanie całej zawartości w pojedynczym pakiecie plików obejmuje również biblioteki natywne. Jeśli element IncludeAllContentForSelfExtract ma wartość true, element IncludeNativeLibrariesForSelfExtract nie może mieć wartości false.</target>
        <note>{StrBegins="NETSDK1143: "}</note>
      </trans-unit>
      <trans-unit id="CannotIncludeSymbolsInSingleFile">
        <source>NETSDK1142: Including symbols in a single file bundle is not supported when publishing for .NET5 or higher.</source>
        <target state="needs-review-translation">NETSDK1142: Dołączanie symboli w pojedynczym pakiecie plików nie jest obsługiwane w przypadku publikowania dla dla platformy .NET5 lub nowszej.</target>
        <note>{StrBegins="NETSDK1142: "}</note>
      </trans-unit>
      <trans-unit id="CannotInferTargetFrameworkIdentifierAndVersion">
        <source>NETSDK1013: The TargetFramework value '{0}' was not recognized. It may be misspelled. If not, then the TargetFrameworkIdentifier and/or TargetFrameworkVersion properties must be specified explicitly.</source>
        <target state="needs-review-translation">NETSDK1013: Nie rozpoznano wartości „{0}” elementu TargetFramework. Być może wpisano ją niepoprawnie. Jeśli nie, należy jawnie określić właściwości TargetFrameworkIdentifier i/lub TargetFrameworkVersion.</target>
        <note>{StrBegins="NETSDK1013: "}</note>
      </trans-unit>
      <trans-unit id="CannotUseSelfContainedWithoutAppHost">
        <source>NETSDK1067: Self-contained applications are required to use the application host. Either set SelfContained to false or set UseAppHost to true.</source>
        <target state="needs-review-translation">NETSDK1067: Aplikacje autonomiczne muszą korzystać z hosta aplikacji. Ustaw parametr SelfContained na wartość false lub parametr UseAppHost na wartość true.</target>
        <note>{StrBegins="NETSDK1067: "}</note>
      </trans-unit>
      <trans-unit id="CanOnlyHaveSingleFileWithNetCoreApp">
        <source>NETSDK1125: Publishing to a single-file is only supported for netcoreapp target.</source>
        <target state="needs-review-translation">NETSDK1125: Publikowanie do pojedynczego pliku jest obsługiwane tylko w przypadku elementu docelowego netcoreapp.</target>
        <note>{StrBegins="NETSDK1125: "}</note>
      </trans-unit>
      <trans-unit id="ChoosingAssemblyVersion_Info">
        <source>Choosing '{0}' because AssemblyVersion '{1}' is greater than '{2}'.</source>
        <target state="translated">Zostanie wybrany element „{0}”, ponieważ wartość atrybutu AssemblyVersion „{1}” jest większa niż „{2}”.</target>
        <note />
      </trans-unit>
      <trans-unit id="ChoosingCopyLocalArbitrarily_Info">
        <source>Choosing '{0}' arbitrarily as both items are copy-local and have equal file and assembly versions.</source>
        <target state="translated">Arbitralnie zostanie wybrany element „{0}”, ponieważ oba elementy mają włączone kopiowanie lokalne i mają takie same wersje plików i zestawów.</target>
        <note />
      </trans-unit>
      <trans-unit id="ChoosingFileVersion_Info">
        <source>Choosing '{0}' because file version '{1}' is greater than '{2}'.</source>
        <target state="translated">Zostanie wybrany element „{0}”, ponieważ wersja pliku „{1}” jest nowsza niż „{2}”.</target>
        <note />
      </trans-unit>
      <trans-unit id="ChoosingPlatformItem_Info">
        <source>Choosing '{0}' because it is a platform item.</source>
        <target state="translated">Zostanie wybrany element „{0}”, ponieważ jest to element platformy.</target>
        <note />
      </trans-unit>
      <trans-unit id="ChoosingPreferredPackage_Info">
        <source>Choosing '{0}' because it comes from a package that is preferred.</source>
        <target state="translated">Zostanie wybrany element „{0}”, ponieważ pochodzi on z preferowanego pakietu.</target>
        <note />
      </trans-unit>
      <trans-unit id="ClsidMapConflictingGuids">
        <source>NETSDK1089: The '{0}' and '{1}' types have the same CLSID '{2}' set in their GuidAttribute. Each COMVisible class needs to have a distinct guid for their CLSID.</source>
        <target state="needs-review-translation">NETSDK1089: Typy „{0}” i „{1}” mają ustawiony ten sam identyfikator CLSID „{2}” w ich atrybucie GuidAttribute. Każda klasa COMVisible musi mieć unikatowe identyfikatory GUID dla swojego identyfikatora CLSID.</target>
        <note>{StrBegins="NETSDK1089: "}
{0} - The first type with the conflicting guid.
{1} - The second type with the conflicting guid.
{2} - The guid the two types have.</note>
      </trans-unit>
      <trans-unit id="ClsidMapExportedTypesRequireExplicitGuid">
        <source>NETSDK1088: The COMVisible class '{0}' must have a GuidAttribute with the CLSID of the class to be made visible to COM in .NET Core.</source>
        <target state="needs-review-translation">NETSDK1088: Klasa COMVisible „{0}” musi mieć atrybut GuidAttribute z identyfikatorem CLSID klasy, aby była widoczna dla hosta COM w programie .NET Core.</target>
        <note>{StrBegins="NETSDK1088: "}
{0} - The ComVisible class that doesn't have a GuidAttribute on it.</note>
      </trans-unit>
      <trans-unit id="ClsidMapInvalidAssembly">
        <source>NETSDK1090: The supplied assembly '{0}' is not valid. Cannot generate a CLSIDMap from it.</source>
        <target state="needs-review-translation">NETSDK1090: Podany zestaw „{0}” jest nieprawidłowy. Nie można wygenerować elementu CLSIDMap na jego podstawie.</target>
        <note>{StrBegins="NETSDK1090: "}
{0} - The path to the invalid assembly.</note>
      </trans-unit>
      <trans-unit id="CompressionInSingleFileRequires60">
        <source>NETSDK1167: Compression in a single file bundle is only supported when publishing for .NET6 or higher.</source>
        <target state="needs-review-translation">NETSDK1167: kompresja w pojedynczym pakiecie plików jest obsługiwana tylko w przypadku publikowania na potrzeby platformy .NET6 lub nowszej wersji.</target>
        <note>{StrBegins="NETSDK1167: "}</note>
      </trans-unit>
      <trans-unit id="CompressionInSingleFileRequiresSelfContained">
        <source>NETSDK1176: Compression in a single file bundle is only supported when publishing a self-contained application.</source>
        <target state="needs-review-translation">NETSDK1176: Kompresja w pojedynczym pakiecie plików jest obsługiwana tylko w przypadku publikowania samodzielnych aplikacji.</target>
        <note>{StrBegins="NETSDK1176: "}</note>
      </trans-unit>
      <trans-unit id="ConflictingRuntimePackInformation">
        <source>NETSDK1133: There was conflicting information about runtime packs available for {0}:
{1}</source>
        <target state="needs-review-translation">NETSDK1133: Informacje o pakietach środowiska uruchomieniowego dostępnych dla elementu {0} były w konflikcie:
{1}</target>
        <note>{StrBegins="NETSDK1133: "}</note>
      </trans-unit>
      <trans-unit id="ContentItemDoesNotProvideOutputPath">
        <source>NETSDK1014: Content item for '{0}' sets '{1}', but does not provide  '{2}' or '{3}'.</source>
        <target state="needs-review-translation">NETSDK1014: Element zawartości dla elementu „{0}” ustawia wartość „{1}”, ale nie zapewnia wartości „{2}” ani „{3}”.</target>
        <note>{StrBegins="NETSDK1014: "}</note>
      </trans-unit>
      <trans-unit id="ContentPreproccessorParameterRequired">
        <source>NETSDK1010: The '{0}' task must be given a value for parameter '{1}' in order to consume preprocessed content.</source>
        <target state="needs-review-translation">NETSDK1010: Dla zadania „{0}” musi zostać podana wartość parametru „{1}” w celu użycia wstępnie przetworzonej zawartości.</target>
        <note>{StrBegins="NETSDK1010: "}</note>
      </trans-unit>
      <trans-unit id="CouldNotDetermineWinner_DoesNotExist_Info">
        <source>Could not determine winner because '{0}' does not exist.</source>
        <target state="translated">Nie można określić wyniku, ponieważ element „{0}” nie istnieje.</target>
        <note />
      </trans-unit>
      <trans-unit id="CouldNotDetermineWinner_EqualVersions_Info">
        <source>Could not determine winner due to equal file and assembly versions.</source>
        <target state="translated">Nie można określić wyniku z powodu takich samych wersji pliku i zestawu.</target>
        <note />
      </trans-unit>
      <trans-unit id="CouldNotDetermineWinner_NoFileVersion_Info">
        <source>Could not determine a winner because '{0}' has no file version.</source>
        <target state="translated">Nie można określić wyniku, ponieważ element „{0}” nie ma wersji pliku.</target>
        <note />
      </trans-unit>
      <trans-unit id="CouldNotDetermineWinner_NotAnAssembly_Info">
        <source>Could not determine a winner because '{0}' is not an assembly.</source>
        <target state="translated">Nie można określić wyniku, ponieważ element „{0}” nie jest zestawem.</target>
        <note />
      </trans-unit>
      <trans-unit id="CouldNotGetPackVersionFromWorkloadManifests">
        <source>NETSDK1181: Error getting pack version: Pack '{0}' was not present in workload manifests.</source>
        <target state="needs-review-translation">NETSDK1181: Wystąpił błąd podczas uzyskiwania wersji pakietu: pakiet „{0}” nie był obecny w manifestach obciążenia.</target>
        <note>{StrBegins="NETSDK1181: "}</note>
      </trans-unit>
      <trans-unit id="CouldNotLoadPlatformManifest">
        <source>NETSDK1042: Could not load PlatformManifest from '{0}' because it did not exist.</source>
        <target state="needs-review-translation">NETSDK1042: Nie można załadować elementu PlatformManifest z lokalizacji „{0}”, ponieważ ta lokalizacja nie istnieje.</target>
        <note>{StrBegins="NETSDK1042: "}</note>
      </trans-unit>
      <trans-unit id="CppRequiresTFMVersion31">
        <source>NETSDK1120: C++/CLI projects targeting .NET Core require a target framework of at least 'netcoreapp3.1'.</source>
        <target state="needs-review-translation">NETSDK1120: Projekty języka C++/interfejsu wiersza polecenia dla platformy .NET Core wymagają co najmniej platformy docelowej „netcoreapp 3.1”.</target>
        <note>{StrBegins="NETSDK1120: "}</note>
      </trans-unit>
      <trans-unit id="Crossgen2MissingRequiredMetadata">
        <source>NETSDK1158: Required '{0}' metadata missing on Crossgen2Tool item.</source>
        <target state="needs-review-translation">NETSDK1158: brak wymaganych metadanych "{0}" w elemencie Crossgen2Tool.</target>
        <note>{StrBegins="NETSDK1158: "}</note>
      </trans-unit>
      <trans-unit id="Crossgen2RequiresSelfContained">
        <source>NETSDK1126: Publishing ReadyToRun using Crossgen2 is only supported for self-contained applications.</source>
        <target state="needs-review-translation">NETSDK1126: Publikowanie elementu ReadyToRun przy użyciu elementu Crossgen2 jest obsługiwane tylko w przypadku aplikacji samodzielnych.</target>
        <note>{StrBegins="NETSDK1126: "}</note>
      </trans-unit>
      <trans-unit id="Crossgen2ToolExecutableNotFound">
        <source>NETSDK1155: Crossgen2Tool executable '{0}' not found.</source>
        <target state="needs-review-translation">NETSDK1155: nie znaleziono pliku wykonywalnego "{0}" elementu Crossgen2Tool.</target>
        <note>{StrBegins="NETSDK1155: "}</note>
      </trans-unit>
      <trans-unit id="Crossgen2ToolMissingWhenUseCrossgen2IsSet">
        <source>NETSDK1154: Crossgen2Tool must be specified when UseCrossgen2 is set to true.</source>
        <target state="needs-review-translation">NETSDK1154: należy określić element Crossgen2Tool, gdy właściwość UseCrossgen2 jest ustawiona na wartość true.</target>
        <note>{StrBegins="NETSDK1154: "}</note>
      </trans-unit>
      <trans-unit id="Crossgen5CannotEmitSymbolsInCompositeMode">
        <source>NETSDK1166: Cannot emit symbols when publishing for .NET 5 with Crossgen2 using composite mode.</source>
        <target state="needs-review-translation">NETSDK1166: nie można emitować symboli podczas publikowania w przypadku platformy .NET 5 z Crossgen2 przy użyciu trybu złożonego.</target>
        <note>{StrBegins="NETSDK1166: "}</note>
      </trans-unit>
      <trans-unit id="CrossgenToolExecutableNotFound">
        <source>NETSDK1160: CrossgenTool executable '{0}' not found.</source>
        <target state="needs-review-translation">NETSDK1160: nie znaleziono pliku wykonywalnego "{0}" elementu CrossgenTool.</target>
        <note>{StrBegins="NETSDK1160: "}</note>
      </trans-unit>
      <trans-unit id="CrossgenToolMissingInPDBCompilationMode">
        <source>NETSDK1153: CrossgenTool not specified in PDB compilation mode.</source>
        <target state="needs-review-translation">NETSDK1153: nie określono elementu CrossgenTool w trybie kompilacji pliku PDB.</target>
        <note>{StrBegins="NETSDK1153: "}</note>
      </trans-unit>
      <trans-unit id="CrossgenToolMissingWhenUseCrossgen2IsNotSet">
        <source>NETSDK1159: CrossgenTool must be specified when UseCrossgen2 is set to false.</source>
        <target state="needs-review-translation">NETSDK1159: należy określić element CrossgenTool, gdy właściwość UseCrossgen2 jest ustawiona na wartość false.</target>
        <note>{StrBegins="NETSDK1159: "}</note>
      </trans-unit>
      <trans-unit id="DiaSymReaderLibraryNotFound">
        <source>NETSDK1161: DiaSymReader library '{0}' not found.</source>
        <target state="needs-review-translation">NETSDK1161: nie znaleziono biblioteki DiaSymReader "{0}".</target>
        <note>{StrBegins="NETSDK1161: "}</note>
      </trans-unit>
      <trans-unit id="DotNetHostExecutableNotFound">
        <source>NETSDK1156: .NET host executable '{0}' not found.</source>
        <target state="needs-review-translation">NETSDK1156: nie znaleziono pliku wykonywalnego "{0}" hosta platformy .NET.</target>
        <note>{StrBegins="NETSDK1156: "}</note>
      </trans-unit>
      <trans-unit id="DotnetToolDoesNotSupportTFMLowerThanNetcoreapp21">
        <source>NETSDK1055: DotnetTool does not support target framework lower than netcoreapp2.1.</source>
        <target state="needs-review-translation">NETSDK1055: Narzędzie DotnetTool nie obsługuje docelowej struktury w wersji niższej niż netcoreapp2.1.</target>
        <note>{StrBegins="NETSDK1055: "}</note>
      </trans-unit>
      <trans-unit id="DotnetToolOnlySupportNetcoreapp">
        <source>NETSDK1054: only supports .NET Core.</source>
        <target state="needs-review-translation">NETSDK1054: obsługuje tylko platformę .NET Core.</target>
        <note>{StrBegins="NETSDK1054: "}</note>
      </trans-unit>
      <trans-unit id="DuplicateItemsError">
        <source>NETSDK1022: Duplicate '{0}' items were included. The .NET SDK includes '{0}' items from your project directory by default. You can either remove these items from your project file, or set the '{1}' property to '{2}' if you want to explicitly include them in your project file. For more information, see {4}. The duplicate items were: {3}</source>
        <target state="needs-review-translation">NETSDK1022: Zostały uwzględnione zduplikowane elementy „{0}”. Zestaw .NET SDK dołącza domyślnie elementy „{0}” z katalogu projektu. Możesz usunąć te elementy z pliku projektu lub ustawić dla właściwości „{1}” wartość „{2}”, aby jawnie uwzględnić je w pliku projektu.Aby uzyskać więcej informacji, zobacz {4}. Zduplikowane elementy: {3}</target>
        <note>{StrBegins="NETSDK1022: "}</note>
      </trans-unit>
      <trans-unit id="DuplicatePreprocessorToken">
        <source>NETSDK1015: The preprocessor token '{0}' has been given more than one value. Choosing '{1}' as the value.</source>
        <target state="needs-review-translation">NETSDK1015: Dla tokenu preprocesora „{0}” podano więcej niż jedną wartość. Wybieranie elementu „{1}” jako wartości.</target>
        <note>{StrBegins="NETSDK1015: "}</note>
      </trans-unit>
      <trans-unit id="DuplicatePublishOutputFiles">
        <source>NETSDK1152: Found multiple publish output files with the same relative path: {0}.</source>
        <target state="needs-review-translation">NETSDK1152: znaleziono wiele opublikowanych plików wyjściowych z taką samą ścieżką względną: {0}.</target>
        <note>{StrBegins="NETSDK1152: "}</note>
      </trans-unit>
      <trans-unit id="DuplicateRuntimePackAsset">
        <source>NETSDK1110: More than one asset in the runtime pack has the same destination sub-path of '{0}'. Report this error to the .NET team here: https://aka.ms/dotnet-sdk-issue.</source>
        <target state="needs-review-translation">NETSDK1110: Więcej niż jeden zasób w pakiecie środowiska uruchomieniowego ma taką samą docelową ścieżkę podrzędną („{0}”). Zgłoś ten błąd zespołowi platformy .NET tutaj: https://aka.ms/dotnet-sdk-issue.</target>
        <note>{StrBegins="NETSDK1110: "}</note>
      </trans-unit>
      <trans-unit id="DuplicateTypeLibraryIds">
        <source>NETSDK1169: The same resource ID {0} was specified for two type libraries '{1}' and '{2}'. Duplicate type library IDs are not allowed.</source>
        <target state="needs-review-translation">NETSDK1169: ten sam identyfikator zasobu {0} został określony dla dwóch bibliotek typów "{1}" i "{2}". Duplikowanie identyfikatorów bibliotek typów jest niedozwolone.</target>
        <note>{StrBegins="NETSDK1169: "}</note>
      </trans-unit>
      <trans-unit id="EnableSingleFileAnalyzerUnsupported">
        <source>NETSDK1211: EnableSingleFileAnalyzer is not supported for the target framework. Consider multi-targeting to a supported framework to enable single-file analysis, and set EnableSingleFileAnalyzer only for the supported frameworks. For example:
&lt;EnableSingleFileAnalyzer Condition="$([MSBuild]::IsTargetFrameworkCompatible('$(TargetFramework)', '{0}'))"&gt;true&lt;/EnableSingleFileAnalyzer&gt;</source>
        <target state="needs-review-translation">NETSDK1211: EnableSingleFileAnalyzer nie jest obsługiwany dla struktury docelowej. Rozważ zastosowanie wielu elementów docelowych do obsługiwanej struktury, aby umożliwić analizę pojedynczych plików, i ustaw parametr EnableSingleFileAnalyzer tylko dla obsługiwanych struktur. Na przykład:
&lt;EnableSingleFileAnalyzer Condition="$([MSBuild]::IsTargetFrameworkCompatible('$(TargetFramework)', „{0}”))"&gt;wartość prawda&lt;/EnableSingleFileAnalyzer&gt;</target>
        <note>{StrBegins="NETSDK1211: "}</note>
      </trans-unit>
      <trans-unit id="EncounteredConflict_Info">
        <source>Encountered conflict between '{0}' and '{1}'.</source>
        <target state="translated">Napotkano konflikt między elementem „{0}” i „{1}”.</target>
        <note />
      </trans-unit>
      <trans-unit id="ErrorParsingFrameworkListInvalidValue">
        <source>NETSDK1051: Error parsing FrameworkList from '{0}'.  {1} '{2}' was invalid.</source>
        <target state="needs-review-translation">NETSDK1051: Błąd analizowania elementu FrameworkList z elementu „{0}”. Element {1} „{2}” był nieprawidłowy.</target>
        <note>{StrBegins="NETSDK1051: "}</note>
      </trans-unit>
      <trans-unit id="ErrorParsingPlatformManifest">
        <source>NETSDK1043: Error parsing PlatformManifest from '{0}' line {1}.  Lines must have the format {2}.</source>
        <target state="needs-review-translation">NETSDK1043: Wystąpił błąd podczas analizowania elementu PlatformManifest w wierszu „{0}” {1}. Wiersze muszą mieć format {2}.</target>
        <note>{StrBegins="NETSDK1043: "}</note>
      </trans-unit>
      <trans-unit id="ErrorParsingPlatformManifestInvalidValue">
        <source>NETSDK1044: Error parsing PlatformManifest from '{0}' line {1}.  {2} '{3}' was invalid.</source>
        <target state="needs-review-translation">NETSDK1044: Wystąpił błąd podczas analizowania elementu PlatformManifest w wierszu „{0}” {1}. Element {2} „{3}” jest nieprawidłowy.</target>
        <note>{StrBegins="NETSDK1044: "}</note>
      </trans-unit>
      <trans-unit id="ErrorReadingAssetsFile">
        <source>NETSDK1060: Error reading assets file: {0}</source>
        <target state="needs-review-translation">NETSDK1060: Błąd podczas odczytywania pliku zasobów: {0}</target>
        <note>{StrBegins="NETSDK1060: "}</note>
      </trans-unit>
      <trans-unit id="FailedToDeleteApphost">
        <source>NETSDK1111: Failed to delete output apphost: {0}</source>
        <target state="needs-review-translation">NETSDK1111: Nie można usunąć wyjściowego elementu apphost: {0}</target>
        <note>{StrBegins="NETSDK1111: "}</note>
      </trans-unit>
      <trans-unit id="FailedToLockResource">
        <source>NETSDK1077: Failed to lock resource.</source>
        <target state="needs-review-translation">NETSDK1077: Nie można zablokować zasobu.</target>
        <note>{StrBegins="NETSDK1077: "}</note>
      </trans-unit>
      <trans-unit id="FileNameIsTooLong">
        <source>NETSDK1030: Given file name '{0}' is longer than 1024 bytes</source>
        <target state="needs-review-translation">NETSDK1030: Podana nazwa pliku „{0}” jest dłuższa niż 1024 bajty</target>
        <note>{StrBegins="NETSDK1030: "}</note>
      </trans-unit>
      <trans-unit id="FolderAlreadyExists">
        <source>NETSDK1024: Folder '{0}' already exists either delete it or provide a different ComposeWorkingDir</source>
        <target state="needs-review-translation">NETSDK1024: Folder „{0}” już istnieje. Usuń go lub podaj inny katalog roboczy tworzenia (ComposeWorkingDir)</target>
        <note>{StrBegins="NETSDK1024: "}</note>
      </trans-unit>
      <trans-unit id="FrameworkDependentAppHostRequiresVersion21">
        <source>NETSDK1068: The framework-dependent application host requires a target framework of at least 'netcoreapp2.1'.</source>
        <target state="needs-review-translation">NETSDK1068: Host aplikacji zależnych od platformy wymaga co najmniej platformy docelowej „netcoreapp2.1”.</target>
        <note>{StrBegins="NETSDK1068: "}</note>
      </trans-unit>
      <trans-unit id="FrameworkListPathNotRooted">
        <source>NETSDK1052: Framework list file path '{0}' is not rooted. Only full paths are supported.</source>
        <target state="needs-review-translation">NETSDK1052: Ścieżka pliku z listą struktur „{0}” nie zaczyna się od katalogu głównego. Obsługiwane są tylko pełne ścieżki.</target>
        <note>{StrBegins="NETSDK1052: "}</note>
      </trans-unit>
      <trans-unit id="FrameworkReferenceDuplicateError">
        <source>NETSDK1087: Multiple FrameworkReference items for '{0}' were included in the project.</source>
        <target state="needs-review-translation">NETSDK1087: Wiele elementów FrameworkReference dla obiektu „{0}” zostało uwzględnionych w projekcie.</target>
        <note>{StrBegins="NETSDK1087: "}</note>
      </trans-unit>
      <trans-unit id="FrameworkReferenceOverrideWarning">
        <source>NETSDK1086: A FrameworkReference for '{0}' was included in the project. This is implicitly referenced by the .NET SDK and you do not typically need to reference it from your project. For more information, see {1}</source>
        <target state="needs-review-translation">NETSDK1086: Odwołanie FrameworkReference dla elementu „{0}” zostało uwzględnione w projekcie. Jest on jawnie przywoływany przez zestaw .NET SDK i zwykle nie ma potrzeby tworzenia odwołania do niego z projektu. Aby uzyskać więcej informacji, zobacz {1}</target>
        <note>{StrBegins="NETSDK1086: "}</note>
      </trans-unit>
      <trans-unit id="GetDependsOnNETStandardFailedWithException">
        <source>NETSDK1049: Resolved file has a bad image, no metadata, or is otherwise inaccessible. {0} {1}</source>
        <target state="needs-review-translation">NETSDK1049: Rozpoznany plik ma nieprawidłowy obraz, nie ma metadanych lub jest w inny sposób niedostępny. {0} {1}</target>
        <note>{StrBegins="NETSDK1049: "}</note>
      </trans-unit>
      <trans-unit id="GlobalJsonSDKResolutionFailed">
        <source>NETSDK1141: Unable to resolve the .NET SDK version as specified in the global.json located at {0}.</source>
        <target state="needs-review-translation">NETSDK1141: nie można rozpoznać wersji zestawu .NET SDK określonej w pliku global.json w lokalizacji {0}.</target>
        <note>{StrBegins="NETSDK1141: "}</note>
      </trans-unit>
      <trans-unit id="ILLinkFailed">
        <source>NETSDK1144: Optimizing assemblies for size failed.</source>
        <target state="needs-review-translation">NETSDK1144: optymalizacja zestawów pod kątem rozmiaru nie powiodła się.</target>
        <note>{StrBegins="NETSDK1144: "}</note>
      </trans-unit>
      <trans-unit id="ILLinkNoValidRuntimePackageError">
        <source>NETSDK1195: Trimming, or code compatibility analysis for trimming, single-file deployment, or ahead-of-time compilation is not supported for the target framework. For more information, see https://aka.ms/netsdk1195</source>
        <target state="needs-review-translation">NETSDK1195: Przycinanie lub analiza zgodności kodu na potrzeby przycinania, wdrażania pojedynczego pliku lub kompilacji z wyprzedzeniem nie jest obsługiwana dla platformy docelowej. Aby uzyskać więcej informacji, zobacz https://aka.ms/netsdk1195</target>
        <note>{StrBegins="NETSDK1195: "}</note>
      </trans-unit>
      <trans-unit id="ILLinkNotSupportedError">
        <source>NETSDK1102: Optimizing assemblies for size is not supported for the selected publish configuration. Please ensure that you are publishing a self-contained app.</source>
        <target state="needs-review-translation">NETSDK1102: Optymalizacja zestawów pod kątem rozmiaru nie jest obsługiwana w przypadku wybranej konfiguracji publikowania. Upewnij się, że publikujesz niezależną aplikację.</target>
        <note>{StrBegins="NETSDK1102: "}</note>
      </trans-unit>
      <trans-unit id="ILLinkOptimizedAssemblies">
        <source>Optimizing assemblies for size may change the behavior of the app. Be sure to test after publishing. See: https://aka.ms/dotnet-illink</source>
        <target state="translated">Zestawy są optymalizowane pod kątem rozmiaru, co może spowodować zmianę zachowania aplikacji. Pamiętaj, aby wykonać testy po opublikowaniu. Zobacz: https://aka.ms/dotnet-illink</target>
        <note />
      </trans-unit>
      <trans-unit id="ILLinkRunning">
        <source>Optimizing assemblies for size. This process might take a while.</source>
        <target state="translated">Optymalizowanie zestawów pod kątem rozmiaru. Ten proces może trochę potrwać.</target>
        <note />
      </trans-unit>
      <trans-unit id="ImplicitRuntimeIdentifierResolutionForPublishPropertyFailed">
        <source>NETSDK1191: A runtime identifier for the property '{0}' couldn't be inferred. Specify a rid explicitly.</source>
        <target state="needs-review-translation">NETSDK1191: Nie można wywnioskować identyfikatora środowiska uruchomieniowego dla właściwości „{0}”. Jawnie określ identyfikator RID.</target>
        <note>{StrBegins="NETSDK1191: "}</note>
      </trans-unit>
      <trans-unit id="IncorrectPackageRoot">
        <source>NETSDK1020: Package Root {0} was incorrectly given for Resolved library {1}</source>
        <target state="needs-review-translation">NETSDK1020: Podano niepoprawny element główny pakietu {0} dla rozpoznanej biblioteki {1}</target>
        <note>{StrBegins="NETSDK1020: "}</note>
      </trans-unit>
      <trans-unit id="IncorrectTargetFormat">
        <source>NETSDK1025: The target manifest {0} provided is of not the correct format</source>
        <target state="needs-review-translation">NETSDK1025: Podany manifest docelowy {0} ma niepoprawny format</target>
        <note>{StrBegins="NETSDK1025: "}</note>
      </trans-unit>
      <trans-unit id="InputAssemblyNotFound">
        <source>NETSDK1163: Input assembly '{0}' not found.</source>
        <target state="needs-review-translation">NETSDK1163: nie znaleziono zestawu danych wejściowych "{0}".</target>
        <note>{StrBegins="NETSDK1163: "}</note>
      </trans-unit>
      <trans-unit id="InvalidAppHostDotNetSearch">
        <source>NETSDK1217: Invalid value in AppHostDotNetSearch: '{0}'.</source>
        <target state="needs-review-translation">NETSDK1217: nieprawidłowa wartość w elemencie AppHostDotNetSearch: „{0}”.</target>
        <note>{StrBegins="NETSDK1217: "}</note>
      </trans-unit>
      <trans-unit id="InvalidFrameworkName">
        <source>NETSDK1003: Invalid framework name: '{0}'.</source>
        <target state="needs-review-translation">NETSDK1003: Nieprawidłowa nazwa platformy: „{0}”.</target>
        <note>{StrBegins="NETSDK1003: "}</note>
      </trans-unit>
      <trans-unit id="InvalidItemSpecToUse">
        <source>NETSDK1058: Invalid value for ItemSpecToUse parameter: '{0}'.  This property must be blank or set to 'Left' or 'Right'</source>
        <target state="needs-review-translation">NETSDK1058: Nieprawidłowa wartość parametru ItemSpecToUse: „{0}”. Ta właściwość musi być pusta lub ustawiona na wartość „Left” albo „Right”</target>
        <note>{StrBegins="NETSDK1058: "}
The following are names of parameters or literal values and should not be translated: ItemSpecToUse, Left, Right</note>
      </trans-unit>
      <trans-unit id="InvalidNuGetVersionString">
        <source>NETSDK1018: Invalid NuGet version string: '{0}'.</source>
        <target state="needs-review-translation">NETSDK1018: Nieprawidłowy ciąg wersji NuGet: „{0}”.</target>
        <note>{StrBegins="NETSDK1018: "}</note>
      </trans-unit>
      <trans-unit id="InvalidResourceUpdate">
        <source>NETSDK1075: Update handle is invalid. This instance may not be used for further updates.</source>
        <target state="needs-review-translation">NETSDK1075: Dojście aktualizacji jest nieprawidłowe. Tego wystąpienia nie można użyć na potrzeby dalszych aktualizacji.</target>
        <note>{StrBegins="NETSDK1075: "}</note>
      </trans-unit>
      <trans-unit id="InvalidRollForwardValue">
        <source>NETSDK1104: RollForward value '{0}' is invalid. Allowed values are {1}.</source>
        <target state="needs-review-translation">NETSDK1104: Wartość RollForward „{0}” jest nieprawidłowa. Dozwolone wartości to {1}.</target>
        <note>{StrBegins="NETSDK1104: "}</note>
      </trans-unit>
      <trans-unit id="InvalidTargetPlatformVersion">
        <source>NETSDK1140: {0} is not a valid TargetPlatformVersion for {1}. Valid versions include:
{2}</source>
        <target state="needs-review-translation">NETSDK1140: {0} nie jest prawidłowym elementem TargetPlatformVersion dla elementu {1}. Prawidłowe wersje są następujące:
{2}</target>
        <note>{StrBegins="NETSDK1140: "}</note>
      </trans-unit>
      <trans-unit id="InvalidTypeLibrary">
        <source>NETSDK1173: The provided type library '{0}' is in an invalid format.</source>
        <target state="needs-review-translation">NETSDK1173: podana biblioteka typów "{0}" ma nieprawidłowy format.</target>
        <note>{StrBegins="NETSDK1173: "}</note>
      </trans-unit>
      <trans-unit id="InvalidTypeLibraryId">
        <source>NETSDK1170: The provided type library ID '{0}' for type library '{1}' is invalid. The ID must be a positive integer less than 65536.</source>
        <target state="needs-review-translation">NETSDK1170: podany identyfikator biblioteki typów „{0}” dla biblioteki typów „{1}” jest nieprawidłowy. Identyfikator musi być dodatnią liczbą całkowitą mniejszą niż 65536.</target>
        <note>{StrBegins="NETSDK1170: "}</note>
      </trans-unit>
      <trans-unit id="IsAotCompatibleUnsupported">
        <source>NETSDK1210: IsAotCompatible and EnableAotAnalyzer are not supported for the target framework. Consider multi-targeting to a supported framework to enable ahead-of-time compilation analysis, and set IsAotCompatible only for the supported frameworks. For example:
&lt;IsAotCompatible Condition="$([MSBuild]::IsTargetFrameworkCompatible('$(TargetFramework)', '{0}'))"&gt;true&lt;/IsAotCompatible&gt;</source>
        <target state="needs-review-translation">NETSDK1210: Elementy IsAotCompatible i EnableAotAnalyzer nie są obsługiwane dla struktury docelowej. Rozważ zastosowanie wielu elementów docelowych do obsługiwanej struktury, aby umożliwić analizę kompilacji z wyprzedzeniem, i ustaw wartość IsAotCompatible tylko dla obsługiwanych struktur. Na przykład:
&lt;IsAotCompatible Condition="$([MSBuild]::IsTargetFrameworkCompatible('$(TargetFramework)„, ”{0}'))"&gt;wartość prawda&lt;/IsAotCompatible&gt;</target>
        <note>{StrBegins="NETSDK1210: "}</note>
      </trans-unit>
      <trans-unit id="IsTrimmableUnsupported">
        <source>NETSDK1212: IsTrimmable and EnableTrimAnalyzer are not supported for the target framework. Consider multi-targeting to a supported framework to enable trimming, and set IsTrimmable only for the supported frameworks. For example:
&lt;IsTrimmable Condition="$([MSBuild]::IsTargetFrameworkCompatible('$(TargetFramework)', '{0}'))"&gt;true&lt;/IsTrimmable&gt;</source>
        <target state="needs-review-translation">NETSDK1212: Elementy IsTrimmable i EnableTrimAnalyzer nie są obsługiwane dla struktury docelowej. Rozważ zastosowanie wielu elementów docelowych do obsługiwanej struktury, aby włączyć przycinanie, i ustaw właściwość IsTrimmable tylko dla obsługiwanych struktur. Na przykład:
&lt;IsTrimmable Condition="$([MSBuild]::IsTargetFrameworkCompatible('$(TargetFramework)', „{0}”))"&gt;wartość prawda&lt;/IsTrimmable&gt;</target>
        <note>{StrBegins="NETSDK1212: "}</note>
      </trans-unit>
      <trans-unit id="JitLibraryNotFound">
        <source>NETSDK1157: JIT library '{0}' not found.</source>
        <target state="needs-review-translation">NETSDK1157: nie znaleziono biblioteki JIT "{0}".</target>
        <note>{StrBegins="NETSDK1157: "}</note>
      </trans-unit>
      <trans-unit id="MicrosoftNetSdkCompilersToolsetNotFound">
        <source>NETSDK1216: Package Microsoft.Net.Sdk.Compilers.Toolset is not downloaded but it is needed because your MSBuild and SDK versions are mismatched. Ensure version {0} of the package is available in your NuGet source feeds and then run NuGet package restore from Visual Studio or MSBuild.</source>
        <target state="needs-review-translation">NETSDK1216: pakiet Microsoft.Net.Sdk.Compilers.Toolset nie został pobrany, ale jest potrzebny, ponieważ wersje programu MSBuild i zestawu SDK są niezgodne. Upewnij się, że wersja {0} pakietu jest dostępna w źródłach danych NuGet, a następnie uruchom przywracanie pakietu NuGet z programu Visual Studio lub MSBuild.</target>
        <note>{StrBegins="NETSDK1216: "}{Locked="Microsoft.Net.Sdk.Compilers.Toolset"} {0} is a NuGet package version and should not be translated.</note>
      </trans-unit>
      <trans-unit id="MicrosoftNetSdkCompilersToolsetRootEmpty">
        <source>NETSDK1221: NuGetPackageRoot property is empty so package Microsoft.Net.Sdk.Compilers.Toolset cannot be used but it is recommended because your MSBuild and SDK versions are mismatched. Ensure you are building with '/restore /t:Build' and not '/t:Restore;Build'.</source>
        <target state="needs-review-translation">NETSDK1221: właściwość NuGetPackageRoot jest pusta, więc nie można użyć pakietu Microsoft.Net.Sdk.Compilers.Toolset, ale jest to rekomendowane, ponieważ wersje programu MSBuild i zestawu SDK są niezgodne. Upewnij się, że kompilujesz z elementem '/restore /t:Build', a nie '/t:Restore;Build'.</target>
        <note>{StrBegins="NETSDK1221: "}{Locked="NuGetPackageRoot"}{Locked="Microsoft.Net.Sdk.Compilers.Toolset"}{Locked="'/restore /t:Build'"}{Locked="'/t:Restore;Build'"}</note>
      </trans-unit>
      <trans-unit id="MismatchedPlatformPackageVersion">
        <source>NETSDK1061: The project was restored using {0} version {1}, but with current settings, version {2} would be used instead. To resolve this issue, make sure the same settings are used for restore and for subsequent operations such as build or publish. Typically this issue can occur if the RuntimeIdentifier property is set during build or publish but not during restore. For more information, see https://aka.ms/dotnet-runtime-patch-selection.</source>
        <target state="needs-review-translation">NETSDK1061: Projekt został przywrócony przy użyciu pakietu {0} w wersji {1}, ale w przypadku bieżących ustawień zamiast niej zostałaby użyta wersja {2}. Aby rozwiązać ten problem, upewnij się, że te same ustawienia są używane do przywracania i dla kolejnych operacji, takich jak kompilacja lub publikowanie. Ten problem zazwyczaj występuje, gdy właściwość RuntimeIdentifier jest ustawiona podczas kompilacji lub publikowania, ale nie podczas przywracania. Aby uzyskać więcej informacji, zobacz https://aka.ms/dotnet-runtime-patch-selection.</target>
        <note>{StrBegins="NETSDK1061: "}
{0} - Package Identifier for platform package
{1} - Restored version of platform package
{2} - Current version of platform package</note>
      </trans-unit>
      <trans-unit id="MissingItemMetadata">
        <source>NETSDK1008: Missing '{0}' metadata on '{1}' item '{2}'.</source>
        <target state="needs-review-translation">NETSDK1008: Brak metadanych „{0}” w elemencie „{1}” „{2}”.</target>
        <note>{StrBegins="NETSDK1008: "}</note>
      </trans-unit>
      <trans-unit id="MissingOutputPDBImagePath">
        <source>NETSDK1164: Missing output PDB path in PDB generation mode (OutputPDBImage metadata).</source>
        <target state="needs-review-translation">NETSDK1164: brak ścieżki wyjściowej pliku PDB w trybie generowania pliku PDB (metadane OutputPDBImage).</target>
        <note>{StrBegins="NETSDK1164: "}</note>
      </trans-unit>
      <trans-unit id="MissingOutputR2RImageFileName">
        <source>NETSDK1165: Missing output R2R image path (OutputR2RImage metadata).</source>
        <target state="needs-review-translation">NETSDK1165: brak ścieżki obrazu wyjściowego R2R (metadane OutputR2RImage).</target>
        <note>{StrBegins="NETSDK1165: "}</note>
      </trans-unit>
      <trans-unit id="MissingTypeLibraryId">
        <source>NETSDK1171: An integer ID less than 65536 must be provided for type library '{0}' because more than one type library is specified.</source>
        <target state="needs-review-translation">NETSDK1171: dla biblioteki typów "{0}" należy podać identyfikator liczby całkowitej mniejszej niż 65536, ponieważ określono więcej niż jedną bibliotekę typów.</target>
        <note>{StrBegins="NETSDK1171: "}</note>
      </trans-unit>
      <trans-unit id="MultipleFilesResolved">
        <source>NETSDK1021: More than one file found for {0}</source>
        <target state="needs-review-translation">NETSDK1021: Znaleziono więcej niż jeden plik dla elementu {0}</target>
        <note>{StrBegins="NETSDK1021: "}</note>
      </trans-unit>
      <trans-unit id="NETFrameworkToNonBuiltInNETStandard">
        <source>NETSDK1069: This project uses a library that targets .NET Standard 1.5 or higher, and the project targets a version of .NET Framework that doesn't have built-in support for that version of .NET Standard. Visit https://aka.ms/net-standard-known-issues for a set of known issues. Consider retargeting to .NET Framework 4.7.2.</source>
        <target state="needs-review-translation">NETSDK1069: Projekt korzysta z biblioteki przeznaczonej dla platformy .NET Standard 1.5 lub nowszej, a projekt jest przeznaczony dla wersji programu .NET Framework, która nie ma wbudowanej obsługi tej wersji platformy .NET Standard. Odwiedź witrynę https://aka.ms/net-standard-known-issues, aby zapoznać się z zestawem znanych problemów. Rozważ zmianę elementu docelowego na program .NET Framework 4.7.2.</target>
        <note>{StrBegins="NETSDK1069: "}</note>
      </trans-unit>
      <trans-unit id="NETFrameworkWithoutUsingNETSdkDefaults">
        <source>NETSDK1115: The current .NET SDK does not support .NET Framework without using .NET SDK Defaults. It is likely due to a mismatch between C++/CLI project CLRSupport property and TargetFramework.</source>
        <target state="needs-review-translation">NETSDK1115: Bieżący zestaw .NET SDK nie obsługuje programu .NET Framework bez użycia wartości domyślnych zestawu .NET SDK. Prawdopodobna przyczyna to niezgodność między właściwością CLRSupport projektu C++/CLI i elementu TargetFramework.</target>
        <note>{StrBegins="NETSDK1115: "}</note>
      </trans-unit>
<<<<<<< HEAD
      <trans-unit id="Net8NotCompatibleWithDev177">
        <source>NETSDK1213: Targeting .NET 8.0 or higher in Visual Studio 2022 17.7 is not supported.</source>
        <target state="needs-review-translation">NETSDK1213: platforma docelowa .NET 8.0 lub nowsza w programie Visual Studio 2022 17.7 nie jest obsługiwana.</target>
        <note>{StrBegins="NETSDK1213: "}</note>
=======
      <trans-unit id="Net9NotCompatibleWithDev1711">
        <source>NETSDK1223: Targeting .NET 9.0 or higher in Visual Studio 2022 17.11 is not supported.</source>
        <target state="translated">NETSDK1223: platforma docelowa .NET 9.0 lub nowsza w programie Visual Studio 2022 17.11 nie jest obsługiwana.</target>
        <note>{StrBegin="NETSDK1223: "}</note>
>>>>>>> 607a21eb
      </trans-unit>
      <trans-unit id="NoAppHostAvailable">
        <source>NETSDK1084: There is no application host available for the specified RuntimeIdentifier '{0}'.</source>
        <target state="needs-review-translation">NETSDK1084: Brak dostępnej aplikacji hosta dla określonego elementu RuntimeIdentifier „{0}”.</target>
        <note>{StrBegins="NETSDK1084: "}</note>
      </trans-unit>
      <trans-unit id="NoBuildRequested">
        <source>NETSDK1085: The 'NoBuild' property was set to true but the 'Build' target was invoked.</source>
        <target state="needs-review-translation">NETSDK1085: Właściwość „NoBuild” została ustawiona na wartość true, ale wywołano element docelowy „Build”.</target>
        <note>{StrBegins="NETSDK1085: "}</note>
      </trans-unit>
      <trans-unit id="NoCompatibleTargetFramework">
        <source>NETSDK1002: Project '{0}' targets '{2}'. It cannot be referenced by a project that targets '{1}'.</source>
        <target state="needs-review-translation">NETSDK1002: Projekt „{0}” ma platformę docelową „{2}”. Nie może on być przywoływany przez projekt z platformą docelową „{1}”.</target>
        <note>{StrBegins="NETSDK1002: "}</note>
      </trans-unit>
      <trans-unit id="NoRuntimePackAvailable">
        <source>NETSDK1082: There was no runtime pack for {0} available for the specified RuntimeIdentifier '{1}'.</source>
        <target state="needs-review-translation">NETSDK1082: Brak dostępnego pakietu środowiska uruchomieniowego {0} dla określonego elementu RuntimeIdentifier „{1}”.</target>
        <note>{StrBegins="NETSDK1082: "}</note>
      </trans-unit>
      <trans-unit id="NoRuntimePackInformation">
        <source>NETSDK1132: No runtime pack information was available for {0}.</source>
        <target state="needs-review-translation">NETSDK1132: Nie było dostępnych informacji o pakiecie środowiska uruchomieniowego dla elementu {0}.</target>
        <note>{StrBegins="NETSDK1132: "}</note>
      </trans-unit>
      <trans-unit id="NoSupportComSelfContained">
        <source>NETSDK1128: COM hosting does not support self-contained deployments.</source>
        <target state="needs-review-translation">NETSDK1128: Hosting COM nie obsługuje samodzielnych wdrożeń.</target>
        <note>{StrBegins="NETSDK1128: "}</note>
      </trans-unit>
      <trans-unit id="NoSupportCppEnableComHosting">
        <source>NETSDK1119: C++/CLI projects targeting .NET Core cannot use EnableComHosting=true.</source>
        <target state="needs-review-translation">NETSDK1119: Projekty C++/CLI przeznaczone dla platformy .NET Core nie mogą używać elementu EnableComHosting=true.</target>
        <note>{StrBegins="NETSDK1119: "}</note>
      </trans-unit>
      <trans-unit id="NoSupportCppNonDynamicLibraryDotnetCore">
        <source>NETSDK1116: C++/CLI projects targeting .NET Core must be dynamic libraries.</source>
        <target state="needs-review-translation">NETSDK1116: Projekty C++/CLI przeznaczone dla platformy .NET Core muszą być bibliotekami dynamicznymi.</target>
        <note>{StrBegins="NETSDK1116: "}</note>
      </trans-unit>
      <trans-unit id="NoSupportCppPackDotnetCore">
        <source>NETSDK1118: C++/CLI projects targeting .NET Core cannot be packed.</source>
        <target state="needs-review-translation">NETSDK1118: Nie można spakować projektów C++/CLI przeznaczonych dla platformy .NET Core.</target>
        <note>{StrBegins="NETSDK1118: "}</note>
      </trans-unit>
      <trans-unit id="NoSupportCppPublishDotnetCore">
        <source>NETSDK1117: Does not support publish of C++/CLI project targeting dotnet core.</source>
        <target state="needs-review-translation">NETSDK1117: Brak obsługi publikowania projektu C++/CLI przeznaczonego dla platformy .NET Core.</target>
        <note>{StrBegins="NETSDK1117: "}</note>
      </trans-unit>
      <trans-unit id="NoSupportCppSelfContained">
        <source>NETSDK1121: C++/CLI projects targeting .NET Core cannot use SelfContained=true.</source>
        <target state="needs-review-translation">NETSDK1121: Projekty C++/CLI przeznaczone dla platformy .NET Core nie mogą używać elementu SelfContained=true.</target>
        <note>{StrBegins="NETSDK1121: "}</note>
      </trans-unit>
      <trans-unit id="NonPortableRuntimeIdentifierDetected">
        <source>NETSDK1206: Found version-specific or distribution-specific runtime identifier(s): {0}. Affected libraries: {1}. In .NET 8.0 and higher, assets for version-specific and distribution-specific runtime identifiers will not be found by default. See https://aka.ms/dotnet/rid-usage for details.</source>
        <target state="needs-review-translation">NETSDK1206: Znaleziono identyfikatory środowiska uruchomieniowego specyficzne dla wersji lub dystrybucji:. {0}. Biblioteki, których to dotyczy: {1}. Na platformie .NET 8.0 i nowszych zasoby dla identyfikatorów środowiska uruchomieniowego specyficznych dla wersji i dystrybucji nie zostaną domyślnie odnalezione. Aby uzyskać szczegółowe informacje, zobacz https://aka.ms/dotnet/rid-usage.</target>
        <note>{StrBegins="NETSDK1206: "}</note>
      </trans-unit>
      <trans-unit id="NonSelfContainedExeCannotReferenceSelfContained">
        <source>NETSDK1151: The referenced project '{0}' is a self-contained executable.  A self-contained executable cannot be referenced by a non self-contained executable.  For more information, see https://aka.ms/netsdk1151</source>
        <target state="needs-review-translation">NETSDK1151: Projekt „{0}”, do którego istnieje odwołanie, jest samodzielnym plikiem wykonywalnym.  Samodzielny plik wykonywalny nie może być przywoływany przez niesamodzielny plik wykonywalny. Aby uzyskać więcej informacji, zobacz: https://aka.ms/netsdk1151</target>
        <note>{StrBegins="NETSDK1151: "}</note>
      </trans-unit>
      <trans-unit id="PDBGeneratorInputExecutableNotFound">
        <source>NETSDK1162: PDB generation: R2R executable '{0}' not found.</source>
        <target state="needs-review-translation">NETSDK1162: generowanie pliku PDB: nie znaleziono pliku wykonywalnego R2R "{0}".</target>
        <note>{StrBegins="NETSDK1162: "}</note>
      </trans-unit>
      <trans-unit id="PackAsToolCannotSupportSelfContained">
        <source>NETSDK1053: Pack as tool does not support self contained.</source>
        <target state="needs-review-translation">NETSDK1053: Funkcja pakowania jako narzędzie nie obsługuje elementów autonomicznych.</target>
        <note>{StrBegins="NETSDK1053: "}</note>
      </trans-unit>
      <trans-unit id="PackAsToolCannotSupportTargetPlatformIdentifier">
        <source>NETSDK1146: PackAsTool does not support TargetPlatformIdentifier being set. For example, TargetFramework cannot be net5.0-windows, only net5.0. PackAsTool also does not support UseWPF or UseWindowsForms when targeting .NET 5 and higher.</source>
        <target state="needs-review-translation">NETSDK1146: Narzędzie PackAsTool nie obsługuje ustawiania parametru TargetPlatformIdentifier. Na przykład platformą TargetFramework nie może być platforma net5.0-windows, a tylko platforma net5.0. Narzędzie PackAsTool nie obsługuje również parametru UseWPF ani UseWindowsForms, gdy platformą docelową jest platforma .NET 5 lub nowsza.</target>
        <note>{StrBegins="NETSDK1146: "}</note>
      </trans-unit>
      <trans-unit id="PackageContainsIncorrectlyCasedLocale">
        <source>NETSDK1187: Package {0} {1} has a resource with the locale '{2}'. This locale has been normalized to the standard format '{3}' to prevent casing issues in the build. Consider notifying the package author about this casing issue.</source>
        <target state="needs-review-translation">NETSDK1187: Pakiet {0} {1} ma zasób z ustawieniami regionalnymi „{2}”. Te ustawienia regionalne zostały znormalizowane do standardowego formatu „{3}”, aby zapobiec problemom z wielkością liter w kompilacji. Rozważ powiadomienie autora pakietu o tym problemie z wielkością liter.</target>
        <note>{StrBegins="NETSDK1187: "} 0 is a package name, 1 is a package version, 2 is the incorrect locale string, and 3 is the correct locale string.</note>
      </trans-unit>
      <trans-unit id="PackageContainsUnknownLocale">
        <source>NETSDK1188: Package {0} {1} has a resource with the locale '{2}'. This locale is not recognized by .NET. Consider notifying the package author that it appears to be using an invalid locale.</source>
        <target state="needs-review-translation">NETSDK1188: Pakiet {0} {1} ma zasób z ustawieniami regionalnymi „{2}”. To ustawienie regionalne nie jest rozpoznawane przez platformę .NET. Rozważ powiadomienie autora pakietu, że prawdopodobnie używa on nieprawidłowych ustawień regionalnych.</target>
        <note>{StrBegins="NETSDK1188: "} 0 is a package name, 1 is a package version, and 2 is the incorrect locale string</note>
      </trans-unit>
      <trans-unit id="PackageNotFound">
        <source>NETSDK1064: Package {0}, version {1} was not found. It might have been deleted since NuGet restore. Otherwise, NuGet restore might have only partially completed, which might have been due to maximum path length restrictions.</source>
        <target state="needs-review-translation">NETSDK1064: Nie odnaleziono pakietu {0} w wersji {1}. Mógł on zostać usunięty po przywróceniu pakietu NuGet. W innym przypadku przywrócenie pakietu NuGet mogło zostać ukończone tylko częściowo, co mogło być spowodowane ograniczeniami wynikającymi z maksymalnej długości ścieżki.</target>
        <note>{StrBegins="NETSDK1064: "}</note>
      </trans-unit>
      <trans-unit id="PackageReferenceOverrideWarning">
        <source>NETSDK1023: A PackageReference for '{0}' was included in your project. This package is implicitly referenced by the .NET SDK and you do not typically need to reference it from your project. For more information, see {1}</source>
        <target state="needs-review-translation">NETSDK1023: Odwołanie do pakietu dla „{0}” zostało uwzględnione w projekcie. Ten pakiet jest jawnie przywoływany przez zestaw .NET SDK i zwykle nie ma potrzeby tworzenia odwołania do niego z projektu. Aby uzyskać więcej informacji, zobacz {1}</target>
        <note>{StrBegins="NETSDK1023: "}</note>
      </trans-unit>
      <trans-unit id="PackageReferenceVersionNotRecommended">
        <source>NETSDK1071: A PackageReference to '{0}' specified a Version of `{1}`. Specifying the version of this package is not recommended. For more information, see https://aka.ms/sdkimplicitrefs</source>
        <target state="needs-review-translation">NETSDK1071: Odwołanie PackageReference do pakietu „{0}” określiło wersję „{1}”. Określanie wersji tego pakietu nie jest zalecane. Aby uzyskać więcej informacji, zobacz https://aka.ms/sdkimplicitrefs</target>
        <note>{StrBegins="NETSDK1071: "}</note>
      </trans-unit>
      <trans-unit id="PlaceholderRunCommandProjectAbbreviationDeprecated">
        <source>NETSDK1174: Placeholder</source>
        <target state="needs-review-translation">NETSDK1174: symbol zastępczy</target>
        <note>{StrBegins="NETSDK1174: "} - This string is not used here, but is a placeholder for the error code, which is used by the "dotnet run" command.</note>
      </trans-unit>
      <trans-unit id="Prefer32BitIgnoredForNetCoreApp">
        <source>NETSDK1189: Prefer32Bit is not supported and has no effect for netcoreapp target.</source>
        <target state="needs-review-translation">NETSDK1189: element Prefer32Bit nie jest obsługiwany i nie ma wpływu na element docelowy netcoreapp.</target>
        <note>{StrBegins="NETSDK1189: "}</note>
      </trans-unit>
      <trans-unit id="PreferNativeArm64IgnoredForNetCoreApp">
<<<<<<< HEAD
        <source>NETSDK1214: PreferNativeArm64 applies only to .NET Framework targets. It is not supported and has no effect for when targeting .NET Core.</source>
        <target state="needs-review-translation">NETSDK1214: element PreferNativeArm64 ma zastosowanie tylko do elementów docelowych programu .NET Framework. Nie jest ona obsługiwana i nie ma żadnego efektu w przypadku określania wartości docelowej platformy .NET Core.</target>
        <note>{StrBegins="NETSDK1214: "}</note>
=======
        <source>NETSDK1222: PreferNativeArm64 applies only to .NET Framework targets. It is not supported and has no effect for when targeting .NET Core.</source>
        <target state="translated">NETSDK1222: element PreferNativeArm64 ma zastosowanie tylko do elementów docelowych programu .NET Framework. Nie jest ona obsługiwana i nie ma żadnego efektu w przypadku określania wartości docelowej platformy .NET Core.</target>
        <note>{StrBegin="NETSDK1222: "}</note>
>>>>>>> 607a21eb
      </trans-unit>
      <trans-unit id="ProjectAssetsConsumedWithoutMSBuildProjectPath">
        <source>NETSDK1011: Assets are consumed from project '{0}', but no corresponding MSBuild project path was  found in '{1}'.</source>
        <target state="needs-review-translation">NETSDK1011: Zasoby są używane z projektu „{0}”, ale w elemencie „{1}” nie odnaleziono odpowiadającej ścieżki projektu MSBuild.</target>
        <note>{StrBegins="NETSDK1011: "}</note>
      </trans-unit>
      <trans-unit id="ProjectContainsObsoleteDotNetCliTool">
        <source>NETSDK1059: The tool '{0}' is now included in the .NET SDK. Information on resolving this warning is available at (https://aka.ms/dotnetclitools-in-box).</source>
        <target state="needs-review-translation">NETSDK1059: Narzędzie „{0}” jest teraz dołączone do zestawu .NET SDK. Informacje dotyczące sposobu rozwiązania problemu wskazanego w ostrzeżeniu można znaleźć na stronie https://aka.ms/dotnetclitools-in-box.</target>
        <note>{StrBegins="NETSDK1059: "}</note>
      </trans-unit>
      <trans-unit id="ProjectToolOnlySupportTFMLowerThanNetcoreapp22">
        <source>NETSDK1093: Project tools (DotnetCliTool) only support targeting .NET Core 2.2 and lower.</source>
        <target state="needs-review-translation">NETSDK1093: Narzędzia projektu (DotnetCliTool) obsługują tylko ukierunkowanie na program .NET Core w wersji 2.2 lub niższej.</target>
        <note>{StrBegins="NETSDK1093: "}</note>
      </trans-unit>
      <trans-unit id="PublishProfileNotPresent">
        <source>NETSDK1198: A publish profile with the name '{0}' was not found in the project. Set the PublishProfile property to a valid file name.</source>
        <target state="needs-review-translation">NETSDK1198: w projekcie nie znaleziono profilu publikowania o nazwie „{0}”. Ustaw prawidłową nazwę pliku dla właściwości PublishProfile.</target>
        <note>{StrBegins="NETSDK1198: "}</note>
      </trans-unit>
      <trans-unit id="PublishReadyToRunRequiresVersion30">
        <source>NETSDK1122: ReadyToRun compilation will be skipped because it is only supported for .NET Core 3.0 or higher.</source>
        <target state="needs-review-translation">NETSDK1122: Kompilacja ReadyToRun zostanie pominięta, ponieważ jest obsługiwana tylko w przypadku platformy .NET Core 3.0 lub nowszej.</target>
        <note>{StrBegins="NETSDK1122: "}</note>
      </trans-unit>
      <trans-unit id="PublishSelfContainedMustBeBool">
        <source>NETSDK1193: If PublishSelfContained is set, it must be either true or false. The value given was '{0}'.</source>
        <target state="needs-review-translation">NETSDK1193: Jeśli właściwość PublishSelfContained jest ustawiona, musi mieć wartość true lub false. Podana wartość to „{0}”.</target>
        <note>{StrBegins="NETSDK1193: "}</note>
      </trans-unit>
      <trans-unit id="PublishSingleFileRequiresVersion30">
        <source>NETSDK1123: Publishing an application to a single-file requires .NET Core 3.0 or higher.</source>
        <target state="needs-review-translation">NETSDK1123: Publikowanie aplikacji do pojedynczego pliku wymaga platformy .NET Core 3.0 lub nowszej.</target>
        <note>{StrBegins="NETSDK1123: "}</note>
      </trans-unit>
      <trans-unit id="PublishTrimmedRequiresVersion30">
        <source>NETSDK1124: Trimming assemblies requires .NET Core 3.0 or higher.</source>
        <target state="needs-review-translation">NETSDK1124: Przycinanie zestawów wymaga platformy .NET Core 3.0 lub nowszej.</target>
        <note>{StrBegins="NETSDK1124: "}</note>
      </trans-unit>
      <trans-unit id="PublishUnsupportedWithoutTargetFramework">
        <source>NETSDK1129: The 'Publish' target is not supported without specifying a target framework. The current project targets multiple frameworks, you must specify one of the following frameworks in order to publish: {0}</source>
        <target state="needs-review-translation">NETSDK1129: element docelowy „Publish” nie jest obsługiwany bez określenia platformy docelowej. Bieżący projekt jest przeznaczony dla wielu platform. Należy określić jedną z następujących struktur w celu opublikowania: {0}</target>
        <note>{StrBegins="NETSDK1129: "}</note>
      </trans-unit>
      <trans-unit id="ReadyToRunCompilationFailed">
        <source>NETSDK1096: Optimizing assemblies for performance failed. You can either exclude the failing assemblies from being optimized, or set the PublishReadyToRun property to false.</source>
        <target state="needs-review-translation">NETSDK1096: Optymalizacja zestawów pod kątem wydajności nie powiodła się. Możesz wykluczyć błędne zestawy z procesu optymalizacji lub ustawić właściwość PublishReadyToRun na wartość false.</target>
        <note>{StrBegins="NETSDK1096: "}</note>
      </trans-unit>
      <trans-unit id="ReadyToRunCompilationHasWarnings_Info">
        <source>Some ReadyToRun compilations emitted warnings, indicating potential missing dependencies. Missing dependencies could potentially cause runtime failures. To show the warnings, set the PublishReadyToRunShowWarnings property to true.</source>
        <target state="translated">Niektóre kompilacje ReadyToRun emitowały ostrzeżenia, co wskazuje na potencjalnie brakujące zależności. Brakujące zależności mogą być przyczyną błędów w czasie wykonywania. Aby pokazywać ostrzeżenia, ustaw właściwość PublishReadyToRunShowWarnings na wartość true.</target>
        <note />
      </trans-unit>
      <trans-unit id="ReadyToRunNoValidRuntimePackageError">
        <source>NETSDK1094: Unable to optimize assemblies for performance: a valid runtime package was not found. Either set the PublishReadyToRun property to false, or use a supported runtime identifier when publishing. When targeting .NET 6 or higher, make sure to restore packages with the PublishReadyToRun property set to true.</source>
        <target state="needs-review-translation">NETSDK1094: Nie można zoptymalizować zestawów pod kątem wydajności: nie znaleziono prawidłowego pakietu środowiska uruchomieniowego. Ustaw właściwość PublishReadyToRun na wartość false lub użyj obsługiwanego identyfikatora środowiska uruchomieniowego podczas publikowania. W przypadku określania wartości docelowej platformy .NET 6 lub nowszej należy przywrócić pakiety z właściwością PublishReadyToRun ustawioną na wartość true.</target>
        <note>{StrBegins="NETSDK1094: "}</note>
      </trans-unit>
      <trans-unit id="ReadyToRunTargetNotSupportedError">
        <source>NETSDK1095: Optimizing assemblies for performance is not supported for the selected target platform or architecture. Please verify you are using a supported runtime identifier, or set the PublishReadyToRun property to false.</source>
        <target state="needs-review-translation">NETSDK1095: Optymalizacja zestawów pod kątem wydajności nie jest obsługiwana dla wybranej platformy lub architektury docelowej. Upewnij się, że używasz identyfikatora obsługiwanego środowiska uruchomieniowego, lub ustaw właściwość PublishReadyToRun na wartość false.</target>
        <note>{StrBegins="NETSDK1095: "}</note>
      </trans-unit>
      <trans-unit id="RollForwardRequiresVersion30">
        <source>NETSDK1103: RollForward setting is only supported on .NET Core 3.0 or higher.</source>
        <target state="needs-review-translation">NETSDK1103: Ustawienie RollForward jest obsługiwane tylko w programie .NET Core 3.0 lub nowszym.</target>
        <note>{StrBegins="NETSDK1103: "}</note>
      </trans-unit>
      <trans-unit id="RuntimeIdentifierNotRecognized">
        <source>NETSDK1083: The specified RuntimeIdentifier '{0}' is not recognized. See https://aka.ms/netsdk1083 for more information.</source>
        <target state="needs-review-translation">NETSDK1083: określony element RuntimeIdentifier „{0}” nie został rozpoznany. Aby uzyskać więcej informacji, zobacz https://aka.ms/netsdk1083.</target>
        <note>{StrBegins="NETSDK1083: "}</note>
      </trans-unit>
      <trans-unit id="RuntimeIdentifierWasNotSpecified">
        <source>NETSDK1028: Specify a RuntimeIdentifier</source>
        <target state="needs-review-translation">NETSDK1028: Określ element RuntimeIdentifier</target>
        <note>{StrBegins="NETSDK1028: "}</note>
      </trans-unit>
      <trans-unit id="RuntimeIdentifierWillNoLongerImplySelfContained">
        <source>NETSDK1201: For projects targeting .NET 8.0 and higher, specifying a RuntimeIdentifier will no longer produce a self contained app by default. To continue building self-contained apps, set the SelfContained property to true or use the --self-contained argument.</source>
        <target state="needs-review-translation">NETSDK1201: W przypadku projektów przeznaczonych dla platformy .NET 8.0 lub nowszej określenie elementu RuntimeIdentifier domyślnie nie będzie już generować samodzielnej aplikacji. Aby kontynuować tworzenie samodzielnych aplikacji, ustaw właściwość SelfContained na wartość true lub użyj argumentu --self-contained.</target>
        <note>{StrBegins="NETSDK1201: "}</note>
      </trans-unit>
      <trans-unit id="RuntimeListNotFound">
        <source>NETSDK1109: Runtime list file '{0}' was not found. Report this error to the .NET team here: https://aka.ms/dotnet-sdk-issue.</source>
        <target state="needs-review-translation">NETSDK1109: Nie odnaleziono pliku listy środowiska uruchomieniowego „{0}”. Zgłoś ten błąd zespołowi platformy .NET tutaj: https://aka.ms/dotnet-sdk-issue.</target>
        <note>{StrBegins="NETSDK1109: "}</note>
      </trans-unit>
      <trans-unit id="RuntimePackNotDownloaded">
        <source>NETSDK1112: The runtime pack for {0} was not downloaded. Try running a NuGet restore with the RuntimeIdentifier '{1}'.</source>
        <target state="needs-review-translation">NETSDK1112: Nie pobrano pakietu wykonawczego dla: {0}. Spróbuj uruchomić przywracanie NuGet z użyciem wartości RuntimeIdentifier „{1}”.</target>
        <note>{StrBegins="NETSDK1112: "}</note>
      </trans-unit>
      <trans-unit id="RuntimePackNotRestored_TransitiveDisabled">
        <source>NETSDK1185: The Runtime Pack for FrameworkReference '{0}' was not available. This may be because DisableTransitiveFrameworkReferenceDownloads was set to true.</source>
        <target state="needs-review-translation">NETSDK1185: Pakiet środowiska uruchomieniowego dla elementu FrameworkReference „{0}” był niedostępny. Może to być spowodowane tym, że parametr DisableTransitiveFrameworkReferenceDownloads został ustawiony na wartość true.</target>
        <note>{StrBegins="NETSDK1185: "}</note>
      </trans-unit>
      <trans-unit id="SelfContainedExeCannotReferenceNonSelfContained">
        <source>NETSDK1150: The referenced project '{0}' is a non self-contained executable.  A non self-contained executable cannot be referenced by a self-contained executable.  For more information, see https://aka.ms/netsdk1150</source>
        <target state="needs-review-translation">NETSDK1150: Projekt „{0}”, do którego istnieje odwołanie, jest niesamodzielnym plikiem wykonywalnym.  Niesamodzielny plik wykonywalny nie może być przywoływany przez samodzielny plik wykonywalny. Aby uzyskać więcej informacji, zobacz: https://aka.ms/netsdk1150</target>
        <note>{StrBegins="NETSDK1150: "}</note>
      </trans-unit>
      <trans-unit id="SelfContainedOptionShouldBeUsedWithRuntime">
        <source>NETSDK1179: One of '--self-contained' or '--no-self-contained' options are required when '--runtime' is used.</source>
        <target state="needs-review-translation">NETSDK1179: Jedna z opcji „--self-contained” lub „--no-self-contained” jest wymagana, gdy jest używany element „--runtime”.</target>
        <note>{StrBegins="NETSDK1179: "}{Locked="--self-contained"}{Locked="--no-self-contained"}{Locked="--runtime"}</note>
      </trans-unit>
      <trans-unit id="SkippingAdditionalProbingPaths">
        <source>NETSDK1048: 'AdditionalProbingPaths' were specified for GenerateRuntimeConfigurationFiles, but are being skipped because 'RuntimeConfigDevPath' is empty.</source>
        <target state="needs-review-translation">NETSDK1048: Dla elementu GenerateRuntimeConfigurationFiles określono ścieżki AdditionalProbingPaths, ale są one pomijane, ponieważ element „RuntimeConfigDevPath” jest pusty.</target>
        <note>{StrBegins="NETSDK1048: "}</note>
      </trans-unit>
      <trans-unit id="SolutionProjectConfigurationsConflict">
        <source>NETSDK1197: Multiple solution project(s) contain conflicting '{0}' values; ensure the values match. Consider using a Directory.build.props file to set the property for all projects. Conflicting projects:
{1}</source>
        <target state="needs-review-translation">NETSDK1197: Wiele projektów rozwiązań zawiera wartości „{0}” powodujące konflikt; upewnij się, że wartości są zgodne. Rozważ użycie pliku Directory.build.props na potrzeby ustawienia właściwości dla wszystkich projektów. Projekty powodujące konflikt:
{1}</target>
        <note>{StrBegins="NETSDK1197: "}</note>
      </trans-unit>
      <trans-unit id="TargetFrameworkIsEol">
        <source>NETSDK1138: The target framework '{0}' is out of support and will not receive security updates in the future. Please refer to {1} for more information about the support policy.</source>
        <target state="needs-review-translation">NETSDK1138: platforma docelowa „{0}” nie jest już obsługiwana i w przyszłości nie będzie otrzymywać aktualizacji zabezpieczeń. Aby uzyskać więcej informacji na temat zasad pomocy technicznej, zobacz {1}.</target>
        <note>{StrBegins="NETSDK1138: "}</note>
      </trans-unit>
      <trans-unit id="TargetFrameworkIsNotRecommended">
        <source>NETSDK1215: Targeting .NET Standard prior to 2.0 is no longer recommended. See {0} for more details.</source>
        <target state="needs-review-translation">NETSDK1215: wykorzystywanie platformy .NET Standard w wersji wcześniejszej niż 2.0 nie jest już rekomendowane. Zobacz {0}, aby uzyskać więcej szczegółów.</target>
        <note>{StrBegins="NETSDK1215: "}</note>
      </trans-unit>
      <trans-unit id="TargetFrameworkWithSemicolon">
        <source>NETSDK1046: The TargetFramework value '{0}' is not valid. To multi-target, use the 'TargetFrameworks' property instead.</source>
        <target state="needs-review-translation">NETSDK1046: Wartość „{0}” elementu TargetFramework jest nieprawidłowa. Aby obsługiwać wiele środowisk docelowych, użyj zamiast tego właściwości TargetFrameworks.</target>
        <note>{StrBegins="NETSDK1046: "}</note>
      </trans-unit>
      <trans-unit id="TargetingApphostPackMissingCannotRestore">
        <source>NETSDK1145: The {0} pack is not installed and NuGet package restore is not supported. Upgrade Visual Studio, remove global.json if it specifies a certain SDK version, and uninstall the newer SDK. For more options visit   https://aka.ms/targeting-apphost-pack-missing  Pack Type:{0}, Pack directory: {1}, targetframework: {2}, Pack PackageId: {3}, Pack Package Version: {4}</source>
        <target state="needs-review-translation">NETSDK1145: Nie zainstalowano pakietu {0}, a przywracanie pakietów NuGet nie jest obsługiwane. Uaktualnij program Visual Studio, usuń plik global.json, jeśli określa konkretną wersję zestawu SDK, i odinstaluj nowszy zestaw SDK. Aby uzyskać więcej opcji, odwiedź stronę https://aka.ms/targeting-apphost-pack-missing  Typ pakietu: {0}, katalog pakietu: {1}, platforma docelowa: {2}, identyfikator pakietu: {3}, wersja pakietu: {4}</target>
        <note>{StrBegins="NETSDK1145: "}</note>
      </trans-unit>
      <trans-unit id="TargetingPackNeedsRestore">
        <source>NETSDK1127: The targeting pack {0} is not installed. Please restore and try again.</source>
        <target state="needs-review-translation">NETSDK1127: Pakiet docelowy {0} nie jest zainstalowany. Wykonaj przywrócenie i spróbuj ponownie.</target>
        <note>{StrBegins="NETSDK1127: "}</note>
      </trans-unit>
      <trans-unit id="TargetingPackNotRestored_TransitiveDisabled">
        <source>NETSDK1184: The Targeting Pack for FrameworkReference '{0}' was not available. This may be because DisableTransitiveFrameworkReferenceDownloads was set to true.</source>
        <target state="needs-review-translation">NETSDK1184: Pakiet określania wartości docelowej dla elementu FrameworkReference „{0}” był niedostępny. Może to być spowodowane tym, że parametr DisableTransitiveFrameworkReferenceDownloads został ustawiony na wartość true.</target>
        <note>{StrBegins="NETSDK1184: "}</note>
      </trans-unit>
      <trans-unit id="TrimmingWindowsFormsIsNotSupported">
        <source>NETSDK1175: Windows Forms is not supported or recommended with trimming enabled. Please go to https://aka.ms/dotnet-illink/windows-forms for more details.</source>
        <target state="needs-review-translation">NETSDK1175: Aplikacja Windows Forms nie jest obsługiwana lub proponowana z funkcją włączonego przycinania. Aby uzyskać więcej szczegółów, przejdź do: https://aka.ms/dotnet-illink/windows-forms.</target>
        <note>{StrBegins="NETSDK1175: "}</note>
      </trans-unit>
      <trans-unit id="TrimmingWpfIsNotSupported">
        <source>NETSDK1168: WPF is not supported or recommended with trimming enabled. Please go to https://aka.ms/dotnet-illink/wpf for more details.</source>
        <target state="needs-review-translation">NETSDK1168: funkcja WPF nie jest obsługiwana lub zalecana z włączonym przycinaniem. Aby uzyskać więcej szczegółów, przejdź do strony https://aka.ms/dotnet-illink/wpf.</target>
        <note>{StrBegins="NETSDK1168: "}</note>
      </trans-unit>
      <trans-unit id="TypeLibraryDoesNotExist">
        <source>NETSDK1172: The provided type library '{0}' does not exist.</source>
        <target state="needs-review-translation">NETSDK1172: podana biblioteka typów "{0}" nie istnieje.</target>
        <note>{StrBegins="NETSDK1172: "}</note>
      </trans-unit>
      <trans-unit id="UnableToFindResolvedPath">
        <source>NETSDK1016: Unable to find resolved path for '{0}'.</source>
        <target state="needs-review-translation">NETSDK1016: Nie można odnaleźć rozpoznanej ścieżki dla elementu „{0}”.</target>
        <note>{StrBegins="NETSDK1016: "}</note>
      </trans-unit>
      <trans-unit id="UnableToUsePackageAssetsCache_Info">
        <source>Unable to use package assets cache due to I/O error. This can occur when the same project is built more than once in parallel. Performance may be degraded, but the build result will not be impacted.</source>
        <target state="translated">Nie można użyć pamięci podręcznej zasobów pakietu ze względu na błąd we/wy. Do tej sytuacji może dochodzić, gdy ten sam projekt jest kompilowany więcej niż raz równolegle. Może wystąpić spadek wydajności, ale nie będzie mieć to wpływu na wyniki kompilacji.</target>
        <note />
      </trans-unit>
      <trans-unit id="UnexpectedFileType">
        <source>NETSDK1012: Unexpected file type for '{0}'. Type is both '{1}' and '{2}'.</source>
        <target state="needs-review-translation">NETSDK1012: Nieoczekiwany typ pliku dla „{0}”. Typ to „{1}” oraz „{2}”.</target>
        <note>{StrBegins="NETSDK1012: "}</note>
      </trans-unit>
      <trans-unit id="UnknownFrameworkReference">
        <source>NETSDK1073: The FrameworkReference '{0}' was not recognized</source>
        <target state="needs-review-translation">NETSDK1073: Nie rozpoznano elementu FrameworkReference „{0}”</target>
        <note>{StrBegins="NETSDK1073: "}</note>
      </trans-unit>
      <trans-unit id="UnknownFrameworkReference_MauiEssentials">
        <source>NETSDK1186: This project depends on Maui Essentials through a project or NuGet package reference, but doesn't declare that dependency explicitly. To build this project, you must set the UseMauiEssentials property to true (and install the Maui workload if necessary).</source>
        <target state="needs-review-translation">NETSDK1186: Ten projekt zależy od programu Maui Essentials za pomocą projektu lub odwołania do pakietu NuGet, ale nie deklaruje jawnie tej zależności. Aby skompilować ten projekt, należy ustawić właściwość UseMauiEssentials na wartość true (i zainstalować obciążenie Maui w razie potrzeby).</target>
        <note>{StrBegins="NETSDK1186: "}</note>
      </trans-unit>
      <trans-unit id="UnnecessaryWindowsDesktopSDK">
        <source>NETSDK1137: It is no longer necessary to use the Microsoft.NET.Sdk.WindowsDesktop SDK. Consider changing the Sdk attribute of the root Project element to 'Microsoft.NET.Sdk'.</source>
        <target state="needs-review-translation">NETSDK1137: Nie trzeba już używać zestawu SDK Microsoft.NET.Sdk.WindowsDesktop. Rozważ zmianę atrybutu Sdk głównego elementu Project na „Microsoft.NET.Sdk”.</target>
        <note>{StrBegins="NETSDK1137: "}</note>
      </trans-unit>
      <trans-unit id="UnrecognizedPreprocessorToken">
        <source>NETSDK1009: Unrecognized preprocessor token '{0}' in '{1}'.</source>
        <target state="needs-review-translation">NETSDK1009: Nierozpoznany token preprocesora „{0}” w elemencie „{1}”.</target>
        <note>{StrBegins="NETSDK1009: "}</note>
      </trans-unit>
      <trans-unit id="UnresolvedTargetingPack">
        <source>NETSDK1081: The targeting pack for {0} was not found. You may be able to resolve this by running a NuGet restore on the project.</source>
        <target state="needs-review-translation">NETSDK1081: Nie odnaleziono pakietu Targeting Pack dla elementu {0}. Uruchomienie przywracania w rozwiązaniu NuGet w projekcie może rozwiązać ten problem.</target>
        <note>{StrBegins="NETSDK1081: "}</note>
      </trans-unit>
      <trans-unit id="UnsupportedFramework">
        <source>NETSDK1019: {0} is an unsupported framework.</source>
        <target state="needs-review-translation">NETSDK1019: {0} to nieobsługiwana platforma.</target>
        <note>{StrBegins="NETSDK1019: "}</note>
      </trans-unit>
      <trans-unit id="UnsupportedRuntimeIdentifier">
        <source>NETSDK1056: Project is targeting runtime '{0}' but did not resolve any runtime-specific packages. This runtime may not be supported by the target framework.</source>
        <target state="needs-review-translation">NETSDK1056: Projekt jest przeznaczony dla środowiska uruchomieniowego „{0}”, ale nie rozpoznaje żadnych pakietów specyficznych dla tego środowiska. To środowisko uruchomieniowe nie może być obsługiwane przez platformę docelową.</target>
        <note>{StrBegins="NETSDK1056: "}</note>
      </trans-unit>
      <trans-unit id="UnsupportedSDKVersionForNetStandard20">
        <source>NETSDK1050: The version of Microsoft.NET.Sdk used by this project is insufficient to support references to libraries targeting .NET Standard 1.5 or higher.  Please install version 2.0 or higher of the .NET Core SDK.</source>
        <target state="needs-review-translation">NETSDK1050: Używana przez ten projekt wersja zestawu Microsoft.NET.Sdk jest niewystarczająca do zapewnienia obsługi odwołań do bibliotek przeznaczonych dla platformy .NET Standard 1.5 lub nowszych. Zainstaluj zestaw .NET Core SDK w wersji co najmniej 2.0.</target>
        <note>{StrBegins="NETSDK1050: "}</note>
      </trans-unit>
      <trans-unit id="UnsupportedTargetFrameworkVersion">
        <source>NETSDK1045: The current .NET SDK does not support targeting {0} {1}.  Either target {0} {2} or lower, or use a version of the .NET SDK that supports {0} {1}. Download the .NET SDK from https://aka.ms/dotnet/download</source>
        <target state="needs-review-translation">NETSDK1045: bieżący zestaw .NET SDK nie obsługuje wartości docelowej {0} {1}. Użyj wartości docelowej {0} {2} lub niższej albo wersji zestawu .NET SDK obsługującej {0} {1}. Pobierz zestaw .NET SDK z https://aka.ms/dotnet/download</target>
        <note>{StrBegins="NETSDK1045: "}</note>
      </trans-unit>
      <trans-unit id="UnsupportedTargetPlatformIdentifier">
        <source>NETSDK1139: The target platform identifier {0} was not recognized.</source>
        <target state="needs-review-translation">NETSDK1139: nie rozpoznano identyfikatora platformy docelowej {0}.</target>
        <note>{StrBegins="NETSDK1139: "}</note>
      </trans-unit>
      <trans-unit id="UseArtifactsOutputRequiresDirectoryBuildProps">
        <source>NETSDK1200: If UseArtifactsPath is set to true and ArtifactsPath is not set, there must be a Directory.Build.props file in order to determine where the artifacts folder should be located.</source>
        <target state="needs-review-translation">NETSDK1200: Jeśli parametr UseArtifactsPath ma wartość true, a właściwość ArtifactsPath nie jest ustawiona, musi istnieć plik Directory.Build.props, aby określić, gdzie powinien znajdować się folder artefaktów.</target>
        <note>{StrBegins="NETSDK1200: "}</note>
      </trans-unit>
      <trans-unit id="UnsupportedVisualStudioVersion">
        <source>NETSDK1209: The current Visual Studio version does not support targeting {0} {1}.  Either target {0} {2} or lower, or use Visual Studio version {3} or higher</source>
        <target state="needs-review-translation">NETSDK1209: bieżąca wersja programu Visual Studio nie obsługuje wartości docelowej {0} {1}. Użyj wartości docelowej {0} {2} lub niższej albo wersji programu Visual Studio {3} lub wyższej</target>
        <note>{StrBegins="NETSDK1209: "}</note>
      </trans-unit>
      <trans-unit id="UnsupportedTargetPlatformIdentifierWithWorkloadsDisabled">
        <source>NETSDK1208: The target platform identifier {0} was not recognized. This is because MSBuildEnableWorkloadResolver is set to false which disables .NET SDK Workloads which is required for this identifer. Unset this environment variable or MSBuild property to enable workloads.</source>
        <target state="needs-review-translation">NETSDK1208: Identyfikator {0} platformy docelowej nie został rozpoznany. Jest to spowodowane tym, że parametr MSBuildEnableWorkloadResolver ma wartość false, co powoduje wyłączenie obciążeń zestawu .NET SDK wymaganych dla tego identyfikatora. Cofnij ustawienie tej zmiennej środowiskowej lub właściwości MSBuild, aby włączyć obciążenia.</target>
        <note>{StrBegins="NETSDK1208: "}</note>
      </trans-unit>
      <trans-unit id="UseWpfOrUseWindowsFormsRequiresWindowsDesktopFramework">
        <source>NETSDK1107: Microsoft.NET.Sdk.WindowsDesktop is required to build Windows desktop applications. 'UseWpf' and 'UseWindowsForms' are not supported by the current SDK.</source>
        <target state="needs-review-translation">NETSDK1107: Do kompilowania aplikacji klasycznych systemu Windows konieczny jest zestaw Microsoft.NET.Sdk.WindowsDesktop. Właściwości „UseWpf” i „UseWindowsForms” nie są obsługiwane przez bieżący zestaw SDK.</target>
        <note>{StrBegins="NETSDK1107: "}</note>
      </trans-unit>
      <trans-unit id="UsingPreviewSdk">
        <source>NETSDK1057: You are using a preview version of .NET. See: https://aka.ms/dotnet-support-policy</source>
        <target state="needs-review-translation">NETSDK1057: Korzystasz z wersji zapoznawczej platformy .NET. Zobacz: ttps://aka.ms/dotnet-support-policy</target>
        <note>{StrBegins="NETSDK1057: "}</note>
      </trans-unit>
      <trans-unit id="UsingPreviewUseUwpFeature">
        <source>NETSDK1219: UseUwp and all associated functionality are currently experimental and not officially supported.</source>
        <target state="needs-review-translation">NETSDK1219: protokół UseUwp i wszystkie skojarzone funkcje są obecnie eksperymentalne i nie są oficjalnie obsługiwane.</target>
        <note>{StrBegins="NETSDK1219: "}</note>
      </trans-unit>
      <trans-unit id="WinMDObjNotSupportedOnTargetFramework">
        <source>NETSDK1131: Producing a managed Windows Metadata component with WinMDExp is not supported when targeting {0}.</source>
        <target state="needs-review-translation">NETSDK1131: Generowanie zarządzanego składnika metadanych systemu Windows za pomocą narzędzia WinMDExp nie jest obsługiwane, gdy używany jest element docelowy {0}.</target>
        <note>{StrBegins="NETSDK1131: "}</note>
      </trans-unit>
      <trans-unit id="WinMDReferenceNotSupportedOnTargetFramework">
        <source>NETSDK1130: {1} cannot be referenced. Referencing a Windows Metadata component directly when targeting .NET 5 or higher is not supported. For more information, see https://aka.ms/netsdk1130</source>
        <target state="needs-review-translation">NETSDK1130: nie można odwoływać się do {1}. Odwołuje się bezpośrednio do składnika metadanych systemu Windows, jeśli element docelowy .NET 5 lub nowszy nie jest obsługiwany. Aby uzyskać więcej informacji, zobacz https://aka.ms/netsdk1130</target>
        <note>{StrBegins="NETSDK1130: "}</note>
      </trans-unit>
      <trans-unit id="WinMDTransitiveReferenceNotSupported">
        <source>NETSDK1149: {0} cannot be referenced because it uses built-in support for WinRT, which is no longer supported in .NET 5 and higher.  An updated version of the component supporting .NET 5 is needed. For more information, see https://aka.ms/netsdk1149</source>
        <target state="needs-review-translation">NETSDK1149: nie można odwoływać się do {0}, ponieważ używa on wbudowanej obsługi dla środowiska WinRT, która nie jest już obsługiwana w środowisku .NET 5 lub nowszym.  Wymagana jest zaktualizowana wersja składnika obsługującego platformę .NET 5. Aby uzyskać więcej informacji, zobacz https://aka.ms/netsdk1149</target>
        <note>{StrBegins="NETSDK1149: "}</note>
      </trans-unit>
      <trans-unit id="WindowsDesktopFrameworkRequiresUseWpfOrUseWindowsForms">
        <source>NETSDK1106: Microsoft.NET.Sdk.WindowsDesktop requires 'UseWpf' or 'UseWindowsForms' to be set to 'true'</source>
        <target state="needs-review-translation">NETSDK1106: Zestaw Microsoft.NET.Sdk.WindowsDesktop wymaga ustawienia właściwości „UseWpf” lub „UseWindowsForms” na wartość „true”</target>
        <note>{StrBegins="NETSDK1106: "}</note>
      </trans-unit>
      <trans-unit id="WindowsDesktopFrameworkRequiresVersion30">
        <source>NETSDK1105: Windows desktop applications are only supported on .NET Core 3.0 or higher.</source>
        <target state="needs-review-translation">NETSDK1105: Aplikacje klasyczne systemu Windows są obsługiwane tylko w programie .NET Core 3.0 lub nowszym.</target>
        <note>{StrBegins="NETSDK1105: "}</note>
      </trans-unit>
      <trans-unit id="WindowsDesktopFrameworkRequiresWindows">
        <source>NETSDK1100: To build a project targeting Windows on this operating system, set the EnableWindowsTargeting property to true.</source>
        <target state="needs-review-translation">NETSDK1100: Aby skompilować projekt przeznaczony dla systemu Windows w tym systemie operacyjnym, ustaw właściwość EnableWindowsTargeting na wartość True.</target>
        <note>{StrBegins="NETSDK1100: "}</note>
      </trans-unit>
      <trans-unit id="WindowsDesktopTargetPlatformMustBeWindows">
        <source>NETSDK1136: The target platform must be set to Windows (usually by including '-windows' in the TargetFramework property) when using Windows Forms or WPF, or referencing projects or packages that do so.</source>
        <target state="needs-review-translation">NETSDK1136: w przypadku korzystania z modelu Windows Forms lub platformy WPF bądź odwoływania się do projektów lub pakietów, które to robią, platforma docelowa musi być ustawiona na system Windows (zazwyczaj przez dodane parametru „-windows” we właściwości TargetFramework).</target>
        <note>{StrBegins="NETSDK1136: "}</note>
      </trans-unit>
      <trans-unit id="WindowsSDKVersionConflicts">
        <source>NETSDK1148: A referenced assembly was compiled using a newer version of Microsoft.Windows.SDK.NET.dll. Please update to a newer .NET SDK in order to reference this assembly.</source>
        <target state="needs-review-translation">NETSDK1148: Przywoływany zestaw został skompilowany przy użyciu nowszej wersji biblioteki Microsoft.Windows.SDK.NET.dll. Aby odwoływać się do tego zestawu, zaktualizuj do nowszego zestawu .NET SDK.</target>
        <note>{StrBegins="NETSDK1148: "}</note>
      </trans-unit>
      <trans-unit id="WindowsSDKXamlInvalidTfm">
        <source>NETSDK1220: UseUwp and all associated functionality require using a TFM of 'net8.0-windows' or greater.</source>
        <target state="needs-review-translation">NETSDK1220: użycie protokołu UseUwp i wszystkich skojarzonych funkcji wymaga użycia monikera platformy docelowej systemu „net8.0-windows” lub nowszego.</target>
        <note>{StrBegins="NETSDK1220: "}</note>
      </trans-unit>
      <trans-unit id="WindowsSDKXamlMissingUseUwpProperty">
        <source>NETSDK1218: This project has a transitive dependency on the full Windows SDK projections (including Windows.UI.Xaml.* types), but does not specify the UseUwp property. That must be enabled to ensure that .NET types are projected and marshalled correctly for interop scenarios with these XAML types.</source>
        <target state="needs-review-translation">NETSDK1218: ten projekt ma przechodnią zależność od pełnych projekcji zestawu Windows SDK (w tym typów Windows.UI.Xaml.*), ale nie określa właściwości UseUwp. Należy to włączyć, aby zapewnić, że typy platformy .NET są prawidłowo rzutowane i kierowane dla scenariuszy międzyoperacyjnych z tymi typami XAML.</target>
        <note>{StrBegins="NETSDK1218: "}</note>
      </trans-unit>
      <trans-unit id="WorkloadIsEol">
        <source>NETSDK1202: The workload '{0}' is out of support and will not receive security updates in the future. Please refer to {1} for more information about the support policy.</source>
        <target state="needs-review-translation">NETSDK1202: Obciążenie „{0}” nie jest obsługiwane i nie będzie otrzymywać aktualizacji zabezpieczeń w przyszłości. Aby uzyskać więcej informacji na temat zasad pomocy technicznej, zapoznaj się z {1} .</target>
        <note>{StrBegins="NETSDK1202: "}</note>
      </trans-unit>
      <trans-unit id="WorkloadNotAvailable">
        <source>NETSDK1178: The project depends on the following workload packs that do not exist in any of the workloads available in this installation: {0}
You may need to build the project on another operating system or architecture, or update the .NET SDK.</source>
        <target state="needs-review-translation">NETSDK1178: Projekt zależy od następujących pakietów obciążenia, które nie istnieją w żadnym z obciążeń dostępnych w tej instalacji: {0}
Może być konieczne skompilowanie projektu w innym systemie operacyjnym lub architekturze albo zaktualizowanie zestawu .NET SDK.</target>
        <note>{StrBegins="NETSDK1178: "}</note>
      </trans-unit>
      <trans-unit id="WorkloadNotInstalled">
        <source>NETSDK1147: To build this project, the following workloads must be installed: {0}
To install these workloads, run the following command: dotnet workload restore</source>
        <target state="translated">NETSDK1147: aby utworzyć ten projekt, muszą być zainstalowane następujące pakiety robocze: {0}
Aby zainstalować te pakiety robocze, uruchom następujące polecenie: dotnet workload restore</target>
        <note>{StrBegins="NETSDK1147: "}{Locked="dotnet workload restore"}</note>
      </trans-unit>
    </body>
  </file>
</xliff><|MERGE_RESOLUTION|>--- conflicted
+++ resolved
@@ -646,17 +646,10 @@
         <target state="needs-review-translation">NETSDK1115: Bieżący zestaw .NET SDK nie obsługuje programu .NET Framework bez użycia wartości domyślnych zestawu .NET SDK. Prawdopodobna przyczyna to niezgodność między właściwością CLRSupport projektu C++/CLI i elementu TargetFramework.</target>
         <note>{StrBegins="NETSDK1115: "}</note>
       </trans-unit>
-<<<<<<< HEAD
-      <trans-unit id="Net8NotCompatibleWithDev177">
-        <source>NETSDK1213: Targeting .NET 8.0 or higher in Visual Studio 2022 17.7 is not supported.</source>
-        <target state="needs-review-translation">NETSDK1213: platforma docelowa .NET 8.0 lub nowsza w programie Visual Studio 2022 17.7 nie jest obsługiwana.</target>
-        <note>{StrBegins="NETSDK1213: "}</note>
-=======
       <trans-unit id="Net9NotCompatibleWithDev1711">
-        <source>NETSDK1223: Targeting .NET 9.0 or higher in Visual Studio 2022 17.11 is not supported.</source>
-        <target state="translated">NETSDK1223: platforma docelowa .NET 9.0 lub nowsza w programie Visual Studio 2022 17.11 nie jest obsługiwana.</target>
-        <note>{StrBegin="NETSDK1223: "}</note>
->>>>>>> 607a21eb
+        <source>NETSDK1224: Targeting .NET 9.0 or higher in Visual Studio 2022 17.11 is not supported.</source>
+        <target state="translated">NETSDK1224: platforma docelowa .NET 9.0 lub nowsza w programie Visual Studio 2022 17.11 nie jest obsługiwana.</target>
+        <note>{StrBegin="NETSDK1224: "}</note>
       </trans-unit>
       <trans-unit id="NoAppHostAvailable">
         <source>NETSDK1084: There is no application host available for the specified RuntimeIdentifier '{0}'.</source>
@@ -774,15 +767,9 @@
         <note>{StrBegins="NETSDK1189: "}</note>
       </trans-unit>
       <trans-unit id="PreferNativeArm64IgnoredForNetCoreApp">
-<<<<<<< HEAD
-        <source>NETSDK1214: PreferNativeArm64 applies only to .NET Framework targets. It is not supported and has no effect for when targeting .NET Core.</source>
-        <target state="needs-review-translation">NETSDK1214: element PreferNativeArm64 ma zastosowanie tylko do elementów docelowych programu .NET Framework. Nie jest ona obsługiwana i nie ma żadnego efektu w przypadku określania wartości docelowej platformy .NET Core.</target>
-        <note>{StrBegins="NETSDK1214: "}</note>
-=======
-        <source>NETSDK1222: PreferNativeArm64 applies only to .NET Framework targets. It is not supported and has no effect for when targeting .NET Core.</source>
-        <target state="translated">NETSDK1222: element PreferNativeArm64 ma zastosowanie tylko do elementów docelowych programu .NET Framework. Nie jest ona obsługiwana i nie ma żadnego efektu w przypadku określania wartości docelowej platformy .NET Core.</target>
-        <note>{StrBegin="NETSDK1222: "}</note>
->>>>>>> 607a21eb
+        <source>NETSDK1223: PreferNativeArm64 applies only to .NET Framework targets. It is not supported and has no effect for when targeting .NET Core.</source>
+        <target state="translated">NETSDK1223: element PreferNativeArm64 ma zastosowanie tylko do elementów docelowych programu .NET Framework. Nie jest ona obsługiwana i nie ma żadnego efektu w przypadku określania wartości docelowej platformy .NET Core.</target>
+        <note>{StrBegin="NETSDK1223: "}</note>
       </trans-unit>
       <trans-unit id="ProjectAssetsConsumedWithoutMSBuildProjectPath">
         <source>NETSDK1011: Assets are consumed from project '{0}', but no corresponding MSBuild project path was  found in '{1}'.</source>

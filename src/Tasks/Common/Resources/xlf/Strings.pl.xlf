--- conflicted
+++ resolved
@@ -314,13 +314,8 @@
         <note>{StrBegin="NETSDK1060: "}</note>
       </trans-unit>
       <trans-unit id="MismatchedPlatformPackageVersion">
-<<<<<<< HEAD
         <source>NETSDK1061: The project was restored using {0} version {1}, but with current settings, version {2} would be used instead. To resolve this issue, make sure the same settings are used for restore and for subsequent operations such as build or publish. Typically this issue can occur if the RuntimeIdentifier property is set during build or publish but not during restore. For more information, see https://aka.ms/dotnet-runtime-patch-selection.</source>
         <target state="needs-review-translation">Projekt został przywrócony przy użyciu pakietu {0} w wersji {1}, ale w przypadku bieżących ustawień zostałaby użyta wersja {2}. Aby rozwiązać ten problem, upewnij się, że na potrzeby przywracania i kolejnych operacji, takich jak kompilowanie lub publikowanie, są używane te same ustawienia. Zazwyczaj ten problem występuje, jeśli właściwość RuntimeIdentifier została ustawiona podczas kompilowania lub publikowania, ale nie podczas przywracania.</target>
-=======
-        <source>NETSDK1061: The project was restored using {0} version {1}, but with current settings, version {2} would be used instead.  To resolve this issue, make sure the same settings are used for restore and for subsequent operations such as build or publish.  Typically this issue can occur if the RuntimeIdentifier property is set during build or publish but not during restore.</source>
-        <target state="translated">NETSDK1061: Projekt został przywrócony przy użyciu pakietu {0} w wersji {1}, ale w przypadku bieżących ustawień zostałaby użyta wersja {2}. Aby rozwiązać ten problem, upewnij się, że na potrzeby przywracania i kolejnych operacji, takich jak kompilowanie lub publikowanie, są używane te same ustawienia. Zazwyczaj ten problem występuje, jeśli właściwość RuntimeIdentifier została ustawiona podczas kompilowania lub publikowania, ale nie podczas przywracania.</target>
->>>>>>> 581f5371
         <note>{StrBegin="NETSDK1061: "}
 {0} - Package Identifier for platform package
 {1} - Restored version of platform package

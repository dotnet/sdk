--- conflicted
+++ resolved
@@ -570,31 +570,17 @@
         <note>{StrBegin="NETSDK1170: "}</note>
       </trans-unit>
       <trans-unit id="IsAotCompatibleUnsupported">
-<<<<<<< HEAD
-        <source>NETSDK1210: IsAotCompatible is not supported for the target framework. Consider multi-targeting to a supported framework to enable ahead-of-time compilation analysis, and set IsAotCompatible only for the supported frameworks. For example:
+        <source>NETSDK1210: IsAotCompatible and EnableAotAnalyzer are not supported for the target framework. Consider multi-targeting to a supported framework to enable ahead-of-time compilation analysis, and set IsAotCompatible only for the supported frameworks. For example:
 &lt;IsAotCompatible Condition="$([MSBuild]::IsTargetFrameworkCompatible('$(TargetFramework)', '{0}'))"&gt;true&lt;/IsAotCompatible&gt;</source>
-        <target state="new">NETSDK1210: IsAotCompatible is not supported for the target framework. Consider multi-targeting to a supported framework to enable ahead-of-time compilation analysis, and set IsAotCompatible only for the supported frameworks. For example:
+        <target state="new">NETSDK1210: IsAotCompatible and EnableAotAnalyzer are not supported for the target framework. Consider multi-targeting to a supported framework to enable ahead-of-time compilation analysis, and set IsAotCompatible only for the supported frameworks. For example:
 &lt;IsAotCompatible Condition="$([MSBuild]::IsTargetFrameworkCompatible('$(TargetFramework)', '{0}'))"&gt;true&lt;/IsAotCompatible&gt;</target>
         <note>{StrBegin="NETSDK1210: "}</note>
       </trans-unit>
       <trans-unit id="IsTrimmableUnsupported">
-        <source>NETSDK1212: IsTrimmable is not supported for the target framework. Consider multi-targeting to a supported framework to enable trimming, and set IsTrimmable only for the supported frameworks. For example:
+        <source>NETSDK1212: IsTrimmable and EnableTrimAnalyzer are not supported for the target framework. Consider multi-targeting to a supported framework to enable trimming, and set IsTrimmable only for the supported frameworks. For example:
 &lt;IsTrimmable Condition="$([MSBuild]::IsTargetFrameworkCompatible('$(TargetFramework)', '{0}'))"&gt;true&lt;/IsTrimmable&gt;</source>
-        <target state="new">NETSDK1212: IsTrimmable is not supported for the target framework. Consider multi-targeting to a supported framework to enable trimming, and set IsTrimmable only for the supported frameworks. For example:
+        <target state="new">NETSDK1212: IsTrimmable and EnableTrimAnalyzer are not supported for the target framework. Consider multi-targeting to a supported framework to enable trimming, and set IsTrimmable only for the supported frameworks. For example:
 &lt;IsTrimmable Condition="$([MSBuild]::IsTargetFrameworkCompatible('$(TargetFramework)', '{0}'))"&gt;true&lt;/IsTrimmable&gt;</target>
-=======
-        <source>NETSDK1210: IsAotCompatible and EnableAotAnalyzer are not supported for the target framework. Consider multi-targeting to a supported framework to enable ahead-of-time compilation analysis, and set IsAotCompatible only for the supported frameworks. For example:
-&lt;IsAotCompatible Condition="$([MSBuild]::IsTargetFrameworkCompatible('$(TargetFramework)', 'net7.0'))"&gt;true&lt;/IsAotCompatible&gt;</source>
-        <target state="needs-review-translation">NETSDK1210: IsAotCompatible은 대상 프레임워크에 대해 지원되지 않습니다. 지원되는 프레임워크에 다중 대상을 지정하여 AOT(Ahead-of-time) 컴파일 분석을 사용하도록 설정하고 지원되는 프레임워크에 대해서만 IsAotCompatible을 설정하세요. 예:
-true &lt;IsAotCompatible Condition="$([MSBuild]::IsTargetFrameworkCompatible('$(TargetFramework)', 'net7.0'))"&gt;&lt;/IsAotCompatible&gt;</target>
-        <note>{StrBegin="NETSDK1210: "}</note>
-      </trans-unit>
-      <trans-unit id="IsTrimmableUnsupported">
-        <source>NETSDK1212: IsTrimmable and EnableTrimAnalyzer are not supported for the target framework. Consider multi-targeting to a supported framework to enable trimming, and set IsTrimmable only for the supported frameworks. For example:
-&lt;IsTrimmable Condition="$([MSBuild]::IsTargetFrameworkCompatible('$(TargetFramework)', 'net6.0'))"&gt;true&lt;/IsTrimmable&gt;</source>
-        <target state="needs-review-translation">NETSDK1212: IsTrimmable은 대상 프레임워크에 대해 지원되지 않습니다. 지원되는 프레임워크에 다중 대상을 지정하여 트리밍을 사용하도록 설정하고 지원되는 프레임워크에 대해서만 IsTrimmable을 설정하세요. 예:
-true &lt;IsTrimmable Condition="$([MSBuild]::IsTargetFrameworkCompatible('$(TargetFramework)', 'net6.0'))"&gt;&lt;/IsTrimmable&gt;</target>
->>>>>>> 06c2dc92
         <note>{StrBegin="NETSDK1212: "}</note>
       </trans-unit>
       <trans-unit id="JitLibraryNotFound">
@@ -837,7 +823,7 @@
       </trans-unit>
       <trans-unit id="RuntimeIdentifierNotRecognized">
         <source>NETSDK1083: The specified RuntimeIdentifier '{0}' is not recognized. See https://aka.ms/netsdk1083 for more information.</source>
-        <target state="translated">NETSDK1083: 지정한 '{0}' RuntimeIdentifier를 인식할 수 없습니다. 자세한 내용은 https://aka.ms/netsdk1083을 참조하세요.</target>
+        <target state="needs-review-translation">NETSDK1083: 지정된 RuntimeIdentifier '{0}'을(를) 인식할 수 없습니다.</target>
         <note>{StrBegin="NETSDK1083: "}</note>
       </trans-unit>
       <trans-unit id="RuntimeIdentifierWasNotSpecified">

﻿<?xml version="1.0" encoding="utf-8"?>
<xliff xmlns="urn:oasis:names:tc:xliff:document:1.2" xmlns:xsi="http://www.w3.org/2001/XMLSchema-instance" version="1.2" xsi:schemaLocation="urn:oasis:names:tc:xliff:document:1.2 xliff-core-1.2-transitional.xsd">
  <file datatype="xml" source-language="en" target-language="es" original="../Strings.resx">
    <body>
      <trans-unit id="AddResourceWithNonIntegerResource">
        <source>NETSDK1076: AddResource can only be used with integer resource types.</source>
        <target state="translated">NETSDK1076: AddResource solo se puede usar con tipos de recurso de entero.</target>
        <note>{StrBegin="NETSDK1076: "}</note>
      </trans-unit>
      <trans-unit id="AppConfigRequiresRootConfiguration">
        <source>NETSDK1070: The application configuration file must have root configuration element.</source>
        <target state="translated">NETSDK1070: El archivo de configuración de la aplicación debe tener el elemento de configuración raíz.</target>
        <note>{StrBegin="NETSDK1070: "}</note>
      </trans-unit>
      <trans-unit id="AppHostCustomizationRequiresWindowsHostWarning">
        <source>NETSDK1074: The application host executable will not be customized because adding resources requires that the build be performed on Windows (excluding Nano Server).</source>
        <target state="translated">NETSDK1074: El ejecutable del host de aplicación no se personalizará porque para agregar recursos es necesario que la compilación se realice en Windows (excepto Nano Server).</target>
        <note>{StrBegin="NETSDK1074: "}</note>
      </trans-unit>
      <trans-unit id="AppHostHasBeenModified">
        <source>NETSDK1029: Unable to use '{0}' as application host executable as it does not contain the expected placeholder byte sequence '{1}' that would mark where the application name would be written.</source>
        <target state="translated">NETSDK1029: No se puede usar "{0}" como ejecutable del host de aplicación ya que no contiene la secuencia de bytes esperada del marcador de posición "{1}" que marcaría dónde escribir el nombre de la aplicación.</target>
        <note>{StrBegin="NETSDK1029: "}</note>
      </trans-unit>
      <trans-unit id="AppHostNotWindows">
        <source>NETSDK1078: Unable to use '{0}' as application host executable because it's not a Windows PE file.</source>
        <target state="translated">NETSDK1078: No se puede utilizar "{0}" como ejecutable del host de aplicación porque no es un archivo de Windows PE.</target>
        <note>{StrBegin="NETSDK1078: "}</note>
      </trans-unit>
      <trans-unit id="AppHostNotWindowsCLI">
        <source>NETSDK1072: Unable to use '{0}' as application host executable because it's not a Windows executable for the CUI (Console) subsystem.</source>
        <target state="translated">NETSDK1072: No se puede utilizar "{0}" como ejecutable del host de aplicación porque no es un ejecutable de Windows para el subsistema CUI (consola).</target>
        <note>{StrBegin="NETSDK1072: "}</note>
      </trans-unit>
      <trans-unit id="AspNetCoreAllNotSupported">
        <source>NETSDK1079: The Microsoft.AspNetCore.All package is not supported when targeting .NET Core 3.0 or higher.  A FrameworkReference to Microsoft.AspNetCore.App should be used instead, and will be implicitly included by Microsoft.NET.Sdk.Web.</source>
        <target state="translated">NETSDK1079: El paquete Microsoft.AspNetCore.All no se admite cuando el destino es .NET Core 3.0 o posterior. En su lugar, se debe usar un valor de FrameworkReference para Microsoft.AspNetCore.App, y se incluirá implícitamente en Microsoft.NET.Sdk.Web.</target>
        <note>{StrBegin="NETSDK1079: "}</note>
      </trans-unit>
      <trans-unit id="AspNetCoreUsesFrameworkReference">
        <source>NETSDK1080: A PackageReference to Microsoft.AspNetCore.App is not necessary when targeting .NET Core 3.0 or higher. If Microsoft.NET.Sdk.Web is used, the shared framework will be referenced automatically. Otherwise, the PackageReference should be replaced with a FrameworkReference.</source>
        <target state="translated">NETSDK1080: No se necesita un valor de PackageReference para Microsoft.AspNetCore.App cuando el destino es .NET Core 3.0 o superior. Si se utiliza Microsoft.NET.Sdk.Web, se hará referencia automáticamente el marco de trabajo compartido. De lo contrario, PackageReference debe sustituirse por un valor de FrameworkReference.</target>
        <note>{StrBegin="NETSDK1080: "}</note>
      </trans-unit>
      <trans-unit id="AssetPreprocessorMustBeConfigured">
        <source>NETSDK1017: Asset preprocessor must be configured before assets are processed.</source>
        <target state="translated">NETSDK1017: Debe configurarse el preprocesador de recursos antes de que se procesen los recursos.</target>
        <note>{StrBegin="NETSDK1017: "}</note>
      </trans-unit>
      <trans-unit id="AssetsFileMissingRuntimeIdentifier">
        <source>NETSDK1047: Assets file '{0}' doesn't have a target for '{1}'. Ensure that restore has run and that you have included '{2}' in the TargetFrameworks for your project. You may also need to include '{3}' in your project's RuntimeIdentifiers.</source>
        <target state="translated">NETSDK1047: El archivo de recursos "{0}" no tiene un destino para "{1}". Asegúrese de que la restauración se haya ejecutado y de que haya incluido "{2}" en TargetFrameworks para su proyecto. Puede que deba incluir también "{3}" en el valor RuntimeIdentifiers de su proyecto.</target>
        <note>{StrBegin="NETSDK1047: "}</note>
      </trans-unit>
      <trans-unit id="AssetsFileMissingTarget">
        <source>NETSDK1005: Assets file '{0}' doesn't have a target for '{1}'. Ensure that restore has run and that you have included '{2}' in the TargetFrameworks for your project.</source>
        <target state="translated">NETSDK1005: El archivo de recursos "{0}" no tiene un destino para "{1}". Asegúrese de que la restauración se haya ejecutado y de que haya incluido "{2}" en TargetFrameworks para su proyecto.</target>
        <note>{StrBegin="NETSDK1005: "}</note>
      </trans-unit>
      <trans-unit id="AssetsFileNotFound">
        <source>NETSDK1004: Assets file '{0}' not found. Run a NuGet package restore to generate this file.</source>
        <target state="translated">NETSDK1004: No se encuentra el archivo de recursos '{0}'. Ejecute una restauración de paquetes de NuGet para generar el archivo.</target>
        <note>{StrBegin="NETSDK1004: "}</note>
      </trans-unit>
      <trans-unit id="AssetsFileNotSet">
        <source>NETSDK1063: The path to the project assets file was not set. Run a NuGet package restore to generate this file.</source>
        <target state="translated">NETSDK1063: No se estableció la ruta de acceso al archivo de recursos del proyecto. Ejecute una restauración del paquete NuGet para generar este archivo.</target>
        <note>{StrBegin="NETSDK1063: "}</note>
      </trans-unit>
      <trans-unit id="AssetsFilePathNotRooted">
        <source>NETSDK1006: Assets file path '{0}' is not rooted. Only full paths are supported.</source>
        <target state="translated">NETSDK1006: La ruta de acceso del archivo de recursos "{0}" no tiene raíz. Solo se admiten rutas de acceso completas.</target>
        <note>{StrBegin="NETSDK1006: "}</note>
      </trans-unit>
      <trans-unit id="AtLeastOneTargetFrameworkMustBeSpecified">
        <source>NETSDK1001: At least one possible target framework must be specified.</source>
        <target state="translated">NETSDK1001: Debe especificarse al menos una plataforma de destino posible.</target>
        <note>{StrBegin="NETSDK1001: "}</note>
      </trans-unit>
      <trans-unit id="CannotEmbedClsidMapIntoComhost">
        <source>NETSDK1092: The CLSIDMap cannot be embedded on the COM host because adding resources requires that the build be performed on Windows (excluding Nano Server).</source>
        <target state="translated">NETSDK1092: No se puede insertar CLSIDMap en el host COM porque para agregar recursos es necesario que la compilación se realice en Windows (excepto Nano Server).</target>
        <note>{StrBegin="NETSDK1092: "}</note>
      </trans-unit>
      <trans-unit id="CannotFindApphostForRid">
        <source>NETSDK1065: Cannot find app host for {0}. {0} could be an invalid runtime identifier (RID). For more information about RID, see https://aka.ms/rid-catalog.</source>
        <target state="translated">NETSDK1065: No se encuentra el host de la aplicación {0}. {0} puede ser un identificador de tiempo de ejecución no válido. Para obtener más información al respecto, consulte https://aka.ms/rid-catalog.</target>
        <note>{StrBegin="NETSDK1065: "}</note>
      </trans-unit>
      <trans-unit id="CannotFindComhost">
        <source>NETSDK1091: Unable to find a .NET Core COM host. The .NET Core COM host is only available on .NET Core 3.0 or higher when targeting Windows.</source>
        <target state="translated">NETSDK1091: No se puede encontrar un host COM de .NET Core. Este tipo de host solo está disponible en .NET Core 3.0 o superior cuando el destino es Windows.</target>
        <note>{StrBegin="NETSDK1091: "}</note>
      </trans-unit>
      <trans-unit id="CannotFindProjectInfo">
        <source>NETSDK1007: Cannot find project info for '{0}'. This can indicate a missing project reference.</source>
        <target state="translated">NETSDK1007: No se encuentra la información de proyecto de "{0}". Esto puede indicar que falta una referencia de proyecto.</target>
        <note>{StrBegin="NETSDK1007: "}</note>
      </trans-unit>
      <trans-unit id="CannotHaveRuntimeIdentifierPlatformMismatchPlatformTarget">
        <source>NETSDK1032: The RuntimeIdentifier platform '{0}' and the PlatformTarget '{1}' must be compatible.</source>
        <target state="translated">NETSDK1032: Las plataformas RuntimeIdentifier "{0}" y PlatformTarget "{1}" deben ser compatibles.</target>
        <note>{StrBegin="NETSDK1032: "}</note>
      </trans-unit>
      <trans-unit id="CannotHaveSelfContainedWithoutRuntimeIdentifier">
        <source>NETSDK1031: It is not supported to build or publish a self-contained application without specifying a RuntimeIdentifier.  Please either specify a RuntimeIdentifier or set SelfContained to false.</source>
        <target state="translated">NETSDK1031: No se admite compilar o publicar una aplicación autocontenida sin especificar un valor para RuntimeIdentifier. Especifique un valor para RuntimeIdentifier o establezca SelfContained en false.</target>
        <note>{StrBegin="NETSDK1031: "}</note>
      </trans-unit>
      <trans-unit id="CannotHaveSingleFileWithoutRuntimeIdentifier">
        <source>NETSDK1097: It is not supported to publish an application to a single-file without specifying a RuntimeIdentifier. Please either specify a RuntimeIdentifier or set PublishSingleFile to false.</source>
        <target state="translated">NETSDK1097: No se admite la publicación de una aplicación en un archivo único sin especificar RuntimeIdentifier. Especifique RuntimeIdentifier o establezca PublishSingleFile en false.</target>
        <note>{StrBegin="NETSDK1097: "}</note>
      </trans-unit>
      <trans-unit id="CannotHaveSingleFileWithoutAppHost">
        <source>NETSDK1098: Applications published to a single-file are required to use the application host. Please either set PublishSingleFile to false or set UseAppHost to true.</source>
        <target state="translated">NETSDK1098: Las aplicaciones publicadas en un archivo único deben usar el host de aplicación. Establezca PublishSingleFile en false o establezca UseAppHost en true.</target>
        <note>{StrBegin="NETSDK1098: "}</note>
      </trans-unit>
      <trans-unit id="CannotHaveSingleFileWithoutExecutable">
        <source>NETSDK1099: Publishing to a single-file is only supported for executable applications.</source>
        <target state="translated">NETSDK1099: La publicación en un archivo único solo se admite con aplicaciones ejecutables.</target>
        <note>{StrBegin="NETSDK1099: "}</note>
      </trans-unit>
      <trans-unit id="CannotInferTargetFrameworkIdentifierAndVersion">
        <source>NETSDK1013: The TargetFramework value '{0}' was not recognized. It may be misspelled. If not, then the TargetFrameworkIdentifier and/or TargetFrameworkVersion properties must be specified explicitly.</source>
        <target state="translated">NETSDK1013: El valor de TargetFramework "{0}" no se reconoció. Puede que esté mal escrito. Si este no es el caso, las propiedades TargetFrameworkIdentifier o TargetFrameworkVersion se deben especificar explícitamente.</target>
        <note>{StrBegin="NETSDK1013: "}</note>
      </trans-unit>
      <trans-unit id="CannotUseSelfContainedWithoutAppHost">
        <source>NETSDK1067: Self-contained applications are required to use the application host. Either set SelfContained to false or set UseAppHost to true.</source>
        <target state="translated">NETSDK1067: Las aplicaciones independientes deben utilizar un host de aplicación. Establezca SelfContained en false o UseAppHost en true.</target>
        <note>{StrBegin="NETSDK1067: "}</note>
      </trans-unit>
      <trans-unit id="ChoosingAssemblyVersion">
        <source>NETSDK1033: Choosing '{0}' because AssemblyVersion '{1}' is greater than '{2}'.</source>
        <target state="translated">NETSDK1033: Se elegirá "{0}" porque AssemblyVersion "{1}" es mayor que "{2}".</target>
        <note>{StrBegin="NETSDK1033: "}</note>
      </trans-unit>
      <trans-unit id="ChoosingFileVersion">
        <source>NETSDK1034: Choosing '{0}' because file version '{1}' is greater than '{2}'.</source>
        <target state="translated">NETSDK1034: Se elegirá "{0}" porque la versión del archivo "{1}" es mayor que "{2}".</target>
        <note>{StrBegin="NETSDK1034: "}</note>
      </trans-unit>
      <trans-unit id="ChoosingPlatformItem">
        <source>NETSDK1035: Choosing '{0}' because it is a platform item.</source>
        <target state="translated">NETSDK1035: Se elegirá "{0}" porque es un elemento de la plataforma.</target>
        <note>{StrBegin="NETSDK1035: "}</note>
      </trans-unit>
      <trans-unit id="ChoosingPreferredPackage">
        <source>NETSDK1036: Choosing '{0}' because it comes from a package that is preferred.</source>
        <target state="translated">NETSDK1036: Se elegirá "{0}" porque viene de un paquete que es preferido.</target>
        <note>{StrBegin="NETSDK1036: "}</note>
      </trans-unit>
      <trans-unit id="ClsidMapConflictingGuids">
        <source>NETSDK1089: The '{0}' and '{1}' types have the same CLSID '{2}' set in their GuidAttribute. Each COMVisible class needs to have a distinct guid for their CLSID.</source>
        <target state="translated">NETSDK1089: Los tipos "{0}" y "{1}" tienen el mismo CLSID "{2}" establecido en su GuidAttribute. Cada clase COMVisible ebe tener un GUID distinto para su CLSID.</target>
        <note>{StrBegin="NETSDK1089: "}
{0} - The first type with the conflicting guid.
{1} - The second type with the conflicting guid.
{2} - The guid the two types have.</note>
      </trans-unit>
      <trans-unit id="ClsidMapExportedTypesRequireExplicitGuid">
        <source>NETSDK1088: The COMVisible class '{0}' must have a GuidAttribute with the CLSID of the class to be made visible to COM in .NET Core.</source>
        <target state="translated">NETSDK1088: La clase COMVisible "{0}" debe tener un valor de GuidAttribute con el CLSID de la clase de forma que sea visible para COM en .NET Core.</target>
        <note>{StrBegin="NETSDK1088: "}
{0} - The ComVisible class that doesn't have a GuidAttribute on it.</note>
      </trans-unit>
      <trans-unit id="ClsidMapInvalidAssembly">
        <source>NETSDK1090: The supplied assembly '{0}' is not valid. Cannot generate a CLSIDMap from it.</source>
        <target state="translated">NETSDK1090: El ensamblado proporcionado "{0}" no es válido. No se puede generar un valor de CLSIDMap a partir de él.</target>
        <note>{StrBegin="NETSDK1090: "}
{0} - The path to the invalid assembly.</note>
      </trans-unit>
      <trans-unit id="ConflictCouldNotDetermineWinner">
        <source>NETSDK1037: Could not determine winner due to equal file and assembly versions.</source>
        <target state="translated">NETSDK1037: No se pudo determinar el ganador porque las versiones de archivo y ensamblado son iguales.</target>
        <note>{StrBegin="NETSDK1037: "}</note>
      </trans-unit>
      <trans-unit id="ContentItemDoesNotProvideOutputPath">
        <source>NETSDK1014: Content item for '{0}' sets '{1}', but does not provide  '{2}' or '{3}'.</source>
        <target state="translated">NETSDK1014: El elemento de contenido de "{0}" establece "{1}", pero no proporciona "{2}" ni "{3}".</target>
        <note>{StrBegin="NETSDK1014: "}</note>
      </trans-unit>
      <trans-unit id="ContentPreproccessorParameterRequired">
        <source>NETSDK1010: The '{0}' task must be given a value for parameter '{1}' in order to consume preprocessed content.</source>
        <target state="translated">NETSDK1010: Debe darse un valor al parámetro "{1}" de la tarea "{0}" para poder consumir contenido preprocesado.</target>
        <note>{StrBegin="NETSDK1010: "}</note>
      </trans-unit>
      <trans-unit id="CouldNotDetermineWinner_DoesntExist">
        <source>NETSDK1038: Could not determine winner because '{0}' does not exist.</source>
        <target state="translated">NETSDK1038: No se pudo determinar el ganador porque "{0}" no existe.</target>
        <note>{StrBegin="NETSDK1038: "}</note>
      </trans-unit>
      <trans-unit id="CouldNotDetermineWinner_FileVersion">
        <source>NETSDK1039: Could not determine a winner because '{0}' has no file version.</source>
        <target state="translated">NETSDK1039: No se pudo determinar un ganador porque "{0}" no tiene una versión de archivo.</target>
        <note>{StrBegin="NETSDK1039: "}</note>
      </trans-unit>
      <trans-unit id="CouldNotDetermineWinner_NotAnAssembly">
        <source>NETSDK1040: Could not determine a winner because '{0}' is not an assembly.</source>
        <target state="translated">NETSDK1040: No se pudo determinar un ganador porque "{0}" no es un ensamblado.</target>
        <note>{StrBegin="NETSDK1040: "}</note>
      </trans-unit>
      <trans-unit id="CouldNotLoadPlatformManifest">
        <source>NETSDK1042: Could not load PlatformManifest from '{0}' because it did not exist.</source>
        <target state="translated">NETSDK1042: No se pudo cargar PlatformManifest desde "{0}" porque no existe.</target>
        <note>{StrBegin="NETSDK1042: "}</note>
      </trans-unit>
      <trans-unit id="DotnetToolDoesNotSupportTFMLowerThanNetcoreapp21">
        <source>NETSDK1055: DotnetTool does not support target framework lower than netcoreapp2.1.</source>
        <target state="translated">NETSDK1055: DotnetTool no admite una plataforma de destino anterior a netcoreapp2.1.</target>
        <note>{StrBegin="NETSDK1055: "}</note>
      </trans-unit>
      <trans-unit id="DotnetToolOnlySupportNetcoreapp">
        <source>NETSDK1054: only supports .NET Core.</source>
        <target state="translated">NETSDK1054: Solo admite .NET Core.</target>
        <note>{StrBegin="NETSDK1054: "}</note>
      </trans-unit>
      <trans-unit id="DuplicateItemsError">
        <source>NETSDK1022: Duplicate '{0}' items were included. The .NET SDK includes '{0}' items from your project directory by default. You can either remove these items from your project file, or set the '{1}' property to '{2}' if you want to explicitly include them in your project file. For more information, see {4}. The duplicate items were: {3}</source>
        <target state="translated">NETSDK1022: Se incluyeron "{0}" elementos duplicados. El SDK de .NET incluye "{0}" elementos de su directorio de proyecto de manera predeterminada. Puede quitar esos elementos del archivo de proyecto o establecer la propiedad "{1}" en "{2}" si desea incluirlos explícitamente en el archivo de proyecto. Para más información, consulte {4}. Los elementos duplicados eran: {3}</target>
        <note>{StrBegin="NETSDK1022: "}</note>
      </trans-unit>
      <trans-unit id="DuplicatePreprocessorToken">
        <source>NETSDK1015: The preprocessor token '{0}' has been given more than one value. Choosing '{1}' as the value.</source>
        <target state="translated">NETSDK1015: Se han dado varios valores para el token de preprocesador "{0}". Se va a elegir "{1}" como valor.</target>
        <note>{StrBegin="NETSDK1015: "}</note>
      </trans-unit>
      <trans-unit id="EncounteredConflict">
        <source>NETSDK1041: Encountered conflict between '{0}' and '{1}'.</source>
        <target state="translated">NETSDK1041: Se encontró un conflicto entre "{0}" y "{1}".</target>
        <note>{StrBegin="NETSDK1041: "}</note>
      </trans-unit>
      <trans-unit id="ErrorParsingFrameworkListInvalidValue">
        <source>NETSDK1051: Error parsing FrameworkList from '{0}'.  {1} '{2}' was invalid.</source>
        <target state="translated">NETSDK1051: Error al analizar la lista de plataformas de “{0}”. El atributo {1} “{2}” no era válido.</target>
        <note>{StrBegin="NETSDK1051: "}</note>
      </trans-unit>
      <trans-unit id="ErrorParsingPlatformManifest">
        <source>NETSDK1043: Error parsing PlatformManifest from '{0}' line {1}.  Lines must have the format {2}.</source>
        <target state="translated">NETSDK1043: Error al analizar PlatformManifest desde la línea "{0}" {1}. Las líneas deben tener el formato {2}.</target>
        <note>{StrBegin="NETSDK1043: "}</note>
      </trans-unit>
      <trans-unit id="ErrorParsingPlatformManifestInvalidValue">
        <source>NETSDK1044: Error parsing PlatformManifest from '{0}' line {1}.  {2} '{3}' was invalid.</source>
        <target state="translated">NETSDK1044: Error al analizar PlatformManifest desde la línea "{0}" {1}. {2} "{3}" no era válido.</target>
        <note>{StrBegin="NETSDK1044: "}</note>
      </trans-unit>
      <trans-unit id="ErrorReadingAssetsFile">
        <source>NETSDK1060: Error reading assets file: {0}</source>
        <target state="translated">NETSDK1060: Error al leer el archivo de activos: {0}</target>
        <note>{StrBegin="NETSDK1060: "}</note>
      </trans-unit>
      <trans-unit id="FailedToLockResource">
        <source>NETSDK1077: Failed to lock resource.</source>
        <target state="translated">NETSDK1077: No se pudo bloquear el recurso.</target>
        <note>{StrBegin="NETSDK1077: "}</note>
      </trans-unit>
      <trans-unit id="FileNameIsTooLong">
        <source>NETSDK1030: Given file name '{0}' is longer than 1024 bytes</source>
        <target state="translated">NETSDK1030: El nombre de archivo especificado "{0}" tiene más de 1024 bytes</target>
        <note>{StrBegin="NETSDK1030: "}</note>
      </trans-unit>
      <trans-unit id="FolderAlreadyExists">
        <source>NETSDK1024: Folder '{0}' already exists either delete it or provide a different ComposeWorkingDir</source>
        <target state="translated">NETSDK1024: La carpeta "{0}" ya existe; elimínela o proporcione otro valor para ComposeWorkingDir</target>
        <note>{StrBegin="NETSDK1024: "}</note>
      </trans-unit>
      <trans-unit id="FrameworkDependentAppHostRequiresVersion21">
        <source>NETSDK1068: The framework-dependent application host requires a target framework of at least 'netcoreapp2.1'.</source>
        <target state="translated">NETSDK1068: El host de la aplicación dependiente del marco requiere una plataforma de destino a partir de la versión “netcoreapp2.1”.</target>
        <note>{StrBegin="NETSDK1068: "}</note>
      </trans-unit>
      <trans-unit id="FrameworkListPathNotRooted">
        <source>NETSDK1052: Framework list file path '{0}' is not rooted. Only full paths are supported.</source>
        <target state="translated">NETSDK1052: Falta la raíz en la ruta de acceso del archivo de lista de plataformas “{0}”. Solo se admiten rutas de acceso completas.</target>
        <note>{StrBegin="NETSDK1052: "}</note>
      </trans-unit>
      <trans-unit id="FrameworkReferenceDuplicateError">
        <source>NETSDK1087: Multiple FrameworkReference items for '{0}' were included in the project.</source>
        <target state="translated">NETSDK1087: Se incluyeron varios elementos de FrameworkReference para "{0}" en el proyecto.</target>
        <note>{StrBegin="NETSDK1087: "}</note>
      </trans-unit>
      <trans-unit id="FrameworkReferenceOverrideWarning">
        <source>NETSDK1086: A FrameworkReference for '{0}' was included in the project. This is implicitly referenced by the .NET SDK and you do not typically need to reference it from your project. For more information, see {1}</source>
        <target state="translated">NETSDK1086: Se incluyó un valor de FrameworkReference para "{0}" en el proyecto. .NET SDK hace referencia implícita a este valor y, normalmente, no es necesario hacer referencia a él desde el proyecto. Para obtener más información, consulte {1}</target>
        <note>{StrBegin="NETSDK1086: "}</note>
      </trans-unit>
      <trans-unit id="GetDependsOnNETStandardFailedWithException">
        <source>NETSDK1049: Resolved file has a bad image, no metadata, or is otherwise inaccessible. {0} {1}</source>
        <target state="translated">NETSDK1049: El archivo resuelto tiene una imagen incorrecta, no tiene metadatos o no es posible su acceso. {0} {1}</target>
        <note>{StrBegin="NETSDK1049: "}</note>
      </trans-unit>
      <trans-unit id="ILLinkInformation">
<<<<<<< HEAD
        <source>NETSDK1101: Optimizing assemblies for size, which may change the behavior of the app. Be sure to test after publishing. See: https://aka.ms/illink</source>
        <target state="translated">NETSDK1101: Se está optimizando el tamaño de los ensamblados, lo que puede cambiar el comportamiento de la aplicación. Asegúrese de probarlo después de publicar. Consulte https://aka.ms/illink</target>
=======
        <source>NETSDK1101: Optimizing assemblies for size, which may change the behavior of the app. Be sure to test after publishing. See: https://aka.ms/dotnet-illink</source>
        <target state="new">NETSDK1101: Optimizing assemblies for size, which may change the behavior of the app. Be sure to test after publishing. See: https://aka.ms/dotnet-illink</target>
>>>>>>> cb8c89e7
        <note>{StrBegin="NETSDK1101: "}</note>
      </trans-unit>
      <trans-unit id="ILLinkNotSupportedError">
        <source>NETSDK1102: Optimizing assemblies for size is not supported for the selected publish configuration. Please ensure that you are publishing a self-contained app.</source>
        <target state="translated">NETSDK1102: No se admite la optimización de tamaño de los ensamblados para la configuración de publicación seleccionada. Asegúrese de que está publicando una aplicación autónoma.</target>
        <note>{StrBegin="NETSDK1102: "}</note>
      </trans-unit>
      <trans-unit id="IncorrectPackageRoot">
        <source>NETSDK1020: Package Root {0} was incorrectly given for Resolved library {1}</source>
        <target state="translated">NETSDK1020: Se proporcionó incorrectamente la raíz del paquete {0} para la biblioteca resuelta {1}</target>
        <note>{StrBegin="NETSDK1020: "}</note>
      </trans-unit>
      <trans-unit id="IncorrectTargetFormat">
        <source>NETSDK1025: WRThe target manifest {0} provided is of not the correct format</source>
        <target state="translated">NETSDK1025: El manifiesto de destino {0} proporcionado no tiene el formato correcto</target>
        <note>{StrBegin="NETSDK1025: "}</note>
      </trans-unit>
      <trans-unit id="InvalidFrameworkName">
        <source>NETSDK1003: Invalid framework name: '{0}'.</source>
        <target state="translated">NETSDK1003: Nombre de plataforma no válido: "{0}".</target>
        <note>{StrBegin="NETSDK1003: "}</note>
      </trans-unit>
      <trans-unit id="InvalidItemSpecToUse">
        <source>NETSDK1058: Invalid value for ItemSpecToUse parameter: '{0}'.  This property must be blank or set to 'Left' or 'Right'</source>
        <target state="translated">NETSDK1058: Valor no válido para el parámetro ItemSpecToUse: "{0}". Esta propiedad debe estar en blanco o configurarse en "Left" o "Right"</target>
        <note>{StrBegin="NETSDK1058: "}
The following are names of parameters or literal values and should not be translated: ItemSpecToUse, Left, Right</note>
      </trans-unit>
      <trans-unit id="InvalidNuGetVersionString">
        <source>NETSDK1018: Invalid NuGet version string: '{0}'.</source>
        <target state="translated">NETSDK1018: Cadena de versión de NuGet no válida: "{0}".</target>
        <note>{StrBegin="NETSDK1018: "}</note>
      </trans-unit>
      <trans-unit id="InvalidResourceUpdate">
        <source>NETSDK1075: Update handle is invalid. This instance may not be used for further updates.</source>
        <target state="translated">NETSDK1075: El identificador de actualización no es válido. Puede que esta instancia no se pueda usar en más actualizaciones.</target>
        <note>{StrBegin="NETSDK1075: "}</note>
      </trans-unit>
      <trans-unit id="InvalidRollForwardValue">
        <source>NETSDK1104: RollForward value '{0}' is invalid. Allowed values are {1}.</source>
        <target state="new">NETSDK1104: RollForward value '{0}' is invalid. Allowed values are {1}.</target>
        <note>{StrBegin="NETSDK1104: "}</note>
      </trans-unit>
      <trans-unit id="MismatchedPlatformPackageVersion">
        <source>NETSDK1061: The project was restored using {0} version {1}, but with current settings, version {2} would be used instead. To resolve this issue, make sure the same settings are used for restore and for subsequent operations such as build or publish. Typically this issue can occur if the RuntimeIdentifier property is set during build or publish but not during restore. For more information, see https://aka.ms/dotnet-runtime-patch-selection.</source>
        <target state="translated">NETSDK1061: El proyecto fue restaurado utilizando la versión {0} {1}, pero con la configuración actual, la versión {2} se utilizaría en su lugar. Para resolver este problema, asegúrese de que la misma configuración se utiliza para restaurar y para operaciones posteriores como compilar o publicar. Normalmente, este problema puede producirse si la `propiedad RuntimeIdentifier se establece durante la compilación o la publicación pero no durante la restauración. Para obtener más información, consulte https://aka.ms/dotnet-runtime-patch-selection.</target>
        <note>{StrBegin="NETSDK1061: "}
{0} - Package Identifier for platform package
{1} - Restored version of platform package
{2} - Current version of platform package</note>
      </trans-unit>
      <trans-unit id="MissingItemMetadata">
        <source>NETSDK1008: Missing '{0}' metadata on '{1}' item '{2}'.</source>
        <target state="translated">NETSDK1008: Faltan los metadatos de "{0}" en el elemento de "{1}" "{2}".</target>
        <note>{StrBegin="NETSDK1008: "}</note>
      </trans-unit>
      <trans-unit id="MultipleFilesResolved">
        <source>NETSDK1021: More than one file found for {0}</source>
        <target state="translated">NETSDK1021: Se encontró más de un archivo para {0}</target>
        <note>{StrBegin="NETSDK1021: "}</note>
      </trans-unit>
      <trans-unit id="NETFrameworkToNonBuiltInNETStandard">
        <source>NETSDK1069: This project uses a library that targets .NET Standard 1.5 or higher, and the project targets a version of .NET Framework that doesn't have built-in support for that version of .NET Standard. Visit https://aka.ms/net-standard-known-issues for a set of known issues. Consider retargeting to .NET Framework 4.7.2.</source>
        <target state="translated">NETSDK1069: Este proyecto utiliza una biblioteca para .NET Standard 1.5 o posterior, pero el proyecto es para una versión de .NET Framework que no incluye compatibilidad con esa versión de .NET Standard. Visite https://aka.ms/net-standard-known-issues para ver un conjunto de problemas conocidos. Considere la posibilidad de cambiar el destino a .NET Framework 4.7.2.</target>
        <note>{StrBegin="NETSDK1069: "}</note>
      </trans-unit>
      <trans-unit id="NoAppHostAvailable">
        <source>NETSDK1084: There is no application host available for the specified RuntimeIdentifier '{0}'.</source>
        <target state="translated">NETSDK1084: No hay ningún host de aplicación disponible para el valor de RuntimeIdentifier especificado "{0}".</target>
        <note>{StrBegin="NETSDK1084: "}</note>
      </trans-unit>
      <trans-unit id="NoBuildRequested">
        <source>NETSDK1085: The 'NoBuild' property was set to true but the 'Build' target was invoked.</source>
        <target state="translated">NETSDK1085: La propiedad "NoBuild" se estableció en true pero se invocó el destino de compilación.</target>
        <note>{StrBegin="NETSDK1085: "}</note>
      </trans-unit>
      <trans-unit id="NoCompatibleTargetFramework">
        <source>NETSDK1002: Project '{0}' targets '{2}'. It cannot be referenced by a project that targets '{1}'.</source>
        <target state="translated">NETSDK1002: El proyecto "{0}" tiene como destino "{2}". No se puede hacer referencia a él mediante un proyecto que tenga como destino "{1}".</target>
        <note>{StrBegin="NETSDK1002: "}</note>
      </trans-unit>
      <trans-unit id="NoRuntimePackAvailable">
        <source>NETSDK1082: There was no runtime pack for {0} available for the specified RuntimeIdentifier '{1}'.</source>
        <target state="translated">NETSDK1082: No había ningún paquete de tiempo de ejecución para {0} disponible para el valor de RuntimeIdentifier especificado "{1}".</target>
        <note>{StrBegin="NETSDK1082: "}</note>
      </trans-unit>
      <trans-unit id="PackAsToolCannotSupportSelfContained">
        <source>NETSDK1053: Pack as tool does not support self contained.</source>
        <target state="translated">NETSDK1053: El paquete como herramienta no admite la autocontención.</target>
        <note>{StrBegin="NETSDK1053: "}</note>
      </trans-unit>
      <trans-unit id="PackageInfoLog">
        <source>NETSDK1027: Package Name='{0}', Version='{1}' was parsed</source>
        <target state="translated">NETSDK1027: Nombre del paquete="{0}", versión analizada="{1}"</target>
        <note>{StrBegin="NETSDK1027: "}</note>
      </trans-unit>
      <trans-unit id="PackageNotFound">
        <source>NETSDK1064: Package {0}, version {1} was not found. It might have been deleted since NuGet restore. Otherwise, NuGet restore might have only partially completed, which might have been due to maximum path length restrictions.</source>
        <target state="translated">NETSDK1064: No se encontró el paquete {0}, versión {1}. Es posible que se haya eliminado desde la restauración de NuGet. De lo contrario, la restauración de NuGet podría haberse completado solo parcialmente, lo que puede deberse a las restricciones de longitud de ruta máxima.</target>
        <note>{StrBegin="NETSDK1064: "}</note>
      </trans-unit>
      <trans-unit id="PackageReferenceOverrideWarning">
        <source>NETSDK1023: A PackageReference for '{0}' was included in your project. This package is implicitly referenced by the .NET SDK and you do not typically need to reference it from your project. For more information, see {1}</source>
        <target state="translated">NETSDK1023: Se incluyó un elemento PackageReference para "{0}" en su proyecto. El SDK de .NET hace referencia implícita a este paquete y normalmente no tiene que hacer referencia a él desde su proyecto. Para obtener más información, consulte {1}</target>
        <note>{StrBegin="NETSDK1023: "}</note>
      </trans-unit>
      <trans-unit id="PackageReferenceVersionNotRecommended">
        <source>NETSDK1071: A PackageReference to '{0}' specified a Version of `{1}`. Specifying the version of this package is not recommended. For more information, see https://aka.ms/sdkimplicitrefs</source>
        <target state="translated">NETSDK1071: Un PackageReference a "{0}" especificó una versión de "{1}". No se recomienda especificar la versión de este paquete. Para obtener más información, consulte https://aka.ms/sdkimplicitrefs</target>
        <note>{StrBegin="NETSDK1071: "}</note>
      </trans-unit>
      <trans-unit id="ParsingFiles">
        <source>NETSDK1026: Parsing the Files : '{0}'</source>
        <target state="translated">NETSDK1026: Analizando los archivos: "{0}"</target>
        <note>{StrBegin="NETSDK1026: "}</note>
      </trans-unit>
      <trans-unit id="ProjectAssetsConsumedWithoutMSBuildProjectPath">
        <source>NETSDK1011: Assets are consumed from project '{0}', but no corresponding MSBuild project path was  found in '{1}'.</source>
        <target state="translated">NETSDK1011: Los recursos se consumen desde el proyecto "{0}", pero no se ha encontrado la ruta de acceso de proyecto de MSBuild correspondiente en "{1}".</target>
        <note>{StrBegin="NETSDK1011: "}</note>
      </trans-unit>
      <trans-unit id="ProjectContainsObsoleteDotNetCliTool">
        <source>NETSDK1059: The tool '{0}' is now included in the .NET Core SDK. Information on resolving this warning is available at (https://aka.ms/dotnetclitools-in-box).</source>
        <target state="translated">NETSDK1059: La herramienta "{0}" se incluye ahora en el SDK de .NET Core. Hay información disponible sobre cómo resolver esta advertencia en (https://aka.ms/dotnetclitools-in-box).</target>
        <note>{StrBegin="NETSDK1059: "}</note>
      </trans-unit>
      <trans-unit id="ProjectToolOnlySupportTFMLowerThanNetcoreapp22">
        <source>NETSDK1093: NETSDK1093: Project tools (DotnetCliTool) only support targeting .NET Core 2.2 and lower.</source>
        <target state="translated">NETSDK1093: NETSDK1093: Las herramientas de proyecto (DotnetCliTool) solo admiten como destino .NET Core 2.2 y versioes inferiores.</target>
        <note>{StrBegin="NETSDK1093: "}</note>
      </trans-unit>
      <trans-unit id="ReadyToRunCompilationFailed">
        <source>NETSDK1096: Optimizing assemblies for performance failed. You can either exclude the failing assemblies from being optimized, or set the PublishReadyToRun property to false.</source>
        <target state="translated">NETSDK1096: Error al optimizar el rendimiento de los ensamblados. Puede excluir los ensamblados con error de la optimización o establecer la propiedad PublishReadyToRun en false.</target>
        <note>{StrBegin="NETSDK1096: "}</note>
      </trans-unit>
      <trans-unit id="ReadyToRunNoValidRuntimePackageError">
        <source>NETSDK1094: Unable to optimize assemblies for performance: a valid runtime package was not found. Either set the PublishReadyToRun property to false, or use a supported runtime identifier when publishing.</source>
        <target state="translated">NETSDK1094: No se puede optimizar el rendimiento de los ensamblados: no se encontró ningún paquete de tiempo de ejecución válido. Establezca la propiedad PublishReadyToRun en false o use un identificador de tiempo de ejecución admitido al publicar.</target>
        <note>{StrBegin="NETSDK1094: "}</note>
      </trans-unit>
      <trans-unit id="ReadyToRunTargetNotSuppotedError">
        <source>NETSDK1095: Optimizing assemblies for performance is not supported for the selected target platform or architecture. Please verify you are publishing a self-contained application using a supported runtime identifier, or set the PublishReadyToRun property to false.</source>
        <target state="translated">NETSDK1095: No se admite la optimización del rendimiento de los ensamblados para la plataforma o la arquitectura de destino seleccionadas. Compruebe que va a publicar una aplicación autónoma con un identificador de tiempo de ejecución compatible o establezca la propiedad PublishReadyToRun en false.</target>
        <note>{StrBegin="NETSDK1095: "}</note>
      </trans-unit>
      <trans-unit id="RollForwardRequiresVersion30">
        <source>NETSDK1103: RollForward setting is only supported on .NET Core 3.0 or higher.</source>
        <target state="new">NETSDK1103: RollForward setting is only supported on .NET Core 3.0 or higher.</target>
        <note>{StrBegin="NETSDK1103: "}</note>
      </trans-unit>
      <trans-unit id="RuntimeIdentifierNotRecognized">
        <source>NETSDK1083: The specified RuntimeIdentifier '{0}' is not recognized.</source>
        <target state="translated">NETSDK1083: No se reconoce el valor de RuntimeIdentifier especificado "{0}".</target>
        <note>{StrBegin="NETSDK1083: "}</note>
      </trans-unit>
      <trans-unit id="RuntimeIdentifierWasNotSpecified">
        <source>NETSDK1028: Specify a RuntimeIdentifier</source>
        <target state="translated">NETSDK1028: Especificar un valor para RuntimeIdentifier</target>
        <note>{StrBegin="NETSDK1028: "}</note>
      </trans-unit>
      <trans-unit id="SkippingAdditionalProbingPaths">
        <source>NETSDK1048: 'AdditionalProbingPaths' were specified for GenerateRuntimeConfigurationFiles, but are being skipped because 'RuntimeConfigDevPath' is empty.</source>
        <target state="translated">NETSDK1048: Se especificaron valores adicionales de "AdditionalProbingPaths" para GenerateRuntimeConfigurationFiles, pero se van a omitir porque el valor de "RuntimeConfigDevPath" está vacío.</target>
        <note>{StrBegin="NETSDK1048: "}</note>
      </trans-unit>
      <trans-unit id="TargetFrameworkWithSemicolon">
        <source>NETSDK1046: The TargetFramework value '{0}' is not valid. To multi-target, use the 'TargetFrameworks' property instead.</source>
        <target state="translated">NETSDK1046: El valor de TargetFramework "{0}" no es válido. Para varios destinos, use en su lugar la propiedad "TargetFrameworks".</target>
        <note>{StrBegin="NETSDK1046: "}</note>
      </trans-unit>
      <trans-unit id="UnableToFindResolvedPath">
        <source>NETSDK1016: Unable to find resolved path for '{0}'.</source>
        <target state="translated">NETSDK1016: No se encuentra la ruta de acceso resuelta para "{0}".</target>
        <note>{StrBegin="NETSDK1016: "}</note>
      </trans-unit>
      <trans-unit id="UnableToUsePackageAssetsCache">
        <source>NETSDK1062: Unable to use package assets cache due to I/O error. This can occur when the same project is built more than once in parallel. Performance may be degraded, but the build result will not be impacted.</source>
        <target state="translated">NETSDK1062: No se puede usar la memoria caché de recursos del paquete debido a un error de E/S. Esto puede ocurrir cuando un mismo proyecto se compila más de una vez en paralelo. Puede que se reduzca el rendimiento, pero no afectará al resultado de la compilación.</target>
        <note>{StrBegin="NETSDK1062: "}</note>
      </trans-unit>
      <trans-unit id="UnexpectedFileType">
        <source>NETSDK1012: Unexpected file type for '{0}'. Type is both '{1}' and '{2}'.</source>
        <target state="translated">NETSDK1012: Tipo de archivo no esperado para "{0}". El tipo es tanto "{1}" como "{2}".</target>
        <note>{StrBegin="NETSDK1012: "}</note>
      </trans-unit>
      <trans-unit id="UnknownFrameworkReference">
        <source>NETSDK1073: The FrameworkReference '{0}' was not recognized</source>
        <target state="translated">NETSDK1073: No se reconoció el valor de FrameworkReference "{0}"</target>
        <note>{StrBegin="NETSDK1073: "}</note>
      </trans-unit>
      <trans-unit id="UnrecognizedPreprocessorToken">
        <source>NETSDK1009: Unrecognized preprocessor token '{0}' in '{1}'.</source>
        <target state="translated">NETSDK1009: Token de preprocesador no reconocido "{0}" en "{1}".</target>
        <note>{StrBegin="NETSDK1009: "}</note>
      </trans-unit>
      <trans-unit id="UnresolvedTargetingPack">
        <source>NETSDK1081: The targeting pack for {0} was not found. You may be able to resolve this by running a NuGet restore on the project.</source>
        <target state="translated">NETSDK1081: No se encuentró el paquete de destino de {0}. Para esolver este problema, puede ejecutar una restauración de NuGet en el proyecto.</target>
        <note>{StrBegin="NETSDK1081: "}</note>
      </trans-unit>
      <trans-unit id="UnsupportedFramework">
        <source>NETSDK1019: {0} is an unsupported framework.</source>
        <target state="translated">NETSDK1019: {0} es una plataforma no compatible.</target>
        <note>{StrBegin="NETSDK1019: "}</note>
      </trans-unit>
      <trans-unit id="UnsupportedRuntimeIdentifier">
        <source>NETSDK1056: Project is targeting runtime '{0}' but did not resolve any runtime-specific packages. This runtime may not be supported by the target framework.</source>
        <target state="translated">NETSDK1056: El proyecto se dirige al tiempo de ejecución "{0}" pero no resolvió ningún paquete específico del tiempo de ejecución. Es posible que este tiempo de ejecución no sea compatible con la plataforma de destino.</target>
        <note>{StrBegin="NETSDK1056: "}</note>
      </trans-unit>
      <trans-unit id="UnsupportedSDKVersionForNetStandard20">
        <source>NETSDK1050: The version of Microsoft.NET.Sdk used by this project is insufficient to support references to libraries targeting .NET Standard 1.5 or higher.  Please install version 2.0 or higher of the .NET Core SDK.</source>
        <target state="translated">NETSDK1050: En la versión de Microsoft.NET.Sdk que utiliza este proyecto no se admiten referencias a bibliotecas cuyo destino sea .NET Standard 1.5 o posterior. Instale la versión 2.0 o posterior del SDK de .NET Core.</target>
        <note>{StrBegin="NETSDK1050: "}</note>
      </trans-unit>
      <trans-unit id="UnsupportedTargetFrameworkVersion">
        <source>NETSDK1045: The current .NET SDK does not support targeting {0} {1}.  Either target {0} {2} or lower, or use a version of the .NET SDK that supports {0} {1}.</source>
        <target state="translated">NETSDK1045: El SDK de .NET actual no admite el destino {0} {1}. Use el destino {0} {2} u otro inferior, o bien una versión del SDK de .NET que admita {0} {1}.</target>
        <note>{StrBegin="NETSDK1045: "}</note>
      </trans-unit>
      <trans-unit id="UsingPreviewSdkWarning">
        <source>NETSDK1057: You are using a preview version of .NET Core. See: https://aka.ms/dotnet-core-preview</source>
        <target state="translated">NETSDK1057: Está utilizando una versión preliminar de .NET Core. Vea: https://aka.ms/dotnet-core-preview</target>
        <note>{StrBegin="NETSDK1057: "}</note>
      </trans-unit>
      <trans-unit id="WindowsDesktopFrameworkRequiresWindows">
        <source>NETSDK1100: Windows is required to build Windows desktop applications.</source>
        <target state="translated">NETSDK1100: Se requiere Windows para compilar las aplicaciones de escritorio de Windows.</target>
        <note>{StrBegin="NETSDK1100: "}</note>
      </trans-unit>
    </body>
  </file>
</xliff><|MERGE_RESOLUTION|>--- conflicted
+++ resolved
@@ -293,13 +293,8 @@
         <note>{StrBegin="NETSDK1049: "}</note>
       </trans-unit>
       <trans-unit id="ILLinkInformation">
-<<<<<<< HEAD
-        <source>NETSDK1101: Optimizing assemblies for size, which may change the behavior of the app. Be sure to test after publishing. See: https://aka.ms/illink</source>
-        <target state="translated">NETSDK1101: Se está optimizando el tamaño de los ensamblados, lo que puede cambiar el comportamiento de la aplicación. Asegúrese de probarlo después de publicar. Consulte https://aka.ms/illink</target>
-=======
         <source>NETSDK1101: Optimizing assemblies for size, which may change the behavior of the app. Be sure to test after publishing. See: https://aka.ms/dotnet-illink</source>
-        <target state="new">NETSDK1101: Optimizing assemblies for size, which may change the behavior of the app. Be sure to test after publishing. See: https://aka.ms/dotnet-illink</target>
->>>>>>> cb8c89e7
+        <target state="needs-review-translation">NETSDK1101: Se está optimizando el tamaño de los ensamblados, lo que puede cambiar el comportamiento de la aplicación. Asegúrese de probarlo después de publicar. Consulte https://aka.ms/illink</target>
         <note>{StrBegin="NETSDK1101: "}</note>
       </trans-unit>
       <trans-unit id="ILLinkNotSupportedError">

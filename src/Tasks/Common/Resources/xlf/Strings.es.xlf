﻿<?xml version="1.0" encoding="utf-8"?>
<xliff xmlns="urn:oasis:names:tc:xliff:document:1.2" xmlns:xsi="http://www.w3.org/2001/XMLSchema-instance" version="1.2" xsi:schemaLocation="urn:oasis:names:tc:xliff:document:1.2 xliff-core-1.2-transitional.xsd">
  <file datatype="xml" source-language="en" target-language="es" original="../Strings.resx">
    <body>
      <trans-unit id="AddResourceWithNonIntegerResource">
        <source>NETSDK1076: AddResource can only be used with integer resource types.</source>
        <target state="needs-review-translation">NETSDK1076: AddResource solo se puede usar con tipos de recurso de entero.</target>
        <note>{StrBegins="NETSDK1076: "}</note>
      </trans-unit>
      <trans-unit id="AotNotSupported">
        <source>NETSDK1196: The SDK does not support ahead-of-time compilation. Set the PublishAot property to false.</source>
        <target state="needs-review-translation">NETSDK1196: El SDK no admite la compilación por adelantado. Establezca la propiedad PublishAot en false.</target>
        <note>{StrBegins="NETSDK1196: "}</note>
      </trans-unit>
      <trans-unit id="AotUnsupportedHostRuntimeIdentifier">
        <source>NETSDK1204: Ahead-of-time compilation is not supported on the current platform '{0}'.</source>
        <target state="needs-review-translation">NETSDK1204: La compilación anticipada no se admite en la plataforma actual "{0}".</target>
        <note>{StrBegins="NETSDK1204: "}</note>
      </trans-unit>
      <trans-unit id="AotUnsupportedTargetFramework">
        <source>NETSDK1207: Ahead-of-time compilation is not supported for the target framework.</source>
        <target state="needs-review-translation">NETSDK1207: No se admite la compilación anticipada para la plataforma de destino.</target>
        <note>{StrBegins="NETSDK1207: "}</note>
      </trans-unit>
      <trans-unit id="AotUnsupportedTargetRuntimeIdentifier">
        <source>NETSDK1203: Ahead-of-time compilation is not supported for the target runtime identifier '{0}'.</source>
        <target state="needs-review-translation">NETSDK1203: No se admite la compilación anticipada para el identificador en tiempo de ejecución de destino '{0}'.</target>
        <note>{StrBegins="NETSDK1203: "}</note>
      </trans-unit>
      <trans-unit id="AppConfigRequiresRootConfiguration">
        <source>NETSDK1070: The application configuration file must have root configuration element.</source>
        <target state="needs-review-translation">NETSDK1070: El archivo de configuración de la aplicación debe tener el elemento de configuración raíz.</target>
        <note>{StrBegins="NETSDK1070: "}</note>
      </trans-unit>
      <trans-unit id="AppHostCreationFailedWithRetry">
        <source>NETSDK1113: Failed to create apphost (attempt {0} out of {1}): {2}</source>
        <target state="needs-review-translation">NETSDK1113: No se pudo crear apphost (intento {0} de {1}): {2}</target>
        <note>{StrBegins="NETSDK1113: "}</note>
      </trans-unit>
      <trans-unit id="AppHostCustomizationRequiresWindowsHostWarning">
        <source>NETSDK1074: The application host executable will not be customized because adding resources requires that the build be performed on Windows (excluding Nano Server).</source>
        <target state="needs-review-translation">NETSDK1074: El ejecutable del host de aplicación no se personalizará porque para agregar recursos es necesario que la compilación se realice en Windows (excepto Nano Server).</target>
        <note>{StrBegins="NETSDK1074: "}</note>
      </trans-unit>
      <trans-unit id="AppHostHasBeenModified">
        <source>NETSDK1029: Unable to use '{0}' as application host executable as it does not contain the expected placeholder byte sequence '{1}' that would mark where the application name would be written.</source>
        <target state="needs-review-translation">NETSDK1029: No se puede usar "{0}" como ejecutable del host de aplicación ya que no contiene la secuencia de bytes esperada del marcador de posición "{1}" que marcaría dónde escribir el nombre de la aplicación.</target>
        <note>{StrBegins="NETSDK1029: "}</note>
      </trans-unit>
      <trans-unit id="AppHostNotWindows">
        <source>NETSDK1078: Unable to use '{0}' as application host executable because it's not a Windows PE file.</source>
        <target state="needs-review-translation">NETSDK1078: No se puede utilizar "{0}" como ejecutable del host de aplicación porque no es un archivo de Windows PE.</target>
        <note>{StrBegins="NETSDK1078: "}</note>
      </trans-unit>
      <trans-unit id="AppHostNotWindowsCLI">
        <source>NETSDK1072: Unable to use '{0}' as application host executable because it's not a Windows executable for the CUI (Console) subsystem.</source>
        <target state="needs-review-translation">NETSDK1072: No se puede utilizar "{0}" como ejecutable del host de aplicación porque no es un ejecutable de Windows para el subsistema CUI (consola).</target>
        <note>{StrBegins="NETSDK1072: "}</note>
      </trans-unit>
      <trans-unit id="AppHostSigningFailed">
        <source>NETSDK1177: Failed to sign apphost with error code {1}: {0}</source>
        <target state="needs-review-translation">NETSDK1177: No se pudo firmar apphost con el código de error {1}: {0}</target>
        <note>{StrBegins="NETSDK1177: "}</note>
      </trans-unit>
      <trans-unit id="ArtifactsPathCannotBeSetInProject">
        <source>NETSDK1199: The ArtifactsPath and UseArtifactsOutput properties cannot be set in a project file, due to MSBuild ordering constraints. They must be set in a Directory.Build.props file or from the command line. See https://aka.ms/netsdk1199 for more information.</source>
        <target state="needs-review-translation">NETSDK1199: Las propiedades ArtifactsPath y UseArtifactsOutput no se pueden establecer en un archivo de proyecto debido a restricciones de ordenación de MSBuild. Deben establecerse en un archivo Directory.Build.props o desde la línea de comandos. Consulte https://aka.ms/netsdk1199 para obtener más información.</target>
        <note>{StrBegins="NETSDK1199: "}</note>
      </trans-unit>
      <trans-unit id="AspNetCoreAllNotSupported">
        <source>NETSDK1079: The Microsoft.AspNetCore.All package is not supported when targeting .NET Core 3.0 or higher.  A FrameworkReference to Microsoft.AspNetCore.App should be used instead, and will be implicitly included by Microsoft.NET.Sdk.Web.</source>
        <target state="needs-review-translation">NETSDK1079: El paquete Microsoft.AspNetCore.All no se admite cuando el destino es .NET Core 3.0 o posterior. En su lugar, se debe usar un valor de FrameworkReference para Microsoft.AspNetCore.App, y se incluirá implícitamente en Microsoft.NET.Sdk.Web.</target>
        <note>{StrBegins="NETSDK1079: "}</note>
      </trans-unit>
      <trans-unit id="AspNetCorePackUnsupportedTargetFramework">
        <source>NETSDK1224: ASP.NET Core framework assets are not supported for the target framework.</source>
        <target state="new">NETSDK1224: ASP.NET Core framework assets are not supported for the target framework.</target>
        <note>{StrBegins="NETSDK1224: "}</note>
      </trans-unit>
      <trans-unit id="AspNetCoreUsesFrameworkReference">
        <source>NETSDK1080: A PackageReference to Microsoft.AspNetCore.App is not necessary when targeting .NET Core 3.0 or higher. If Microsoft.NET.Sdk.Web is used, the shared framework will be referenced automatically. Otherwise, the PackageReference should be replaced with a FrameworkReference.</source>
        <target state="needs-review-translation">NETSDK1080: No se necesita un valor de PackageReference para Microsoft.AspNetCore.App cuando el destino es .NET Core 3.0 o superior. Si se utiliza Microsoft.NET.Sdk.Web, se hará referencia automáticamente el marco de trabajo compartido. De lo contrario, PackageReference debe sustituirse por un valor de FrameworkReference.</target>
        <note>{StrBegins="NETSDK1080: "}</note>
      </trans-unit>
      <trans-unit id="AssetPreprocessorMustBeConfigured">
        <source>NETSDK1017: Asset preprocessor must be configured before assets are processed.</source>
        <target state="needs-review-translation">NETSDK1017: Debe configurarse el preprocesador de recursos antes de que se procesen los recursos.</target>
        <note>{StrBegins="NETSDK1017: "}</note>
      </trans-unit>
      <trans-unit id="AssetsFileMissingRuntimeIdentifier">
        <source>NETSDK1047: Assets file '{0}' doesn't have a target for '{1}'. Ensure that restore has run and that you have included '{2}' in the TargetFrameworks for your project. You may also need to include '{3}' in your project's RuntimeIdentifiers.</source>
        <target state="needs-review-translation">NETSDK1047: El archivo de recursos "{0}" no tiene un destino para "{1}". Asegúrese de que la restauración se haya ejecutado y de que haya incluido "{2}" en TargetFrameworks para su proyecto. Puede que deba incluir también "{3}" en el valor RuntimeIdentifiers de su proyecto.</target>
        <note>{StrBegins="NETSDK1047: "}</note>
      </trans-unit>
      <trans-unit id="AssetsFileMissingTarget">
        <source>NETSDK1005: Assets file '{0}' doesn't have a target for '{1}'. Ensure that restore has run and that you have included '{2}' in the TargetFrameworks for your project.</source>
        <target state="needs-review-translation">NETSDK1005: El archivo de recursos "{0}" no tiene un destino para "{1}". Asegúrese de que la restauración se haya ejecutado y de que haya incluido "{2}" en TargetFrameworks para su proyecto.</target>
        <note>{StrBegins="NETSDK1005: "}</note>
      </trans-unit>
      <trans-unit id="AssetsFileNotFound">
        <source>NETSDK1004: Assets file '{0}' not found. Run a NuGet package restore to generate this file.</source>
        <target state="needs-review-translation">NETSDK1004: No se encuentra el archivo de recursos '{0}'. Ejecute una restauración de paquetes de NuGet para generar el archivo.</target>
        <note>{StrBegins="NETSDK1004: "}</note>
      </trans-unit>
      <trans-unit id="AssetsFileNotSet">
        <source>NETSDK1063: The path to the project assets file was not set. Run a NuGet package restore to generate this file.</source>
        <target state="needs-review-translation">NETSDK1063: No se estableció la ruta de acceso al archivo de recursos del proyecto. Ejecute una restauración del paquete NuGet para generar este archivo.</target>
        <note>{StrBegins="NETSDK1063: "}</note>
      </trans-unit>
      <trans-unit id="AssetsFilePathNotRooted">
        <source>NETSDK1006: Assets file path '{0}' is not rooted. Only full paths are supported.</source>
        <target state="needs-review-translation">NETSDK1006: La ruta de acceso del archivo de recursos "{0}" no tiene raíz. Solo se admiten rutas de acceso completas.</target>
        <note>{StrBegins="NETSDK1006: "}</note>
      </trans-unit>
      <trans-unit id="AtLeastOneTargetFrameworkMustBeSpecified">
        <source>NETSDK1001: At least one possible target framework must be specified.</source>
        <target state="needs-review-translation">NETSDK1001: Debe especificarse al menos una plataforma de destino posible.</target>
        <note>{StrBegins="NETSDK1001: "}</note>
      </trans-unit>
      <trans-unit id="CannotDirectlyReferenceMicrosoftNetCompilersToolsetFramework">
        <source>NETSDK1205: The Microsoft.Net.Compilers.Toolset.Framework package should not be set directly. Set the property 'BuildWithNetFrameworkHostedCompiler' to 'true' instead if you need it.</source>
        <target state="needs-review-translation">NETSDK1205: El paquete Microsoft.Net.Compilers.Toolset.Framework no debe establecerse directamente. Establezca la propiedad "BuildWithNetFrameworkHostedCompiler" en "true" en su lugar si la necesita.</target>
        <note>{StrBegins="NETSDK1205: "}{Locked="Microsoft.Net.Compilers.Toolset.Framework"}{Locked="BuildWithNetFrameworkHostedCompiler"}</note>
      </trans-unit>
      <trans-unit id="CannotFindApphostForRid">
        <source>NETSDK1065: Cannot find app host for {0}. {0} could be an invalid runtime identifier (RID). For more information about RID, see https://aka.ms/rid-catalog.</source>
        <target state="needs-review-translation">NETSDK1065: No se encuentra el host de la aplicación {0}. {0} puede ser un identificador de tiempo de ejecución no válido. Para obtener más información al respecto, consulte https://aka.ms/rid-catalog.</target>
        <note>{StrBegins="NETSDK1065: "}</note>
      </trans-unit>
      <trans-unit id="CannotFindComhost">
        <source>NETSDK1091: Unable to find a .NET Core COM host. The .NET Core COM host is only available on .NET Core 3.0 or higher when targeting Windows.</source>
        <target state="needs-review-translation">NETSDK1091: No se puede encontrar un host COM de .NET Core. Este tipo de host solo está disponible en .NET Core 3.0 o superior cuando el destino es Windows.</target>
        <note>{StrBegins="NETSDK1091: "}</note>
      </trans-unit>
      <trans-unit id="CannotFindIjwhost">
        <source>NETSDK1114: Unable to find a .NET Core IJW host. The .NET Core IJW host is only available on .NET Core 3.1 or higher when targeting Windows.</source>
        <target state="needs-review-translation">NETSDK1114: No se encuentra un host IJW de .NET Core. Este tipo de host solo está disponible en .NET Core 3.1 o posterior cuando el destino es Windows.</target>
        <note>{StrBegins="NETSDK1114: "}</note>
      </trans-unit>
      <trans-unit id="CannotFindProjectInfo">
        <source>NETSDK1007: Cannot find project info for '{0}'. This can indicate a missing project reference.</source>
        <target state="needs-review-translation">NETSDK1007: No se encuentra la información de proyecto de "{0}". Esto puede indicar que falta una referencia de proyecto.</target>
        <note>{StrBegins="NETSDK1007: "}</note>
      </trans-unit>
      <trans-unit id="CannotHaveRuntimeIdentifierPlatformMismatchPlatformTarget">
        <source>NETSDK1032: The RuntimeIdentifier platform '{0}' and the PlatformTarget '{1}' must be compatible.</source>
        <target state="needs-review-translation">NETSDK1032: Las plataformas RuntimeIdentifier "{0}" y PlatformTarget "{1}" deben ser compatibles.</target>
        <note>{StrBegins="NETSDK1032: "}</note>
      </trans-unit>
      <trans-unit id="CannotHaveSelfContainedWithoutRuntimeIdentifier">
        <source>NETSDK1031: It is not supported to build or publish a self-contained application without specifying a RuntimeIdentifier. You must either specify a RuntimeIdentifier or set SelfContained to false.</source>
        <target state="needs-review-translation">NETSDK1031: No se admite compilar o publicar una aplicación autocontenida sin especificar un valor para RuntimeIdentifier. Debe especificar un valor para RuntimeIdentifier o establecer SelfContained en false.</target>
        <note>{StrBegins="NETSDK1031: "}</note>
      </trans-unit>
      <trans-unit id="CannotHaveSingleFileWithoutRuntimeIdentifier">
        <source>NETSDK1097: It is not supported to publish an application to a single-file without specifying a RuntimeIdentifier. You must either specify a RuntimeIdentifier or set PublishSingleFile to false.</source>
        <target state="needs-review-translation">NETSDK1097: No se admite la publicación de una aplicación en un único archivo sin especificar un valor para RuntimeIdentifier. Debe especificar un valor para RuntimeIdentifier o establecer PublishSingleFile en false.</target>
        <note>{StrBegins="NETSDK1097: "}</note>
      </trans-unit>
      <trans-unit id="CannotHaveSingleFileWithoutAppHost">
        <source>NETSDK1098: Applications published to a single-file are required to use the application host. You must either set PublishSingleFile to false or set UseAppHost to true.</source>
        <target state="needs-review-translation">NETSDK1098: Las aplicaciones publicadas en un único archivo deben usar el host de aplicación. Debe establecer PublishSingleFile en false o establecer UseAppHost en true.</target>
        <note>{StrBegins="NETSDK1098: "}</note>
      </trans-unit>
      <trans-unit id="CannotHaveSingleFileWithoutExecutable">
        <source>NETSDK1099: Publishing to a single-file is only supported for executable applications.</source>
        <target state="needs-review-translation">NETSDK1099: La publicación en un archivo único solo se admite con aplicaciones ejecutables.</target>
        <note>{StrBegins="NETSDK1099: "}</note>
      </trans-unit>
      <trans-unit id="CannotHaveSolutionLevelOutputPath">
        <source>NETSDK1194: The "--output" option isn't supported when building a solution. Specifying a solution-level output path results in all projects copying outputs to the same directory, which can lead to inconsistent builds.</source>
        <target state="needs-review-translation">NETSDK1194: La opción "--output" no se admite al compilar una solución. Si se especifica una ruta de acceso de salida de nivel de solución, todos los proyectos copiarán las salidas en el mismo directorio, lo que puede dar lugar a compilaciones incoherentes.</target>
        <note>{StrBegins="NETSDK1194: "}{Locked="--output"}</note>
      </trans-unit>
      <trans-unit id="CannotHaveSolutionLevelRuntimeIdentifier">
        <source>NETSDK1134: Building a solution with a specific RuntimeIdentifier is not supported. If you would like to publish for a single RID, specify the RID at the individual project level instead.</source>
        <target state="needs-review-translation">NETSDK1134: No se admite la creación de una solución con un runtimeIdentifier específico. Si deseas publicar para un único RID, especifica el RID en el nivel de proyecto individual en su lugar.</target>
        <note>{StrBegins="NETSDK1134: "}</note>
      </trans-unit>
      <trans-unit id="CannotHaveSupportedOSPlatformVersionHigherThanTargetPlatformVersion">
        <source>NETSDK1135: SupportedOSPlatformVersion {0} cannot be higher than TargetPlatformVersion {1}.</source>
        <target state="needs-review-translation">NETSDK1135: El valor de SupportedOSPlatformVersion {0} no puede ser mayor que TargetPlatformVersion {1}.</target>
        <note>{StrBegins="NETSDK1135: "}</note>
      </trans-unit>
      <trans-unit id="CannotIncludeAllContentButNotNativeLibrariesInSingleFile">
        <source>NETSDK1143: Including all content in a single file bundle also includes native libraries. If IncludeAllContentForSelfExtract is true, IncludeNativeLibrariesForSelfExtract must not be false.</source>
        <target state="needs-review-translation">NETSDK1143: Al incluir todo el contenido en una única agrupación de archivos, también se incluyen las bibliotecas nativas. Si IncludeAllContentForSelfExtract es true, IncludeNativeLibrariesForSelfExtract no debe ser false.</target>
        <note>{StrBegins="NETSDK1143: "}</note>
      </trans-unit>
      <trans-unit id="CannotIncludeSymbolsInSingleFile">
        <source>NETSDK1142: Including symbols in a single file bundle is not supported when publishing for .NET5 or higher.</source>
        <target state="needs-review-translation">NETSDK1142: No se admite la inclusión de símbolos en una única agrupación de archivos cuando se publica para .NET5 o una versión posterior.</target>
        <note>{StrBegins="NETSDK1142: "}</note>
      </trans-unit>
      <trans-unit id="CannotInferTargetFrameworkIdentifierAndVersion">
        <source>NETSDK1013: The TargetFramework value '{0}' was not recognized. It may be misspelled. If not, then the TargetFrameworkIdentifier and/or TargetFrameworkVersion properties must be specified explicitly.</source>
        <target state="needs-review-translation">NETSDK1013: El valor de TargetFramework "{0}" no se reconoció. Puede que esté mal escrito. Si este no es el caso, las propiedades TargetFrameworkIdentifier o TargetFrameworkVersion se deben especificar explícitamente.</target>
        <note>{StrBegins="NETSDK1013: "}</note>
      </trans-unit>
      <trans-unit id="CannotUseSelfContainedWithoutAppHost">
        <source>NETSDK1067: Self-contained applications are required to use the application host. Either set SelfContained to false or set UseAppHost to true.</source>
        <target state="needs-review-translation">NETSDK1067: Las aplicaciones independientes deben utilizar un host de aplicación. Establezca SelfContained en false o UseAppHost en true.</target>
        <note>{StrBegins="NETSDK1067: "}</note>
      </trans-unit>
      <trans-unit id="CanOnlyHaveSingleFileWithNetCoreApp">
        <source>NETSDK1125: Publishing to a single-file is only supported for netcoreapp target.</source>
        <target state="needs-review-translation">NETSDK1125: La publicación en un único archivo solo se admite para el destino netcoreapp.</target>
        <note>{StrBegins="NETSDK1125: "}</note>
      </trans-unit>
      <trans-unit id="ChoosingAssemblyVersion_Info">
        <source>Choosing '{0}' because AssemblyVersion '{1}' is greater than '{2}'.</source>
        <target state="translated">Se elegirá "{0}" porque AssemblyVersion "{1}" es mayor que "{2}".</target>
        <note />
      </trans-unit>
      <trans-unit id="ChoosingCopyLocalArbitrarily_Info">
        <source>Choosing '{0}' arbitrarily as both items are copy-local and have equal file and assembly versions.</source>
        <target state="translated">Se elige "{0}" arbitrariamente, ya que ambos elementos son una copia local y tienen la misma versión de archivo y de ensamblado.</target>
        <note />
      </trans-unit>
      <trans-unit id="ChoosingFileVersion_Info">
        <source>Choosing '{0}' because file version '{1}' is greater than '{2}'.</source>
        <target state="translated">Se elegirá "{0}" porque la versión del archivo "{1}" es mayor que "{2}".</target>
        <note />
      </trans-unit>
      <trans-unit id="ChoosingPlatformItem_Info">
        <source>Choosing '{0}' because it is a platform item.</source>
        <target state="translated">Se elegirá "{0}" porque es un elemento de la plataforma.</target>
        <note />
      </trans-unit>
      <trans-unit id="ChoosingPreferredPackage_Info">
        <source>Choosing '{0}' because it comes from a package that is preferred.</source>
        <target state="translated">Se elegirá "{0}" porque viene de un paquete que es preferido.</target>
        <note />
      </trans-unit>
      <trans-unit id="ClsidMapConflictingGuids">
        <source>NETSDK1089: The '{0}' and '{1}' types have the same CLSID '{2}' set in their GuidAttribute. Each COMVisible class needs to have a distinct guid for their CLSID.</source>
        <target state="needs-review-translation">NETSDK1089: Los tipos "{0}" y "{1}" tienen el mismo CLSID "{2}" establecido en su GuidAttribute. Cada clase COMVisible ebe tener un GUID distinto para su CLSID.</target>
        <note>{StrBegins="NETSDK1089: "}
{0} - The first type with the conflicting guid.
{1} - The second type with the conflicting guid.
{2} - The guid the two types have.</note>
      </trans-unit>
      <trans-unit id="ClsidMapExportedTypesRequireExplicitGuid">
        <source>NETSDK1088: The COMVisible class '{0}' must have a GuidAttribute with the CLSID of the class to be made visible to COM in .NET Core.</source>
        <target state="needs-review-translation">NETSDK1088: La clase COMVisible "{0}" debe tener un valor de GuidAttribute con el CLSID de la clase de forma que sea visible para COM en .NET Core.</target>
        <note>{StrBegins="NETSDK1088: "}
{0} - The ComVisible class that doesn't have a GuidAttribute on it.</note>
      </trans-unit>
      <trans-unit id="ClsidMapInvalidAssembly">
        <source>NETSDK1090: The supplied assembly '{0}' is not valid. Cannot generate a CLSIDMap from it.</source>
        <target state="needs-review-translation">NETSDK1090: El ensamblado proporcionado "{0}" no es válido. No se puede generar un valor de CLSIDMap a partir de él.</target>
        <note>{StrBegins="NETSDK1090: "}
{0} - The path to the invalid assembly.</note>
      </trans-unit>
      <trans-unit id="CompressionInSingleFileRequires60">
        <source>NETSDK1167: Compression in a single file bundle is only supported when publishing for .NET6 or higher.</source>
        <target state="needs-review-translation">NETSDK1167: La compresión en un solo lote de archivos solo se admite cuando se publica para .NET6 o una versión superior.</target>
        <note>{StrBegins="NETSDK1167: "}</note>
      </trans-unit>
      <trans-unit id="CompressionInSingleFileRequiresSelfContained">
        <source>NETSDK1176: Compression in a single file bundle is only supported when publishing a self-contained application.</source>
        <target state="needs-review-translation">NETSDK1176: la compresión en un único paquete de archivos solo se admite al publicar una aplicación independiente.</target>
        <note>{StrBegins="NETSDK1176: "}</note>
      </trans-unit>
      <trans-unit id="ConflictingRuntimePackInformation">
        <source>NETSDK1133: There was conflicting information about runtime packs available for {0}:
{1}</source>
        <target state="needs-review-translation">NETSDK1133: había información en conflicto acerca de los paquetes de tiempo de ejecución disponibles para {0}:
{1}</target>
        <note>{StrBegins="NETSDK1133: "}</note>
      </trans-unit>
      <trans-unit id="ContentItemDoesNotProvideOutputPath">
        <source>NETSDK1014: Content item for '{0}' sets '{1}', but does not provide  '{2}' or '{3}'.</source>
        <target state="needs-review-translation">NETSDK1014: El elemento de contenido de "{0}" establece "{1}", pero no proporciona "{2}" ni "{3}".</target>
        <note>{StrBegins="NETSDK1014: "}</note>
      </trans-unit>
      <trans-unit id="ContentPreproccessorParameterRequired">
        <source>NETSDK1010: The '{0}' task must be given a value for parameter '{1}' in order to consume preprocessed content.</source>
        <target state="needs-review-translation">NETSDK1010: Debe darse un valor al parámetro "{1}" de la tarea "{0}" para poder consumir contenido preprocesado.</target>
        <note>{StrBegins="NETSDK1010: "}</note>
      </trans-unit>
      <trans-unit id="CouldNotDetermineWinner_DoesNotExist_Info">
        <source>Could not determine winner because '{0}' does not exist.</source>
        <target state="translated">No se pudo determinar el ganador porque "{0}" no existe.</target>
        <note />
      </trans-unit>
      <trans-unit id="CouldNotDetermineWinner_EqualVersions_Info">
        <source>Could not determine winner due to equal file and assembly versions.</source>
        <target state="translated">No se pudo determinar el ganador porque las versiones de archivo y ensamblado son iguales.</target>
        <note />
      </trans-unit>
      <trans-unit id="CouldNotDetermineWinner_NoFileVersion_Info">
        <source>Could not determine a winner because '{0}' has no file version.</source>
        <target state="translated">No se pudo determinar un ganador porque "{0}" no tiene una versión de archivo.</target>
        <note />
      </trans-unit>
      <trans-unit id="CouldNotDetermineWinner_NotAnAssembly_Info">
        <source>Could not determine a winner because '{0}' is not an assembly.</source>
        <target state="translated">No se pudo determinar un ganador porque "{0}" no es un ensamblado.</target>
        <note />
      </trans-unit>
      <trans-unit id="CouldNotGetPackVersionFromWorkloadManifests">
        <source>NETSDK1181: Error getting pack version: Pack '{0}' was not present in workload manifests.</source>
        <target state="needs-review-translation">NETSDK1181: Error al obtener la versión del paquete: el paquete "{0}" no estaba presente en los manifiestos de carga de trabajo.</target>
        <note>{StrBegins="NETSDK1181: "}</note>
      </trans-unit>
      <trans-unit id="CouldNotLoadPlatformManifest">
        <source>NETSDK1042: Could not load PlatformManifest from '{0}' because it did not exist.</source>
        <target state="needs-review-translation">NETSDK1042: No se pudo cargar PlatformManifest desde "{0}" porque no existe.</target>
        <note>{StrBegins="NETSDK1042: "}</note>
      </trans-unit>
      <trans-unit id="CppRequiresTFMVersion31">
        <source>NETSDK1120: C++/CLI projects targeting .NET Core require a target framework of at least 'netcoreapp3.1'.</source>
        <target state="needs-review-translation">NETSDK1120: Los proyectos de C++/CLI destinados a .NET Core requieren "netcoreapp3.1" como plataforma de destino mínima.</target>
        <note>{StrBegins="NETSDK1120: "}</note>
      </trans-unit>
      <trans-unit id="Crossgen2MissingRequiredMetadata">
        <source>NETSDK1158: Required '{0}' metadata missing on Crossgen2Tool item.</source>
        <target state="needs-review-translation">NETSDK1158: Faltan metadatos de "{0}" necesarios en el elemento Crossgen2Tool.</target>
        <note>{StrBegins="NETSDK1158: "}</note>
      </trans-unit>
      <trans-unit id="Crossgen2RequiresSelfContained">
        <source>NETSDK1126: Publishing ReadyToRun using Crossgen2 is only supported for self-contained applications.</source>
        <target state="needs-review-translation">NETSDK1126: La publicación de ReadyToRun con Crossgen2 se admite únicamente para aplicaciones independientes.</target>
        <note>{StrBegins="NETSDK1126: "}</note>
      </trans-unit>
      <trans-unit id="Crossgen2ToolExecutableNotFound">
        <source>NETSDK1155: Crossgen2Tool executable '{0}' not found.</source>
        <target state="needs-review-translation">NETSDK1155: No se encontró el ejecutable de Crossgen2Tool "{0}".</target>
        <note>{StrBegins="NETSDK1155: "}</note>
      </trans-unit>
      <trans-unit id="Crossgen2ToolMissingWhenUseCrossgen2IsSet">
        <source>NETSDK1154: Crossgen2Tool must be specified when UseCrossgen2 is set to true.</source>
        <target state="needs-review-translation">NETSDK1154: Crossgen2Tool debe especificarse cuando UseCrossgen2 esté establecido en true.</target>
        <note>{StrBegins="NETSDK1154: "}</note>
      </trans-unit>
      <trans-unit id="Crossgen5CannotEmitSymbolsInCompositeMode">
        <source>NETSDK1166: Cannot emit symbols when publishing for .NET 5 with Crossgen2 using composite mode.</source>
        <target state="needs-review-translation">NETSDK1166: No se pueden emitir símbolos al publicar para .NET 5 con Crossgen2 con el modo compuesto.</target>
        <note>{StrBegins="NETSDK1166: "}</note>
      </trans-unit>
      <trans-unit id="CrossgenToolExecutableNotFound">
        <source>NETSDK1160: CrossgenTool executable '{0}' not found.</source>
        <target state="needs-review-translation">NETSDK1160: No se encontró el ejecutable de CrossgenTool "{0}".</target>
        <note>{StrBegins="NETSDK1160: "}</note>
      </trans-unit>
      <trans-unit id="CrossgenToolMissingInPDBCompilationMode">
        <source>NETSDK1153: CrossgenTool not specified in PDB compilation mode.</source>
        <target state="needs-review-translation">NETSDK1153: CrossgenTool no se especifica en el modo de compilación de PDB.</target>
        <note>{StrBegins="NETSDK1153: "}</note>
      </trans-unit>
      <trans-unit id="CrossgenToolMissingWhenUseCrossgen2IsNotSet">
        <source>NETSDK1159: CrossgenTool must be specified when UseCrossgen2 is set to false.</source>
        <target state="needs-review-translation">NETSDK1159: CrossgenTool debe especificarse cuando UseCrossgen2 se establezca en false.</target>
        <note>{StrBegins="NETSDK1159: "}</note>
      </trans-unit>
      <trans-unit id="DiaSymReaderLibraryNotFound">
        <source>NETSDK1161: DiaSymReader library '{0}' not found.</source>
        <target state="needs-review-translation">NETSDK1161: No se encontró la biblioteca DiaSymReader "{0}".</target>
        <note>{StrBegins="NETSDK1161: "}</note>
      </trans-unit>
      <trans-unit id="DotNetHostExecutableNotFound">
        <source>NETSDK1156: .NET host executable '{0}' not found.</source>
        <target state="needs-review-translation">NETSDK1156: No se encontró el ejecutable del host de .NET "{0}".</target>
        <note>{StrBegins="NETSDK1156: "}</note>
      </trans-unit>
      <trans-unit id="DotnetToolDoesNotSupportTFMLowerThanNetcoreapp21">
        <source>NETSDK1055: DotnetTool does not support target framework lower than netcoreapp2.1.</source>
        <target state="needs-review-translation">NETSDK1055: DotnetTool no admite una plataforma de destino anterior a netcoreapp2.1.</target>
        <note>{StrBegins="NETSDK1055: "}</note>
      </trans-unit>
      <trans-unit id="DotnetToolOnlySupportNetcoreapp">
        <source>NETSDK1054: only supports .NET Core.</source>
        <target state="needs-review-translation">NETSDK1054: Solo admite .NET Core.</target>
        <note>{StrBegins="NETSDK1054: "}</note>
      </trans-unit>
      <trans-unit id="DuplicateItemsError">
        <source>NETSDK1022: Duplicate '{0}' items were included. The .NET SDK includes '{0}' items from your project directory by default. You can either remove these items from your project file, or set the '{1}' property to '{2}' if you want to explicitly include them in your project file. For more information, see {4}. The duplicate items were: {3}</source>
        <target state="needs-review-translation">NETSDK1022: Se incluyeron "{0}" elementos duplicados. El SDK de .NET incluye "{0}" elementos de su directorio de proyecto de manera predeterminada. Puede quitar esos elementos del archivo de proyecto o establecer la propiedad "{1}" en "{2}" si desea incluirlos explícitamente en el archivo de proyecto. Para más información, consulte {4}. Los elementos duplicados eran: {3}</target>
        <note>{StrBegins="NETSDK1022: "}</note>
      </trans-unit>
      <trans-unit id="DuplicatePreprocessorToken">
        <source>NETSDK1015: The preprocessor token '{0}' has been given more than one value. Choosing '{1}' as the value.</source>
        <target state="needs-review-translation">NETSDK1015: Se han dado varios valores para el token de preprocesador "{0}". Se va a elegir "{1}" como valor.</target>
        <note>{StrBegins="NETSDK1015: "}</note>
      </trans-unit>
      <trans-unit id="DuplicatePublishOutputFiles">
        <source>NETSDK1152: Found multiple publish output files with the same relative path: {0}.</source>
        <target state="needs-review-translation">NETSDK1152: Se encontraron varios archivos de salida de publicación con la misma ruta de acceso relativa: {0}.</target>
        <note>{StrBegins="NETSDK1152: "}</note>
      </trans-unit>
      <trans-unit id="DuplicateRuntimePackAsset">
        <source>NETSDK1110: More than one asset in the runtime pack has the same destination sub-path of '{0}'. Report this error to the .NET team here: https://aka.ms/dotnet-sdk-issue.</source>
        <target state="needs-review-translation">NETSDK1110: Más de un recurso del paquete del entorno de ejecución tiene la misma subruta de acceso de destino de "{0}". Notifique este error al equipo de .NET aquí: https://aka.ms/dotnet-sdk-issue.</target>
        <note>{StrBegins="NETSDK1110: "}</note>
      </trans-unit>
      <trans-unit id="DuplicateTypeLibraryIds">
        <source>NETSDK1169: The same resource ID {0} was specified for two type libraries '{1}' and '{2}'. Duplicate type library IDs are not allowed.</source>
        <target state="needs-review-translation">NETSDK1169: El mismo Id. de recurso {0} se especificó para dos bibliotecas de tipos "{1}" y "{2}". No se permiten los Id. de la biblioteca de tipos duplicados.</target>
        <note>{StrBegins="NETSDK1169: "}</note>
      </trans-unit>
      <trans-unit id="EnableSingleFileAnalyzerUnsupported">
        <source>NETSDK1211: EnableSingleFileAnalyzer is not supported for the target framework. Consider multi-targeting to a supported framework to enable single-file analysis, and set EnableSingleFileAnalyzer only for the supported frameworks. For example:
&lt;EnableSingleFileAnalyzer Condition="$([MSBuild]::IsTargetFrameworkCompatible('$(TargetFramework)', '{0}'))"&gt;true&lt;/EnableSingleFileAnalyzer&gt;</source>
        <target state="needs-review-translation">NETSDK1211: EnableSingleFileAnalyzer no se admite para la plataforma de destino. Considere la posibilidad de usar varios destinos en un marco compatible para habilitar el análisis de archivos únicos y establezca EnableSingleFileAnalyzer solo para los marcos admitidos. Por ejemplo:
&lt;EnableSingleFileAnalyzer Condition="$([MSBuild]::IsTargetFrameworkCompatible('$(TargetFramework)', '{0}'))"&gt;true&lt;/EnableSingleFileAnalyzer&gt;</target>
        <note>{StrBegins="NETSDK1211: "}</note>
      </trans-unit>
      <trans-unit id="EncounteredConflict_Info">
        <source>Encountered conflict between '{0}' and '{1}'.</source>
        <target state="translated">Se encontró un conflicto entre "{0}" y "{1}".</target>
        <note />
      </trans-unit>
      <trans-unit id="ErrorParsingFrameworkListInvalidValue">
        <source>NETSDK1051: Error parsing FrameworkList from '{0}'.  {1} '{2}' was invalid.</source>
        <target state="needs-review-translation">NETSDK1051: Error al analizar la lista de plataformas de “{0}”. El atributo {1} “{2}” no era válido.</target>
        <note>{StrBegins="NETSDK1051: "}</note>
      </trans-unit>
      <trans-unit id="ErrorParsingPlatformManifest">
        <source>NETSDK1043: Error parsing PlatformManifest from '{0}' line {1}.  Lines must have the format {2}.</source>
        <target state="needs-review-translation">NETSDK1043: Error al analizar PlatformManifest desde la línea "{0}" {1}. Las líneas deben tener el formato {2}.</target>
        <note>{StrBegins="NETSDK1043: "}</note>
      </trans-unit>
      <trans-unit id="ErrorParsingPlatformManifestInvalidValue">
        <source>NETSDK1044: Error parsing PlatformManifest from '{0}' line {1}.  {2} '{3}' was invalid.</source>
        <target state="needs-review-translation">NETSDK1044: Error al analizar PlatformManifest desde la línea "{0}" {1}. {2} "{3}" no era válido.</target>
        <note>{StrBegins="NETSDK1044: "}</note>
      </trans-unit>
      <trans-unit id="ErrorReadingAssetsFile">
        <source>NETSDK1060: Error reading assets file: {0}</source>
        <target state="needs-review-translation">NETSDK1060: Error al leer el archivo de activos: {0}</target>
        <note>{StrBegins="NETSDK1060: "}</note>
      </trans-unit>
      <trans-unit id="FailedToDeleteApphost">
        <source>NETSDK1111: Failed to delete output apphost: {0}</source>
        <target state="needs-review-translation">NETSDK1111: No se pudo eliminar el host de aplicaciones de salida: {0}</target>
        <note>{StrBegins="NETSDK1111: "}</note>
      </trans-unit>
      <trans-unit id="FailedToLockResource">
        <source>NETSDK1077: Failed to lock resource.</source>
        <target state="needs-review-translation">NETSDK1077: No se pudo bloquear el recurso.</target>
        <note>{StrBegins="NETSDK1077: "}</note>
      </trans-unit>
      <trans-unit id="FileNameIsTooLong">
        <source>NETSDK1030: Given file name '{0}' is longer than 1024 bytes</source>
        <target state="needs-review-translation">NETSDK1030: El nombre de archivo especificado "{0}" tiene más de 1024 bytes</target>
        <note>{StrBegins="NETSDK1030: "}</note>
      </trans-unit>
      <trans-unit id="FolderAlreadyExists">
        <source>NETSDK1024: Folder '{0}' already exists either delete it or provide a different ComposeWorkingDir</source>
        <target state="needs-review-translation">NETSDK1024: La carpeta "{0}" ya existe; elimínela o proporcione otro valor para ComposeWorkingDir</target>
        <note>{StrBegins="NETSDK1024: "}</note>
      </trans-unit>
      <trans-unit id="FrameworkDependentAppHostRequiresVersion21">
        <source>NETSDK1068: The framework-dependent application host requires a target framework of at least 'netcoreapp2.1'.</source>
        <target state="needs-review-translation">NETSDK1068: El host de la aplicación dependiente del marco requiere una plataforma de destino a partir de la versión “netcoreapp2.1”.</target>
        <note>{StrBegins="NETSDK1068: "}</note>
      </trans-unit>
      <trans-unit id="FrameworkListPathNotRooted">
        <source>NETSDK1052: Framework list file path '{0}' is not rooted. Only full paths are supported.</source>
        <target state="needs-review-translation">NETSDK1052: Falta la raíz en la ruta de acceso del archivo de lista de plataformas “{0}”. Solo se admiten rutas de acceso completas.</target>
        <note>{StrBegins="NETSDK1052: "}</note>
      </trans-unit>
      <trans-unit id="FrameworkReferenceDuplicateError">
        <source>NETSDK1087: Multiple FrameworkReference items for '{0}' were included in the project.</source>
        <target state="needs-review-translation">NETSDK1087: Se incluyeron varios elementos de FrameworkReference para "{0}" en el proyecto.</target>
        <note>{StrBegins="NETSDK1087: "}</note>
      </trans-unit>
      <trans-unit id="FrameworkReferenceOverrideWarning">
        <source>NETSDK1086: A FrameworkReference for '{0}' was included in the project. This is implicitly referenced by the .NET SDK and you do not typically need to reference it from your project. For more information, see {1}</source>
        <target state="needs-review-translation">NETSDK1086: Se incluyó un valor de FrameworkReference para "{0}" en el proyecto. .NET SDK hace referencia implícita a este valor y, normalmente, no es necesario hacer referencia a él desde el proyecto. Para obtener más información, consulte {1}</target>
        <note>{StrBegins="NETSDK1086: "}</note>
      </trans-unit>
      <trans-unit id="GetDependsOnNETStandardFailedWithException">
        <source>NETSDK1049: Resolved file has a bad image, no metadata, or is otherwise inaccessible. {0} {1}</source>
        <target state="needs-review-translation">NETSDK1049: El archivo resuelto tiene una imagen incorrecta, no tiene metadatos o no es posible su acceso. {0} {1}</target>
        <note>{StrBegins="NETSDK1049: "}</note>
      </trans-unit>
      <trans-unit id="GlobalJsonSDKResolutionFailed">
        <source>NETSDK1141: Unable to resolve the .NET SDK version as specified in the global.json located at {0}.</source>
        <target state="needs-review-translation">NETSDK1141: No se puede resolver la versión del SDK de .NET como se especifica en el archivo global.json que se encuentra en {0}.</target>
        <note>{StrBegins="NETSDK1141: "}</note>
      </trans-unit>
      <trans-unit id="ILLinkFailed">
        <source>NETSDK1144: Optimizing assemblies for size failed.</source>
        <target state="needs-review-translation">NETSDK1144: error al optimizar el tamaño de los ensamblados.</target>
        <note>{StrBegins="NETSDK1144: "}</note>
      </trans-unit>
      <trans-unit id="ILLinkNoValidRuntimePackageError">
        <source>NETSDK1195: Trimming, or code compatibility analysis for trimming, single-file deployment, or ahead-of-time compilation is not supported for the target framework. For more information, see https://aka.ms/netsdk1195</source>
        <target state="needs-review-translation">NETSDK1195: No se admite el recorte o el análisis de compatibilidad de código para el recorte, la implementación de un solo archivo o la compilación anticipada para la plataforma de destino. Para obtener más información, consulte https://aka.ms/netsdk1195</target>
        <note>{StrBegins="NETSDK1195: "}</note>
      </trans-unit>
      <trans-unit id="ILLinkNotSupportedError">
        <source>NETSDK1102: Optimizing assemblies for size is not supported for the selected publish configuration. Please ensure that you are publishing a self-contained app.</source>
        <target state="needs-review-translation">NETSDK1102: No se admite la optimización de tamaño de los ensamblados para la configuración de publicación seleccionada. Asegúrese de que está publicando una aplicación autónoma.</target>
        <note>{StrBegins="NETSDK1102: "}</note>
      </trans-unit>
      <trans-unit id="ILLinkOptimizedAssemblies">
        <source>Optimizing assemblies for size may change the behavior of the app. Be sure to test after publishing. See: https://aka.ms/dotnet-illink</source>
        <target state="translated">Al optimizar el tamaño de los ensamblados, es posible que cambie el comportamiento de la aplicación. Asegúrese de probarla después de su publicación. Visite https://aka.ms/dotnet-illink</target>
        <note />
      </trans-unit>
      <trans-unit id="ILLinkRunning">
        <source>Optimizing assemblies for size. This process might take a while.</source>
        <target state="translated">Optimización del tamaño de los ensamblados. Este proceso puede tardar un momento.</target>
        <note />
      </trans-unit>
      <trans-unit id="ImplicitRuntimeIdentifierResolutionForPublishPropertyFailed">
        <source>NETSDK1191: A runtime identifier for the property '{0}' couldn't be inferred. Specify a rid explicitly.</source>
        <target state="needs-review-translation">NETSDK1191: No se pudo inferir un identificador de runtime para la propiedad “{0}”. Especifique un rid explícitamente.</target>
        <note>{StrBegins="NETSDK1191: "}</note>
      </trans-unit>
      <trans-unit id="IncorrectPackageRoot">
        <source>NETSDK1020: Package Root {0} was incorrectly given for Resolved library {1}</source>
        <target state="needs-review-translation">NETSDK1020: Se proporcionó incorrectamente la raíz del paquete {0} para la biblioteca resuelta {1}</target>
        <note>{StrBegins="NETSDK1020: "}</note>
      </trans-unit>
      <trans-unit id="IncorrectTargetFormat">
        <source>NETSDK1025: The target manifest {0} provided is of not the correct format</source>
        <target state="needs-review-translation">NETSDK1025: El manifiesto de destino {0} proporcionado no tiene el formato correcto</target>
        <note>{StrBegins="NETSDK1025: "}</note>
      </trans-unit>
      <trans-unit id="InputAssemblyNotFound">
        <source>NETSDK1163: Input assembly '{0}' not found.</source>
        <target state="needs-review-translation">NETSDK1163: No se encontró el ensamblado de entrada "{0}".</target>
        <note>{StrBegins="NETSDK1163: "}</note>
      </trans-unit>
      <trans-unit id="InvalidAppHostDotNetSearch">
        <source>NETSDK1217: Invalid value in AppHostDotNetSearch: '{0}'.</source>
        <target state="needs-review-translation">NETSDK1217: valor no válido en AppHostDotNetSearch: "{0}".</target>
        <note>{StrBegins="NETSDK1217: "}</note>
      </trans-unit>
      <trans-unit id="InvalidFrameworkName">
        <source>NETSDK1003: Invalid framework name: '{0}'.</source>
        <target state="needs-review-translation">NETSDK1003: Nombre de plataforma no válido: "{0}".</target>
        <note>{StrBegins="NETSDK1003: "}</note>
      </trans-unit>
      <trans-unit id="InvalidItemSpecToUse">
        <source>NETSDK1058: Invalid value for ItemSpecToUse parameter: '{0}'.  This property must be blank or set to 'Left' or 'Right'</source>
        <target state="needs-review-translation">NETSDK1058: Valor no válido para el parámetro ItemSpecToUse: "{0}". Esta propiedad debe estar en blanco o configurarse en "Left" o "Right"</target>
        <note>{StrBegins="NETSDK1058: "}
The following are names of parameters or literal values and should not be translated: ItemSpecToUse, Left, Right</note>
      </trans-unit>
      <trans-unit id="InvalidNuGetVersionString">
        <source>NETSDK1018: Invalid NuGet version string: '{0}'.</source>
        <target state="needs-review-translation">NETSDK1018: Cadena de versión de NuGet no válida: "{0}".</target>
        <note>{StrBegins="NETSDK1018: "}</note>
      </trans-unit>
      <trans-unit id="InvalidResourceUpdate">
        <source>NETSDK1075: Update handle is invalid. This instance may not be used for further updates.</source>
        <target state="needs-review-translation">NETSDK1075: El identificador de actualización no es válido. Puede que esta instancia no se pueda usar en más actualizaciones.</target>
        <note>{StrBegins="NETSDK1075: "}</note>
      </trans-unit>
      <trans-unit id="InvalidRollForwardValue">
        <source>NETSDK1104: RollForward value '{0}' is invalid. Allowed values are {1}.</source>
        <target state="needs-review-translation">NETSDK1104: El valor "{0}" de RollForward no es válido. Los valores permitidos son: {1}.</target>
        <note>{StrBegins="NETSDK1104: "}</note>
      </trans-unit>
      <trans-unit id="InvalidTargetPlatformVersion">
        <source>NETSDK1140: {0} is not a valid TargetPlatformVersion for {1}. Valid versions include:
{2}</source>
        <target state="needs-review-translation">NETSDK1140: {0} no es un valor TargetPlatformVersion válido para {1}. Entre las versiones válidas se incluyen:
{2}</target>
        <note>{StrBegins="NETSDK1140: "}</note>
      </trans-unit>
      <trans-unit id="InvalidTypeLibrary">
        <source>NETSDK1173: The provided type library '{0}' is in an invalid format.</source>
        <target state="needs-review-translation">NETSDK1173: La biblioteca de tipos "{0}" proporcionada tiene un formato no válido.</target>
        <note>{StrBegins="NETSDK1173: "}</note>
      </trans-unit>
      <trans-unit id="InvalidTypeLibraryId">
        <source>NETSDK1170: The provided type library ID '{0}' for type library '{1}' is invalid. The ID must be a positive integer less than 65536.</source>
        <target state="needs-review-translation">NETSDK1170: El identificador de biblioteca de tipos proporcionado "{0}" para la biblioteca de tipos "{1}" no es válido. El identificador debe ser un entero positivo menor de 65 536.</target>
        <note>{StrBegins="NETSDK1170: "}</note>
      </trans-unit>
      <trans-unit id="IsAotCompatibleUnsupported">
        <source>NETSDK1210: IsAotCompatible and EnableAotAnalyzer are not supported for the target framework. Consider multi-targeting to a supported framework to enable ahead-of-time compilation analysis, and set IsAotCompatible only for the supported frameworks. For example:
&lt;IsAotCompatible Condition="$([MSBuild]::IsTargetFrameworkCompatible('$(TargetFramework)', '{0}'))"&gt;true&lt;/IsAotCompatible&gt;</source>
        <target state="needs-review-translation">NETSDK1210: IsAotCompatible y EnableAotAnalyzer no se admite para la plataforma de destino. Considere la posibilidad de usar varios destinos en un marco compatible para habilitar el análisis de compilación con antelación y establezca IsAotCompatible solo para los marcos admitidos. Por ejemplo:
&lt;IsAotCompatible Condition="$([MSBuild]::IsTargetFrameworkCompatible('$(TargetFramework)', '{0}'))"&gt;true&lt;/IsAotCompatible&gt;</target>
        <note>{StrBegins="NETSDK1210: "}</note>
      </trans-unit>
      <trans-unit id="IsTrimmableUnsupported">
        <source>NETSDK1212: IsTrimmable and EnableTrimAnalyzer are not supported for the target framework. Consider multi-targeting to a supported framework to enable trimming, and set IsTrimmable only for the supported frameworks. For example:
&lt;IsTrimmable Condition="$([MSBuild]::IsTargetFrameworkCompatible('$(TargetFramework)', '{0}'))"&gt;true&lt;/IsTrimmable&gt;</source>
        <target state="needs-review-translation">NETSDK1212: IsTrimmable y EnableTrimAnalyzer no se admite para la plataforma de destino. Considere la posibilidad de usar varios destinos en un marco compatible para habilitar el recorte y establezca IsTrimmable solo para los marcos admitidos. Por ejemplo:
&lt;IsTrimmable Condition="$([MSBuild]::IsTargetFrameworkCompatible('$(TargetFramework)', '{0}'))"&gt;true&lt;/IsTrimmable&gt;</target>
        <note>{StrBegins="NETSDK1212: "}</note>
      </trans-unit>
      <trans-unit id="JitLibraryNotFound">
        <source>NETSDK1157: JIT library '{0}' not found.</source>
        <target state="needs-review-translation">NETSDK1157: No se encontró la biblioteca JIT "{0}".</target>
        <note>{StrBegins="NETSDK1157: "}</note>
      </trans-unit>
      <trans-unit id="MicrosoftNetSdkCompilersToolsetNotFound">
        <source>NETSDK1216: Package Microsoft.Net.Sdk.Compilers.Toolset is not downloaded but it is needed because your MSBuild and SDK versions are mismatched. Ensure version {0} of the package is available in your NuGet source feeds and then run NuGet package restore from Visual Studio or MSBuild.</source>
        <target state="needs-review-translation">NETSDK1216: el paquete Microsoft.Net.Sdk.Compilers.Toolset no se ha descargado, pero es necesario porque las versiones de MSBuild y SDK no coinciden. Asegúrese de que la versión {0} del paquete esté disponible en las fuentes de origen de NuGet y, a continuación, ejecute la restauración del paquete NuGet desde Visual Studio o MSBuild.</target>
        <note>{StrBegins="NETSDK1216: "}{Locked="Microsoft.Net.Sdk.Compilers.Toolset"} {0} is a NuGet package version and should not be translated.</note>
      </trans-unit>
      <trans-unit id="MicrosoftNetSdkCompilersToolsetRootEmpty">
        <source>NETSDK1221: NuGetPackageRoot property is empty so package Microsoft.Net.Sdk.Compilers.Toolset cannot be used but it is recommended because your MSBuild and SDK versions are mismatched. Ensure you are building with '/restore /t:Build' and not '/t:Restore;Build'.</source>
        <target state="needs-review-translation">NETSDK1221: la propiedad NuGetPackageRoot está vacía, por lo que no se puede usar Microsoft.Net.Sdk.Compilers.Toolset del paquete, pero se recomienda porque las versiones de MSBuild y SDK no coinciden. Asegúrese de que está compilando con '/restore /t:Build' y no con '/t:Restore;Build'.</target>
        <note>{StrBegins="NETSDK1221: "}{Locked="NuGetPackageRoot"}{Locked="Microsoft.Net.Sdk.Compilers.Toolset"}{Locked="'/restore /t:Build'"}{Locked="'/t:Restore;Build'"}</note>
      </trans-unit>
      <trans-unit id="MismatchedPlatformPackageVersion">
        <source>NETSDK1061: The project was restored using {0} version {1}, but with current settings, version {2} would be used instead. To resolve this issue, make sure the same settings are used for restore and for subsequent operations such as build or publish. Typically this issue can occur if the RuntimeIdentifier property is set during build or publish but not during restore. For more information, see https://aka.ms/dotnet-runtime-patch-selection.</source>
        <target state="needs-review-translation">NETSDK1061: El proyecto fue restaurado utilizando la versión {0} {1}, pero con la configuración actual, la versión {2} se utilizaría en su lugar. Para resolver este problema, asegúrese de que la misma configuración se utiliza para restaurar y para operaciones posteriores como compilar o publicar. Normalmente, este problema puede producirse si la `propiedad RuntimeIdentifier se establece durante la compilación o la publicación pero no durante la restauración. Para obtener más información, consulte https://aka.ms/dotnet-runtime-patch-selection.</target>
        <note>{StrBegins="NETSDK1061: "}
{0} - Package Identifier for platform package
{1} - Restored version of platform package
{2} - Current version of platform package</note>
      </trans-unit>
      <trans-unit id="MissingItemMetadata">
        <source>NETSDK1008: Missing '{0}' metadata on '{1}' item '{2}'.</source>
        <target state="needs-review-translation">NETSDK1008: Faltan los metadatos de "{0}" en el elemento de "{1}" "{2}".</target>
        <note>{StrBegins="NETSDK1008: "}</note>
      </trans-unit>
      <trans-unit id="MissingOutputPDBImagePath">
        <source>NETSDK1164: Missing output PDB path in PDB generation mode (OutputPDBImage metadata).</source>
        <target state="needs-review-translation">NETSDK1164: Falta la ruta de acceso del archivo PDB de salida en el modo de generación de PDB (metadatos OutputPDBImage).</target>
        <note>{StrBegins="NETSDK1164: "}</note>
      </trans-unit>
      <trans-unit id="MissingOutputR2RImageFileName">
        <source>NETSDK1165: Missing output R2R image path (OutputR2RImage metadata).</source>
        <target state="needs-review-translation">NETSDK1165: Falta la ruta de acceso de la imagen R2R de salida (metadatos OutputR2RImage).</target>
        <note>{StrBegins="NETSDK1165: "}</note>
      </trans-unit>
      <trans-unit id="MissingTypeLibraryId">
        <source>NETSDK1171: An integer ID less than 65536 must be provided for type library '{0}' because more than one type library is specified.</source>
        <target state="needs-review-translation">NETSDK1171: Un Id. entero menor que 65 536 debe proporcionarse para la biblioteca de tipos "{0}" debido a que se ha especificado más de una biblioteca de tipos.</target>
        <note>{StrBegins="NETSDK1171: "}</note>
      </trans-unit>
      <trans-unit id="MultipleFilesResolved">
        <source>NETSDK1021: More than one file found for {0}</source>
        <target state="needs-review-translation">NETSDK1021: Se encontró más de un archivo para {0}</target>
        <note>{StrBegins="NETSDK1021: "}</note>
      </trans-unit>
      <trans-unit id="NETFrameworkToNonBuiltInNETStandard">
        <source>NETSDK1069: This project uses a library that targets .NET Standard 1.5 or higher, and the project targets a version of .NET Framework that doesn't have built-in support for that version of .NET Standard. Visit https://aka.ms/net-standard-known-issues for a set of known issues. Consider retargeting to .NET Framework 4.7.2.</source>
        <target state="needs-review-translation">NETSDK1069: Este proyecto utiliza una biblioteca para .NET Standard 1.5 o posterior, pero el proyecto es para una versión de .NET Framework que no incluye compatibilidad con esa versión de .NET Standard. Visite https://aka.ms/net-standard-known-issues para ver un conjunto de problemas conocidos. Considere la posibilidad de cambiar el destino a .NET Framework 4.7.2.</target>
        <note>{StrBegins="NETSDK1069: "}</note>
      </trans-unit>
      <trans-unit id="NETFrameworkWithoutUsingNETSdkDefaults">
        <source>NETSDK1115: The current .NET SDK does not support .NET Framework without using .NET SDK Defaults. It is likely due to a mismatch between C++/CLI project CLRSupport property and TargetFramework.</source>
        <target state="needs-review-translation">NETSDK1115: El SDK de .NET actual no admite .NET Framework sin usar los valores predeterminados de dicho SDK. Posiblemente se deba a la falta de coincidencia entre la propiedad CLRSupport del proyecto de C++/CLI y TargetFramework.</target>
        <note>{StrBegins="NETSDK1115: "}</note>
      </trans-unit>
      <trans-unit id="Net9NotCompatibleWithDev1711">
        <source>NETSDK1223: Targeting .NET 9.0 or higher in Visual Studio 2022 17.11 is not supported.</source>
        <target state="translated">NETSDK1223: no se admite el destino de .NET 9.0 o posterior en Visual Studio 2022 17.11.</target>
        <note>{StrBegins="NETSDK1223: "}</note>
      </trans-unit>
      <trans-unit id="NoAppHostAvailable">
        <source>NETSDK1084: There is no application host available for the specified RuntimeIdentifier '{0}'.</source>
        <target state="needs-review-translation">NETSDK1084: No hay ningún host de aplicación disponible para el valor de RuntimeIdentifier especificado "{0}".</target>
        <note>{StrBegins="NETSDK1084: "}</note>
      </trans-unit>
      <trans-unit id="NoBuildRequested">
        <source>NETSDK1085: The 'NoBuild' property was set to true but the 'Build' target was invoked.</source>
        <target state="needs-review-translation">NETSDK1085: La propiedad "NoBuild" se estableció en true pero se invocó el destino de compilación.</target>
        <note>{StrBegins="NETSDK1085: "}</note>
      </trans-unit>
      <trans-unit id="NoCompatibleTargetFramework">
        <source>NETSDK1002: Project '{0}' targets '{2}'. It cannot be referenced by a project that targets '{1}'.</source>
        <target state="needs-review-translation">NETSDK1002: El proyecto "{0}" tiene como destino "{2}". No se puede hacer referencia a él mediante un proyecto que tenga como destino "{1}".</target>
        <note>{StrBegins="NETSDK1002: "}</note>
      </trans-unit>
      <trans-unit id="NoRuntimePackAvailable">
        <source>NETSDK1082: There was no runtime pack for {0} available for the specified RuntimeIdentifier '{1}'.</source>
        <target state="needs-review-translation">NETSDK1082: No había ningún paquete de tiempo de ejecución para {0} disponible para el valor de RuntimeIdentifier especificado "{1}".</target>
        <note>{StrBegins="NETSDK1082: "}</note>
      </trans-unit>
      <trans-unit id="NoRuntimePackInformation">
        <source>NETSDK1132: No runtime pack information was available for {0}.</source>
        <target state="needs-review-translation">NETSDK1132: no había información del paquete de tiempo de ejecución disponible para {0}.</target>
        <note>{StrBegins="NETSDK1132: "}</note>
      </trans-unit>
      <trans-unit id="NoSupportComSelfContained">
        <source>NETSDK1128: COM hosting does not support self-contained deployments.</source>
        <target state="needs-review-translation">NETSDK1128: el hospedaje COM no admite implementaciones independientes.</target>
        <note>{StrBegins="NETSDK1128: "}</note>
      </trans-unit>
      <trans-unit id="NoSupportCppEnableComHosting">
        <source>NETSDK1119: C++/CLI projects targeting .NET Core cannot use EnableComHosting=true.</source>
        <target state="needs-review-translation">NETSDK1119: Los proyectos de C++/CLI destinados a .NET Core no pueden usar EnableComHosting=true.</target>
        <note>{StrBegins="NETSDK1119: "}</note>
      </trans-unit>
      <trans-unit id="NoSupportCppNonDynamicLibraryDotnetCore">
        <source>NETSDK1116: C++/CLI projects targeting .NET Core must be dynamic libraries.</source>
        <target state="needs-review-translation">NETSDK1116: Los proyectos de C++/CLI destinados a .NET Core deben ser bibliotecas dinámicas.</target>
        <note>{StrBegins="NETSDK1116: "}</note>
      </trans-unit>
      <trans-unit id="NoSupportCppPackDotnetCore">
        <source>NETSDK1118: C++/CLI projects targeting .NET Core cannot be packed.</source>
        <target state="needs-review-translation">NETSDK1118: Los proyectos de C++/CLI destinados a .NET Core no se pueden empaquetar.</target>
        <note>{StrBegins="NETSDK1118: "}</note>
      </trans-unit>
      <trans-unit id="NoSupportCppPublishDotnetCore">
        <source>NETSDK1117: Does not support publish of C++/CLI project targeting dotnet core.</source>
        <target state="needs-review-translation">NETSDK1117: No se admite la publicación de proyectos de C++/CLI destinados a dotnet core.</target>
        <note>{StrBegins="NETSDK1117: "}</note>
      </trans-unit>
      <trans-unit id="NoSupportCppSelfContained">
        <source>NETSDK1121: C++/CLI projects targeting .NET Core cannot use SelfContained=true.</source>
        <target state="needs-review-translation">NETSDK1121: Los proyectos de C++/CLI destinados a .NET Core no pueden usar SelfContained=true.</target>
        <note>{StrBegins="NETSDK1121: "}</note>
      </trans-unit>
      <trans-unit id="NonPortableRuntimeIdentifierDetected">
        <source>NETSDK1206: Found version-specific or distribution-specific runtime identifier(s): {0}. Affected libraries: {1}. In .NET 8.0 and higher, assets for version-specific and distribution-specific runtime identifiers will not be found by default. See https://aka.ms/dotnet/rid-usage for details.</source>
        <target state="needs-review-translation">NETSDK1206: Se encontraron identificadores en tiempo de ejecución específicos de la versión o específicos de la distribución: {0}. Bibliotecas afectadas: {1}. En .NET 8.0 y versiones posteriores, los recursos para identificadores en tiempo de ejecución específicos de la versión y de distribución no se encuentran de forma predeterminada. Consulte https://aka.ms/dotnet/rid-usage para obtener más información.</target>
        <note>{StrBegins="NETSDK1206: "}</note>
      </trans-unit>
      <trans-unit id="NonSelfContainedExeCannotReferenceSelfContained">
        <source>NETSDK1151: The referenced project '{0}' is a self-contained executable.  A self-contained executable cannot be referenced by a non self-contained executable.  For more information, see https://aka.ms/netsdk1151</source>
        <target state="needs-review-translation">NETSDK1151: El proyecto al que se hace referencia '{0}' es un ejecutable independiente.  Un ejecutable independiente no puede hacer referencia a un no ejecutable independiente.  Para obtener más información, consulte https://aka.ms/netsdk1151</target>
        <note>{StrBegins="NETSDK1151: "}</note>
      </trans-unit>
      <trans-unit id="PDBGeneratorInputExecutableNotFound">
        <source>NETSDK1162: PDB generation: R2R executable '{0}' not found.</source>
        <target state="needs-review-translation">NETSDK1162: Generación de PDB: no se encontró el ejecutable de R2R "{0}".</target>
        <note>{StrBegins="NETSDK1162: "}</note>
      </trans-unit>
      <trans-unit id="PackAsToolCannotSupportSelfContained">
        <source>NETSDK1053: Pack as tool does not support self contained.</source>
        <target state="needs-review-translation">NETSDK1053: El paquete como herramienta no admite la autocontención.</target>
        <note>{StrBegins="NETSDK1053: "}</note>
      </trans-unit>
      <trans-unit id="PackAsToolCannotSupportTargetPlatformIdentifier">
        <source>NETSDK1146: PackAsTool does not support TargetPlatformIdentifier being set. For example, TargetFramework cannot be net5.0-windows, only net5.0. PackAsTool also does not support UseWPF or UseWindowsForms when targeting .NET 5 and higher.</source>
        <target state="needs-review-translation">NETSDK1146: PackAsTool no admite que se establezca el valor TargetPlatformIdentifier. Por ejemplo, TargetFramework no puede ser net5.0-windows, solo net5.0. Además, PackAsTool tampoco admite UseWPF ni UseWindowsForms cuando se destina a .NET 5 y versiones posteriores.</target>
        <note>{StrBegins="NETSDK1146: "}</note>
      </trans-unit>
      <trans-unit id="PackageContainsIncorrectlyCasedLocale">
        <source>NETSDK1187: Package {0} {1} has a resource with the locale '{2}'. This locale has been normalized to the standard format '{3}' to prevent casing issues in the build. Consider notifying the package author about this casing issue.</source>
        <target state="needs-review-translation">NETSDK1187: El paquete {0} {1} tiene un recurso con la configuración regional "{2}". Esta configuración regional se ha normalizado al formato estándar "{3}" para evitar problemas de uso de mayúsculas y minúsculas en la compilación. Considere la posibilidad de notificar al autor del paquete sobre este problema de uso de mayúsculas y minúsculas.</target>
        <note>{StrBegins="NETSDK1187: "} 0 is a package name, 1 is a package version, 2 is the incorrect locale string, and 3 is the correct locale string.</note>
      </trans-unit>
      <trans-unit id="PackageContainsUnknownLocale">
        <source>NETSDK1188: Package {0} {1} has a resource with the locale '{2}'. This locale is not recognized by .NET. Consider notifying the package author that it appears to be using an invalid locale.</source>
        <target state="needs-review-translation">NETSDK1188: El paquete {0} {1} tiene un recurso con la configuración regional "{2}". .NET no reconoce esta configuración regional. Considere la posibilidad de notificar al autor del paquete que parece estar usando una configuración regional no válida.</target>
        <note>{StrBegins="NETSDK1188: "} 0 is a package name, 1 is a package version, and 2 is the incorrect locale string</note>
      </trans-unit>
      <trans-unit id="PackageNotFound">
        <source>NETSDK1064: Package {0}, version {1} was not found. It might have been deleted since NuGet restore. Otherwise, NuGet restore might have only partially completed, which might have been due to maximum path length restrictions.</source>
        <target state="needs-review-translation">NETSDK1064: No se encontró el paquete {0}, versión {1}. Es posible que se haya eliminado desde la restauración de NuGet. De lo contrario, la restauración de NuGet podría haberse completado solo parcialmente, lo que puede deberse a las restricciones de longitud de ruta máxima.</target>
        <note>{StrBegins="NETSDK1064: "}</note>
      </trans-unit>
      <trans-unit id="PackageReferenceOverrideWarning">
        <source>NETSDK1023: A PackageReference for '{0}' was included in your project. This package is implicitly referenced by the .NET SDK and you do not typically need to reference it from your project. For more information, see {1}</source>
        <target state="needs-review-translation">NETSDK1023: Se incluyó un elemento PackageReference para "{0}" en su proyecto. El SDK de .NET hace referencia implícita a este paquete y normalmente no tiene que hacer referencia a él desde su proyecto. Para obtener más información, consulte {1}</target>
        <note>{StrBegins="NETSDK1023: "}</note>
      </trans-unit>
      <trans-unit id="PackageReferenceVersionNotRecommended">
        <source>NETSDK1071: A PackageReference to '{0}' specified a Version of `{1}`. Specifying the version of this package is not recommended. For more information, see https://aka.ms/sdkimplicitrefs</source>
        <target state="needs-review-translation">NETSDK1071: Un PackageReference a "{0}" especificó una versión de "{1}". No se recomienda especificar la versión de este paquete. Para obtener más información, consulte https://aka.ms/sdkimplicitrefs</target>
        <note>{StrBegins="NETSDK1071: "}</note>
      </trans-unit>
      <trans-unit id="PlaceholderRunCommandProjectAbbreviationDeprecated">
        <source>NETSDK1174: Placeholder</source>
        <target state="needs-review-translation">NETSDK1174: Marcador de posición</target>
        <note>{StrBegins="NETSDK1174: "} - This string is not used here, but is a placeholder for the error code, which is used by the "dotnet run" command.</note>
      </trans-unit>
      <trans-unit id="Prefer32BitIgnoredForNetCoreApp">
        <source>NETSDK1189: Prefer32Bit is not supported and has no effect for netcoreapp target.</source>
        <target state="needs-review-translation">NETSDK1189: Prefer32Bit no se admite y no tiene efecto para el destino netcoreapp.</target>
        <note>{StrBegins="NETSDK1189: "}</note>
      </trans-unit>
      <trans-unit id="PreferNativeArm64IgnoredForNetCoreApp">
        <source>NETSDK1222: PreferNativeArm64 applies only to .NET Framework targets. It is not supported and has no effect for when targeting .NET Core.</source>
        <target state="needs-review-translation">NETSDK1222: PreferNativeArm64 solo se aplica a destinos de .NET Framework. No se admite y no tiene efecto cuando el destino es .NET Core.</target>
        <note>{StrBegins="NETSDK1222: "}</note>
      </trans-unit>
      <trans-unit id="ProjectAssetsConsumedWithoutMSBuildProjectPath">
        <source>NETSDK1011: Assets are consumed from project '{0}', but no corresponding MSBuild project path was  found in '{1}'.</source>
        <target state="needs-review-translation">NETSDK1011: Los recursos se consumen desde el proyecto "{0}", pero no se ha encontrado la ruta de acceso de proyecto de MSBuild correspondiente en "{1}".</target>
        <note>{StrBegins="NETSDK1011: "}</note>
      </trans-unit>
      <trans-unit id="ProjectContainsObsoleteDotNetCliTool">
        <source>NETSDK1059: The tool '{0}' is now included in the .NET SDK. Information on resolving this warning is available at (https://aka.ms/dotnetclitools-in-box).</source>
        <target state="needs-review-translation">NETSDK1059: La herramienta "{0}" se incluye ahora en el SDK de .NET. Hay información disponible sobre cómo resolver esta advertencia en https://aka.ms/dotnetclitools-in-box.</target>
        <note>{StrBegins="NETSDK1059: "}</note>
      </trans-unit>
      <trans-unit id="ProjectToolOnlySupportTFMLowerThanNetcoreapp22">
        <source>NETSDK1093: Project tools (DotnetCliTool) only support targeting .NET Core 2.2 and lower.</source>
        <target state="needs-review-translation">NETSDK1093: Las herramientas de proyecto (DotnetCliTool) solo admiten como destino .NET Core 2.2 y versiones inferiores.</target>
        <note>{StrBegins="NETSDK1093: "}</note>
      </trans-unit>
      <trans-unit id="PublishProfileNotPresent">
        <source>NETSDK1198: A publish profile with the name '{0}' was not found in the project. Set the PublishProfile property to a valid file name.</source>
        <target state="needs-review-translation">NETSDK1198: No se encontró un perfil de publicación con el nombre '{0}' en el proyecto. Establezca la propiedad PublishProfile en un nombre de archivo válido.</target>
        <note>{StrBegins="NETSDK1198: "}</note>
      </trans-unit>
      <trans-unit id="PublishReadyToRunRequiresVersion30">
        <source>NETSDK1122: ReadyToRun compilation will be skipped because it is only supported for .NET Core 3.0 or higher.</source>
        <target state="needs-review-translation">NETSDK1122: Se omitirá la compilación de ReadyToRun porque solo se admite para .NET Core 3.0 o versiones posteriores.</target>
        <note>{StrBegins="NETSDK1122: "}</note>
      </trans-unit>
      <trans-unit id="PublishSelfContainedMustBeBool">
        <source>NETSDK1193: If PublishSelfContained is set, it must be either true or false. The value given was '{0}'.</source>
        <target state="needs-review-translation">NETSDK1193: si se establece PublishSelfContained, debe ser true o false. El valor dado era “{0}”.</target>
        <note>{StrBegins="NETSDK1193: "}</note>
      </trans-unit>
      <trans-unit id="PublishSingleFileRequiresVersion30">
        <source>NETSDK1123: Publishing an application to a single-file requires .NET Core 3.0 or higher.</source>
        <target state="needs-review-translation">NETSDK1123: La publicación de una aplicación en un único archivo requiere .NET Core 3.0 o versiones posteriores.</target>
        <note>{StrBegins="NETSDK1123: "}</note>
      </trans-unit>
      <trans-unit id="PublishTrimmedRequiresVersion30">
        <source>NETSDK1124: Trimming assemblies requires .NET Core 3.0 or higher.</source>
        <target state="needs-review-translation">NETSDK1124: El recorte de los ensamblados requiere .NET Core 3.0 o versiones posteriores.</target>
        <note>{StrBegins="NETSDK1124: "}</note>
      </trans-unit>
      <trans-unit id="PublishUnsupportedWithoutTargetFramework">
        <source>NETSDK1129: The 'Publish' target is not supported without specifying a target framework. The current project targets multiple frameworks, you must specify one of the following frameworks in order to publish: {0}</source>
        <target state="needs-review-translation">NETSDK1129: El destino "Publish" no se admite sin especificar una plataforma de destino. El proyecto actual tiene como destino varios marcos, debe especificar uno de los siguientes marcos para poder publicar: {0}</target>
        <note>{StrBegins="NETSDK1129: "}</note>
      </trans-unit>
      <trans-unit id="ReadyToRunCompilationFailed">
        <source>NETSDK1096: Optimizing assemblies for performance failed. You can either exclude the failing assemblies from being optimized, or set the PublishReadyToRun property to false.</source>
        <target state="needs-review-translation">NETSDK1096: Error al optimizar el rendimiento de los ensamblados. Puede excluir los ensamblados con error de la optimización o establecer la propiedad PublishReadyToRun en false.</target>
        <note>{StrBegins="NETSDK1096: "}</note>
      </trans-unit>
      <trans-unit id="ReadyToRunCompilationHasWarnings_Info">
        <source>Some ReadyToRun compilations emitted warnings, indicating potential missing dependencies. Missing dependencies could potentially cause runtime failures. To show the warnings, set the PublishReadyToRunShowWarnings property to true.</source>
        <target state="translated">Algunas compilaciones ReadyToRun han emitido advertencias, lo que indica que posiblemente falten dependencias. La falta de dependencias podría causar errores en tiempo de ejecución. Para mostrar las advertencias, establezca la propiedad PublishReadyToRunShowWarnings en true.</target>
        <note />
      </trans-unit>
      <trans-unit id="ReadyToRunNoValidRuntimePackageError">
        <source>NETSDK1094: Unable to optimize assemblies for performance: a valid runtime package was not found. Either set the PublishReadyToRun property to false, or use a supported runtime identifier when publishing. When targeting .NET 6 or higher, make sure to restore packages with the PublishReadyToRun property set to true.</source>
        <target state="needs-review-translation">NETSDK1094: No se pueden optimizar los ensamblados para mejorar el rendimiento: no se ha encontrado un paquete en tiempo de ejecución válido. Establezca la propiedad PublishReadyToRun en false o use un identificador en tiempo de ejecución compatible al publicar. Cuando el destino sea .NET 6 o una versión posterior, asegúrese de restaurar los paquetes con la propiedad PublishReadyToRun establecida en true.</target>
        <note>{StrBegins="NETSDK1094: "}</note>
      </trans-unit>
      <trans-unit id="ReadyToRunTargetNotSupportedError">
        <source>NETSDK1095: Optimizing assemblies for performance is not supported for the selected target platform or architecture. Please verify you are using a supported runtime identifier, or set the PublishReadyToRun property to false.</source>
        <target state="needs-review-translation">NETSDK1095: No se admite la optimización del rendimiento de los ensamblados para la plataforma o la arquitectura de destino seleccionadas. Compruebe que está usando un identificador en tiempo de ejecución compatible o establezca la propiedad PublishReadyToRun en false.</target>
        <note>{StrBegins="NETSDK1095: "}</note>
      </trans-unit>
      <trans-unit id="RollForwardRequiresVersion30">
        <source>NETSDK1103: RollForward setting is only supported on .NET Core 3.0 or higher.</source>
        <target state="needs-review-translation">NETSDK1103: La configuración de RollForward solo se admite en .NET Core 3.0 o versiones posteriores.</target>
        <note>{StrBegins="NETSDK1103: "}</note>
      </trans-unit>
      <trans-unit id="RuntimeIdentifierNotRecognized">
        <source>NETSDK1083: The specified RuntimeIdentifier '{0}' is not recognized. See https://aka.ms/netsdk1083 for more information.</source>
        <target state="needs-review-translation">NETSDK1083: No se reconoce el valor de RuntimeIdentifier especificado "{0}". Consulte https://aka.ms/netsdk1083 para obtener más información.</target>
        <note>{StrBegins="NETSDK1083: "}</note>
      </trans-unit>
      <trans-unit id="RuntimeIdentifierWasNotSpecified">
        <source>NETSDK1028: Specify a RuntimeIdentifier</source>
        <target state="needs-review-translation">NETSDK1028: Especificar un valor para RuntimeIdentifier</target>
        <note>{StrBegins="NETSDK1028: "}</note>
      </trans-unit>
      <trans-unit id="RuntimeIdentifierWillNoLongerImplySelfContained">
        <source>NETSDK1201: For projects targeting .NET 8.0 and higher, specifying a RuntimeIdentifier will no longer produce a self contained app by default. To continue building self-contained apps, set the SelfContained property to true or use the --self-contained argument.</source>
        <target state="needs-review-translation">NETSDK1201: Para los proyectos que tienen como destino .NET 8.0 y versiones posteriores, la especificación de runtimeIdentifier dejará de generar una aplicación independiente de forma predeterminada. Para seguir compilando aplicaciones independientes, establezca la propiedad SelfContained en true o use el argumento --self-contained.</target>
        <note>{StrBegins="NETSDK1201: "}</note>
      </trans-unit>
      <trans-unit id="RuntimeListNotFound">
        <source>NETSDK1109: Runtime list file '{0}' was not found. Report this error to the .NET team here: https://aka.ms/dotnet-sdk-issue.</source>
        <target state="needs-review-translation">NETSDK1109: No se encontró el archivo de lista del entorno de ejecución "{0}". Notifique este error al equipo de .NET aquí: https://aka.ms/dotnet-sdk-issue.</target>
        <note>{StrBegins="NETSDK1109: "}</note>
      </trans-unit>
      <trans-unit id="RuntimePackNotDownloaded">
        <source>NETSDK1112: The runtime pack for {0} was not downloaded. Try running a NuGet restore with the RuntimeIdentifier '{1}'.</source>
        <target state="needs-review-translation">NETSDK1112: no se descargó el paquete de tiempo de ejecución de {0}. Pruebe a ejecutar una restauración de NuGet con RuntimeIdentifier "{1}".</target>
        <note>{StrBegins="NETSDK1112: "}</note>
      </trans-unit>
      <trans-unit id="RuntimePackNotRestored_TransitiveDisabled">
        <source>NETSDK1185: The Runtime Pack for FrameworkReference '{0}' was not available. This may be because DisableTransitiveFrameworkReferenceDownloads was set to true.</source>
        <target state="needs-review-translation">NETSDK1185: El paquete en tiempo de ejecución para FrameworkReference "{0}" no estaba disponible. Esto puede deberse a que DisableTransitiveFrameworkReferenceDownloads se ha establecido en true.</target>
        <note>{StrBegins="NETSDK1185: "}</note>
      </trans-unit>
      <trans-unit id="SelfContainedExeCannotReferenceNonSelfContained">
        <source>NETSDK1150: The referenced project '{0}' is a non self-contained executable.  A non self-contained executable cannot be referenced by a self-contained executable.  For more information, see https://aka.ms/netsdk1150</source>
        <target state="needs-review-translation">NETSDK1150: El proyecto al que se hace referencia '{0}' es un ejecutable no independiente. Un archivo ejecutable independiente no puede hacer referencia a un ejecutable que no es independiente.  Para obtener más información, consulte https://aka.ms/netsdk1150</target>
        <note>{StrBegins="NETSDK1150: "}</note>
      </trans-unit>
      <trans-unit id="SelfContainedOptionShouldBeUsedWithRuntime">
        <source>NETSDK1179: One of '--self-contained' or '--no-self-contained' options are required when '--runtime' is used.</source>
        <target state="needs-review-translation">NETSDK1179: Se requiere una de las opciones "--self-contained" o "--no-self-contained" cuando se usa "--runtime".</target>
        <note>{StrBegins="NETSDK1179: "}{Locked="--self-contained"}{Locked="--no-self-contained"}{Locked="--runtime"}</note>
      </trans-unit>
      <trans-unit id="SkippingAdditionalProbingPaths">
        <source>NETSDK1048: 'AdditionalProbingPaths' were specified for GenerateRuntimeConfigurationFiles, but are being skipped because 'RuntimeConfigDevPath' is empty.</source>
        <target state="needs-review-translation">NETSDK1048: Se especificaron valores adicionales de "AdditionalProbingPaths" para GenerateRuntimeConfigurationFiles, pero se van a omitir porque el valor de "RuntimeConfigDevPath" está vacío.</target>
        <note>{StrBegins="NETSDK1048: "}</note>
      </trans-unit>
      <trans-unit id="SolutionProjectConfigurationsConflict">
        <source>NETSDK1197: Multiple solution project(s) contain conflicting '{0}' values; ensure the values match. Consider using a Directory.build.props file to set the property for all projects. Conflicting projects:
{1}</source>
        <target state="needs-review-translation">NETSDK1197: Varios proyectos de solución que contienen valores '{0}' en conflicto; asegúrese de que los valores coinciden. Considere la posibilidad de usar un archivo Directory.build.props para establecer la propiedad para todos los proyectos. Proyectos en conflicto:
{1}</target>
        <note>{StrBegins="NETSDK1197: "}</note>
      </trans-unit>
      <trans-unit id="TargetFrameworkIsEol">
        <source>NETSDK1138: The target framework '{0}' is out of support and will not receive security updates in the future. Please refer to {1} for more information about the support policy.</source>
        <target state="needs-review-translation">NETSDK1138: La plataforma de destino "{0}" no tiene soporte técnico y no recibirá actualizaciones de seguridad en el futuro. Para obtener más información sobre la directiva de soporte técnico, consulte {1}.</target>
        <note>{StrBegins="NETSDK1138: "}</note>
      </trans-unit>
      <trans-unit id="TargetFrameworkIsNotRecommended">
        <source>NETSDK1215: Targeting .NET Standard prior to 2.0 is no longer recommended. See {0} for more details.</source>
        <target state="needs-review-translation">NETSDK1215: ya no se recomienda establecer como destino versiones de .NET Standard anteriores a 2.0. Consulte {0} para obtener más detalles.</target>
        <note>{StrBegins="NETSDK1215: "}</note>
      </trans-unit>
      <trans-unit id="TargetFrameworkWithSemicolon">
        <source>NETSDK1046: The TargetFramework value '{0}' is not valid. To multi-target, use the 'TargetFrameworks' property instead.</source>
        <target state="needs-review-translation">NETSDK1046: El valor de TargetFramework "{0}" no es válido. Para varios destinos, use en su lugar la propiedad "TargetFrameworks".</target>
        <note>{StrBegins="NETSDK1046: "}</note>
      </trans-unit>
      <trans-unit id="TargetingApphostPackMissingCannotRestore">
        <source>NETSDK1145: The {0} pack is not installed and NuGet package restore is not supported. Upgrade Visual Studio, remove global.json if it specifies a certain SDK version, and uninstall the newer SDK. For more options visit   https://aka.ms/targeting-apphost-pack-missing  Pack Type:{0}, Pack directory: {1}, targetframework: {2}, Pack PackageId: {3}, Pack Package Version: {4}</source>
        <target state="needs-review-translation">NETSDK1145: El paquete {0} no está instalado y no se admite la restauración de paquetes NuGet. Actualice Visual Studio, quite global.json si especifica una versión determinada del SDK y desinstale el SDK más reciente. Para ver más opciones, visite https://aka.ms/targeting-apphost-pack-missing. Tipo de paquete: {0}. Directorio del paquete: {1}. Plataforma de destino: {2}. Id. del paquete: {3}. Versión del paquete: {4}</target>
        <note>{StrBegins="NETSDK1145: "}</note>
      </trans-unit>
      <trans-unit id="TargetingPackNeedsRestore">
        <source>NETSDK1127: The targeting pack {0} is not installed. Please restore and try again.</source>
        <target state="needs-review-translation">NETSDK1127: El paquete de compatibilidad {0} no está instalado. Restáurelo y vuelva a intentarlo.</target>
        <note>{StrBegins="NETSDK1127: "}</note>
      </trans-unit>
      <trans-unit id="TargetingPackNotRestored_TransitiveDisabled">
        <source>NETSDK1184: The Targeting Pack for FrameworkReference '{0}' was not available. This may be because DisableTransitiveFrameworkReferenceDownloads was set to true.</source>
        <target state="needs-review-translation">NETSDK1184: El paquete de destinatarios para FrameworkReference "{0}" no estaba disponible. Esto puede deberse a que DisableTransitiveFrameworkReferenceDownloads se ha establecido en true.</target>
        <note>{StrBegins="NETSDK1184: "}</note>
      </trans-unit>
      <trans-unit id="TrimmingWindowsFormsIsNotSupported">
        <source>NETSDK1175: Windows Forms is not supported or recommended with trimming enabled. Please go to https://aka.ms/dotnet-illink/windows-forms for more details.</source>
        <target state="needs-review-translation">NETSDK1175: Windows Forms no es compatible o no se recomienda con la opción de recorte habilitada. Para obtener más información, vaya a https://aka.ms/dotnet-illink/windows-forms.</target>
        <note>{StrBegins="NETSDK1175: "}</note>
      </trans-unit>
      <trans-unit id="TrimmingWpfIsNotSupported">
        <source>NETSDK1168: WPF is not supported or recommended with trimming enabled. Please go to https://aka.ms/dotnet-illink/wpf for more details.</source>
        <target state="needs-review-translation">NETSDK1168: WPF no es compatible o no se recomienda con la opción de recorte habilitada. Para obtener más información, vaya a https://aka.ms/dotnet-illink/wpf.</target>
        <note>{StrBegins="NETSDK1168: "}</note>
      </trans-unit>
      <trans-unit id="TypeLibraryDoesNotExist">
        <source>NETSDK1172: The provided type library '{0}' does not exist.</source>
        <target state="needs-review-translation">NETSDK1172: La biblioteca de tipos "{0}" proporcionada no existe.</target>
        <note>{StrBegins="NETSDK1172: "}</note>
      </trans-unit>
      <trans-unit id="UnableToFindResolvedPath">
        <source>NETSDK1016: Unable to find resolved path for '{0}'.</source>
        <target state="needs-review-translation">NETSDK1016: No se encuentra la ruta de acceso resuelta para "{0}".</target>
        <note>{StrBegins="NETSDK1016: "}</note>
      </trans-unit>
      <trans-unit id="UnableToUsePackageAssetsCache_Info">
        <source>Unable to use package assets cache due to I/O error. This can occur when the same project is built more than once in parallel. Performance may be degraded, but the build result will not be impacted.</source>
        <target state="translated">No se puede usar la memoria caché de recursos del paquete debido a un error de E/S. Esto puede ocurrir cuando un mismo proyecto se compila más de una vez en paralelo. Puede que se reduzca el rendimiento, pero no afectará al resultado de la compilación.</target>
        <note />
      </trans-unit>
      <trans-unit id="UnexpectedFileType">
        <source>NETSDK1012: Unexpected file type for '{0}'. Type is both '{1}' and '{2}'.</source>
        <target state="needs-review-translation">NETSDK1012: Tipo de archivo no esperado para "{0}". El tipo es tanto "{1}" como "{2}".</target>
        <note>{StrBegins="NETSDK1012: "}</note>
      </trans-unit>
      <trans-unit id="UnknownFrameworkReference">
        <source>NETSDK1073: The FrameworkReference '{0}' was not recognized</source>
        <target state="needs-review-translation">NETSDK1073: No se reconoció el valor de FrameworkReference "{0}"</target>
        <note>{StrBegins="NETSDK1073: "}</note>
      </trans-unit>
      <trans-unit id="UnknownFrameworkReference_MauiEssentials">
        <source>NETSDK1186: This project depends on Maui Essentials through a project or NuGet package reference, but doesn't declare that dependency explicitly. To build this project, you must set the UseMauiEssentials property to true (and install the Maui workload if necessary).</source>
        <target state="needs-review-translation">NETSDK1186: Este proyecto depende de Maui Essentials a través de un proyecto o una referencia de paquete NuGet, pero no declara esa dependencia de forma explícita. Para compilar este proyecto, debe establecer la propiedad UseMauiEssentials en true (e instalar la carga de trabajo de Maui, si es necesario).</target>
        <note>{StrBegins="NETSDK1186: "}</note>
      </trans-unit>
      <trans-unit id="UnnecessaryWindowsDesktopSDK">
        <source>NETSDK1137: It is no longer necessary to use the Microsoft.NET.Sdk.WindowsDesktop SDK. Consider changing the Sdk attribute of the root Project element to 'Microsoft.NET.Sdk'.</source>
        <target state="needs-review-translation">NETSDK1137: Ya no es necesario usar el SDK de Microsoft.NET.Sdk.WindowsDesktop. Puede cambiar el atributo Sdk del elemento del proyecto raíz a "Microsoft.NET.Sdk".</target>
        <note>{StrBegins="NETSDK1137: "}</note>
      </trans-unit>
      <trans-unit id="UnrecognizedPreprocessorToken">
        <source>NETSDK1009: Unrecognized preprocessor token '{0}' in '{1}'.</source>
        <target state="needs-review-translation">NETSDK1009: Token de preprocesador no reconocido "{0}" en "{1}".</target>
        <note>{StrBegins="NETSDK1009: "}</note>
      </trans-unit>
      <trans-unit id="UnresolvedTargetingPack">
        <source>NETSDK1081: The targeting pack for {0} was not found. You may be able to resolve this by running a NuGet restore on the project.</source>
        <target state="needs-review-translation">NETSDK1081: No se encuentró el paquete de destino de {0}. Para esolver este problema, puede ejecutar una restauración de NuGet en el proyecto.</target>
        <note>{StrBegins="NETSDK1081: "}</note>
      </trans-unit>
      <trans-unit id="UnsupportedFramework">
        <source>NETSDK1019: {0} is an unsupported framework.</source>
        <target state="needs-review-translation">NETSDK1019: {0} es una plataforma no compatible.</target>
        <note>{StrBegins="NETSDK1019: "}</note>
      </trans-unit>
      <trans-unit id="UnsupportedRuntimeIdentifier">
        <source>NETSDK1056: Project is targeting runtime '{0}' but did not resolve any runtime-specific packages. This runtime may not be supported by the target framework.</source>
        <target state="needs-review-translation">NETSDK1056: El proyecto se dirige al tiempo de ejecución "{0}" pero no resolvió ningún paquete específico del tiempo de ejecución. Es posible que este tiempo de ejecución no sea compatible con la plataforma de destino.</target>
        <note>{StrBegins="NETSDK1056: "}</note>
      </trans-unit>
      <trans-unit id="UnsupportedSDKVersionForNetStandard20">
        <source>NETSDK1050: The version of Microsoft.NET.Sdk used by this project is insufficient to support references to libraries targeting .NET Standard 1.5 or higher.  Please install version 2.0 or higher of the .NET Core SDK.</source>
        <target state="needs-review-translation">NETSDK1050: En la versión de Microsoft.NET.Sdk que utiliza este proyecto no se admiten referencias a bibliotecas cuyo destino sea .NET Standard 1.5 o posterior. Instale la versión 2.0 o posterior del SDK de .NET Core.</target>
        <note>{StrBegins="NETSDK1050: "}</note>
      </trans-unit>
      <trans-unit id="UnsupportedTargetFrameworkVersion">
        <source>NETSDK1045: The current .NET SDK does not support targeting {0} {1}.  Either target {0} {2} or lower, or use a version of the .NET SDK that supports {0} {1}. Download the .NET SDK from https://aka.ms/dotnet/download</source>
        <target state="needs-review-translation">NETSDK1045: El SDK de .NET actual no admite el destino {0} {1}. Use el destino {0} {2} u otro inferior, o bien una versión del SDK de .NET que admita {0} {1}. Descargue el SDK de .NET de https://aka.ms/dotnet/download.</target>
        <note>{StrBegins="NETSDK1045: "}</note>
      </trans-unit>
      <trans-unit id="UnsupportedTargetPlatformIdentifier">
        <source>NETSDK1139: The target platform identifier {0} was not recognized.</source>
        <target state="needs-review-translation">NETSDK1139: No se reconoció el identificador de la plataforma de destino {0}.</target>
        <note>{StrBegins="NETSDK1139: "}</note>
      </trans-unit>
      <trans-unit id="UseArtifactsOutputRequiresDirectoryBuildProps">
        <source>NETSDK1200: If UseArtifactsPath is set to true and ArtifactsPath is not set, there must be a Directory.Build.props file in order to determine where the artifacts folder should be located.</source>
        <target state="needs-review-translation">NETSDK1200: Si UseArtifactsPath se establece en true y ArtifactsPath no está establecido, debe haber un archivo Directory.Build.props para determinar dónde debe ubicarse la carpeta de artefactos.</target>
        <note>{StrBegins="NETSDK1200: "}</note>
      </trans-unit>
      <trans-unit id="UnsupportedVisualStudioVersion">
        <source>NETSDK1209: The current Visual Studio version does not support targeting {0} {1}.  Either target {0} {2} or lower, or use Visual Studio version {3} or higher</source>
        <target state="needs-review-translation">NETSDK1209: La versión actual de Visual Studio no admite {0} {1} de destino. Use el destino {0} {2} o uno inferior, o use la versión {3} o una superior de Visual Studio.</target>
        <note>{StrBegins="NETSDK1209: "}</note>
      </trans-unit>
      <trans-unit id="UnsupportedTargetPlatformIdentifierWithWorkloadsDisabled">
        <source>NETSDK1208: The target platform identifier {0} was not recognized. This is because MSBuildEnableWorkloadResolver is set to false which disables .NET SDK Workloads which is required for this identifer. Unset this environment variable or MSBuild property to enable workloads.</source>
        <target state="needs-review-translation">NETSDK1208: no se ha reconocido el identificador de la plataforma de destino {0}. Esto se debe a que MSBuildEnableWorkloadResolver está establecido en false, lo que deshabilita las cargas de trabajo del SDK de .NET necesarias para este identificador. Anule esta variable de entorno o propiedad de MSBuild para habilitar las cargas de trabajo.</target>
        <note>{StrBegins="NETSDK1208: "}</note>
      </trans-unit>
      <trans-unit id="UseWpfOrUseWindowsFormsRequiresWindowsDesktopFramework">
        <source>NETSDK1107: Microsoft.NET.Sdk.WindowsDesktop is required to build Windows desktop applications. 'UseWpf' and 'UseWindowsForms' are not supported by the current SDK.</source>
        <target state="needs-review-translation">NETSDK1107: Se requiere Microsoft.NET.Sdk.WindowsDesktop para compilar las aplicaciones de escritorio de Windows. El SDK actual no admite "UseWpf" ni "UseWindowsForms".</target>
        <note>{StrBegins="NETSDK1107: "}</note>
      </trans-unit>
      <trans-unit id="UsingPreviewSdk">
        <source>NETSDK1057: You are using a preview version of .NET. See: https://aka.ms/dotnet-support-policy</source>
        <target state="needs-review-translation">NETSDK1057: Está usando una versión preliminar de .NET. Visite: https://aka.ms/dotnet-support-policy</target>
        <note>{StrBegins="NETSDK1057: "}</note>
      </trans-unit>
<<<<<<< HEAD
      <trans-unit id="UsingPreviewUseUwpFeature">
        <source>NETSDK1219: UseUwp and all associated functionality are currently experimental and not officially supported.</source>
        <target state="needs-review-translation">NETSDK1219: UseUwp y toda la funcionalidad asociada son experimentales actualmente y no se admiten oficialmente.</target>
        <note>{StrBegins="NETSDK1219: "}</note>
      </trans-unit>
=======
>>>>>>> 029b4b81
      <trans-unit id="WinMDObjNotSupportedOnTargetFramework">
        <source>NETSDK1131: Producing a managed Windows Metadata component with WinMDExp is not supported when targeting {0}.</source>
        <target state="needs-review-translation">NETSDK1131: No se admite la generación de un componente administrado de metadatos de Windows con WinMDExp cuando el destino es {0}.</target>
        <note>{StrBegins="NETSDK1131: "}</note>
      </trans-unit>
      <trans-unit id="WinMDReferenceNotSupportedOnTargetFramework">
        <source>NETSDK1130: {1} cannot be referenced. Referencing a Windows Metadata component directly when targeting .NET 5 or higher is not supported. For more information, see https://aka.ms/netsdk1130</source>
        <target state="needs-review-translation">NETSDK1130: no puede hacer referencia a {1}. No se admite la referencia a un componente de metadatos de Windows directamente porque el destino .NET 5 o una versión posterior no se admiten. Para obtener más información, consulte https://aka.ms/netsdk1130.</target>
        <note>{StrBegins="NETSDK1130: "}</note>
      </trans-unit>
      <trans-unit id="WinMDTransitiveReferenceNotSupported">
        <source>NETSDK1149: {0} cannot be referenced because it uses built-in support for WinRT, which is no longer supported in .NET 5 and higher.  An updated version of the component supporting .NET 5 is needed. For more information, see https://aka.ms/netsdk1149</source>
        <target state="needs-review-translation">NETSDK1149: no se puede hacer referencia a {0} porque usa compatibilidad integrada para WinRT, que ya no se admite en .NET 5 y versiones posteriores.  Se necesita una versión actualizada del componente compatible con .NET 5. Para obtener más información, consulte https://aka.ms/netsdk1149.</target>
        <note>{StrBegins="NETSDK1149: "}</note>
      </trans-unit>
      <trans-unit id="WindowsDesktopFrameworkRequiresUseWpfOrUseWindowsForms">
        <source>NETSDK1106: Microsoft.NET.Sdk.WindowsDesktop requires 'UseWpf' or 'UseWindowsForms' to be set to 'true'</source>
        <target state="needs-review-translation">NETSDK1106: Microsoft.NET.Sdk.WindowsDesktop requiere que "UseWpf" o "UseWindowsForms" se establezca en "true"</target>
        <note>{StrBegins="NETSDK1106: "}</note>
      </trans-unit>
      <trans-unit id="WindowsDesktopFrameworkRequiresVersion30">
        <source>NETSDK1105: Windows desktop applications are only supported on .NET Core 3.0 or higher.</source>
        <target state="needs-review-translation">NETSDK1105: Las aplicaciones de escritorio de Windows solo se admiten en .NET Core 3.0 o versiones posteriores.</target>
        <note>{StrBegins="NETSDK1105: "}</note>
      </trans-unit>
      <trans-unit id="WindowsDesktopFrameworkRequiresWindows">
        <source>NETSDK1100: To build a project targeting Windows on this operating system, set the EnableWindowsTargeting property to true.</source>
        <target state="needs-review-translation">NETSDK1100: Para compilar un proyecto destinado a Windows en este sistema operativo, establezca la propiedad EnableWindowsTargeting en true.</target>
        <note>{StrBegins="NETSDK1100: "}</note>
      </trans-unit>
      <trans-unit id="WindowsDesktopTargetPlatformMustBeWindows">
        <source>NETSDK1136: The target platform must be set to Windows (usually by including '-windows' in the TargetFramework property) when using Windows Forms or WPF, or referencing projects or packages that do so.</source>
        <target state="needs-review-translation">NETSDK1136: La plataforma de destino debe establecerse en Windows (normalmente, se incluye "-windows" en la propiedad TargetFramework) cuando se use Windows Forms o WPF, o bien cuando se haga referencia a proyectos o paquetes que lo usen.</target>
        <note>{StrBegins="NETSDK1136: "}</note>
      </trans-unit>
      <trans-unit id="WindowsSDKVersionConflicts">
        <source>NETSDK1148: A referenced assembly was compiled using a newer version of Microsoft.Windows.SDK.NET.dll. Please update to a newer .NET SDK in order to reference this assembly.</source>
        <target state="needs-review-translation">NETSDK1148: Un ensamblado al que se hace referencia se compiló con una versión más reciente de Microsoft.Windows.SDK.NET.dll. Actualice a un SDK de .NET más reciente para hacer referencia a este ensamblado.</target>
        <note>{StrBegins="NETSDK1148: "}</note>
      </trans-unit>
      <trans-unit id="WindowsSDKXamlInvalidTfm">
        <source>NETSDK1220: UseUwp and all associated functionality require using a TFM of 'net8.0-windows' or greater.</source>
        <target state="needs-review-translation">NETSDK1220: UseUwp y toda la funcionalidad asociada requieren el uso de un TFM que sea "net8.0-windows" o superior.</target>
        <note>{StrBegins="NETSDK1220: "}</note>
      </trans-unit>
      <trans-unit id="WindowsSDKXamlMissingUseUwpProperty">
        <source>NETSDK1218: This project has a transitive dependency on the full Windows SDK projections (including Windows.UI.Xaml.* types), but does not specify the UseUwp property. That must be enabled to ensure that .NET types are projected and marshalled correctly for interop scenarios with these XAML types.</source>
        <target state="needs-review-translation">NETSDK1218: este proyecto tiene una dependencia transitiva de las proyecciones de Windows SDK completas (incluidos los tipos Windows.UI.Xaml.*), pero no especifica la propiedad UseUwp. Debe habilitarse para asegurarse de que los tipos .NET se proyectan y se serializan correctamente para escenarios de interoperabilidad con estos tipos XAML.</target>
        <note>{StrBegins="NETSDK1218: "}</note>
      </trans-unit>
      <trans-unit id="WorkloadIsEol">
        <source>NETSDK1202: The workload '{0}' is out of support and will not receive security updates in the future. Please refer to {1} for more information about the support policy.</source>
        <target state="needs-review-translation">NETSDK1202: La carga de trabajo "{0}" está fuera de soporte y no recibirá actualizaciones de seguridad en el futuro. Consulte {1} más información sobre la directiva de soporte.</target>
        <note>{StrBegins="NETSDK1202: "}</note>
      </trans-unit>
      <trans-unit id="WorkloadNotAvailable">
        <source>NETSDK1178: The project depends on the following workload packs that do not exist in any of the workloads available in this installation: {0}
You may need to build the project on another operating system or architecture, or update the .NET SDK.</source>
        <target state="needs-review-translation">NETSDK1178: El proyecto depende de los siguientes paquetes de cargas de trabajo que no existen en ninguna de las cargas de trabajo disponibles en esta instalación: {0}
Puede que necesite compilar el proyecto en otro sistema operativo o arquitectura, o actualizar el SDK de .NET.</target>
        <note>{StrBegins="NETSDK1178: "}</note>
      </trans-unit>
      <trans-unit id="WorkloadNotInstalled">
        <source>NETSDK1147: To build this project, the following workloads must be installed: {0}
To install these workloads, run the following command: dotnet workload restore</source>
        <target state="translated">NETSDK1147: para compilar este proyecto, deben estar instaladas las siguientes cargas de trabajo: {0}
Para instalar estas cargas de trabajo, ejecute el comando siguiente: dotnet workload restore</target>
        <note>{StrBegins="NETSDK1147: "}{Locked="dotnet workload restore"}</note>
      </trans-unit>
    </body>
  </file>
</xliff><|MERGE_RESOLUTION|>--- conflicted
+++ resolved
@@ -1028,14 +1028,6 @@
         <target state="needs-review-translation">NETSDK1057: Está usando una versión preliminar de .NET. Visite: https://aka.ms/dotnet-support-policy</target>
         <note>{StrBegins="NETSDK1057: "}</note>
       </trans-unit>
-<<<<<<< HEAD
-      <trans-unit id="UsingPreviewUseUwpFeature">
-        <source>NETSDK1219: UseUwp and all associated functionality are currently experimental and not officially supported.</source>
-        <target state="needs-review-translation">NETSDK1219: UseUwp y toda la funcionalidad asociada son experimentales actualmente y no se admiten oficialmente.</target>
-        <note>{StrBegins="NETSDK1219: "}</note>
-      </trans-unit>
-=======
->>>>>>> 029b4b81
       <trans-unit id="WinMDObjNotSupportedOnTargetFramework">
         <source>NETSDK1131: Producing a managed Windows Metadata component with WinMDExp is not supported when targeting {0}.</source>
         <target state="needs-review-translation">NETSDK1131: No se admite la generación de un componente administrado de metadatos de Windows con WinMDExp cuando el destino es {0}.</target>

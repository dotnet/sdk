﻿<?xml version="1.0" encoding="utf-8"?>
<root>
  <!-- 
    Microsoft ResX Schema 
    
    Version 2.0
    
    The primary goals of this format is to allow a simple XML format 
    that is mostly human readable. The generation and parsing of the 
    various data types are done through the TypeConverter classes 
    associated with the data types.
    
    Example:
    
    ... ado.net/XML headers & schema ...
    <resheader name="resmimetype">text/microsoft-resx</resheader>
    <resheader name="version">2.0</resheader>
    <resheader name="reader">System.Resources.ResXResourceReader, System.Windows.Forms, ...</resheader>
    <resheader name="writer">System.Resources.ResXResourceWriter, System.Windows.Forms, ...</resheader>
    <data name="Name1"><value>this is my long string</value><comment>this is a comment</comment></data>
    <data name="Color1" type="System.Drawing.Color, System.Drawing">Blue</data>
    <data name="Bitmap1" mimetype="application/x-microsoft.net.object.binary.base64">
        <value>[base64 mime encoded serialized .NET Framework object]</value>
    </data>
    <data name="Icon1" type="System.Drawing.Icon, System.Drawing" mimetype="application/x-microsoft.net.object.bytearray.base64">
        <value>[base64 mime encoded string representing a byte array form of the .NET Framework object]</value>
        <comment>This is a comment</comment>
    </data>
                
    There are any number of "resheader" rows that contain simple 
    name/value pairs.
    
    Each data row contains a name, and value. The row also contains a 
    type or mimetype. Type corresponds to a .NET class that support 
    text/value conversion through the TypeConverter architecture. 
    Classes that don't support this are serialized and stored with the 
    mimetype set.
    
    The mimetype is used for serialized objects, and tells the 
    ResXResourceReader how to depersist the object. This is currently not 
    extensible. For a given mimetype the value must be set accordingly:
    
    Note - application/x-microsoft.net.object.binary.base64 is the format 
    that the ResXResourceWriter will generate, however the reader can 
    read any of the formats listed below.
    
    mimetype: application/x-microsoft.net.object.binary.base64
    value   : The object must be serialized with 
            : System.Runtime.Serialization.Formatters.Binary.BinaryFormatter
            : and then encoded with base64 encoding.
    
    mimetype: application/x-microsoft.net.object.soap.base64
    value   : The object must be serialized with 
            : System.Runtime.Serialization.Formatters.Soap.SoapFormatter
            : and then encoded with base64 encoding.

    mimetype: application/x-microsoft.net.object.bytearray.base64
    value   : The object must be serialized into a byte array 
            : using a System.ComponentModel.TypeConverter
            : and then encoded with base64 encoding.
    -->
  <xsd:schema id="root" xmlns="" xmlns:xsd="http://www.w3.org/2001/XMLSchema" xmlns:msdata="urn:schemas-microsoft-com:xml-msdata">
    <xsd:import namespace="http://www.w3.org/XML/1998/namespace" />
    <xsd:element name="root" msdata:IsDataSet="true">
      <xsd:complexType>
        <xsd:choice maxOccurs="unbounded">
          <xsd:element name="metadata">
            <xsd:complexType>
              <xsd:sequence>
                <xsd:element name="value" type="xsd:string" minOccurs="0" />
              </xsd:sequence>
              <xsd:attribute name="name" use="required" type="xsd:string" />
              <xsd:attribute name="type" type="xsd:string" />
              <xsd:attribute name="mimetype" type="xsd:string" />
              <xsd:attribute ref="xml:space" />
            </xsd:complexType>
          </xsd:element>
          <xsd:element name="assembly">
            <xsd:complexType>
              <xsd:attribute name="alias" type="xsd:string" />
              <xsd:attribute name="name" type="xsd:string" />
            </xsd:complexType>
          </xsd:element>
          <xsd:element name="data">
            <xsd:complexType>
              <xsd:sequence>
                <xsd:element name="value" type="xsd:string" minOccurs="0" msdata:Ordinal="1" />
                <xsd:element name="comment" type="xsd:string" minOccurs="0" msdata:Ordinal="2" />
              </xsd:sequence>
              <xsd:attribute name="name" type="xsd:string" use="required" msdata:Ordinal="1" />
              <xsd:attribute name="type" type="xsd:string" msdata:Ordinal="3" />
              <xsd:attribute name="mimetype" type="xsd:string" msdata:Ordinal="4" />
              <xsd:attribute ref="xml:space" />
            </xsd:complexType>
          </xsd:element>
          <xsd:element name="resheader">
            <xsd:complexType>
              <xsd:sequence>
                <xsd:element name="value" type="xsd:string" minOccurs="0" msdata:Ordinal="1" />
              </xsd:sequence>
              <xsd:attribute name="name" type="xsd:string" use="required" />
            </xsd:complexType>
          </xsd:element>
        </xsd:choice>
      </xsd:complexType>
    </xsd:element>
  </xsd:schema>
  <resheader name="resmimetype">
    <value>text/microsoft-resx</value>
  </resheader>
  <resheader name="version">
    <value>2.0</value>
  </resheader>
  <resheader name="reader">
    <value>System.Resources.ResXResourceReader, System.Windows.Forms, Version=4.0.0.0, Culture=neutral, PublicKeyToken=b77a5c561934e089</value>
  </resheader>
  <resheader name="writer">
    <value>System.Resources.ResXResourceWriter, System.Windows.Forms, Version=4.0.0.0, Culture=neutral, PublicKeyToken=b77a5c561934e089</value>
  </resheader>
  <data name="AtLeastOneTargetFrameworkMustBeSpecified" xml:space="preserve">
    <value>NETSDK1001: At least one possible target framework must be specified.</value>
    <comment>{StrBegin="NETSDK1001: "}</comment>
  </data>
  <data name="NoCompatibleTargetFramework" xml:space="preserve">
    <value>NETSDK1002: Project '{0}' targets '{2}'. It cannot be referenced by a project that targets '{1}'.</value>
    <comment>{StrBegin="NETSDK1002: "}</comment>
  </data>
  <data name="InvalidFrameworkName" xml:space="preserve">
    <value>NETSDK1003: Invalid framework name: '{0}'.</value>
    <comment>{StrBegin="NETSDK1003: "}</comment>
  </data>
  <data name="AssetsFileNotFound" xml:space="preserve">
    <value>NETSDK1004: Assets file '{0}' not found. Run a NuGet package restore to generate this file.</value>
    <comment>{StrBegin="NETSDK1004: "}</comment>
  </data>
  <data name="AssetsFileMissingTarget" xml:space="preserve">
    <value>NETSDK1005: Assets file '{0}' doesn't have a target for '{1}'. Ensure that restore has run and that you have included '{2}' in the TargetFrameworks for your project.</value>
    <comment>{StrBegin="NETSDK1005: "}</comment>
  </data>
  <data name="AssetsFilePathNotRooted" xml:space="preserve">
    <value>NETSDK1006: Assets file path '{0}' is not rooted. Only full paths are supported.</value>
    <comment>{StrBegin="NETSDK1006: "}</comment>
  </data>
  <data name="CannotFindProjectInfo" xml:space="preserve">
    <value>NETSDK1007: Cannot find project info for '{0}'. This can indicate a missing project reference.</value>
    <comment>{StrBegin="NETSDK1007: "}</comment>
  </data>
  <data name="MissingItemMetadata" xml:space="preserve">
    <value>NETSDK1008: Missing '{0}' metadata on '{1}' item '{2}'.</value>
    <comment>{StrBegin="NETSDK1008: "}</comment>
  </data>
  <data name="UnrecognizedPreprocessorToken" xml:space="preserve">
    <value>NETSDK1009: Unrecognized preprocessor token '{0}' in '{1}'.</value>
    <comment>{StrBegin="NETSDK1009: "}</comment>
  </data>
  <data name="ContentPreproccessorParameterRequired" xml:space="preserve">
    <value>NETSDK1010: The '{0}' task must be given a value for parameter '{1}' in order to consume preprocessed content.</value>
    <comment>{StrBegin="NETSDK1010: "}</comment>
  </data>
  <data name="ProjectAssetsConsumedWithoutMSBuildProjectPath" xml:space="preserve">
    <value>NETSDK1011: Assets are consumed from project '{0}', but no corresponding MSBuild project path was  found in '{1}'.</value>
    <comment>{StrBegin="NETSDK1011: "}</comment>
  </data>
  <data name="UnexpectedFileType" xml:space="preserve">
    <value>NETSDK1012: Unexpected file type for '{0}'. Type is both '{1}' and '{2}'.</value>
    <comment>{StrBegin="NETSDK1012: "}</comment>
  </data>
  <data name="CannotInferTargetFrameworkIdentifierAndVersion" xml:space="preserve">
    <value>NETSDK1013: The TargetFramework value '{0}' was not recognized. It may be misspelled. If not, then the TargetFrameworkIdentifier and/or TargetFrameworkVersion properties must be specified explicitly.</value>
    <comment>{StrBegin="NETSDK1013: "}</comment>
  </data>
  <data name="ContentItemDoesNotProvideOutputPath" xml:space="preserve">
    <value>NETSDK1014: Content item for '{0}' sets '{1}', but does not provide  '{2}' or '{3}'.</value>
    <comment>{StrBegin="NETSDK1014: "}</comment>
  </data>
  <data name="DuplicatePreprocessorToken" xml:space="preserve">
    <value>NETSDK1015: The preprocessor token '{0}' has been given more than one value. Choosing '{1}' as the value.</value>
    <comment>{StrBegin="NETSDK1015: "}</comment>
  </data>
  <data name="UnableToFindResolvedPath" xml:space="preserve">
    <value>NETSDK1016: Unable to find resolved path for '{0}'.</value>
    <comment>{StrBegin="NETSDK1016: "}</comment>
  </data>
  <data name="AssetPreprocessorMustBeConfigured" xml:space="preserve">
    <value>NETSDK1017: Asset preprocessor must be configured before assets are processed.</value>
    <comment>{StrBegin="NETSDK1017: "}</comment>
  </data>
  <data name="InvalidNuGetVersionString" xml:space="preserve">
    <value>NETSDK1018: Invalid NuGet version string: '{0}'.</value>
    <comment>{StrBegin="NETSDK1018: "}</comment>
  </data>
  <data name="UnsupportedFramework" xml:space="preserve">
    <value>NETSDK1019: {0} is an unsupported framework.</value>
    <comment>{StrBegin="NETSDK1019: "}</comment>
  </data>
  <data name="IncorrectPackageRoot" xml:space="preserve">
    <value>NETSDK1020: Package Root {0} was incorrectly given for Resolved library {1}</value>
    <comment>{StrBegin="NETSDK1020: "}</comment>
  </data>
  <data name="MultipleFilesResolved" xml:space="preserve">
    <value>NETSDK1021: More than one file found for {0}</value>
    <comment>{StrBegin="NETSDK1021: "}</comment>
  </data>
  <data name="DuplicateItemsError" xml:space="preserve">
    <value>NETSDK1022: Duplicate '{0}' items were included. The .NET SDK includes '{0}' items from your project directory by default. You can either remove these items from your project file, or set the '{1}' property to '{2}' if you want to explicitly include them in your project file. For more information, see {4}. The duplicate items were: {3}</value>
    <comment>{StrBegin="NETSDK1022: "}</comment>
  </data>
  <data name="PackageReferenceOverrideWarning" xml:space="preserve">
    <value>NETSDK1023: A PackageReference for '{0}' was included in your project. This package is implicitly referenced by the .NET SDK and you do not typically need to reference it from your project. For more information, see {1}</value>
    <comment>{StrBegin="NETSDK1023: "}</comment>
  </data>
  <data name="FolderAlreadyExists" xml:space="preserve">
    <value>NETSDK1024: Folder '{0}' already exists either delete it or provide a different ComposeWorkingDir</value>
    <comment>{StrBegin="NETSDK1024: "}</comment>
  </data>
  <data name="IncorrectTargetFormat" xml:space="preserve">
    <value>NETSDK1025: WRThe target manifest {0} provided is of not the correct format</value>
    <comment>{StrBegin="NETSDK1025: "}</comment>
  </data>
  <data name="ParsingFiles" xml:space="preserve">
    <value>NETSDK1026: Parsing the Files : '{0}'</value>
    <comment>{StrBegin="NETSDK1026: "}</comment>
  </data>
  <data name="PackageInfoLog" xml:space="preserve">
    <value>NETSDK1027: Package Name='{0}', Version='{1}' was parsed</value>
    <comment>{StrBegin="NETSDK1027: "}</comment>
  </data>
  <data name="RuntimeIdentifierWasNotSpecified" xml:space="preserve">
    <value>NETSDK1028: Specify a RuntimeIdentifier</value>
    <comment>{StrBegin="NETSDK1028: "}</comment>
  </data>
  <data name="AppHostHasBeenModified" xml:space="preserve">
    <value>NETSDK1029: Unable to use '{0}' as application host executable as it does not contain the expected placeholder byte sequence '{1}' that would mark where the application name would be written.</value>
    <comment>{StrBegin="NETSDK1029: "}</comment>
  </data>
  <data name="FileNameIsTooLong" xml:space="preserve">
    <value>NETSDK1030: Given file name '{0}' is longer than 1024 bytes</value>
    <comment>{StrBegin="NETSDK1030: "}</comment>
  </data>
  <data name="CannotHaveSelfContainedWithoutRuntimeIdentifier" xml:space="preserve">
    <value>NETSDK1031: It is not supported to build or publish a self-contained application without specifying a RuntimeIdentifier.  Please either specify a RuntimeIdentifier or set SelfContained to false.</value>
    <comment>{StrBegin="NETSDK1031: "}</comment>
  </data>
  <data name="CannotHaveRuntimeIdentifierPlatformMismatchPlatformTarget" xml:space="preserve">
    <value>NETSDK1032: The RuntimeIdentifier platform '{0}' and the PlatformTarget '{1}' must be compatible.</value>
    <comment>{StrBegin="NETSDK1032: "}</comment>
  </data>
  <data name="ChoosingAssemblyVersion" xml:space="preserve">
    <value>NETSDK1033: Choosing '{0}' because AssemblyVersion '{1}' is greater than '{2}'.</value>
    <comment>{StrBegin="NETSDK1033: "}</comment>
  </data>
  <data name="ChoosingFileVersion" xml:space="preserve">
    <value>NETSDK1034: Choosing '{0}' because file version '{1}' is greater than '{2}'.</value>
    <comment>{StrBegin="NETSDK1034: "}</comment>
  </data>
  <data name="ChoosingPlatformItem" xml:space="preserve">
    <value>NETSDK1035: Choosing '{0}' because it is a platform item.</value>
    <comment>{StrBegin="NETSDK1035: "}</comment>
  </data>
  <data name="ChoosingPreferredPackage" xml:space="preserve">
    <value>NETSDK1036: Choosing '{0}' because it comes from a package that is preferred.</value>
    <comment>{StrBegin="NETSDK1036: "}</comment>
  </data>
  <data name="ConflictCouldNotDetermineWinner" xml:space="preserve">
    <value>NETSDK1037: Could not determine winner due to equal file and assembly versions.</value>
    <comment>{StrBegin="NETSDK1037: "}</comment>
  </data>
  <data name="CouldNotDetermineWinner_DoesntExist" xml:space="preserve">
    <value>NETSDK1038: Could not determine winner because '{0}' does not exist.</value>
    <comment>{StrBegin="NETSDK1001: "}</comment>
  </data>
  <data name="CouldNotDetermineWinner_FileVersion" xml:space="preserve">
    <value>NETSDK1039: Could not determine a winner because '{0}' has no file version.</value>
    <comment>{StrBegin="NETSDK1039: "}</comment>
  </data>
  <data name="CouldNotDetermineWinner_NotAnAssembly" xml:space="preserve">
    <value>NETSDK1040: Could not determine a winner because '{0}' is not an assembly.</value>
    <comment>{StrBegin="NETSDK1040: "}</comment>
  </data>
  <data name="EncounteredConflict" xml:space="preserve">
    <value>NETSDK1041: Encountered conflict between '{0}' and '{1}'.</value>
    <comment>{StrBegin="NETSDK1041: "}</comment>
  </data>
  <data name="CouldNotLoadPlatformManifest" xml:space="preserve">
    <value>NETSDK1042: Could not load PlatformManifest from '{0}' because it did not exist.</value>
    <comment>{StrBegin="NETSDK1042: "}</comment>
  </data>
  <data name="ErrorParsingPlatformManifest" xml:space="preserve">
    <value>NETSDK1043: Error parsing PlatformManifest from '{0}' line {1}.  Lines must have the format {2}.</value>
    <comment>{StrBegin="NETSDK1043: "}</comment>
  </data>
  <data name="ErrorParsingPlatformManifestInvalidValue" xml:space="preserve">
    <value>NETSDK1044: Error parsing PlatformManifest from '{0}' line {1}.  {2} '{3}' was invalid.</value>
    <comment>{StrBegin="NETSDK1044: "}</comment>
  </data>
  <data name="UnsupportedTargetFrameworkVersion" xml:space="preserve">
    <value>NETSDK1045: The current .NET SDK does not support targeting {0} {1}.  Either target {0} {2} or lower, or use a version of the .NET SDK that supports {0} {1}.</value>
    <comment>{StrBegin="NETSDK1045: "}</comment>
  </data>
  <data name="TargetFrameworkWithSemicolon" xml:space="preserve">
    <value>NETSDK1046: The TargetFramework value '{0}' is not valid. To multi-target, use the 'TargetFrameworks' property instead.</value>
    <comment>{StrBegin="NETSDK1046: "}</comment>
  </data>
  <data name="AssetsFileMissingRuntimeIdentifier" xml:space="preserve">
    <value>NETSDK1047: Assets file '{0}' doesn't have a target for '{1}'. Ensure that restore has run and that you have included '{2}' in the TargetFrameworks for your project. You may also need to include '{3}' in your project's RuntimeIdentifiers.</value>
    <comment>{StrBegin="NETSDK1047: "}</comment>
  </data>
  <data name="SkippingAdditionalProbingPaths" xml:space="preserve">
    <value>NETSDK1048: 'AdditionalProbingPaths' were specified for GenerateRuntimeConfigurationFiles, but are being skipped because 'RuntimeConfigDevPath' is empty.</value>
    <comment>{StrBegin="NETSDK1048: "}</comment>
  </data>
  <data name="GetDependsOnNETStandardFailedWithException" xml:space="preserve">
    <value>NETSDK1049: Resolved file has a bad image, no metadata, or is otherwise inaccessible. {0} {1}</value>
    <comment>{StrBegin="NETSDK1049: "}</comment>
  </data>
  <data name="UnsupportedSDKVersionForNetStandard20" xml:space="preserve">
    <value>NETSDK1050: The version of Microsoft.NET.Sdk used by this project is insufficient to support references to libraries targeting .NET Standard 1.5 or higher.  Please install version 2.0 or higher of the .NET Core SDK.</value>
    <comment>{StrBegin="NETSDK1050: "}</comment>
  </data>
  <data name="ErrorParsingFrameworkListInvalidValue" xml:space="preserve">
    <value>NETSDK1051: Error parsing FrameworkList from '{0}'.  {1} '{2}' was invalid.</value>
    <comment>{StrBegin="NETSDK1051: "}</comment>
  </data>
  <data name="FrameworkListPathNotRooted" xml:space="preserve">
    <value>NETSDK1052: Framework list file path '{0}' is not rooted. Only full paths are supported.</value>
    <comment>{StrBegin="NETSDK1052: "}</comment>
  </data>
  <data name="PackAsToolCannotSupportSelfContained" xml:space="preserve">
    <value>NETSDK1053: Pack as tool does not support self contained.</value>
    <comment>{StrBegin="NETSDK1001: "}</comment>
  </data>
  <data name="DotnetToolOnlySupportNetcoreapp" xml:space="preserve">
    <value>NETSDK1054: only supports .NET Core.</value>
    <comment>{StrBegin="NETSDK1054: "}</comment>
  </data>
  <data name="DotnetToolDoesNotSupportTFMLowerThanNetcoreapp21" xml:space="preserve">
    <value>NETSDK1055: DotnetTool does not support target framework lower than netcoreapp2.1.</value>
    <comment>{StrBegin="NETSDK1055: "}</comment>
  </data>
  <data name="UnsupportedRuntimeIdentifier" xml:space="preserve">
    <value>NETSDK1056: Project is targeting runtime '{0}' but did not resolve any runtime-specific packages. This runtime may not be supported by the target framework.</value>
    <comment>{StrBegin="NETSDK1056: "}</comment>
  </data>
  <data name="UsingPreviewSdkWarning" xml:space="preserve">
    <value>NETSDK1057: You are using a preview version of .NET Core. See: https://aka.ms/dotnet-core-preview</value>
    <comment>{StrBegin="NETSDK1057: "}</comment>
  </data>
  <data name="InvalidItemSpecToUse" xml:space="preserve">
    <value>NETSDK1058: Invalid value for ItemSpecToUse parameter: '{0}'.  This property must be blank or set to 'Left' or 'Right'</value>
    <comment>{StrBegin="NETSDK1058: "}
The following are names of parameters or literal values and should not be translated: ItemSpecToUse, Left, Right</comment>
  </data>
  <data name="ProjectContainsObsoleteDotNetCliTool" xml:space="preserve">
    <value>NETSDK1059: The tool '{0}' is now included in the .NET Core SDK. Information on resolving this warning is available at (https://aka.ms/dotnetclitools-in-box).</value>
    <comment>{StrBegin="NETSDK1059: "}</comment>
  </data>
  <data name="ErrorReadingAssetsFile" xml:space="preserve">
    <value>NETSDK1060: Error reading assets file: {0}</value>
    <comment>{StrBegin="NETSDK1060: "}</comment>
  </data>
  <data name="MismatchedPlatformPackageVersion" xml:space="preserve">
    <value>NETSDK1061: The project was restored using {0} version {1}, but with current settings, version {2} would be used instead. To resolve this issue, make sure the same settings are used for restore and for subsequent operations such as build or publish. Typically this issue can occur if the RuntimeIdentifier property is set during build or publish but not during restore. For more information, see https://aka.ms/dotnet-runtime-patch-selection.</value>
    <comment>{StrBegin="NETSDK1061: "}
{0} - Package Identifier for platform package
{1} - Restored version of platform package
{2} - Current version of platform package</comment>
  </data>
  <data name="UnableToUsePackageAssetsCache" xml:space="preserve">
    <value>NETSDK1062: Unable to use package assets cache due to I/O error. This can occur when the same project is built more than once in parallel. Performance may be degraded, but the build result will not be impacted.</value>
    <comment>{StrBegin="NETSDK1062: "}</comment>
  </data>
  <data name="AssetsFileNotSet" xml:space="preserve">
    <value>NETSDK1063: The path to the project assets file was not set. Run a NuGet package restore to generate this file.</value>
    <comment>{StrBegin="NETSDK1063: "}</comment>
  </data>
  <data name="PackageNotFound" xml:space="preserve">
    <value>NETSDK1064: Package {0}, version {1} was not found. It might have been deleted since NuGet restore. Otherwise, NuGet restore might have only partially completed, which might have been due to maximum path length restrictions.</value>
    <comment>{StrBegin="NETSDK1064: "}</comment>
  </data>
  <data name="CannotFindApphostForRid" xml:space="preserve">
    <value>NETSDK1065: Cannot find app host for {0}. {0} could be an invalid runtime identifier (RID). For more information about RID, see https://aka.ms/rid-catalog.</value>
    <comment>{StrBegin="NETSDK1065: "}</comment>
  </data>
  <data name="CannotUseSelfContainedWithoutAppHost" xml:space="preserve">
    <value>NETSDK1067: Self-contained applications are required to use the application host. Either set SelfContained to false or set UseAppHost to true.</value>
    <comment>{StrBegin="NETSDK1067: "}</comment>
  </data>
  <data name="FrameworkDependentAppHostRequiresVersion21" xml:space="preserve">
    <value>NETSDK1068: The framework-dependent application host requires a target framework of at least 'netcoreapp2.1'.</value>
    <comment>{StrBegin="NETSDK1068: "}</comment>
  </data>
  <data name="NETFrameworkToNonBuiltInNETStandard" xml:space="preserve">
    <value>NETSDK1069: This project uses a library that targets .NET Standard 1.5 or higher, and the project targets a version of .NET Framework that doesn't have built-in support for that version of .NET Standard. Visit https://aka.ms/net-standard-known-issues for a set of known issues. Consider retargeting to .NET Framework 4.7.2.</value>
    <comment>{StrBegin="NETSDK1069: "}</comment>
  </data>
  <data name="AppConfigRequiresRootConfiguration" xml:space="preserve">
    <value>NETSDK1070: The application configuration file must have root configuration element.</value>
    <comment>{StrBegin="NETSDK1070: "}</comment>
  </data>
  <data name="PackageReferenceVersionNotRecommended" xml:space="preserve">
    <value>NETSDK1071: A PackageReference to '{0}' specified a Version of `{1}`. Specifying the version of this package is not recommended. For more information, see https://aka.ms/sdkimplicitrefs</value>
  </data>
  <data name="AppHostNotWindowsCLI" xml:space="preserve">
    <value>NETSDK1072: Unable to use '{0}' as application host executable because it's not a Windows executable for the CUI (Console) subsystem.</value>
    <comment>{StrBegin="NETSDK1072: "}</comment>
  </data>
  <data name="UnknownFrameworkReference" xml:space="preserve">
    <value>NETSDK1073: The FrameworkReference '{0}' was not recognized</value>
    <comment>{StrBegin="NETSDK1073: "}</comment>
  </data>
  <data name="AppHostCustomizationRequiresWindowsHostWarning" xml:space="preserve">
    <value>NETSDK1074: The application host executable will not be customized because adding resources requires that the build be performed on Windows (excluding Nano Server).</value>
    <comment>{StrBegin="NETSDK1074: "}</comment>
  </data>
  <data name="InvalidResourceUpdate" xml:space="preserve">
    <value>NETSDK1075: Update handle is invalid. This instance may not be used for further updates.</value>
    <comment>{StrBegin="NETSDK1075: "}</comment>
  </data>
  <data name="AddResourceWithNonIntegerResource" xml:space="preserve">
    <value>NETSDK1076: AddResource can only be used with integer resource types.</value>
    <comment>{StrBegin="NETSDK1076: "}</comment>
  </data>
  <data name="FailedToLockResource" xml:space="preserve">
    <value>NETSDK1077: Failed to lock resource.</value>
    <comment>{StrBegin="NETSDK1077: "}</comment>
  </data>
  <data name="AppHostNotWindows" xml:space="preserve">
    <value>NETSDK1078: Unable to use '{0}' as application host executable because it's not a Windows PE file.</value>
    <comment>{StrBegin="NETSDK1078: "}</comment>
  </data>
  <data name="AspNetCoreAllNotSupported" xml:space="preserve">
    <value>NETSDK1079: The Microsoft.AspNetCore.All package is not supported when targeting .NET Core 3.0 or higher.  A FrameworkReference to Microsoft.AspNetCore.App should be used instead, and will be implicitly included by Microsoft.NET.Sdk.Web.</value>
    <comment>{StrBegin="NETSDK1079: "}</comment>
  </data>
  <data name="AspNetCoreUsesFrameworkReference" xml:space="preserve">
    <value>NETSDK1080: A PackageReference to Microsoft.AspNetCore.App is not necessary when targeting .NET Core 3.0 or higher. If Microsoft.NET.Sdk.Web is used, the shared framework will be referenced automatically. Otherwise, the PackageReference should be replaced with a FrameworkReference.</value>
    <comment>{StrBegin="NETSDK1080: "}</comment>
  </data>
<<<<<<< HEAD
  <data name="ClsidMapExportedTypesRequireExplicitGuid" xml:space="preserve">
    <value>NETSDK1081: The COMVisible class '{0}' must have a GuidAttribute with the CLSID of the class to be made visible to COM in .NET Core.</value>
    <comment>{StrBegin="NETSDK1081: "}
{0} - The ComVisible class that doesn't have a GuidAttribute on it.</comment>
  </data>
  <data name="ClsidMapConflictingGuids" xml:space="preserve">
    <value>NETSDK1082: The '{0}' and '{1}' types have the same CLSID '{2}' set in their GuidAttribute. Each COMVisible class needs to have a distinct guid for their CLSID.</value>
    <comment>{StrBegin="NETSDK1082: "}
{0} - The first type with the conflicting guid.
{1} - The second type with the conflicting guid.
{2} - The guid the two types have.</comment>
  </data>
  <data name="ClsidMapInvalidAssembly" xml:space="preserve">
    <value>NETSDK1083: The supplied assembly '{0}' is not valid. Cannot generate a CLSIDMap from it.</value>
    <comment>{StrBegin="NETSDK1083: "}
{0} - The path to the invalid assembly.</comment>
  </data>
  <data name="CannotFindComhost" xml:space="preserve">
    <value>NETSDK1084: Unable to find a .NET Core COM host. The .NET Core COM host is only available on .NET Core 3.0 or higher when targeting Windows.</value>
    <comment>{StrBegin="NETSDK1084: "}</comment>
=======
  <data name="UnresolvedTargetingPack" xml:space="preserve">
    <value>NETSDK1081: The targeting pack for {0} was not found. You may be able to resolve this by running a NuGet restore on the project.</value>
    <comment>{StrBegin="NETSDK1081: "}</comment>
  </data>
  <data name="NoAppHostAvailable" xml:space="preserve">
    <value>NETSDK1084: There is no application host available for the specified RuntimeIdentifier '{0}'.</value>
    <comment>{StrBegin="NETSDK1084: "}</comment>
  </data>
  <data name="NoRuntimePackAvailable" xml:space="preserve">
    <value>NETSDK1082: There was no runtime pack for {0} available for the specified RuntimeIdentifier '{1}'.</value>
    <comment>{StrBegin="NETSDK1082: "}</comment>
  </data>
  <data name="RuntimeIdentifierNotRecognized" xml:space="preserve">
    <value>NETSDK1083: The specified RuntimeIdentifier '{0}' is not recognized.</value>
    <comment>{StrBegin="NETSDK1083: "}</comment>
>>>>>>> 5687a0df
  </data>
</root><|MERGE_RESOLUTION|>--- conflicted
+++ resolved
@@ -436,43 +436,41 @@
     <value>NETSDK1080: A PackageReference to Microsoft.AspNetCore.App is not necessary when targeting .NET Core 3.0 or higher. If Microsoft.NET.Sdk.Web is used, the shared framework will be referenced automatically. Otherwise, the PackageReference should be replaced with a FrameworkReference.</value>
     <comment>{StrBegin="NETSDK1080: "}</comment>
   </data>
-<<<<<<< HEAD
+  <data name="UnresolvedTargetingPack" xml:space="preserve">
+    <value>NETSDK1081: The targeting pack for {0} was not found. You may be able to resolve this by running a NuGet restore on the project.</value>
+    <comment>{StrBegin="NETSDK1081: "}</comment>
+  </data>
+  <data name="NoAppHostAvailable" xml:space="preserve">
+    <value>NETSDK1084: There is no application host available for the specified RuntimeIdentifier '{0}'.</value>
+    <comment>{StrBegin="NETSDK1084: "}</comment>
+  </data>
+  <data name="NoRuntimePackAvailable" xml:space="preserve">
+    <value>NETSDK1082: There was no runtime pack for {0} available for the specified RuntimeIdentifier '{1}'.</value>
+    <comment>{StrBegin="NETSDK1082: "}</comment>
+  </data>
+  <data name="RuntimeIdentifierNotRecognized" xml:space="preserve">
+    <value>NETSDK1083: The specified RuntimeIdentifier '{0}' is not recognized.</value>
+    <comment>{StrBegin="NETSDK1083: "}</comment>
+  </data>
   <data name="ClsidMapExportedTypesRequireExplicitGuid" xml:space="preserve">
-    <value>NETSDK1081: The COMVisible class '{0}' must have a GuidAttribute with the CLSID of the class to be made visible to COM in .NET Core.</value>
+    <value>NETSDK1085: The COMVisible class '{0}' must have a GuidAttribute with the CLSID of the class to be made visible to COM in .NET Core.</value>
     <comment>{StrBegin="NETSDK1081: "}
 {0} - The ComVisible class that doesn't have a GuidAttribute on it.</comment>
   </data>
   <data name="ClsidMapConflictingGuids" xml:space="preserve">
-    <value>NETSDK1082: The '{0}' and '{1}' types have the same CLSID '{2}' set in their GuidAttribute. Each COMVisible class needs to have a distinct guid for their CLSID.</value>
+    <value>NETSDK1086: The '{0}' and '{1}' types have the same CLSID '{2}' set in their GuidAttribute. Each COMVisible class needs to have a distinct guid for their CLSID.</value>
     <comment>{StrBegin="NETSDK1082: "}
 {0} - The first type with the conflicting guid.
 {1} - The second type with the conflicting guid.
 {2} - The guid the two types have.</comment>
   </data>
   <data name="ClsidMapInvalidAssembly" xml:space="preserve">
-    <value>NETSDK1083: The supplied assembly '{0}' is not valid. Cannot generate a CLSIDMap from it.</value>
+    <value>NETSDK1087: The supplied assembly '{0}' is not valid. Cannot generate a CLSIDMap from it.</value>
     <comment>{StrBegin="NETSDK1083: "}
 {0} - The path to the invalid assembly.</comment>
   </data>
   <data name="CannotFindComhost" xml:space="preserve">
-    <value>NETSDK1084: Unable to find a .NET Core COM host. The .NET Core COM host is only available on .NET Core 3.0 or higher when targeting Windows.</value>
+    <value>NETSDK1088: Unable to find a .NET Core COM host. The .NET Core COM host is only available on .NET Core 3.0 or higher when targeting Windows.</value>
     <comment>{StrBegin="NETSDK1084: "}</comment>
-=======
-  <data name="UnresolvedTargetingPack" xml:space="preserve">
-    <value>NETSDK1081: The targeting pack for {0} was not found. You may be able to resolve this by running a NuGet restore on the project.</value>
-    <comment>{StrBegin="NETSDK1081: "}</comment>
-  </data>
-  <data name="NoAppHostAvailable" xml:space="preserve">
-    <value>NETSDK1084: There is no application host available for the specified RuntimeIdentifier '{0}'.</value>
-    <comment>{StrBegin="NETSDK1084: "}</comment>
-  </data>
-  <data name="NoRuntimePackAvailable" xml:space="preserve">
-    <value>NETSDK1082: There was no runtime pack for {0} available for the specified RuntimeIdentifier '{1}'.</value>
-    <comment>{StrBegin="NETSDK1082: "}</comment>
-  </data>
-  <data name="RuntimeIdentifierNotRecognized" xml:space="preserve">
-    <value>NETSDK1083: The specified RuntimeIdentifier '{0}' is not recognized.</value>
-    <comment>{StrBegin="NETSDK1083: "}</comment>
->>>>>>> 5687a0df
   </data>
 </root>
<?xml version="1.0" encoding="utf-8"?>
<root>
  <!--
    Microsoft ResX Schema

    Version 2.0

    The primary goals of this format is to allow a simple XML format
    that is mostly human readable. The generation and parsing of the
    various data types are done through the TypeConverter classes
    associated with the data types.

    Example:

    ... ado.net/XML headers & schema ...
    <resheader name="resmimetype">text/microsoft-resx</resheader>
    <resheader name="version">2.0</resheader>
    <resheader name="reader">System.Resources.ResXResourceReader, System.Windows.Forms, ...</resheader>
    <resheader name="writer">System.Resources.ResXResourceWriter, System.Windows.Forms, ...</resheader>
    <data name="Name1"><value>this is my long string</value><comment>this is a comment</comment></data>
    <data name="Color1" type="System.Drawing.Color, System.Drawing">Blue</data>
    <data name="Bitmap1" mimetype="application/x-microsoft.net.object.binary.base64">
        <value>[base64 mime encoded serialized .NET Framework object]</value>
    </data>
    <data name="Icon1" type="System.Drawing.Icon, System.Drawing" mimetype="application/x-microsoft.net.object.bytearray.base64">
        <value>[base64 mime encoded string representing a byte array form of the .NET Framework object]</value>
        <comment>This is a comment</comment>
    </data>

    There are any number of "resheader" rows that contain simple
    name/value pairs.

    Each data row contains a name, and value. The row also contains a
    type or mimetype. Type corresponds to a .NET class that support
    text/value conversion through the TypeConverter architecture.
    Classes that don't support this are serialized and stored with the
    mimetype set.

    The mimetype is used for serialized objects, and tells the
    ResXResourceReader how to depersist the object. This is currently not
    extensible. For a given mimetype the value must be set accordingly:

    Note - application/x-microsoft.net.object.binary.base64 is the format
    that the ResXResourceWriter will generate, however the reader can
    read any of the formats listed below.

    mimetype: application/x-microsoft.net.object.binary.base64
    value   : The object must be serialized with
            : System.Runtime.Serialization.Formatters.Binary.BinaryFormatter
            : and then encoded with base64 encoding.

    mimetype: application/x-microsoft.net.object.soap.base64
    value   : The object must be serialized with
            : System.Runtime.Serialization.Formatters.Soap.SoapFormatter
            : and then encoded with base64 encoding.

    mimetype: application/x-microsoft.net.object.bytearray.base64
    value   : The object must be serialized into a byte array
            : using a System.ComponentModel.TypeConverter
            : and then encoded with base64 encoding.
    -->
  <xsd:schema id="root" xmlns="" xmlns:xsd="http://www.w3.org/2001/XMLSchema" xmlns:msdata="urn:schemas-microsoft-com:xml-msdata">
    <xsd:import namespace="http://www.w3.org/XML/1998/namespace" />
    <xsd:element name="root" msdata:IsDataSet="true">
      <xsd:complexType>
        <xsd:choice maxOccurs="unbounded">
          <xsd:element name="metadata">
            <xsd:complexType>
              <xsd:sequence>
                <xsd:element name="value" type="xsd:string" minOccurs="0" />
              </xsd:sequence>
              <xsd:attribute name="name" use="required" type="xsd:string" />
              <xsd:attribute name="type" type="xsd:string" />
              <xsd:attribute name="mimetype" type="xsd:string" />
              <xsd:attribute ref="xml:space" />
            </xsd:complexType>
          </xsd:element>
          <xsd:element name="assembly">
            <xsd:complexType>
              <xsd:attribute name="alias" type="xsd:string" />
              <xsd:attribute name="name" type="xsd:string" />
            </xsd:complexType>
          </xsd:element>
          <xsd:element name="data">
            <xsd:complexType>
              <xsd:sequence>
                <xsd:element name="value" type="xsd:string" minOccurs="0" msdata:Ordinal="1" />
                <xsd:element name="comment" type="xsd:string" minOccurs="0" msdata:Ordinal="2" />
              </xsd:sequence>
              <xsd:attribute name="name" type="xsd:string" use="required" msdata:Ordinal="1" />
              <xsd:attribute name="type" type="xsd:string" msdata:Ordinal="3" />
              <xsd:attribute name="mimetype" type="xsd:string" msdata:Ordinal="4" />
              <xsd:attribute ref="xml:space" />
            </xsd:complexType>
          </xsd:element>
          <xsd:element name="resheader">
            <xsd:complexType>
              <xsd:sequence>
                <xsd:element name="value" type="xsd:string" minOccurs="0" msdata:Ordinal="1" />
              </xsd:sequence>
              <xsd:attribute name="name" type="xsd:string" use="required" />
            </xsd:complexType>
          </xsd:element>
        </xsd:choice>
      </xsd:complexType>
    </xsd:element>
  </xsd:schema>
  <resheader name="resmimetype">
    <value>text/microsoft-resx</value>
  </resheader>
  <resheader name="version">
    <value>2.0</value>
  </resheader>
  <resheader name="reader">
    <value>System.Resources.ResXResourceReader, System.Windows.Forms, Version=4.0.0.0, Culture=neutral, PublicKeyToken=b77a5c561934e089</value>
  </resheader>
  <resheader name="writer">
    <value>System.Resources.ResXResourceWriter, System.Windows.Forms, Version=4.0.0.0, Culture=neutral, PublicKeyToken=b77a5c561934e089</value>
  </resheader>
  <data name="AtLeastOneTargetFrameworkMustBeSpecified" xml:space="preserve">
    <value>NETSDK1001: At least one possible target framework must be specified.</value>
    <comment>{StrBegin="NETSDK1001: "}</comment>
  </data>
  <data name="NoCompatibleTargetFramework" xml:space="preserve">
    <value>NETSDK1002: Project '{0}' targets '{2}'. It cannot be referenced by a project that targets '{1}'.</value>
    <comment>{StrBegin="NETSDK1002: "}</comment>
  </data>
  <data name="InvalidFrameworkName" xml:space="preserve">
    <value>NETSDK1003: Invalid framework name: '{0}'.</value>
    <comment>{StrBegin="NETSDK1003: "}</comment>
  </data>
  <data name="AssetsFileNotFound" xml:space="preserve">
    <value>NETSDK1004: Assets file '{0}' not found. Run a NuGet package restore to generate this file.</value>
    <comment>{StrBegin="NETSDK1004: "}</comment>
  </data>
  <data name="AssetsFileMissingTarget" xml:space="preserve">
    <value>NETSDK1005: Assets file '{0}' doesn't have a target for '{1}'. Ensure that restore has run and that you have included '{2}' in the TargetFrameworks for your project.</value>
    <comment>{StrBegin="NETSDK1005: "}</comment>
  </data>
  <data name="AssetsFilePathNotRooted" xml:space="preserve">
    <value>NETSDK1006: Assets file path '{0}' is not rooted. Only full paths are supported.</value>
    <comment>{StrBegin="NETSDK1006: "}</comment>
  </data>
  <data name="CannotFindProjectInfo" xml:space="preserve">
    <value>NETSDK1007: Cannot find project info for '{0}'. This can indicate a missing project reference.</value>
    <comment>{StrBegin="NETSDK1007: "}</comment>
  </data>
  <data name="MissingItemMetadata" xml:space="preserve">
    <value>NETSDK1008: Missing '{0}' metadata on '{1}' item '{2}'.</value>
    <comment>{StrBegin="NETSDK1008: "}</comment>
  </data>
  <data name="UnrecognizedPreprocessorToken" xml:space="preserve">
    <value>NETSDK1009: Unrecognized preprocessor token '{0}' in '{1}'.</value>
    <comment>{StrBegin="NETSDK1009: "}</comment>
  </data>
  <data name="ContentPreproccessorParameterRequired" xml:space="preserve">
    <value>NETSDK1010: The '{0}' task must be given a value for parameter '{1}' in order to consume preprocessed content.</value>
    <comment>{StrBegin="NETSDK1010: "}</comment>
  </data>
  <data name="ProjectAssetsConsumedWithoutMSBuildProjectPath" xml:space="preserve">
    <value>NETSDK1011: Assets are consumed from project '{0}', but no corresponding MSBuild project path was  found in '{1}'.</value>
    <comment>{StrBegin="NETSDK1011: "}</comment>
  </data>
  <data name="UnexpectedFileType" xml:space="preserve">
    <value>NETSDK1012: Unexpected file type for '{0}'. Type is both '{1}' and '{2}'.</value>
    <comment>{StrBegin="NETSDK1012: "}</comment>
  </data>
  <data name="CannotInferTargetFrameworkIdentifierAndVersion" xml:space="preserve">
    <value>NETSDK1013: The TargetFramework value '{0}' was not recognized. It may be misspelled. If not, then the TargetFrameworkIdentifier and/or TargetFrameworkVersion properties must be specified explicitly.</value>
    <comment>{StrBegin="NETSDK1013: "}</comment>
  </data>
  <data name="ContentItemDoesNotProvideOutputPath" xml:space="preserve">
    <value>NETSDK1014: Content item for '{0}' sets '{1}', but does not provide  '{2}' or '{3}'.</value>
    <comment>{StrBegin="NETSDK1014: "}</comment>
  </data>
  <data name="DuplicatePreprocessorToken" xml:space="preserve">
    <value>NETSDK1015: The preprocessor token '{0}' has been given more than one value. Choosing '{1}' as the value.</value>
    <comment>{StrBegin="NETSDK1015: "}</comment>
  </data>
  <data name="UnableToFindResolvedPath" xml:space="preserve">
    <value>NETSDK1016: Unable to find resolved path for '{0}'.</value>
    <comment>{StrBegin="NETSDK1016: "}</comment>
  </data>
  <data name="AssetPreprocessorMustBeConfigured" xml:space="preserve">
    <value>NETSDK1017: Asset preprocessor must be configured before assets are processed.</value>
    <comment>{StrBegin="NETSDK1017: "}</comment>
  </data>
  <data name="InvalidNuGetVersionString" xml:space="preserve">
    <value>NETSDK1018: Invalid NuGet version string: '{0}'.</value>
    <comment>{StrBegin="NETSDK1018: "}</comment>
  </data>
  <data name="UnsupportedFramework" xml:space="preserve">
    <value>NETSDK1019: {0} is an unsupported framework.</value>
    <comment>{StrBegin="NETSDK1019: "}</comment>
  </data>
  <data name="IncorrectPackageRoot" xml:space="preserve">
    <value>NETSDK1020: Package Root {0} was incorrectly given for Resolved library {1}</value>
    <comment>{StrBegin="NETSDK1020: "}</comment>
  </data>
  <data name="MultipleFilesResolved" xml:space="preserve">
    <value>NETSDK1021: More than one file found for {0}</value>
    <comment>{StrBegin="NETSDK1021: "}</comment>
  </data>
  <data name="DuplicateItemsError" xml:space="preserve">
    <value>NETSDK1022: Duplicate '{0}' items were included. The .NET SDK includes '{0}' items from your project directory by default. You can either remove these items from your project file, or set the '{1}' property to '{2}' if you want to explicitly include them in your project file. For more information, see {4}. The duplicate items were: {3}</value>
    <comment>{StrBegin="NETSDK1022: "}</comment>
  </data>
  <data name="PackageReferenceOverrideWarning" xml:space="preserve">
    <value>NETSDK1023: A PackageReference for '{0}' was included in your project. This package is implicitly referenced by the .NET SDK and you do not typically need to reference it from your project. For more information, see {1}</value>
    <comment>{StrBegin="NETSDK1023: "}</comment>
  </data>
  <data name="FolderAlreadyExists" xml:space="preserve">
    <value>NETSDK1024: Folder '{0}' already exists either delete it or provide a different ComposeWorkingDir</value>
    <comment>{StrBegin="NETSDK1024: "}</comment>
  </data>
  <data name="IncorrectTargetFormat" xml:space="preserve">
    <value>NETSDK1025: The target manifest {0} provided is of not the correct format</value>
    <comment>{StrBegin="NETSDK1025: "}</comment>
  </data>
  <data name="RuntimeIdentifierWasNotSpecified" xml:space="preserve">
    <value>NETSDK1028: Specify a RuntimeIdentifier</value>
    <comment>{StrBegin="NETSDK1028: "}</comment>
  </data>
  <data name="AppHostHasBeenModified" xml:space="preserve">
    <value>NETSDK1029: Unable to use '{0}' as application host executable as it does not contain the expected placeholder byte sequence '{1}' that would mark where the application name would be written.</value>
    <comment>{StrBegin="NETSDK1029: "}</comment>
  </data>
  <data name="FileNameIsTooLong" xml:space="preserve">
    <value>NETSDK1030: Given file name '{0}' is longer than 1024 bytes</value>
    <comment>{StrBegin="NETSDK1030: "}</comment>
  </data>
  <data name="CannotHaveSelfContainedWithoutRuntimeIdentifier" xml:space="preserve">
    <value>NETSDK1031: It is not supported to build or publish a self-contained application without specifying a RuntimeIdentifier. You must either specify a RuntimeIdentifier or set SelfContained to false.</value>
    <comment>{StrBegin="NETSDK1031: "}</comment>
  </data>
  <data name="CannotHaveRuntimeIdentifierPlatformMismatchPlatformTarget" xml:space="preserve">
    <value>NETSDK1032: The RuntimeIdentifier platform '{0}' and the PlatformTarget '{1}' must be compatible.</value>
    <comment>{StrBegin="NETSDK1032: "}</comment>
  </data>
  <data name="ChoosingAssemblyVersion_Info" xml:space="preserve">
    <value>Choosing '{0}' because AssemblyVersion '{1}' is greater than '{2}'.</value>
  </data>
  <data name="ChoosingFileVersion_Info" xml:space="preserve">
    <value>Choosing '{0}' because file version '{1}' is greater than '{2}'.</value>
  </data>
  <data name="ChoosingPlatformItem_Info" xml:space="preserve">
    <value>Choosing '{0}' because it is a platform item.</value>
  </data>
  <data name="ChoosingPreferredPackage_Info" xml:space="preserve">
    <value>Choosing '{0}' because it comes from a package that is preferred.</value>
  </data>
  <data name="ChoosingCopyLocalArbitrarily_Info" xml:space="preserve">
    <value>Choosing '{0}' arbitrarily as both items are copy-local and have equal file and assembly versions.</value>
  </data>
  <data name="CouldNotDetermineWinner_EqualVersions_Info" xml:space="preserve">
    <value>Could not determine winner due to equal file and assembly versions.</value>
  </data>
  <data name="CouldNotDetermineWinner_DoesNotExist_Info" xml:space="preserve">
    <value>Could not determine winner because '{0}' does not exist.</value>
  </data>
  <data name="CouldNotDetermineWinner_NoFileVersion_Info" xml:space="preserve">
    <value>Could not determine a winner because '{0}' has no file version.</value>
  </data>
  <data name="CouldNotDetermineWinner_NotAnAssembly_Info" xml:space="preserve">
    <value>Could not determine a winner because '{0}' is not an assembly.</value>
  </data>
  <data name="EncounteredConflict_Info" xml:space="preserve">
    <value>Encountered conflict between '{0}' and '{1}'.</value>
  </data>
  <data name="CouldNotLoadPlatformManifest" xml:space="preserve">
    <value>NETSDK1042: Could not load PlatformManifest from '{0}' because it did not exist.</value>
    <comment>{StrBegin="NETSDK1042: "}</comment>
  </data>
  <data name="ErrorParsingPlatformManifest" xml:space="preserve">
    <value>NETSDK1043: Error parsing PlatformManifest from '{0}' line {1}.  Lines must have the format {2}.</value>
    <comment>{StrBegin="NETSDK1043: "}</comment>
  </data>
  <data name="ErrorParsingPlatformManifestInvalidValue" xml:space="preserve">
    <value>NETSDK1044: Error parsing PlatformManifest from '{0}' line {1}.  {2} '{3}' was invalid.</value>
    <comment>{StrBegin="NETSDK1044: "}</comment>
  </data>
  <data name="UnsupportedTargetFrameworkVersion" xml:space="preserve">
    <value>NETSDK1045: The current .NET SDK does not support targeting {0} {1}.  Either target {0} {2} or lower, or use a version of the .NET SDK that supports {0} {1}.</value>
    <comment>{StrBegin="NETSDK1045: "}</comment>
  </data>
  <data name="TargetFrameworkWithSemicolon" xml:space="preserve">
    <value>NETSDK1046: The TargetFramework value '{0}' is not valid. To multi-target, use the 'TargetFrameworks' property instead.</value>
    <comment>{StrBegin="NETSDK1046: "}</comment>
  </data>
  <data name="AssetsFileMissingRuntimeIdentifier" xml:space="preserve">
    <value>NETSDK1047: Assets file '{0}' doesn't have a target for '{1}'. Ensure that restore has run and that you have included '{2}' in the TargetFrameworks for your project. You may also need to include '{3}' in your project's RuntimeIdentifiers.</value>
    <comment>{StrBegin="NETSDK1047: "}</comment>
  </data>
  <data name="SkippingAdditionalProbingPaths" xml:space="preserve">
    <value>NETSDK1048: 'AdditionalProbingPaths' were specified for GenerateRuntimeConfigurationFiles, but are being skipped because 'RuntimeConfigDevPath' is empty.</value>
    <comment>{StrBegin="NETSDK1048: "}</comment>
  </data>
  <data name="GetDependsOnNETStandardFailedWithException" xml:space="preserve">
    <value>NETSDK1049: Resolved file has a bad image, no metadata, or is otherwise inaccessible. {0} {1}</value>
    <comment>{StrBegin="NETSDK1049: "}</comment>
  </data>
  <data name="UnsupportedSDKVersionForNetStandard20" xml:space="preserve">
    <value>NETSDK1050: The version of Microsoft.NET.Sdk used by this project is insufficient to support references to libraries targeting .NET Standard 1.5 or higher.  Please install version 2.0 or higher of the .NET Core SDK.</value>
    <comment>{StrBegin="NETSDK1050: "}</comment>
  </data>
  <data name="ErrorParsingFrameworkListInvalidValue" xml:space="preserve">
    <value>NETSDK1051: Error parsing FrameworkList from '{0}'.  {1} '{2}' was invalid.</value>
    <comment>{StrBegin="NETSDK1051: "}</comment>
  </data>
  <data name="FrameworkListPathNotRooted" xml:space="preserve">
    <value>NETSDK1052: Framework list file path '{0}' is not rooted. Only full paths are supported.</value>
    <comment>{StrBegin="NETSDK1052: "}</comment>
  </data>
  <data name="PackAsToolCannotSupportSelfContained" xml:space="preserve">
    <value>NETSDK1053: Pack as tool does not support self contained.</value>
    <comment>{StrBegin="NETSDK1053: "}</comment>
  </data>
  <data name="DotnetToolOnlySupportNetcoreapp" xml:space="preserve">
    <value>NETSDK1054: only supports .NET Core.</value>
    <comment>{StrBegin="NETSDK1054: "}</comment>
  </data>
  <data name="DotnetToolDoesNotSupportTFMLowerThanNetcoreapp21" xml:space="preserve">
    <value>NETSDK1055: DotnetTool does not support target framework lower than netcoreapp2.1.</value>
    <comment>{StrBegin="NETSDK1055: "}</comment>
  </data>
  <data name="UnsupportedRuntimeIdentifier" xml:space="preserve">
    <value>NETSDK1056: Project is targeting runtime '{0}' but did not resolve any runtime-specific packages. This runtime may not be supported by the target framework.</value>
    <comment>{StrBegin="NETSDK1056: "}</comment>
  </data>
  <data name="UsingPreviewSdk" xml:space="preserve">
    <value>NETSDK1057: You are using a preview version of .NET. See: https://aka.ms/dotnet-support-policy</value>
    <comment>{StrBegin="NETSDK1057: "}</comment>
  </data>
  <data name="InvalidItemSpecToUse" xml:space="preserve">
    <value>NETSDK1058: Invalid value for ItemSpecToUse parameter: '{0}'.  This property must be blank or set to 'Left' or 'Right'</value>
    <comment>{StrBegin="NETSDK1058: "}
The following are names of parameters or literal values and should not be translated: ItemSpecToUse, Left, Right</comment>
  </data>
  <data name="ProjectContainsObsoleteDotNetCliTool" xml:space="preserve">
    <value>NETSDK1059: The tool '{0}' is now included in the .NET SDK. Information on resolving this warning is available at (https://aka.ms/dotnetclitools-in-box).</value>
    <comment>{StrBegin="NETSDK1059: "}</comment>
  </data>
  <data name="ErrorReadingAssetsFile" xml:space="preserve">
    <value>NETSDK1060: Error reading assets file: {0}</value>
    <comment>{StrBegin="NETSDK1060: "}</comment>
  </data>
  <data name="MismatchedPlatformPackageVersion" xml:space="preserve">
    <value>NETSDK1061: The project was restored using {0} version {1}, but with current settings, version {2} would be used instead. To resolve this issue, make sure the same settings are used for restore and for subsequent operations such as build or publish. Typically this issue can occur if the RuntimeIdentifier property is set during build or publish but not during restore. For more information, see https://aka.ms/dotnet-runtime-patch-selection.</value>
    <comment>{StrBegin="NETSDK1061: "}
{0} - Package Identifier for platform package
{1} - Restored version of platform package
{2} - Current version of platform package</comment>
  </data>
  <data name="UnableToUsePackageAssetsCache_Info" xml:space="preserve">
    <value>Unable to use package assets cache due to I/O error. This can occur when the same project is built more than once in parallel. Performance may be degraded, but the build result will not be impacted.</value>
  </data>
  <data name="AssetsFileNotSet" xml:space="preserve">
    <value>NETSDK1063: The path to the project assets file was not set. Run a NuGet package restore to generate this file.</value>
    <comment>{StrBegin="NETSDK1063: "}</comment>
  </data>
  <data name="PackageNotFound" xml:space="preserve">
    <value>NETSDK1064: Package {0}, version {1} was not found. It might have been deleted since NuGet restore. Otherwise, NuGet restore might have only partially completed, which might have been due to maximum path length restrictions.</value>
    <comment>{StrBegin="NETSDK1064: "}</comment>
  </data>
  <data name="CannotFindApphostForRid" xml:space="preserve">
    <value>NETSDK1065: Cannot find app host for {0}. {0} could be an invalid runtime identifier (RID). For more information about RID, see https://aka.ms/rid-catalog.</value>
    <comment>{StrBegin="NETSDK1065: "}</comment>
  </data>
  <data name="CannotUseSelfContainedWithoutAppHost" xml:space="preserve">
    <value>NETSDK1067: Self-contained applications are required to use the application host. Either set SelfContained to false or set UseAppHost to true.</value>
    <comment>{StrBegin="NETSDK1067: "}</comment>
  </data>
  <data name="FrameworkDependentAppHostRequiresVersion21" xml:space="preserve">
    <value>NETSDK1068: The framework-dependent application host requires a target framework of at least 'netcoreapp2.1'.</value>
    <comment>{StrBegin="NETSDK1068: "}</comment>
  </data>
  <data name="NETFrameworkToNonBuiltInNETStandard" xml:space="preserve">
    <value>NETSDK1069: This project uses a library that targets .NET Standard 1.5 or higher, and the project targets a version of .NET Framework that doesn't have built-in support for that version of .NET Standard. Visit https://aka.ms/net-standard-known-issues for a set of known issues. Consider retargeting to .NET Framework 4.7.2.</value>
    <comment>{StrBegin="NETSDK1069: "}</comment>
  </data>
  <data name="AppConfigRequiresRootConfiguration" xml:space="preserve">
    <value>NETSDK1070: The application configuration file must have root configuration element.</value>
    <comment>{StrBegin="NETSDK1070: "}</comment>
  </data>
  <data name="PackageReferenceVersionNotRecommended" xml:space="preserve">
    <value>NETSDK1071: A PackageReference to '{0}' specified a Version of `{1}`. Specifying the version of this package is not recommended. For more information, see https://aka.ms/sdkimplicitrefs</value>
    <comment>{StrBegin="NETSDK1071: "}</comment>
  </data>
  <data name="AppHostNotWindowsCLI" xml:space="preserve">
    <value>NETSDK1072: Unable to use '{0}' as application host executable because it's not a Windows executable for the CUI (Console) subsystem.</value>
    <comment>{StrBegin="NETSDK1072: "}</comment>
  </data>
  <data name="UnknownFrameworkReference" xml:space="preserve">
    <value>NETSDK1073: The FrameworkReference '{0}' was not recognized</value>
    <comment>{StrBegin="NETSDK1073: "}</comment>
  </data>
  <data name="AppHostCustomizationRequiresWindowsHostWarning" xml:space="preserve">
    <value>NETSDK1074: The application host executable will not be customized because adding resources requires that the build be performed on Windows (excluding Nano Server).</value>
    <comment>{StrBegin="NETSDK1074: "}</comment>
  </data>
  <data name="InvalidResourceUpdate" xml:space="preserve">
    <value>NETSDK1075: Update handle is invalid. This instance may not be used for further updates.</value>
    <comment>{StrBegin="NETSDK1075: "}</comment>
  </data>
  <data name="AddResourceWithNonIntegerResource" xml:space="preserve">
    <value>NETSDK1076: AddResource can only be used with integer resource types.</value>
    <comment>{StrBegin="NETSDK1076: "}</comment>
  </data>
  <data name="FailedToLockResource" xml:space="preserve">
    <value>NETSDK1077: Failed to lock resource.</value>
    <comment>{StrBegin="NETSDK1077: "}</comment>
  </data>
  <data name="AppHostNotWindows" xml:space="preserve">
    <value>NETSDK1078: Unable to use '{0}' as application host executable because it's not a Windows PE file.</value>
    <comment>{StrBegin="NETSDK1078: "}</comment>
  </data>
  <data name="AspNetCoreAllNotSupported" xml:space="preserve">
    <value>NETSDK1079: The Microsoft.AspNetCore.All package is not supported when targeting .NET Core 3.0 or higher.  A FrameworkReference to Microsoft.AspNetCore.App should be used instead, and will be implicitly included by Microsoft.NET.Sdk.Web.</value>
    <comment>{StrBegin="NETSDK1079: "}</comment>
  </data>
  <data name="AspNetCoreUsesFrameworkReference" xml:space="preserve">
    <value>NETSDK1080: A PackageReference to Microsoft.AspNetCore.App is not necessary when targeting .NET Core 3.0 or higher. If Microsoft.NET.Sdk.Web is used, the shared framework will be referenced automatically. Otherwise, the PackageReference should be replaced with a FrameworkReference.</value>
    <comment>{StrBegin="NETSDK1080: "}</comment>
  </data>
  <data name="UnresolvedTargetingPack" xml:space="preserve">
    <value>NETSDK1081: The targeting pack for {0} was not found. You may be able to resolve this by running a NuGet restore on the project.</value>
    <comment>{StrBegin="NETSDK1081: "}</comment>
  </data>
  <data name="NoRuntimePackAvailable" xml:space="preserve">
    <value>NETSDK1082: There was no runtime pack for {0} available for the specified RuntimeIdentifier '{1}'.</value>
    <comment>{StrBegin="NETSDK1082: "}</comment>
  </data>
  <data name="RuntimeIdentifierNotRecognized" xml:space="preserve">
    <value>NETSDK1083: The specified RuntimeIdentifier '{0}' is not recognized.</value>
    <comment>{StrBegin="NETSDK1083: "}</comment>
  </data>
  <data name="NoAppHostAvailable" xml:space="preserve">
    <value>NETSDK1084: There is no application host available for the specified RuntimeIdentifier '{0}'.</value>
    <comment>{StrBegin="NETSDK1084: "}</comment>
  </data>
  <data name="NoBuildRequested" xml:space="preserve">
    <value>NETSDK1085: The 'NoBuild' property was set to true but the 'Build' target was invoked.</value>
    <comment>{StrBegin="NETSDK1085: "}</comment>
  </data>
  <data name="FrameworkReferenceOverrideWarning" xml:space="preserve">
    <value>NETSDK1086: A FrameworkReference for '{0}' was included in the project. This is implicitly referenced by the .NET SDK and you do not typically need to reference it from your project. For more information, see {1}</value>
    <comment>{StrBegin="NETSDK1086: "}</comment>
  </data>
  <data name="FrameworkReferenceDuplicateError" xml:space="preserve">
    <value>NETSDK1087: Multiple FrameworkReference items for '{0}' were included in the project.</value>
    <comment>{StrBegin="NETSDK1087: "}</comment>
  </data>
  <data name="ClsidMapExportedTypesRequireExplicitGuid" xml:space="preserve">
    <value>NETSDK1088: The COMVisible class '{0}' must have a GuidAttribute with the CLSID of the class to be made visible to COM in .NET Core.</value>
    <comment>{StrBegin="NETSDK1088: "}
{0} - The ComVisible class that doesn't have a GuidAttribute on it.</comment>
  </data>
  <data name="ClsidMapConflictingGuids" xml:space="preserve">
    <value>NETSDK1089: The '{0}' and '{1}' types have the same CLSID '{2}' set in their GuidAttribute. Each COMVisible class needs to have a distinct guid for their CLSID.</value>
    <comment>{StrBegin="NETSDK1089: "}
{0} - The first type with the conflicting guid.
{1} - The second type with the conflicting guid.
{2} - The guid the two types have.</comment>
  </data>
  <data name="ClsidMapInvalidAssembly" xml:space="preserve">
    <value>NETSDK1090: The supplied assembly '{0}' is not valid. Cannot generate a CLSIDMap from it.</value>
    <comment>{StrBegin="NETSDK1090: "}
{0} - The path to the invalid assembly.</comment>
  </data>
  <data name="CannotFindComhost" xml:space="preserve">
    <value>NETSDK1091: Unable to find a .NET Core COM host. The .NET Core COM host is only available on .NET Core 3.0 or higher when targeting Windows.</value>
    <comment>{StrBegin="NETSDK1091: "}</comment>
  </data>
  <data name="CannotEmbedClsidMapIntoComhost" xml:space="preserve">
    <value>NETSDK1092: The CLSIDMap cannot be embedded on the COM host because adding resources requires that the build be performed on Windows (excluding Nano Server).</value>
    <comment>{StrBegin="NETSDK1092: "}</comment>
  </data>
  <data name="ProjectToolOnlySupportTFMLowerThanNetcoreapp22" xml:space="preserve">
    <value>NETSDK1093: Project tools (DotnetCliTool) only support targeting .NET Core 2.2 and lower.</value>
    <comment>{StrBegin="NETSDK1093: "}</comment>
  </data>
  <data name="ReadyToRunNoValidRuntimePackageError" xml:space="preserve">
    <value>NETSDK1094: Unable to optimize assemblies for performance: a valid runtime package was not found. Either set the PublishReadyToRun property to false, or use a supported runtime identifier when publishing. When targeting .NET 6 or higher, make sure to restore packages with the PublishReadyToRun property set to true.</value>
    <comment>{StrBegin="NETSDK1094: "}</comment>
  </data>
  <data name="ReadyToRunTargetNotSupportedError" xml:space="preserve">
    <value>NETSDK1095: Optimizing assemblies for performance is not supported for the selected target platform or architecture. Please verify you are using a supported runtime identifier, or set the PublishReadyToRun property to false.</value>
    <comment>{StrBegin="NETSDK1095: "}</comment>
  </data>
  <data name="ReadyToRunCompilationFailed" xml:space="preserve">
    <value>NETSDK1096: Optimizing assemblies for performance failed. You can either exclude the failing assemblies from being optimized, or set the PublishReadyToRun property to false.</value>
    <comment>{StrBegin="NETSDK1096: "}</comment>
  </data>
  <data name="CannotHaveSingleFileWithoutRuntimeIdentifier" xml:space="preserve">
    <value>NETSDK1097: It is not supported to publish an application to a single-file without specifying a RuntimeIdentifier. You must either specify a RuntimeIdentifier or set PublishSingleFile to false.</value>
    <comment>{StrBegin="NETSDK1097: "}</comment>
  </data>
  <data name="CannotHaveSingleFileWithoutAppHost" xml:space="preserve">
    <value>NETSDK1098: Applications published to a single-file are required to use the application host. You must either set PublishSingleFile to false or set UseAppHost to true.</value>
    <comment>{StrBegin="NETSDK1098: "}</comment>
  </data>
  <data name="CannotHaveSingleFileWithoutExecutable" xml:space="preserve">
    <value>NETSDK1099: Publishing to a single-file is only supported for executable applications.</value>
    <comment>{StrBegin="NETSDK1099: "}</comment>
  </data>
  <data name="WindowsDesktopFrameworkRequiresWindows" xml:space="preserve">
    <value>NETSDK1100: To build a project targeting Windows on this operating system, set the EnableWindowsTargeting property to true.</value>
    <comment>{StrBegin="NETSDK1100: "}</comment>
  </data>
  <data name="ILLinkRunning_Info" xml:space="preserve">
    <value>Optimizing assemblies for size. This process might take a while.</value>
  </data>
  <data name="ILLinkOptimizedAssemblies_Info" xml:space="preserve">
    <value>Optimizing assemblies for size may change the behavior of the app. Be sure to test after publishing. See: https://aka.ms/dotnet-illink</value>
  </data>
  <data name="ILLinkNotSupportedError" xml:space="preserve">
    <value>NETSDK1102: Optimizing assemblies for size is not supported for the selected publish configuration. Please ensure that you are publishing a self-contained app.</value>
    <comment>{StrBegin="NETSDK1102: "}</comment>
  </data>
  <data name="RollForwardRequiresVersion30" xml:space="preserve">
    <value>NETSDK1103: RollForward setting is only supported on .NET Core 3.0 or higher.</value>
    <comment>{StrBegin="NETSDK1103: "}</comment>
  </data>
  <data name="InvalidRollForwardValue" xml:space="preserve">
    <value>NETSDK1104: RollForward value '{0}' is invalid. Allowed values are {1}.</value>
    <comment>{StrBegin="NETSDK1104: "}</comment>
  </data>
  <data name="WindowsDesktopFrameworkRequiresVersion30" xml:space="preserve">
    <value>NETSDK1105: Windows desktop applications are only supported on .NET Core 3.0 or higher.</value>
    <comment>{StrBegin="NETSDK1105: "}</comment>
  </data>
  <data name="WindowsDesktopFrameworkRequiresUseWpfOrUseWindowsForms" xml:space="preserve">
    <value>NETSDK1106: Microsoft.NET.Sdk.WindowsDesktop requires 'UseWpf' or 'UseWindowsForms' to be set to 'true'</value>
    <comment>{StrBegin="NETSDK1106: "}</comment>
  </data>
  <data name="UseWpfOrUseWindowsFormsRequiresWindowsDesktopFramework" xml:space="preserve">
    <value>NETSDK1107: Microsoft.NET.Sdk.WindowsDesktop is required to build Windows desktop applications. 'UseWpf' and 'UseWindowsForms' are not supported by the current SDK.</value>
    <comment>{StrBegin="NETSDK1107: "}</comment>
  </data>
  <data name="ReadyToRunCompilationHasWarnings_Info" xml:space="preserve">
    <value>Some ReadyToRun compilations emitted warnings, indicating potential missing dependencies. Missing dependencies could potentially cause runtime failures. To show the warnings, set the PublishReadyToRunShowWarnings property to true.</value>
  </data>
  <data name="RuntimeListNotFound" xml:space="preserve">
    <value>NETSDK1109: Runtime list file '{0}' was not found. Report this error to the .NET team here: https://aka.ms/dotnet-sdk-issue.</value>
    <comment>{StrBegin="NETSDK1109: "}</comment>
  </data>
  <data name="DuplicateRuntimePackAsset" xml:space="preserve">
    <value>NETSDK1110: More than one asset in the runtime pack has the same destination sub-path of '{0}'. Report this error to the .NET team here: https://aka.ms/dotnet-sdk-issue.</value>
    <comment>{StrBegin="NETSDK1110: "}</comment>
  </data>
  <data name="FailedToDeleteApphost" xml:space="preserve">
    <value>NETSDK1111: Failed to delete output apphost: {0}</value>
    <comment>{StrBegin="NETSDK1111: "}</comment>
  </data>
  <data name="RuntimePackNotDownloaded" xml:space="preserve">
    <value>NETSDK1112: The runtime pack for {0} was not downloaded. Try running a NuGet restore with the RuntimeIdentifier '{1}'.</value>
    <comment>{StrBegin="NETSDK1112: "}</comment>
  </data>
  <data name="AppHostCreationFailedWithRetry" xml:space="preserve">
    <value>NETSDK1113: Failed to create apphost (attempt {0} out of {1}): {2}</value>
    <comment>{StrBegin="NETSDK1113: "}</comment>
  </data>
  <data name="CannotFindIjwhost" xml:space="preserve">
    <value>NETSDK1114: Unable to find a .NET Core IJW host. The .NET Core IJW host is only available on .NET Core 3.1 or higher when targeting Windows.</value>
    <comment>{StrBegin="NETSDK1114: "}</comment>
  </data>
  <data name="NETFrameworkWithoutUsingNETSdkDefaults" xml:space="preserve">
    <value>NETSDK1115: The current .NET SDK does not support .NET Framework without using .NET SDK Defaults. It is likely due to a mismatch between C++/CLI project CLRSupport property and TargetFramework.</value>
    <comment>{StrBegin="NETSDK1115: "}</comment>
  </data>
  <data name="NoSupportCppNonDynamicLibraryDotnetCore" xml:space="preserve">
    <value>NETSDK1116: C++/CLI projects targeting .NET Core must be dynamic libraries.</value>
    <comment>{StrBegin="NETSDK1116: "}</comment>
  </data>
  <data name="NoSupportCppPublishDotnetCore" xml:space="preserve">
    <value>NETSDK1117: Does not support publish of C++/CLI project targeting dotnet core.</value>
    <comment>{StrBegin="NETSDK1117: "}</comment>
  </data>
  <data name="NoSupportCppPackDotnetCore" xml:space="preserve">
    <value>NETSDK1118: C++/CLI projects targeting .NET Core cannot be packed.</value>
    <comment>{StrBegin="NETSDK1118: "}</comment>
  </data>
  <data name="NoSupportCppEnableComHosting" xml:space="preserve">
    <value>NETSDK1119: C++/CLI projects targeting .NET Core cannot use EnableComHosting=true.</value>
    <comment>{StrBegin="NETSDK1119: "}</comment>
  </data>
  <data name="CppRequiresTFMVersion31" xml:space="preserve">
    <value>NETSDK1120: C++/CLI projects targeting .NET Core require a target framework of at least 'netcoreapp3.1'.</value>
    <comment>{StrBegin="NETSDK1120: "}</comment>
  </data>
  <data name="NoSupportCppSelfContained" xml:space="preserve">
    <value>NETSDK1121: C++/CLI projects targeting .NET Core cannot use SelfContained=true.</value>
    <comment>{StrBegin="NETSDK1121: "}</comment>
  </data>
  <data name="PublishReadyToRunRequiresVersion30" xml:space="preserve">
    <value>NETSDK1122: ReadyToRun compilation will be skipped because it is only supported for .NET Core 3.0 or higher.</value>
    <comment>{StrBegin="NETSDK1122: "}</comment>
  </data>
  <data name="PublishSingleFileRequiresVersion30" xml:space="preserve">
    <value>NETSDK1123: Publishing an application to a single-file requires .NET Core 3.0 or higher.</value>
    <comment>{StrBegin="NETSDK1123: "}</comment>
  </data>
  <data name="PublishTrimmedRequiresVersion30" xml:space="preserve">
    <value>NETSDK1124: Trimming assemblies requires .NET Core 3.0 or higher.</value>
    <comment>{StrBegin="NETSDK1124: "}</comment>
  </data>
  <data name="CanOnlyHaveSingleFileWithNetCoreApp" xml:space="preserve">
    <value>NETSDK1125: Publishing to a single-file is only supported for netcoreapp target.</value>
    <comment>{StrBegin="NETSDK1125: "}</comment>
  </data>
  <data name="Crossgen2RequiresSelfContained" xml:space="preserve">
    <value>NETSDK1126: Publishing ReadyToRun using Crossgen2 is only supported for self-contained applications.</value>
    <comment>{StrBegin="NETSDK1126: "}</comment>
  </data>
  <data name="TargetingPackNeedsRestore" xml:space="preserve">
    <value>NETSDK1127: The targeting pack {0} is not installed. Please restore and try again.</value>
    <comment>{StrBegin="NETSDK1127: "}</comment>
  </data>
  <data name="NoSupportComSelfContained" xml:space="preserve">
    <value>NETSDK1128: COM hosting does not support self-contained deployments.</value>
    <comment>{StrBegin="NETSDK1128: "}</comment>
  </data>
  <data name="PublishUnsupportedWithoutTargetFramework" xml:space="preserve">
    <value>NETSDK1129: The 'Publish' target is not supported without specifying a target framework. The current project targets multiple frameworks, you must specify the framework for the published application.</value>
    <comment>{StrBegin="NETSDK1129: "}</comment>
  </data>
  <data name="WinMDReferenceNotSupportedOnTargetFramework" xml:space="preserve">
    <value>NETSDK1130: {1} cannot be referenced. Referencing a Windows Metadata component directly when targeting .NET 5 or higher is not supported. For more information, see https://aka.ms/netsdk1130</value>
    <comment>{StrBegin="NETSDK1130: "}</comment>
  </data>
  <data name="WinMDObjNotSupportedOnTargetFramework" xml:space="preserve">
    <value>NETSDK1131: Producing a managed Windows Metadata component with WinMDExp is not supported when targeting {0}.</value>
    <comment>{StrBegin="NETSDK1131: "}</comment>
  </data>
  <data name="NoRuntimePackInformation" xml:space="preserve">
    <value>NETSDK1132: No runtime pack information was available for {0}.</value>
    <comment>{StrBegin="NETSDK1132: "}</comment>
  </data>
  <data name="ConflictingRuntimePackInformation" xml:space="preserve">
    <value>NETSDK1133: There was conflicting information about runtime packs available for {0}:
{1}</value>
    <comment>{StrBegin="NETSDK1133: "}</comment>
  </data>
  <data name="CannotHaveSolutionLevelRuntimeIdentifier" xml:space="preserve">
    <value>NETSDK1134: Building a solution with a specific RuntimeIdentifier is not supported. If you would like to publish for a single RID, specify the RID at the individual project level instead.</value>
    <comment>{StrBegin="NETSDK1134: "}</comment>
  </data>
  <data name="CannotHaveSupportedOSPlatformVersionHigherThanTargetPlatformVersion" xml:space="preserve">
    <value>NETSDK1135: SupportedOSPlatformVersion {0} cannot be higher than TargetPlatformVersion {1}.</value>
    <comment>{StrBegin="NETSDK1135: "}</comment>
  </data>
  <data name="WindowsDesktopTargetPlatformMustBeWindows" xml:space="preserve">
    <value>NETSDK1136: The target platform must be set to Windows (usually by including '-windows' in the TargetFramework property) when using Windows Forms or WPF, or referencing projects or packages that do so.</value>
    <comment>{StrBegin="NETSDK1136: "}</comment>
  </data>
  <data name="UnnecessaryWindowsDesktopSDK" xml:space="preserve">
    <value>NETSDK1137: It is no longer necessary to use the Microsoft.NET.Sdk.WindowsDesktop SDK. Consider changing the Sdk attribute of the root Project element to 'Microsoft.NET.Sdk'.</value>
    <comment>{StrBegin="NETSDK1137: "}</comment>
  </data>
  <data name="TargetFrameworkIsEol" xml:space="preserve">
    <value>NETSDK1138: The target framework '{0}' is out of support and will not receive security updates in the future. Please refer to {1} for more information about the support policy.</value>
    <comment>{StrBegin="NETSDK1138: "}</comment>
  </data>
  <data name="UnsupportedTargetPlatformIdentifier" xml:space="preserve">
    <value>NETSDK1139: The target platform identifier {0} was not recognized.</value>
    <comment>{StrBegin="NETSDK1139: "}</comment>
  </data>
  <data name="InvalidTargetPlatformVersion" xml:space="preserve">
    <value>NETSDK1140: {0} is not a valid TargetPlatformVersion for {1}. Valid versions include:
{2}</value>
    <comment>{StrBegin="NETSDK1140: "}</comment>
  </data>
  <data name="GlobalJsonSDKResolutionFailed" xml:space="preserve">
    <value>NETSDK1141: Unable to resolve the .NET SDK version as specified in the global.json located at {0}.</value>
    <comment>{StrBegin="NETSDK1141: "}</comment>
  </data>
  <data name="CannotIncludeSymbolsInSingleFile" xml:space="preserve">
    <value>NETSDK1142: Including symbols in a single file bundle is not supported when publishing for .NET5 or higher.</value>
    <comment>{StrBegin="NETSDK1142: "}</comment>
  </data>
  <data name="CannotIncludeAllContentButNotNativeLibrariesInSingleFile" xml:space="preserve">
    <value>NETSDK1143: Including all content in a single file bundle also includes native libraries. If IncludeAllContentForSelfExtract is true, IncludeNativeLibrariesForSelfExtract must not be false.</value>
    <comment>{StrBegin="NETSDK1143: "}</comment>
  </data>
  <data name="ILLinkFailed" xml:space="preserve">
    <value>NETSDK1144: Optimizing assemblies for size failed. Optimization can be disabled by setting the PublishTrimmed property to false.</value>
    <comment>{StrBegin="NETSDK1144: "}</comment>
  </data>
  <data name="TargetingApphostPackMissingCannotRestore" xml:space="preserve">
    <value>NETSDK1145: The {0} pack is not installed and NuGet package restore is not supported. Upgrade Visual Studio, remove global.json if it specifies a certain SDK version, and uninstall the newer SDK. For more options visit   https://aka.ms/targeting-apphost-pack-missing  Pack Type:{0}, Pack directory: {1}, targetframework: {2}, Pack PackageId: {3}, Pack Package Version: {4}</value>
    <comment>{StrBegin="NETSDK1145: "}</comment>
  </data>
  <data name="PackAsToolCannotSupportTargetPlatformIdentifier" xml:space="preserve">
    <value>NETSDK1146: PackAsTool does not support TargetPlatformIdentifier being set. For example, TargetFramework cannot be net5.0-windows, only net5.0. PackAsTool also does not support UseWPF or UseWindowsForms when targeting .NET 5 and higher.</value>
    <comment>{StrBegin="NETSDK1146: "}</comment>
  </data>
  <data name="WorkloadNotInstalled" xml:space="preserve">
    <value>NETSDK1147: To build this project, the following workloads must be installed: {0}
To install these workloads, run the following command: dotnet workload restore</value>
    <comment>{StrBegin="NETSDK1147: "} LOCALIZATION: Do not localize "dotnet workload restore"</comment>
  </data>
  <data name="WindowsSDKVersionConflicts" xml:space="preserve">
    <value>NETSDK1148: A referenced assembly was compiled using a newer version of Microsoft.Windows.SDK.NET.dll. Please update to a newer .NET SDK in order to reference this assembly.</value>
    <comment>{StrBegin="NETSDK1148: "}</comment>
  </data>
  <data name="WinMDTransitiveReferenceNotSupported" xml:space="preserve">
    <value>NETSDK1149: {0} cannot be referenced because it uses built-in support for WinRT, which is no longer supported in .NET 5 and higher.  An updated version of the component supporting .NET 5 is needed. For more information, see https://aka.ms/netsdk1149</value>
    <comment>{StrBegin="NETSDK1149: "}</comment>
  </data>
  <data name="SelfContainedExeCannotReferenceNonSelfContained" xml:space="preserve">
    <value>NETSDK1150: The referenced project '{0}' is a non self-contained executable.  A non self-contained executable cannot be referenced by a self-contained executable.  For more information, see https://aka.ms/netsdk1150</value>
    <comment>{StrBegin="NETSDK1150: "}</comment>
  </data>
  <data name="NonSelfContainedExeCannotReferenceSelfContained" xml:space="preserve">
    <value>NETSDK1151: The referenced project '{0}' is a self-contained executable.  A self-contained executable cannot be referenced by a non self-contained executable.  For more information, see https://aka.ms/netsdk1151</value>
    <comment>{StrBegin="NETSDK1151: "}</comment>
  </data>
  <data name="DuplicatePublishOutputFiles" xml:space="preserve">
    <value>NETSDK1152: Found multiple publish output files with the same relative path: {0}.</value>
    <comment>{StrBegin="NETSDK1152: "}</comment>
  </data>
  <data name="CrossgenToolMissingInPDBCompilationMode" xml:space="preserve">
    <value>NETSDK1153: CrossgenTool not specified in PDB compilation mode.</value>
    <comment>{StrBegin="NETSDK1153: "}</comment>
  </data>
  <data name="Crossgen2ToolMissingWhenUseCrossgen2IsSet" xml:space="preserve">
    <value>NETSDK1154: Crossgen2Tool must be specified when UseCrossgen2 is set to true.</value>
    <comment>{StrBegin="NETSDK1154: "}</comment>
  </data>
  <data name="Crossgen2ToolExecutableNotFound" xml:space="preserve">
    <value>NETSDK1155: Crossgen2Tool executable '{0}' not found.</value>
    <comment>{StrBegin="NETSDK1155: "}</comment>
  </data>
  <data name="DotNetHostExecutableNotFound" xml:space="preserve">
    <value>NETSDK1156: .NET host executable '{0}' not found.</value>
    <comment>{StrBegin="NETSDK1156: "}</comment>
  </data>
  <data name="JitLibraryNotFound" xml:space="preserve">
    <value>NETSDK1157: JIT library '{0}' not found.</value>
    <comment>{StrBegin="NETSDK1157: "}</comment>
  </data>
  <data name="Crossgen2MissingRequiredMetadata" xml:space="preserve">
    <value>NETSDK1158: Required '{0}' metadata missing on Crossgen2Tool item.</value>
    <comment>{StrBegin="NETSDK1158: "}</comment>
  </data>
  <data name="CrossgenToolMissingWhenUseCrossgen2IsNotSet" xml:space="preserve">
    <value>NETSDK1159: CrossgenTool must be specified when UseCrossgen2 is set to false.</value>
    <comment>{StrBegin="NETSDK1159: "}</comment>
  </data>
  <data name="CrossgenToolExecutableNotFound" xml:space="preserve">
    <value>NETSDK1160: CrossgenTool executable '{0}' not found.</value>
    <comment>{StrBegin="NETSDK1160: "}</comment>
  </data>
  <data name="DiaSymReaderLibraryNotFound" xml:space="preserve">
    <value>NETSDK1161: DiaSymReader library '{0}' not found.</value>
    <comment>{StrBegin="NETSDK1161: "}</comment>
  </data>
  <data name="PDBGeneratorInputExecutableNotFound" xml:space="preserve">
    <value>NETSDK1162: PDB generation: R2R executable '{0}' not found.</value>
    <comment>{StrBegin="NETSDK1162: "}</comment>
  </data>
  <data name="InputAssemblyNotFound" xml:space="preserve">
    <value>NETSDK1163: Input assembly '{0}' not found.</value>
    <comment>{StrBegin="NETSDK1163: "}</comment>
  </data>
  <data name="MissingOutputPDBImagePath" xml:space="preserve">
    <value>NETSDK1164: Missing output PDB path in PDB generation mode (OutputPDBImage metadata).</value>
    <comment>{StrBegin="NETSDK1164: "}</comment>
  </data>
  <data name="MissingOutputR2RImageFileName" xml:space="preserve">
    <value>NETSDK1165: Missing output R2R image path (OutputR2RImage metadata).</value>
    <comment>{StrBegin="NETSDK1165: "}</comment>
  </data>
  <data name="Crossgen5CannotEmitSymbolsInCompositeMode" xml:space="preserve">
    <value>NETSDK1166: Cannot emit symbols when publishing for .NET 5 with Crossgen2 using composite mode.</value>
    <comment>{StrBegin="NETSDK1166: "}</comment>
  </data>
  <data name="CompressionInSingleFileRequires60" xml:space="preserve">
    <value>NETSDK1167: Compression in a single file bundle is only supported when publishing for .NET6 or higher.</value>
    <comment>{StrBegin="NETSDK1167: "}</comment>
  </data>
  <data name="TrimmingWpfIsNotSupported" xml:space="preserve">
    <value>NETSDK1168: WPF is not supported or recommended with trimming enabled. Please go to https://aka.ms/dotnet-illink/wpf for more details.</value>
    <comment>{StrBegin="NETSDK1168: "}</comment>
  </data>
  <data name="DuplicateTypeLibraryIds" xml:space="preserve">
    <value>NETSDK1169: The same resource ID {0} was specified for two type libraries '{1}' and '{2}'. Duplicate type library IDs are not allowed.</value>
    <comment>{StrBegin="NETSDK1169: "}</comment>
  </data>
  <data name="InvalidTypeLibraryId" xml:space="preserve">
    <value>NETSDK1170: The provided type library ID '{0}' for type library '{1}' is invalid. The ID must be a positive integer less than 65536.</value>
    <comment>{StrBegin="NETSDK1170: "}</comment>
  </data>
  <data name="MissingTypeLibraryId" xml:space="preserve">
    <value>NETSDK1171: An integer ID less than 65536 must be provided for type library '{0}' because more than one type library is specified.</value>
    <comment>{StrBegin="NETSDK1171: "}</comment>
  </data>
  <data name="TypeLibraryDoesNotExist" xml:space="preserve">
    <value>NETSDK1172: The provided type library '{0}' does not exist.</value>
    <comment>{StrBegin="NETSDK1172: "}</comment>
  </data>
  <data name="InvalidTypeLibrary" xml:space="preserve">
    <value>NETSDK1173: The provided type library '{0}' is in an invalid format.</value>
    <comment>{StrBegin="NETSDK1173: "}</comment>
  </data>
  <data name="PlaceholderRunCommandProjectAbbreviationDeprecated" xml:space="preserve">
    <value>NETSDK1174: Placeholder</value>
    <comment>{StrBegin="NETSDK1174: "} - This string is not used here, but is a placeholder for the error code, which is used by the "dotnet run" command.</comment>
  </data>
  <data name="TrimmingWindowsFormsIsNotSupported" xml:space="preserve">
    <value>NETSDK1175: Windows Forms is not supported or recommended with trimming enabled. Please go to https://aka.ms/dotnet-illink/windows-forms for more details.</value>
    <comment>{StrBegin="NETSDK1175: "}</comment>
  </data>
  <data name="CompressionInSingleFileRequiresSelfContained" xml:space="preserve">
    <value>NETSDK1176: Compression in a single file bundle is only supported when publishing a self-contained application.</value>
    <comment>{StrBegin="NETSDK1176: "}</comment>
  </data>
  <data name="AppHostSigningFailed" xml:space="preserve">
    <value>NETSDK1177: Failed to sign apphost with error code {1}: {0}</value>
    <comment>{StrBegin="NETSDK1177: "}</comment>
  </data>
  <data name="WorkloadNotAvailable" xml:space="preserve">
    <value>NETSDK1178: The project depends on the following workload packs that do not exist in any of the workloads available in this installation: {0}
You may need to build the project on another operating system or architecture, or update the .NET SDK.</value>
    <comment>{StrBegin="NETSDK1178: "}</comment>
  </data>
  <data name="SelfContainedOptionShouldBeUsedWithRuntime" xml:space="preserve">
    <value>NETSDK1179: One of '--self-contained' or '--no-self-contained' options are required when '--runtime' is used.</value>
    <comment>{StrBegin="NETSDK1179: "}{Locked="--self-contained"}{Locked="--no-self-contained"}{Locked="--runtime"}</comment>
  </data>
  <data name="CouldNotGetPackVersionFromWorkloadManifests" xml:space="preserve">
    <value>NETSDK1181: Error getting pack version: Pack '{0}' was not present in workload manifests.</value>
    <comment>{StrBegin="NETSDK1181: "}</comment>
  </data>
  <data name="Net6NotCompatibleWithDev16" xml:space="preserve">
    <value>NETSDK1182: Targeting .NET 6.0 or higher in Visual Studio 2019 is not supported.</value>
    <comment>{StrBegin="NETSDK1182: "}</comment>
  </data>
  <data name="AotNoValidRuntimePackageError" xml:space="preserve">
    <value>NETSDK1183: Unable to optimize assemblies for ahead-of-time compilation: a valid runtime package was not found. Either set the PublishAot property to false, or use a supported runtime identifier when publishing. When targeting .NET 7 or higher, make sure to restore packages with the PublishAot property set to true.</value>
    <comment>{StrBegin="NETSDK1183: "}</comment>
  </data>
  <data name="TargetingPackNotRestored_TransitiveDisabled" xml:space="preserve">
    <value>NETSDK1184: The Targeting Pack for FrameworkReference '{0}' was not available. This may be because DisableTransitiveFrameworkReferenceDownloads was set to true.</value>
    <comment>{StrBegin="NETSDK1184: "}</comment>
  </data>
  <data name="RuntimePackNotRestored_TransitiveDisabled" xml:space="preserve">
    <value>NETSDK1185: The Runtime Pack for FrameworkReference '{0}' was not available. This may be because DisableTransitiveFrameworkReferenceDownloads was set to true.</value>
    <comment>{StrBegin="NETSDK1185: "}</comment>
  </data>
  <data name="UnknownFrameworkReference_MauiEssentials" xml:space="preserve">
    <value>NETSDK1186: This project depends on Maui Essentials through a project or NuGet package reference, but doesn't declare that dependency explicitly. To build this project, you must set the UseMauiEssentials property to true (and install the Maui workload if necessary).</value>
    <comment>{StrBegin="NETSDK1186: "}</comment>
  </data>
  <data name="PackageContainsIncorrectlyCasedLocale" xml:space="preserve">
    <value>NETSDK1187: Package {0} {1} has a resource with the locale '{2}'. This locale has been normalized to the standard format '{3}' to prevent casing issues in the build. Consider notifying the package author about this casing issue.</value>
    <comment>{StrBegin="NETSDK1187: "} 0 is a package name, 1 is a package version, 2 is the incorrect locale string, and 3 is the correct locale string.</comment>
  </data>
  <data name="PackageContainsUnknownLocale" xml:space="preserve">
    <value>NETSDK1188: Package {0} {1} has a resource with the locale '{2}'. This locale is not recognized by .NET. Consider notifying the package author that it appears to be using an invalid locale.</value>
    <comment>{StrBegin="NETSDK1188: "} 0 is a package name, 1 is a package version, and 2 is the incorrect locale string</comment>
  </data>
  <data name="Prefer32BitIgnoredForNetCoreApp" xml:space="preserve">
    <value>NETSDK1189: Prefer32Bit is not supported and has no effect for netcoreapp target.</value>
    <comment>{StrBegin="NETSDK1189: "}</comment>
  </data>
  <data name="PReleaseRequiresEnvVarOnSln" xml:space="preserve">
    <value>NETSDK1190: To use '{0}' in solution projects, you must set the environment variable '{1}' (to true). This will increase the time to complete the operation.</value>
    <comment>{StrBegin="NETSDK1190: "}</comment>
  </data>
  <data name="ImplicitRuntimeIdentifierResolutionForPublishPropertyFailed" xml:space="preserve">
    <value>NETSDK1191: A runtime identifier for the property '{0}' couldn't be inferred. Specify a rid explicitly.</value>
    <comment>{StrBegin="NETSDK1191: "}</comment>
  </data>
  <data name="Net7NotCompatibleWithDev173" xml:space="preserve">
    <value>NETSDK1192: Targeting .NET 7.0 or higher in Visual Studio 2022 17.3 is not supported.</value>
    <comment>{StrBegin="NETSDK1192: "}</comment>
  </data>
  <data name="PublishSelfContainedMustBeBool" xml:space="preserve">
    <value>NETSDK1193: If PublishSelfContained is set, it must be either true or false. The value given was '{0}'.</value>
    <comment>{StrBegin="NETSDK1193: "}</comment>
  </data>
  <data name="CannotHaveSolutionLevelOutputPath" xml:space="preserve">
    <value>NETSDK1194: The "--output" option isn't supported when building a solution. Specifying a solution-level output path results in all projects copying outputs to the same directory, which can lead to inconsistent builds.</value>
    <comment>{StrBegin="NETSDK1194: "}{Locked="--output"}</comment>
  </data>
  <data name="AotNotSupported" xml:space="preserve">
    <value>NETSDK1195: The SDK does not support ahead-of-time compilation. Set the PublishAot property to false.</value>
    <comment>{StrBegin="NETSDK1195: "}</comment>
  </data>
  <data name="PublishProfileNotPresent" xml:space="preserve">
    <value>NETSDK1198: A publish profile with the name '{0}' was not found in the project. Set the PublishProfile property to a valid file name.</value>
    <comment>{StrBegin="NETSDK1198: "}</comment>
  </data>
  <data name="WorkloadIsEol" xml:space="preserve">
    <value>NETSDK1202: The workload '{0}' is out of support and will not receive security updates in the future. Please refer to {1} for more information about the support policy.</value>
    <comment>{StrBegin="NETSDK1202: "}</comment>
  </data>
<<<<<<< HEAD
  <!-- The latest message added is NonPortableRuntimeIdentifierDetected. Please update this value with each PR to catch parallel PRs both adding a new message -->
=======
  <data name="CannotDirectlyReferenceMicrosoftNetCompilersToolsetFramework" xml:space="preserve">
    <value>NETSDK1205: The Microsoft.Net.Compilers.Toolset.Framework package should not be set directly. Set the property 'BuildWithNetFrameworkHostedCompiler' to 'true' instead if you need it.</value>
    <comment>{StrBegin="NETSDK1205: "}{Locked="Microsoft.Net.Compilers.Toolset.Framework"}{Locked="BuildWithNetFrameworkHostedCompiler"}</comment>
  </data>
>>>>>>> af051f22
</root><|MERGE_RESOLUTION|>--- conflicted
+++ resolved
@@ -896,12 +896,9 @@
     <value>NETSDK1202: The workload '{0}' is out of support and will not receive security updates in the future. Please refer to {1} for more information about the support policy.</value>
     <comment>{StrBegin="NETSDK1202: "}</comment>
   </data>
-<<<<<<< HEAD
-  <!-- The latest message added is NonPortableRuntimeIdentifierDetected. Please update this value with each PR to catch parallel PRs both adding a new message -->
-=======
   <data name="CannotDirectlyReferenceMicrosoftNetCompilersToolsetFramework" xml:space="preserve">
     <value>NETSDK1205: The Microsoft.Net.Compilers.Toolset.Framework package should not be set directly. Set the property 'BuildWithNetFrameworkHostedCompiler' to 'true' instead if you need it.</value>
     <comment>{StrBegin="NETSDK1205: "}{Locked="Microsoft.Net.Compilers.Toolset.Framework"}{Locked="BuildWithNetFrameworkHostedCompiler"}</comment>
   </data>
->>>>>>> af051f22
+  <!-- The latest message added is NonPortableRuntimeIdentifierDetected. Please update this value with each PR to catch parallel PRs both adding a new message -->
 </root>
--- conflicted
+++ resolved
@@ -641,13 +641,12 @@
     <value>NETSDK1134: Building a solution with a specific RuntimeIdentifier is not supported. If you would like to publish for a single RID, specifiy the RID at the individual project level instead.</value>
     <comment>{StrBegin="NETSDK1134: "}</comment>
   </data>
-<<<<<<< HEAD
-  <data name="UnsupportedTargetPlatformIdentifier" xml:space="preserve">
-    <value>NETSDK1135: The target platform identifier {0} was not recognized.</value>
-=======
   <data name="CannotHaveMinimumOSPlatformHigherThanTargetPlatformVersion" xml:space="preserve">
     <value>NETSDK1135: MinimumOSPlatform {0} cannot be higher than TargetPlatformVersion {1}.</value>
->>>>>>> 7da00e15
     <comment>{StrBegin="NETSDK1135: "}</comment>
   </data>
+  <data name="UnsupportedTargetPlatformIdentifier" xml:space="preserve">
+    <value>NETSDK1136: The target platform identifier {0} was not recognized.</value>
+    <comment>{StrBegin="NETSDK1136: "}</comment>
+  </data>
 </root>
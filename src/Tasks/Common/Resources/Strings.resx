﻿<?xml version="1.0" encoding="utf-8"?>
<root>
  <!-- 
    Microsoft ResX Schema 
    
    Version 2.0
    
    The primary goals of this format is to allow a simple XML format 
    that is mostly human readable. The generation and parsing of the 
    various data types are done through the TypeConverter classes 
    associated with the data types.
    
    Example:
    
    ... ado.net/XML headers & schema ...
    <resheader name="resmimetype">text/microsoft-resx</resheader>
    <resheader name="version">2.0</resheader>
    <resheader name="reader">System.Resources.ResXResourceReader, System.Windows.Forms, ...</resheader>
    <resheader name="writer">System.Resources.ResXResourceWriter, System.Windows.Forms, ...</resheader>
    <data name="Name1"><value>this is my long string</value><comment>this is a comment</comment></data>
    <data name="Color1" type="System.Drawing.Color, System.Drawing">Blue</data>
    <data name="Bitmap1" mimetype="application/x-microsoft.net.object.binary.base64">
        <value>[base64 mime encoded serialized .NET Framework object]</value>
    </data>
    <data name="Icon1" type="System.Drawing.Icon, System.Drawing" mimetype="application/x-microsoft.net.object.bytearray.base64">
        <value>[base64 mime encoded string representing a byte array form of the .NET Framework object]</value>
        <comment>This is a comment</comment>
    </data>
                
    There are any number of "resheader" rows that contain simple 
    name/value pairs.
    
    Each data row contains a name, and value. The row also contains a 
    type or mimetype. Type corresponds to a .NET class that support 
    text/value conversion through the TypeConverter architecture. 
    Classes that don't support this are serialized and stored with the 
    mimetype set.
    
    The mimetype is used for serialized objects, and tells the 
    ResXResourceReader how to depersist the object. This is currently not 
    extensible. For a given mimetype the value must be set accordingly:
    
    Note - application/x-microsoft.net.object.binary.base64 is the format 
    that the ResXResourceWriter will generate, however the reader can 
    read any of the formats listed below.
    
    mimetype: application/x-microsoft.net.object.binary.base64
    value   : The object must be serialized with 
            : System.Runtime.Serialization.Formatters.Binary.BinaryFormatter
            : and then encoded with base64 encoding.
    
    mimetype: application/x-microsoft.net.object.soap.base64
    value   : The object must be serialized with 
            : System.Runtime.Serialization.Formatters.Soap.SoapFormatter
            : and then encoded with base64 encoding.

    mimetype: application/x-microsoft.net.object.bytearray.base64
    value   : The object must be serialized into a byte array 
            : using a System.ComponentModel.TypeConverter
            : and then encoded with base64 encoding.
    -->
  <xsd:schema id="root" xmlns="" xmlns:xsd="http://www.w3.org/2001/XMLSchema" xmlns:msdata="urn:schemas-microsoft-com:xml-msdata">
    <xsd:import namespace="http://www.w3.org/XML/1998/namespace" />
    <xsd:element name="root" msdata:IsDataSet="true">
      <xsd:complexType>
        <xsd:choice maxOccurs="unbounded">
          <xsd:element name="metadata">
            <xsd:complexType>
              <xsd:sequence>
                <xsd:element name="value" type="xsd:string" minOccurs="0" />
              </xsd:sequence>
              <xsd:attribute name="name" use="required" type="xsd:string" />
              <xsd:attribute name="type" type="xsd:string" />
              <xsd:attribute name="mimetype" type="xsd:string" />
              <xsd:attribute ref="xml:space" />
            </xsd:complexType>
          </xsd:element>
          <xsd:element name="assembly">
            <xsd:complexType>
              <xsd:attribute name="alias" type="xsd:string" />
              <xsd:attribute name="name" type="xsd:string" />
            </xsd:complexType>
          </xsd:element>
          <xsd:element name="data">
            <xsd:complexType>
              <xsd:sequence>
                <xsd:element name="value" type="xsd:string" minOccurs="0" msdata:Ordinal="1" />
                <xsd:element name="comment" type="xsd:string" minOccurs="0" msdata:Ordinal="2" />
              </xsd:sequence>
              <xsd:attribute name="name" type="xsd:string" use="required" msdata:Ordinal="1" />
              <xsd:attribute name="type" type="xsd:string" msdata:Ordinal="3" />
              <xsd:attribute name="mimetype" type="xsd:string" msdata:Ordinal="4" />
              <xsd:attribute ref="xml:space" />
            </xsd:complexType>
          </xsd:element>
          <xsd:element name="resheader">
            <xsd:complexType>
              <xsd:sequence>
                <xsd:element name="value" type="xsd:string" minOccurs="0" msdata:Ordinal="1" />
              </xsd:sequence>
              <xsd:attribute name="name" type="xsd:string" use="required" />
            </xsd:complexType>
          </xsd:element>
        </xsd:choice>
      </xsd:complexType>
    </xsd:element>
  </xsd:schema>
  <resheader name="resmimetype">
    <value>text/microsoft-resx</value>
  </resheader>
  <resheader name="version">
    <value>2.0</value>
  </resheader>
  <resheader name="reader">
    <value>System.Resources.ResXResourceReader, System.Windows.Forms, Version=4.0.0.0, Culture=neutral, PublicKeyToken=b77a5c561934e089</value>
  </resheader>
  <resheader name="writer">
    <value>System.Resources.ResXResourceWriter, System.Windows.Forms, Version=4.0.0.0, Culture=neutral, PublicKeyToken=b77a5c561934e089</value>
  </resheader>
  <data name="AtLeastOneTargetFrameworkMustBeSpecified" xml:space="preserve">
    <value>NETSDK1001: At least one possible target framework must be specified.</value>
    <comment>{StrBegin="NETSDK1001: "}</comment>
  </data>
  <data name="NoCompatibleTargetFramework" xml:space="preserve">
    <value>NETSDK1002: Project '{0}' targets '{2}'. It cannot be referenced by a project that targets '{1}'.</value>
    <comment>{StrBegin="NETSDK1002: "}</comment>
  </data>
  <data name="InvalidFrameworkName" xml:space="preserve">
    <value>NETSDK1003: Invalid framework name: '{0}'.</value>
    <comment>{StrBegin="NETSDK1003: "}</comment>
  </data>
  <data name="AssetsFileNotFound" xml:space="preserve">
    <value>NETSDK1004: Assets file '{0}' not found. Run a NuGet package restore to generate this file.</value>
    <comment>{StrBegin="NETSDK1004: "}</comment>
  </data>
  <data name="AssetsFileMissingTarget" xml:space="preserve">
    <value>NETSDK1005: Assets file '{0}' doesn't have a target for '{1}'. Ensure that restore has run and that you have included '{2}' in the TargetFrameworks for your project.</value>
    <comment>{StrBegin="NETSDK1005: "}</comment>
  </data>
  <data name="AssetsFilePathNotRooted" xml:space="preserve">
    <value>NETSDK1006: Assets file path '{0}' is not rooted. Only full paths are supported.</value>
    <comment>{StrBegin="NETSDK1006: "}</comment>
  </data>
  <data name="CannotFindProjectInfo" xml:space="preserve">
    <value>NETSDK1007: Cannot find project info for '{0}'. This can indicate a missing project reference.</value>
    <comment>{StrBegin="NETSDK1007: "}</comment>
  </data>
  <data name="MissingItemMetadata" xml:space="preserve">
    <value>NETSDK1008: Missing '{0}' metadata on '{1}' item '{2}'.</value>
    <comment>{StrBegin="NETSDK1008: "}</comment>
  </data>
  <data name="UnrecognizedPreprocessorToken" xml:space="preserve">
    <value>NETSDK1009: Unrecognized preprocessor token '{0}' in '{1}'.</value>
    <comment>{StrBegin="NETSDK1009: "}</comment>
  </data>
  <data name="ContentPreproccessorParameterRequired" xml:space="preserve">
    <value>NETSDK1010: The '{0}' task must be given a value for parameter '{1}' in order to consume preprocessed content.</value>
    <comment>{StrBegin="NETSDK1010: "}</comment>
  </data>
  <data name="ProjectAssetsConsumedWithoutMSBuildProjectPath" xml:space="preserve">
    <value>NETSDK1011: Assets are consumed from project '{0}', but no corresponding MSBuild project path was  found in '{1}'.</value>
    <comment>{StrBegin="NETSDK1011: "}</comment>
  </data>
  <data name="UnexpectedFileType" xml:space="preserve">
    <value>NETSDK1012: Unexpected file type for '{0}'. Type is both '{1}' and '{2}'.</value>
    <comment>{StrBegin="NETSDK1012: "}</comment>
  </data>
  <data name="CannotInferTargetFrameworkIdentifierAndVersion" xml:space="preserve">
    <value>NETSDK1013: The TargetFramework value '{0}' was not recognized. It may be misspelled. If not, then the TargetFrameworkIdentifier and/or TargetFrameworkVersion properties must be specified explicitly.</value>
    <comment>{StrBegin="NETSDK1013: "}</comment>
  </data>
  <data name="ContentItemDoesNotProvideOutputPath" xml:space="preserve">
    <value>NETSDK1014: Content item for '{0}' sets '{1}', but does not provide  '{2}' or '{3}'.</value>
    <comment>{StrBegin="NETSDK1014: "}</comment>
  </data>
  <data name="DuplicatePreprocessorToken" xml:space="preserve">
    <value>NETSDK1015: The preprocessor token '{0}' has been given more than one value. Choosing '{1}' as the value.</value>
    <comment>{StrBegin="NETSDK1015: "}</comment>
  </data>
  <data name="UnableToFindResolvedPath" xml:space="preserve">
    <value>NETSDK1016: Unable to find resolved path for '{0}'.</value>
    <comment>{StrBegin="NETSDK1016: "}</comment>
  </data>
  <data name="AssetPreprocessorMustBeConfigured" xml:space="preserve">
    <value>NETSDK1017: Asset preprocessor must be configured before assets are processed.</value>
    <comment>{StrBegin="NETSDK1017: "}</comment>
  </data>
  <data name="InvalidNuGetVersionString" xml:space="preserve">
    <value>NETSDK1018: Invalid NuGet version string: '{0}'.</value>
    <comment>{StrBegin="NETSDK1018: "}</comment>
  </data>
  <data name="UnsupportedFramework" xml:space="preserve">
    <value>NETSDK1019: {0} is an unsupported framework.</value>
    <comment>{StrBegin="NETSDK1019: "}</comment>
  </data>
  <data name="IncorrectPackageRoot" xml:space="preserve">
    <value>NETSDK1020: Package Root {0} was incorrectly given for Resolved library {1}</value>
    <comment>{StrBegin="NETSDK1020: "}</comment>
  </data>
  <data name="MultipleFilesResolved" xml:space="preserve">
    <value>NETSDK1021: More than one file found for {0}</value>
    <comment>{StrBegin="NETSDK1021: "}</comment>
  </data>
  <data name="DuplicateItemsError" xml:space="preserve">
    <value>NETSDK1022: Duplicate '{0}' items were included. The .NET SDK includes '{0}' items from your project directory by default. You can either remove these items from your project file, or set the '{1}' property to '{2}' if you want to explicitly include them in your project file. For more information, see {4}. The duplicate items were: {3}</value>
    <comment>{StrBegin="NETSDK1022: "}</comment>
  </data>
  <data name="PackageReferenceOverrideWarning" xml:space="preserve">
    <value>NETSDK1023: A PackageReference for '{0}' was included in your project. This package is implicitly referenced by the .NET SDK and you do not typically need to reference it from your project. For more information, see {1}</value>
    <comment>{StrBegin="NETSDK1023: "}</comment>
  </data>
  <data name="FolderAlreadyExists" xml:space="preserve">
    <value>NETSDK1024: Folder '{0}' already exists either delete it or provide a different ComposeWorkingDir</value>
    <comment>{StrBegin="NETSDK1024: "}</comment>
  </data>
  <data name="IncorrectTargetFormat" xml:space="preserve">
    <value>NETSDK1025: The target manifest {0} provided is of not the correct format</value>
    <comment>{StrBegin="NETSDK1025: "}</comment>
  </data>
  <data name="RuntimeIdentifierWasNotSpecified" xml:space="preserve">
    <value>NETSDK1028: Specify a RuntimeIdentifier</value>
    <comment>{StrBegin="NETSDK1028: "}</comment>
  </data>
  <data name="AppHostHasBeenModified" xml:space="preserve">
    <value>NETSDK1029: Unable to use '{0}' as application host executable as it does not contain the expected placeholder byte sequence '{1}' that would mark where the application name would be written.</value>
    <comment>{StrBegin="NETSDK1029: "}</comment>
  </data>
  <data name="FileNameIsTooLong" xml:space="preserve">
    <value>NETSDK1030: Given file name '{0}' is longer than 1024 bytes</value>
    <comment>{StrBegin="NETSDK1030: "}</comment>
  </data>
  <data name="CannotHaveSelfContainedWithoutRuntimeIdentifier" xml:space="preserve">
    <value>NETSDK1031: It is not supported to build or publish a self-contained application without specifying a RuntimeIdentifier. You must either specify a RuntimeIdentifier or set SelfContained to false.</value>
    <comment>{StrBegin="NETSDK1031: "}</comment>
  </data>
  <data name="CannotHaveRuntimeIdentifierPlatformMismatchPlatformTarget" xml:space="preserve">
    <value>NETSDK1032: The RuntimeIdentifier platform '{0}' and the PlatformTarget '{1}' must be compatible.</value>
    <comment>{StrBegin="NETSDK1032: "}</comment>
  </data>
  <data name="ChoosingAssemblyVersion_Info" xml:space="preserve">
    <value>Choosing '{0}' because AssemblyVersion '{1}' is greater than '{2}'.</value>
  </data>
  <data name="ChoosingFileVersion_Info" xml:space="preserve">
    <value>Choosing '{0}' because file version '{1}' is greater than '{2}'.</value>
  </data>
  <data name="ChoosingPlatformItem_Info" xml:space="preserve">
    <value>Choosing '{0}' because it is a platform item.</value>
  </data>
  <data name="ChoosingPreferredPackage_Info" xml:space="preserve">
    <value>Choosing '{0}' because it comes from a package that is preferred.</value>
  </data>
  <data name="ChoosingCopyLocalArbitrarily_Info" xml:space="preserve">
    <value>Choosing '{0}' arbitrarily as both items are copy-local and have equal file and assembly versions.</value>
  </data>
  <data name="CouldNotDetermineWinner_EqualVersions_Info" xml:space="preserve">
    <value>Could not determine winner due to equal file and assembly versions.</value>
  </data>
  <data name="CouldNotDetermineWinner_DoesNotExist_Info" xml:space="preserve">
    <value>Could not determine winner because '{0}' does not exist.</value>
  </data>
  <data name="CouldNotDetermineWinner_NoFileVersion_Info" xml:space="preserve">
    <value>Could not determine a winner because '{0}' has no file version.</value>
  </data>
  <data name="CouldNotDetermineWinner_NotAnAssembly_Info" xml:space="preserve">
    <value>Could not determine a winner because '{0}' is not an assembly.</value>
  </data>
  <data name="EncounteredConflict_Info" xml:space="preserve">
    <value>Encountered conflict between '{0}' and '{1}'.</value>
  </data>
  <data name="CouldNotLoadPlatformManifest" xml:space="preserve">
    <value>NETSDK1042: Could not load PlatformManifest from '{0}' because it did not exist.</value>
    <comment>{StrBegin="NETSDK1042: "}</comment>
  </data>
  <data name="ErrorParsingPlatformManifest" xml:space="preserve">
    <value>NETSDK1043: Error parsing PlatformManifest from '{0}' line {1}.  Lines must have the format {2}.</value>
    <comment>{StrBegin="NETSDK1043: "}</comment>
  </data>
  <data name="ErrorParsingPlatformManifestInvalidValue" xml:space="preserve">
    <value>NETSDK1044: Error parsing PlatformManifest from '{0}' line {1}.  {2} '{3}' was invalid.</value>
    <comment>{StrBegin="NETSDK1044: "}</comment>
  </data>
  <data name="UnsupportedTargetFrameworkVersion" xml:space="preserve">
    <value>NETSDK1045: The current .NET SDK does not support targeting {0} {1}.  Either target {0} {2} or lower, or use a version of the .NET SDK that supports {0} {1}.</value>
    <comment>{StrBegin="NETSDK1045: "}</comment>
  </data>
  <data name="TargetFrameworkWithSemicolon" xml:space="preserve">
    <value>NETSDK1046: The TargetFramework value '{0}' is not valid. To multi-target, use the 'TargetFrameworks' property instead.</value>
    <comment>{StrBegin="NETSDK1046: "}</comment>
  </data>
  <data name="AssetsFileMissingRuntimeIdentifier" xml:space="preserve">
    <value>NETSDK1047: Assets file '{0}' doesn't have a target for '{1}'. Ensure that restore has run and that you have included '{2}' in the TargetFrameworks for your project. You may also need to include '{3}' in your project's RuntimeIdentifiers.</value>
    <comment>{StrBegin="NETSDK1047: "}</comment>
  </data>
  <data name="SkippingAdditionalProbingPaths" xml:space="preserve">
    <value>NETSDK1048: 'AdditionalProbingPaths' were specified for GenerateRuntimeConfigurationFiles, but are being skipped because 'RuntimeConfigDevPath' is empty.</value>
    <comment>{StrBegin="NETSDK1048: "}</comment>
  </data>
  <data name="GetDependsOnNETStandardFailedWithException" xml:space="preserve">
    <value>NETSDK1049: Resolved file has a bad image, no metadata, or is otherwise inaccessible. {0} {1}</value>
    <comment>{StrBegin="NETSDK1049: "}</comment>
  </data>
  <data name="UnsupportedSDKVersionForNetStandard20" xml:space="preserve">
    <value>NETSDK1050: The version of Microsoft.NET.Sdk used by this project is insufficient to support references to libraries targeting .NET Standard 1.5 or higher.  Please install version 2.0 or higher of the .NET Core SDK.</value>
    <comment>{StrBegin="NETSDK1050: "}</comment>
  </data>
  <data name="ErrorParsingFrameworkListInvalidValue" xml:space="preserve">
    <value>NETSDK1051: Error parsing FrameworkList from '{0}'.  {1} '{2}' was invalid.</value>
    <comment>{StrBegin="NETSDK1051: "}</comment>
  </data>
  <data name="FrameworkListPathNotRooted" xml:space="preserve">
    <value>NETSDK1052: Framework list file path '{0}' is not rooted. Only full paths are supported.</value>
    <comment>{StrBegin="NETSDK1052: "}</comment>
  </data>
  <data name="PackAsToolCannotSupportSelfContained" xml:space="preserve">
    <value>NETSDK1053: Pack as tool does not support self contained.</value>
    <comment>{StrBegin="NETSDK1053: "}</comment>
  </data>
  <data name="DotnetToolOnlySupportNetcoreapp" xml:space="preserve">
    <value>NETSDK1054: only supports .NET Core.</value>
    <comment>{StrBegin="NETSDK1054: "}</comment>
  </data>
  <data name="DotnetToolDoesNotSupportTFMLowerThanNetcoreapp21" xml:space="preserve">
    <value>NETSDK1055: DotnetTool does not support target framework lower than netcoreapp2.1.</value>
    <comment>{StrBegin="NETSDK1055: "}</comment>
  </data>
  <data name="UnsupportedRuntimeIdentifier" xml:space="preserve">
    <value>NETSDK1056: Project is targeting runtime '{0}' but did not resolve any runtime-specific packages. This runtime may not be supported by the target framework.</value>
    <comment>{StrBegin="NETSDK1056: "}</comment>
  </data>
  <data name="UsingPreviewSdk_Info" xml:space="preserve">
    <value>You are using a preview version of .NET. See: https://aka.ms/dotnet-core-preview</value>
  </data>
  <data name="InvalidItemSpecToUse" xml:space="preserve">
    <value>NETSDK1058: Invalid value for ItemSpecToUse parameter: '{0}'.  This property must be blank or set to 'Left' or 'Right'</value>
    <comment>{StrBegin="NETSDK1058: "}
The following are names of parameters or literal values and should not be translated: ItemSpecToUse, Left, Right</comment>
  </data>
  <data name="ProjectContainsObsoleteDotNetCliTool" xml:space="preserve">
    <value>NETSDK1059: The tool '{0}' is now included in the .NET SDK. Information on resolving this warning is available at (https://aka.ms/dotnetclitools-in-box).</value>
    <comment>{StrBegin="NETSDK1059: "}</comment>
  </data>
  <data name="ErrorReadingAssetsFile" xml:space="preserve">
    <value>NETSDK1060: Error reading assets file: {0}</value>
    <comment>{StrBegin="NETSDK1060: "}</comment>
  </data>
  <data name="MismatchedPlatformPackageVersion" xml:space="preserve">
    <value>NETSDK1061: The project was restored using {0} version {1}, but with current settings, version {2} would be used instead. To resolve this issue, make sure the same settings are used for restore and for subsequent operations such as build or publish. Typically this issue can occur if the RuntimeIdentifier property is set during build or publish but not during restore. For more information, see https://aka.ms/dotnet-runtime-patch-selection.</value>
    <comment>{StrBegin="NETSDK1061: "}
{0} - Package Identifier for platform package
{1} - Restored version of platform package
{2} - Current version of platform package</comment>
  </data>
  <data name="UnableToUsePackageAssetsCache_Info" xml:space="preserve">
    <value>Unable to use package assets cache due to I/O error. This can occur when the same project is built more than once in parallel. Performance may be degraded, but the build result will not be impacted.</value>
  </data>
  <data name="AssetsFileNotSet" xml:space="preserve">
    <value>NETSDK1063: The path to the project assets file was not set. Run a NuGet package restore to generate this file.</value>
    <comment>{StrBegin="NETSDK1063: "}</comment>
  </data>
  <data name="PackageNotFound" xml:space="preserve">
    <value>NETSDK1064: Package {0}, version {1} was not found. It might have been deleted since NuGet restore. Otherwise, NuGet restore might have only partially completed, which might have been due to maximum path length restrictions.</value>
    <comment>{StrBegin="NETSDK1064: "}</comment>
  </data>
  <data name="CannotFindApphostForRid" xml:space="preserve">
    <value>NETSDK1065: Cannot find app host for {0}. {0} could be an invalid runtime identifier (RID). For more information about RID, see https://aka.ms/rid-catalog.</value>
    <comment>{StrBegin="NETSDK1065: "}</comment>
  </data>
  <data name="CannotUseSelfContainedWithoutAppHost" xml:space="preserve">
    <value>NETSDK1067: Self-contained applications are required to use the application host. Either set SelfContained to false or set UseAppHost to true.</value>
    <comment>{StrBegin="NETSDK1067: "}</comment>
  </data>
  <data name="FrameworkDependentAppHostRequiresVersion21" xml:space="preserve">
    <value>NETSDK1068: The framework-dependent application host requires a target framework of at least 'netcoreapp2.1'.</value>
    <comment>{StrBegin="NETSDK1068: "}</comment>
  </data>
  <data name="NETFrameworkToNonBuiltInNETStandard" xml:space="preserve">
    <value>NETSDK1069: This project uses a library that targets .NET Standard 1.5 or higher, and the project targets a version of .NET Framework that doesn't have built-in support for that version of .NET Standard. Visit https://aka.ms/net-standard-known-issues for a set of known issues. Consider retargeting to .NET Framework 4.7.2.</value>
    <comment>{StrBegin="NETSDK1069: "}</comment>
  </data>
  <data name="AppConfigRequiresRootConfiguration" xml:space="preserve">
    <value>NETSDK1070: The application configuration file must have root configuration element.</value>
    <comment>{StrBegin="NETSDK1070: "}</comment>
  </data>
  <data name="PackageReferenceVersionNotRecommended" xml:space="preserve">
    <value>NETSDK1071: A PackageReference to '{0}' specified a Version of `{1}`. Specifying the version of this package is not recommended. For more information, see https://aka.ms/sdkimplicitrefs</value>
    <comment>{StrBegin="NETSDK1071: "}</comment>
  </data>
  <data name="AppHostNotWindowsCLI" xml:space="preserve">
    <value>NETSDK1072: Unable to use '{0}' as application host executable because it's not a Windows executable for the CUI (Console) subsystem.</value>
    <comment>{StrBegin="NETSDK1072: "}</comment>
  </data>
  <data name="UnknownFrameworkReference" xml:space="preserve">
    <value>NETSDK1073: The FrameworkReference '{0}' was not recognized</value>
    <comment>{StrBegin="NETSDK1073: "}</comment>
  </data>
  <data name="AppHostCustomizationRequiresWindowsHostWarning" xml:space="preserve">
    <value>NETSDK1074: The application host executable will not be customized because adding resources requires that the build be performed on Windows (excluding Nano Server).</value>
    <comment>{StrBegin="NETSDK1074: "}</comment>
  </data>
  <data name="InvalidResourceUpdate" xml:space="preserve">
    <value>NETSDK1075: Update handle is invalid. This instance may not be used for further updates.</value>
    <comment>{StrBegin="NETSDK1075: "}</comment>
  </data>
  <data name="AddResourceWithNonIntegerResource" xml:space="preserve">
    <value>NETSDK1076: AddResource can only be used with integer resource types.</value>
    <comment>{StrBegin="NETSDK1076: "}</comment>
  </data>
  <data name="FailedToLockResource" xml:space="preserve">
    <value>NETSDK1077: Failed to lock resource.</value>
    <comment>{StrBegin="NETSDK1077: "}</comment>
  </data>
  <data name="AppHostNotWindows" xml:space="preserve">
    <value>NETSDK1078: Unable to use '{0}' as application host executable because it's not a Windows PE file.</value>
    <comment>{StrBegin="NETSDK1078: "}</comment>
  </data>
  <data name="AspNetCoreAllNotSupported" xml:space="preserve">
    <value>NETSDK1079: The Microsoft.AspNetCore.All package is not supported when targeting .NET Core 3.0 or higher.  A FrameworkReference to Microsoft.AspNetCore.App should be used instead, and will be implicitly included by Microsoft.NET.Sdk.Web.</value>
    <comment>{StrBegin="NETSDK1079: "}</comment>
  </data>
  <data name="AspNetCoreUsesFrameworkReference" xml:space="preserve">
    <value>NETSDK1080: A PackageReference to Microsoft.AspNetCore.App is not necessary when targeting .NET Core 3.0 or higher. If Microsoft.NET.Sdk.Web is used, the shared framework will be referenced automatically. Otherwise, the PackageReference should be replaced with a FrameworkReference.</value>
    <comment>{StrBegin="NETSDK1080: "}</comment>
  </data>
  <data name="UnresolvedTargetingPack" xml:space="preserve">
    <value>NETSDK1081: The targeting pack for {0} was not found. You may be able to resolve this by running a NuGet restore on the project.</value>
    <comment>{StrBegin="NETSDK1081: "}</comment>
  </data>
  <data name="NoRuntimePackAvailable" xml:space="preserve">
    <value>NETSDK1082: There was no runtime pack for {0} available for the specified RuntimeIdentifier '{1}'.</value>
    <comment>{StrBegin="NETSDK1082: "}</comment>
  </data>
  <data name="RuntimeIdentifierNotRecognized" xml:space="preserve">
    <value>NETSDK1083: The specified RuntimeIdentifier '{0}' is not recognized.</value>
    <comment>{StrBegin="NETSDK1083: "}</comment>
  </data>
  <data name="NoAppHostAvailable" xml:space="preserve">
    <value>NETSDK1084: There is no application host available for the specified RuntimeIdentifier '{0}'.</value>
    <comment>{StrBegin="NETSDK1084: "}</comment>
  </data>
  <data name="NoBuildRequested" xml:space="preserve">
    <value>NETSDK1085: The 'NoBuild' property was set to true but the 'Build' target was invoked.</value>
    <comment>{StrBegin="NETSDK1085: "}</comment>
  </data>
  <data name="FrameworkReferenceOverrideWarning" xml:space="preserve">
    <value>NETSDK1086: A FrameworkReference for '{0}' was included in the project. This is implicitly referenced by the .NET SDK and you do not typically need to reference it from your project. For more information, see {1}</value>
    <comment>{StrBegin="NETSDK1086: "}</comment>
  </data>
  <data name="FrameworkReferenceDuplicateError" xml:space="preserve">
    <value>NETSDK1087: Multiple FrameworkReference items for '{0}' were included in the project.</value>
    <comment>{StrBegin="NETSDK1087: "}</comment>
  </data>
  <data name="ClsidMapExportedTypesRequireExplicitGuid" xml:space="preserve">
    <value>NETSDK1088: The COMVisible class '{0}' must have a GuidAttribute with the CLSID of the class to be made visible to COM in .NET Core.</value>
    <comment>{StrBegin="NETSDK1088: "}
{0} - The ComVisible class that doesn't have a GuidAttribute on it.</comment>
  </data>
  <data name="ClsidMapConflictingGuids" xml:space="preserve">
    <value>NETSDK1089: The '{0}' and '{1}' types have the same CLSID '{2}' set in their GuidAttribute. Each COMVisible class needs to have a distinct guid for their CLSID.</value>
    <comment>{StrBegin="NETSDK1089: "}
{0} - The first type with the conflicting guid.
{1} - The second type with the conflicting guid.
{2} - The guid the two types have.</comment>
  </data>
  <data name="ClsidMapInvalidAssembly" xml:space="preserve">
    <value>NETSDK1090: The supplied assembly '{0}' is not valid. Cannot generate a CLSIDMap from it.</value>
    <comment>{StrBegin="NETSDK1090: "}
{0} - The path to the invalid assembly.</comment>
  </data>
  <data name="CannotFindComhost" xml:space="preserve">
    <value>NETSDK1091: Unable to find a .NET Core COM host. The .NET Core COM host is only available on .NET Core 3.0 or higher when targeting Windows.</value>
    <comment>{StrBegin="NETSDK1091: "}</comment>
  </data>
  <data name="CannotEmbedClsidMapIntoComhost" xml:space="preserve">
    <value>NETSDK1092: The CLSIDMap cannot be embedded on the COM host because adding resources requires that the build be performed on Windows (excluding Nano Server).</value>
    <comment>{StrBegin="NETSDK1092: "}</comment>
  </data>
  <data name="ProjectToolOnlySupportTFMLowerThanNetcoreapp22" xml:space="preserve">
    <value>NETSDK1093: Project tools (DotnetCliTool) only support targeting .NET Core 2.2 and lower.</value>
    <comment>{StrBegin="NETSDK1093: "}</comment>
  </data>
  <data name="ReadyToRunNoValidRuntimePackageError" xml:space="preserve">
    <value>NETSDK1094: Unable to optimize assemblies for performance: a valid runtime package was not found. Either set the PublishReadyToRun property to false, or use a supported runtime identifier when publishing.</value>
    <comment>{StrBegin="NETSDK1094: "}</comment>
  </data>
  <data name="ReadyToRunTargetNotSupportedError" xml:space="preserve">
    <value>NETSDK1095: Optimizing assemblies for performance is not supported for the selected target platform or architecture. Please verify you are using a supported runtime identifier, or set the PublishReadyToRun property to false.</value>
    <comment>{StrBegin="NETSDK1095: "}</comment>
  </data>
  <data name="ReadyToRunCompilationFailed" xml:space="preserve">
    <value>NETSDK1096: Optimizing assemblies for performance failed. You can either exclude the failing assemblies from being optimized, or set the PublishReadyToRun property to false.</value>
    <comment>{StrBegin="NETSDK1096: "}</comment>
  </data>
  <data name="CannotHaveSingleFileWithoutRuntimeIdentifier" xml:space="preserve">
    <value>NETSDK1097: It is not supported to publish an application to a single-file without specifying a RuntimeIdentifier. You must either specify a RuntimeIdentifier or set PublishSingleFile to false.</value>
    <comment>{StrBegin="NETSDK1097: "}</comment>
  </data>
  <data name="CannotHaveSingleFileWithoutAppHost" xml:space="preserve">
    <value>NETSDK1098: Applications published to a single-file are required to use the application host. You must either set PublishSingleFile to false or set UseAppHost to true.</value>
    <comment>{StrBegin="NETSDK1098: "}</comment>
  </data>
  <data name="CannotHaveSingleFileWithoutExecutable" xml:space="preserve">
    <value>NETSDK1099: Publishing to a single-file is only supported for executable applications.</value>
    <comment>{StrBegin="NETSDK1099: "}</comment>
  </data>
  <data name="WindowsDesktopFrameworkRequiresWindows" xml:space="preserve">
    <value>NETSDK1100: Windows is required to build Windows desktop applications.</value>
    <comment>{StrBegin="NETSDK1100: "}</comment>
  </data>
  <data name="ILLink_Info" xml:space="preserve">
    <value>Optimizing assemblies for size, which may change the behavior of the app. Be sure to test after publishing. See: https://aka.ms/dotnet-illink</value>
  </data>
  <data name="ILLinkNotSupportedError" xml:space="preserve">
    <value>NETSDK1102: Optimizing assemblies for size is not supported for the selected publish configuration. Please ensure that you are publishing a self-contained app.</value>
    <comment>{StrBegin="NETSDK1102: "}</comment>
  </data>
  <data name="RollForwardRequiresVersion30" xml:space="preserve">
    <value>NETSDK1103: RollForward setting is only supported on .NET Core 3.0 or higher.</value>
    <comment>{StrBegin="NETSDK1103: "}</comment>
  </data>
  <data name="InvalidRollForwardValue" xml:space="preserve">
    <value>NETSDK1104: RollForward value '{0}' is invalid. Allowed values are {1}.</value>
    <comment>{StrBegin="NETSDK1104: "}</comment>
  </data>
  <data name="WindowsDesktopFrameworkRequiresVersion30" xml:space="preserve">
    <value>NETSDK1105: Windows desktop applications are only supported on .NET Core 3.0 or higher.</value>
    <comment>{StrBegin="NETSDK1105: "}</comment>
  </data>
  <data name="WindowsDesktopFrameworkRequiresUseWpfOrUseWindowsForms" xml:space="preserve">
    <value>NETSDK1106: Microsoft.NET.Sdk.WindowsDesktop requires 'UseWpf' or 'UseWindowsForms' to be set to 'true'</value>
    <comment>{StrBegin="NETSDK1106: "}</comment>
  </data>
  <data name="UseWpfOrUseWindowsFormsRequiresWindowsDesktopFramework" xml:space="preserve">
    <value>NETSDK1107: Microsoft.NET.Sdk.WindowsDesktop is required to build Windows desktop applications. 'UseWpf' and 'UseWindowsForms' are not supported by the current SDK.</value>
    <comment>{StrBegin="NETSDK1107: "}</comment>
  </data>
  <data name="ReadyToRunCompilationHasWarnings_Info" xml:space="preserve">
    <value>Some ReadyToRun compilations emitted warnings, indicating potential missing dependencies. Missing dependencies could potentially cause runtime failures. To show the warnings, set the PublishReadyToRunShowWarnings property to true.</value>
  </data>
  <data name="RuntimeListNotFound" xml:space="preserve">
    <value>NETSDK1109: Runtime list file '{0}' was not found. Report this error to the .NET team here: https://aka.ms/dotnet-sdk-issue.</value>
    <comment>{StrBegin="NETSDK1109: "}</comment>
  </data>
  <data name="DuplicateRuntimePackAsset" xml:space="preserve">
    <value>NETSDK1110: More than one asset in the runtime pack has the same destination sub-path of '{0}'. Report this error to the .NET team here: https://aka.ms/dotnet-sdk-issue.</value>
    <comment>{StrBegin="NETSDK1110: "}</comment>
  </data>
  <data name="FailedToDeleteApphost" xml:space="preserve">
    <value>NETSDK1111: Failed to delete output apphost: {0}</value>
    <comment>{StrBegin="NETSDK1111: "}</comment>
  </data>
  <data name="RuntimePackNotDownloaded" xml:space="preserve">
    <value>NETSDK1112: The runtime pack for {0} was not downloaded. Try running a NuGet restore with the RuntimeIdentifier '{1}'.</value>
    <comment>{StrBegin="NETSDK1112: "}</comment>
  </data>
  <data name="AppHostCreationFailedWithRetry" xml:space="preserve">
    <value>NETSDK1113: Failed to create apphost (attempt {0} out of {1}): {2}</value>
    <comment>{StrBegin="NETSDK1113: "}</comment>
  </data>
  <data name="CannotFindIjwhost" xml:space="preserve">
    <value>NETSDK1114: Unable to find a .NET Core IJW host. The .NET Core IJW host is only available on .NET Core 3.1 or higher when targeting Windows.</value>
    <comment>{StrBegin="NETSDK1114: "}</comment>
  </data>
  <data name="NETFrameworkWithoutUsingNETSdkDefaults" xml:space="preserve">
    <value>NETSDK1115: The current .NET SDK does not support .NET Framework without using .NET SDK Defaults. It is likely due to a mismatch between C++/CLI project CLRSupport property and TargetFramework.</value>
    <comment>{StrBegin="NETSDK1115: "}</comment>
  </data>
  <data name="NoSupportCppNonDynamicLibraryDotnetCore" xml:space="preserve">
    <value>NETSDK1116: C++/CLI projects targeting .NET Core must be dynamic libraries.</value>
    <comment>{StrBegin="NETSDK1116: "}</comment>
  </data>
  <data name="NoSupportCppPublishDotnetCore" xml:space="preserve">
    <value>NETSDK1117: Does not support publish of C++/CLI project targeting dotnet core.</value>
    <comment>{StrBegin="NETSDK1117: "}</comment>
  </data>
  <data name="NoSupportCppPackDotnetCore" xml:space="preserve">
    <value>NETSDK1118: C++/CLI projects targeting .NET Core cannot be packed.</value>
    <comment>{StrBegin="NETSDK1118: "}</comment>
  </data>
  <data name="NoSupportCppEnableComHosting" xml:space="preserve">
    <value>NETSDK1119: C++/CLI projects targeting .NET Core cannot use EnableComHosting=true.</value>
    <comment>{StrBegin="NETSDK1119: "}</comment>
  </data>
  <data name="CppRequiresTFMVersion31" xml:space="preserve">
    <value>NETSDK1120: C++/CLI projects targeting .NET Core require a target framework of at least 'netcoreapp3.1'.</value>
    <comment>{StrBegin="NETSDK1120: "}</comment>
  </data>
  <data name="NoSupportCppSelfContained" xml:space="preserve">
    <value>NETSDK1121: C++/CLI projects targeting .NET Core cannot use SelfContained=true.</value>
    <comment>{StrBegin="NETSDK1121: "}</comment>
  </data>
  <data name="PublishReadyToRunRequiresVersion30" xml:space="preserve">
    <value>NETSDK1122: ReadyToRun compilation will be skipped because it is only supported for .NET Core 3.0 or higher.</value>
    <comment>{StrBegin="NETSDK1122: "}</comment>
  </data>
  <data name="PublishSingleFileRequiresVersion30" xml:space="preserve">
    <value>NETSDK1123: Publishing an application to a single-file requires .NET Core 3.0 or higher.</value>
    <comment>{StrBegin="NETSDK1123: "}</comment>
  </data>
  <data name="PublishTrimmedRequiresVersion30" xml:space="preserve">
    <value>NETSDK1124: Trimming assemblies requires .NET Core 3.0 or higher.</value>
    <comment>{StrBegin="NETSDK1124: "}</comment>
  </data>
  <data name="CanOnlyHaveSingleFileWithNetCoreApp" xml:space="preserve">
    <value>NETSDK1125: Publishing to a single-file is only supported for netcoreapp target.</value>
    <comment>{StrBegin="NETSDK1125: "}</comment>
  </data>
  <data name="Crossgen2RequiresSelfContained" xml:space="preserve">
    <value>NETSDK1126: Publishing ReadyToRun using Crossgen2 is only supported for self-contained applications.</value>
    <comment>{StrBegin="NETSDK1126: "}</comment>
  </data>
  <data name="TargetingPackNeedsRestore" xml:space="preserve">
    <value>NETSDK1127: The targeting pack {0} is not installed. Please restore and try again.</value>
    <comment>{StrBegin="NETSDK1127: "}</comment>
  </data>
  <data name="NoSupportComSelfContained" xml:space="preserve">
    <value>NETSDK1128: COM hosting does not support self-contained deployments.</value>
    <comment>{StrBegin="NETSDK1128: "}</comment>
  </data>
  <data name="PublishUnsupportedWithoutTargetFramework" xml:space="preserve">
    <value>NETSDK1129: The 'Publish' target is not supported without specifying a target framework. The current project targets multiple frameworks, you must specify the framework for the published application.</value>
    <comment>{StrBegin="NETSDK1129: "}</comment>
  </data>
  <data name="WinMDReferenceNotSupportedOnTargetFramework" xml:space="preserve">
    <value>NETSDK1130: Referencing a Windows Metadata component directly when targeting {0} is not supported. Use the C#/WinRT projection tool (https://aka.ms/cswinrt) or a provided projection for this target.</value>
    <comment>{StrBegin="NETSDK1130: "}</comment>
  </data>
  <data name="WinMDObjNotSupportedOnTargetFramework" xml:space="preserve">
    <value>NETSDK1131: Producing a managed Windows Metadata component with WinMDExp is not supported when targeting {0}.</value>
    <comment>{StrBegin="NETSDK1131: "}</comment>
  </data>
<<<<<<< HEAD
  <data name="DuplicatePublishOutputFiles" xml:space="preserve">
    <value>NETSDK1132: Found multiple publish output files with the same relative path: {0}.</value>
    <comment>{StrBegin="NETSDK1132: "}</comment>
  </data>
=======
  <data name="NoRuntimePackInformation" xml:space="preserve">
    <value>NETSDK1132: No runtime pack information was available for {0}.</value>
    <comment>{StrBegin="NETSDK1132: "}</comment>
  </data>
  <data name="ConflictingRuntimePackInformation" xml:space="preserve">
    <value>NETSDK1133: There was conflicting information about runtime packs available for {0}:
{1}</value>
    <comment>{StrBegin="NETSDK1133: "}</comment>
  </data>
  <data name="CannotHaveSolutionLevelRuntimeIdentifier" xml:space="preserve">
    <value>NETSDK1134: Building a solution with a specific RuntimeIdentifier is not supported. If you would like to publish for a single RID, specifiy the RID at the individual project level instead.</value>
    <comment>{StrBegin="NETSDK1134: "}</comment>
  </data>
>>>>>>> 23194c85
</root><|MERGE_RESOLUTION|>--- conflicted
+++ resolved
@@ -628,12 +628,6 @@
     <value>NETSDK1131: Producing a managed Windows Metadata component with WinMDExp is not supported when targeting {0}.</value>
     <comment>{StrBegin="NETSDK1131: "}</comment>
   </data>
-<<<<<<< HEAD
-  <data name="DuplicatePublishOutputFiles" xml:space="preserve">
-    <value>NETSDK1132: Found multiple publish output files with the same relative path: {0}.</value>
-    <comment>{StrBegin="NETSDK1132: "}</comment>
-  </data>
-=======
   <data name="NoRuntimePackInformation" xml:space="preserve">
     <value>NETSDK1132: No runtime pack information was available for {0}.</value>
     <comment>{StrBegin="NETSDK1132: "}</comment>
@@ -647,5 +641,8 @@
     <value>NETSDK1134: Building a solution with a specific RuntimeIdentifier is not supported. If you would like to publish for a single RID, specifiy the RID at the individual project level instead.</value>
     <comment>{StrBegin="NETSDK1134: "}</comment>
   </data>
->>>>>>> 23194c85
+  <data name="DuplicatePublishOutputFiles" xml:space="preserve">
+    <value>NETSDK1135: Found multiple publish output files with the same relative path: {0}.</value>
+    <comment>{StrBegin="NETSDK1135: "}</comment>
+  </data>
 </root>
﻿<?xml version="1.0" encoding="utf-8"?>
<root>
  <!-- 
    Microsoft ResX Schema 
    
    Version 2.0
    
    The primary goals of this format is to allow a simple XML format 
    that is mostly human readable. The generation and parsing of the 
    various data types are done through the TypeConverter classes 
    associated with the data types.
    
    Example:
    
    ... ado.net/XML headers & schema ...
    <resheader name="resmimetype">text/microsoft-resx</resheader>
    <resheader name="version">2.0</resheader>
    <resheader name="reader">System.Resources.ResXResourceReader, System.Windows.Forms, ...</resheader>
    <resheader name="writer">System.Resources.ResXResourceWriter, System.Windows.Forms, ...</resheader>
    <data name="Name1"><value>this is my long string</value><comment>this is a comment</comment></data>
    <data name="Color1" type="System.Drawing.Color, System.Drawing">Blue</data>
    <data name="Bitmap1" mimetype="application/x-microsoft.net.object.binary.base64">
        <value>[base64 mime encoded serialized .NET Framework object]</value>
    </data>
    <data name="Icon1" type="System.Drawing.Icon, System.Drawing" mimetype="application/x-microsoft.net.object.bytearray.base64">
        <value>[base64 mime encoded string representing a byte array form of the .NET Framework object]</value>
        <comment>This is a comment</comment>
    </data>
                
    There are any number of "resheader" rows that contain simple 
    name/value pairs.
    
    Each data row contains a name, and value. The row also contains a 
    type or mimetype. Type corresponds to a .NET class that support 
    text/value conversion through the TypeConverter architecture. 
    Classes that don't support this are serialized and stored with the 
    mimetype set.
    
    The mimetype is used for serialized objects, and tells the 
    ResXResourceReader how to depersist the object. This is currently not 
    extensible. For a given mimetype the value must be set accordingly:
    
    Note - application/x-microsoft.net.object.binary.base64 is the format 
    that the ResXResourceWriter will generate, however the reader can 
    read any of the formats listed below.
    
    mimetype: application/x-microsoft.net.object.binary.base64
    value   : The object must be serialized with 
            : System.Runtime.Serialization.Formatters.Binary.BinaryFormatter
            : and then encoded with base64 encoding.
    
    mimetype: application/x-microsoft.net.object.soap.base64
    value   : The object must be serialized with 
            : System.Runtime.Serialization.Formatters.Soap.SoapFormatter
            : and then encoded with base64 encoding.

    mimetype: application/x-microsoft.net.object.bytearray.base64
    value   : The object must be serialized into a byte array 
            : using a System.ComponentModel.TypeConverter
            : and then encoded with base64 encoding.
    -->
  <xsd:schema id="root" xmlns="" xmlns:xsd="http://www.w3.org/2001/XMLSchema" xmlns:msdata="urn:schemas-microsoft-com:xml-msdata">
    <xsd:import namespace="http://www.w3.org/XML/1998/namespace" />
    <xsd:element name="root" msdata:IsDataSet="true">
      <xsd:complexType>
        <xsd:choice maxOccurs="unbounded">
          <xsd:element name="metadata">
            <xsd:complexType>
              <xsd:sequence>
                <xsd:element name="value" type="xsd:string" minOccurs="0" />
              </xsd:sequence>
              <xsd:attribute name="name" use="required" type="xsd:string" />
              <xsd:attribute name="type" type="xsd:string" />
              <xsd:attribute name="mimetype" type="xsd:string" />
              <xsd:attribute ref="xml:space" />
            </xsd:complexType>
          </xsd:element>
          <xsd:element name="assembly">
            <xsd:complexType>
              <xsd:attribute name="alias" type="xsd:string" />
              <xsd:attribute name="name" type="xsd:string" />
            </xsd:complexType>
          </xsd:element>
          <xsd:element name="data">
            <xsd:complexType>
              <xsd:sequence>
                <xsd:element name="value" type="xsd:string" minOccurs="0" msdata:Ordinal="1" />
                <xsd:element name="comment" type="xsd:string" minOccurs="0" msdata:Ordinal="2" />
              </xsd:sequence>
              <xsd:attribute name="name" type="xsd:string" use="required" msdata:Ordinal="1" />
              <xsd:attribute name="type" type="xsd:string" msdata:Ordinal="3" />
              <xsd:attribute name="mimetype" type="xsd:string" msdata:Ordinal="4" />
              <xsd:attribute ref="xml:space" />
            </xsd:complexType>
          </xsd:element>
          <xsd:element name="resheader">
            <xsd:complexType>
              <xsd:sequence>
                <xsd:element name="value" type="xsd:string" minOccurs="0" msdata:Ordinal="1" />
              </xsd:sequence>
              <xsd:attribute name="name" type="xsd:string" use="required" />
            </xsd:complexType>
          </xsd:element>
        </xsd:choice>
      </xsd:complexType>
    </xsd:element>
  </xsd:schema>
  <resheader name="resmimetype">
    <value>text/microsoft-resx</value>
  </resheader>
  <resheader name="version">
    <value>2.0</value>
  </resheader>
  <resheader name="reader">
    <value>System.Resources.ResXResourceReader, System.Windows.Forms, Version=4.0.0.0, Culture=neutral, PublicKeyToken=b77a5c561934e089</value>
  </resheader>
  <resheader name="writer">
    <value>System.Resources.ResXResourceWriter, System.Windows.Forms, Version=4.0.0.0, Culture=neutral, PublicKeyToken=b77a5c561934e089</value>
  </resheader>
  <data name="AtLeastOneTargetFrameworkMustBeSpecified" xml:space="preserve">
    <value>NETSDK1001: At least one possible target framework must be specified.</value>
    <comment>{StrBegin="NETSDK1001: "}</comment>
  </data>
  <data name="NoCompatibleTargetFramework" xml:space="preserve">
    <value>NETSDK1002: Project '{0}' targets '{2}'. It cannot be referenced by a project that targets '{1}'.</value>
    <comment>{StrBegin="NETSDK1002: "}</comment>
  </data>
  <data name="InvalidFrameworkName" xml:space="preserve">
    <value>NETSDK1003: Invalid framework name: '{0}'.</value>
    <comment>{StrBegin="NETSDK1003: "}</comment>
  </data>
  <data name="AssetsFileNotFound" xml:space="preserve">
    <value>NETSDK1004: Assets file '{0}' not found. Run a NuGet package restore to generate this file.</value>
    <comment>{StrBegin="NETSDK1004: "}</comment>
  </data>
  <data name="AssetsFileMissingTarget" xml:space="preserve">
    <value>NETSDK1005: Assets file '{0}' doesn't have a target for '{1}'. Ensure that restore has run and that you have included '{2}' in the TargetFrameworks for your project.</value>
    <comment>{StrBegin="NETSDK1005: "}</comment>
  </data>
  <data name="AssetsFilePathNotRooted" xml:space="preserve">
    <value>NETSDK1006: Assets file path '{0}' is not rooted. Only full paths are supported.</value>
    <comment>{StrBegin="NETSDK1006: "}</comment>
  </data>
  <data name="CannotFindProjectInfo" xml:space="preserve">
    <value>NETSDK1007: Cannot find project info for '{0}'. This can indicate a missing project reference.</value>
    <comment>{StrBegin="NETSDK1007: "}</comment>
  </data>
  <data name="MissingItemMetadata" xml:space="preserve">
    <value>NETSDK1008: Missing '{0}' metadata on '{1}' item '{2}'.</value>
    <comment>{StrBegin="NETSDK1008: "}</comment>
  </data>
  <data name="UnrecognizedPreprocessorToken" xml:space="preserve">
    <value>NETSDK1009: Unrecognized preprocessor token '{0}' in '{1}'.</value>
    <comment>{StrBegin="NETSDK1009: "}</comment>
  </data>
  <data name="ContentPreproccessorParameterRequired" xml:space="preserve">
    <value>NETSDK1010: The '{0}' task must be given a value for parameter '{1}' in order to consume preprocessed content.</value>
    <comment>{StrBegin="NETSDK1010: "}</comment>
  </data>
  <data name="ProjectAssetsConsumedWithoutMSBuildProjectPath" xml:space="preserve">
    <value>NETSDK1011: Assets are consumed from project '{0}', but no corresponding MSBuild project path was  found in '{1}'.</value>
    <comment>{StrBegin="NETSDK1011: "}</comment>
  </data>
  <data name="UnexpectedFileType" xml:space="preserve">
    <value>NETSDK1012: Unexpected file type for '{0}'. Type is both '{1}' and '{2}'.</value>
    <comment>{StrBegin="NETSDK1012: "}</comment>
  </data>
  <data name="CannotInferTargetFrameworkIdentifierAndVersion" xml:space="preserve">
    <value>NETSDK1013: The TargetFramework value '{0}' was not recognized. It may be misspelled. If not, then the TargetFrameworkIdentifier and/or TargetFrameworkVersion properties must be specified explicitly.</value>
    <comment>{StrBegin="NETSDK1013: "}</comment>
  </data>
  <data name="ContentItemDoesNotProvideOutputPath" xml:space="preserve">
    <value>NETSDK1014: Content item for '{0}' sets '{1}', but does not provide  '{2}' or '{3}'.</value>
    <comment>{StrBegin="NETSDK1014: "}</comment>
  </data>
  <data name="DuplicatePreprocessorToken" xml:space="preserve">
    <value>NETSDK1015: The preprocessor token '{0}' has been given more than one value. Choosing '{1}' as the value.</value>
    <comment>{StrBegin="NETSDK1015: "}</comment>
  </data>
  <data name="UnableToFindResolvedPath" xml:space="preserve">
    <value>NETSDK1016: Unable to find resolved path for '{0}'.</value>
    <comment>{StrBegin="NETSDK1016: "}</comment>
  </data>
  <data name="AssetPreprocessorMustBeConfigured" xml:space="preserve">
    <value>NETSDK1017: Asset preprocessor must be configured before assets are processed.</value>
    <comment>{StrBegin="NETSDK1017: "}</comment>
  </data>
  <data name="InvalidNuGetVersionString" xml:space="preserve">
    <value>NETSDK1018: Invalid NuGet version string: '{0}'.</value>
    <comment>{StrBegin="NETSDK1018: "}</comment>
  </data>
  <data name="UnsupportedFramework" xml:space="preserve">
    <value>NETSDK1019: {0} is an unsupported framework.</value>
    <comment>{StrBegin="NETSDK1019: "}</comment>
  </data>
  <data name="IncorrectPackageRoot" xml:space="preserve">
    <value>NETSDK1020: Package Root {0} was incorrectly given for Resolved library {1}</value>
    <comment>{StrBegin="NETSDK1020: "}</comment>
  </data>
  <data name="MultipleFilesResolved" xml:space="preserve">
    <value>NETSDK1021: More than one file found for {0}</value>
    <comment>{StrBegin="NETSDK1021: "}</comment>
  </data>
  <data name="DuplicateItemsError" xml:space="preserve">
    <value>NETSDK1022: Duplicate '{0}' items were included. The .NET SDK includes '{0}' items from your project directory by default. You can either remove these items from your project file, or set the '{1}' property to '{2}' if you want to explicitly include them in your project file. For more information, see {4}. The duplicate items were: {3}</value>
    <comment>{StrBegin="NETSDK1022: "}</comment>
  </data>
  <data name="PackageReferenceOverrideWarning" xml:space="preserve">
    <value>NETSDK1023: A PackageReference for '{0}' was included in your project. This package is implicitly referenced by the .NET SDK and you do not typically need to reference it from your project. For more information, see {1}</value>
    <comment>{StrBegin="NETSDK1023: "}</comment>
  </data>
  <data name="FolderAlreadyExists" xml:space="preserve">
    <value>NETSDK1024: Folder '{0}' already exists either delete it or provide a different ComposeWorkingDir</value>
    <comment>{StrBegin="NETSDK1024: "}</comment>
  </data>
  <data name="IncorrectTargetFormat" xml:space="preserve">
    <value>NETSDK1025: WRThe target manifest {0} provided is of not the correct format</value>
    <comment>{StrBegin="NETSDK1025: "}</comment>
  </data>
  <data name="ParsingFiles" xml:space="preserve">
    <value>NETSDK1026: Parsing the Files : '{0}'</value>
    <comment>{StrBegin="NETSDK1026: "}</comment>
  </data>
  <data name="PackageInfoLog" xml:space="preserve">
    <value>NETSDK1027: Package Name='{0}', Version='{1}' was parsed</value>
    <comment>{StrBegin="NETSDK1027: "}</comment>
  </data>
  <data name="RuntimeIdentifierWasNotSpecified" xml:space="preserve">
    <value>NETSDK1028: Specify a RuntimeIdentifier</value>
    <comment>{StrBegin="NETSDK1028: "}</comment>
  </data>
  <data name="AppHostHasBeenModified" xml:space="preserve">
    <value>NETSDK1029: Unable to use '{0}' as application host executable as it does not contain the expected placeholder byte sequence '{1}' that would mark where the application name would be written.</value>
    <comment>{StrBegin="NETSDK1029: "}</comment>
  </data>
  <data name="FileNameIsTooLong" xml:space="preserve">
    <value>NETSDK1030: Given file name '{0}' is longer than 1024 bytes</value>
    <comment>{StrBegin="NETSDK1030: "}</comment>
  </data>
  <data name="CannotHaveSelfContainedWithoutRuntimeIdentifier" xml:space="preserve">
    <value>NETSDK1031: It is not supported to build or publish a self-contained application without specifying a RuntimeIdentifier.  Please either specify a RuntimeIdentifier or set SelfContained to false.</value>
    <comment>{StrBegin="NETSDK1031: "}</comment>
  </data>
  <data name="CannotHaveRuntimeIdentifierPlatformMismatchPlatformTarget" xml:space="preserve">
    <value>NETSDK1032: The RuntimeIdentifier platform '{0}' and the PlatformTarget '{1}' must be compatible.</value>
    <comment>{StrBegin="NETSDK1032: "}</comment>
  </data>
  <data name="ChoosingAssemblyVersion" xml:space="preserve">
    <value>NETSDK1033: Choosing '{0}' because AssemblyVersion '{1}' is greater than '{2}'.</value>
    <comment>{StrBegin="NETSDK1033: "}</comment>
  </data>
  <data name="ChoosingFileVersion" xml:space="preserve">
    <value>NETSDK1034: Choosing '{0}' because file version '{1}' is greater than '{2}'.</value>
    <comment>{StrBegin="NETSDK1034: "}</comment>
  </data>
  <data name="ChoosingPlatformItem" xml:space="preserve">
    <value>NETSDK1035: Choosing '{0}' because it is a platform item.</value>
    <comment>{StrBegin="NETSDK1035: "}</comment>
  </data>
  <data name="ChoosingPreferredPackage" xml:space="preserve">
    <value>NETSDK1036: Choosing '{0}' because it comes from a package that is preferred.</value>
    <comment>{StrBegin="NETSDK1036: "}</comment>
  </data>
  <data name="ConflictCouldNotDetermineWinner" xml:space="preserve">
    <value>NETSDK1037: Could not determine winner due to equal file and assembly versions.</value>
    <comment>{StrBegin="NETSDK1037: "}</comment>
  </data>
  <data name="CouldNotDetermineWinner_DoesntExist" xml:space="preserve">
    <value>NETSDK1038: Could not determine winner because '{0}' does not exist.</value>
    <comment>{StrBegin="NETSDK1001: "}</comment>
  </data>
  <data name="CouldNotDetermineWinner_FileVersion" xml:space="preserve">
    <value>NETSDK1039: Could not determine a winner because '{0}' has no file version.</value>
    <comment>{StrBegin="NETSDK1039: "}</comment>
  </data>
  <data name="CouldNotDetermineWinner_NotAnAssembly" xml:space="preserve">
    <value>NETSDK1040: Could not determine a winner because '{0}' is not an assembly.</value>
    <comment>{StrBegin="NETSDK1040: "}</comment>
  </data>
  <data name="EncounteredConflict" xml:space="preserve">
    <value>NETSDK1041: Encountered conflict between '{0}' and '{1}'.</value>
    <comment>{StrBegin="NETSDK1041: "}</comment>
  </data>
  <data name="CouldNotLoadPlatformManifest" xml:space="preserve">
    <value>NETSDK1042: Could not load PlatformManifest from '{0}' because it did not exist.</value>
    <comment>{StrBegin="NETSDK1042: "}</comment>
  </data>
  <data name="ErrorParsingPlatformManifest" xml:space="preserve">
    <value>NETSDK1043: Error parsing PlatformManifest from '{0}' line {1}.  Lines must have the format {2}.</value>
    <comment>{StrBegin="NETSDK1043: "}</comment>
  </data>
  <data name="ErrorParsingPlatformManifestInvalidValue" xml:space="preserve">
    <value>NETSDK1044: Error parsing PlatformManifest from '{0}' line {1}.  {2} '{3}' was invalid.</value>
    <comment>{StrBegin="NETSDK1044: "}</comment>
  </data>
  <data name="UnsupportedTargetFrameworkVersion" xml:space="preserve">
    <value>NETSDK1045: The current .NET SDK does not support targeting {0} {1}.  Either target {0} {2} or lower, or use a version of the .NET SDK that supports {0} {1}.</value>
    <comment>{StrBegin="NETSDK1045: "}</comment>
  </data>
  <data name="TargetFrameworkWithSemicolon" xml:space="preserve">
    <value>NETSDK1046: The TargetFramework value '{0}' is not valid. To multi-target, use the 'TargetFrameworks' property instead.</value>
    <comment>{StrBegin="NETSDK1046: "}</comment>
  </data>
  <data name="AssetsFileMissingRuntimeIdentifier" xml:space="preserve">
    <value>NETSDK1047: Assets file '{0}' doesn't have a target for '{1}'. Ensure that restore has run and that you have included '{2}' in the TargetFrameworks for your project. You may also need to include '{3}' in your project's RuntimeIdentifiers.</value>
    <comment>{StrBegin="NETSDK1047: "}</comment>
  </data>
  <data name="SkippingAdditionalProbingPaths" xml:space="preserve">
    <value>NETSDK1048: 'AdditionalProbingPaths' were specified for GenerateRuntimeConfigurationFiles, but are being skipped because 'RuntimeConfigDevPath' is empty.</value>
    <comment>{StrBegin="NETSDK1048: "}</comment>
  </data>
  <data name="GetDependsOnNETStandardFailedWithException" xml:space="preserve">
    <value>NETSDK1049: Resolved file has a bad image, no metadata, or is otherwise inaccessible. {0} {1}</value>
    <comment>{StrBegin="NETSDK1049: "}</comment>
  </data>
  <data name="UnsupportedSDKVersionForNetStandard20" xml:space="preserve">
    <value>NETSDK1050: The version of Microsoft.NET.Sdk used by this project is insufficient to support references to libraries targeting .NET Standard 1.5 or higher.  Please install version 2.0 or higher of the .NET Core SDK.</value>
    <comment>{StrBegin="NETSDK1050: "}</comment>
  </data>
  <data name="ErrorParsingFrameworkListInvalidValue" xml:space="preserve">
    <value>NETSDK1051: Error parsing FrameworkList from '{0}'.  {1} '{2}' was invalid.</value>
    <comment>{StrBegin="NETSDK1051: "}</comment>
  </data>
  <data name="FrameworkListPathNotRooted" xml:space="preserve">
    <value>NETSDK1052: Framework list file path '{0}' is not rooted. Only full paths are supported.</value>
    <comment>{StrBegin="NETSDK1052: "}</comment>
  </data>
  <data name="PackAsToolCannotSupportSelfContained" xml:space="preserve">
    <value>NETSDK1053: Pack as tool does not support self contained.</value>
    <comment>{StrBegin="NETSDK1001: "}</comment>
  </data>
  <data name="DotnetToolOnlySupportNetcoreapp" xml:space="preserve">
    <value>NETSDK1054: only supports .NET Core.</value>
    <comment>{StrBegin="NETSDK1054: "}</comment>
  </data>
  <data name="DotnetToolDoesNotSupportTFMLowerThanNetcoreapp21" xml:space="preserve">
    <value>NETSDK1055: DotnetTool does not support target framework lower than netcoreapp2.1.</value>
    <comment>{StrBegin="NETSDK1055: "}</comment>
  </data>
  <data name="UnsupportedRuntimeIdentifier" xml:space="preserve">
    <value>NETSDK1056: Project is targeting runtime '{0}' but did not resolve any runtime-specific packages. This runtime may not be supported by the target framework.</value>
    <comment>{StrBegin="NETSDK1056: "}</comment>
  </data>
  <data name="UsingPreviewSdkWarning" xml:space="preserve">
    <value>NETSDK1057: You are using a preview version of .NET Core. See: https://aka.ms/dotnet-core-preview</value>
    <comment>{StrBegin="NETSDK1057: "}</comment>
  </data>
  <data name="InvalidItemSpecToUse" xml:space="preserve">
    <value>NETSDK1058: Invalid value for ItemSpecToUse parameter: '{0}'.  This property must be blank or set to 'Left' or 'Right'</value>
    <comment>{StrBegin="NETSDK1058: "}
The following are names of parameters or literal values and should not be translated: ItemSpecToUse, Left, Right</comment>
  </data>
  <data name="ProjectContainsObsoleteDotNetCliTool" xml:space="preserve">
    <value>NETSDK1059: The tool '{0}' is now included in the .NET Core SDK. Information on resolving this warning is available at (https://aka.ms/dotnetclitools-in-box).</value>
    <comment>{StrBegin="NETSDK1059: "}</comment>
  </data>
  <data name="ErrorReadingAssetsFile" xml:space="preserve">
    <value>NETSDK1060: Error reading assets file: {0}</value>
    <comment>{StrBegin="NETSDK1060: "}</comment>
  </data>
  <data name="MismatchedPlatformPackageVersion" xml:space="preserve">
    <value>NETSDK1061: The project was restored using {0} version {1}, but with current settings, version {2} would be used instead. To resolve this issue, make sure the same settings are used for restore and for subsequent operations such as build or publish. Typically this issue can occur if the RuntimeIdentifier property is set during build or publish but not during restore. For more information, see https://aka.ms/dotnet-runtime-patch-selection.</value>
    <comment>{StrBegin="NETSDK1061: "}
{0} - Package Identifier for platform package
{1} - Restored version of platform package
{2} - Current version of platform package</comment>
  </data>
  <data name="UnableToUsePackageAssetsCache" xml:space="preserve">
    <value>NETSDK1062: Unable to use package assets cache due to I/O error. This can occur when the same project is built more than once in parallel. Performance may be degraded, but the build result will not be impacted.</value>
    <comment>{StrBegin="NETSDK1062: "}</comment>
  </data>
  <data name="AssetsFileNotSet" xml:space="preserve">
    <value>NETSDK1063: The path to the project assets file was not set. Run a NuGet package restore to generate this file.</value>
    <comment>{StrBegin="NETSDK1063: "}</comment>
  </data>
  <data name="PackageNotFound" xml:space="preserve">
    <value>NETSDK1064: Package {0}, version {1} was not found. It might have been deleted since NuGet restore. Otherwise, NuGet restore might have only partially completed, which might have been due to maximum path length restrictions.</value>
    <comment>{StrBegin="NETSDK1064: "}</comment>
  </data>
  <data name="CannotFindApphostForRid" xml:space="preserve">
    <value>NETSDK1065: Cannot find app host for {0}. {0} could be an invalid runtime identifier (RID). For more information about RID, see https://aka.ms/rid-catalog.</value>
    <comment>{StrBegin="NETSDK1065: "}</comment>
  </data>
  <data name="CannotUseSelfContainedWithoutAppHost" xml:space="preserve">
    <value>NETSDK1067: Self-contained applications are required to use the application host. Either set SelfContained to false or set UseAppHost to true.</value>
    <comment>{StrBegin="NETSDK1067: "}</comment>
  </data>
  <data name="FrameworkDependentAppHostRequiresVersion21" xml:space="preserve">
    <value>NETSDK1068: The framework-dependent application host requires a target framework of at least 'netcoreapp2.1'.</value>
    <comment>{StrBegin="NETSDK1068: "}</comment>
  </data>
  <data name="NETFrameworkToNonBuiltInNETStandard" xml:space="preserve">
    <value>NETSDK1069: This project uses a library that targets .NET Standard 1.5 or higher, and the project targets a version of .NET Framework that doesn't have built-in support for that version of .NET Standard. Visit https://aka.ms/net-standard-known-issues for a set of known issues. Consider retargeting to .NET Framework 4.7.2.</value>
    <comment>{StrBegin="NETSDK1069: "}</comment>
  </data>
  <data name="AppConfigRequiresRootConfiguration" xml:space="preserve">
    <value>NETSDK1070: The application configuration file must have root configuration element.</value>
    <comment>{StrBegin="NETSDK1070: "}</comment>
  </data>
  <data name="PackageReferenceVersionNotRecommended" xml:space="preserve">
    <value>NETSDK1071: A PackageReference to '{0}' specified a Version of `{1}`. Specifying the version of this package is not recommended. For more information, see https://aka.ms/sdkimplicitrefs</value>
  </data>
  <data name="AppHostNotWindowsCLI" xml:space="preserve">
    <value>NETSDK1072: Unable to use '{0}' as application host executable because it's not a Windows executable for the CUI (Console) subsystem.</value>
    <comment>{StrBegin="NETSDK1072: "}</comment>
  </data>
  <data name="UnknownFrameworkReference" xml:space="preserve">
    <value>NETSDK1073: The FrameworkReference '{0}' was not recognized</value>
    <comment>{StrBegin="NETSDK1073: "}</comment>
  </data>
  <data name="AppHostCustomizationRequiresWindowsHostWarning" xml:space="preserve">
    <value>NETSDK1074: The application host executable will not be customized because adding resources requires that the build be performed on Windows (excluding Nano Server).</value>
    <comment>{StrBegin="NETSDK1074: "}</comment>
  </data>
  <data name="InvalidResourceUpdate" xml:space="preserve">
    <value>NETSDK1075: Update handle is invalid. This instance may not be used for further updates.</value>
    <comment>{StrBegin="NETSDK1075: "}</comment>
  </data>
  <data name="AddResourceWithNonIntegerResource" xml:space="preserve">
    <value>NETSDK1076: AddResource can only be used with integer resource types.</value>
    <comment>{StrBegin="NETSDK1076: "}</comment>
  </data>
  <data name="FailedToLockResource" xml:space="preserve">
    <value>NETSDK1077: Failed to lock resource.</value>
    <comment>{StrBegin="NETSDK1077: "}</comment>
  </data>
  <data name="AppHostNotWindows" xml:space="preserve">
    <value>NETSDK1078: Unable to use '{0}' as application host executable because it's not a Windows PE file.</value>
    <comment>{StrBegin="NETSDK1078: "}</comment>
  </data>
  <data name="AspNetCoreAllNotSupported" xml:space="preserve">
    <value>NETSDK1079: The Microsoft.AspNetCore.All package is not supported when targeting .NET Core 3.0 or higher.  A FrameworkReference to Microsoft.AspNetCore.App should be used instead, and will be implicitly included by Microsoft.NET.Sdk.Web.</value>
    <comment>{StrBegin="NETSDK1079: "}</comment>
  </data>
  <data name="AspNetCoreUsesFrameworkReference" xml:space="preserve">
    <value>NETSDK1080: A PackageReference to Microsoft.AspNetCore.App is not necessary when targeting .NET Core 3.0 or higher. If Microsoft.NET.Sdk.Web is used, the shared framework will be referenced automatically. Otherwise, the PackageReference should be replaced with a FrameworkReference.</value>
    <comment>{StrBegin="NETSDK1080: "}</comment>
  </data>
  <data name="UnresolvedTargetingPack" xml:space="preserve">
    <value>NETSDK1081: The targeting pack for {0} was not found. You may be able to resolve this by running a NuGet restore on the project.</value>
    <comment>{StrBegin="NETSDK1081: "}</comment>
  </data>
  <data name="NoRuntimePackAvailable" xml:space="preserve">
    <value>NETSDK1082: There was no runtime pack for {0} available for the specified RuntimeIdentifier '{1}'.</value>
    <comment>{StrBegin="NETSDK1082: "}</comment>
  </data>
  <data name="RuntimeIdentifierNotRecognized" xml:space="preserve">
    <value>NETSDK1083: The specified RuntimeIdentifier '{0}' is not recognized.</value>
    <comment>{StrBegin="NETSDK1083: "}</comment>
  </data>
<<<<<<< HEAD
  <data name="ClsidMapExportedTypesRequireExplicitGuid" xml:space="preserve">
    <value>NETSDK1085: The COMVisible class '{0}' must have a GuidAttribute with the CLSID of the class to be made visible to COM in .NET Core.</value>
    <comment>{StrBegin="NETSDK1085: "}
{0} - The ComVisible class that doesn't have a GuidAttribute on it.</comment>
  </data>
  <data name="ClsidMapConflictingGuids" xml:space="preserve">
    <value>NETSDK1086: The '{0}' and '{1}' types have the same CLSID '{2}' set in their GuidAttribute. Each COMVisible class needs to have a distinct guid for their CLSID.</value>
    <comment>{StrBegin="NETSDK1086: "}
{0} - The first type with the conflicting guid.
{1} - The second type with the conflicting guid.
{2} - The guid the two types have.</comment>
  </data>
  <data name="ClsidMapInvalidAssembly" xml:space="preserve">
    <value>NETSDK1087: The supplied assembly '{0}' is not valid. Cannot generate a CLSIDMap from it.</value>
    <comment>{StrBegin="NETSDK1087: "}
{0} - The path to the invalid assembly.</comment>
  </data>
  <data name="CannotFindComhost" xml:space="preserve">
    <value>NETSDK1088: Unable to find a .NET Core COM host. The .NET Core COM host is only available on .NET Core 3.0 or higher when targeting Windows.</value>
    <comment>{StrBegin="NETSDK1088: "}</comment>
  </data>
  <data name="CannotEmbedClsidMapIntoComhost" xml:space="preserve">
    <value>NETSDK1089: The CLSIDMap cannot be embedded on the COM host because adding resources requires that the build be performed on Windows (excluding Nano Server).</value>
    <comment>{StrBegin="NETSDK1089: "}</comment>
=======
  <data name="NoAppHostAvailable" xml:space="preserve">
    <value>NETSDK1084: There is no application host available for the specified RuntimeIdentifier '{0}'.</value>
    <comment>{StrBegin="NETSDK1084: "}</comment>
  </data>
  <data name="NoBuildRequested" xml:space="preserve">
    <value>NETSDK1085: The 'NoBuild' property was set to true but the 'Build' target was invoked.</value>
    <comment>{StrBegin="NETSDK1085: "}</comment>
  </data>
  <data name="FrameworkReferenceOverrideWarning" xml:space="preserve">
    <value>NETSDK1086: A FrameworkReference for '{0}' was included in the project. This is implicitly referenced by the .NET SDK and you do not typically need to reference it from your project. For more information, see {1}</value>
    <comment>{StrBegin="NETSDK1086: "}</comment>
  </data>
  <data name="FrameworkReferenceDuplicateError" xml:space="preserve">
    <value>NETSDK1087: Multiple FrameworkReference items for '{0}' were included in the project.</value>
    <comment>{StrBegin="NETSDK1087: "}</comment>
>>>>>>> 263b6c2e
  </data>
</root><|MERGE_RESOLUTION|>--- conflicted
+++ resolved
@@ -448,47 +448,45 @@
     <value>NETSDK1083: The specified RuntimeIdentifier '{0}' is not recognized.</value>
     <comment>{StrBegin="NETSDK1083: "}</comment>
   </data>
-<<<<<<< HEAD
-  <data name="ClsidMapExportedTypesRequireExplicitGuid" xml:space="preserve">
-    <value>NETSDK1085: The COMVisible class '{0}' must have a GuidAttribute with the CLSID of the class to be made visible to COM in .NET Core.</value>
-    <comment>{StrBegin="NETSDK1085: "}
+  <data name="NoAppHostAvailable" xml:space="preserve">
+    <value>NETSDK1084: There is no application host available for the specified RuntimeIdentifier '{0}'.</value>
+    <comment>{StrBegin="NETSDK1084: "}</comment>
+  </data>
+  <data name="NoBuildRequested" xml:space="preserve">
+    <value>NETSDK1085: The 'NoBuild' property was set to true but the 'Build' target was invoked.</value>
+    <comment>{StrBegin="NETSDK1085: "}</comment>
+  </data>
+  <data name="FrameworkReferenceOverrideWarning" xml:space="preserve">
+    <value>NETSDK1086: A FrameworkReference for '{0}' was included in the project. This is implicitly referenced by the .NET SDK and you do not typically need to reference it from your project. For more information, see {1}</value>
+    <comment>{StrBegin="NETSDK1086: "}</comment>
+  </data>
+  <data name="FrameworkReferenceDuplicateError" xml:space="preserve">
+    <value>NETSDK1087: Multiple FrameworkReference items for '{0}' were included in the project.</value>
+    <comment>{StrBegin="NETSDK1087: "}</comment>
+  </data>
+    <data name="ClsidMapExportedTypesRequireExplicitGuid" xml:space="preserve">
+    <value>NETSDK1088: The COMVisible class '{0}' must have a GuidAttribute with the CLSID of the class to be made visible to COM in .NET Core.</value>
+    <comment>{StrBegin="NETSDK1088: "}
 {0} - The ComVisible class that doesn't have a GuidAttribute on it.</comment>
   </data>
   <data name="ClsidMapConflictingGuids" xml:space="preserve">
-    <value>NETSDK1086: The '{0}' and '{1}' types have the same CLSID '{2}' set in their GuidAttribute. Each COMVisible class needs to have a distinct guid for their CLSID.</value>
-    <comment>{StrBegin="NETSDK1086: "}
+    <value>NETSDK1089: The '{0}' and '{1}' types have the same CLSID '{2}' set in their GuidAttribute. Each COMVisible class needs to have a distinct guid for their CLSID.</value>
+    <comment>{StrBegin="NETSDK1089: "}
 {0} - The first type with the conflicting guid.
 {1} - The second type with the conflicting guid.
 {2} - The guid the two types have.</comment>
   </data>
   <data name="ClsidMapInvalidAssembly" xml:space="preserve">
-    <value>NETSDK1087: The supplied assembly '{0}' is not valid. Cannot generate a CLSIDMap from it.</value>
-    <comment>{StrBegin="NETSDK1087: "}
+    <value>NETSDK1090: The supplied assembly '{0}' is not valid. Cannot generate a CLSIDMap from it.</value>
+    <comment>{StrBegin="NETSDK1090: "}
 {0} - The path to the invalid assembly.</comment>
   </data>
   <data name="CannotFindComhost" xml:space="preserve">
-    <value>NETSDK1088: Unable to find a .NET Core COM host. The .NET Core COM host is only available on .NET Core 3.0 or higher when targeting Windows.</value>
-    <comment>{StrBegin="NETSDK1088: "}</comment>
+    <value>NETSDK1091: Unable to find a .NET Core COM host. The .NET Core COM host is only available on .NET Core 3.0 or higher when targeting Windows.</value>
+    <comment>{StrBegin="NETSDK1091: "}</comment>
   </data>
   <data name="CannotEmbedClsidMapIntoComhost" xml:space="preserve">
-    <value>NETSDK1089: The CLSIDMap cannot be embedded on the COM host because adding resources requires that the build be performed on Windows (excluding Nano Server).</value>
-    <comment>{StrBegin="NETSDK1089: "}</comment>
-=======
-  <data name="NoAppHostAvailable" xml:space="preserve">
-    <value>NETSDK1084: There is no application host available for the specified RuntimeIdentifier '{0}'.</value>
-    <comment>{StrBegin="NETSDK1084: "}</comment>
-  </data>
-  <data name="NoBuildRequested" xml:space="preserve">
-    <value>NETSDK1085: The 'NoBuild' property was set to true but the 'Build' target was invoked.</value>
-    <comment>{StrBegin="NETSDK1085: "}</comment>
-  </data>
-  <data name="FrameworkReferenceOverrideWarning" xml:space="preserve">
-    <value>NETSDK1086: A FrameworkReference for '{0}' was included in the project. This is implicitly referenced by the .NET SDK and you do not typically need to reference it from your project. For more information, see {1}</value>
-    <comment>{StrBegin="NETSDK1086: "}</comment>
-  </data>
-  <data name="FrameworkReferenceDuplicateError" xml:space="preserve">
-    <value>NETSDK1087: Multiple FrameworkReference items for '{0}' were included in the project.</value>
-    <comment>{StrBegin="NETSDK1087: "}</comment>
->>>>>>> 263b6c2e
+    <value>NETSDK1092: The CLSIDMap cannot be embedded on the COM host because adding resources requires that the build be performed on Windows (excluding Nano Server).</value>
+    <comment>{StrBegin="NETSDK1092: "}</comment>
   </data>
 </root>
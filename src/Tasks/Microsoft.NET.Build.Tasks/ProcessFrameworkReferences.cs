--- conflicted
+++ resolved
@@ -439,31 +439,17 @@
                         // Also produce one here just in case there are custom KnownILCompilerPack/KnownILLinkPack
                         // items that bypass the error above.
                         Log.LogError(Strings.AotUnsupportedTargetFramework);
-<<<<<<< HEAD
-                    } else if (IsAotCompatible || EnableAotAnalyzer) {
-=======
                     }
                     else if (IsAotCompatible || EnableAotAnalyzer)
                     {
-                        // Technically this is reachable by setting EnableAotAnalyzer without IsAotCompatible,
-                        // but the recommended way to enable AOT analysis is to set IsAotCompatible,
-                        // so the warning points to the common case.
->>>>>>> 569946f7
                         Log.LogWarning(Strings.IsAotCompatibleUnsupported);
                     }
                     else if (PublishTrimmed)
                     {
                         Log.LogError(Strings.PublishTrimmedRequiresVersion30);
-<<<<<<< HEAD
-                    } else if (IsTrimmable || EnableTrimAnalyzer) {
-=======
                     }
                     else if (IsTrimmable || EnableTrimAnalyzer)
                     {
-                        // Technically this is reachable by setting EnableTrimAnalyzer without IsTrimmable,
-                        // but the recommended way to enable trim analysis is to set IsTrimmable,
-                        // so the warning points to the common case.
->>>>>>> 569946f7
                         Log.LogWarning(Strings.IsTrimmableUnsupported);
                     }
                     else if (EnableSingleFileAnalyzer)

﻿// Licensed to the .NET Foundation under one or more agreements.
// The .NET Foundation licenses this file to you under the MIT license.

using System;
using System.Collections.Generic;
using System.IO;
using System.Linq;
using System.Runtime.InteropServices;
using System.Text.RegularExpressions;
using Microsoft.Build.Framework;
using Microsoft.Build.Utilities;
using Microsoft.DotNet.Cli;
using Microsoft.DotNet.Configurer;
using Microsoft.DotNet.Workloads.Workload;
using Microsoft.NET.Sdk.WorkloadManifestReader;
using Newtonsoft.Json;
using NuGet.Frameworks;

namespace Microsoft.NET.Build.Tasks
{
    /// <summary>
    /// This class processes the FrameworkReference items.  It adds PackageReferences for the
    /// targeting packs which provide the reference assemblies, and creates RuntimeFramework
    /// items, which are written to the runtimeconfig file
    /// </summary>
    public class ProcessFrameworkReferences : TaskBase
    {
        public string TargetFrameworkIdentifier { get; set; }

        public string TargetFrameworkVersion { get; set; }

        public string TargetPlatformIdentifier { get; set; }

        public string TargetPlatformVersion { get; set; }

        public string TargetingPackRoot { get; set; }

        [Required]
        public string RuntimeGraphPath { get; set; }

        public bool SelfContained { get; set; }

        public bool ReadyToRunEnabled { get; set; }

        public bool ReadyToRunUseCrossgen2 { get; set; }

        public bool RequiresILLinkPack { get; set; }

        public bool AotEnabled { get; set; }

        public bool AotUseKnownRuntimePackForTarget { get; set; }

        public string RuntimeIdentifier { get; set; }

        public string[] RuntimeIdentifiers { get; set; }

        public string RuntimeFrameworkVersion { get; set; }

        public bool TargetLatestRuntimePatch { get; set; }

        public bool TargetLatestRuntimePatchIsDefault { get; set; }

        public bool EnableTargetingPackDownload { get; set; }

        public bool EnableRuntimePackDownload { get; set; }

        public bool EnableWindowsTargeting { get; set; }

        public bool DisableTransitiveFrameworkReferenceDownloads { get; set; }

        public ITaskItem[] FrameworkReferences { get; set; } = Array.Empty<ITaskItem>();

        public ITaskItem[] KnownFrameworkReferences { get; set; } = Array.Empty<ITaskItem>();

        public ITaskItem[] KnownRuntimePacks { get; set; } = Array.Empty<ITaskItem>();

        public ITaskItem[] KnownCrossgen2Packs { get; set; } = Array.Empty<ITaskItem>();

        public ITaskItem[] KnownILCompilerPacks { get; set; } = Array.Empty<ITaskItem>();

        public ITaskItem[] KnownILLinkPacks { get; set; } = Array.Empty<ITaskItem>();

        public ITaskItem[] KnownWebAssemblySdkPacks { get; set; } = Array.Empty<ITaskItem>();

        public bool UsingMicrosoftNETSdkWebAssembly { get; set; }

        [Required]
        public string NETCoreSdkRuntimeIdentifier { get; set; }

        [Required]
        public string NetCoreRoot { get; set; }

        [Required]
        public string NETCoreSdkVersion { get; set; }

        [Output]
        public ITaskItem[] PackagesToDownload { get; set; }

        [Output]
        public ITaskItem[] RuntimeFrameworks { get; set; }

        [Output]
        public ITaskItem[] TargetingPacks { get; set; }

        [Output]
        public ITaskItem[] RuntimePacks { get; set; }

        [Output]
        public ITaskItem[] Crossgen2Packs { get; set; }

        [Output]
        public ITaskItem[] HostILCompilerPacks { get; set; }

        [Output]
        public ITaskItem[] TargetILCompilerPacks { get; set; }

        [Output]
        public ITaskItem[] ImplicitPackageReferences { get; set; }

        //  Runtime packs which aren't available for the specified RuntimeIdentifier
        [Output]
        public ITaskItem[] UnavailableRuntimePacks { get; set; }

        private Version _normalizedTargetFrameworkVersion;

        protected override void ExecuteCore()
        {
            //  Perf optimization: If there are no FrameworkReference items, then don't do anything
            //  (This means that if you don't have any direct framework references, you won't get any transitive ones either
            if (FrameworkReferences == null || FrameworkReferences.Length == 0)
            {
                return;
            }

            _normalizedTargetFrameworkVersion = NormalizeVersion(new Version(TargetFrameworkVersion));

            var knownFrameworkReferencesForTargetFramework =
                KnownFrameworkReferences
                    .Select(item => new KnownFrameworkReference(item))
                    .Where(kfr => KnownFrameworkReferenceAppliesToTargetFramework(kfr.TargetFramework))
                    .ToList();

            //  Get known runtime packs from known framework references.
            //  Only use items where the framework reference name matches the RuntimeFrameworkName.
            //  This will filter out known framework references for "profiles", ie WindowsForms and WPF
            var knownRuntimePacksForTargetFramework =
                knownFrameworkReferencesForTargetFramework
                    .Where(kfr => kfr.Name.Equals(kfr.RuntimeFrameworkName, StringComparison.OrdinalIgnoreCase))
                    .Select(kfr => kfr.ToKnownRuntimePack())
                    .ToList();

            //  Add additional known runtime packs
            knownRuntimePacksForTargetFramework.AddRange(
                KnownRuntimePacks.Select(item => new KnownRuntimePack(item))
                                 .Where(krp => KnownFrameworkReferenceAppliesToTargetFramework(krp.TargetFramework)));

            var frameworkReferenceMap = FrameworkReferences.ToDictionary(fr => fr.ItemSpec, StringComparer.OrdinalIgnoreCase);

            List<ITaskItem> packagesToDownload = new List<ITaskItem>();
            List<ITaskItem> runtimeFrameworks = new List<ITaskItem>();
            List<ITaskItem> targetingPacks = new List<ITaskItem>();
            List<ITaskItem> runtimePacks = new List<ITaskItem>();
            List<ITaskItem> unavailableRuntimePacks = new List<ITaskItem>();

            HashSet<string> unrecognizedRuntimeIdentifiers = new HashSet<string>(StringComparer.OrdinalIgnoreCase);

            bool windowsOnlyErrorLogged = false;
            foreach (var knownFrameworkReference in knownFrameworkReferencesForTargetFramework)
            {
                frameworkReferenceMap.TryGetValue(knownFrameworkReference.Name, out ITaskItem frameworkReference);

                // Handle Windows-only frameworks on non-Windows platforms
                if (knownFrameworkReference.IsWindowsOnly &&
                    !RuntimeInformation.IsOSPlatform(OSPlatform.Windows) &&
                    !EnableWindowsTargeting)
                {
                    // It is an error to reference the framework from non-Windows
                    if (!windowsOnlyErrorLogged && frameworkReference != null)
                    {
                        Log.LogError(Strings.WindowsDesktopFrameworkRequiresWindows);
                        windowsOnlyErrorLogged = true;
                    }

                    // Ignore (and don't download) this known framework reference as it requires Windows
                    continue;
                }

                KnownRuntimePack? selectedRuntimePack = SelectRuntimePack(frameworkReference, knownFrameworkReference, knownRuntimePacksForTargetFramework);

                //  Add targeting pack and all known runtime packs to "preferred packages" list.
                //  These are packages that will win in conflict resolution for assets that have identical assembly and file versions
                var preferredPackages = new HashSet<string>(StringComparer.InvariantCultureIgnoreCase);
                preferredPackages.Add(knownFrameworkReference.TargetingPackName);

                if (selectedRuntimePack != null)
                {
                    var knownFrameworkReferenceRuntimePackRuntimeIdentifiers = selectedRuntimePack?.RuntimePackRuntimeIdentifiers.Split(';');
                    foreach (var runtimeIdentifier in knownFrameworkReferenceRuntimePackRuntimeIdentifiers)
                    {
                        foreach (var runtimePackNamePattern in selectedRuntimePack?.RuntimePackNamePatterns.Split(';'))
                        {
                            string runtimePackName = runtimePackNamePattern.Replace("**RID**", runtimeIdentifier);
                            preferredPackages.Add(runtimePackName);
                        }
                    }
                }

                TaskItem targetingPack = new TaskItem(knownFrameworkReference.Name);
                targetingPack.SetMetadata(MetadataKeys.NuGetPackageId, knownFrameworkReference.TargetingPackName);
                targetingPack.SetMetadata(MetadataKeys.PackageConflictPreferredPackages, string.Join(";", preferredPackages));

                string targetingPackVersion = null;
                if (frameworkReference != null)
                {
                    //  Allow targeting pack version to be overridden via metadata on FrameworkReference
                    targetingPackVersion = frameworkReference.GetMetadata("TargetingPackVersion");
                }
                if (string.IsNullOrEmpty(targetingPackVersion))
                {
                    targetingPackVersion = knownFrameworkReference.TargetingPackVersion;
                }

                //  Look up targeting pack version from workload manifests if necessary
                targetingPackVersion = GetResolvedPackVersion(knownFrameworkReference.TargetingPackName, targetingPackVersion);

                targetingPack.SetMetadata(MetadataKeys.NuGetPackageVersion, targetingPackVersion);
                targetingPack.SetMetadata("TargetingPackFormat", knownFrameworkReference.TargetingPackFormat);
                targetingPack.SetMetadata("TargetFramework", knownFrameworkReference.TargetFramework.GetShortFolderName());
                targetingPack.SetMetadata(MetadataKeys.RuntimeFrameworkName, knownFrameworkReference.RuntimeFrameworkName);
                if (selectedRuntimePack != null)
                {
                    targetingPack.SetMetadata(MetadataKeys.RuntimePackRuntimeIdentifiers, selectedRuntimePack?.RuntimePackRuntimeIdentifiers);
                }

                if (!string.IsNullOrEmpty(knownFrameworkReference.Profile))
                {
                    targetingPack.SetMetadata("Profile", knownFrameworkReference.Profile);
                }

                //  Get the path of the targeting pack in the targeting pack root (e.g. dotnet/packs)
                string targetingPackPath = GetPackPath(knownFrameworkReference.TargetingPackName, targetingPackVersion);
                if (targetingPackPath != null)
                {
                    // Use targeting pack from packs folder
                    targetingPack.SetMetadata(MetadataKeys.PackageDirectory, targetingPackPath);
                    targetingPack.SetMetadata(MetadataKeys.Path, targetingPackPath);
                }
                else
                {
                    //  If transitive framework reference downloads are disabled, then don't download targeting packs where there isn't
                    //  a direct framework reference
                    if (EnableTargetingPackDownload &&
                        !(DisableTransitiveFrameworkReferenceDownloads && frameworkReference == null))
                    {
                        //  Download targeting pack
                        TaskItem packageToDownload = new TaskItem(knownFrameworkReference.TargetingPackName);
                        packageToDownload.SetMetadata(MetadataKeys.Version, targetingPackVersion);

                        packagesToDownload.Add(packageToDownload);
                    }
                }

                targetingPacks.Add(targetingPack);

                var runtimeFrameworkVersion = GetRuntimeFrameworkVersion(
                    frameworkReference,
                    knownFrameworkReference,
                    selectedRuntimePack,
                    out string runtimePackVersion);

                string isTrimmable = null;
                if (frameworkReference != null)
                {
                    // Allow IsTrimmable to be overridden via metadata on FrameworkReference
                    isTrimmable = frameworkReference.GetMetadata(MetadataKeys.IsTrimmable);
                }
                if (string.IsNullOrEmpty(isTrimmable))
                {
                    isTrimmable = selectedRuntimePack?.IsTrimmable;
                }

                bool useRuntimePackAndDownloadIfNecessary;
                KnownRuntimePack runtimePackForRuntimeIDProcessing;
                if (knownFrameworkReference.Name.Equals(knownFrameworkReference.RuntimeFrameworkName, StringComparison.OrdinalIgnoreCase))
                {
                    //  Only add runtime packs where the framework reference name matches the RuntimeFrameworkName
                    //  Framework references for "profiles" will use the runtime pack from the corresponding non-profile framework
                    runtimePackForRuntimeIDProcessing = selectedRuntimePack.Value;
                    useRuntimePackAndDownloadIfNecessary = true;
                }
                else if (!knownFrameworkReference.RuntimePackRuntimeIdentifiers.Equals(selectedRuntimePack?.RuntimePackRuntimeIdentifiers))
                {
                    // If the profile has a different set of runtime identifiers than the runtime pack, use the profile.
                    runtimePackForRuntimeIDProcessing = knownFrameworkReference.ToKnownRuntimePack();
                    useRuntimePackAndDownloadIfNecessary = true;
                }
                else
                {
                    // For the remaining profiles, don't include them in package download but add them to unavailable if necessary.
                    runtimePackForRuntimeIDProcessing = knownFrameworkReference.ToKnownRuntimePack();
                    useRuntimePackAndDownloadIfNecessary = false;
                }

                bool processedPrimaryRuntimeIdentifier = false;

                var hasRuntimePackAlwaysCopyLocal =
                    selectedRuntimePack != null && selectedRuntimePack.Value.RuntimePackAlwaysCopyLocal;
                var runtimeRequiredByDeployment
                    = (SelfContained || ReadyToRunEnabled) &&
                      !string.IsNullOrEmpty(RuntimeIdentifier) &&
                      selectedRuntimePack != null &&
                      !string.IsNullOrEmpty(selectedRuntimePack.Value.RuntimePackNamePatterns);

                if (hasRuntimePackAlwaysCopyLocal || runtimeRequiredByDeployment)
                {
                    //  Find other KnownFrameworkReferences that map to the same runtime pack, if any
                    List<string> additionalFrameworkReferencesForRuntimePack = null;
                    foreach (var additionalKnownFrameworkReference in knownFrameworkReferencesForTargetFramework)
                    {
                        if (additionalKnownFrameworkReference.RuntimeFrameworkName.Equals(knownFrameworkReference.RuntimeFrameworkName, StringComparison.OrdinalIgnoreCase) &&
                            !additionalKnownFrameworkReference.RuntimeFrameworkName.Equals(additionalKnownFrameworkReference.Name, StringComparison.OrdinalIgnoreCase))
                        {
                            if (additionalFrameworkReferencesForRuntimePack == null)
                            {
                                additionalFrameworkReferencesForRuntimePack = new List<string>();
                            }
                            additionalFrameworkReferencesForRuntimePack.Add(additionalKnownFrameworkReference.Name);
                        }
                    }

                    ProcessRuntimeIdentifier(string.IsNullOrEmpty(RuntimeIdentifier) ? "any" : RuntimeIdentifier, runtimePackForRuntimeIDProcessing, runtimePackVersion, additionalFrameworkReferencesForRuntimePack,
                        unrecognizedRuntimeIdentifiers, unavailableRuntimePacks, runtimePacks, packagesToDownload, isTrimmable, useRuntimePackAndDownloadIfNecessary,
                        wasReferencedDirectly: frameworkReference != null);

                    processedPrimaryRuntimeIdentifier = true;
                }

                if (RuntimeIdentifiers != null)
                {
                    foreach (var runtimeIdentifier in RuntimeIdentifiers)
                    {
                        if (processedPrimaryRuntimeIdentifier && runtimeIdentifier == this.RuntimeIdentifier)
                        {
                            //  We've already processed this RID
                            continue;
                        }

                        //  Pass in null for the runtimePacks list, as for these runtime identifiers we only want to
                        //  download the runtime packs, but not use the assets from them
                        ProcessRuntimeIdentifier(runtimeIdentifier, runtimePackForRuntimeIDProcessing, runtimePackVersion, additionalFrameworkReferencesForRuntimePack: null,
                            unrecognizedRuntimeIdentifiers, unavailableRuntimePacks, runtimePacks: null, packagesToDownload, isTrimmable, useRuntimePackAndDownloadIfNecessary,
                            wasReferencedDirectly: frameworkReference != null);
                    }
                }

                if (!string.IsNullOrEmpty(knownFrameworkReference.RuntimeFrameworkName) && !knownFrameworkReference.RuntimePackAlwaysCopyLocal)
                {
                    TaskItem runtimeFramework = new TaskItem(knownFrameworkReference.RuntimeFrameworkName);

                    runtimeFramework.SetMetadata(MetadataKeys.Version, runtimeFrameworkVersion);
                    runtimeFramework.SetMetadata(MetadataKeys.FrameworkName, knownFrameworkReference.Name);

                    runtimeFrameworks.Add(runtimeFramework);
                }
            }

            List<ITaskItem> implicitPackageReferences = new List<ITaskItem>();

            if (ReadyToRunEnabled && ReadyToRunUseCrossgen2)
            {
                if (AddToolPack(ToolPackType.Crossgen2, _normalizedTargetFrameworkVersion, packagesToDownload, implicitPackageReferences) is not ToolPackSupport.Supported)
                {
                    Log.LogError(Strings.ReadyToRunNoValidRuntimePackageError);
                    return;
                }
            }
<<<<<<< HEAD
            
            if (AotEnabled && _normalizedTargetFrameworkVersion.Major >= 7)
=======

            if (AotEnabled)
>>>>>>> 3eec09ed
            {
                switch (AddToolPack(ToolPackType.ILCompiler, _normalizedTargetFrameworkVersion, packagesToDownload, implicitPackageReferences))
                {
                    case ToolPackSupport.UnsupportedForTargetFramework:
                        Log.LogError(Strings.AotUnsupportedTargetFramework);
                        return;
                    case ToolPackSupport.UnsupportedForHostRuntimeIdentifier:
                        Log.LogError(Strings.AotUnsupportedHostRuntimeIdentifier, NETCoreSdkRuntimeIdentifier);
                        return;
                    case ToolPackSupport.UnsupportedForTargetRuntimeIdentifier:
                        Log.LogError(Strings.AotUnsupportedTargetRuntimeIdentifier, RuntimeIdentifier);
                        return;
                    case ToolPackSupport.Supported:
                        break;
                }
            }

            if (RequiresILLinkPack)
            {
                if (AddToolPack(ToolPackType.ILLink, _normalizedTargetFrameworkVersion, packagesToDownload, implicitPackageReferences) is not ToolPackSupport.Supported)
                {
                    Log.LogError(Strings.ILLinkNoValidRuntimePackageError);
                    return;
                }
            }

            if (UsingMicrosoftNETSdkWebAssembly)
            {
                // WebAssemblySdk is used for .NET >= 6, it's ok if no pack is added.
                AddToolPack(ToolPackType.WebAssemblySdk, _normalizedTargetFrameworkVersion, packagesToDownload, implicitPackageReferences);
            }

            if (packagesToDownload.Any())
            {
                PackagesToDownload = packagesToDownload.Distinct(new PackageToDownloadComparer<ITaskItem>()).ToArray();
            }

            if (runtimeFrameworks.Any())
            {
                RuntimeFrameworks = runtimeFrameworks.ToArray();
            }

            if (targetingPacks.Any())
            {
                TargetingPacks = targetingPacks.ToArray();
            }

            if (runtimePacks.Any())
            {
                RuntimePacks = runtimePacks.ToArray();
            }

            if (unavailableRuntimePacks.Any())
            {
                UnavailableRuntimePacks = unavailableRuntimePacks.ToArray();
            }

            if (implicitPackageReferences.Any())
            {
                ImplicitPackageReferences = implicitPackageReferences.ToArray();
            }
        }

        private bool KnownFrameworkReferenceAppliesToTargetFramework(NuGetFramework knownFrameworkReferenceTargetFramework)
        {
            if (!knownFrameworkReferenceTargetFramework.Framework.Equals(TargetFrameworkIdentifier, StringComparison.OrdinalIgnoreCase)
                || NormalizeVersion(knownFrameworkReferenceTargetFramework.Version) != _normalizedTargetFrameworkVersion)
            {
                return false;
            }

            if (!string.IsNullOrEmpty(knownFrameworkReferenceTargetFramework.Platform)
                && knownFrameworkReferenceTargetFramework.PlatformVersion != null)
            {
                if (!knownFrameworkReferenceTargetFramework.Platform.Equals(TargetPlatformIdentifier, StringComparison.OrdinalIgnoreCase))
                {
                    return false;
                }

                if (!Version.TryParse(TargetPlatformVersion, out var targetPlatformVersionParsed))
                {
                    return false;
                }

                if (NormalizeVersion(targetPlatformVersionParsed) != NormalizeVersion(knownFrameworkReferenceTargetFramework.PlatformVersion)
                    || NormalizeVersion(knownFrameworkReferenceTargetFramework.Version) != _normalizedTargetFrameworkVersion)
                {
                    return false;
                }
            }

            return true;
        }

        private KnownRuntimePack? SelectRuntimePack(ITaskItem frameworkReference, KnownFrameworkReference knownFrameworkReference, List<KnownRuntimePack> knownRuntimePacks)
        {
            var requiredLabelsMetadata = frameworkReference?.GetMetadata(MetadataKeys.RuntimePackLabels) ?? "";

            HashSet<string> requiredRuntimePackLabels = null;
            if (frameworkReference != null)
            {
                requiredRuntimePackLabels = new HashSet<string>(requiredLabelsMetadata.Split(new[] { ';' }, StringSplitOptions.RemoveEmptyEntries), StringComparer.OrdinalIgnoreCase);
            }

            //  The runtime pack name matches the RuntimeFrameworkName on the KnownFrameworkReference
            var matchingRuntimePacks = knownRuntimePacks.Where(krp => krp.Name.Equals(knownFrameworkReference.RuntimeFrameworkName, StringComparison.OrdinalIgnoreCase))
                .Where(krp =>
                {
                    if (requiredRuntimePackLabels == null)
                    {
                        return krp.RuntimePackLabels.Length == 0;
                    }
                    else
                    {
                        return requiredRuntimePackLabels.SetEquals(krp.RuntimePackLabels);
                    }
                })
                .ToList();

            if (matchingRuntimePacks.Count == 0)
            {
                return null;
            }
            else if (matchingRuntimePacks.Count == 1)
            {
                return matchingRuntimePacks[0];
            }
            else
            {
                string runtimePackDescriptionForErrorMessage = knownFrameworkReference.RuntimeFrameworkName +
                    (requiredLabelsMetadata == string.Empty ? string.Empty : ":" + requiredLabelsMetadata);

                Log.LogError(Strings.ConflictingRuntimePackInformation, runtimePackDescriptionForErrorMessage,
                    string.Join(Environment.NewLine, matchingRuntimePacks.Select(rp => rp.RuntimePackNamePatterns)));

                return knownFrameworkReference.ToKnownRuntimePack();
            }
        }

        private void ProcessRuntimeIdentifier(
            string runtimeIdentifier,
            KnownRuntimePack selectedRuntimePack,
            string runtimePackVersion,
            List<string> additionalFrameworkReferencesForRuntimePack,
            HashSet<string> unrecognizedRuntimeIdentifiers,
            List<ITaskItem> unavailableRuntimePacks,
            List<ITaskItem> runtimePacks,
            List<ITaskItem> packagesToDownload,
            string isTrimmable,
            bool addRuntimePackAndDownloadIfNecessary,
            bool wasReferencedDirectly)
        {
            var runtimeGraph = new RuntimeGraphCache(this).GetRuntimeGraph(RuntimeGraphPath);
            var knownFrameworkReferenceRuntimePackRuntimeIdentifiers = selectedRuntimePack.RuntimePackRuntimeIdentifiers.Split(';');
            var knownFrameworkReferenceRuntimePackExcludedRuntimeIdentifiers = selectedRuntimePack.RuntimePackExcludedRuntimeIdentifiers.Split(';');

            string runtimePackRuntimeIdentifier = NuGetUtils.GetBestMatchingRidWithExclusion(
                    runtimeGraph,
                    runtimeIdentifier,
                    knownFrameworkReferenceRuntimePackExcludedRuntimeIdentifiers,
                    knownFrameworkReferenceRuntimePackRuntimeIdentifiers,
                    out bool wasInGraph);

            if (runtimePackRuntimeIdentifier == null)
            {
                if (wasInGraph)
                {
                    //  Report this as an error later, if necessary.  This is because we try to download
                    //  all available runtime packs in case there is a transitive reference to a shared
                    //  framework we don't directly reference.  But we don't want to immediately error out
                    //  here if a runtime pack that we might not need to reference isn't available for the
                    //  targeted RID (e.g. Microsoft.WindowsDesktop.App for a linux RID).
                    var unavailableRuntimePack = new TaskItem(selectedRuntimePack.Name);
                    unavailableRuntimePack.SetMetadata(MetadataKeys.RuntimeIdentifier, runtimeIdentifier);
                    unavailableRuntimePacks.Add(unavailableRuntimePack);
                }
                else if (!unrecognizedRuntimeIdentifiers.Contains(runtimeIdentifier))
                {
                    //  NETSDK1083: The specified RuntimeIdentifier '{0}' is not recognized.
                    Log.LogError(Strings.RuntimeIdentifierNotRecognized, runtimeIdentifier);
                    unrecognizedRuntimeIdentifiers.Add(runtimeIdentifier);
                }
            }
            else if (addRuntimePackAndDownloadIfNecessary)
            {
                foreach (var runtimePackNamePattern in selectedRuntimePack.RuntimePackNamePatterns.Split(';'))
                {
                    string runtimePackName = runtimePackNamePattern.Replace("**RID**", runtimePackRuntimeIdentifier);

                    //  Look up runtimePackVersion from workload manifests if necessary
                    string resolvedRuntimePackVersion = GetResolvedPackVersion(runtimePackName, runtimePackVersion);

                    string runtimePackPath = GetPackPath(runtimePackName, resolvedRuntimePackVersion);

                    if (runtimePacks != null)
                    {
                        TaskItem runtimePackItem = new TaskItem(runtimePackName);
                        runtimePackItem.SetMetadata(MetadataKeys.NuGetPackageId, runtimePackName);
                        runtimePackItem.SetMetadata(MetadataKeys.NuGetPackageVersion, resolvedRuntimePackVersion);
                        runtimePackItem.SetMetadata(MetadataKeys.FrameworkName, selectedRuntimePack.Name);
                        runtimePackItem.SetMetadata(MetadataKeys.RuntimeIdentifier, runtimePackRuntimeIdentifier);
                        runtimePackItem.SetMetadata(MetadataKeys.IsTrimmable, isTrimmable);

                        if (selectedRuntimePack.RuntimePackAlwaysCopyLocal)
                        {
                            runtimePackItem.SetMetadata(MetadataKeys.RuntimePackAlwaysCopyLocal, "true");
                        }

                        if (additionalFrameworkReferencesForRuntimePack != null)
                        {
                            runtimePackItem.SetMetadata(MetadataKeys.AdditionalFrameworkReferences, string.Join(";", additionalFrameworkReferencesForRuntimePack));
                        }

                        if (runtimePackPath != null)
                        {
                            runtimePackItem.SetMetadata(MetadataKeys.PackageDirectory, runtimePackPath);
                        }

                        runtimePacks.Add(runtimePackItem);
                    }

                    if (EnableRuntimePackDownload &&
                        runtimePackPath == null &&
                        (wasReferencedDirectly || !DisableTransitiveFrameworkReferenceDownloads))
                    {
                        TaskItem packageToDownload = new TaskItem(runtimePackName);
                        packageToDownload.SetMetadata(MetadataKeys.Version, resolvedRuntimePackVersion);

                        packagesToDownload.Add(packageToDownload);
                    }
                }
            }
        }

        // Enum values should match the name of the pack: Known<Foo>Pack
        private enum ToolPackType
        {
            Crossgen2,
            ILCompiler,
            ILLink,
            WebAssemblySdk
        }

        enum ToolPackSupport {
            UnsupportedForTargetFramework,
            UnsupportedForHostRuntimeIdentifier,
            UnsupportedForTargetRuntimeIdentifier,
            Supported
        }

        private ToolPackSupport AddToolPack(
            ToolPackType toolPackType,
            Version normalizedTargetFrameworkVersion,
            List<ITaskItem> packagesToDownload,
            List<ITaskItem> implicitPackageReferences)
        {
            var knownPacks = toolPackType switch
            {
                ToolPackType.Crossgen2 => KnownCrossgen2Packs,
                ToolPackType.ILCompiler => KnownILCompilerPacks,
                ToolPackType.ILLink => KnownILLinkPacks,
                ToolPackType.WebAssemblySdk => KnownWebAssemblySdkPacks,
                _ => throw new ArgumentException($"Unknown package type {toolPackType}", nameof(toolPackType))
            };

            var knownPack = knownPacks.Where(pack =>
            {
                var packTargetFramework = NuGetFramework.Parse(pack.GetMetadata("TargetFramework"));
                return packTargetFramework.Framework.Equals(TargetFrameworkIdentifier, StringComparison.OrdinalIgnoreCase) &&
                    NormalizeVersion(packTargetFramework.Version) == normalizedTargetFrameworkVersion;
            }).SingleOrDefault();

            if (knownPack == null)
            {
                return ToolPackSupport.UnsupportedForTargetFramework;
            }

            var packName = toolPackType.ToString();
            var packVersion = knownPack.GetMetadata(packName + "PackVersion");
            if (!string.IsNullOrEmpty(RuntimeFrameworkVersion))
            {
                packVersion = RuntimeFrameworkVersion;
            }

            // Crossgen and ILCompiler have RID-specific bits.
            if (toolPackType is ToolPackType.Crossgen2 or ToolPackType.ILCompiler)
            {
                var packNamePattern = knownPack.GetMetadata(packName + "PackNamePattern");
                var packSupportedRuntimeIdentifiers = knownPack.GetMetadata(packName + "RuntimeIdentifiers").Split(';');

                // Get the best RID for the host machine, which will be used to validate that we can run crossgen for the target platform and architecture
                var runtimeGraph = new RuntimeGraphCache(this).GetRuntimeGraph(RuntimeGraphPath);
                var hostRuntimeIdentifier = NuGetUtils.GetBestMatchingRid(runtimeGraph, NETCoreSdkRuntimeIdentifier, packSupportedRuntimeIdentifiers, out bool wasInGraph);
                if (hostRuntimeIdentifier == null)
                {
                    return ToolPackSupport.UnsupportedForHostRuntimeIdentifier;
                }

                var runtimePackName = packNamePattern.Replace("**RID**", hostRuntimeIdentifier);

                if (EnableRuntimePackDownload)
                {
                    // We need to download the runtime pack
                    TaskItem runtimePackToDownload = new TaskItem(runtimePackName);
                    runtimePackToDownload.SetMetadata(MetadataKeys.Version, packVersion);
                    packagesToDownload.Add(runtimePackToDownload);
                }

                var runtimePackItem = new TaskItem(runtimePackName);
                runtimePackItem.SetMetadata(MetadataKeys.NuGetPackageId, runtimePackName);
                runtimePackItem.SetMetadata(MetadataKeys.NuGetPackageVersion, packVersion);

                switch (toolPackType)
                {
                    case ToolPackType.Crossgen2:
                        Crossgen2Packs = new[] { runtimePackItem };
                        break;
                    case ToolPackType.ILCompiler:
                        HostILCompilerPacks = new[] { runtimePackItem };

                        // ILCompiler supports cross target compilation. If there is a cross-target request,
                        // we need to download that package as well unless we use KnownRuntimePack entries for the target.
                        // We expect RuntimeIdentifier to be defined during publish but can allow during build
                        if (RuntimeIdentifier != null && !AotUseKnownRuntimePackForTarget)
                        {
                            var targetRuntimeIdentifier = NuGetUtils.GetBestMatchingRid(runtimeGraph, RuntimeIdentifier, packSupportedRuntimeIdentifiers, out bool wasInGraph2);
                            if (targetRuntimeIdentifier == null)
                            {
                                return ToolPackSupport.UnsupportedForTargetRuntimeIdentifier;
                            }
                            if (!hostRuntimeIdentifier.Equals(targetRuntimeIdentifier))
                            {
                                var targetIlcPackName = packNamePattern.Replace("**RID**", targetRuntimeIdentifier);
                                var targetIlcPack = new TaskItem(targetIlcPackName);
                                targetIlcPack.SetMetadata(MetadataKeys.NuGetPackageId, targetIlcPackName);
                                targetIlcPack.SetMetadata(MetadataKeys.NuGetPackageVersion, packVersion);
                                TargetILCompilerPacks = new[] { targetIlcPack };
                            }
                        }
                        break;
                }
            }

            // Packs with RID-agnostic build packages that contain MSBuild targets.
            if (toolPackType is not ToolPackType.Crossgen2)
            {
                var buildPackageName = knownPack.ItemSpec;
                var buildPackage = new TaskItem(buildPackageName);
                buildPackage.SetMetadata(MetadataKeys.Version, packVersion);
                implicitPackageReferences.Add(buildPackage);
            }

            // Before net8.0, ILLink analyzers shipped in a separate package.
            // Add the analyzer package with version taken from KnownILLinkPack.
            if (normalizedTargetFrameworkVersion < new Version(8, 0) && toolPackType is ToolPackType.ILLink)
            {
                var analyzerPackage = new TaskItem("Microsoft.NET.ILLink.Analyzers");
                analyzerPackage.SetMetadata(MetadataKeys.Version, packVersion);
                implicitPackageReferences.Add(analyzerPackage);
            }

            return ToolPackSupport.Supported;
        }

        private string GetRuntimeFrameworkVersion(
            ITaskItem frameworkReference,
            KnownFrameworkReference knownFrameworkReference,
            KnownRuntimePack? knownRuntimePack,
            out string runtimePackVersion)
        {
            //  Precedence order for selecting runtime framework version
            //  - RuntimeFrameworkVersion metadata on FrameworkReference item
            //  - RuntimeFrameworkVersion MSBuild property
            //  - Then, use either the LatestRuntimeFrameworkVersion or the DefaultRuntimeFrameworkVersion of the KnownFrameworkReference, based on
            //      - The value (if set) of TargetLatestRuntimePatch metadata on the FrameworkReference
            //      - The TargetLatestRuntimePatch MSBuild property (which defaults to True if SelfContained is true, and False otherwise)
            //      - But, if TargetLatestRuntimePatch was defaulted and not overridden by user, then acquire latest runtime pack for future
            //        self-contained deployment (or for crossgen of framework-dependent deployment), while targeting the default version.

            string requestedVersion = GetRequestedRuntimeFrameworkVersion(frameworkReference);
            if (!string.IsNullOrEmpty(requestedVersion))
            {
                runtimePackVersion = requestedVersion;
                return requestedVersion;
            }

            switch (GetRuntimePatchRequest(frameworkReference))
            {
                case RuntimePatchRequest.UseDefaultVersion:
                    runtimePackVersion = knownFrameworkReference.DefaultRuntimeFrameworkVersion;
                    return knownFrameworkReference.DefaultRuntimeFrameworkVersion;

                case RuntimePatchRequest.UseLatestVersion:
                    if (knownRuntimePack != null)
                    {
                        runtimePackVersion = knownRuntimePack?.LatestRuntimeFrameworkVersion;
                        return knownRuntimePack?.LatestRuntimeFrameworkVersion;
                    }
                    else
                    {
                        runtimePackVersion = knownFrameworkReference.DefaultRuntimeFrameworkVersion;
                        return knownFrameworkReference.DefaultRuntimeFrameworkVersion;
                    }
                case RuntimePatchRequest.UseDefaultVersionWithLatestRuntimePack:
                    if (knownRuntimePack != null)
                    {
                        runtimePackVersion = knownRuntimePack?.LatestRuntimeFrameworkVersion;
                    }
                    else
                    {
                        runtimePackVersion = knownFrameworkReference.DefaultRuntimeFrameworkVersion;
                    }
                    return knownFrameworkReference.DefaultRuntimeFrameworkVersion;

                default:
                    // Unreachable
                    throw new InvalidOperationException();
            }
        }

        private string GetPackPath(string packName, string packVersion)
        {
            IEnumerable<string> GetPackFolders()
            {
                var packRootEnvironmentVariable = Environment.GetEnvironmentVariable(EnvironmentVariableNames.WORKLOAD_PACK_ROOTS);
                if (!string.IsNullOrEmpty(packRootEnvironmentVariable))
                {
                    foreach (var packRoot in packRootEnvironmentVariable.Split(Path.PathSeparator))
                    {
                        yield return Path.Combine(packRoot, "packs");
                    }
                }

                if (!string.IsNullOrEmpty(NetCoreRoot) && !string.IsNullOrEmpty(NETCoreSdkVersion))
                {
                    if (WorkloadFileBasedInstall.IsUserLocal(NetCoreRoot, NETCoreSdkVersion) &&
                        CliFolderPathCalculatorCore.GetDotnetUserProfileFolderPath() is { } userProfileDir)
                    {
                        yield return Path.Combine(userProfileDir, "packs");
                    }
                }

                if (!string.IsNullOrEmpty(TargetingPackRoot))
                {
                    yield return TargetingPackRoot;
                }
            }

            foreach (var packFolder in GetPackFolders())
            {
                string packPath = Path.Combine(packFolder, packName, packVersion);
                if (Directory.Exists(packPath))
                {
                    return packPath;
                }
            }

            return null;
        }

        SdkDirectoryWorkloadManifestProvider _workloadManifestProvider;
        WorkloadResolver _workloadResolver;

        private string GetResolvedPackVersion(string packID, string packVersion)
        {
            if (!packVersion.Equals("**FromWorkload**", StringComparison.OrdinalIgnoreCase))
            {
                return packVersion;
            }

            if (_workloadManifestProvider == null)
            {
                string userProfileDir = CliFolderPathCalculatorCore.GetDotnetUserProfileFolderPath();
                _workloadManifestProvider = new SdkDirectoryWorkloadManifestProvider(NetCoreRoot, NETCoreSdkVersion, userProfileDir);
                _workloadResolver = WorkloadResolver.Create(_workloadManifestProvider, NetCoreRoot, NETCoreSdkVersion, userProfileDir);
            }

            var packInfo = _workloadResolver.TryGetPackInfo(new WorkloadPackId(packID));
            if (packInfo == null)
            {
                Log.LogError(Strings.CouldNotGetPackVersionFromWorkloadManifests, packID);
                return packVersion;
            }
            return packInfo.Version;
        }

        private enum RuntimePatchRequest
        {
            UseDefaultVersionWithLatestRuntimePack,
            UseDefaultVersion,
            UseLatestVersion,
        }

        /// <summary>
        /// Compare PackageToDownload by name and version.
        /// Used to deduplicate PackageToDownloads
        /// </summary>
        private class PackageToDownloadComparer<T> : IEqualityComparer<T> where T : ITaskItem
        {
            public bool Equals(T x, T y)
            {
                if (x is null || y is null)
                {
                    return false;
                }

                return x.ItemSpec.Equals(y.ItemSpec,
                           StringComparison.OrdinalIgnoreCase) &&
                       x.GetMetadata(MetadataKeys.Version).Equals(
                           y.GetMetadata(MetadataKeys.Version), StringComparison.OrdinalIgnoreCase);
            }

            public int GetHashCode(T obj)
            {
                var hashCode = -1923861349;
                hashCode = hashCode * -1521134295 + obj.ItemSpec.GetHashCode();
                hashCode = hashCode * -1521134295 + obj.GetMetadata(MetadataKeys.Version).GetHashCode();
                return hashCode;
            }
        }

        private RuntimePatchRequest GetRuntimePatchRequest(ITaskItem frameworkReference)
        {
            string value = frameworkReference?.GetMetadata("TargetLatestRuntimePatch");
            if (!string.IsNullOrEmpty(value))
            {
                return MSBuildUtilities.ConvertStringToBool(value, defaultValue: false)
                    ? RuntimePatchRequest.UseLatestVersion
                    : RuntimePatchRequest.UseDefaultVersion;
            }

            if (TargetLatestRuntimePatch)
            {
                return RuntimePatchRequest.UseLatestVersion;
            }

            return TargetLatestRuntimePatchIsDefault
                ? RuntimePatchRequest.UseDefaultVersionWithLatestRuntimePack
                : RuntimePatchRequest.UseDefaultVersion;
        }

        private string GetRequestedRuntimeFrameworkVersion(ITaskItem frameworkReference)
        {
            string requestedVersion = frameworkReference?.GetMetadata("RuntimeFrameworkVersion");

            if (string.IsNullOrEmpty(requestedVersion))
            {
                requestedVersion = RuntimeFrameworkVersion;
            }

            return requestedVersion;
        }

        internal static Version NormalizeVersion(Version version)
        {
            if (version.Revision == 0)
            {
                if (version.Build == 0)
                {
                    return new Version(version.Major, version.Minor);
                }
                else
                {
                    return new Version(version.Major, version.Minor, version.Build);
                }
            }

            return version;
        }

        private struct KnownFrameworkReference
        {
            ITaskItem _item;
            public KnownFrameworkReference(ITaskItem item)
            {
                _item = item;
                TargetFramework = NuGetFramework.Parse(item.GetMetadata("TargetFramework"));
            }

            //  The name / itemspec of the FrameworkReference used in the project
            public string Name => _item.ItemSpec;

            //  The framework name to write to the runtimeconfig file (and the name of the folder under dotnet/shared)
            public string RuntimeFrameworkName => _item.GetMetadata(MetadataKeys.RuntimeFrameworkName);
            public string DefaultRuntimeFrameworkVersion => _item.GetMetadata("DefaultRuntimeFrameworkVersion");

            //  The ID of the targeting pack NuGet package to reference
            public string TargetingPackName => _item.GetMetadata("TargetingPackName");
            public string TargetingPackVersion => _item.GetMetadata("TargetingPackVersion");
            public string TargetingPackFormat => _item.GetMetadata("TargetingPackFormat");

            public string RuntimePackRuntimeIdentifiers => _item.GetMetadata(MetadataKeys.RuntimePackRuntimeIdentifiers);

            public bool IsWindowsOnly => _item.HasMetadataValue("IsWindowsOnly", "true");

            public bool RuntimePackAlwaysCopyLocal =>
                _item.HasMetadataValue(MetadataKeys.RuntimePackAlwaysCopyLocal, "true");

            public string Profile => _item.GetMetadata("Profile");

            public NuGetFramework TargetFramework { get; }

            public KnownRuntimePack ToKnownRuntimePack()
            {
                return new KnownRuntimePack(_item);
            }
        }

        private struct KnownRuntimePack
        {
            ITaskItem _item;

            public KnownRuntimePack(ITaskItem item)
            {
                _item = item;
                TargetFramework = NuGetFramework.Parse(item.GetMetadata("TargetFramework"));
                string runtimePackLabels = item.GetMetadata(MetadataKeys.RuntimePackLabels);
                if (string.IsNullOrEmpty(runtimePackLabels))
                {
                    RuntimePackLabels = Array.Empty<string>();
                }
                else
                {
                    RuntimePackLabels = runtimePackLabels.Split(';');
                }
            }

            //  The name / itemspec of the FrameworkReference used in the project
            public string Name => _item.ItemSpec;

            ////  The framework name to write to the runtimeconfig file (and the name of the folder under dotnet/shared)
            public string LatestRuntimeFrameworkVersion => _item.GetMetadata("LatestRuntimeFrameworkVersion");

            public string RuntimePackNamePatterns => _item.GetMetadata("RuntimePackNamePatterns");

            public string RuntimePackRuntimeIdentifiers => _item.GetMetadata(MetadataKeys.RuntimePackRuntimeIdentifiers);

            public string RuntimePackExcludedRuntimeIdentifiers => _item.GetMetadata(MetadataKeys.RuntimePackExcludedRuntimeIdentifiers);

            public string IsTrimmable => _item.GetMetadata(MetadataKeys.IsTrimmable);

            public bool IsWindowsOnly => _item.HasMetadataValue("IsWindowsOnly", "true");

            public bool RuntimePackAlwaysCopyLocal =>
                _item.HasMetadataValue(MetadataKeys.RuntimePackAlwaysCopyLocal, "true");

            public string[] RuntimePackLabels { get; }

            public NuGetFramework TargetFramework { get; }
        }
    }
}<|MERGE_RESOLUTION|>--- conflicted
+++ resolved
@@ -374,13 +374,8 @@
                     return;
                 }
             }
-<<<<<<< HEAD
-            
+
             if (AotEnabled && _normalizedTargetFrameworkVersion.Major >= 7)
-=======
-
-            if (AotEnabled)
->>>>>>> 3eec09ed
             {
                 switch (AddToolPack(ToolPackType.ILCompiler, _normalizedTargetFrameworkVersion, packagesToDownload, implicitPackageReferences))
                 {

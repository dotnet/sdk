﻿<!--
***********************************************************************************************
Microsoft.NET.Sdk.TargetingPackResolution.targets

WARNING:  DO NOT MODIFY this file unless you are knowledgeable about MSBuild and have
          created a backup copy.  Incorrect changes to this file will make it
          impossible to load or build your projects from the command-line or the IDE.

Copyright (c) .NET Foundation. All rights reserved. 
***********************************************************************************************
-->
<Project>
  <PropertyGroup>
    <ResolveAssemblyReferencesDependsOn>
      $(ResolveAssemblyReferencesDependsOn);
      ResolveTargetingPacks;
    </ResolveAssemblyReferencesDependsOn>
  </PropertyGroup>


  <UsingTask TaskName="CheckForDuplicateFrameworkReferences" AssemblyFile="$(MicrosoftNETBuildTasksAssembly)" />
  <UsingTask TaskName="ResolveFrameworkReferences" AssemblyFile="$(MicrosoftNETBuildTasksAssembly)" />
  <UsingTask TaskName="ResolveAppHosts" AssemblyFile="$(MicrosoftNETBuildTasksAssembly)" />

  <Target Name="ResolveFrameworkReferences" BeforeTargets="_CheckForInvalidConfigurationAndPlatform;CollectPackageReferences">
    
    <CheckForDuplicateFrameworkReferences
        FrameworkReferences="@(FrameworkReference)"
        MoreInformationLink="https://aka.ms/sdkimplicitrefs">
      <Output TaskParameter="ItemsToRemove" ItemName="_FrameworkReferenceToRemove" />
      <Output TaskParameter="ItemsToAdd" ItemName="_FrameworkReferenceToAdd" />
    </CheckForDuplicateFrameworkReferences>
    
    <ItemGroup>
      <FrameworkReference Remove="@(_FrameworkReferenceToRemove)" />
      <FrameworkReference Include="@(_FrameworkReferenceToAdd)" />
    </ItemGroup>
      
    <ItemGroup>
      <!-- The KnownFrameworkReference items that this target expects will be defined in the bundled
           versions .props file. They should look something like this:
           
    <KnownFrameworkReference Include="Microsoft.NETCore.App"
                              TargetFramework="netcoreapp3.0"
                              RuntimeFrameworkName="Microsoft.NETCore.App"
                              DefaultRuntimeFrameworkVersion="3.0.0-preview-27214-02"
                              LatestRuntimeFrameworkVersion="3.0.0-preview-27214-02"
                              TargetingPackName="Microsoft.NETCore.App"
                              TargetingPackVersion="3.0.0-preview-27122-01"
                              AppHostPackNamePattern="runtime.**RID**.Microsoft.NETCore.DotNetAppHost"
                              AppHostRuntimeIdentifiers="freebsd-x64;linux-arm;linux-arm64;linux-musl-x64;linux-x64;osx-x64;rhel.6-x64;tizen.4.0.0-armel;tizen.5.0.0-armel;win-arm;win-arm64;win-x64;win-x86"
                              RuntimePackNamePatterns="runtime.**RID**.Microsoft.NETCore.App;runtime.**RID**.Microsoft.NETCore.DotNetHostResolver;runtime.**RID**.Microsoft.NETCore.DotNetHostPolicy"
                              RuntimePackRuntimeIdentifiers="freebsd-x64;linux-arm;linux-arm64;linux-musl-x64;linux-x64;osx-x64;rhel.6-x64;tizen.4.0.0-armel;tizen.5.0.0-armel;win-arm;win-arm64;win-x64;win-x86"
                              />
      -->
      
      
      <!-- KnownAppHost items will look something like this:
      
      <KnownAppHostPack Condition="'@(KnownAppHostPack)' == ''"
                        Include="Microsoft.NETCore.App"
                        TargetFramework="netcoreapp3.0"
                        AppHostPackNamePattern="runtime.**RID**.Microsoft.NETCore.DotNetAppHost"
                        AppHostPackVersion="3.0.0-preview-27218-01"
                        AppHostRuntimeIdentifiers="freebsd-x64;linux-arm;linux-arm64;linux-musl-x64;linux-x64;osx-x64;rhel.6-x64;tizen.4.0.0-armel;tizen.5.0.0-armel;win-arm;win-arm64;win-x64;win-x86"
                        />
      -->

    </ItemGroup>

    <PropertyGroup Condition="'$(AppHostRuntimeIdentifier)' == ''">
      <AppHostRuntimeIdentifier>$(RuntimeIdentifier)</AppHostRuntimeIdentifier>
      <AppHostRuntimeIdentifier Condition="'$(AppHostRuntimeIdentifier)' == ''">$(DefaultAppHostRuntimeIdentifier)</AppHostRuntimeIdentifier>
    </PropertyGroup>

    <PropertyGroup Condition="'$(EnableTargetingPackDownload)' == ''">
      <EnableTargetingPackDownload>true</EnableTargetingPackDownload>
    </PropertyGroup>

    <ItemGroup>
      <_PackAsToolShimRuntimeIdentifiers Condition="@(_PackAsToolShimRuntimeIdentifiers) ==''" Include="$(PackAsToolShimRuntimeIdentifiers)"/>
    </ItemGroup>

    <ResolveFrameworkReferences FrameworkReferences="@(FrameworkReference)"
                                KnownFrameworkReferences="@(KnownFrameworkReference)"
                                TargetFrameworkIdentifier="$(TargetFrameworkIdentifier)"
                                TargetFrameworkVersion="$(_TargetFrameworkVersionWithoutV)"
                                TargetingPackRoot="$(NetCoreTargetingPackRoot)"
                                RuntimeGraphPath="$(BundledRuntimeIdentifierGraphFile)"
                                SelfContained="$(SelfContained)"
                                RuntimeIdentifier="$(RuntimeIdentifier)"
<<<<<<< HEAD
                                DotNetAppHostExecutableNameWithoutExtension="$(_DotNetAppHostExecutableNameWithoutExtension)"
                                DotNetComHostLibraryNameWithoutExtension="$(_DotNetComHostLibraryNameWithoutExtension)">
=======
                                RuntimeIdentifiers="$(RuntimeIdentifiers)"
                                RuntimeFrameworkVersion="$(RuntimeFrameworkVersion)"
                                TargetLatestRuntimePatch="$(TargetLatestRuntimePatch)"
                                EnableTargetingPackDownload="$(EnableTargetingPackDownload)">
>>>>>>> 263b6c2e

      <Output TaskParameter="PackagesToDownload" ItemName="_PackageReferenceToAdd" />
      <Output TaskParameter="RuntimeFrameworks" ItemName="RuntimeFramework" />
      <Output TaskParameter="TargetingPacks" ItemName="TargetingPack" />
      <Output TaskParameter="RuntimePacks" ItemName="RuntimePack" />
<<<<<<< HEAD
      <Output TaskParameter="AppHost" ItemName="AppHostPack" />
      <Output TaskParameter="ComHost" ItemName="ComHostPack" />
      <Output TaskParameter="PackAsToolShimAppHosts" ItemName="PackAsToolShimAppHostPack" />
      <Output TaskParameter="UnresolvedFrameworkReferences" ItemName="_UnresolvedFrameworkReference" />
=======
      <Output TaskParameter="UnavailableRuntimePacks" ItemName="UnavailableRuntimePack" />
>>>>>>> 263b6c2e

    </ResolveFrameworkReferences>

    <ResolveAppHosts TargetFrameworkIdentifier="$(TargetFrameworkIdentifier)"
                     TargetFrameworkVersion="$(_TargetFrameworkVersionWithoutV)"
                     TargetingPackRoot="$(NetCoreTargetingPackRoot)"
                     AppHostRuntimeIdentifier="$(AppHostRuntimeIdentifier)"
                     RuntimeFrameworkVersion="$(RuntimeFrameworkVersion)"
                     PackAsToolShimRuntimeIdentifiers="@(_PackAsToolShimRuntimeIdentifiers)"
                     DotNetAppHostExecutableNameWithoutExtension="$(_DotNetAppHostExecutableNameWithoutExtension)"
                     RuntimeGraphPath="$(BundledRuntimeIdentifierGraphFile)"
                     KnownAppHostPacks="@(KnownAppHostPack)">

      <Output TaskParameter="PackagesToDownload" ItemName="_PackageReferenceToAdd" />
      <Output TaskParameter="AppHost" ItemName="AppHostPack" />
      <Output TaskParameter="PackAsToolShimAppHostPacks" ItemName="PackAsToolShimAppHostPack" />
      
    </ResolveAppHosts>

    <ItemGroup>
      <PackageReference Include="@(_PackageReferenceToAdd)"
                        IsImplicitlyDefined="true"
                        PrivateAssets="all"
                        ExcludeAssets="all" />
    </ItemGroup>

  </Target>

  <UsingTask TaskName="GetPackageDirectory" AssemblyFile="$(MicrosoftNETBuildTasksAssembly)" />
  <UsingTask TaskName="ResolveTargetingPackAssets" AssemblyFile="$(MicrosoftNETBuildTasksAssembly)" />
  
  <Target Name="ResolveTargetingPacks" DependsOnTargets="ResolvePackageAssets"
          Condition="'@(TargetingPack)' != '' Or '@(FrameworkReference)' != ''">

    <GetPackageDirectory
      Items="@(TargetingPack)"
      PackageFolders="@(AssetsFilePackageFolder)">

      <Output TaskParameter="Output" ItemName="ResolvedTargetingPack" />
      
    </GetPackageDirectory>    
    
    <ItemGroup>
      <ResolvedTargetingPack Condition="'%(ResolvedTargetingPack.Path)' == '' and '%(ResolvedTargetingPack.PackageDirectory)' != ''">
        <Path>%(ResolvedTargetingPack.PackageDirectory)</Path>
      </ResolvedTargetingPack>
      
    </ItemGroup>

    <!-- For design-time builds, don't generate an error if a targeting pack isn't available (ie because it hasn't been restored yet) -->
    <PropertyGroup Condition="'$(GenerateErrorForMissingTargetingPacks)' == ''">
      <GenerateErrorForMissingTargetingPacks>true</GenerateErrorForMissingTargetingPacks>
      <GenerateErrorForMissingTargetingPacks Condition="'$(DesignTimeBuild)' == 'true'">false</GenerateErrorForMissingTargetingPacks>
    </PropertyGroup>

    <ResolveTargetingPackAssets FrameworkReferences="@(FrameworkReference)"
                                ResolvedTargetingPacks="@(ResolvedTargetingPack)"
                                RuntimeFrameworks="@(RuntimeFramework)"
                                GenerateErrorForMissingTargetingPacks="$(GenerateErrorForMissingTargetingPacks)">
      <Output TaskParameter="ReferencesToAdd" ItemName="Reference" />
      <Output TaskParameter="PlatformManifests" ItemName="PlatformManifestsFromTargetingPacks" />
      <Output TaskParameter="PackageConflictPreferredPackages" PropertyName="PackageConflictPreferredPackages" />
      <Output TaskParameter="PackageConflictOverrides" ItemName="PackageConflictOverrides" />
      <Output TaskParameter="RuntimeFrameworksToRemove" ItemName="_RuntimeFrameworkToRemove" />
      
    </ResolveTargetingPackAssets>
    
    <ItemGroup Condition="'$(RuntimeIdentifier)' == '' or '$(SelfContained)' != 'true'">
      <PackageConflictPlatformManifests Include="@(PlatformManifestsFromTargetingPacks)" />
    </ItemGroup>

    <ItemGroup>
      <RuntimeFramework Remove="@(_RuntimeFrameworkToRemove)"/>
    </ItemGroup>

    <GetPackageDirectory
      Items="@(AppHostPack)"
      PackageFolders="@(AssetsFilePackageFolder)">

      <Output TaskParameter="Output" ItemName="ResolvedAppHostPack" />

    </GetPackageDirectory>

    <GetPackageDirectory
      Items="@(PackAsToolShimAppHostPack)"
      PackageFolders="@(AssetsFilePackageFolder)">

      <Output TaskParameter="Output" ItemName="_ApphostsForShimRuntimeIdentifiersGetPackageDirectory" />

    </GetPackageDirectory>

    <ItemGroup>
      <_ApphostsForShimRuntimeIdentifiers Include="%(_ApphostsForShimRuntimeIdentifiersGetPackageDirectory.PackageDirectory)\%(_ApphostsForShimRuntimeIdentifiersGetPackageDirectory.RelativePath)" >
        <RuntimeIdentifier>%(_ApphostsForShimRuntimeIdentifiersGetPackageDirectory.RuntimeIdentifier)</RuntimeIdentifier>
       </_ApphostsForShimRuntimeIdentifiers>
    </ItemGroup>

    <ItemGroup>
<<<<<<< HEAD
      <ResolvedAppHostPack>
        <Path Condition="'%(ResolvedAppHostPack.Path)' == ''">%(PackageDirectory)\%(RelativePath)</Path>
      </ResolvedAppHostPack>
=======
      <ResolvedAppHostPack Condition="'%(ResolvedAppHostPack.Path)' == '' and '%(ResolvedAppHostPack.PackageDirectory)' != ''">
        <Path>%(ResolvedAppHostPack.PackageDirectory)\%(ResolvedAppHostPack.RelativePath)</Path>
      </ResolvedAppHostPack>      
>>>>>>> 263b6c2e
    </ItemGroup>

    <PropertyGroup Condition="'@(ResolvedAppHostPack)' != '' And '$(AppHostSourcePath)' == ''">
      <AppHostSourcePath>@(ResolvedAppHostPack->'%(Path)')</AppHostSourcePath>
    </PropertyGroup>
    
    <GetPackageDirectory
      Items="@(ComHostPack)"
      ProjectPath="$(MSBuildProjectFullPath)"
      PackageFolders="@(AssetsFilePackageFolder)">

      <Output TaskParameter="Output" ItemName="ResolvedComHostPack" />

    </GetPackageDirectory>

    <ItemGroup>
      <ResolvedComHostPack>
        <Path Condition="'%(ResolvedComHostPack.Path)' == ''">%(PackageDirectory)\%(RelativePath)</Path>
      </ResolvedComHostPack>
    </ItemGroup>

    <PropertyGroup Condition="'@(ResolvedComHostPack)' != '' And '$(ComHostSourcePath)' == ''">
      <ComHostSourcePath>@(ResolvedComHostPack->'%(Path)')</ComHostSourcePath>
    </PropertyGroup>

  </Target>
  
  <UsingTask TaskName="ResolveRuntimePackAssets" AssemblyFile="$(MicrosoftNETBuildTasksAssembly)" />
  
  <Target Name="ResolveRuntimePackAssets" DependsOnTargets="ResolvePackageAssets"
          Condition="'@(RuntimePack)' != ''">
    
      <GetPackageDirectory
        Items="@(RuntimePack)"
        PackageFolders="@(AssetsFilePackageFolder)">

      <Output TaskParameter="Output" ItemName="ResolvedRuntimePack" />
      
    </GetPackageDirectory>    
    
    <ResolveRuntimePackAssets FrameworkReferences="@(FrameworkReference)"
                              ResolvedRuntimePacks="@(ResolvedRuntimePack)"
                              UnavailableRuntimePacks="@(UnavailableRuntimePack)">
      <Output TaskParameter="RuntimePackAssets" ItemName="RuntimePackAsset" />
    </ResolveRuntimePackAssets>
    
    <ItemGroup>
      <ReferenceCopyLocalPaths Include="@(RuntimePackAsset)"
                               Condition="'$(CopyLocalLockFileAssemblies)' == 'true'" />
    </ItemGroup>
  
  
  </Target>

  <!--
    Adds metadata so the SDK will generate the UserSecretsIdAttribute.
    
    This is associated with ASP.NET Core, but may be used in projects that don't use the Web SDK (especially test projects).
    So it is in the base .NET SDK.  (It used to be in the Microsoft.AspNetCore.App package, but now that that's a targeting
    pack we don't support importing build logic from it directly).

    If GeneratedUserSecretsAttributeFile is set, that means Microsoft.Extensions.Configuration.UserSecrets 2.1
    or earlier was referenced as a package. This didn't use the AssemblyAttribute item group, so we cannot
    avoid duplicate AssemblyAttribute items without skipping this target altogether..
  -->
  <Target Name="_GetUserSecretsAssemblyAttribute"
          BeforeTargets="GetAssemblyAttributes"
          Condition=" '$(UserSecretsId)' != '' AND '$(GenerateUserSecretsAttribute)' != 'false' AND '$(GeneratedUserSecretsAttributeFile)' == '' ">

    <!--
      If the Microsoft.Extensions.Configuration.UserSecrets package 2.2 or higher is referenced directly,
      it will also add an AssemblyAttribute item. Since this attribute only allows one per assembly, do not
      duplicate the item.
    -->
     <ItemGroup Condition=" @(AssemblyAttribute->WithMetadataValue('Identity', 'Microsoft.Extensions.Configuration.UserSecrets.UserSecretsIdAttribute')->Count()) == 0 ">
      <AssemblyAttribute Include="Microsoft.Extensions.Configuration.UserSecrets.UserSecretsIdAttribute">
        <_Parameter1>$(UserSecretsId.Trim())</_Parameter1>
      </AssemblyAttribute>
    </ItemGroup>
  </Target>

</Project><|MERGE_RESOLUTION|>--- conflicted
+++ resolved
@@ -89,28 +89,16 @@
                                 RuntimeGraphPath="$(BundledRuntimeIdentifierGraphFile)"
                                 SelfContained="$(SelfContained)"
                                 RuntimeIdentifier="$(RuntimeIdentifier)"
-<<<<<<< HEAD
-                                DotNetAppHostExecutableNameWithoutExtension="$(_DotNetAppHostExecutableNameWithoutExtension)"
-                                DotNetComHostLibraryNameWithoutExtension="$(_DotNetComHostLibraryNameWithoutExtension)">
-=======
                                 RuntimeIdentifiers="$(RuntimeIdentifiers)"
                                 RuntimeFrameworkVersion="$(RuntimeFrameworkVersion)"
                                 TargetLatestRuntimePatch="$(TargetLatestRuntimePatch)"
                                 EnableTargetingPackDownload="$(EnableTargetingPackDownload)">
->>>>>>> 263b6c2e
 
       <Output TaskParameter="PackagesToDownload" ItemName="_PackageReferenceToAdd" />
       <Output TaskParameter="RuntimeFrameworks" ItemName="RuntimeFramework" />
       <Output TaskParameter="TargetingPacks" ItemName="TargetingPack" />
       <Output TaskParameter="RuntimePacks" ItemName="RuntimePack" />
-<<<<<<< HEAD
-      <Output TaskParameter="AppHost" ItemName="AppHostPack" />
-      <Output TaskParameter="ComHost" ItemName="ComHostPack" />
-      <Output TaskParameter="PackAsToolShimAppHosts" ItemName="PackAsToolShimAppHostPack" />
-      <Output TaskParameter="UnresolvedFrameworkReferences" ItemName="_UnresolvedFrameworkReference" />
-=======
       <Output TaskParameter="UnavailableRuntimePacks" ItemName="UnavailableRuntimePack" />
->>>>>>> 263b6c2e
 
     </ResolveFrameworkReferences>
 
@@ -121,11 +109,13 @@
                      RuntimeFrameworkVersion="$(RuntimeFrameworkVersion)"
                      PackAsToolShimRuntimeIdentifiers="@(_PackAsToolShimRuntimeIdentifiers)"
                      DotNetAppHostExecutableNameWithoutExtension="$(_DotNetAppHostExecutableNameWithoutExtension)"
+                     DotNetComHostLibraryNameWithoutExtension="$(_DotNetComHostLibraryNameWithoutExtension)"
                      RuntimeGraphPath="$(BundledRuntimeIdentifierGraphFile)"
                      KnownAppHostPacks="@(KnownAppHostPack)">
 
       <Output TaskParameter="PackagesToDownload" ItemName="_PackageReferenceToAdd" />
       <Output TaskParameter="AppHost" ItemName="AppHostPack" />
+      <Output TaskParameter="ComHost" ItemName="ComHostPack" />
       <Output TaskParameter="PackAsToolShimAppHostPacks" ItemName="PackAsToolShimAppHostPack" />
       
     </ResolveAppHosts>
@@ -202,6 +192,14 @@
 
     </GetPackageDirectory>
 
+    <GetPackageDirectory
+      Items="@(ComHostPack)"
+      PackageFolders="@(AssetsFilePackageFolder)">
+
+      <Output TaskParameter="Output" ItemName="ResolvedComHostPack" />
+
+    </GetPackageDirectory>
+
     <ItemGroup>
       <_ApphostsForShimRuntimeIdentifiers Include="%(_ApphostsForShimRuntimeIdentifiersGetPackageDirectory.PackageDirectory)\%(_ApphostsForShimRuntimeIdentifiersGetPackageDirectory.RelativePath)" >
         <RuntimeIdentifier>%(_ApphostsForShimRuntimeIdentifiersGetPackageDirectory.RuntimeIdentifier)</RuntimeIdentifier>
@@ -209,33 +207,18 @@
     </ItemGroup>
 
     <ItemGroup>
-<<<<<<< HEAD
-      <ResolvedAppHostPack>
-        <Path Condition="'%(ResolvedAppHostPack.Path)' == ''">%(PackageDirectory)\%(RelativePath)</Path>
-      </ResolvedAppHostPack>
-=======
       <ResolvedAppHostPack Condition="'%(ResolvedAppHostPack.Path)' == '' and '%(ResolvedAppHostPack.PackageDirectory)' != ''">
         <Path>%(ResolvedAppHostPack.PackageDirectory)\%(ResolvedAppHostPack.RelativePath)</Path>
       </ResolvedAppHostPack>      
->>>>>>> 263b6c2e
     </ItemGroup>
 
     <PropertyGroup Condition="'@(ResolvedAppHostPack)' != '' And '$(AppHostSourcePath)' == ''">
       <AppHostSourcePath>@(ResolvedAppHostPack->'%(Path)')</AppHostSourcePath>
     </PropertyGroup>
-    
-    <GetPackageDirectory
-      Items="@(ComHostPack)"
-      ProjectPath="$(MSBuildProjectFullPath)"
-      PackageFolders="@(AssetsFilePackageFolder)">
-
-      <Output TaskParameter="Output" ItemName="ResolvedComHostPack" />
-
-    </GetPackageDirectory>
-
-    <ItemGroup>
-      <ResolvedComHostPack>
-        <Path Condition="'%(ResolvedComHostPack.Path)' == ''">%(PackageDirectory)\%(RelativePath)</Path>
+
+    <ItemGroup>
+      <ResolvedComHostPack Condition="'%(ResolvedAppHostPack.Path)' == '' and '%(ResolvedAppHostPack.PackageDirectory)' != ''">
+        <Path>%(ResolvedAppHostPack.PackageDirectory)\%(ResolvedAppHostPack.RelativePath)</Path>
       </ResolvedComHostPack>
     </ItemGroup>
 

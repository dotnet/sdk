<!--
***********************************************************************************************
Microsoft.NET.Sdk.targets
WARNING:  DO NOT MODIFY this file unless you are knowledgeable about MSBuild and have
          created a backup copy.  Incorrect changes to this file will make it
          impossible to load or build your projects from the command-line or the IDE.
Copyright (c) .NET Foundation. All rights reserved.
***********************************************************************************************
-->
<Project ToolsVersion="14.0" xmlns="http://schemas.microsoft.com/developer/msbuild/2003">

  <Import Project="Microsoft.NET.Sdk.Common.targets" />

  <PropertyGroup>
    <EnableDynamicLoading Condition="'$(EnableDynamicLoading)' == '' and '$(EnableComHosting)' == 'true'">true</EnableDynamicLoading>
  </PropertyGroup>

  <ImportGroup>
    <Import Project="$(MSBuildThisFileDirectory)Microsoft.PackageDependencyResolution.targets" Condition="Exists('$(MSBuildThisFileDirectory)Microsoft.PackageDependencyResolution.targets') and ('$(Language)' != 'C++' or '$(_EnablePackageReferencesInVCProjects)' == 'true')" />
    <Import Project="$(MSBuildThisFileDirectory)Microsoft.PackageDependencyResolutionStubs.targets" Condition="Exists('$(MSBuildThisFileDirectory)Microsoft.PackageDependencyResolutionStubs.targets') and ('$(Language)' == 'C++' and '$(_EnablePackageReferencesInVCProjects)' != 'true')" />
  </ImportGroup>

  <Import Project="Microsoft.NET.Sdk.DefaultItems.targets" />

  <Import Project="Microsoft.NET.Sdk.FrameworkReferenceResolution.targets" />

  <UsingTask TaskName="GenerateDepsFile" AssemblyFile="$(MicrosoftNETBuildTasksAssembly)" />
  <UsingTask TaskName="GenerateRuntimeConfigurationFiles" AssemblyFile="$(MicrosoftNETBuildTasksAssembly)" />
  <UsingTask TaskName="GetAssemblyVersion" AssemblyFile="$(MicrosoftNETBuildTasksAssembly)" />
  <UsingTask TaskName="GenerateSatelliteAssemblies" AssemblyFile="$(MicrosoftNETBuildTasksAssembly)" />

  <PropertyGroup>
    <DisableStandardFrameworkResolution Condition="'$(DisableStandardFrameworkResolution)' == ''">$(_IsNETCoreOrNETStandard)</DisableStandardFrameworkResolution>
  </PropertyGroup>

  <PropertyGroup>
    <GenerateRuntimeConfigurationFiles Condition=" '$(GenerateRuntimeConfigurationFiles)' == '' and '$(TargetFrameworkIdentifier)' == '.NETCoreApp' and ('$(HasRuntimeOutput)' == 'true' or '$(EnableComHosting)' == 'true' or '$(EnableDynamicLoading)' == 'true') ">true</GenerateRuntimeConfigurationFiles>
    <AlwaysIncludeCoreFrameworkInRuntimeConfig Condition="'$(TargetFrameworkIdentifier)' == '.NETCoreApp' and $([MSBuild]::VersionLessThan('$(TargetFrameworkVersion)', '6.0'))">false</AlwaysIncludeCoreFrameworkInRuntimeConfig>
    <AlwaysIncludeCoreFrameworkInRuntimeConfig Condition="'$(AlwaysIncludeCoreFrameworkInRuntimeConfig)' == ''">true</AlwaysIncludeCoreFrameworkInRuntimeConfig>
    <UserRuntimeConfig Condition=" '$(UserRuntimeConfig)' == '' ">$(MSBuildProjectDirectory)/runtimeconfig.template.json</UserRuntimeConfig>
    <GenerateSatelliteAssembliesForCore Condition=" '$(GenerateSatelliteAssembliesForCore)' == '' and '$(MSBuildRuntimeType)' == 'Core' ">true</GenerateSatelliteAssembliesForCore>
    <ComputeNETCoreBuildOutputFiles Condition=" '$(ComputeNETCoreBuildOutputFiles)' == '' and '$(TargetFrameworkIdentifier)' == '.NETCoreApp'">true</ComputeNETCoreBuildOutputFiles>
    <_GenerateRuntimeConfigurationPropertyInputsCache Condition="'$(_GenerateRuntimeConfigurationPropertyInputsCache)' == ''">$(IntermediateOutputPath)$(MSBuildProjectName).genruntimeconfig.cache</_GenerateRuntimeConfigurationPropertyInputsCache>
    <_GenerateRuntimeConfigurationPropertyInputsCache>$([MSBuild]::NormalizePath($(MSBuildProjectDirectory), $(_GenerateRuntimeConfigurationPropertyInputsCache)))</_GenerateRuntimeConfigurationPropertyInputsCache>
    <_GeneratePublishDependencyFilePropertyInputsCache Condition="'$(_GeneratePublishDependencyFilePropertyInputsCache)' == ''">$(IntermediateOutputPath)$(MSBuildProjectName).genpublishdeps.cache</_GeneratePublishDependencyFilePropertyInputsCache>
    <_GeneratePublishDependencyFilePropertyInputsCache>$([MSBuild]::NormalizePath($(MSBuildProjectDirectory), $(_GeneratePublishDependencyFilePropertyInputsCache)))</_GeneratePublishDependencyFilePropertyInputsCache>
    <_GenerateSingleFileBundlePropertyInputsCache Condition="'$(_GenerateSingleFileBundlePropertyInputsCache)' == ''">$(IntermediateOutputPath)$(MSBuildProjectName).genbundle.cache</_GenerateSingleFileBundlePropertyInputsCache>
    <_GenerateSingleFileBundlePropertyInputsCache>$([MSBuild]::NormalizePath($(MSBuildProjectDirectory), $(_GenerateSingleFileBundlePropertyInputsCache)))</_GenerateSingleFileBundlePropertyInputsCache>
  </PropertyGroup>

  <!-- For .NET 8 and higher, we will by default use a simplified "portable" RID graph -->
  <PropertyGroup>
    <_UseRidGraphWasSpecified Condition="'$(UseRidGraph)' != ''">true</_UseRidGraphWasSpecified>
  </PropertyGroup>
  <PropertyGroup Condition="'$(UseRidGraph)' == ''">
    <UseRidGraph Condition="'$(TargetFrameworkIdentifier)' == '.NETCoreApp' AND $([MSBuild]::VersionGreaterThanOrEquals($(TargetFrameworkVersion), '8.0'))">false</UseRidGraph>
    <UseRidGraph Condition="'$(UseRidGraph)' == ''">true</UseRidGraph>
  </PropertyGroup>

  <PropertyGroup Condition="'$(RuntimeIdentifierGraphPath)' == ''">
    <RuntimeIdentifierGraphPath Condition="'$(UseRidGraph)' == 'true'">$(BundledRuntimeIdentifierGraphFile)</RuntimeIdentifierGraphPath>

    <!-- The portable RID graph should be in the same directory as the full RID graph -->
    <RuntimeIdentifierGraphPath Condition="'$(UseRidGraph)' != 'true'">$([System.IO.Path]::GetDirectoryName($(BundledRuntimeIdentifierGraphFile)))/PortableRuntimeIdentifierGraph.json</RuntimeIdentifierGraphPath>
  </PropertyGroup>

  <ItemGroup>
    <GenerateRuntimeConfigurationFilesInputs Include="$(ProjectAssetsFile)" />
    <GenerateRuntimeConfigurationFilesInputs Include="$(ProjectAssetsCacheFile)" />
    <GenerateRuntimeConfigurationFilesInputs Include="$(UserRuntimeConfig)" Condition=" Exists($(UserRuntimeConfig)) " />
  </ItemGroup>

  <ItemGroup Condition="'$(TargetFrameworks)' != '' And '$(TargetFramework)' != ''">
    <ProjectConfigurationDescription Include="TargetFramework=$(TargetFramework)" />
  </ItemGroup>

  <PropertyGroup Condition="'$(GenerateRuntimeConfigDevFile)' == ''">
    <GenerateRuntimeConfigDevFile>true</GenerateRuntimeConfigDevFile>
    <!-- Post-net6.0, stop generating *.runtimeconfig.dev.json files to reduce probing paths. -->
    <!-- https://github.com/dotnet/sdk/issues/16818 -->
    <GenerateRuntimeConfigDevFile Condition="'$(TargetFrameworkIdentifier)' == '.NETCoreApp' and $([MSBuild]::VersionGreaterThanOrEquals($(TargetFrameworkVersion), '6.0'))">false</GenerateRuntimeConfigDevFile>
  </PropertyGroup>

  <PropertyGroup>
    <ProjectDepsFileName Condition="'$(ProjectDepsFileName)' == ''">$(AssemblyName).deps.json</ProjectDepsFileName>
    <ProjectDepsFilePath Condition="'$(ProjectDepsFilePath)' == ''">$(TargetDir)$(ProjectDepsFileName)</ProjectDepsFilePath>
    <ProjectRuntimeConfigFileName Condition="'$(ProjectRuntimeConfigFileName)' == ''">$(AssemblyName).runtimeconfig.json</ProjectRuntimeConfigFileName>
    <ProjectRuntimeConfigFilePath Condition="'$(ProjectRuntimeConfigFilePath)' == ''">$(TargetDir)$(ProjectRuntimeConfigFileName)</ProjectRuntimeConfigFilePath>
    <ProjectRuntimeConfigDevFilePath Condition="'$(ProjectRuntimeConfigDevFilePath)' == '' and $(GenerateRuntimeConfigDevFile) == 'true'">$(TargetDir)$(AssemblyName).runtimeconfig.dev.json</ProjectRuntimeConfigDevFilePath>
    <IncludeMainProjectInDepsFile Condition=" '$(IncludeMainProjectInDepsFile)' == '' ">true</IncludeMainProjectInDepsFile>
  </PropertyGroup>

  <Import Project="Microsoft.NET.Sdk.Shared.targets" />

  <PropertyGroup>
    <_DefaultUserProfileRuntimeStorePath>$(HOME)</_DefaultUserProfileRuntimeStorePath>
    <_DefaultUserProfileRuntimeStorePath Condition="$([MSBuild]::IsOSPlatform(`Windows`))">$(USERPROFILE)</_DefaultUserProfileRuntimeStorePath>
    <_DefaultUserProfileRuntimeStorePath>$([System.IO.Path]::Combine($(_DefaultUserProfileRuntimeStorePath), '.dotnet', 'store'))</_DefaultUserProfileRuntimeStorePath>
    <UserProfileRuntimeStorePath Condition="'$(UserProfileRuntimeStorePath)' == ''">$(_DefaultUserProfileRuntimeStorePath)</UserProfileRuntimeStorePath>
  </PropertyGroup>

  <PropertyGroup Condition="'$(TargetFrameworkIdentifier)' == '.NETCoreApp' and $([MSBuild]::VersionGreaterThanOrEquals($(TargetFrameworkVersion), '6.0'))">
    <PredefinedCulturesOnly Condition="'$(PredefinedCulturesOnly)' == '' and '$(InvariantGlobalization)' == 'true'">true</PredefinedCulturesOnly>
  </PropertyGroup>

  <PropertyGroup Condition="'$(GenerateResourceWarnOnBinaryFormatterUse)' == '' and '$(TargetFrameworkIdentifier)' == '.NETCoreApp' and $([MSBuild]::VersionGreaterThanOrEquals($(TargetFrameworkVersion), '8.0'))">
    <GenerateResourceWarnOnBinaryFormatterUse>true</GenerateResourceWarnOnBinaryFormatterUse>
  </PropertyGroup>

  <PropertyGroup Condition="'$(RespectAlreadyAssignedItemCulture)' == '' and '$(TargetFrameworkIdentifier)' == '.NETCoreApp' and $([MSBuild]::VersionGreaterThanOrEquals($(TargetFrameworkVersion), '9.0'))">
    <RespectAlreadyAssignedItemCulture>true</RespectAlreadyAssignedItemCulture>
  </PropertyGroup>

  <!-- Set the IsRidAgnostic property if this project should NOT accept global RuntimeIdentifier and SelfContained
       property values from referencing projects. -->
  <PropertyGroup Condition="'$(IsRidAgnostic)' == ''">
    <IsRidAgnostic Condition="('$(_IsExecutable)' == 'true' And '$(IsTestProject)' != 'true') Or
                              '$(RuntimeIdentifier)' != '' Or
                              '$(RuntimeIdentifiers)' != ''">false</IsRidAgnostic>
    <IsRidAgnostic Condition="'$(IsRidAgnostic)' == ''">true</IsRidAgnostic>
  </PropertyGroup>

  <!-- Opt into .NET Core resource-serialization strategy by default when targeting frameworks
       that support it by default.
       -->
  <PropertyGroup>
    <GenerateResourceUsePreserializedResources
      Condition="'$(GenerateResourceUsePreserializedResources)' == '' and
                 ('$(TargetFrameworkIdentifier)' == '.NETCoreApp' and '$(_TargetFrameworkVersionWithoutV)' >= '3.0')">true</GenerateResourceUsePreserializedResources>
  </PropertyGroup>

  <PropertyGroup>
    <EmbeddedResourceUseDependentUponConvention
      Condition="'$(EmbeddedResourceUseDependentUponConvention)' == '' and
                 (('$(TargetFrameworkIdentifier)' == '.NETCoreApp' and '$(_TargetFrameworkVersionWithoutV)' >= '3.0') or
                  ('$(TargetFrameworkIdentifier)' == '.NETStandard' and '$(_TargetFrameworkVersionWithoutV)' >= '2.1'))">true</EmbeddedResourceUseDependentUponConvention>
  </PropertyGroup>

  <PropertyGroup Condition="'$(TargetFrameworkIdentifier)' == '.NETCoreApp' and $([MSBuild]::VersionGreaterThanOrEquals($(TargetFrameworkVersion), '2.1'))">
    <AvailablePlatforms>$(AvailablePlatforms),ARM32</AvailablePlatforms>
  </PropertyGroup>

  <PropertyGroup Condition="'$(TargetFrameworkIdentifier)' == '.NETCoreApp' and $([MSBuild]::VersionGreaterThanOrEquals($(TargetFrameworkVersion), '3.1'))">
    <AvailablePlatforms>$(AvailablePlatforms),ARM64</AvailablePlatforms>
  </PropertyGroup>

  <PropertyGroup Condition="'$(TargetFrameworkIdentifier)' == '.NETFramework' and $([MSBuild]::VersionGreaterThanOrEquals($(TargetFrameworkVersion), '4.8.1'))">
    <AvailablePlatforms>$(AvailablePlatforms),ARM64</AvailablePlatforms>
  </PropertyGroup>

  <PropertyGroup>
    <!-- Turn off support for metadata updates in non-Debug builds by default. -->
    <MetadataUpdaterSupport Condition="'$(MetadataUpdaterSupport)' == '' and '$(Configuration)' != 'Debug'">false</MetadataUpdaterSupport>
  </PropertyGroup>

  <PropertyGroup>
    <!-- Turn on IncludeProjectsNotInAssetsFileInDepsFile by default. -->
    <IncludeProjectsNotInAssetsFileInDepsFile Condition="'$(IncludeProjectsNotInAssetsFileInDepsFile)' == ''">true</IncludeProjectsNotInAssetsFileInDepsFile>
  </PropertyGroup>

  <!--
    BinaryFormatter Disabling
    ===========================

    The EnableUnsafeBinaryFormatterSerialization setting controls both runtime and compile-time behavior.
    The behavior is slightly different depending on the project type and target runtime.

    If the property is explicitly set to TRUE:
      - The APIs are obsolete as warning, and calls to the APIs will succeed at runtime.

    If the property is explicitly set to FALSE:
      - On .NET 5 & 6, the APIs are obsolete as warning, and calls to the APIs will fail at runtime.
      - On .NET 7+, the APIs are obsolete as error, and calls to the APIs will fail at runtime.

    If the property is not explicitly TRUE or FALSE:
      - On .NET 5 & 6, the APIs are obsolete as warning, and calls to the APIs will succeed at runtime.
      - On .NET 7, the APIs are obsolete as error, but calls to the APIs will succeed at runtime.
      - On .NET 8+, the APIs are obsolete as error, and calls to the APIs will fail at runtime
        unless the SDK has opted in to keeping legacy BinaryFormatter behavior around.

    n.b. The APIs are already marked obsolete (as warning) in .NET 5, so we don't need to special-case
    them unless we want to upgrade them to warn-as-error.
  -->

  <PropertyGroup Condition="'$(EnableUnsafeBinaryFormatterSerialization)' != 'true' AND '$(TargetFrameworkIdentifier)' == '.NETCoreApp' AND $([MSBuild]::VersionGreaterThanOrEquals($(TargetFrameworkVersion), '7.0'))">
    <!--
      Certain project types need to re-enable BinaryFormatter by default; it will still be warn-as-error but will work at runtime.
      WinForms: enabled through 8.0 (but not after)
      WPF: enabled through 8.0 (but not after)
    -->
    <_ProjectTypeRequiresBinaryFormatter Condition="'$(UseWindowsForms)' == 'true' AND $([MSBuild]::VersionLessThanOrEquals($(TargetFrameworkVersion), '8.0'))">true</_ProjectTypeRequiresBinaryFormatter>
    <_ProjectTypeRequiresBinaryFormatter Condition="'$(UseWPF)' == 'true' AND $([MSBuild]::VersionLessThanOrEquals($(TargetFrameworkVersion), '8.0'))">true</_ProjectTypeRequiresBinaryFormatter>
    <!-- controls warn as error -->
    <_BinaryFormatterObsoleteAsError>true</_BinaryFormatterObsoleteAsError>
    <!-- controls runtime behavior (AppContext & trimming) -->
    <EnableUnsafeBinaryFormatterSerialization Condition="'$(EnableUnsafeBinaryFormatterSerialization)' == '' AND '$(_ProjectTypeRequiresBinaryFormatter)' == 'true'">true</EnableUnsafeBinaryFormatterSerialization>
    <EnableUnsafeBinaryFormatterSerialization Condition="$([MSBuild]::VersionGreaterThanOrEquals($(TargetFrameworkVersion), '8.0')) AND '$(_ProjectTypeRequiresBinaryFormatter)' != 'true'">false</EnableUnsafeBinaryFormatterSerialization>
  </PropertyGroup>

  <PropertyGroup>
    <CoreBuildDependsOn>
      _CheckForBuildWithNoBuild;
      $(CoreBuildDependsOn);
      GenerateBuildDependencyFile;
      GenerateBuildRuntimeConfigurationFiles
    </CoreBuildDependsOn>
  </PropertyGroup>

  <PropertyGroup>
    <CoreCleanDependsOn>
      _SdkBeforeClean;
      $(CoreCleanDependsOn)
    </CoreCleanDependsOn>
  </PropertyGroup>

  <PropertyGroup>
    <RebuildDependsOn>
      _SdkBeforeRebuild;
      $(RebuildDependsOn)
    </RebuildDependsOn>
  </PropertyGroup>

  <PropertyGroup Condition="'$(MSBuildRuntimeType)' == 'Full'">
    <!-- Automatically opt users into using the toolset package if they are running an MSBuild other than what this SDK was built against.
          This is to reduce 'tearing'/dependency mismatch, but as always users can override this behavior by disabling the hosted compiler flag. -->
    <BuildWithNetFrameworkHostedCompiler Condition="'$(BuildWithNetFrameworkHostedCompiler)' == ''
                                                    and '$(_IsDisjointMSBuildVersion)' == 'true'
                                                    and ('$(Language)' == 'C#'
                                                    or '$(Language)' == 'VB')">true</BuildWithNetFrameworkHostedCompiler>
  </PropertyGroup>

  <PropertyGroup Condition="'$(BuildWithNetFrameworkHostedCompiler)' == 'true' and '$(OS)' == 'Windows_NT'">
    <RoslynTargetsPath>$(NuGetPackageRoot)\microsoft.net.sdk.compilers.toolset\$(NETCoreSdkVersion)</RoslynTargetsPath>
    <_NeedToDownloadMicrosoftNetSdkCompilersToolsetPackage>true</_NeedToDownloadMicrosoftNetSdkCompilersToolsetPackage>
  </PropertyGroup>

  <!-- NOTE: Keep in sync with https://github.com/dotnet/msbuild/blob/main/src/Tasks/Microsoft.Common.tasks -->
  <!-- `Condition="Exists('$(RoslynTargetsPath)')` is needed because the package might not be yet downloaded during restore in VS
        and we do not want to fail the restore phase because of that. -->
  <UsingTask TaskName="Microsoft.CodeAnalysis.BuildTasks.CopyRefAssembly" AssemblyFile="$(RoslynTargetsPath)\Microsoft.Build.Tasks.CodeAnalysis.dll" Condition="Exists('$(RoslynTargetsPath)')" />
  <UsingTask TaskName="Microsoft.CodeAnalysis.BuildTasks.Csc" AssemblyFile="$(RoslynTargetsPath)\Microsoft.Build.Tasks.CodeAnalysis.dll" Condition="Exists('$(RoslynTargetsPath)')" />
  <UsingTask TaskName="Microsoft.CodeAnalysis.BuildTasks.Vbc" AssemblyFile="$(RoslynTargetsPath)\Microsoft.Build.Tasks.CodeAnalysis.dll" Condition="Exists('$(RoslynTargetsPath)')" />

  <ItemGroup Condition="'$(_NeedToDownloadMicrosoftNetSdkCompilersToolsetPackage)' == 'true'">
    <PackageDownload Include="Microsoft.Net.Sdk.Compilers.Toolset" Version="[$(NETCoreSdkVersion)]" />
  </ItemGroup>

  <Target Name="_CheckMicrosoftNetCompilersToolsetFrameworkPackageReference" Condition="'$(MSBuildRuntimeType)' == 'Full'" BeforeTargets="CollectPackageReferences">
    <!-- Users should not be setting Microsoft.Net.Compilers.Toolset.Framework directly.
         If they do, and BuildWithNetFrameworkHostedCompiler is also set, the former will override the latter.
         This makes it more explicit that that is not supported. -->
    <NETSdkWarning ResourceName="CannotDirectlyReferenceMicrosoftNetCompilersToolsetFramework"
        Condition="'@(PackageReference->AnyHaveMetadataValue('Identity', 'Microsoft.Net.Compilers.Toolset.Framework'))' == 'true'" />
  </Target>

<<<<<<< HEAD
    <PropertyGroup>
      <!-- Automatically opt users into using the toolset package if they are running an MSBuild other than what this SDK was built against.
           This is to reduce 'tearing'/depdendency mismatch, but as always users can override this behavior by disabling the hosted compiler flag. -->
      <BuildWithNetFrameworkHostedCompiler Condition="'$(BuildWithNetFrameworkHostedCompiler)' == '' and '$(_IsDisjointMSBuildVersion)' == 'true'">true</BuildWithNetFrameworkHostedCompiler>
    </PropertyGroup>

    <ItemGroup Condition="'$(BuildWithNetFrameworkHostedCompiler)' == 'true' and '$(OS)' == 'Windows_NT' ">
      <PackageReference Include="Microsoft.Net.Compilers.Toolset.Framework" PrivateAssets="all" Version="$(_NetFrameworkHostedCompilersVersion)" IsImplicitlyDefined="true" />
    </ItemGroup>
  </Target>

  <Target Name="_AddGenerateSbomTask" BeforeTargets="CollectPackageReferences">
    <ItemGroup Condition=" '$(GenerateSbom)' == 'true' ">
      <PackageReference Include="Microsoft.Sbom.Targets" Version="$(MicrosoftSbomTargetsPackageVersion)" IsImplicitlyDefined="true" />
    </ItemGroup>
=======
  <Target Name="_CheckMicrosoftNetSdkCompilersToolsetPackageExists"
          Condition="'$(_NeedToDownloadMicrosoftNetSdkCompilersToolsetPackage)' == 'true' and '$(DesignTimeBuild)' != 'true'"
          BeforeTargets="CoreCompile">
    <!-- If users did not run restore or it failed to download the Microsoft.Net.Sdk.Compilers.Toolset package
         (but they proceeded to build, e.g., in Visual Studio), display an error with suggestions how to fix the problem. -->
    <NETSdkError ResourceName="MicrosoftNetSdkCompilersToolsetNotFound"
        Condition="!Exists('$(RoslynTargetsPath)')"
        FormatArguments="$(NETCoreSdkVersion)" />
>>>>>>> 080d8624
  </Target>

  <!-- TODO: this target should not check GeneratePackageOnBuild.
             remove when https://github.com/NuGet/Home/issues/7801 is fixed.
    -->
  <Target Name="_CheckForBuildWithNoBuild"
          Condition="'$(NoBuild)' == 'true' and '$(GeneratePackageOnBuild)' != 'true'">
    <NETSdkError ResourceName="NoBuildRequested" />
  </Target>

  <!--
    ============================================================
                                        GenerateBuildDependencyFile
    Generates the $(project).deps.json file during Build
    ============================================================
    -->

  <Target Name="GenerateBuildDependencyFile"
          DependsOnTargets="_DefaultMicrosoftNETPlatformLibrary;
                            _HandlePackageFileConflicts;
                            _ComputeReferenceAssemblies;
                            _ComputeUserRuntimeAssemblies;
                            ResolveRuntimePackAssets;
                            _ComputePackageReferencePublish"
          BeforeTargets="CopyFilesToOutputDirectory"
          Condition="'$(GenerateDependencyFile)' == 'true'"
          Inputs="$(ProjectAssetsFile);$(ProjectAssetsCacheFile);$(MSBuildAllProjects)"
          Outputs="$(ProjectDepsFilePath)">

    <!-- Set a dummy Version if it hasn't been set by DefaultAssemblyInfo.targets -->
    <PropertyGroup Condition="'$(UsingNETSdkDefaults)' != 'true'">
      <Version Condition="'$(Version)' == ''">1.0.0</Version>
    </PropertyGroup>

    <ItemGroup>
      <ResolvedCompileFileDefinitions Remove="@(_ConflictPackageFiles)" Condition="'%(_ConflictPackageFiles.ConflictItemType)' == 'Reference'" />
      <NativeCopyLocalItems Remove="@(_ConflictPackageFiles)" Condition="'%(_ConflictPackageFiles.ConflictItemType)' != 'Reference'" />
      <ResourceCopyLocalItems Remove="@(_ConflictPackageFiles)" Condition="'%(_ConflictPackageFiles.ConflictItemType)' != 'Reference'" />
      <RuntimeCopyLocalItems Remove="@(_ConflictPackageFiles)" Condition="'%(_ConflictPackageFiles.ConflictItemType)' != 'Reference'" />
      <RuntimeTargetsCopyLocalItems Remove="@(_ConflictPackageFiles)" Condition="'%(_ConflictPackageFiles.ConflictItemType)' != 'Reference'" />
      <RuntimePackAsset Remove="@(_ConflictPackageFiles)" Condition="'%(_ConflictPackageFiles.ConflictItemType)' != 'Reference'" />
    </ItemGroup>

    <!-- Set valid RID platforms for runtime assets if targeting .NET 8+ and using the RID graph is not enabled. -->
    <ItemGroup Condition="$([MSBuild]::VersionGreaterThanOrEquals($(_TargetFrameworkVersionWithoutV), '8.0'))
        and @(RuntimeHostConfigurationOption->WithMetadataValue('Identity', 'System.Runtime.Loader.UseRidGraph')->WithMetadataValue('Value', 'true')->Count()) == 0
        and '@(_KnownRuntimeIdentifierPlatformsForTargetFramework)' != ''">
      <!-- Known RID platforms for all target frameworks comes from BundledVersions -->
      <_ValidRuntimeIdentifierPlatformsForAssets Include="@(_KnownRuntimeIdentiferPlatforms)" />
      <!-- Known RID platforms for current target framework comes from ProcessFrameworkReferences output -->
      <_ValidRuntimeIdentifierPlatformsForAssets Include="@(_KnownRuntimeIdentifierPlatformsForTargetFramework)" Exclude="@(_ExcludedKnownRuntimeIdentiferPlatforms)"/>
    </ItemGroup>

    <GenerateDepsFile ProjectPath="$(MSBuildProjectFullPath)"
                      AssetsFilePath="$(ProjectAssetsFile)"
                      DepsFilePath="$(ProjectDepsFilePath)"
                      TargetFramework="$(TargetFramework)"
                      AssemblyName="$(AssemblyName)"
                      AssemblyExtension="$(TargetExt)"
                      AssemblyVersion="$(Version)"
                      AssemblySatelliteAssemblies="@(IntermediateSatelliteAssembliesWithTargetPath)"
                      ReferencePaths="@(ReferencePath)"
                      ReferenceDependencyPaths="@(ReferenceDependencyPaths)"
                      ReferenceSatellitePaths="@(ReferenceSatellitePaths)"
                      ReferenceAssemblies="@(_ReferenceAssemblies)"
                      RuntimePackAssets="@(RuntimePackAsset)"
                      IncludeMainProject="$(IncludeMainProjectInDepsFile)"
                      RuntimeIdentifier="$(RuntimeIdentifier)"
                      PlatformLibraryName="$(MicrosoftNETPlatformLibrary)"
                      RuntimeFrameworks="@(RuntimeFramework)"
                      CompilerOptions="@(DependencyFileCompilerOptions)"
                      CompileReferences="@(ResolvedCompileFileDefinitions)"
                      ResolvedNuGetFiles="@(NativeCopyLocalItems);@(ResourceCopyLocalItems);@(RuntimeCopyLocalItems)"
                      UserRuntimeAssemblies="@(UserRuntimeAssembly)"
                      ResolvedRuntimeTargetsFiles="@(RuntimeTargetsCopyLocalItems)"
                      IsSelfContained="$(SelfContained)"
                      IncludeRuntimeFileVersions="$(IncludeFileVersionsInDependencyFile)"
                      RuntimeGraphPath="$(RuntimeIdentifierGraphPath)"
                      IncludeProjectsNotInAssetsFile="$(IncludeProjectsNotInAssetsFileInDepsFile)"
                      ValidRuntimeIdentifierPlatformsForAssets="@(_ValidRuntimeIdentifierPlatformsForAssets)"/>
    <ItemGroup>
      <!-- Do this in an ItemGroup instead of as an output parameter of the GenerateDepsFile task so that it still gets added to the item set
           during incremental builds when the task is skipped -->
      <FileWrites Include="$(ProjectDepsFilePath)" Condition="Exists('$(ProjectDepsFilePath)')"/>
    </ItemGroup>
  </Target>

  <!-- To achieve incremental build with property change. When any property changes, WriteOnlyWhenDifferent will be triggered to write cache file.
  And the cache file's timestamp will be later, and it then triggers the incremental build.-->
  <Target Name="_GenerateRuntimeConfigurationFilesInputCache" DependsOnTargets="_DefaultMicrosoftNETPlatformLibrary">
    <ItemGroup>
      <GenerateRuntimeConfigurationFilesInputs Include="$(_GenerateRuntimeConfigurationPropertyInputsCache)" />

      <_GenerateRuntimeConfigurationPropertyInputsCacheToHash Include="@(AdditionalProbingPath->'%(Identity)')"/>
      <_GenerateRuntimeConfigurationPropertyInputsCacheToHash Include="$(EnableDynamicLoading)"/>
      <_GenerateRuntimeConfigurationPropertyInputsCacheToHash Include="$(RollForward)"/>
      <_GenerateRuntimeConfigurationPropertyInputsCacheToHash Include="@(RuntimeHostConfigurationOption->'%(Identity)%(Value)')"/>
      <_GenerateRuntimeConfigurationPropertyInputsCacheToHash Include="$(RuntimeIdentifier)"/>
      <_GenerateRuntimeConfigurationPropertyInputsCacheToHash Include="$(SelfContained)"/>
      <_GenerateRuntimeConfigurationPropertyInputsCacheToHash Include="$(TargetFramework)"/>
      <_GenerateRuntimeConfigurationPropertyInputsCacheToHash Include="$(UserRuntimeConfig)"/>
      <_GenerateRuntimeConfigurationPropertyInputsCacheToHash Include="$(_WriteIncludedFrameworks)"/>
    </ItemGroup>

    <Hash ItemsToHash="@(_GenerateRuntimeConfigurationPropertyInputsCacheToHash)">
      <Output TaskParameter="HashResult" PropertyName="_GenerateRuntimeConfigurationPropertyInputsCacheHash" />
    </Hash>

    <WriteLinesToFile
      Lines="$(_GenerateRuntimeConfigurationPropertyInputsCacheHash)"
      File="$(_GenerateRuntimeConfigurationPropertyInputsCache)"
      Overwrite="True"
      WriteOnlyWhenDifferent="True" />

    <ItemGroup>
      <FileWrites Include="$(_GenerateRuntimeConfigurationPropertyInputsCache)" />
    </ItemGroup>
  </Target>

  <!--
    ============================================================
                                        GenerateBuildRuntimeConfigurationFiles
    Generates the $(project).runtimeconfig.json and $(project).runtimeconfig.dev.json files during Build
    ============================================================
    -->

  <Target Name="GenerateBuildRuntimeConfigurationFiles"
          DependsOnTargets="_GenerateRuntimeConfigurationFilesInputCache"
          BeforeTargets="CopyFilesToOutputDirectory"
          Condition=" '$(GenerateRuntimeConfigurationFiles)' == 'true'"
          Inputs="@(GenerateRuntimeConfigurationFilesInputs)"
          Outputs="$(ProjectRuntimeConfigFilePath);$(ProjectRuntimeConfigDevFilePath)">

    <PropertyGroup>
      <_IsRollForwardSupported Condition="'$(_TargetFrameworkVersionWithoutV)' &gt;= '3.0'">true</_IsRollForwardSupported>
      <RollForward Condition="'$(RollForward)' == '' and '$(EnableDynamicLoading)' == 'true' and '$(_IsRollForwardSupported)' == 'true'">LatestMinor</RollForward>
    </PropertyGroup>

    <!-- RollForward is only supported since .NET Core 3.0, but we should allow limited usage when the app is targeting even lower versions
         This is to let 2.* apps specify that they are OK to run on 3.0 and above. So explicitly allow just Major and LatestMajor
         other values should still keep failing as they won't have any effect when run on 2.*. -->
    <NETSdkError Condition="'$(RollForward)' != '' and '$(RollForward)' != 'Major' and '$(RollForward)' != 'LatestMajor' and '$(_IsRollForwardSupported)' != 'true'"
                 ResourceName="RollForwardRequiresVersion30"/>

    <PropertyGroup>
      <_WriteIncludedFrameworks Condition="'$(SelfContained)' == 'true' and '$(_TargetFrameworkVersionWithoutV)' &gt;= '3.1'">true</_WriteIncludedFrameworks>
    </PropertyGroup>

    <GenerateRuntimeConfigurationFiles AssetsFilePath="$(ProjectAssetsFile)"
                                       TargetFramework="$(TargetFramework)"
                                       TargetFrameworkMoniker="$(TargetFrameworkMoniker)"
                                       RuntimeConfigPath="$(ProjectRuntimeConfigFilePath)"
                                       RuntimeConfigDevPath="$(ProjectRuntimeConfigDevFilePath)"
                                       RuntimeIdentifier="$(RuntimeIdentifier)"
                                       PlatformLibraryName="$(MicrosoftNETPlatformLibrary)"
                                       RuntimeFrameworks="@(RuntimeFramework)"
                                       RollForward="$(RollForward)"
                                       UserRuntimeConfig="$(UserRuntimeConfig)"
                                       HostConfigurationOptions="@(RuntimeHostConfigurationOption)"
                                       AdditionalProbingPaths="@(AdditionalProbingPath)"
                                       IsSelfContained="$(SelfContained)"
                                       WriteIncludedFrameworks="$(_WriteIncludedFrameworks)"
                                       GenerateRuntimeConfigDevFile="$(GenerateRuntimeConfigDevFile)"
                                       AlwaysIncludeCoreFramework="$(AlwaysIncludeCoreFrameworkInRuntimeConfig)">

    </GenerateRuntimeConfigurationFiles>

    <ItemGroup>
      <!-- Do this in an ItemGroup instead of as an output parameter of the GenerateDepsFile task so that it still gets added to the item set
          during incremental builds when the task is skipped -->
      <FileWrites Include="$(ProjectRuntimeConfigFilePath)" Condition="Exists('$(ProjectRuntimeConfigFilePath)')"/>
      <FileWrites Include="$(ProjectRuntimeConfigDevFilePath)" Condition="Exists('$(ProjectRuntimeConfigDevFilePath)')"/>
    </ItemGroup>

  </Target>

  <!-- Add runtimeconfig.json file to BuiltProjectOutputGroupOutput, so that it will get included in the NuGet package by the Pack target -->
  <Target Name="AddRuntimeConfigFileToBuiltProjectOutputGroupOutput"
          Condition=" '$(GenerateRuntimeConfigurationFiles)' == 'true'"
          BeforeTargets="BuiltProjectOutputGroup">
    <ItemGroup>
      <BuiltProjectOutputGroupOutput Include="$(ProjectRuntimeConfigFilePath)"
                                     TargetPath="$(ProjectRuntimeConfigFileName)"
                                     FinalOutputPath="$(ProjectRuntimeConfigFilePath)" />
    </ItemGroup>
  </Target>

  <Target Name="AddDepsJsonAndRuntimeConfigToCopyItemsForReferencingProjects"
          BeforeTargets="GetCopyToOutputDirectoryItems;_GetCopyToOutputDirectoryItemsFromThisProject"
          Condition="'$(HasRuntimeOutput)' == 'true'">

    <ItemGroup Condition="'$(GenerateDependencyFile)' == 'true'">
      <AllItemsFullPathWithTargetPath Include="$(ProjectDepsFilePath)"
                                      TargetPath="$([System.IO.Path]::GetFileName($(ProjectDepsFilePath)))"
                                      CopyToOutputDirectory="PreserveNewest" />
    </ItemGroup>

    <ItemGroup Condition=" '$(GenerateRuntimeConfigurationFiles)' == 'true'">
      <AllItemsFullPathWithTargetPath Include="$(ProjectRuntimeConfigFilePath)"
                                TargetPath="$([System.IO.Path]::GetFileName($(ProjectRuntimeConfigFilePath)))"
                                CopyToOutputDirectory="PreserveNewest" />
      <AllItemsFullPathWithTargetPath Include="$(ProjectRuntimeConfigDevFilePath)"
                                TargetPath="$([System.IO.Path]::GetFileName($(ProjectRuntimeConfigDevFilePath)))"
                                CopyToOutputDirectory="PreserveNewest" />
    </ItemGroup>

  </Target>

  <Target Name="AddDepsJsonAndRuntimeConfigToPublishItemsForReferencingProjects"
          DependsOnTargets="_ComputeUseBuildDependencyFile"
          BeforeTargets="GetCopyToPublishDirectoryItems"
          Condition="'$(HasRuntimeOutput)' == 'true'">

    <ItemGroup Condition="'$(GenerateDependencyFile)' == 'true'">
      <AllPublishItemsFullPathWithTargetPath Include="$(ProjectDepsFilePath)"
                                      TargetPath="$([System.IO.Path]::GetFileName($(ProjectDepsFilePath)))"
                                      CopyToPublishDirectory="PreserveNewest"
                                      Condition="'$(_UseBuildDependencyFile)' == 'true'"/>
      <AllPublishItemsFullPathWithTargetPath Include="$(PublishDepsFilePath)"
                                      TargetPath="$([System.IO.Path]::GetFileName($(PublishDepsFilePath)))"
                                      CopyToPublishDirectory="PreserveNewest"
                                      Condition="'$(PublishDepsFilePath)' != '' and '$(_UseBuildDependencyFile)' != 'true'"/>
    </ItemGroup>

    <ItemGroup Condition=" '$(GenerateRuntimeConfigurationFiles)' == 'true'">
      <AllPublishItemsFullPathWithTargetPath Include="$(ProjectRuntimeConfigFilePath)"
                                TargetPath="$([System.IO.Path]::GetFileName($(ProjectRuntimeConfigFilePath)))"
                                CopyToPublishDirectory="PreserveNewest" />


    </ItemGroup>


  </Target>

  <Target Name="_SdkBeforeClean">
    <PropertyGroup Condition="'$(_CleaningWithoutRebuilding)' == ''">
      <_CleaningWithoutRebuilding>true</_CleaningWithoutRebuilding>
      <EmitAssetsLogMessages>false</EmitAssetsLogMessages>
    </PropertyGroup>
  </Target>

  <Target Name="_SdkBeforeRebuild">
    <PropertyGroup>
      <_CleaningWithoutRebuilding>false</_CleaningWithoutRebuilding>
    </PropertyGroup>
  </Target>

  <!--
    ============================================================
                                        DefaultRuntimeHostConfigurationOptions
    Defaults @(RuntimeHostConfigurationOption) items based on MSBuild properties.
    ============================================================
    -->

  <ItemGroup>
    <RuntimeHostConfigurationOption Include="Microsoft.Extensions.DependencyInjection.VerifyOpenGenericServiceTrimmability"
                                    Condition="'$(VerifyDependencyInjectionOpenGenericServiceTrimmability)' != ''"
                                    Value="$(VerifyDependencyInjectionOpenGenericServiceTrimmability)"
                                    Trim="true" />

    <RuntimeHostConfigurationOption Include="System.AggressiveAttributeTrimming"
                                    Condition="'$(_AggressiveAttributeTrimming)' != ''"
                                    Value="$(_AggressiveAttributeTrimming)"
                                    Trim="true" />

    <RuntimeHostConfigurationOption Include="System.ComponentModel.DefaultValueAttribute.IsSupported"
                                    Condition="'$(_DefaultValueAttributeSupport)' != ''"
                                    Value="$(_DefaultValueAttributeSupport)"
                                    Trim="true" />

    <RuntimeHostConfigurationOption Include="System.ComponentModel.Design.IDesignerHost.IsSupported"
                                    Condition="'$(_DesignerHostSupport)' != ''"
                                    Value="$(_DesignerHostSupport)"
                                    Trim="true" />

    <RuntimeHostConfigurationOption Include="System.ComponentModel.TypeConverter.EnableUnsafeBinaryFormatterInDesigntimeLicenseContextSerialization"
                                    Condition="'$(EnableUnsafeBinaryFormatterInDesigntimeLicenseContextSerialization)' != ''"
                                    Value="$(EnableUnsafeBinaryFormatterInDesigntimeLicenseContextSerialization)"
                                    Trim="true" />

    <RuntimeHostConfigurationOption Include="System.ComponentModel.TypeDescriptor.IsComObjectDescriptorSupported"
                                    Condition="'$(_ComObjectDescriptorSupport)' != ''"
                                    Value="$(_ComObjectDescriptorSupport)"
                                    Trim="true" />

    <RuntimeHostConfigurationOption Include="System.Diagnostics.Debugger.IsSupported"
                                    Condition="'$(DebuggerSupport)' != ''"
                                    Value="$(DebuggerSupport)"
                                    Trim="true" />

    <RuntimeHostConfigurationOption Include="System.Diagnostics.Metrics.Meter.IsSupported"
                                    Condition="'$(MetricsSupport)' != ''"
                                    Value="$(MetricsSupport)"
                                    Trim="true" />

    <RuntimeHostConfigurationOption Include="System.Diagnostics.StackTrace.IsSupported"
                                    Condition="'$(StackTraceSupport)' != ''"
                                    Value="$(StackTraceSupport)"
                                    Trim="true" />

    <RuntimeHostConfigurationOption Include="System.Diagnostics.Tracing.EventSource.IsSupported"
                                    Condition="'$(EventSourceSupport)' != ''"
                                    Value="$(EventSourceSupport)"
                                    Trim="true" />

    <RuntimeHostConfigurationOption Include="System.Drawing.Design.UITypeEditor.IsSupported"
                                    Condition="'$(_WinFormsUITypeEditorSupport)' != ''"
                                    Value="$(_WinFormsUITypeEditorSupport)"
                                    Trim="true" />

    <RuntimeHostConfigurationOption Include="System.GC.Concurrent"
                                    Condition="'$(ConcurrentGarbageCollection)' != ''"
                                    Value="$(ConcurrentGarbageCollection)" />

    <RuntimeHostConfigurationOption Include="System.GC.Server"
                                    Condition="'$(ServerGarbageCollection)' != ''"
                                    Value="$(ServerGarbageCollection)" />

    <RuntimeHostConfigurationOption Include="System.GC.DynamicAdaptationMode"
                                    Condition="'$(GarbageCollectionAdaptationMode)' != ''"
                                    Value="$(GarbageCollectionAdaptationMode)" />

    <RuntimeHostConfigurationOption Include="System.GC.RetainVM"
                                    Condition="'$(RetainVMGarbageCollection)' != ''"
                                    Value="$(RetainVMGarbageCollection)" />

    <RuntimeHostConfigurationOption Include="System.Globalization.Invariant"
                                    Condition="'$(InvariantGlobalization)' != ''"
                                    Value="$(InvariantGlobalization)"
                                    Trim="true" />

    <RuntimeHostConfigurationOption Include="System.Globalization.Hybrid"
                                    Condition="'$(HybridGlobalization)' != ''"
                                    Value="$(HybridGlobalization)"
                                    Trim="true" />

    <RuntimeHostConfigurationOption Include="System.Globalization.PredefinedCulturesOnly"
                                    Condition="'$(PredefinedCulturesOnly)' != ''"
                                    Value="$(PredefinedCulturesOnly)"
                                    Trim="true" />

    <RuntimeHostConfigurationOption Include="System.Net.Http.EnableActivityPropagation"
                                    Condition="'$(HttpActivityPropagationSupport)' != ''"
                                    Value="$(HttpActivityPropagationSupport)"
                                    Trim="true" />

    <RuntimeHostConfigurationOption Include="System.Net.Http.UseNativeHttpHandler"
                                    Condition="'$(UseNativeHttpHandler)' != ''"
                                    Value="$(UseNativeHttpHandler)"
                                    Trim="true" />

    <RuntimeHostConfigurationOption Include="System.Net.Security.UseManagedNtlm"
                                    Condition="'$(_UseManagedNtlm)' != ''"
                                    Value="$(_UseManagedNtlm)"
                                    Trim="true" />

    <RuntimeHostConfigurationOption Include="System.Reflection.Metadata.MetadataUpdater.IsSupported"
                                    Condition="'$(MetadataUpdaterSupport)' != ''"
                                    Value="$(MetadataUpdaterSupport)"
                                    Trim="true" />

    <RuntimeHostConfigurationOption Include="System.Reflection.NullabilityInfoContext.IsSupported"
                                    Condition="'$(NullabilityInfoContextSupport)' != ''"
                                    Value="$(NullabilityInfoContextSupport)"
                                    Trim="true" />

    <RuntimeHostConfigurationOption Include="System.Resources.ResourceManager.AllowCustomResourceTypes"
                                    Condition="'$(CustomResourceTypesSupport)' != ''"
                                    Value="$(CustomResourceTypesSupport)"
                                    Trim="true" />

    <RuntimeHostConfigurationOption Include="System.Resources.UseSystemResourceKeys"
                                    Condition="'$(UseSystemResourceKeys)' != ''"
                                    Value="$(UseSystemResourceKeys)"
                                    Trim="true" />

    <RuntimeHostConfigurationOption Include="System.Runtime.CompilerServices.RuntimeFeature.IsDynamicCodeSupported"
                                    Condition="'$(DynamicCodeSupport)' != ''"
                                    Value="$(DynamicCodeSupport)"
                                    Trim="true" />

    <RuntimeHostConfigurationOption Include="System.Runtime.InteropServices.BuiltInComInterop.IsSupported"
                                    Condition="'$(BuiltInComInteropSupport)' != ''"
                                    Value="$(BuiltInComInteropSupport)"
                                    Trim="true" />

    <RuntimeHostConfigurationOption Include="System.Runtime.InteropServices.EnableConsumingManagedCodeFromNativeHosting"
                                    Condition="'$(_EnableConsumingManagedCodeFromNativeHosting)' != ''"
                                    Value="$(_EnableConsumingManagedCodeFromNativeHosting)"
                                    Trim="true" />

    <RuntimeHostConfigurationOption Include="System.Runtime.InteropServices.EnableCppCLIHostActivation"
                                    Condition="'$(EnableCppCLIHostActivation)' != ''"
                                    Value="$(EnableCppCLIHostActivation)"
                                    Trim="true" />

    <RuntimeHostConfigurationOption Include="System.Runtime.InteropServices.Marshalling.EnableGeneratedComInterfaceComImportInterop"
                                    Condition="'$(EnableGeneratedComInterfaceComImportInterop)' != ''"
                                    Value="$(EnableGeneratedComInterfaceComImportInterop)"
                                    Trim="true" />

    <RuntimeHostConfigurationOption Include="System.Runtime.Serialization.EnableUnsafeBinaryFormatterSerialization"
                                    Condition="'$(EnableUnsafeBinaryFormatterSerialization)' != ''"
                                    Value="$(EnableUnsafeBinaryFormatterSerialization)"
                                    Trim="true" />

    <RuntimeHostConfigurationOption Include="System.Runtime.TieredCompilation"
                                    Condition="'$(TieredCompilation)' != ''"
                                    Value="$(TieredCompilation)" />

    <RuntimeHostConfigurationOption Include="System.Runtime.TieredCompilation.QuickJit"
                                    Condition="'$(TieredCompilationQuickJit)' != ''"
                                    Value="$(TieredCompilationQuickJit)" />

    <RuntimeHostConfigurationOption Include="System.Runtime.TieredCompilation.QuickJitForLoops"
                                    Condition="'$(TieredCompilationQuickJitForLoops)' != ''"
                                    Value="$(TieredCompilationQuickJitForLoops)" />

    <RuntimeHostConfigurationOption Include="System.Runtime.TieredPGO"
                                    Condition="'$(TieredPGO)' != ''"
                                    Value="$(TieredPGO)" />

    <RuntimeHostConfigurationOption Include="System.Runtime.Loader.UseRidGraph"
                                    Condition="'$(_UseRidGraphWasSpecified)' == 'true'"
                                    Value="$(UseRidGraph)" />

    <RuntimeHostConfigurationOption Include="System.StartupHookProvider.IsSupported"
                                    Condition="'$(StartupHookSupport)' != ''"
                                    Value="$(StartupHookSupport)"
                                    Trim="true" />

    <RuntimeHostConfigurationOption Include="System.Text.Encoding.EnableUnsafeUTF7Encoding"
                                    Condition="'$(EnableUnsafeUTF7Encoding)' != ''"
                                    Value="$(EnableUnsafeUTF7Encoding)"
                                    Trim="true" />

    <RuntimeHostConfigurationOption Include="System.Text.Json.JsonSerializer.IsReflectionEnabledByDefault"
                                    Condition="'$(JsonSerializerIsReflectionEnabledByDefault)' != ''"
                                    Value="$(JsonSerializerIsReflectionEnabledByDefault)"
                                    Trim="true" />

    <RuntimeHostConfigurationOption Include="System.Threading.Thread.EnableAutoreleasePool"
                                    Condition="'$(AutoreleasePoolSupport)' != ''"
                                    Value="$(AutoreleasePoolSupport)"
                                    Trim="true" />

    <RuntimeHostConfigurationOption Include="System.Threading.ThreadPool.MinThreads"
                                    Condition="'$(ThreadPoolMinThreads)' != ''"
                                    Value="$(ThreadPoolMinThreads)" />

    <RuntimeHostConfigurationOption Include="System.Threading.ThreadPool.MaxThreads"
                                    Condition="'$(ThreadPoolMaxThreads)' != ''"
                                    Value="$(ThreadPoolMaxThreads)" />

    <RuntimeHostConfigurationOption Include="System.Threading.ThreadPool.UseWindowsThreadPool"
                                    Condition="'$(UseWindowsThreadPool)' != ''"
                                    Value="$(UseWindowsThreadPool)"
                                    Trim="true" />

    <RuntimeHostConfigurationOption Include="System.Windows.Forms.ActiveXImpl.IsSupported"
                                    Condition="'$(_ActiveXImplSupport)' != ''"
                                    Value="$(_ActiveXImplSupport)"
                                    Trim="true" />

    <RuntimeHostConfigurationOption Include="System.Windows.Forms.Binding.IsSupported"
                                    Condition="'$(_WinFormsBindingSupport)' != ''"
                                    Value="$(_WinFormsBindingSupport)"
                                    Trim="true" />

    <RuntimeHostConfigurationOption Include="System.Windows.Forms.Control.AreDesignTimeFeaturesSupported"
                                    Condition="'$(_WinFormsDesignTimeFeaturesSupport)' != ''"
                                    Value="$(_WinFormsDesignTimeFeaturesSupport)"
                                    Trim="true" />

    <RuntimeHostConfigurationOption Include="System.Windows.Forms.Control.UseComponentModelRegisteredTypes"
                                    Condition="'$(_UseComponentModelRegisteredTypes)' != ''"
                                    Value="$(_UseComponentModelRegisteredTypes)"
                                    Trim="true" />

    <RuntimeHostConfigurationOption Include="System.Windows.Forms.ImageIndexConverter.IsSupported"
                                    Condition="'$(_WinFormsImageIndexConverterSupport)' != ''"
                                    Value="$(_WinFormsImageIndexConverterSupport)"
                                    Trim="true" />

    <RuntimeHostConfigurationOption Include="System.Windows.Forms.MdiWindowDialog.IsSupported"
                                    Condition="'$(_MdiWindowDialogSupport)' != ''"
                                    Value="$(_MdiWindowDialogSupport)"
                                    Trim="true" />

    <RuntimeHostConfigurationOption Include="System.Windows.Forms.Primitives.TypeConverterHelper.UseComponentModelRegisteredTypes"
                                    Condition="'$(_UseComponentModelRegisteredTypes)' != ''"
                                    Value="$(_UseComponentModelRegisteredTypes)"
                                    Trim="true" />

    <RuntimeHostConfigurationOption Include="System.Xml.XmlResolver.IsNetworkingEnabledByDefault"
                                    Condition="'$(XmlResolverIsNetworkingEnabledByDefault)' != ''"
                                    Value="$(XmlResolverIsNetworkingEnabledByDefault)"
                                    Trim="true" />
  </ItemGroup>

  <!--
    ============================================================
                                        DefaultAdditionalProbingPaths
    Adds the default @(AdditionalProbingPath) items.
    ============================================================
    -->

  <ItemGroup Condition="'$(GenerateRuntimeConfigurationFiles)' == 'true' and '$(SkipDefaultAdditionalProbingPaths)' != 'true'">
    <!-- Note: can't use Path.Combine here since `|` is an illegal path character -->
    <AdditionalProbingPath Include="$(UserProfileRuntimeStorePath)$([System.IO.Path]::DirectorySeparatorChar)|arch|$([System.IO.Path]::DirectorySeparatorChar)|tfm|" />
  </ItemGroup>

  <PropertyGroup>
    <CompileDependsOn>
      $(CompileDependsOn);
      _CreateAppHost;
      _CreateComHost;
      _GetIjwHostPaths;
    </CompileDependsOn>
  </PropertyGroup>

  <!--
    ============================================================
                                        _GetAppHostPaths
    Gets the path to apphost (restored via packages or in an apphost pack),
    and computes the path for the destination apphost.
    ============================================================
     -->
  <Target Name="_GetAppHostCreationConfiguration"
          Condition="'$(UseAppHost)' == 'true' and '$(_IsExecutable)' == 'true'">
    <PropertyGroup>
      <_UseWindowsGraphicalUserInterface Condition="($(RuntimeIdentifier.StartsWith('win')) or $(DefaultAppHostRuntimeIdentifier.StartsWith('win'))) and '$(OutputType)'=='WinExe'">true</_UseWindowsGraphicalUserInterface>
      <_EnableMacOSCodeSign Condition="'$(_EnableMacOSCodeSign)' == '' and $([MSBuild]::IsOSPlatform(`OSX`)) and Exists('/usr/bin/codesign') and
                                      ($(RuntimeIdentifier.StartsWith('osx')) or $(AppHostRuntimeIdentifier.StartsWith('osx')))">true</_EnableMacOSCodeSign>
      <_UseSingleFileHostForPublish Condition="'$(PublishSingleFile)' == 'true' and
                                               '$(SelfContained)' == 'true' and
                                               '$(SingleFileHostSourcePath)' != '' and
                                               '$(TargetFrameworkIdentifier)' == '.NETCoreApp' and
                                               $([MSBuild]::VersionGreaterThanOrEquals($(TargetFrameworkVersion), 5.0))">true</_UseSingleFileHostForPublish>
      <_DisableCetCompat Condition="'$(CetCompat)' == 'false'">true</_DisableCetCompat>

      <!-- Default to AppHostDotNetSearch=AppRelative if AppHostRelativeDotNet is set -->
      <AppHostDotNetSearch Condition="'$(AppHostRelativeDotNet)' != '' and '$(AppHostDotNetSearch)' == ''">AppRelative</AppHostDotNetSearch>
      <_UpdateAppHostForPublish Condition="'$(_UseSingleFileHostForPublish)' != 'true' and
                                          ('$(AppHostRelativeDotNet)' != '' or '$(AppHostDotNetSearch)' != '')">true</_UpdateAppHostForPublish>
    </PropertyGroup>
  </Target>

  <!--
    ============================================================
                                        _CreateAppHost
    If we found a restored apphost, create the modified destination apphost
    with options from the project.
    ============================================================
     -->
  <UsingTask TaskName="CreateAppHost" AssemblyFile="$(MicrosoftNETBuildTasksAssembly)" />
  <Target Name="_CreateAppHost"
          Inputs="@(IntermediateAssembly);$(AppHostSourcePath)"
          Outputs="$(AppHostIntermediatePath)"
          DependsOnTargets="_GetAppHostPaths;_GetAppHostCreationConfiguration;CoreCompile"
          Condition="'$(ComputeNETCoreBuildOutputFiles)' == 'true' and
                     '$(AppHostSourcePath)' != '' and
                     Exists('@(IntermediateAssembly)') and
                     Exists('$(AppHostSourcePath)')">
    <CreateAppHost AppHostSourcePath="$(AppHostSourcePath)"
                   AppHostDestinationPath="$(AppHostIntermediatePath)"
                   AppBinaryName="$(AssemblyName)$(TargetExt)"
                   IntermediateAssembly="@(IntermediateAssembly->'%(FullPath)')"
                   WindowsGraphicalUserInterface="$(_UseWindowsGraphicalUserInterface)"
                   Retries="$(CopyRetryCount)"
                   RetryDelayMilliseconds="$(CopyRetryDelayMilliseconds)"
                   EnableMacOSCodeSign="$(_EnableMacOSCodeSign)"
                   DisableCetCompat="$(_DisableCetCompat)"
                   />
  </Target>

  <!--
    ============================================================
                                        _GetAppHostPaths
    Gets the path to apphost (restored via packages or in an apphost pack),
    and computes the path for the destination apphost.
    ============================================================
     -->
  <Target Name="_GetAppHostPaths"
          DependsOnTargets="ResolvePackageAssets;ResolveFrameworkReferences"
          Condition="'$(UseAppHost)' == 'true' and '$(_IsExecutable)' == 'true'">

    <NETSdkError Condition="'@(_NativeRestoredAppHostNETCore->Count())' > 1"
             ResourceName="MultipleFilesResolved"
             FormatArguments="$(_DotNetAppHostExecutableName)" />

    <PropertyGroup>
      <!-- AppHostSourcePath will be set from ProcessFrameworkReferences if not using the apphost from the assets file -->
      <AppHostSourcePath Condition="'$(UseAppHostFromAssetsFile)' == 'true'">@(_NativeRestoredAppHostNETCore)</AppHostSourcePath>
    </PropertyGroup>
    <PropertyGroup Condition="'$(UseAppHostFromAssetsFile)' == 'false' Or '@(_NativeRestoredAppHostNETCore)' != ''">
      <AppHostIntermediatePath>$([System.IO.Path]::GetFullPath('$(IntermediateOutputPath)apphost$(_NativeExecutableExtension)'))</AppHostIntermediatePath>
      <AppHostForPublishIntermediatePath>$([System.IO.Path]::GetFullPath('$(IntermediateOutputPath)apphost_publish$(_NativeExecutableExtension)'))</AppHostForPublishIntermediatePath>
      <SingleFileHostIntermediatePath>$([System.IO.Path]::GetFullPath('$(IntermediateOutputPath)singlefilehost$(_NativeExecutableExtension)'))</SingleFileHostIntermediatePath>
    </PropertyGroup>

  </Target>

  <ItemGroup>
    <ClsidMap Include="$(IntermediateOutputPath)$(AssemblyName).clsidmap" />
    <RegFreeComManifest Include="$(IntermediateOutputPath)$(AssemblyName).X.manifest" />
  </ItemGroup>

  <!--
      ============================================================
                                        _GenerateClsidMap
    Generates a *.clsidmap file from the built assembly.
    ============================================================
  -->
  <UsingTask TaskName="GenerateClsidMap" AssemblyFile="$(MicrosoftNETBuildTasksAssembly)" />
  <Target Name="_GenerateClsidMap"
          Inputs="@(IntermediateAssembly)"
          Outputs="@(ClsidMap)"
          DependsOnTargets="CoreCompile"
          Condition="'$(ComputeNETCoreBuildOutputFiles)' == 'true' and
                     '$(EnableComHosting)' == 'true'">
    <GenerateClsidMap
        IntermediateAssembly="@(IntermediateAssembly->'%(FullPath)')"
        CLsidMapDestinationPath="@(ClsidMap->'%(FullPath)')" />
  </Target>

  <UsingTask TaskName="CreateComHost" AssemblyFile="$(MicrosoftNETBuildTasksAssembly)" />

  <!--
    ============================================================
                                        _CreateComHost
    If we found a restored comhost, create the modified destination apphost
    with options from the project.
    ============================================================
     -->
  <Target Name="_CreateComHost"
          Inputs="@(IntermediateAssembly);$(ComHostSourcePath)"
          Outputs="$(ComHostIntermediatePath)"
          DependsOnTargets="_GetComHostPaths;CoreCompile;_GenerateClsidMap;_GenerateRegFreeComManifest"
          Condition="'$(ComputeNETCoreBuildOutputFiles)' == 'true' and
                     '$(ComHostIntermediatePath)' != '' and
                     Exists('@(IntermediateAssembly)') and
                     Exists('$(ComHostSourcePath)')">
    <CreateComHost
      ComHostSourcePath="$(ComHostSourcePath)"
      ComHostDestinationPath="$(ComHostIntermediatePath)"
      ClsidMapPath="@(ClsidMap)"
      TypeLibraries="@(ComHostTypeLibrary)" />
  </Target>

  <UsingTask TaskName="GenerateRegFreeComManifest" AssemblyFile="$(MicrosoftNETBuildTasksAssembly)" />
  <!--
    ============================================================
                                        _GenerateRegFreeComManifest
    Gets the path to the restored comhost, and if the restored comhost
    was present, computes the path for the destination comhost.
    ============================================================
  -->
  <Target Name="_GenerateRegFreeComManifest"
          DependsOnTargets="_GenerateClsidMap;_GetComHostPaths"
          Inputs="@(ClsidMap);@(IntermediateAssembly)"
          Outputs="@(RegFreeComManifest)"
          Condition="'$(ComputeNETCoreBuildOutputFiles)' == 'true' and
                     '$(EnableComHosting)' == 'true' and
                     '$(EnableRegFreeCom)' == 'true'">
    <GenerateRegFreeComManifest
      IntermediateAssembly="@(IntermediateAssembly)"
      ComHostName="$(ComHostFileName)"
      ClsidMapPath="@(ClsidMap)"
      TypeLibraries="@(ComHostTypeLibrary)"
      ComManifestPath="@(RegFreeComManifest)" />
  </Target>

  <!--
    ============================================================
                                        _GetComHostPaths
    Gets the path to the restored comhost, and if the restored comhost
    was present, computes the path for the destination comhost.
    ============================================================
     -->
  <Target Name="_GetComHostPaths"
          DependsOnTargets="ResolvePackageAssets;ResolveFrameworkReferences"
          Condition="'$(EnableComHosting)' == 'true' and '$(_IsExecutable)' != 'true'">
    <PropertyGroup>
      <ComHostFileName>$(AssemblyName).comhost$(_ComHostLibraryExtension)</ComHostFileName>
      <ComHostIntermediatePath>$([System.IO.Path]::GetFullPath('$(IntermediateOutputPath)$(ComHostFileName)'))</ComHostIntermediatePath>
    </PropertyGroup>

    <NETSdkError Condition="'$(ComHostSourcePath)' == '' or !Exists('$(ComHostSourcePath)')"
             ResourceName="CannotFindComhost" />
  </Target>

  <!--
    ============================================================
                                        _GetIjwHostPaths
    Gets the path to the restored Ijwhost, and if the restored Ijwhost
    was present, Computes the path for the destination Ijwhost.
    ============================================================
     -->
  <Target Name="_GetIjwHostPaths"
          DependsOnTargets="ResolvePackageAssets;ResolveFrameworkReferences"
          Condition="'$(UseIJWHost)' == 'true'">

    <NETSdkError Condition="'$(IjwHostSourcePath)' == '' or !Exists('$(IjwHostSourcePath)')"
             ResourceName="CannotFindIjwhost" />
  </Target>

  <!--
    ============================================================
                                        _ComputeNETCoreBuildOutputFiles
    Computes any files that need to be copied to the build output folder for .NET Core.
    ============================================================
    -->
  <Target Name="_ComputeNETCoreBuildOutputFiles"
          DependsOnTargets="_GetAppHostPaths;_GetComHostPaths;_GetIjwHostPaths"
          BeforeTargets="AssignTargetPaths"
          Condition="'$(ComputeNETCoreBuildOutputFiles)' == 'true'">

    <!-- Fallback to renaming the dotnet host if there is no apphost for self-contained builds. -->
    <PropertyGroup Condition="'$(AppHostIntermediatePath)' == '' and '$(SelfContained)' == 'true'">
      <_CopyAndRenameDotnetHost Condition="'$(_CopyAndRenameDotnetHost)' == ''">true</_CopyAndRenameDotnetHost>
    </PropertyGroup>
    <ItemGroup Condition="'$(_CopyAndRenameDotnetHost)' == 'true'">
      <None Include="@(NativeCopyLocalItems)"
            Condition="'%(NativeCopyLocalItems.FileName)%(NativeCopyLocalItems.Extension)' == '$(_DotNetHostExecutableName)'">
        <Link>$(AssemblyName)$(_NativeExecutableExtension)</Link>
        <CopyToOutputDirectory>PreserveNewest</CopyToOutputDirectory>
        <CopyToPublishDirectory>PreserveNewest</CopyToPublishDirectory>
      </None>
    </ItemGroup>

    <ItemGroup Condition="'$(AppHostIntermediatePath)' != '' or '$(_CopyAndRenameDotnetHost)' == 'true'">
      <!--
        If not copying local lock file assemblies, copy the host policy and host fxr libraries for self-contained builds.
        This is required to allow the host to activate in self-contained mode.
      -->
      <None Include="@(NativeCopyLocalItems)"
            Condition="'$(SelfContained)' == 'true' and
                       '$(CopyLocalLockFileAssemblies)' != 'true' and
                       ('%(NativeCopyLocalItems.FileName)%(NativeCopyLocalItems.Extension)' == '$(_DotNetHostPolicyLibraryName)' or
                        '%(NativeCopyLocalItems.FileName)%(NativeCopyLocalItems.Extension)' == '$(_DotNetHostFxrLibraryName)')">
        <CopyToOutputDirectory>PreserveNewest</CopyToOutputDirectory>
        <CopyToPublishDirectory>Never</CopyToPublishDirectory>
      </None>
    </ItemGroup>
    <ItemGroup Condition="'$(AppHostIntermediatePath)' != ''">
      <None Include="$(AppHostIntermediatePath)">
        <Link>$(AssemblyName)$(_NativeExecutableExtension)</Link>
        <CopyToOutputDirectory>PreserveNewest</CopyToOutputDirectory>
        <!-- Always copy the AppHost because the contents of the apphost binary can change during the publish step (due to single-file bundling).
             Always copying the apphost ensures that that the sequence
                 dotnet publish /p:PublishSingleFile=true
                 dotnet publish /p:PublishSingleFile=false
             places the correct unbundled apphost in the publish directory. -->
        <CopyToPublishDirectory>Always</CopyToPublishDirectory>
      </None>
    </ItemGroup>

    <ItemGroup Condition="'$(ComHostIntermediatePath)' != ''">
      <None Include="$(ComHostIntermediatePath)">
        <Link>$(AssemblyName).$(_DotNetComHostLibraryName)</Link>
        <CopyToOutputDirectory>PreserveNewest</CopyToOutputDirectory>
        <CopyToPublishDirectory>PreserveNewest</CopyToPublishDirectory>
      </None>
      <None Include="@(RegFreeComManifest)" Condition="'$(EnableRegFreeCom)' == 'true'">
        <Link>%(FileName)%(Extension)</Link>
        <CopyToOutputDirectory>PreserveNewest</CopyToOutputDirectory>
        <CopyToPublishDirectory>PreserveNewest</CopyToPublishDirectory>
      </None>

    </ItemGroup>

    <ItemGroup Condition="'$(IjwHostSourcePath)' != '' and '$(UseIJWHost)' == 'true'">
      <None Include="$(IjwHostSourcePath)">
        <Link>$(_DotNetIjwHostLibraryName)</Link>
        <CopyToOutputDirectory>PreserveNewest</CopyToOutputDirectory>
        <CopyToPublishDirectory>PreserveNewest</CopyToPublishDirectory>
      </None>
    </ItemGroup>
  </Target>

  <!--
    ============================================================
                                        _ComputeReferenceAssemblies
    Computes references that are only used at compile-time.
    ============================================================
    -->
  <Target Name="_ComputeReferenceAssemblies"
          DependsOnTargets="ResolveAssemblyReferences">

    <ItemGroup>
      <_FrameworkReferenceAssemblies Include="@(ReferencePath)"
                                     Condition="(%(ReferencePath.FrameworkFile) == 'true' or
                                                %(ReferencePath.ResolvedFrom) == 'ImplicitlyExpandDesignTimeFacades')
                                            and ('%(ReferencePath.NuGetSourceType)' == ''  or
                                                 '%(ReferencePath.NuGetIsFrameworkReference)' == 'true')" />

      <!--
      "ReferenceOnly" assemblies are assemblies that are only used at compile-time, and they can't be resolved
      by the normal compile-assembly resolvers at runtime:
      1. App local
      2. NuGet/Package layout
      3. ProgramFiles\Reference Assemblies
      These assemblies need to be copied to the 'refs' folder for both build and publish.
      -->
      <_ReferenceOnlyAssemblies Include="@(ReferencePath)"
                                Exclude="@(_FrameworkReferenceAssemblies)"
                                Condition="%(ReferencePath.CopyLocal) != 'true' and
                                           %(ReferencePath.NuGetSourceType) == ''" />

      <_ReferenceAssemblies Include="@(_FrameworkReferenceAssemblies)" />
      <_ReferenceAssemblies Include="@(_ReferenceOnlyAssemblies)" />
    </ItemGroup>

  </Target>
  <!--
    ============================================================
                                        _ComputeUserRuntimeAssemblies
    Computes references or reference dependencies that are copy local.
     NOTE: NuGet and framework references are never copy local so those are not included here.
           These will be project references and direct references and their copy local dependencies.
    ============================================================
    -->
  <Target Name="_ComputeUserRuntimeAssemblies">
    <ItemGroup>
      <!-- IncludeRuntimeDependency=true metadata is escape hatch to include a non-copy local reference in deps file as a runtime dependency -->
      <ReferencePath>
        <IncludeRuntimeDependency Condition="'%(ReferencePath.IncludeRuntimeDependency)' == '' and '%(ReferencePath.CopyLocal)' == 'true'">true</IncludeRuntimeDependency>
      </ReferencePath>

      <ReferenceDependencyPaths>
        <IncludeRuntimeDependency Condition="'%(ReferenceDependencyPaths.IncludeRuntimeDependency)' == '' and '%(ReferenceDependencyPaths.CopyLocal)' == 'true'">true</IncludeRuntimeDependency>
      </ReferenceDependencyPaths>

      <UserRuntimeAssembly Include="@(ReferencePath->WithMetadataValue('IncludeRuntimeDependency', 'true'))"  />
      <UserRuntimeAssembly Include="@(ReferenceDependencyPaths->WithMetadataValue('IncludeRuntimeDependency', 'true'))" />
    </ItemGroup>
  </Target>

  <!--
    ============================================================
                                        Run Information
    The ProcessStart information that can be used to run this project.
    ============================================================
    -->

  <!-- TODO: can we now move all of this into the ComputeRunArguments target, or must this be kept for compat? -->
  <PropertyGroup>
    <RunWorkingDirectory Condition="'$(RunWorkingDirectory)' == ''">$(StartWorkingDirectory)</RunWorkingDirectory>
  </PropertyGroup>

  <Choose>
    <When Condition="'$(StartAction)' == 'Program'">
      <PropertyGroup>
        <RunCommand Condition="'$(RunCommand)' == ''">$(StartProgram)</RunCommand>
        <RunArguments Condition="'$(RunArguments)' == ''">$(StartArguments)</RunArguments>
      </PropertyGroup>
    </When>

    <When Condition="'$(TargetFrameworkIdentifier)' == '.NETCoreApp' and '$(_IsExecutable)' == 'true'">
      <PropertyGroup Condition="'$(UseAppHost)' != 'true'">
        <!-- TODO: https://github.com/dotnet/sdk/issues/20 Need to get the DotNetHost path from MSBuild -->
        <RunCommand Condition="'$(RunCommand)' == ''">dotnet</RunCommand>

        <_NetCoreRunArguments>exec &quot;$(TargetPath)&quot;</_NetCoreRunArguments>
        <RunArguments Condition="'$(RunArguments)' == '' and '$(StartArguments)' != ''">$(_NetCoreRunArguments) $(StartArguments)</RunArguments>
        <RunArguments Condition="'$(RunArguments)' == ''">$(_NetCoreRunArguments)</RunArguments>
      </PropertyGroup>

      <PropertyGroup Condition="'$(UseAppHost)' == 'true'">
        <RunCommand Condition="'$(RunCommand)' == ''">$(TargetDir)$(AssemblyName)$(_NativeExecutableExtension)</RunCommand>
        <RunArguments Condition="'$(RunArguments)' == ''">$(StartArguments)</RunArguments>
      </PropertyGroup>
    </When>

    <When Condition="'$(TargetFrameworkIdentifier)' == '.NETFramework' and '$(_IsExecutable)' == 'true'">
      <PropertyGroup Condition="$([MSBuild]::IsOSPlatform(`Windows`))">
        <RunCommand Condition="'$(RunCommand)' == ''">$(TargetPath)</RunCommand>
        <RunArguments Condition="'$(RunArguments)' == ''">$(StartArguments)</RunArguments>
      </PropertyGroup>
      <PropertyGroup Condition="$([MSBuild]::IsOSUnixLike())">
        <RunCommand Condition="'$(RunCommand)' == ''">mono</RunCommand>
        <RunArguments Condition="'$(RunArguments)' == ''">&quot;$(TargetPath)&quot; $(StartArguments)</RunArguments>
      </PropertyGroup>
    </When>
  </Choose>

  <PropertyGroup>
    <!-- Ensure $(RunWorkingDirectory) is a full path -->
    <RunWorkingDirectory Condition="'$(RunWorkingDirectory)' != '' and '$([System.IO.Path]::IsPathRooted($(RunWorkingDirectory)))' != 'true'">$([System.IO.Path]::GetFullPath($([System.IO.Path]::Combine('$(MSBuildProjectDirectory)', '$(RunWorkingDirectory)'))))</RunWorkingDirectory>
  </PropertyGroup>

  <ItemGroup>
    <!-- Signals that this project supports the target-based run invocation protocol powered by the ComputeRunArguments target. -->
    <ProjectCapability Include="SupportsComputeRunCommand" />
  </ItemGroup>
  <!-- Placeholder target for tools to override RunCommand/RunArguments/RunWorkingDirectory.
       This allows tools to run validation or logic required to compute any required data,
       which cannot be done during evaluation.  -->
  <Target Name="ComputeRunArguments" />


  <!-- Override MSBuild Run Target -->
  <Target Name="Run" DependsOnTargets="ComputeRunArguments">
    <Exec Command="$(RunCommand) $(RunArguments)" WorkingDirectory="$(RunWorkingDirectory)"/>
  </Target>

  <!--
    ============================================================
                    CoreGenerateSatelliteAssemblies
    ============================================================
    -->
  <PropertyGroup>
    <CreateSatelliteAssembliesDependsOn>
      $(CreateSatelliteAssembliesDependsOn);
      CoreGenerateSatelliteAssemblies
    </CreateSatelliteAssembliesDependsOn>
  </PropertyGroup>

  <UsingTask TaskName="GetAssemblyAttributes" AssemblyFile="$(MicrosoftNETBuildTasksAssembly)" />

  <Target Name="CoreGenerateSatelliteAssemblies"
          DependsOnTargets="ResolveAssemblyReferences;_GetAssemblyInfoFromTemplateFile"
          Inputs="$(MSBuildAllProjects);@(_SatelliteAssemblyResourceInputs);$(IntermediateOutputPath)$(TargetName)$(TargetExt)"
          Outputs="$(IntermediateOutputPath)%(Culture)\$(TargetName).resources.dll"
          Condition="'@(_SatelliteAssemblyResourceInputs)' != ''  and '$(GenerateSatelliteAssembliesForCore)' == 'true' ">

    <MakeDir Directories="@(_SatelliteAssemblyResourceInputs->'$(IntermediateOutputPath)%(Culture)')" />

    <PropertyGroup>
      <_AssemblyInfoFile>$(IntermediateOutputPath)%(_SatelliteAssemblyResourceInputs.Culture)\$(TargetName).resources.cs</_AssemblyInfoFile>
      <_OutputAssembly>$(IntermediateOutputPath)%(_SatelliteAssemblyResourceInputs.Culture)\$(TargetName).resources.dll</_OutputAssembly>
    </PropertyGroup>

    <ItemGroup>
      <SatelliteAssemblyAttribute Include="System.Reflection.AssemblyCultureAttribute" Condition="'%(_SatelliteAssemblyResourceInputs.Culture)' != ''">
        <_Parameter1>%(_SatelliteAssemblyResourceInputs.Culture)</_Parameter1>
      </SatelliteAssemblyAttribute>
    </ItemGroup>

    <WriteCodeFragment AssemblyAttributes="@(SatelliteAssemblyAttribute)" Language="C#" OutputFile="$(_AssemblyInfoFile)">
      <Output TaskParameter="OutputFile" ItemName="FileWrites" />
    </WriteCodeFragment>

    <PropertyGroup Condition="'$(UseSharedCompilation)' == ''">
      <UseSharedCompilation>true</UseSharedCompilation>
    </PropertyGroup>

    <ItemGroup>
      <_SatelliteAssemblyReferences Remove="@(_SatelliteAssemblyReferences)" />
      <_SatelliteAssemblyReferences Include="@(ReferencePath)" Condition="'%(Filename)' == 'mscorlib' or '%(Filename)' == 'netstandard' or '%(Filename)' == 'System.Runtime' " />
    </ItemGroup>

    <Csc Resources="@(_SatelliteAssemblyResourceInputs)"
         Sources="$(_AssemblyInfoFile)"
         OutputAssembly="$(_OutputAssembly)"
         References="@(_SatelliteAssemblyReferences)"
         KeyContainer="$(KeyContainerName)"
         KeyFile="$(KeyOriginatorFile)"
         NoConfig="true"
         NoLogo="$(NoLogo)"
         NoStandardLib="$(NoCompilerStandardLib)"
         Optimize="$(Optimize)"
         PublicSign="$(PublicSign)"
         DelaySign="$(DelaySign)"
         Deterministic="$(Deterministic)"
         DisabledWarnings="$(DisabledWarnings)"
         WarningLevel="$(WarningLevel)"
         WarningsAsErrors="$(WarningsAsErrors)"
         WarningsNotAsErrors="$(WarningsNotAsErrors)"
         TargetType="Library"
         ToolExe="$(CscToolExe)"
         ToolPath="$(CscToolPath)"
         UseSharedCompilation="$(UseSharedCompilation)">

      <Output TaskParameter="OutputAssembly" ItemName="FileWrites"/>
    </Csc>
  </Target>

  <Target Name="_GetAssemblyInfoFromTemplateFile">
    <GetAssemblyAttributes PathToTemplateFile="$(IntermediateOutputPath)$(TargetName)$(TargetExt)" >
      <Output TaskParameter="AssemblyAttributes" ItemName="_AssemblyAttributesFromTemplateFile" />
    </GetAssemblyAttributes>

    <ItemGroup>
      <SatelliteAssemblyAttribute Include="@(_AssemblyAttributesFromTemplateFile)" />
    </ItemGroup>

  </Target>

  <!--
  ============================================================
                                      GetAllRuntimeIdentifiers
  ============================================================
  -->
  <Target Name="GetAllRuntimeIdentifiers"
          Returns="$(RuntimeIdentifiers);$(RuntimeIdentifier)" />

  <!--
  ============================================================
               _BlockWinMDsOnUnsupportedTFMs
  Block referencing or producing
  Windows Metadata files (.winmd) for target frameworks
  that do not support loading winmds directly
  into the runtime as assemblies
  ============================================================
  -->

  <UsingTask TaskName="CheckForUnsupportedWinMDReferences" AssemblyFile="$(MicrosoftNETBuildTasksAssembly)" />

  <Target Name="_BlockWinMDsOnUnsupportedTFMs"
          AfterTargets="PreBuildEvent"
          DependsOnTargets="ResolveReferences"
          Condition="'$(TargetFrameworkIdentifier)' == '.NETCoreApp' and $([MSBuild]::VersionGreaterThanOrEquals($(TargetFrameworkVersion), '5.0'))">

    <CheckForUnsupportedWinMDReferences
      TargetFrameworkMoniker="$(TargetFrameworkMoniker)"
      ReferencePaths="@(ReferencePath)"
      />

    <NETSdkError Condition="'$(OutputType)' == 'winmdobj'"
      ResourceName="WinMDObjNotSupportedOnTargetFramework"
      FormatArguments="$(TargetFrameworkMoniker)" />
  </Target>

  <!--
  ============================================================
                                      InjectTargetPathMetadata
  Update TargetPathWithTargetPlatformMoniker with target framework
  identifier and version metadata.  This is so that the
  ImplicitlyExpandNETStandardFacades target can determine if a
  referenced project needs the .NET Standard facades even if
  the project hasn't been compiled to disk yet.
  See https://github.com/dotnet/sdk/issues/1403 for more context
  ============================================================
  -->

  <ItemDefinitionGroup>
    <TargetPathWithTargetPlatformMoniker>
      <TargetFrameworkIdentifier>$(TargetFrameworkIdentifier)</TargetFrameworkIdentifier>
      <TargetFrameworkVersion>$(_TargetFrameworkVersionWithoutV)</TargetFrameworkVersion>
    </TargetPathWithTargetPlatformMoniker>
  </ItemDefinitionGroup>

  <!--
    ============================================================
                            GenerateSupportedTargetFrameworkAlias
    Generate a list of valid TargetFramework aliases for the project
    system to consume for the target framework properties page drop down
    ============================================================
  -->
  <UsingTask TaskName="GenerateSupportedTargetFrameworkAlias" AssemblyFile="$(MicrosoftNETBuildTasksAssembly)" />

  <Target Name="GenerateSupportedTargetFrameworkAlias"
          Returns="@(SupportedTargetFrameworkAlias)">
    <GenerateSupportedTargetFrameworkAlias SupportedTargetFramework="@(SupportedTargetFramework)"
                                           TargetFrameworkMoniker="$(TargetFrameworkMoniker)"
                                           TargetPlatformMoniker="$(TargetPlatformMoniker)"
                                           UseWpf="$(UseWpf)"
                                           UseWindowsForms="$(UseWindowsForms)">
      <Output TaskParameter="SupportedTargetFrameworkAlias" ItemName="SupportedTargetFrameworkAlias" />
    </GenerateSupportedTargetFrameworkAlias>
  </Target>

  <!--
  ============================================================
  ValidateExecutableReferences
  ============================================================
  -->

  <ItemGroup>
    <AdditionalTargetFrameworkInfoProperty Include="SelfContained"/>
    <AdditionalTargetFrameworkInfoProperty Include="_IsExecutable"/>
    <AdditionalTargetFrameworkInfoProperty Include="IsRidAgnostic"/>
    <AdditionalTargetFrameworkInfoProperty Include="ShouldBeValidatedAsExecutableReference"/>
    <AdditionalTargetFrameworkInfoProperty Include="_SelfContainedWasSpecified"/>
  </ItemGroup>

  <PropertyGroup Condition="'$(RuntimeIdentifier)' == 'browser-wasm'">
    <!-- Don't generate a NETSDK1151 error if a non self-contained Exe references a Blazor wasm Exe -->
    <ShouldBeValidatedAsExecutableReference>false</ShouldBeValidatedAsExecutableReference>
  </PropertyGroup>

  <PropertyGroup Condition="'$(IsTestProject)' == 'true' And '$(ValidateExecutableReferencesMatchSelfContained)' == ''">
    <!-- Don't generate an error if a test project references a self-contained Exe.  Test projects
         use an OutputType of Exe but will usually call APIs in a referenced Exe rather than try
         to run it. -->
    <ValidateExecutableReferencesMatchSelfContained>false</ValidateExecutableReferencesMatchSelfContained>
  </PropertyGroup>

  <PropertyGroup Condition="'$(IsTestProject)' == 'true'">
    <!-- Don't generate an error if an Exe project references a test project. -->
    <ShouldBeValidatedAsExecutableReference>false</ShouldBeValidatedAsExecutableReference>
  </PropertyGroup>


  <UsingTask TaskName="ValidateExecutableReferences" AssemblyFile="$(MicrosoftNETBuildTasksAssembly)" />

  <PropertyGroup>
    <_UseAttributeForTargetFrameworkInfoPropertyNames Condition="$([MSBuild]::VersionGreaterThanOrEquals($(MSBuildVersion), '17.0'))">true</_UseAttributeForTargetFrameworkInfoPropertyNames>
  </PropertyGroup>

  <Target Name="ValidateExecutableReferences"
          AfterTargets="_GetProjectReferenceTargetFrameworkProperties"
          Condition="'$(ValidateExecutableReferencesMatchSelfContained)' != 'false'">

    <ValidateExecutableReferences
      SelfContained="$(SelfContained)"
      IsExecutable="$(_IsExecutable)"
      ReferencedProjects="@(_MSBuildProjectReferenceExistent)"
      UseAttributeForTargetFrameworkInfoPropertyNames="$(_UseAttributeForTargetFrameworkInfoPropertyNames)"/>
  </Target>

  <!--
  ============================================================
  Command Line Configuration Validation
  ============================================================
  -->

  <Target Name="ValidateCommandLineProperties"
          AfterTargets="_CheckForInvalidConfigurationAndPlatform" >
    <!-- Currently a no-op, but we could put things here in the future, so keeping it. -->
  </Target>

  <!--
  ============================================================
                                         Project Capabilities
  ============================================================
  -->

  <ItemGroup Condition="'$(TargetFrameworkIdentifier)' == '.NETCoreApp' and '$(_IsExecutable)' == 'true'">
    <ProjectCapability Include="CrossPlatformExecutable" />
  </ItemGroup>

  <!-- Native AOT compilation -->
  <!-- Native AOT properties should be shown by default for projects targeting .NET 8 or higher, except for WPF and WinForms projects -->
  <ItemGroup Condition="'$(UseWPF)' != 'true'
             and '$(UseWindowsForms)' != 'true'
             and '$(TargetFrameworkIdentifier)' == '.NETCoreApp'
             and $([MSBuild]::VersionGreaterThanOrEquals('$(_TargetFrameworkVersionWithoutV)', '8.0'))">
    <ProjectCapability Include="NativeAOT"/>
  </ItemGroup>

  <!-- Reference Manager capabilities -->
  <ItemGroup Condition="'$(TargetFrameworkIdentifier)' == '.NETCoreApp'">
    <ProjectCapability Remove="ReferenceManagerAssemblies" />
  </ItemGroup>

  <Import Project="$(MSBuildThisFileDirectory)Microsoft.NET.Sdk.SourceLink.targets" Condition="'$(SuppressImplicitGitSourceLink)' != 'true'" />
  <Import Project="$(MSBuildThisFileDirectory)Microsoft.NET.DisableStandardFrameworkResolution.targets" Condition="'$(DisableStandardFrameworkResolution)' == 'true'" />
  <Import Project="$(MSBuildThisFileDirectory)Microsoft.NET.DesignerSupport.targets" />
  <Import Project="$(MSBuildThisFileDirectory)Microsoft.NET.GenerateAssemblyInfo.targets" Condition="'$(UsingNETSdkDefaults)' == 'true'"/>
  <Import Project="$(MSBuildThisFileDirectory)Microsoft.NET.GenerateGlobalUsings.targets" Condition="'$(Language)' == 'C#'"/>
  <Import Project="$(MSBuildThisFileDirectory)Microsoft.NET.GenerateSupportedRuntime.targets" />
  <Import Project="$(MSBuildThisFileDirectory)Microsoft.NET.ComposeStore.targets" Condition="'$(UsingNETSdkDefaults)' == 'true'" />
  <Import Project="$(MSBuildThisFileDirectory)Microsoft.NET.CrossGen.targets" />
  <Import Project="$(MSBuildThisFileDirectory)Microsoft.NET.ObsoleteReferences.targets" />
  <Import Project="$(MSBuildThisFileDirectory)Microsoft.NET.Publish.targets" />
  <Import Project="$(MSBuildThisFileDirectory)Microsoft.NET.PackStubs.targets" Condition="('$(Language)' == 'C++' and '$(_EnablePackageReferencesInVCProjects)' != 'true')"/>
  <Import Project="$(MSBuildThisFileDirectory)Microsoft.NET.PackTool.targets" />
  <Import Project="$(MSBuildThisFileDirectory)Microsoft.NET.PackProjectTool.targets" />
  <Import Project="$(MSBuildThisFileDirectory)Microsoft.NET.PreserveCompilationContext.targets" />
  <Import Project="$(MSBuildThisFileDirectory)Microsoft.NET.ConflictResolution.targets" />
  <Import Project="$(MSBuildThisFileDirectory)Microsoft.NET.Sdk.CSharp.targets" Condition="'$(Language)' == 'C#'" />
  <Import Project="$(MSBuildThisFileDirectory)Microsoft.NET.Sdk.VisualBasic.targets" Condition="'$(Language)' == 'VB'" />
  <Import Project="$(MSBuildThisFileDirectory)Microsoft.NET.Sdk.FSharp.targets" Condition="'$(Language)' == 'F#'" />
  <Import Project="$(ILCompilerTargetsPath)" Condition="'$(ILCompilerTargetsPath)' != '' and '$(PublishAot)' == 'true'"/>
  <Import Project="$(ILLinkTargetsPath)" Condition="'$(ILLinkTargetsPath)' != '' and '$(Language)' != 'C++'" />
  <Import Project="$(MSBuildThisFileDirectory)Microsoft.NET.Sdk.Analyzers.targets" Condition="'$(Language)' == 'C#' or '$(Language)' == 'VB'" />

  <!-- Import WindowsDesktop targets if necessary -->
  <PropertyGroup Condition=" '$(ImportWindowsDesktopTargets)' == ''
                            and ('$(UseWpf)' == 'true' Or '$(UseWindowsForms)' == 'true') ">
    <ImportWindowsDesktopTargets Condition=" '$(TargetFrameworkIdentifier)' == '.NETCoreApp'
                                           and $([MSBuild]::VersionGreaterThanOrEquals($(_TargetFrameworkVersionWithoutV), '3.0'))
                                           and '$(TargetPlatformIdentifier)' == 'Windows' ">true</ImportWindowsDesktopTargets>
    <ImportWindowsDesktopTargets Condition="'$(TargetFrameworkIdentifier)' == '.NETFramework'">true</ImportWindowsDesktopTargets>
  </PropertyGroup>
  <PropertyGroup Condition=" '$(ImportWindowsDesktopTargets)' == 'true'">
    <AfterMicrosoftNETSdkTargets>$(AfterMicrosoftNETSdkTargets);$(MSBuildThisFileDirectory)../../Microsoft.NET.Sdk.WindowsDesktop/targets/Microsoft.NET.Sdk.WindowsDesktop.targets</AfterMicrosoftNETSdkTargets>
  </PropertyGroup>

  <!-- Note: Once WindowsDesktop is a workload this will be moved to WorkloadManifest.targets -->
  <ItemGroup Condition="'$(MicrosoftNETWindowsWorkloadInstalled)' == 'true' and
                        '$(TargetFrameworkIdentifier)' == '.NETCoreApp' and
                        $([MSBuild]::VersionGreaterThanOrEquals($(TargetFrameworkVersion), '5.0'))">
    <SdkSupportedTargetPlatformIdentifier Include="windows" DisplayName="Windows" />
  </ItemGroup>

  <Import Project="$(MSBuildThisFileDirectory)Microsoft.NET.Windows.targets" Condition="'$(TargetPlatformIdentifier)' == 'Windows'" />

  <!-- TargetPlatformMoniker and TargetPlatformDisplayName would normally be set in Microsoft.Common.CurrentVersion.targets.  However, the
       TargetPlatformVersion may have been set later than that in evaluation by platform-specific targets or Directory.Build.targets.  So fix up those properties here -->
  <PropertyGroup Condition="'$(TargetPlatformMoniker)' == '' and '$(TargetPlatformIdentifier)' != ''">
    <!-- Set TargetPlatformVersion if it isn't set.  This is so that we have a valid TargetPlatformMoniker for Restore.
         This avoids an issue where projects with multitargeted unknown platforms would fail to restore because the platforms
         weren't included in the TargetPlatformMoniker for restore, obscuring the errors about unknown platforms or missing
         workloads. -->
    <TargetPlatformVersion Condition="'$(TargetPlatformVersion)' == ''">0.0</TargetPlatformVersion>
    <TargetPlatformMoniker>$(TargetPlatformIdentifier),Version=$(TargetPlatformVersion)</TargetPlatformMoniker>
    <TargetPlatformDisplayName>$([Microsoft.Build.Utilities.ToolLocationHelper]::GetPlatformSDKDisplayName($(TargetPlatformIdentifier), $(TargetPlatformVersion)))</TargetPlatformDisplayName>
  </PropertyGroup>

  <!-- Default SupportedOSPlatformVersion to TargetPlatformVersion -->
  <PropertyGroup Condition="'$(SupportedOSPlatformVersion)' == ''">
    <SupportedOSPlatformVersion>$(TargetPlatformVersion)</SupportedOSPlatformVersion>
  </PropertyGroup>

  <Import Project="$(AfterMicrosoftNETSdkTargets)" Condition="'$(AfterMicrosoftNETSdkTargets)' != ''"/>
</Project><|MERGE_RESOLUTION|>--- conflicted
+++ resolved
@@ -253,23 +253,12 @@
         Condition="'@(PackageReference->AnyHaveMetadataValue('Identity', 'Microsoft.Net.Compilers.Toolset.Framework'))' == 'true'" />
   </Target>
 
-<<<<<<< HEAD
-    <PropertyGroup>
-      <!-- Automatically opt users into using the toolset package if they are running an MSBuild other than what this SDK was built against.
-           This is to reduce 'tearing'/depdendency mismatch, but as always users can override this behavior by disabling the hosted compiler flag. -->
-      <BuildWithNetFrameworkHostedCompiler Condition="'$(BuildWithNetFrameworkHostedCompiler)' == '' and '$(_IsDisjointMSBuildVersion)' == 'true'">true</BuildWithNetFrameworkHostedCompiler>
-    </PropertyGroup>
-
-    <ItemGroup Condition="'$(BuildWithNetFrameworkHostedCompiler)' == 'true' and '$(OS)' == 'Windows_NT' ">
-      <PackageReference Include="Microsoft.Net.Compilers.Toolset.Framework" PrivateAssets="all" Version="$(_NetFrameworkHostedCompilersVersion)" IsImplicitlyDefined="true" />
-    </ItemGroup>
-  </Target>
-
   <Target Name="_AddGenerateSbomTask" BeforeTargets="CollectPackageReferences">
     <ItemGroup Condition=" '$(GenerateSbom)' == 'true' ">
       <PackageReference Include="Microsoft.Sbom.Targets" Version="$(MicrosoftSbomTargetsPackageVersion)" IsImplicitlyDefined="true" />
     </ItemGroup>
-=======
+  </Target>
+
   <Target Name="_CheckMicrosoftNetSdkCompilersToolsetPackageExists"
           Condition="'$(_NeedToDownloadMicrosoftNetSdkCompilersToolsetPackage)' == 'true' and '$(DesignTimeBuild)' != 'true'"
           BeforeTargets="CoreCompile">
@@ -278,7 +267,6 @@
     <NETSdkError ResourceName="MicrosoftNetSdkCompilersToolsetNotFound"
         Condition="!Exists('$(RoslynTargetsPath)')"
         FormatArguments="$(NETCoreSdkVersion)" />
->>>>>>> 080d8624
   </Target>
 
   <!-- TODO: this target should not check GeneratePackageOnBuild.

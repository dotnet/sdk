<!--
***********************************************************************************************
Microsoft.NET.TargetFrameworkInference.targets

WARNING:  DO NOT MODIFY this file unless you are knowledgeable about MSBuild and have
          created a backup copy.  Incorrect changes to this file will make it
          impossible to load or build your projects from the command-line or the IDE.

Copyright (c) .NET Foundation. All rights reserved. 
***********************************************************************************************
-->
<Project ToolsVersion="14.0" xmlns="http://schemas.microsoft.com/developer/msbuild/2003">

  <!-- 
    Note that this file is only included when $(TargetFramework) is set and so we do not need to check that here.

    Common targets require that $(TargetFrameworkIdentifier) and $(TargetFrameworkVersion) are set by static evaluation
    before they are imported. In common cases (currently netstandard, netcoreapp, or net), we infer them from the short
    names given via TargetFramework to allow for terseness and lack of duplication in project files.

    For other cases, the user must supply them manually.

    For cases where inference is supported, the user need only specify the targets in TargetFrameworks, e.g:
      <PropertyGroup>
        <TargetFrameworks>net45;netstandard1.0</TargetFrameworks>
      </PropertyGroup>

    For cases where inference is not supported, identifier, version and profile can be specified explicitly as follows:
       <PropertyGroup>
         <TargetFrameworks>portable-net451+win81;xyz1.0</TargetFrameworks>
       <PropertyGroup>
       <PropertyGroup Condition="'$(TargetFramework)' == 'portable-net451+win81'">
         <TargetFrameworkIdentifier>.NETPortable</TargetFrameworkIdentifier>
         <TargetFrameworkVersion>v4.6</TargetFrameworkVersion>
         <TargetFrameworkProfile>Profile44</TargetFrameworkProfile>
       </PropertyGroup>
       <PropertyGroup Condition="'$(TargetFramework)' == 'xyz1.0'">
         <TargetFrameworkIdentifier>Xyz</TargetFrameworkVersion>
       <PropertyGroup>

    Note in the xyz1.0 case, which is meant to demonstrate a framework we don't yet recognize, we can still
    infer the version of 1.0. The user can also override it as always we honor a TargetFrameworkIdentifier
    or TargetFrameworkVersion that is already set.
   -->

  <!-- Hook for importing custom target framework parsing -->
  <Import Project="$(BeforeTargetFrameworkInferenceTargets)" Condition="$(BeforeTargetFrameworkInferenceTargets) != ''" />

  <!-- Split $(TargetFramework) (e.g. net45) into short identifier and short version (e.g. 'net' and '45'). -->
  <PropertyGroup Condition="'$(TargetFramework)' != '' and !$(TargetFramework.Contains(',')) and !$(TargetFramework.Contains('+'))">
   <_ShortFrameworkIdentifier>$(TargetFramework.TrimEnd('.0123456789'))</_ShortFrameworkIdentifier>
   <_ShortFrameworkVersion>$(TargetFramework.Substring($(_ShortFrameworkIdentifier.Length)))</_ShortFrameworkVersion>
  </PropertyGroup>

  <!-- Versions with dots are taken as is and just given leading 'v'. -->
  <PropertyGroup Condition="'$(TargetFrameworkVersion)' == '' and '$(_ShortFrameworkVersion)' != '' and $(_ShortFrameworkVersion.Contains('.'))">
    <TargetFrameworkVersion>v$(_ShortFrameworkVersion)</TargetFrameworkVersion>
  </PropertyGroup>

  <!-- Versions with no dots and up to 3 characters get leading 'v' and implicit dots between characters. -->
  <PropertyGroup Condition="'$(TargetFrameworkVersion)' == '' and '$(_ShortFrameworkVersion)' != ''">
    <TargetFrameworkVersion Condition="$(_ShortFrameworkVersion.Length) == 1">v$(_ShortFrameworkVersion[0]).0</TargetFrameworkVersion>
    <TargetFrameworkVersion Condition="$(_ShortFrameworkVersion.Length) == 2">v$(_ShortFrameworkVersion[0]).$(_ShortFrameworkVersion[1])</TargetFrameworkVersion>
    <TargetFrameworkVersion Condition="$(_ShortFrameworkVersion.Length) == 3">v$(_ShortFrameworkVersion[0]).$(_ShortFrameworkVersion[1]).$(_ShortFrameworkVersion[2])</TargetFrameworkVersion>
  </PropertyGroup>
  
  <!-- Map short name to long name. See earlier comment for example of how to work with identifiers that are not recognized here. -->
  <PropertyGroup Condition="'$(TargetFrameworkIdentifier)' == ''">
    <TargetFrameworkIdentifier Condition="'$(_ShortFrameworkIdentifier)' == 'netstandard'">.NETStandard</TargetFrameworkIdentifier>
    <TargetFrameworkIdentifier Condition="'$(_ShortFrameworkIdentifier)' == 'netcoreapp'">.NETCoreApp</TargetFrameworkIdentifier>
    
    <!-- The meaning of "net" as a short framework name depends on the version.  If it's 4.x or less, it means .NETFramework.
         If the version is 5.0 or higher, then "net" means .NET 5.0 and on, which is the evolution of .NET Core, and uses
         the .NETCoreApp TargetFrameworkIdentifier. -->
    <TargetFrameworkIdentifier Condition="'$(_ShortFrameworkIdentifier)' == 'net' And
                                          $([MSBuild]::VersionLessThan($(TargetFrameworkVersion), '5.0'))">.NETFramework</TargetFrameworkIdentifier>
    <TargetFrameworkIdentifier Condition="'$(_ShortFrameworkIdentifier)' == 'net' And
                                          $([MSBuild]::VersionGreaterThanOrEquals($(TargetFrameworkVersion), '5.0'))">.NETCoreApp</TargetFrameworkIdentifier>
  </PropertyGroup>

  <!-- 
    Trigger an error if we're unable to infer the framework identifier and version. 

    We have to evaluate this here and not in the target because by the time the target runs,
    Microsoft.Common.targets will have defaulted to .NETFramework,Version=v4.0
  -->
  <PropertyGroup Condition="'$(TargetFrameworkIdentifier)' == '' or '$(TargetFrameworkVersion)' == ''">
    <_UnsupportedTargetFrameworkError>true</_UnsupportedTargetFrameworkError>
  </PropertyGroup>

  <!--Default MinimumOSPlatform to TargetPlatformVersion-->
  <PropertyGroup Condition="'$(MinimumOSPlatform)' == '' and '$(TargetPlatformVersion)' != ''">
    <MinimumOSPlatform>$(TargetPlatformVersion)</MinimumOSPlatform>
  </PropertyGroup>

  <!--
    NOTE: We must not validate the TFM before restore target runs as it prevents adding additional TFM 
          support from being provided by a nuget package such as MSBuild.Sdk.Extras.

          We run before RunResolvePackageDependencies and GetReferenceAssemblyPaths so that design-time builds
          which do not currently invoke _CheckForInvalidConfigurationAndPlatform, will not trigger spurious 
          errors that are only consequences of the root cause identified here.
  -->
  <Target Name="_CheckForUnsupportedTargetFramework"
          BeforeTargets="_CheckForInvalidConfigurationAndPlatform;RunResolvePackageDependencies;GetFrameworkPaths;GetReferenceAssemblyPaths"
          Condition="'$(_UnsupportedTargetFrameworkError)' == 'true'"
          >
    <NETSdkError Condition="!$(TargetFramework.Contains(';'))"
                 ResourceName="CannotInferTargetFrameworkIdentifierAndVersion"
                 FormatArguments="$([MSBuild]::Escape('$(TargetFramework)'))" />

    <NETSdkError Condition="$(TargetFramework.Contains(';'))"
                 ResourceName="TargetFrameworkWithSemicolon"
                 FormatArguments="$([MSBuild]::Escape('$(TargetFramework)'))" />
  </Target>

  <UsingTask TaskName="AllowEmptyTelemetry" AssemblyFile="$(MicrosoftNETBuildTasksAssembly)" />

  <Target Name="_CollectTargetFrameworkForTelemetry" AfterTargets="_CheckForUnsupportedTargetFramework">
    <AllowEmptyTelemetry EventName="targetframeworkeval" EventData="TargetFrameworkVersion=$([MSBuild]::Escape('$(TargetFrameworkMoniker)'));RuntimeIdentifier=$(RuntimeIdentifier);SelfContained=$(SelfContained);UseApphost=$(UseApphost);OutputType=$(OutputType)" />
  </Target>

  <!--
    Don't leave TargetFrameworkVersion empty if it still hasn't been determined. We will trigger the error above,
    but we need this to be a valid version so that our error message does not get pre-empted by failure to interpret
    version comparison expressions, which is currently unrecoverable in VS.

    Also don't leave TargetFrameworkIdentifier unset as it will be defaulted to .NETFramework by common targets, which
    can cause restore (which we cannot block, see above) to silently succeed for empty TargetFramework.
  -->
  <PropertyGroup Condition="'$(TargetFrameworkVersion)' == ''">
    <TargetFrameworkVersion >v0.0</TargetFrameworkVersion>
  </PropertyGroup>
  <PropertyGroup Condition="'$(TargetFrameworkIdentifier)' == ''">
    <TargetFrameworkIdentifier>_</TargetFrameworkIdentifier>
  </PropertyGroup>
  
  <!--
    Trigger an error if targeting a higher version of .NET Core or .NET Standard than is supported by the current SDK.
  -->
  <Target Name="_CheckForUnsupportedNETCoreVersion" BeforeTargets="_CheckForInvalidConfigurationAndPlatform;Restore;CollectPackageReferences"
          Condition="'$(TargetFrameworkIdentifier)' == '.NETCoreApp' And '$(NETCoreAppMaximumVersion)' != ''">

    <NETSdkError Condition="'$(_TargetFrameworkVersionWithoutV)' > '$(NETCoreAppMaximumVersion)'"
                 ResourceName="UnsupportedTargetFrameworkVersion"
                 FormatArguments=".NET Core;$(_TargetFrameworkVersionWithoutV);$(NETCoreAppMaximumVersion)"
      />
  </Target>

  <!--
    Trigger an error if C++ project targeting a lower version of .NET Core than 3.1.
  -->
  <Target Name="_CheckForUnsupportedCppNETCoreVersion" BeforeTargets="_CheckForInvalidConfigurationAndPlatform;Restore;CollectPackageReferences">
    <NETSdkError Condition="'$(TargetFrameworkIdentifier)' == '.NETCoreApp' and '$(_TargetFrameworkVersionWithoutV)' &lt; '3.1' and '$(Language)' == 'C++'"
                 ResourceName="CppRequiresTFMVersion31"
      />
  </Target>
<<<<<<< HEAD

  <PropertyGroup  Condition="'$(TargetFrameworkIdentifier)' == '.NETCoreApp' and $([MSBuild]::VersionGreaterThanOrEquals($(TargetFrameworkVersion), 5.0))">
    <_EnableDefaultWindowsPlatform Condition="'$(_EnableDefaultWindowsPlatform)' == ''" >false</_EnableDefaultWindowsPlatform>
    <UseOSWinMdReferences>false</UseOSWinMdReferences>
  </PropertyGroup>
=======
>>>>>>> be15344e
    
  <PropertyGroup  Condition="'$(TargetFrameworkIdentifier)' == '.NETStandard' And '$(NETStandardMaximumVersion)' == ''">
    <NETStandardMaximumVersion>2.1</NETStandardMaximumVersion>
  </PropertyGroup>

  <Target Name="_CheckForUnsupportedNETStandardVersion" BeforeTargets="_CheckForInvalidConfigurationAndPlatform;Restore;CollectPackageReferences"
          Condition="'$(TargetFrameworkIdentifier)' == '.NETStandard' And '$(NETStandardMaximumVersion)' != ''">

    <NETSdkError Condition="'$(_TargetFrameworkVersionWithoutV)' > '$(NETStandardMaximumVersion)'"
                 ResourceName="UnsupportedTargetFrameworkVersion"
                 FormatArguments=".NET Standard;$(_TargetFrameworkVersionWithoutV);$(NETStandardMaximumVersion)"
      />    
  </Target>

  <Target Name="_CheckForUnsupportedTargetFrameworkAndFeatureCombination" BeforeTargets="_CheckForInvalidConfigurationAndPlatform;Restore;CollectPackageReferences"
        Condition="'$(TargetFrameworkIdentifier)' == '.NETFramework'">

    <NETSdkError Condition="'$(UsingNETSdkDefaults)' != 'true'"
                 ResourceName="NETFrameworkWithoutUsingNETSdkDefaults" />
  </Target>

  <Target Name="_CheckForMinimumOSPlatformHigherThanTargetPlatformVersion" BeforeTargets="_CheckForInvalidConfigurationAndPlatform" >

    <NETSdkError Condition="'$(MinimumOSPlatform)' != '' and $(TargetPlatformVersion) != '' and $([MSBuild]::VersionGreaterThan($(MinimumOSPlatform), $(TargetPlatformVersion)))"
                 ResourceName="CannotHaveMinimumOSPlatformHigherThanTargetPlatformVersion"
                 FormatArguments="$(MinimumOSPlatform);$(TargetPlatformVersion)"/>
  </Target>

  <!-- Exclude files from OutputPath and IntermediateOutputPath from default item globs.  Use the value
       of these properties before the TargetFramework is appended, so that if these values are specified
       in the project file, the specified value will be used for the exclude.
       
       We may be able to move this to Microsoft.NET.Sdk.DefaultItems.targets (where the other DefaultItemExcludes
       are defined) if we fix https://github.com/dotnet/sdk/issues/550
       -->
  <PropertyGroup>
    <DefaultItemExcludes>$(DefaultItemExcludes);$(OutputPath)/**</DefaultItemExcludes>
    <DefaultItemExcludes>$(DefaultItemExcludes);$(IntermediateOutputPath)/**</DefaultItemExcludes>
  </PropertyGroup>

  <!-- Projects which don't use Microsoft.NET.Sdk will typically define the OutputPath directly (usually in a
       Configuration-specific PropertyGroup), so in that case we won't append to it by default. -->
  <PropertyGroup Condition="'$(UsingNETSdkDefaults)' == 'true'">
    <AppendTargetFrameworkToOutputPath Condition="'$(AppendTargetFrameworkToOutputPath)' == ''">true</AppendTargetFrameworkToOutputPath>
  </PropertyGroup>

  <!--
    Append $(TargetFramework) directory to output and intermediate paths to prevent bin clashes between
    targets.
   -->
  <PropertyGroup Condition="'$(AppendTargetFrameworkToOutputPath)' == 'true' and '$(TargetFramework)' != '' and '$(_UnsupportedTargetFrameworkError)' != 'true'">
    <IntermediateOutputPath>$(IntermediateOutputPath)$(TargetFramework.ToLowerInvariant())\</IntermediateOutputPath>
    <OutputPath>$(OutputPath)$(TargetFramework.ToLowerInvariant())\</OutputPath>
  </PropertyGroup>

</Project><|MERGE_RESOLUTION|>--- conflicted
+++ resolved
@@ -155,14 +155,6 @@
                  ResourceName="CppRequiresTFMVersion31"
       />
   </Target>
-<<<<<<< HEAD
-
-  <PropertyGroup  Condition="'$(TargetFrameworkIdentifier)' == '.NETCoreApp' and $([MSBuild]::VersionGreaterThanOrEquals($(TargetFrameworkVersion), 5.0))">
-    <_EnableDefaultWindowsPlatform Condition="'$(_EnableDefaultWindowsPlatform)' == ''" >false</_EnableDefaultWindowsPlatform>
-    <UseOSWinMdReferences>false</UseOSWinMdReferences>
-  </PropertyGroup>
-=======
->>>>>>> be15344e
     
   <PropertyGroup  Condition="'$(TargetFrameworkIdentifier)' == '.NETStandard' And '$(NETStandardMaximumVersion)' == ''">
     <NETStandardMaximumVersion>2.1</NETStandardMaximumVersion>

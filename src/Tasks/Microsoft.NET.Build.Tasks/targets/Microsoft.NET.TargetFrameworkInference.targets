--- conflicted
+++ resolved
@@ -231,37 +231,12 @@
                  FormatArguments="$(TargetPlatformVersion);$(TargetPlatformIdentifier);$(_ValidTargetPlatformVersions)" />
   </Target>
 
-<<<<<<< HEAD
   <!-- Hook for processing after target framework parsing (for example to customize output paths) -->
   <Import Project="$(AfterTargetFrameworkInferenceTargets)" Condition="$(AfterTargetFrameworkInferenceTargets) != ''" />
-=======
-  <!-- Exclude files from OutputPath and IntermediateOutputPath from default item globs.  Use the value
-       of these properties before the TargetFramework is appended, so that if these values are specified
-       in the project file, the specified value will be used for the exclude. -->
-  <PropertyGroup>
-    <DefaultItemExcludes>$(DefaultItemExcludes);$(OutputPath)/**</DefaultItemExcludes>
-    <DefaultItemExcludes>$(DefaultItemExcludes);$(IntermediateOutputPath)/**</DefaultItemExcludes>
-  </PropertyGroup>
-
-  <!-- Projects which don't use Microsoft.NET.Sdk will typically define the OutputPath directly (usually in a
-       Configuration-specific PropertyGroup), so in that case we won't append to it by default. -->
-  <PropertyGroup Condition="'$(UsingNETSdkDefaults)' == 'true'">
-    <AppendTargetFrameworkToOutputPath Condition="'$(AppendTargetFrameworkToOutputPath)' == ''">true</AppendTargetFrameworkToOutputPath>
-  </PropertyGroup>
 
   <PropertyGroup>
     <ProduceReferenceAssembly Condition="'$(ProduceReferenceAssembly)' == '' and '$(TargetFrameworkIdentifier)' == '.NETCoreApp' and $([MSBuild]::VersionGreaterThanOrEquals($(TargetFrameworkVersion), 5.0)) and ('$(ProduceOnlyReferenceAssembly)' != 'true') and '$(MSBuildProjectExtension)' != '.fsproj'" >true</ProduceReferenceAssembly>
     <ProduceReferenceAssembly Condition="'$(ProduceReferenceAssembly)' == '' and '$(TargetFrameworkIdentifier)' == '.NETCoreApp' and $([MSBuild]::VersionGreaterThanOrEquals($(TargetFrameworkVersion), 7.0)) and ('$(ProduceOnlyReferenceAssembly)' != 'true') and '$(MSBuildProjectExtension)' == '.fsproj'" >true</ProduceReferenceAssembly>
   </PropertyGroup>
 
-  <!--
-    Append $(TargetFramework) directory to output and intermediate paths to prevent bin clashes between
-    targets.
-   -->
-  <PropertyGroup Condition="'$(AppendTargetFrameworkToOutputPath)' == 'true' and '$(TargetFramework)' != '' and '$(_UnsupportedTargetFrameworkError)' != 'true'">
-    <IntermediateOutputPath>$(IntermediateOutputPath)$(TargetFramework.ToLowerInvariant())\</IntermediateOutputPath>
-    <OutputPath>$(OutputPath)$(TargetFramework.ToLowerInvariant())\</OutputPath>
-  </PropertyGroup>
->>>>>>> 6ebcfecd
-
 </Project>
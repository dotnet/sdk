--- conflicted
+++ resolved
@@ -75,21 +75,7 @@
   <UsingTask TaskName="NETSdkInformation" AssemblyFile="$(MicrosoftNETBuildTasksAssembly)" />
   <UsingTask TaskName="ShowPreviewMessage" AssemblyFile="$(MicrosoftNETBuildTasksAssembly)" />
 
-<<<<<<< HEAD
-  <PropertyGroup Condition="'$(RoslynCompilerType)' == 'FrameworkPackage' and '$(OS)' == 'Windows_NT'">
-=======
-  <PropertyGroup Condition="'$(MSBuildRuntimeType)' == 'Full'">
-    <!-- Automatically opt users into using the toolset package if they are running an MSBuild other than what this SDK was built against.
-          This is to reduce 'tearing'/dependency mismatch, but as always users can override this behavior by disabling the hosted compiler flag.
-          This is done in Common.targets so that it applies to ApiCompat which uses RoslynTargetsPath in the outer build. -->
-    <BuildWithNetFrameworkHostedCompiler Condition="'$(BuildWithNetFrameworkHostedCompiler)' == ''
-                                                    and '$(_IsDisjointMSBuildVersion)' == 'true'
-                                                    and ('$(Language)' == 'C#'
-                                                    or '$(Language)' == 'VB')">true</BuildWithNetFrameworkHostedCompiler>
-  </PropertyGroup>
-
-  <PropertyGroup Condition="'$(BuildWithNetFrameworkHostedCompiler)' == 'true' and '$(OS)' == 'Windows_NT' and '$(MSBuildRuntimeType)' == 'Full'">
->>>>>>> 600b00d9
+  <PropertyGroup Condition="'$(RoslynCompilerType)' == 'FrameworkPackage' and '$(OS)' == 'Windows_NT' and '$(MSBuildRuntimeType)' == 'Full'">
     <RoslynTargetsPath>$(NuGetPackageRoot)\microsoft.net.sdk.compilers.toolset\$(NETCoreSdkVersion)</RoslynTargetsPath>
     <_NeedToDownloadMicrosoftNetSdkCompilersToolsetPackage>true</_NeedToDownloadMicrosoftNetSdkCompilersToolsetPackage>
     <_MicrosoftNetSdkCompilersToolsetPackageRootEmpty Condition="'$(NuGetPackageRoot)' == ''">true</_MicrosoftNetSdkCompilersToolsetPackageRootEmpty>

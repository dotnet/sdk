<!--
***********************************************************************************************
Microsoft.NET.Sdk.Common.targets

WARNING:  DO NOT MODIFY this file unless you are knowledgeable about MSBuild and have
          created a backup copy.  Incorrect changes to this file will make it
          impossible to load or build your projects from the command-line or the IDE.

Copyright (c) .NET Foundation. All rights reserved.
***********************************************************************************************
-->
<Project ToolsVersion="14.0" xmlns="http://schemas.microsoft.com/developer/msbuild/2003">

  <!-- This file is imported by both cross-targeting and inner builds. Set properties that need to be available to both here. -->

  <PropertyGroup>
    <MSBuildAllProjects>$(MSBuildAllProjects);$(MSBuildThisFileFullPath)</MSBuildAllProjects>
    <MicrosoftNETBuildTasksDirectoryRoot>$(MSBuildThisFileDirectory)..\tools\</MicrosoftNETBuildTasksDirectoryRoot>
    <MicrosoftNETBuildTasksTFM Condition=" '$(MSBuildRuntimeType)' == 'Core'">netcoreapp2.0</MicrosoftNETBuildTasksTFM>
    <MicrosoftNETBuildTasksTFM Condition=" '$(MicrosoftNETBuildTasksTFM)' == ''">net472</MicrosoftNETBuildTasksTFM>
    <MicrosoftNETBuildTasksDirectory>$(MicrosoftNETBuildTasksDirectoryRoot)$(MicrosoftNETBuildTasksTFM)/</MicrosoftNETBuildTasksDirectory>
    <MicrosoftNETBuildTasksAssembly>$(MicrosoftNETBuildTasksDirectory)Microsoft.NET.Build.Tasks.dll</MicrosoftNETBuildTasksAssembly>

    <!--
          Hardcoded list of known implicit packges that are added to project from default SDK targets implicitly.
          Should be re-visited when multiple TFM support is added to Dependencies logic.
    -->
    <DefaultImplicitPackages>Microsoft.NETCore.App;NETStandard.Library</DefaultImplicitPackages>
  </PropertyGroup>

<<<<<<< HEAD
  <PropertyGroup>
    <!-- Only use the default apphost if building without a RID and without a deps file path (used by GenerateDeps.proj for CLI tools). -->
    <!-- This needs to be set prior to _IsExecutable being reassigned below. -->
    <DefaultAppHostRuntimeIdentifier Condition="'$(DefaultAppHostRuntimeIdentifier)' == '' and '$(RuntimeIdentifier)' == '' and '$(UseAppHost)' == 'true' and '$(_IsExecutable)' == 'true' and '$(ProjectDepsFilePath)' == ''">$(NETCoreSdkRuntimeIdentifier)</DefaultAppHostRuntimeIdentifier>
    <DefaultAppHostRuntimeIdentifier Condition="'$(DefaultAppHostRuntimeIdentifier)' == '' and '$(RuntimeIdentifier)' == '' and '$(UseComHost)' == 'true' and '$(_IsExecutable)' != 'true'">$(NETCoreSdkRuntimeIdentifier)</DefaultAppHostRuntimeIdentifier>
    <RuntimeIdentifiers Condition="'$(DefaultAppHostRuntimeIdentifier)' != ''">$(RuntimeIdentifiers);$(DefaultAppHostRuntimeIdentifier)</RuntimeIdentifiers>
  </PropertyGroup>

=======
>>>>>>> 5687a0df
  <!--
     Some versions of Microsoft.NET.Test.Sdk.targets change the OutputType after we've set _IsExecutable and
     HasRuntimeOutput default in Microsoft.NET.Sdk.BeforeCommon.targets. Refresh these value here for backwards
     compatibilty with that.
   -->
  <PropertyGroup>
    <_IsExecutable Condition="'$(OutputType)' == 'Exe' or '$(OutputType)'=='WinExe'">true</_IsExecutable>
    <HasRuntimeOutput Condition="'$(_UsingDefaultForHasRuntimeOutput)' == 'true'">$(_IsExecutable)</HasRuntimeOutput>
  </PropertyGroup>

  <PropertyGroup Condition="'$(DotnetCliToolTargetFramework)' == '' And '$(BundledNETCoreAppTargetFrameworkVersion)' != ''">
    <!-- Set the TFM used to restore .NET CLI tools to match the version of .NET Core bundled in the CLI -->
    <DotnetCliToolTargetFramework>netcoreapp$(BundledNETCoreAppTargetFrameworkVersion)</DotnetCliToolTargetFramework>
  </PropertyGroup>

  <PropertyGroup>
    <IncludeBuildOutput Condition=" '$(PackAsTool)' == 'true' ">false</IncludeBuildOutput>
    <PackageType Condition=" '$(PackAsTool)' == 'true' ">DotnetTool</PackageType>
    <RuntimeIdentifiers Condition=" '$(PackAsTool)' == 'true' ">$(RuntimeIdentifiers);$(PackAsToolShimRuntimeIdentifiers)</RuntimeIdentifiers>
  </PropertyGroup>

  <UsingTask TaskName="GetNearestTargetFramework" AssemblyFile="$(MicrosoftNETBuildTasksAssembly)" />
  <UsingTask TaskName="NETSdkError" AssemblyFile="$(MicrosoftNETBuildTasksAssembly)" />
  <UsingTask TaskName="NETSdkWarning" AssemblyFile="$(MicrosoftNETBuildTasksAssembly)" />
  <UsingTask TaskName="ShowPreviewMessage" AssemblyFile="$(MicrosoftNETBuildTasksAssembly)" />

  <!--
  ============================================================
                              GetTargetFrameworkProperties

    Invoked by common targets to return the set of properties
    (in the form  "key1=value1;...keyN=valueN") needed to build
    against the target framework that best matches the referring
    project's target framework.

    The referring project's $(TargetFrameworkMoniker) is passed
    in as $(ReferringTargetFramework).

    This is in the common targets so that it will apply to both
    cross-targeted and single-targeted projects.  It is run
    for single-targeted projects so that an error will be
    generated if the referenced project is not compatible
    with the referencing project's target framework.
  ============================================================
   -->
  <Target Name="GetTargetFrameworkProperties" Returns="TargetFramework=$(NearestTargetFramework);ProjectHasSingleTargetFramework=$(_HasSingleTargetFramework);ProjectIsRidAgnostic=$(_IsRidAgnostic)">

    <PropertyGroup>
      <!-- indicate to caller that project is RID agnostic so that a global property RuntimeIdentifier value can be removed -->
      <_IsRidAgnostic>false</_IsRidAgnostic>
      <_IsRidAgnostic Condition=" '$(RuntimeIdentifier)' == '' and '$(RuntimeIdentifiers)' == '' ">true</_IsRidAgnostic>

      <!-- If a ReferringTargetFramework was not specified, and we only have one TargetFramework, then don't try to check compatibility -->
      <_SkipNearestTargetFrameworkResolution Condition="'$(TargetFramework)' != '' and '$(ReferringTargetFramework)' == ''">true</_SkipNearestTargetFrameworkResolution>
      <NearestTargetFramework Condition="'$(_SkipNearestTargetFrameworkResolution)' == 'true'">$(TargetFramework)</NearestTargetFramework>

      <!-- A project can only have more than one output if the current global properties are such that the current build is a cross-targeting one. -->
      <_HasSingleTargetFramework Condition="'$(IsCrossTargetingBuild)' != 'true'">true</_HasSingleTargetFramework>
      <_HasSingleTargetFramework Condition="'$(_HasSingleTargetFramework)' == ''">false</_HasSingleTargetFramework>

      <_PossibleTargetFrameworks Condition="'$(TargetFramework)' != ''">$(TargetFramework)</_PossibleTargetFrameworks>
      <_PossibleTargetFrameworks Condition="'$(TargetFramework)' == ''">$(TargetFrameworks)</_PossibleTargetFrameworks>
    </PropertyGroup>

    <GetNearestTargetFramework ReferringTargetFramework="$(ReferringTargetFramework)"
                               PossibleTargetFrameworks="$(_PossibleTargetFrameworks)"
                               ProjectFilePath="$(MSBuildProjectFullPath)"
                               Condition="'$(_SkipNearestTargetFrameworkResolution)' != 'true'">
      <Output PropertyName="NearestTargetFramework" TaskParameter="NearestTargetFramework" />
    </GetNearestTargetFramework>
  </Target>

</Project><|MERGE_RESOLUTION|>--- conflicted
+++ resolved
@@ -27,18 +27,7 @@
     -->
     <DefaultImplicitPackages>Microsoft.NETCore.App;NETStandard.Library</DefaultImplicitPackages>
   </PropertyGroup>
-
-<<<<<<< HEAD
-  <PropertyGroup>
-    <!-- Only use the default apphost if building without a RID and without a deps file path (used by GenerateDeps.proj for CLI tools). -->
-    <!-- This needs to be set prior to _IsExecutable being reassigned below. -->
-    <DefaultAppHostRuntimeIdentifier Condition="'$(DefaultAppHostRuntimeIdentifier)' == '' and '$(RuntimeIdentifier)' == '' and '$(UseAppHost)' == 'true' and '$(_IsExecutable)' == 'true' and '$(ProjectDepsFilePath)' == ''">$(NETCoreSdkRuntimeIdentifier)</DefaultAppHostRuntimeIdentifier>
-    <DefaultAppHostRuntimeIdentifier Condition="'$(DefaultAppHostRuntimeIdentifier)' == '' and '$(RuntimeIdentifier)' == '' and '$(UseComHost)' == 'true' and '$(_IsExecutable)' != 'true'">$(NETCoreSdkRuntimeIdentifier)</DefaultAppHostRuntimeIdentifier>
-    <RuntimeIdentifiers Condition="'$(DefaultAppHostRuntimeIdentifier)' != ''">$(RuntimeIdentifiers);$(DefaultAppHostRuntimeIdentifier)</RuntimeIdentifiers>
-  </PropertyGroup>
-
-=======
->>>>>>> 5687a0df
+  
   <!--
      Some versions of Microsoft.NET.Test.Sdk.targets change the OutputType after we've set _IsExecutable and
      HasRuntimeOutput default in Microsoft.NET.Sdk.BeforeCommon.targets. Refresh these value here for backwards

<!--
***********************************************************************************************
Microsoft.NET.Publish.targets

WARNING:  DO NOT MODIFY this file unless you are knowledgeable about MSBuild and have
          created a backup copy.  Incorrect changes to this file will make it
          impossible to load or build your projects from the command-line or the IDE.

Copyright (c) .NET Foundation. All rights reserved. 
***********************************************************************************************
-->
<Project xmlns="http://schemas.microsoft.com/developer/msbuild/2003">

  <PropertyGroup>
    <DefaultCopyToPublishDirectoryMetadata Condition="'$(DefaultCopyToPublishDirectoryMetadata)' == ''">true</DefaultCopyToPublishDirectoryMetadata>
    <_GetChildProjectCopyToPublishDirectoryItems Condition="'$(_GetChildProjectCopyToPublishDirectoryItems)' == ''">true</_GetChildProjectCopyToPublishDirectoryItems>

    <IsPublishable Condition="'$(IsPublishable)'==''">true</IsPublishable>
  </PropertyGroup>

  <ItemDefinitionGroup>
    <ResolvedFileToPublish>
      <CopyToPublishDirectory>Always</CopyToPublishDirectory>
    </ResolvedFileToPublish>
  </ItemDefinitionGroup>

  <!--
    ============================================================
                                        Publish
 
    The main publish entry point.
    ============================================================
    -->

  <PropertyGroup>
    <!-- We still need to resolve references even if we are not building during publish. -->
    <!-- BuildOnlySettings are required for RAR to find satellites and dependencies -->
    <_BeforePublishNoBuildTargets>
      BuildOnlySettings;
      _PreventProjectReferencesFromBuilding;
      ResolveReferences;
      PrepareResourceNames;
      ComputeIntermediateSatelliteAssemblies;
      ComputeEmbeddedApphostPaths;
    </_BeforePublishNoBuildTargets>

    <_CorePublishTargets>
      PrepareForPublish;
      ComputeAndCopyFilesToPublishDirectory;
    </_CorePublishTargets>

    <_PublishNoBuildAlternativeDependsOn>$(_BeforePublishNoBuildTargets);$(_CorePublishTargets)</_PublishNoBuildAlternativeDependsOn>
  </PropertyGroup>

  <Target Name="_PublishBuildAlternative"
          Condition="'$(NoBuild)' != 'true'"
          DependsOnTargets="Build;$(_CorePublishTargets)" />

  <Target Name="_PublishNoBuildAlternative"
          Condition="'$(NoBuild)' == 'true'"
          DependsOnTargets="$(_PublishNoBuildAlternativeDependsOn)" />

  <Target Name="Publish"
          Condition="$(IsPublishable) == 'true'"
          DependsOnTargets="_PublishBuildAlternative;_PublishNoBuildAlternative" >

    <!-- Ensure there is minimal verbosity output pointing to the publish directory and not just the
         build step's minimal output. Otherwise there is no indication at minimal verbosity of where
         the published assets were copied. -->
    <Message Importance="High" Text="$(MSBuildProjectName) -> $([System.IO.Path]::GetFullPath('$(PublishDir)'))" />
  </Target>

  <!-- Don't let project reference resolution build project references in NoBuild case. -->
  <Target Name="_PreventProjectReferencesFromBuilding">
    <PropertyGroup>
      <BuildProjectReferences>false</BuildProjectReferences>
    </PropertyGroup>
  </Target>

  <!--
    ============================================================
                                        PrepareForPublish

    Prepare the prerequisites for publishing.
    ============================================================
    -->
  <Target Name="PrepareForPublish">

    <NETSdkError Condition="'$(PublishSingleFile)' == 'true' And '$(_IsExecutable)' != 'true'"
                 ResourceName="CannotHaveSingleFileWithoutExecutable" />
    <NETSdkError Condition="'$(PublishSingleFile)' == 'true' And '$(_IsExecutable)' == 'true' And '$(TargetFrameworkIdentifier)' != '.NETCoreApp'"
                 ResourceName="CanOnlyHaveSingleFileWithNetCoreApp" />

    <PropertyGroup>
      <!-- Ensure any PublishDir has a trailing slash, so it can be concatenated -->
      <PublishDir Condition="!HasTrailingSlash('$(PublishDir)')">$(PublishDir)\</PublishDir>
    </PropertyGroup>

    <MakeDir Directories="$(PublishDir)" />

  </Target>

  <!--
    ============================================================
                                        ComputeAndCopyFilesToPublishDirectory

    Computes the list of all files to copy to the publish directory and then publishes them.
    ============================================================
    -->
  <Target Name="ComputeAndCopyFilesToPublishDirectory"
          DependsOnTargets="ComputeFilesToPublish;
                            CopyFilesToPublishDirectory" />

  <!--
    ============================================================
                                        CopyFilesToPublishDirectory

    Copy all build outputs, satellites and other necessary files to the publish directory.
    When publishing to a single file, only those files that are not bundled are copied.
    The remaining files are directly written to the bundle file.
    ============================================================
    -->
  <Target Name="CopyFilesToPublishDirectory"
          DependsOnTargets="_IncrementalCleanPublishDirectory;
                            _CopyResolvedFilesToPublishPreserveNewest;
                            _CopyResolvedFilesToPublishAlways" />
  
  <!--
    ============================================================
                                        _IncrementalCleanPublishDirectory

    Remove files that were produced in a prior publish but weren't produced in the current publish.
    ============================================================
    -->
  <Target Name="_IncrementalCleanPublishDirectory"
          DependsOnTargets="_GetCurrentAndPriorPublishFileWrites">

    <!-- Subtract list of files produced in the prior publish from list of files produced in this publish. -->
    <ItemGroup>
      <_OrphanPublishFileWrites Include="@(_PriorPublishFileWrites)" Exclude="@(_CurrentPublishFileWrites)"/>
    </ItemGroup>

    <!-- Delete the orphaned files. -->
    <Delete
        Files="@(_OrphanPublishFileWrites)"
        TreatErrorsAsWarnings="true">
      <Output TaskParameter="DeletedFiles" ItemName="_OrphanFilesDeleted"/>
    </Delete>
    
    <!-- Write new list of current files back to clean file. -->
    <WriteLinesToFile
        File="$(IntermediateOutputPath)$(_PublishCleanFile)"
        Lines="@(_CurrentPublishFileWrites)" 
        Overwrite="true"/>  
  </Target>

  <!--
    ============================================================
                                        _GetCurrentAndPriorPublishFileWrites
    Get the list of files written in the previous publish and the list of files to be written in this publish.
    ============================================================
    -->
  <Target Name="_GetCurrentAndPriorPublishFileWrites" >
    <PropertyGroup>
      <_NormalizedPublishDir>$([MSBuild]::NormalizeDirectory($(PublishDir)))</_NormalizedPublishDir>
    </PropertyGroup>
    
    <Hash ItemstoHash="$(_NormalizedPublishDir)">
      <Output TaskParameter="HashResult" PropertyName="_NormalizedPublishDirHash" />
    </Hash>
    <PropertyGroup>
      <_PublishCleanFile Condition="'$(PublishCleanFile)'==''">PublishOutputs.$(_NormalizedPublishDirHash.Substring(0, 10)).txt</_PublishCleanFile>
    </PropertyGroup>
    
    <!-- Read in writes made by prior publish. -->
    <ReadLinesFromFile File="$(IntermediateOutputPath)$(_PublishCleanFile)">
      <Output TaskParameter="Lines" ItemName="_UnfilteredPriorPublishFileWrites"/>
    </ReadLinesFromFile>

    <ConvertToAbsolutePath Paths="@(_UnfilteredPriorPublishFileWrites)">
      <Output TaskParameter="AbsolutePaths" ItemName="_UnfilteredAbsolutePriorPublishFileWrites"/>
    </ConvertToAbsolutePath>
  
    <!-- Find all files in the final output directory. -->
    <FindUnderPath Path="$(_NormalizedPublishDir)" Files="@(_UnfilteredAbsolutePriorPublishFileWrites)" UpdateToAbsolutePaths="true">
      <Output TaskParameter="InPath" ItemName="_PriorPublishFileWritesInOuput"/>
    </FindUnderPath>
    
    <!-- Remove duplicates from files produced in the previous publish. -->
    <RemoveDuplicates Inputs="@(_PriorPublishFileWritesInOuput)" >
      <Output TaskParameter="Filtered" ItemName="_PriorPublishFileWrites"/>
    </RemoveDuplicates>

    <ItemGroup>
      <_CurrentPublishFileWritesUnfiltered Include="@(ResolvedFileToPublish->'$(_NormalizedPublishDir)%(RelativePath)')"/>
      <_CurrentPublishFileWritesUnfiltered Include="$(_NormalizedPublishDir)$(AssemblyName)$(_NativeExecutableExtension)" Condition="'$(UseAppHost)' == 'true'"/>
    </ItemGroup>

    <ConvertToAbsolutePath Paths="@(_CurrentPublishFileWritesUnfiltered)">
      <Output TaskParameter="AbsolutePaths" ItemName="_CurrentAbsolutePublishFileWritesUnfiltered"/>
    </ConvertToAbsolutePath>

    <!-- Remove duplicates from the files produced in this publish-->
    <RemoveDuplicates Inputs="@(_CurrentAbsolutePublishFileWritesUnfiltered)" >
      <Output TaskParameter="Filtered" ItemName="_CurrentPublishFileWrites"/>
    </RemoveDuplicates>
  </Target>

  <!--
    ============================================================
                                        _CopyResolvedFilesToPublishPreserveNewest

    Copy _ResolvedFileToPublishPreserveNewest items to the publish directory 
    ============================================================
    -->
  <Target Name="_CopyResolvedFilesToPublishPreserveNewest"
          DependsOnTargets="_ComputeResolvedFilesToPublishTypes"
          Inputs="@(_ResolvedFileToPublishPreserveNewest)"
          Outputs="@(_ResolvedFileToPublishPreserveNewest->'$(PublishDir)%(RelativePath)')">

    <!--
      PreserveNewest means that we will only copy the source to the destination if the source is newer.
      SkipUnchangedFiles is not used for that purpose because it will copy if the source and destination
      differ by size too.  Instead, this target uses inputs and outputs to only copy when the source is newer.
      -->
    <Copy SourceFiles = "@(_ResolvedFileToPublishPreserveNewest)"
          DestinationFiles="@(_ResolvedFileToPublishPreserveNewest->'$(PublishDir)%(RelativePath)')"
          OverwriteReadOnlyFiles="$(OverwriteReadOnlyFiles)"
          Retries="$(CopyRetryCount)"
          RetryDelayMilliseconds="$(CopyRetryDelayMilliseconds)"
          UseHardlinksIfPossible="$(CreateHardLinksForPublishFilesIfPossible)"
          UseSymboliclinksIfPossible="$(CreateSymbolicLinksForPublishFilesIfPossible)">

      <Output TaskParameter="DestinationFiles" ItemName="FileWrites"/>

    </Copy>

  </Target>

  <!--
    ============================================================
                                        _CopyResolvedFilesToPublishAlways

    Copy _ResolvedFileToPublishAlways items to the publish directory
    ============================================================
    -->
  <Target Name="_CopyResolvedFilesToPublishAlways"
          DependsOnTargets="_ComputeResolvedFilesToPublishTypes">

    <!--
      Use SkipUnchangedFiles to prevent unnecessary file copies. The copy will occur if the
      destination doesn't exist, the source is newer than the destination, or if the source and
      destination differ by file size.
      -->
    <Copy SourceFiles = "@(_ResolvedFileToPublishAlways)"
          DestinationFiles="@(_ResolvedFileToPublishAlways->'$(PublishDir)%(RelativePath)')"
          SkipUnchangedFiles="$(SkipCopyUnchangedFiles)"
          OverwriteReadOnlyFiles="$(OverwriteReadOnlyFiles)"
          Retries="$(CopyRetryCount)"
          RetryDelayMilliseconds="$(CopyRetryDelayMilliseconds)"
          UseHardlinksIfPossible="$(CreateHardLinksForPublishFilesIfPossible)"
          UseSymboliclinksIfPossible="$(CreateSymbolicLinksForPublishFilesIfPossible)">

      <Output TaskParameter="DestinationFiles" ItemName="FileWrites"/>

    </Copy>
  </Target>

  <!--
    ============================================================
                                        CreateReadyToRunImages

    Create ReadyToRun images for managed assemblies in _ResolvedFileToPublishAlways and _ResolvedFileToPublishPreserveNewest.
    ============================================================
    -->
  <Target Name="CreateReadyToRunImages"
          Condition="'$(_TargetFrameworkVersionWithoutV)' >= '3.0' And '$(PublishReadyToRun)' == 'true' And '$(TargetFrameworkIdentifier)' == '.NETCoreApp'"
          DependsOnTargets="_PrepareForReadyToRunCompilation;
                            _CreateR2RImages;
                            _CreateR2RSymbols">

    <NETSdkError Condition="'@(_ReadyToRunCompilationFailures)' != ''" ResourceName="ReadyToRunCompilationFailed" />

    <NETSdkInformation Condition="'$(_ReadyToRunCompilerHasWarnings)' != ''" ResourceName="ReadyToRunCompilationHasWarnings_Info" />

    <ItemGroup>
      <!-- 
      Note: we only remove the entries for the IL images and replace them with the entries for the R2R images.
      We do not do the same for PDBs, because the native PDBs created by the R2R compiler complement the IL PDBs
      and do not replace them. IL PDBs are still required for debugging. Native PDBs emitted by the R2R compiler are
      only used for profiling purposes.
      -->
      <ResolvedFileToPublish Remove="@(_ReadyToRunCompileList)" />
      <ResolvedFileToPublish Include="@(_ReadyToRunFilesToPublish)" />
    </ItemGroup>

  </Target>

  <!--
    ============================================================
                                        _PrepareForReadyToRunCompilation

    Prepare build for ReadyToRun compilations. Builds list of assemblies to compile, and computes paths to ReadyToRun compiler bits
    ============================================================
    -->
  <UsingTask TaskName="PrepareForReadyToRunCompilation" AssemblyFile="$(MicrosoftNETBuildTasksAssembly)" />
  <Target Name="_PrepareForReadyToRunCompilation" DependsOnTargets="_ComputeManagedRuntimePackAssemblies;_ComputeAssembliesToPostprocessOnPublish">

    <PropertyGroup>
      <_ReadyToRunOutputPath>$(IntermediateOutputPath)R2R</_ReadyToRunOutputPath>
    </PropertyGroup>

    <MakeDir Directories="$(_ReadyToRunOutputPath)" />

    <ItemGroup>
      <_ReadyToRunImplementationAssemblies Include="@(ResolvedFileToPublish->WithMetadataValue('PostprocessAssembly', 'true'))" />
    </ItemGroup>

    <!-- Even if app is not self-contained, crossgen requires closure of implementation assemblies. Resolve conflicts
         of the runtime pack assets as though we were copying them locally, and add them to the R2R implementation
         assembly list. -->
     <ItemGroup Condition="'$(SelfContained)' != 'true'">
       <_ReadyToRunImplementationAssemblies Include="@(_ManagedRuntimePackAssembly)" ReferenceOnly="true" />
     </ItemGroup>

     <ResolvePackageFileConflicts Condition="'$(SelfContained)' != 'true'"
                                 ReferenceCopyLocalPaths="@(_ReadyToRunImplementationAssemblies)">
      <Output TaskParameter="ReferenceCopyLocalPathsWithoutConflicts" ItemName="_ReadyToRunImplementationAssembliesWithoutConflicts" />
    </ResolvePackageFileConflicts>

    <ItemGroup Condition="'$(SelfContained)' != 'true'">
      <_ReadyToRunImplementationAssemblies Remove="@(_ReadyToRunImplementationAssemblies)" />
      <_ReadyToRunImplementationAssemblies Include="@(_ReadyToRunImplementationAssembliesWithoutConflicts)" />
    </ItemGroup>

    <PrepareForReadyToRunCompilation RuntimePacks="@(ResolvedRuntimePack)" 
                                     Crossgen2Packs="@(ResolvedCrossgen2Pack)"                                     
                                     TargetingPacks="@(ResolvedTargetingPack)"
                                     RuntimeGraphPath="$(BundledRuntimeIdentifierGraphFile)"
                                     NETCoreSdkRuntimeIdentifier="$(NETCoreSdkRuntimeIdentifier)"
                                     OutputPath="$(_ReadyToRunOutputPath)"
                                     Assemblies="@(_ReadyToRunImplementationAssemblies)"
                                     ExcludeList="@(PublishReadyToRunExclude)"
                                     EmitSymbols="$(PublishReadyToRunEmitSymbols)"
                                     IncludeSymbolsInSingleFile="$(IncludeSymbolsInSingleFile)"
                                     ReadyToRunUseCrossgen2="$(PublishReadyToRunUseCrossgen2)">

      <Output TaskParameter="CrossgenTool" ItemName="_CrossgenTool" />
      <Output TaskParameter="Crossgen2Tool" ItemName="_Crossgen2Tool" />

      <Output TaskParameter="ReadyToRunCompileList" ItemName="_ReadyToRunCompileList" />
      <Output TaskParameter="ReadyToRunSymbolsCompileList" ItemName="_ReadyToRunSymbolsCompileList" />

      <Output TaskParameter="ReadyToRunFilesToPublish" ItemName="_ReadyToRunFilesToPublish" />
      <Output TaskParameter="ReadyToRunAssembliesToReference" ItemName="_ReadyToRunAssembliesToReference" />

    </PrepareForReadyToRunCompilation>
  </Target>

  <!--
    ============================================================
                                        _CreateR2RImages

    Compiles assemblies in the _ReadyToRunCompileList list into ReadyToRun images
    ============================================================
    -->
  <UsingTask TaskName="RunReadyToRunCompiler" AssemblyFile="$(MicrosoftNETBuildTasksAssembly)" />
  <Target Name="_CreateR2RImages"
          Inputs="@(_ReadyToRunCompileList)"
          Outputs="%(_ReadyToRunCompileList.OutputR2RImage)">

    <RunReadyToRunCompiler CrossgenTool="@(_CrossgenTool)"
                           Crossgen2Tool="@(_Crossgen2Tool)"
                           UseCrossgen2="$(PublishReadyToRunUseCrossgen2)"
                           Crossgen2ExtraCommandLineArgs="$(PublishReadyToRunCrossgen2ExtraArgs)"
                           ImplementationAssemblyReferences="@(_ReadyToRunAssembliesToReference)"
                           ShowCompilerWarnings="$(PublishReadyToRunShowWarnings)"
                           CompilationEntry="@(_ReadyToRunCompileList)"
                           ContinueOnError="ErrorAndContinue">
      <Output TaskParameter="ExitCode" PropertyName="_ReadyToRunCompilerExitCode" />
      <Output TaskParameter="WarningsDetected" PropertyName="_ReadyToRunWarningsDetected" />
    </RunReadyToRunCompiler>

    <PropertyGroup>
      <!-- Use distinct property here as any of the invocations can set it -->
      <_ReadyToRunCompilerHasWarnings Condition="'$(_ReadyToRunWarningsDetected)' == 'true'">true</_ReadyToRunCompilerHasWarnings>
    </PropertyGroup>

    <ItemGroup>
      <_ReadyToRunCompilationFailures Condition="'$(_ReadyToRunCompilerExitCode)' != '' And $(_ReadyToRunCompilerExitCode) != 0"
                                      Include="@(_ReadyToRunCompileList)" />
    </ItemGroup>
  </Target>

  <!--
    ============================================================
                                        _CreateR2RSymbols

    Emit native symbols for ReadyToRun images in the _ReadyToRunSymbolsCompileList list
    ============================================================
    -->
  <Target Name="_CreateR2RSymbols"
          Inputs="@(_ReadyToRunSymbolsCompileList)"
          Outputs="%(_ReadyToRunSymbolsCompileList.OutputPDBImage)">

    <RunReadyToRunCompiler CrossgenTool="@(_CrossgenTool)"
                           Crossgen2Tool="@(_Crossgen2Tool)"
                           UseCrossgen2="$(PublishReadyToRunUseCrossgen2)"
                           Crossgen2ExtraCommandLineArgs="$(PublishReadyToRunCrossgen2ExtraArgs)"
                           ImplementationAssemblyReferences="@(_ReadyToRunAssembliesToReference)"
                           ShowCompilerWarnings="$(PublishReadyToRunShowWarnings)"
                           CompilationEntry="@(_ReadyToRunSymbolsCompileList)"
                           ContinueOnError="ErrorAndContinue">
      <Output TaskParameter="ExitCode" PropertyName="_ReadyToRunCompilerExitCode" />
      <Output TaskParameter="WarningsDetected" PropertyName="_ReadyToRunWarningsDetected" />
    </RunReadyToRunCompiler>

    <PropertyGroup>
      <!-- Use distinct property here as any of the invocations can set it -->
      <_ReadyToRunCompilerHasWarnings Condition="'$(_ReadyToRunWarningsDetected)' == 'true'">true</_ReadyToRunCompilerHasWarnings>
    </PropertyGroup>

    <ItemGroup>
      <_ReadyToRunCompilationFailures Condition="'$(_ReadyToRunCompilerExitCode)' != '' And $(_ReadyToRunCompilerExitCode) != 0"
                                      Include="@(_ReadyToRunSymbolsCompileList)" />
    </ItemGroup>
  </Target>

  <!--
    ============================================================
                                        _ComputeResolvedFilesToPublishTypes

    Splits ResolvedFileToPublish items into 'PreserveNewest' and 'Always' buckets.
    Then further splits those into 'Unbundled' buckets based on the single file setting.
    ============================================================
    -->
  <Target Name="_ComputeResolvedFilesToPublishTypes">
    <ItemGroup>

      <_ResolvedFileToPublishPreserveNewest Include="@(ResolvedFileToPublish)"
                                            Condition="'%(ResolvedFileToPublish.CopyToPublishDirectory)'=='PreserveNewest'" />

      <_ResolvedFileToPublishAlways Include="@(ResolvedFileToPublish)"
                                    Condition="'%(ResolvedFileToPublish.CopyToPublishDirectory)'=='Always'" />
    </ItemGroup>

    <ItemGroup>

      <_ResolvedUnbundledFileToPublishPreserveNewest
                    Include="@(_ResolvedFileToPublishPreserveNewest)"
                    Condition="'$(PublishSingleFile)' != 'true' or 
                               '%(_ResolvedFileToPublishPreserveNewest.ExcludeFromSingleFile)'=='true'" />

      <_ResolvedUnbundledFileToPublishAlways
              Include="@(_ResolvedFileToPublishAlways)"
              Condition="'$(PublishSingleFile)' != 'true' or 
                         '%(_ResolvedFileToPublishAlways.ExcludeFromSingleFile)'=='true'" />
    </ItemGroup>
  </Target>

  <!--
    ============================================================
                                        ComputeFilesToPublish

    Gathers all the files that need to be copied to the publish directory, including R2R and ILLinker transformations
    ============================================================
    -->
  <Target Name="ComputeFilesToPublish"
          DependsOnTargets="ComputeResolvedFilesToPublishList;
                            ILLink;
                            CreateReadyToRunImages;
                            GeneratePublishDependencyFile;
                            GenerateSingleFileBundle">
  </Target>

  <PropertyGroup>
    <CopyBuildOutputToPublishDirectory Condition="'$(CopyBuildOutputToPublishDirectory)'==''">true</CopyBuildOutputToPublishDirectory>
    <CopyOutputSymbolsToPublishDirectory Condition="'$(CopyOutputSymbolsToPublishDirectory)'==''">true</CopyOutputSymbolsToPublishDirectory>
    <IncludeSymbolsInSingleFile Condition="'$(IncludeSymbolsInSingleFile)' == ''">false</IncludeSymbolsInSingleFile>
  </PropertyGroup>

  <!--
    ============================================================
                                        ComputeResolvedFilesToPublishList

    Gathers all the files that need to be copied to the publish directory.
    ============================================================
    -->
  <Target Name="ComputeResolvedFilesToPublishList"
          DependsOnTargets="_ComputeResolvedCopyLocalPublishAssets;
                            _ComputeCopyToPublishDirectoryItems;
                            ComputeRefAssembliesToPublish">
    <ItemGroup>
      <!-- Copy the build product (.dll or .exe). -->
      <ResolvedFileToPublish Include="@(IntermediateAssembly)"
                             Condition="'$(CopyBuildOutputToPublishDirectory)' == 'true'">
        <RelativePath>@(IntermediateAssembly->'%(Filename)%(Extension)')</RelativePath>
        <CopyToPublishDirectory>PreserveNewest</CopyToPublishDirectory>
      </ResolvedFileToPublish>

      <!-- Copy the deps file if using the build deps file. -->
      <ResolvedFileToPublish Include="$(ProjectDepsFilePath)"
                             Condition="'$(GenerateDependencyFile)' == 'true' and '$(_UseBuildDependencyFile)' == 'true'">
        <RelativePath>$(ProjectDepsFileName)</RelativePath>
        <CopyToPublishDirectory>PreserveNewest</CopyToPublishDirectory>
      </ResolvedFileToPublish>

      <!-- Copy the runtime config file. -->
      <ResolvedFileToPublish Include="$(ProjectRuntimeConfigFilePath)"
                             Condition="'$(GenerateRuntimeConfigurationFiles)' == 'true'">
        <RelativePath>$(ProjectRuntimeConfigFileName)</RelativePath>
        <CopyToPublishDirectory>PreserveNewest</CopyToPublishDirectory>
      </ResolvedFileToPublish>
      
      <!-- Copy the app.config (if any) -->
      <ResolvedFileToPublish Include="@(AppConfigWithTargetPath)"
                             Condition="'$(CopyBuildOutputToPublishDirectory)' == 'true'">
        <RelativePath>@(AppConfigWithTargetPath->'%(TargetPath)')</RelativePath>
        <CopyToPublishDirectory>PreserveNewest</CopyToPublishDirectory>
      </ResolvedFileToPublish>

      <!-- Copy the debug information file (.pdb), if any -->
      <ResolvedFileToPublish Include="@(_DebugSymbolsIntermediatePath)"
                             Condition="'$(_DebugSymbolsProduced)'=='true' and '$(CopyOutputSymbolsToPublishDirectory)'=='true'">
        <RelativePath>@(_DebugSymbolsIntermediatePath->'%(Filename)%(Extension)')</RelativePath>
        <CopyToPublishDirectory>PreserveNewest</CopyToPublishDirectory>
        <ExcludeFromSingleFile Condition="'$(IncludeSymbolsInSingleFile)'!='true'">true</ExcludeFromSingleFile>
      </ResolvedFileToPublish>

      <!-- Copy satellite assemblies. -->
      <ResolvedFileToPublish Include="@(IntermediateSatelliteAssembliesWithTargetPath)">
        <RelativePath>%(IntermediateSatelliteAssembliesWithTargetPath.Culture)\%(Filename)%(Extension)</RelativePath>
        <CopyToPublishDirectory>PreserveNewest</CopyToPublishDirectory>
      </ResolvedFileToPublish>

      <!-- Copy generated COM References. -->
      <ResolvedFileToPublish Include="@(ReferenceComWrappersToCopyLocal)">
        <RelativePath>@(ReferenceComWrappersToCopyLocal->'%(Filename)%(Extension)')</RelativePath>
        <CopyToPublishDirectory>PreserveNewest</CopyToPublishDirectory>
      </ResolvedFileToPublish>

      <!-- Copy the resolved copy local publish assets. -->
      <ResolvedFileToPublish Include="@(_ResolvedCopyLocalPublishAssets)">
        <RelativePath>%(_ResolvedCopyLocalPublishAssets.DestinationSubDirectory)%(Filename)%(Extension)</RelativePath>
        <CopyToPublishDirectory>PreserveNewest</CopyToPublishDirectory>
      </ResolvedFileToPublish>

      <!-- Copy the xml documentation (if enabled) -->
      <ResolvedFileToPublish Include="@(FinalDocFile)"
                              Condition="'$(PublishDocumentationFile)' == 'true'">
        <RelativePath>@(FinalDocFile->'%(Filename)%(Extension)')</RelativePath>
        <CopyToPublishDirectory>PreserveNewest</CopyToPublishDirectory>
      </ResolvedFileToPublish>

      <!-- Copy all PackAsTool shims (if any) -->
      <ResolvedFileToPublish Include="@(_EmbeddedApphostPaths)">
        <RelativePath>shims/%(_EmbeddedApphostPaths.ShimRuntimeIdentifier)/%(_EmbeddedApphostPaths.Filename)%(_EmbeddedApphostPaths.Extension)</RelativePath>
        <CopyToPublishDirectory>PreserveNewest</CopyToPublishDirectory>
      </ResolvedFileToPublish>
    </ItemGroup>

  </Target>

  <!--
    ============================================================
    _ResolveCopyLocalAssetsForPublish
    Resolves the assets from packages to copy locally for publish.
    We can just use the build's copy local assets if we can reuse the build deps file.
    ============================================================
  -->
  <UsingTask TaskName="ResolveCopyLocalAssets" AssemblyFile="$(MicrosoftNETBuildTasksAssembly)" />
  <Target Name="_ResolveCopyLocalAssetsForPublish"
          DependsOnTargets="ResolveLockFileCopyLocalFiles;
                            _ComputeUseBuildDependencyFile;
                            _DefaultMicrosoftNETPlatformLibrary;
                            ResolveRuntimePackAssets;
                            _ComputePackageReferencePublish">

      <!-- For future: Delete ResolveCopyLocalAssets task.  Need to figure out how to get correct DestinationSubPath for
           PreserveStoreLayout without this task, and how to handle RuntimeStorePackages. -->
      <ResolveCopyLocalAssets AssetsFilePath="$(ProjectAssetsFile)"
                              TargetFramework="$(TargetFrameworkMoniker)"
                              RuntimeIdentifier="$(RuntimeIdentifier)"
                              PlatformLibraryName="$(MicrosoftNETPlatformLibrary)"
                              RuntimeFrameworks="@(RuntimeFramework)"
                              ExcludedPackageReferences="@(_ExcludeFromPublishPackageReference)"
                              RuntimeStorePackages="@(RuntimeStorePackages)"
                              PreserveStoreLayout="$(PreserveStoreLayout)"
                              ResolveRuntimeTargets="$(CopyLocalRuntimeTargetAssets)"
                              IsSelfContained="$(SelfContained)"
                              Condition="'$(PreserveStoreLayout)' == 'true' Or '@(RuntimeStorePackages)' != ''">
        <Output TaskParameter="ResolvedAssets" ItemName="_ResolvedCopyLocalPublishAssets" />
      </ResolveCopyLocalAssets>
    
    
      <ItemGroup>
        <_ResolvedCopyLocalPublishAssets Include="@(RuntimePackAsset)" Condition="'$(SelfContained)' == 'true'" />
      </ItemGroup>

      <ItemGroup Condition="'$(_UseBuildDependencyFile)' != 'true'">
        <!-- Remove the apphost executable from publish copy local assets; we will copy the generated apphost instead -->
        <_ResolvedCopyLocalPublishAssets Remove="@(_NativeRestoredAppHostNETCore)" />
      </ItemGroup>

      <ItemGroup Condition="'$(PreserveStoreLayout)' != 'true' And '@(RuntimeStorePackages)' == ''">
        <_ResolvedCopyLocalPublishAssets Include="@(_ResolvedCopyLocalBuildAssets)" 
                                         Condition="'%(_ResolvedCopyLocalBuildAssets.CopyToPublishDirectory)' != 'false' "/>
      </ItemGroup>

  </Target>

  <!--
    ============================================================
    _ParseTargetManifestFiles
    Parses the $(TargetManifestFiles) which contains a list of files into @(RuntimeStorePackages) items
    which describes which packages should be excluded from publish since they are contained in the runtime store.
    ============================================================
    -->
  <UsingTask TaskName="ParseTargetManifests" AssemblyFile="$(MicrosoftNETBuildTasksAssembly)" />
    <Target Name="_ParseTargetManifestFiles"
            Condition="'$(TargetManifestFiles)' != ''"
            Returns="@(RuntimeStorePackages)">

      <ParseTargetManifests TargetManifestFiles="$(TargetManifestFiles)">
        <Output TaskParameter="RuntimeStorePackages" ItemName="RuntimeStorePackages"/>
      </ParseTargetManifests>

  </Target>

  <!--
    ============================================================
    _FilterSatelliteResourcesForPublish
    Filters the resolved resource assets for build to the given resource languages.
    ============================================================
  -->
  <Target Name="_FilterSatelliteResourcesForPublish"
          Condition="'$(SatelliteResourceLanguages)' != ''">

    <ItemGroup>
      <_PublishSatelliteResources Include="@(_ResolvedCopyLocalPublishAssets)"
                                  Condition="'%(_ResolvedCopyLocalPublishAssets.AssetType)' == 'resources'" />
    </ItemGroup>

    <JoinItems Left="@(_PublishSatelliteResources)" LeftKey="Culture" LeftMetadata="*"
               Right="$(SatelliteResourceLanguages)" RightKey="" RightMetadata=""
               ItemSpecToUse="Left">
      <Output TaskParameter="JoinResult" ItemName="_FilteredPublishSatelliteResources" />
    </JoinItems>

    <ItemGroup Condition="'@(_PublishSatelliteResources)' != ''">
      <_ResolvedCopyLocalPublishAssets Remove="@(_PublishSatelliteResources)" />
      <_ResolvedCopyLocalPublishAssets Include="@(_FilteredPublishSatelliteResources)" />
    </ItemGroup>

  </Target>

  <!--
    ============================================================
    _ComputeResolvedCopyLocalPublishAssets
    Computes the files from both project and package references.
    ============================================================
  -->
  <Target Name="_ComputeResolvedCopyLocalPublishAssets"
          DependsOnTargets="_ResolveCopyLocalAssetsForPublish;
                            _FilterSatelliteResourcesForPublish">

    <ItemGroup>
      <_ResolvedCopyLocalPublishAssets Include="@(ReferenceCopyLocalPaths)"
                                       Exclude="@(_ResolvedCopyLocalBuildAssets);@(RuntimePackAsset)"
                                       Condition="'$(PublishReferencesDocumentationFiles)' == 'true' or '%(ReferenceCopyLocalPaths.Extension)' != '.xml'">
        <DestinationSubPath>%(ReferenceCopyLocalPaths.DestinationSubDirectory)%(ReferenceCopyLocalPaths.Filename)%(ReferenceCopyLocalPaths.Extension)</DestinationSubPath>
      </_ResolvedCopyLocalPublishAssets>
    </ItemGroup>

  </Target>

  <!--
    ============================================================
                                        _ComputeCopyToPublishDirectoryItems
    ============================================================
    -->
  <Target Name="_ComputeCopyToPublishDirectoryItems"
          DependsOnTargets="GetCopyToPublishDirectoryItems">

    <ItemGroup>
      <ResolvedFileToPublish Include="@(_SourceItemsToCopyToPublishDirectoryAlways)">
        <RelativePath>%(_SourceItemsToCopyToPublishDirectoryAlways.TargetPath)</RelativePath>
        <CopyToPublishDirectory>Always</CopyToPublishDirectory>
        <IsKeyOutput Condition="'%(_SourceItemsToCopyToPublishDirectoryAlways.FullPath)' == '$(AppHostIntermediatePath)'">True</IsKeyOutput>
      </ResolvedFileToPublish>

      <ResolvedFileToPublish Include="@(_SourceItemsToCopyToPublishDirectory)">
        <RelativePath>%(_SourceItemsToCopyToPublishDirectory.TargetPath)</RelativePath>
        <CopyToPublishDirectory>PreserveNewest</CopyToPublishDirectory>
        <IsKeyOutput Condition="'%(_SourceItemsToCopyToPublishDirectory.FullPath)' == '$(AppHostIntermediatePath)'">True</IsKeyOutput>
      </ResolvedFileToPublish>
    </ItemGroup>

  </Target>

  <!--
    ============================================================
                                        GetCopyToPublishDirectoryItems

    Get all project items that may need to be transferred to the publish directory.
    This includes baggage items from transitively referenced projects. It would appear
    that this target computes full transitive closure of content items for all referenced
    projects; however that is not the case. It only collects the content items from its
    immediate children and not children of children. 
    
    See comment on GetCopyToOutputDirectoryItems, from which this logic was taken.
    ============================================================
    -->
  <Target Name="GetCopyToPublishDirectoryItems"
          Returns="@(AllPublishItemsFullPathWithTargetPath)"
          KeepDuplicateOutputs=" '$(MSBuildDisableGetCopyToPublishDirectoryItemsOptimization)' == '' "
          DependsOnTargets="AssignTargetPaths;
                            DefaultCopyToPublishDirectoryMetadata;
                            _SplitProjectReferencesByFileExistence;
                            _GetProjectReferenceTargetFrameworkProperties">


    <!-- In the general case, clients need very little of the metadata which is generated by invoking this target on this project and its children.  For those
         cases, we can immediately discard the unwanted metadata, reducing memory usage, particularly in very large and interconnected systems of projects.
         However, if some client does require the original functionality, it is sufficient to set MSBuildDisableGetCopyToPublishDirectoryItemsOptimization to
         a non-empty value and the original behavior will be restored. -->
    <PropertyGroup Condition=" '$(MSBuildDisableGetCopyToPublishDirectoryItemsOptimization)' == '' ">
      <_GCTPDIKeepDuplicates>false</_GCTPDIKeepDuplicates>
      <_GCTPDIKeepMetadata>CopyToPublishDirectory;ExcludeFromSingleFile;TargetPath</_GCTPDIKeepMetadata>
    </PropertyGroup>

    <!-- Get items from child projects first. -->
    <MSBuild Projects="@(_MSBuildProjectReferenceExistent)"
             Targets="GetCopyToPublishDirectoryItems"
             BuildInParallel="$(BuildInParallel)"
             Properties="%(_MSBuildProjectReferenceExistent.SetConfiguration); %(_MSBuildProjectReferenceExistent.SetPlatform); %(_MSBuildProjectReferenceExistent.SetTargetFramework)"
             Condition="'@(_MSBuildProjectReferenceExistent)' != '' and '$(_GetChildProjectCopyToPublishDirectoryItems)' == 'true' and '%(_MSBuildProjectReferenceExistent.Private)' != 'false'"
             ContinueOnError="$(ContinueOnError)"
             RemoveProperties="%(_MSBuildProjectReferenceExistent.GlobalPropertiesToRemove)">

      <Output TaskParameter="TargetOutputs" ItemName="_AllChildProjectPublishItemsWithTargetPath"/>

    </MSBuild>

    <!-- Target outputs must be full paths because they will be consumed by a different project. -->
    <ItemGroup>
      <_SourceItemsToCopyToPublishDirectoryAlways KeepDuplicates=" '$(_GCTPDIKeepDuplicates)' != 'false' "
                                                  KeepMetadata="$(_GCTPDIKeepMetadata)"
                                                  Include="@(_AllChildProjectPublishItemsWithTargetPath->'%(FullPath)')"
                                                  Condition="'%(_AllChildProjectPublishItemsWithTargetPath.CopyToPublishDirectory)'=='Always'"/>

      <_SourceItemsToCopyToPublishDirectory KeepDuplicates=" '$(_GCTPDIKeepDuplicates)' != 'false' "
                                            KeepMetadata="$(_GCTPDIKeepMetadata)"
                                            Include="@(_AllChildProjectPublishItemsWithTargetPath->'%(FullPath)')"
                                            Condition="'%(_AllChildProjectPublishItemsWithTargetPath.CopyToPublishDirectory)'=='PreserveNewest'"/>
    </ItemGroup>

    <!-- Remove items which we will never again use - they just sit around taking up memory otherwise -->
    <ItemGroup>
      <_AllChildProjectPublishItemsWithTargetPath Remove="@(_AllChildProjectPublishItemsWithTargetPath)"/>
    </ItemGroup>

    <!-- Get items from this project last so that they will be copied last. -->
    <ItemGroup>
      <_SourceItemsToCopyToPublishDirectoryAlways KeepMetadata="$(_GCTPDIKeepMetadata)"
                                                  Include="@(ContentWithTargetPath->'%(FullPath)')"
                                                  Condition="'%(ContentWithTargetPath.CopyToPublishDirectory)'=='Always'"/>
      <_SourceItemsToCopyToPublishDirectory KeepMetadata="$(_GCTPDIKeepMetadata)"
                                            Include="@(ContentWithTargetPath->'%(FullPath)')"
                                            Condition="'%(ContentWithTargetPath.CopyToPublishDirectory)'=='PreserveNewest'"/>
    </ItemGroup>

    <ItemGroup>
      <_SourceItemsToCopyToPublishDirectoryAlways KeepMetadata="$(_GCTPDIKeepMetadata)"
                                                  Include="@(EmbeddedResource->'%(FullPath)')"
                                                  Condition="'%(EmbeddedResource.CopyToPublishDirectory)'=='Always'"/>
      <_SourceItemsToCopyToPublishDirectory KeepMetadata="$(_GCTPDIKeepMetadata)"
                                            Include="@(EmbeddedResource->'%(FullPath)')"
                                            Condition="'%(EmbeddedResource.CopyToPublishDirectory)'=='PreserveNewest'"/>
    </ItemGroup>

    <ItemGroup>
      <_CompileItemsToPublish Include="@(Compile->'%(FullPath)')"
                              Condition="'%(Compile.CopyToPublishDirectory)'=='Always' or '%(Compile.CopyToPublishDirectory)'=='PreserveNewest'"/>
    </ItemGroup>

    <AssignTargetPath Files="@(_CompileItemsToPublish)" RootFolder="$(MSBuildProjectDirectory)">
      <Output TaskParameter="AssignedFiles" ItemName="_CompileItemsToPublishWithTargetPath" />
    </AssignTargetPath>

    <ItemGroup>
      <_SourceItemsToCopyToPublishDirectoryAlways KeepMetadata="$(_GCTPDIKeepMetadata)"
                                                  Include="@(_CompileItemsToPublishWithTargetPath)"
                                                  Condition="'%(_CompileItemsToPublishWithTargetPath.CopyToPublishDirectory)'=='Always'"/>
      <_SourceItemsToCopyToPublishDirectory KeepMetadata="$(_GCTPDIKeepMetadata)"
                                           Include="@(_CompileItemsToPublishWithTargetPath)"
                                           Condition="'%(_CompileItemsToPublishWithTargetPath.CopyToPublishDirectory)'=='PreserveNewest'"/>
    </ItemGroup>

    <ItemGroup>
      <_SourceItemsToCopyToPublishDirectoryAlways KeepMetadata="$(_GCTPDIKeepMetadata)"
                                                  Include="@(_NoneWithTargetPath->'%(FullPath)')"
                                                  Condition="'%(_NoneWithTargetPath.CopyToPublishDirectory)'=='Always'"/>
      <_SourceItemsToCopyToPublishDirectory KeepMetadata="$(_GCTPDIKeepMetadata)"
                                            Include="@(_NoneWithTargetPath->'%(FullPath)')"
                                            Condition="'%(_NoneWithTargetPath.CopyToPublishDirectory)'=='PreserveNewest'"/>
    </ItemGroup>

    <ItemGroup>
      <AllPublishItemsFullPathWithTargetPath Include="@(_SourceItemsToCopyToPublishDirectoryAlways->'%(FullPath)');@(_SourceItemsToCopyToPublishDirectory->'%(FullPath)')"/>
    </ItemGroup>

  </Target>

  <!--
    ============================================================
                                        DefaultCopyToPublishDirectoryMetadata

    If CopyToPublishDirectory isn't set on these items, the value should be taken from CopyToOutputDirectory.
    This way, projects can just set "CopyToOutputDirectory = Always/PreserveNewest" and by default the item will be copied
    to both the build output and publish directories.
    ============================================================
    -->
  <Target Name="DefaultCopyToPublishDirectoryMetadata"
          DependsOnTargets="AssignTargetPaths"
          Condition=" '$(DefaultCopyToPublishDirectoryMetadata)' == 'true' ">

    <ItemGroup>
      <ContentWithTargetPath Condition="'%(ContentWithTargetPath.CopyToOutputDirectory)'=='Always' and '%(ContentWithTargetPath.CopyToPublishDirectory)' == ''">
        <CopyToPublishDirectory>Always</CopyToPublishDirectory>
      </ContentWithTargetPath>
      <ContentWithTargetPath Condition="'%(ContentWithTargetPath.CopyToOutputDirectory)'=='PreserveNewest' and '%(ContentWithTargetPath.CopyToPublishDirectory)' == ''">
        <CopyToPublishDirectory>PreserveNewest</CopyToPublishDirectory>
      </ContentWithTargetPath>

      <EmbeddedResource Condition="'%(EmbeddedResource.CopyToOutputDirectory)'=='Always' and '%(EmbeddedResource.CopyToPublishDirectory)' == ''">
        <CopyToPublishDirectory>Always</CopyToPublishDirectory>
      </EmbeddedResource>
      <EmbeddedResource Condition="'%(EmbeddedResource.CopyToOutputDirectory)'=='PreserveNewest' and '%(EmbeddedResource.CopyToPublishDirectory)' == ''">
        <CopyToPublishDirectory>PreserveNewest</CopyToPublishDirectory>
      </EmbeddedResource>

      <Compile Condition="'%(Compile.CopyToOutputDirectory)'=='Always' and '%(Compile.CopyToPublishDirectory)' == ''">
        <CopyToPublishDirectory>Always</CopyToPublishDirectory>
      </Compile>
      <Compile Condition="'%(Compile.CopyToOutputDirectory)'=='PreserveNewest' and '%(Compile.CopyToPublishDirectory)' == ''">
        <CopyToPublishDirectory>PreserveNewest</CopyToPublishDirectory>
      </Compile>

      <_NoneWithTargetPath Condition="'%(_NoneWithTargetPath.CopyToOutputDirectory)'=='Always' and '%(_NoneWithTargetPath.CopyToPublishDirectory)' == ''">
        <CopyToPublishDirectory>Always</CopyToPublishDirectory>
      </_NoneWithTargetPath>
      <_NoneWithTargetPath Condition="'%(_NoneWithTargetPath.CopyToOutputDirectory)'=='PreserveNewest' and '%(_NoneWithTargetPath.CopyToPublishDirectory)' == ''">
        <CopyToPublishDirectory>PreserveNewest</CopyToPublishDirectory>
      </_NoneWithTargetPath>

    </ItemGroup>
  </Target>

  <PropertyGroup Condition="'$(SelfContained)' == 'true'">
    <_ComputeManagedRuntimePackAssembliesIfSelfContained>_ComputeManagedRuntimePackAssemblies</_ComputeManagedRuntimePackAssembliesIfSelfContained>
  </PropertyGroup>

  <!-- Determine the managed assembly subset of ResolvedFileToPublish that should be post-processed by linker, and ready to run compilation -->
  <Target Name="_ComputeAssembliesToPostprocessOnPublish" 
          DependsOnTargets="_ComputeUserRuntimeAssemblies;$(_ComputeManagedRuntimePackAssembliesIfSelfContained)">
    
    <!-- 
      Default set of files to post-process correspond to the items that would be designated
      as managed runtime assemblies in .deps.json, and published to root of the application.
      RuntimeTargets and satellite assemblies are excluded. Currently, both linker and ready
      to run require a RID, so there will not be RuntimeTargets. Linker could conceptually 
      operate without a RID, but would not know how to handle multiple assemblies with same
      identity.
    -->
    <ItemGroup>
      <!-- Assemblies from packages -->
      <_ManagedRuntimeAssembly Include="@(RuntimeCopyLocalItems)" />
      
      <!-- Assemblies from other references -->
      <_ManagedRuntimeAssembly Include="@(UserRuntimeAssembly)" />
      
      <!-- Assembly produced by this project -->
      <_ManagedRuntimeAssembly Include="@(IntermediateAssembly)" />
    </ItemGroup>

    <!-- Assemblies from runtime packs for self-contained apps -->
    <ItemGroup Condition="'$(SelfContained)' == 'true'">
      <_ManagedRuntimeAssembly Include="@(_ManagedRuntimePackAssembly)" />
    </ItemGroup>
    
    <!-- 
      Match above with ResolvedFileToPublish. Some of above would have been excluded from publish in
      various ways and should be excluded from the list of files to postprocess as well. Furthermore,
      the metadata must match ResolvedFileToPublish as the tools modify or remove these items in that
      list to implement their post-processing.
    -->
    <JoinItems Left="@(_ManagedRuntimeAssembly)" Right="@(ResolvedFileToPublish)" RightMetadata="*">
      <Output TaskParameter="JoinResult" ItemName="_AssemblyToPostprocessOnPublish" />
    </JoinItems>

    <!--
      Set PostprocessAssembly=true metadata on ResolvedFileToPublish, which will be honored by linker
      and crossgen.
      
      Assemblies injected into ResolvedFileToPublish outside the set above (such as razor views) are
      responsible for setting this metadata to opt in to post-processing.
    -->
    <ItemGroup>
      <ResolvedFileToPublish Remove="@(_AssemblyToPostprocessOnPublish)" />
      <ResolvedFileToPublish Include="@(_AssemblyToPostprocessOnPublish)" PostprocessAssembly="true" />
    </ItemGroup>
  </Target>

  <Target Name="_ComputeManagedRuntimePackAssemblies" Returns="@(_ManagedRuntimePackAssembly)">
    <ItemGroup>
      <!-- Special case for System.Private.Corelib due to https://github.com/dotnet/core-setup/issues/7728 -->
      <_ManagedRuntimePackAssembly Include="@(RuntimePackAsset)"
                                   Condition="'%(RuntimePackAsset.AssetType)' == 'runtime' 
                                                or '%(RuntimePackAsset.Filename)' == 'System.Private.Corelib'" />
    </ItemGroup>
  </Target>

  <Target Name="_ComputeUseBuildDependencyFile"
          DependsOnTargets="_ComputePackageReferencePublish;
                            _ParseTargetManifestFiles">
    <!-- Check to see whether we can re-use the .deps.json file from the build for publish, or whether we have to
         generate a different one. -->
    <PropertyGroup>
      <_UseBuildDependencyFile Condition="'@(_ExcludeFromPublishPackageReference)' == '' and
                                          '@(RuntimeStorePackages)' == '' and
                                          '$(PreserveStoreLayout)' != 'true' and
                                          '$(PublishTrimmed)' != 'true'">true</_UseBuildDependencyFile>
    </PropertyGroup>

  </Target>

  <!--
    ============================================================
                                        GenerateSingleFileBundle

    Bundle the ResolvedFileToPublish items into one file in PublishDir
    (except those marked ExcludeFromSingleFile) 
    ============================================================
    -->
  <Target Name="_ComputeFilesToBundle"
        Condition="'$(PublishSingleFile)' == 'true'">

    <ItemGroup>
      <_FilesToBundle Include="@(ResolvedFileToPublish)" Condition="'%(ResolvedFileToPublish.ExcludeFromSingleFile)' != 'true'"/>
    </ItemGroup>

    <PropertyGroup>
      <PublishedSingleFileName>$(AssemblyName)$(_NativeExecutableExtension)</PublishedSingleFileName>
      <PublishedSingleFilePath>$(PublishDir)$(PublishedSingleFileName)</PublishedSingleFilePath>
    </PropertyGroup>

  </Target>

  <UsingTask TaskName="GenerateBundle" AssemblyFile="$(MicrosoftNETBuildTasksAssembly)" />
  <Target Name="GenerateSingleFileBundle" 
          Condition="'$(PublishSingleFile)' == 'true'"
          DependsOnTargets="_ComputeFilesToBundle" 
          Inputs="@(_FilesToBundle)"
          Outputs="$(PublishedSingleFilePath)">

    <GenerateBundle FilesToBundle="@(_FilesToBundle)"
                    AppHostName="$(PublishedSingleFileName)"
                    IncludeSymbols="$(IncludeSymbolsInSingleFile)"
                    OutputDir="$(PublishDir)"
                    ShowDiagnosticOutput="false"/>

    <ItemGroup>
      <ResolvedFileToPublish Remove="@(_FilesToBundle)"/>
      <!-- ResolvedFileToPublish shouldn't include the output; the single-file bundle is written directly to the publish directory -->
    </ItemGroup>


  </Target>

  <!--
    ============================================================
    _GeneratePublishDependencyFile
    Generates the $(project).deps.json file for a published app
    ============================================================
    -->
  <Target Name="GeneratePublishDependencyFile"
          DependsOnTargets="_ComputeUseBuildDependencyFile;
                            _DefaultMicrosoftNETPlatformLibrary;
                            _HandlePackageFileConflicts;
                            _HandlePackageFileConflictsForPublish;
                            _ComputeReferenceAssemblies;
                            _ComputeUserRuntimeAssemblies;
                            ResolveRuntimePackAssets;
                            _ComputePackageReferencePublish"
          Condition="'$(GenerateDependencyFile)' == 'true' and '$(_UseBuildDependencyFile)' != 'true'">

    <PropertyGroup>
      <PublishDepsFilePath Condition=" '$(PublishDepsFilePath)' == ''">$(IntermediateOutputPath)$(ProjectDepsFileName)</PublishDepsFilePath>
    </PropertyGroup>
    <ItemGroup>
      <ResolvedCompileFileDefinitions Remove="@(_PublishConflictPackageFiles)" Condition="'%(_PublishConflictPackageFiles.ConflictItemType)' == 'Reference'" />
      <RuntimeTargetsCopyLocalItems Remove="@(_PublishConflictPackageFiles)" Condition="'%(_PublishConflictPackageFiles.ConflictItemType)' != 'Reference'" />
      <RuntimePackAsset Remove="@(_PublishConflictPackageFiles)" Condition="'%(_PublishConflictPackageFiles.ConflictItemType)' != 'Reference'" />

      <_ResolvedNuGetFilesForPublish Include="@(NativeCopyLocalItems)" Condition="'%(NativeCopyLocalItems.CopyToPublishDirectory)' != 'false'" />
      <_ResolvedNuGetFilesForPublish Include="@(ResourceCopyLocalItems)" Condition="'%(ResourceCopyLocalItems.CopyToPublishDirectory)' != 'false'" />
      <_ResolvedNuGetFilesForPublish Include="@(RuntimeCopyLocalItems)" Condition="'%(RuntimeCopyLocalItems.CopyToPublishDirectory)' != 'false'" />
      <_ResolvedNuGetFilesForPublish Remove="@(_PublishConflictPackageFiles)" Condition="'%(_PublishConflictPackageFiles.ConflictItemType)' != 'Reference'" />
    </ItemGroup>

    <GenerateDepsFile ProjectPath="$(MSBuildProjectFullPath)"
                      AssetsFilePath="$(ProjectAssetsFile)"
                      DepsFilePath="$(PublishDepsFilePath)"
                      TargetFramework="$(TargetFrameworkMoniker)"
                      AssemblyName="$(AssemblyName)"
                      AssemblyExtension="$(TargetExt)"
                      AssemblyVersion="$(Version)"
                      AssemblySatelliteAssemblies="@(IntermediateSatelliteAssembliesWithTargetPath)"
                      ReferencePaths="@(ReferencePath)"
                      ReferenceDependencyPaths="@(ReferenceDependencyPaths)"
                      ReferenceSatellitePaths="@(ReferenceSatellitePaths)"
                      ReferenceAssemblies="@(_ReferenceAssemblies)"
                      RuntimePackAssets="@(RuntimePackAsset)"
                      IncludeMainProject="$(IncludeMainProjectInDepsFile)"
                      RuntimeIdentifier="$(RuntimeIdentifier)"
                      PlatformLibraryName="$(MicrosoftNETPlatformLibrary)"
                      RuntimeFrameworks="@(RuntimeFramework)"
                      CompilerOptions="@(DependencyFileCompilerOptions)"
                      RuntimeStorePackages="@(RuntimeStorePackages)"
                      CompileReferences="@(ResolvedCompileFileDefinitions)"
                      ResolvedNuGetFiles="@(_ResolvedNuGetFilesForPublish)"
                      ResolvedRuntimeTargetsFiles="@(RuntimeTargetsCopyLocalItems)"
                      UserRuntimeAssemblies="@(UserRuntimeAssembly)"
                      IsSelfContained="$(SelfContained)"
                      IncludeRuntimeFileVersions="$(IncludeFileVersionsInDependencyFile)"
                      RuntimeGraphPath="$(BundledRuntimeIdentifierGraphFile)"/>

    <ItemGroup>
      <ResolvedFileToPublish Include="$(PublishDepsFilePath)">
        <RelativePath>$(ProjectDepsFileName)</RelativePath>
      </ResolvedFileToPublish>
    </ItemGroup>
    
  </Target>

  <!--
    ============================================================
                                        ComputeEmbeddedApphostPaths

    When no build flag is set, EmbeddedApphostPaths is not available. Compute EmbeddedApphostPaths is required to find build asset.
    ============================================================
    -->
  <UsingTask TaskName="Microsoft.NET.Build.Tasks.GetEmbeddedApphostPaths"
          AssemblyFile="$(MicrosoftNETBuildTasksAssembly)" />
  <Target Name="ComputeEmbeddedApphostPaths">

    <ItemGroup>
      <_PackAsToolShimRuntimeIdentifiers Condition="@(_PackAsToolShimRuntimeIdentifiers) ==''" Include="$(PackAsToolShimRuntimeIdentifiers)"/>
    </ItemGroup>

    <GetEmbeddedApphostPaths
      PackagedShimOutputDirectory="$(PackagedShimOutputRootDirectory)/shims/$(TargetFramework)"
      ShimRuntimeIdentifiers="@(_PackAsToolShimRuntimeIdentifiers)"
      ToolCommandName="$(ToolCommandName)"
      >

      <Output TaskParameter="EmbeddedApphostPaths" ItemName="_EmbeddedApphostPaths" />
    </GetEmbeddedApphostPaths>

  </Target>
  
  <!--
    ============================================================
                                            ComputeFilesCopiedToPublishDir

<<<<<<< HEAD
    Gathers all the files that were copied to the publish directory.  This is used by wapproj and is required for back compat.
    ============================================================
    -->
  <Target Name="ComputeFilesCopiedToPublishDir" DependsOnTargets="ComputeFilesToPublish">
=======
    Gathers all the files that will be copied to the publish directory.
    ============================================================
    -->
  <Target Name="ComputeFilesCopiedToPublishDir"
          DependsOnTargets="_ComputeResolvedFilesToPublishTypes;
                            _ComputeFilesToBundle">

>>>>>>> b90f3aeb
    <ItemGroup>
      <FilesCopiedToPublishDir Include="@(ResolvedFileToPublish)"/>
      <FilesCopiedToPublishDir Include="$(PublishedSingleFilePath)" RelativePath="$(PublishedSingleFileName)" IsKeyOutput="true" Condition="'$(PublishSingleFile)' == 'true'"/>
    </ItemGroup>
  </Target>

  <!--
    ============================================================
                                            PublishItemsOutputGroup

    Emit an output group containing all files that get published.  This will be consumed by VS installer projects.
    ============================================================
    -->
  <PropertyGroup>
    <PublishItemsOutputGroupDependsOn>
      $(PublishItemsOutputGroupDependsOn);
      ResolveReferences;
      ComputeFilesCopiedToPublishDir;
    </PublishItemsOutputGroupDependsOn>
  </PropertyGroup>

  <Target Name="PublishItemsOutputGroup" DependsOnTargets="$(PublishItemsOutputGroupDependsOn)" Returns="@(PublishItemsOutputGroupOutputs)">
    <ItemGroup>
      <PublishItemsOutputGroupOutputs Include="@(FilesCopiedToPublishDir->'%(FullPath)')"
                                      TargetPath="%(FilesCopiedToPublishDir.RelativePath)"
                                      IsKeyOutput="%(FilesCopiedToPublishDir.IsKeyOutput)"
                                      OutputGroup="PublishItemsOutputGroup" />
    </ItemGroup>
  </Target>

  <!--
    This target exists for back-compat with Azure Functions SDK: https://github.com/dotnet/cli/issues/10363
    Because build copy-local now behaves the same as publish with respect to package dependency resolution,
    the Azure Functions SDK doesn't need to resolve publish assets for build.
    TODO: Remove this target when no longer needed as a workaround.
    -->
  <Target Name="RunResolvePublishAssemblies" />

  <!--
    ============================================================
    _CheckForLanguageAndPublishFeatureCombinationSupport
    
    Block unsupported language and feature combination.
    ============================================================
    -->
  <Target Name="_CheckForLanguageAndPublishFeatureCombinationSupport"
        BeforeTargets="Publish;PrepareForPublish">

    <NETSdkError Condition="'$(Language)' == 'C++' and '$(TargetFrameworkIdentifier)' == '.NETCoreApp'"
                 ResourceName="NoSupportCppPublishDotnetCore" />

  </Target>
</Project><|MERGE_RESOLUTION|>--- conflicted
+++ resolved
@@ -246,7 +246,6 @@
     -->
   <Target Name="_CopyResolvedFilesToPublishAlways"
           DependsOnTargets="_ComputeResolvedFilesToPublishTypes">
-
     <!--
       Use SkipUnchangedFiles to prevent unnecessary file copies. The copy will occur if the
       destination doesn't exist, the source is newer than the destination, or if the source and
@@ -1074,20 +1073,10 @@
     ============================================================
                                             ComputeFilesCopiedToPublishDir
 
-<<<<<<< HEAD
     Gathers all the files that were copied to the publish directory.  This is used by wapproj and is required for back compat.
     ============================================================
     -->
   <Target Name="ComputeFilesCopiedToPublishDir" DependsOnTargets="ComputeFilesToPublish">
-=======
-    Gathers all the files that will be copied to the publish directory.
-    ============================================================
-    -->
-  <Target Name="ComputeFilesCopiedToPublishDir"
-          DependsOnTargets="_ComputeResolvedFilesToPublishTypes;
-                            _ComputeFilesToBundle">
-
->>>>>>> b90f3aeb
     <ItemGroup>
       <FilesCopiedToPublishDir Include="@(ResolvedFileToPublish)"/>
       <FilesCopiedToPublishDir Include="$(PublishedSingleFilePath)" RelativePath="$(PublishedSingleFileName)" IsKeyOutput="true" Condition="'$(PublishSingleFile)' == 'true'"/>

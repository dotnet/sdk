<!--
***********************************************************************************************
Microsoft.NET.Publish.targets

WARNING:  DO NOT MODIFY this file unless you are knowledgeable about MSBuild and have
          created a backup copy.  Incorrect changes to this file will make it
          impossible to load or build your projects from the command-line or the IDE.

Copyright (c) .NET Foundation. All rights reserved.
***********************************************************************************************
-->
<Project xmlns="http://schemas.microsoft.com/developer/msbuild/2003">

  <PropertyGroup>
    <DefaultCopyToPublishDirectoryMetadata Condition="'$(DefaultCopyToPublishDirectoryMetadata)' == ''">true</DefaultCopyToPublishDirectoryMetadata>
    <_GetChildProjectCopyToPublishDirectoryItems Condition="'$(_GetChildProjectCopyToPublishDirectoryItems)' == ''">true</_GetChildProjectCopyToPublishDirectoryItems>
    <IsPublishable Condition="'$(IsPublishable)' == ''">true</IsPublishable>
    <!-- PublishAot depends on PublishTrimmed. This must be set early enough for the KnownILLinkPack to be restored. -->
    <PublishTrimmed Condition="'$(PublishTrimmed)' == '' And '$(PublishAot)' == 'true'">true</PublishTrimmed>
    <_IsTrimmingEnabled Condition="'$(_IsTrimmingEnabled)' == '' And ('$(PublishTrimmed)' == 'true' Or '$(IsTrimmable)' == 'true')">true</_IsTrimmingEnabled>
    <_IsTrimmingEnabled Condition="'$(_IsTrimmingEnabled)' == ''">false</_IsTrimmingEnabled>
    <DynamicCodeSupport Condition="'$(DynamicCodeSupport)' == '' And '$(PublishAot)' == 'true'">false</DynamicCodeSupport>
  </PropertyGroup>

  <!-- Trimming/AOT/publish* property configuration -->
  <PropertyGroup>
    <IsTrimmable Condition="'$(IsTrimmable)' == '' and '$(IsAotCompatible)' == 'true'">true</IsTrimmable>
  </PropertyGroup>

  <ItemDefinitionGroup>
    <ResolvedFileToPublish>
      <CopyToPublishDirectory>Always</CopyToPublishDirectory>
    </ResolvedFileToPublish>
  </ItemDefinitionGroup>

  <!--
    ============================================================
                                        Publish

    The main publish entry point.
    ============================================================
    -->

  <Import Project="Microsoft.NET.ClickOnce.targets" Condition="'$(PublishProtocol)' == 'ClickOnce'" />

  <PropertyGroup>
    <!-- We still need to resolve references even if we are not building during publish. -->
    <!-- BuildOnlySettings are required for RAR to find satellites and dependencies -->
    <_BeforePublishNoBuildTargets>
      BuildOnlySettings;
      _PreventProjectReferencesFromBuilding;
      ResolveReferences;
      PrepareResourceNames;
      ComputeIntermediateSatelliteAssemblies;
      ComputeEmbeddedApphostPaths;
    </_BeforePublishNoBuildTargets>

    <_CorePublishTargets>
      PrepareForPublish;
      ComputeAndCopyFilesToPublishDirectory;
      $(PublishProtocolProviderTargets);
      PublishItemsOutputGroup;
    </_CorePublishTargets>

    <_PublishNoBuildAlternativeDependsOn>$(_BeforePublishNoBuildTargets);$(_CorePublishTargets)</_PublishNoBuildAlternativeDependsOn>
  </PropertyGroup>

  <Target Name="_PublishBuildAlternative"
          Condition="'$(NoBuild)' != 'true'"
          DependsOnTargets="Build;$(_CorePublishTargets)" />

  <Target Name="_PublishNoBuildAlternative"
          Condition="'$(NoBuild)' == 'true'"
          DependsOnTargets="$(_PublishNoBuildAlternativeDependsOn)" />

  <Target Name="Publish"
          Condition="$(IsPublishable) == 'true'"
          DependsOnTargets="_PublishBuildAlternative;_PublishNoBuildAlternative" >

    <!-- Ensure there is minimal verbosity output pointing to the publish directory and not just the
         build step's minimal output. Otherwise there is no indication at minimal verbosity of where
         the published assets were copied. -->
    <Message Importance="High" Text="$(MSBuildProjectName) -> $([System.IO.Path]::GetFullPath('$(PublishDir)'))" />

    <ItemGroup>
      <PublishTelemetry Include="PublishReadyToRun" Value="$(PublishReadyToRun)" />
      <PublishTelemetry Include="PublishTrimmed" Value="$(PublishTrimmed)" />
      <PublishTelemetry Include="PublishSingleFile" Value="$(PublishSingleFile)" />
      <PublishTelemetry Include="PublishAot" Value="$(PublishAot)" />
      <PublishTelemetry Include="PublishProtocol" Value="$(PublishProtocol)" />
    </ItemGroup>
    <AllowEmptyTelemetry EventName="PublishProperties" EventData="@(PublishTelemetry)" />
  </Target>

  <!-- Don't let project reference resolution build project references in NoBuild case. -->
  <Target Name="_PreventProjectReferencesFromBuilding">
    <PropertyGroup>
      <BuildProjectReferences>false</BuildProjectReferences>
    </PropertyGroup>
  </Target>

  <!--
    ============================================================
                                        PrepareForPublish

    Prepare the prerequisites for publishing.
    ============================================================
    -->
  <Target Name="PrepareForPublish">

    <NETSdkError Condition="'$(PublishSingleFile)' == 'true' And '$(_IsExecutable)' != 'true'"
                 ResourceName="CannotHaveSingleFileWithoutExecutable" />
    <NETSdkError Condition="'$(PublishSingleFile)' == 'true' And '$(_IsExecutable)' == 'true' And '$(TargetFrameworkIdentifier)' != '.NETCoreApp'"
                 ResourceName="CanOnlyHaveSingleFileWithNetCoreApp" />
    <NETSdkError Condition="'$(PublishSingleFile)' == 'true' And
                            '$(IncludeSymbolsInSingleFile)' == 'true' And
                            '$(_TargetFrameworkVersionWithoutV)' >= '5.0' And '$(TargetFrameworkIdentifier)' == '.NETCoreApp'"
                 ResourceName="CannotIncludeSymbolsInSingleFile" />
    <NETSdkError Condition="'$(PublishSingleFile)' == 'true' and '$(RuntimeIdentifier)' == ''"
                 ResourceName="CannotHaveSingleFileWithoutRuntimeIdentifier" />
    <NETSdkError Condition="'$(PublishSingleFile)' == 'true' and '$(UseAppHost)' != 'true'"
                 ResourceName="CannotHaveSingleFileWithoutAppHost" />
    <NETSdkError Condition="'$(PublishSingleFile)' == 'true' And
                            '$(EnableCompressionInSingleFile)' == 'true' And
                            '$(_TargetFrameworkVersionWithoutV)' &lt; '6.0'"
                 ResourceName="CompressionInSingleFileRequires60" />
    <NETSdkError Condition="'$(PublishSingleFile)' == 'true' And
                            '$(EnableCompressionInSingleFile)' == 'true' And
                            '$(SelfContained)' != 'true'"
                 ResourceName="CompressionInSingleFileRequiresSelfContained" />

<<<<<<< HEAD
    <!-- Enable warning for trying to use PublishRelease or PackRelease with a solution if env-var is not set.-->
    <NETSdkWarning Condition="'$(PublishRelease)' != '' and '$(SolutionExt)' == '.sln' and '$(DOTNET_CLI_ENABLE_PUBLISH_RELEASE_FOR_SOLUTIONS)' == ''"
                   ResourceName="PReleaseRequiresEnvVarOnSln"
                   FormatArguments="PublishRelease;DOTNET_CLI_ENABLE_PUBLISH_RELEASE_FOR_SOLUTIONS"
    />

=======
    <NETSdkWarning Condition="'$(PublishProfileImported)' != 'true' and '$(PublishProfile)' != ''"
                   ResourceName="PublishProfileNotPresent" 
                   FormatArguments="$(PublishProfile)"/>

    <!-- Projects in a solution cannot have conflicting configurations. This checks if PublishRelease conflicted at runtime to avoid extra project evaluations.
    SolutionExt is used to check if we are publishing a solution. Will be undefined if not.-->
    <NETSdkError Condition="'$(_IsPublishing)' == 'true' and
                            '$(DOTNET_CLI_DISABLE_PUBLISH_AND_PACK_RELEASE)' != 'true' and
                            '$(DOTNET_CLI_LAZY_PUBLISH_AND_PACK_RELEASE_FOR_SOLUTIONS)' == 'true' and
                            '$(SolutionExt)' == '.sln' and
                            '$(_SolutionLevelPublishRelease)' != '$(PublishRelease)'"
                 ResourceName="SolutionProjectConfigurationsConflict"
                 FormatArguments="PublishRelease;$(ProjectName)"/>
    
>>>>>>> ebaf7d17
    <PropertyGroup>
      <!-- Ensure any PublishDir has a trailing slash, so it can be concatenated -->
      <PublishDir Condition="!HasTrailingSlash('$(PublishDir)')">$(PublishDir)\</PublishDir>
    </PropertyGroup>

    <MakeDir Directories="$(PublishDir)" />

  </Target>

  <!--
    ============================================================
                                        ComputeAndCopyFilesToPublishDirectory

    Computes the list of all files to copy to the publish directory and then publishes them.
    ============================================================
    -->
  <Target Name="ComputeAndCopyFilesToPublishDirectory"
          DependsOnTargets="ComputeFilesToPublish;
                            CopyFilesToPublishDirectory" />

  <!--
    ============================================================
                                        CopyFilesToPublishDirectory

    Copy all build outputs, satellites and other necessary files to the publish directory.
    When publishing to a single file, only those files that are not bundled are copied.
    The remaining files are directly written to the bundle file.
    ============================================================
    -->
  <Target Name="CopyFilesToPublishDirectory"
          DependsOnTargets="_IncrementalCleanPublishDirectory;
                            _CopyResolvedFilesToPublishPreserveNewest;
                            _CopyResolvedFilesToPublishAlways;
                            _HandleFileConflictsForPublish" />

  <!--
    ============================================================
                                        _IncrementalCleanPublishDirectory

    Remove files that were produced in a prior publish but weren't produced in the current publish.
    ============================================================
    -->
  <Target Name="_IncrementalCleanPublishDirectory"
          DependsOnTargets="_GetCurrentAndPriorPublishFileWrites">

    <!-- Subtract list of files produced in the prior publish from list of files produced in this publish. -->
    <ItemGroup>
      <_OrphanPublishFileWrites Include="@(_PriorPublishFileWrites)" Exclude="@(_CurrentPublishFileWrites)"/>
    </ItemGroup>

    <!-- Delete the orphaned files. -->
    <Delete
        Files="@(_OrphanPublishFileWrites)"
        TreatErrorsAsWarnings="true">
      <Output TaskParameter="DeletedFiles" ItemName="_OrphanFilesDeleted"/>
    </Delete>

    <!-- Write new list of current files back to clean file. -->
    <WriteLinesToFile
        File="$(IntermediateOutputPath)$(_PublishCleanFile)"
        Lines="@(_CurrentPublishFileWrites)"
        Overwrite="true"/>
  </Target>

  <!--
    ============================================================
                                        _GetCurrentAndPriorPublishFileWrites
    Get the list of files written in the previous publish and the list of files to be written in this publish.
    ============================================================
    -->
  <Target Name="_GetCurrentAndPriorPublishFileWrites" >
    <PropertyGroup>
      <_NormalizedPublishDir>$([MSBuild]::NormalizeDirectory($(PublishDir)))</_NormalizedPublishDir>
    </PropertyGroup>

    <Hash ItemstoHash="$(_NormalizedPublishDir)">
      <Output TaskParameter="HashResult" PropertyName="_NormalizedPublishDirHash" />
    </Hash>
    <PropertyGroup>
      <_PublishCleanFile Condition="'$(PublishCleanFile)'==''">PublishOutputs.$(_NormalizedPublishDirHash.Substring(0, 10)).txt</_PublishCleanFile>
    </PropertyGroup>

    <!-- Read in writes made by prior publish. -->
    <ReadLinesFromFile File="$(IntermediateOutputPath)$(_PublishCleanFile)">
      <Output TaskParameter="Lines" ItemName="_UnfilteredPriorPublishFileWrites"/>
    </ReadLinesFromFile>

    <ConvertToAbsolutePath Paths="@(_UnfilteredPriorPublishFileWrites)">
      <Output TaskParameter="AbsolutePaths" ItemName="_UnfilteredAbsolutePriorPublishFileWrites"/>
    </ConvertToAbsolutePath>

    <!-- Find all files in the final output directory. -->
    <FindUnderPath Path="$(_NormalizedPublishDir)" Files="@(_UnfilteredAbsolutePriorPublishFileWrites)" UpdateToAbsolutePaths="true">
      <Output TaskParameter="InPath" ItemName="_PriorPublishFileWritesInOuput"/>
    </FindUnderPath>

    <!-- Remove duplicates from files produced in the previous publish. -->
    <RemoveDuplicates Inputs="@(_PriorPublishFileWritesInOuput)" >
      <Output TaskParameter="Filtered" ItemName="_PriorPublishFileWrites"/>
    </RemoveDuplicates>

    <ItemGroup>
      <_CurrentPublishFileWritesUnfiltered Include="@(ResolvedFileToPublish->'$(_NormalizedPublishDir)%(RelativePath)')"/>
      <_CurrentPublishFileWritesUnfiltered Include="$(_NormalizedPublishDir)$(AssemblyName)$(_NativeExecutableExtension)" Condition="'$(UseAppHost)' == 'true'"/>
    </ItemGroup>

    <ConvertToAbsolutePath Paths="@(_CurrentPublishFileWritesUnfiltered)">
      <Output TaskParameter="AbsolutePaths" ItemName="_CurrentAbsolutePublishFileWritesUnfiltered"/>
    </ConvertToAbsolutePath>

    <!-- Remove duplicates from the files produced in this publish-->
    <RemoveDuplicates Inputs="@(_CurrentAbsolutePublishFileWritesUnfiltered)" >
      <Output TaskParameter="Filtered" ItemName="_CurrentPublishFileWrites"/>
    </RemoveDuplicates>
  </Target>

  <!--
    ============================================================
                                        _CopyResolvedFilesToPublishPreserveNewest

    Copy _ResolvedFileToPublishPreserveNewest items to the publish directory
    ============================================================
    -->
  <Target Name="_CopyResolvedFilesToPublishPreserveNewest"
          DependsOnTargets="_ComputeResolvedFilesToPublishTypes"
          Inputs="@(_ResolvedFileToPublishPreserveNewest)"
          Outputs="@(_ResolvedFileToPublishPreserveNewest->'$(PublishDir)%(RelativePath)')">

    <!--
      PreserveNewest means that we will only copy the source to the destination if the source is newer.
      SkipUnchangedFiles is not used for that purpose because it will copy if the source and destination
      differ by size too.  Instead, this target uses inputs and outputs to only copy when the source is newer.
      -->
    <Copy SourceFiles = "@(_ResolvedFileToPublishPreserveNewest)"
          DestinationFiles="@(_ResolvedFileToPublishPreserveNewest->'$(PublishDir)%(RelativePath)')"
          OverwriteReadOnlyFiles="$(OverwriteReadOnlyFiles)"
          Retries="$(CopyRetryCount)"
          RetryDelayMilliseconds="$(CopyRetryDelayMilliseconds)"
          UseHardlinksIfPossible="$(CreateHardLinksForPublishFilesIfPossible)"
          UseSymboliclinksIfPossible="$(CreateSymbolicLinksForPublishFilesIfPossible)">

      <Output TaskParameter="DestinationFiles" ItemName="FileWrites"/>

    </Copy>

  </Target>

  <!--
    ============================================================
                                        _CopyResolvedFilesToPublishAlways

    Copy _ResolvedFileToPublishAlways items to the publish directory
    ============================================================
    -->
  <Target Name="_CopyResolvedFilesToPublishAlways"
          DependsOnTargets="_ComputeResolvedFilesToPublishTypes">

    <!--
      Use SkipUnchangedFiles to prevent unnecessary file copies. The copy will occur if the
      destination doesn't exist, the source is newer than the destination, or if the source and
      destination differ by file size.
      -->
    <Copy SourceFiles = "@(_ResolvedFileToPublishAlways)"
          DestinationFiles="@(_ResolvedFileToPublishAlways->'$(PublishDir)%(RelativePath)')"
          SkipUnchangedFiles="$(SkipCopyUnchangedFiles)"
          OverwriteReadOnlyFiles="$(OverwriteReadOnlyFiles)"
          Retries="$(CopyRetryCount)"
          RetryDelayMilliseconds="$(CopyRetryDelayMilliseconds)"
          UseHardlinksIfPossible="$(CreateHardLinksForPublishFilesIfPossible)"
          UseSymboliclinksIfPossible="$(CreateSymbolicLinksForPublishFilesIfPossible)">

      <Output TaskParameter="DestinationFiles" ItemName="FileWrites"/>

    </Copy>
  </Target>

  <UsingTask TaskName="ResolveReadyToRunCompilers" AssemblyFile="$(MicrosoftNETBuildTasksAssembly)" />
  <Target Name="ResolveReadyToRunCompilers">
    <ResolveReadyToRunCompilers RuntimePacks="@(ResolvedRuntimePack)"
                                Crossgen2Packs="@(ResolvedCrossgen2Pack)"
                                TargetingPacks="@(ResolvedTargetingPack)"
                                RuntimeGraphPath="$(BundledRuntimeIdentifierGraphFile)"
                                NETCoreSdkRuntimeIdentifier="$(NETCoreSdkRuntimeIdentifier)"
                                EmitSymbols="$(PublishReadyToRunEmitSymbols)"
                                ReadyToRunUseCrossgen2="$(PublishReadyToRunUseCrossgen2)"
                                PerfmapFormatVersion="$(PublishReadyToRunPerfmapFormatVersion)">

      <Output TaskParameter="CrossgenTool" ItemName="CrossgenTool" />
      <Output TaskParameter="Crossgen2Tool" ItemName="Crossgen2Tool" />
    </ResolveReadyToRunCompilers>
  </Target>

  <!--
    ============================================================
                                        _ComputeResolvedFilesToPublishTypes

    Splits ResolvedFileToPublish items into 'PreserveNewest' and 'Always' buckets.
    Then further splits those into 'Unbundled' buckets based on the single file setting.
    ============================================================
    -->
  <Target Name="_ComputeResolvedFilesToPublishTypes">
    <ItemGroup>

      <_ResolvedFileToPublishPreserveNewest Include="@(ResolvedFileToPublish)"
                                            Condition="'%(ResolvedFileToPublish.CopyToPublishDirectory)'=='PreserveNewest'" />

      <_ResolvedFileToPublishAlways Include="@(ResolvedFileToPublish)"
                                    Condition="'%(ResolvedFileToPublish.CopyToPublishDirectory)'=='Always'" />
    </ItemGroup>

    <ItemGroup>

      <_ResolvedUnbundledFileToPublishPreserveNewest
                    Include="@(_ResolvedFileToPublishPreserveNewest)"
                    Condition="'$(PublishSingleFile)' != 'true' or
                               '%(_ResolvedFileToPublishPreserveNewest.ExcludeFromSingleFile)'=='true'" />

      <_ResolvedUnbundledFileToPublishAlways
              Include="@(_ResolvedFileToPublishAlways)"
              Condition="'$(PublishSingleFile)' != 'true' or
                         '%(_ResolvedFileToPublishAlways.ExcludeFromSingleFile)'=='true'" />
    </ItemGroup>
  </Target>

  <!--
    ============================================================
                                        ComputeFilesToPublish

    Gathers all the files that need to be copied to the publish directory, including R2R and ILLinker transformations
    ============================================================
    -->
  <Target Name="ComputeFilesToPublish"
          DependsOnTargets="PrepareForPublish;
                            ComputeResolvedFilesToPublishList;
                            ILLink;
                            CreateReadyToRunImages;
                            GeneratePublishDependencyFile;
                            GenerateSingleFileBundle">
  </Target>

  <!--
    ============================================================
                                        ILLink

    Initially an empty placeholder target. When trimming, this
    will be redefined to invoke ILLink to perform IL trimming.
    The placeholder exists to allow other targets to depend on it for ordering purposes.
    ============================================================
    -->
  <Target Name="ILLink" />

  <PropertyGroup>
    <CopyBuildOutputToPublishDirectory Condition="'$(CopyBuildOutputToPublishDirectory)'==''">true</CopyBuildOutputToPublishDirectory>
    <CopyOutputSymbolsToPublishDirectory Condition="'$(CopyOutputSymbolsToPublishDirectory)'==''">true</CopyOutputSymbolsToPublishDirectory>
    <IncludeSymbolsInSingleFile Condition="'$(IncludeSymbolsInSingleFile)' == ''">false</IncludeSymbolsInSingleFile>
  </PropertyGroup>

  <UsingTask TaskName="ResolveOverlappingItemGroupConflicts" AssemblyFile="$(MicrosoftNETBuildTasksAssembly)" />

  <!--
    ============================================================
                                        ComputeResolvedFilesToPublishList

    Gathers all the files that need to be copied to the publish directory.
    ============================================================
    -->
  <Target Name="ComputeResolvedFilesToPublishList"
          DependsOnTargets="_ComputeResolvedCopyLocalPublishAssets;
                            _ComputeCopyToPublishDirectoryItems;
                            ComputeRefAssembliesToPublish">
    <ItemGroup>
      <!-- Copy the build product (.dll or .exe). -->
      <ResolvedFileToPublish Include="@(IntermediateAssembly)"
                             Condition="'$(CopyBuildOutputToPublishDirectory)' == 'true'">
        <RelativePath>@(IntermediateAssembly->'%(Filename)%(Extension)')</RelativePath>
        <CopyToPublishDirectory>PreserveNewest</CopyToPublishDirectory>
      </ResolvedFileToPublish>

      <!-- Copy the deps file if using the build deps file. -->
      <ResolvedFileToPublish Include="$(ProjectDepsFilePath)"
                             Condition="'$(GenerateDependencyFile)' == 'true' and '$(_UseBuildDependencyFile)' == 'true'">
        <RelativePath>$(ProjectDepsFileName)</RelativePath>
        <CopyToPublishDirectory>PreserveNewest</CopyToPublishDirectory>
      </ResolvedFileToPublish>

      <!-- Copy the runtime config file. -->
      <ResolvedFileToPublish Include="$(ProjectRuntimeConfigFilePath)"
                             Condition="'$(GenerateRuntimeConfigurationFiles)' == 'true'  and '$(PublishAot)' != 'true'">
        <RelativePath>$(ProjectRuntimeConfigFileName)</RelativePath>
        <CopyToPublishDirectory>PreserveNewest</CopyToPublishDirectory>
      </ResolvedFileToPublish>

      <!-- Copy the app.config (if any) -->
      <ResolvedFileToPublish Include="@(AppConfigWithTargetPath)"
                             Condition="'$(CopyBuildOutputToPublishDirectory)' == 'true'">
        <RelativePath>@(AppConfigWithTargetPath->'%(TargetPath)')</RelativePath>
        <CopyToPublishDirectory>PreserveNewest</CopyToPublishDirectory>
      </ResolvedFileToPublish>

      <!-- Copy the debug information file (.pdb), if any -->
      <ResolvedFileToPublish Include="@(_DebugSymbolsIntermediatePath)"
                             Condition="'$(_DebugSymbolsProduced)'=='true' and '$(CopyOutputSymbolsToPublishDirectory)'=='true'">
        <RelativePath>@(_DebugSymbolsIntermediatePath->'%(Filename)%(Extension)')</RelativePath>
        <CopyToPublishDirectory>PreserveNewest</CopyToPublishDirectory>
        <ExcludeFromSingleFile Condition="'$(IncludeSymbolsInSingleFile)'!='true'">true</ExcludeFromSingleFile>
      </ResolvedFileToPublish>

      <!-- Copy satellite assemblies. -->
      <ResolvedFileToPublish Include="@(IntermediateSatelliteAssembliesWithTargetPath)">
        <RelativePath>%(IntermediateSatelliteAssembliesWithTargetPath.Culture)\%(Filename)%(Extension)</RelativePath>
        <CopyToPublishDirectory>PreserveNewest</CopyToPublishDirectory>
      </ResolvedFileToPublish>

      <!-- Copy generated COM References. -->
      <ResolvedFileToPublish Include="@(ReferenceComWrappersToCopyLocal)">
        <RelativePath>%(Filename)%(Extension)</RelativePath>
        <CopyToPublishDirectory>PreserveNewest</CopyToPublishDirectory>
      </ResolvedFileToPublish>
    </ItemGroup>

    <!-- Remove conflicting items that appear in both _ResolvedCopyLocalPublishAssets and ResolvedFileToPublish
         to ensure that we don't get duplicate files in the publish output. -->
    <ResolveOverlappingItemGroupConflicts ItemGroup1="@(_ResolvedCopyLocalPublishAssets->Distinct())"
                        ItemGroup2="@(ResolvedFileToPublish->Distinct())"
                        PreferredPackages="$(PackageConflictPreferredPackages)">
      <Output TaskParameter="RemovedItemGroup1" ItemName="_ResolvedCopyLocalPublishAssetsRemoved" />
      <Output TaskParameter="RemovedItemGroup2" ItemName="ResolvedFileToPublishRemoved" />
    </ResolveOverlappingItemGroupConflicts>

    <ItemGroup>
      <_ResolvedCopyLocalPublishAssets Remove="@(_ResolvedCopyLocalPublishAssetsRemoved)"/>
      <ResolvedFileToPublish Remove="@(ResolvedFileToPublishRemoved)"/>

      <!-- Copy the resolved copy local publish assets. -->
      <ResolvedFileToPublish Include="@(_ResolvedCopyLocalPublishAssets)">
        <RelativePath>%(_ResolvedCopyLocalPublishAssets.DestinationSubDirectory)%(Filename)%(Extension)</RelativePath>
        <CopyToPublishDirectory>PreserveNewest</CopyToPublishDirectory>
      </ResolvedFileToPublish>

      <!-- Copy the xml documentation (if enabled) -->
      <ResolvedFileToPublish Include="@(FinalDocFile)"
                              Condition="'$(PublishDocumentationFile)' == 'true'">
        <RelativePath>@(FinalDocFile->'%(Filename)%(Extension)')</RelativePath>
        <CopyToPublishDirectory>PreserveNewest</CopyToPublishDirectory>
      </ResolvedFileToPublish>

      <!-- Copy all PackAsTool shims (if any) -->
      <ResolvedFileToPublish Include="@(_EmbeddedApphostPaths->Distinct())">
        <RelativePath>shims/%(_EmbeddedApphostPaths.ShimRuntimeIdentifier)/%(_EmbeddedApphostPaths.Filename)%(_EmbeddedApphostPaths.Extension)</RelativePath>
        <CopyToPublishDirectory>PreserveNewest</CopyToPublishDirectory>
      </ResolvedFileToPublish>

      <!-- Filter files for PublishSingleFiles scenario -->
      <_FilesToDrop Include="@(ResolvedFileToPublish)"
                    Condition="'$(PublishSingleFile)' == 'true' and
                               '%(ResolvedFileToPublish.DropFromSingleFile)' == 'true'"/>
      <ResolvedFileToPublish Remove="@(_FilesToDrop)"/>
    </ItemGroup>

  </Target>

  <!--
    ============================================================
    _ResolveCopyLocalAssetsForPublish
    Resolves the assets from packages to copy locally for publish.
    We can just use the build's copy local assets if we can reuse the build deps file.
    ============================================================
  -->
  <UsingTask TaskName="ResolveCopyLocalAssets" AssemblyFile="$(MicrosoftNETBuildTasksAssembly)" />
  <Target Name="_ResolveCopyLocalAssetsForPublish"
          DependsOnTargets="ResolveLockFileCopyLocalFiles;
                            _ComputeUseBuildDependencyFile;
                            _DefaultMicrosoftNETPlatformLibrary;
                            ResolveRuntimePackAssets;
                            _ComputePackageReferencePublish">

    <!-- For future: Delete ResolveCopyLocalAssets task.  Need to figure out how to get correct DestinationSubPath for
           PreserveStoreLayout without this task, and how to handle RuntimeStorePackages. -->
    <ResolveCopyLocalAssets AssetsFilePath="$(ProjectAssetsFile)"
                            TargetFramework="$(TargetFramework)"
                            RuntimeIdentifier="$(RuntimeIdentifier)"
                            PlatformLibraryName="$(MicrosoftNETPlatformLibrary)"
                            RuntimeFrameworks="@(RuntimeFramework)"
                            ExcludedPackageReferences="@(_ExcludeFromPublishPackageReference)"
                            RuntimeStorePackages="@(RuntimeStorePackages)"
                            PreserveStoreLayout="$(PreserveStoreLayout)"
                            ResolveRuntimeTargets="$(CopyLocalRuntimeTargetAssets)"
                            IsSelfContained="$(SelfContained)"
                            Condition="'$(PreserveStoreLayout)' == 'true' Or '@(RuntimeStorePackages)' != ''">
      <Output TaskParameter="ResolvedAssets" ItemName="_ResolvedCopyLocalPublishAssets" />
    </ResolveCopyLocalAssets>


    <ItemGroup>
      <_ResolvedCopyLocalPublishAssets Include="@(RuntimePackAsset)"
                                       Condition="('$(SelfContained)' == 'true' Or '%(RuntimePackAsset.RuntimePackAlwaysCopyLocal)' == 'true') and '%(RuntimePackAsset.AssetType)' != 'pgodata'" />
    </ItemGroup>

    <ItemGroup Condition="'$(_UseBuildDependencyFile)' != 'true'">
      <!-- Remove the apphost executable from publish copy local assets; we will copy the generated apphost instead -->
      <_ResolvedCopyLocalPublishAssets Remove="@(_NativeRestoredAppHostNETCore)" />
    </ItemGroup>

    <ItemGroup Condition="'$(PreserveStoreLayout)' != 'true' And '@(RuntimeStorePackages)' == ''">
      <_ResolvedCopyLocalPublishAssets Include="@(_ResolvedCopyLocalBuildAssets)"
                                       Condition="'%(_ResolvedCopyLocalBuildAssets.CopyToPublishDirectory)' != 'false' "/>
    </ItemGroup>

  </Target>

  <!--
    ============================================================
    _ParseTargetManifestFiles
    Parses the $(TargetManifestFiles) which contains a list of files into @(RuntimeStorePackages) items
    which describes which packages should be excluded from publish since they are contained in the runtime store.
    ============================================================
    -->
  <UsingTask TaskName="ParseTargetManifests" AssemblyFile="$(MicrosoftNETBuildTasksAssembly)" />
  <Target Name="_ParseTargetManifestFiles"
          Condition="'$(TargetManifestFiles)' != ''"
          Returns="@(RuntimeStorePackages)">

    <ParseTargetManifests TargetManifestFiles="$(TargetManifestFiles)">
      <Output TaskParameter="RuntimeStorePackages" ItemName="RuntimeStorePackages"/>
    </ParseTargetManifests>

  </Target>

  <!--
    ============================================================
    _FilterSatelliteResourcesForPublish
    Filters the resolved resource assets for build to the given resource languages.
    ============================================================
  -->
  <Target Name="_FilterSatelliteResourcesForPublish"
          Condition="'$(SatelliteResourceLanguages)' != ''">

    <ItemGroup>
      <_PublishSatelliteResources Include="@(_ResolvedCopyLocalPublishAssets)"
                                  Condition="'%(_ResolvedCopyLocalPublishAssets.AssetType)' == 'resources'" />
    </ItemGroup>

    <JoinItems Left="@(_PublishSatelliteResources)" LeftKey="Culture" LeftMetadata="*"
               Right="$(SatelliteResourceLanguages)" RightKey="" RightMetadata=""
               ItemSpecToUse="Left">
      <Output TaskParameter="JoinResult" ItemName="_FilteredPublishSatelliteResources" />
    </JoinItems>

    <ItemGroup Condition="'@(_PublishSatelliteResources)' != ''">
      <_ResolvedCopyLocalPublishAssets Remove="@(_PublishSatelliteResources)" />
      <_ResolvedCopyLocalPublishAssets Include="@(_FilteredPublishSatelliteResources)" />
    </ItemGroup>

  </Target>

  <!--
    ============================================================
    _ComputeResolvedCopyLocalPublishAssets
    Computes the files from both project and package references.
    ============================================================
  -->
  <Target Name="_ComputeResolvedCopyLocalPublishAssets"
          DependsOnTargets="_ResolveCopyLocalAssetsForPublish;
                            _FilterSatelliteResourcesForPublish">

    <ItemGroup>
      <_ResolvedCopyLocalPublishAssets Include="@(ReferenceCopyLocalPaths)"
                                       Exclude="@(_ResolvedCopyLocalBuildAssets);@(RuntimePackAsset)"
                                       Condition="('$(PublishReferencesDocumentationFiles)' == 'true' or '%(ReferenceCopyLocalPaths.Extension)' != '.xml') and '%(ReferenceCopyLocalPaths.Private)' != 'false'">
        <DestinationSubPath>%(ReferenceCopyLocalPaths.DestinationSubDirectory)%(ReferenceCopyLocalPaths.Filename)%(ReferenceCopyLocalPaths.Extension)</DestinationSubPath>
      </_ResolvedCopyLocalPublishAssets>

    </ItemGroup>
  </Target>

  <!--
    ============================================================
                                        _ComputeCopyToPublishDirectoryItems
    ============================================================
    -->
  <Target Name="_ComputeCopyToPublishDirectoryItems"
          DependsOnTargets="GetCopyToPublishDirectoryItems">

    <ItemGroup>
      <ResolvedFileToPublish Include="@(_SourceItemsToCopyToPublishDirectoryAlways)">
        <RelativePath>%(_SourceItemsToCopyToPublishDirectoryAlways.TargetPath)</RelativePath>
        <CopyToPublishDirectory>Always</CopyToPublishDirectory>
        <IsKeyOutput Condition="'%(_SourceItemsToCopyToPublishDirectoryAlways.FullPath)' == '$(AppHostIntermediatePath)'">True</IsKeyOutput>
      </ResolvedFileToPublish>

      <ResolvedFileToPublish Include="@(_SourceItemsToCopyToPublishDirectory)">
        <RelativePath>%(_SourceItemsToCopyToPublishDirectory.TargetPath)</RelativePath>
        <CopyToPublishDirectory>PreserveNewest</CopyToPublishDirectory>
        <IsKeyOutput Condition="'%(_SourceItemsToCopyToPublishDirectory.FullPath)' == '$(AppHostIntermediatePath)'">True</IsKeyOutput>
      </ResolvedFileToPublish>
    </ItemGroup>

  </Target>

  <!--
    ============================================================
                                        GetCopyToPublishDirectoryItems

    Get all project items that may need to be transferred to the publish directory.
    This includes baggage items from transitively referenced projects. It would appear
    that this target computes full transitive closure of content items for all referenced
    projects; however that is not the case. It only collects the content items from its
    immediate children and not children of children.

    See comment on GetCopyToOutputDirectoryItems, from which this logic was taken.
    ============================================================
    -->
  <Target Name="GetCopyToPublishDirectoryItems"
          Returns="@(AllPublishItemsFullPathWithTargetPath)"
          KeepDuplicateOutputs=" '$(MSBuildDisableGetCopyToPublishDirectoryItemsOptimization)' == '' "
          DependsOnTargets="AssignTargetPaths;
                            DefaultCopyToPublishDirectoryMetadata;
                            _SplitProjectReferencesByFileExistence;
                            _GetProjectReferenceTargetFrameworkProperties">


    <!-- In the general case, clients need very little of the metadata which is generated by invoking this target on this project and its children.  For those
         cases, we can immediately discard the unwanted metadata, reducing memory usage, particularly in very large and interconnected systems of projects.
         However, if some client does require the original functionality, it is sufficient to set MSBuildDisableGetCopyToPublishDirectoryItemsOptimization to
         a non-empty value and the original behavior will be restored. -->
    <PropertyGroup Condition=" '$(MSBuildDisableGetCopyToPublishDirectoryItemsOptimization)' == '' ">
      <_GCTPDIKeepDuplicates>false</_GCTPDIKeepDuplicates>
      <_GCTPDIKeepMetadata>CopyToPublishDirectory;ExcludeFromSingleFile;TargetPath</_GCTPDIKeepMetadata>
    </PropertyGroup>

    <!-- Get items from child projects first. -->
    <MSBuild Projects="@(_MSBuildProjectReferenceExistent)"
             Targets="GetCopyToPublishDirectoryItems"
             BuildInParallel="$(BuildInParallel)"
             Properties="%(_MSBuildProjectReferenceExistent.SetConfiguration); %(_MSBuildProjectReferenceExistent.SetPlatform); %(_MSBuildProjectReferenceExistent.SetTargetFramework)"
             Condition="'@(_MSBuildProjectReferenceExistent)' != '' and '$(_GetChildProjectCopyToPublishDirectoryItems)' == 'true' and '%(_MSBuildProjectReferenceExistent.Private)' != 'false'"
             ContinueOnError="$(ContinueOnError)"
             RemoveProperties="%(_MSBuildProjectReferenceExistent.GlobalPropertiesToRemove)$(_GlobalPropertiesToRemoveFromProjectReferences)">

      <Output TaskParameter="TargetOutputs" ItemName="_AllChildProjectPublishItemsWithTargetPath"/>

    </MSBuild>

    <!-- Target outputs must be full paths because they will be consumed by a different project. -->
    <ItemGroup>
      <_SourceItemsToCopyToPublishDirectoryAlways KeepDuplicates=" '$(_GCTPDIKeepDuplicates)' != 'false' "
                                                  KeepMetadata="$(_GCTPDIKeepMetadata)"
                                                  Include="@(_AllChildProjectPublishItemsWithTargetPath->'%(FullPath)')"
                                                  Condition="'%(_AllChildProjectPublishItemsWithTargetPath.CopyToPublishDirectory)'=='Always'"/>

      <_SourceItemsToCopyToPublishDirectory KeepDuplicates=" '$(_GCTPDIKeepDuplicates)' != 'false' "
                                            KeepMetadata="$(_GCTPDIKeepMetadata)"
                                            Include="@(_AllChildProjectPublishItemsWithTargetPath->'%(FullPath)')"
                                            Condition="'%(_AllChildProjectPublishItemsWithTargetPath.CopyToPublishDirectory)'=='PreserveNewest'"/>
    </ItemGroup>

    <!-- Remove items which we will never again use - they just sit around taking up memory otherwise -->
    <ItemGroup>
      <_AllChildProjectPublishItemsWithTargetPath Remove="@(_AllChildProjectPublishItemsWithTargetPath)"/>
    </ItemGroup>

    <!-- Get items from this project last so that they will be copied last. -->
    <ItemGroup>
      <_SourceItemsToCopyToPublishDirectoryAlways KeepMetadata="$(_GCTPDIKeepMetadata)"
                                                  Include="@(ContentWithTargetPath->'%(FullPath)')"
                                                  Condition="'%(ContentWithTargetPath.CopyToPublishDirectory)'=='Always'"/>
      <_SourceItemsToCopyToPublishDirectory KeepMetadata="$(_GCTPDIKeepMetadata)"
                                            Include="@(ContentWithTargetPath->'%(FullPath)')"
                                            Condition="'%(ContentWithTargetPath.CopyToPublishDirectory)'=='PreserveNewest'"/>
    </ItemGroup>

    <ItemGroup>
      <_SourceItemsToCopyToPublishDirectoryAlways KeepMetadata="$(_GCTPDIKeepMetadata)"
                                                  Include="@(EmbeddedResource->'%(FullPath)')"
                                                  Condition="'%(EmbeddedResource.CopyToPublishDirectory)'=='Always'"/>
      <_SourceItemsToCopyToPublishDirectory KeepMetadata="$(_GCTPDIKeepMetadata)"
                                            Include="@(EmbeddedResource->'%(FullPath)')"
                                            Condition="'%(EmbeddedResource.CopyToPublishDirectory)'=='PreserveNewest'"/>
    </ItemGroup>

    <ItemGroup>
      <_CompileItemsToPublish Include="@(Compile->'%(FullPath)')"
                              Condition="'%(Compile.CopyToPublishDirectory)'=='Always' or '%(Compile.CopyToPublishDirectory)'=='PreserveNewest'"/>
    </ItemGroup>

    <AssignTargetPath Files="@(_CompileItemsToPublish)" RootFolder="$(MSBuildProjectDirectory)">
      <Output TaskParameter="AssignedFiles" ItemName="_CompileItemsToPublishWithTargetPath" />
    </AssignTargetPath>

    <ItemGroup>
      <_SourceItemsToCopyToPublishDirectoryAlways KeepMetadata="$(_GCTPDIKeepMetadata)"
                                                  Include="@(_CompileItemsToPublishWithTargetPath)"
                                                  Condition="'%(_CompileItemsToPublishWithTargetPath.CopyToPublishDirectory)'=='Always'"/>
      <_SourceItemsToCopyToPublishDirectory KeepMetadata="$(_GCTPDIKeepMetadata)"
                                           Include="@(_CompileItemsToPublishWithTargetPath)"
                                           Condition="'%(_CompileItemsToPublishWithTargetPath.CopyToPublishDirectory)'=='PreserveNewest'"/>
    </ItemGroup>

    <ItemGroup>
      <_SourceItemsToCopyToPublishDirectoryAlways KeepMetadata="$(_GCTPDIKeepMetadata)"
                                                  Include="@(_NoneWithTargetPath->'%(FullPath)')"
                                                  Condition="'%(_NoneWithTargetPath.CopyToPublishDirectory)'=='Always'"/>
      <_SourceItemsToCopyToPublishDirectory KeepMetadata="$(_GCTPDIKeepMetadata)"
                                            Include="@(_NoneWithTargetPath->'%(FullPath)')"
                                            Condition="'%(_NoneWithTargetPath.CopyToPublishDirectory)'=='PreserveNewest'"/>
    </ItemGroup>

    <ItemGroup>
      <AllPublishItemsFullPathWithTargetPath Include="@(_SourceItemsToCopyToPublishDirectoryAlways->'%(FullPath)');@(_SourceItemsToCopyToPublishDirectory->'%(FullPath)')"/>
    </ItemGroup>

  </Target>

  <!--
    ============================================================
                                        DefaultCopyToPublishDirectoryMetadata

    If CopyToPublishDirectory isn't set on these items, the value should be taken from CopyToOutputDirectory.
    This way, projects can just set "CopyToOutputDirectory = Always/PreserveNewest" and by default the item will be copied
    to both the build output and publish directories.
    ============================================================
    -->
  <Target Name="DefaultCopyToPublishDirectoryMetadata"
          DependsOnTargets="AssignTargetPaths"
          Condition=" '$(DefaultCopyToPublishDirectoryMetadata)' == 'true' ">

    <ItemGroup>
      <ContentWithTargetPath Condition="'%(ContentWithTargetPath.CopyToOutputDirectory)'=='Always' and '%(ContentWithTargetPath.CopyToPublishDirectory)' == ''">
        <CopyToPublishDirectory>Always</CopyToPublishDirectory>
      </ContentWithTargetPath>
      <ContentWithTargetPath Condition="'%(ContentWithTargetPath.CopyToOutputDirectory)'=='PreserveNewest' and '%(ContentWithTargetPath.CopyToPublishDirectory)' == ''">
        <CopyToPublishDirectory>PreserveNewest</CopyToPublishDirectory>
      </ContentWithTargetPath>

      <EmbeddedResource Condition="'%(EmbeddedResource.CopyToOutputDirectory)'=='Always' and '%(EmbeddedResource.CopyToPublishDirectory)' == ''">
        <CopyToPublishDirectory>Always</CopyToPublishDirectory>
      </EmbeddedResource>
      <EmbeddedResource Condition="'%(EmbeddedResource.CopyToOutputDirectory)'=='PreserveNewest' and '%(EmbeddedResource.CopyToPublishDirectory)' == ''">
        <CopyToPublishDirectory>PreserveNewest</CopyToPublishDirectory>
      </EmbeddedResource>

      <Compile Condition="'%(Compile.CopyToOutputDirectory)'=='Always' and '%(Compile.CopyToPublishDirectory)' == ''">
        <CopyToPublishDirectory>Always</CopyToPublishDirectory>
      </Compile>
      <Compile Condition="'%(Compile.CopyToOutputDirectory)'=='PreserveNewest' and '%(Compile.CopyToPublishDirectory)' == ''">
        <CopyToPublishDirectory>PreserveNewest</CopyToPublishDirectory>
      </Compile>

      <_NoneWithTargetPath Condition="'%(_NoneWithTargetPath.CopyToOutputDirectory)'=='Always' and '%(_NoneWithTargetPath.CopyToPublishDirectory)' == ''">
        <CopyToPublishDirectory>Always</CopyToPublishDirectory>
      </_NoneWithTargetPath>
      <_NoneWithTargetPath Condition="'%(_NoneWithTargetPath.CopyToOutputDirectory)'=='PreserveNewest' and '%(_NoneWithTargetPath.CopyToPublishDirectory)' == ''">
        <CopyToPublishDirectory>PreserveNewest</CopyToPublishDirectory>
      </_NoneWithTargetPath>

    </ItemGroup>
  </Target>

  <PropertyGroup Condition="'$(SelfContained)' == 'true'">
    <_ComputeManagedRuntimePackAssembliesIfSelfContained>_ComputeManagedRuntimePackAssemblies</_ComputeManagedRuntimePackAssembliesIfSelfContained>
  </PropertyGroup>

  <!-- Determine the managed assembly subset of ResolvedFileToPublish that should be post-processed by linker, and ready to run compilation -->
  <Target Name="_ComputeAssembliesToPostprocessOnPublish"
          DependsOnTargets="_ComputeUserRuntimeAssemblies;$(_ComputeManagedRuntimePackAssembliesIfSelfContained)">

    <!--
      Default set of files to post-process correspond to the items that would be designated
      as managed runtime assemblies in .deps.json, and published to root of the application.
      RuntimeTargets and satellite assemblies are excluded. Currently, both linker and ready
      to run require a RID, so there will not be RuntimeTargets. Linker could conceptually
      operate without a RID, but would not know how to handle multiple assemblies with same
      identity.
    -->
    <ItemGroup>
      <!-- Assemblies from packages -->
      <_ManagedRuntimeAssembly Include="@(RuntimeCopyLocalItems)" />

      <!-- Assemblies from other references -->
      <_ManagedRuntimeAssembly Include="@(UserRuntimeAssembly)" />

      <!-- Assembly produced by this project -->
      <_ManagedRuntimeAssembly Include="@(IntermediateAssembly)" />
    </ItemGroup>

    <!-- Assemblies from runtime packs for self-contained apps -->
    <ItemGroup Condition="'$(SelfContained)' == 'true'">
      <_ManagedRuntimeAssembly Include="@(_ManagedRuntimePackAssembly)" />
    </ItemGroup>

    <!--
      Match above with ResolvedFileToPublish. Some of above would have been excluded from publish in
      various ways and should be excluded from the list of files to postprocess as well. Furthermore,
      the metadata must match ResolvedFileToPublish as the tools modify or remove these items in that
      list to implement their post-processing.
    -->
    <JoinItems Left="@(_ManagedRuntimeAssembly)" Right="@(ResolvedFileToPublish)" RightMetadata="*">
      <Output TaskParameter="JoinResult" ItemName="_AssemblyToPostprocessOnPublish" />
    </JoinItems>

    <!--
      Set PostprocessAssembly=true metadata on ResolvedFileToPublish, which will be honored by linker
      and crossgen.

      Assemblies injected into ResolvedFileToPublish outside the set above (such as razor views) are
      responsible for setting this metadata to opt in to post-processing.
    -->
    <ItemGroup>
      <ResolvedFileToPublish Remove="@(_AssemblyToPostprocessOnPublish)" />
      <ResolvedFileToPublish Include="@(_AssemblyToPostprocessOnPublish)" PostprocessAssembly="true" />
    </ItemGroup>
  </Target>

  <Target Name="_ComputeManagedRuntimePackAssemblies" Returns="@(_ManagedRuntimePackAssembly)">
    <ItemGroup>
      <!-- Special case for System.Private.Corelib due to https://github.com/dotnet/core-setup/issues/7728 -->
      <_ManagedRuntimePackAssembly Include="@(RuntimePackAsset)"
                                   Condition="'%(RuntimePackAsset.AssetType)' == 'runtime'
                                                or '%(RuntimePackAsset.Filename)' == 'System.Private.Corelib'" />
    </ItemGroup>
  </Target>

  <Target Name="_ComputeUseBuildDependencyFile"
          DependsOnTargets="_ComputePackageReferencePublish;
                            _ParseTargetManifestFiles">
    <!-- Check to see whether we can re-use the .deps.json file from the build for publish, or whether we have to
         generate a different one. -->
    <PropertyGroup>
      <_TrimRuntimeAssets Condition="'$(PublishSingleFile)' == 'true' and '$(SelfContained)' == 'true'">true</_TrimRuntimeAssets>
      <_UseBuildDependencyFile Condition="'@(_ExcludeFromPublishPackageReference)' == '' and
                                          '@(RuntimeStorePackages)' == '' and
                                          '$(PreserveStoreLayout)' != 'true' and
                                          '$(PublishTrimmed)' != 'true' and
                                          '$(_TrimRuntimeAssets)' != 'true'">true</_UseBuildDependencyFile>
    </PropertyGroup>

  </Target>

  <!--
    ============================================================
                                        GenerateSingleFileBundle

    Bundle the ResolvedFileToPublish items into one file in PublishDir
    (except those marked ExcludeFromSingleFile)
    ============================================================
    -->
  <Target Name="_ComputeFilesToBundle"
        DependsOnTargets="_HandleFileConflictsForPublish"
        Condition="'$(PublishSingleFile)' == 'true'">

    <ItemGroup>
      <_FilesToBundle Include="@(ResolvedFileToPublish)"
                      Condition="'%(ResolvedFileToPublish.ExcludeFromSingleFile)' != 'true'"/>

      <ResolvedFileToPublish Remove="@(_FilesToBundle)"/>
    </ItemGroup>

    <PropertyGroup>
      <PublishedSingleFileName>$(AssemblyName)$(_NativeExecutableExtension)</PublishedSingleFileName>
      <PublishedSingleFilePath>$(PublishDir)$(PublishedSingleFileName)</PublishedSingleFilePath>
    </PropertyGroup>
  </Target>

  <Target Name="PrepareForBundle"
      DependsOnTargets="_ComputeFilesToBundle"
      Condition="'$(PublishSingleFile)' == 'true'">

    <ItemGroup>
      <FilesToBundle Include="@(_FilesToBundle)"/>
    </ItemGroup>

    <PropertyGroup>
      <AppHostFile>$(PublishedSingleFileName)</AppHostFile>
    </PropertyGroup>
  </Target>

  <UsingTask TaskName="GenerateBundle" AssemblyFile="$(MicrosoftNETBuildTasksAssembly)" />
  <Target Name="GenerateSingleFileBundle"
          Condition="'$(PublishSingleFile)' == 'true'"
          DependsOnTargets="_ComputeFilesToBundle;PrepareForBundle"
          Inputs="@(FilesToBundle)"
          Outputs="$(PublishedSingleFilePath)">

    <PropertyGroup>
      <TraceSingleFileBundler Condition="'$(TraceSingleFileBundler)' == ''">false</TraceSingleFileBundler>
      <IncludeSymbolsInSingleFile Condition="'$(IncludeSymbolsInSingleFile)' == ''">false</IncludeSymbolsInSingleFile>
      <IncludeAllContentForSelfExtract Condition="'$(IncludeAllContentForSelfExtract)' == ''">false</IncludeAllContentForSelfExtract>
      <IncludeNativeLibrariesForSelfExtract Condition="'$(IncludeNativeLibrariesForSelfExtract)' == ''">$(IncludeAllContentForSelfExtract)</IncludeNativeLibrariesForSelfExtract>
      <EnableCompressionInSingleFile Condition="'$(EnableCompressionInSingleFile)' == ''">false</EnableCompressionInSingleFile>
    </PropertyGroup>

    <NETSdkError Condition="'$(IncludeAllContentForSelfExtract)' == 'true' And '$(IncludeNativeLibrariesForSelfExtract)' != 'true'"
                 ResourceName="CannotIncludeAllContentButNotNativeLibrariesInSingleFile" />

    <GenerateBundle FilesToBundle="@(FilesToBundle)"
                    AppHostName="$(PublishedSingleFileName)"
                    IncludeSymbols="$(IncludeSymbolsInSingleFile)"
                    EnableCompressionInSingleFile="$(EnableCompressionInSingleFile)"
                    IncludeNativeLibraries="$(IncludeNativeLibrariesForSelfExtract)"
                    IncludeAllContent="$(IncludeAllContentForSelfExtract)"
                    TargetFrameworkVersion="$(_TargetFrameworkVersionWithoutV)"
                    RuntimeIdentifier="$(RuntimeIdentifier)"
                    OutputDir="$(PublishDir)"
                    ShowDiagnosticOutput="$(TraceSingleFileBundler)">
      <Output TaskParameter="ExcludedFiles" ItemName="_FilesExcludedFromBundle"/>
    </GenerateBundle>

    <ItemGroup>
      <ResolvedFileToPublish Include="@(_FilesExcludedFromBundle)"/>
      <!-- ResolvedFileToPublish shouldn't include PublishedSingleFilePath, since the single-file bundle is written directly to the publish directory -->
    </ItemGroup>

  </Target>

  <!--
    ============================================================
    _GeneratePublishDependencyFile
    Generates the $(project).deps.json file for a published app
    ============================================================
    -->
  <Target Name="GeneratePublishDependencyFile"
          DependsOnTargets="_ComputeUseBuildDependencyFile;
                            _DefaultMicrosoftNETPlatformLibrary;
                            _HandlePackageFileConflicts;
                            _HandlePackageFileConflictsForPublish;
                            _ComputeReferenceAssemblies;
                            _ComputeUserRuntimeAssemblies;
                            ResolveRuntimePackAssets;
                            _ComputePackageReferencePublish"
          Condition="'$(GenerateDependencyFile)' == 'true' and '$(_UseBuildDependencyFile)' != 'true' and '$(PublishAot)' != 'true'">

    <PropertyGroup>
      <!-- IntermediateDepsFilePath is the location where the deps.json file is originally created
           PublishDepsFilePath is the location where the deps.json resides when published
           PublishDepsFilePath is empty (by default) for PublishSingleFile, since the deps.json file is embedde within the single-file bundle -->
      <IntermediateDepsFilePath Condition=" '$(PublishDepsFilePath)' != ''">$(PublishDepsFilePath)</IntermediateDepsFilePath >
      <IntermediateDepsFilePath Condition=" '$(PublishDepsFilePath)' == ''">$(IntermediateOutputPath)$(ProjectDepsFileName)</IntermediateDepsFilePath >
      <PublishDepsFilePath Condition=" '$(PublishDepsFilePath)' == '' And '$(PublishSingleFile)' != 'true'">$(PublishDir)$(ProjectDepsFileName)</PublishDepsFilePath>
      <_IsSingleFilePublish Condition="'$(PublishSingleFile)' == ''">false</_IsSingleFilePublish>
      <_IsSingleFilePublish Condition="'$(PublishSingleFile)' != ''">$(PublishSingleFile)</_IsSingleFilePublish>
    </PropertyGroup>
    <ItemGroup>
      <ResolvedCompileFileDefinitions Remove="@(_PublishConflictPackageFiles)" Condition="'%(_PublishConflictPackageFiles.ConflictItemType)' == 'Reference'" />
      <RuntimeTargetsCopyLocalItems Remove="@(_PublishConflictPackageFiles)" Condition="'%(_PublishConflictPackageFiles.ConflictItemType)' != 'Reference'" />
      <RuntimePackAsset Remove="@(_PublishConflictPackageFiles)" Condition="'%(_PublishConflictPackageFiles.ConflictItemType)' != 'Reference'" />

      <_ResolvedNuGetFilesForPublish Include="@(NativeCopyLocalItems)" Condition="'%(NativeCopyLocalItems.CopyToPublishDirectory)' != 'false'" />
      <_ResolvedNuGetFilesForPublish Include="@(ResourceCopyLocalItems)" Condition="'%(ResourceCopyLocalItems.CopyToPublishDirectory)' != 'false'" />
      <_ResolvedNuGetFilesForPublish Include="@(RuntimeCopyLocalItems)" Condition="'%(RuntimeCopyLocalItems.CopyToPublishDirectory)' != 'false'" />
      <_ResolvedNuGetFilesForPublish Remove="@(_PublishConflictPackageFiles)" Condition="'%(_PublishConflictPackageFiles.ConflictItemType)' != 'Reference'" />

    </ItemGroup>

    <GenerateDepsFile ProjectPath="$(MSBuildProjectFullPath)"
                      AssetsFilePath="$(ProjectAssetsFile)"
                      DepsFilePath="$(IntermediateDepsFilePath)"
                      TargetFramework="$(TargetFramework)"
                      AssemblyName="$(AssemblyName)"
                      AssemblyExtension="$(TargetExt)"
                      AssemblyVersion="$(Version)"
                      AssemblySatelliteAssemblies="@(IntermediateSatelliteAssembliesWithTargetPath)"
                      ReferencePaths="@(ReferencePath)"
                      ReferenceDependencyPaths="@(ReferenceDependencyPaths)"
                      ReferenceSatellitePaths="@(ReferenceSatellitePaths)"
                      ReferenceAssemblies="@(_ReferenceAssemblies)"
                      RuntimePackAssets="@(RuntimePackAsset)"
                      IncludeMainProject="$(IncludeMainProjectInDepsFile)"
                      RuntimeIdentifier="$(RuntimeIdentifier)"
                      PlatformLibraryName="$(MicrosoftNETPlatformLibrary)"
                      RuntimeFrameworks="@(RuntimeFramework)"
                      CompilerOptions="@(DependencyFileCompilerOptions)"
                      RuntimeStorePackages="@(RuntimeStorePackages)"
                      CompileReferences="@(ResolvedCompileFileDefinitions)"
                      ResolvedNuGetFiles="@(_ResolvedNuGetFilesForPublish)"
                      ResolvedRuntimeTargetsFiles="@(RuntimeTargetsCopyLocalItems)"
                      UserRuntimeAssemblies="@(UserRuntimeAssembly)"
                      IsSelfContained="$(SelfContained)"
                      IsSingleFile="$(_IsSingleFilePublish)"
                      IncludeRuntimeFileVersions="$(IncludeFileVersionsInDependencyFile)"
                      RuntimeGraphPath="$(BundledRuntimeIdentifierGraphFile)"
                      IncludeProjectsNotInAssetsFile="$(IncludeProjectsNotInAssetsFileInDepsFile)"/>

    <ItemGroup>
      <ResolvedFileToPublish Include="$(IntermediateDepsFilePath)">
        <RelativePath>$(ProjectDepsFileName)</RelativePath>
      </ResolvedFileToPublish>
    </ItemGroup>

  </Target>

  <!--
    ============================================================
                                        ComputeEmbeddedApphostPaths

    When no build flag is set, EmbeddedApphostPaths is not available. Compute EmbeddedApphostPaths is required to find build asset.
    ============================================================
    -->
  <UsingTask TaskName="Microsoft.NET.Build.Tasks.GetEmbeddedApphostPaths"
          AssemblyFile="$(MicrosoftNETBuildTasksAssembly)" />
  <Target Name="ComputeEmbeddedApphostPaths">

    <ItemGroup>
      <_PackAsToolShimRuntimeIdentifiers Condition="@(_PackAsToolShimRuntimeIdentifiers) ==''" Include="$(PackAsToolShimRuntimeIdentifiers)"/>
    </ItemGroup>

    <GetEmbeddedApphostPaths
      PackagedShimOutputDirectory="$(PackagedShimOutputRootDirectory)/shims/$(TargetFramework)"
      ShimRuntimeIdentifiers="@(_PackAsToolShimRuntimeIdentifiers)"
      ToolCommandName="$(ToolCommandName)"
      >

      <Output TaskParameter="EmbeddedApphostPaths" ItemName="_EmbeddedApphostPaths" />
    </GetEmbeddedApphostPaths>

  </Target>

  <!--
    ============================================================
                                            ComputeFilesCopiedToPublishDir

    Gathers all the files that will be copied to the publish directory.  This is used by wapproj and is required for back compat.
    ============================================================
    -->
  <Target Name="ComputeFilesCopiedToPublishDir"
          DependsOnTargets="ComputeResolvedFilesToPublishList;
                            _ComputeFilesToBundle">
    <ItemGroup>
      <FilesCopiedToPublishDir Include="@(ResolvedFileToPublish)"/>
      <FilesCopiedToPublishDir Include="$(PublishedSingleFilePath)" RelativePath="$(PublishedSingleFileName)" IsKeyOutput="true" Condition="'$(PublishSingleFile)' == 'true'"/>

      <!-- Wapproj handles adding the correct deps.json file, so remove it here to avoid duplicates. -->
      <FilesCopiedToPublishDir Remove="@(FilesCopiedToPublishDir)" Condition="'%(FilesCopiedToPublishDir.Filename)%(FilesCopiedToPublishDir.Extension)' == '$(ProjectDepsFileName)'"/>
    </ItemGroup>
  </Target>

  <!--
    ============================================================
                                            PublishItemsOutputGroup

    Emit an output group containing all files that get published.  This will be consumed by VS installer projects.
    ============================================================
    -->
  <PropertyGroup>
    <PublishItemsOutputGroupDependsOn>
      $(PublishItemsOutputGroupDependsOn);
      ResolveReferences;
      ComputeResolvedFilesToPublishList;
      _ComputeFilesToBundle;
    </PublishItemsOutputGroupDependsOn>
  </PropertyGroup>

  <UsingTask TaskName="Microsoft.NET.Build.Tasks.GetPublishItemsOutputGroupOutputs"
          AssemblyFile="$(MicrosoftNETBuildTasksAssembly)" />

  <Target Name="PublishItemsOutputGroup" DependsOnTargets="$(PublishItemsOutputGroupDependsOn)" Returns="@(PublishItemsOutputGroupOutputs)">
    <GetPublishItemsOutputGroupOutputs
      ResolvedFileToPublish="@(ResolvedFileToPublish)"
      PublishDir="$(PublishDir)"
        >

      <Output TaskParameter="PublishItemsOutputGroupOutputs" ItemName="PublishItemsOutputGroupOutputs" />
    </GetPublishItemsOutputGroupOutputs>

    <ItemGroup>
      <PublishItemsOutputGroupOutputs Include="$(PublishedSingleFilePath)"
                                      TargetPath="$(PublishedSingleFileName)"
                                      IsKeyOutput="true"
                                      Condition="'$(PublishSingleFile)' == 'true'"
                                      OutputPath="$(PublishedSingleFilePath)"
                                      OutputGroup="PublishItemsOutputGroup" />
    </ItemGroup>
  </Target>

  <!--
    This target exists for back-compat with Azure Functions SDK: https://github.com/dotnet/cli/issues/10363
    Because build copy-local now behaves the same as publish with respect to package dependency resolution,
    the Azure Functions SDK doesn't need to resolve publish assets for build.
    TODO: Remove this target when no longer needed as a workaround.
    -->
  <Target Name="RunResolvePublishAssemblies" />

  <!--
    ============================================================
    _CheckForLanguageAndPublishFeatureCombinationSupport

    Block unsupported language and feature combination.
    ============================================================
    -->
  <Target Name="_CheckForLanguageAndPublishFeatureCombinationSupport"
        Condition="$(IsPublishable) == 'true'"
        BeforeTargets="Publish;PrepareForPublish">

    <NETSdkError Condition="('$(Language)' == 'C++' and '$(_EnablePackageReferencesInVCProjects)' != 'true') and '$(TargetFrameworkIdentifier)' == '.NETCoreApp'"
                 ResourceName="NoSupportCppPublishDotnetCore" />

  </Target>
</Project><|MERGE_RESOLUTION|>--- conflicted
+++ resolved
@@ -129,14 +129,6 @@
                             '$(SelfContained)' != 'true'"
                  ResourceName="CompressionInSingleFileRequiresSelfContained" />
 
-<<<<<<< HEAD
-    <!-- Enable warning for trying to use PublishRelease or PackRelease with a solution if env-var is not set.-->
-    <NETSdkWarning Condition="'$(PublishRelease)' != '' and '$(SolutionExt)' == '.sln' and '$(DOTNET_CLI_ENABLE_PUBLISH_RELEASE_FOR_SOLUTIONS)' == ''"
-                   ResourceName="PReleaseRequiresEnvVarOnSln"
-                   FormatArguments="PublishRelease;DOTNET_CLI_ENABLE_PUBLISH_RELEASE_FOR_SOLUTIONS"
-    />
-
-=======
     <NETSdkWarning Condition="'$(PublishProfileImported)' != 'true' and '$(PublishProfile)' != ''"
                    ResourceName="PublishProfileNotPresent" 
                    FormatArguments="$(PublishProfile)"/>
@@ -151,7 +143,6 @@
                  ResourceName="SolutionProjectConfigurationsConflict"
                  FormatArguments="PublishRelease;$(ProjectName)"/>
     
->>>>>>> ebaf7d17
     <PropertyGroup>
       <!-- Ensure any PublishDir has a trailing slash, so it can be concatenated -->
       <PublishDir Condition="!HasTrailingSlash('$(PublishDir)')">$(PublishDir)\</PublishDir>

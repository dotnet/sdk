<!--
***********************************************************************************************
Microsoft.NET.Publish.targets

WARNING:  DO NOT MODIFY this file unless you are knowledgeable about MSBuild and have
          created a backup copy.  Incorrect changes to this file will make it
          impossible to load or build your projects from the command-line or the IDE.

Copyright (c) .NET Foundation. All rights reserved.
***********************************************************************************************
-->
<Project xmlns="http://schemas.microsoft.com/developer/msbuild/2003">

  <PropertyGroup>
    <DefaultCopyToPublishDirectoryMetadata Condition="'$(DefaultCopyToPublishDirectoryMetadata)' == ''">true</DefaultCopyToPublishDirectoryMetadata>
    <_GetChildProjectCopyToPublishDirectoryItems Condition="'$(_GetChildProjectCopyToPublishDirectoryItems)' == ''">true</_GetChildProjectCopyToPublishDirectoryItems>
    <IsPublishable Condition="'$(IsPublishable)' == ''">true</IsPublishable>
  </PropertyGroup>

  <!-- Trimming/AOT/publish* property configuration -->
  <PropertyGroup>
    <!-- PublishAot depends on PublishTrimmed. This must be set early enough for the KnownILLinkPack to be restored. -->
    <PublishTrimmed Condition="'$(PublishTrimmed)' == '' And '$(PublishAot)' == 'true'">true</PublishTrimmed>
<<<<<<< HEAD
    <_IsTrimmingEnabled Condition="'$(_IsTrimmingEnabled)' == '' And (
        '$(PublishTrimmed)' == 'true' Or
        '$(PublishSingleFile)' == 'true' Or
        '$(IsTrimmable)' == 'true' Or
        '$(EnableAotAnalyzer)' == 'true' Or
        '$(EnableTrimAnalyzer)' == 'true' Or
        '$(EnableSingleFileAnalyzer)' == 'true')">true</_IsTrimmingEnabled>
=======
    <IsTrimmable Condition="'$(IsTrimmable)' == '' and '$(IsAotCompatible)' == 'true'">true</IsTrimmable>
    <_IsTrimmingEnabled Condition="'$(_IsTrimmingEnabled)' == '' And ('$(PublishTrimmed)' == 'true' Or '$(IsTrimmable)' == 'true')">true</_IsTrimmingEnabled>
>>>>>>> 20963539
    <_IsTrimmingEnabled Condition="'$(_IsTrimmingEnabled)' == ''">false</_IsTrimmingEnabled>
    <DynamicCodeSupport Condition="'$(DynamicCodeSupport)' == '' And '$(PublishAot)' == 'true'">false</DynamicCodeSupport>
  </PropertyGroup>

  <ItemDefinitionGroup>
    <ResolvedFileToPublish>
      <CopyToPublishDirectory>Always</CopyToPublishDirectory>
    </ResolvedFileToPublish>
  </ItemDefinitionGroup>

  <!--
    ============================================================
                                        Publish

    The main publish entry point.
    ============================================================
    -->

  <Import Project="Microsoft.NET.ClickOnce.targets" Condition="'$(PublishProtocol)' == 'ClickOnce'" />

  <PropertyGroup>
    <!-- We still need to resolve references even if we are not building during publish. -->
    <!-- BuildOnlySettings are required for RAR to find satellites and dependencies -->
    <_BeforePublishNoBuildTargets>
      BuildOnlySettings;
      _PreventProjectReferencesFromBuilding;
      ResolveReferences;
      PrepareResourceNames;
      ComputeIntermediateSatelliteAssemblies;
      ComputeEmbeddedApphostPaths;
    </_BeforePublishNoBuildTargets>

    <_CorePublishTargets>
      PrepareForPublish;
      ComputeAndCopyFilesToPublishDirectory;
      $(PublishProtocolProviderTargets);
      PublishItemsOutputGroup;
    </_CorePublishTargets>

    <_PublishNoBuildAlternativeDependsOn>$(_BeforePublishNoBuildTargets);$(_CorePublishTargets)</_PublishNoBuildAlternativeDependsOn>
  </PropertyGroup>

  <Target Name="_PublishBuildAlternative"
          Condition="'$(NoBuild)' != 'true'"
          DependsOnTargets="Build;$(_CorePublishTargets)" />

  <Target Name="_PublishNoBuildAlternative"
          Condition="'$(NoBuild)' == 'true'"
          DependsOnTargets="$(_PublishNoBuildAlternativeDependsOn)" />

  <Target Name="Publish"
          Condition="$(IsPublishable) == 'true'"
          DependsOnTargets="_PublishBuildAlternative;_PublishNoBuildAlternative" >

    <!-- Ensure there is minimal verbosity output pointing to the publish directory and not just the
         build step's minimal output. Otherwise there is no indication at minimal verbosity of where
         the published assets were copied. -->
    <Message Importance="High" Text="$(MSBuildProjectName) -> $([System.IO.Path]::GetFullPath('$(PublishDir)'))" />

    <ItemGroup>
      <PublishTelemetry Include="PublishReadyToRun" Value="$(PublishReadyToRun)" />
      <PublishTelemetry Include="PublishTrimmed" Value="$(PublishTrimmed)" />
      <PublishTelemetry Include="PublishSingleFile" Value="$(PublishSingleFile)" />
      <PublishTelemetry Include="PublishAot" Value="$(PublishAot)" />
      <PublishTelemetry Include="PublishProtocol" Value="$(PublishProtocol)" />
    </ItemGroup>
    <AllowEmptyTelemetry EventName="PublishProperties" EventData="@(PublishTelemetry)" />
  </Target>

  <!-- Don't let project reference resolution build project references in NoBuild case. -->
  <Target Name="_PreventProjectReferencesFromBuilding">
    <PropertyGroup>
      <BuildProjectReferences>false</BuildProjectReferences>
    </PropertyGroup>
  </Target>

  <!--
    ============================================================
                                        PrepareForPublish

    Prepare the prerequisites for publishing.
    ============================================================
    -->
  <Target Name="PrepareForPublish">

    <NETSdkError Condition="'$(PublishSingleFile)' == 'true' And '$(_IsExecutable)' != 'true'"
                 ResourceName="CannotHaveSingleFileWithoutExecutable" />
    <NETSdkError Condition="'$(PublishSingleFile)' == 'true' And '$(_IsExecutable)' == 'true' And '$(TargetFrameworkIdentifier)' != '.NETCoreApp'"
                 ResourceName="CanOnlyHaveSingleFileWithNetCoreApp" />
    <NETSdkError Condition="'$(PublishSingleFile)' == 'true' And
                            '$(IncludeSymbolsInSingleFile)' == 'true' And
                            '$(_TargetFrameworkVersionWithoutV)' >= '5.0' And '$(TargetFrameworkIdentifier)' == '.NETCoreApp'"
                 ResourceName="CannotIncludeSymbolsInSingleFile" />
    <NETSdkError Condition="'$(PublishSingleFile)' == 'true' and '$(RuntimeIdentifier)' == ''"
                 ResourceName="CannotHaveSingleFileWithoutRuntimeIdentifier" />
    <NETSdkError Condition="'$(PublishSingleFile)' == 'true' and '$(UseAppHost)' != 'true'"
                 ResourceName="CannotHaveSingleFileWithoutAppHost" />
    <NETSdkError Condition="'$(PublishSingleFile)' == 'true' And
                            '$(EnableCompressionInSingleFile)' == 'true' And
                            '$(_TargetFrameworkVersionWithoutV)' &lt; '6.0'"
                 ResourceName="CompressionInSingleFileRequires60" />
    <NETSdkError Condition="'$(PublishSingleFile)' == 'true' And
                            '$(EnableCompressionInSingleFile)' == 'true' And
                            '$(SelfContained)' != 'true'"
                 ResourceName="CompressionInSingleFileRequiresSelfContained" />

    <NETSdkWarning Condition="'$(PublishProfileImported)' != 'true' and '$(PublishProfile)' != ''"
                   ResourceName="PublishProfileNotPresent"
                   FormatArguments="$(PublishProfile)"/>

    <!-- Projects in a solution cannot have conflicting configurations. This checks if PublishRelease conflicted at runtime to avoid extra project evaluations.
    SolutionExt is used to check if we are publishing a solution. Will be undefined if not.-->
    <NETSdkError Condition="'$(_IsPublishing)' == 'true' and
                            '$(DOTNET_CLI_DISABLE_PUBLISH_AND_PACK_RELEASE)' != 'true' and
                            '$(DOTNET_CLI_LAZY_PUBLISH_AND_PACK_RELEASE_FOR_SOLUTIONS)' == 'true' and
                            '$(SolutionExt)' == '.sln' and
                            '$(_SolutionLevelPublishRelease)' != '$(PublishRelease)'"
                 ResourceName="SolutionProjectConfigurationsConflict"
                 FormatArguments="PublishRelease;$(ProjectName)"/>

    <PropertyGroup>
      <!-- Ensure any PublishDir has a trailing slash, so it can be concatenated -->
      <PublishDir Condition="!HasTrailingSlash('$(PublishDir)')">$(PublishDir)\</PublishDir>
    </PropertyGroup>

    <MakeDir Directories="$(PublishDir)" />

  </Target>

  <!--
    ============================================================
                                        ComputeAndCopyFilesToPublishDirectory

    Computes the list of all files to copy to the publish directory and then publishes them.
    ============================================================
    -->
  <Target Name="ComputeAndCopyFilesToPublishDirectory"
          DependsOnTargets="ComputeFilesToPublish;
                            CopyFilesToPublishDirectory" />

  <!--
    ============================================================
                                        CopyFilesToPublishDirectory

    Copy all build outputs, satellites and other necessary files to the publish directory.
    When publishing to a single file, only those files that are not bundled are copied.
    The remaining files are directly written to the bundle file.
    ============================================================
    -->
  <Target Name="CopyFilesToPublishDirectory"
          DependsOnTargets="_IncrementalCleanPublishDirectory;
                            _CopyResolvedFilesToPublishPreserveNewest;
                            _CopyResolvedFilesToPublishAlways;
                            _HandleFileConflictsForPublish" />

  <!--
    ============================================================
                                        _IncrementalCleanPublishDirectory

    Remove files that were produced in a prior publish but weren't produced in the current publish.
    ============================================================
    -->
  <Target Name="_IncrementalCleanPublishDirectory"
          DependsOnTargets="_GetCurrentAndPriorPublishFileWrites">

    <!-- Subtract list of files produced in the prior publish from list of files produced in this publish. -->
    <ItemGroup>
      <_OrphanPublishFileWrites Include="@(_PriorPublishFileWrites)" Exclude="@(_CurrentPublishFileWrites)"/>
    </ItemGroup>

    <!-- Delete the orphaned files. -->
    <Delete
        Files="@(_OrphanPublishFileWrites)"
        TreatErrorsAsWarnings="true">
      <Output TaskParameter="DeletedFiles" ItemName="_OrphanFilesDeleted"/>
    </Delete>

    <!-- Write new list of current files back to clean file. -->
    <WriteLinesToFile
        File="$(IntermediateOutputPath)$(_PublishCleanFile)"
        Lines="@(_CurrentPublishFileWrites)"
        Overwrite="true"/>
  </Target>

  <!--
    ============================================================
                                        _GetCurrentAndPriorPublishFileWrites
    Get the list of files written in the previous publish and the list of files to be written in this publish.
    ============================================================
    -->
  <Target Name="_GetCurrentAndPriorPublishFileWrites" >
    <PropertyGroup>
      <_NormalizedPublishDir>$([MSBuild]::NormalizeDirectory($(PublishDir)))</_NormalizedPublishDir>
    </PropertyGroup>

    <Hash ItemstoHash="$(_NormalizedPublishDir)">
      <Output TaskParameter="HashResult" PropertyName="_NormalizedPublishDirHash" />
    </Hash>
    <PropertyGroup>
      <_PublishCleanFile Condition="'$(PublishCleanFile)'==''">PublishOutputs.$(_NormalizedPublishDirHash.Substring(0, 10)).txt</_PublishCleanFile>
    </PropertyGroup>

    <!-- Read in writes made by prior publish. -->
    <ReadLinesFromFile File="$(IntermediateOutputPath)$(_PublishCleanFile)">
      <Output TaskParameter="Lines" ItemName="_UnfilteredPriorPublishFileWrites"/>
    </ReadLinesFromFile>

    <ConvertToAbsolutePath Paths="@(_UnfilteredPriorPublishFileWrites)">
      <Output TaskParameter="AbsolutePaths" ItemName="_UnfilteredAbsolutePriorPublishFileWrites"/>
    </ConvertToAbsolutePath>

    <!-- Find all files in the final output directory. -->
    <FindUnderPath Path="$(_NormalizedPublishDir)" Files="@(_UnfilteredAbsolutePriorPublishFileWrites)" UpdateToAbsolutePaths="true">
      <Output TaskParameter="InPath" ItemName="_PriorPublishFileWritesInOuput"/>
    </FindUnderPath>

    <!-- Remove duplicates from files produced in the previous publish. -->
    <RemoveDuplicates Inputs="@(_PriorPublishFileWritesInOuput)" >
      <Output TaskParameter="Filtered" ItemName="_PriorPublishFileWrites"/>
    </RemoveDuplicates>

    <ItemGroup>
      <_CurrentPublishFileWritesUnfiltered Include="@(ResolvedFileToPublish->'$(_NormalizedPublishDir)%(RelativePath)')"/>
      <_CurrentPublishFileWritesUnfiltered Include="$(_NormalizedPublishDir)$(AssemblyName)$(_NativeExecutableExtension)" Condition="'$(UseAppHost)' == 'true'"/>
    </ItemGroup>

    <ConvertToAbsolutePath Paths="@(_CurrentPublishFileWritesUnfiltered)">
      <Output TaskParameter="AbsolutePaths" ItemName="_CurrentAbsolutePublishFileWritesUnfiltered"/>
    </ConvertToAbsolutePath>

    <!-- Remove duplicates from the files produced in this publish-->
    <RemoveDuplicates Inputs="@(_CurrentAbsolutePublishFileWritesUnfiltered)" >
      <Output TaskParameter="Filtered" ItemName="_CurrentPublishFileWrites"/>
    </RemoveDuplicates>
  </Target>

  <!--
    ============================================================
                                        _CopyResolvedFilesToPublishPreserveNewest

    Copy _ResolvedFileToPublishPreserveNewest items to the publish directory
    ============================================================
    -->
  <Target Name="_CopyResolvedFilesToPublishPreserveNewest"
          DependsOnTargets="_ComputeResolvedFilesToPublishTypes"
          Inputs="@(_ResolvedFileToPublishPreserveNewest)"
          Outputs="@(_ResolvedFileToPublishPreserveNewest->'$(PublishDir)%(RelativePath)')">

    <!--
      PreserveNewest means that we will only copy the source to the destination if the source is newer.
      SkipUnchangedFiles is not used for that purpose because it will copy if the source and destination
      differ by size too.  Instead, this target uses inputs and outputs to only copy when the source is newer.
      -->
    <Copy SourceFiles = "@(_ResolvedFileToPublishPreserveNewest)"
          DestinationFiles="@(_ResolvedFileToPublishPreserveNewest->'$(PublishDir)%(RelativePath)')"
          OverwriteReadOnlyFiles="$(OverwriteReadOnlyFiles)"
          Retries="$(CopyRetryCount)"
          RetryDelayMilliseconds="$(CopyRetryDelayMilliseconds)"
          UseHardlinksIfPossible="$(CreateHardLinksForPublishFilesIfPossible)"
          UseSymboliclinksIfPossible="$(CreateSymbolicLinksForPublishFilesIfPossible)">

      <Output TaskParameter="DestinationFiles" ItemName="FileWrites"/>

    </Copy>

  </Target>

  <!--
    ============================================================
                                        _CopyResolvedFilesToPublishAlways

    Copy _ResolvedFileToPublishAlways items to the publish directory
    ============================================================
    -->
  <Target Name="_CopyResolvedFilesToPublishAlways"
          DependsOnTargets="_ComputeResolvedFilesToPublishTypes">

    <!--
      Use SkipUnchangedFiles to prevent unnecessary file copies. The copy will occur if the
      destination doesn't exist, the source is newer than the destination, or if the source and
      destination differ by file size.
      -->
    <Copy SourceFiles = "@(_ResolvedFileToPublishAlways)"
          DestinationFiles="@(_ResolvedFileToPublishAlways->'$(PublishDir)%(RelativePath)')"
          SkipUnchangedFiles="$(SkipCopyUnchangedFiles)"
          OverwriteReadOnlyFiles="$(OverwriteReadOnlyFiles)"
          Retries="$(CopyRetryCount)"
          RetryDelayMilliseconds="$(CopyRetryDelayMilliseconds)"
          UseHardlinksIfPossible="$(CreateHardLinksForPublishFilesIfPossible)"
          UseSymboliclinksIfPossible="$(CreateSymbolicLinksForPublishFilesIfPossible)">

      <Output TaskParameter="DestinationFiles" ItemName="FileWrites"/>

    </Copy>
  </Target>

  <UsingTask TaskName="ResolveReadyToRunCompilers" AssemblyFile="$(MicrosoftNETBuildTasksAssembly)" />
  <Target Name="ResolveReadyToRunCompilers">
    <ResolveReadyToRunCompilers RuntimePacks="@(ResolvedRuntimePack)"
                                Crossgen2Packs="@(ResolvedCrossgen2Pack)"
                                TargetingPacks="@(ResolvedTargetingPack)"
                                RuntimeGraphPath="$(BundledRuntimeIdentifierGraphFile)"
                                NETCoreSdkRuntimeIdentifier="$(NETCoreSdkRuntimeIdentifier)"
                                EmitSymbols="$(PublishReadyToRunEmitSymbols)"
                                ReadyToRunUseCrossgen2="$(PublishReadyToRunUseCrossgen2)"
                                PerfmapFormatVersion="$(PublishReadyToRunPerfmapFormatVersion)">

      <Output TaskParameter="CrossgenTool" ItemName="CrossgenTool" />
      <Output TaskParameter="Crossgen2Tool" ItemName="Crossgen2Tool" />
    </ResolveReadyToRunCompilers>
  </Target>

  <!--
    ============================================================
                                        _ComputeResolvedFilesToPublishTypes

    Splits ResolvedFileToPublish items into 'PreserveNewest' and 'Always' buckets.
    Then further splits those into 'Unbundled' buckets based on the single file setting.
    ============================================================
    -->
  <Target Name="_ComputeResolvedFilesToPublishTypes">
    <ItemGroup>

      <_ResolvedFileToPublishPreserveNewest Include="@(ResolvedFileToPublish)"
                                            Condition="'%(ResolvedFileToPublish.CopyToPublishDirectory)'=='PreserveNewest'" />

      <_ResolvedFileToPublishAlways Include="@(ResolvedFileToPublish)"
                                    Condition="'%(ResolvedFileToPublish.CopyToPublishDirectory)'=='Always'" />
    </ItemGroup>

    <ItemGroup>

      <_ResolvedUnbundledFileToPublishPreserveNewest
                    Include="@(_ResolvedFileToPublishPreserveNewest)"
                    Condition="'$(PublishSingleFile)' != 'true' or
                               '%(_ResolvedFileToPublishPreserveNewest.ExcludeFromSingleFile)'=='true'" />

      <_ResolvedUnbundledFileToPublishAlways
              Include="@(_ResolvedFileToPublishAlways)"
              Condition="'$(PublishSingleFile)' != 'true' or
                         '%(_ResolvedFileToPublishAlways.ExcludeFromSingleFile)'=='true'" />
    </ItemGroup>
  </Target>

  <!--
    ============================================================
                                        ComputeFilesToPublish

    Gathers all the files that need to be copied to the publish directory, including R2R and ILLinker transformations
    ============================================================
    -->
  <Target Name="ComputeFilesToPublish"
          DependsOnTargets="PrepareForPublish;
                            ComputeResolvedFilesToPublishList;
                            ILLink;
                            CreateReadyToRunImages;
                            GeneratePublishDependencyFile;
                            GenerateSingleFileBundle">
  </Target>

  <!--
    ============================================================
                                        ILLink

    Initially an empty placeholder target. When trimming, this
    will be redefined to invoke ILLink to perform IL trimming.
    The placeholder exists to allow other targets to depend on it for ordering purposes.
    ============================================================
    -->
  <Target Name="ILLink" />

  <PropertyGroup>
    <CopyBuildOutputToPublishDirectory Condition="'$(CopyBuildOutputToPublishDirectory)'==''">true</CopyBuildOutputToPublishDirectory>
    <CopyOutputSymbolsToPublishDirectory Condition="'$(CopyOutputSymbolsToPublishDirectory)'==''">true</CopyOutputSymbolsToPublishDirectory>
    <IncludeSymbolsInSingleFile Condition="'$(IncludeSymbolsInSingleFile)' == ''">false</IncludeSymbolsInSingleFile>
  </PropertyGroup>

  <UsingTask TaskName="ResolveOverlappingItemGroupConflicts" AssemblyFile="$(MicrosoftNETBuildTasksAssembly)" />

  <!--
    ============================================================
                                        ComputeResolvedFilesToPublishList

    Gathers all the files that need to be copied to the publish directory.
    ============================================================
    -->
  <Target Name="ComputeResolvedFilesToPublishList"
          DependsOnTargets="_ComputeResolvedCopyLocalPublishAssets;
                            _ComputeCopyToPublishDirectoryItems;
                            ComputeRefAssembliesToPublish">
    <ItemGroup>
      <!-- Copy the build product (.dll or .exe). -->
      <ResolvedFileToPublish Include="@(IntermediateAssembly)"
                             Condition="'$(CopyBuildOutputToPublishDirectory)' == 'true'">
        <RelativePath>@(IntermediateAssembly->'%(Filename)%(Extension)')</RelativePath>
        <CopyToPublishDirectory>PreserveNewest</CopyToPublishDirectory>
      </ResolvedFileToPublish>

      <!-- Copy the deps file if using the build deps file. -->
      <ResolvedFileToPublish Include="$(ProjectDepsFilePath)"
                             Condition="'$(GenerateDependencyFile)' == 'true' and '$(_UseBuildDependencyFile)' == 'true'">
        <RelativePath>$(ProjectDepsFileName)</RelativePath>
        <CopyToPublishDirectory>PreserveNewest</CopyToPublishDirectory>
      </ResolvedFileToPublish>

      <!-- Copy the runtime config file. -->
      <ResolvedFileToPublish Include="$(ProjectRuntimeConfigFilePath)"
                             Condition="'$(GenerateRuntimeConfigurationFiles)' == 'true'  and '$(PublishAot)' != 'true'">
        <RelativePath>$(ProjectRuntimeConfigFileName)</RelativePath>
        <CopyToPublishDirectory>PreserveNewest</CopyToPublishDirectory>
      </ResolvedFileToPublish>

      <!-- Copy the app.config (if any) -->
      <ResolvedFileToPublish Include="@(AppConfigWithTargetPath)"
                             Condition="'$(CopyBuildOutputToPublishDirectory)' == 'true'">
        <RelativePath>@(AppConfigWithTargetPath->'%(TargetPath)')</RelativePath>
        <CopyToPublishDirectory>PreserveNewest</CopyToPublishDirectory>
      </ResolvedFileToPublish>

      <!-- Copy the debug information file (.pdb), if any -->
      <ResolvedFileToPublish Include="@(_DebugSymbolsIntermediatePath)"
                             Condition="'$(_DebugSymbolsProduced)'=='true' and '$(CopyOutputSymbolsToPublishDirectory)'=='true'">
        <RelativePath>@(_DebugSymbolsIntermediatePath->'%(Filename)%(Extension)')</RelativePath>
        <CopyToPublishDirectory>PreserveNewest</CopyToPublishDirectory>
        <ExcludeFromSingleFile Condition="'$(IncludeSymbolsInSingleFile)'!='true'">true</ExcludeFromSingleFile>
      </ResolvedFileToPublish>

      <!-- Copy satellite assemblies. -->
      <ResolvedFileToPublish Include="@(IntermediateSatelliteAssembliesWithTargetPath)">
        <RelativePath>%(IntermediateSatelliteAssembliesWithTargetPath.Culture)\%(Filename)%(Extension)</RelativePath>
        <CopyToPublishDirectory>PreserveNewest</CopyToPublishDirectory>
      </ResolvedFileToPublish>

      <!-- Copy generated COM References. -->
      <ResolvedFileToPublish Include="@(ReferenceComWrappersToCopyLocal)">
        <RelativePath>%(Filename)%(Extension)</RelativePath>
        <CopyToPublishDirectory>PreserveNewest</CopyToPublishDirectory>
      </ResolvedFileToPublish>
    </ItemGroup>

    <!-- Remove conflicting items that appear in both _ResolvedCopyLocalPublishAssets and ResolvedFileToPublish
         to ensure that we don't get duplicate files in the publish output. -->
    <ResolveOverlappingItemGroupConflicts ItemGroup1="@(_ResolvedCopyLocalPublishAssets->Distinct())"
                        ItemGroup2="@(ResolvedFileToPublish->Distinct())"
                        PreferredPackages="$(PackageConflictPreferredPackages)">
      <Output TaskParameter="RemovedItemGroup1" ItemName="_ResolvedCopyLocalPublishAssetsRemoved" />
      <Output TaskParameter="RemovedItemGroup2" ItemName="ResolvedFileToPublishRemoved" />
    </ResolveOverlappingItemGroupConflicts>

    <ItemGroup>
      <_ResolvedCopyLocalPublishAssets Remove="@(_ResolvedCopyLocalPublishAssetsRemoved)"/>
      <ResolvedFileToPublish Remove="@(ResolvedFileToPublishRemoved)"/>

      <!-- Copy the resolved copy local publish assets. -->
      <ResolvedFileToPublish Include="@(_ResolvedCopyLocalPublishAssets)">
        <RelativePath>%(_ResolvedCopyLocalPublishAssets.DestinationSubDirectory)%(Filename)%(Extension)</RelativePath>
        <CopyToPublishDirectory>PreserveNewest</CopyToPublishDirectory>
      </ResolvedFileToPublish>

      <!-- Copy the xml documentation (if enabled) -->
      <ResolvedFileToPublish Include="@(FinalDocFile)"
                              Condition="'$(PublishDocumentationFile)' == 'true'">
        <RelativePath>@(FinalDocFile->'%(Filename)%(Extension)')</RelativePath>
        <CopyToPublishDirectory>PreserveNewest</CopyToPublishDirectory>
      </ResolvedFileToPublish>

      <!-- Copy all PackAsTool shims (if any) -->
      <ResolvedFileToPublish Include="@(_EmbeddedApphostPaths->Distinct())">
        <RelativePath>shims/%(_EmbeddedApphostPaths.ShimRuntimeIdentifier)/%(_EmbeddedApphostPaths.Filename)%(_EmbeddedApphostPaths.Extension)</RelativePath>
        <CopyToPublishDirectory>PreserveNewest</CopyToPublishDirectory>
      </ResolvedFileToPublish>

      <!-- Filter files for PublishSingleFiles scenario -->
      <_FilesToDrop Include="@(ResolvedFileToPublish)"
                    Condition="'$(PublishSingleFile)' == 'true' and
                               '%(ResolvedFileToPublish.DropFromSingleFile)' == 'true'"/>
      <ResolvedFileToPublish Remove="@(_FilesToDrop)"/>
    </ItemGroup>

  </Target>

  <!--
    ============================================================
    _ResolveCopyLocalAssetsForPublish
    Resolves the assets from packages to copy locally for publish.
    We can just use the build's copy local assets if we can reuse the build deps file.
    ============================================================
  -->
  <UsingTask TaskName="ResolveCopyLocalAssets" AssemblyFile="$(MicrosoftNETBuildTasksAssembly)" />
  <Target Name="_ResolveCopyLocalAssetsForPublish"
          DependsOnTargets="ResolveLockFileCopyLocalFiles;
                            _ComputeUseBuildDependencyFile;
                            _DefaultMicrosoftNETPlatformLibrary;
                            ResolveRuntimePackAssets;
                            _ComputePackageReferencePublish">

    <!-- For future: Delete ResolveCopyLocalAssets task.  Need to figure out how to get correct DestinationSubPath for
           PreserveStoreLayout without this task, and how to handle RuntimeStorePackages. -->
    <ResolveCopyLocalAssets AssetsFilePath="$(ProjectAssetsFile)"
                            TargetFramework="$(TargetFramework)"
                            RuntimeIdentifier="$(RuntimeIdentifier)"
                            PlatformLibraryName="$(MicrosoftNETPlatformLibrary)"
                            RuntimeFrameworks="@(RuntimeFramework)"
                            ExcludedPackageReferences="@(_ExcludeFromPublishPackageReference)"
                            RuntimeStorePackages="@(RuntimeStorePackages)"
                            PreserveStoreLayout="$(PreserveStoreLayout)"
                            ResolveRuntimeTargets="$(CopyLocalRuntimeTargetAssets)"
                            IsSelfContained="$(SelfContained)"
                            Condition="'$(PreserveStoreLayout)' == 'true' Or '@(RuntimeStorePackages)' != ''">
      <Output TaskParameter="ResolvedAssets" ItemName="_ResolvedCopyLocalPublishAssets" />
    </ResolveCopyLocalAssets>


    <ItemGroup>
      <_ResolvedCopyLocalPublishAssets Include="@(RuntimePackAsset)"
                                       Condition="('$(SelfContained)' == 'true' Or '%(RuntimePackAsset.RuntimePackAlwaysCopyLocal)' == 'true') and '%(RuntimePackAsset.AssetType)' != 'pgodata'" />
    </ItemGroup>

    <ItemGroup Condition="'$(_UseBuildDependencyFile)' != 'true'">
      <!-- Remove the apphost executable from publish copy local assets; we will copy the generated apphost instead -->
      <_ResolvedCopyLocalPublishAssets Remove="@(_NativeRestoredAppHostNETCore)" />
    </ItemGroup>

    <ItemGroup Condition="'$(PreserveStoreLayout)' != 'true' And '@(RuntimeStorePackages)' == ''">
      <_ResolvedCopyLocalPublishAssets Include="@(_ResolvedCopyLocalBuildAssets)"
                                       Condition="'%(_ResolvedCopyLocalBuildAssets.CopyToPublishDirectory)' != 'false' "/>
    </ItemGroup>

  </Target>

  <!--
    ============================================================
    _ParseTargetManifestFiles
    Parses the $(TargetManifestFiles) which contains a list of files into @(RuntimeStorePackages) items
    which describes which packages should be excluded from publish since they are contained in the runtime store.
    ============================================================
    -->
  <UsingTask TaskName="ParseTargetManifests" AssemblyFile="$(MicrosoftNETBuildTasksAssembly)" />
  <Target Name="_ParseTargetManifestFiles"
          Condition="'$(TargetManifestFiles)' != ''"
          Returns="@(RuntimeStorePackages)">

    <ParseTargetManifests TargetManifestFiles="$(TargetManifestFiles)">
      <Output TaskParameter="RuntimeStorePackages" ItemName="RuntimeStorePackages"/>
    </ParseTargetManifests>

  </Target>

  <!--
    ============================================================
    _FilterSatelliteResourcesForPublish
    Filters the resolved resource assets for build to the given resource languages.
    ============================================================
  -->
  <Target Name="_FilterSatelliteResourcesForPublish"
          Condition="'$(SatelliteResourceLanguages)' != ''">

    <ItemGroup>
      <_PublishSatelliteResources Include="@(_ResolvedCopyLocalPublishAssets)"
                                  Condition="'%(_ResolvedCopyLocalPublishAssets.AssetType)' == 'resources'" />
    </ItemGroup>

    <JoinItems Left="@(_PublishSatelliteResources)" LeftKey="Culture" LeftMetadata="*"
               Right="$(SatelliteResourceLanguages)" RightKey="" RightMetadata=""
               ItemSpecToUse="Left">
      <Output TaskParameter="JoinResult" ItemName="_FilteredPublishSatelliteResources" />
    </JoinItems>

    <ItemGroup Condition="'@(_PublishSatelliteResources)' != ''">
      <_ResolvedCopyLocalPublishAssets Remove="@(_PublishSatelliteResources)" />
      <_ResolvedCopyLocalPublishAssets Include="@(_FilteredPublishSatelliteResources)" />
    </ItemGroup>

  </Target>

  <!--
    ============================================================
    _ComputeResolvedCopyLocalPublishAssets
    Computes the files from both project and package references.
    ============================================================
  -->
  <Target Name="_ComputeResolvedCopyLocalPublishAssets"
          DependsOnTargets="_ResolveCopyLocalAssetsForPublish;
                            _FilterSatelliteResourcesForPublish">

    <ItemGroup>
      <_ResolvedCopyLocalPublishAssets Include="@(ReferenceCopyLocalPaths)"
                                       Exclude="@(_ResolvedCopyLocalBuildAssets);@(RuntimePackAsset)"
                                       Condition="('$(PublishReferencesDocumentationFiles)' == 'true' or '%(ReferenceCopyLocalPaths.Extension)' != '.xml') and '%(ReferenceCopyLocalPaths.Private)' != 'false'">
        <DestinationSubPath>%(ReferenceCopyLocalPaths.DestinationSubDirectory)%(ReferenceCopyLocalPaths.Filename)%(ReferenceCopyLocalPaths.Extension)</DestinationSubPath>
      </_ResolvedCopyLocalPublishAssets>

    </ItemGroup>
  </Target>

  <!--
    ============================================================
                                        _ComputeCopyToPublishDirectoryItems
    ============================================================
    -->
  <Target Name="_ComputeCopyToPublishDirectoryItems"
          DependsOnTargets="GetCopyToPublishDirectoryItems">

    <ItemGroup>
      <ResolvedFileToPublish Include="@(_SourceItemsToCopyToPublishDirectoryAlways)">
        <RelativePath>%(_SourceItemsToCopyToPublishDirectoryAlways.TargetPath)</RelativePath>
        <CopyToPublishDirectory>Always</CopyToPublishDirectory>
        <IsKeyOutput Condition="'%(_SourceItemsToCopyToPublishDirectoryAlways.FullPath)' == '$(AppHostIntermediatePath)'">True</IsKeyOutput>
      </ResolvedFileToPublish>

      <ResolvedFileToPublish Include="@(_SourceItemsToCopyToPublishDirectory)">
        <RelativePath>%(_SourceItemsToCopyToPublishDirectory.TargetPath)</RelativePath>
        <CopyToPublishDirectory>PreserveNewest</CopyToPublishDirectory>
        <IsKeyOutput Condition="'%(_SourceItemsToCopyToPublishDirectory.FullPath)' == '$(AppHostIntermediatePath)'">True</IsKeyOutput>
      </ResolvedFileToPublish>
    </ItemGroup>

  </Target>

  <!--
    ============================================================
                                        GetCopyToPublishDirectoryItems

    Get all project items that may need to be transferred to the publish directory.
    This includes baggage items from transitively referenced projects. It would appear
    that this target computes full transitive closure of content items for all referenced
    projects; however that is not the case. It only collects the content items from its
    immediate children and not children of children.

    See comment on GetCopyToOutputDirectoryItems, from which this logic was taken.
    ============================================================
    -->
  <Target Name="GetCopyToPublishDirectoryItems"
          Returns="@(AllPublishItemsFullPathWithTargetPath)"
          KeepDuplicateOutputs=" '$(MSBuildDisableGetCopyToPublishDirectoryItemsOptimization)' == '' "
          DependsOnTargets="AssignTargetPaths;
                            DefaultCopyToPublishDirectoryMetadata;
                            _SplitProjectReferencesByFileExistence;
                            _GetProjectReferenceTargetFrameworkProperties">


    <!-- In the general case, clients need very little of the metadata which is generated by invoking this target on this project and its children.  For those
         cases, we can immediately discard the unwanted metadata, reducing memory usage, particularly in very large and interconnected systems of projects.
         However, if some client does require the original functionality, it is sufficient to set MSBuildDisableGetCopyToPublishDirectoryItemsOptimization to
         a non-empty value and the original behavior will be restored. -->
    <PropertyGroup Condition=" '$(MSBuildDisableGetCopyToPublishDirectoryItemsOptimization)' == '' ">
      <_GCTPDIKeepDuplicates>false</_GCTPDIKeepDuplicates>
      <_GCTPDIKeepMetadata>CopyToPublishDirectory;ExcludeFromSingleFile;TargetPath</_GCTPDIKeepMetadata>
    </PropertyGroup>

    <!-- Get items from child projects first. -->
    <MSBuild Projects="@(_MSBuildProjectReferenceExistent)"
             Targets="GetCopyToPublishDirectoryItems"
             BuildInParallel="$(BuildInParallel)"
             Properties="%(_MSBuildProjectReferenceExistent.SetConfiguration); %(_MSBuildProjectReferenceExistent.SetPlatform); %(_MSBuildProjectReferenceExistent.SetTargetFramework)"
             Condition="'@(_MSBuildProjectReferenceExistent)' != '' and '$(_GetChildProjectCopyToPublishDirectoryItems)' == 'true' and '%(_MSBuildProjectReferenceExistent.Private)' != 'false'"
             ContinueOnError="$(ContinueOnError)"
             RemoveProperties="%(_MSBuildProjectReferenceExistent.GlobalPropertiesToRemove)$(_GlobalPropertiesToRemoveFromProjectReferences)">

      <Output TaskParameter="TargetOutputs" ItemName="_AllChildProjectPublishItemsWithTargetPath"/>

    </MSBuild>

    <!-- Target outputs must be full paths because they will be consumed by a different project. -->
    <ItemGroup>
      <_SourceItemsToCopyToPublishDirectoryAlways KeepDuplicates=" '$(_GCTPDIKeepDuplicates)' != 'false' "
                                                  KeepMetadata="$(_GCTPDIKeepMetadata)"
                                                  Include="@(_AllChildProjectPublishItemsWithTargetPath->'%(FullPath)')"
                                                  Condition="'%(_AllChildProjectPublishItemsWithTargetPath.CopyToPublishDirectory)'=='Always'"/>

      <_SourceItemsToCopyToPublishDirectory KeepDuplicates=" '$(_GCTPDIKeepDuplicates)' != 'false' "
                                            KeepMetadata="$(_GCTPDIKeepMetadata)"
                                            Include="@(_AllChildProjectPublishItemsWithTargetPath->'%(FullPath)')"
                                            Condition="'%(_AllChildProjectPublishItemsWithTargetPath.CopyToPublishDirectory)'=='PreserveNewest'"/>
    </ItemGroup>

    <!-- Remove items which we will never again use - they just sit around taking up memory otherwise -->
    <ItemGroup>
      <_AllChildProjectPublishItemsWithTargetPath Remove="@(_AllChildProjectPublishItemsWithTargetPath)"/>
    </ItemGroup>

    <!-- Get items from this project last so that they will be copied last. -->
    <ItemGroup>
      <_SourceItemsToCopyToPublishDirectoryAlways KeepMetadata="$(_GCTPDIKeepMetadata)"
                                                  Include="@(ContentWithTargetPath->'%(FullPath)')"
                                                  Condition="'%(ContentWithTargetPath.CopyToPublishDirectory)'=='Always'"/>
      <_SourceItemsToCopyToPublishDirectory KeepMetadata="$(_GCTPDIKeepMetadata)"
                                            Include="@(ContentWithTargetPath->'%(FullPath)')"
                                            Condition="'%(ContentWithTargetPath.CopyToPublishDirectory)'=='PreserveNewest'"/>
    </ItemGroup>

    <ItemGroup>
      <_SourceItemsToCopyToPublishDirectoryAlways KeepMetadata="$(_GCTPDIKeepMetadata)"
                                                  Include="@(EmbeddedResource->'%(FullPath)')"
                                                  Condition="'%(EmbeddedResource.CopyToPublishDirectory)'=='Always'"/>
      <_SourceItemsToCopyToPublishDirectory KeepMetadata="$(_GCTPDIKeepMetadata)"
                                            Include="@(EmbeddedResource->'%(FullPath)')"
                                            Condition="'%(EmbeddedResource.CopyToPublishDirectory)'=='PreserveNewest'"/>
    </ItemGroup>

    <ItemGroup>
      <_CompileItemsToPublish Include="@(Compile->'%(FullPath)')"
                              Condition="'%(Compile.CopyToPublishDirectory)'=='Always' or '%(Compile.CopyToPublishDirectory)'=='PreserveNewest'"/>
    </ItemGroup>

    <AssignTargetPath Files="@(_CompileItemsToPublish)" RootFolder="$(MSBuildProjectDirectory)">
      <Output TaskParameter="AssignedFiles" ItemName="_CompileItemsToPublishWithTargetPath" />
    </AssignTargetPath>

    <ItemGroup>
      <_SourceItemsToCopyToPublishDirectoryAlways KeepMetadata="$(_GCTPDIKeepMetadata)"
                                                  Include="@(_CompileItemsToPublishWithTargetPath)"
                                                  Condition="'%(_CompileItemsToPublishWithTargetPath.CopyToPublishDirectory)'=='Always'"/>
      <_SourceItemsToCopyToPublishDirectory KeepMetadata="$(_GCTPDIKeepMetadata)"
                                           Include="@(_CompileItemsToPublishWithTargetPath)"
                                           Condition="'%(_CompileItemsToPublishWithTargetPath.CopyToPublishDirectory)'=='PreserveNewest'"/>
    </ItemGroup>

    <ItemGroup>
      <_SourceItemsToCopyToPublishDirectoryAlways KeepMetadata="$(_GCTPDIKeepMetadata)"
                                                  Include="@(_NoneWithTargetPath->'%(FullPath)')"
                                                  Condition="'%(_NoneWithTargetPath.CopyToPublishDirectory)'=='Always'"/>
      <_SourceItemsToCopyToPublishDirectory KeepMetadata="$(_GCTPDIKeepMetadata)"
                                            Include="@(_NoneWithTargetPath->'%(FullPath)')"
                                            Condition="'%(_NoneWithTargetPath.CopyToPublishDirectory)'=='PreserveNewest'"/>
    </ItemGroup>

    <ItemGroup>
      <AllPublishItemsFullPathWithTargetPath Include="@(_SourceItemsToCopyToPublishDirectoryAlways->'%(FullPath)');@(_SourceItemsToCopyToPublishDirectory->'%(FullPath)')"/>
    </ItemGroup>

  </Target>

  <!--
    ============================================================
                                        DefaultCopyToPublishDirectoryMetadata

    If CopyToPublishDirectory isn't set on these items, the value should be taken from CopyToOutputDirectory.
    This way, projects can just set "CopyToOutputDirectory = Always/PreserveNewest" and by default the item will be copied
    to both the build output and publish directories.
    ============================================================
    -->
  <Target Name="DefaultCopyToPublishDirectoryMetadata"
          DependsOnTargets="AssignTargetPaths"
          Condition=" '$(DefaultCopyToPublishDirectoryMetadata)' == 'true' ">

    <ItemGroup>
      <ContentWithTargetPath Condition="'%(ContentWithTargetPath.CopyToOutputDirectory)'=='Always' and '%(ContentWithTargetPath.CopyToPublishDirectory)' == ''">
        <CopyToPublishDirectory>Always</CopyToPublishDirectory>
      </ContentWithTargetPath>
      <ContentWithTargetPath Condition="'%(ContentWithTargetPath.CopyToOutputDirectory)'=='PreserveNewest' and '%(ContentWithTargetPath.CopyToPublishDirectory)' == ''">
        <CopyToPublishDirectory>PreserveNewest</CopyToPublishDirectory>
      </ContentWithTargetPath>

      <EmbeddedResource Condition="'%(EmbeddedResource.CopyToOutputDirectory)'=='Always' and '%(EmbeddedResource.CopyToPublishDirectory)' == ''">
        <CopyToPublishDirectory>Always</CopyToPublishDirectory>
      </EmbeddedResource>
      <EmbeddedResource Condition="'%(EmbeddedResource.CopyToOutputDirectory)'=='PreserveNewest' and '%(EmbeddedResource.CopyToPublishDirectory)' == ''">
        <CopyToPublishDirectory>PreserveNewest</CopyToPublishDirectory>
      </EmbeddedResource>

      <Compile Condition="'%(Compile.CopyToOutputDirectory)'=='Always' and '%(Compile.CopyToPublishDirectory)' == ''">
        <CopyToPublishDirectory>Always</CopyToPublishDirectory>
      </Compile>
      <Compile Condition="'%(Compile.CopyToOutputDirectory)'=='PreserveNewest' and '%(Compile.CopyToPublishDirectory)' == ''">
        <CopyToPublishDirectory>PreserveNewest</CopyToPublishDirectory>
      </Compile>

      <_NoneWithTargetPath Condition="'%(_NoneWithTargetPath.CopyToOutputDirectory)'=='Always' and '%(_NoneWithTargetPath.CopyToPublishDirectory)' == ''">
        <CopyToPublishDirectory>Always</CopyToPublishDirectory>
      </_NoneWithTargetPath>
      <_NoneWithTargetPath Condition="'%(_NoneWithTargetPath.CopyToOutputDirectory)'=='PreserveNewest' and '%(_NoneWithTargetPath.CopyToPublishDirectory)' == ''">
        <CopyToPublishDirectory>PreserveNewest</CopyToPublishDirectory>
      </_NoneWithTargetPath>

    </ItemGroup>
  </Target>

  <PropertyGroup Condition="'$(SelfContained)' == 'true'">
    <_ComputeManagedRuntimePackAssembliesIfSelfContained>_ComputeManagedRuntimePackAssemblies</_ComputeManagedRuntimePackAssembliesIfSelfContained>
  </PropertyGroup>

  <!-- Determine the managed assembly subset of ResolvedFileToPublish that should be post-processed by linker, and ready to run compilation -->
  <Target Name="_ComputeAssembliesToPostprocessOnPublish"
          DependsOnTargets="_ComputeUserRuntimeAssemblies;$(_ComputeManagedRuntimePackAssembliesIfSelfContained)">

    <!--
      Default set of files to post-process correspond to the items that would be designated
      as managed runtime assemblies in .deps.json, and published to root of the application.
      RuntimeTargets and satellite assemblies are excluded. Currently, both linker and ready
      to run require a RID, so there will not be RuntimeTargets. Linker could conceptually
      operate without a RID, but would not know how to handle multiple assemblies with same
      identity.
    -->
    <ItemGroup>
      <!-- Assemblies from packages -->
      <_ManagedRuntimeAssembly Include="@(RuntimeCopyLocalItems)" />

      <!-- Assemblies from other references -->
      <_ManagedRuntimeAssembly Include="@(UserRuntimeAssembly)" />

      <!-- Assembly produced by this project -->
      <_ManagedRuntimeAssembly Include="@(IntermediateAssembly)" />
    </ItemGroup>

    <!-- Assemblies from runtime packs for self-contained apps -->
    <ItemGroup Condition="'$(SelfContained)' == 'true'">
      <_ManagedRuntimeAssembly Include="@(_ManagedRuntimePackAssembly)" />
    </ItemGroup>

    <!--
      Match above with ResolvedFileToPublish. Some of above would have been excluded from publish in
      various ways and should be excluded from the list of files to postprocess as well. Furthermore,
      the metadata must match ResolvedFileToPublish as the tools modify or remove these items in that
      list to implement their post-processing.
    -->
    <JoinItems Left="@(_ManagedRuntimeAssembly)" Right="@(ResolvedFileToPublish)" RightMetadata="*">
      <Output TaskParameter="JoinResult" ItemName="_AssemblyToPostprocessOnPublish" />
    </JoinItems>

    <!--
      Set PostprocessAssembly=true metadata on ResolvedFileToPublish, which will be honored by linker
      and crossgen.

      Assemblies injected into ResolvedFileToPublish outside the set above (such as razor views) are
      responsible for setting this metadata to opt in to post-processing.
    -->
    <ItemGroup>
      <ResolvedFileToPublish Remove="@(_AssemblyToPostprocessOnPublish)" />
      <ResolvedFileToPublish Include="@(_AssemblyToPostprocessOnPublish)" PostprocessAssembly="true" />
    </ItemGroup>
  </Target>

  <Target Name="_ComputeManagedRuntimePackAssemblies" Returns="@(_ManagedRuntimePackAssembly)">
    <ItemGroup>
      <!-- Special case for System.Private.Corelib due to https://github.com/dotnet/core-setup/issues/7728 -->
      <_ManagedRuntimePackAssembly Include="@(RuntimePackAsset)"
                                   Condition="'%(RuntimePackAsset.AssetType)' == 'runtime'
                                                or '%(RuntimePackAsset.Filename)' == 'System.Private.Corelib'" />
    </ItemGroup>
  </Target>

  <Target Name="_ComputeUseBuildDependencyFile"
          DependsOnTargets="_ComputePackageReferencePublish;
                            _ParseTargetManifestFiles">
    <!-- Check to see whether we can re-use the .deps.json file from the build for publish, or whether we have to
         generate a different one. -->
    <PropertyGroup>
      <_TrimRuntimeAssets Condition="'$(PublishSingleFile)' == 'true' and '$(SelfContained)' == 'true'">true</_TrimRuntimeAssets>
      <_UseBuildDependencyFile Condition="'@(_ExcludeFromPublishPackageReference)' == '' and
                                          '@(RuntimeStorePackages)' == '' and
                                          '$(PreserveStoreLayout)' != 'true' and
                                          '$(PublishTrimmed)' != 'true' and
                                          '$(_TrimRuntimeAssets)' != 'true'">true</_UseBuildDependencyFile>
    </PropertyGroup>

  </Target>

  <!--
    ============================================================
                                        GenerateSingleFileBundle

    Bundle the ResolvedFileToPublish items into one file in PublishDir
    (except those marked ExcludeFromSingleFile)
    ============================================================
    -->
  <Target Name="_ComputeFilesToBundle"
        DependsOnTargets="_HandleFileConflictsForPublish"
        Condition="'$(PublishSingleFile)' == 'true'">

    <ItemGroup>
      <_FilesToBundle Include="@(ResolvedFileToPublish)"
                      Condition="'%(ResolvedFileToPublish.ExcludeFromSingleFile)' != 'true'"/>

      <ResolvedFileToPublish Remove="@(_FilesToBundle)"/>
    </ItemGroup>

    <PropertyGroup>
      <PublishedSingleFileName>$(AssemblyName)$(_NativeExecutableExtension)</PublishedSingleFileName>
      <PublishedSingleFilePath>$(PublishDir)$(PublishedSingleFileName)</PublishedSingleFilePath>
    </PropertyGroup>
  </Target>

  <Target Name="PrepareForBundle"
      DependsOnTargets="_ComputeFilesToBundle"
      Condition="'$(PublishSingleFile)' == 'true'">

    <ItemGroup>
      <FilesToBundle Include="@(_FilesToBundle)"/>
    </ItemGroup>

    <PropertyGroup>
      <AppHostFile>$(PublishedSingleFileName)</AppHostFile>
    </PropertyGroup>
  </Target>

  <Target Name="_GenerateSingleFileBundleInputCache">
    <ItemGroup>
      <_GenerateSingleFileBundlePropertyInputsCacheToHash Include="$(PublishedSingleFilePath)" />
      <_GenerateSingleFileBundlePropertyInputsCacheToHash Include="$(TraceSingleFileBundler)" />
      <_GenerateSingleFileBundlePropertyInputsCacheToHash Include="$(IncludeSymbolsInSingleFile)" />
      <_GenerateSingleFileBundlePropertyInputsCacheToHash Include="$(IncludeAllContentForSelfExtract)" />
      <_GenerateSingleFileBundlePropertyInputsCacheToHash Include="$(IncludeNativeLibrariesForSelfExtract)" />
      <_GenerateSingleFileBundlePropertyInputsCacheToHash Include="$(EnableCompressionInSingleFile)" />
      <_GenerateSingleFileBundlePropertyInputsCacheToHash Include="$(PublishedSingleFileName)" />
      <_GenerateSingleFileBundlePropertyInputsCacheToHash Include="$(RuntimeIdentifier)" />
      <_GenerateSingleFileBundlePropertyInputsCacheToHash Include="$(PublishDir)" />
      <_GenerateSingleFileBundlePropertyInputsCacheToHash Include="$(_TargetFrameworkVersionWithoutV)" />
      <_GenerateSingleFileBundlePropertyInputsCacheToHash Include="@(FilesToBundle)" />
    </ItemGroup>

    <Hash ItemsToHash="@(_GenerateSingleFileBundlePropertyInputsCacheToHash)">
      <Output TaskParameter="HashResult" PropertyName="_GenerateSingleFileBundlePropertyInputsCacheHash" />
    </Hash>

    <WriteLinesToFile
      Lines="$(_GenerateSingleFileBundlePropertyInputsCacheHash)"
      File="$(_GenerateSingleFileBundlePropertyInputsCache)"
      Overwrite="true"
      WriteOnlyWhenDifferent="true" />
  </Target>

  <UsingTask TaskName="GenerateBundle" AssemblyFile="$(MicrosoftNETBuildTasksAssembly)" />
  <Target Name="GenerateSingleFileBundle"
          Condition="'$(PublishSingleFile)' == 'true'"
          DependsOnTargets="_ComputeFilesToBundle;PrepareForBundle;_GenerateSingleFileBundleInputCache"
          Inputs="@(FilesToBundle);$(_GenerateSingleFileBundlePropertyInputsCache)"
          Outputs="$(PublishedSingleFilePath)">

    <PropertyGroup>
      <TraceSingleFileBundler Condition="'$(TraceSingleFileBundler)' == ''">false</TraceSingleFileBundler>
      <IncludeSymbolsInSingleFile Condition="'$(IncludeSymbolsInSingleFile)' == ''">false</IncludeSymbolsInSingleFile>
      <IncludeAllContentForSelfExtract Condition="'$(IncludeAllContentForSelfExtract)' == ''">false</IncludeAllContentForSelfExtract>
      <IncludeNativeLibrariesForSelfExtract Condition="'$(IncludeNativeLibrariesForSelfExtract)' == ''">$(IncludeAllContentForSelfExtract)</IncludeNativeLibrariesForSelfExtract>
      <EnableCompressionInSingleFile Condition="'$(EnableCompressionInSingleFile)' == ''">false</EnableCompressionInSingleFile>
    </PropertyGroup>

    <NETSdkError Condition="'$(IncludeAllContentForSelfExtract)' == 'true' And '$(IncludeNativeLibrariesForSelfExtract)' != 'true'"
                 ResourceName="CannotIncludeAllContentButNotNativeLibrariesInSingleFile" />

    <GenerateBundle FilesToBundle="@(FilesToBundle)"
                    AppHostName="$(PublishedSingleFileName)"
                    IncludeSymbols="$(IncludeSymbolsInSingleFile)"
                    EnableCompressionInSingleFile="$(EnableCompressionInSingleFile)"
                    IncludeNativeLibraries="$(IncludeNativeLibrariesForSelfExtract)"
                    IncludeAllContent="$(IncludeAllContentForSelfExtract)"
                    TargetFrameworkVersion="$(_TargetFrameworkVersionWithoutV)"
                    RuntimeIdentifier="$(RuntimeIdentifier)"
                    OutputDir="$(PublishDir)"
                    ShowDiagnosticOutput="$(TraceSingleFileBundler)">
      <Output TaskParameter="ExcludedFiles" ItemName="_FilesExcludedFromBundle"/>
    </GenerateBundle>

    <ItemGroup>
      <ResolvedFileToPublish Include="@(_FilesExcludedFromBundle)"/>
      <!-- ResolvedFileToPublish shouldn't include PublishedSingleFilePath, since the single-file bundle is written directly to the publish directory -->
    </ItemGroup>

  </Target>

  <Target Name="_ComputeIntermediateDepsFilePath">
    <PropertyGroup>
      <!-- IntermediateDepsFilePath is the location where the deps.json file is originally created -->
      <IntermediateDepsFilePath Condition=" '$(PublishDepsFilePath)' != ''">$(PublishDepsFilePath)</IntermediateDepsFilePath >
      <IntermediateDepsFilePath Condition=" '$(PublishDepsFilePath)' == ''">$(IntermediateOutputPath)$(ProjectDepsFileName)</IntermediateDepsFilePath >
    </PropertyGroup>
  </Target>

  <Target Name="_GeneratePublishDependencyFileInputCache"
          DependsOnTargets="_ComputeIntermediateDepsFilePath">
    <ItemGroup>
      <_GeneratePublishDependencyFilePropertyInputsCacheToHash Include="$(PublishDepsFilePath)" />
      <_GeneratePublishDependencyFilePropertyInputsCacheToHash Include="$(PublishSingleFile)" />
      <_GeneratePublishDependencyFilePropertyInputsCacheToHash Include="$(MSBuildProjectFullPath)" />
      <_GeneratePublishDependencyFilePropertyInputsCacheToHash Include="$(ProjectAssetsFile)" />
      <_GeneratePublishDependencyFilePropertyInputsCacheToHash Include="$(IntermediateDepsFilePath)" />
      <_GeneratePublishDependencyFilePropertyInputsCacheToHash Include="$(TargetFramework)" />
      <_GeneratePublishDependencyFilePropertyInputsCacheToHash Include="$(AssemblyName)" />
      <_GeneratePublishDependencyFilePropertyInputsCacheToHash Include="$(TargetExt)" />
      <_GeneratePublishDependencyFilePropertyInputsCacheToHash Include="$(Version)" />
      <_GeneratePublishDependencyFilePropertyInputsCacheToHash Include="$(IncludeMainProjectInDepsFile)" />
      <_GeneratePublishDependencyFilePropertyInputsCacheToHash Include="$(RuntimeIdentifier)" />
      <_GeneratePublishDependencyFilePropertyInputsCacheToHash Include="$(MicrosoftNETPlatformLibrary)" />
      <_GeneratePublishDependencyFilePropertyInputsCacheToHash Include="$(SelfContained)" />
      <_GeneratePublishDependencyFilePropertyInputsCacheToHash Include="$(IncludeFileVersionsInDependencyFile)" />
      <_GeneratePublishDependencyFilePropertyInputsCacheToHash Include="$(BundledRuntimeIdentifierGraphFile)" />
      <_GeneratePublishDependencyFilePropertyInputsCacheToHash Include="$(IncludeProjectsNotInAssetsFileInDepsFile)" />
    </ItemGroup>

    <Hash ItemsToHash="@(_GeneratePublishDependencyFilePropertyInputsCacheToHash)">
      <Output TaskParameter="HashResult" PropertyName="_GeneratePublishDependencyFilePropertyInputsCacheHash" />
    </Hash>

    <WriteLinesToFile
      Lines="$(_GeneratePublishDependencyFilePropertyInputsCacheHash)"
      File="$(_GeneratePublishDependencyFilePropertyInputsCache)"
      Overwrite="True"
      WriteOnlyWhenDifferent="True" />

    <ItemGroup>
      <FileWrites Include="$(_GeneratePublishDependencyFilePropertyInputsCache)" />
    </ItemGroup>
  </Target>

  <!--
    ============================================================
    _GeneratePublishDependencyFile
    Generates the $(project).deps.json file for a published app
    ============================================================
    -->
  <Target Name="GeneratePublishDependencyFile"
          DependsOnTargets="_ComputeUseBuildDependencyFile;
                            _ComputeIntermediateDepsFilePath;
                            _DefaultMicrosoftNETPlatformLibrary;
                            _HandlePackageFileConflicts;
                            _HandlePackageFileConflictsForPublish;
                            _ComputeReferenceAssemblies;
                            _ComputeUserRuntimeAssemblies;
                            ResolveRuntimePackAssets;
                            _ComputePackageReferencePublish;
                            _GeneratePublishDependencyFileInputCache"
          Condition="'$(GenerateDependencyFile)' == 'true' and '$(_UseBuildDependencyFile)' != 'true' and '$(PublishAot)' != 'true'"
          Inputs="$(ProjectAssetsFile);$(ProjectAssetsCacheFile);$(MSBuildAllProjects);$(_GeneratePublishDependencyFilePropertyInputsCache)"
          Outputs="$(IntermediateDepsFilePath)">

    <PropertyGroup>
      <!-- PublishDepsFilePath is the location where the deps.json resides when published
           PublishDepsFilePath is empty (by default) for PublishSingleFile, since the deps.json file is embedded within the single-file bundle -->
      <PublishDepsFilePath Condition=" '$(PublishDepsFilePath)' == '' And '$(PublishSingleFile)' != 'true'">$(PublishDir)$(ProjectDepsFileName)</PublishDepsFilePath>
      <_IsSingleFilePublish Condition="'$(PublishSingleFile)' == ''">false</_IsSingleFilePublish>
      <_IsSingleFilePublish Condition="'$(PublishSingleFile)' != ''">$(PublishSingleFile)</_IsSingleFilePublish>
    </PropertyGroup>

    <ItemGroup>
      <ResolvedCompileFileDefinitions Remove="@(_PublishConflictPackageFiles)" Condition="'%(_PublishConflictPackageFiles.ConflictItemType)' == 'Reference'" />
      <RuntimeTargetsCopyLocalItems Remove="@(_PublishConflictPackageFiles)" Condition="'%(_PublishConflictPackageFiles.ConflictItemType)' != 'Reference'" />
      <RuntimePackAsset Remove="@(_PublishConflictPackageFiles)" Condition="'%(_PublishConflictPackageFiles.ConflictItemType)' != 'Reference'" />

      <_ResolvedNuGetFilesForPublish Include="@(NativeCopyLocalItems)" Condition="'%(NativeCopyLocalItems.CopyToPublishDirectory)' != 'false'" />
      <_ResolvedNuGetFilesForPublish Include="@(ResourceCopyLocalItems)" Condition="'%(ResourceCopyLocalItems.CopyToPublishDirectory)' != 'false'" />
      <_ResolvedNuGetFilesForPublish Include="@(RuntimeCopyLocalItems)" Condition="'%(RuntimeCopyLocalItems.CopyToPublishDirectory)' != 'false'" />
      <_ResolvedNuGetFilesForPublish Remove="@(_PublishConflictPackageFiles)" Condition="'%(_PublishConflictPackageFiles.ConflictItemType)' != 'Reference'" />

    </ItemGroup>

    <GenerateDepsFile ProjectPath="$(MSBuildProjectFullPath)"
                      AssetsFilePath="$(ProjectAssetsFile)"
                      DepsFilePath="$(IntermediateDepsFilePath)"
                      TargetFramework="$(TargetFramework)"
                      AssemblyName="$(AssemblyName)"
                      AssemblyExtension="$(TargetExt)"
                      AssemblyVersion="$(Version)"
                      AssemblySatelliteAssemblies="@(IntermediateSatelliteAssembliesWithTargetPath)"
                      ReferencePaths="@(ReferencePath)"
                      ReferenceDependencyPaths="@(ReferenceDependencyPaths)"
                      ReferenceSatellitePaths="@(ReferenceSatellitePaths)"
                      ReferenceAssemblies="@(_ReferenceAssemblies)"
                      RuntimePackAssets="@(RuntimePackAsset)"
                      IncludeMainProject="$(IncludeMainProjectInDepsFile)"
                      RuntimeIdentifier="$(RuntimeIdentifier)"
                      PlatformLibraryName="$(MicrosoftNETPlatformLibrary)"
                      RuntimeFrameworks="@(RuntimeFramework)"
                      CompilerOptions="@(DependencyFileCompilerOptions)"
                      RuntimeStorePackages="@(RuntimeStorePackages)"
                      CompileReferences="@(ResolvedCompileFileDefinitions)"
                      ResolvedNuGetFiles="@(_ResolvedNuGetFilesForPublish)"
                      ResolvedRuntimeTargetsFiles="@(RuntimeTargetsCopyLocalItems)"
                      UserRuntimeAssemblies="@(UserRuntimeAssembly)"
                      IsSelfContained="$(SelfContained)"
                      IsSingleFile="$(_IsSingleFilePublish)"
                      IncludeRuntimeFileVersions="$(IncludeFileVersionsInDependencyFile)"
                      RuntimeGraphPath="$(BundledRuntimeIdentifierGraphFile)"
                      IncludeProjectsNotInAssetsFile="$(IncludeProjectsNotInAssetsFileInDepsFile)"/>

    <ItemGroup>
      <ResolvedFileToPublish Include="$(IntermediateDepsFilePath)">
        <RelativePath>$(ProjectDepsFileName)</RelativePath>
      </ResolvedFileToPublish>
    </ItemGroup>

  </Target>

  <!--
    ============================================================
                                        ComputeEmbeddedApphostPaths

    When no build flag is set, EmbeddedApphostPaths is not available. Compute EmbeddedApphostPaths is required to find build asset.
    ============================================================
    -->
  <UsingTask TaskName="Microsoft.NET.Build.Tasks.GetEmbeddedApphostPaths"
          AssemblyFile="$(MicrosoftNETBuildTasksAssembly)" />
  <Target Name="ComputeEmbeddedApphostPaths">

    <ItemGroup>
      <_PackAsToolShimRuntimeIdentifiers Condition="@(_PackAsToolShimRuntimeIdentifiers) ==''" Include="$(PackAsToolShimRuntimeIdentifiers)"/>
    </ItemGroup>

    <GetEmbeddedApphostPaths
      PackagedShimOutputDirectory="$(PackagedShimOutputRootDirectory)/shims/$(TargetFramework)"
      ShimRuntimeIdentifiers="@(_PackAsToolShimRuntimeIdentifiers)"
      ToolCommandName="$(ToolCommandName)"
      >

      <Output TaskParameter="EmbeddedApphostPaths" ItemName="_EmbeddedApphostPaths" />
    </GetEmbeddedApphostPaths>

  </Target>

  <!--
    ============================================================
                                            ComputeFilesCopiedToPublishDir

    Gathers all the files that will be copied to the publish directory.  This is used by wapproj and is required for back compat.
    ============================================================
    -->
  <Target Name="ComputeFilesCopiedToPublishDir"
          DependsOnTargets="ComputeResolvedFilesToPublishList;
                            _ComputeFilesToBundle">
    <ItemGroup>
      <FilesCopiedToPublishDir Include="@(ResolvedFileToPublish)"/>
      <FilesCopiedToPublishDir Include="$(PublishedSingleFilePath)" RelativePath="$(PublishedSingleFileName)" IsKeyOutput="true" Condition="'$(PublishSingleFile)' == 'true'"/>

      <!-- Wapproj handles adding the correct deps.json file, so remove it here to avoid duplicates. -->
      <FilesCopiedToPublishDir Remove="@(FilesCopiedToPublishDir)" Condition="'%(FilesCopiedToPublishDir.Filename)%(FilesCopiedToPublishDir.Extension)' == '$(ProjectDepsFileName)'"/>
    </ItemGroup>
  </Target>

  <!--
    ============================================================
                                            PublishItemsOutputGroup

    Emit an output group containing all files that get published.  This will be consumed by VS installer projects.
    ============================================================
    -->
  <PropertyGroup>
    <PublishItemsOutputGroupDependsOn>
      $(PublishItemsOutputGroupDependsOn);
      ResolveReferences;
      ComputeResolvedFilesToPublishList;
      _ComputeFilesToBundle;
    </PublishItemsOutputGroupDependsOn>
  </PropertyGroup>

  <UsingTask TaskName="Microsoft.NET.Build.Tasks.GetPublishItemsOutputGroupOutputs"
          AssemblyFile="$(MicrosoftNETBuildTasksAssembly)" />

  <Target Name="PublishItemsOutputGroup" DependsOnTargets="$(PublishItemsOutputGroupDependsOn)" Returns="@(PublishItemsOutputGroupOutputs)">
    <GetPublishItemsOutputGroupOutputs
      ResolvedFileToPublish="@(ResolvedFileToPublish)"
      PublishDir="$(PublishDir)"
        >

      <Output TaskParameter="PublishItemsOutputGroupOutputs" ItemName="PublishItemsOutputGroupOutputs" />
    </GetPublishItemsOutputGroupOutputs>

    <ItemGroup>
      <PublishItemsOutputGroupOutputs Include="$(PublishedSingleFilePath)"
                                      TargetPath="$(PublishedSingleFileName)"
                                      IsKeyOutput="true"
                                      Condition="'$(PublishSingleFile)' == 'true'"
                                      OutputPath="$(PublishedSingleFilePath)"
                                      OutputGroup="PublishItemsOutputGroup" />
    </ItemGroup>
  </Target>

  <!--
    This target exists for back-compat with Azure Functions SDK: https://github.com/dotnet/cli/issues/10363
    Because build copy-local now behaves the same as publish with respect to package dependency resolution,
    the Azure Functions SDK doesn't need to resolve publish assets for build.
    TODO: Remove this target when no longer needed as a workaround.
    -->
  <Target Name="RunResolvePublishAssemblies" />

  <!--
    ============================================================
    _CheckForLanguageAndPublishFeatureCombinationSupport

    Block unsupported language and feature combination.
    ============================================================
    -->
  <Target Name="_CheckForLanguageAndPublishFeatureCombinationSupport"
        Condition="$(IsPublishable) == 'true'"
        BeforeTargets="Publish;PrepareForPublish">

    <NETSdkError Condition="('$(Language)' == 'C++' and '$(_EnablePackageReferencesInVCProjects)' != 'true') and '$(TargetFrameworkIdentifier)' == '.NETCoreApp'"
                 ResourceName="NoSupportCppPublishDotnetCore" />

  </Target>
</Project><|MERGE_RESOLUTION|>--- conflicted
+++ resolved
@@ -21,7 +21,7 @@
   <PropertyGroup>
     <!-- PublishAot depends on PublishTrimmed. This must be set early enough for the KnownILLinkPack to be restored. -->
     <PublishTrimmed Condition="'$(PublishTrimmed)' == '' And '$(PublishAot)' == 'true'">true</PublishTrimmed>
-<<<<<<< HEAD
+    <IsTrimmable Condition="'$(IsTrimmable)' == '' and '$(IsAotCompatible)' == 'true'">true</IsTrimmable>
     <_IsTrimmingEnabled Condition="'$(_IsTrimmingEnabled)' == '' And (
         '$(PublishTrimmed)' == 'true' Or
         '$(PublishSingleFile)' == 'true' Or
@@ -29,10 +29,6 @@
         '$(EnableAotAnalyzer)' == 'true' Or
         '$(EnableTrimAnalyzer)' == 'true' Or
         '$(EnableSingleFileAnalyzer)' == 'true')">true</_IsTrimmingEnabled>
-=======
-    <IsTrimmable Condition="'$(IsTrimmable)' == '' and '$(IsAotCompatible)' == 'true'">true</IsTrimmable>
-    <_IsTrimmingEnabled Condition="'$(_IsTrimmingEnabled)' == '' And ('$(PublishTrimmed)' == 'true' Or '$(IsTrimmable)' == 'true')">true</_IsTrimmingEnabled>
->>>>>>> 20963539
     <_IsTrimmingEnabled Condition="'$(_IsTrimmingEnabled)' == ''">false</_IsTrimmingEnabled>
     <DynamicCodeSupport Condition="'$(DynamicCodeSupport)' == '' And '$(PublishAot)' == 'true'">false</DynamicCodeSupport>
   </PropertyGroup>

--- conflicted
+++ resolved
@@ -248,7 +248,6 @@
     -->
   <Target Name="_CopyResolvedFilesToPublishAlways"
           DependsOnTargets="_ComputeResolvedFilesToPublishTypes">
-
     <!--
       Use SkipUnchangedFiles to prevent unnecessary file copies. The copy will occur if the
       destination doesn't exist, the source is newer than the destination, or if the source and
@@ -1077,22 +1076,12 @@
     ============================================================
                                             ComputeFilesCopiedToPublishDir
 
-<<<<<<< HEAD
     Gathers all the files that were copied to the publish directory.  This is used by wapproj and is required for back compat.
     ============================================================
     -->
   <Target Name="ComputeFilesCopiedToPublishDir"
           DependsOnTargets="ComputeResolvedFilesToPublishList;
                             _ComputeFilesToBundle">
-=======
-    Gathers all the files that will be copied to the publish directory.
-    ============================================================
-    -->
-  <Target Name="ComputeFilesCopiedToPublishDir"
-          DependsOnTargets="_ComputeResolvedFilesToPublishTypes;
-                            _ComputeFilesToBundle">
-
->>>>>>> f9921dc4
     <ItemGroup>
       <FilesCopiedToPublishDir Include="@(ResolvedFileToPublish)"/>
       <FilesCopiedToPublishDir Include="$(PublishedSingleFilePath)" RelativePath="$(PublishedSingleFileName)" IsKeyOutput="true" Condition="'$(PublishSingleFile)' == 'true'"/>

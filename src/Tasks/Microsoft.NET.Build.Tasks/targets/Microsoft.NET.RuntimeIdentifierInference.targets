<!--
***********************************************************************************************
Microsoft.NET.RuntimeIdentifierInference.targets

WARNING:  DO NOT MODIFY this file unless you are knowledgeable about MSBuild and have
          created a backup copy.  Incorrect changes to this file will make it
          impossible to load or build your projects from the command-line or the IDE.

Copyright (c) .NET Foundation. All rights reserved.
***********************************************************************************************
-->
<Project ToolsVersion="14.0" xmlns="http://schemas.microsoft.com/developer/msbuild/2003">

  <!--
    .NET Framework cannot load native package dependencies dynamically
    based on the current architecture.  We must have a RID to resolve
    and copy native dependencies to the output directory.

    When building a .NET Framework exe on Windows and not given a RID,
    we'll pick either win7-x64 or win7-x86 (based on PlatformTarget)
    if we're not given an explicit RID. However, if after resolving
    NuGet assets we find no copy-local native dependencies, we will
    emit the binary as AnyCPU.

    Note that we must set the RID here early (to be seen during NuGet
    restore) in order for the project.assets.json to include the
    native dependencies that will let us make the final call on
    AnyCPU or platform-specific.

    This allows these common cases to work without requiring mention
    of RuntimeIdentifier in the user project PlatformTarget:

      1. Building an AnyCPU .NET Framework application on any host OS
         with no native NuGet dependencies.

      2. Building an x86 or x64 .NET Framework application on and for
         Windows with native NuGet dependencies that do not require
         greater than win7.

     However, any other combination of host operating system, CPU
     architecture, and minimum Windows version will require some
     manual intervention in the project file to set up the right
     RID. (**)

     (*) Building NET4x from non-Windows is still not fully supported:
         https://github.com/dotnet/sdk/issues/335) The point above is
         that this code would not have to change to make the first
         scenario work on non-Windows hosts.

     (**) https://github.com/dotnet/sdk/issues/840 tracks improving
          the default RID selection here to make more non-AnyCPU scenarios
          work without user intervention. The current static evaluation
          requirement limits us.
   -->
  <PropertyGroup Condition="'$(TargetFrameworkIdentifier)' == '.NETFramework' and
                            '$(HasRuntimeOutput)' == 'true' and
                            $([MSBuild]::IsOSPlatform(`Windows`))and
                            '$(RuntimeIdentifier)' == ''">
    <_UsingDefaultRuntimeIdentifier>true</_UsingDefaultRuntimeIdentifier>
    <RuntimeIdentifier Condition="'$(PlatformTarget)' == 'x64'">win7-x64</RuntimeIdentifier>
    <RuntimeIdentifier Condition="'$(PlatformTarget)' == 'x86' or '$(PlatformTarget)' == ''">win7-x86</RuntimeIdentifier>
  </PropertyGroup>

<<<<<<< HEAD
  <PropertyGroup Condition="'$(RuntimeSpecific)' == '' and '$(_TargetFrameworkVersionWithoutV)' != '' and '$(_TargetFrameworkVersionWithoutV)' >= '8.0' and '$(OutputType)' == 'Exe'">
    <RuntimeSpecific>true</RuntimeSpecific>
  </PropertyGroup>

  <PropertyGroup Condition="'$(RuntimeSpecific)' == 'true' and '$(RuntimeIdentifier)' == '' and '$(RuntimeIdentifiers)' == ''">
    <RuntimeIdentifier>$(NETCoreSdkRuntimeIdentifier)</RuntimeIdentifier>
  </PropertyGroup>

  <PropertyGroup Condition="'$(UseCurrentRuntimeIdentifier)' == 'true' or
                 (
=======
  <!-- Edit SelfContained to match the value of PublishSelfContained if we are publishing.
       This Won't affect t:/Publish (because of _IsPublishing), and also won't override a global SelfContained property.-->
  <PropertyGroup Condition="'$(_IsPublishing)' == 'true' and ('$(PublishSelfContained)' == 'true' or '$(PublishSelfContained)' == 'false')">
    <SelfContained>$(PublishSelfContained)</SelfContained>
  </PropertyGroup>

  <PropertyGroup Condition="'$(UseCurrentRuntimeIdentifier)' == ''">
    <UseCurrentRuntimeIdentifier Condition="
>>>>>>> 961db0cc
                 '$(RuntimeIdentifier)' == '' and
                 '$(_IsExecutable)' == 'true' and '$(IsTestProject)' != 'true' and
                 '$(IsRidAgnostic)' != 'true' and
                  (
                    '$(SelfContained)' == 'true' or
                    '$(PublishReadyToRun)' == 'true' or
                    '$(PublishSingleFile)' == 'true' or
                    '$(PublishAot)' == 'true'
                  )">true</UseCurrentRuntimeIdentifier>
  </PropertyGroup>

  <PropertyGroup Condition="'$(UseCurrentRuntimeIdentifier)' == 'true'">
    <RuntimeIdentifier>$(NETCoreSdkPortableRuntimeIdentifier)</RuntimeIdentifier>
  </PropertyGroup>

  <PropertyGroup Condition="'$(_IsPublishing)' == 'true' and '$(PublishRuntimeIdentifier)' != ''">
    <RuntimeIdentifier>$(PublishRuntimeIdentifier)</RuntimeIdentifier>
  </PropertyGroup>
  
  <PropertyGroup Condition="'$(PlatformTarget)' == ''">
    <_UsingDefaultPlatformTarget>true</_UsingDefaultPlatformTarget>
  </PropertyGroup>

  <!-- Determine PlatformTarget (if not already set) from runtime identifier. -->
  <Choose>
    <When Condition="'$(PlatformTarget)' != '' or '$(RuntimeIdentifier)' == ''" />

    <When Condition="$(RuntimeIdentifier.EndsWith('-x86')) or $(RuntimeIdentifier.Contains('-x86-'))">
      <PropertyGroup>
        <PlatformTarget>x86</PlatformTarget>
      </PropertyGroup>
    </When>

    <When Condition="$(RuntimeIdentifier.EndsWith('-x64')) or $(RuntimeIdentifier.Contains('-x64-'))">
      <PropertyGroup>
        <PlatformTarget>x64</PlatformTarget>
      </PropertyGroup>
    </When>

    <When Condition="$(RuntimeIdentifier.EndsWith('-arm')) or $(RuntimeIdentifier.Contains('-arm-'))">
      <PropertyGroup>
        <PlatformTarget>arm</PlatformTarget>
      </PropertyGroup>
    </When>

    <When Condition="$(RuntimeIdentifier.EndsWith('-arm64')) or $(RuntimeIdentifier.Contains('-arm64-'))">
      <PropertyGroup>
        <PlatformTarget>arm64</PlatformTarget>
      </PropertyGroup>
    </When>

    <Otherwise>
      <PropertyGroup>
        <PlatformTarget>AnyCPU</PlatformTarget>
      </PropertyGroup>
    </Otherwise>
  </Choose>

  <!--
    SelfContained was not an option in .NET Core SDK 1.0.
    Default SelfContained based on the RuntimeIdentifier, so projects don't have to explicitly set SelfContained.
    This avoids a breaking change from 1.0 behavior.
    -->
  <PropertyGroup>
    <!-- Detecting property presence is not harmful and can be done in an unconditioned way -->
    <_SelfContainedWasSpecified Condition="'$(SelfContained)' != ''">true</_SelfContainedWasSpecified>
  </PropertyGroup>
  <PropertyGroup Condition="'$(TargetFrameworkIdentifier)' == '.NETCoreApp' and '$(HasRuntimeOutput)' == 'true'">
    <SelfContained Condition="'$(SelfContained)' == '' and '$(RuntimeIdentifier)' != '' and '$(_TargetFrameworkVersionWithoutV)' &lt; '8.0'">true</SelfContained>
    <SelfContained Condition="'$(SelfContained)' == ''">false</SelfContained>
    <_RuntimeIdentifierUsesAppHost Condition="$(RuntimeIdentifier.StartsWith('ios')) or $(RuntimeIdentifier.StartsWith('tvos')) or $(RuntimeIdentifier.StartsWith('maccatalyst')) or $(RuntimeIdentifier.StartsWith('android')) or $(RuntimeIdentifier.StartsWith('browser'))">false</_RuntimeIdentifierUsesAppHost>
    <_RuntimeIdentifierUsesAppHost Condition="'$(_RuntimeIdentifierUsesAppHost)' == ''">true</_RuntimeIdentifierUsesAppHost>
    <UseAppHost Condition="'$(UseAppHost)' == '' and
                           '$(_RuntimeIdentifierUsesAppHost)' == 'true' and
                           ('$(SelfContained)' == 'true' or
                            ('$(RuntimeIdentifier)' != '' and '$(_TargetFrameworkVersionWithoutV)' >= '2.1') or
                            '$(_TargetFrameworkVersionWithoutV)' >= '3.0')">true</UseAppHost>
    <UseAppHost Condition="'$(UseAppHost)' == ''">false</UseAppHost>
  </PropertyGroup>

  <!-- Only use the default apphost if building without a RID and without a deps file path (used by GenerateDeps.proj for CLI tools). -->
  <PropertyGroup Condition="'$(DefaultAppHostRuntimeIdentifier)' == '' and
                            '$(RuntimeIdentifier)' == '' and
                            (('$(UseAppHost)' == 'true' and '$(ProjectDepsFilePath)' == '') or
                            ('$(EnableComHosting)' == 'true' and '$(_IsExecutable)' != 'true') or
                            '$(UseIJWHost)' == 'true')">
    <DefaultAppHostRuntimeIdentifier>$(NETCoreSdkRuntimeIdentifier)</DefaultAppHostRuntimeIdentifier>
    <DefaultAppHostRuntimeIdentifier Condition="$(DefaultAppHostRuntimeIdentifier.StartsWith('win')) and '$(PlatformTarget)' == 'x64'">win-x64</DefaultAppHostRuntimeIdentifier>
    <DefaultAppHostRuntimeIdentifier Condition="$(DefaultAppHostRuntimeIdentifier.StartsWith('win')) and '$(PlatformTarget)' == 'x86'">win-x86</DefaultAppHostRuntimeIdentifier>
    <DefaultAppHostRuntimeIdentifier Condition="$(DefaultAppHostRuntimeIdentifier.StartsWith('win')) and '$(PlatformTarget)' == 'ARM'">win-arm</DefaultAppHostRuntimeIdentifier>
    <DefaultAppHostRuntimeIdentifier Condition="$(DefaultAppHostRuntimeIdentifier.StartsWith('win')) and '$(PlatformTarget)' == 'ARM64'">win-arm64</DefaultAppHostRuntimeIdentifier>
    <!-- If we are running on an M1 with a native SDK and the TFM is < 6.0, we have to use a x64 apphost since there are no osx-arm64 apphosts previous to .NET 6.0. -->
    <DefaultAppHostRuntimeIdentifier Condition="$(DefaultAppHostRuntimeIdentifier.EndsWith('arm64')) and
                                  $(DefaultAppHostRuntimeIdentifier.StartsWith('osx')) and
                                  $([MSBuild]::VersionLessThan('$(_TargetFrameworkVersionWithoutV)', '6.0'))">$(DefaultAppHostRuntimeIdentifier.Replace("arm64", "x64"))</DefaultAppHostRuntimeIdentifier>
    <!-- If we are running on win-arm64 and the TFM is < 5.0, we have to use a x64 apphost since there are no win-arm64 apphosts previous to .NET 5.0. -->
    <DefaultAppHostRuntimeIdentifier Condition="$(DefaultAppHostRuntimeIdentifier.EndsWith('arm64')) and
                                  $(DefaultAppHostRuntimeIdentifier.StartsWith('win')) and
                                  $([MSBuild]::VersionLessThan('$(_TargetFrameworkVersionWithoutV)', '5.0'))">$(DefaultAppHostRuntimeIdentifier.Replace("arm64", "x64"))</DefaultAppHostRuntimeIdentifier>
  </PropertyGroup>

  <Target Name="_CheckForUnsupportedAppHostUsage"
          BeforeTargets="_CheckForInvalidConfigurationAndPlatform"
          Condition="'$(TargetFrameworkIdentifier)' == '.NETCoreApp' and '$(HasRuntimeOutput)' == 'true'">

    <!-- The following RID errors are asserts, and we don't expect them to ever occur. The error message is added as a safeguard.-->
    <NETSdkError Condition="'$(SelfContained)' == 'true' and '$(RuntimeIdentifier)' == ''"
                 ResourceName="ImplicitRuntimeIdentifierResolutionForPublishPropertyFailed"
                 FormatArguments="SelfContained"/>

    <NETSdkError Condition="'$(PublishReadyToRun)' == 'true' and '$(RuntimeIdentifier)' == ''"
                 ResourceName="ImplicitRuntimeIdentifierResolutionForPublishPropertyFailed"
                 FormatArguments="PublishReadyToRun"/>

    <NETSdkError Condition="'$(PublishSingleFile)' == 'true' and '$(RuntimeIdentifier)' == ''"
                ResourceName="ImplicitRuntimeIdentifierResolutionForPublishPropertyFailed"
                FormatArguments="PublishSingleFile"/>

    <NETSdkError Condition="'$(PublishAot)' == 'true' and '$(RuntimeIdentifier)' == ''"
                ResourceName="ImplicitRuntimeIdentifierResolutionForPublishPropertyFailed"
                FormatArguments="PublishAot"/>

    <!-- End of implicit RID resolver checks.-->

    <NETSdkError Condition="'$(PublishSelfContained)' != 'true' and '$(PublishSelfContained)' != 'false' and '$(PublishSelfContained)' != ''"
                ResourceName="PublishSelfContainedMustBeBool"
                FormatArguments="$(PublishSelfContained)"/>

    <NETSdkError Condition="'$(SelfContained)' == 'true' and '$(UseAppHost)' != 'true' and '$(_RuntimeIdentifierUsesAppHost)' == 'true'"
                 ResourceName="CannotUseSelfContainedWithoutAppHost" />

    <NETSdkError Condition="'$(SelfContained)' != 'true' and '$(UseAppHost)' == 'true' and '$(_TargetFrameworkVersionWithoutV)' &lt; '2.1'"
                 ResourceName="FrameworkDependentAppHostRequiresVersion21" />

    <NETSdkError Condition="'$(PublishSingleFile)' == 'true' and '$(_TargetFrameworkVersionWithoutV)' &lt; '3.0'"
                 ResourceName="PublishSingleFileRequiresVersion30" />

    <!-- The TFM version checks for PublishReadyToRun PublishTrimmed only generate warnings in .Net core 3.1
         because we do not want the behavior to be a breaking change compared to version 3.0 -->

    <NETSdkWarning Condition="'$(PublishReadyToRun)' == 'true' and '$(_TargetFrameworkVersionWithoutV)' &lt; '3.0'"
                   ResourceName="PublishReadyToRunRequiresVersion30" />

    <NETSdkWarning Condition="'$(PublishTrimmed)' == 'true' and '$(_TargetFrameworkVersionWithoutV)' &lt; '3.0'"
                   ResourceName="PublishTrimmedRequiresVersion30" />

    <!-- Previously, RuntimeIdentifier (RID) implied SelfContained (SC). A breaking change in 8.0 made it so RID did not activate SC by default.
         So we warn older TFM users before they upgrade to TFM 8.0 or above that they need to add <SelfContained>true</SelfContained> now to keep the same behavior.-->
    <NETSdkWarning Condition="'$(RuntimeIdentifier)' != '' and '$(_TargetFrameworkVersionWithoutV)' != '' and '$(_TargetFrameworkVersionWithoutV)' &lt; '8.0' and '$(_SelfContainedWasSpecified)' != 'true'"
               ResourceName="RuntimeIdentifierWillNoLongerImplySelfContained" />

    <!-- Generate Trimming warnings for WinForms and Wpf applications-->
    <NetSdkError Condition="('$(UseWindowsForms)' == 'true') and ('$(PublishTrimmed)' == 'true') and ('$(_SuppressWinFormsTrimError)' != 'true')"
                 ResourceName="TrimmingWindowsFormsIsNotSupported" />
    <NetSdkError Condition="('$(UseWpf)' == 'true') and ('$(PublishTrimmed)' == 'true') and ('$(_SuppressWpfTrimError)' != 'true')"
                 ResourceName="TrimmingWpfIsNotSupported" />

  </Target>

  <Target Name="_CheckForUnsupportedHostingUsage"
          BeforeTargets="_CheckForInvalidConfigurationAndPlatform"
          Condition="'$(TargetFrameworkIdentifier)' == '.NETCoreApp'">

    <NETSdkWarning Condition="'$(SelfContained)' == 'true' and '$(EnableComHosting)' == 'true'"
                   ResourceName="NoSupportComSelfContained" />

  </Target>

  <Target Name="_CheckAndUnsetUnsupportedPrefer32Bit"
          BeforeTargets="_CheckForInvalidConfigurationAndPlatform"
          Condition="'$(TargetFrameworkIdentifier)' == '.NETCoreApp' and '$(_TargetFrameworkVersionWithoutV)' >= '7.0'">

    <NETSdkWarning Condition="'$(Prefer32Bit)' == 'true'"
                    ResourceName="Prefer32BitIgnoredForNetCoreApp" />

    <PropertyGroup>
      <Prefer32Bit>false</Prefer32Bit>
    </PropertyGroup>

  </Target>

  <Target Name="_CheckForMismatchingPlatform"
          BeforeTargets="_CheckForInvalidConfigurationAndPlatform"
          Condition="'$(RuntimeIdentifier)' != '' and '$(PlatformTarget)' != ''">

    <NETSdkError Condition="'$(PlatformTarget)' != 'AnyCPU' and !$(RuntimeIdentifier.ToUpperInvariant().Contains($(PlatformTarget.ToUpperInvariant())))"
                 ResourceName="CannotHaveRuntimeIdentifierPlatformMismatchPlatformTarget"
                 FormatArguments="$(RuntimeIdentifier);$(PlatformTarget)" />

  </Target>

  <Target Name="_CheckForLanguageAndFeatureCombinationSupport"
          BeforeTargets="_CheckForInvalidConfigurationAndPlatform;ProcessFrameworkReferences">

    <NETSdkError Condition="('$(Language)' == 'C++' and '$(_EnablePackageReferencesInVCProjects)' != 'true') and $(OutputType) != 'library' and '$(TargetFrameworkIdentifier)' == '.NETCoreApp'"
                 ResourceName="NoSupportCppNonDynamicLibraryDotnetCore" />

    <NETSdkError Condition="('$(Language)' == 'C++' and '$(_EnablePackageReferencesInVCProjects)' != 'true') and $(EnableComHosting) == 'true'"
                 ResourceName="NoSupportCppEnableComHosting" />

    <NETSdkError Condition="('$(Language)' == 'C++' and '$(_EnablePackageReferencesInVCProjects)' != 'true') and $(SelfContained) == 'true'"
                 ResourceName="NoSupportCppSelfContained" />

  </Target>

  <Target Name="_CheckForNETCoreSdkIsPreview"
          BeforeTargets="_CheckForInvalidConfigurationAndPlatform"
          Condition=" '$(_NETCoreSdkIsPreview)' == 'true' AND '$(SuppressNETCoreSdkPreviewMessage)' != 'true' ">
    <ShowPreviewMessage />
  </Target>

  <!-- Projects which don't use Microsoft.NET.Sdk will typically define the OutputPath directly (usually in a
       Configuration-specific PropertyGroup), so in that case we won't append to it by default. -->
  <PropertyGroup Condition="'$(UsingNETSdkDefaults)' == 'true'">
    <!-- Projects can opt out of having the RID appended to the output path by setting this to false. -->
    <AppendRuntimeIdentifierToOutputPath Condition="'$(AppendRuntimeIdentifierToOutputPath)' == ''">true</AppendRuntimeIdentifierToOutputPath>
  </PropertyGroup>

  <!--
    Append $(RuntimeIdentifier) directory to output and intermediate paths to prevent bin clashes between
    targets.

    But do not append the implicit default runtime identifier for .NET Framework apps as that would
    append a RID the user never mentioned in the path and do so even in the AnyCPU case.
   -->
  <PropertyGroup Condition="'$(AppendRuntimeIdentifierToOutputPath)' == 'true' and '$(RuntimeIdentifier)' != '' and '$(_UsingDefaultRuntimeIdentifier)' != 'true'">
    <IntermediateOutputPath>$(IntermediateOutputPath)$(RuntimeIdentifier)\</IntermediateOutputPath>
    <OutputPath>$(OutputPath)$(RuntimeIdentifier)\</OutputPath>
  </PropertyGroup>

  <UsingTask TaskName="Microsoft.NET.Build.Tasks.GetDefaultPlatformTargetForNetFramework"
           AssemblyFile="$(MicrosoftNETBuildTasksAssembly)" />

  <!--
    Switch our default .NETFramework CPU architecture choice back to AnyCPU before
    compiling the exe if no copy-local native dependencies were resolved from NuGet
  -->
  <Target Name="AdjustDefaultPlatformTargetForNetFrameworkExeWithNoNativeCopyLocalItems"
          AfterTargets="ResolvePackageAssets"
          BeforeTargets="CoreCompile"
          Condition="'$(_UsingDefaultPlatformTarget)' == 'true' and
                     '$(_UsingDefaultRuntimeIdentifier)' == 'true'">

    <GetDefaultPlatformTargetForNetFramework PackageDependencies="@(PackageDependencies)"
                                             NativeCopyLocalItems="@(NativeCopyLocalItems)">

      <Output TaskParameter="DefaultPlatformTarget" PropertyName="PlatformTarget" />

    </GetDefaultPlatformTargetForNetFramework>
  </Target>

</Project><|MERGE_RESOLUTION|>--- conflicted
+++ resolved
@@ -61,18 +61,14 @@
     <RuntimeIdentifier Condition="'$(PlatformTarget)' == 'x86' or '$(PlatformTarget)' == ''">win7-x86</RuntimeIdentifier>
   </PropertyGroup>
 
-<<<<<<< HEAD
   <PropertyGroup Condition="'$(RuntimeSpecific)' == '' and '$(_TargetFrameworkVersionWithoutV)' != '' and '$(_TargetFrameworkVersionWithoutV)' >= '8.0' and '$(OutputType)' == 'Exe'">
     <RuntimeSpecific>true</RuntimeSpecific>
   </PropertyGroup>
 
-  <PropertyGroup Condition="'$(RuntimeSpecific)' == 'true' and '$(RuntimeIdentifier)' == '' and '$(RuntimeIdentifiers)' == ''">
+  <PropertyGroup Condition="'$(RuntimeSpecific)' == 'true' and '$(RuntimeIdentifier)' == ''">
     <RuntimeIdentifier>$(NETCoreSdkRuntimeIdentifier)</RuntimeIdentifier>
   </PropertyGroup>
 
-  <PropertyGroup Condition="'$(UseCurrentRuntimeIdentifier)' == 'true' or
-                 (
-=======
   <!-- Edit SelfContained to match the value of PublishSelfContained if we are publishing.
        This Won't affect t:/Publish (because of _IsPublishing), and also won't override a global SelfContained property.-->
   <PropertyGroup Condition="'$(_IsPublishing)' == 'true' and ('$(PublishSelfContained)' == 'true' or '$(PublishSelfContained)' == 'false')">
@@ -81,7 +77,6 @@
 
   <PropertyGroup Condition="'$(UseCurrentRuntimeIdentifier)' == ''">
     <UseCurrentRuntimeIdentifier Condition="
->>>>>>> 961db0cc
                  '$(RuntimeIdentifier)' == '' and
                  '$(_IsExecutable)' == 'true' and '$(IsTestProject)' != 'true' and
                  '$(IsRidAgnostic)' != 'true' and

--- conflicted
+++ resolved
@@ -366,11 +366,9 @@
 
   <UsingTask TaskName="Microsoft.NET.Build.Tasks.GetDefaultPlatformTargetForNetFramework"
            AssemblyFile="$(MicrosoftNETBuildTasksAssembly)" />
-<<<<<<< HEAD
   <UsingTask TaskName="Microsoft.NET.Build.Tasks.PickBestRid"
-=======
+           AssemblyFile="$(MicrosoftNETBuildTasksAssembly)" />
   <UsingTask TaskName="Microsoft.NET.Build.Tasks.SelectRuntimeIdentifierSpecificItems"
->>>>>>> 77050e3e
            AssemblyFile="$(MicrosoftNETBuildTasksAssembly)" />
 
   <!--

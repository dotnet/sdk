--- conflicted
+++ resolved
@@ -69,12 +69,8 @@
                    '$(SelfContained)' == 'true' or
                    '$(PublishReadyToRun)' == 'true' or
                    '$(PublishSingleFile)' == 'true' or
-<<<<<<< HEAD
                    '$(PublishAot)' == 'true' or
                    '$(PublishSelfContained)' == 'true'
-=======
-                   '$(PublishAot)' == 'true'
->>>>>>> 7a6c1bbc
                    )
                  )">
     <RuntimeIdentifier>$(NETCoreSdkPortableRuntimeIdentifier)</RuntimeIdentifier>
@@ -171,17 +167,10 @@
                  ResourceName="ImplicitRuntimeIdentifierResolutionForPublishPropertyFailed"
                  FormatArguments="SelfContained"/>
 
-<<<<<<< HEAD
-    <NETSdkError Condition="
-    (
-    '$(PublishAot)' == 'true' or
-    '$(PublishSingleFile)' == 'true' or
-    '$(PublishReadyToRun)' == 'true' or
-    '$(PublishSelfContained)' == 'true'
-    ) and '$(RuntimeIdentifier)' == ''"
-                 ResourceName="ImplicitRuntimeIdentifierResolutionForPublishPropertyFailed" />
-
-=======
+    <NETSdkError Condition="'$(PublishSelfContained)' == 'true' and '$(RuntimeIdentifier)' == ''"
+                 ResourceName="ImplicitRuntimeIdentifierResolutionForPublishPropertyFailed"
+                 FormatArguments="PublishSelfContained"/>
+
     <NETSdkError Condition="'$(PublishReadyToRun)' == 'true' and '$(RuntimeIdentifier)' == ''"
                  ResourceName="ImplicitRuntimeIdentifierResolutionForPublishPropertyFailed"
                  FormatArguments="PublishReadyToRun"/>
@@ -195,7 +184,6 @@
                 FormatArguments="PublishAot"/>
 
     <!-- End of implicit RID resolver checks.-->
->>>>>>> 7a6c1bbc
     <NETSdkError Condition="'$(SelfContained)' == 'true' and '$(UseAppHost)' != 'true' and '$(_RuntimeIdentifierUsesAppHost)' == 'true'"
                  ResourceName="CannotUseSelfContainedWithoutAppHost" />
 

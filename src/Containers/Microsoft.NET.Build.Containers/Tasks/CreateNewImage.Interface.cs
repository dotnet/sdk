﻿// Licensed to the .NET Foundation under one or more agreements.
// The .NET Foundation licenses this file to you under the MIT license.

using Microsoft.Build.Framework;
using Microsoft.NET.Build.Containers.Resources;

namespace Microsoft.NET.Build.Containers.Tasks;

partial class CreateNewImage
{
    /// <summary>
    /// The path to the folder containing `containerize.dll`.
    /// </summary>
    /// <remarks>
    /// Used only for the ToolTask implementation of this task.
    /// </remarks>
    public string ContainerizeDirectory { get; set; }

    /// <summary>
    /// The base registry to pull from.
    /// Ex: mcr.microsoft.com
    /// </summary>
    public string BaseRegistry { get; set; }

    /// <summary>
    /// The base image to pull.
    /// Ex: dotnet/runtime
    /// </summary>
    [Required]
    public string BaseImageName { get; set; }

    /// <summary>
    /// The base image tag.
    /// Ex: 6.0
    /// </summary>
    public string BaseImageTag { get; set; }

    /// <summary>
    /// The base image digest.
    /// Ex: sha256:12345...
    /// </summary>
    public string BaseImageDigest { get; set; }

    /// <summary>
    /// The registry to push to.
    /// </summary>
    public string OutputRegistry { get; set; }

    /// <summary>
    /// The file path to which to write a tar.gz archive of the container image.
    /// </summary>
    public string ArchiveOutputPath { get; set; }

    /// <summary>
    /// The kind of local registry to use, if any.
    /// </summary>
    public string LocalRegistry { get; set; }

    /// <summary>
    /// The name of the output image that will be pushed to the registry.
    /// </summary>
    [Required]
    public string Repository { get; set; }

    /// <summary>
    /// The tag to associate with the new image.
    /// </summary>
    [Required]
    public string[] ImageTags { get; set; }

    /// <summary>
    /// The directory for the build outputs to be published.
    /// Constructed from "$(MSBuildProjectDirectory)\$(PublishDir)"
    /// </summary>
    [Required]
    public string PublishDirectory { get; set; }

    /// <summary>
    /// The working directory of the container.
    /// </summary>
    [Required]
    public string WorkingDirectory { get; set; }

    /// <summary>
    /// The entrypoint application of the container.
    /// </summary>
    [Required]
    public ITaskItem[] Entrypoint { get; set; }

    /// <summary>
    /// Arguments to pass alongside Entrypoint.
    /// </summary>
    public ITaskItem[] EntrypointArgs { get; set; }

    /// <summary>
    /// Default arguments passed. These can be overridden by the user when the container is created.
    /// </summary>
    public ITaskItem[] DefaultArgs { get; set; }

    /// <summary>
    /// The file name and arguments that launch the application. For example: ['dotnet', 'app.dll'].
    /// </summary>
    public ITaskItem[] AppCommand { get; set; }

    /// <summary>
    /// Arguments always passed to the application.
    /// </summary>
    public ITaskItem[] AppCommandArgs { get; set; }

    /// <summary>
    /// The Dockerfile instruction used for AppCommand. Can be set to 'DefaultArgs', 'Entrypoint', 'None', '' (default).
    /// </summary>
    public string AppCommandInstruction { get; set; }

    /// <summary>
    /// Ports that the application declares that it will use.
    /// Note that this means nothing to container hosts, by default -
    /// it's mostly documentation.
    /// </summary>
    public ITaskItem[] ExposedPorts { get; set; }

    /// <summary>
    /// Labels that the image configuration will include in metadata
    /// </summary>
    public ITaskItem[] Labels { get; set; }

    /// <summary>
    /// Container environment variables to set.
    /// </summary>
    public ITaskItem[] ContainerEnvironmentVariables { get; set; }

    /// <summary>
    /// The RID to use to determine the host manifest if the parent container is a manifest list
    /// </summary>
    [Required]
    public string ContainerRuntimeIdentifier { get; set; }

    /// <summary>
    /// The path to the runtime identifier graph file. This is used to compute RID compatibility for Image Manifest List entries.
    /// </summary>
    [Required]
    public string RuntimeIdentifierGraphPath { get; set; }

    /// <summary>
    /// The username or UID which is a platform-specific structure that allows specific control over which user the process run as.
    /// This acts as a default value to use when the value is not specified when creating a container.
    /// For Linux based systems, all of the following are valid: user, uid, user:group, uid:gid, uid:group, user:gid.
    /// If group/gid is not specified, the default group and supplementary groups of the given user/uid in /etc/passwd and /etc/group from the container are applied.
    /// If group/gid is specified, supplementary groups from the container are ignored.
    /// </summary>
    public string ContainerUser { get; set; }

    /// <summary>
    /// If true, the tooling may create labels on the generated images.
    /// </summary>
    [Required]
    public bool GenerateLabels { get; set; }

    /// <summary>
    /// If true, the tooling will generate an <c>org.opencontainers.image.base.digest</c> label on the generated images containing the digest of the chosen base image.
    /// </summary>
    /// <remarks>
    /// Normally this would have been handled in the container targets, but we do not currently _fetch_ the digest of the base image in pure MSBuild, so we do it during generation-time.
    /// </remarks>
    [Required]
    public bool GenerateDigestLabel { get; set; }

    /// <summary>
    /// Set to either 'OCI', 'Docker', or null. If unset, the generated images' mediaType will be that of the base image. If set, the generated image will be given the specified media type.
    /// </summary>
    public string? ImageFormat { get; set; }

<<<<<<< HEAD
=======
    /// If true, the tooling will skip the publishing step.
    /// </summary>
    public bool SkipPublishing { get; set; }

>>>>>>> 14158f82
    [Output]
    public string GeneratedContainerManifest { get; set; }

    [Output]
    public string GeneratedContainerConfiguration { get; set; }

    [Output]
    public string GeneratedContainerDigest { get; set; }

    [Output]
    public string GeneratedArchiveOutputPath { get; set; }

    [Output]
    public string GeneratedContainerMediaType { get; set; }

    [Output]
    public ITaskItem[] GeneratedContainerNames { get; set; }

    public CreateNewImage()
    {
        ContainerizeDirectory = "";
        ToolExe = "";
        ToolPath = "";
        BaseRegistry = "";
        BaseImageName = "";
        BaseImageTag = "";
        BaseImageDigest = "";
        OutputRegistry = "";
        ArchiveOutputPath = "";
        Repository = "";
        ImageTags = Array.Empty<string>();
        PublishDirectory = "";
        WorkingDirectory = "";
        Entrypoint = Array.Empty<ITaskItem>();
        EntrypointArgs = Array.Empty<ITaskItem>();
        DefaultArgs = Array.Empty<ITaskItem>();
        AppCommand = Array.Empty<ITaskItem>();
        AppCommandArgs = Array.Empty<ITaskItem>();
        AppCommandInstruction = "";
        Labels = Array.Empty<ITaskItem>();
        ExposedPorts = Array.Empty<ITaskItem>();
        ContainerEnvironmentVariables = Array.Empty<ITaskItem>();
        ContainerRuntimeIdentifier = "";
        RuntimeIdentifierGraphPath = "";
        LocalRegistry = "";
        ContainerUser = "";

        GeneratedContainerConfiguration = "";
        GeneratedContainerManifest = "";
        GeneratedContainerDigest = "";
        GeneratedArchiveOutputPath = "";
        GeneratedContainerMediaType = "";
        GeneratedContainerNames = Array.Empty<ITaskItem>();

        GenerateLabels = false;
        GenerateDigestLabel = false;

        TaskResources = Resource.Manager;
    }
}<|MERGE_RESOLUTION|>--- conflicted
+++ resolved
@@ -170,13 +170,10 @@
     /// </summary>
     public string? ImageFormat { get; set; }
 
-<<<<<<< HEAD
-=======
     /// If true, the tooling will skip the publishing step.
     /// </summary>
     public bool SkipPublishing { get; set; }
 
->>>>>>> 14158f82
     [Output]
     public string GeneratedContainerManifest { get; set; }
 

--- conflicted
+++ resolved
@@ -22,19 +22,11 @@
     internal const string HostObjectPass = "DOTNET_CONTAINER_REGISTRY_PWORD";
     internal const string HostObjectPassLegacy = "SDK_CONTAINER_REGISTRY_PWORD";
 
-<<<<<<< HEAD
-    internal const string PushHostObjectUser = "SDK_CONTAINER_PUSH_REGISTRY_UNAME";
-    internal const string PushHostObjectPass = "SDK_CONTAINER_PUSH_REGISTRY_PWORD";
-
-    internal const string PullHostObjectUser = "SDK_CONTAINER_PULL_REGISTRY_UNAME";
-    internal const string PullHostObjectPass = "SDK_CONTAINER_PULL_REGISTRY_PWORD";
-=======
     internal const string PushHostObjectUser = "DOTNET_CONTAINER_PUSH_REGISTRY_UNAME";
     internal const string PushHostObjectPass = "DOTNET_CONTAINER_PUSH_REGISTRY_PWORD";
 
     internal const string PullHostObjectUser = "DOTNET_CONTAINER_PULL_REGISTRY_UNAME";
     internal const string PullHostObjectPass = "DOTNET_CONTAINER_PULL_REGISTRY_PWORD";
->>>>>>> 32da20b8
 
     internal const string DockerRegistryAlias = "docker.io";
     

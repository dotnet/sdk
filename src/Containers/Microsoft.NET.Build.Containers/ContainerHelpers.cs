--- conflicted
+++ resolved
@@ -16,16 +16,11 @@
 namespace Microsoft.NET.Build.Containers;
 public static class ContainerHelpers
 {
-<<<<<<< HEAD
-    internal const string HostObjectUser = "SDK_CONTAINER_REGISTRY_UNAME";
-    internal const string HostObjectPass = "SDK_CONTAINER_REGISTRY_PWORD";
-=======
     internal const string HostObjectUser = "DOTNET_CONTAINER_REGISTRY_UNAME";
     internal const string HostObjectUserLegacy = "SDK_CONTAINER_REGISTRY_UNAME";
 
     internal const string HostObjectPass = "DOTNET_CONTAINER_REGISTRY_PWORD";
     internal const string HostObjectPassLegacy = "SDK_CONTAINER_REGISTRY_PWORD";
->>>>>>> 00f711ef
 
     internal const string PushHostObjectUser = "SDK_CONTAINER_PUSH_REGISTRY_UNAME";
     internal const string PushHostObjectPass = "SDK_CONTAINER_PUSH_REGISTRY_PWORD";

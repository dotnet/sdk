--- conflicted
+++ resolved
@@ -97,19 +97,11 @@
         <target state="translated">CONTAINER1009: nie można załadować obrazu do lokalnego demona platformy Docker. stdout: {0}</target>
         <note>{StrBegin="CONTAINER1009: "}</note>
       </trans-unit>
-<<<<<<< HEAD
       <trans-unit id="ImagePullNotSupported">
         <source>CONTAINER1010: Pulling images from local Docker daemon is not supported.</source>
         <target state="translated">CONTAINER1010: ściąganie obrazów z lokalnego demona platformy Docker nie jest obsługiwane.</target>
         <note>{StrBegin="CONTAINER1010: "}</note>
       </trans-unit>
-      <trans-unit id="InvalidContainerRepository">
-        <source>CONTAINER2014: Invalid {0}: {1}.</source>
-        <target state="translated">CONTAINER2014: Nieprawidłowy element {0}: {1}.</target>
-        <note>{StrBegin="CONTAINER2014: "}</note>
-      </trans-unit>
-=======
->>>>>>> 5cf69091
       <trans-unit id="InvalidEnvVar">
         <source>CONTAINER2015: {0}: '{1}' was not a valid Environment Variable. Ignoring.</source>
         <target state="translated">CONTAINER2015: {0}: „{1}” nie jest prawidłową zmienną środowiskową. Ignorowanie.</target>

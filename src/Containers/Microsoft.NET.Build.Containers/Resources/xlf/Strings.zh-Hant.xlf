﻿<?xml version="1.0" encoding="utf-8"?>
<xliff xmlns="urn:oasis:names:tc:xliff:document:1.2" xmlns:xsi="http://www.w3.org/2001/XMLSchema-instance" version="1.2" xsi:schemaLocation="urn:oasis:names:tc:xliff:document:1.2 xliff-core-1.2-transitional.xsd">
  <file datatype="xml" source-language="en" target-language="zh-Hant" original="../Strings.resx">
    <body>
      <trans-unit id="AmazonRegistryFailed">
        <source>CONTAINER1002: Request to Amazon Elastic Container Registry failed prematurely. This is often caused when the target repository does not exist in the registry.</source>
        <target state="translated">CONTAINER1002: 對 Amazon 彈性容器登錄的要求提前失敗。這通常是在目標存放庫不存在於登錄中時所導致。</target>
        <note>{StrBegin="CONTAINER1002: "}</note>
      </trans-unit>
      <trans-unit id="AmbiguousTags">
        <source>CONTAINER2008: Both {0} and {1} were provided, but only one or the other is allowed.</source>
        <target state="translated">CONTAINER2008: 同時提供了 {0} 和 {1}，但只允許兩者之一。</target>
        <note>{StrBegin="CONTAINER2008: "}</note>
      </trans-unit>
      <trans-unit id="AppCommandArgsSetNoAppCommand">
        <source>CONTAINER2025: ContainerAppCommandArgs are provided without specifying a ContainerAppCommand.</source>
        <target state="translated">CONTAINER2025: 提供了 ContainerAppCommandArgs 但未指定 ContainerAppCommand。</target>
        <note>{StrBegin="CONTAINER2025: "}</note>
      </trans-unit>
      <trans-unit id="AppCommandSetNotUsed">
        <source>CONTAINER2026: ContainerAppCommand and ContainerAppCommandArgs must be empty when ContainerAppCommandInstruction is '{0}'.</source>
        <target state="translated">CONTAINER2026: 當 ContainerAppCommandInstruction 為 '{0}' 時，ContainerAppCommand 和 ContainerAppCommandArgs 必須是空白。</target>
        <note>{StrBegin="CONTAINER2026: "}</note>
      </trans-unit>
      <trans-unit id="ArchiveRegistry_PushInfo">
        <source>local archive at '{0}'</source>
        <target state="translated">位於 '{0}' 的本機封存</target>
        <note>{0} is the path to the file written</note>
      </trans-unit>
      <trans-unit id="BaseEntrypointOverwritten">
        <source>CONTAINER2022: The base image has an entrypoint that will be overwritten to start the application. Set ContainerAppCommandInstruction to 'Entrypoint' if this is desired. To preserve the base image entrypoint, set ContainerAppCommandInstruction to 'DefaultArgs'.</source>
        <target state="translated">CONTAINER2022: 基礎映像有一個進入點，將被覆寫以啟動應用程式。如果這是預期的行為，請將 ContainerAppCommandInstruction 設定為 'Entrypoint'。若要保留基礎映像進入點，請將 ContainerAppCommandInstruction 設定為 'DefaultArgs'。</target>
        <note>{StrBegin="CONTAINER2022: "}</note>
      </trans-unit>
      <trans-unit id="BaseImageNameParsingFailed">
        <source>CONTAINER2009: Could not parse {0}: {1}</source>
        <target state="translated">CONTAINER2009: 無法剖析 {0}: {1}</target>
        <note>{StrBegin="CONTAINER2009: "}</note>
      </trans-unit>
      <trans-unit id="BaseImageNameRegistryFallback">
        <source>CONTAINER2020: {0} does not specify a registry and will be pulled from Docker Hub. Please prefix the name with the image registry, for example: '{1}/&lt;image&gt;'.</source>
        <target state="translated">CONTAINER2020: {0} 未指定登錄，並將從 Docker Hub 提取。請在名稱前面加上映像登錄，例如: '{1}/&lt;image&gt;'。</target>
        <note>{StrBegin="CONTAINER2020: "}</note>
      </trans-unit>
      <trans-unit id="BaseImageNameWithSpaces">
        <source>CONTAINER2013: {0} had spaces in it, replacing with dashes.</source>
        <target state="translated">CONTAINER2013: {0} 有空格，正在以虛線取代。</target>
        <note>{StrBegin="CONTAINER2013: "}</note>
      </trans-unit>
      <trans-unit id="BaseImageNotFound">
        <source>CONTAINER1011: Couldn't find matching base image for {0} that matches RuntimeIdentifier {1}.</source>
        <target state="translated">CONTAINER1011: 找不到 {0} 符合 RuntimeIdentifier 的 {1} 相符基本映像。</target>
        <note>{StrBegin="CONTAINER1011: "}</note>
      </trans-unit>
      <trans-unit id="BlobUploadFailed">
        <source>CONTAINER1001: Failed to upload blob using {0}; received status code '{1}'.</source>
        <target state="translated">CONTAINER1001: 無法使用 {0} 上傳 blob; 收到狀態碼 '{1}'。</target>
        <note>{StrBegin="CONTAINER1001: "}</note>
      </trans-unit>
      <trans-unit id="BuildingImageIndex">
        <source>Building image index '{0}' on top of manifests {1}.</source>
        <target state="translated">正在將映像索引 '{0}' 在指令清單頂端 {1}。</target>
        <note>
      {0} is the name of the image index and its tag, {1} is the list of manifests digests
    </note>
      </trans-unit>
      <trans-unit id="ContainerBuilder_ImageUploadedToLocalDaemon">
        <source>Pushed image '{0}' to {1}.</source>
        <target state="translated">已將影像 '{0}' 推送至 {1}。</target>
        <note />
      </trans-unit>
      <trans-unit id="ContainerBuilder_ImageUploadedToRegistry">
        <source>Pushed image '{0}' to registry '{1}'.</source>
        <target state="translated">已將影像 '{0}' 推送至登錄 '{1}'。</target>
        <note />
      </trans-unit>
      <trans-unit id="ContainerBuilder_StartBuildingImage">
        <source>Building image '{0}' with tags '{1}' on top of base image '{2}'.</source>
        <target state="translated">在基礎映像 '{2}' 上建立具有標記 '{1}' 的映像 '{0}'。</target>
        <note />
      </trans-unit>
      <trans-unit id="ContainerBuilder_StartBuildingImageForRid">
        <source>Building image '{0}' for runtime identifier '{1}' on top of base image '{2}'.</source>
        <target state="new">Building image '{0}' for runtime identifier '{1}' on top of base image '{2}'.</target>
        <note />
      </trans-unit>
      <trans-unit id="CouldntDeserializeJsonToken">
        <source>CONTAINER1007: Could not deserialize token from JSON.</source>
        <target state="translated">CONTAINER1007: 無法從 JSON 還原序列化權杖。</target>
        <note>{StrBegin="CONTAINER1007: "}</note>
      </trans-unit>
      <trans-unit id="CouldntRecognizeRegistry">
        <source>CONTAINER2012: Could not recognize registry '{0}'.</source>
        <target state="translated">CONTAINER2012: 無法識別登錄 '{0}'。</target>
        <note>{StrBegin="CONTAINER2012: "}</note>
      </trans-unit>
      <trans-unit id="DockerCli_PushInfo">
        <source>local registry via '{0}'</source>
        <target state="translated">透過 '{0}' 的本機登錄</target>
        <note>{0} is the command used</note>
      </trans-unit>
      <trans-unit id="DockerInfoFailed">
        <source>CONTAINER3002: Failed to get docker info({0})\n{1}\n{2}</source>
        <target state="translated">CONTAINER3002: 無法取得 Docker 資訊({0})\n{1}\n{2}</target>
        <note>{StrBegin="CONTAINER3002: "}</note>
      </trans-unit>
      <trans-unit id="DockerInfoFailed_Ex">
        <source>CONTAINER3002: Failed to get docker info: {0}</source>
        <target state="translated">CONTAINER3002: 無法取得 Docker 資訊: {0}</target>
        <note>{StrBegin="CONTAINER3002: "}</note>
      </trans-unit>
      <trans-unit id="ContainerRuntimeProcessCreationFailed">
        <source>CONTAINER3001: Failed creating {0} process.</source>
        <target state="translated">CONTAINER3001: 無法建立 {0} 程序。</target>
        <note>CONTAINER3001: {0} is the name of the command we failed to run, usually 'docker' or 'podman'.</note>
      </trans-unit>
      <trans-unit id="EmptyOrWhitespacePropertyIgnored">
        <source>CONTAINER4006: Property '{0}' is empty or contains whitespace and will be ignored.</source>
        <target state="translated">CONTAINER4006: 屬性 '{0}' 空的或包含空白字元，將被忽略。</target>
        <note>{StrBegin="CONTAINER4006: "}</note>
      </trans-unit>
      <trans-unit id="EmptyValuesIgnored">
        <source>CONTAINER4004: Items '{0}' contain empty item(s) which will be ignored.</source>
        <target state="translated">CONTAINER4004: 項目 '{0}' 包含將被忽略的空項目。</target>
        <note>{StrBegin="CONTAINER4004: "}</note>
      </trans-unit>
      <trans-unit id="EntrypointAndAppCommandArgsSetNoAppCommandInstruction">
        <source>CONTAINER2023: A ContainerEntrypoint and ContainerAppCommandArgs are provided. ContainerAppInstruction must be set to configure how the application is started. Valid instructions are {0}.</source>
        <target state="translated">CONTAINER2023: 提供了 ContainerEntrypoint 和 ContainerAppCommandArgs。必須設定 ContainerAppInstruction 以設定應用程式的啟動方式。有效的指示為 {0}。</target>
        <note>{StrBegin="CONTAINER2023: "}</note>
      </trans-unit>
      <trans-unit id="EntrypointSetNoAppCommandInstruction">
        <source>CONTAINER2027: A ContainerEntrypoint is provided. ContainerAppInstruction must be set to configure how the application is started. Valid instructions are {0}.</source>
        <target state="translated">CONTAINER2027: 提供了 ContainerEntrypoint。必須設定 ContainerAppInstruction 以設定應用程式的啟動方式。有效的指示為 {0}。</target>
        <note>{StrBegin="CONTAINER2027: "}</note>
      </trans-unit>
      <trans-unit id="EntrypointArgsSetNoEntrypoint">
        <source>CONTAINER2024: ContainerEntrypointArgs are provided without specifying a ContainerEntrypoint.</source>
        <target state="translated">CONTAINER2024: 提供了 ContainerEntrypointArgs 但未指定 ContainerEntrypoint。</target>
        <note>{StrBegin="CONTAINER2024: "}</note>
      </trans-unit>
      <trans-unit id="EntrypointArgsSetPreferAppCommandArgs">
        <source>CONTAINER2029: ContainerEntrypointArgsSet are provided. Change to use ContainerAppCommandArgs for arguments that must always be set, or ContainerDefaultArgs for arguments that can be overridden when the container is created.</source>
        <target state="translated">CONTAINER2029: 提供了 ContainerEntrypointArgsSet。請針對一律必須設定的引數變更為使用 ContainerAppCommandArgs，或針對建立容器時可覆寫的引數使用 ContainerDefaultArgs。</target>
        <note>{StrBegin="CONTAINER2029: "}</note>
      </trans-unit>
      <trans-unit id="EntrypointConflictAppCommand">
        <source>CONTAINER2028: ContainerEntrypoint can not be combined with ContainerAppCommandInstruction '{0}'.</source>
        <target state="translated">CONTAINER2028: ContainerEntrypoint 無法與 ContainerAppCommandInstruction '{0}' 結合。</target>
        <note>{StrBegin="CONTAINER2028: "}</note>
      </trans-unit>
      <trans-unit id="FailedRetrievingCredentials">
        <source>CONTAINER1008: Failed retrieving credentials for "{0}": {1}</source>
        <target state="translated">CONTAINER1008: 無法擷取 "{0}" 的認證: {1}</target>
        <note>{StrBegin="CONTAINER1008: "}</note>
      </trans-unit>
      <trans-unit id="GenerateDigestLabelWithoutGenerateLabels">
        <source>CONTAINER2030: GenerateLabels was disabled but GenerateDigestLabel was enabled - no digest label will be created.</source>
        <target state="translated">CONTAINER2030: GenerateLabels 已停用，但 GenerateDigestLabel 已啟用 - 將不會建立摘要標籤。</target>
        <note>{StrBegin="CONTAINER2030: "}</note>
      </trans-unit>
      <trans-unit id="HostObjectNotDetected">
        <source>No host object detected.</source>
        <target state="translated">未偵測到主機物件。</target>
        <note />
      </trans-unit>
      <trans-unit id="ImageConfigMissingArchitecture">
        <source>Cannot create image index because at least one of the provided images' config is missing 'architecture'.</source>
        <target state="new">Cannot create image index because at least one of the provided images' config is missing 'architecture'.</target>
        <note />
      </trans-unit>
      <trans-unit id="ImageConfigMissingOs">
        <source>Cannot create image index because at least one of the provided images' config is missing 'os'.</source>
        <target state="new">Cannot create image index because at least one of the provided images' config is missing 'os'.</target>
        <note />
      </trans-unit>
      <trans-unit id="ImageIndexUploadedToRegistry">
        <source>Pushed image index '{0}' to registry '{1}'.</source>
        <target state="translated">已將影像 '{0}' 推送至登錄 '{1}'。</target>
        <note />
      </trans-unit>
      <trans-unit id="ImageIndex_PodmanNotSupported">
        <source>Image index creation for Podman is not supported.</source>
        <target state="new">Image index creation for Podman is not supported.</target>
        <note />
      </trans-unit>
      <trans-unit id="ImageLoadFailed">
        <source>CONTAINER1009: Failed to load image from local registry. stdout: {0}</source>
        <target state="translated">CONTAINER1009: 無法從本機登錄載入映像。stdout: {0}</target>
        <note>{StrBegin="CONTAINER1009: "}</note>
      </trans-unit>
      <trans-unit id="ImageLoadFailed_ContainerdStoreDisabled">
        <source>CONTAINER1020: Failed to load image because containerd image store is not enabled for Docker. Tip: You can enable it by checking 'Use containerd for pulling and storing images' in Docker Desktop settings.</source>
        <target state="new">CONTAINER1020: Failed to load image because containerd image store is not enabled for Docker. Tip: You can enable it by checking 'Use containerd for pulling and storing images' in Docker Desktop settings.</target>
        <note>{StrBegin="CONTAINER1020: "}</note>
      </trans-unit>
      <trans-unit id="ImagePullNotSupported">
        <source>CONTAINER1010: Pulling images from local registry is not supported.</source>
        <target state="translated">CONTAINER1010: 不支援從本機登錄提取映像。</target>
        <note>{StrBegin="CONTAINER1010: "}</note>
      </trans-unit>
      <trans-unit id="ImagesEmpty">
<<<<<<< HEAD
        <source>Cannot create image index because no images were provided.</source>
        <target state="new">Cannot create image index because no images were provided.</target>
=======
        <source>Cannot create manifest list (image index) because no images were provided.</source>
        <target state="translated">無法建立映射索引) (指令清單清單，因為未提供影像。</target>
>>>>>>> ffe4458b
        <note />
      </trans-unit>
      <trans-unit id="InvalidContainerImageFormat">
        <source>CONTAINER2031: The container image format '{0}' is not supported. Supported formats are '{1}'.</source>
        <target state="new">CONTAINER2031: The container image format '{0}' is not supported. Supported formats are '{1}'.</target>
        <note>{StrBegins="CONTAINER2031: "}</note>
      </trans-unit>
      <trans-unit id="InvalidEnvVar">
        <source>CONTAINER2015: {0}: '{1}' was not a valid Environment Variable. Ignoring.</source>
        <target state="translated">CONTAINER2015: {0}: '{1}' 不是有效的環境變數。正在忽略。</target>
        <note>{StrBegin="CONTAINER2015: "}</note>
      </trans-unit>
      <trans-unit id="InvalidImageConfig">
        <source>Cannot create image index because at least one of the provided images' config is invalid.</source>
        <target state="new">Cannot create image index because at least one of the provided images' config is invalid.</target>
        <note />
      </trans-unit>
      <trans-unit id="InvalidImageManifest">
        <source>Cannot create image index because at least one of the provided images' manifest is invalid.</source>
        <target state="new">Cannot create image index because at least one of the provided images' manifest is invalid.</target>
        <note />
      </trans-unit>
      <trans-unit id="InvalidImageMetadata">
<<<<<<< HEAD
        <source>Cannot create image index because provided images are invalid. Items must have 'Config', 'Manifest', 'ManifestMediaType' and 'ManifestDigest' metadata.</source>
        <target state="new">Cannot create image index because provided images are invalid. Items must have 'Config', 'Manifest', 'ManifestMediaType' and 'ManifestDigest' metadata.</target>
=======
        <source>Cannot create manifest list (image index) because provided images are invalid. Items must have 'Config', 'Manifest', 'ManifestMediaType' and 'ManifestDigest' metadata.</source>
        <target state="translated">無法建立 (映射索引) 的指令清單清單，因為提供的映像無效。項目必須有 'Config'、'Manifest'、'ManifestMediaType' 和 'ManifestDigest' 元數據。</target>
>>>>>>> ffe4458b
        <note />
      </trans-unit>
      <trans-unit id="InvalidImageName_EntireNameIsInvalidCharacters">
        <source>CONTAINER2005: The inferred image name '{0}' contains entirely invalid characters. The valid characters for an image name are alphanumeric characters, -, /, or _, and the image name must start with an alphanumeric character.</source>
        <target state="translated">CONTAINER2005: 推斷的映像名稱 '{0}' 包含完全無效字元。映像名稱的有效字元是英數字元、-、/ 或 _，並且映像名稱必須以英數字元開頭。</target>
        <note>{StrBegin="CONTAINER2005: "}</note>
      </trans-unit>
      <trans-unit id="InvalidImageName_NonAlphanumericStartCharacter">
        <source>CONTAINER2005: The first character of the image name '{0}' must be a lowercase letter or a digit and all characters in the name must be an alphanumeric character, -, /, or _.</source>
        <target state="translated">CONTAINER2005: 映像名稱 '{0}' 的首字元必須是小寫字母或數字，並且名稱中的所有字元都必須是英數字元、-、/ 或 _。</target>
        <note>{StrBegin="CONTAINER2005: "}</note>
      </trans-unit>
      <trans-unit id="InvalidPort_Number">
        <source>CONTAINER2017: A ContainerPort item was provided with an invalid port number '{0}'. ContainerPort items must have an Include value that is an integer, and a Type value that is either 'tcp' or 'udp'.</source>
        <target state="translated">CONTAINER2017: 提供的 ContainerPort 項目具有無效的連接埠號碼 '{0}'。ContainerPort 項目必須具有為整數的 Include 值，以及 'tcp' 或 'udp' 的 Type 值。</target>
        <note>{StrBegin="CONTAINER2017: "}</note>
      </trans-unit>
      <trans-unit id="InvalidPort_NumberAndType">
        <source>CONTAINER2017: A ContainerPort item was provided with an invalid port number '{0}' and an invalid port type '{1}'. ContainerPort items must have an Include value that is an integer, and a Type value that is either 'tcp' or 'udp'.</source>
        <target state="translated">CONTAINER2017: 提供的 ContainerPort 項目具有無效的連接埠號碼 '{0}' 和無效的連接埠類型 '{1}'。ContainerPort 項目必須具有為整數的 Include 值，以及 'tcp' 或 'udp' 的 Type 值。</target>
        <note>{StrBegin="CONTAINER2017: "}</note>
      </trans-unit>
      <trans-unit id="InvalidPort_Type">
        <source>CONTAINER2017: A ContainerPort item was provided with an invalid port type '{0}'. ContainerPort items must have an Include value that is an integer, and a Type value that is either 'tcp' or 'udp'.</source>
        <target state="translated">CONTAINER2017: 提供的 ContainerPort 項目具有無效的連接埠類型 '{0}'。ContainerPort 項目必須具有為整數的 Include 值，以及 'tcp' 或 'udp' 的 Type 值。</target>
        <note>{StrBegin="CONTAINER2017: "}</note>
      </trans-unit>
      <trans-unit id="InvalidSdkPrereleaseVersion">
        <source>CONTAINER2018: Invalid SDK prerelease version '{0}' - only 'rc' and 'preview' are supported.</source>
        <target state="translated">CONTAINER2018: 無效的 SDK 發行前版本 '{0}' - 只支援 'rc' 和 'preview'。</target>
        <note>{StrBegin="CONTAINER2018: "}</note>
      </trans-unit>
      <trans-unit id="InvalidSdkVersion">
        <source>CONTAINER2019: Invalid SDK semantic version '{0}'.</source>
        <target state="translated">CONTAINER2019: 無效的 SDK 語義版本 '{0}'。</target>
        <note>{StrBegin="CONTAINER2019: "}</note>
      </trans-unit>
      <trans-unit id="InvalidTag">
        <source>CONTAINER2007: Invalid {0} provided: {1}. Image tags must be alphanumeric, underscore, hyphen, or period.</source>
        <target state="translated">CONTAINER2007: 提供的 {0} 無效: {1}。映像標記必須是英數字元、底線、連字號或句號。</target>
        <note>{StrBegin="CONTAINER2007: "}</note>
      </trans-unit>
      <trans-unit id="InvalidTags">
        <source>CONTAINER2010: Invalid {0} provided: {1}. {0} must be a semicolon-delimited list of valid image tags. Image tags must be alphanumeric, underscore, hyphen, or period.</source>
        <target state="translated">CONTAINER2010: 提供的 {0} 無效: {1}。{0} 必須是有效映像標記的分號分隔清單。映像標記必須是英數字元、底線、連字號或句號。</target>
        <note>{StrBegin="CONTAINER2010: "}</note>
      </trans-unit>
      <trans-unit id="InvalidTargetRuntimeIdentifiers">
        <source>Invalid string[] TargetRuntimeIdentifiers. Either all should be 'linux-musl' or none.</source>
        <target state="translated">無效的字串[] TargetRuntimeIdentifiers。全部應為 『linux-musl』 或無。</target>
        <note />
      </trans-unit>
      <trans-unit id="InvalidTokenResponse">
        <source>CONTAINER1003: Token response had neither token nor access_token.</source>
        <target state="translated">CONTAINER1003: 權杖回應沒有權杖，也沒有access_token。</target>
        <note>{StrBegin="CONTAINER1003: "}</note>
      </trans-unit>
      <trans-unit id="ItemsWithoutMetadata">
        <source>CONTAINER4005: Item '{0}' contains items without metadata 'Value', and they will be ignored.</source>
        <target state="translated">CONTAINER4005: 項目 '{0}' 包含沒有中繼資料 'Value' 的項目，將忽略這些項目。</target>
        <note>{StrBegin="CONTAINER4005: "}</note>
      </trans-unit>
      <trans-unit id="LocalRegistryNotAvailable">
        <source>CONTAINER1012: The local registry is not available, but pushing to a local registry was requested.</source>
        <target state="translated">CONTAINER1012: 本機登錄無法使用，但已要求推送至本機登錄。</target>
        <note>{StrBegin="CONTAINER1012: "}</note>
      </trans-unit>
      <trans-unit id="LocalDocker_FailedToGetConfig">
        <source>Error while reading daemon config: {0}</source>
        <target state="translated">讀取精靈設定時發生錯誤: {0}</target>
        <note>{0} is the exception message that ends with period</note>
      </trans-unit>
      <trans-unit id="LocalDocker_LocalDaemonErrors">
        <source>The daemon server reported errors: {0}</source>
        <target state="translated">精靈伺服器報告錯誤: {0}</target>
        <note>{0} are the list of messages, each message starts with new line</note>
      </trans-unit>
      <trans-unit id="MissingLinkToRegistry">
        <source>CONTAINER2004: Unable to download layer with descriptor '{0}' from registry '{1}' because it does not exist.</source>
        <target state="translated">CONTAINER2004: 無法從登錄 '{1}' 下載描述元為 '{0}' 的層，因為它不存在。</target>
        <note>{StrBegin="CONTAINER2004: "}</note>
      </trans-unit>
      <trans-unit id="MissingPortNumber">
        <source>CONTAINER2016: ContainerPort item '{0}' does not specify the port number. Please ensure the item's Include is a port number, for example '&lt;ContainerPort Include="80" /&gt;'</source>
        <target state="translated">CONTAINER2016: ContainerPort 項目 '{0}' 未指定連接埠號碼。請確保項目的 Include 是連接埠號碼，例如 '&lt;ContainerPort Include="80" /&gt;'</target>
        <note>{StrBegin="CONTAINER2016: "}</note>
      </trans-unit>
      <trans-unit id="MixedMediaTypes">
<<<<<<< HEAD
        <source>'mediaType' of manifests should be the same in image index.</source>
        <target state="new">'mediaType' of manifests should be the same in image index.</target>
=======
        <source>'mediaType' of manifests should be the same in manifest list (image index).</source>
        <target state="translated">指令清單的 'mediaType' 在指令清單清單 (映射索引) 中必須相同。</target>
>>>>>>> ffe4458b
        <note />
      </trans-unit>
      <trans-unit id="NoRequestUriSpecified">
        <source>CONTAINER1004: No RequestUri specified.</source>
        <target state="translated">CONTAINER1004: 未指定 RequestUri。</target>
        <note>{StrBegin="CONTAINER1004: "}</note>
      </trans-unit>
      <trans-unit id="NormalizedContainerName">
        <source>'{0}' was not a valid container image name, it was normalized to '{1}'</source>
        <target state="translated">'{0}' 不是有效的容器映像名稱，已標準化為 '{1}'</target>
        <note />
      </trans-unit>
<<<<<<< HEAD
=======
      <trans-unit id="OciImageMultipleTagsNotSupported">
        <source>Unable to create tarball for oci image with multiple tags.</source>
        <target state="translated">無法為具有多個標籤的 oci 影像建立 tarball。</target>
        <note />
      </trans-unit>
>>>>>>> ffe4458b
      <trans-unit id="PublishDirectoryDoesntExist">
        <source>CONTAINER2011: {0} '{1}' does not exist</source>
        <target state="translated">CONTAINER2011: {0} '{1}' 不存在</target>
        <note>{StrBegin="CONTAINER2011: "}</note>
      </trans-unit>
      <trans-unit id="RegistryOperationFailed">
        <source>CONTAINER1017: Unable to communicate with the registry '{0}'.</source>
        <target state="translated">CONTAINER1017: 無法與登錄 '{0}' 通訊。</target>
        <note>{StrBegin="CONTAINER1017:" }</note>
      </trans-unit>
      <trans-unit id="RegistryOutputPushFailed">
        <source>CONTAINER1013: Failed to push to the output registry: {0}</source>
        <target state="translated">CONTAINER1013: 無法推送至輸出登錄: {0}</target>
        <note>{StrBegin="CONTAINER1013: "}</note>
      </trans-unit>
      <trans-unit id="RegistryPullFailed">
        <source>CONTAINER1014: Manifest pull failed.</source>
        <target state="translated">CONTAINER1014: 資訊清單提取失敗。</target>
        <note>{StrBegin="CONTAINER1014: "}</note>
      </trans-unit>
      <trans-unit id="RegistryPushFailed">
        <source>CONTAINER1005: Registry push failed; received status code '{0}'.</source>
        <target state="translated">CONTAINER1005: 登錄推送失敗; 已收到狀態碼 '{0}'。</target>
        <note>{StrBegin="CONTAINER1005: "}</note>
      </trans-unit>
      <trans-unit id="Registry_ConfigUploadStarted">
        <source>Uploading config to registry at blob '{0}',</source>
        <target state="translated">上傳設定至位於 blob '{0}' 的登錄，</target>
        <note />
      </trans-unit>
      <trans-unit id="Registry_ConfigUploaded">
        <source>Uploaded config to registry.</source>
        <target state="translated">已上傳設定至登錄。</target>
        <note />
      </trans-unit>
      <trans-unit id="Registry_LayerExists">
        <source>Layer '{0}' already exists.</source>
        <target state="translated">圖層 '{0}' 已存在。</target>
        <note />
      </trans-unit>
      <trans-unit id="Registry_LayerUploadStarted">
        <source>Uploading layer '{0}' to '{1}'.</source>
        <target state="translated">上傳圖層 '{0}' 至 '{1}'。</target>
        <note>{0} is the layer digest, {1} is the registry name</note>
      </trans-unit>
      <trans-unit id="Registry_LayerUploaded">
        <source>Finished uploading layer '{0}' to '{1}'.</source>
        <target state="translated">已完成上傳圖層 '{0}' 至 '{1}'。</target>
        <note>{0} is the layer digest, {1} is the registry name</note>
      </trans-unit>
      <trans-unit id="Registry_ManifestUploadStarted">
        <source>Uploading manifest to registry '{0}' as blob '{1}'.</source>
        <target state="translated">上傳資訊清單至登錄 '{0}' 做為 blob '{1}'。</target>
        <note>{0} is the registry name</note>
      </trans-unit>
      <trans-unit id="Registry_ManifestUploaded">
        <source>Uploaded manifest to '{0}'.</source>
        <target state="translated">已上傳資訊清單清單至 '{0}'。</target>
        <note>{0} is the registry name</note>
      </trans-unit>
      <trans-unit id="Registry_TagUploadStarted">
        <source>Uploading tag '{0}' to '{1}'.</source>
        <target state="translated">上傳標記 '{0}' 至 '{1}'。</target>
        <note>{1} is the registry name</note>
      </trans-unit>
      <trans-unit id="Registry_TagUploaded">
        <source>Uploaded tag '{0}' to '{1}'.</source>
        <target state="translated">已上傳標記 '{0}' 至 '{1}'。</target>
        <note>{1} is the registry name</note>
      </trans-unit>
      <trans-unit id="RepositoryNotFound">
        <source>CONTAINER1015: Unable to access the repository '{0}' at tag '{1}' in the registry '{2}'. Please confirm that this name and tag are present in the registry.</source>
        <target state="translated">CONTAINER1015: 無法存取登錄 '{2}' 中標籤 '{1}' 的存放庫 '{0}'。請確認此名稱和標籤存在於登錄中。</target>
        <note>{StrBegin="CONTAINER1015: "}</note>
      </trans-unit>
      <trans-unit id="RequiredItemsContainsEmptyItems">
        <source>CONTAINER4003: Required '{0}' items contain empty items.</source>
        <target state="translated">CONTAINER4003: 必要的 '{0}' 項目包含空項目。</target>
        <note>{StrBegin="CONTAINER4003: "}</note>
      </trans-unit>
      <trans-unit id="RequiredItemsNotSet">
        <source>CONTAINER4002: Required '{0}' items were not set.</source>
        <target state="translated">CONTAINER4002: 必要的 '{0}' 項目未設定。</target>
        <note>{StrBegin="CONTAINER4002: "}</note>
      </trans-unit>
      <trans-unit id="RequiredPropertyNotSetOrEmpty">
        <source>CONTAINER4001: Required property '{0}' was not set or empty.</source>
        <target state="translated">CONTAINER4001: 必要的屬性 '{0}' 未設定或是空的。</target>
        <note>{StrBegin="CONTAINER4001: "}</note>
      </trans-unit>
      <trans-unit id="TooManyRetries">
        <source>CONTAINER1006: Too many retries, stopping.</source>
        <target state="translated">CONTAINER1006: 重試太多次，正在停止。</target>
        <note>{StrBegin="CONTAINER1006: "}</note>
      </trans-unit>
      <trans-unit id="UnableToAccessRepository">
        <source>CONTAINER1016: Unable to access the repository '{0}' in the registry '{1}'. Please confirm your credentials are correct and that you have access to this repository and registry.</source>
        <target state="translated">CONTAINER1016: 無法存取登錄 '{1}' 中的存放庫 '{0}'。請確認您的認證正確，且您擁有此存放庫和登錄的存取權。</target>
        <note>{StrBegin="CONTAINER1016:" }</note>
      </trans-unit>
      <trans-unit id="UnknownAppCommandInstruction">
        <source>CONTAINER2021: Unknown AppCommandInstruction '{0}'. Valid instructions are {1}.</source>
        <target state="translated">CONTAINER2021: 未知的 AppCommandInstruction '{0}'。有效的指示為 {1}。</target>
        <note>{StrBegin="CONTAINER2021: "}</note>
      </trans-unit>
      <trans-unit id="UnknownLocalRegistryType">
        <source>CONTAINER2002: Unknown local registry type '{0}'. Valid local container registry types are {1}.</source>
        <target state="translated">CONTAINER2002: 不明的本機登錄類型 '{0}'。有效的本機容器註冊類型為 {1}。</target>
        <note>{StrBegin="CONTAINER2002: "}</note>
      </trans-unit>
      <trans-unit id="UnknownMediaType">
        <source>CONTAINER2003: The manifest for {0}:{1} from registry {2} was an unknown type: {3}. Please raise an issue at https://github.com/dotnet/sdk-container-builds/issues with this message.</source>
        <target state="translated">CONTAINER2003: 來自登錄 {2} 用於 {0}:{1} 的資訊清單是未知的類型: {3}。請使用此訊息在 https://github.com/dotnet/sdk-container-builds/issues 提出問題。</target>
        <note>{StrBegin="CONTAINER2003: "}</note>
      </trans-unit>
      <trans-unit id="UnrecognizedMediaType">
        <source>CONTAINER2001: Unrecognized mediaType '{0}'.</source>
        <target state="translated">CONTAINER2001: 無法辨識的 mediaType '{0}'。</target>
        <note>{StrBegin="CONTAINER2001: "}</note>
      </trans-unit>
      <trans-unit id="UnsupportedMediaType">
<<<<<<< HEAD
        <source>Cannot create image index for the provided 'mediaType' = '{0}'.</source>
        <target state="new">Cannot create image index for the provided 'mediaType' = '{0}'.</target>
=======
        <source>Cannot create manifest list (image index) for the provided 'mediaType' = '{0}'.</source>
        <target state="translated">無法為提供的 'mediaType' = '{0}' 建立映射索引) (指令清單清單。</target>
>>>>>>> ffe4458b
        <note />
      </trans-unit>
      <trans-unit id="UnsupportedMediaTypeForTarball">
        <source>Unable to create tarball for mediaType '{0}'.</source>
        <target state="translated">無法為 mediaType '{0}' 建立 tarball。</target>
        <note />
      </trans-unit>
      <trans-unit id="_Test">
        <source>CONTAINER0000: Value for unit test {0}</source>
        <target state="translated">CONTAINER0000: 單元測試 {0} 的值</target>
        <note>Used only for unit tests</note>
      </trans-unit>
    </body>
  </file>
</xliff><|MERGE_RESOLUTION|>--- conflicted
+++ resolved
@@ -200,13 +200,8 @@
         <note>{StrBegin="CONTAINER1010: "}</note>
       </trans-unit>
       <trans-unit id="ImagesEmpty">
-<<<<<<< HEAD
         <source>Cannot create image index because no images were provided.</source>
         <target state="new">Cannot create image index because no images were provided.</target>
-=======
-        <source>Cannot create manifest list (image index) because no images were provided.</source>
-        <target state="translated">無法建立映射索引) (指令清單清單，因為未提供影像。</target>
->>>>>>> ffe4458b
         <note />
       </trans-unit>
       <trans-unit id="InvalidContainerImageFormat">
@@ -230,13 +225,8 @@
         <note />
       </trans-unit>
       <trans-unit id="InvalidImageMetadata">
-<<<<<<< HEAD
         <source>Cannot create image index because provided images are invalid. Items must have 'Config', 'Manifest', 'ManifestMediaType' and 'ManifestDigest' metadata.</source>
         <target state="new">Cannot create image index because provided images are invalid. Items must have 'Config', 'Manifest', 'ManifestMediaType' and 'ManifestDigest' metadata.</target>
-=======
-        <source>Cannot create manifest list (image index) because provided images are invalid. Items must have 'Config', 'Manifest', 'ManifestMediaType' and 'ManifestDigest' metadata.</source>
-        <target state="translated">無法建立 (映射索引) 的指令清單清單，因為提供的映像無效。項目必須有 'Config'、'Manifest'、'ManifestMediaType' 和 'ManifestDigest' 元數據。</target>
->>>>>>> ffe4458b
         <note />
       </trans-unit>
       <trans-unit id="InvalidImageName_EntireNameIsInvalidCharacters">
@@ -325,13 +315,8 @@
         <note>{StrBegin="CONTAINER2016: "}</note>
       </trans-unit>
       <trans-unit id="MixedMediaTypes">
-<<<<<<< HEAD
         <source>'mediaType' of manifests should be the same in image index.</source>
         <target state="new">'mediaType' of manifests should be the same in image index.</target>
-=======
-        <source>'mediaType' of manifests should be the same in manifest list (image index).</source>
-        <target state="translated">指令清單的 'mediaType' 在指令清單清單 (映射索引) 中必須相同。</target>
->>>>>>> ffe4458b
         <note />
       </trans-unit>
       <trans-unit id="NoRequestUriSpecified">
@@ -344,14 +329,6 @@
         <target state="translated">'{0}' 不是有效的容器映像名稱，已標準化為 '{1}'</target>
         <note />
       </trans-unit>
-<<<<<<< HEAD
-=======
-      <trans-unit id="OciImageMultipleTagsNotSupported">
-        <source>Unable to create tarball for oci image with multiple tags.</source>
-        <target state="translated">無法為具有多個標籤的 oci 影像建立 tarball。</target>
-        <note />
-      </trans-unit>
->>>>>>> ffe4458b
       <trans-unit id="PublishDirectoryDoesntExist">
         <source>CONTAINER2011: {0} '{1}' does not exist</source>
         <target state="translated">CONTAINER2011: {0} '{1}' 不存在</target>
@@ -473,13 +450,8 @@
         <note>{StrBegin="CONTAINER2001: "}</note>
       </trans-unit>
       <trans-unit id="UnsupportedMediaType">
-<<<<<<< HEAD
         <source>Cannot create image index for the provided 'mediaType' = '{0}'.</source>
         <target state="new">Cannot create image index for the provided 'mediaType' = '{0}'.</target>
-=======
-        <source>Cannot create manifest list (image index) for the provided 'mediaType' = '{0}'.</source>
-        <target state="translated">無法為提供的 'mediaType' = '{0}' 建立映射索引) (指令清單清單。</target>
->>>>>>> ffe4458b
         <note />
       </trans-unit>
       <trans-unit id="UnsupportedMediaTypeForTarball">

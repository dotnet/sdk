--- conflicted
+++ resolved
@@ -6,9 +6,6 @@
 public sealed class BaseImageNotFoundException : Exception
 {
     internal BaseImageNotFoundException(string specifiedRuntimeIdentifier, string repositoryName, string reference, IEnumerable<string> supportedRuntimeIdentifiers)
-<<<<<<< HEAD
-            : base($"The RuntimeIdentifier '{specifiedRuntimeIdentifier}' is not supported by {repositoryName}:{reference}. The supported RuntimeIdentifiers are {string.Join(",", supportedRuntimeIdentifiers)}") { }
-=======
             : base($"The RuntimeIdentifier '{specifiedRuntimeIdentifier}' is not supported by {repositoryName}:{reference}. The supported RuntimeIdentifiers are {String.Join(",", supportedRuntimeIdentifiers)}")
     {
         RequestedRuntimeIdentifier = specifiedRuntimeIdentifier;
@@ -16,5 +13,4 @@
     }
     internal string RequestedRuntimeIdentifier { get; }
     internal IEnumerable<string> AvailableRuntimeIdentifiers { get; }
->>>>>>> 6ae7ae0a
 }
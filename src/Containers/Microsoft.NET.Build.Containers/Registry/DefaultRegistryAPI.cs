--- conflicted
+++ resolved
@@ -22,19 +22,11 @@
     // Making this a round 30 for convenience.
     private static TimeSpan LongRequestTimeout = TimeSpan.FromMinutes(30);
 
-<<<<<<< HEAD
-    internal DefaultRegistryAPI(string registryName, Uri baseUri, ILogger logger, RegistryMode mode)
-=======
     internal DefaultRegistryAPI(string registryName, Uri baseUri, bool isInsecureRegistry, ILogger logger)
->>>>>>> 00f711ef
     {
         _baseUri = baseUri;
         _logger = logger;
-<<<<<<< HEAD
-        _client = CreateClient(registryName, baseUri, logger, isAmazonECRRegistry, mode);
-=======
         _client = CreateClient(registryName, baseUri, isInsecureRegistry, logger);
->>>>>>> 00f711ef
         Manifest = new DefaultManifestOperations(_baseUri, registryName, _client, _logger);
         Blob = new DefaultBlobOperations(_baseUri, registryName, _client, _logger);
     }
@@ -43,11 +35,7 @@
 
     public IManifestOperations Manifest { get; }
 
-<<<<<<< HEAD
-    private static HttpClient CreateClient(string registryName, Uri baseUri, ILogger logger, bool isAmazonECRRegistry, RegistryMode mode)
-=======
     private static HttpClient CreateClient(string registryName, Uri baseUri, bool isInsecureRegistry, ILogger logger)
->>>>>>> 00f711ef
     {
         HttpMessageHandler innerHandler = CreateHttpHandler(baseUri, isInsecureRegistry, logger);
 

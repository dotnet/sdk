// Licensed to the .NET Foundation under one or more agreements.
// The .NET Foundation licenses this file to you under the MIT license.

<<<<<<< HEAD
using Microsoft.Extensions.Logging;
using Microsoft.NET.Build.Containers.Resources;
using NuGet.RuntimeModel;
=======
using NuGet.Packaging;
>>>>>>> 346d06ba
using System.Diagnostics;
using System.Net.Http.Json;
using System.Text.Json.Nodes;
using Microsoft.Extensions.Logging;
using Microsoft.NET.Build.Containers.Resources;
using NuGet.RuntimeModel;

namespace Microsoft.NET.Build.Containers;

internal interface IManifestPicker
{
    public PlatformSpecificManifest? PickBestManifestForRid(IReadOnlyDictionary<string, PlatformSpecificManifest> manifestList, string runtimeIdentifier);
    public PlatformSpecificOciManifest? PickBestManifestForRid(IReadOnlyDictionary<string, PlatformSpecificOciManifest> manifestList, string runtimeIdentifier);
}

internal sealed class RidGraphManifestPicker : IManifestPicker
{
    private readonly RuntimeGraph _runtimeGraph;

    public RidGraphManifestPicker(string runtimeIdentifierGraphPath)
    {
        _runtimeGraph = GetRuntimeGraphForDotNet(runtimeIdentifierGraphPath);
    }
    public PlatformSpecificManifest? PickBestManifestForRid(IReadOnlyDictionary<string, PlatformSpecificManifest> ridManifestDict, string runtimeIdentifier)
    {
        var bestManifestRid = GetBestMatchingRid(_runtimeGraph, runtimeIdentifier, ridManifestDict.Keys);
        if (bestManifestRid is null)
        {
            return null;
        }
        return ridManifestDict[bestManifestRid];
    }

    public PlatformSpecificOciManifest? PickBestManifestForRid(IReadOnlyDictionary<string, PlatformSpecificOciManifest> ridManifestDict, string runtimeIdentifier)
    {
        var bestManifestRid = GetBestMatchingRid(_runtimeGraph, runtimeIdentifier, ridManifestDict.Keys);
        if (bestManifestRid is null)
        {
            return null;
        }
        return ridManifestDict[bestManifestRid];
    }

    private static string? GetBestMatchingRid(RuntimeGraph runtimeGraph, string runtimeIdentifier, IEnumerable<string> availableRuntimeIdentifiers)
    {
        HashSet<string> availableRids = new HashSet<string>(availableRuntimeIdentifiers, StringComparer.Ordinal);
        foreach (var candidateRuntimeIdentifier in runtimeGraph.ExpandRuntime(runtimeIdentifier))
        {
            if (availableRids.Contains(candidateRuntimeIdentifier))
            {
                return candidateRuntimeIdentifier;
            }
        }

        return null;
    }

    private static RuntimeGraph GetRuntimeGraphForDotNet(string ridGraphPath) => JsonRuntimeFormat.ReadRuntimeGraph(ridGraphPath);

}

internal enum RegistryMode
{
    Push,
    Pull,
    PullFromOutput
}

internal sealed class Registry
{
    private const string DockerHubRegistry1 = "registry-1.docker.io";
    private const string DockerHubRegistry2 = "registry.hub.docker.com";
    private static readonly int s_defaultChunkSizeBytes = 1024 * 64;

    private readonly ILogger _logger;
    private readonly IRegistryAPI _registryAPI;
    private readonly RegistrySettings _settings;

    /// <summary>
    /// The name of the registry, which is the host name, optionally followed by a colon and the port number.
    /// This is used in user-facing error messages, and it should match what the user would manually enter as
    /// part of Docker commands like `docker login`.
    /// </summary>
    public string RegistryName { get; }

    internal Registry(string registryName, ILogger logger, IRegistryAPI registryAPI, RegistrySettings? settings = null) :
        this(new Uri($"https://{registryName}"), logger, registryAPI, settings)
    { }

    internal Registry(string registryName, ILogger logger, RegistryMode mode, RegistrySettings? settings = null) :
        this(new Uri($"https://{registryName}"), logger, new RegistryApiFactory(mode), settings)
    { }


    internal Registry(Uri baseUri, ILogger logger, IRegistryAPI registryAPI, RegistrySettings? settings = null) :
        this(baseUri, logger, new RegistryApiFactory(registryAPI), settings)
    { }

    internal Registry(Uri baseUri, ILogger logger, RegistryMode mode, RegistrySettings? settings = null) :
        this(baseUri, logger, new RegistryApiFactory(mode), settings)
    { }

    private Registry(Uri baseUri, ILogger logger, RegistryApiFactory factory, RegistrySettings? settings = null)
    {
        RegistryName = DeriveRegistryName(baseUri);

        // "docker.io" is not a real registry. Replace the uri to refer to an actual registry.
        if (baseUri.Host == ContainerHelpers.DockerRegistryAlias)
        {
            baseUri = new UriBuilder(baseUri.ToString()) { Host = DockerHubRegistry1 }.Uri;
        }
        BaseUri = baseUri;

        _logger = logger;
        _settings = settings ?? new RegistrySettings(RegistryName);
        _registryAPI = factory.Create(RegistryName, BaseUri, logger, _settings.IsInsecure);
    }

    private static string DeriveRegistryName(Uri baseUri)
    {
        var port = baseUri.Port == -1 ? string.Empty : $":{baseUri.Port}";
        if (baseUri.OriginalString.EndsWith(port, ignoreCase: true, culture: null))
        {
            // the port was part of the original assignment, so it's ok to consider it part of the 'name'
            return baseUri.GetComponents(UriComponents.HostAndPort, UriFormat.Unescaped);
        }
        else
        {
            // the port was not part of the original assignment, so it's not part of the 'name'
            return baseUri.GetComponents(UriComponents.Host, UriFormat.Unescaped);
        }
    }

    public Uri BaseUri { get; }

    /// <summary>
    /// The max chunk size for patch blob uploads.
    /// </summary>
    /// <remarks>
    /// This varies by registry target, for example Amazon Elastic Container Registry requires 5MB chunks for all but the last chunk.
    /// </remarks>
    public int MaxChunkSizeBytes => _settings.ChunkedUploadSizeBytes.HasValue ? _settings.ChunkedUploadSizeBytes.Value : (IsAmazonECRRegistry ? 5248080 : s_defaultChunkSizeBytes);

    public bool IsAmazonECRRegistry => BaseUri.IsAmazonECRRegistry();

    /// <summary>
    /// Check to see if the registry is GitHub Packages, which always uses ghcr.io.
    /// </summary>
    public bool IsGithubPackageRegistry => RegistryName.StartsWith(RegistryConstants.GitHubPackageRegistryDomain, StringComparison.Ordinal);

    /// <summary>
    /// Is this registry the public Microsoft Container Registry.
    /// </summary>
    public bool IsMcr => RegistryName.Equals(RegistryConstants.MicrosoftContainerRegistryDomain, StringComparison.Ordinal);

    /// <summary>
    /// Check to see if the registry is Docker Hub, which uses two well-known domains.
    /// </summary>
    public bool IsDockerHub => RegistryName.Equals(ContainerHelpers.DockerRegistryAlias, StringComparison.Ordinal)
                            || RegistryName.Equals(DockerHubRegistry1, StringComparison.Ordinal)
                            || RegistryName.Equals(DockerHubRegistry2, StringComparison.Ordinal);

    /// <summary>
    /// Check to see if the registry is for Google Artifact Registry.
    /// </summary>
    /// <remarks>
    /// Google Artifact Registry locations (one for each availability zone) are of the form "ZONE-docker.pkg.dev".
    /// </remarks>
    public bool IsGoogleArtifactRegistry
    {
        get => RegistryName.EndsWith("-docker.pkg.dev", StringComparison.Ordinal);
    }

    public bool IsAzureContainerRegistry => RegistryName.EndsWith(".azurecr.io", StringComparison.OrdinalIgnoreCase);

    /// <summary>
    /// Pushing to ECR uses a much larger chunk size. To avoid getting too many socket disconnects trying to do too many
    /// parallel uploads be more conservative and upload one layer at a time.
    /// </summary>
    private bool SupportsParallelUploads => !IsAmazonECRRegistry && _settings.ParallelUploadEnabled;

    public async Task<ImageBuilder> GetImageManifestAsync(string repositoryName, string reference, string runtimeIdentifier, IManifestPicker manifestPicker, CancellationToken cancellationToken)
    {
        cancellationToken.ThrowIfCancellationRequested();
        using HttpResponseMessage initialManifestResponse = await _registryAPI.Manifest.GetAsync(repositoryName, reference, cancellationToken).ConfigureAwait(false);

        return initialManifestResponse.Content.Headers.ContentType?.MediaType switch
        {
            SchemaTypes.DockerManifestV2 or SchemaTypes.OciManifestV1 => await ReadSingleImageAsync(
                repositoryName,
                await ReadManifest().ConfigureAwait(false),
                initialManifestResponse.Content.Headers.ContentType.MediaType,
                cancellationToken).ConfigureAwait(false),
            SchemaTypes.DockerManifestListV2 => await PickBestImageFromManifestListAsync(
                repositoryName,
                reference,
                await initialManifestResponse.Content.ReadFromJsonAsync<ManifestListV2>(cancellationToken: cancellationToken).ConfigureAwait(false),
                runtimeIdentifier,
                manifestPicker,
                cancellationToken).ConfigureAwait(false),
            SchemaTypes.OciImageIndexV1 =>
                await PickBestImageFromImageIndexAsync(
                repositoryName,
                reference,
                await initialManifestResponse.Content.ReadFromJsonAsync<ImageIndexV1>(cancellationToken: cancellationToken).ConfigureAwait(false),
                runtimeIdentifier,
                manifestPicker,
                cancellationToken).ConfigureAwait(false),
            var unknownMediaType => throw new NotImplementedException(Resource.FormatString(
                nameof(Strings.UnknownMediaType),
                repositoryName,
                reference,
                BaseUri,
                unknownMediaType))
        };

        async Task<ManifestV2> ReadManifest()
        {
            initialManifestResponse.Headers.TryGetValues("Docker-Content-Digest", out var knownDigest);
            var manifest = (await initialManifestResponse.Content.ReadFromJsonAsync<ManifestV2>(cancellationToken: cancellationToken).ConfigureAwait(false))!;
            if (knownDigest?.FirstOrDefault() is string knownDigestValue)
            {
                manifest.KnownDigest = knownDigestValue;
            }
            return manifest;
        }
    }

    internal async Task<ManifestListV2?> GetManifestListAsync(string repositoryName, string reference, CancellationToken cancellationToken)
    {
        cancellationToken.ThrowIfCancellationRequested();
        using HttpResponseMessage initialManifestResponse = await _registryAPI.Manifest.GetAsync(repositoryName, reference, cancellationToken).ConfigureAwait(false);

        return initialManifestResponse.Content.Headers.ContentType?.MediaType switch
        {
            SchemaTypes.DockerManifestListV2 => await initialManifestResponse.Content.ReadFromJsonAsync<ManifestListV2>(cancellationToken: cancellationToken).ConfigureAwait(false),
            _ => null
        };
    }

    private async Task<ImageBuilder> ReadSingleImageAsync(string repositoryName, ManifestV2 manifest, string manifestMediaType, CancellationToken cancellationToken)
    {
        cancellationToken.ThrowIfCancellationRequested();
        ManifestConfig config = manifest.Config;
        string configSha = config.digest;

        JsonNode configDoc = await _registryAPI.Blob.GetJsonAsync(repositoryName, configSha, cancellationToken).ConfigureAwait(false);

        cancellationToken.ThrowIfCancellationRequested();
        // ManifestV2.MediaType can be null, so we also provide manifest mediaType from http response
        return new ImageBuilder(manifest, manifest.MediaType ?? manifestMediaType, new ImageConfig(configDoc), _logger);
    }


    private static IReadOnlyDictionary<string, PlatformSpecificManifest> GetManifestsByRid(PlatformSpecificManifest[] manifestList)
    {
        var ridDict = new Dictionary<string, PlatformSpecificManifest>();
        foreach (var manifest in manifestList)
        {
            if (CreateRidForPlatform(manifest.platform) is { } rid)
            {
                ridDict.TryAdd(rid, manifest);
            }
        }

        return ridDict;
    }

    private static IReadOnlyDictionary<string, PlatformSpecificOciManifest> GetManifestsByRid(PlatformSpecificOciManifest[] manifestList)
    {
        var ridDict = new Dictionary<string, PlatformSpecificOciManifest>();
        foreach (var manifest in manifestList)
        {
            if (CreateRidForPlatform(manifest.platform) is { } rid)
            {
                ridDict.TryAdd(rid, manifest);
            }
        }

        return ridDict;
    }

    private static string? CreateRidForPlatform(PlatformInformation platform)
    {
        // we only support linux and windows containers explicitly, so anything else we should skip past.
        var osPart = platform.os switch
        {
            "linux" => "linux",
            "windows" => "win",
            _ => null
        };
        // TODO: this part needs a lot of work, the RID graph isn't super precise here and version numbers (especially on windows) are _whack_
        // TODO: we _may_ need OS-specific version parsing. Need to do more research on what the field looks like across more manifest lists.
        var versionPart = platform.version?.Split('.') switch
        {
        [var major, ..] => major,
            _ => null
        };
        var platformPart = platform.architecture switch
        {
            "amd64" => "x64",
            "x386" => "x86",
            "arm" => $"arm{(platform.variant != "v7" ? platform.variant : "")}",
            "arm64" => "arm64",
            "ppc64le" => "ppc64le",
            "s390x" => "s390x",
            "riscv64" => "riscv64",
            "loongarch64" => "loongarch64",
            _ => null
        };

        if (osPart is null || platformPart is null) return null;
        return $"{osPart}{versionPart ?? ""}-{platformPart}";
    }


    private async Task<ImageBuilder> PickBestImageFromManifestListAsync(
        string repositoryName,
        string reference,
        ManifestListV2 manifestList,
        string runtimeIdentifier,
        IManifestPicker manifestPicker,
        CancellationToken cancellationToken)
    {
        cancellationToken.ThrowIfCancellationRequested();
        var ridManifestDict = GetManifestsByRid(manifestList.manifests);
        if (manifestPicker.PickBestManifestForRid(ridManifestDict, runtimeIdentifier) is PlatformSpecificManifest matchingManifest)
        {
            return await ReadImageFromManifest(
                repositoryName,
                reference,
                matchingManifest.digest,
                matchingManifest.mediaType,
                runtimeIdentifier,
                ridManifestDict.Keys,
                cancellationToken);
        }
        else
        {
            throw new BaseImageNotFoundException(runtimeIdentifier, repositoryName, reference, ridManifestDict.Keys);
        }
    }

    private async Task<ImageBuilder> PickBestImageFromImageIndexAsync(
        string repositoryName,
        string reference,
        ImageIndexV1 index,
        string runtimeIdentifier,
        IManifestPicker manifestPicker,
        CancellationToken cancellationToken)
    {
        cancellationToken.ThrowIfCancellationRequested();
        var ridManifestDict = GetManifestsByRid(index.manifests);
        if (manifestPicker.PickBestManifestForRid(ridManifestDict, runtimeIdentifier) is PlatformSpecificOciManifest matchingManifest)
        {
            return await ReadImageFromManifest(
                repositoryName,
                reference,
                matchingManifest.digest,
                matchingManifest.mediaType,
                runtimeIdentifier,
                ridManifestDict.Keys,
                cancellationToken);
        }
        else
        {
            throw new BaseImageNotFoundException(runtimeIdentifier, repositoryName, reference, ridManifestDict.Keys);
        }
    }

    private async Task<ImageBuilder> ReadImageFromManifest(
        string repositoryName,
        string reference,
        string manifestDigest,
        string mediaType,
        string runtimeIdentifier,
        IEnumerable<string> rids,
        CancellationToken cancellationToken)
    {
        using HttpResponseMessage manifestResponse = await _registryAPI.Manifest.GetAsync(repositoryName, manifestDigest, cancellationToken).ConfigureAwait(false);

        cancellationToken.ThrowIfCancellationRequested();
        var manifest = await manifestResponse.Content.ReadFromJsonAsync<ManifestV2>(cancellationToken: cancellationToken).ConfigureAwait(false);
        if (manifest is null) throw new BaseImageNotFoundException(runtimeIdentifier, repositoryName, reference, rids);
        manifest.KnownDigest = manifestDigest;
        return await ReadSingleImageAsync(
            repositoryName,
            manifest,
            mediaType,
            cancellationToken).ConfigureAwait(false);
    }

    /// <summary>
    /// Ensure a blob associated with <paramref name="repository"/> from the registry is available locally.
    /// </summary>
    /// <param name="repository">Name of the associated image repository.</param>
    /// <param name="descriptor"><see cref="Descriptor"/> that describes the blob.</param>
    /// <returns>Local path to the (decompressed) blob content.</returns>
    public async Task<string> DownloadBlobAsync(string repository, Descriptor descriptor, CancellationToken cancellationToken)
    {
        cancellationToken.ThrowIfCancellationRequested();
        string localPath = ContentStore.PathForDescriptor(descriptor);

        if (File.Exists(localPath))
        {
            // Assume file is up to date and just return it
            return localPath;
        }

        // No local copy, so download one
        using Stream responseStream = await _registryAPI.Blob.GetStreamAsync(repository, descriptor.Digest, cancellationToken).ConfigureAwait(false);

        string tempTarballPath = ContentStore.GetTempFile();
        using (FileStream fs = File.Create(tempTarballPath))
        {
            await responseStream.CopyToAsync(fs, cancellationToken).ConfigureAwait(false);
        }

        cancellationToken.ThrowIfCancellationRequested();

        File.Move(tempTarballPath, localPath, overwrite: true);

        return localPath;
    }

    internal async Task PushLayerAsync(Layer layer, string repository, CancellationToken cancellationToken)
    {
        cancellationToken.ThrowIfCancellationRequested();
        string digest = layer.Descriptor.Digest;

        using (Stream contents = layer.OpenBackingFile())
        {
            await UploadBlobAsync(repository, digest, contents, cancellationToken).ConfigureAwait(false);
        }
    }

    internal async Task<FinalizeUploadInformation> UploadBlobChunkedAsync(Stream contents, StartUploadInformation startUploadInformation, CancellationToken cancellationToken)
    {
        cancellationToken.ThrowIfCancellationRequested();
        Uri patchUri = startUploadInformation.UploadUri;

        // TODO: this chunking is super tiny and probably not necessary; what does the docker client do
        //       and can we be smarter?

        byte[] chunkBackingStore = new byte[MaxChunkSizeBytes];

        int chunkCount = 0;
        int chunkStart = 0;

        _logger.LogTrace("Uploading {0} bytes of content in chunks of {1} bytes.", contents.Length, chunkBackingStore.Length);

        while (contents.Position < contents.Length)
        {
            cancellationToken.ThrowIfCancellationRequested();

            _logger.LogTrace("Processing next chunk because current position {0} < content size {1}, chunk size: {2}.", contents.Position, contents.Length, chunkBackingStore.Length);

            int bytesRead = await contents.ReadAsync(chunkBackingStore, cancellationToken).ConfigureAwait(false);

            ByteArrayContent content = new(chunkBackingStore, offset: 0, count: bytesRead);
            content.Headers.ContentLength = bytesRead;

            // manual because ACR throws an error with the .NET type {"Range":"bytes 0-84521/*","Reason":"the Content-Range header format is invalid"}
            //    content.Headers.Add("Content-Range", $"0-{contents.Length - 1}");
            Debug.Assert(content.Headers.TryAddWithoutValidation("Content-Range", $"{chunkStart}-{chunkStart + bytesRead - 1}"));

            NextChunkUploadInformation nextChunk = await _registryAPI.Blob.Upload.UploadChunkAsync(patchUri, content, cancellationToken).ConfigureAwait(false);
            patchUri = nextChunk.UploadUri;

            chunkCount += 1;
            chunkStart += bytesRead;
        }
        return new(patchUri);
    }

    private Task<FinalizeUploadInformation> UploadBlobContentsAsync(Stream contents, StartUploadInformation startUploadInformation, CancellationToken cancellationToken)
    {
        cancellationToken.ThrowIfCancellationRequested();

        if (_settings.ForceChunkedUpload)
        {
            //the chunked upload was forced in configuration
            _logger.LogTrace("Chunked upload is forced in configuration, attempting to upload blob in chunks. Content length: {0}.", contents.Length);
            return UploadBlobChunkedAsync(contents, startUploadInformation, cancellationToken);
        }

        try
        {
            _logger.LogTrace("Attempting to upload whole blob, content length: {0}.", contents.Length);
            return _registryAPI.Blob.Upload.UploadAtomicallyAsync(startUploadInformation.UploadUri, contents, cancellationToken);
        }
        catch (Exception ex)
        {
            _logger.LogTrace("Errored while uploading whole blob: {0}.\nRetrying with chunked upload. Content length: {1}.", ex, contents.Length);
            contents.Seek(0, SeekOrigin.Begin);
            return UploadBlobChunkedAsync(contents, startUploadInformation, cancellationToken);
        }
    }

    private async Task UploadBlobAsync(string repository, string digest, Stream contents, CancellationToken cancellationToken)
    {
        cancellationToken.ThrowIfCancellationRequested();

        if (await _registryAPI.Blob.ExistsAsync(repository, digest, cancellationToken).ConfigureAwait(false))
        {
            // Already there!
            _logger.LogInformation(Strings.Registry_LayerExists, digest);
            return;
        }

        // Three steps to this process:
        // * start an upload session
        StartUploadInformation uploadUri = await _registryAPI.Blob.Upload.StartAsync(repository, cancellationToken).ConfigureAwait(false);
        _logger.LogTrace("Started upload session for {0}", digest);

        // * upload the blob
        cancellationToken.ThrowIfCancellationRequested();
        FinalizeUploadInformation finalChunkUri = await UploadBlobContentsAsync(contents, uploadUri, cancellationToken).ConfigureAwait(false);
        _logger.LogTrace("Uploaded content for {0}", digest);
        // * finish the upload session
        cancellationToken.ThrowIfCancellationRequested();
        await _registryAPI.Blob.Upload.CompleteAsync(finalChunkUri.UploadUri, digest, cancellationToken).ConfigureAwait(false);
        _logger.LogTrace("Finalized upload session for {0}", digest);

    }

    public async Task PushManifestListAsync(
        MultiArchImage multiArchImage,
        SourceImageReference sourceImageReference,
        DestinationImageReference destinationImageReference,
        CancellationToken cancellationToken)
    {
        cancellationToken.ThrowIfCancellationRequested();
        foreach (var tag in destinationImageReference.Tags)
        {
            _logger.LogInformation(Strings.Registry_TagUploadStarted, tag, RegistryName);
            await _registryAPI.Manifest.PutAsync(destinationImageReference.Repository, tag, multiArchImage.ImageIndex, multiArchImage.ImageIndexMediaType, cancellationToken).ConfigureAwait(false);
            _logger.LogInformation(Strings.Registry_TagUploaded, tag, RegistryName);
        }          
    }

    public Task PushAsync(BuiltImage builtImage, SourceImageReference source, DestinationImageReference destination, CancellationToken cancellationToken)
        => PushAsync(builtImage, source, destination, pushTags: true, cancellationToken);

    private async Task PushAsync(BuiltImage builtImage, SourceImageReference source, DestinationImageReference destination, bool pushTags, CancellationToken cancellationToken)
    {
        cancellationToken.ThrowIfCancellationRequested();
        Registry destinationRegistry = destination.RemoteRegistry!;

        Func<Descriptor, Task> uploadLayerFunc = async (descriptor) =>
        {
            cancellationToken.ThrowIfCancellationRequested();
            string digest = descriptor.Digest;

            _logger.LogInformation(Strings.Registry_LayerUploadStarted, digest, destinationRegistry.RegistryName);
            if (await _registryAPI.Blob.ExistsAsync(destination.Repository, digest, cancellationToken).ConfigureAwait(false))
            {
                _logger.LogInformation(Strings.Registry_LayerExists, digest);
                return;
            }

            // Blob wasn't there; can we tell the server to get it from the base image?
            if (!await _registryAPI.Blob.Upload.TryMountAsync(destination.Repository, source.Repository, digest, cancellationToken).ConfigureAwait(false))
            {
                // The blob wasn't already available in another namespace, so fall back to explicitly uploading it

                if (source.Registry is { } sourceRegistry)
                {
                    // Ensure the blob is available locally
                    await sourceRegistry.DownloadBlobAsync(source.Repository, descriptor, cancellationToken).ConfigureAwait(false);
                    // Then push it to the destination registry
                    await destinationRegistry.PushLayerAsync(Layer.FromDescriptor(descriptor), destination.Repository, cancellationToken).ConfigureAwait(false);
                    _logger.LogInformation(Strings.Registry_LayerUploaded, digest, destinationRegistry.RegistryName);
                }
                else
                {
                    throw new NotImplementedException(Resource.GetString(nameof(Strings.MissingLinkToRegistry)));
                }
            }
        };

        if (SupportsParallelUploads)
        {
            await Task.WhenAll(builtImage.LayerDescriptors.Select(descriptor => uploadLayerFunc(descriptor))).ConfigureAwait(false);
        }
        else
        {
            foreach (var descriptor in builtImage.LayerDescriptors)
            {
                await uploadLayerFunc(descriptor).ConfigureAwait(false);
            }
        }

        cancellationToken.ThrowIfCancellationRequested();
        using (MemoryStream stringStream = new(Encoding.UTF8.GetBytes(builtImage.Config)))
        {
            var configDigest = builtImage.ImageDigest!;
            _logger.LogInformation(Strings.Registry_ConfigUploadStarted, configDigest);
            await UploadBlobAsync(destination.Repository, configDigest, stringStream, cancellationToken).ConfigureAwait(false);
            _logger.LogInformation(Strings.Registry_ConfigUploaded);
        }

        // Tags can refer to an image manifest or an image manifest list.
        // In the first case, we push tags to the registry.
        // In the second case, we push the manifest digest so the manifest list can refer to it.
        if (pushTags)
        {
            Debug.Assert(destination.Tags.Length > 0);
            foreach (string tag in destination.Tags)
            {
                _logger.LogInformation(Strings.Registry_TagUploadStarted, tag, RegistryName);
                await _registryAPI.Manifest.PutAsync(destination.Repository, tag, builtImage.Manifest, builtImage.ManifestMediaType, cancellationToken).ConfigureAwait(false);
                _logger.LogInformation(Strings.Registry_TagUploaded, tag, RegistryName);
            }
        }
        else
        {
            _logger.LogInformation(Strings.Registry_ManifestUploadStarted, RegistryName, builtImage.ManifestDigest);
            await _registryAPI.Manifest.PutAsync(destination.Repository, builtImage.ManifestDigest, builtImage.Manifest, builtImage.ManifestMediaType, cancellationToken).ConfigureAwait(false);
            _logger.LogInformation(Strings.Registry_ManifestUploaded, RegistryName);
        }
    }

    private readonly ref struct RegistryApiFactory
    {
        private readonly IRegistryAPI? _registryApi;
        private readonly RegistryMode? _mode;
        public RegistryApiFactory(IRegistryAPI registryApi)
        {
            _registryApi = registryApi;
        }

        public RegistryApiFactory(RegistryMode mode)
        {
            _mode = mode;
        }

        public IRegistryAPI Create(string registryName, Uri baseUri, ILogger logger, bool isInsecureRegistry)
        {
            return _registryApi ?? new DefaultRegistryAPI(registryName, baseUri, isInsecureRegistry, logger, _mode!.Value);
        }
    }
}<|MERGE_RESOLUTION|>--- conflicted
+++ resolved
@@ -1,13 +1,7 @@
 // Licensed to the .NET Foundation under one or more agreements.
 // The .NET Foundation licenses this file to you under the MIT license.
 
-<<<<<<< HEAD
-using Microsoft.Extensions.Logging;
-using Microsoft.NET.Build.Containers.Resources;
-using NuGet.RuntimeModel;
-=======
 using NuGet.Packaging;
->>>>>>> 346d06ba
 using System.Diagnostics;
 using System.Net.Http.Json;
 using System.Text.Json.Nodes;

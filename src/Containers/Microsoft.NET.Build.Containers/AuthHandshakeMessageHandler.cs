--- conflicted
+++ resolved
@@ -160,12 +160,8 @@
     private async Task<(AuthenticationHeaderValue, DateTimeOffset)?> GetAuthenticationAsync(string registry, string scheme, AuthInfo? bearerAuthInfo, CancellationToken cancellationToken)
     {
         // Allow overrides for auth via environment variables
-<<<<<<< HEAD
-        (string? credU, string? credP) = GetDockerCredentialsFromEnvironment(_registryMode);
-=======
         string? credU = Environment.GetEnvironmentVariable(ContainerHelpers.HostObjectUser) ?? Environment.GetEnvironmentVariable(ContainerHelpers.HostObjectUserLegacy);
         string? credP = Environment.GetEnvironmentVariable(ContainerHelpers.HostObjectPass) ?? Environment.GetEnvironmentVariable(ContainerHelpers.HostObjectPassLegacy);
->>>>>>> 00f711ef
 
         // fetch creds for the host
         DockerCredentials? privateRepoCreds;

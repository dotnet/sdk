--- conflicted
+++ resolved
@@ -29,24 +29,16 @@
                           OutputItemType="ContainerLibraryOutput"
                           GlobalPropertiesToRemove="PublishDir"/>
 
-<<<<<<< HEAD
-        <ProjectReference Include="../../Cli/Microsoft.DotNet.Cli.Utils/Microsoft.DotNet.Cli.Utils.csproj"
-                          SetTargetFramework="TargetFramework=$(ResolverTargetFramework)"
-                          OutputItemType="DotNetCliUtilsLibraryOutput"
-                          GlobalPropertiesToRemove="PublishDir"/>
-
-=======
->>>>>>> 46538f98
         <ProjectReference Include="../Microsoft.NET.Build.Containers/Microsoft.NET.Build.Containers.csproj"
                           SetTargetFramework="TargetFramework=$(VSCompatTargetFramework)"
-                          OutputItemType="ContainerLibraryOutputNet472" 
+                          OutputItemType="ContainerLibraryOutputNet472"
                           Condition="'$(DotNetBuildSourceOnly)' != 'true'"
                           GlobalPropertiesToRemove="PublishDir" />
 
-        <ProjectReference Include="../containerize/containerize.csproj" 
-                          PrivateAssets="all" 
-                          IncludeAssets="runtime" 
-                          ReferenceOutputAssembly="true" 
+        <ProjectReference Include="../containerize/containerize.csproj"
+                          PrivateAssets="all"
+                          IncludeAssets="runtime"
+                          ReferenceOutputAssembly="true"
                           Condition="'$(DotNetBuildSourceOnly)' != 'true'"
                           GlobalPropertiesToRemove="PublishDir" />
     </ItemGroup>
@@ -69,7 +61,7 @@
                                 $([MSBuild]::ValueOrDefault('%(_AllNet472ContainerTaskDependencies.NuGetPackageId)', '').Contains('Microsoft.Extensions'))
                             ) and
                             %(_AllNet472ContainerTaskDependencies.NuGetIsFrameworkReference) != true" />
-            
+
             <!-- containerize folder -->
             <Content Include="$(OutDir)containerize.dll" Pack="true" PackagePath="containerize/" />
             <Content Include="$(OutDir)containerize.runtimeconfig.json" Pack="true" PackagePath="containerize/" />

--- conflicted
+++ resolved
@@ -54,7 +54,6 @@
         AllowMultipleArgumentsPerToken = true
     };
 
-<<<<<<< HEAD
     internal CliOption<string> WorkingDirectoryOption { get; } = new("--workingdirectory")
     {
         Description = "The working directory of the container.",
@@ -85,6 +84,12 @@
         CustomParser = result => ParseDictionary(result, errorMessage: "Incorrectly formatted labels: "),
         AllowMultipleArgumentsPerToken = true
     };
+
+    internal CliOption<string[]> CmdOption { get; } = new CliOption<string[]>(new[] {"--entrypointargs", "--cmd"})
+    {
+        description: "The Cmd of the container image.",
+        AllowMultipleArgumentsPerToken = true
+     };
 
     internal CliOption<Port[]> PortsOption { get; } = new("--ports")
     {
@@ -97,32 +102,6 @@
             var badPorts = new List<(string, ContainerHelpers.ParsePortError)>();
 
             foreach (string port in ports)
-=======
-    internal Option<string[]> EntrypointOption { get; } = new Option<string[]>(
-            name: "--entrypoint",
-            description: "The Entrypoint of the container image.")
-            {
-                IsRequired = true,
-                AllowMultipleArgumentsPerToken = true
-            };
-
-    internal Option<string[]> CmdOption { get; } = new Option<string[]>(
-            aliases: new[] { "--entrypointargs", "--cmd" },
-            description: "The Cmd of the container image.")
-            {
-                AllowMultipleArgumentsPerToken = true
-            };
-
-    internal Option<string> LocalRegistryOption { get; } = new Option<string>(
-            name: "--localregistry",
-            description: "The local registry to push to")
-        .AcceptOnlyFromAmong(KnownLocalRegistryTypes.SupportedLocalRegistryTypes);
-
-    internal Option<Dictionary<string, string>> LabelsOption { get; } = new(
-            name: "--labels",
-            description: "Labels that the image configuration will include in metadata.",
-            parseArgument: result => ParseDictionary(result, errorMessage: "Incorrectly formatted labels: "))
->>>>>>> f0a8aa32
             {
                 string[] split = port.Split('/');
                 if (split.Length == 2)
@@ -187,7 +166,6 @@
 
     internal ContainerizeCommand() : base("Containerize an application without Docker.")
     {
-<<<<<<< HEAD
         PublishDirectoryArgument.AcceptLegalFilePathsOnly();
         this.Arguments.Add(PublishDirectoryArgument);
         this.Options.Add(BaseRegistryOption);
@@ -199,6 +177,7 @@
         this.Options.Add(WorkingDirectoryOption);
         this.Options.Add(EntrypointOption);
         this.Options.Add(EntrypointArgsOption);
+        this.Options.Add(CmdOption);
         this.Options.Add(LabelsOption);
         this.Options.Add(PortsOption);
         this.Options.Add(EnvVarsOption);
@@ -227,51 +206,12 @@
             string _ridGraphPath = parseResult.GetValue(RidGraphPathOption)!;
             string _localContainerDaemon = parseResult.GetValue(LocalRegistryOption)!;
             string? _containerUser = parseResult.GetValue(ContainerUserOption);
-=======
-        this.AddArgument(PublishDirectoryArgument);
-        this.AddOption(BaseRegistryOption);
-        this.AddOption(BaseImageNameOption);
-        this.AddOption(BaseImageTagOption);
-        this.AddOption(OutputRegistryOption);
-        this.AddOption(RepositoryOption);
-        this.AddOption(ImageTagsOption);
-        this.AddOption(WorkingDirectoryOption);
-        this.AddOption(EntrypointOption);
-        this.AddOption(CmdOption);
-        this.AddOption(LabelsOption);
-        this.AddOption(PortsOption);
-        this.AddOption(EnvVarsOption);
-        this.AddOption(RidOption);
-        this.AddOption(RidGraphPathOption);
-        this.AddOption(LocalRegistryOption);
-        this.AddOption(ContainerUserOption);
-
-        this.SetHandler(async (context) =>
-        {
-            DirectoryInfo _publishDir = context.ParseResult.GetValue(PublishDirectoryArgument);
-            string _baseReg = context.ParseResult.GetValue(BaseRegistryOption)!;
-            string _baseName = context.ParseResult.GetValue(BaseImageNameOption)!;
-            string _baseTag = context.ParseResult.GetValue(BaseImageTagOption)!;
-            string? _outputReg = context.ParseResult.GetValue(OutputRegistryOption);
-            string _name = context.ParseResult.GetValue(RepositoryOption)!;
-            string[] _tags = context.ParseResult.GetValue(ImageTagsOption)!;
-            string _workingDir = context.ParseResult.GetValue(WorkingDirectoryOption)!;
-            string[] _entrypoint = context.ParseResult.GetValue(EntrypointOption)!;
-            string[]? _cmdArgs = context.ParseResult.GetValue(CmdOption);
-            Dictionary<string, string> _labels = context.ParseResult.GetValue(LabelsOption) ?? new Dictionary<string, string>();
-            Port[]? _ports = context.ParseResult.GetValue(PortsOption);
-            Dictionary<string, string> _envVars = context.ParseResult.GetValue(EnvVarsOption) ?? new Dictionary<string, string>();
-            string _rid = context.ParseResult.GetValue(RidOption)!;
-            string _ridGraphPath = context.ParseResult.GetValue(RidGraphPathOption)!;
-            string _localRegistry = context.ParseResult.GetValue(LocalRegistryOption)!;
-            string? _containerUser = context.ParseResult.GetValue(ContainerUserOption);
 
             //setup basic logging
             bool traceEnabled = Env.GetEnvironmentVariableAsBool("CONTAINERIZE_TRACE_LOGGING_ENABLED");
             LogLevel verbosity = traceEnabled ? LogLevel.Trace : LogLevel.Information;
             using ILoggerFactory loggerFactory = LoggerFactory.Create(builder => builder.AddSimpleConsole(c => c.ColorBehavior = LoggerColorBehavior.Disabled).SetMinimumLevel(verbosity));
 
->>>>>>> f0a8aa32
             await ContainerBuilder.ContainerizeAsync(
                 _publishDir,
                 _workingDir,
@@ -290,12 +230,8 @@
                 _ridGraphPath,
                 _localContainerDaemon,
                 _containerUser,
-<<<<<<< HEAD
-                cancellationToken).ConfigureAwait(false);
-=======
                 loggerFactory,
                 context.GetCancellationToken()).ConfigureAwait(false);
->>>>>>> f0a8aa32
         });
     }
 

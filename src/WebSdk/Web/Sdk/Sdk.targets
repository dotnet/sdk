--- conflicted
+++ resolved
@@ -30,7 +30,6 @@
 
   <Import Sdk="Microsoft.NET.Sdk.Publish" Project="Sdk.targets" />
 
-<<<<<<< HEAD
   <!--
   ============================================================
     DefaultRuntimeHostConfigurationOptions
@@ -44,12 +43,11 @@
                                     Value="$(EnsureAspNetCoreJsonTrimmability)"
                                     Trim="true" />
   </ItemGroup>
-=======
+
   <!-- include library-packs folder as additional source for the restore -->
   <PropertyGroup Condition=" '$(DisableImplicitMicrosoftNETBuildContainersReference)' != 'true' ">
     <_WebLibraryPacksFolder Condition="'$(WebLibraryPacksFolder)' == ''">$([MSBuild]::EnsureTrailingSlash('$(MSBuildThisFileDirectory)'))../library-packs</_WebLibraryPacksFolder>
     <RestoreAdditionalProjectSources Condition="Exists('$(_WebLibraryPacksFolder)')">$(RestoreAdditionalProjectSources);$(_WebLibraryPacksFolder)</RestoreAdditionalProjectSources>
   </PropertyGroup>
->>>>>>> f9269857
 
 </Project>
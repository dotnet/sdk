--- conflicted
+++ resolved
@@ -30,27 +30,10 @@
 
   <Import Sdk="Microsoft.NET.Sdk.Publish" Project="Sdk.targets" />
 
-<<<<<<< HEAD
-=======
-  <!--
-  ============================================================
-    DefaultRuntimeHostConfigurationOptions
-  Defaults @(RuntimeHostConfigurationOption) items based on MSBuild properties.
-  ============================================================
-  -->
-
-  <ItemGroup>
-    <RuntimeHostConfigurationOption Include="Microsoft.AspNetCore.EnsureJsonTrimmability"
-                                    Condition="'$(EnsureAspNetCoreJsonTrimmability)' != ''"
-                                    Value="$(EnsureAspNetCoreJsonTrimmability)"
-                                    Trim="true" />
-  </ItemGroup>
-
   <!-- include library-packs folder as additional source for the restore -->
   <PropertyGroup Condition=" '$(DisableImplicitMicrosoftNETBuildContainersReference)' != 'true' ">
     <_WebLibraryPacksFolder Condition="'$(WebLibraryPacksFolder)' == ''">$([MSBuild]::EnsureTrailingSlash('$(MSBuildThisFileDirectory)'))../library-packs</_WebLibraryPacksFolder>
     <RestoreAdditionalProjectSources Condition="Exists('$(_WebLibraryPacksFolder)')">$(RestoreAdditionalProjectSources);$(_WebLibraryPacksFolder)</RestoreAdditionalProjectSources>
   </PropertyGroup>
 
->>>>>>> f3c7c6d6
 </Project>
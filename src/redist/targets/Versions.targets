--- conflicted
+++ resolved
@@ -3,17 +3,12 @@
     <VersionMajor>3</VersionMajor>
     <VersionMinor>1</VersionMinor>
     <VersionSDKMinor>1</VersionSDKMinor>
-<<<<<<< HEAD
     <VersionPatch>00</VersionPatch>
     <ReleaseSuffix Condition=" '$(ReleaseSuffix)' == '' ">preview1</ReleaseSuffix>
-=======
-    <VersionPatch>01</VersionPatch>
-    <ReleaseSuffix Condition=" '$(ReleaseSuffix)' == '' ">servicing</ReleaseSuffix>
     <!--
         When DropSuffix is set to 'true', this branch will produce stable outputs for 'Shipping' packages
     -->
     <DropSuffix>false</DropSuffix>
->>>>>>> b780fa25
   </PropertyGroup>
   
   <Target Name="GetCoreSdkGitCommitInfo">

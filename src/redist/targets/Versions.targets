--- conflicted
+++ resolved
@@ -2,14 +2,9 @@
   <PropertyGroup>
     <VersionMajor>3</VersionMajor>
     <VersionMinor>0</VersionMinor>
-<<<<<<< HEAD
-    <VersionPatch>100</VersionPatch>
-    <ReleaseSuffix Condition=" '$(ReleaseSuffix)' == '' ">preview4</ReleaseSuffix>
-=======
     <VersionSDKMinor>1</VersionSDKMinor>
     <VersionPatch>00</VersionPatch>
-    <ReleaseSuffix Condition=" '$(ReleaseSuffix)' == '' ">preview3</ReleaseSuffix>
->>>>>>> 7e0b509c
+    <ReleaseSuffix Condition=" '$(ReleaseSuffix)' == '' ">preview4</ReleaseSuffix>
   </PropertyGroup>
   
   <Target Name="GetCoreSdkGitCommitInfo">

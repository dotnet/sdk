<Project>

  <Target Name="GenerateBundledVersions"
          DependsOnTargets="GenerateBundledVersionsProps;GenerateBundledCliToolsProps" >

    <WriteLinesToFile
      File="$(ArtifactsShippingPackagesDir)productVersion.txt"
      Lines="$(PackageVersion)"
      Overwrite="true"
      Encoding="ASCII" />
    
    <WriteLinesToFile
      File="$(ArtifactsShippingPackagesDir)sdk-productVersion.txt"
      Lines="$(PackageVersion)"
      Overwrite="true"
      Encoding="ASCII" />

    <WriteLinesToFile
      File="$(ArtifactsShippingPackagesDir)productCommit-$(Rid).txt"
      Lines="$(BUILD_SOURCEVERSION)%0A$(PackageVersion)"
      Overwrite="true"
      Encoding="ASCII"/>

  </Target>

  <PropertyGroup>
      <VersionFeature21>$([MSBuild]::Add($(VersionFeature), 25))</VersionFeature21>
      <VersionFeature31>$([MSBuild]::Add($(VersionFeature), 12))</VersionFeature31>
  </PropertyGroup>

  <Target Name="GenerateBundledVersionsProps" DependsOnTargets="SetupBundledComponents">
    <PropertyGroup>
      <BundledVersionsPropsFileName>Microsoft.NETCoreSdk.BundledVersions.props</BundledVersionsPropsFileName>
    </PropertyGroup>

    <PropertyGroup>
      <_NETCoreAppPackageVersion>$(MicrosoftNETCoreAppRuntimePackageVersion)</_NETCoreAppPackageVersion>
      <_NETStandardLibraryPackageVersion>$(NETStandardLibraryRefPackageVersion)</_NETStandardLibraryPackageVersion>
      <_NETCorePlatformsPackageVersion>$(MicrosoftNETCorePlatformsPackageVersion)</_NETCorePlatformsPackageVersion>

      <_NET50RuntimePackVersion>5.0.3</_NET50RuntimePackVersion>
      <_NET50TargetingPackVersion>5.0.0</_NET50TargetingPackVersion>
      <_WindowsDesktop50RuntimePackVersion>5.0.3</_WindowsDesktop50RuntimePackVersion>
      <_WindowsDesktop50TargetingPackVersion>5.0.0</_WindowsDesktop50TargetingPackVersion>
      <_AspNet50RuntimePackVersion>5.0.3</_AspNet50RuntimePackVersion>
      <_AspNet50TargetingPackVersion>5.0.0</_AspNet50TargetingPackVersion>

      <_NETCoreApp31RuntimePackVersion>3.1.12</_NETCoreApp31RuntimePackVersion>
      <_NETCoreApp31TargetingPackVersion>3.1.0</_NETCoreApp31TargetingPackVersion>
      <_WindowsDesktop31RuntimePackVersion>3.1.12</_WindowsDesktop31RuntimePackVersion>
      <_WindowsDesktop31TargetingPackVersion>3.1.0</_WindowsDesktop31TargetingPackVersion>
      <_AspNet31RuntimePackVersion>3.1.12</_AspNet31RuntimePackVersion>
      <_AspNet31TargetingPackVersion>3.1.10</_AspNet31TargetingPackVersion>

      <_NETCoreApp30RuntimePackVersion>3.0.3</_NETCoreApp30RuntimePackVersion>
      <_NETCoreApp30TargetingPackVersion>3.0.0</_NETCoreApp30TargetingPackVersion>
<<<<<<< HEAD
      <_WindowsDesktop30RuntimePackVersion>3.0.3</_WindowsDesktop30RuntimePackVersion>
      <_WindowsDesktop30TargetingPackVersion>3.0.0</_WindowsDesktop30TargetingPackVersion>
      <_AspNet30RuntimePackVersion>3.0.3</_AspNet30RuntimePackVersion>
      <_AspNet30TargetingPackVersion>3.0.1</_AspNet30TargetingPackVersion>
=======
      
      <_NETCoreApp31RuntimePackVersion>3.1.$(VersionFeature31)</_NETCoreApp31RuntimePackVersion>
      <_NETCoreApp31TargetingPackVersion>3.1.0</_NETCoreApp31TargetingPackVersion>
      
      <_WindowsDesktop30RuntimePackVersion>3.0.3</_WindowsDesktop30RuntimePackVersion>
      <_WindowsDesktop30TargetingPackVersion>3.0.0</_WindowsDesktop30TargetingPackVersion>
      
      <_WindowsDesktop31RuntimePackVersion>3.1.$(VersionFeature31)</_WindowsDesktop31RuntimePackVersion>
      <_WindowsDesktop31TargetingPackVersion>3.1.0</_WindowsDesktop31TargetingPackVersion>
      
      <_AspNet30RuntimePackVersion>3.0.3</_AspNet30RuntimePackVersion>
      <_AspNet30TargetingPackVersion>3.0.1</_AspNet30TargetingPackVersion>
      
      <_AspNet31RuntimePackVersion>3.1.$(VersionFeature31)</_AspNet31RuntimePackVersion>
      <_AspNet31TargetingPackVersion>3.1.10</_AspNet31TargetingPackVersion>
>>>>>>> 0a444823

      <!-- Use only major and minor in target framework version -->
      <_NETCoreAppTargetFrameworkVersion>$(_NETCoreAppPackageVersion.Split('.')[0]).$(_NETCoreAppPackageVersion.Split('.')[1])</_NETCoreAppTargetFrameworkVersion>
      <_NETStandardTargetFrameworkVersion>$(_NETStandardLibraryPackageVersion.Split('.')[0]).$(_NETStandardLibraryPackageVersion.Split('.')[1])</_NETStandardTargetFrameworkVersion>

      <_NETCoreSdkBeingBuiltIsPreview Condition=" '$(DotNetFinalVersionKind)' != 'release' ">true</_NETCoreSdkBeingBuiltIsPreview>
      <_NETCoreSdkBeingBuiltIsPreview Condition=" '$(DotNetFinalVersionKind)' == 'release' ">false</_NETCoreSdkBeingBuiltIsPreview>
    </PropertyGroup>

    <ItemGroup>
      <NetCore30RuntimePackRids Include="
          linux-arm;
          linux-arm64;
          linux-musl-arm64;
          linux-musl-x64;
          linux-x64;
          osx-x64;
          rhel.6-x64;
          tizen.4.0.0-armel;
          tizen.5.0.0-armel;
          win-arm;
          win-arm64;
          win-x64;
          win-x86;
          " />

      <NetCore31RuntimePackRids Include="@(NetCore30RuntimePackRids)"/>

      <Net50AppHostRids Include="
          @(NetCore31RuntimePackRids);
          linux-musl-arm;
          "/>
      
      <Net50RuntimePackRids Include="
          @(Net50AppHostRids);
          ios-arm64;
          ios-arm;
          ios-x64;
          ios-x86;
          tvos-arm64;
          tvos-x64;
          maccatalyst-x64;
          maccatalyst-arm64;
          android-arm64;
          android-arm;
          android-x64;
          android-x86;
          browser-wasm;
          " />

      <NetCoreAppHostRids Include="@(Net50AppHostRids);osx-arm64" />
      <NetCoreRuntimePackRids Include="@(Net50RuntimePackRids);osx-arm64" />

      <AspNetCore30RuntimePackRids Include="
        win-x64;
        win-x86;
        win-arm;
        osx-x64;
        linux-musl-x64;
        linux-musl-arm64;
        linux-x64;
        linux-arm;
        linux-arm64;
        " />

      <Net50Crossgen2SupportedRids Include="linux-musl-x64;linux-x64;win-x64" />
      <Crossgen2SupportedRids Include="@(Net50Crossgen2SupportedRids)" />

      <AspNetCore31RuntimePackRids Include="@(AspNetCore30RuntimePackRids)" />
      <AspNetCore50RuntimePackRids Include="@(AspNetCore31RuntimePackRids);linux-musl-arm;win-arm64" />
      <AspNetCoreRuntimePackRids Include="@(AspNetCore50RuntimePackRids);osx-arm64" />

      <WindowsDesktop30RuntimePackRids Include="win-x64;win-x86" />
      <WindowsDesktop31RuntimePackRids Include="@(WindowsDesktop30RuntimePackRids)" />
      <WindowsDesktop50RuntimePackRids Include="@(WindowsDesktop31RuntimePackRids)" />
      <WindowsDesktopRuntimePackRids Include="@(WindowsDesktop50RuntimePackRids);win-arm64" />
    </ItemGroup>

    <!--
        Generate default runtime framework versions
      -->
    <GenerateDefaultRuntimeFrameworkVersion RuntimePackVersion="$(MicrosoftNETCoreAppRuntimePackageVersion)">
      <Output TaskParameter="DefaultRuntimeFrameworkVersion" PropertyName="MicrosoftNETCoreAppDefaultRuntimeFrameworkVersion" />
    </GenerateDefaultRuntimeFrameworkVersion>
    <GenerateDefaultRuntimeFrameworkVersion RuntimePackVersion="$(MicrosoftWindowsDesktopAppRuntimePackageVersion)">
      <Output TaskParameter="DefaultRuntimeFrameworkVersion" PropertyName="MicrosoftWindowsDesktopAppDefaultRuntimeFrameworkVersion" />
    </GenerateDefaultRuntimeFrameworkVersion>
    <GenerateDefaultRuntimeFrameworkVersion RuntimePackVersion="$(MicrosoftAspNetCoreAppRuntimePackageVersion)">
      <Output TaskParameter="DefaultRuntimeFrameworkVersion" PropertyName="MicrosoftAspNetCoreAppDefaultRuntimeFrameworkVersion" />
    </GenerateDefaultRuntimeFrameworkVersion>
    
    <ItemGroup>
      <ImplicitPackageVariable Include="Microsoft.NETCore.App"
                               TargetFrameworkVersion="1.0"
                               DefaultVersion="1.0.5"
                               LatestVersion="1.0.16" />
      <ImplicitPackageVariable Include="Microsoft.NETCore.App"
                               TargetFrameworkVersion="1.1"
                               DefaultVersion="1.1.2"
                               LatestVersion="1.1.13" />
      <ImplicitPackageVariable Include="Microsoft.NETCore.App"
                               TargetFrameworkVersion="2.0"
                               DefaultVersion="2.0.0"
                               LatestVersion="2.0.9" />
      <ImplicitPackageVariable Include="Microsoft.NETCore.App"
                               TargetFrameworkVersion="2.1"
                               DefaultVersion="2.1.0"
<<<<<<< HEAD
                               LatestVersion="2.1.25" />
=======
                               LatestVersion="2.1.$(VersionFeature21)" />
>>>>>>> 0a444823
      <ImplicitPackageVariable Include="Microsoft.NETCore.App"
                               TargetFrameworkVersion="2.2"
                               DefaultVersion="2.2.0"
                               LatestVersion="2.2.8" />
      <ImplicitPackageVariable Include="Microsoft.AspNetCore.App"
                               TargetFrameworkVersion="2.1"
                               DefaultVersion="2.1.1"
<<<<<<< HEAD
                               LatestVersion="2.1.25"/>
      <ImplicitPackageVariable Include="Microsoft.AspNetCore.All"
                               TargetFrameworkVersion="2.1"
                               DefaultVersion="2.1.1"
                               LatestVersion="2.1.25"/>
=======
                               LatestVersion="2.1.$(VersionFeature21)"/>
      <ImplicitPackageVariable Include="Microsoft.AspNetCore.All"
                               TargetFrameworkVersion="2.1"
                               DefaultVersion="2.1.1"
                               LatestVersion="2.1.$(VersionFeature21)"/>
>>>>>>> 0a444823

      <ImplicitPackageVariable Include="Microsoft.AspNetCore.App"
                               TargetFrameworkVersion="2.2"
                               DefaultVersion="2.2.0"
                               LatestVersion="2.2.8"/>
      <ImplicitPackageVariable Include="Microsoft.AspNetCore.All"
                               TargetFrameworkVersion="2.2"
                               DefaultVersion="2.2.0"
                               LatestVersion="2.2.8"/>
    </ItemGroup>
    
    <PropertyGroup>
      <PortableProductMonikerRid Condition="'$(PortableProductMonikerRid)' == ''">$(ProductMonikerRid)</PortableProductMonikerRid>
    </PropertyGroup>
      

    <PropertyGroup>
      <BundledVersionsPropsContent>
<![CDATA[
<!--
***********************************************************************************************
$(BundledVersionsPropsFileName)

WARNING:  DO NOT MODIFY this file unless you are knowledgeable about MSBuild and have
          created a backup copy.  Incorrect changes to this file will make it
          impossible to load or build your projects from the command-line or the IDE.

Copyright (c) .NET Foundation. All rights reserved.
***********************************************************************************************
-->
<Project>
  <PropertyGroup>
    <NetCoreRoot Condition="'%24(NetCoreRoot)' == ''">%24([MSBuild]::NormalizePath('%24(MSBuildThisFileDirectory)..\..\'))</NetCoreRoot>
    <NetCoreTargetingPackRoot Condition="'%24(NetCoreTargetingPackRoot)' == ''">%24([MSBuild]::EnsureTrailingSlash('%24(NetCoreRoot)'))packs</NetCoreTargetingPackRoot>
  
    <NETCoreAppMaximumVersion>$(_NETCoreAppTargetFrameworkVersion)</NETCoreAppMaximumVersion>
    <BundledNETCoreAppTargetFrameworkVersion>$(_NETCoreAppTargetFrameworkVersion)</BundledNETCoreAppTargetFrameworkVersion>
    <BundledNETCoreAppPackageVersion>$(_NETCoreAppPackageVersion)</BundledNETCoreAppPackageVersion>
    <BundledNETStandardTargetFrameworkVersion>$(_NETStandardTargetFrameworkVersion)</BundledNETStandardTargetFrameworkVersion>
    <BundledNETStandardPackageVersion>$(_NETStandardLibraryPackageVersion)</BundledNETStandardPackageVersion>
    <BundledNETCorePlatformsPackageVersion>$(_NETCorePlatformsPackageVersion)</BundledNETCorePlatformsPackageVersion>
    <BundledRuntimeIdentifierGraphFile>%24(MSBuildThisFileDirectory)RuntimeIdentifierGraph.json</BundledRuntimeIdentifierGraphFile>
    <NETCoreSdkVersion>$(Version)</NETCoreSdkVersion>
    <NETCoreSdkRuntimeIdentifier>$(ProductMonikerRid)</NETCoreSdkRuntimeIdentifier>
    <NETCoreSdkPortableRuntimeIdentifier>$(PortableProductMonikerRid)</NETCoreSdkPortableRuntimeIdentifier>
    <_NETCoreSdkIsPreview>$(_NETCoreSdkBeingBuiltIsPreview)</_NETCoreSdkIsPreview>
  </PropertyGroup>
  <ItemGroup>
    @(ImplicitPackageVariable->'<ImplicitPackageReferenceVersion Include="%(Identity)" TargetFrameworkVersion="%(TargetFrameworkVersion)" DefaultVersion="%(DefaultVersion)" LatestVersion="%(LatestVersion)"/>', '
    ')

    <!-- .NET 6.0 -->
    <KnownFrameworkReference Include="Microsoft.NETCore.App"
                              TargetFramework="net6.0"
                              RuntimeFrameworkName="Microsoft.NETCore.App"
                              DefaultRuntimeFrameworkVersion="$(MicrosoftNETCoreAppDefaultRuntimeFrameworkVersion)"
                              LatestRuntimeFrameworkVersion="$(MicrosoftNETCoreAppRuntimePackageVersion)"
                              TargetingPackName="Microsoft.NETCore.App.Ref"
                              TargetingPackVersion="$(MicrosoftNETCoreAppRefPackageVersion)"
                              RuntimePackNamePatterns="Microsoft.NETCore.App.Runtime.**RID**"
                              RuntimePackRuntimeIdentifiers="@(NetCoreRuntimePackRids, '%3B')"
                              IsTrimmable="true"
                              />

    <KnownAppHostPack Include="Microsoft.NETCore.App"
                      TargetFramework="net6.0"
                      AppHostPackNamePattern="Microsoft.NETCore.App.Host.**RID**"
                      AppHostPackVersion="$(_NETCoreAppPackageVersion)"
                      AppHostRuntimeIdentifiers="@(NetCoreAppHostRids, '%3B')"
                      />

    <KnownCrossgen2Pack Include="Microsoft.NETCore.App.Crossgen2"
                        TargetFramework="net6.0"
                        Crossgen2PackNamePattern="Microsoft.NETCore.App.Crossgen2.**RID**"
                        Crossgen2PackVersion="$(MicrosoftNETCoreAppRuntimePackageVersion)"
                        Crossgen2RuntimeIdentifiers="@(Crossgen2SupportedRids, '%3B')"
                        />
    
    <KnownFrameworkReference Include="Microsoft.WindowsDesktop.App"
                              TargetFramework="net6.0"
                              RuntimeFrameworkName="Microsoft.WindowsDesktop.App"
                              DefaultRuntimeFrameworkVersion="$(MicrosoftWindowsDesktopAppDefaultRuntimeFrameworkVersion)"
                              LatestRuntimeFrameworkVersion="$(MicrosoftWindowsDesktopAppRuntimePackageVersion)"
                              TargetingPackName="Microsoft.WindowsDesktop.App.Ref"
                              TargetingPackVersion="$(MicrosoftWindowsDesktopAppRefPackageVersion)"
                              RuntimePackNamePatterns="Microsoft.WindowsDesktop.App.Runtime.**RID**"
                              RuntimePackRuntimeIdentifiers="@(WindowsDesktopRuntimePackRids, '%3B')"
                              IsWindowsOnly="true"
                              />

    <KnownFrameworkReference Include="Microsoft.WindowsDesktop.App.WPF"
                              TargetFramework="net6.0"
                              RuntimeFrameworkName="Microsoft.WindowsDesktop.App"
                              DefaultRuntimeFrameworkVersion="$(MicrosoftWindowsDesktopAppDefaultRuntimeFrameworkVersion)"
                              LatestRuntimeFrameworkVersion="$(MicrosoftWindowsDesktopAppRuntimePackageVersion)"
                              TargetingPackName="Microsoft.WindowsDesktop.App.Ref"
                              TargetingPackVersion="$(MicrosoftWindowsDesktopAppRefPackageVersion)"
                              RuntimePackNamePatterns="Microsoft.WindowsDesktop.App.Runtime.**RID**"
                              RuntimePackRuntimeIdentifiers="@(WindowsDesktopRuntimePackRids, '%3B')"
                              IsWindowsOnly="true"
                              Profile="WPF"
                              />

    <KnownFrameworkReference Include="Microsoft.WindowsDesktop.App.WindowsForms"
                              TargetFramework="net6.0"
                              RuntimeFrameworkName="Microsoft.WindowsDesktop.App"
                              DefaultRuntimeFrameworkVersion="$(MicrosoftWindowsDesktopAppDefaultRuntimeFrameworkVersion)"
                              LatestRuntimeFrameworkVersion="$(MicrosoftWindowsDesktopAppRuntimePackageVersion)"
                              TargetingPackName="Microsoft.WindowsDesktop.App.Ref"
                              TargetingPackVersion="$(MicrosoftWindowsDesktopAppRefPackageVersion)"
                              RuntimePackNamePatterns="Microsoft.WindowsDesktop.App.Runtime.**RID**"
                              RuntimePackRuntimeIdentifiers="@(WindowsDesktopRuntimePackRids, '%3B')"
                              IsWindowsOnly="true"
                              Profile="WindowsForms"
                              />

    <KnownFrameworkReference Include="Microsoft.AspNetCore.App"
                              TargetFramework="net6.0"
                              RuntimeFrameworkName="Microsoft.AspNetCore.App"
                              DefaultRuntimeFrameworkVersion="$(MicrosoftAspNetCoreAppDefaultRuntimeFrameworkVersion)"
                              LatestRuntimeFrameworkVersion="$(MicrosoftAspNetCoreAppRuntimePackageVersion)"
                              TargetingPackName="Microsoft.AspNetCore.App.Ref"
                              TargetingPackVersion="$(MicrosoftAspNetCoreAppRefPackageVersion)"
                              RuntimePackNamePatterns="Microsoft.AspNetCore.App.Runtime.**RID**"
                              RuntimePackRuntimeIdentifiers="@(AspNetCoreRuntimePackRids, '%3B')"
                              />

    <KnownFrameworkReference Include="Microsoft.Windows.SDK.NET.Ref"
                              TargetFramework="net6.0-windows10.0.17763.0"
                              RuntimeFrameworkName="Microsoft.Windows.SDK.NET.Ref"
                              DefaultRuntimeFrameworkVersion="$(MicrosoftWindowsSDKNETRef10_0_17763PackageVersion)"
                              LatestRuntimeFrameworkVersion="$(MicrosoftWindowsSDKNETRef10_0_17763PackageVersion)"
                              TargetingPackName="Microsoft.Windows.SDK.NET.Ref"
                              TargetingPackVersion="$(MicrosoftWindowsSDKNETRef10_0_17763PackageVersion)"
                              RuntimePackAlwaysCopyLocal="true"
                              RuntimePackNamePatterns="Microsoft.Windows.SDK.NET.Ref"
                              RuntimePackRuntimeIdentifiers="any"
                              IsWindowsOnly="true"
                              />

    <KnownFrameworkReference Include="Microsoft.Windows.SDK.NET.Ref"
                              TargetFramework="net6.0-windows10.0.18362.0"
                              RuntimeFrameworkName="Microsoft.Windows.SDK.NET.Ref"
                              DefaultRuntimeFrameworkVersion="$(MicrosoftWindowsSDKNETRef10_0_18362PackageVersion)"
                              LatestRuntimeFrameworkVersion="$(MicrosoftWindowsSDKNETRef10_0_18362PackageVersion)"
                              TargetingPackName="Microsoft.Windows.SDK.NET.Ref"
                              TargetingPackVersion="$(MicrosoftWindowsSDKNETRef10_0_18362PackageVersion)"
                              RuntimePackAlwaysCopyLocal="true"
                              RuntimePackNamePatterns="Microsoft.Windows.SDK.NET.Ref"
                              RuntimePackRuntimeIdentifiers="any"
                              IsWindowsOnly="true"
                              />

    <KnownFrameworkReference Include="Microsoft.Windows.SDK.NET.Ref"
                              TargetFramework="net6.0-windows10.0.19041.0"
                              RuntimeFrameworkName="Microsoft.Windows.SDK.NET.Ref"
                              DefaultRuntimeFrameworkVersion="$(MicrosoftWindowsSDKNETRef10_0_19041PackageVersion)"
                              LatestRuntimeFrameworkVersion="$(MicrosoftWindowsSDKNETRef10_0_19041PackageVersion)"
                              TargetingPackName="Microsoft.Windows.SDK.NET.Ref"
                              TargetingPackVersion="$(MicrosoftWindowsSDKNETRef10_0_19041PackageVersion)"
                              RuntimePackAlwaysCopyLocal="true"
                              RuntimePackNamePatterns="Microsoft.Windows.SDK.NET.Ref"
                              RuntimePackRuntimeIdentifiers="any"
                              IsWindowsOnly="true"
                              />

    <!-- .NET 5.0 -->
    <KnownFrameworkReference Include="Microsoft.NETCore.App"
                              TargetFramework="net5.0"
                              RuntimeFrameworkName="Microsoft.NETCore.App"
                              DefaultRuntimeFrameworkVersion="5.0.0"
                              LatestRuntimeFrameworkVersion="$(_NET50RuntimePackVersion)"
                              TargetingPackName="Microsoft.NETCore.App.Ref"
                              TargetingPackVersion="$(_NET50TargetingPackVersion)"
                              RuntimePackNamePatterns="Microsoft.NETCore.App.Runtime.**RID**"
                              RuntimePackRuntimeIdentifiers="@(Net50RuntimePackRids, '%3B')"
                              IsTrimmable="true"
                              />

    <KnownAppHostPack Include="Microsoft.NETCore.App"
                      TargetFramework="net5.0"
                      AppHostPackNamePattern="Microsoft.NETCore.App.Host.**RID**"
                      AppHostPackVersion="$(_NET50RuntimePackVersion)"
                      AppHostRuntimeIdentifiers="@(Net50AppHostRids, '%3B')"
                      />

    <KnownCrossgen2Pack Include="Microsoft.NETCore.App.Crossgen2"
                        TargetFramework="net5.0"
                        Crossgen2PackNamePattern="Microsoft.NETCore.App.Crossgen2.**RID**"
                        Crossgen2PackVersion="$(_NET50RuntimePackVersion)"
                        Crossgen2RuntimeIdentifiers="@(Net50Crossgen2SupportedRids, '%3B')"
                        />
    
    <KnownFrameworkReference Include="Microsoft.WindowsDesktop.App"
                              TargetFramework="net5.0"
                              RuntimeFrameworkName="Microsoft.WindowsDesktop.App"
                              DefaultRuntimeFrameworkVersion="5.0.0"
                              LatestRuntimeFrameworkVersion="$(_WindowsDesktop50RuntimePackVersion)"
                              TargetingPackName="Microsoft.WindowsDesktop.App.Ref"
                              TargetingPackVersion="$(_WindowsDesktop50TargetingPackVersion)"
                              RuntimePackNamePatterns="Microsoft.WindowsDesktop.App.Runtime.**RID**"
                              RuntimePackRuntimeIdentifiers="@(WindowsDesktop50RuntimePackRids, '%3B')"
                              IsWindowsOnly="true"
                              />

    <KnownFrameworkReference Include="Microsoft.WindowsDesktop.App.WPF"
                              TargetFramework="net5.0"
                              RuntimeFrameworkName="Microsoft.WindowsDesktop.App"
                              DefaultRuntimeFrameworkVersion="5.0.0"
                              LatestRuntimeFrameworkVersion="$(_WindowsDesktop50RuntimePackVersion)"
                              TargetingPackName="Microsoft.WindowsDesktop.App.Ref"
                              TargetingPackVersion="$(_WindowsDesktop50TargetingPackVersion)"
                              RuntimePackNamePatterns="Microsoft.WindowsDesktop.App.Runtime.**RID**"
                              RuntimePackRuntimeIdentifiers="@(WindowsDesktop50RuntimePackRids, '%3B')"
                              IsWindowsOnly="true"
                              Profile="WPF"
                              />

    <KnownFrameworkReference Include="Microsoft.WindowsDesktop.App.WindowsForms"
                              TargetFramework="net5.0"
                              RuntimeFrameworkName="Microsoft.WindowsDesktop.App"
                              DefaultRuntimeFrameworkVersion="5.0.0"
                              LatestRuntimeFrameworkVersion="$(_WindowsDesktop50RuntimePackVersion)"
                              TargetingPackName="Microsoft.WindowsDesktop.App.Ref"
                              TargetingPackVersion="$(_WindowsDesktop50TargetingPackVersion)"
                              RuntimePackNamePatterns="Microsoft.WindowsDesktop.App.Runtime.**RID**"
                              RuntimePackRuntimeIdentifiers="@(WindowsDesktop50RuntimePackRids, '%3B')"
                              IsWindowsOnly="true"
                              Profile="WindowsForms"
                              />

    <KnownFrameworkReference Include="Microsoft.AspNetCore.App"
                              TargetFramework="net5.0"
                              RuntimeFrameworkName="Microsoft.AspNetCore.App"
                              DefaultRuntimeFrameworkVersion="5.0.0"
                              LatestRuntimeFrameworkVersion="$(_AspNet50RuntimePackVersion)"
                              TargetingPackName="Microsoft.AspNetCore.App.Ref"
                              TargetingPackVersion="$(_AspNet50TargetingPackVersion)"
                              RuntimePackNamePatterns="Microsoft.AspNetCore.App.Runtime.**RID**"
                              RuntimePackRuntimeIdentifiers="@(AspNetCore50RuntimePackRids, '%3B')"
                              />

    <KnownFrameworkReference Include="Microsoft.Windows.SDK.NET.Ref"
                              TargetFramework="net5.0-windows10.0.17763.0"
                              RuntimeFrameworkName="Microsoft.Windows.SDK.NET.Ref"
                              DefaultRuntimeFrameworkVersion="$(MicrosoftWindowsSDKNETRef10_0_17763PackageVersion)"
                              LatestRuntimeFrameworkVersion="$(MicrosoftWindowsSDKNETRef10_0_17763PackageVersion)"
                              TargetingPackName="Microsoft.Windows.SDK.NET.Ref"
                              TargetingPackVersion="$(MicrosoftWindowsSDKNETRef10_0_17763PackageVersion)"
                              RuntimePackAlwaysCopyLocal="true"
                              RuntimePackNamePatterns="Microsoft.Windows.SDK.NET.Ref"
                              RuntimePackRuntimeIdentifiers="any"
                              IsWindowsOnly="true"
                              />

    <KnownFrameworkReference Include="Microsoft.Windows.SDK.NET.Ref"
                              TargetFramework="net5.0-windows10.0.18362.0"
                              RuntimeFrameworkName="Microsoft.Windows.SDK.NET.Ref"
                              DefaultRuntimeFrameworkVersion="$(MicrosoftWindowsSDKNETRef10_0_18362PackageVersion)"
                              LatestRuntimeFrameworkVersion="$(MicrosoftWindowsSDKNETRef10_0_18362PackageVersion)"
                              TargetingPackName="Microsoft.Windows.SDK.NET.Ref"
                              TargetingPackVersion="$(MicrosoftWindowsSDKNETRef10_0_18362PackageVersion)"
                              RuntimePackAlwaysCopyLocal="true"
                              RuntimePackNamePatterns="Microsoft.Windows.SDK.NET.Ref"
                              RuntimePackRuntimeIdentifiers="any"
                              IsWindowsOnly="true"
                              />

    <KnownFrameworkReference Include="Microsoft.Windows.SDK.NET.Ref"
                              TargetFramework="net5.0-windows10.0.19041.0"
                              RuntimeFrameworkName="Microsoft.Windows.SDK.NET.Ref"
                              DefaultRuntimeFrameworkVersion="$(MicrosoftWindowsSDKNETRef10_0_19041PackageVersion)"
                              LatestRuntimeFrameworkVersion="$(MicrosoftWindowsSDKNETRef10_0_19041PackageVersion)"
                              TargetingPackName="Microsoft.Windows.SDK.NET.Ref"
                              TargetingPackVersion="$(MicrosoftWindowsSDKNETRef10_0_19041PackageVersion)"
                              RuntimePackAlwaysCopyLocal="true"
                              RuntimePackNamePatterns="Microsoft.Windows.SDK.NET.Ref"
                              RuntimePackRuntimeIdentifiers="any"
                              IsWindowsOnly="true"
                              />

    <!-- .NET Core 3.1  -->
    <KnownFrameworkReference Include="Microsoft.NETCore.App"
                              TargetFramework="netcoreapp3.1"
                              RuntimeFrameworkName="Microsoft.NETCore.App"
                              DefaultRuntimeFrameworkVersion="3.1.0"
                              LatestRuntimeFrameworkVersion="$(_NETCoreApp31RuntimePackVersion)"
                              TargetingPackName="Microsoft.NETCore.App.Ref"
                              TargetingPackVersion="$(_NETCoreApp31TargetingPackVersion)"
                              RuntimePackNamePatterns="Microsoft.NETCore.App.Runtime.**RID**"
                              RuntimePackRuntimeIdentifiers="@(NetCore31RuntimePackRids, '%3B')"
                              IsTrimmable="true"
                              />

    <KnownAppHostPack Include="Microsoft.NETCore.App"
                      TargetFramework="netcoreapp3.1"
                      AppHostPackNamePattern="Microsoft.NETCore.App.Host.**RID**"
                      AppHostPackVersion="$(_NETCoreApp31RuntimePackVersion)"
                      AppHostRuntimeIdentifiers="@(NetCore31RuntimePackRids, '%3B')"
                      />
    
    <KnownFrameworkReference Include="Microsoft.WindowsDesktop.App"
                              TargetFramework="netcoreapp3.1"
                              RuntimeFrameworkName="Microsoft.WindowsDesktop.App"
                              DefaultRuntimeFrameworkVersion="3.1.0"
                              LatestRuntimeFrameworkVersion="$(_WindowsDesktop31RuntimePackVersion)"
                              TargetingPackName="Microsoft.WindowsDesktop.App.Ref"
                              TargetingPackVersion="$(_WindowsDesktop31TargetingPackVersion)"
                              RuntimePackNamePatterns="Microsoft.WindowsDesktop.App.Runtime.**RID**"
                              RuntimePackRuntimeIdentifiers="@(WindowsDesktop31RuntimePackRids, '%3B')"
                              IsWindowsOnly="true"
                              />

    <KnownFrameworkReference Include="Microsoft.WindowsDesktop.App.WPF"
                              TargetFramework="netcoreapp3.1"
                              RuntimeFrameworkName="Microsoft.WindowsDesktop.App"
                              DefaultRuntimeFrameworkVersion="3.1.0"
                              LatestRuntimeFrameworkVersion="$(_WindowsDesktop31RuntimePackVersion)"
                              TargetingPackName="Microsoft.WindowsDesktop.App.Ref"
                              TargetingPackVersion="$(_WindowsDesktop31TargetingPackVersion)"
                              RuntimePackNamePatterns="Microsoft.WindowsDesktop.App.Runtime.**RID**"
                              RuntimePackRuntimeIdentifiers="@(WindowsDesktop31RuntimePackRids, '%3B')"
                              IsWindowsOnly="true"
                              Profile="WPF"
                              />

    <KnownFrameworkReference Include="Microsoft.WindowsDesktop.App.WindowsForms"
                              TargetFramework="netcoreapp3.1"
                              RuntimeFrameworkName="Microsoft.WindowsDesktop.App"
                              DefaultRuntimeFrameworkVersion="3.1.0"
                              LatestRuntimeFrameworkVersion="$(_WindowsDesktop31RuntimePackVersion)"
                              TargetingPackName="Microsoft.WindowsDesktop.App.Ref"
                              TargetingPackVersion="$(_WindowsDesktop31TargetingPackVersion)"
                              RuntimePackNamePatterns="Microsoft.WindowsDesktop.App.Runtime.**RID**"
                              RuntimePackRuntimeIdentifiers="@(WindowsDesktop31RuntimePackRids, '%3B')"
                              IsWindowsOnly="true"
                              Profile="WindowsForms"
                              />

    <KnownFrameworkReference Include="Microsoft.AspNetCore.App"
                              TargetFramework="netcoreapp3.1"
                              RuntimeFrameworkName="Microsoft.AspNetCore.App"
                              DefaultRuntimeFrameworkVersion="3.1.0"
                              LatestRuntimeFrameworkVersion="$(_AspNet31RuntimePackVersion)"
                              TargetingPackName="Microsoft.AspNetCore.App.Ref"
                              TargetingPackVersion="$(_AspNet31TargetingPackVersion)"
                              RuntimePackNamePatterns="Microsoft.AspNetCore.App.Runtime.**RID**"
                              RuntimePackRuntimeIdentifiers="@(AspNetCore31RuntimePackRids, '%3B')"
                              />


    <!-- .NET Core 3.0 -->
    <KnownFrameworkReference Include="Microsoft.NETCore.App"
                              TargetFramework="netcoreapp3.0"
                              RuntimeFrameworkName="Microsoft.NETCore.App"
                              DefaultRuntimeFrameworkVersion="3.0.0"
                              LatestRuntimeFrameworkVersion="$(_NETCoreApp30RuntimePackVersion)"
                              TargetingPackName="Microsoft.NETCore.App.Ref"
                              TargetingPackVersion="$(_NETCoreApp30TargetingPackVersion)"
                              RuntimePackNamePatterns="Microsoft.NETCore.App.Runtime.**RID**"
                              RuntimePackRuntimeIdentifiers="@(NetCore30RuntimePackRids, '%3B')"
                              IsTrimmable="true"
                              />

    <KnownAppHostPack Include="Microsoft.NETCore.App"
                      TargetFramework="netcoreapp3.0"
                      AppHostPackNamePattern="Microsoft.NETCore.App.Host.**RID**"
                      AppHostPackVersion="$(_NETCoreApp30RuntimePackVersion)"
                      AppHostRuntimeIdentifiers="@(NetCore30RuntimePackRids, '%3B')"
                      />
    
    <KnownFrameworkReference Include="Microsoft.WindowsDesktop.App"
                              TargetFramework="netcoreapp3.0"
                              RuntimeFrameworkName="Microsoft.WindowsDesktop.App"
                              DefaultRuntimeFrameworkVersion="3.0.0"
                              LatestRuntimeFrameworkVersion="$(_WindowsDesktop30RuntimePackVersion)"
                              TargetingPackName="Microsoft.WindowsDesktop.App.Ref"
                              TargetingPackVersion="$(_WindowsDesktop30TargetingPackVersion)"
                              RuntimePackNamePatterns="Microsoft.WindowsDesktop.App.Runtime.**RID**"
                              RuntimePackRuntimeIdentifiers="@(WindowsDesktop30RuntimePackRids, '%3B')"
                              IsWindowsOnly="true"
                              />

    <KnownFrameworkReference Include="Microsoft.WindowsDesktop.App.WPF"
                              TargetFramework="netcoreapp3.0"
                              RuntimeFrameworkName="Microsoft.WindowsDesktop.App"
                              DefaultRuntimeFrameworkVersion="3.0.0"
                              LatestRuntimeFrameworkVersion="$(_WindowsDesktop30RuntimePackVersion)"
                              TargetingPackName="Microsoft.WindowsDesktop.App.Ref"
                              TargetingPackVersion="$(_WindowsDesktop30TargetingPackVersion)"
                              RuntimePackNamePatterns="Microsoft.WindowsDesktop.App.Runtime.**RID**"
                              RuntimePackRuntimeIdentifiers="@(WindowsDesktop30RuntimePackRids, '%3B')"
                              IsWindowsOnly="true"
                              Profile="WPF"
                              />

    <KnownFrameworkReference Include="Microsoft.WindowsDesktop.App.WindowsForms"
                              TargetFramework="netcoreapp3.0"
                              RuntimeFrameworkName="Microsoft.WindowsDesktop.App"
                              DefaultRuntimeFrameworkVersion="3.0.0"
                              LatestRuntimeFrameworkVersion="$(_WindowsDesktop30RuntimePackVersion)"
                              TargetingPackName="Microsoft.WindowsDesktop.App.Ref"
                              TargetingPackVersion="$(_WindowsDesktop30TargetingPackVersion)"
                              RuntimePackNamePatterns="Microsoft.WindowsDesktop.App.Runtime.**RID**"
                              RuntimePackRuntimeIdentifiers="@(WindowsDesktop30RuntimePackRids, '%3B')"
                              IsWindowsOnly="true"
                              Profile="WindowsForms"
                              />

    <KnownFrameworkReference Include="Microsoft.AspNetCore.App"
                              TargetFramework="netcoreapp3.0"
                              RuntimeFrameworkName="Microsoft.AspNetCore.App"
                              DefaultRuntimeFrameworkVersion="3.0.0"
                              LatestRuntimeFrameworkVersion="$(_AspNet30RuntimePackVersion)"
                              TargetingPackName="Microsoft.AspNetCore.App.Ref"
                              TargetingPackVersion="$(_AspNet30TargetingPackVersion)"
                              RuntimePackNamePatterns="Microsoft.AspNetCore.App.Runtime.**RID**"
                              RuntimePackRuntimeIdentifiers="@(AspNetCore30RuntimePackRids, '%3B')"
                              />
                              
    <KnownFrameworkReference Include="NETStandard.Library"
                              TargetFramework="netstandard2.1"
                              TargetingPackName="NETStandard.Library.Ref"
                              TargetingPackVersion="$(NETStandardLibraryRefPackageVersion)"
                              />
  </ItemGroup>
</Project>
]]>
    </BundledVersionsPropsContent>
  </PropertyGroup>

    <WriteLinesToFile File="$(SdkOutputDirectory)$(BundledVersionsPropsFileName)"
                      Lines="$(BundledVersionsPropsContent)"
                      Overwrite="true" />
  </Target>

  <Target Name="GenerateBundledCliToolsProps" DependsOnTargets="SetupBundledComponents">
    <PropertyGroup>
      <BundledBundledCliToolsPropsFileName>Microsoft.NETCoreSdk.BundledCliTools.props</BundledBundledCliToolsPropsFileName>
    </PropertyGroup>

    <PropertyGroup>
      <BundledBundledCliToolsPropsContent>
<![CDATA[
<!--
***********************************************************************************************
$(BundledBundledCliToolsPropsFileName)

WARNING:  DO NOT MODIFY this file unless you are knowledgeable about MSBuild and have
          created a backup copy.  Incorrect changes to this file will make it
          impossible to load or build your projects from the command-line or the IDE.

Copyright (c) .NET Foundation. All rights reserved.
***********************************************************************************************
-->
<Project>
  <ItemGroup>
@(BundledDotnetTools->HasMetadata('ObsoletesCliTool')->'    %3CBundledDotNetCliToolReference Include="%(ObsoletesCliTool)" /%3E','%0A')
  </ItemGroup>
</Project>
]]>
    </BundledBundledCliToolsPropsContent>
  </PropertyGroup>

    <WriteLinesToFile File="$(SdkOutputDirectory)$(BundledBundledCliToolsPropsFileName)"
                      Lines="$(BundledBundledCliToolsPropsContent)"
                      Overwrite="true" />
  </Target>

  <ItemGroup>
    <PackageDownload Include="Microsoft.NETCore.Platforms" Version="[$(MicrosoftNETCorePlatformsPackageVersion)]" />
  </ItemGroup>

  <Target Name="LayoutRuntimeGraph"
          DependsOnTargets="GenerateBundledVersionsProps">

    <Copy SourceFiles="$(NuGetPackageRoot)/microsoft.netcore.platforms/$(_NETCorePlatformsPackageVersion)/runtime.json"
          DestinationFiles="$(SdkOutputDirectory)RuntimeIdentifierGraph.json" 
          SkipUnchangedFiles="true"/>

    <GenerateSdkRuntimeIdentifierChain
          RuntimeIdentifier="$(PortableProductMonikerRid)"
          RuntimeIdentifierGraphPath="$(SdkOutputDirectory)RuntimeIdentifierGraph.json"
          RuntimeIdentifierChainOutputPath="$(SdkOutputDirectory)NETCoreSdkRuntimeIdentifierChain.txt"/>
    
  </Target>
</Project><|MERGE_RESOLUTION|>--- conflicted
+++ resolved
@@ -54,12 +54,6 @@
 
       <_NETCoreApp30RuntimePackVersion>3.0.3</_NETCoreApp30RuntimePackVersion>
       <_NETCoreApp30TargetingPackVersion>3.0.0</_NETCoreApp30TargetingPackVersion>
-<<<<<<< HEAD
-      <_WindowsDesktop30RuntimePackVersion>3.0.3</_WindowsDesktop30RuntimePackVersion>
-      <_WindowsDesktop30TargetingPackVersion>3.0.0</_WindowsDesktop30TargetingPackVersion>
-      <_AspNet30RuntimePackVersion>3.0.3</_AspNet30RuntimePackVersion>
-      <_AspNet30TargetingPackVersion>3.0.1</_AspNet30TargetingPackVersion>
-=======
       
       <_NETCoreApp31RuntimePackVersion>3.1.$(VersionFeature31)</_NETCoreApp31RuntimePackVersion>
       <_NETCoreApp31TargetingPackVersion>3.1.0</_NETCoreApp31TargetingPackVersion>
@@ -75,7 +69,6 @@
       
       <_AspNet31RuntimePackVersion>3.1.$(VersionFeature31)</_AspNet31RuntimePackVersion>
       <_AspNet31TargetingPackVersion>3.1.10</_AspNet31TargetingPackVersion>
->>>>>>> 0a444823
 
       <!-- Use only major and minor in target framework version -->
       <_NETCoreAppTargetFrameworkVersion>$(_NETCoreAppPackageVersion.Split('.')[0]).$(_NETCoreAppPackageVersion.Split('.')[1])</_NETCoreAppTargetFrameworkVersion>
@@ -183,11 +176,7 @@
       <ImplicitPackageVariable Include="Microsoft.NETCore.App"
                                TargetFrameworkVersion="2.1"
                                DefaultVersion="2.1.0"
-<<<<<<< HEAD
-                               LatestVersion="2.1.25" />
-=======
                                LatestVersion="2.1.$(VersionFeature21)" />
->>>>>>> 0a444823
       <ImplicitPackageVariable Include="Microsoft.NETCore.App"
                                TargetFrameworkVersion="2.2"
                                DefaultVersion="2.2.0"
@@ -195,19 +184,11 @@
       <ImplicitPackageVariable Include="Microsoft.AspNetCore.App"
                                TargetFrameworkVersion="2.1"
                                DefaultVersion="2.1.1"
-<<<<<<< HEAD
-                               LatestVersion="2.1.25"/>
-      <ImplicitPackageVariable Include="Microsoft.AspNetCore.All"
-                               TargetFrameworkVersion="2.1"
-                               DefaultVersion="2.1.1"
-                               LatestVersion="2.1.25"/>
-=======
                                LatestVersion="2.1.$(VersionFeature21)"/>
       <ImplicitPackageVariable Include="Microsoft.AspNetCore.All"
                                TargetFrameworkVersion="2.1"
                                DefaultVersion="2.1.1"
                                LatestVersion="2.1.$(VersionFeature21)"/>
->>>>>>> 0a444823
 
       <ImplicitPackageVariable Include="Microsoft.AspNetCore.App"
                                TargetFrameworkVersion="2.2"

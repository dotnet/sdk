--- conflicted
+++ resolved
@@ -117,14 +117,14 @@
   <ItemGroup>
     <!-- PackageDownload items must not have duplicate itemspecs, handle packages with multiple versions specially below -->
 
-    <PackageDownload Include="@(Bundled22Templates);@(Bundled21Templates);@(Bundled30Templates)" />
+    <PackageDownload Include="@(Bundled21Templates)" Exclude="@(PackageDownload)" />
     <PackageDownload Include="@(Bundled22Templates)" Exclude="@(PackageDownload)" />
     <PackageDownload Include="@(Bundled30Templates)" Exclude="@(PackageDownload)" />
+    <PackageDownload Include="@(Bundled31Templates)" Exclude="@(PackageDownload)" />
 
     <PackageDownload Update="Microsoft.DotNet.Common.ItemTemplates"
                      Version="[$(MicrosoftDotNetCommonItemTemplates21PackageVersion)];
-<<<<<<< HEAD
-                              [$(MicrosoftDotNetCommonItemTemplates22PackageVersion)];
+                              [$(MicrosoftDotNetCommonItemTemplates22PackageVersion)]; 
                               [$(MicrosoftDotNetCommonItemTemplates30PackageVersion)];
                               " />
 
@@ -134,12 +134,6 @@
                               [$(AspNetCorePackageVersionFor30Templates)];
                               " />
 
-=======
-                              [$(MicrosoftDotNetCommonItemTemplates22PackageVersion)]; 
-                              [$(MicrosoftDotNetCommonItemTemplates30PackageVersion)];
-                              " />
-
->>>>>>> db3e9854
     <PackageDownload Update="Microsoft.DotNet.Web.Spa.ProjectTemplates"
                      Version="[$(AspNetCorePackageVersionFor21Templates)];
                               [$(AspNetCorePackageVersionFor22Templates)];
@@ -158,14 +152,6 @@
                               " />
   </ItemGroup>
 
-<<<<<<< HEAD
-=======
-  <!-- Restore bundled templates via PackageReference -->
-  <ItemGroup>
-    <PackageReference Include="@(Bundled31Templates)" />
-  </ItemGroup>
-
->>>>>>> db3e9854
   <Target Name="LayoutTemplates"
         DependsOnTargets="LayoutTemplatesForSDK;LayoutTemplatesFor31MSI;LayoutTemplatesFor30MSI;LayoutTemplatesFor22MSI;LayoutTemplatesFor21MSI" />
     

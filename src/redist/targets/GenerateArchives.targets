<Project>

  <Target Name="GenerateArchives"
          DependsOnTargets="GenerateLayout;GetCurrentRuntimeInformation"
          BeforeTargets="AfterBuild">
    <!-- When running in Docker under a Windows host, tar is warning "file changed as we read it" for several files and returning exit code 1.
         So this flag allows that to be ignored. -->
    <PropertyGroup Condition="'$(IgnoreTarExitCode)' == ''">
      <IgnoreTarExitCode>false</IgnoreTarExitCode>
      <IgnoreTarExitCode Condition="'$(DOTNET_CORESDK_IGNORE_TAR_EXIT_CODE)' == '1'">true</IgnoreTarExitCode>
    </PropertyGroup>

    <!-- Ensure output directories are created -->
    <MakeDir Directories="$(ArtifactsShippingPackagesDir);$(ArtifactsNonShippingPackagesDir)" />

    <!-- Create .tar.gz files on Linux/MacOS, and .zip files on Windows -->
    <ZipFileCreateFromDirectory
        Condition=" '$(OSName)' == 'win' "
        SourceDirectory="$(RedistLayoutPath)"
        DestinationArchive="$(ArtifactsShippingPackagesDir)$(ArtifactNameWithVersionCombinedHostHostFxrFrameworkSdk).zip"
        OverwriteDestination="true" />

    <TarGzFileCreateFromDirectory
        Condition=" '$(OSName)' != 'win' "
        SourceDirectory="$(RedistLayoutPath)"
        DestinationArchive="$(ArtifactsShippingPackagesDir)$(ArtifactNameWithVersionCombinedHostHostFxrFrameworkSdk).tar.gz"
        OverwriteDestination="true"
<<<<<<< HEAD
        IgnoreExitCode="$(IgnoreTarExitCode)" />

    <TarGzFileCreateFromDirectory
        Condition=" '$(OSName)' != 'win' and '$(DotNetBuildFromSource)' != 'true'"
        SourceDirectory="$(SdkInternalLayoutPath)"
        DestinationArchive="$(ArtifactsNonShippingPackagesDir)$(ArtifactNameWithVersionSdk).tar.gz"
        OverwriteDestination="true"
        IgnoreExitCode="$(IgnoreTarExitCode)" />
=======
        IgnoreExitCode="$(IgnoreTarExitCode)"/>
    
>>>>>>> cf336ad7
  </Target>

</Project><|MERGE_RESOLUTION|>--- conflicted
+++ resolved
@@ -25,19 +25,8 @@
         SourceDirectory="$(RedistLayoutPath)"
         DestinationArchive="$(ArtifactsShippingPackagesDir)$(ArtifactNameWithVersionCombinedHostHostFxrFrameworkSdk).tar.gz"
         OverwriteDestination="true"
-<<<<<<< HEAD
         IgnoreExitCode="$(IgnoreTarExitCode)" />
-
-    <TarGzFileCreateFromDirectory
-        Condition=" '$(OSName)' != 'win' and '$(DotNetBuildFromSource)' != 'true'"
-        SourceDirectory="$(SdkInternalLayoutPath)"
-        DestinationArchive="$(ArtifactsNonShippingPackagesDir)$(ArtifactNameWithVersionSdk).tar.gz"
-        OverwriteDestination="true"
-        IgnoreExitCode="$(IgnoreTarExitCode)" />
-=======
-        IgnoreExitCode="$(IgnoreTarExitCode)"/>
     
->>>>>>> cf336ad7
   </Target>
 
 </Project>
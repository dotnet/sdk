--- conflicted
+++ resolved
@@ -208,7 +208,25 @@
             ]
           }
         },
-<<<<<<< HEAD
+        "CA1841": {
+          "id": "CA1841",
+          "shortDescription": "Prefer Dictionary.Contains methods",
+          "fullDescription": "Many dictionary implementations lazily initialize the Values collection. To avoid unnecessary allocations, prefer 'ContainsValue' over 'Values.Contains'.",
+          "defaultLevel": "note",
+          "helpUri": "https://docs.microsoft.com/dotnet/fundamentals/code-analysis/quality-rules/ca1841",
+          "properties": {
+            "category": "Performance",
+            "isEnabledByDefault": true,
+            "typeName": "CSharpPreferDictionaryContainsMethods",
+            "languages": [
+              "C#"
+            ],
+            "tags": [
+              "Telemetry",
+              "EnabledRuleInAggressiveMode"
+            ]
+          }
+        },
         "CA1845": {
           "id": "CA1845",
           "shortDescription": "Use span-based 'string.Concat'",
@@ -219,18 +237,6 @@
             "category": "Performance",
             "isEnabledByDefault": true,
             "typeName": "CSharpUseSpanBasedStringConcat",
-=======
-        "CA1841": {
-          "id": "CA1841",
-          "shortDescription": "Prefer Dictionary.Contains methods",
-          "fullDescription": "Many dictionary implementations lazily initialize the Values collection. To avoid unnecessary allocations, prefer 'ContainsValue' over 'Values.Contains'.",
-          "defaultLevel": "note",
-          "helpUri": "https://docs.microsoft.com/dotnet/fundamentals/code-analysis/quality-rules/ca1841",
-          "properties": {
-            "category": "Performance",
-            "isEnabledByDefault": true,
-            "typeName": "CSharpPreferDictionaryContainsMethods",
->>>>>>> 7c3425bf
             "languages": [
               "C#"
             ],
@@ -5338,7 +5344,25 @@
             ]
           }
         },
-<<<<<<< HEAD
+        "CA1841": {
+          "id": "CA1841",
+          "shortDescription": "Prefer Dictionary.Contains methods",
+          "fullDescription": "Many dictionary implementations lazily initialize the Values collection. To avoid unnecessary allocations, prefer 'ContainsValue' over 'Values.Contains'.",
+          "defaultLevel": "note",
+          "helpUri": "https://docs.microsoft.com/dotnet/fundamentals/code-analysis/quality-rules/ca1841",
+          "properties": {
+            "category": "Performance",
+            "isEnabledByDefault": true,
+            "typeName": "BasicPreferDictionaryContainsMethods",
+            "languages": [
+              "Visual Basic"
+            ],
+            "tags": [
+              "Telemetry",
+              "EnabledRuleInAggressiveMode"
+            ]
+          }
+        },
         "CA1845": {
           "id": "CA1845",
           "shortDescription": "Use span-based 'string.Concat'",
@@ -5349,18 +5373,6 @@
             "category": "Performance",
             "isEnabledByDefault": true,
             "typeName": "BasicUseSpanBasedStringConcat",
-=======
-        "CA1841": {
-          "id": "CA1841",
-          "shortDescription": "Prefer Dictionary.Contains methods",
-          "fullDescription": "Many dictionary implementations lazily initialize the Values collection. To avoid unnecessary allocations, prefer 'ContainsValue' over 'Values.Contains'.",
-          "defaultLevel": "note",
-          "helpUri": "https://docs.microsoft.com/dotnet/fundamentals/code-analysis/quality-rules/ca1841",
-          "properties": {
-            "category": "Performance",
-            "isEnabledByDefault": true,
-            "typeName": "BasicPreferDictionaryContainsMethods",
->>>>>>> 7c3425bf
             "languages": [
               "Visual Basic"
             ],

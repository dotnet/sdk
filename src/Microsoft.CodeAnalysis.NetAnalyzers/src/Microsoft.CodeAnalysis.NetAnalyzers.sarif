﻿{
  "$schema": "http://json.schemastore.org/sarif-1.0.0",
  "version": "1.0.0",
  "runs": [
    {
      "tool": {
        "name": "Microsoft.CodeAnalysis.CSharp.NetAnalyzers",
        "version": "6.0.0",
        "language": "en-US"
      },
      "rules": {
        "CA1001": {
          "id": "CA1001",
          "shortDescription": "Types that own disposable fields should be disposable",
          "fullDescription": "A class declares and implements an instance field that is a System.IDisposable type, and the class does not implement IDisposable. A class that declares an IDisposable field indirectly owns an unmanaged resource and should implement the IDisposable interface.",
          "defaultLevel": "hidden",
          "helpUri": "https://docs.microsoft.com/dotnet/fundamentals/code-analysis/quality-rules/ca1001",
          "properties": {
            "category": "Design",
            "isEnabledByDefault": true,
            "typeName": "CSharpTypesThatOwnDisposableFieldsShouldBeDisposableAnalyzer",
            "languages": [
              "C#"
            ],
            "tags": [
              "PortedFromFxCop",
              "Telemetry",
              "EnabledRuleInAggressiveMode"
            ]
          }
        },
        "CA1032": {
          "id": "CA1032",
          "shortDescription": "Implement standard exception constructors",
          "fullDescription": "Failure to provide the full set of constructors can make it difficult to correctly handle exceptions.",
          "defaultLevel": "warning",
          "helpUri": "https://docs.microsoft.com/dotnet/fundamentals/code-analysis/quality-rules/ca1032",
          "properties": {
            "category": "Design",
            "isEnabledByDefault": false,
            "typeName": "CSharpImplementStandardExceptionConstructorsAnalyzer",
            "languages": [
              "C#"
            ],
            "tags": [
              "PortedFromFxCop",
              "Telemetry",
              "EnabledRuleInAggressiveMode"
            ]
          }
        },
        "CA1200": {
          "id": "CA1200",
          "shortDescription": "Avoid using cref tags with a prefix",
          "fullDescription": "Use of cref tags with prefixes should be avoided, since it prevents the compiler from verifying references and the IDE from updating references during refactorings. It is permissible to suppress this error at a single documentation site if the cref must use a prefix because the type being mentioned is not findable by the compiler. For example, if a cref is mentioning a special attribute in the full framework but you're in a file that compiles against the portable framework, or if you want to reference a type at higher layer of Roslyn, you should suppress the error. You should not suppress the error just because you want to take a shortcut and avoid using the full syntax.",
          "defaultLevel": "hidden",
          "helpUri": "https://docs.microsoft.com/dotnet/fundamentals/code-analysis/quality-rules/ca1200",
          "properties": {
            "category": "Documentation",
            "isEnabledByDefault": true,
            "typeName": "CSharpAvoidUsingCrefTagsWithAPrefixAnalyzer",
            "languages": [
              "C#"
            ],
            "tags": [
              "Telemetry",
              "EnabledRuleInAggressiveMode"
            ]
          }
        },
        "CA1309": {
          "id": "CA1309",
          "shortDescription": "Use ordinal string comparison",
          "fullDescription": "A string comparison operation that is nonlinguistic does not set the StringComparison parameter to either Ordinal or OrdinalIgnoreCase. By explicitly setting the parameter to either StringComparison.Ordinal or StringComparison.OrdinalIgnoreCase, your code often gains speed, becomes more correct, and becomes more reliable.",
          "defaultLevel": "hidden",
          "helpUri": "https://docs.microsoft.com/dotnet/fundamentals/code-analysis/quality-rules/ca1309",
          "properties": {
            "category": "Globalization",
            "isEnabledByDefault": true,
            "typeName": "CSharpUseOrdinalStringComparisonAnalyzer",
            "languages": [
              "C#"
            ],
            "tags": [
              "PortedFromFxCop",
              "Telemetry",
              "EnabledRuleInAggressiveMode"
            ]
          }
        },
        "CA1507": {
          "id": "CA1507",
          "shortDescription": "Use nameof to express symbol names",
          "fullDescription": "Using nameof helps keep your code valid when refactoring.",
          "defaultLevel": "note",
          "helpUri": "https://docs.microsoft.com/dotnet/fundamentals/code-analysis/quality-rules/ca1507",
          "properties": {
            "category": "Maintainability",
            "isEnabledByDefault": true,
            "typeName": "CSharpUseNameofInPlaceOfStringAnalyzer",
            "languages": [
              "C#"
            ],
            "tags": [
              "Telemetry",
              "EnabledRuleInAggressiveMode"
            ]
          }
        },
        "CA1802": {
          "id": "CA1802",
          "shortDescription": "Use literals where appropriate",
          "fullDescription": "A field is declared static and read-only (Shared and ReadOnly in Visual Basic), and is initialized by using a value that is computable at compile time. Because the value that is assigned to the targeted field is computable at compile time, change the declaration to a const (Const in Visual Basic) field so that the value is computed at compile time instead of at run?time.",
          "defaultLevel": "warning",
          "helpUri": "https://docs.microsoft.com/dotnet/fundamentals/code-analysis/quality-rules/ca1802",
          "properties": {
            "category": "Performance",
            "isEnabledByDefault": false,
            "typeName": "CSharpUseLiteralsWhereAppropriate",
            "languages": [
              "C#"
            ],
            "tags": [
              "PortedFromFxCop",
              "Telemetry",
              "EnabledRuleInAggressiveMode"
            ]
          }
        },
        "CA1805": {
          "id": "CA1805",
          "shortDescription": "Do not initialize unnecessarily",
          "fullDescription": "The .NET runtime initializes all fields of reference types to their default values before running the constructor. In most cases, explicitly initializing a field to its default value in a constructor is redundant, adding maintenance costs and potentially degrading performance (such as with increased assembly size), and the explicit initialization can be removed.  In some cases, such as with static readonly fields that permanently retain their default value, consider instead changing them to be constants or properties.",
          "defaultLevel": "hidden",
          "helpUri": "https://docs.microsoft.com/dotnet/fundamentals/code-analysis/quality-rules/ca1805",
          "properties": {
            "category": "Performance",
            "isEnabledByDefault": true,
            "typeName": "CSharpDoNotInitializeUnnecessarilyAnalyzer",
            "languages": [
              "C#"
            ],
            "tags": [
              "PortedFromFxCop",
              "Telemetry",
              "EnabledRuleInAggressiveMode"
            ]
          }
        },
        "CA1812": {
          "id": "CA1812",
          "shortDescription": "Avoid uninstantiated internal classes",
          "fullDescription": "An instance of an assembly-level type is not created by code in the assembly.",
          "defaultLevel": "warning",
          "helpUri": "https://docs.microsoft.com/dotnet/fundamentals/code-analysis/quality-rules/ca1812",
          "properties": {
            "category": "Performance",
            "isEnabledByDefault": false,
            "typeName": "CSharpAvoidUninstantiatedInternalClasses",
            "languages": [
              "C#"
            ],
            "tags": [
              "PortedFromFxCop",
              "Telemetry",
              "EnabledRuleInAggressiveMode",
              "CompilationEnd"
            ]
          }
        },
        "CA1824": {
          "id": "CA1824",
          "shortDescription": "Mark assemblies with NeutralResourcesLanguageAttribute",
          "fullDescription": "The NeutralResourcesLanguage attribute informs the ResourceManager of the language that was used to display the resources of a neutral culture for an assembly. This improves lookup performance for the first resource that you load and can reduce your working set.",
          "defaultLevel": "note",
          "helpUri": "https://docs.microsoft.com/dotnet/fundamentals/code-analysis/quality-rules/ca1824",
          "properties": {
            "category": "Performance",
            "isEnabledByDefault": true,
            "typeName": "CSharpMarkAssembliesWithNeutralResourcesLanguageAnalyzer",
            "languages": [
              "C#"
            ],
            "tags": [
              "PortedFromFxCop",
              "Telemetry",
              "EnabledRuleInAggressiveMode",
              "CompilationEnd"
            ]
          }
        },
        "CA1825": {
          "id": "CA1825",
          "shortDescription": "Avoid zero-length array allocations",
          "fullDescription": "Avoid unnecessary zero-length array allocations.  Use {0} instead.",
          "defaultLevel": "note",
          "helpUri": "https://docs.microsoft.com/dotnet/fundamentals/code-analysis/quality-rules/ca1825",
          "properties": {
            "category": "Performance",
            "isEnabledByDefault": true,
            "typeName": "CSharpAvoidZeroLengthArrayAllocationsAnalyzer",
            "languages": [
              "C#"
            ],
            "tags": [
              "Telemetry",
              "EnabledRuleInAggressiveMode"
            ]
          }
        },
        "CA1841": {
          "id": "CA1841",
          "shortDescription": "Prefer Dictionary.Contains methods",
          "fullDescription": "Many dictionary implementations lazily initialize the Values collection. To avoid unnecessary allocations, prefer 'ContainsValue' over 'Values.Contains'.",
          "defaultLevel": "note",
          "helpUri": "https://docs.microsoft.com/dotnet/fundamentals/code-analysis/quality-rules/ca1841",
          "properties": {
            "category": "Performance",
            "isEnabledByDefault": true,
            "typeName": "CSharpPreferDictionaryContainsMethods",
            "languages": [
              "C#"
            ],
            "tags": [
              "Telemetry",
              "EnabledRuleInAggressiveMode"
            ]
          }
        },
        "CA1845": {
          "id": "CA1845",
          "shortDescription": "Use span-based 'string.Concat'",
          "fullDescription": "It is more efficient to use 'AsSpan' and 'string.Concat', instead of 'Substring' and a concatenation operator.",
          "defaultLevel": "note",
          "helpUri": "https://docs.microsoft.com/dotnet/fundamentals/code-analysis/quality-rules/ca1845",
          "properties": {
            "category": "Performance",
            "isEnabledByDefault": true,
            "typeName": "CSharpUseSpanBasedStringConcat",
            "languages": [
              "C#"
            ],
            "tags": [
              "Telemetry",
              "EnabledRuleInAggressiveMode"
            ]
          }
        },
        "CA2014": {
          "id": "CA2014",
          "shortDescription": "Do not use stackalloc in loops",
          "fullDescription": "Stack space allocated by a stackalloc is only released at the end of the current method's invocation.  Using it in a loop can result in unbounded stack growth and eventual stack overflow conditions.",
          "defaultLevel": "warning",
          "helpUri": "https://docs.microsoft.com/dotnet/fundamentals/code-analysis/quality-rules/ca2014",
          "properties": {
            "category": "Reliability",
            "isEnabledByDefault": true,
            "typeName": "CSharpDoNotUseStackallocInLoopsAnalyzer",
            "languages": [
              "C#"
            ],
            "tags": [
              "Telemetry",
              "EnabledRuleInAggressiveMode"
            ]
          }
        },
        "CA2016": {
          "id": "CA2016",
          "shortDescription": "Forward the 'CancellationToken' parameter to methods",
          "fullDescription": "Forward the 'CancellationToken' parameter to methods to ensure the operation cancellation notifications gets properly propagated, or pass in 'CancellationToken.None' explicitly to indicate intentionally not propagating the token.",
          "defaultLevel": "note",
          "helpUri": "https://docs.microsoft.com/dotnet/fundamentals/code-analysis/quality-rules/ca2016",
          "properties": {
            "category": "Reliability",
            "isEnabledByDefault": true,
            "typeName": "CSharpForwardCancellationTokenToInvocationsAnalyzer",
            "languages": [
              "C#"
            ],
            "tags": [
              "Telemetry",
              "EnabledRuleInAggressiveMode"
            ]
          }
        },
        "CA2234": {
          "id": "CA2234",
          "shortDescription": "Pass system uri objects instead of strings",
          "fullDescription": "A call is made to a method that has a string parameter whose name contains \"uri\", \"URI\", \"urn\", \"URN\", \"url\", or \"URL\". The declaring type of the method contains a corresponding method overload that has a System.Uri parameter.",
          "defaultLevel": "warning",
          "helpUri": "https://docs.microsoft.com/dotnet/fundamentals/code-analysis/quality-rules/ca2234",
          "properties": {
            "category": "Usage",
            "isEnabledByDefault": false,
            "typeName": "CSharpPassSystemUriObjectsInsteadOfStringsAnalyzer",
            "languages": [
              "C#"
            ],
            "tags": [
              "PortedFromFxCop",
              "Telemetry",
              "EnabledRuleInAggressiveMode"
            ]
          }
        },
        "CA2352": {
          "id": "CA2352",
          "shortDescription": "Unsafe DataSet or DataTable in serializable type can be vulnerable to remote code execution attacks",
          "fullDescription": "When deserializing untrusted input with an IFormatter-based serializer, deserializing a {0} object is insecure. '{1}' either is or derives from {0}.",
          "defaultLevel": "warning",
          "helpUri": "https://docs.microsoft.com/dotnet/fundamentals/code-analysis/quality-rules/ca2352",
          "properties": {
            "category": "Security",
            "isEnabledByDefault": false,
            "typeName": "CSharpDataSetDataTableInSerializableTypeAnalyzer",
            "languages": [
              "C#"
            ],
            "tags": [
              "Telemetry",
              "EnabledRuleInAggressiveMode"
            ]
          }
        },
        "CA2353": {
          "id": "CA2353",
          "shortDescription": "Unsafe DataSet or DataTable in serializable type",
          "fullDescription": "When deserializing untrusted input, deserializing a {0} object is insecure. '{1}' either is or derives from {0}",
          "defaultLevel": "warning",
          "helpUri": "https://docs.microsoft.com/dotnet/fundamentals/code-analysis/quality-rules/ca2353",
          "properties": {
            "category": "Security",
            "isEnabledByDefault": false,
            "typeName": "CSharpDataSetDataTableInSerializableTypeAnalyzer",
            "languages": [
              "C#"
            ],
            "tags": [
              "Telemetry",
              "EnabledRuleInAggressiveMode"
            ]
          }
        },
        "CA2354": {
          "id": "CA2354",
          "shortDescription": "Unsafe DataSet or DataTable in deserialized object graph can be vulnerable to remote code execution attacks",
          "fullDescription": "When deserializing untrusted input, deserializing a {0} object is insecure. '{1}' either is or derives from {0}",
          "defaultLevel": "warning",
          "helpUri": "https://docs.microsoft.com/dotnet/fundamentals/code-analysis/quality-rules/ca2354",
          "properties": {
            "category": "Security",
            "isEnabledByDefault": false,
            "typeName": "CSharpDataSetDataTableInIFormatterSerializableObjectGraphAnalyzer",
            "languages": [
              "C#"
            ],
            "tags": [
              "Telemetry",
              "EnabledRuleInAggressiveMode"
            ]
          }
        },
        "CA2355": {
          "id": "CA2355",
          "shortDescription": "Unsafe DataSet or DataTable type found in deserializable object graph",
          "fullDescription": "When deserializing untrusted input, deserializing a {0} object is insecure. '{1}' either is or derives from {0}",
          "defaultLevel": "warning",
          "helpUri": "https://docs.microsoft.com/dotnet/fundamentals/code-analysis/quality-rules/ca2355",
          "properties": {
            "category": "Security",
            "isEnabledByDefault": false,
            "typeName": "CSharpDataSetDataTableInSerializableObjectGraphAnalyzer",
            "languages": [
              "C#"
            ],
            "tags": [
              "Telemetry",
              "EnabledRuleInAggressiveMode"
            ]
          }
        },
        "CA2356": {
          "id": "CA2356",
          "shortDescription": "Unsafe DataSet or DataTable type in web deserializable object graph",
          "fullDescription": "When deserializing untrusted input, deserializing a {0} object is insecure. '{1}' either is or derives from {0}",
          "defaultLevel": "warning",
          "helpUri": "https://docs.microsoft.com/dotnet/fundamentals/code-analysis/quality-rules/ca2356",
          "properties": {
            "category": "Security",
            "isEnabledByDefault": false,
            "typeName": "CSharpDataSetDataTableInWebSerializableObjectGraphAnalyzer",
            "languages": [
              "C#"
            ],
            "tags": [
              "Telemetry",
              "EnabledRuleInAggressiveMode"
            ]
          }
        },
        "CA2362": {
          "id": "CA2362",
          "shortDescription": "Unsafe DataSet or DataTable in auto-generated serializable type can be vulnerable to remote code execution attacks",
          "fullDescription": "When deserializing untrusted input with an IFormatter-based serializer, deserializing a {0} object is insecure. '{1}' either is or derives from {0}. Ensure that the auto-generated type is never deserialized with untrusted data.",
          "defaultLevel": "warning",
          "helpUri": "https://docs.microsoft.com/dotnet/fundamentals/code-analysis/quality-rules/ca2362",
          "properties": {
            "category": "Security",
            "isEnabledByDefault": false,
            "typeName": "CSharpDataSetDataTableInSerializableTypeAnalyzer",
            "languages": [
              "C#"
            ],
            "tags": [
              "Telemetry",
              "EnabledRuleInAggressiveMode"
            ]
          }
        }
      }
    },
    {
      "tool": {
        "name": "Microsoft.CodeAnalysis.NetAnalyzers",
        "version": "6.0.0",
        "language": "en-US"
      },
      "rules": {
        "CA1000": {
          "id": "CA1000",
          "shortDescription": "Do not declare static members on generic types",
          "fullDescription": "When a static member of a generic type is called, the type argument must be specified for the type. When a generic instance member that does not support inference is called, the type argument must be specified for the member. In these two cases, the syntax for specifying the type argument is different and easily confused.",
          "defaultLevel": "hidden",
          "helpUri": "https://docs.microsoft.com/dotnet/fundamentals/code-analysis/quality-rules/ca1000",
          "properties": {
            "category": "Design",
            "isEnabledByDefault": true,
            "typeName": "DoNotDeclareStaticMembersOnGenericTypesAnalyzer",
            "languages": [
              "C#",
              "Visual Basic"
            ],
            "tags": [
              "PortedFromFxCop",
              "Telemetry",
              "EnabledRuleInAggressiveMode"
            ]
          }
        },
        "CA1002": {
          "id": "CA1002",
          "shortDescription": "Do not expose generic lists",
          "fullDescription": "System.Collections.Generic.List<T> is a generic collection that's designed for performance and not inheritance. List<T> does not contain virtual members that make it easier to change the behavior of an inherited class.",
          "defaultLevel": "warning",
          "helpUri": "https://docs.microsoft.com/dotnet/fundamentals/code-analysis/quality-rules/ca1002",
          "properties": {
            "category": "Design",
            "isEnabledByDefault": false,
            "typeName": "DoNotExposeGenericLists",
            "languages": [
              "C#",
              "Visual Basic"
            ],
            "tags": [
              "PortedFromFxCop",
              "Telemetry",
              "EnabledRuleInAggressiveMode"
            ]
          }
        },
        "CA1003": {
          "id": "CA1003",
          "shortDescription": "Use generic event handler instances",
          "fullDescription": "A type contains an event that declares an EventHandler delegate that returns void, whose signature contains two parameters (the first an object and the second a type that is assignable to EventArgs), and the containing assembly targets Microsoft .NET Framework?2.0.",
          "defaultLevel": "warning",
          "helpUri": "https://docs.microsoft.com/dotnet/fundamentals/code-analysis/quality-rules/ca1003",
          "properties": {
            "category": "Design",
            "isEnabledByDefault": false,
            "typeName": "UseGenericEventHandlerInstancesAnalyzer",
            "languages": [
              "C#",
              "Visual Basic"
            ],
            "tags": [
              "PortedFromFxCop",
              "Telemetry",
              "EnabledRuleInAggressiveMode"
            ]
          }
        },
        "CA1005": {
          "id": "CA1005",
          "shortDescription": "Avoid excessive parameters on generic types",
          "fullDescription": "The more type parameters a generic type contains, the more difficult it is to know and remember what each type parameter represents.",
          "defaultLevel": "warning",
          "helpUri": "https://docs.microsoft.com/dotnet/fundamentals/code-analysis/quality-rules/ca1005",
          "properties": {
            "category": "Design",
            "isEnabledByDefault": false,
            "typeName": "AvoidExcessiveParametersOnGenericTypes",
            "languages": [
              "C#",
              "Visual Basic"
            ],
            "tags": [
              "PortedFromFxCop",
              "Telemetry"
            ]
          }
        },
        "CA1008": {
          "id": "CA1008",
          "shortDescription": "Enums should have zero value",
          "fullDescription": "The default value of an uninitialized enumeration, just as other value types, is zero. A nonflags-attributed enumeration should define a member by using the value of zero so that the default value is a valid value of the enumeration. If an enumeration that has the FlagsAttribute attribute applied defines a zero-valued member, its name should be \"\"None\"\" to indicate that no values have been set in the enumeration.",
          "defaultLevel": "warning",
          "helpUri": "https://docs.microsoft.com/dotnet/fundamentals/code-analysis/quality-rules/ca1008",
          "properties": {
            "category": "Design",
            "isEnabledByDefault": false,
            "typeName": "EnumsShouldHaveZeroValueAnalyzer",
            "languages": [
              "C#",
              "Visual Basic"
            ],
            "tags": [
              "PortedFromFxCop",
              "Telemetry",
              "EnabledRuleInAggressiveMode",
              "RuleNoZero"
            ]
          }
        },
        "CA1010": {
          "id": "CA1010",
          "shortDescription": "Generic interface should also be implemented",
          "fullDescription": "To broaden the usability of a type, implement one of the generic interfaces. This is especially true for collections as they can then be used to populate generic collection types.",
          "defaultLevel": "hidden",
          "helpUri": "https://docs.microsoft.com/dotnet/fundamentals/code-analysis/quality-rules/ca1010",
          "properties": {
            "category": "Design",
            "isEnabledByDefault": true,
            "typeName": "CollectionsShouldImplementGenericInterfaceAnalyzer",
            "languages": [
              "C#",
              "Visual Basic"
            ],
            "tags": [
              "PortedFromFxCop",
              "Telemetry",
              "EnabledRuleInAggressiveMode"
            ]
          }
        },
        "CA1012": {
          "id": "CA1012",
          "shortDescription": "Abstract types should not have public constructors",
          "fullDescription": "Constructors on abstract types can be called only by derived types. Because public constructors create instances of a type, and you cannot create instances of an abstract type, an abstract type that has a public constructor is incorrectly designed.",
          "defaultLevel": "warning",
          "helpUri": "https://docs.microsoft.com/dotnet/fundamentals/code-analysis/quality-rules/ca1012",
          "properties": {
            "category": "Design",
            "isEnabledByDefault": false,
            "typeName": "AbstractTypesShouldNotHaveConstructorsAnalyzer",
            "languages": [
              "C#",
              "Visual Basic"
            ],
            "tags": [
              "PortedFromFxCop",
              "Telemetry",
              "EnabledRuleInAggressiveMode"
            ]
          }
        },
        "CA1014": {
          "id": "CA1014",
          "shortDescription": "Mark assemblies with CLSCompliant",
          "fullDescription": "The Common Language Specification (CLS) defines naming restrictions, data types, and rules to which assemblies must conform if they will be used across programming languages. Good design dictates that all assemblies explicitly indicate CLS compliance by using CLSCompliantAttribute . If this attribute is not present on an assembly, the assembly is not compliant.",
          "defaultLevel": "warning",
          "helpUri": "https://docs.microsoft.com/dotnet/fundamentals/code-analysis/quality-rules/ca1014",
          "properties": {
            "category": "Design",
            "isEnabledByDefault": false,
            "typeName": "MarkAssembliesWithAttributesDiagnosticAnalyzer",
            "languages": [
              "C#",
              "Visual Basic"
            ],
            "tags": [
              "PortedFromFxCop",
              "Telemetry",
              "EnabledRuleInAggressiveMode",
              "CompilationEnd"
            ]
          }
        },
        "CA1016": {
          "id": "CA1016",
          "shortDescription": "Mark assemblies with assembly version",
          "fullDescription": "The .NET Framework uses the version number to uniquely identify an assembly, and to bind to types in strongly named assemblies. The version number is used together with version and publisher policy. By default, applications run only with the assembly version with which they were built.",
          "defaultLevel": "note",
          "helpUri": "https://docs.microsoft.com/dotnet/fundamentals/code-analysis/quality-rules/ca1016",
          "properties": {
            "category": "Design",
            "isEnabledByDefault": true,
            "typeName": "MarkAssembliesWithAttributesDiagnosticAnalyzer",
            "languages": [
              "C#",
              "Visual Basic"
            ],
            "tags": [
              "PortedFromFxCop",
              "Telemetry",
              "EnabledRuleInAggressiveMode",
              "CompilationEnd"
            ]
          }
        },
        "CA1017": {
          "id": "CA1017",
          "shortDescription": "Mark assemblies with ComVisible",
          "fullDescription": "ComVisibleAttribute determines how COM clients access managed code. Good design dictates that assemblies explicitly indicate COM visibility. COM visibility can be set for the whole assembly and then overridden for individual types and type members. If this attribute is not present, the contents of the assembly are visible to COM clients.",
          "defaultLevel": "warning",
          "helpUri": "https://docs.microsoft.com/dotnet/fundamentals/code-analysis/quality-rules/ca1017",
          "properties": {
            "category": "Design",
            "isEnabledByDefault": false,
            "typeName": "MarkAssembliesWithComVisibleAnalyzer",
            "languages": [
              "C#",
              "Visual Basic"
            ],
            "tags": [
              "PortedFromFxCop",
              "Telemetry",
              "CompilationEnd"
            ]
          }
        },
        "CA1018": {
          "id": "CA1018",
          "shortDescription": "Mark attributes with AttributeUsageAttribute",
          "fullDescription": "Specify AttributeUsage on {0}",
          "defaultLevel": "note",
          "helpUri": "https://docs.microsoft.com/dotnet/fundamentals/code-analysis/quality-rules/ca1018",
          "properties": {
            "category": "Design",
            "isEnabledByDefault": true,
            "typeName": "MarkAttributesWithAttributeUsageAnalyzer",
            "languages": [
              "C#",
              "Visual Basic"
            ],
            "tags": [
              "PortedFromFxCop",
              "Telemetry",
              "EnabledRuleInAggressiveMode"
            ]
          }
        },
        "CA1019": {
          "id": "CA1019",
          "shortDescription": "Define accessors for attribute arguments",
          "fullDescription": "Remove the property setter from {0} or reduce its accessibility because it corresponds to positional argument {1}",
          "defaultLevel": "warning",
          "helpUri": "https://docs.microsoft.com/dotnet/fundamentals/code-analysis/quality-rules/ca1019",
          "properties": {
            "category": "Design",
            "isEnabledByDefault": false,
            "typeName": "DefineAccessorsForAttributeArgumentsAnalyzer",
            "languages": [
              "C#",
              "Visual Basic"
            ],
            "tags": [
              "PortedFromFxCop",
              "Telemetry",
              "EnabledRuleInAggressiveMode"
            ]
          }
        },
        "CA1021": {
          "id": "CA1021",
          "shortDescription": "Avoid out parameters",
          "fullDescription": "Passing types by reference (using 'out' or 'ref') requires experience with pointers, understanding how value types and reference types differ, and handling methods with multiple return values. Also, the difference between 'out' and 'ref' parameters is not widely understood.",
          "defaultLevel": "warning",
          "helpUri": "https://docs.microsoft.com/dotnet/fundamentals/code-analysis/quality-rules/ca1021",
          "properties": {
            "category": "Design",
            "isEnabledByDefault": false,
            "typeName": "AvoidOutParameters",
            "languages": [
              "C#",
              "Visual Basic"
            ],
            "tags": [
              "PortedFromFxCop",
              "Telemetry"
            ]
          }
        },
        "CA1024": {
          "id": "CA1024",
          "shortDescription": "Use properties where appropriate",
          "fullDescription": "A public or protected method has a name that starts with \"\"Get\"\", takes no parameters, and returns a value that is not an array. The method might be a good candidate to become a property.",
          "defaultLevel": "warning",
          "helpUri": "https://docs.microsoft.com/dotnet/fundamentals/code-analysis/quality-rules/ca1024",
          "properties": {
            "category": "Design",
            "isEnabledByDefault": false,
            "typeName": "UsePropertiesWhereAppropriateAnalyzer",
            "languages": [
              "C#",
              "Visual Basic"
            ],
            "tags": [
              "PortedFromFxCop",
              "Telemetry",
              "EnabledRuleInAggressiveMode"
            ]
          }
        },
        "CA1027": {
          "id": "CA1027",
          "shortDescription": "Mark enums with FlagsAttribute",
          "fullDescription": "An enumeration is a value type that defines a set of related named constants. Apply FlagsAttribute to an enumeration when its named constants can be meaningfully combined.",
          "defaultLevel": "warning",
          "helpUri": "https://docs.microsoft.com/dotnet/fundamentals/code-analysis/quality-rules/ca1027",
          "properties": {
            "category": "Design",
            "isEnabledByDefault": false,
            "typeName": "EnumWithFlagsAttributeAnalyzer",
            "languages": [
              "C#",
              "Visual Basic"
            ],
            "tags": [
              "PortedFromFxCop",
              "Telemetry",
              "EnabledRuleInAggressiveMode"
            ]
          }
        },
        "CA1028": {
          "id": "CA1028",
          "shortDescription": "Enum Storage should be Int32",
          "fullDescription": "An enumeration is a value type that defines a set of related named constants. By default, the System.Int32 data type is used to store the constant value. Although you can change this underlying type, it is not required or recommended for most scenarios.",
          "defaultLevel": "warning",
          "helpUri": "https://docs.microsoft.com/dotnet/fundamentals/code-analysis/quality-rules/ca1028",
          "properties": {
            "category": "Design",
            "isEnabledByDefault": false,
            "typeName": "EnumStorageShouldBeInt32Analyzer",
            "languages": [
              "C#",
              "Visual Basic"
            ],
            "tags": [
              "PortedFromFxCop",
              "Telemetry",
              "EnabledRuleInAggressiveMode"
            ]
          }
        },
        "CA1030": {
          "id": "CA1030",
          "shortDescription": "Use events where appropriate",
          "fullDescription": "This rule detects methods that have names that ordinarily would be used for events. If a method is called in response to a clearly defined state change, the method should be invoked by an event handler. Objects that call the method should raise events instead of calling the method directly.",
          "defaultLevel": "warning",
          "helpUri": "https://docs.microsoft.com/dotnet/fundamentals/code-analysis/quality-rules/ca1030",
          "properties": {
            "category": "Design",
            "isEnabledByDefault": false,
            "typeName": "UseEventsWhereAppropriateAnalyzer",
            "languages": [
              "C#",
              "Visual Basic"
            ],
            "tags": [
              "PortedFromFxCop",
              "Telemetry",
              "EnabledRuleInAggressiveMode"
            ]
          }
        },
        "CA1031": {
          "id": "CA1031",
          "shortDescription": "Do not catch general exception types",
          "fullDescription": "A general exception such as System.Exception or System.SystemException or a disallowed exception type is caught in a catch statement, or a general catch clause is used. General and disallowed exceptions should not be caught.",
          "defaultLevel": "warning",
          "helpUri": "https://docs.microsoft.com/dotnet/fundamentals/code-analysis/quality-rules/ca1031",
          "properties": {
            "category": "Design",
            "isEnabledByDefault": false,
            "typeName": "DoNotCatchGeneralExceptionTypesAnalyzer",
            "languages": [
              "C#",
              "Visual Basic"
            ],
            "tags": [
              "PortedFromFxCop",
              "Telemetry",
              "EnabledRuleInAggressiveMode"
            ]
          }
        },
        "CA1033": {
          "id": "CA1033",
          "shortDescription": "Interface methods should be callable by child types",
          "fullDescription": "An unsealed externally visible type provides an explicit method implementation of a public interface and does not provide an alternative externally visible method that has the same name.",
          "defaultLevel": "warning",
          "helpUri": "https://docs.microsoft.com/dotnet/fundamentals/code-analysis/quality-rules/ca1033",
          "properties": {
            "category": "Design",
            "isEnabledByDefault": false,
            "typeName": "InterfaceMethodsShouldBeCallableByChildTypesAnalyzer",
            "languages": [
              "C#",
              "Visual Basic"
            ],
            "tags": [
              "PortedFromFxCop",
              "Telemetry",
              "EnabledRuleInAggressiveMode"
            ]
          }
        },
        "CA1034": {
          "id": "CA1034",
          "shortDescription": "Nested types should not be visible",
          "fullDescription": "A nested type is a type that is declared in the scope of another type. Nested types are useful to encapsulate private implementation details of the containing type. Used for this purpose, nested types should not be externally visible.",
          "defaultLevel": "warning",
          "helpUri": "https://docs.microsoft.com/dotnet/fundamentals/code-analysis/quality-rules/ca1034",
          "properties": {
            "category": "Design",
            "isEnabledByDefault": false,
            "typeName": "NestedTypesShouldNotBeVisibleAnalyzer",
            "languages": [
              "C#",
              "Visual Basic"
            ],
            "tags": [
              "PortedFromFxCop",
              "Telemetry",
              "EnabledRuleInAggressiveMode"
            ]
          }
        },
        "CA1036": {
          "id": "CA1036",
          "shortDescription": "Override methods on comparable types",
          "fullDescription": "A public or protected type implements the System.IComparable interface. It does not override Object.Equals nor does it overload the language-specific operator for equality, inequality, less than, less than or equal, greater than or greater than or equal.",
          "defaultLevel": "hidden",
          "helpUri": "https://docs.microsoft.com/dotnet/fundamentals/code-analysis/quality-rules/ca1036",
          "properties": {
            "category": "Design",
            "isEnabledByDefault": true,
            "typeName": "OverrideMethodsOnComparableTypesAnalyzer",
            "languages": [
              "C#",
              "Visual Basic"
            ],
            "tags": [
              "PortedFromFxCop",
              "Telemetry",
              "EnabledRuleInAggressiveMode"
            ]
          }
        },
        "CA1040": {
          "id": "CA1040",
          "shortDescription": "Avoid empty interfaces",
          "fullDescription": "Interfaces define members that provide a behavior or usage contract. The functionality that is described by the interface can be adopted by any type, regardless of where the type appears in the inheritance hierarchy. A type implements an interface by providing implementations for the members of the interface. An empty interface does not define any members; therefore, it does not define a contract that can be implemented.",
          "defaultLevel": "warning",
          "helpUri": "https://docs.microsoft.com/dotnet/fundamentals/code-analysis/quality-rules/ca1040",
          "properties": {
            "category": "Design",
            "isEnabledByDefault": false,
            "typeName": "AvoidEmptyInterfacesAnalyzer",
            "languages": [
              "C#",
              "Visual Basic"
            ],
            "tags": [
              "PortedFromFxCop",
              "Telemetry",
              "EnabledRuleInAggressiveMode"
            ]
          }
        },
        "CA1041": {
          "id": "CA1041",
          "shortDescription": "Provide ObsoleteAttribute message",
          "fullDescription": "A type or member is marked by using a System.ObsoleteAttribute attribute that does not have its ObsoleteAttribute.Message property specified. When a type or member that is marked by using ObsoleteAttribute is compiled, the Message property of the attribute is displayed. This gives the user information about the obsolete type or member.",
          "defaultLevel": "note",
          "helpUri": "https://docs.microsoft.com/dotnet/fundamentals/code-analysis/quality-rules/ca1041",
          "properties": {
            "category": "Design",
            "isEnabledByDefault": true,
            "typeName": "ProvideObsoleteAttributeMessageAnalyzer",
            "languages": [
              "C#",
              "Visual Basic"
            ],
            "tags": [
              "PortedFromFxCop",
              "Telemetry",
              "EnabledRuleInAggressiveMode"
            ]
          }
        },
        "CA1043": {
          "id": "CA1043",
          "shortDescription": "Use Integral Or String Argument For Indexers",
          "fullDescription": "Indexers, that is, indexed properties, should use integer or string types for the index. These types are typically used for indexing data structures and increase the usability of the library. Use of the Object type should be restricted to those cases where the specific integer or string type cannot be specified at design time. If the design requires other types for the index, reconsider whether the type represents a logical data store. If it does not represent a logical data store, use a method.",
          "defaultLevel": "warning",
          "helpUri": "https://docs.microsoft.com/dotnet/fundamentals/code-analysis/quality-rules/ca1043",
          "properties": {
            "category": "Design",
            "isEnabledByDefault": false,
            "typeName": "UseIntegralOrStringArgumentForIndexersAnalyzer",
            "languages": [
              "C#",
              "Visual Basic"
            ],
            "tags": [
              "PortedFromFxCop",
              "Telemetry",
              "EnabledRuleInAggressiveMode"
            ]
          }
        },
        "CA1044": {
          "id": "CA1044",
          "shortDescription": "Properties should not be write only",
          "fullDescription": "Although it is acceptable and often necessary to have a read-only property, the design guidelines prohibit the use of write-only properties. This is because letting a user set a value, and then preventing the user from viewing that value, does not provide any security. Also, without read access, the state of shared objects cannot be viewed, which limits their usefulness.",
          "defaultLevel": "warning",
          "helpUri": "https://docs.microsoft.com/dotnet/fundamentals/code-analysis/quality-rules/ca1044",
          "properties": {
            "category": "Design",
            "isEnabledByDefault": false,
            "typeName": "PropertiesShouldNotBeWriteOnlyAnalyzer",
            "languages": [
              "C#",
              "Visual Basic"
            ],
            "tags": [
              "PortedFromFxCop",
              "Telemetry",
              "EnabledRuleInAggressiveMode"
            ]
          }
        },
        "CA1045": {
          "id": "CA1045",
          "shortDescription": "Do not pass types by reference",
          "fullDescription": "Passing types by reference (using out or ref) requires experience with pointers, understanding how value types and reference types differ, and handling methods that have multiple return values. Also, the difference between out and ref parameters is not widely understood.",
          "defaultLevel": "warning",
          "helpUri": "https://docs.microsoft.com/dotnet/fundamentals/code-analysis/quality-rules/ca1045",
          "properties": {
            "category": "Design",
            "isEnabledByDefault": false,
            "typeName": "DoNotPassTypesByReference",
            "languages": [
              "C#",
              "Visual Basic"
            ],
            "tags": [
              "PortedFromFxCop",
              "Telemetry"
            ]
          }
        },
        "CA1046": {
          "id": "CA1046",
          "shortDescription": "Do not overload equality operator on reference types",
          "fullDescription": "For reference types, the default implementation of the equality operator is almost always correct. By default, two references are equal only if they point to the same object. If the operator is providing meaningful value equality, the type should implement the generic 'System.IEquatable' interface.",
          "defaultLevel": "warning",
          "helpUri": "https://docs.microsoft.com/dotnet/fundamentals/code-analysis/quality-rules/ca1046",
          "properties": {
            "category": "Design",
            "isEnabledByDefault": false,
            "typeName": "DoNotOverloadOperatorEqualsOnReferenceTypes",
            "languages": [
              "C#",
              "Visual Basic"
            ],
            "tags": [
              "PortedFromFxCop",
              "Telemetry",
              "EnabledRuleInAggressiveMode"
            ]
          }
        },
        "CA1047": {
          "id": "CA1047",
          "shortDescription": "Do not declare protected member in sealed type",
          "fullDescription": "Types declare protected members so that inheriting types can access or override the member. By definition, you cannot inherit from a sealed type, which means that protected methods on sealed types cannot be called.",
          "defaultLevel": "note",
          "helpUri": "https://docs.microsoft.com/dotnet/fundamentals/code-analysis/quality-rules/ca1047",
          "properties": {
            "category": "Design",
            "isEnabledByDefault": true,
            "typeName": "DoNotDeclareProtectedMembersInSealedTypes",
            "languages": [
              "Visual Basic"
            ],
            "tags": [
              "PortedFromFxCop",
              "Telemetry",
              "EnabledRuleInAggressiveMode"
            ]
          }
        },
        "CA1050": {
          "id": "CA1050",
          "shortDescription": "Declare types in namespaces",
          "fullDescription": "Types are declared in namespaces to prevent name collisions and as a way to organize related types in an object hierarchy.",
          "defaultLevel": "note",
          "helpUri": "https://docs.microsoft.com/dotnet/fundamentals/code-analysis/quality-rules/ca1050",
          "properties": {
            "category": "Design",
            "isEnabledByDefault": true,
            "typeName": "DeclareTypesInNamespacesAnalyzer",
            "languages": [
              "C#",
              "Visual Basic"
            ],
            "tags": [
              "PortedFromFxCop",
              "Telemetry",
              "EnabledRuleInAggressiveMode"
            ]
          }
        },
        "CA1051": {
          "id": "CA1051",
          "shortDescription": "Do not declare visible instance fields",
          "fullDescription": "The primary use of a field should be as an implementation detail. Fields should be private or internal and should be exposed by using properties.",
          "defaultLevel": "hidden",
          "helpUri": "https://docs.microsoft.com/dotnet/fundamentals/code-analysis/quality-rules/ca1051",
          "properties": {
            "category": "Design",
            "isEnabledByDefault": true,
            "typeName": "DoNotDeclareVisibleInstanceFieldsAnalyzer",
            "languages": [
              "C#",
              "Visual Basic"
            ],
            "tags": [
              "PortedFromFxCop",
              "Telemetry",
              "EnabledRuleInAggressiveMode"
            ]
          }
        },
        "CA1052": {
          "id": "CA1052",
          "shortDescription": "Static holder types should be Static or NotInheritable",
          "fullDescription": "Type '{0}' is a static holder type but is neither static nor NotInheritable",
          "defaultLevel": "warning",
          "helpUri": "https://docs.microsoft.com/dotnet/fundamentals/code-analysis/quality-rules/ca1052",
          "properties": {
            "category": "Design",
            "isEnabledByDefault": false,
            "typeName": "StaticHolderTypesAnalyzer",
            "languages": [
              "C#",
              "Visual Basic"
            ],
            "tags": [
              "PortedFromFxCop",
              "Telemetry",
              "EnabledRuleInAggressiveMode"
            ]
          }
        },
        "CA1054": {
          "id": "CA1054",
          "shortDescription": "URI-like parameters should not be strings",
          "fullDescription": "This rule assumes that the parameter represents a Uniform Resource Identifier (URI). A string representation or a URI is prone to parsing and encoding errors, and can lead to security vulnerabilities. 'System.Uri' class provides these services in a safe and secure manner.",
          "defaultLevel": "warning",
          "helpUri": "https://docs.microsoft.com/dotnet/fundamentals/code-analysis/quality-rules/ca1054",
          "properties": {
            "category": "Design",
            "isEnabledByDefault": false,
            "typeName": "UriParametersShouldNotBeStringsAnalyzer",
            "languages": [
              "C#",
              "Visual Basic"
            ],
            "tags": [
              "PortedFromFxCop",
              "Telemetry",
              "EnabledRuleInAggressiveMode"
            ]
          }
        },
        "CA1055": {
          "id": "CA1055",
          "shortDescription": "URI-like return values should not be strings",
          "fullDescription": "This rule assumes that the method returns a URI. A string representation of a URI is prone to parsing and encoding errors, and can lead to security vulnerabilities. The System.Uri class provides these services in a safe and secure manner.",
          "defaultLevel": "warning",
          "helpUri": "https://docs.microsoft.com/dotnet/fundamentals/code-analysis/quality-rules/ca1055",
          "properties": {
            "category": "Design",
            "isEnabledByDefault": false,
            "typeName": "UriReturnValuesShouldNotBeStringsAnalyzer",
            "languages": [
              "C#",
              "Visual Basic"
            ],
            "tags": [
              "PortedFromFxCop",
              "Telemetry",
              "EnabledRuleInAggressiveMode"
            ]
          }
        },
        "CA1056": {
          "id": "CA1056",
          "shortDescription": "URI-like properties should not be strings",
          "fullDescription": "This rule assumes that the property represents a Uniform Resource Identifier (URI). A string representation of a URI is prone to parsing and encoding errors, and can lead to security vulnerabilities. The System.Uri class provides these services in a safe and secure manner.",
          "defaultLevel": "warning",
          "helpUri": "https://docs.microsoft.com/dotnet/fundamentals/code-analysis/quality-rules/ca1056",
          "properties": {
            "category": "Design",
            "isEnabledByDefault": false,
            "typeName": "UriPropertiesShouldNotBeStringsAnalyzer",
            "languages": [
              "C#",
              "Visual Basic"
            ],
            "tags": [
              "PortedFromFxCop",
              "Telemetry",
              "EnabledRuleInAggressiveMode"
            ]
          }
        },
        "CA1058": {
          "id": "CA1058",
          "shortDescription": "Types should not extend certain base types",
          "fullDescription": "An externally visible type extends certain base types. Use one of the alternatives.",
          "defaultLevel": "warning",
          "helpUri": "https://docs.microsoft.com/dotnet/fundamentals/code-analysis/quality-rules/ca1058",
          "properties": {
            "category": "Design",
            "isEnabledByDefault": false,
            "typeName": "TypesShouldNotExtendCertainBaseTypesAnalyzer",
            "languages": [
              "C#",
              "Visual Basic"
            ],
            "tags": [
              "PortedFromFxCop",
              "Telemetry",
              "EnabledRuleInAggressiveMode"
            ]
          }
        },
        "CA1060": {
          "id": "CA1060",
          "shortDescription": "Move pinvokes to native methods class",
          "fullDescription": "Platform Invocation methods, such as those that are marked by using the System.Runtime.InteropServices.DllImportAttribute attribute, or methods that are defined by using the Declare keyword in Visual Basic, access unmanaged code. These methods should be of the NativeMethods, SafeNativeMethods, or UnsafeNativeMethods class.",
          "defaultLevel": "warning",
          "helpUri": "https://docs.microsoft.com/dotnet/fundamentals/code-analysis/quality-rules/ca1060",
          "properties": {
            "category": "Design",
            "isEnabledByDefault": false,
            "typeName": "MovePInvokesToNativeMethodsClassAnalyzer",
            "languages": [
              "C#",
              "Visual Basic"
            ],
            "tags": [
              "PortedFromFxCop",
              "Telemetry"
            ]
          }
        },
        "CA1061": {
          "id": "CA1061",
          "shortDescription": "Do not hide base class methods",
          "fullDescription": "A method in a base type is hidden by an identically named method in a derived type when the parameter signature of the derived method differs only by types that are more weakly derived than the corresponding types in the parameter signature of the base method.",
          "defaultLevel": "note",
          "helpUri": "https://docs.microsoft.com/dotnet/fundamentals/code-analysis/quality-rules/ca1061",
          "properties": {
            "category": "Design",
            "isEnabledByDefault": true,
            "typeName": "DoNotHideBaseClassMethodsAnalyzer",
            "languages": [
              "C#",
              "Visual Basic"
            ],
            "tags": [
              "PortedFromFxCop",
              "Telemetry",
              "EnabledRuleInAggressiveMode"
            ]
          }
        },
        "CA1062": {
          "id": "CA1062",
          "shortDescription": "Validate arguments of public methods",
          "fullDescription": "An externally visible method dereferences one of its reference arguments without verifying whether that argument is null (Nothing in Visual Basic). All reference arguments that are passed to externally visible methods should be checked against null. If appropriate, throw an ArgumentNullException when the argument is null or add a Code Contract precondition asserting non-null argument. If the method is designed to be called only by known assemblies, you should make the method internal.",
          "defaultLevel": "warning",
          "helpUri": "https://docs.microsoft.com/dotnet/fundamentals/code-analysis/quality-rules/ca1062",
          "properties": {
            "category": "Design",
            "isEnabledByDefault": false,
            "typeName": "ValidateArgumentsOfPublicMethods",
            "languages": [
              "C#",
              "Visual Basic"
            ],
            "tags": [
              "PortedFromFxCop",
              "Dataflow",
              "Telemetry",
              "EnabledRuleInAggressiveMode"
            ]
          }
        },
        "CA1063": {
          "id": "CA1063",
          "shortDescription": "Implement IDisposable Correctly",
          "fullDescription": "All IDisposable types should implement the Dispose pattern correctly.",
          "defaultLevel": "warning",
          "helpUri": "https://docs.microsoft.com/dotnet/fundamentals/code-analysis/quality-rules/ca1063",
          "properties": {
            "category": "Design",
            "isEnabledByDefault": false,
            "typeName": "ImplementIDisposableCorrectlyAnalyzer",
            "languages": [
              "C#",
              "Visual Basic"
            ],
            "tags": [
              "PortedFromFxCop",
              "Telemetry",
              "EnabledRuleInAggressiveMode"
            ]
          }
        },
        "CA1064": {
          "id": "CA1064",
          "shortDescription": "Exceptions should be public",
          "fullDescription": "An internal exception is visible only inside its own internal scope. After the exception falls outside the internal scope, only the base exception can be used to catch the exception. If the internal exception is inherited from T:System.Exception, T:System.SystemException, or T:System.ApplicationException, the external code will not have sufficient information to know what to do with the exception.",
          "defaultLevel": "warning",
          "helpUri": "https://docs.microsoft.com/dotnet/fundamentals/code-analysis/quality-rules/ca1064",
          "properties": {
            "category": "Design",
            "isEnabledByDefault": false,
            "typeName": "ExceptionsShouldBePublicAnalyzer",
            "languages": [
              "C#",
              "Visual Basic"
            ],
            "tags": [
              "PortedFromFxCop",
              "Telemetry",
              "EnabledRuleInAggressiveMode"
            ]
          }
        },
        "CA1065": {
          "id": "CA1065",
          "shortDescription": "Do not raise exceptions in unexpected locations",
          "fullDescription": "A method that is not expected to throw exceptions throws an exception.",
          "defaultLevel": "warning",
          "helpUri": "https://docs.microsoft.com/dotnet/fundamentals/code-analysis/quality-rules/ca1065",
          "properties": {
            "category": "Design",
            "isEnabledByDefault": false,
            "typeName": "DoNotRaiseExceptionsInUnexpectedLocationsAnalyzer",
            "languages": [
              "C#",
              "Visual Basic"
            ],
            "tags": [
              "PortedFromFxCop",
              "Telemetry",
              "EnabledRuleInAggressiveMode"
            ]
          }
        },
        "CA1066": {
          "id": "CA1066",
          "shortDescription": "Implement IEquatable when overriding Object.Equals",
          "fullDescription": "When a type T overrides Object.Equals(object), the implementation must cast the object argument to the correct type T before performing the comparison. If the type implements IEquatable<T>, and therefore offers the method T.Equals(T), and if the argument is known at compile time to be of type T, then the compiler can call IEquatable<T>.Equals(T) instead of Object.Equals(object), and no cast is necessary, improving performance.",
          "defaultLevel": "warning",
          "helpUri": "https://docs.microsoft.com/dotnet/fundamentals/code-analysis/quality-rules/ca1066",
          "properties": {
            "category": "Design",
            "isEnabledByDefault": false,
            "typeName": "EquatableAnalyzer",
            "languages": [
              "C#",
              "Visual Basic"
            ],
            "tags": [
              "Telemetry",
              "EnabledRuleInAggressiveMode"
            ]
          }
        },
        "CA1067": {
          "id": "CA1067",
          "shortDescription": "Override Object.Equals(object) when implementing IEquatable<T>",
          "fullDescription": "When a type T implements the interface IEquatable<T>, it suggests to a user who sees a call to the Equals method in source code that an instance of the type can be equated with an instance of any other type. The user might be confused if their attempt to equate the type with an instance of another type fails to compile. This violates the \"principle of least surprise\".",
          "defaultLevel": "note",
          "helpUri": "https://docs.microsoft.com/dotnet/fundamentals/code-analysis/quality-rules/ca1067",
          "properties": {
            "category": "Design",
            "isEnabledByDefault": true,
            "typeName": "EquatableAnalyzer",
            "languages": [
              "C#",
              "Visual Basic"
            ],
            "tags": [
              "Telemetry",
              "EnabledRuleInAggressiveMode"
            ]
          }
        },
        "CA1068": {
          "id": "CA1068",
          "shortDescription": "CancellationToken parameters must come last",
          "fullDescription": "Method '{0}' should take CancellationToken as the last parameter",
          "defaultLevel": "note",
          "helpUri": "https://docs.microsoft.com/dotnet/fundamentals/code-analysis/quality-rules/ca1068",
          "properties": {
            "category": "Design",
            "isEnabledByDefault": true,
            "typeName": "CancellationTokenParametersMustComeLastAnalyzer",
            "languages": [
              "C#",
              "Visual Basic"
            ],
            "tags": [
              "Telemetry",
              "EnabledRuleInAggressiveMode"
            ]
          }
        },
        "CA1069": {
          "id": "CA1069",
          "shortDescription": "Enums values should not be duplicated",
          "fullDescription": "The field reference '{0}' is duplicated in this bitwise initialization",
          "defaultLevel": "note",
          "helpUri": "https://docs.microsoft.com/dotnet/fundamentals/code-analysis/quality-rules/ca1069",
          "properties": {
            "category": "Design",
            "isEnabledByDefault": true,
            "typeName": "EnumShouldNotHaveDuplicatedValues",
            "languages": [
              "C#",
              "Visual Basic"
            ],
            "tags": [
              "Telemetry",
              "EnabledRuleInAggressiveMode"
            ]
          }
        },
        "CA1070": {
          "id": "CA1070",
          "shortDescription": "Do not declare event fields as virtual",
          "fullDescription": "Do not declare virtual events in a base class. Overridden events in a derived class have undefined behavior. The C# compiler does not handle this correctly and it is unpredictable whether a subscriber to the derived event will actually be subscribing to the base class event.",
          "defaultLevel": "note",
          "helpUri": "https://docs.microsoft.com/dotnet/fundamentals/code-analysis/quality-rules/ca1070",
          "properties": {
            "category": "Design",
            "isEnabledByDefault": true,
            "typeName": "DoNotDeclareEventFieldsAsVirtual",
            "languages": [
              "C#"
            ],
            "tags": [
              "Telemetry",
              "EnabledRuleInAggressiveMode"
            ]
          }
        },
        "CA1303": {
          "id": "CA1303",
          "shortDescription": "Do not pass literals as localized parameters",
          "fullDescription": "A method passes a string literal as a parameter to a constructor or method in the .NET Framework class library and that string should be localizable. To fix a violation of this rule, replace the string literal with a string retrieved through an instance of the ResourceManager class.",
          "defaultLevel": "warning",
          "helpUri": "https://docs.microsoft.com/dotnet/fundamentals/code-analysis/quality-rules/ca1303",
          "properties": {
            "category": "Globalization",
            "isEnabledByDefault": false,
            "typeName": "DoNotPassLiteralsAsLocalizedParameters",
            "languages": [
              "C#",
              "Visual Basic"
            ],
            "tags": [
              "PortedFromFxCop",
              "Dataflow",
              "Telemetry",
              "EnabledRuleInAggressiveMode"
            ]
          }
        },
        "CA1304": {
          "id": "CA1304",
          "shortDescription": "Specify CultureInfo",
          "fullDescription": "A method or constructor calls a member that has an overload that accepts a System.Globalization.CultureInfo parameter, and the method or constructor does not call the overload that takes the CultureInfo parameter. When a CultureInfo or System.IFormatProvider object is not supplied, the default value that is supplied by the overloaded member might not have the effect that you want in all locales. If the result will be displayed to the user, specify 'CultureInfo.CurrentCulture' as the 'CultureInfo' parameter. Otherwise, if the result will be stored and accessed by software, such as when it is persisted to disk or to a database, specify 'CultureInfo.InvariantCulture'.",
          "defaultLevel": "hidden",
          "helpUri": "https://docs.microsoft.com/dotnet/fundamentals/code-analysis/quality-rules/ca1304",
          "properties": {
            "category": "Globalization",
            "isEnabledByDefault": true,
            "typeName": "SpecifyCultureInfoAnalyzer",
            "languages": [
              "C#",
              "Visual Basic"
            ],
            "tags": [
              "PortedFromFxCop",
              "Telemetry",
              "EnabledRuleInAggressiveMode"
            ]
          }
        },
        "CA1305": {
          "id": "CA1305",
          "shortDescription": "Specify IFormatProvider",
          "fullDescription": "A method or constructor calls one or more members that have overloads that accept a System.IFormatProvider parameter, and the method or constructor does not call the overload that takes the IFormatProvider parameter. When a System.Globalization.CultureInfo or IFormatProvider object is not supplied, the default value that is supplied by the overloaded member might not have the effect that you want in all locales. If the result will be based on the input from/output displayed to the user, specify 'CultureInfo.CurrentCulture' as the 'IFormatProvider'. Otherwise, if the result will be stored and accessed by software, such as when it is loaded from disk/database and when it is persisted to disk/database, specify 'CultureInfo.InvariantCulture'.",
          "defaultLevel": "hidden",
          "helpUri": "https://docs.microsoft.com/dotnet/fundamentals/code-analysis/quality-rules/ca1305",
          "properties": {
            "category": "Globalization",
            "isEnabledByDefault": true,
            "typeName": "SpecifyIFormatProviderAnalyzer",
            "languages": [
              "C#",
              "Visual Basic"
            ],
            "tags": [
              "PortedFromFxCop",
              "Telemetry",
              "EnabledRuleInAggressiveMode"
            ]
          }
        },
        "CA1307": {
          "id": "CA1307",
          "shortDescription": "Specify StringComparison for clarity",
          "fullDescription": "A string comparison operation uses a method overload that does not set a StringComparison parameter. It is recommended to use the overload with StringComparison parameter for clarity of intent. If the result will be displayed to the user, such as when sorting a list of items for display in a list box, specify 'StringComparison.CurrentCulture' or 'StringComparison.CurrentCultureIgnoreCase' as the 'StringComparison' parameter. If comparing case-insensitive identifiers, such as file paths, environment variables, or registry keys and values, specify 'StringComparison.OrdinalIgnoreCase'. Otherwise, if comparing case-sensitive identifiers, specify 'StringComparison.Ordinal'.",
          "defaultLevel": "warning",
          "helpUri": "https://docs.microsoft.com/dotnet/fundamentals/code-analysis/quality-rules/ca1307",
          "properties": {
            "category": "Globalization",
            "isEnabledByDefault": false,
            "typeName": "SpecifyStringComparisonAnalyzer",
            "languages": [
              "C#",
              "Visual Basic"
            ],
            "tags": [
              "PortedFromFxCop",
              "Telemetry",
              "EnabledRuleInAggressiveMode"
            ]
          }
        },
        "CA1308": {
          "id": "CA1308",
          "shortDescription": "Normalize strings to uppercase",
          "fullDescription": "Strings should be normalized to uppercase. A small group of characters cannot make a round trip when they are converted to lowercase. To make a round trip means to convert the characters from one locale to another locale that represents character data differently, and then to accurately retrieve the original characters from the converted characters.",
          "defaultLevel": "warning",
          "helpUri": "https://docs.microsoft.com/dotnet/fundamentals/code-analysis/quality-rules/ca1308",
          "properties": {
            "category": "Globalization",
            "isEnabledByDefault": false,
            "typeName": "NormalizeStringsToUppercaseAnalyzer",
            "languages": [
              "C#",
              "Visual Basic"
            ],
            "tags": [
              "PortedFromFxCop",
              "Telemetry",
              "EnabledRuleInAggressiveMode"
            ]
          }
        },
        "CA1310": {
          "id": "CA1310",
          "shortDescription": "Specify StringComparison for correctness",
          "fullDescription": "A string comparison operation uses a method overload that does not set a StringComparison parameter, hence its behavior could vary based on the current user's locale settings. It is strongly recommended to use the overload with StringComparison parameter for correctness and clarity of intent. If the result will be displayed to the user, such as when sorting a list of items for display in a list box, specify 'StringComparison.CurrentCulture' or 'StringComparison.CurrentCultureIgnoreCase' as the 'StringComparison' parameter. If comparing case-insensitive identifiers, such as file paths, environment variables, or registry keys and values, specify 'StringComparison.OrdinalIgnoreCase'. Otherwise, if comparing case-sensitive identifiers, specify 'StringComparison.Ordinal'.",
          "defaultLevel": "hidden",
          "helpUri": "https://docs.microsoft.com/dotnet/fundamentals/code-analysis/quality-rules/ca1310",
          "properties": {
            "category": "Globalization",
            "isEnabledByDefault": true,
            "typeName": "SpecifyStringComparisonAnalyzer",
            "languages": [
              "C#",
              "Visual Basic"
            ],
            "tags": [
              "Telemetry",
              "EnabledRuleInAggressiveMode"
            ]
          }
        },
        "CA1401": {
          "id": "CA1401",
          "shortDescription": "P/Invokes should not be visible",
          "fullDescription": "A public or protected method in a public type has the System.Runtime.InteropServices.DllImportAttribute attribute (also implemented by the Declare keyword in Visual Basic). Such methods should not be exposed.",
          "defaultLevel": "note",
          "helpUri": "https://docs.microsoft.com/dotnet/fundamentals/code-analysis/quality-rules/ca1401",
          "properties": {
            "category": "Interoperability",
            "isEnabledByDefault": true,
            "typeName": "PInvokeDiagnosticAnalyzer",
            "languages": [
              "C#",
              "Visual Basic"
            ],
            "tags": [
              "PortedFromFxCop",
              "Telemetry",
              "EnabledRuleInAggressiveMode"
            ]
          }
        },
        "CA1416": {
          "id": "CA1416",
          "shortDescription": "Validate platform compatibility",
          "fullDescription": "Using platform dependent API on a component makes the code no longer work across all platforms.",
          "defaultLevel": "warning",
          "helpUri": "https://docs.microsoft.com/dotnet/fundamentals/code-analysis/quality-rules/ca1416",
          "properties": {
            "category": "Interoperability",
            "isEnabledByDefault": true,
            "typeName": "PlatformCompatibilityAnalyzer",
            "languages": [
              "C#",
              "Visual Basic"
            ],
            "tags": [
              "Telemetry",
              "EnabledRuleInAggressiveMode"
            ]
          }
        },
        "CA1417": {
          "id": "CA1417",
          "shortDescription": "Do not use 'OutAttribute' on string parameters for P/Invokes",
          "fullDescription": "String parameters passed by value with the 'OutAttribute' can destabilize the runtime if the string is an interned string.",
          "defaultLevel": "warning",
          "helpUri": "https://docs.microsoft.com/dotnet/fundamentals/code-analysis/quality-rules/ca1417",
          "properties": {
            "category": "Interoperability",
            "isEnabledByDefault": true,
            "typeName": "DoNotUseOutAttributeStringPInvokeParametersAnalyzer",
            "languages": [
              "C#",
              "Visual Basic"
            ],
            "tags": [
              "Telemetry",
              "EnabledRuleInAggressiveMode"
            ]
          }
        },
        "CA1418": {
          "id": "CA1418",
          "shortDescription": "Use valid platform string",
          "fullDescription": "Platform compatibility analyzer requires a valid platform name and version.",
          "defaultLevel": "warning",
          "helpUri": "https://docs.microsoft.com/dotnet/fundamentals/code-analysis/quality-rules/ca1418",
          "properties": {
            "category": "Interoperability",
            "isEnabledByDefault": true,
            "typeName": "UseValidPlatformString",
            "languages": [
              "C#",
              "Visual Basic"
            ],
            "tags": [
              "Telemetry",
              "EnabledRuleInAggressiveMode"
            ]
          }
        },
        "CA1419": {
          "id": "CA1419",
          "shortDescription": "Provide a public parameterless constructor for concrete types derived from 'System.Runtime.InteropServices.SafeHandle'",
          "fullDescription": "Providing a public parameterless constructor for a type derived from 'System.Runtime.InteropServices.SafeHandle' enables better performance and usage with source-generated interop solutions.",
          "defaultLevel": "note",
          "helpUri": "https://docs.microsoft.com/dotnet/fundamentals/code-analysis/quality-rules/ca1419",
          "properties": {
            "category": "Interoperability",
            "isEnabledByDefault": true,
            "typeName": "ProvidePublicParameterlessSafeHandleConstructorAnalyzer",
            "languages": [
              "C#",
              "Visual Basic"
            ],
            "tags": [
              "Telemetry",
              "EnabledRuleInAggressiveMode"
            ]
          }
        },
        "CA1501": {
          "id": "CA1501",
          "shortDescription": "Avoid excessive inheritance",
          "fullDescription": "Deeply nested type hierarchies can be difficult to follow, understand, and maintain. This rule limits analysis to hierarchies in the same module. To fix a violation of this rule, derive the type from a base type that is less deep in the inheritance hierarchy or eliminate some of the intermediate base types.",
          "defaultLevel": "warning",
          "helpUri": "https://docs.microsoft.com/dotnet/fundamentals/code-analysis/quality-rules/ca1501",
          "properties": {
            "category": "Maintainability",
            "isEnabledByDefault": false,
            "typeName": "CodeMetricsAnalyzer",
            "languages": [
              "C#",
              "Visual Basic"
            ],
            "tags": [
              "PortedFromFxCop",
              "Telemetry",
              "CompilationEnd"
            ]
          }
        },
        "CA1502": {
          "id": "CA1502",
          "shortDescription": "Avoid excessive complexity",
          "fullDescription": "Cyclomatic complexity measures the number of linearly independent paths through the method, which is determined by the number and complexity of conditional branches. A low cyclomatic complexity generally indicates a method that is easy to understand, test, and maintain. The cyclomatic complexity is calculated from a control flow graph of the method and is given as follows: `cyclomatic complexity = the number of edges - the number of nodes + 1`, where a node represents a logic branch point and an edge represents a line between nodes.",
          "defaultLevel": "warning",
          "helpUri": "https://docs.microsoft.com/dotnet/fundamentals/code-analysis/quality-rules/ca1502",
          "properties": {
            "category": "Maintainability",
            "isEnabledByDefault": false,
            "typeName": "CodeMetricsAnalyzer",
            "languages": [
              "C#",
              "Visual Basic"
            ],
            "tags": [
              "PortedFromFxCop",
              "Telemetry",
              "CompilationEnd"
            ]
          }
        },
        "CA1505": {
          "id": "CA1505",
          "shortDescription": "Avoid unmaintainable code",
          "fullDescription": "The maintainability index is calculated by using the following metrics: lines of code, program volume, and cyclomatic complexity. Program volume is a measure of the difficulty of understanding of a symbol that is based on the number of operators and operands in the code. Cyclomatic complexity is a measure of the structural complexity of the type or method. A low maintainability index indicates that code is probably difficult to maintain and would be a good candidate to redesign.",
          "defaultLevel": "warning",
          "helpUri": "https://docs.microsoft.com/dotnet/fundamentals/code-analysis/quality-rules/ca1505",
          "properties": {
            "category": "Maintainability",
            "isEnabledByDefault": false,
            "typeName": "CodeMetricsAnalyzer",
            "languages": [
              "C#",
              "Visual Basic"
            ],
            "tags": [
              "PortedFromFxCop",
              "Telemetry",
              "CompilationEnd"
            ]
          }
        },
        "CA1506": {
          "id": "CA1506",
          "shortDescription": "Avoid excessive class coupling",
          "fullDescription": "This rule measures class coupling by counting the number of unique type references that a symbol contains. Symbols that have a high degree of class coupling can be difficult to maintain. It is a good practice to have types and methods that exhibit low coupling and high cohesion. To fix this violation, try to redesign the code to reduce the number of types to which it is coupled.",
          "defaultLevel": "warning",
          "helpUri": "https://docs.microsoft.com/dotnet/fundamentals/code-analysis/quality-rules/ca1506",
          "properties": {
            "category": "Maintainability",
            "isEnabledByDefault": false,
            "typeName": "CodeMetricsAnalyzer",
            "languages": [
              "C#",
              "Visual Basic"
            ],
            "tags": [
              "PortedFromFxCop",
              "Telemetry",
              "CompilationEnd"
            ]
          }
        },
        "CA1508": {
          "id": "CA1508",
          "shortDescription": "Avoid dead conditional code",
          "fullDescription": "'{0}' is never '{1}'. Remove or refactor the condition(s) to avoid dead code.",
          "defaultLevel": "warning",
          "helpUri": "https://docs.microsoft.com/dotnet/fundamentals/code-analysis/quality-rules/ca1508",
          "properties": {
            "category": "Maintainability",
            "isEnabledByDefault": false,
            "typeName": "AvoidDeadConditionalCode",
            "languages": [
              "C#",
              "Visual Basic"
            ],
            "tags": [
              "Dataflow",
              "Telemetry",
              "EnabledRuleInAggressiveMode"
            ]
          }
        },
        "CA1509": {
          "id": "CA1509",
          "shortDescription": "Invalid entry in code metrics rule specification file",
          "fullDescription": "Invalid entry in code metrics rule specification file.",
          "defaultLevel": "warning",
          "helpUri": "https://docs.microsoft.com/dotnet/fundamentals/code-analysis/quality-rules/ca1509",
          "properties": {
            "category": "Maintainability",
            "isEnabledByDefault": false,
            "typeName": "CodeMetricsAnalyzer",
            "languages": [
              "C#",
              "Visual Basic"
            ],
            "tags": [
              "Telemetry",
              "CompilationEnd"
            ]
          }
        },
        "CA1700": {
          "id": "CA1700",
          "shortDescription": "Do not name enum values 'Reserved'",
          "fullDescription": "This rule assumes that an enumeration member that has a name that contains \"reserved\" is not currently used but is a placeholder to be renamed or removed in a future version. Renaming or removing a member is a breaking change.",
          "defaultLevel": "warning",
          "helpUri": "https://docs.microsoft.com/dotnet/fundamentals/code-analysis/quality-rules/ca1700",
          "properties": {
            "category": "Naming",
            "isEnabledByDefault": false,
            "typeName": "DoNotNameEnumValuesReserved",
            "languages": [
              "C#",
              "Visual Basic"
            ],
            "tags": [
              "PortedFromFxCop",
              "Telemetry",
              "EnabledRuleInAggressiveMode"
            ]
          }
        },
        "CA1707": {
          "id": "CA1707",
          "shortDescription": "Identifiers should not contain underscores",
          "fullDescription": "By convention, identifier names do not contain the underscore (_) character. This rule checks namespaces, types, members, and parameters.",
          "defaultLevel": "hidden",
          "helpUri": "https://docs.microsoft.com/dotnet/fundamentals/code-analysis/quality-rules/ca1707",
          "properties": {
            "category": "Naming",
            "isEnabledByDefault": true,
            "typeName": "IdentifiersShouldNotContainUnderscoresAnalyzer",
            "languages": [
              "C#",
              "Visual Basic"
            ],
            "tags": [
              "PortedFromFxCop",
              "Telemetry",
              "EnabledRuleInAggressiveMode"
            ]
          }
        },
        "CA1708": {
          "id": "CA1708",
          "shortDescription": "Identifiers should differ by more than case",
          "fullDescription": "Identifiers for namespaces, types, members, and parameters cannot differ only by case because languages that target the common language runtime are not required to be case-sensitive.",
          "defaultLevel": "hidden",
          "helpUri": "https://docs.microsoft.com/dotnet/fundamentals/code-analysis/quality-rules/ca1708",
          "properties": {
            "category": "Naming",
            "isEnabledByDefault": true,
            "typeName": "IdentifiersShouldDifferByMoreThanCaseAnalyzer",
            "languages": [
              "C#",
              "Visual Basic"
            ],
            "tags": [
              "PortedFromFxCop",
              "Telemetry",
              "EnabledRuleInAggressiveMode"
            ]
          }
        },
        "CA1710": {
          "id": "CA1710",
          "shortDescription": "Identifiers should have correct suffix",
          "fullDescription": "By convention, the names of types that extend certain base types or that implement certain interfaces, or types that are derived from these types, have a suffix that is associated with the base type or interface.",
          "defaultLevel": "hidden",
          "helpUri": "https://docs.microsoft.com/dotnet/fundamentals/code-analysis/quality-rules/ca1710",
          "properties": {
            "category": "Naming",
            "isEnabledByDefault": true,
            "typeName": "IdentifiersShouldHaveCorrectSuffixAnalyzer",
            "languages": [
              "C#",
              "Visual Basic"
            ],
            "tags": [
              "PortedFromFxCop",
              "Telemetry",
              "EnabledRuleInAggressiveMode"
            ]
          }
        },
        "CA1711": {
          "id": "CA1711",
          "shortDescription": "Identifiers should not have incorrect suffix",
          "fullDescription": "By convention, only the names of types that extend certain base types or that implement certain interfaces, or types that are derived from these types, should end with specific reserved suffixes. Other type names should not use these reserved suffixes.",
          "defaultLevel": "hidden",
          "helpUri": "https://docs.microsoft.com/dotnet/fundamentals/code-analysis/quality-rules/ca1711",
          "properties": {
            "category": "Naming",
            "isEnabledByDefault": true,
            "typeName": "IdentifiersShouldNotHaveIncorrectSuffixAnalyzer",
            "languages": [
              "C#",
              "Visual Basic"
            ],
            "tags": [
              "PortedFromFxCop",
              "Telemetry",
              "EnabledRuleInAggressiveMode"
            ]
          }
        },
        "CA1712": {
          "id": "CA1712",
          "shortDescription": "Do not prefix enum values with type name",
          "fullDescription": "An enumeration's values should not start with the type name of the enumeration.",
          "defaultLevel": "hidden",
          "helpUri": "https://docs.microsoft.com/dotnet/fundamentals/code-analysis/quality-rules/ca1712",
          "properties": {
            "category": "Naming",
            "isEnabledByDefault": true,
            "typeName": "DoNotPrefixEnumValuesWithTypeNameAnalyzer",
            "languages": [
              "C#",
              "Visual Basic"
            ],
            "tags": [
              "PortedFromFxCop",
              "Telemetry",
              "EnabledRuleInAggressiveMode"
            ]
          }
        },
        "CA1713": {
          "id": "CA1713",
          "shortDescription": "Events should not have 'Before' or 'After' prefix",
          "fullDescription": "Event names should describe the action that raises the event. To name related events that are raised in a specific sequence, use the present or past tense to indicate the relative position in the sequence of actions. For example, when naming a pair of events that is raised when closing a resource, you might name it 'Closing' and 'Closed', instead of 'BeforeClose' and 'AfterClose'.",
          "defaultLevel": "warning",
          "helpUri": "https://docs.microsoft.com/dotnet/fundamentals/code-analysis/quality-rules/ca1713",
          "properties": {
            "category": "Naming",
            "isEnabledByDefault": false,
            "typeName": "EventsShouldNotHaveBeforeOrAfterPrefix",
            "languages": [
              "C#",
              "Visual Basic"
            ],
            "tags": [
              "PortedFromFxCop",
              "Telemetry",
              "EnabledRuleInAggressiveMode"
            ]
          }
        },
        "CA1715": {
          "id": "CA1715",
          "shortDescription": "Identifiers should have correct prefix",
          "fullDescription": "The name of an externally visible interface does not start with an uppercase \"\"I\"\". The name of a generic type parameter on an externally visible type or method does not start with an uppercase \"\"T\"\".",
          "defaultLevel": "hidden",
          "helpUri": "https://docs.microsoft.com/dotnet/fundamentals/code-analysis/quality-rules/ca1715",
          "properties": {
            "category": "Naming",
            "isEnabledByDefault": true,
            "typeName": "IdentifiersShouldHaveCorrectPrefixAnalyzer",
            "languages": [
              "C#",
              "Visual Basic"
            ],
            "tags": [
              "PortedFromFxCop",
              "Telemetry",
              "EnabledRuleInAggressiveMode"
            ]
          }
        },
        "CA1716": {
          "id": "CA1716",
          "shortDescription": "Identifiers should not match keywords",
          "fullDescription": "A namespace name or a type name matches a reserved keyword in a programming language. Identifiers for namespaces and types should not match keywords that are defined by languages that target the common language runtime.",
          "defaultLevel": "hidden",
          "helpUri": "https://docs.microsoft.com/dotnet/fundamentals/code-analysis/quality-rules/ca1716",
          "properties": {
            "category": "Naming",
            "isEnabledByDefault": true,
            "typeName": "IdentifiersShouldNotMatchKeywordsAnalyzer",
            "languages": [
              "C#",
              "Visual Basic"
            ],
            "tags": [
              "PortedFromFxCop",
              "Telemetry",
              "EnabledRuleInAggressiveMode"
            ]
          }
        },
        "CA1720": {
          "id": "CA1720",
          "shortDescription": "Identifier contains type name",
          "fullDescription": "Names of parameters and members are better used to communicate their meaning than to describe their type, which is expected to be provided by development tools. For names of members, if a data type name must be used, use a language-independent name instead of a language-specific one.",
          "defaultLevel": "hidden",
          "helpUri": "https://docs.microsoft.com/dotnet/fundamentals/code-analysis/quality-rules/ca1720",
          "properties": {
            "category": "Naming",
            "isEnabledByDefault": true,
            "typeName": "IdentifiersShouldNotContainTypeNames",
            "languages": [
              "C#",
              "Visual Basic"
            ],
            "tags": [
              "PortedFromFxCop",
              "Telemetry",
              "EnabledRuleInAggressiveMode"
            ]
          }
        },
        "CA1721": {
          "id": "CA1721",
          "shortDescription": "Property names should not match get methods",
          "fullDescription": "The name of a public or protected member starts with \"\"Get\"\" and otherwise matches the name of a public or protected property. \"\"Get\"\" methods and properties should have names that clearly distinguish their function.",
          "defaultLevel": "warning",
          "helpUri": "https://docs.microsoft.com/dotnet/fundamentals/code-analysis/quality-rules/ca1721",
          "properties": {
            "category": "Naming",
            "isEnabledByDefault": false,
            "typeName": "PropertyNamesShouldNotMatchGetMethodsAnalyzer",
            "languages": [
              "C#",
              "Visual Basic"
            ],
            "tags": [
              "PortedFromFxCop",
              "Telemetry",
              "EnabledRuleInAggressiveMode"
            ]
          }
        },
        "CA1724": {
          "id": "CA1724",
          "shortDescription": "Type names should not match namespaces",
          "fullDescription": "Type names should not match the names of namespaces that are defined in the .NET Framework class library. Violating this rule can reduce the usability of the library.",
          "defaultLevel": "warning",
          "helpUri": "https://docs.microsoft.com/dotnet/fundamentals/code-analysis/quality-rules/ca1724",
          "properties": {
            "category": "Naming",
            "isEnabledByDefault": false,
            "typeName": "TypeNamesShouldNotMatchNamespacesAnalyzer",
            "languages": [
              "C#",
              "Visual Basic"
            ],
            "tags": [
              "PortedFromFxCop",
              "Telemetry",
              "EnabledRuleInAggressiveMode",
              "CompilationEnd"
            ]
          }
        },
        "CA1725": {
          "id": "CA1725",
          "shortDescription": "Parameter names should match base declaration",
          "fullDescription": "Consistent naming of parameters in an override hierarchy increases the usability of the method overrides. A parameter name in a derived method that differs from the name in the base declaration can cause confusion about whether the method is an override of the base method or a new overload of the method.",
          "defaultLevel": "hidden",
          "helpUri": "https://docs.microsoft.com/dotnet/fundamentals/code-analysis/quality-rules/ca1725",
          "properties": {
            "category": "Naming",
            "isEnabledByDefault": true,
            "typeName": "ParameterNamesShouldMatchBaseDeclarationAnalyzer",
            "languages": [
              "C#",
              "Visual Basic"
            ],
            "tags": [
              "PortedFromFxCop",
              "Telemetry",
              "EnabledRuleInAggressiveMode"
            ]
          }
        },
        "CA1806": {
          "id": "CA1806",
          "shortDescription": "Do not ignore method results",
          "fullDescription": "A new object is created but never used; or a method that creates and returns a new string is called and the new string is never used; or a COM or P/Invoke method returns an HRESULT or error code that is never used.",
          "defaultLevel": "note",
          "helpUri": "https://docs.microsoft.com/dotnet/fundamentals/code-analysis/quality-rules/ca1806",
          "properties": {
            "category": "Performance",
            "isEnabledByDefault": true,
            "typeName": "DoNotIgnoreMethodResultsAnalyzer",
            "languages": [
              "C#",
              "Visual Basic"
            ],
            "tags": [
              "PortedFromFxCop",
              "Telemetry",
              "EnabledRuleInAggressiveMode"
            ]
          }
        },
        "CA1810": {
          "id": "CA1810",
          "shortDescription": "Initialize reference type static fields inline",
          "fullDescription": "A reference type declares an explicit static constructor. To fix a violation of this rule, initialize all static data when it is declared and remove the static constructor.",
          "defaultLevel": "warning",
          "helpUri": "https://docs.microsoft.com/dotnet/fundamentals/code-analysis/quality-rules/ca1810",
          "properties": {
            "category": "Performance",
            "isEnabledByDefault": false,
            "typeName": "InitializeStaticFieldsInlineAnalyzer",
            "languages": [
              "C#",
              "Visual Basic"
            ],
            "tags": [
              "PortedFromFxCop",
              "Telemetry",
              "EnabledRuleInAggressiveMode"
            ]
          }
        },
        "CA1813": {
          "id": "CA1813",
          "shortDescription": "Avoid unsealed attributes",
          "fullDescription": "The .NET Framework class library provides methods for retrieving custom attributes. By default, these methods search the attribute inheritance hierarchy. Sealing the attribute eliminates the search through the inheritance hierarchy and can improve performance.",
          "defaultLevel": "warning",
          "helpUri": "https://docs.microsoft.com/dotnet/fundamentals/code-analysis/quality-rules/ca1813",
          "properties": {
            "category": "Performance",
            "isEnabledByDefault": false,
            "typeName": "AvoidUnsealedAttributesAnalyzer",
            "languages": [
              "C#",
              "Visual Basic"
            ],
            "tags": [
              "PortedFromFxCop",
              "Telemetry",
              "EnabledRuleInAggressiveMode"
            ]
          }
        },
        "CA1814": {
          "id": "CA1814",
          "shortDescription": "Prefer jagged arrays over multidimensional",
          "fullDescription": "A jagged array is an array whose elements are arrays. The arrays that make up the elements can be of different sizes, leading to less wasted space for some sets of data.",
          "defaultLevel": "warning",
          "helpUri": "https://docs.microsoft.com/dotnet/fundamentals/code-analysis/quality-rules/ca1814",
          "properties": {
            "category": "Performance",
            "isEnabledByDefault": false,
            "typeName": "PreferJaggedArraysOverMultidimensionalAnalyzer",
            "languages": [
              "C#",
              "Visual Basic"
            ],
            "tags": [
              "PortedFromFxCop",
              "Telemetry",
              "EnabledRuleInAggressiveMode"
            ]
          }
        },
        "CA1815": {
          "id": "CA1815",
          "shortDescription": "Override equals and operator equals on value types",
          "fullDescription": "For value types, the inherited implementation of Equals uses the Reflection library and compares the contents of all fields. Reflection is computationally expensive, and comparing every field for equality might be unnecessary. If you expect users to compare or sort instances, or to use instances as hash table keys, your value type should implement Equals.",
          "defaultLevel": "warning",
          "helpUri": "https://docs.microsoft.com/dotnet/fundamentals/code-analysis/quality-rules/ca1815",
          "properties": {
            "category": "Performance",
            "isEnabledByDefault": false,
            "typeName": "OverrideEqualsAndOperatorEqualsOnValueTypesAnalyzer",
            "languages": [
              "C#",
              "Visual Basic"
            ],
            "tags": [
              "PortedFromFxCop",
              "Telemetry",
              "EnabledRuleInAggressiveMode"
            ]
          }
        },
        "CA1816": {
          "id": "CA1816",
          "shortDescription": "Dispose methods should call SuppressFinalize",
          "fullDescription": "A method that is an implementation of Dispose does not call GC.SuppressFinalize; or a method that is not an implementation of Dispose calls GC.SuppressFinalize; or a method calls GC.SuppressFinalize and passes something other than this (Me in Visual Basic).",
          "defaultLevel": "note",
          "helpUri": "https://docs.microsoft.com/dotnet/fundamentals/code-analysis/quality-rules/ca1816",
          "properties": {
            "category": "Usage",
            "isEnabledByDefault": true,
            "typeName": "CallGCSuppressFinalizeCorrectlyAnalyzer",
            "languages": [
              "C#",
              "Visual Basic"
            ],
            "tags": [
              "PortedFromFxCop",
              "Telemetry",
              "EnabledRuleInAggressiveMode"
            ]
          }
        },
        "CA1819": {
          "id": "CA1819",
          "shortDescription": "Properties should not return arrays",
          "fullDescription": "Arrays that are returned by properties are not write-protected, even when the property is read-only. To keep the array tamper-proof, the property must return a copy of the array. Typically, users will not understand the adverse performance implications of calling such a property.",
          "defaultLevel": "warning",
          "helpUri": "https://docs.microsoft.com/dotnet/fundamentals/code-analysis/quality-rules/ca1819",
          "properties": {
            "category": "Performance",
            "isEnabledByDefault": false,
            "typeName": "PropertiesShouldNotReturnArraysAnalyzer",
            "languages": [
              "C#",
              "Visual Basic"
            ],
            "tags": [
              "PortedFromFxCop",
              "Telemetry",
              "EnabledRuleInAggressiveMode"
            ]
          }
        },
        "CA1820": {
          "id": "CA1820",
          "shortDescription": "Test for empty strings using string length",
          "fullDescription": "Comparing strings by using the String.Length property or the String.IsNullOrEmpty method is significantly faster than using Equals.",
          "defaultLevel": "warning",
          "helpUri": "https://docs.microsoft.com/dotnet/fundamentals/code-analysis/quality-rules/ca1820",
          "properties": {
            "category": "Performance",
            "isEnabledByDefault": false,
            "typeName": "TestForEmptyStringsUsingStringLengthAnalyzer",
            "languages": [
              "C#"
            ],
            "tags": [
              "PortedFromFxCop",
              "Telemetry",
              "EnabledRuleInAggressiveMode"
            ]
          }
        },
        "CA1821": {
          "id": "CA1821",
          "shortDescription": "Remove empty Finalizers",
          "fullDescription": "Finalizers should be avoided where possible, to avoid the additional performance overhead involved in tracking object lifetime.",
          "defaultLevel": "note",
          "helpUri": "https://docs.microsoft.com/dotnet/fundamentals/code-analysis/quality-rules/ca1821",
          "properties": {
            "category": "Performance",
            "isEnabledByDefault": true,
            "typeName": "RemoveEmptyFinalizersAnalyzer",
            "languages": [
              "C#",
              "Visual Basic"
            ],
            "tags": [
              "PortedFromFxCop",
              "Telemetry",
              "EnabledRuleInAggressiveMode"
            ]
          }
        },
        "CA1822": {
          "id": "CA1822",
          "shortDescription": "Mark members as static",
          "fullDescription": "Members that do not access instance data or call instance methods can be marked as static. After you mark the methods as static, the compiler will emit nonvirtual call sites to these members. This can give you a measurable performance gain for performance-sensitive code.",
          "defaultLevel": "note",
          "helpUri": "https://docs.microsoft.com/dotnet/fundamentals/code-analysis/quality-rules/ca1822",
          "properties": {
            "category": "Performance",
            "isEnabledByDefault": true,
            "typeName": "MarkMembersAsStaticAnalyzer",
            "languages": [
              "C#",
              "Visual Basic"
            ],
            "tags": [
              "PortedFromFxCop",
              "Telemetry",
              "EnabledRuleInAggressiveMode"
            ]
          }
        },
        "CA1823": {
          "id": "CA1823",
          "shortDescription": "Avoid unused private fields",
          "fullDescription": "Private fields were detected that do not appear to be accessed in the assembly.",
          "defaultLevel": "warning",
          "helpUri": "https://docs.microsoft.com/dotnet/fundamentals/code-analysis/quality-rules/ca1823",
          "properties": {
            "category": "Performance",
            "isEnabledByDefault": false,
            "typeName": "AvoidUnusedPrivateFieldsAnalyzer",
            "languages": [
              "C#",
              "Visual Basic"
            ],
            "tags": [
              "PortedFromFxCop",
              "Telemetry",
              "EnabledRuleInAggressiveMode"
            ]
          }
        },
        "CA1826": {
          "id": "CA1826",
          "shortDescription": "Do not use Enumerable methods on indexable collections",
          "fullDescription": "This collection is directly indexable. Going through LINQ here causes unnecessary allocations and CPU work.",
          "defaultLevel": "note",
          "helpUri": "https://docs.microsoft.com/dotnet/fundamentals/code-analysis/quality-rules/ca1826",
          "properties": {
            "category": "Performance",
            "isEnabledByDefault": true,
            "typeName": "DoNotUseEnumerableMethodsOnIndexableCollectionsInsteadUseTheCollectionDirectlyAnalyzer",
            "languages": [
              "C#",
              "Visual Basic"
            ],
            "tags": [
              "Telemetry",
              "EnabledRuleInAggressiveMode"
            ]
          }
        },
        "CA1827": {
          "id": "CA1827",
          "shortDescription": "Do not use Count() or LongCount() when Any() can be used",
          "fullDescription": "For non-empty collections, Count() and LongCount() enumerate the entire sequence, while Any() stops at the first item or the first item that satisfies a condition.",
          "defaultLevel": "note",
          "helpUri": "https://docs.microsoft.com/dotnet/fundamentals/code-analysis/quality-rules/ca1827",
          "properties": {
            "category": "Performance",
            "isEnabledByDefault": true,
            "typeName": "UseCountProperlyAnalyzer",
            "languages": [
              "C#",
              "Visual Basic"
            ],
            "tags": [
              "Telemetry",
              "EnabledRuleInAggressiveMode"
            ]
          }
        },
        "CA1828": {
          "id": "CA1828",
          "shortDescription": "Do not use CountAsync() or LongCountAsync() when AnyAsync() can be used",
          "fullDescription": "For non-empty collections, CountAsync() and LongCountAsync() enumerate the entire sequence, while AnyAsync() stops at the first item or the first item that satisfies a condition.",
          "defaultLevel": "note",
          "helpUri": "https://docs.microsoft.com/dotnet/fundamentals/code-analysis/quality-rules/ca1828",
          "properties": {
            "category": "Performance",
            "isEnabledByDefault": true,
            "typeName": "UseCountProperlyAnalyzer",
            "languages": [
              "C#",
              "Visual Basic"
            ],
            "tags": [
              "Telemetry",
              "EnabledRuleInAggressiveMode"
            ]
          }
        },
        "CA1829": {
          "id": "CA1829",
          "shortDescription": "Use Length/Count property instead of Count() when available",
          "fullDescription": "Enumerable.Count() potentially enumerates the sequence while a Length/Count property is a direct access.",
          "defaultLevel": "note",
          "helpUri": "https://docs.microsoft.com/dotnet/fundamentals/code-analysis/quality-rules/ca1829",
          "properties": {
            "category": "Performance",
            "isEnabledByDefault": true,
            "typeName": "UseCountProperlyAnalyzer",
            "languages": [
              "C#",
              "Visual Basic"
            ],
            "tags": [
              "Telemetry",
              "EnabledRuleInAggressiveMode"
            ]
          }
        },
        "CA1830": {
          "id": "CA1830",
          "shortDescription": "Prefer strongly-typed Append and Insert method overloads on StringBuilder",
          "fullDescription": "StringBuilder.Append and StringBuilder.Insert provide overloads for multiple types beyond System.String.  When possible, prefer the strongly-typed overloads over using ToString() and the string-based overload.",
          "defaultLevel": "note",
          "helpUri": "https://docs.microsoft.com/dotnet/fundamentals/code-analysis/quality-rules/ca1830",
          "properties": {
            "category": "Performance",
            "isEnabledByDefault": true,
            "typeName": "PreferTypedStringBuilderAppendOverloads",
            "languages": [
              "C#",
              "Visual Basic"
            ],
            "tags": [
              "Telemetry",
              "EnabledRuleInAggressiveMode"
            ]
          }
        },
        "CA1831": {
          "id": "CA1831",
          "shortDescription": "Use AsSpan or AsMemory instead of Range-based indexers when appropriate",
          "fullDescription": "The Range-based indexer on string values produces a copy of requested portion of the string. This copy is usually unnecessary when it is implicitly used as a ReadOnlySpan or ReadOnlyMemory value. Use the AsSpan method to avoid the unnecessary copy.",
          "defaultLevel": "warning",
          "helpUri": "https://docs.microsoft.com/dotnet/fundamentals/code-analysis/quality-rules/ca1831",
          "properties": {
            "category": "Performance",
            "isEnabledByDefault": true,
            "typeName": "UseAsSpanInsteadOfRangeIndexerAnalyzer",
            "languages": [
              "C#",
              "Visual Basic"
            ],
            "tags": [
              "Telemetry",
              "EnabledRuleInAggressiveMode"
            ]
          }
        },
        "CA1832": {
          "id": "CA1832",
          "shortDescription": "Use AsSpan or AsMemory instead of Range-based indexers when appropriate",
          "fullDescription": "The Range-based indexer on array values produces a copy of requested portion of the array. This copy is usually unnecessary when it is implicitly used as a ReadOnlySpan or ReadOnlyMemory value. Use the AsSpan method to avoid the unnecessary copy.",
          "defaultLevel": "note",
          "helpUri": "https://docs.microsoft.com/dotnet/fundamentals/code-analysis/quality-rules/ca1832",
          "properties": {
            "category": "Performance",
            "isEnabledByDefault": true,
            "typeName": "UseAsSpanInsteadOfRangeIndexerAnalyzer",
            "languages": [
              "C#",
              "Visual Basic"
            ],
            "tags": [
              "Telemetry",
              "EnabledRuleInAggressiveMode"
            ]
          }
        },
        "CA1833": {
          "id": "CA1833",
          "shortDescription": "Use AsSpan or AsMemory instead of Range-based indexers when appropriate",
          "fullDescription": "The Range-based indexer on array values produces a copy of requested portion of the array. This copy is often unwanted when it is implicitly used as a Span or Memory value. Use the AsSpan method to avoid the copy.",
          "defaultLevel": "note",
          "helpUri": "https://docs.microsoft.com/dotnet/fundamentals/code-analysis/quality-rules/ca1833",
          "properties": {
            "category": "Performance",
            "isEnabledByDefault": true,
            "typeName": "UseAsSpanInsteadOfRangeIndexerAnalyzer",
            "languages": [
              "C#",
              "Visual Basic"
            ],
            "tags": [
              "Telemetry",
              "EnabledRuleInAggressiveMode"
            ]
          }
        },
        "CA1834": {
          "id": "CA1834",
          "shortDescription": "Consider using 'StringBuilder.Append(char)' when applicable",
          "fullDescription": "'StringBuilder.Append(char)' is more efficient than 'StringBuilder.Append(string)' when the string is a single character. When calling 'Append' with a constant, prefer using a constant char rather than a constant string containing one character.",
          "defaultLevel": "note",
          "helpUri": "https://docs.microsoft.com/dotnet/fundamentals/code-analysis/quality-rules/ca1834",
          "properties": {
            "category": "Performance",
            "isEnabledByDefault": true,
            "typeName": "PreferConstCharOverConstUnitStringAnalyzer",
            "languages": [
              "C#",
              "Visual Basic"
            ],
            "tags": [
              "Telemetry",
              "EnabledRuleInAggressiveMode"
            ]
          }
        },
        "CA1835": {
          "id": "CA1835",
          "shortDescription": "Prefer the 'Memory'-based overloads for 'ReadAsync' and 'WriteAsync'",
          "fullDescription": "'Stream' has a 'ReadAsync' overload that takes a 'Memory<Byte>' as the first argument, and a 'WriteAsync' overload that takes a 'ReadOnlyMemory<Byte>' as the first argument. Prefer calling the memory based overloads, which are more efficient.",
          "defaultLevel": "note",
          "helpUri": "https://docs.microsoft.com/dotnet/fundamentals/code-analysis/quality-rules/ca1835",
          "properties": {
            "category": "Performance",
            "isEnabledByDefault": true,
            "typeName": "PreferStreamAsyncMemoryOverloads",
            "languages": [
              "C#",
              "Visual Basic"
            ],
            "tags": [
              "Telemetry",
              "EnabledRuleInAggressiveMode"
            ]
          }
        },
        "CA1836": {
          "id": "CA1836",
          "shortDescription": "Prefer IsEmpty over Count",
          "fullDescription": "For determining whether the object contains or not any items, prefer using 'IsEmpty' property rather than retrieving the number of items from the 'Count' property and comparing it to 0 or 1.",
          "defaultLevel": "note",
          "helpUri": "https://docs.microsoft.com/dotnet/fundamentals/code-analysis/quality-rules/ca1836",
          "properties": {
            "category": "Performance",
            "isEnabledByDefault": true,
            "typeName": "UseCountProperlyAnalyzer",
            "languages": [
              "C#",
              "Visual Basic"
            ],
            "tags": [
              "Telemetry",
              "EnabledRuleInAggressiveMode"
            ]
          }
        },
        "CA1837": {
          "id": "CA1837",
          "shortDescription": "Use 'Environment.ProcessId'",
          "fullDescription": "'Environment.ProcessId' is simpler and faster than 'Process.GetCurrentProcess().Id'.",
          "defaultLevel": "note",
          "helpUri": "https://docs.microsoft.com/dotnet/fundamentals/code-analysis/quality-rules/ca1837",
          "properties": {
            "category": "Performance",
            "isEnabledByDefault": true,
            "typeName": "UseEnvironmentMembers",
            "languages": [
              "C#",
              "Visual Basic"
            ],
            "tags": [
              "Telemetry",
              "EnabledRuleInAggressiveMode"
            ]
          }
        },
        "CA1838": {
          "id": "CA1838",
          "shortDescription": "Avoid 'StringBuilder' parameters for P/Invokes",
          "fullDescription": "Marshalling of 'StringBuilder' always creates a native buffer copy, resulting in multiple allocations for one marshalling operation.",
          "defaultLevel": "hidden",
          "helpUri": "https://docs.microsoft.com/dotnet/fundamentals/code-analysis/quality-rules/ca1838",
          "properties": {
            "category": "Performance",
            "isEnabledByDefault": true,
            "typeName": "AvoidStringBuilderPInvokeParametersAnalyzer",
            "languages": [
              "C#",
              "Visual Basic"
            ],
            "tags": [
              "Telemetry",
              "EnabledRuleInAggressiveMode"
            ]
          }
        },
        "CA1839": {
          "id": "CA1839",
          "shortDescription": "Use 'Environment.ProcessPath'",
          "fullDescription": "'Environment.ProcessPath' is simpler and faster than 'Process.GetCurrentProcess().MainModule.FileName'.",
          "defaultLevel": "note",
          "helpUri": "https://docs.microsoft.com/dotnet/fundamentals/code-analysis/quality-rules/ca1839",
          "properties": {
            "category": "Performance",
            "isEnabledByDefault": true,
            "typeName": "UseEnvironmentMembers",
            "languages": [
              "C#",
              "Visual Basic"
            ],
            "tags": [
              "Telemetry",
              "EnabledRuleInAggressiveMode"
            ]
          }
        },
        "CA1840": {
          "id": "CA1840",
          "shortDescription": "Use 'Environment.CurrentManagedThreadId'",
          "fullDescription": "'Environment.CurrentManagedThreadId' is simpler and faster than 'Thread.CurrentThread.ManagedThreadId'.",
          "defaultLevel": "note",
          "helpUri": "https://docs.microsoft.com/dotnet/fundamentals/code-analysis/quality-rules/ca1840",
          "properties": {
            "category": "Performance",
            "isEnabledByDefault": true,
            "typeName": "UseEnvironmentMembers",
            "languages": [
              "C#",
              "Visual Basic"
            ],
            "tags": [
              "Telemetry",
              "EnabledRuleInAggressiveMode"
            ]
          }
        },
        "CA1842": {
          "id": "CA1842",
          "shortDescription": "Do not use 'WhenAll' with a single task",
          "fullDescription": "Using 'WhenAll' with a single task may result in performance loss, await or return the task instead.",
          "defaultLevel": "note",
          "helpUri": "https://docs.microsoft.com/dotnet/fundamentals/code-analysis/quality-rules/ca1842",
          "properties": {
            "category": "Performance",
            "isEnabledByDefault": true,
            "typeName": "DoNotUseWhenAllOrWaitAllWithSingleArgument",
            "languages": [
              "C#",
              "Visual Basic"
            ],
            "tags": [
              "Telemetry",
              "EnabledRuleInAggressiveMode"
            ]
          }
        },
        "CA1843": {
          "id": "CA1843",
          "shortDescription": "Do not use 'WaitAll' with a single task",
          "fullDescription": "Using 'WaitAll' with a single task may result in performance loss, await or return the task instead.",
          "defaultLevel": "note",
          "helpUri": "https://docs.microsoft.com/dotnet/fundamentals/code-analysis/quality-rules/ca1843",
          "properties": {
            "category": "Performance",
            "isEnabledByDefault": true,
            "typeName": "DoNotUseWhenAllOrWaitAllWithSingleArgument",
            "languages": [
              "C#",
              "Visual Basic"
            ],
            "tags": [
              "Telemetry",
              "EnabledRuleInAggressiveMode"
            ]
          }
        },
        "CA1844": {
          "id": "CA1844",
          "shortDescription": "Provide memory-based overrides of async methods when subclassing 'Stream'",
          "fullDescription": "To improve performance, override the memory-based async methods when subclassing 'Stream'. Then implement the array-based methods in terms of the memory-based methods.",
          "defaultLevel": "note",
          "helpUri": "https://docs.microsoft.com/dotnet/fundamentals/code-analysis/quality-rules/ca1844",
          "properties": {
            "category": "Performance",
            "isEnabledByDefault": true,
            "typeName": "ProvideStreamMemoryBasedAsyncOverrides",
            "languages": [
              "C#",
              "Visual Basic"
            ],
            "tags": [
              "Telemetry",
              "EnabledRuleInAggressiveMode"
            ]
          }
        },
        "CA1846": {
          "id": "CA1846",
          "shortDescription": "Prefer 'AsSpan' over 'Substring'",
          "fullDescription": "'AsSpan' is more efficient then 'Substring'. 'Substring' performs an O(n) string copy, while 'AsSpan' does not and has a constant cost.",
          "defaultLevel": "note",
          "helpUri": "https://docs.microsoft.com/dotnet/fundamentals/code-analysis/quality-rules/ca1846",
          "properties": {
            "category": "Performance",
            "isEnabledByDefault": true,
            "typeName": "PreferAsSpanOverSubstring",
            "languages": [
              "C#",
              "Visual Basic"
            ],
            "tags": [
              "Telemetry",
              "EnabledRuleInAggressiveMode"
            ]
          }
        },
        "CA1847": {
          "id": "CA1847",
          "shortDescription": "Use char literal for a single character lookup",
          "fullDescription": "'string.Contains(char)' is available as a better performing overload for single char lookup.",
          "defaultLevel": "note",
          "helpUri": "https://docs.microsoft.com/dotnet/fundamentals/code-analysis/quality-rules/ca1847",
          "properties": {
            "category": "Performance",
            "isEnabledByDefault": true,
            "typeName": "UseStringContainsCharOverloadWithSingleCharactersAnalyzer",
            "languages": [
              "C#",
              "Visual Basic"
            ],
            "tags": [
              "Telemetry",
              "EnabledRuleInAggressiveMode"
            ]
          }
        },
        "CA2000": {
          "id": "CA2000",
          "shortDescription": "Dispose objects before losing scope",
          "fullDescription": "If a disposable object is not explicitly disposed before all references to it are out of scope, the object will be disposed at some indeterminate time when the garbage collector runs the finalizer of the object. Because an exceptional event might occur that will prevent the finalizer of the object from running, the object should be explicitly disposed instead.",
          "defaultLevel": "warning",
          "helpUri": "https://docs.microsoft.com/dotnet/fundamentals/code-analysis/quality-rules/ca2000",
          "properties": {
            "category": "Reliability",
            "isEnabledByDefault": false,
            "typeName": "DisposeObjectsBeforeLosingScope",
            "languages": [
              "C#",
              "Visual Basic"
            ],
            "tags": [
              "PortedFromFxCop",
              "Dataflow",
              "Telemetry",
              "EnabledRuleInAggressiveMode"
            ]
          }
        },
        "CA2002": {
          "id": "CA2002",
          "shortDescription": "Do not lock on objects with weak identity",
          "fullDescription": "An object is said to have a weak identity when it can be directly accessed across application domain boundaries. A thread that tries to acquire a lock on an object that has a weak identity can be blocked by a second thread in a different application domain that has a lock on the same object.",
          "defaultLevel": "warning",
          "helpUri": "https://docs.microsoft.com/dotnet/fundamentals/code-analysis/quality-rules/ca2002",
          "properties": {
            "category": "Reliability",
            "isEnabledByDefault": false,
            "typeName": "DoNotLockOnObjectsWithWeakIdentityAnalyzer",
            "languages": [
              "C#",
              "Visual Basic"
            ],
            "tags": [
              "PortedFromFxCop",
              "Telemetry",
              "EnabledRuleInAggressiveMode"
            ]
          }
        },
        "CA2007": {
          "id": "CA2007",
          "shortDescription": "Consider calling ConfigureAwait on the awaited task",
          "fullDescription": "When an asynchronous method awaits a Task directly, continuation occurs in the same thread that created the task. Consider calling Task.ConfigureAwait(Boolean) to signal your intention for continuation. Call ConfigureAwait(false) on the task to schedule continuations to the thread pool, thereby avoiding a deadlock on the UI thread. Passing false is a good option for app-independent libraries. Calling ConfigureAwait(true) on the task has the same behavior as not explicitly calling ConfigureAwait. By explicitly calling this method, you're letting readers know you intentionally want to perform the continuation on the original synchronization context.",
          "defaultLevel": "warning",
          "helpUri": "https://docs.microsoft.com/dotnet/fundamentals/code-analysis/quality-rules/ca2007",
          "properties": {
            "category": "Reliability",
            "isEnabledByDefault": false,
            "typeName": "DoNotDirectlyAwaitATaskAnalyzer",
            "languages": [
              "C#",
              "Visual Basic"
            ],
            "tags": [
              "Telemetry",
              "EnabledRuleInAggressiveMode"
            ]
          }
        },
        "CA2008": {
          "id": "CA2008",
          "shortDescription": "Do not create tasks without passing a TaskScheduler",
          "fullDescription": "Do not create tasks unless you are using one of the overloads that takes a TaskScheduler. The default is to schedule on TaskScheduler.Current, which would lead to deadlocks. Either use TaskScheduler.Default to schedule on the thread pool, or explicitly pass TaskScheduler.Current to make your intentions clear.",
          "defaultLevel": "warning",
          "helpUri": "https://docs.microsoft.com/dotnet/fundamentals/code-analysis/quality-rules/ca2008",
          "properties": {
            "category": "Reliability",
            "isEnabledByDefault": false,
            "typeName": "DoNotCreateTasksWithoutPassingATaskSchedulerAnalyzer",
            "languages": [
              "C#",
              "Visual Basic"
            ],
            "tags": [
              "Telemetry",
              "EnabledRuleInAggressiveMode"
            ]
          }
        },
        "CA2009": {
          "id": "CA2009",
          "shortDescription": "Do not call ToImmutableCollection on an ImmutableCollection value",
          "fullDescription": "Do not call {0} on an {1} value",
          "defaultLevel": "note",
          "helpUri": "https://docs.microsoft.com/dotnet/fundamentals/code-analysis/quality-rules/ca2009",
          "properties": {
            "category": "Reliability",
            "isEnabledByDefault": true,
            "typeName": "DoNotCallToImmutableCollectionOnAnImmutableCollectionValueAnalyzer",
            "languages": [
              "C#",
              "Visual Basic"
            ],
            "tags": [
              "Telemetry",
              "EnabledRuleInAggressiveMode"
            ]
          }
        },
        "CA2011": {
          "id": "CA2011",
          "shortDescription": "Avoid infinite recursion",
          "fullDescription": "Do not assign the property within its setter. This call might result in an infinite recursion.",
          "defaultLevel": "note",
          "helpUri": "https://docs.microsoft.com/dotnet/fundamentals/code-analysis/quality-rules/ca2011",
          "properties": {
            "category": "Reliability",
            "isEnabledByDefault": true,
            "typeName": "AvoidInfiniteRecursion",
            "languages": [
              "C#",
              "Visual Basic"
            ],
            "tags": [
              "Telemetry",
              "EnabledRuleInAggressiveMode"
            ]
          }
        },
        "CA2012": {
          "id": "CA2012",
          "shortDescription": "Use ValueTasks correctly",
          "fullDescription": "ValueTasks returned from member invocations are intended to be directly awaited.  Attempts to consume a ValueTask multiple times or to directly access one's result before it's known to be completed may result in an exception or corruption.  Ignoring such a ValueTask is likely an indication of a functional bug and may degrade performance.",
          "defaultLevel": "note",
          "helpUri": "https://docs.microsoft.com/dotnet/fundamentals/code-analysis/quality-rules/ca2012",
          "properties": {
            "category": "Reliability",
            "isEnabledByDefault": true,
            "typeName": "UseValueTasksCorrectlyAnalyzer",
            "languages": [
              "C#",
              "Visual Basic"
            ],
            "tags": [
              "Telemetry",
              "EnabledRuleInAggressiveMode"
            ]
          }
        },
        "CA2013": {
          "id": "CA2013",
          "shortDescription": "Do not use ReferenceEquals with value types",
          "fullDescription": "Value type typed arguments are uniquely boxed for each call to this method, therefore the result is always false.",
          "defaultLevel": "warning",
          "helpUri": "https://docs.microsoft.com/dotnet/fundamentals/code-analysis/quality-rules/ca2013",
          "properties": {
            "category": "Reliability",
            "isEnabledByDefault": true,
            "typeName": "DoNotUseReferenceEqualsWithValueTypesAnalyzer",
            "languages": [
              "C#",
              "Visual Basic"
            ],
            "tags": [
              "Telemetry",
              "EnabledRuleInAggressiveMode"
            ]
          }
        },
        "CA2015": {
          "id": "CA2015",
          "shortDescription": "Do not define finalizers for types derived from MemoryManager<T>",
          "fullDescription": "Adding a finalizer to a type derived from MemoryManager<T> may permit memory to be freed while it is still in use by a Span<T>.",
          "defaultLevel": "warning",
          "helpUri": "https://docs.microsoft.com/dotnet/fundamentals/code-analysis/quality-rules/ca2015",
          "properties": {
            "category": "Reliability",
            "isEnabledByDefault": true,
            "typeName": "DoNotDefineFinalizersForTypesDerivedFromMemoryManager",
            "languages": [
              "C#",
              "Visual Basic"
            ],
            "tags": [
              "Telemetry",
              "EnabledRuleInAggressiveMode"
            ]
          }
        },
        "CA2100": {
          "id": "CA2100",
          "shortDescription": "Review SQL queries for security vulnerabilities",
          "fullDescription": "SQL queries that directly use user input can be vulnerable to SQL injection attacks. Review this SQL query for potential vulnerabilities, and consider using a parameterized SQL query.",
          "defaultLevel": "warning",
          "helpUri": "https://docs.microsoft.com/dotnet/fundamentals/code-analysis/quality-rules/ca2100",
          "properties": {
            "category": "Security",
            "isEnabledByDefault": false,
            "typeName": "ReviewSqlQueriesForSecurityVulnerabilities",
            "languages": [
              "C#",
              "Visual Basic"
            ],
            "tags": [
              "PortedFromFxCop",
              "Dataflow",
              "Telemetry",
              "EnabledRuleInAggressiveMode"
            ]
          }
        },
        "CA2101": {
          "id": "CA2101",
          "shortDescription": "Specify marshaling for P/Invoke string arguments",
          "fullDescription": "A platform invoke member allows partially trusted callers, has a string parameter, and does not explicitly marshal the string. This can cause a potential security vulnerability.",
          "defaultLevel": "note",
          "helpUri": "https://docs.microsoft.com/dotnet/fundamentals/code-analysis/quality-rules/ca2101",
          "properties": {
            "category": "Globalization",
            "isEnabledByDefault": true,
            "typeName": "PInvokeDiagnosticAnalyzer",
            "languages": [
              "C#",
              "Visual Basic"
            ],
            "tags": [
              "PortedFromFxCop",
              "Telemetry",
              "EnabledRuleInAggressiveMode"
            ]
          }
        },
        "CA2109": {
          "id": "CA2109",
          "shortDescription": "Review visible event handlers",
          "fullDescription": "A public or protected event-handling method was detected. Event-handling methods should not be exposed unless absolutely necessary.",
          "defaultLevel": "warning",
          "helpUri": "https://docs.microsoft.com/dotnet/fundamentals/code-analysis/quality-rules/ca2109",
          "properties": {
            "category": "Security",
            "isEnabledByDefault": false,
            "typeName": "ReviewVisibleEventHandlersAnalyzer",
            "languages": [
              "C#",
              "Visual Basic"
            ],
            "tags": [
              "PortedFromFxCop",
              "Telemetry",
              "EnabledRuleInAggressiveMode"
            ]
          }
        },
        "CA2119": {
          "id": "CA2119",
          "shortDescription": "Seal methods that satisfy private interfaces",
          "fullDescription": "An inheritable public type provides an overridable method implementation of an internal (Friend in Visual Basic) interface. To fix a violation of this rule, prevent the method from being overridden outside the assembly.",
          "defaultLevel": "warning",
          "helpUri": "https://docs.microsoft.com/dotnet/fundamentals/code-analysis/quality-rules/ca2119",
          "properties": {
            "category": "Security",
            "isEnabledByDefault": false,
            "typeName": "SealMethodsThatSatisfyPrivateInterfacesAnalyzer",
            "languages": [
              "C#",
              "Visual Basic"
            ],
            "tags": [
              "PortedFromFxCop",
              "Telemetry",
              "EnabledRuleInAggressiveMode"
            ]
          }
        },
        "CA2153": {
          "id": "CA2153",
          "shortDescription": "Do Not Catch Corrupted State Exceptions",
          "fullDescription": "Catching corrupted state exceptions could mask errors (such as access violations), resulting in inconsistent state of execution or making it easier for attackers to compromise system. Instead, catch and handle a more specific set of exception type(s) or re-throw the exception.",
          "defaultLevel": "warning",
          "helpUri": "https://docs.microsoft.com/dotnet/fundamentals/code-analysis/quality-rules/ca2153",
          "properties": {
            "category": "Security",
            "isEnabledByDefault": false,
            "typeName": "DoNotCatchCorruptedStateExceptionsAnalyzer",
            "languages": [
              "C#",
              "Visual Basic"
            ],
            "tags": [
              "Telemetry",
              "EnabledRuleInAggressiveMode"
            ]
          }
        },
        "CA2200": {
          "id": "CA2200",
          "shortDescription": "Rethrow to preserve stack details",
          "fullDescription": "Re-throwing caught exception changes stack information",
          "defaultLevel": "warning",
          "helpUri": "https://docs.microsoft.com/dotnet/fundamentals/code-analysis/quality-rules/ca2200",
          "properties": {
            "category": "Usage",
            "isEnabledByDefault": true,
            "typeName": "RethrowToPreserveStackDetailsAnalyzer",
            "languages": [
              "C#",
              "Visual Basic"
            ],
            "tags": [
              "PortedFromFxCop",
              "Telemetry",
              "EnabledRuleInAggressiveMode"
            ]
          }
        },
        "CA2201": {
          "id": "CA2201",
          "shortDescription": "Do not raise reserved exception types",
          "fullDescription": "An exception of type that is not sufficiently specific or reserved by the runtime should never be raised by user code. This makes the original error difficult to detect and debug. If this exception instance might be thrown, use a different exception type.",
          "defaultLevel": "hidden",
          "helpUri": "https://docs.microsoft.com/dotnet/fundamentals/code-analysis/quality-rules/ca2201",
          "properties": {
            "category": "Usage",
            "isEnabledByDefault": true,
            "typeName": "DoNotRaiseReservedExceptionTypesAnalyzer",
            "languages": [
              "C#",
              "Visual Basic"
            ],
            "tags": [
              "PortedFromFxCop",
              "Telemetry",
              "EnabledRuleInAggressiveMode"
            ]
          }
        },
        "CA2207": {
          "id": "CA2207",
          "shortDescription": "Initialize value type static fields inline",
          "fullDescription": "A value type declares an explicit static constructor. To fix a violation of this rule, initialize all static data when it is declared and remove the static constructor.",
          "defaultLevel": "warning",
          "helpUri": "https://docs.microsoft.com/dotnet/fundamentals/code-analysis/quality-rules/ca2207",
          "properties": {
            "category": "Usage",
            "isEnabledByDefault": false,
            "typeName": "InitializeStaticFieldsInlineAnalyzer",
            "languages": [
              "C#",
              "Visual Basic"
            ],
            "tags": [
              "PortedFromFxCop",
              "Telemetry",
              "EnabledRuleInAggressiveMode"
            ]
          }
        },
        "CA2208": {
          "id": "CA2208",
          "shortDescription": "Instantiate argument exceptions correctly",
          "fullDescription": "A call is made to the default (parameterless) constructor of an exception type that is or derives from ArgumentException, or an incorrect string argument is passed to a parameterized constructor of an exception type that is or derives from ArgumentException.",
          "defaultLevel": "note",
          "helpUri": "https://docs.microsoft.com/dotnet/fundamentals/code-analysis/quality-rules/ca2208",
          "properties": {
            "category": "Usage",
            "isEnabledByDefault": true,
            "typeName": "InstantiateArgumentExceptionsCorrectlyAnalyzer",
            "languages": [
              "C#",
              "Visual Basic"
            ],
            "tags": [
              "PortedFromFxCop",
              "Telemetry",
              "EnabledRuleInAggressiveMode"
            ]
          }
        },
        "CA2211": {
          "id": "CA2211",
          "shortDescription": "Non-constant fields should not be visible",
          "fullDescription": "Static fields that are neither constants nor read-only are not thread-safe. Access to such a field must be carefully controlled and requires advanced programming techniques to synchronize access to the class object.",
          "defaultLevel": "note",
          "helpUri": "https://docs.microsoft.com/dotnet/fundamentals/code-analysis/quality-rules/ca2211",
          "properties": {
            "category": "Usage",
            "isEnabledByDefault": true,
            "typeName": "NonConstantFieldsShouldNotBeVisibleAnalyzer",
            "languages": [
              "C#",
              "Visual Basic"
            ],
            "tags": [
              "PortedFromFxCop",
              "Telemetry",
              "EnabledRuleInAggressiveMode"
            ]
          }
        },
        "CA2213": {
          "id": "CA2213",
          "shortDescription": "Disposable fields should be disposed",
          "fullDescription": "A type that implements System.IDisposable declares fields that are of types that also implement IDisposable. The Dispose method of the field is not called by the Dispose method of the declaring type. To fix a violation of this rule, call Dispose on fields that are of types that implement IDisposable if you are responsible for allocating and releasing the unmanaged resources held by the field.",
          "defaultLevel": "warning",
          "helpUri": "https://docs.microsoft.com/dotnet/fundamentals/code-analysis/quality-rules/ca2213",
          "properties": {
            "category": "Usage",
            "isEnabledByDefault": false,
            "typeName": "DisposableFieldsShouldBeDisposed",
            "languages": [
              "C#",
              "Visual Basic"
            ],
            "tags": [
              "PortedFromFxCop",
              "Dataflow",
              "Telemetry",
              "EnabledRuleInAggressiveMode"
            ]
          }
        },
        "CA2214": {
          "id": "CA2214",
          "shortDescription": "Do not call overridable methods in constructors",
          "fullDescription": "Virtual methods defined on the class should not be called from constructors. If a derived class has overridden the method, the derived class version will be called (before the derived class constructor is called).",
          "defaultLevel": "warning",
          "helpUri": "https://docs.microsoft.com/dotnet/fundamentals/code-analysis/quality-rules/ca2214",
          "properties": {
            "category": "Usage",
            "isEnabledByDefault": false,
            "typeName": "DoNotCallOverridableMethodsInConstructorsAnalyzer",
            "languages": [
              "C#",
              "Visual Basic"
            ],
            "tags": [
              "PortedFromFxCop",
              "Telemetry",
              "EnabledRuleInAggressiveMode"
            ]
          }
        },
        "CA2215": {
          "id": "CA2215",
          "shortDescription": "Dispose methods should call base class dispose",
          "fullDescription": "A type that implements System.IDisposable inherits from a type that also implements IDisposable. The Dispose method of the inheriting type does not call the Dispose method of the parent type. To fix a violation of this rule, call base.Dispose in your Dispose method.",
          "defaultLevel": "hidden",
          "helpUri": "https://docs.microsoft.com/dotnet/fundamentals/code-analysis/quality-rules/ca2215",
          "properties": {
            "category": "Usage",
            "isEnabledByDefault": true,
            "typeName": "DisposeMethodsShouldCallBaseClassDispose",
            "languages": [
              "C#",
              "Visual Basic"
            ],
            "tags": [
              "PortedFromFxCop",
              "Telemetry",
              "EnabledRuleInAggressiveMode"
            ]
          }
        },
        "CA2216": {
          "id": "CA2216",
          "shortDescription": "Disposable types should declare finalizer",
          "fullDescription": "A type that implements System.IDisposable and has fields that suggest the use of unmanaged resources does not implement a finalizer, as described by Object.Finalize.",
          "defaultLevel": "warning",
          "helpUri": "https://docs.microsoft.com/dotnet/fundamentals/code-analysis/quality-rules/ca2216",
          "properties": {
            "category": "Usage",
            "isEnabledByDefault": false,
            "typeName": "DisposableTypesShouldDeclareFinalizerAnalyzer",
            "languages": [
              "C#",
              "Visual Basic"
            ],
            "tags": [
              "PortedFromFxCop",
              "Telemetry",
              "EnabledRuleInAggressiveMode"
            ]
          }
        },
        "CA2217": {
          "id": "CA2217",
          "shortDescription": "Do not mark enums with FlagsAttribute",
          "fullDescription": "An externally visible enumeration is marked by using FlagsAttribute, and it has one or more values that are not powers of two or a combination of the other defined values on the enumeration.",
          "defaultLevel": "warning",
          "helpUri": "https://docs.microsoft.com/dotnet/fundamentals/code-analysis/quality-rules/ca2217",
          "properties": {
            "category": "Usage",
            "isEnabledByDefault": false,
            "typeName": "EnumWithFlagsAttributeAnalyzer",
            "languages": [
              "C#",
              "Visual Basic"
            ],
            "tags": [
              "PortedFromFxCop",
              "Telemetry",
              "EnabledRuleInAggressiveMode"
            ]
          }
        },
        "CA2219": {
          "id": "CA2219",
          "shortDescription": "Do not raise exceptions in finally clauses",
          "fullDescription": "When an exception is raised in a finally clause, the new exception hides the active exception. This makes the original error difficult to detect and debug.",
          "defaultLevel": "note",
          "helpUri": "https://docs.microsoft.com/dotnet/fundamentals/code-analysis/quality-rules/ca2219",
          "properties": {
            "category": "Usage",
            "isEnabledByDefault": true,
            "typeName": "DoNotRaiseExceptionsInExceptionClausesAnalyzer",
            "languages": [
              "C#",
              "Visual Basic"
            ],
            "tags": [
              "PortedFromFxCop",
              "Telemetry",
              "EnabledRuleInAggressiveMode"
            ]
          }
        },
        "CA2225": {
          "id": "CA2225",
          "shortDescription": "Operator overloads have named alternates",
          "fullDescription": "An operator overload was detected, and the expected named alternative method was not found. The named alternative member provides access to the same functionality as the operator and is provided for developers who program in languages that do not support overloaded operators.",
          "defaultLevel": "warning",
          "helpUri": "https://docs.microsoft.com/dotnet/fundamentals/code-analysis/quality-rules/ca2225",
          "properties": {
            "category": "Usage",
            "isEnabledByDefault": false,
            "typeName": "OperatorOverloadsHaveNamedAlternatesAnalyzer",
            "languages": [
              "C#",
              "Visual Basic"
            ],
            "tags": [
              "PortedFromFxCop",
              "Telemetry",
              "EnabledRuleInAggressiveMode"
            ]
          }
        },
        "CA2226": {
          "id": "CA2226",
          "shortDescription": "Operators should have symmetrical overloads",
          "fullDescription": "A type implements the equality or inequality operator and does not implement the opposite operator.",
          "defaultLevel": "warning",
          "helpUri": "https://docs.microsoft.com/dotnet/fundamentals/code-analysis/quality-rules/ca2226",
          "properties": {
            "category": "Usage",
            "isEnabledByDefault": false,
            "typeName": "OperatorsShouldHaveSymmetricalOverloadsAnalyzer",
            "languages": [
              "C#",
              "Visual Basic"
            ],
            "tags": [
              "PortedFromFxCop",
              "Telemetry",
              "EnabledRuleInAggressiveMode"
            ]
          }
        },
        "CA2227": {
          "id": "CA2227",
          "shortDescription": "Collection properties should be read only",
          "fullDescription": "A writable collection property allows a user to replace the collection with a different collection. A read-only property stops the collection from being replaced but still allows the individual members to be set.",
          "defaultLevel": "warning",
          "helpUri": "https://docs.microsoft.com/dotnet/fundamentals/code-analysis/quality-rules/ca2227",
          "properties": {
            "category": "Usage",
            "isEnabledByDefault": false,
            "typeName": "CollectionPropertiesShouldBeReadOnlyAnalyzer",
            "languages": [
              "C#",
              "Visual Basic"
            ],
            "tags": [
              "PortedFromFxCop",
              "Telemetry",
              "EnabledRuleInAggressiveMode"
            ]
          }
        },
        "CA2229": {
          "id": "CA2229",
          "shortDescription": "Implement serialization constructors",
          "fullDescription": "To fix a violation of this rule, implement the serialization constructor. For a sealed class, make the constructor private; otherwise, make it protected.",
          "defaultLevel": "hidden",
          "helpUri": "https://docs.microsoft.com/dotnet/fundamentals/code-analysis/quality-rules/ca2229",
          "properties": {
            "category": "Usage",
            "isEnabledByDefault": true,
            "typeName": "SerializationRulesDiagnosticAnalyzer",
            "languages": [
              "C#",
              "Visual Basic"
            ],
            "tags": [
              "PortedFromFxCop",
              "Telemetry",
              "EnabledRuleInAggressiveMode"
            ]
          }
        },
        "CA2231": {
          "id": "CA2231",
          "shortDescription": "Overload operator equals on overriding value type Equals",
          "fullDescription": "In most programming languages there is no default implementation of the equality operator (==) for value types. If your programming language supports operator overloads, you should consider implementing the equality operator. Its behavior should be identical to that of Equals.",
          "defaultLevel": "note",
          "helpUri": "https://docs.microsoft.com/dotnet/fundamentals/code-analysis/quality-rules/ca2231",
          "properties": {
            "category": "Usage",
            "isEnabledByDefault": true,
            "typeName": "OverloadOperatorEqualsOnOverridingValueTypeEqualsAnalyzer",
            "languages": [
              "C#",
              "Visual Basic"
            ],
            "tags": [
              "PortedFromFxCop",
              "Telemetry",
              "EnabledRuleInAggressiveMode"
            ]
          }
        },
        "CA2235": {
          "id": "CA2235",
          "shortDescription": "Mark all non-serializable fields",
          "fullDescription": "An instance field of a type that is not serializable is declared in a type that is serializable.",
          "defaultLevel": "warning",
          "helpUri": "https://docs.microsoft.com/dotnet/fundamentals/code-analysis/quality-rules/ca2235",
          "properties": {
            "category": "Usage",
            "isEnabledByDefault": false,
            "typeName": "SerializationRulesDiagnosticAnalyzer",
            "languages": [
              "C#",
              "Visual Basic"
            ],
            "tags": [
              "PortedFromFxCop",
              "Telemetry",
              "EnabledRuleInAggressiveMode"
            ]
          }
        },
        "CA2237": {
          "id": "CA2237",
          "shortDescription": "Mark ISerializable types with serializable",
          "fullDescription": "To be recognized by the common language runtime as serializable, types must be marked by using the SerializableAttribute attribute even when the type uses a custom serialization routine through implementation of the ISerializable interface.",
          "defaultLevel": "warning",
          "helpUri": "https://docs.microsoft.com/dotnet/fundamentals/code-analysis/quality-rules/ca2237",
          "properties": {
            "category": "Usage",
            "isEnabledByDefault": false,
            "typeName": "SerializationRulesDiagnosticAnalyzer",
            "languages": [
              "C#",
              "Visual Basic"
            ],
            "tags": [
              "PortedFromFxCop",
              "Telemetry",
              "EnabledRuleInAggressiveMode"
            ]
          }
        },
        "CA2241": {
          "id": "CA2241",
          "shortDescription": "Provide correct arguments to formatting methods",
          "fullDescription": "The format argument that is passed to System.String.Format does not contain a format item that corresponds to each object argument, or vice versa.",
          "defaultLevel": "note",
          "helpUri": "https://docs.microsoft.com/dotnet/fundamentals/code-analysis/quality-rules/ca2241",
          "properties": {
            "category": "Usage",
            "isEnabledByDefault": true,
            "typeName": "ProvideCorrectArgumentsToFormattingMethodsAnalyzer",
            "languages": [
              "C#",
              "Visual Basic"
            ],
            "tags": [
              "PortedFromFxCop",
              "Telemetry",
              "EnabledRuleInAggressiveMode"
            ]
          }
        },
        "CA2242": {
          "id": "CA2242",
          "shortDescription": "Test for NaN correctly",
          "fullDescription": "This expression tests a value against Single.Nan or Double.Nan. Use Single.IsNan(Single) or Double.IsNan(Double) to test the value.",
          "defaultLevel": "note",
          "helpUri": "https://docs.microsoft.com/dotnet/fundamentals/code-analysis/quality-rules/ca2242",
          "properties": {
            "category": "Usage",
            "isEnabledByDefault": true,
            "typeName": "TestForNaNCorrectlyAnalyzer",
            "languages": [
              "C#",
              "Visual Basic"
            ],
            "tags": [
              "PortedFromFxCop",
              "Telemetry",
              "EnabledRuleInAggressiveMode"
            ]
          }
        },
        "CA2243": {
          "id": "CA2243",
          "shortDescription": "Attribute string literals should parse correctly",
          "fullDescription": "The string literal parameter of an attribute does not parse correctly for a URL, a GUID, or a version.",
          "defaultLevel": "warning",
          "helpUri": "https://docs.microsoft.com/dotnet/fundamentals/code-analysis/quality-rules/ca2243",
          "properties": {
            "category": "Usage",
            "isEnabledByDefault": false,
            "typeName": "AttributeStringLiteralsShouldParseCorrectlyAnalyzer",
            "languages": [
              "C#",
              "Visual Basic"
            ],
            "tags": [
              "PortedFromFxCop",
              "Telemetry",
              "EnabledRuleInAggressiveMode"
            ]
          }
        },
        "CA2244": {
          "id": "CA2244",
          "shortDescription": "Do not duplicate indexed element initializations",
          "fullDescription": "Indexed elements in objects initializers must initialize unique elements. A duplicate index might overwrite a previous element initialization.",
          "defaultLevel": "note",
          "helpUri": "https://docs.microsoft.com/dotnet/fundamentals/code-analysis/quality-rules/ca2244",
          "properties": {
            "category": "Usage",
            "isEnabledByDefault": true,
            "typeName": "AvoidDuplicateElementInitialization",
            "languages": [
              "C#"
            ],
            "tags": [
              "Telemetry",
              "EnabledRuleInAggressiveMode"
            ]
          }
        },
        "CA2245": {
          "id": "CA2245",
          "shortDescription": "Do not assign a property to itself",
          "fullDescription": "The property {0} should not be assigned to itself",
          "defaultLevel": "note",
          "helpUri": "https://docs.microsoft.com/dotnet/fundamentals/code-analysis/quality-rules/ca2245",
          "properties": {
            "category": "Usage",
            "isEnabledByDefault": true,
            "typeName": "AvoidPropertySelfAssignment",
            "languages": [
              "C#",
              "Visual Basic"
            ],
            "tags": [
              "Telemetry",
              "EnabledRuleInAggressiveMode"
            ]
          }
        },
        "CA2246": {
          "id": "CA2246",
          "shortDescription": "Assigning symbol and its member in the same statement",
          "fullDescription": "Assigning to a symbol and its member (field/property) in the same statement is not recommended. It is not clear if the member access was intended to use symbol's old value prior to the assignment or new value from the assignment in this statement. For clarity, consider splitting the assignments into separate statements.",
          "defaultLevel": "note",
          "helpUri": "https://docs.microsoft.com/dotnet/fundamentals/code-analysis/quality-rules/ca2246",
          "properties": {
            "category": "Usage",
            "isEnabledByDefault": true,
            "typeName": "AssigningSymbolAndItsMemberInSameStatement",
            "languages": [
              "C#"
            ],
            "tags": [
              "Telemetry",
              "EnabledRuleInAggressiveMode"
            ]
          }
        },
        "CA2247": {
          "id": "CA2247",
          "shortDescription": "Argument passed to TaskCompletionSource constructor should be TaskCreationOptions enum instead of TaskContinuationOptions enum",
          "fullDescription": "TaskCompletionSource has constructors that take TaskCreationOptions that control the underlying Task, and constructors that take object state that's stored in the task.  Accidentally passing a TaskContinuationOptions instead of a TaskCreationOptions will result in the call treating the options as state.",
          "defaultLevel": "warning",
          "helpUri": "https://docs.microsoft.com/dotnet/fundamentals/code-analysis/quality-rules/ca2247",
          "properties": {
            "category": "Usage",
            "isEnabledByDefault": true,
            "typeName": "DoNotCreateTaskCompletionSourceWithWrongArguments",
            "languages": [
              "C#",
              "Visual Basic"
            ],
            "tags": [
              "Telemetry",
              "EnabledRuleInAggressiveMode"
            ]
          }
        },
        "CA2248": {
          "id": "CA2248",
          "shortDescription": "Provide correct 'enum' argument to 'Enum.HasFlag'",
          "fullDescription": "'Enum.HasFlag' method expects the 'enum' argument to be of the same 'enum' type as the instance on which the method is invoked and that this 'enum' is marked with 'System.FlagsAttribute'. If these are different 'enum' types, an unhandled exception will be thrown at runtime. If the 'enum' type is not marked with 'System.FlagsAttribute' the call will always return 'false' at runtime.",
          "defaultLevel": "note",
          "helpUri": "https://docs.microsoft.com/dotnet/fundamentals/code-analysis/quality-rules/ca2248",
          "properties": {
            "category": "Usage",
            "isEnabledByDefault": true,
            "typeName": "ProvideCorrectArgumentToEnumHasFlag",
            "languages": [
              "C#",
              "Visual Basic"
            ],
            "tags": [
              "Telemetry",
              "EnabledRuleInAggressiveMode"
            ]
          }
        },
        "CA2249": {
          "id": "CA2249",
          "shortDescription": "Consider using 'string.Contains' instead of 'string.IndexOf'",
          "fullDescription": "Calls to 'string.IndexOf' where the result is used to check for the presence/absence of a substring can be replaced by 'string.Contains'.",
          "defaultLevel": "note",
          "helpUri": "https://docs.microsoft.com/dotnet/fundamentals/code-analysis/quality-rules/ca2249",
          "properties": {
            "category": "Usage",
            "isEnabledByDefault": true,
            "typeName": "PreferStringContainsOverIndexOfAnalyzer",
            "languages": [
              "C#",
              "Visual Basic"
            ],
            "tags": [
              "Telemetry",
              "EnabledRuleInAggressiveMode"
            ]
          }
        },
        "CA2250": {
          "id": "CA2250",
          "shortDescription": "Use 'ThrowIfCancellationRequested'",
          "fullDescription": "'ThrowIfCancellationRequested' automatically checks whether the token has been canceled, and throws an 'OperationCanceledException' if it has.",
          "defaultLevel": "note",
          "helpUri": "https://docs.microsoft.com/dotnet/fundamentals/code-analysis/quality-rules/ca2250",
          "properties": {
            "category": "Usage",
            "isEnabledByDefault": true,
            "typeName": "UseCancellationTokenThrowIfCancellationRequested",
            "languages": [
              "C#",
              "Visual Basic"
            ],
            "tags": [
              "Telemetry",
              "EnabledRuleInAggressiveMode"
            ]
          }
        },
        "CA2251": {
          "id": "CA2251",
          "shortDescription": "Use 'string.Equals'",
          "fullDescription": "It is both clearer and likely faster to use 'string.Equals' instead of comparing the result of 'string.Compare' to zero.",
          "defaultLevel": "hidden",
          "helpUri": "https://docs.microsoft.com/dotnet/fundamentals/code-analysis/quality-rules/ca2251",
          "properties": {
            "category": "Usage",
            "isEnabledByDefault": true,
            "typeName": "UseStringEqualsOverStringCompare",
            "languages": [
              "C#",
              "Visual Basic"
            ],
            "tags": [
              "Telemetry",
              "EnabledRuleInAggressiveMode"
            ]
          }
        },
        "CA2252": {
          "id": "CA2252",
<<<<<<< HEAD
          "shortDescription": "Providing a 'DynamicInterfaceCastableImplementation' interface in Visual Basic is unsupported",
          "fullDescription": "Providing a functional 'DynamicInterfaceCastableImplementationAttribute'-attributed interface requires the Default Interface Members feature, which is unsupported in Visual Basic.",
          "defaultLevel": "warning",
=======
          "shortDescription": "This API requires opting into preview features",
          "fullDescription": "An assembly has to opt into preview features before using them.",
          "defaultLevel": "note",
>>>>>>> 0da40ae1
          "helpUri": "https://docs.microsoft.com/dotnet/fundamentals/code-analysis/quality-rules/ca2252",
          "properties": {
            "category": "Usage",
            "isEnabledByDefault": true,
<<<<<<< HEAD
            "typeName": "DynamicInterfaceCastableImplementationAnalyzer",
            "languages": [
              "C#",
              "Visual Basic"
            ],
            "tags": [
              "Telemetry",
              "EnabledRuleInAggressiveMode"
            ]
          }
        },
        "CA2253": {
          "id": "CA2253",
          "shortDescription": "All members declared in parent interfaces must have an implementation in a DynamicInterfaceCastableImplementation-attributed interface",
          "fullDescription": "Types attributed with 'DynamicInterfaceCastableImplementationAttribute' act as an interface implementation for a type that implements the 'IDynamicInterfaceCastable' type. As a result, it must provide an implementation of all of the members defined in the inherited interfaces, because the type that implements 'IDynamicInterfaceCastable' will not provide them otherwise.",
          "defaultLevel": "warning",
          "helpUri": "https://docs.microsoft.com/dotnet/fundamentals/code-analysis/quality-rules/ca2253",
          "properties": {
            "category": "Usage",
            "isEnabledByDefault": true,
            "typeName": "DynamicInterfaceCastableImplementationAnalyzer",
            "languages": [
              "C#",
              "Visual Basic"
            ],
            "tags": [
              "Telemetry",
              "EnabledRuleInAggressiveMode"
            ]
          }
        },
        "CA2254": {
          "id": "CA2254",
          "shortDescription": "Members defined on an interface with the 'DynamicInterfaceCastableImplementationAttribute' should be 'sealed'",
          "fullDescription": "Since a type that implements 'IDynamicInterfaceCastable' will conventionally not specify that it implements a 'DynamicInterfaceCastableImplementationAttribute'-attributed type, only the public interface type, virtual interface method lookup will fail even if the method has an implementation. As a result, all members on 'DynamicInterfaceCastableImplementation'-attributed types should be 'sealed'.",
          "defaultLevel": "warning",
          "helpUri": "https://docs.microsoft.com/dotnet/fundamentals/code-analysis/quality-rules/ca2254",
          "properties": {
            "category": "Usage",
            "isEnabledByDefault": true,
            "typeName": "DynamicInterfaceCastableImplementationAnalyzer",
=======
            "typeName": "DetectPreviewFeatureAnalyzer",
>>>>>>> 0da40ae1
            "languages": [
              "C#",
              "Visual Basic"
            ],
            "tags": [
              "Telemetry",
              "EnabledRuleInAggressiveMode"
            ]
          }
        },
        "CA2300": {
          "id": "CA2300",
          "shortDescription": "Do not use insecure deserializer BinaryFormatter",
          "fullDescription": "The method '{0}' is insecure when deserializing untrusted data.  If you need to instead detect BinaryFormatter deserialization without a SerializationBinder set, then disable rule CA2300, and enable rules CA2301 and CA2302.",
          "defaultLevel": "warning",
          "helpUri": "https://docs.microsoft.com/dotnet/fundamentals/code-analysis/quality-rules/ca2300",
          "properties": {
            "category": "Security",
            "isEnabledByDefault": false,
            "typeName": "DoNotUseInsecureDeserializerBinaryFormatterMethods",
            "languages": [
              "C#",
              "Visual Basic"
            ],
            "tags": [
              "Telemetry",
              "EnabledRuleInAggressiveMode"
            ]
          }
        },
        "CA2301": {
          "id": "CA2301",
          "shortDescription": "Do not call BinaryFormatter.Deserialize without first setting BinaryFormatter.Binder",
          "fullDescription": "The method '{0}' is insecure when deserializing untrusted data without a SerializationBinder to restrict the type of objects in the deserialized object graph.",
          "defaultLevel": "warning",
          "helpUri": "https://docs.microsoft.com/dotnet/fundamentals/code-analysis/quality-rules/ca2301",
          "properties": {
            "category": "Security",
            "isEnabledByDefault": false,
            "typeName": "DoNotUseInsecureDeserializerBinaryFormatterWithoutBinder",
            "languages": [
              "C#",
              "Visual Basic"
            ],
            "tags": [
              "Dataflow",
              "Telemetry",
              "EnabledRuleInAggressiveMode",
              "CompilationEnd"
            ]
          }
        },
        "CA2302": {
          "id": "CA2302",
          "shortDescription": "Ensure BinaryFormatter.Binder is set before calling BinaryFormatter.Deserialize",
          "fullDescription": "The method '{0}' is insecure when deserializing untrusted data without a SerializationBinder to restrict the type of objects in the deserialized object graph.",
          "defaultLevel": "warning",
          "helpUri": "https://docs.microsoft.com/dotnet/fundamentals/code-analysis/quality-rules/ca2302",
          "properties": {
            "category": "Security",
            "isEnabledByDefault": false,
            "typeName": "DoNotUseInsecureDeserializerBinaryFormatterWithoutBinder",
            "languages": [
              "C#",
              "Visual Basic"
            ],
            "tags": [
              "Dataflow",
              "Telemetry",
              "EnabledRuleInAggressiveMode",
              "CompilationEnd"
            ]
          }
        },
        "CA2305": {
          "id": "CA2305",
          "shortDescription": "Do not use insecure deserializer LosFormatter",
          "fullDescription": "The method '{0}' is insecure when deserializing untrusted data.",
          "defaultLevel": "warning",
          "helpUri": "https://docs.microsoft.com/dotnet/fundamentals/code-analysis/quality-rules/ca2305",
          "properties": {
            "category": "Security",
            "isEnabledByDefault": false,
            "typeName": "DoNotUseInsecureDeserializerLosFormatter",
            "languages": [
              "C#",
              "Visual Basic"
            ],
            "tags": [
              "Telemetry",
              "EnabledRuleInAggressiveMode"
            ]
          }
        },
        "CA2310": {
          "id": "CA2310",
          "shortDescription": "Do not use insecure deserializer NetDataContractSerializer",
          "fullDescription": "The method '{0}' is insecure when deserializing untrusted data.  If you need to instead detect NetDataContractSerializer deserialization without a SerializationBinder set, then disable rule CA2310, and enable rules CA2311 and CA2312.",
          "defaultLevel": "warning",
          "helpUri": "https://docs.microsoft.com/dotnet/fundamentals/code-analysis/quality-rules/ca2310",
          "properties": {
            "category": "Security",
            "isEnabledByDefault": false,
            "typeName": "DoNotUseInsecureDeserializerNetDataContractSerializerMethods",
            "languages": [
              "C#",
              "Visual Basic"
            ],
            "tags": [
              "Telemetry",
              "EnabledRuleInAggressiveMode"
            ]
          }
        },
        "CA2311": {
          "id": "CA2311",
          "shortDescription": "Do not deserialize without first setting NetDataContractSerializer.Binder",
          "fullDescription": "The method '{0}' is insecure when deserializing untrusted data without a SerializationBinder to restrict the type of objects in the deserialized object graph.",
          "defaultLevel": "warning",
          "helpUri": "https://docs.microsoft.com/dotnet/fundamentals/code-analysis/quality-rules/ca2311",
          "properties": {
            "category": "Security",
            "isEnabledByDefault": false,
            "typeName": "DoNotUseInsecureDeserializerNetDataContractSerializerWithoutBinder",
            "languages": [
              "C#",
              "Visual Basic"
            ],
            "tags": [
              "Dataflow",
              "Telemetry",
              "EnabledRuleInAggressiveMode",
              "CompilationEnd"
            ]
          }
        },
        "CA2312": {
          "id": "CA2312",
          "shortDescription": "Ensure NetDataContractSerializer.Binder is set before deserializing",
          "fullDescription": "The method '{0}' is insecure when deserializing untrusted data without a SerializationBinder to restrict the type of objects in the deserialized object graph.",
          "defaultLevel": "warning",
          "helpUri": "https://docs.microsoft.com/dotnet/fundamentals/code-analysis/quality-rules/ca2312",
          "properties": {
            "category": "Security",
            "isEnabledByDefault": false,
            "typeName": "DoNotUseInsecureDeserializerNetDataContractSerializerWithoutBinder",
            "languages": [
              "C#",
              "Visual Basic"
            ],
            "tags": [
              "Dataflow",
              "Telemetry",
              "EnabledRuleInAggressiveMode",
              "CompilationEnd"
            ]
          }
        },
        "CA2315": {
          "id": "CA2315",
          "shortDescription": "Do not use insecure deserializer ObjectStateFormatter",
          "fullDescription": "The method '{0}' is insecure when deserializing untrusted data.",
          "defaultLevel": "warning",
          "helpUri": "https://docs.microsoft.com/dotnet/fundamentals/code-analysis/quality-rules/ca2315",
          "properties": {
            "category": "Security",
            "isEnabledByDefault": false,
            "typeName": "DoNotUseInsecureDeserializerObjectStateFormatter",
            "languages": [
              "C#",
              "Visual Basic"
            ],
            "tags": [
              "Telemetry",
              "EnabledRuleInAggressiveMode"
            ]
          }
        },
        "CA2321": {
          "id": "CA2321",
          "shortDescription": "Do not deserialize with JavaScriptSerializer using a SimpleTypeResolver",
          "fullDescription": "The method '{0}' is insecure when deserializing untrusted data with a JavaScriptSerializer initialized with a SimpleTypeResolver. Initialize JavaScriptSerializer without a JavaScriptTypeResolver specified, or initialize with a JavaScriptTypeResolver that limits the types of objects in the deserialized object graph.",
          "defaultLevel": "warning",
          "helpUri": "https://docs.microsoft.com/dotnet/fundamentals/code-analysis/quality-rules/ca2321",
          "properties": {
            "category": "Security",
            "isEnabledByDefault": false,
            "typeName": "DoNotUseInsecureDeserializerJavaScriptSerializerWithSimpleTypeResolver",
            "languages": [
              "C#",
              "Visual Basic"
            ],
            "tags": [
              "Dataflow",
              "Telemetry",
              "EnabledRuleInAggressiveMode",
              "CompilationEnd"
            ]
          }
        },
        "CA2322": {
          "id": "CA2322",
          "shortDescription": "Ensure JavaScriptSerializer is not initialized with SimpleTypeResolver before deserializing",
          "fullDescription": "The method '{0}' is insecure when deserializing untrusted data with a JavaScriptSerializer initialized with a SimpleTypeResolver. Ensure that the JavaScriptSerializer is initialized without a JavaScriptTypeResolver specified, or initialized with a JavaScriptTypeResolver that limits the types of objects in the deserialized object graph.",
          "defaultLevel": "warning",
          "helpUri": "https://docs.microsoft.com/dotnet/fundamentals/code-analysis/quality-rules/ca2322",
          "properties": {
            "category": "Security",
            "isEnabledByDefault": false,
            "typeName": "DoNotUseInsecureDeserializerJavaScriptSerializerWithSimpleTypeResolver",
            "languages": [
              "C#",
              "Visual Basic"
            ],
            "tags": [
              "Dataflow",
              "Telemetry",
              "EnabledRuleInAggressiveMode",
              "CompilationEnd"
            ]
          }
        },
        "CA2326": {
          "id": "CA2326",
          "shortDescription": "Do not use TypeNameHandling values other than None",
          "fullDescription": "Deserializing JSON when using a TypeNameHandling value other than None can be insecure.  If you need to instead detect Json.NET deserialization when a SerializationBinder isn't specified, then disable rule CA2326, and enable rules CA2327, CA2328, CA2329, and CA2330.",
          "defaultLevel": "warning",
          "helpUri": "https://docs.microsoft.com/dotnet/fundamentals/code-analysis/quality-rules/ca2326",
          "properties": {
            "category": "Security",
            "isEnabledByDefault": false,
            "typeName": "JsonNetTypeNameHandling",
            "languages": [
              "C#",
              "Visual Basic"
            ],
            "tags": [
              "Telemetry",
              "EnabledRuleInAggressiveMode"
            ]
          }
        },
        "CA2327": {
          "id": "CA2327",
          "shortDescription": "Do not use insecure JsonSerializerSettings",
          "fullDescription": "When deserializing untrusted input, allowing arbitrary types to be deserialized is insecure.  When using JsonSerializerSettings, use TypeNameHandling.None, or for values other than None, restrict deserialized types with a SerializationBinder.",
          "defaultLevel": "warning",
          "helpUri": "https://docs.microsoft.com/dotnet/fundamentals/code-analysis/quality-rules/ca2327",
          "properties": {
            "category": "Security",
            "isEnabledByDefault": false,
            "typeName": "DoNotUseInsecureSettingsForJsonNet",
            "languages": [
              "C#",
              "Visual Basic"
            ],
            "tags": [
              "Dataflow",
              "Telemetry",
              "EnabledRuleInAggressiveMode",
              "CompilationEnd"
            ]
          }
        },
        "CA2328": {
          "id": "CA2328",
          "shortDescription": "Ensure that JsonSerializerSettings are secure",
          "fullDescription": "When deserializing untrusted input, allowing arbitrary types to be deserialized is insecure.  When using JsonSerializerSettings, ensure TypeNameHandling.None is specified, or for values other than None, ensure a SerializationBinder is specified to restrict deserialized types.",
          "defaultLevel": "warning",
          "helpUri": "https://docs.microsoft.com/dotnet/fundamentals/code-analysis/quality-rules/ca2328",
          "properties": {
            "category": "Security",
            "isEnabledByDefault": false,
            "typeName": "DoNotUseInsecureSettingsForJsonNet",
            "languages": [
              "C#",
              "Visual Basic"
            ],
            "tags": [
              "Dataflow",
              "Telemetry",
              "EnabledRuleInAggressiveMode",
              "CompilationEnd"
            ]
          }
        },
        "CA2329": {
          "id": "CA2329",
          "shortDescription": "Do not deserialize with JsonSerializer using an insecure configuration",
          "fullDescription": "When deserializing untrusted input, allowing arbitrary types to be deserialized is insecure. When using deserializing JsonSerializer, use TypeNameHandling.None, or for values other than None, restrict deserialized types with a SerializationBinder.",
          "defaultLevel": "warning",
          "helpUri": "https://docs.microsoft.com/dotnet/fundamentals/code-analysis/quality-rules/ca2329",
          "properties": {
            "category": "Security",
            "isEnabledByDefault": false,
            "typeName": "DoNotUseInsecureDeserializerJsonNetWithoutBinder",
            "languages": [
              "C#",
              "Visual Basic"
            ],
            "tags": [
              "Dataflow",
              "Telemetry",
              "EnabledRuleInAggressiveMode",
              "CompilationEnd"
            ]
          }
        },
        "CA2330": {
          "id": "CA2330",
          "shortDescription": "Ensure that JsonSerializer has a secure configuration when deserializing",
          "fullDescription": "When deserializing untrusted input, allowing arbitrary types to be deserialized is insecure. When using deserializing JsonSerializer, use TypeNameHandling.None, or for values other than None, restrict deserialized types with a SerializationBinder.",
          "defaultLevel": "warning",
          "helpUri": "https://docs.microsoft.com/dotnet/fundamentals/code-analysis/quality-rules/ca2330",
          "properties": {
            "category": "Security",
            "isEnabledByDefault": false,
            "typeName": "DoNotUseInsecureDeserializerJsonNetWithoutBinder",
            "languages": [
              "C#",
              "Visual Basic"
            ],
            "tags": [
              "Dataflow",
              "Telemetry",
              "EnabledRuleInAggressiveMode",
              "CompilationEnd"
            ]
          }
        },
        "CA2350": {
          "id": "CA2350",
          "shortDescription": "Do not use DataTable.ReadXml() with untrusted data",
          "fullDescription": "The method '{0}' is insecure when deserializing untrusted data",
          "defaultLevel": "warning",
          "helpUri": "https://docs.microsoft.com/dotnet/fundamentals/code-analysis/quality-rules/ca2350",
          "properties": {
            "category": "Security",
            "isEnabledByDefault": false,
            "typeName": "DoNotUseDataTableReadXml",
            "languages": [
              "C#",
              "Visual Basic"
            ],
            "tags": [
              "Telemetry",
              "EnabledRuleInAggressiveMode"
            ]
          }
        },
        "CA2351": {
          "id": "CA2351",
          "shortDescription": "Do not use DataSet.ReadXml() with untrusted data",
          "fullDescription": "The method '{0}' is insecure when deserializing untrusted data",
          "defaultLevel": "warning",
          "helpUri": "https://docs.microsoft.com/dotnet/fundamentals/code-analysis/quality-rules/ca2351",
          "properties": {
            "category": "Security",
            "isEnabledByDefault": false,
            "typeName": "DoNotUseDataSetReadXml",
            "languages": [
              "C#",
              "Visual Basic"
            ],
            "tags": [
              "Telemetry",
              "EnabledRuleInAggressiveMode"
            ]
          }
        },
        "CA2361": {
          "id": "CA2361",
          "shortDescription": "Ensure auto-generated class containing DataSet.ReadXml() is not used with untrusted data",
          "fullDescription": "The method '{0}' is insecure when deserializing untrusted data. Make sure that auto-generated class containing the '{0}' call is not deserialized with untrusted data.",
          "defaultLevel": "warning",
          "helpUri": "https://docs.microsoft.com/dotnet/fundamentals/code-analysis/quality-rules/ca2361",
          "properties": {
            "category": "Security",
            "isEnabledByDefault": false,
            "typeName": "DoNotUseDataSetReadXml",
            "languages": [
              "C#",
              "Visual Basic"
            ],
            "tags": [
              "Telemetry",
              "EnabledRuleInAggressiveMode"
            ]
          }
        },
        "CA3001": {
          "id": "CA3001",
          "shortDescription": "Review code for SQL injection vulnerabilities",
          "fullDescription": "Potential SQL injection vulnerability was found where '{0}' in method '{1}' may be tainted by user-controlled data from '{2}' in method '{3}'.",
          "defaultLevel": "warning",
          "helpUri": "https://docs.microsoft.com/dotnet/fundamentals/code-analysis/quality-rules/ca3001",
          "properties": {
            "category": "Security",
            "isEnabledByDefault": false,
            "typeName": "ReviewCodeForSqlInjectionVulnerabilities",
            "languages": [
              "C#",
              "Visual Basic"
            ],
            "tags": [
              "Dataflow",
              "Telemetry",
              "EnabledRuleInAggressiveMode"
            ]
          }
        },
        "CA3002": {
          "id": "CA3002",
          "shortDescription": "Review code for XSS vulnerabilities",
          "fullDescription": "Potential cross-site scripting (XSS) vulnerability was found where '{0}' in method '{1}' may be tainted by user-controlled data from '{2}' in method '{3}'.",
          "defaultLevel": "warning",
          "helpUri": "https://docs.microsoft.com/dotnet/fundamentals/code-analysis/quality-rules/ca3002",
          "properties": {
            "category": "Security",
            "isEnabledByDefault": false,
            "typeName": "ReviewCodeForXssVulnerabilities",
            "languages": [
              "C#",
              "Visual Basic"
            ],
            "tags": [
              "Dataflow",
              "Telemetry",
              "EnabledRuleInAggressiveMode"
            ]
          }
        },
        "CA3003": {
          "id": "CA3003",
          "shortDescription": "Review code for file path injection vulnerabilities",
          "fullDescription": "Potential file path injection vulnerability was found where '{0}' in method '{1}' may be tainted by user-controlled data from '{2}' in method '{3}'.",
          "defaultLevel": "warning",
          "helpUri": "https://docs.microsoft.com/dotnet/fundamentals/code-analysis/quality-rules/ca3003",
          "properties": {
            "category": "Security",
            "isEnabledByDefault": false,
            "typeName": "ReviewCodeForFilePathInjectionVulnerabilities",
            "languages": [
              "C#",
              "Visual Basic"
            ],
            "tags": [
              "Dataflow",
              "Telemetry",
              "EnabledRuleInAggressiveMode"
            ]
          }
        },
        "CA3004": {
          "id": "CA3004",
          "shortDescription": "Review code for information disclosure vulnerabilities",
          "fullDescription": "Potential information disclosure vulnerability was found where '{0}' in method '{1}' may contain unintended information from '{2}' in method '{3}'.",
          "defaultLevel": "warning",
          "helpUri": "https://docs.microsoft.com/dotnet/fundamentals/code-analysis/quality-rules/ca3004",
          "properties": {
            "category": "Security",
            "isEnabledByDefault": false,
            "typeName": "ReviewCodeForInformationDisclosureVulnerabilities",
            "languages": [
              "C#",
              "Visual Basic"
            ],
            "tags": [
              "Dataflow",
              "Telemetry",
              "EnabledRuleInAggressiveMode"
            ]
          }
        },
        "CA3005": {
          "id": "CA3005",
          "shortDescription": "Review code for LDAP injection vulnerabilities",
          "fullDescription": "Potential LDAP injection vulnerability was found where '{0}' in method '{1}' may be tainted by user-controlled data from '{2}' in method '{3}'.",
          "defaultLevel": "warning",
          "helpUri": "https://docs.microsoft.com/dotnet/fundamentals/code-analysis/quality-rules/ca3005",
          "properties": {
            "category": "Security",
            "isEnabledByDefault": false,
            "typeName": "ReviewCodeForLdapInjectionVulnerabilities",
            "languages": [
              "C#",
              "Visual Basic"
            ],
            "tags": [
              "Dataflow",
              "Telemetry",
              "EnabledRuleInAggressiveMode"
            ]
          }
        },
        "CA3006": {
          "id": "CA3006",
          "shortDescription": "Review code for process command injection vulnerabilities",
          "fullDescription": "Potential process command injection vulnerability was found where '{0}' in method '{1}' may be tainted by user-controlled data from '{2}' in method '{3}'.",
          "defaultLevel": "warning",
          "helpUri": "https://docs.microsoft.com/dotnet/fundamentals/code-analysis/quality-rules/ca3006",
          "properties": {
            "category": "Security",
            "isEnabledByDefault": false,
            "typeName": "ReviewCodeForCommandExecutionVulnerabilities",
            "languages": [
              "C#",
              "Visual Basic"
            ],
            "tags": [
              "Dataflow",
              "Telemetry",
              "EnabledRuleInAggressiveMode"
            ]
          }
        },
        "CA3007": {
          "id": "CA3007",
          "shortDescription": "Review code for open redirect vulnerabilities",
          "fullDescription": "Potential open redirect vulnerability was found where '{0}' in method '{1}' may be tainted by user-controlled data from '{2}' in method '{3}'.",
          "defaultLevel": "warning",
          "helpUri": "https://docs.microsoft.com/dotnet/fundamentals/code-analysis/quality-rules/ca3007",
          "properties": {
            "category": "Security",
            "isEnabledByDefault": false,
            "typeName": "ReviewCodeForOpenRedirectVulnerabilities",
            "languages": [
              "C#",
              "Visual Basic"
            ],
            "tags": [
              "Dataflow",
              "Telemetry",
              "EnabledRuleInAggressiveMode"
            ]
          }
        },
        "CA3008": {
          "id": "CA3008",
          "shortDescription": "Review code for XPath injection vulnerabilities",
          "fullDescription": "Potential XPath injection vulnerability was found where '{0}' in method '{1}' may be tainted by user-controlled data from '{2}' in method '{3}'.",
          "defaultLevel": "warning",
          "helpUri": "https://docs.microsoft.com/dotnet/fundamentals/code-analysis/quality-rules/ca3008",
          "properties": {
            "category": "Security",
            "isEnabledByDefault": false,
            "typeName": "ReviewCodeForXPathInjectionVulnerabilities",
            "languages": [
              "C#",
              "Visual Basic"
            ],
            "tags": [
              "Dataflow",
              "Telemetry",
              "EnabledRuleInAggressiveMode"
            ]
          }
        },
        "CA3009": {
          "id": "CA3009",
          "shortDescription": "Review code for XML injection vulnerabilities",
          "fullDescription": "Potential XML injection vulnerability was found where '{0}' in method '{1}' may be tainted by user-controlled data from '{2}' in method '{3}'.",
          "defaultLevel": "warning",
          "helpUri": "https://docs.microsoft.com/dotnet/fundamentals/code-analysis/quality-rules/ca3009",
          "properties": {
            "category": "Security",
            "isEnabledByDefault": false,
            "typeName": "ReviewCodeForXmlInjectionVulnerabilities",
            "languages": [
              "C#",
              "Visual Basic"
            ],
            "tags": [
              "Dataflow",
              "Telemetry",
              "EnabledRuleInAggressiveMode"
            ]
          }
        },
        "CA3010": {
          "id": "CA3010",
          "shortDescription": "Review code for XAML injection vulnerabilities",
          "fullDescription": "Potential XAML injection vulnerability was found where '{0}' in method '{1}' may be tainted by user-controlled data from '{2}' in method '{3}'.",
          "defaultLevel": "warning",
          "helpUri": "https://docs.microsoft.com/dotnet/fundamentals/code-analysis/quality-rules/ca3010",
          "properties": {
            "category": "Security",
            "isEnabledByDefault": false,
            "typeName": "ReviewCodeForXamlInjectionVulnerabilities",
            "languages": [
              "C#",
              "Visual Basic"
            ],
            "tags": [
              "Dataflow",
              "Telemetry",
              "EnabledRuleInAggressiveMode"
            ]
          }
        },
        "CA3011": {
          "id": "CA3011",
          "shortDescription": "Review code for DLL injection vulnerabilities",
          "fullDescription": "Potential DLL injection vulnerability was found where '{0}' in method '{1}' may be tainted by user-controlled data from '{2}' in method '{3}'.",
          "defaultLevel": "warning",
          "helpUri": "https://docs.microsoft.com/dotnet/fundamentals/code-analysis/quality-rules/ca3011",
          "properties": {
            "category": "Security",
            "isEnabledByDefault": false,
            "typeName": "ReviewCodeForDllInjectionVulnerabilities",
            "languages": [
              "C#",
              "Visual Basic"
            ],
            "tags": [
              "Dataflow",
              "Telemetry",
              "EnabledRuleInAggressiveMode"
            ]
          }
        },
        "CA3012": {
          "id": "CA3012",
          "shortDescription": "Review code for regex injection vulnerabilities",
          "fullDescription": "Potential regex injection vulnerability was found where '{0}' in method '{1}' may be tainted by user-controlled data from '{2}' in method '{3}'.",
          "defaultLevel": "warning",
          "helpUri": "https://docs.microsoft.com/dotnet/fundamentals/code-analysis/quality-rules/ca3012",
          "properties": {
            "category": "Security",
            "isEnabledByDefault": false,
            "typeName": "ReviewCodeForRegexInjectionVulnerabilities",
            "languages": [
              "C#",
              "Visual Basic"
            ],
            "tags": [
              "Dataflow",
              "Telemetry",
              "EnabledRuleInAggressiveMode"
            ]
          }
        },
        "CA3061": {
          "id": "CA3061",
          "shortDescription": "Do Not Add Schema By URL",
          "fullDescription": "This overload of XmlSchemaCollection.Add method internally enables DTD processing on the XML reader instance used, and uses UrlResolver for resolving external XML entities. The outcome is information disclosure. Content from file system or network shares for the machine processing the XML can be exposed to attacker. In addition, an attacker can use this as a DoS vector.",
          "defaultLevel": "hidden",
          "helpUri": "https://docs.microsoft.com/dotnet/fundamentals/code-analysis/quality-rules/ca3061",
          "properties": {
            "category": "Security",
            "isEnabledByDefault": true,
            "typeName": "DoNotAddSchemaByURL",
            "languages": [
              "C#",
              "Visual Basic"
            ],
            "tags": [
              "Telemetry",
              "EnabledRuleInAggressiveMode"
            ]
          }
        },
        "CA3075": {
          "id": "CA3075",
          "shortDescription": "Insecure DTD processing in XML",
          "fullDescription": "Using XmlTextReader.Load(), creating an insecure XmlReaderSettings instance when invoking XmlReader.Create(), setting the InnerXml property of the XmlDocument and enabling DTD processing using XmlUrlResolver insecurely can lead to information disclosure. Replace it with a call to the Load() method overload that takes an XmlReader instance, use XmlReader.Create() to accept XmlReaderSettings arguments or consider explicitly setting secure values. The DataViewSettingCollectionString property of DataViewManager should always be assigned from a trusted source, the DtdProcessing property should be set to false, and the XmlResolver property should be changed to XmlSecureResolver or null. ",
          "defaultLevel": "hidden",
          "helpUri": "https://docs.microsoft.com/dotnet/fundamentals/code-analysis/quality-rules/ca3075",
          "properties": {
            "category": "Security",
            "isEnabledByDefault": true,
            "typeName": "DoNotUseInsecureDtdProcessingAnalyzer",
            "languages": [
              "C#",
              "Visual Basic"
            ],
            "tags": [
              "Telemetry",
              "EnabledRuleInAggressiveMode"
            ]
          }
        },
        "CA3076": {
          "id": "CA3076",
          "shortDescription": "Insecure XSLT script processing.",
          "fullDescription": "Providing an insecure XsltSettings instance and an insecure XmlResolver instance to XslCompiledTransform.Load method is potentially unsafe as it allows processing script within XSL, which on an untrusted XSL input may lead to malicious code execution. Either replace the insecure XsltSettings argument with XsltSettings.Default or an instance that has disabled document function and script execution, or replace the XmlResolver argument with null or an XmlSecureResolver instance. This message may be suppressed if the input is known to be from a trusted source and external resource resolution from locations that are not known in advance must be supported.",
          "defaultLevel": "hidden",
          "helpUri": "https://docs.microsoft.com/dotnet/fundamentals/code-analysis/quality-rules/ca3076",
          "properties": {
            "category": "Security",
            "isEnabledByDefault": true,
            "typeName": "DoNotUseInsecureXSLTScriptExecutionAnalyzer",
            "languages": [
              "C#",
              "Visual Basic"
            ],
            "tags": [
              "Telemetry",
              "EnabledRuleInAggressiveMode"
            ]
          }
        },
        "CA3077": {
          "id": "CA3077",
          "shortDescription": "Insecure Processing in API Design, XmlDocument and XmlTextReader",
          "fullDescription": "Enabling DTD processing on all instances derived from XmlTextReader or  XmlDocument and using XmlUrlResolver for resolving external XML entities may lead to information disclosure. Ensure to set the XmlResolver property to null, create an instance of XmlSecureResolver when processing untrusted input, or use XmlReader.Create method with a secure XmlReaderSettings argument. Unless you need to enable it, ensure the DtdProcessing property is set to false. ",
          "defaultLevel": "hidden",
          "helpUri": "https://docs.microsoft.com/dotnet/fundamentals/code-analysis/quality-rules/ca3077",
          "properties": {
            "category": "Security",
            "isEnabledByDefault": true,
            "typeName": "DoNotUseInsecureDtdProcessingInApiDesignAnalyzer",
            "languages": [
              "C#",
              "Visual Basic"
            ],
            "tags": [
              "Telemetry",
              "EnabledRuleInAggressiveMode"
            ]
          }
        },
        "CA3147": {
          "id": "CA3147",
          "shortDescription": "Mark Verb Handlers With Validate Antiforgery Token",
          "fullDescription": "Missing ValidateAntiForgeryTokenAttribute on controller action {0}",
          "defaultLevel": "hidden",
          "helpUri": "https://docs.microsoft.com/dotnet/fundamentals/code-analysis/quality-rules/ca3147",
          "properties": {
            "category": "Security",
            "isEnabledByDefault": true,
            "typeName": "MarkVerbHandlersWithValidateAntiforgeryTokenAnalyzer",
            "languages": [
              "C#",
              "Visual Basic"
            ],
            "tags": [
              "Telemetry",
              "EnabledRuleInAggressiveMode"
            ]
          }
        },
        "CA5350": {
          "id": "CA5350",
          "shortDescription": "Do Not Use Weak Cryptographic Algorithms",
          "fullDescription": "Cryptographic algorithms degrade over time as attacks become for advances to attacker get access to more computation. Depending on the type and application of this cryptographic algorithm, further degradation of the cryptographic strength of it may allow attackers to read enciphered messages, tamper with enciphered  messages, forge digital signatures, tamper with hashed content, or otherwise compromise any cryptosystem based on this algorithm. Replace encryption uses with the AES algorithm (AES-256, AES-192 and AES-128 are acceptable) with a key length greater than or equal to 128 bits. Replace hashing uses with a hashing function in the SHA-2 family, such as SHA-2 512, SHA-2 384, or SHA-2 256.",
          "defaultLevel": "hidden",
          "helpUri": "https://docs.microsoft.com/dotnet/fundamentals/code-analysis/quality-rules/ca5350",
          "properties": {
            "category": "Security",
            "isEnabledByDefault": true,
            "typeName": "DoNotUseInsecureCryptographicAlgorithmsAnalyzer",
            "languages": [
              "C#",
              "Visual Basic"
            ],
            "tags": [
              "Telemetry",
              "EnabledRuleInAggressiveMode"
            ]
          }
        },
        "CA5351": {
          "id": "CA5351",
          "shortDescription": "Do Not Use Broken Cryptographic Algorithms",
          "fullDescription": "An attack making it computationally feasible to break this algorithm exists. This allows attackers to break the cryptographic guarantees it is designed to provide. Depending on the type and application of this cryptographic algorithm, this may allow attackers to read enciphered messages, tamper with enciphered  messages, forge digital signatures, tamper with hashed content, or otherwise compromise any cryptosystem based on this algorithm. Replace encryption uses with the AES algorithm (AES-256, AES-192 and AES-128 are acceptable) with a key length greater than or equal to 128 bits. Replace hashing uses with a hashing function in the SHA-2 family, such as SHA512, SHA384, or SHA256. Replace digital signature uses with RSA with a key length greater than or equal to 2048-bits, or ECDSA with a key length greater than or equal to 256 bits.",
          "defaultLevel": "hidden",
          "helpUri": "https://docs.microsoft.com/dotnet/fundamentals/code-analysis/quality-rules/ca5351",
          "properties": {
            "category": "Security",
            "isEnabledByDefault": true,
            "typeName": "DoNotUseInsecureCryptographicAlgorithmsAnalyzer",
            "languages": [
              "C#",
              "Visual Basic"
            ],
            "tags": [
              "Telemetry",
              "EnabledRuleInAggressiveMode"
            ]
          }
        },
        "CA5358": {
          "id": "CA5358",
          "shortDescription": "Review cipher mode usage with cryptography experts",
          "fullDescription": "These cipher modes might be vulnerable to attacks. Consider using recommended modes (CBC, CTS).",
          "defaultLevel": "warning",
          "helpUri": "https://docs.microsoft.com/dotnet/fundamentals/code-analysis/quality-rules/ca5358",
          "properties": {
            "category": "Security",
            "isEnabledByDefault": false,
            "typeName": "ApprovedCipherModeAnalyzer",
            "languages": [
              "C#",
              "Visual Basic"
            ],
            "tags": [
              "Telemetry",
              "EnabledRuleInAggressiveMode"
            ]
          }
        },
        "CA5359": {
          "id": "CA5359",
          "shortDescription": "Do Not Disable Certificate Validation",
          "fullDescription": "A certificate can help authenticate the identity of the server. Clients should validate the server certificate to ensure requests are sent to the intended server. If the ServerCertificateValidationCallback always returns 'true', any certificate will pass validation.",
          "defaultLevel": "hidden",
          "helpUri": "https://docs.microsoft.com/dotnet/fundamentals/code-analysis/quality-rules/ca5359",
          "properties": {
            "category": "Security",
            "isEnabledByDefault": true,
            "typeName": "DoNotDisableCertificateValidation",
            "languages": [
              "C#",
              "Visual Basic"
            ],
            "tags": [
              "Telemetry",
              "EnabledRuleInAggressiveMode"
            ]
          }
        },
        "CA5360": {
          "id": "CA5360",
          "shortDescription": "Do Not Call Dangerous Methods In Deserialization",
          "fullDescription": "Insecure Deserialization is a vulnerability which occurs when untrusted data is used to abuse the logic of an application, inflict a Denial-of-Service (DoS) attack, or even execute arbitrary code upon it being deserialized. It’s frequently possible for malicious users to abuse these deserialization features when the application is deserializing untrusted data which is under their control. Specifically, invoke dangerous methods in the process of deserialization. Successful insecure deserialization attacks could allow an attacker to carry out attacks such as DoS attacks, authentication bypasses, and remote code execution.",
          "defaultLevel": "hidden",
          "helpUri": "https://docs.microsoft.com/dotnet/fundamentals/code-analysis/quality-rules/ca5360",
          "properties": {
            "category": "Security",
            "isEnabledByDefault": true,
            "typeName": "DoNotCallDangerousMethodsInDeserialization",
            "languages": [
              "C#",
              "Visual Basic"
            ],
            "tags": [
              "Telemetry",
              "EnabledRuleInAggressiveMode",
              "CompilationEnd"
            ]
          }
        },
        "CA5361": {
          "id": "CA5361",
          "shortDescription": "Do Not Disable SChannel Use of Strong Crypto",
          "fullDescription": "Starting with the .NET Framework 4.6, the System.Net.ServicePointManager and System.Net.Security.SslStream classes are recommended to use new protocols. The old ones have protocol weaknesses and are not supported. Setting Switch.System.Net.DontEnableSchUseStrongCrypto with true will use the old weak crypto check and opt out of the protocol migration.",
          "defaultLevel": "warning",
          "helpUri": "https://docs.microsoft.com/dotnet/fundamentals/code-analysis/quality-rules/ca5361",
          "properties": {
            "category": "Security",
            "isEnabledByDefault": false,
            "typeName": "DoNotSetSwitch",
            "languages": [
              "C#",
              "Visual Basic"
            ],
            "tags": [
              "Dataflow",
              "Telemetry",
              "EnabledRuleInAggressiveMode"
            ]
          }
        },
        "CA5362": {
          "id": "CA5362",
          "shortDescription": "Potential reference cycle in deserialized object graph",
          "fullDescription": "Review code that processes untrusted deserialized data for handling of unexpected reference cycles. An unexpected reference cycle should not cause the code to enter an infinite loop. Otherwise, an unexpected reference cycle can allow an attacker to DOS or exhaust the memory of the process when deserializing untrusted data.",
          "defaultLevel": "warning",
          "helpUri": "https://docs.microsoft.com/dotnet/fundamentals/code-analysis/quality-rules/ca5362",
          "properties": {
            "category": "Security",
            "isEnabledByDefault": false,
            "typeName": "PotentialReferenceCycleInDeserializedObjectGraph",
            "languages": [
              "C#",
              "Visual Basic"
            ],
            "tags": [
              "Telemetry",
              "EnabledRuleInAggressiveMode",
              "CompilationEnd"
            ]
          }
        },
        "CA5363": {
          "id": "CA5363",
          "shortDescription": "Do Not Disable Request Validation",
          "fullDescription": "Request validation is a feature in ASP.NET that examines HTTP requests and determines whether they contain potentially dangerous content. This check adds protection from markup or code in the URL query string, cookies, or posted form values that might have been added for malicious purposes. So, it is generally desirable and should be left enabled for defense in depth.",
          "defaultLevel": "hidden",
          "helpUri": "https://docs.microsoft.com/dotnet/fundamentals/code-analysis/quality-rules/ca5363",
          "properties": {
            "category": "Security",
            "isEnabledByDefault": true,
            "typeName": "DoNotDisableRequestValidation",
            "languages": [
              "C#",
              "Visual Basic"
            ],
            "tags": [
              "Telemetry",
              "EnabledRuleInAggressiveMode"
            ]
          }
        },
        "CA5364": {
          "id": "CA5364",
          "shortDescription": "Do Not Use Deprecated Security Protocols",
          "fullDescription": "Using a deprecated security protocol rather than the system default is risky.",
          "defaultLevel": "hidden",
          "helpUri": "https://docs.microsoft.com/dotnet/fundamentals/code-analysis/quality-rules/ca5364",
          "properties": {
            "category": "Security",
            "isEnabledByDefault": true,
            "typeName": "DoNotUseDeprecatedSecurityProtocols",
            "languages": [
              "C#",
              "Visual Basic"
            ],
            "tags": [
              "Telemetry",
              "EnabledRuleInAggressiveMode"
            ]
          }
        },
        "CA5365": {
          "id": "CA5365",
          "shortDescription": "Do Not Disable HTTP Header Checking",
          "fullDescription": "HTTP header checking enables encoding of the carriage return and newline characters, \\r and \\n, that are found in response headers. This encoding can help to avoid injection attacks that exploit an application that echoes untrusted data contained by the header.",
          "defaultLevel": "hidden",
          "helpUri": "https://docs.microsoft.com/dotnet/fundamentals/code-analysis/quality-rules/ca5365",
          "properties": {
            "category": "Security",
            "isEnabledByDefault": true,
            "typeName": "DoNotDisableHTTPHeaderChecking",
            "languages": [
              "C#",
              "Visual Basic"
            ],
            "tags": [
              "Telemetry",
              "EnabledRuleInAggressiveMode"
            ]
          }
        },
        "CA5366": {
          "id": "CA5366",
          "shortDescription": "Use XmlReader for 'DataSet.ReadXml()'",
          "fullDescription": "Processing XML from untrusted data may load dangerous external references, which should be restricted by using an XmlReader with a secure resolver or with DTD processing disabled.",
          "defaultLevel": "hidden",
          "helpUri": "https://docs.microsoft.com/dotnet/fundamentals/code-analysis/quality-rules/ca5366",
          "properties": {
            "category": "Security",
            "isEnabledByDefault": true,
            "typeName": "UseXmlReaderForDataSetReadXml",
            "languages": [
              "C#",
              "Visual Basic"
            ],
            "tags": [
              "Telemetry",
              "EnabledRuleInAggressiveMode"
            ]
          }
        },
        "CA5367": {
          "id": "CA5367",
          "shortDescription": "Do Not Serialize Types With Pointer Fields",
          "fullDescription": "Pointers are not \"type safe\" in the sense that you cannot guarantee the correctness of the memory they point at. So, serializing types with pointer fields is dangerous, as it may allow an attacker to control the pointer.",
          "defaultLevel": "warning",
          "helpUri": "https://docs.microsoft.com/dotnet/fundamentals/code-analysis/quality-rules/ca5367",
          "properties": {
            "category": "Security",
            "isEnabledByDefault": false,
            "typeName": "DoNotSerializeTypeWithPointerFields",
            "languages": [
              "C#",
              "Visual Basic"
            ],
            "tags": [
              "Telemetry",
              "EnabledRuleInAggressiveMode",
              "CompilationEnd"
            ]
          }
        },
        "CA5368": {
          "id": "CA5368",
          "shortDescription": "Set ViewStateUserKey For Classes Derived From Page",
          "fullDescription": "Setting the ViewStateUserKey property can help you prevent attacks on your application by allowing you to assign an identifier to the view-state variable for individual users so that they cannot use the variable to generate an attack. Otherwise, there will be cross-site request forgery vulnerabilities.",
          "defaultLevel": "hidden",
          "helpUri": "https://docs.microsoft.com/dotnet/fundamentals/code-analysis/quality-rules/ca5368",
          "properties": {
            "category": "Security",
            "isEnabledByDefault": true,
            "typeName": "SetViewStateUserKey",
            "languages": [
              "C#",
              "Visual Basic"
            ],
            "tags": [
              "Telemetry",
              "EnabledRuleInAggressiveMode"
            ]
          }
        },
        "CA5369": {
          "id": "CA5369",
          "shortDescription": "Use XmlReader for 'XmlSerializer.Deserialize()'",
          "fullDescription": "Processing XML from untrusted data may load dangerous external references, which should be restricted by using an XmlReader with a secure resolver or with DTD processing disabled.",
          "defaultLevel": "hidden",
          "helpUri": "https://docs.microsoft.com/dotnet/fundamentals/code-analysis/quality-rules/ca5369",
          "properties": {
            "category": "Security",
            "isEnabledByDefault": true,
            "typeName": "UseXmlReaderForDeserialize",
            "languages": [
              "C#",
              "Visual Basic"
            ],
            "tags": [
              "Telemetry",
              "EnabledRuleInAggressiveMode"
            ]
          }
        },
        "CA5370": {
          "id": "CA5370",
          "shortDescription": "Use XmlReader for XmlValidatingReader constructor",
          "fullDescription": "Processing XML from untrusted data may load dangerous external references, which should be restricted by using an XmlReader with a secure resolver or with DTD processing disabled.",
          "defaultLevel": "hidden",
          "helpUri": "https://docs.microsoft.com/dotnet/fundamentals/code-analysis/quality-rules/ca5370",
          "properties": {
            "category": "Security",
            "isEnabledByDefault": true,
            "typeName": "UseXmlReaderForValidatingReader",
            "languages": [
              "C#",
              "Visual Basic"
            ],
            "tags": [
              "Telemetry",
              "EnabledRuleInAggressiveMode"
            ]
          }
        },
        "CA5371": {
          "id": "CA5371",
          "shortDescription": "Use XmlReader for 'XmlSchema.Read()'",
          "fullDescription": "Processing XML from untrusted data may load dangerous external references, which should be restricted by using an XmlReader with a secure resolver or with DTD processing disabled.",
          "defaultLevel": "hidden",
          "helpUri": "https://docs.microsoft.com/dotnet/fundamentals/code-analysis/quality-rules/ca5371",
          "properties": {
            "category": "Security",
            "isEnabledByDefault": true,
            "typeName": "UseXmlReaderForSchemaRead",
            "languages": [
              "C#",
              "Visual Basic"
            ],
            "tags": [
              "Telemetry",
              "EnabledRuleInAggressiveMode"
            ]
          }
        },
        "CA5372": {
          "id": "CA5372",
          "shortDescription": "Use XmlReader for XPathDocument constructor",
          "fullDescription": "Processing XML from untrusted data may load dangerous external references, which should be restricted by using an XmlReader with a secure resolver or with DTD processing disabled.",
          "defaultLevel": "hidden",
          "helpUri": "https://docs.microsoft.com/dotnet/fundamentals/code-analysis/quality-rules/ca5372",
          "properties": {
            "category": "Security",
            "isEnabledByDefault": true,
            "typeName": "UseXmlReaderForXPathDocument",
            "languages": [
              "C#",
              "Visual Basic"
            ],
            "tags": [
              "Telemetry",
              "EnabledRuleInAggressiveMode"
            ]
          }
        },
        "CA5373": {
          "id": "CA5373",
          "shortDescription": "Do not use obsolete key derivation function",
          "fullDescription": "Password-based key derivation should use PBKDF2 with SHA-2. Avoid using PasswordDeriveBytes since it generates a PBKDF1 key. Avoid using Rfc2898DeriveBytes.CryptDeriveKey since it doesn't use the iteration count or salt.",
          "defaultLevel": "hidden",
          "helpUri": "https://docs.microsoft.com/dotnet/fundamentals/code-analysis/quality-rules/ca5373",
          "properties": {
            "category": "Security",
            "isEnabledByDefault": true,
            "typeName": "DoNotUseObsoleteKDFAlgorithm",
            "languages": [
              "C#",
              "Visual Basic"
            ],
            "tags": [
              "Telemetry",
              "EnabledRuleInAggressiveMode"
            ]
          }
        },
        "CA5374": {
          "id": "CA5374",
          "shortDescription": "Do Not Use XslTransform",
          "fullDescription": "Do not use XslTransform. It does not restrict potentially dangerous external references.",
          "defaultLevel": "hidden",
          "helpUri": "https://docs.microsoft.com/dotnet/fundamentals/code-analysis/quality-rules/ca5374",
          "properties": {
            "category": "Security",
            "isEnabledByDefault": true,
            "typeName": "DoNotUseXslTransform",
            "languages": [
              "C#",
              "Visual Basic"
            ],
            "tags": [
              "Telemetry",
              "EnabledRuleInAggressiveMode"
            ]
          }
        },
        "CA5375": {
          "id": "CA5375",
          "shortDescription": "Do Not Use Account Shared Access Signature",
          "fullDescription": "Shared Access Signatures(SAS) are a vital part of the security model for any application using Azure Storage, they should provide limited and safe permissions to your storage account to clients that don't have the account key. All of the operations available via a service SAS are also available via an account SAS, that is, account SAS is too powerful. So it is recommended to use Service SAS to delegate access more carefully.",
          "defaultLevel": "warning",
          "helpUri": "https://docs.microsoft.com/dotnet/fundamentals/code-analysis/quality-rules/ca5375",
          "properties": {
            "category": "Security",
            "isEnabledByDefault": false,
            "typeName": "DoNotUseAccountSAS",
            "languages": [
              "C#",
              "Visual Basic"
            ],
            "tags": [
              "Telemetry",
              "EnabledRuleInAggressiveMode"
            ]
          }
        },
        "CA5376": {
          "id": "CA5376",
          "shortDescription": "Use SharedAccessProtocol HttpsOnly",
          "fullDescription": "HTTPS encrypts network traffic. Use HttpsOnly, rather than HttpOrHttps, to ensure network traffic is always encrypted to help prevent disclosure of sensitive data.",
          "defaultLevel": "warning",
          "helpUri": "https://docs.microsoft.com/dotnet/fundamentals/code-analysis/quality-rules/ca5376",
          "properties": {
            "category": "Security",
            "isEnabledByDefault": false,
            "typeName": "UseSharedAccessProtocolHttpsOnly",
            "languages": [
              "C#",
              "Visual Basic"
            ],
            "tags": [
              "Dataflow",
              "Telemetry",
              "EnabledRuleInAggressiveMode"
            ]
          }
        },
        "CA5377": {
          "id": "CA5377",
          "shortDescription": "Use Container Level Access Policy",
          "fullDescription": "No access policy identifier is specified, making tokens non-revocable.",
          "defaultLevel": "warning",
          "helpUri": "https://docs.microsoft.com/dotnet/fundamentals/code-analysis/quality-rules/ca5377",
          "properties": {
            "category": "Security",
            "isEnabledByDefault": false,
            "typeName": "UseContainerLevelAccessPolicy",
            "languages": [
              "C#",
              "Visual Basic"
            ],
            "tags": [
              "Dataflow",
              "Telemetry",
              "EnabledRuleInAggressiveMode"
            ]
          }
        },
        "CA5378": {
          "id": "CA5378",
          "shortDescription": "Do not disable ServicePointManagerSecurityProtocols",
          "fullDescription": "Do not set Switch.System.ServiceModel.DisableUsingServicePointManagerSecurityProtocols to true.  Setting this switch limits Windows Communication Framework (WCF) to using Transport Layer Security (TLS) 1.0, which is insecure and obsolete.",
          "defaultLevel": "warning",
          "helpUri": "https://docs.microsoft.com/dotnet/fundamentals/code-analysis/quality-rules/ca5378",
          "properties": {
            "category": "Security",
            "isEnabledByDefault": false,
            "typeName": "DoNotSetSwitch",
            "languages": [
              "C#",
              "Visual Basic"
            ],
            "tags": [
              "Dataflow",
              "Telemetry",
              "EnabledRuleInAggressiveMode"
            ]
          }
        },
        "CA5379": {
          "id": "CA5379",
          "shortDescription": "Ensure Key Derivation Function algorithm is sufficiently strong",
          "fullDescription": "Some implementations of the Rfc2898DeriveBytes class allow for a hash algorithm to be specified in a constructor parameter or overwritten in the HashAlgorithm property. If a hash algorithm is specified, then it should be SHA-256 or higher.",
          "defaultLevel": "hidden",
          "helpUri": "https://docs.microsoft.com/dotnet/fundamentals/code-analysis/quality-rules/ca5379",
          "properties": {
            "category": "Security",
            "isEnabledByDefault": true,
            "typeName": "DoNotUseWeakKDFAlgorithm",
            "languages": [
              "C#",
              "Visual Basic"
            ],
            "tags": [
              "Telemetry",
              "EnabledRuleInAggressiveMode"
            ]
          }
        },
        "CA5380": {
          "id": "CA5380",
          "shortDescription": "Do Not Add Certificates To Root Store",
          "fullDescription": "By default, the Trusted Root Certification Authorities certificate store is configured with a set of public CAs that has met the requirements of the Microsoft Root Certificate Program. Since all trusted root CAs can issue certificates for any domain, an attacker can pick a weak or coercible CA that you install by yourself to target for an attack – and a single vulnerable, malicious or coercible CA undermines the security of the entire system. To make matters worse, these attacks can go unnoticed quite easily.",
          "defaultLevel": "warning",
          "helpUri": "https://docs.microsoft.com/dotnet/fundamentals/code-analysis/quality-rules/ca5380",
          "properties": {
            "category": "Security",
            "isEnabledByDefault": false,
            "typeName": "DoNotInstallRootCert",
            "languages": [
              "C#",
              "Visual Basic"
            ],
            "tags": [
              "Dataflow",
              "Telemetry",
              "EnabledRuleInAggressiveMode",
              "CompilationEnd"
            ]
          }
        },
        "CA5381": {
          "id": "CA5381",
          "shortDescription": "Ensure Certificates Are Not Added To Root Store",
          "fullDescription": "By default, the Trusted Root Certification Authorities certificate store is configured with a set of public CAs that has met the requirements of the Microsoft Root Certificate Program. Since all trusted root CAs can issue certificates for any domain, an attacker can pick a weak or coercible CA that you install by yourself to target for an attack – and a single vulnerable, malicious or coercible CA undermines the security of the entire system. To make matters worse, these attacks can go unnoticed quite easily.",
          "defaultLevel": "warning",
          "helpUri": "https://docs.microsoft.com/dotnet/fundamentals/code-analysis/quality-rules/ca5381",
          "properties": {
            "category": "Security",
            "isEnabledByDefault": false,
            "typeName": "DoNotInstallRootCert",
            "languages": [
              "C#",
              "Visual Basic"
            ],
            "tags": [
              "Dataflow",
              "Telemetry",
              "EnabledRuleInAggressiveMode",
              "CompilationEnd"
            ]
          }
        },
        "CA5382": {
          "id": "CA5382",
          "shortDescription": "Use Secure Cookies In ASP.NET Core",
          "fullDescription": "Applications available over HTTPS must use secure cookies.",
          "defaultLevel": "warning",
          "helpUri": "https://docs.microsoft.com/dotnet/fundamentals/code-analysis/quality-rules/ca5382",
          "properties": {
            "category": "Security",
            "isEnabledByDefault": false,
            "typeName": "UseSecureCookiesASPNetCore",
            "languages": [
              "C#",
              "Visual Basic"
            ],
            "tags": [
              "Dataflow",
              "Telemetry",
              "EnabledRuleInAggressiveMode",
              "CompilationEnd"
            ]
          }
        },
        "CA5383": {
          "id": "CA5383",
          "shortDescription": "Ensure Use Secure Cookies In ASP.NET Core",
          "fullDescription": "Applications available over HTTPS must use secure cookies.",
          "defaultLevel": "warning",
          "helpUri": "https://docs.microsoft.com/dotnet/fundamentals/code-analysis/quality-rules/ca5383",
          "properties": {
            "category": "Security",
            "isEnabledByDefault": false,
            "typeName": "UseSecureCookiesASPNetCore",
            "languages": [
              "C#",
              "Visual Basic"
            ],
            "tags": [
              "Dataflow",
              "Telemetry",
              "EnabledRuleInAggressiveMode",
              "CompilationEnd"
            ]
          }
        },
        "CA5384": {
          "id": "CA5384",
          "shortDescription": "Do Not Use Digital Signature Algorithm (DSA)",
          "fullDescription": "DSA is too weak to use.",
          "defaultLevel": "hidden",
          "helpUri": "https://docs.microsoft.com/dotnet/fundamentals/code-analysis/quality-rules/ca5384",
          "properties": {
            "category": "Security",
            "isEnabledByDefault": true,
            "typeName": "DoNotUseDSA",
            "languages": [
              "C#",
              "Visual Basic"
            ],
            "tags": [
              "Telemetry",
              "EnabledRuleInAggressiveMode"
            ]
          }
        },
        "CA5385": {
          "id": "CA5385",
          "shortDescription": "Use Rivest–Shamir–Adleman (RSA) Algorithm With Sufficient Key Size",
          "fullDescription": "Encryption algorithms are vulnerable to brute force attacks when too small a key size is used.",
          "defaultLevel": "hidden",
          "helpUri": "https://docs.microsoft.com/dotnet/fundamentals/code-analysis/quality-rules/ca5385",
          "properties": {
            "category": "Security",
            "isEnabledByDefault": true,
            "typeName": "UseRSAWithSufficientKeySize",
            "languages": [
              "C#",
              "Visual Basic"
            ],
            "tags": [
              "Telemetry",
              "EnabledRuleInAggressiveMode"
            ]
          }
        },
        "CA5386": {
          "id": "CA5386",
          "shortDescription": "Avoid hardcoding SecurityProtocolType value",
          "fullDescription": "Avoid hardcoding SecurityProtocolType {0}, and instead use SecurityProtocolType.SystemDefault to allow the operating system to choose the best Transport Layer Security protocol to use.",
          "defaultLevel": "warning",
          "helpUri": "https://docs.microsoft.com/dotnet/fundamentals/code-analysis/quality-rules/ca5386",
          "properties": {
            "category": "Security",
            "isEnabledByDefault": false,
            "typeName": "DoNotUseDeprecatedSecurityProtocols",
            "languages": [
              "C#",
              "Visual Basic"
            ],
            "tags": [
              "Telemetry",
              "EnabledRuleInAggressiveMode"
            ]
          }
        },
        "CA5387": {
          "id": "CA5387",
          "shortDescription": "Do Not Use Weak Key Derivation Function With Insufficient Iteration Count",
          "fullDescription": "When deriving cryptographic keys from user-provided inputs such as password, use sufficient iteration count (at least 100k).",
          "defaultLevel": "warning",
          "helpUri": "https://docs.microsoft.com/dotnet/fundamentals/code-analysis/quality-rules/ca5387",
          "properties": {
            "category": "Security",
            "isEnabledByDefault": false,
            "typeName": "DoNotUseWeakKDFInsufficientIterationCount",
            "languages": [
              "C#",
              "Visual Basic"
            ],
            "tags": [
              "Dataflow",
              "Telemetry",
              "EnabledRuleInAggressiveMode",
              "CompilationEnd"
            ]
          }
        },
        "CA5388": {
          "id": "CA5388",
          "shortDescription": "Ensure Sufficient Iteration Count When Using Weak Key Derivation Function",
          "fullDescription": "When deriving cryptographic keys from user-provided inputs such as password, use sufficient iteration count (at least 100k).",
          "defaultLevel": "warning",
          "helpUri": "https://docs.microsoft.com/dotnet/fundamentals/code-analysis/quality-rules/ca5388",
          "properties": {
            "category": "Security",
            "isEnabledByDefault": false,
            "typeName": "DoNotUseWeakKDFInsufficientIterationCount",
            "languages": [
              "C#",
              "Visual Basic"
            ],
            "tags": [
              "Dataflow",
              "Telemetry",
              "EnabledRuleInAggressiveMode",
              "CompilationEnd"
            ]
          }
        },
        "CA5389": {
          "id": "CA5389",
          "shortDescription": "Do Not Add Archive Item's Path To The Target File System Path",
          "fullDescription": "When extracting files from an archive and using the archive item's path, check if the path is safe. Archive path can be relative and can lead to file system access outside of the expected file system target path, leading to malicious config changes and remote code execution via lay-and-wait technique.",
          "defaultLevel": "warning",
          "helpUri": "https://docs.microsoft.com/dotnet/fundamentals/code-analysis/quality-rules/ca5389",
          "properties": {
            "category": "Security",
            "isEnabledByDefault": false,
            "typeName": "DoNotAddArchiveItemPathToTheTargetFileSystemPath",
            "languages": [
              "C#",
              "Visual Basic"
            ],
            "tags": [
              "Dataflow",
              "Telemetry",
              "EnabledRuleInAggressiveMode"
            ]
          }
        },
        "CA5390": {
          "id": "CA5390",
          "shortDescription": "Do not hard-code encryption key",
          "fullDescription": "SymmetricAlgorithm's .Key property, or a method's rgbKey parameter, should never be a hard-coded value.",
          "defaultLevel": "warning",
          "helpUri": "https://docs.microsoft.com/dotnet/fundamentals/code-analysis/quality-rules/ca5390",
          "properties": {
            "category": "Security",
            "isEnabledByDefault": false,
            "typeName": "DoNotHardCodeEncryptionKey",
            "languages": [
              "C#",
              "Visual Basic"
            ],
            "tags": [
              "Dataflow",
              "Telemetry",
              "EnabledRuleInAggressiveMode"
            ]
          }
        },
        "CA5391": {
          "id": "CA5391",
          "shortDescription": "Use antiforgery tokens in ASP.NET Core MVC controllers",
          "fullDescription": "Handling a POST, PUT, PATCH, or DELETE request without validating an antiforgery token may be vulnerable to cross-site request forgery attacks. A cross-site request forgery attack can send malicious requests from an authenticated user to your ASP.NET Core MVC controller.",
          "defaultLevel": "warning",
          "helpUri": "https://docs.microsoft.com/dotnet/fundamentals/code-analysis/quality-rules/ca5391",
          "properties": {
            "category": "Security",
            "isEnabledByDefault": false,
            "typeName": "UseAutoValidateAntiforgeryToken",
            "languages": [
              "C#",
              "Visual Basic"
            ],
            "tags": [
              "Telemetry",
              "EnabledRuleInAggressiveMode",
              "CompilationEnd"
            ]
          }
        },
        "CA5392": {
          "id": "CA5392",
          "shortDescription": "Use DefaultDllImportSearchPaths attribute for P/Invokes",
          "fullDescription": "By default, P/Invokes using DllImportAttribute probe a number of directories, including the current working directory for the library to load. This can be a security issue for certain applications, leading to DLL hijacking.",
          "defaultLevel": "warning",
          "helpUri": "https://docs.microsoft.com/dotnet/fundamentals/code-analysis/quality-rules/ca5392",
          "properties": {
            "category": "Security",
            "isEnabledByDefault": false,
            "typeName": "UseDefaultDllImportSearchPathsAttribute",
            "languages": [
              "C#",
              "Visual Basic"
            ],
            "tags": [
              "Telemetry",
              "EnabledRuleInAggressiveMode"
            ]
          }
        },
        "CA5393": {
          "id": "CA5393",
          "shortDescription": "Do not use unsafe DllImportSearchPath value",
          "fullDescription": "There could be a malicious DLL in the default DLL search directories. Or, depending on where your application is run from, there could be a malicious DLL in the application's directory. Use a DllImportSearchPath value that specifies an explicit search path instead. The DllImportSearchPath flags that this rule looks for can be configured in .editorconfig.",
          "defaultLevel": "warning",
          "helpUri": "https://docs.microsoft.com/dotnet/fundamentals/code-analysis/quality-rules/ca5393",
          "properties": {
            "category": "Security",
            "isEnabledByDefault": false,
            "typeName": "UseDefaultDllImportSearchPathsAttribute",
            "languages": [
              "C#",
              "Visual Basic"
            ],
            "tags": [
              "Telemetry",
              "EnabledRuleInAggressiveMode"
            ]
          }
        },
        "CA5394": {
          "id": "CA5394",
          "shortDescription": "Do not use insecure randomness",
          "fullDescription": "Using a cryptographically weak pseudo-random number generator may allow an attacker to predict what security-sensitive value will be generated. Use a cryptographically strong random number generator if an unpredictable value is required, or ensure that weak pseudo-random numbers aren't used in a security-sensitive manner.",
          "defaultLevel": "warning",
          "helpUri": "https://docs.microsoft.com/dotnet/fundamentals/code-analysis/quality-rules/ca5394",
          "properties": {
            "category": "Security",
            "isEnabledByDefault": false,
            "typeName": "DoNotUseInsecureRandomness",
            "languages": [
              "C#",
              "Visual Basic"
            ],
            "tags": [
              "Telemetry",
              "EnabledRuleInAggressiveMode"
            ]
          }
        },
        "CA5395": {
          "id": "CA5395",
          "shortDescription": "Miss HttpVerb attribute for action methods",
          "fullDescription": "All the methods that create, edit, delete, or otherwise modify data do so in the [HttpPost] overload of the method, which needs to be protected with the anti forgery attribute from request forgery. Performing a GET operation should be a safe operation that has no side effects and doesn't modify your persisted data.",
          "defaultLevel": "warning",
          "helpUri": "https://docs.microsoft.com/dotnet/fundamentals/code-analysis/quality-rules/ca5395",
          "properties": {
            "category": "Security",
            "isEnabledByDefault": false,
            "typeName": "UseAutoValidateAntiforgeryToken",
            "languages": [
              "C#",
              "Visual Basic"
            ],
            "tags": [
              "Telemetry",
              "EnabledRuleInAggressiveMode",
              "CompilationEnd"
            ]
          }
        },
        "CA5396": {
          "id": "CA5396",
          "shortDescription": "Set HttpOnly to true for HttpCookie",
          "fullDescription": "As a defense in depth measure, ensure security sensitive HTTP cookies are marked as HttpOnly. This indicates web browsers should disallow scripts from accessing the cookies. Injected malicious scripts are a common way of stealing cookies.",
          "defaultLevel": "warning",
          "helpUri": "https://docs.microsoft.com/dotnet/fundamentals/code-analysis/quality-rules/ca5396",
          "properties": {
            "category": "Security",
            "isEnabledByDefault": false,
            "typeName": "SetHttpOnlyForHttpCookie",
            "languages": [
              "C#",
              "Visual Basic"
            ],
            "tags": [
              "Dataflow",
              "Telemetry",
              "EnabledRuleInAggressiveMode",
              "CompilationEnd"
            ]
          }
        },
        "CA5397": {
          "id": "CA5397",
          "shortDescription": "Do not use deprecated SslProtocols values",
          "fullDescription": "Older protocol versions of Transport Layer Security (TLS) are less secure than TLS 1.2 and TLS 1.3, and are more likely to have new vulnerabilities. Avoid older protocol versions to minimize risk.",
          "defaultLevel": "hidden",
          "helpUri": "https://docs.microsoft.com/dotnet/fundamentals/code-analysis/quality-rules/ca5397",
          "properties": {
            "category": "Security",
            "isEnabledByDefault": true,
            "typeName": "SslProtocolsAnalyzer",
            "languages": [
              "C#",
              "Visual Basic"
            ],
            "tags": [
              "Telemetry",
              "EnabledRuleInAggressiveMode"
            ]
          }
        },
        "CA5398": {
          "id": "CA5398",
          "shortDescription": "Avoid hardcoded SslProtocols values",
          "fullDescription": "Current Transport Layer Security protocol versions may become deprecated if vulnerabilities are found. Avoid hardcoding SslProtocols values to keep your application secure. Use 'None' to let the Operating System choose a version.",
          "defaultLevel": "warning",
          "helpUri": "https://docs.microsoft.com/dotnet/fundamentals/code-analysis/quality-rules/ca5398",
          "properties": {
            "category": "Security",
            "isEnabledByDefault": false,
            "typeName": "SslProtocolsAnalyzer",
            "languages": [
              "C#",
              "Visual Basic"
            ],
            "tags": [
              "Telemetry",
              "EnabledRuleInAggressiveMode"
            ]
          }
        },
        "CA5399": {
          "id": "CA5399",
          "shortDescription": "HttpClients should enable certificate revocation list checks",
          "fullDescription": "Using HttpClient without providing a platform specific handler (WinHttpHandler or CurlHandler or HttpClientHandler) where the CheckCertificateRevocationList property is set to true, will allow revoked certificates to be accepted by the HttpClient as valid.",
          "defaultLevel": "warning",
          "helpUri": "https://docs.microsoft.com/dotnet/fundamentals/code-analysis/quality-rules/ca5399",
          "properties": {
            "category": "Security",
            "isEnabledByDefault": false,
            "typeName": "DoNotDisableHttpClientCRLCheck",
            "languages": [
              "C#",
              "Visual Basic"
            ],
            "tags": [
              "Dataflow",
              "Telemetry",
              "EnabledRuleInAggressiveMode",
              "CompilationEnd"
            ]
          }
        },
        "CA5400": {
          "id": "CA5400",
          "shortDescription": "Ensure HttpClient certificate revocation list check is not disabled",
          "fullDescription": "Using HttpClient without providing a platform specific handler (WinHttpHandler or CurlHandler or HttpClientHandler) where the CheckCertificateRevocationList property is set to true, will allow revoked certificates to be accepted by the HttpClient as valid.",
          "defaultLevel": "warning",
          "helpUri": "https://docs.microsoft.com/dotnet/fundamentals/code-analysis/quality-rules/ca5400",
          "properties": {
            "category": "Security",
            "isEnabledByDefault": false,
            "typeName": "DoNotDisableHttpClientCRLCheck",
            "languages": [
              "C#",
              "Visual Basic"
            ],
            "tags": [
              "Dataflow",
              "Telemetry",
              "EnabledRuleInAggressiveMode",
              "CompilationEnd"
            ]
          }
        },
        "CA5401": {
          "id": "CA5401",
          "shortDescription": "Do not use CreateEncryptor with non-default IV",
          "fullDescription": "Symmetric encryption should always use a non-repeatable initialization vector to prevent dictionary attacks.",
          "defaultLevel": "warning",
          "helpUri": "https://docs.microsoft.com/dotnet/fundamentals/code-analysis/quality-rules/ca5401",
          "properties": {
            "category": "Security",
            "isEnabledByDefault": false,
            "typeName": "DoNotUseCreateEncryptorWithNonDefaultIV",
            "languages": [
              "C#",
              "Visual Basic"
            ],
            "tags": [
              "Dataflow",
              "Telemetry",
              "EnabledRuleInAggressiveMode",
              "CompilationEnd"
            ]
          }
        },
        "CA5402": {
          "id": "CA5402",
          "shortDescription": "Use CreateEncryptor with the default IV ",
          "fullDescription": "Symmetric encryption should always use a non-repeatable initialization vector to prevent dictionary attacks.",
          "defaultLevel": "warning",
          "helpUri": "https://docs.microsoft.com/dotnet/fundamentals/code-analysis/quality-rules/ca5402",
          "properties": {
            "category": "Security",
            "isEnabledByDefault": false,
            "typeName": "DoNotUseCreateEncryptorWithNonDefaultIV",
            "languages": [
              "C#",
              "Visual Basic"
            ],
            "tags": [
              "Dataflow",
              "Telemetry",
              "EnabledRuleInAggressiveMode",
              "CompilationEnd"
            ]
          }
        },
        "CA5403": {
          "id": "CA5403",
          "shortDescription": "Do not hard-code certificate",
          "fullDescription": "Hard-coded certificates in source code are vulnerable to being exploited.",
          "defaultLevel": "warning",
          "helpUri": "https://docs.microsoft.com/dotnet/fundamentals/code-analysis/quality-rules/ca5403",
          "properties": {
            "category": "Security",
            "isEnabledByDefault": false,
            "typeName": "DoNotHardCodeCertificate",
            "languages": [
              "C#",
              "Visual Basic"
            ],
            "tags": [
              "Dataflow",
              "Telemetry",
              "EnabledRuleInAggressiveMode"
            ]
          }
        }
      }
    },
    {
      "tool": {
        "name": "Microsoft.CodeAnalysis.VisualBasic.NetAnalyzers",
        "version": "6.0.0",
        "language": "en-US"
      },
      "rules": {
        "CA1001": {
          "id": "CA1001",
          "shortDescription": "Types that own disposable fields should be disposable",
          "fullDescription": "A class declares and implements an instance field that is a System.IDisposable type, and the class does not implement IDisposable. A class that declares an IDisposable field indirectly owns an unmanaged resource and should implement the IDisposable interface.",
          "defaultLevel": "hidden",
          "helpUri": "https://docs.microsoft.com/dotnet/fundamentals/code-analysis/quality-rules/ca1001",
          "properties": {
            "category": "Design",
            "isEnabledByDefault": true,
            "typeName": "BasicTypesThatOwnDisposableFieldsShouldBeDisposableAnalyzer",
            "languages": [
              "Visual Basic"
            ],
            "tags": [
              "PortedFromFxCop",
              "Telemetry",
              "EnabledRuleInAggressiveMode"
            ]
          }
        },
        "CA1032": {
          "id": "CA1032",
          "shortDescription": "Implement standard exception constructors",
          "fullDescription": "Failure to provide the full set of constructors can make it difficult to correctly handle exceptions.",
          "defaultLevel": "warning",
          "helpUri": "https://docs.microsoft.com/dotnet/fundamentals/code-analysis/quality-rules/ca1032",
          "properties": {
            "category": "Design",
            "isEnabledByDefault": false,
            "typeName": "BasicImplementStandardExceptionConstructorsAnalyzer",
            "languages": [
              "Visual Basic"
            ],
            "tags": [
              "PortedFromFxCop",
              "Telemetry",
              "EnabledRuleInAggressiveMode"
            ]
          }
        },
        "CA1200": {
          "id": "CA1200",
          "shortDescription": "Avoid using cref tags with a prefix",
          "fullDescription": "Use of cref tags with prefixes should be avoided, since it prevents the compiler from verifying references and the IDE from updating references during refactorings. It is permissible to suppress this error at a single documentation site if the cref must use a prefix because the type being mentioned is not findable by the compiler. For example, if a cref is mentioning a special attribute in the full framework but you're in a file that compiles against the portable framework, or if you want to reference a type at higher layer of Roslyn, you should suppress the error. You should not suppress the error just because you want to take a shortcut and avoid using the full syntax.",
          "defaultLevel": "hidden",
          "helpUri": "https://docs.microsoft.com/dotnet/fundamentals/code-analysis/quality-rules/ca1200",
          "properties": {
            "category": "Documentation",
            "isEnabledByDefault": true,
            "typeName": "BasicAvoidUsingCrefTagsWithAPrefixAnalyzer",
            "languages": [
              "Visual Basic"
            ],
            "tags": [
              "Telemetry",
              "EnabledRuleInAggressiveMode"
            ]
          }
        },
        "CA1309": {
          "id": "CA1309",
          "shortDescription": "Use ordinal string comparison",
          "fullDescription": "A string comparison operation that is nonlinguistic does not set the StringComparison parameter to either Ordinal or OrdinalIgnoreCase. By explicitly setting the parameter to either StringComparison.Ordinal or StringComparison.OrdinalIgnoreCase, your code often gains speed, becomes more correct, and becomes more reliable.",
          "defaultLevel": "hidden",
          "helpUri": "https://docs.microsoft.com/dotnet/fundamentals/code-analysis/quality-rules/ca1309",
          "properties": {
            "category": "Globalization",
            "isEnabledByDefault": true,
            "typeName": "BasicUseOrdinalStringComparisonAnalyzer",
            "languages": [
              "Visual Basic"
            ],
            "tags": [
              "PortedFromFxCop",
              "Telemetry",
              "EnabledRuleInAggressiveMode"
            ]
          }
        },
        "CA1507": {
          "id": "CA1507",
          "shortDescription": "Use nameof to express symbol names",
          "fullDescription": "Using nameof helps keep your code valid when refactoring.",
          "defaultLevel": "note",
          "helpUri": "https://docs.microsoft.com/dotnet/fundamentals/code-analysis/quality-rules/ca1507",
          "properties": {
            "category": "Maintainability",
            "isEnabledByDefault": true,
            "typeName": "BasicUseNameofInPlaceOfStringAnalyzer",
            "languages": [
              "Visual Basic"
            ],
            "tags": [
              "Telemetry",
              "EnabledRuleInAggressiveMode"
            ]
          }
        },
        "CA1802": {
          "id": "CA1802",
          "shortDescription": "Use literals where appropriate",
          "fullDescription": "A field is declared static and read-only (Shared and ReadOnly in Visual Basic), and is initialized by using a value that is computable at compile time. Because the value that is assigned to the targeted field is computable at compile time, change the declaration to a const (Const in Visual Basic) field so that the value is computed at compile time instead of at run?time.",
          "defaultLevel": "warning",
          "helpUri": "https://docs.microsoft.com/dotnet/fundamentals/code-analysis/quality-rules/ca1802",
          "properties": {
            "category": "Performance",
            "isEnabledByDefault": false,
            "typeName": "BasicUseLiteralsWhereAppropriate",
            "languages": [
              "Visual Basic"
            ],
            "tags": [
              "PortedFromFxCop",
              "Telemetry",
              "EnabledRuleInAggressiveMode"
            ]
          }
        },
        "CA1805": {
          "id": "CA1805",
          "shortDescription": "Do not initialize unnecessarily",
          "fullDescription": "The .NET runtime initializes all fields of reference types to their default values before running the constructor. In most cases, explicitly initializing a field to its default value in a constructor is redundant, adding maintenance costs and potentially degrading performance (such as with increased assembly size), and the explicit initialization can be removed.  In some cases, such as with static readonly fields that permanently retain their default value, consider instead changing them to be constants or properties.",
          "defaultLevel": "hidden",
          "helpUri": "https://docs.microsoft.com/dotnet/fundamentals/code-analysis/quality-rules/ca1805",
          "properties": {
            "category": "Performance",
            "isEnabledByDefault": true,
            "typeName": "BasicDoNotInitializeUnnecessarilyAnalyzer",
            "languages": [
              "Visual Basic"
            ],
            "tags": [
              "PortedFromFxCop",
              "Telemetry",
              "EnabledRuleInAggressiveMode"
            ]
          }
        },
        "CA1812": {
          "id": "CA1812",
          "shortDescription": "Avoid uninstantiated internal classes",
          "fullDescription": "An instance of an assembly-level type is not created by code in the assembly.",
          "defaultLevel": "warning",
          "helpUri": "https://docs.microsoft.com/dotnet/fundamentals/code-analysis/quality-rules/ca1812",
          "properties": {
            "category": "Performance",
            "isEnabledByDefault": false,
            "typeName": "BasicAvoidUninstantiatedInternalClasses",
            "languages": [
              "Visual Basic"
            ],
            "tags": [
              "PortedFromFxCop",
              "Telemetry",
              "EnabledRuleInAggressiveMode",
              "CompilationEnd"
            ]
          }
        },
        "CA1824": {
          "id": "CA1824",
          "shortDescription": "Mark assemblies with NeutralResourcesLanguageAttribute",
          "fullDescription": "The NeutralResourcesLanguage attribute informs the ResourceManager of the language that was used to display the resources of a neutral culture for an assembly. This improves lookup performance for the first resource that you load and can reduce your working set.",
          "defaultLevel": "note",
          "helpUri": "https://docs.microsoft.com/dotnet/fundamentals/code-analysis/quality-rules/ca1824",
          "properties": {
            "category": "Performance",
            "isEnabledByDefault": true,
            "typeName": "BasicMarkAssembliesWithNeutralResourcesLanguageAnalyzer",
            "languages": [
              "Visual Basic"
            ],
            "tags": [
              "PortedFromFxCop",
              "Telemetry",
              "EnabledRuleInAggressiveMode",
              "CompilationEnd"
            ]
          }
        },
        "CA1825": {
          "id": "CA1825",
          "shortDescription": "Avoid zero-length array allocations",
          "fullDescription": "Avoid unnecessary zero-length array allocations.  Use {0} instead.",
          "defaultLevel": "note",
          "helpUri": "https://docs.microsoft.com/dotnet/fundamentals/code-analysis/quality-rules/ca1825",
          "properties": {
            "category": "Performance",
            "isEnabledByDefault": true,
            "typeName": "BasicAvoidZeroLengthArrayAllocationsAnalyzer",
            "languages": [
              "Visual Basic"
            ],
            "tags": [
              "Telemetry",
              "EnabledRuleInAggressiveMode"
            ]
          }
        },
        "CA1841": {
          "id": "CA1841",
          "shortDescription": "Prefer Dictionary.Contains methods",
          "fullDescription": "Many dictionary implementations lazily initialize the Values collection. To avoid unnecessary allocations, prefer 'ContainsValue' over 'Values.Contains'.",
          "defaultLevel": "note",
          "helpUri": "https://docs.microsoft.com/dotnet/fundamentals/code-analysis/quality-rules/ca1841",
          "properties": {
            "category": "Performance",
            "isEnabledByDefault": true,
            "typeName": "BasicPreferDictionaryContainsMethods",
            "languages": [
              "Visual Basic"
            ],
            "tags": [
              "Telemetry",
              "EnabledRuleInAggressiveMode"
            ]
          }
        },
        "CA1845": {
          "id": "CA1845",
          "shortDescription": "Use span-based 'string.Concat'",
          "fullDescription": "It is more efficient to use 'AsSpan' and 'string.Concat', instead of 'Substring' and a concatenation operator.",
          "defaultLevel": "note",
          "helpUri": "https://docs.microsoft.com/dotnet/fundamentals/code-analysis/quality-rules/ca1845",
          "properties": {
            "category": "Performance",
            "isEnabledByDefault": true,
            "typeName": "BasicUseSpanBasedStringConcat",
            "languages": [
              "Visual Basic"
            ],
            "tags": [
              "Telemetry",
              "EnabledRuleInAggressiveMode"
            ]
          }
        },
        "CA2016": {
          "id": "CA2016",
          "shortDescription": "Forward the 'CancellationToken' parameter to methods",
          "fullDescription": "Forward the 'CancellationToken' parameter to methods to ensure the operation cancellation notifications gets properly propagated, or pass in 'CancellationToken.None' explicitly to indicate intentionally not propagating the token.",
          "defaultLevel": "note",
          "helpUri": "https://docs.microsoft.com/dotnet/fundamentals/code-analysis/quality-rules/ca2016",
          "properties": {
            "category": "Reliability",
            "isEnabledByDefault": true,
            "typeName": "BasicForwardCancellationTokenToInvocationsAnalyzer",
            "languages": [
              "Visual Basic"
            ],
            "tags": [
              "Telemetry",
              "EnabledRuleInAggressiveMode"
            ]
          }
        },
        "CA2218": {
          "id": "CA2218",
          "shortDescription": "Override GetHashCode on overriding Equals",
          "fullDescription": "GetHashCode returns a value, based on the current instance, that is suited for hashing algorithms and data structures such as a hash table. Two objects that are the same type and are equal must return the same hash code.",
          "defaultLevel": "note",
          "helpUri": "https://docs.microsoft.com/dotnet/fundamentals/code-analysis/quality-rules/ca2218",
          "properties": {
            "category": "Usage",
            "isEnabledByDefault": true,
            "typeName": "BasicOverrideGetHashCodeOnOverridingEqualsAnalyzer",
            "languages": [
              "Visual Basic"
            ],
            "tags": [
              "PortedFromFxCop",
              "Telemetry",
              "EnabledRuleInAggressiveMode"
            ]
          }
        },
        "CA2224": {
          "id": "CA2224",
          "shortDescription": "Override Equals on overloading operator equals",
          "fullDescription": "A public type implements the equality operator but does not override Object.Equals.",
          "defaultLevel": "note",
          "helpUri": "https://docs.microsoft.com/dotnet/fundamentals/code-analysis/quality-rules/ca2224",
          "properties": {
            "category": "Usage",
            "isEnabledByDefault": true,
            "typeName": "BasicOverrideEqualsOnOverloadingOperatorEqualsAnalyzer",
            "languages": [
              "Visual Basic"
            ],
            "tags": [
              "PortedFromFxCop",
              "Telemetry",
              "EnabledRuleInAggressiveMode"
            ]
          }
        },
        "CA2234": {
          "id": "CA2234",
          "shortDescription": "Pass system uri objects instead of strings",
          "fullDescription": "A call is made to a method that has a string parameter whose name contains \"uri\", \"URI\", \"urn\", \"URN\", \"url\", or \"URL\". The declaring type of the method contains a corresponding method overload that has a System.Uri parameter.",
          "defaultLevel": "warning",
          "helpUri": "https://docs.microsoft.com/dotnet/fundamentals/code-analysis/quality-rules/ca2234",
          "properties": {
            "category": "Usage",
            "isEnabledByDefault": false,
            "typeName": "BasicPassSystemUriObjectsInsteadOfStringsAnalyzer",
            "languages": [
              "Visual Basic"
            ],
            "tags": [
              "PortedFromFxCop",
              "Telemetry",
              "EnabledRuleInAggressiveMode"
            ]
          }
        },
        "CA2352": {
          "id": "CA2352",
          "shortDescription": "Unsafe DataSet or DataTable in serializable type can be vulnerable to remote code execution attacks",
          "fullDescription": "When deserializing untrusted input with an IFormatter-based serializer, deserializing a {0} object is insecure. '{1}' either is or derives from {0}.",
          "defaultLevel": "warning",
          "helpUri": "https://docs.microsoft.com/dotnet/fundamentals/code-analysis/quality-rules/ca2352",
          "properties": {
            "category": "Security",
            "isEnabledByDefault": false,
            "typeName": "BasicDataSetDataTableInSerializableTypeAnalyzer",
            "languages": [
              "Visual Basic"
            ],
            "tags": [
              "Telemetry",
              "EnabledRuleInAggressiveMode"
            ]
          }
        },
        "CA2353": {
          "id": "CA2353",
          "shortDescription": "Unsafe DataSet or DataTable in serializable type",
          "fullDescription": "When deserializing untrusted input, deserializing a {0} object is insecure. '{1}' either is or derives from {0}",
          "defaultLevel": "warning",
          "helpUri": "https://docs.microsoft.com/dotnet/fundamentals/code-analysis/quality-rules/ca2353",
          "properties": {
            "category": "Security",
            "isEnabledByDefault": false,
            "typeName": "BasicDataSetDataTableInSerializableTypeAnalyzer",
            "languages": [
              "Visual Basic"
            ],
            "tags": [
              "Telemetry",
              "EnabledRuleInAggressiveMode"
            ]
          }
        },
        "CA2354": {
          "id": "CA2354",
          "shortDescription": "Unsafe DataSet or DataTable in deserialized object graph can be vulnerable to remote code execution attacks",
          "fullDescription": "When deserializing untrusted input, deserializing a {0} object is insecure. '{1}' either is or derives from {0}",
          "defaultLevel": "warning",
          "helpUri": "https://docs.microsoft.com/dotnet/fundamentals/code-analysis/quality-rules/ca2354",
          "properties": {
            "category": "Security",
            "isEnabledByDefault": false,
            "typeName": "BasicDataSetDataTableInIFormatterSerializableObjectGraphAnalyzer",
            "languages": [
              "Visual Basic"
            ],
            "tags": [
              "Telemetry",
              "EnabledRuleInAggressiveMode"
            ]
          }
        },
        "CA2355": {
          "id": "CA2355",
          "shortDescription": "Unsafe DataSet or DataTable type found in deserializable object graph",
          "fullDescription": "When deserializing untrusted input, deserializing a {0} object is insecure. '{1}' either is or derives from {0}",
          "defaultLevel": "warning",
          "helpUri": "https://docs.microsoft.com/dotnet/fundamentals/code-analysis/quality-rules/ca2355",
          "properties": {
            "category": "Security",
            "isEnabledByDefault": false,
            "typeName": "BasicDataSetDataTableInSerializableObjectGraphAnalyzer",
            "languages": [
              "Visual Basic"
            ],
            "tags": [
              "Telemetry",
              "EnabledRuleInAggressiveMode"
            ]
          }
        },
        "CA2356": {
          "id": "CA2356",
          "shortDescription": "Unsafe DataSet or DataTable type in web deserializable object graph",
          "fullDescription": "When deserializing untrusted input, deserializing a {0} object is insecure. '{1}' either is or derives from {0}",
          "defaultLevel": "warning",
          "helpUri": "https://docs.microsoft.com/dotnet/fundamentals/code-analysis/quality-rules/ca2356",
          "properties": {
            "category": "Security",
            "isEnabledByDefault": false,
            "typeName": "BasicDataSetDataTableInWebSerializableObjectGraphAnalyzer",
            "languages": [
              "Visual Basic"
            ],
            "tags": [
              "Telemetry",
              "EnabledRuleInAggressiveMode"
            ]
          }
        },
        "CA2362": {
          "id": "CA2362",
          "shortDescription": "Unsafe DataSet or DataTable in auto-generated serializable type can be vulnerable to remote code execution attacks",
          "fullDescription": "When deserializing untrusted input with an IFormatter-based serializer, deserializing a {0} object is insecure. '{1}' either is or derives from {0}. Ensure that the auto-generated type is never deserialized with untrusted data.",
          "defaultLevel": "warning",
          "helpUri": "https://docs.microsoft.com/dotnet/fundamentals/code-analysis/quality-rules/ca2362",
          "properties": {
            "category": "Security",
            "isEnabledByDefault": false,
            "typeName": "BasicDataSetDataTableInSerializableTypeAnalyzer",
            "languages": [
              "Visual Basic"
            ],
            "tags": [
              "Telemetry",
              "EnabledRuleInAggressiveMode"
            ]
          }
        }
      }
    }
  ]
}<|MERGE_RESOLUTION|>--- conflicted
+++ resolved
@@ -3532,21 +3532,14 @@
         },
         "CA2252": {
           "id": "CA2252",
-<<<<<<< HEAD
-          "shortDescription": "Providing a 'DynamicInterfaceCastableImplementation' interface in Visual Basic is unsupported",
-          "fullDescription": "Providing a functional 'DynamicInterfaceCastableImplementationAttribute'-attributed interface requires the Default Interface Members feature, which is unsupported in Visual Basic.",
-          "defaultLevel": "warning",
-=======
           "shortDescription": "This API requires opting into preview features",
           "fullDescription": "An assembly has to opt into preview features before using them.",
           "defaultLevel": "note",
->>>>>>> 0da40ae1
           "helpUri": "https://docs.microsoft.com/dotnet/fundamentals/code-analysis/quality-rules/ca2252",
           "properties": {
             "category": "Usage",
             "isEnabledByDefault": true,
-<<<<<<< HEAD
-            "typeName": "DynamicInterfaceCastableImplementationAnalyzer",
+            "typeName": "DetectPreviewFeatureAnalyzer",
             "languages": [
               "C#",
               "Visual Basic"
@@ -3587,9 +3580,26 @@
             "category": "Usage",
             "isEnabledByDefault": true,
             "typeName": "DynamicInterfaceCastableImplementationAnalyzer",
-=======
-            "typeName": "DetectPreviewFeatureAnalyzer",
->>>>>>> 0da40ae1
+            "languages": [
+              "C#",
+              "Visual Basic"
+            ],
+            "tags": [
+              "Telemetry",
+              "EnabledRuleInAggressiveMode"
+            ]
+          }
+        },
+        "CA2255": {
+          "id": "CA2255",
+          "shortDescription": "Providing a 'DynamicInterfaceCastableImplementation' interface in Visual Basic is unsupported",
+          "fullDescription": "Providing a functional 'DynamicInterfaceCastableImplementationAttribute'-attributed interface requires the Default Interface Members feature, which is unsupported in Visual Basic.",
+          "defaultLevel": "warning",
+          "helpUri": "https://docs.microsoft.com/dotnet/fundamentals/code-analysis/quality-rules/ca2255",
+          "properties": {
+            "category": "Usage",
+            "isEnabledByDefault": true,
+            "typeName": "DynamicInterfaceCastableImplementationAnalyzer",
             "languages": [
               "C#",
               "Visual Basic"

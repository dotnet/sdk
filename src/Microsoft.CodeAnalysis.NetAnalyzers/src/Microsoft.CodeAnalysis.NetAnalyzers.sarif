﻿{
  "$schema": "http://json.schemastore.org/sarif-1.0.0",
  "version": "1.0.0",
  "runs": [
    {
      "tool": {
        "name": "Microsoft.CodeAnalysis.CSharp.NetAnalyzers",
<<<<<<< HEAD
        "version": "6.0.1",
=======
        "version": "7.0.0",
>>>>>>> f90f67c4
        "language": "en-US"
      },
      "rules": {
        "CA1001": {
          "id": "CA1001",
          "shortDescription": "Types that own disposable fields should be disposable",
          "fullDescription": "A class declares and implements an instance field that is a System.IDisposable type, and the class does not implement IDisposable. A class that declares an IDisposable field indirectly owns an unmanaged resource and should implement the IDisposable interface.",
          "defaultLevel": "hidden",
          "helpUri": "https://docs.microsoft.com/dotnet/fundamentals/code-analysis/quality-rules/ca1001",
          "properties": {
            "category": "Design",
            "isEnabledByDefault": true,
            "typeName": "CSharpTypesThatOwnDisposableFieldsShouldBeDisposableAnalyzer",
            "languages": [
              "C#"
            ],
            "tags": [
              "PortedFromFxCop",
              "Telemetry",
              "EnabledRuleInAggressiveMode"
            ]
          }
        },
        "CA1032": {
          "id": "CA1032",
          "shortDescription": "Implement standard exception constructors",
          "fullDescription": "Failure to provide the full set of constructors can make it difficult to correctly handle exceptions.",
          "defaultLevel": "warning",
          "helpUri": "https://docs.microsoft.com/dotnet/fundamentals/code-analysis/quality-rules/ca1032",
          "properties": {
            "category": "Design",
            "isEnabledByDefault": false,
            "typeName": "CSharpImplementStandardExceptionConstructorsAnalyzer",
            "languages": [
              "C#"
            ],
            "tags": [
              "PortedFromFxCop",
              "Telemetry",
              "EnabledRuleInAggressiveMode"
            ]
          }
        },
        "CA1200": {
          "id": "CA1200",
          "shortDescription": "Avoid using cref tags with a prefix",
          "fullDescription": "Use of cref tags with prefixes should be avoided, since it prevents the compiler from verifying references and the IDE from updating references during refactorings. It is permissible to suppress this error at a single documentation site if the cref must use a prefix because the type being mentioned is not findable by the compiler. For example, if a cref is mentioning a special attribute in the full framework but you're in a file that compiles against the portable framework, or if you want to reference a type at higher layer of Roslyn, you should suppress the error. You should not suppress the error just because you want to take a shortcut and avoid using the full syntax.",
          "defaultLevel": "hidden",
          "helpUri": "https://docs.microsoft.com/dotnet/fundamentals/code-analysis/quality-rules/ca1200",
          "properties": {
            "category": "Documentation",
            "isEnabledByDefault": true,
            "typeName": "CSharpAvoidUsingCrefTagsWithAPrefixAnalyzer",
            "languages": [
              "C#"
            ],
            "tags": [
              "Telemetry",
              "EnabledRuleInAggressiveMode"
            ]
          }
        },
        "CA1309": {
          "id": "CA1309",
          "shortDescription": "Use ordinal string comparison",
          "fullDescription": "A string comparison operation that is nonlinguistic does not set the StringComparison parameter to either Ordinal or OrdinalIgnoreCase. By explicitly setting the parameter to either StringComparison.Ordinal or StringComparison.OrdinalIgnoreCase, your code often gains speed, becomes more correct, and becomes more reliable.",
          "defaultLevel": "hidden",
          "helpUri": "https://docs.microsoft.com/dotnet/fundamentals/code-analysis/quality-rules/ca1309",
          "properties": {
            "category": "Globalization",
            "isEnabledByDefault": true,
            "typeName": "CSharpUseOrdinalStringComparisonAnalyzer",
            "languages": [
              "C#"
            ],
            "tags": [
              "PortedFromFxCop",
              "Telemetry",
              "EnabledRuleInAggressiveMode"
            ]
          }
        },
        "CA1507": {
          "id": "CA1507",
          "shortDescription": "Use nameof to express symbol names",
          "fullDescription": "Using nameof helps keep your code valid when refactoring.",
          "defaultLevel": "note",
          "helpUri": "https://docs.microsoft.com/dotnet/fundamentals/code-analysis/quality-rules/ca1507",
          "properties": {
            "category": "Maintainability",
            "isEnabledByDefault": true,
            "typeName": "CSharpUseNameofInPlaceOfStringAnalyzer",
            "languages": [
              "C#"
            ],
            "tags": [
              "Telemetry",
              "EnabledRuleInAggressiveMode"
            ]
          }
        },
        "CA1802": {
          "id": "CA1802",
          "shortDescription": "Use literals where appropriate",
          "fullDescription": "A field is declared static and read-only (Shared and ReadOnly in Visual Basic), and is initialized by using a value that is computable at compile time. Because the value that is assigned to the targeted field is computable at compile time, change the declaration to a const (Const in Visual Basic) field so that the value is computed at compile time instead of at run?time.",
          "defaultLevel": "warning",
          "helpUri": "https://docs.microsoft.com/dotnet/fundamentals/code-analysis/quality-rules/ca1802",
          "properties": {
            "category": "Performance",
            "isEnabledByDefault": false,
            "typeName": "CSharpUseLiteralsWhereAppropriate",
            "languages": [
              "C#"
            ],
            "tags": [
              "PortedFromFxCop",
              "Telemetry",
              "EnabledRuleInAggressiveMode"
            ]
          }
        },
        "CA1805": {
          "id": "CA1805",
          "shortDescription": "Do not initialize unnecessarily",
          "fullDescription": "The .NET runtime initializes all fields of reference types to their default values before running the constructor. In most cases, explicitly initializing a field to its default value in a constructor is redundant, adding maintenance costs and potentially degrading performance (such as with increased assembly size), and the explicit initialization can be removed.  In some cases, such as with static readonly fields that permanently retain their default value, consider instead changing them to be constants or properties.",
          "defaultLevel": "hidden",
          "helpUri": "https://docs.microsoft.com/dotnet/fundamentals/code-analysis/quality-rules/ca1805",
          "properties": {
            "category": "Performance",
            "isEnabledByDefault": true,
            "typeName": "CSharpDoNotInitializeUnnecessarilyAnalyzer",
            "languages": [
              "C#"
            ],
            "tags": [
              "PortedFromFxCop",
              "Telemetry",
              "EnabledRuleInAggressiveMode"
            ]
          }
        },
        "CA1812": {
          "id": "CA1812",
          "shortDescription": "Avoid uninstantiated internal classes",
          "fullDescription": "An instance of an assembly-level type is not created by code in the assembly.",
          "defaultLevel": "warning",
          "helpUri": "https://docs.microsoft.com/dotnet/fundamentals/code-analysis/quality-rules/ca1812",
          "properties": {
            "category": "Performance",
            "isEnabledByDefault": false,
            "typeName": "CSharpAvoidUninstantiatedInternalClasses",
            "languages": [
              "C#"
            ],
            "tags": [
              "PortedFromFxCop",
              "Telemetry",
              "EnabledRuleInAggressiveMode",
              "CompilationEnd"
            ]
          }
        },
        "CA1824": {
          "id": "CA1824",
          "shortDescription": "Mark assemblies with NeutralResourcesLanguageAttribute",
          "fullDescription": "The NeutralResourcesLanguage attribute informs the ResourceManager of the language that was used to display the resources of a neutral culture for an assembly. This improves lookup performance for the first resource that you load and can reduce your working set.",
          "defaultLevel": "note",
          "helpUri": "https://docs.microsoft.com/dotnet/fundamentals/code-analysis/quality-rules/ca1824",
          "properties": {
            "category": "Performance",
            "isEnabledByDefault": true,
            "typeName": "CSharpMarkAssembliesWithNeutralResourcesLanguageAnalyzer",
            "languages": [
              "C#"
            ],
            "tags": [
              "PortedFromFxCop",
              "Telemetry",
              "EnabledRuleInAggressiveMode",
              "CompilationEnd"
            ]
          }
        },
        "CA1825": {
          "id": "CA1825",
          "shortDescription": "Avoid zero-length array allocations",
          "fullDescription": "Avoid unnecessary zero-length array allocations.  Use {0} instead.",
          "defaultLevel": "note",
          "helpUri": "https://docs.microsoft.com/dotnet/fundamentals/code-analysis/quality-rules/ca1825",
          "properties": {
            "category": "Performance",
            "isEnabledByDefault": true,
            "typeName": "CSharpAvoidZeroLengthArrayAllocationsAnalyzer",
            "languages": [
              "C#"
            ],
            "tags": [
              "Telemetry",
              "EnabledRuleInAggressiveMode"
            ]
          }
        },
        "CA1841": {
          "id": "CA1841",
          "shortDescription": "Prefer Dictionary.Contains methods",
          "fullDescription": "Many dictionary implementations lazily initialize the Values collection. To avoid unnecessary allocations, prefer 'ContainsValue' over 'Values.Contains'.",
          "defaultLevel": "note",
          "helpUri": "https://docs.microsoft.com/dotnet/fundamentals/code-analysis/quality-rules/ca1841",
          "properties": {
            "category": "Performance",
            "isEnabledByDefault": true,
            "typeName": "CSharpPreferDictionaryContainsMethods",
            "languages": [
              "C#"
            ],
            "tags": [
              "Telemetry",
              "EnabledRuleInAggressiveMode"
            ]
          }
        },
        "CA1845": {
          "id": "CA1845",
          "shortDescription": "Use span-based 'string.Concat'",
          "fullDescription": "It is more efficient to use 'AsSpan' and 'string.Concat', instead of 'Substring' and a concatenation operator.",
          "defaultLevel": "note",
          "helpUri": "https://docs.microsoft.com/dotnet/fundamentals/code-analysis/quality-rules/ca1845",
          "properties": {
            "category": "Performance",
            "isEnabledByDefault": true,
            "typeName": "CSharpUseSpanBasedStringConcat",
            "languages": [
              "C#"
            ],
            "tags": [
              "Telemetry",
              "EnabledRuleInAggressiveMode"
            ]
          }
        },
        "CA2014": {
          "id": "CA2014",
          "shortDescription": "Do not use stackalloc in loops",
          "fullDescription": "Stack space allocated by a stackalloc is only released at the end of the current method's invocation.  Using it in a loop can result in unbounded stack growth and eventual stack overflow conditions.",
          "defaultLevel": "warning",
          "helpUri": "https://docs.microsoft.com/dotnet/fundamentals/code-analysis/quality-rules/ca2014",
          "properties": {
            "category": "Reliability",
            "isEnabledByDefault": true,
            "typeName": "CSharpDoNotUseStackallocInLoopsAnalyzer",
            "languages": [
              "C#"
            ],
            "tags": [
              "Telemetry",
              "EnabledRuleInAggressiveMode"
            ]
          }
        },
        "CA2016": {
          "id": "CA2016",
          "shortDescription": "Forward the 'CancellationToken' parameter to methods",
          "fullDescription": "Forward the 'CancellationToken' parameter to methods to ensure the operation cancellation notifications gets properly propagated, or pass in 'CancellationToken.None' explicitly to indicate intentionally not propagating the token.",
          "defaultLevel": "note",
          "helpUri": "https://docs.microsoft.com/dotnet/fundamentals/code-analysis/quality-rules/ca2016",
          "properties": {
            "category": "Reliability",
            "isEnabledByDefault": true,
            "typeName": "CSharpForwardCancellationTokenToInvocationsAnalyzer",
            "languages": [
              "C#"
            ],
            "tags": [
              "Telemetry",
              "EnabledRuleInAggressiveMode"
            ]
          }
        },
        "CA2234": {
          "id": "CA2234",
          "shortDescription": "Pass system uri objects instead of strings",
          "fullDescription": "A call is made to a method that has a string parameter whose name contains \"uri\", \"URI\", \"urn\", \"URN\", \"url\", or \"URL\". The declaring type of the method contains a corresponding method overload that has a System.Uri parameter.",
          "defaultLevel": "warning",
          "helpUri": "https://docs.microsoft.com/dotnet/fundamentals/code-analysis/quality-rules/ca2234",
          "properties": {
            "category": "Usage",
            "isEnabledByDefault": false,
            "typeName": "CSharpPassSystemUriObjectsInsteadOfStringsAnalyzer",
            "languages": [
              "C#"
            ],
            "tags": [
              "PortedFromFxCop",
              "Telemetry",
              "EnabledRuleInAggressiveMode"
            ]
          }
        },
        "CA2252": {
          "id": "CA2252",
          "shortDescription": "This API requires opting into preview features",
          "fullDescription": "An assembly has to opt into preview features before using them.",
          "defaultLevel": "error",
          "helpUri": "https://docs.microsoft.com/dotnet/fundamentals/code-analysis/quality-rules/ca2252",
          "properties": {
            "category": "Usage",
            "isEnabledByDefault": true,
            "typeName": "CSharpDetectPreviewFeatureAnalyzer",
            "languages": [
              "C#"
            ],
            "tags": [
              "Telemetry",
              "EnabledRuleInAggressiveMode"
            ]
          }
        },
        "CA2352": {
          "id": "CA2352",
          "shortDescription": "Unsafe DataSet or DataTable in serializable type can be vulnerable to remote code execution attacks",
          "fullDescription": "When deserializing untrusted input with an IFormatter-based serializer, deserializing a {0} object is insecure. '{1}' either is or derives from {0}.",
          "defaultLevel": "warning",
          "helpUri": "https://docs.microsoft.com/dotnet/fundamentals/code-analysis/quality-rules/ca2352",
          "properties": {
            "category": "Security",
            "isEnabledByDefault": false,
            "typeName": "CSharpDataSetDataTableInSerializableTypeAnalyzer",
            "languages": [
              "C#"
            ],
            "tags": [
              "Telemetry",
              "EnabledRuleInAggressiveMode"
            ]
          }
        },
        "CA2353": {
          "id": "CA2353",
          "shortDescription": "Unsafe DataSet or DataTable in serializable type",
          "fullDescription": "When deserializing untrusted input, deserializing a {0} object is insecure. '{1}' either is or derives from {0}",
          "defaultLevel": "warning",
          "helpUri": "https://docs.microsoft.com/dotnet/fundamentals/code-analysis/quality-rules/ca2353",
          "properties": {
            "category": "Security",
            "isEnabledByDefault": false,
            "typeName": "CSharpDataSetDataTableInSerializableTypeAnalyzer",
            "languages": [
              "C#"
            ],
            "tags": [
              "Telemetry",
              "EnabledRuleInAggressiveMode"
            ]
          }
        },
        "CA2354": {
          "id": "CA2354",
          "shortDescription": "Unsafe DataSet or DataTable in deserialized object graph can be vulnerable to remote code execution attacks",
          "fullDescription": "When deserializing untrusted input, deserializing a {0} object is insecure. '{1}' either is or derives from {0}",
          "defaultLevel": "warning",
          "helpUri": "https://docs.microsoft.com/dotnet/fundamentals/code-analysis/quality-rules/ca2354",
          "properties": {
            "category": "Security",
            "isEnabledByDefault": false,
            "typeName": "CSharpDataSetDataTableInIFormatterSerializableObjectGraphAnalyzer",
            "languages": [
              "C#"
            ],
            "tags": [
              "Telemetry",
              "EnabledRuleInAggressiveMode"
            ]
          }
        },
        "CA2355": {
          "id": "CA2355",
          "shortDescription": "Unsafe DataSet or DataTable type found in deserializable object graph",
          "fullDescription": "When deserializing untrusted input, deserializing a {0} object is insecure. '{1}' either is or derives from {0}",
          "defaultLevel": "warning",
          "helpUri": "https://docs.microsoft.com/dotnet/fundamentals/code-analysis/quality-rules/ca2355",
          "properties": {
            "category": "Security",
            "isEnabledByDefault": false,
            "typeName": "CSharpDataSetDataTableInSerializableObjectGraphAnalyzer",
            "languages": [
              "C#"
            ],
            "tags": [
              "Telemetry",
              "EnabledRuleInAggressiveMode"
            ]
          }
        },
        "CA2356": {
          "id": "CA2356",
          "shortDescription": "Unsafe DataSet or DataTable type in web deserializable object graph",
          "fullDescription": "When deserializing untrusted input, deserializing a {0} object is insecure. '{1}' either is or derives from {0}",
          "defaultLevel": "warning",
          "helpUri": "https://docs.microsoft.com/dotnet/fundamentals/code-analysis/quality-rules/ca2356",
          "properties": {
            "category": "Security",
            "isEnabledByDefault": false,
            "typeName": "CSharpDataSetDataTableInWebSerializableObjectGraphAnalyzer",
            "languages": [
              "C#"
            ],
            "tags": [
              "Telemetry",
              "EnabledRuleInAggressiveMode"
            ]
          }
        },
        "CA2362": {
          "id": "CA2362",
          "shortDescription": "Unsafe DataSet or DataTable in auto-generated serializable type can be vulnerable to remote code execution attacks",
          "fullDescription": "When deserializing untrusted input with an IFormatter-based serializer, deserializing a {0} object is insecure. '{1}' either is or derives from {0}. Ensure that the auto-generated type is never deserialized with untrusted data.",
          "defaultLevel": "warning",
          "helpUri": "https://docs.microsoft.com/dotnet/fundamentals/code-analysis/quality-rules/ca2362",
          "properties": {
            "category": "Security",
            "isEnabledByDefault": false,
            "typeName": "CSharpDataSetDataTableInSerializableTypeAnalyzer",
            "languages": [
              "C#"
            ],
            "tags": [
              "Telemetry",
              "EnabledRuleInAggressiveMode"
            ]
          }
        }
      }
    },
    {
      "tool": {
        "name": "Microsoft.CodeAnalysis.NetAnalyzers",
<<<<<<< HEAD
        "version": "6.0.1",
=======
        "version": "7.0.0",
>>>>>>> f90f67c4
        "language": "en-US"
      },
      "rules": {
        "CA1000": {
          "id": "CA1000",
          "shortDescription": "Do not declare static members on generic types",
          "fullDescription": "When a static member of a generic type is called, the type argument must be specified for the type. When a generic instance member that does not support inference is called, the type argument must be specified for the member. In these two cases, the syntax for specifying the type argument is different and easily confused.",
          "defaultLevel": "hidden",
          "helpUri": "https://docs.microsoft.com/dotnet/fundamentals/code-analysis/quality-rules/ca1000",
          "properties": {
            "category": "Design",
            "isEnabledByDefault": true,
            "typeName": "DoNotDeclareStaticMembersOnGenericTypesAnalyzer",
            "languages": [
              "C#",
              "Visual Basic"
            ],
            "tags": [
              "PortedFromFxCop",
              "Telemetry",
              "EnabledRuleInAggressiveMode"
            ]
          }
        },
        "CA1002": {
          "id": "CA1002",
          "shortDescription": "Do not expose generic lists",
          "fullDescription": "System.Collections.Generic.List<T> is a generic collection that's designed for performance and not inheritance. List<T> does not contain virtual members that make it easier to change the behavior of an inherited class.",
          "defaultLevel": "warning",
          "helpUri": "https://docs.microsoft.com/dotnet/fundamentals/code-analysis/quality-rules/ca1002",
          "properties": {
            "category": "Design",
            "isEnabledByDefault": false,
            "typeName": "DoNotExposeGenericLists",
            "languages": [
              "C#",
              "Visual Basic"
            ],
            "tags": [
              "PortedFromFxCop",
              "Telemetry",
              "EnabledRuleInAggressiveMode"
            ]
          }
        },
        "CA1003": {
          "id": "CA1003",
          "shortDescription": "Use generic event handler instances",
          "fullDescription": "A type contains an event that declares an EventHandler delegate that returns void, whose signature contains two parameters (the first an object and the second a type that is assignable to EventArgs), and the containing assembly targets Microsoft .NET Framework?2.0.",
          "defaultLevel": "warning",
          "helpUri": "https://docs.microsoft.com/dotnet/fundamentals/code-analysis/quality-rules/ca1003",
          "properties": {
            "category": "Design",
            "isEnabledByDefault": false,
            "typeName": "UseGenericEventHandlerInstancesAnalyzer",
            "languages": [
              "C#",
              "Visual Basic"
            ],
            "tags": [
              "PortedFromFxCop",
              "Telemetry",
              "EnabledRuleInAggressiveMode"
            ]
          }
        },
        "CA1005": {
          "id": "CA1005",
          "shortDescription": "Avoid excessive parameters on generic types",
          "fullDescription": "The more type parameters a generic type contains, the more difficult it is to know and remember what each type parameter represents.",
          "defaultLevel": "warning",
          "helpUri": "https://docs.microsoft.com/dotnet/fundamentals/code-analysis/quality-rules/ca1005",
          "properties": {
            "category": "Design",
            "isEnabledByDefault": false,
            "typeName": "AvoidExcessiveParametersOnGenericTypes",
            "languages": [
              "C#",
              "Visual Basic"
            ],
            "tags": [
              "PortedFromFxCop",
              "Telemetry"
            ]
          }
        },
        "CA1008": {
          "id": "CA1008",
          "shortDescription": "Enums should have zero value",
          "fullDescription": "The default value of an uninitialized enumeration, just as other value types, is zero. A nonflags-attributed enumeration should define a member by using the value of zero so that the default value is a valid value of the enumeration. If an enumeration that has the FlagsAttribute attribute applied defines a zero-valued member, its name should be \"\"None\"\" to indicate that no values have been set in the enumeration.",
          "defaultLevel": "warning",
          "helpUri": "https://docs.microsoft.com/dotnet/fundamentals/code-analysis/quality-rules/ca1008",
          "properties": {
            "category": "Design",
            "isEnabledByDefault": false,
            "typeName": "EnumsShouldHaveZeroValueAnalyzer",
            "languages": [
              "C#",
              "Visual Basic"
            ],
            "tags": [
              "PortedFromFxCop",
              "Telemetry",
              "EnabledRuleInAggressiveMode",
              "RuleNoZero"
            ]
          }
        },
        "CA1010": {
          "id": "CA1010",
          "shortDescription": "Generic interface should also be implemented",
          "fullDescription": "To broaden the usability of a type, implement one of the generic interfaces. This is especially true for collections as they can then be used to populate generic collection types.",
          "defaultLevel": "hidden",
          "helpUri": "https://docs.microsoft.com/dotnet/fundamentals/code-analysis/quality-rules/ca1010",
          "properties": {
            "category": "Design",
            "isEnabledByDefault": true,
            "typeName": "CollectionsShouldImplementGenericInterfaceAnalyzer",
            "languages": [
              "C#",
              "Visual Basic"
            ],
            "tags": [
              "PortedFromFxCop",
              "Telemetry",
              "EnabledRuleInAggressiveMode"
            ]
          }
        },
        "CA1012": {
          "id": "CA1012",
          "shortDescription": "Abstract types should not have public constructors",
          "fullDescription": "Constructors on abstract types can be called only by derived types. Because public constructors create instances of a type, and you cannot create instances of an abstract type, an abstract type that has a public constructor is incorrectly designed.",
          "defaultLevel": "warning",
          "helpUri": "https://docs.microsoft.com/dotnet/fundamentals/code-analysis/quality-rules/ca1012",
          "properties": {
            "category": "Design",
            "isEnabledByDefault": false,
            "typeName": "AbstractTypesShouldNotHaveConstructorsAnalyzer",
            "languages": [
              "C#",
              "Visual Basic"
            ],
            "tags": [
              "PortedFromFxCop",
              "Telemetry",
              "EnabledRuleInAggressiveMode"
            ]
          }
        },
        "CA1014": {
          "id": "CA1014",
          "shortDescription": "Mark assemblies with CLSCompliant",
          "fullDescription": "The Common Language Specification (CLS) defines naming restrictions, data types, and rules to which assemblies must conform if they will be used across programming languages. Good design dictates that all assemblies explicitly indicate CLS compliance by using CLSCompliantAttribute . If this attribute is not present on an assembly, the assembly is not compliant.",
          "defaultLevel": "warning",
          "helpUri": "https://docs.microsoft.com/dotnet/fundamentals/code-analysis/quality-rules/ca1014",
          "properties": {
            "category": "Design",
            "isEnabledByDefault": false,
            "typeName": "MarkAssembliesWithAttributesDiagnosticAnalyzer",
            "languages": [
              "C#",
              "Visual Basic"
            ],
            "tags": [
              "PortedFromFxCop",
              "Telemetry",
              "EnabledRuleInAggressiveMode",
              "CompilationEnd"
            ]
          }
        },
        "CA1016": {
          "id": "CA1016",
          "shortDescription": "Mark assemblies with assembly version",
          "fullDescription": "The .NET Framework uses the version number to uniquely identify an assembly, and to bind to types in strongly named assemblies. The version number is used together with version and publisher policy. By default, applications run only with the assembly version with which they were built.",
          "defaultLevel": "note",
          "helpUri": "https://docs.microsoft.com/dotnet/fundamentals/code-analysis/quality-rules/ca1016",
          "properties": {
            "category": "Design",
            "isEnabledByDefault": true,
            "typeName": "MarkAssembliesWithAttributesDiagnosticAnalyzer",
            "languages": [
              "C#",
              "Visual Basic"
            ],
            "tags": [
              "PortedFromFxCop",
              "Telemetry",
              "EnabledRuleInAggressiveMode",
              "CompilationEnd"
            ]
          }
        },
        "CA1017": {
          "id": "CA1017",
          "shortDescription": "Mark assemblies with ComVisible",
          "fullDescription": "ComVisibleAttribute determines how COM clients access managed code. Good design dictates that assemblies explicitly indicate COM visibility. COM visibility can be set for the whole assembly and then overridden for individual types and type members. If this attribute is not present, the contents of the assembly are visible to COM clients.",
          "defaultLevel": "warning",
          "helpUri": "https://docs.microsoft.com/dotnet/fundamentals/code-analysis/quality-rules/ca1017",
          "properties": {
            "category": "Design",
            "isEnabledByDefault": false,
            "typeName": "MarkAssembliesWithComVisibleAnalyzer",
            "languages": [
              "C#",
              "Visual Basic"
            ],
            "tags": [
              "PortedFromFxCop",
              "Telemetry",
              "CompilationEnd"
            ]
          }
        },
        "CA1018": {
          "id": "CA1018",
          "shortDescription": "Mark attributes with AttributeUsageAttribute",
          "fullDescription": "Specify AttributeUsage on {0}",
          "defaultLevel": "note",
          "helpUri": "https://docs.microsoft.com/dotnet/fundamentals/code-analysis/quality-rules/ca1018",
          "properties": {
            "category": "Design",
            "isEnabledByDefault": true,
            "typeName": "MarkAttributesWithAttributeUsageAnalyzer",
            "languages": [
              "C#",
              "Visual Basic"
            ],
            "tags": [
              "PortedFromFxCop",
              "Telemetry",
              "EnabledRuleInAggressiveMode"
            ]
          }
        },
        "CA1019": {
          "id": "CA1019",
          "shortDescription": "Define accessors for attribute arguments",
          "fullDescription": "Remove the property setter from {0} or reduce its accessibility because it corresponds to positional argument {1}",
          "defaultLevel": "warning",
          "helpUri": "https://docs.microsoft.com/dotnet/fundamentals/code-analysis/quality-rules/ca1019",
          "properties": {
            "category": "Design",
            "isEnabledByDefault": false,
            "typeName": "DefineAccessorsForAttributeArgumentsAnalyzer",
            "languages": [
              "C#",
              "Visual Basic"
            ],
            "tags": [
              "PortedFromFxCop",
              "Telemetry",
              "EnabledRuleInAggressiveMode"
            ]
          }
        },
        "CA1021": {
          "id": "CA1021",
          "shortDescription": "Avoid out parameters",
          "fullDescription": "Passing types by reference (using 'out' or 'ref') requires experience with pointers, understanding how value types and reference types differ, and handling methods with multiple return values. Also, the difference between 'out' and 'ref' parameters is not widely understood.",
          "defaultLevel": "warning",
          "helpUri": "https://docs.microsoft.com/dotnet/fundamentals/code-analysis/quality-rules/ca1021",
          "properties": {
            "category": "Design",
            "isEnabledByDefault": false,
            "typeName": "AvoidOutParameters",
            "languages": [
              "C#",
              "Visual Basic"
            ],
            "tags": [
              "PortedFromFxCop",
              "Telemetry"
            ]
          }
        },
        "CA1024": {
          "id": "CA1024",
          "shortDescription": "Use properties where appropriate",
          "fullDescription": "A public or protected method has a name that starts with \"\"Get\"\", takes no parameters, and returns a value that is not an array. The method might be a good candidate to become a property.",
          "defaultLevel": "warning",
          "helpUri": "https://docs.microsoft.com/dotnet/fundamentals/code-analysis/quality-rules/ca1024",
          "properties": {
            "category": "Design",
            "isEnabledByDefault": false,
            "typeName": "UsePropertiesWhereAppropriateAnalyzer",
            "languages": [
              "C#",
              "Visual Basic"
            ],
            "tags": [
              "PortedFromFxCop",
              "Telemetry",
              "EnabledRuleInAggressiveMode"
            ]
          }
        },
        "CA1027": {
          "id": "CA1027",
          "shortDescription": "Mark enums with FlagsAttribute",
          "fullDescription": "An enumeration is a value type that defines a set of related named constants. Apply FlagsAttribute to an enumeration when its named constants can be meaningfully combined.",
          "defaultLevel": "warning",
          "helpUri": "https://docs.microsoft.com/dotnet/fundamentals/code-analysis/quality-rules/ca1027",
          "properties": {
            "category": "Design",
            "isEnabledByDefault": false,
            "typeName": "EnumWithFlagsAttributeAnalyzer",
            "languages": [
              "C#",
              "Visual Basic"
            ],
            "tags": [
              "PortedFromFxCop",
              "Telemetry",
              "EnabledRuleInAggressiveMode"
            ]
          }
        },
        "CA1028": {
          "id": "CA1028",
          "shortDescription": "Enum Storage should be Int32",
          "fullDescription": "An enumeration is a value type that defines a set of related named constants. By default, the System.Int32 data type is used to store the constant value. Although you can change this underlying type, it is not required or recommended for most scenarios.",
          "defaultLevel": "warning",
          "helpUri": "https://docs.microsoft.com/dotnet/fundamentals/code-analysis/quality-rules/ca1028",
          "properties": {
            "category": "Design",
            "isEnabledByDefault": false,
            "typeName": "EnumStorageShouldBeInt32Analyzer",
            "languages": [
              "C#",
              "Visual Basic"
            ],
            "tags": [
              "PortedFromFxCop",
              "Telemetry",
              "EnabledRuleInAggressiveMode"
            ]
          }
        },
        "CA1030": {
          "id": "CA1030",
          "shortDescription": "Use events where appropriate",
          "fullDescription": "This rule detects methods that have names that ordinarily would be used for events. If a method is called in response to a clearly defined state change, the method should be invoked by an event handler. Objects that call the method should raise events instead of calling the method directly.",
          "defaultLevel": "warning",
          "helpUri": "https://docs.microsoft.com/dotnet/fundamentals/code-analysis/quality-rules/ca1030",
          "properties": {
            "category": "Design",
            "isEnabledByDefault": false,
            "typeName": "UseEventsWhereAppropriateAnalyzer",
            "languages": [
              "C#",
              "Visual Basic"
            ],
            "tags": [
              "PortedFromFxCop",
              "Telemetry",
              "EnabledRuleInAggressiveMode"
            ]
          }
        },
        "CA1031": {
          "id": "CA1031",
          "shortDescription": "Do not catch general exception types",
          "fullDescription": "A general exception such as System.Exception or System.SystemException or a disallowed exception type is caught in a catch statement, or a general catch clause is used. General and disallowed exceptions should not be caught.",
          "defaultLevel": "warning",
          "helpUri": "https://docs.microsoft.com/dotnet/fundamentals/code-analysis/quality-rules/ca1031",
          "properties": {
            "category": "Design",
            "isEnabledByDefault": false,
            "typeName": "DoNotCatchGeneralExceptionTypesAnalyzer",
            "languages": [
              "C#",
              "Visual Basic"
            ],
            "tags": [
              "PortedFromFxCop",
              "Telemetry",
              "EnabledRuleInAggressiveMode"
            ]
          }
        },
        "CA1033": {
          "id": "CA1033",
          "shortDescription": "Interface methods should be callable by child types",
          "fullDescription": "An unsealed externally visible type provides an explicit method implementation of a public interface and does not provide an alternative externally visible method that has the same name.",
          "defaultLevel": "warning",
          "helpUri": "https://docs.microsoft.com/dotnet/fundamentals/code-analysis/quality-rules/ca1033",
          "properties": {
            "category": "Design",
            "isEnabledByDefault": false,
            "typeName": "InterfaceMethodsShouldBeCallableByChildTypesAnalyzer",
            "languages": [
              "C#",
              "Visual Basic"
            ],
            "tags": [
              "PortedFromFxCop",
              "Telemetry",
              "EnabledRuleInAggressiveMode"
            ]
          }
        },
        "CA1034": {
          "id": "CA1034",
          "shortDescription": "Nested types should not be visible",
          "fullDescription": "A nested type is a type that is declared in the scope of another type. Nested types are useful to encapsulate private implementation details of the containing type. Used for this purpose, nested types should not be externally visible.",
          "defaultLevel": "warning",
          "helpUri": "https://docs.microsoft.com/dotnet/fundamentals/code-analysis/quality-rules/ca1034",
          "properties": {
            "category": "Design",
            "isEnabledByDefault": false,
            "typeName": "NestedTypesShouldNotBeVisibleAnalyzer",
            "languages": [
              "C#",
              "Visual Basic"
            ],
            "tags": [
              "PortedFromFxCop",
              "Telemetry",
              "EnabledRuleInAggressiveMode"
            ]
          }
        },
        "CA1036": {
          "id": "CA1036",
          "shortDescription": "Override methods on comparable types",
          "fullDescription": "A public or protected type implements the System.IComparable interface. It does not override Object.Equals nor does it overload the language-specific operator for equality, inequality, less than, less than or equal, greater than or greater than or equal.",
          "defaultLevel": "hidden",
          "helpUri": "https://docs.microsoft.com/dotnet/fundamentals/code-analysis/quality-rules/ca1036",
          "properties": {
            "category": "Design",
            "isEnabledByDefault": true,
            "typeName": "OverrideMethodsOnComparableTypesAnalyzer",
            "languages": [
              "C#",
              "Visual Basic"
            ],
            "tags": [
              "PortedFromFxCop",
              "Telemetry",
              "EnabledRuleInAggressiveMode"
            ]
          }
        },
        "CA1040": {
          "id": "CA1040",
          "shortDescription": "Avoid empty interfaces",
          "fullDescription": "Interfaces define members that provide a behavior or usage contract. The functionality that is described by the interface can be adopted by any type, regardless of where the type appears in the inheritance hierarchy. A type implements an interface by providing implementations for the members of the interface. An empty interface does not define any members; therefore, it does not define a contract that can be implemented.",
          "defaultLevel": "warning",
          "helpUri": "https://docs.microsoft.com/dotnet/fundamentals/code-analysis/quality-rules/ca1040",
          "properties": {
            "category": "Design",
            "isEnabledByDefault": false,
            "typeName": "AvoidEmptyInterfacesAnalyzer",
            "languages": [
              "C#",
              "Visual Basic"
            ],
            "tags": [
              "PortedFromFxCop",
              "Telemetry",
              "EnabledRuleInAggressiveMode"
            ]
          }
        },
        "CA1041": {
          "id": "CA1041",
          "shortDescription": "Provide ObsoleteAttribute message",
          "fullDescription": "A type or member is marked by using a System.ObsoleteAttribute attribute that does not have its ObsoleteAttribute.Message property specified. When a type or member that is marked by using ObsoleteAttribute is compiled, the Message property of the attribute is displayed. This gives the user information about the obsolete type or member.",
          "defaultLevel": "note",
          "helpUri": "https://docs.microsoft.com/dotnet/fundamentals/code-analysis/quality-rules/ca1041",
          "properties": {
            "category": "Design",
            "isEnabledByDefault": true,
            "typeName": "ProvideObsoleteAttributeMessageAnalyzer",
            "languages": [
              "C#",
              "Visual Basic"
            ],
            "tags": [
              "PortedFromFxCop",
              "Telemetry",
              "EnabledRuleInAggressiveMode"
            ]
          }
        },
        "CA1043": {
          "id": "CA1043",
          "shortDescription": "Use Integral Or String Argument For Indexers",
          "fullDescription": "Indexers, that is, indexed properties, should use integer or string types for the index. These types are typically used for indexing data structures and increase the usability of the library. Use of the Object type should be restricted to those cases where the specific integer or string type cannot be specified at design time. If the design requires other types for the index, reconsider whether the type represents a logical data store. If it does not represent a logical data store, use a method.",
          "defaultLevel": "warning",
          "helpUri": "https://docs.microsoft.com/dotnet/fundamentals/code-analysis/quality-rules/ca1043",
          "properties": {
            "category": "Design",
            "isEnabledByDefault": false,
            "typeName": "UseIntegralOrStringArgumentForIndexersAnalyzer",
            "languages": [
              "C#",
              "Visual Basic"
            ],
            "tags": [
              "PortedFromFxCop",
              "Telemetry",
              "EnabledRuleInAggressiveMode"
            ]
          }
        },
        "CA1044": {
          "id": "CA1044",
          "shortDescription": "Properties should not be write only",
          "fullDescription": "Although it is acceptable and often necessary to have a read-only property, the design guidelines prohibit the use of write-only properties. This is because letting a user set a value, and then preventing the user from viewing that value, does not provide any security. Also, without read access, the state of shared objects cannot be viewed, which limits their usefulness.",
          "defaultLevel": "warning",
          "helpUri": "https://docs.microsoft.com/dotnet/fundamentals/code-analysis/quality-rules/ca1044",
          "properties": {
            "category": "Design",
            "isEnabledByDefault": false,
            "typeName": "PropertiesShouldNotBeWriteOnlyAnalyzer",
            "languages": [
              "C#",
              "Visual Basic"
            ],
            "tags": [
              "PortedFromFxCop",
              "Telemetry",
              "EnabledRuleInAggressiveMode"
            ]
          }
        },
        "CA1045": {
          "id": "CA1045",
          "shortDescription": "Do not pass types by reference",
          "fullDescription": "Passing types by reference (using out or ref) requires experience with pointers, understanding how value types and reference types differ, and handling methods that have multiple return values. Also, the difference between out and ref parameters is not widely understood.",
          "defaultLevel": "warning",
          "helpUri": "https://docs.microsoft.com/dotnet/fundamentals/code-analysis/quality-rules/ca1045",
          "properties": {
            "category": "Design",
            "isEnabledByDefault": false,
            "typeName": "DoNotPassTypesByReference",
            "languages": [
              "C#",
              "Visual Basic"
            ],
            "tags": [
              "PortedFromFxCop",
              "Telemetry"
            ]
          }
        },
        "CA1046": {
          "id": "CA1046",
          "shortDescription": "Do not overload equality operator on reference types",
          "fullDescription": "For reference types, the default implementation of the equality operator is almost always correct. By default, two references are equal only if they point to the same object. If the operator is providing meaningful value equality, the type should implement the generic 'System.IEquatable' interface.",
          "defaultLevel": "warning",
          "helpUri": "https://docs.microsoft.com/dotnet/fundamentals/code-analysis/quality-rules/ca1046",
          "properties": {
            "category": "Design",
            "isEnabledByDefault": false,
            "typeName": "DoNotOverloadOperatorEqualsOnReferenceTypes",
            "languages": [
              "C#",
              "Visual Basic"
            ],
            "tags": [
              "PortedFromFxCop",
              "Telemetry",
              "EnabledRuleInAggressiveMode"
            ]
          }
        },
        "CA1047": {
          "id": "CA1047",
          "shortDescription": "Do not declare protected member in sealed type",
          "fullDescription": "Types declare protected members so that inheriting types can access or override the member. By definition, you cannot inherit from a sealed type, which means that protected methods on sealed types cannot be called.",
          "defaultLevel": "note",
          "helpUri": "https://docs.microsoft.com/dotnet/fundamentals/code-analysis/quality-rules/ca1047",
          "properties": {
            "category": "Design",
            "isEnabledByDefault": true,
            "typeName": "DoNotDeclareProtectedMembersInSealedTypes",
            "languages": [
              "Visual Basic"
            ],
            "tags": [
              "PortedFromFxCop",
              "Telemetry",
              "EnabledRuleInAggressiveMode"
            ]
          }
        },
        "CA1050": {
          "id": "CA1050",
          "shortDescription": "Declare types in namespaces",
          "fullDescription": "Types are declared in namespaces to prevent name collisions and as a way to organize related types in an object hierarchy.",
          "defaultLevel": "note",
          "helpUri": "https://docs.microsoft.com/dotnet/fundamentals/code-analysis/quality-rules/ca1050",
          "properties": {
            "category": "Design",
            "isEnabledByDefault": true,
            "typeName": "DeclareTypesInNamespacesAnalyzer",
            "languages": [
              "C#",
              "Visual Basic"
            ],
            "tags": [
              "PortedFromFxCop",
              "Telemetry",
              "EnabledRuleInAggressiveMode"
            ]
          }
        },
        "CA1051": {
          "id": "CA1051",
          "shortDescription": "Do not declare visible instance fields",
          "fullDescription": "The primary use of a field should be as an implementation detail. Fields should be private or internal and should be exposed by using properties.",
          "defaultLevel": "hidden",
          "helpUri": "https://docs.microsoft.com/dotnet/fundamentals/code-analysis/quality-rules/ca1051",
          "properties": {
            "category": "Design",
            "isEnabledByDefault": true,
            "typeName": "DoNotDeclareVisibleInstanceFieldsAnalyzer",
            "languages": [
              "C#",
              "Visual Basic"
            ],
            "tags": [
              "PortedFromFxCop",
              "Telemetry",
              "EnabledRuleInAggressiveMode"
            ]
          }
        },
        "CA1052": {
          "id": "CA1052",
          "shortDescription": "Static holder types should be Static or NotInheritable",
          "fullDescription": "Type '{0}' is a static holder type but is neither static nor NotInheritable",
          "defaultLevel": "warning",
          "helpUri": "https://docs.microsoft.com/dotnet/fundamentals/code-analysis/quality-rules/ca1052",
          "properties": {
            "category": "Design",
            "isEnabledByDefault": false,
            "typeName": "StaticHolderTypesAnalyzer",
            "languages": [
              "C#",
              "Visual Basic"
            ],
            "tags": [
              "PortedFromFxCop",
              "Telemetry",
              "EnabledRuleInAggressiveMode"
            ]
          }
        },
        "CA1054": {
          "id": "CA1054",
          "shortDescription": "URI-like parameters should not be strings",
          "fullDescription": "This rule assumes that the parameter represents a Uniform Resource Identifier (URI). A string representation or a URI is prone to parsing and encoding errors, and can lead to security vulnerabilities. 'System.Uri' class provides these services in a safe and secure manner.",
          "defaultLevel": "warning",
          "helpUri": "https://docs.microsoft.com/dotnet/fundamentals/code-analysis/quality-rules/ca1054",
          "properties": {
            "category": "Design",
            "isEnabledByDefault": false,
            "typeName": "UriParametersShouldNotBeStringsAnalyzer",
            "languages": [
              "C#",
              "Visual Basic"
            ],
            "tags": [
              "PortedFromFxCop",
              "Telemetry",
              "EnabledRuleInAggressiveMode"
            ]
          }
        },
        "CA1055": {
          "id": "CA1055",
          "shortDescription": "URI-like return values should not be strings",
          "fullDescription": "This rule assumes that the method returns a URI. A string representation of a URI is prone to parsing and encoding errors, and can lead to security vulnerabilities. The System.Uri class provides these services in a safe and secure manner.",
          "defaultLevel": "warning",
          "helpUri": "https://docs.microsoft.com/dotnet/fundamentals/code-analysis/quality-rules/ca1055",
          "properties": {
            "category": "Design",
            "isEnabledByDefault": false,
            "typeName": "UriReturnValuesShouldNotBeStringsAnalyzer",
            "languages": [
              "C#",
              "Visual Basic"
            ],
            "tags": [
              "PortedFromFxCop",
              "Telemetry",
              "EnabledRuleInAggressiveMode"
            ]
          }
        },
        "CA1056": {
          "id": "CA1056",
          "shortDescription": "URI-like properties should not be strings",
          "fullDescription": "This rule assumes that the property represents a Uniform Resource Identifier (URI). A string representation of a URI is prone to parsing and encoding errors, and can lead to security vulnerabilities. The System.Uri class provides these services in a safe and secure manner.",
          "defaultLevel": "warning",
          "helpUri": "https://docs.microsoft.com/dotnet/fundamentals/code-analysis/quality-rules/ca1056",
          "properties": {
            "category": "Design",
            "isEnabledByDefault": false,
            "typeName": "UriPropertiesShouldNotBeStringsAnalyzer",
            "languages": [
              "C#",
              "Visual Basic"
            ],
            "tags": [
              "PortedFromFxCop",
              "Telemetry",
              "EnabledRuleInAggressiveMode"
            ]
          }
        },
        "CA1058": {
          "id": "CA1058",
          "shortDescription": "Types should not extend certain base types",
          "fullDescription": "An externally visible type extends certain base types. Use one of the alternatives.",
          "defaultLevel": "warning",
          "helpUri": "https://docs.microsoft.com/dotnet/fundamentals/code-analysis/quality-rules/ca1058",
          "properties": {
            "category": "Design",
            "isEnabledByDefault": false,
            "typeName": "TypesShouldNotExtendCertainBaseTypesAnalyzer",
            "languages": [
              "C#",
              "Visual Basic"
            ],
            "tags": [
              "PortedFromFxCop",
              "Telemetry",
              "EnabledRuleInAggressiveMode"
            ]
          }
        },
        "CA1060": {
          "id": "CA1060",
          "shortDescription": "Move pinvokes to native methods class",
          "fullDescription": "Platform Invocation methods, such as those that are marked by using the System.Runtime.InteropServices.DllImportAttribute attribute, or methods that are defined by using the Declare keyword in Visual Basic, access unmanaged code. These methods should be of the NativeMethods, SafeNativeMethods, or UnsafeNativeMethods class.",
          "defaultLevel": "warning",
          "helpUri": "https://docs.microsoft.com/dotnet/fundamentals/code-analysis/quality-rules/ca1060",
          "properties": {
            "category": "Design",
            "isEnabledByDefault": false,
            "typeName": "MovePInvokesToNativeMethodsClassAnalyzer",
            "languages": [
              "C#",
              "Visual Basic"
            ],
            "tags": [
              "PortedFromFxCop",
              "Telemetry"
            ]
          }
        },
        "CA1061": {
          "id": "CA1061",
          "shortDescription": "Do not hide base class methods",
          "fullDescription": "A method in a base type is hidden by an identically named method in a derived type when the parameter signature of the derived method differs only by types that are more weakly derived than the corresponding types in the parameter signature of the base method.",
          "defaultLevel": "note",
          "helpUri": "https://docs.microsoft.com/dotnet/fundamentals/code-analysis/quality-rules/ca1061",
          "properties": {
            "category": "Design",
            "isEnabledByDefault": true,
            "typeName": "DoNotHideBaseClassMethodsAnalyzer",
            "languages": [
              "C#",
              "Visual Basic"
            ],
            "tags": [
              "PortedFromFxCop",
              "Telemetry",
              "EnabledRuleInAggressiveMode"
            ]
          }
        },
        "CA1062": {
          "id": "CA1062",
          "shortDescription": "Validate arguments of public methods",
          "fullDescription": "An externally visible method dereferences one of its reference arguments without verifying whether that argument is null (Nothing in Visual Basic). All reference arguments that are passed to externally visible methods should be checked against null. If appropriate, throw an ArgumentNullException when the argument is null or add a Code Contract precondition asserting non-null argument. If the method is designed to be called only by known assemblies, you should make the method internal.",
          "defaultLevel": "warning",
          "helpUri": "https://docs.microsoft.com/dotnet/fundamentals/code-analysis/quality-rules/ca1062",
          "properties": {
            "category": "Design",
            "isEnabledByDefault": false,
            "typeName": "ValidateArgumentsOfPublicMethods",
            "languages": [
              "C#",
              "Visual Basic"
            ],
            "tags": [
              "PortedFromFxCop",
              "Dataflow",
              "Telemetry",
              "EnabledRuleInAggressiveMode"
            ]
          }
        },
        "CA1063": {
          "id": "CA1063",
          "shortDescription": "Implement IDisposable Correctly",
          "fullDescription": "All IDisposable types should implement the Dispose pattern correctly.",
          "defaultLevel": "warning",
          "helpUri": "https://docs.microsoft.com/dotnet/fundamentals/code-analysis/quality-rules/ca1063",
          "properties": {
            "category": "Design",
            "isEnabledByDefault": false,
            "typeName": "ImplementIDisposableCorrectlyAnalyzer",
            "languages": [
              "C#",
              "Visual Basic"
            ],
            "tags": [
              "PortedFromFxCop",
              "Telemetry",
              "EnabledRuleInAggressiveMode"
            ]
          }
        },
        "CA1064": {
          "id": "CA1064",
          "shortDescription": "Exceptions should be public",
          "fullDescription": "An internal exception is visible only inside its own internal scope. After the exception falls outside the internal scope, only the base exception can be used to catch the exception. If the internal exception is inherited from T:System.Exception, T:System.SystemException, or T:System.ApplicationException, the external code will not have sufficient information to know what to do with the exception.",
          "defaultLevel": "warning",
          "helpUri": "https://docs.microsoft.com/dotnet/fundamentals/code-analysis/quality-rules/ca1064",
          "properties": {
            "category": "Design",
            "isEnabledByDefault": false,
            "typeName": "ExceptionsShouldBePublicAnalyzer",
            "languages": [
              "C#",
              "Visual Basic"
            ],
            "tags": [
              "PortedFromFxCop",
              "Telemetry",
              "EnabledRuleInAggressiveMode"
            ]
          }
        },
        "CA1065": {
          "id": "CA1065",
          "shortDescription": "Do not raise exceptions in unexpected locations",
          "fullDescription": "A method that is not expected to throw exceptions throws an exception.",
          "defaultLevel": "warning",
          "helpUri": "https://docs.microsoft.com/dotnet/fundamentals/code-analysis/quality-rules/ca1065",
          "properties": {
            "category": "Design",
            "isEnabledByDefault": false,
            "typeName": "DoNotRaiseExceptionsInUnexpectedLocationsAnalyzer",
            "languages": [
              "C#",
              "Visual Basic"
            ],
            "tags": [
              "PortedFromFxCop",
              "Telemetry",
              "EnabledRuleInAggressiveMode"
            ]
          }
        },
        "CA1066": {
          "id": "CA1066",
          "shortDescription": "Implement IEquatable when overriding Object.Equals",
          "fullDescription": "When a type T overrides Object.Equals(object), the implementation must cast the object argument to the correct type T before performing the comparison. If the type implements IEquatable<T>, and therefore offers the method T.Equals(T), and if the argument is known at compile time to be of type T, then the compiler can call IEquatable<T>.Equals(T) instead of Object.Equals(object), and no cast is necessary, improving performance.",
          "defaultLevel": "warning",
          "helpUri": "https://docs.microsoft.com/dotnet/fundamentals/code-analysis/quality-rules/ca1066",
          "properties": {
            "category": "Design",
            "isEnabledByDefault": false,
            "typeName": "EquatableAnalyzer",
            "languages": [
              "C#",
              "Visual Basic"
            ],
            "tags": [
              "Telemetry",
              "EnabledRuleInAggressiveMode"
            ]
          }
        },
        "CA1067": {
          "id": "CA1067",
          "shortDescription": "Override Object.Equals(object) when implementing IEquatable<T>",
          "fullDescription": "When a type T implements the interface IEquatable<T>, it suggests to a user who sees a call to the Equals method in source code that an instance of the type can be equated with an instance of any other type. The user might be confused if their attempt to equate the type with an instance of another type fails to compile. This violates the \"principle of least surprise\".",
          "defaultLevel": "note",
          "helpUri": "https://docs.microsoft.com/dotnet/fundamentals/code-analysis/quality-rules/ca1067",
          "properties": {
            "category": "Design",
            "isEnabledByDefault": true,
            "typeName": "EquatableAnalyzer",
            "languages": [
              "C#",
              "Visual Basic"
            ],
            "tags": [
              "Telemetry",
              "EnabledRuleInAggressiveMode"
            ]
          }
        },
        "CA1068": {
          "id": "CA1068",
          "shortDescription": "CancellationToken parameters must come last",
          "fullDescription": "Method '{0}' should take CancellationToken as the last parameter",
          "defaultLevel": "note",
          "helpUri": "https://docs.microsoft.com/dotnet/fundamentals/code-analysis/quality-rules/ca1068",
          "properties": {
            "category": "Design",
            "isEnabledByDefault": true,
            "typeName": "CancellationTokenParametersMustComeLastAnalyzer",
            "languages": [
              "C#",
              "Visual Basic"
            ],
            "tags": [
              "Telemetry",
              "EnabledRuleInAggressiveMode"
            ]
          }
        },
        "CA1069": {
          "id": "CA1069",
          "shortDescription": "Enums values should not be duplicated",
          "fullDescription": "The field reference '{0}' is duplicated in this bitwise initialization",
          "defaultLevel": "note",
          "helpUri": "https://docs.microsoft.com/dotnet/fundamentals/code-analysis/quality-rules/ca1069",
          "properties": {
            "category": "Design",
            "isEnabledByDefault": true,
            "typeName": "EnumShouldNotHaveDuplicatedValues",
            "languages": [
              "C#",
              "Visual Basic"
            ],
            "tags": [
              "Telemetry",
              "EnabledRuleInAggressiveMode"
            ]
          }
        },
        "CA1070": {
          "id": "CA1070",
          "shortDescription": "Do not declare event fields as virtual",
          "fullDescription": "Do not declare virtual events in a base class. Overridden events in a derived class have undefined behavior. The C# compiler does not handle this correctly and it is unpredictable whether a subscriber to the derived event will actually be subscribing to the base class event.",
          "defaultLevel": "note",
          "helpUri": "https://docs.microsoft.com/dotnet/fundamentals/code-analysis/quality-rules/ca1070",
          "properties": {
            "category": "Design",
            "isEnabledByDefault": true,
            "typeName": "DoNotDeclareEventFieldsAsVirtual",
            "languages": [
              "C#"
            ],
            "tags": [
              "Telemetry",
              "EnabledRuleInAggressiveMode"
            ]
          }
        },
        "CA1303": {
          "id": "CA1303",
          "shortDescription": "Do not pass literals as localized parameters",
          "fullDescription": "A method passes a string literal as a parameter to a constructor or method in the .NET Framework class library and that string should be localizable. To fix a violation of this rule, replace the string literal with a string retrieved through an instance of the ResourceManager class.",
          "defaultLevel": "warning",
          "helpUri": "https://docs.microsoft.com/dotnet/fundamentals/code-analysis/quality-rules/ca1303",
          "properties": {
            "category": "Globalization",
            "isEnabledByDefault": false,
            "typeName": "DoNotPassLiteralsAsLocalizedParameters",
            "languages": [
              "C#",
              "Visual Basic"
            ],
            "tags": [
              "PortedFromFxCop",
              "Dataflow",
              "Telemetry",
              "EnabledRuleInAggressiveMode"
            ]
          }
        },
        "CA1304": {
          "id": "CA1304",
          "shortDescription": "Specify CultureInfo",
          "fullDescription": "A method or constructor calls a member that has an overload that accepts a System.Globalization.CultureInfo parameter, and the method or constructor does not call the overload that takes the CultureInfo parameter. When a CultureInfo or System.IFormatProvider object is not supplied, the default value that is supplied by the overloaded member might not have the effect that you want in all locales. If the result will be displayed to the user, specify 'CultureInfo.CurrentCulture' as the 'CultureInfo' parameter. Otherwise, if the result will be stored and accessed by software, such as when it is persisted to disk or to a database, specify 'CultureInfo.InvariantCulture'.",
          "defaultLevel": "hidden",
          "helpUri": "https://docs.microsoft.com/dotnet/fundamentals/code-analysis/quality-rules/ca1304",
          "properties": {
            "category": "Globalization",
            "isEnabledByDefault": true,
            "typeName": "SpecifyCultureInfoAnalyzer",
            "languages": [
              "C#",
              "Visual Basic"
            ],
            "tags": [
              "PortedFromFxCop",
              "Telemetry",
              "EnabledRuleInAggressiveMode"
            ]
          }
        },
        "CA1305": {
          "id": "CA1305",
          "shortDescription": "Specify IFormatProvider",
          "fullDescription": "A method or constructor calls one or more members that have overloads that accept a System.IFormatProvider parameter, and the method or constructor does not call the overload that takes the IFormatProvider parameter. When a System.Globalization.CultureInfo or IFormatProvider object is not supplied, the default value that is supplied by the overloaded member might not have the effect that you want in all locales. If the result will be based on the input from/output displayed to the user, specify 'CultureInfo.CurrentCulture' as the 'IFormatProvider'. Otherwise, if the result will be stored and accessed by software, such as when it is loaded from disk/database and when it is persisted to disk/database, specify 'CultureInfo.InvariantCulture'.",
          "defaultLevel": "hidden",
          "helpUri": "https://docs.microsoft.com/dotnet/fundamentals/code-analysis/quality-rules/ca1305",
          "properties": {
            "category": "Globalization",
            "isEnabledByDefault": true,
            "typeName": "SpecifyIFormatProviderAnalyzer",
            "languages": [
              "C#",
              "Visual Basic"
            ],
            "tags": [
              "PortedFromFxCop",
              "Telemetry",
              "EnabledRuleInAggressiveMode"
            ]
          }
        },
        "CA1307": {
          "id": "CA1307",
          "shortDescription": "Specify StringComparison for clarity",
          "fullDescription": "A string comparison operation uses a method overload that does not set a StringComparison parameter. It is recommended to use the overload with StringComparison parameter for clarity of intent. If the result will be displayed to the user, such as when sorting a list of items for display in a list box, specify 'StringComparison.CurrentCulture' or 'StringComparison.CurrentCultureIgnoreCase' as the 'StringComparison' parameter. If comparing case-insensitive identifiers, such as file paths, environment variables, or registry keys and values, specify 'StringComparison.OrdinalIgnoreCase'. Otherwise, if comparing case-sensitive identifiers, specify 'StringComparison.Ordinal'.",
          "defaultLevel": "warning",
          "helpUri": "https://docs.microsoft.com/dotnet/fundamentals/code-analysis/quality-rules/ca1307",
          "properties": {
            "category": "Globalization",
            "isEnabledByDefault": false,
            "typeName": "SpecifyStringComparisonAnalyzer",
            "languages": [
              "C#",
              "Visual Basic"
            ],
            "tags": [
              "PortedFromFxCop",
              "Telemetry",
              "EnabledRuleInAggressiveMode"
            ]
          }
        },
        "CA1308": {
          "id": "CA1308",
          "shortDescription": "Normalize strings to uppercase",
          "fullDescription": "Strings should be normalized to uppercase. A small group of characters cannot make a round trip when they are converted to lowercase. To make a round trip means to convert the characters from one locale to another locale that represents character data differently, and then to accurately retrieve the original characters from the converted characters.",
          "defaultLevel": "warning",
          "helpUri": "https://docs.microsoft.com/dotnet/fundamentals/code-analysis/quality-rules/ca1308",
          "properties": {
            "category": "Globalization",
            "isEnabledByDefault": false,
            "typeName": "NormalizeStringsToUppercaseAnalyzer",
            "languages": [
              "C#",
              "Visual Basic"
            ],
            "tags": [
              "PortedFromFxCop",
              "Telemetry",
              "EnabledRuleInAggressiveMode"
            ]
          }
        },
        "CA1310": {
          "id": "CA1310",
          "shortDescription": "Specify StringComparison for correctness",
          "fullDescription": "A string comparison operation uses a method overload that does not set a StringComparison parameter, hence its behavior could vary based on the current user's locale settings. It is strongly recommended to use the overload with StringComparison parameter for correctness and clarity of intent. If the result will be displayed to the user, such as when sorting a list of items for display in a list box, specify 'StringComparison.CurrentCulture' or 'StringComparison.CurrentCultureIgnoreCase' as the 'StringComparison' parameter. If comparing case-insensitive identifiers, such as file paths, environment variables, or registry keys and values, specify 'StringComparison.OrdinalIgnoreCase'. Otherwise, if comparing case-sensitive identifiers, specify 'StringComparison.Ordinal'.",
          "defaultLevel": "hidden",
          "helpUri": "https://docs.microsoft.com/dotnet/fundamentals/code-analysis/quality-rules/ca1310",
          "properties": {
            "category": "Globalization",
            "isEnabledByDefault": true,
            "typeName": "SpecifyStringComparisonAnalyzer",
            "languages": [
              "C#",
              "Visual Basic"
            ],
            "tags": [
              "Telemetry",
              "EnabledRuleInAggressiveMode"
            ]
          }
        },
        "CA1401": {
          "id": "CA1401",
          "shortDescription": "P/Invokes should not be visible",
          "fullDescription": "A public or protected method in a public type has the System.Runtime.InteropServices.DllImportAttribute attribute (also implemented by the Declare keyword in Visual Basic). Such methods should not be exposed.",
          "defaultLevel": "note",
          "helpUri": "https://docs.microsoft.com/dotnet/fundamentals/code-analysis/quality-rules/ca1401",
          "properties": {
            "category": "Interoperability",
            "isEnabledByDefault": true,
            "typeName": "PInvokeDiagnosticAnalyzer",
            "languages": [
              "C#",
              "Visual Basic"
            ],
            "tags": [
              "PortedFromFxCop",
              "Telemetry",
              "EnabledRuleInAggressiveMode"
            ]
          }
        },
        "CA1416": {
          "id": "CA1416",
          "shortDescription": "Validate platform compatibility",
          "fullDescription": "Using platform dependent API on a component makes the code no longer work across all platforms.",
          "defaultLevel": "warning",
          "helpUri": "https://docs.microsoft.com/dotnet/fundamentals/code-analysis/quality-rules/ca1416",
          "properties": {
            "category": "Interoperability",
            "isEnabledByDefault": true,
            "typeName": "PlatformCompatibilityAnalyzer",
            "languages": [
              "C#",
              "Visual Basic"
            ],
            "tags": [
              "Telemetry",
              "EnabledRuleInAggressiveMode"
            ]
          }
        },
        "CA1417": {
          "id": "CA1417",
          "shortDescription": "Do not use 'OutAttribute' on string parameters for P/Invokes",
          "fullDescription": "String parameters passed by value with the 'OutAttribute' can destabilize the runtime if the string is an interned string.",
          "defaultLevel": "warning",
          "helpUri": "https://docs.microsoft.com/dotnet/fundamentals/code-analysis/quality-rules/ca1417",
          "properties": {
            "category": "Interoperability",
            "isEnabledByDefault": true,
            "typeName": "DoNotUseOutAttributeStringPInvokeParametersAnalyzer",
            "languages": [
              "C#",
              "Visual Basic"
            ],
            "tags": [
              "Telemetry",
              "EnabledRuleInAggressiveMode"
            ]
          }
        },
        "CA1418": {
          "id": "CA1418",
          "shortDescription": "Use valid platform string",
          "fullDescription": "Platform compatibility analyzer requires a valid platform name and version.",
          "defaultLevel": "warning",
          "helpUri": "https://docs.microsoft.com/dotnet/fundamentals/code-analysis/quality-rules/ca1418",
          "properties": {
            "category": "Interoperability",
            "isEnabledByDefault": true,
            "typeName": "UseValidPlatformString",
            "languages": [
              "C#",
              "Visual Basic"
            ],
            "tags": [
              "Telemetry",
              "EnabledRuleInAggressiveMode"
            ]
          }
        },
        "CA1419": {
          "id": "CA1419",
          "shortDescription": "Provide a parameterless constructor that is as visible as the containing type for concrete types derived from 'System.Runtime.InteropServices.SafeHandle'",
          "fullDescription": "Providing a parameterless constructor that is as visible as the containing type for a type derived from 'System.Runtime.InteropServices.SafeHandle' enables better performance and usage with source-generated interop solutions.",
          "defaultLevel": "note",
          "helpUri": "https://docs.microsoft.com/dotnet/fundamentals/code-analysis/quality-rules/ca1419",
          "properties": {
            "category": "Interoperability",
            "isEnabledByDefault": true,
            "typeName": "ProvidePublicParameterlessSafeHandleConstructorAnalyzer",
            "languages": [
              "C#",
              "Visual Basic"
            ],
            "tags": [
              "Telemetry",
              "EnabledRuleInAggressiveMode"
            ]
          }
        },
        "CA1501": {
          "id": "CA1501",
          "shortDescription": "Avoid excessive inheritance",
          "fullDescription": "Deeply nested type hierarchies can be difficult to follow, understand, and maintain. This rule limits analysis to hierarchies in the same module. To fix a violation of this rule, derive the type from a base type that is less deep in the inheritance hierarchy or eliminate some of the intermediate base types.",
          "defaultLevel": "warning",
          "helpUri": "https://docs.microsoft.com/dotnet/fundamentals/code-analysis/quality-rules/ca1501",
          "properties": {
            "category": "Maintainability",
            "isEnabledByDefault": false,
            "typeName": "CodeMetricsAnalyzer",
            "languages": [
              "C#",
              "Visual Basic"
            ],
            "tags": [
              "PortedFromFxCop",
              "Telemetry",
              "CompilationEnd"
            ]
          }
        },
        "CA1502": {
          "id": "CA1502",
          "shortDescription": "Avoid excessive complexity",
          "fullDescription": "Cyclomatic complexity measures the number of linearly independent paths through the method, which is determined by the number and complexity of conditional branches. A low cyclomatic complexity generally indicates a method that is easy to understand, test, and maintain. The cyclomatic complexity is calculated from a control flow graph of the method and is given as follows: `cyclomatic complexity = the number of edges - the number of nodes + 1`, where a node represents a logic branch point and an edge represents a line between nodes.",
          "defaultLevel": "warning",
          "helpUri": "https://docs.microsoft.com/dotnet/fundamentals/code-analysis/quality-rules/ca1502",
          "properties": {
            "category": "Maintainability",
            "isEnabledByDefault": false,
            "typeName": "CodeMetricsAnalyzer",
            "languages": [
              "C#",
              "Visual Basic"
            ],
            "tags": [
              "PortedFromFxCop",
              "Telemetry",
              "CompilationEnd"
            ]
          }
        },
        "CA1505": {
          "id": "CA1505",
          "shortDescription": "Avoid unmaintainable code",
          "fullDescription": "The maintainability index is calculated by using the following metrics: lines of code, program volume, and cyclomatic complexity. Program volume is a measure of the difficulty of understanding of a symbol that is based on the number of operators and operands in the code. Cyclomatic complexity is a measure of the structural complexity of the type or method. A low maintainability index indicates that code is probably difficult to maintain and would be a good candidate to redesign.",
          "defaultLevel": "warning",
          "helpUri": "https://docs.microsoft.com/dotnet/fundamentals/code-analysis/quality-rules/ca1505",
          "properties": {
            "category": "Maintainability",
            "isEnabledByDefault": false,
            "typeName": "CodeMetricsAnalyzer",
            "languages": [
              "C#",
              "Visual Basic"
            ],
            "tags": [
              "PortedFromFxCop",
              "Telemetry",
              "CompilationEnd"
            ]
          }
        },
        "CA1506": {
          "id": "CA1506",
          "shortDescription": "Avoid excessive class coupling",
          "fullDescription": "This rule measures class coupling by counting the number of unique type references that a symbol contains. Symbols that have a high degree of class coupling can be difficult to maintain. It is a good practice to have types and methods that exhibit low coupling and high cohesion. To fix this violation, try to redesign the code to reduce the number of types to which it is coupled.",
          "defaultLevel": "warning",
          "helpUri": "https://docs.microsoft.com/dotnet/fundamentals/code-analysis/quality-rules/ca1506",
          "properties": {
            "category": "Maintainability",
            "isEnabledByDefault": false,
            "typeName": "CodeMetricsAnalyzer",
            "languages": [
              "C#",
              "Visual Basic"
            ],
            "tags": [
              "PortedFromFxCop",
              "Telemetry",
              "CompilationEnd"
            ]
          }
        },
        "CA1508": {
          "id": "CA1508",
          "shortDescription": "Avoid dead conditional code",
          "fullDescription": "'{0}' is never '{1}'. Remove or refactor the condition(s) to avoid dead code.",
          "defaultLevel": "warning",
          "helpUri": "https://docs.microsoft.com/dotnet/fundamentals/code-analysis/quality-rules/ca1508",
          "properties": {
            "category": "Maintainability",
            "isEnabledByDefault": false,
            "typeName": "AvoidDeadConditionalCode",
            "languages": [
              "C#",
              "Visual Basic"
            ],
            "tags": [
              "Dataflow",
              "Telemetry",
              "EnabledRuleInAggressiveMode"
            ]
          }
        },
        "CA1509": {
          "id": "CA1509",
          "shortDescription": "Invalid entry in code metrics rule specification file",
          "fullDescription": "Invalid entry in code metrics rule specification file.",
          "defaultLevel": "warning",
          "helpUri": "https://docs.microsoft.com/dotnet/fundamentals/code-analysis/quality-rules/ca1509",
          "properties": {
            "category": "Maintainability",
            "isEnabledByDefault": false,
            "typeName": "CodeMetricsAnalyzer",
            "languages": [
              "C#",
              "Visual Basic"
            ],
            "tags": [
              "Telemetry",
              "CompilationEnd"
            ]
          }
        },
        "CA1700": {
          "id": "CA1700",
          "shortDescription": "Do not name enum values 'Reserved'",
          "fullDescription": "This rule assumes that an enumeration member that has a name that contains \"reserved\" is not currently used but is a placeholder to be renamed or removed in a future version. Renaming or removing a member is a breaking change.",
          "defaultLevel": "warning",
          "helpUri": "https://docs.microsoft.com/dotnet/fundamentals/code-analysis/quality-rules/ca1700",
          "properties": {
            "category": "Naming",
            "isEnabledByDefault": false,
            "typeName": "DoNotNameEnumValuesReserved",
            "languages": [
              "C#",
              "Visual Basic"
            ],
            "tags": [
              "PortedFromFxCop",
              "Telemetry",
              "EnabledRuleInAggressiveMode"
            ]
          }
        },
        "CA1707": {
          "id": "CA1707",
          "shortDescription": "Identifiers should not contain underscores",
          "fullDescription": "By convention, identifier names do not contain the underscore (_) character. This rule checks namespaces, types, members, and parameters.",
          "defaultLevel": "hidden",
          "helpUri": "https://docs.microsoft.com/dotnet/fundamentals/code-analysis/quality-rules/ca1707",
          "properties": {
            "category": "Naming",
            "isEnabledByDefault": true,
            "typeName": "IdentifiersShouldNotContainUnderscoresAnalyzer",
            "languages": [
              "C#",
              "Visual Basic"
            ],
            "tags": [
              "PortedFromFxCop",
              "Telemetry",
              "EnabledRuleInAggressiveMode"
            ]
          }
        },
        "CA1708": {
          "id": "CA1708",
          "shortDescription": "Identifiers should differ by more than case",
          "fullDescription": "Identifiers for namespaces, types, members, and parameters cannot differ only by case because languages that target the common language runtime are not required to be case-sensitive.",
          "defaultLevel": "hidden",
          "helpUri": "https://docs.microsoft.com/dotnet/fundamentals/code-analysis/quality-rules/ca1708",
          "properties": {
            "category": "Naming",
            "isEnabledByDefault": true,
            "typeName": "IdentifiersShouldDifferByMoreThanCaseAnalyzer",
            "languages": [
              "C#",
              "Visual Basic"
            ],
            "tags": [
              "PortedFromFxCop",
              "Telemetry",
              "EnabledRuleInAggressiveMode"
            ]
          }
        },
        "CA1710": {
          "id": "CA1710",
          "shortDescription": "Identifiers should have correct suffix",
          "fullDescription": "By convention, the names of types that extend certain base types or that implement certain interfaces, or types that are derived from these types, have a suffix that is associated with the base type or interface.",
          "defaultLevel": "hidden",
          "helpUri": "https://docs.microsoft.com/dotnet/fundamentals/code-analysis/quality-rules/ca1710",
          "properties": {
            "category": "Naming",
            "isEnabledByDefault": true,
            "typeName": "IdentifiersShouldHaveCorrectSuffixAnalyzer",
            "languages": [
              "C#",
              "Visual Basic"
            ],
            "tags": [
              "PortedFromFxCop",
              "Telemetry",
              "EnabledRuleInAggressiveMode"
            ]
          }
        },
        "CA1711": {
          "id": "CA1711",
          "shortDescription": "Identifiers should not have incorrect suffix",
          "fullDescription": "By convention, only the names of types that extend certain base types or that implement certain interfaces, or types that are derived from these types, should end with specific reserved suffixes. Other type names should not use these reserved suffixes.",
          "defaultLevel": "hidden",
          "helpUri": "https://docs.microsoft.com/dotnet/fundamentals/code-analysis/quality-rules/ca1711",
          "properties": {
            "category": "Naming",
            "isEnabledByDefault": true,
            "typeName": "IdentifiersShouldNotHaveIncorrectSuffixAnalyzer",
            "languages": [
              "C#",
              "Visual Basic"
            ],
            "tags": [
              "PortedFromFxCop",
              "Telemetry",
              "EnabledRuleInAggressiveMode"
            ]
          }
        },
        "CA1712": {
          "id": "CA1712",
          "shortDescription": "Do not prefix enum values with type name",
          "fullDescription": "An enumeration's values should not start with the type name of the enumeration.",
          "defaultLevel": "hidden",
          "helpUri": "https://docs.microsoft.com/dotnet/fundamentals/code-analysis/quality-rules/ca1712",
          "properties": {
            "category": "Naming",
            "isEnabledByDefault": true,
            "typeName": "DoNotPrefixEnumValuesWithTypeNameAnalyzer",
            "languages": [
              "C#",
              "Visual Basic"
            ],
            "tags": [
              "PortedFromFxCop",
              "Telemetry",
              "EnabledRuleInAggressiveMode"
            ]
          }
        },
        "CA1713": {
          "id": "CA1713",
          "shortDescription": "Events should not have 'Before' or 'After' prefix",
          "fullDescription": "Event names should describe the action that raises the event. To name related events that are raised in a specific sequence, use the present or past tense to indicate the relative position in the sequence of actions. For example, when naming a pair of events that is raised when closing a resource, you might name it 'Closing' and 'Closed', instead of 'BeforeClose' and 'AfterClose'.",
          "defaultLevel": "warning",
          "helpUri": "https://docs.microsoft.com/dotnet/fundamentals/code-analysis/quality-rules/ca1713",
          "properties": {
            "category": "Naming",
            "isEnabledByDefault": false,
            "typeName": "EventsShouldNotHaveBeforeOrAfterPrefix",
            "languages": [
              "C#",
              "Visual Basic"
            ],
            "tags": [
              "PortedFromFxCop",
              "Telemetry",
              "EnabledRuleInAggressiveMode"
            ]
          }
        },
        "CA1715": {
          "id": "CA1715",
          "shortDescription": "Identifiers should have correct prefix",
          "fullDescription": "The name of an externally visible interface does not start with an uppercase \"\"I\"\". The name of a generic type parameter on an externally visible type or method does not start with an uppercase \"\"T\"\".",
          "defaultLevel": "hidden",
          "helpUri": "https://docs.microsoft.com/dotnet/fundamentals/code-analysis/quality-rules/ca1715",
          "properties": {
            "category": "Naming",
            "isEnabledByDefault": true,
            "typeName": "IdentifiersShouldHaveCorrectPrefixAnalyzer",
            "languages": [
              "C#",
              "Visual Basic"
            ],
            "tags": [
              "PortedFromFxCop",
              "Telemetry",
              "EnabledRuleInAggressiveMode"
            ]
          }
        },
        "CA1716": {
          "id": "CA1716",
          "shortDescription": "Identifiers should not match keywords",
          "fullDescription": "A namespace name or a type name matches a reserved keyword in a programming language. Identifiers for namespaces and types should not match keywords that are defined by languages that target the common language runtime.",
          "defaultLevel": "hidden",
          "helpUri": "https://docs.microsoft.com/dotnet/fundamentals/code-analysis/quality-rules/ca1716",
          "properties": {
            "category": "Naming",
            "isEnabledByDefault": true,
            "typeName": "IdentifiersShouldNotMatchKeywordsAnalyzer",
            "languages": [
              "C#",
              "Visual Basic"
            ],
            "tags": [
              "PortedFromFxCop",
              "Telemetry",
              "EnabledRuleInAggressiveMode"
            ]
          }
        },
        "CA1720": {
          "id": "CA1720",
          "shortDescription": "Identifier contains type name",
          "fullDescription": "Names of parameters and members are better used to communicate their meaning than to describe their type, which is expected to be provided by development tools. For names of members, if a data type name must be used, use a language-independent name instead of a language-specific one.",
          "defaultLevel": "hidden",
          "helpUri": "https://docs.microsoft.com/dotnet/fundamentals/code-analysis/quality-rules/ca1720",
          "properties": {
            "category": "Naming",
            "isEnabledByDefault": true,
            "typeName": "IdentifiersShouldNotContainTypeNames",
            "languages": [
              "C#",
              "Visual Basic"
            ],
            "tags": [
              "PortedFromFxCop",
              "Telemetry",
              "EnabledRuleInAggressiveMode"
            ]
          }
        },
        "CA1721": {
          "id": "CA1721",
          "shortDescription": "Property names should not match get methods",
          "fullDescription": "The name of a public or protected member starts with \"\"Get\"\" and otherwise matches the name of a public or protected property. \"\"Get\"\" methods and properties should have names that clearly distinguish their function.",
          "defaultLevel": "warning",
          "helpUri": "https://docs.microsoft.com/dotnet/fundamentals/code-analysis/quality-rules/ca1721",
          "properties": {
            "category": "Naming",
            "isEnabledByDefault": false,
            "typeName": "PropertyNamesShouldNotMatchGetMethodsAnalyzer",
            "languages": [
              "C#",
              "Visual Basic"
            ],
            "tags": [
              "PortedFromFxCop",
              "Telemetry",
              "EnabledRuleInAggressiveMode"
            ]
          }
        },
        "CA1724": {
          "id": "CA1724",
          "shortDescription": "Type names should not match namespaces",
          "fullDescription": "Type names should not match the names of namespaces that are defined in the .NET Framework class library. Violating this rule can reduce the usability of the library.",
          "defaultLevel": "warning",
          "helpUri": "https://docs.microsoft.com/dotnet/fundamentals/code-analysis/quality-rules/ca1724",
          "properties": {
            "category": "Naming",
            "isEnabledByDefault": false,
            "typeName": "TypeNamesShouldNotMatchNamespacesAnalyzer",
            "languages": [
              "C#",
              "Visual Basic"
            ],
            "tags": [
              "PortedFromFxCop",
              "Telemetry",
              "EnabledRuleInAggressiveMode",
              "CompilationEnd"
            ]
          }
        },
        "CA1725": {
          "id": "CA1725",
          "shortDescription": "Parameter names should match base declaration",
          "fullDescription": "Consistent naming of parameters in an override hierarchy increases the usability of the method overrides. A parameter name in a derived method that differs from the name in the base declaration can cause confusion about whether the method is an override of the base method or a new overload of the method.",
          "defaultLevel": "hidden",
          "helpUri": "https://docs.microsoft.com/dotnet/fundamentals/code-analysis/quality-rules/ca1725",
          "properties": {
            "category": "Naming",
            "isEnabledByDefault": true,
            "typeName": "ParameterNamesShouldMatchBaseDeclarationAnalyzer",
            "languages": [
              "C#",
              "Visual Basic"
            ],
            "tags": [
              "PortedFromFxCop",
              "Telemetry",
              "EnabledRuleInAggressiveMode"
            ]
          }
        },
        "CA1727": {
          "id": "CA1727",
          "shortDescription": "Use PascalCase for named placeholders",
          "fullDescription": "Use PascalCase for named placeholders in the logging message template.",
          "defaultLevel": "hidden",
          "helpUri": "https://docs.microsoft.com/dotnet/fundamentals/code-analysis/quality-rules/ca1727",
          "properties": {
            "category": "Naming",
            "isEnabledByDefault": true,
            "typeName": "LoggerMessageDefineAnalyzer",
            "languages": [
              "C#",
              "Visual Basic"
            ],
            "tags": [
              "Telemetry",
              "EnabledRuleInAggressiveMode"
            ]
          }
        },
        "CA1806": {
          "id": "CA1806",
          "shortDescription": "Do not ignore method results",
          "fullDescription": "A new object is created but never used; or a method that creates and returns a new string is called and the new string is never used; or a COM or P/Invoke method returns an HRESULT or error code that is never used.",
          "defaultLevel": "note",
          "helpUri": "https://docs.microsoft.com/dotnet/fundamentals/code-analysis/quality-rules/ca1806",
          "properties": {
            "category": "Performance",
            "isEnabledByDefault": true,
            "typeName": "DoNotIgnoreMethodResultsAnalyzer",
            "languages": [
              "C#",
              "Visual Basic"
            ],
            "tags": [
              "PortedFromFxCop",
              "Telemetry",
              "EnabledRuleInAggressiveMode"
            ]
          }
        },
        "CA1810": {
          "id": "CA1810",
          "shortDescription": "Initialize reference type static fields inline",
          "fullDescription": "A reference type declares an explicit static constructor. To fix a violation of this rule, initialize all static data when it is declared and remove the static constructor.",
          "defaultLevel": "warning",
          "helpUri": "https://docs.microsoft.com/dotnet/fundamentals/code-analysis/quality-rules/ca1810",
          "properties": {
            "category": "Performance",
            "isEnabledByDefault": false,
            "typeName": "InitializeStaticFieldsInlineAnalyzer",
            "languages": [
              "C#",
              "Visual Basic"
            ],
            "tags": [
              "PortedFromFxCop",
              "Telemetry",
              "EnabledRuleInAggressiveMode"
            ]
          }
        },
        "CA1813": {
          "id": "CA1813",
          "shortDescription": "Avoid unsealed attributes",
          "fullDescription": "The .NET Framework class library provides methods for retrieving custom attributes. By default, these methods search the attribute inheritance hierarchy. Sealing the attribute eliminates the search through the inheritance hierarchy and can improve performance.",
          "defaultLevel": "warning",
          "helpUri": "https://docs.microsoft.com/dotnet/fundamentals/code-analysis/quality-rules/ca1813",
          "properties": {
            "category": "Performance",
            "isEnabledByDefault": false,
            "typeName": "AvoidUnsealedAttributesAnalyzer",
            "languages": [
              "C#",
              "Visual Basic"
            ],
            "tags": [
              "PortedFromFxCop",
              "Telemetry",
              "EnabledRuleInAggressiveMode"
            ]
          }
        },
        "CA1814": {
          "id": "CA1814",
          "shortDescription": "Prefer jagged arrays over multidimensional",
          "fullDescription": "A jagged array is an array whose elements are arrays. The arrays that make up the elements can be of different sizes, leading to less wasted space for some sets of data.",
          "defaultLevel": "warning",
          "helpUri": "https://docs.microsoft.com/dotnet/fundamentals/code-analysis/quality-rules/ca1814",
          "properties": {
            "category": "Performance",
            "isEnabledByDefault": false,
            "typeName": "PreferJaggedArraysOverMultidimensionalAnalyzer",
            "languages": [
              "C#",
              "Visual Basic"
            ],
            "tags": [
              "PortedFromFxCop",
              "Telemetry",
              "EnabledRuleInAggressiveMode"
            ]
          }
        },
        "CA1815": {
          "id": "CA1815",
          "shortDescription": "Override equals and operator equals on value types",
          "fullDescription": "For value types, the inherited implementation of Equals uses the Reflection library and compares the contents of all fields. Reflection is computationally expensive, and comparing every field for equality might be unnecessary. If you expect users to compare or sort instances, or to use instances as hash table keys, your value type should implement Equals.",
          "defaultLevel": "warning",
          "helpUri": "https://docs.microsoft.com/dotnet/fundamentals/code-analysis/quality-rules/ca1815",
          "properties": {
            "category": "Performance",
            "isEnabledByDefault": false,
            "typeName": "OverrideEqualsAndOperatorEqualsOnValueTypesAnalyzer",
            "languages": [
              "C#",
              "Visual Basic"
            ],
            "tags": [
              "PortedFromFxCop",
              "Telemetry",
              "EnabledRuleInAggressiveMode"
            ]
          }
        },
        "CA1816": {
          "id": "CA1816",
          "shortDescription": "Dispose methods should call SuppressFinalize",
          "fullDescription": "A method that is an implementation of Dispose does not call GC.SuppressFinalize; or a method that is not an implementation of Dispose calls GC.SuppressFinalize; or a method calls GC.SuppressFinalize and passes something other than this (Me in Visual Basic).",
          "defaultLevel": "note",
          "helpUri": "https://docs.microsoft.com/dotnet/fundamentals/code-analysis/quality-rules/ca1816",
          "properties": {
            "category": "Usage",
            "isEnabledByDefault": true,
            "typeName": "CallGCSuppressFinalizeCorrectlyAnalyzer",
            "languages": [
              "C#",
              "Visual Basic"
            ],
            "tags": [
              "PortedFromFxCop",
              "Telemetry",
              "EnabledRuleInAggressiveMode"
            ]
          }
        },
        "CA1819": {
          "id": "CA1819",
          "shortDescription": "Properties should not return arrays",
          "fullDescription": "Arrays that are returned by properties are not write-protected, even when the property is read-only. To keep the array tamper-proof, the property must return a copy of the array. Typically, users will not understand the adverse performance implications of calling such a property.",
          "defaultLevel": "warning",
          "helpUri": "https://docs.microsoft.com/dotnet/fundamentals/code-analysis/quality-rules/ca1819",
          "properties": {
            "category": "Performance",
            "isEnabledByDefault": false,
            "typeName": "PropertiesShouldNotReturnArraysAnalyzer",
            "languages": [
              "C#",
              "Visual Basic"
            ],
            "tags": [
              "PortedFromFxCop",
              "Telemetry",
              "EnabledRuleInAggressiveMode"
            ]
          }
        },
        "CA1820": {
          "id": "CA1820",
          "shortDescription": "Test for empty strings using string length",
          "fullDescription": "Comparing strings by using the String.Length property or the String.IsNullOrEmpty method is significantly faster than using Equals.",
          "defaultLevel": "warning",
          "helpUri": "https://docs.microsoft.com/dotnet/fundamentals/code-analysis/quality-rules/ca1820",
          "properties": {
            "category": "Performance",
            "isEnabledByDefault": false,
            "typeName": "TestForEmptyStringsUsingStringLengthAnalyzer",
            "languages": [
              "C#"
            ],
            "tags": [
              "PortedFromFxCop",
              "Telemetry",
              "EnabledRuleInAggressiveMode"
            ]
          }
        },
        "CA1821": {
          "id": "CA1821",
          "shortDescription": "Remove empty Finalizers",
          "fullDescription": "Finalizers should be avoided where possible, to avoid the additional performance overhead involved in tracking object lifetime.",
          "defaultLevel": "note",
          "helpUri": "https://docs.microsoft.com/dotnet/fundamentals/code-analysis/quality-rules/ca1821",
          "properties": {
            "category": "Performance",
            "isEnabledByDefault": true,
            "typeName": "RemoveEmptyFinalizersAnalyzer",
            "languages": [
              "C#",
              "Visual Basic"
            ],
            "tags": [
              "PortedFromFxCop",
              "Telemetry",
              "EnabledRuleInAggressiveMode"
            ]
          }
        },
        "CA1822": {
          "id": "CA1822",
          "shortDescription": "Mark members as static",
          "fullDescription": "Members that do not access instance data or call instance methods can be marked as static. After you mark the methods as static, the compiler will emit nonvirtual call sites to these members. This can give you a measurable performance gain for performance-sensitive code.",
          "defaultLevel": "note",
          "helpUri": "https://docs.microsoft.com/dotnet/fundamentals/code-analysis/quality-rules/ca1822",
          "properties": {
            "category": "Performance",
            "isEnabledByDefault": true,
            "typeName": "MarkMembersAsStaticAnalyzer",
            "languages": [
              "C#",
              "Visual Basic"
            ],
            "tags": [
              "PortedFromFxCop",
              "Telemetry",
              "EnabledRuleInAggressiveMode"
            ]
          }
        },
        "CA1823": {
          "id": "CA1823",
          "shortDescription": "Avoid unused private fields",
          "fullDescription": "Private fields were detected that do not appear to be accessed in the assembly.",
          "defaultLevel": "warning",
          "helpUri": "https://docs.microsoft.com/dotnet/fundamentals/code-analysis/quality-rules/ca1823",
          "properties": {
            "category": "Performance",
            "isEnabledByDefault": false,
            "typeName": "AvoidUnusedPrivateFieldsAnalyzer",
            "languages": [
              "C#",
              "Visual Basic"
            ],
            "tags": [
              "PortedFromFxCop",
              "Telemetry",
              "EnabledRuleInAggressiveMode"
            ]
          }
        },
        "CA1826": {
          "id": "CA1826",
          "shortDescription": "Do not use Enumerable methods on indexable collections",
          "fullDescription": "This collection is directly indexable. Going through LINQ here causes unnecessary allocations and CPU work.",
          "defaultLevel": "note",
          "helpUri": "https://docs.microsoft.com/dotnet/fundamentals/code-analysis/quality-rules/ca1826",
          "properties": {
            "category": "Performance",
            "isEnabledByDefault": true,
            "typeName": "DoNotUseEnumerableMethodsOnIndexableCollectionsInsteadUseTheCollectionDirectlyAnalyzer",
            "languages": [
              "C#",
              "Visual Basic"
            ],
            "tags": [
              "Telemetry",
              "EnabledRuleInAggressiveMode"
            ]
          }
        },
        "CA1827": {
          "id": "CA1827",
          "shortDescription": "Do not use Count() or LongCount() when Any() can be used",
          "fullDescription": "For non-empty collections, Count() and LongCount() enumerate the entire sequence, while Any() stops at the first item or the first item that satisfies a condition.",
          "defaultLevel": "note",
          "helpUri": "https://docs.microsoft.com/dotnet/fundamentals/code-analysis/quality-rules/ca1827",
          "properties": {
            "category": "Performance",
            "isEnabledByDefault": true,
            "typeName": "UseCountProperlyAnalyzer",
            "languages": [
              "C#",
              "Visual Basic"
            ],
            "tags": [
              "Telemetry",
              "EnabledRuleInAggressiveMode"
            ]
          }
        },
        "CA1828": {
          "id": "CA1828",
          "shortDescription": "Do not use CountAsync() or LongCountAsync() when AnyAsync() can be used",
          "fullDescription": "For non-empty collections, CountAsync() and LongCountAsync() enumerate the entire sequence, while AnyAsync() stops at the first item or the first item that satisfies a condition.",
          "defaultLevel": "note",
          "helpUri": "https://docs.microsoft.com/dotnet/fundamentals/code-analysis/quality-rules/ca1828",
          "properties": {
            "category": "Performance",
            "isEnabledByDefault": true,
            "typeName": "UseCountProperlyAnalyzer",
            "languages": [
              "C#",
              "Visual Basic"
            ],
            "tags": [
              "Telemetry",
              "EnabledRuleInAggressiveMode"
            ]
          }
        },
        "CA1829": {
          "id": "CA1829",
          "shortDescription": "Use Length/Count property instead of Count() when available",
          "fullDescription": "Enumerable.Count() potentially enumerates the sequence while a Length/Count property is a direct access.",
          "defaultLevel": "note",
          "helpUri": "https://docs.microsoft.com/dotnet/fundamentals/code-analysis/quality-rules/ca1829",
          "properties": {
            "category": "Performance",
            "isEnabledByDefault": true,
            "typeName": "UseCountProperlyAnalyzer",
            "languages": [
              "C#",
              "Visual Basic"
            ],
            "tags": [
              "Telemetry",
              "EnabledRuleInAggressiveMode"
            ]
          }
        },
        "CA1830": {
          "id": "CA1830",
          "shortDescription": "Prefer strongly-typed Append and Insert method overloads on StringBuilder",
          "fullDescription": "StringBuilder.Append and StringBuilder.Insert provide overloads for multiple types beyond System.String.  When possible, prefer the strongly-typed overloads over using ToString() and the string-based overload.",
          "defaultLevel": "note",
          "helpUri": "https://docs.microsoft.com/dotnet/fundamentals/code-analysis/quality-rules/ca1830",
          "properties": {
            "category": "Performance",
            "isEnabledByDefault": true,
            "typeName": "PreferTypedStringBuilderAppendOverloads",
            "languages": [
              "C#",
              "Visual Basic"
            ],
            "tags": [
              "Telemetry",
              "EnabledRuleInAggressiveMode"
            ]
          }
        },
        "CA1831": {
          "id": "CA1831",
          "shortDescription": "Use AsSpan or AsMemory instead of Range-based indexers when appropriate",
          "fullDescription": "The Range-based indexer on string values produces a copy of requested portion of the string. This copy is usually unnecessary when it is implicitly used as a ReadOnlySpan or ReadOnlyMemory value. Use the AsSpan method to avoid the unnecessary copy.",
          "defaultLevel": "warning",
          "helpUri": "https://docs.microsoft.com/dotnet/fundamentals/code-analysis/quality-rules/ca1831",
          "properties": {
            "category": "Performance",
            "isEnabledByDefault": true,
            "typeName": "UseAsSpanInsteadOfRangeIndexerAnalyzer",
            "languages": [
              "C#",
              "Visual Basic"
            ],
            "tags": [
              "Telemetry",
              "EnabledRuleInAggressiveMode"
            ]
          }
        },
        "CA1832": {
          "id": "CA1832",
          "shortDescription": "Use AsSpan or AsMemory instead of Range-based indexers when appropriate",
          "fullDescription": "The Range-based indexer on array values produces a copy of requested portion of the array. This copy is usually unnecessary when it is implicitly used as a ReadOnlySpan or ReadOnlyMemory value. Use the AsSpan method to avoid the unnecessary copy.",
          "defaultLevel": "note",
          "helpUri": "https://docs.microsoft.com/dotnet/fundamentals/code-analysis/quality-rules/ca1832",
          "properties": {
            "category": "Performance",
            "isEnabledByDefault": true,
            "typeName": "UseAsSpanInsteadOfRangeIndexerAnalyzer",
            "languages": [
              "C#",
              "Visual Basic"
            ],
            "tags": [
              "Telemetry",
              "EnabledRuleInAggressiveMode"
            ]
          }
        },
        "CA1833": {
          "id": "CA1833",
          "shortDescription": "Use AsSpan or AsMemory instead of Range-based indexers when appropriate",
          "fullDescription": "The Range-based indexer on array values produces a copy of requested portion of the array. This copy is often unwanted when it is implicitly used as a Span or Memory value. Use the AsSpan method to avoid the copy.",
          "defaultLevel": "note",
          "helpUri": "https://docs.microsoft.com/dotnet/fundamentals/code-analysis/quality-rules/ca1833",
          "properties": {
            "category": "Performance",
            "isEnabledByDefault": true,
            "typeName": "UseAsSpanInsteadOfRangeIndexerAnalyzer",
            "languages": [
              "C#",
              "Visual Basic"
            ],
            "tags": [
              "Telemetry",
              "EnabledRuleInAggressiveMode"
            ]
          }
        },
        "CA1834": {
          "id": "CA1834",
          "shortDescription": "Consider using 'StringBuilder.Append(char)' when applicable",
          "fullDescription": "'StringBuilder.Append(char)' is more efficient than 'StringBuilder.Append(string)' when the string is a single character. When calling 'Append' with a constant, prefer using a constant char rather than a constant string containing one character.",
          "defaultLevel": "note",
          "helpUri": "https://docs.microsoft.com/dotnet/fundamentals/code-analysis/quality-rules/ca1834",
          "properties": {
            "category": "Performance",
            "isEnabledByDefault": true,
            "typeName": "PreferConstCharOverConstUnitStringAnalyzer",
            "languages": [
              "C#",
              "Visual Basic"
            ],
            "tags": [
              "Telemetry",
              "EnabledRuleInAggressiveMode"
            ]
          }
        },
        "CA1835": {
          "id": "CA1835",
          "shortDescription": "Prefer the 'Memory'-based overloads for 'ReadAsync' and 'WriteAsync'",
          "fullDescription": "'Stream' has a 'ReadAsync' overload that takes a 'Memory<Byte>' as the first argument, and a 'WriteAsync' overload that takes a 'ReadOnlyMemory<Byte>' as the first argument. Prefer calling the memory based overloads, which are more efficient.",
          "defaultLevel": "note",
          "helpUri": "https://docs.microsoft.com/dotnet/fundamentals/code-analysis/quality-rules/ca1835",
          "properties": {
            "category": "Performance",
            "isEnabledByDefault": true,
            "typeName": "PreferStreamAsyncMemoryOverloads",
            "languages": [
              "C#",
              "Visual Basic"
            ],
            "tags": [
              "Telemetry",
              "EnabledRuleInAggressiveMode"
            ]
          }
        },
        "CA1836": {
          "id": "CA1836",
          "shortDescription": "Prefer IsEmpty over Count",
          "fullDescription": "For determining whether the object contains or not any items, prefer using 'IsEmpty' property rather than retrieving the number of items from the 'Count' property and comparing it to 0 or 1.",
          "defaultLevel": "note",
          "helpUri": "https://docs.microsoft.com/dotnet/fundamentals/code-analysis/quality-rules/ca1836",
          "properties": {
            "category": "Performance",
            "isEnabledByDefault": true,
            "typeName": "UseCountProperlyAnalyzer",
            "languages": [
              "C#",
              "Visual Basic"
            ],
            "tags": [
              "Telemetry",
              "EnabledRuleInAggressiveMode"
            ]
          }
        },
        "CA1837": {
          "id": "CA1837",
          "shortDescription": "Use 'Environment.ProcessId'",
          "fullDescription": "'Environment.ProcessId' is simpler and faster than 'Process.GetCurrentProcess().Id'.",
          "defaultLevel": "note",
          "helpUri": "https://docs.microsoft.com/dotnet/fundamentals/code-analysis/quality-rules/ca1837",
          "properties": {
            "category": "Performance",
            "isEnabledByDefault": true,
            "typeName": "UseEnvironmentMembers",
            "languages": [
              "C#",
              "Visual Basic"
            ],
            "tags": [
              "Telemetry",
              "EnabledRuleInAggressiveMode"
            ]
          }
        },
        "CA1838": {
          "id": "CA1838",
          "shortDescription": "Avoid 'StringBuilder' parameters for P/Invokes",
          "fullDescription": "Marshalling of 'StringBuilder' always creates a native buffer copy, resulting in multiple allocations for one marshalling operation.",
          "defaultLevel": "hidden",
          "helpUri": "https://docs.microsoft.com/dotnet/fundamentals/code-analysis/quality-rules/ca1838",
          "properties": {
            "category": "Performance",
            "isEnabledByDefault": true,
            "typeName": "AvoidStringBuilderPInvokeParametersAnalyzer",
            "languages": [
              "C#",
              "Visual Basic"
            ],
            "tags": [
              "Telemetry",
              "EnabledRuleInAggressiveMode"
            ]
          }
        },
        "CA1839": {
          "id": "CA1839",
          "shortDescription": "Use 'Environment.ProcessPath'",
          "fullDescription": "'Environment.ProcessPath' is simpler and faster than 'Process.GetCurrentProcess().MainModule.FileName'.",
          "defaultLevel": "note",
          "helpUri": "https://docs.microsoft.com/dotnet/fundamentals/code-analysis/quality-rules/ca1839",
          "properties": {
            "category": "Performance",
            "isEnabledByDefault": true,
            "typeName": "UseEnvironmentMembers",
            "languages": [
              "C#",
              "Visual Basic"
            ],
            "tags": [
              "Telemetry",
              "EnabledRuleInAggressiveMode"
            ]
          }
        },
        "CA1840": {
          "id": "CA1840",
          "shortDescription": "Use 'Environment.CurrentManagedThreadId'",
          "fullDescription": "'Environment.CurrentManagedThreadId' is simpler and faster than 'Thread.CurrentThread.ManagedThreadId'.",
          "defaultLevel": "note",
          "helpUri": "https://docs.microsoft.com/dotnet/fundamentals/code-analysis/quality-rules/ca1840",
          "properties": {
            "category": "Performance",
            "isEnabledByDefault": true,
            "typeName": "UseEnvironmentMembers",
            "languages": [
              "C#",
              "Visual Basic"
            ],
            "tags": [
              "Telemetry",
              "EnabledRuleInAggressiveMode"
            ]
          }
        },
        "CA1842": {
          "id": "CA1842",
          "shortDescription": "Do not use 'WhenAll' with a single task",
          "fullDescription": "Using 'WhenAll' with a single task may result in performance loss, await or return the task instead.",
          "defaultLevel": "note",
          "helpUri": "https://docs.microsoft.com/dotnet/fundamentals/code-analysis/quality-rules/ca1842",
          "properties": {
            "category": "Performance",
            "isEnabledByDefault": true,
            "typeName": "DoNotUseWhenAllOrWaitAllWithSingleArgument",
            "languages": [
              "C#",
              "Visual Basic"
            ],
            "tags": [
              "Telemetry",
              "EnabledRuleInAggressiveMode"
            ]
          }
        },
        "CA1843": {
          "id": "CA1843",
          "shortDescription": "Do not use 'WaitAll' with a single task",
          "fullDescription": "Using 'WaitAll' with a single task may result in performance loss, await or return the task instead.",
          "defaultLevel": "note",
          "helpUri": "https://docs.microsoft.com/dotnet/fundamentals/code-analysis/quality-rules/ca1843",
          "properties": {
            "category": "Performance",
            "isEnabledByDefault": true,
            "typeName": "DoNotUseWhenAllOrWaitAllWithSingleArgument",
            "languages": [
              "C#",
              "Visual Basic"
            ],
            "tags": [
              "Telemetry",
              "EnabledRuleInAggressiveMode"
            ]
          }
        },
        "CA1844": {
          "id": "CA1844",
          "shortDescription": "Provide memory-based overrides of async methods when subclassing 'Stream'",
          "fullDescription": "To improve performance, override the memory-based async methods when subclassing 'Stream'. Then implement the array-based methods in terms of the memory-based methods.",
          "defaultLevel": "note",
          "helpUri": "https://docs.microsoft.com/dotnet/fundamentals/code-analysis/quality-rules/ca1844",
          "properties": {
            "category": "Performance",
            "isEnabledByDefault": true,
            "typeName": "ProvideStreamMemoryBasedAsyncOverrides",
            "languages": [
              "C#",
              "Visual Basic"
            ],
            "tags": [
              "Telemetry",
              "EnabledRuleInAggressiveMode"
            ]
          }
        },
        "CA1846": {
          "id": "CA1846",
          "shortDescription": "Prefer 'AsSpan' over 'Substring'",
          "fullDescription": "'AsSpan' is more efficient then 'Substring'. 'Substring' performs an O(n) string copy, while 'AsSpan' does not and has a constant cost.",
          "defaultLevel": "note",
          "helpUri": "https://docs.microsoft.com/dotnet/fundamentals/code-analysis/quality-rules/ca1846",
          "properties": {
            "category": "Performance",
            "isEnabledByDefault": true,
            "typeName": "PreferAsSpanOverSubstring",
            "languages": [
              "C#",
              "Visual Basic"
            ],
            "tags": [
              "Telemetry",
              "EnabledRuleInAggressiveMode"
            ]
          }
        },
        "CA1847": {
          "id": "CA1847",
          "shortDescription": "Use char literal for a single character lookup",
          "fullDescription": "'string.Contains(char)' is available as a better performing overload for single char lookup.",
          "defaultLevel": "note",
          "helpUri": "https://docs.microsoft.com/dotnet/fundamentals/code-analysis/quality-rules/ca1847",
          "properties": {
            "category": "Performance",
            "isEnabledByDefault": true,
            "typeName": "UseStringContainsCharOverloadWithSingleCharactersAnalyzer",
            "languages": [
              "C#",
              "Visual Basic"
            ],
            "tags": [
              "Telemetry",
              "EnabledRuleInAggressiveMode"
            ]
          }
        },
        "CA1848": {
          "id": "CA1848",
          "shortDescription": "Use the LoggerMessage delegates",
          "fullDescription": "For improved performance, use the LoggerMessage delegates.",
          "defaultLevel": "hidden",
          "helpUri": "https://docs.microsoft.com/dotnet/fundamentals/code-analysis/quality-rules/ca1848",
          "properties": {
            "category": "Performance",
            "isEnabledByDefault": true,
            "typeName": "LoggerMessageDefineAnalyzer",
            "languages": [
              "C#",
              "Visual Basic"
            ],
            "tags": [
              "Telemetry",
              "EnabledRuleInAggressiveMode"
            ]
          }
        },
        "CA1849": {
          "id": "CA1849",
          "shortDescription": "Call async methods when in an async method",
          "fullDescription": "When inside a Task-returning method, use the async version of methods, if they exist.",
          "defaultLevel": "warning",
          "helpUri": "https://docs.microsoft.com/dotnet/fundamentals/code-analysis/quality-rules/ca1849",
          "properties": {
            "category": "Performance",
            "isEnabledByDefault": false,
            "typeName": "UseAsyncMethodInAsyncContext",
            "languages": [
              "C#",
              "Visual Basic"
            ],
            "tags": [
              "Telemetry",
              "EnabledRuleInAggressiveMode"
            ]
          }
        },
        "CA1850": {
          "id": "CA1850",
          "shortDescription": "Prefer static 'HashData' method over 'ComputeHash'",
          "fullDescription": "It is more efficient to use the static 'HashData' method over creating and managing a HashAlgorithm instance to call 'ComputeHash'.",
          "defaultLevel": "note",
          "helpUri": "https://docs.microsoft.com/dotnet/fundamentals/code-analysis/quality-rules/ca1850",
          "properties": {
            "category": "Performance",
            "isEnabledByDefault": true,
            "typeName": "PreferHashDataOverComputeHashAnalyzer",
            "languages": [
              "C#",
              "Visual Basic"
            ],
            "tags": [
              "Telemetry",
              "EnabledRuleInAggressiveMode"
            ]
          }
        },
        "CA2000": {
          "id": "CA2000",
          "shortDescription": "Dispose objects before losing scope",
          "fullDescription": "If a disposable object is not explicitly disposed before all references to it are out of scope, the object will be disposed at some indeterminate time when the garbage collector runs the finalizer of the object. Because an exceptional event might occur that will prevent the finalizer of the object from running, the object should be explicitly disposed instead.",
          "defaultLevel": "warning",
          "helpUri": "https://docs.microsoft.com/dotnet/fundamentals/code-analysis/quality-rules/ca2000",
          "properties": {
            "category": "Reliability",
            "isEnabledByDefault": false,
            "typeName": "DisposeObjectsBeforeLosingScope",
            "languages": [
              "C#",
              "Visual Basic"
            ],
            "tags": [
              "PortedFromFxCop",
              "Dataflow",
              "Telemetry",
              "EnabledRuleInAggressiveMode"
            ]
          }
        },
        "CA2002": {
          "id": "CA2002",
          "shortDescription": "Do not lock on objects with weak identity",
          "fullDescription": "An object is said to have a weak identity when it can be directly accessed across application domain boundaries. A thread that tries to acquire a lock on an object that has a weak identity can be blocked by a second thread in a different application domain that has a lock on the same object.",
          "defaultLevel": "warning",
          "helpUri": "https://docs.microsoft.com/dotnet/fundamentals/code-analysis/quality-rules/ca2002",
          "properties": {
            "category": "Reliability",
            "isEnabledByDefault": false,
            "typeName": "DoNotLockOnObjectsWithWeakIdentityAnalyzer",
            "languages": [
              "C#",
              "Visual Basic"
            ],
            "tags": [
              "PortedFromFxCop",
              "Telemetry",
              "EnabledRuleInAggressiveMode"
            ]
          }
        },
        "CA2007": {
          "id": "CA2007",
          "shortDescription": "Consider calling ConfigureAwait on the awaited task",
          "fullDescription": "When an asynchronous method awaits a Task directly, continuation occurs in the same thread that created the task. Consider calling Task.ConfigureAwait(Boolean) to signal your intention for continuation. Call ConfigureAwait(false) on the task to schedule continuations to the thread pool, thereby avoiding a deadlock on the UI thread. Passing false is a good option for app-independent libraries. Calling ConfigureAwait(true) on the task has the same behavior as not explicitly calling ConfigureAwait. By explicitly calling this method, you're letting readers know you intentionally want to perform the continuation on the original synchronization context.",
          "defaultLevel": "warning",
          "helpUri": "https://docs.microsoft.com/dotnet/fundamentals/code-analysis/quality-rules/ca2007",
          "properties": {
            "category": "Reliability",
            "isEnabledByDefault": false,
            "typeName": "DoNotDirectlyAwaitATaskAnalyzer",
            "languages": [
              "C#",
              "Visual Basic"
            ],
            "tags": [
              "Telemetry",
              "EnabledRuleInAggressiveMode"
            ]
          }
        },
        "CA2008": {
          "id": "CA2008",
          "shortDescription": "Do not create tasks without passing a TaskScheduler",
          "fullDescription": "Do not create tasks unless you are using one of the overloads that takes a TaskScheduler. The default is to schedule on TaskScheduler.Current, which would lead to deadlocks. Either use TaskScheduler.Default to schedule on the thread pool, or explicitly pass TaskScheduler.Current to make your intentions clear.",
          "defaultLevel": "warning",
          "helpUri": "https://docs.microsoft.com/dotnet/fundamentals/code-analysis/quality-rules/ca2008",
          "properties": {
            "category": "Reliability",
            "isEnabledByDefault": false,
            "typeName": "DoNotCreateTasksWithoutPassingATaskSchedulerAnalyzer",
            "languages": [
              "C#",
              "Visual Basic"
            ],
            "tags": [
              "Telemetry",
              "EnabledRuleInAggressiveMode"
            ]
          }
        },
        "CA2009": {
          "id": "CA2009",
          "shortDescription": "Do not call ToImmutableCollection on an ImmutableCollection value",
          "fullDescription": "Do not call {0} on an {1} value",
          "defaultLevel": "note",
          "helpUri": "https://docs.microsoft.com/dotnet/fundamentals/code-analysis/quality-rules/ca2009",
          "properties": {
            "category": "Reliability",
            "isEnabledByDefault": true,
            "typeName": "DoNotCallToImmutableCollectionOnAnImmutableCollectionValueAnalyzer",
            "languages": [
              "C#",
              "Visual Basic"
            ],
            "tags": [
              "Telemetry",
              "EnabledRuleInAggressiveMode"
            ]
          }
        },
        "CA2011": {
          "id": "CA2011",
          "shortDescription": "Avoid infinite recursion",
          "fullDescription": "Do not assign the property within its setter. This call might result in an infinite recursion.",
          "defaultLevel": "note",
          "helpUri": "https://docs.microsoft.com/dotnet/fundamentals/code-analysis/quality-rules/ca2011",
          "properties": {
            "category": "Reliability",
            "isEnabledByDefault": true,
            "typeName": "AvoidInfiniteRecursion",
            "languages": [
              "C#",
              "Visual Basic"
            ],
            "tags": [
              "Telemetry",
              "EnabledRuleInAggressiveMode"
            ]
          }
        },
        "CA2012": {
          "id": "CA2012",
          "shortDescription": "Use ValueTasks correctly",
          "fullDescription": "ValueTasks returned from member invocations are intended to be directly awaited.  Attempts to consume a ValueTask multiple times or to directly access one's result before it's known to be completed may result in an exception or corruption.  Ignoring such a ValueTask is likely an indication of a functional bug and may degrade performance.",
          "defaultLevel": "note",
          "helpUri": "https://docs.microsoft.com/dotnet/fundamentals/code-analysis/quality-rules/ca2012",
          "properties": {
            "category": "Reliability",
            "isEnabledByDefault": true,
            "typeName": "UseValueTasksCorrectlyAnalyzer",
            "languages": [
              "C#",
              "Visual Basic"
            ],
            "tags": [
              "Telemetry",
              "EnabledRuleInAggressiveMode"
            ]
          }
        },
        "CA2013": {
          "id": "CA2013",
          "shortDescription": "Do not use ReferenceEquals with value types",
          "fullDescription": "Value type typed arguments are uniquely boxed for each call to this method, therefore the result is always false.",
          "defaultLevel": "warning",
          "helpUri": "https://docs.microsoft.com/dotnet/fundamentals/code-analysis/quality-rules/ca2013",
          "properties": {
            "category": "Reliability",
            "isEnabledByDefault": true,
            "typeName": "DoNotUseReferenceEqualsWithValueTypesAnalyzer",
            "languages": [
              "C#",
              "Visual Basic"
            ],
            "tags": [
              "Telemetry",
              "EnabledRuleInAggressiveMode"
            ]
          }
        },
        "CA2015": {
          "id": "CA2015",
          "shortDescription": "Do not define finalizers for types derived from MemoryManager<T>",
          "fullDescription": "Adding a finalizer to a type derived from MemoryManager<T> may permit memory to be freed while it is still in use by a Span<T>.",
          "defaultLevel": "warning",
          "helpUri": "https://docs.microsoft.com/dotnet/fundamentals/code-analysis/quality-rules/ca2015",
          "properties": {
            "category": "Reliability",
            "isEnabledByDefault": true,
            "typeName": "DoNotDefineFinalizersForTypesDerivedFromMemoryManager",
            "languages": [
              "C#",
              "Visual Basic"
            ],
            "tags": [
              "Telemetry",
              "EnabledRuleInAggressiveMode"
            ]
          }
        },
        "CA2017": {
          "id": "CA2017",
          "shortDescription": "Parameter count mismatch",
          "fullDescription": "Number of parameters supplied in the logging message template do not match the number of named placeholders.",
          "defaultLevel": "warning",
          "helpUri": "https://docs.microsoft.com/dotnet/fundamentals/code-analysis/quality-rules/ca2017",
          "properties": {
            "category": "Reliability",
            "isEnabledByDefault": true,
            "typeName": "LoggerMessageDefineAnalyzer",
            "languages": [
              "C#",
              "Visual Basic"
            ],
            "tags": [
              "Telemetry",
              "EnabledRuleInAggressiveMode"
            ]
          }
        },
        "CA2018": {
          "id": "CA2018",
          "shortDescription": "'Buffer.BlockCopy' expects the number of bytes to be copied for the 'count' argument",
          "fullDescription": "'Buffer.BlockCopy' expects the number of bytes to be copied for the 'count' argument. Using 'Array.Length' may not match the number of bytes that needs to be copied.",
          "defaultLevel": "warning",
          "helpUri": "https://docs.microsoft.com/dotnet/fundamentals/code-analysis/quality-rules/ca2018",
          "properties": {
            "category": "Reliability",
            "isEnabledByDefault": true,
            "typeName": "BufferBlockCopyLengthAnalyzer",
            "languages": [
              "C#",
              "Visual Basic"
            ],
            "tags": [
              "Telemetry",
              "EnabledRuleInAggressiveMode"
            ]
          }
        },
        "CA2100": {
          "id": "CA2100",
          "shortDescription": "Review SQL queries for security vulnerabilities",
          "fullDescription": "SQL queries that directly use user input can be vulnerable to SQL injection attacks. Review this SQL query for potential vulnerabilities, and consider using a parameterized SQL query.",
          "defaultLevel": "warning",
          "helpUri": "https://docs.microsoft.com/dotnet/fundamentals/code-analysis/quality-rules/ca2100",
          "properties": {
            "category": "Security",
            "isEnabledByDefault": false,
            "typeName": "ReviewSqlQueriesForSecurityVulnerabilities",
            "languages": [
              "C#",
              "Visual Basic"
            ],
            "tags": [
              "PortedFromFxCop",
              "Dataflow",
              "Telemetry",
              "EnabledRuleInAggressiveMode"
            ]
          }
        },
        "CA2101": {
          "id": "CA2101",
          "shortDescription": "Specify marshaling for P/Invoke string arguments",
          "fullDescription": "A platform invoke member allows partially trusted callers, has a string parameter, and does not explicitly marshal the string. This can cause a potential security vulnerability.",
          "defaultLevel": "note",
          "helpUri": "https://docs.microsoft.com/dotnet/fundamentals/code-analysis/quality-rules/ca2101",
          "properties": {
            "category": "Globalization",
            "isEnabledByDefault": true,
            "typeName": "PInvokeDiagnosticAnalyzer",
            "languages": [
              "C#",
              "Visual Basic"
            ],
            "tags": [
              "PortedFromFxCop",
              "Telemetry",
              "EnabledRuleInAggressiveMode"
            ]
          }
        },
        "CA2109": {
          "id": "CA2109",
          "shortDescription": "Review visible event handlers",
          "fullDescription": "A public or protected event-handling method was detected. Event-handling methods should not be exposed unless absolutely necessary.",
          "defaultLevel": "warning",
          "helpUri": "https://docs.microsoft.com/dotnet/fundamentals/code-analysis/quality-rules/ca2109",
          "properties": {
            "category": "Security",
            "isEnabledByDefault": false,
            "typeName": "ReviewVisibleEventHandlersAnalyzer",
            "languages": [
              "C#",
              "Visual Basic"
            ],
            "tags": [
              "PortedFromFxCop",
              "Telemetry",
              "EnabledRuleInAggressiveMode"
            ]
          }
        },
        "CA2119": {
          "id": "CA2119",
          "shortDescription": "Seal methods that satisfy private interfaces",
          "fullDescription": "An inheritable public type provides an overridable method implementation of an internal (Friend in Visual Basic) interface. To fix a violation of this rule, prevent the method from being overridden outside the assembly.",
          "defaultLevel": "warning",
          "helpUri": "https://docs.microsoft.com/dotnet/fundamentals/code-analysis/quality-rules/ca2119",
          "properties": {
            "category": "Security",
            "isEnabledByDefault": false,
            "typeName": "SealMethodsThatSatisfyPrivateInterfacesAnalyzer",
            "languages": [
              "C#",
              "Visual Basic"
            ],
            "tags": [
              "PortedFromFxCop",
              "Telemetry",
              "EnabledRuleInAggressiveMode"
            ]
          }
        },
        "CA2153": {
          "id": "CA2153",
          "shortDescription": "Do Not Catch Corrupted State Exceptions",
          "fullDescription": "Catching corrupted state exceptions could mask errors (such as access violations), resulting in inconsistent state of execution or making it easier for attackers to compromise system. Instead, catch and handle a more specific set of exception type(s) or re-throw the exception.",
          "defaultLevel": "warning",
          "helpUri": "https://docs.microsoft.com/dotnet/fundamentals/code-analysis/quality-rules/ca2153",
          "properties": {
            "category": "Security",
            "isEnabledByDefault": false,
            "typeName": "DoNotCatchCorruptedStateExceptionsAnalyzer",
            "languages": [
              "C#",
              "Visual Basic"
            ],
            "tags": [
              "Telemetry",
              "EnabledRuleInAggressiveMode"
            ]
          }
        },
        "CA2200": {
          "id": "CA2200",
          "shortDescription": "Rethrow to preserve stack details",
          "fullDescription": "Re-throwing caught exception changes stack information",
          "defaultLevel": "warning",
          "helpUri": "https://docs.microsoft.com/dotnet/fundamentals/code-analysis/quality-rules/ca2200",
          "properties": {
            "category": "Usage",
            "isEnabledByDefault": true,
            "typeName": "RethrowToPreserveStackDetailsAnalyzer",
            "languages": [
              "C#",
              "Visual Basic"
            ],
            "tags": [
              "PortedFromFxCop",
              "Telemetry",
              "EnabledRuleInAggressiveMode"
            ]
          }
        },
        "CA2201": {
          "id": "CA2201",
          "shortDescription": "Do not raise reserved exception types",
          "fullDescription": "An exception of type that is not sufficiently specific or reserved by the runtime should never be raised by user code. This makes the original error difficult to detect and debug. If this exception instance might be thrown, use a different exception type.",
          "defaultLevel": "hidden",
          "helpUri": "https://docs.microsoft.com/dotnet/fundamentals/code-analysis/quality-rules/ca2201",
          "properties": {
            "category": "Usage",
            "isEnabledByDefault": true,
            "typeName": "DoNotRaiseReservedExceptionTypesAnalyzer",
            "languages": [
              "C#",
              "Visual Basic"
            ],
            "tags": [
              "PortedFromFxCop",
              "Telemetry",
              "EnabledRuleInAggressiveMode"
            ]
          }
        },
        "CA2207": {
          "id": "CA2207",
          "shortDescription": "Initialize value type static fields inline",
          "fullDescription": "A value type declares an explicit static constructor. To fix a violation of this rule, initialize all static data when it is declared and remove the static constructor.",
          "defaultLevel": "warning",
          "helpUri": "https://docs.microsoft.com/dotnet/fundamentals/code-analysis/quality-rules/ca2207",
          "properties": {
            "category": "Usage",
            "isEnabledByDefault": false,
            "typeName": "InitializeStaticFieldsInlineAnalyzer",
            "languages": [
              "C#",
              "Visual Basic"
            ],
            "tags": [
              "PortedFromFxCop",
              "Telemetry",
              "EnabledRuleInAggressiveMode"
            ]
          }
        },
        "CA2208": {
          "id": "CA2208",
          "shortDescription": "Instantiate argument exceptions correctly",
          "fullDescription": "A call is made to the default (parameterless) constructor of an exception type that is or derives from ArgumentException, or an incorrect string argument is passed to a parameterized constructor of an exception type that is or derives from ArgumentException.",
          "defaultLevel": "note",
          "helpUri": "https://docs.microsoft.com/dotnet/fundamentals/code-analysis/quality-rules/ca2208",
          "properties": {
            "category": "Usage",
            "isEnabledByDefault": true,
            "typeName": "InstantiateArgumentExceptionsCorrectlyAnalyzer",
            "languages": [
              "C#",
              "Visual Basic"
            ],
            "tags": [
              "PortedFromFxCop",
              "Telemetry",
              "EnabledRuleInAggressiveMode"
            ]
          }
        },
        "CA2211": {
          "id": "CA2211",
          "shortDescription": "Non-constant fields should not be visible",
          "fullDescription": "Static fields that are neither constants nor read-only are not thread-safe. Access to such a field must be carefully controlled and requires advanced programming techniques to synchronize access to the class object.",
          "defaultLevel": "note",
          "helpUri": "https://docs.microsoft.com/dotnet/fundamentals/code-analysis/quality-rules/ca2211",
          "properties": {
            "category": "Usage",
            "isEnabledByDefault": true,
            "typeName": "NonConstantFieldsShouldNotBeVisibleAnalyzer",
            "languages": [
              "C#",
              "Visual Basic"
            ],
            "tags": [
              "PortedFromFxCop",
              "Telemetry",
              "EnabledRuleInAggressiveMode"
            ]
          }
        },
        "CA2213": {
          "id": "CA2213",
          "shortDescription": "Disposable fields should be disposed",
          "fullDescription": "A type that implements System.IDisposable declares fields that are of types that also implement IDisposable. The Dispose method of the field is not called by the Dispose method of the declaring type. To fix a violation of this rule, call Dispose on fields that are of types that implement IDisposable if you are responsible for allocating and releasing the unmanaged resources held by the field.",
          "defaultLevel": "warning",
          "helpUri": "https://docs.microsoft.com/dotnet/fundamentals/code-analysis/quality-rules/ca2213",
          "properties": {
            "category": "Usage",
            "isEnabledByDefault": false,
            "typeName": "DisposableFieldsShouldBeDisposed",
            "languages": [
              "C#",
              "Visual Basic"
            ],
            "tags": [
              "PortedFromFxCop",
              "Dataflow",
              "Telemetry",
              "EnabledRuleInAggressiveMode"
            ]
          }
        },
        "CA2214": {
          "id": "CA2214",
          "shortDescription": "Do not call overridable methods in constructors",
          "fullDescription": "Virtual methods defined on the class should not be called from constructors. If a derived class has overridden the method, the derived class version will be called (before the derived class constructor is called).",
          "defaultLevel": "warning",
          "helpUri": "https://docs.microsoft.com/dotnet/fundamentals/code-analysis/quality-rules/ca2214",
          "properties": {
            "category": "Usage",
            "isEnabledByDefault": false,
            "typeName": "DoNotCallOverridableMethodsInConstructorsAnalyzer",
            "languages": [
              "C#",
              "Visual Basic"
            ],
            "tags": [
              "PortedFromFxCop",
              "Telemetry",
              "EnabledRuleInAggressiveMode"
            ]
          }
        },
        "CA2215": {
          "id": "CA2215",
          "shortDescription": "Dispose methods should call base class dispose",
          "fullDescription": "A type that implements System.IDisposable inherits from a type that also implements IDisposable. The Dispose method of the inheriting type does not call the Dispose method of the parent type. To fix a violation of this rule, call base.Dispose in your Dispose method.",
          "defaultLevel": "hidden",
          "helpUri": "https://docs.microsoft.com/dotnet/fundamentals/code-analysis/quality-rules/ca2215",
          "properties": {
            "category": "Usage",
            "isEnabledByDefault": true,
            "typeName": "DisposeMethodsShouldCallBaseClassDispose",
            "languages": [
              "C#",
              "Visual Basic"
            ],
            "tags": [
              "PortedFromFxCop",
              "Telemetry",
              "EnabledRuleInAggressiveMode"
            ]
          }
        },
        "CA2216": {
          "id": "CA2216",
          "shortDescription": "Disposable types should declare finalizer",
          "fullDescription": "A type that implements System.IDisposable and has fields that suggest the use of unmanaged resources does not implement a finalizer, as described by Object.Finalize.",
          "defaultLevel": "warning",
          "helpUri": "https://docs.microsoft.com/dotnet/fundamentals/code-analysis/quality-rules/ca2216",
          "properties": {
            "category": "Usage",
            "isEnabledByDefault": false,
            "typeName": "DisposableTypesShouldDeclareFinalizerAnalyzer",
            "languages": [
              "C#",
              "Visual Basic"
            ],
            "tags": [
              "PortedFromFxCop",
              "Telemetry",
              "EnabledRuleInAggressiveMode"
            ]
          }
        },
        "CA2217": {
          "id": "CA2217",
          "shortDescription": "Do not mark enums with FlagsAttribute",
          "fullDescription": "An externally visible enumeration is marked by using FlagsAttribute, and it has one or more values that are not powers of two or a combination of the other defined values on the enumeration.",
          "defaultLevel": "warning",
          "helpUri": "https://docs.microsoft.com/dotnet/fundamentals/code-analysis/quality-rules/ca2217",
          "properties": {
            "category": "Usage",
            "isEnabledByDefault": false,
            "typeName": "EnumWithFlagsAttributeAnalyzer",
            "languages": [
              "C#",
              "Visual Basic"
            ],
            "tags": [
              "PortedFromFxCop",
              "Telemetry",
              "EnabledRuleInAggressiveMode"
            ]
          }
        },
        "CA2219": {
          "id": "CA2219",
          "shortDescription": "Do not raise exceptions in finally clauses",
          "fullDescription": "When an exception is raised in a finally clause, the new exception hides the active exception. This makes the original error difficult to detect and debug.",
          "defaultLevel": "note",
          "helpUri": "https://docs.microsoft.com/dotnet/fundamentals/code-analysis/quality-rules/ca2219",
          "properties": {
            "category": "Usage",
            "isEnabledByDefault": true,
            "typeName": "DoNotRaiseExceptionsInExceptionClausesAnalyzer",
            "languages": [
              "C#",
              "Visual Basic"
            ],
            "tags": [
              "PortedFromFxCop",
              "Telemetry",
              "EnabledRuleInAggressiveMode"
            ]
          }
        },
        "CA2225": {
          "id": "CA2225",
          "shortDescription": "Operator overloads have named alternates",
          "fullDescription": "An operator overload was detected, and the expected named alternative method was not found. The named alternative member provides access to the same functionality as the operator and is provided for developers who program in languages that do not support overloaded operators.",
          "defaultLevel": "warning",
          "helpUri": "https://docs.microsoft.com/dotnet/fundamentals/code-analysis/quality-rules/ca2225",
          "properties": {
            "category": "Usage",
            "isEnabledByDefault": false,
            "typeName": "OperatorOverloadsHaveNamedAlternatesAnalyzer",
            "languages": [
              "C#",
              "Visual Basic"
            ],
            "tags": [
              "PortedFromFxCop",
              "Telemetry",
              "EnabledRuleInAggressiveMode"
            ]
          }
        },
        "CA2226": {
          "id": "CA2226",
          "shortDescription": "Operators should have symmetrical overloads",
          "fullDescription": "A type implements the equality or inequality operator and does not implement the opposite operator.",
          "defaultLevel": "warning",
          "helpUri": "https://docs.microsoft.com/dotnet/fundamentals/code-analysis/quality-rules/ca2226",
          "properties": {
            "category": "Usage",
            "isEnabledByDefault": false,
            "typeName": "OperatorsShouldHaveSymmetricalOverloadsAnalyzer",
            "languages": [
              "C#",
              "Visual Basic"
            ],
            "tags": [
              "PortedFromFxCop",
              "Telemetry",
              "EnabledRuleInAggressiveMode"
            ]
          }
        },
        "CA2227": {
          "id": "CA2227",
          "shortDescription": "Collection properties should be read only",
          "fullDescription": "A writable collection property allows a user to replace the collection with a different collection. A read-only property stops the collection from being replaced but still allows the individual members to be set.",
          "defaultLevel": "warning",
          "helpUri": "https://docs.microsoft.com/dotnet/fundamentals/code-analysis/quality-rules/ca2227",
          "properties": {
            "category": "Usage",
            "isEnabledByDefault": false,
            "typeName": "CollectionPropertiesShouldBeReadOnlyAnalyzer",
            "languages": [
              "C#",
              "Visual Basic"
            ],
            "tags": [
              "PortedFromFxCop",
              "Telemetry",
              "EnabledRuleInAggressiveMode"
            ]
          }
        },
        "CA2229": {
          "id": "CA2229",
          "shortDescription": "Implement serialization constructors",
          "fullDescription": "To fix a violation of this rule, implement the serialization constructor. For a sealed class, make the constructor private; otherwise, make it protected.",
          "defaultLevel": "hidden",
          "helpUri": "https://docs.microsoft.com/dotnet/fundamentals/code-analysis/quality-rules/ca2229",
          "properties": {
            "category": "Usage",
            "isEnabledByDefault": true,
            "typeName": "SerializationRulesDiagnosticAnalyzer",
            "languages": [
              "C#",
              "Visual Basic"
            ],
            "tags": [
              "PortedFromFxCop",
              "Telemetry",
              "EnabledRuleInAggressiveMode"
            ]
          }
        },
        "CA2231": {
          "id": "CA2231",
          "shortDescription": "Overload operator equals on overriding value type Equals",
          "fullDescription": "In most programming languages there is no default implementation of the equality operator (==) for value types. If your programming language supports operator overloads, you should consider implementing the equality operator. Its behavior should be identical to that of Equals.",
          "defaultLevel": "note",
          "helpUri": "https://docs.microsoft.com/dotnet/fundamentals/code-analysis/quality-rules/ca2231",
          "properties": {
            "category": "Usage",
            "isEnabledByDefault": true,
            "typeName": "OverloadOperatorEqualsOnOverridingValueTypeEqualsAnalyzer",
            "languages": [
              "C#",
              "Visual Basic"
            ],
            "tags": [
              "PortedFromFxCop",
              "Telemetry",
              "EnabledRuleInAggressiveMode"
            ]
          }
        },
        "CA2235": {
          "id": "CA2235",
          "shortDescription": "Mark all non-serializable fields",
          "fullDescription": "An instance field of a type that is not serializable is declared in a type that is serializable.",
          "defaultLevel": "warning",
          "helpUri": "https://docs.microsoft.com/dotnet/fundamentals/code-analysis/quality-rules/ca2235",
          "properties": {
            "category": "Usage",
            "isEnabledByDefault": false,
            "typeName": "SerializationRulesDiagnosticAnalyzer",
            "languages": [
              "C#",
              "Visual Basic"
            ],
            "tags": [
              "PortedFromFxCop",
              "Telemetry",
              "EnabledRuleInAggressiveMode"
            ]
          }
        },
        "CA2237": {
          "id": "CA2237",
          "shortDescription": "Mark ISerializable types with serializable",
          "fullDescription": "To be recognized by the common language runtime as serializable, types must be marked by using the SerializableAttribute attribute even when the type uses a custom serialization routine through implementation of the ISerializable interface.",
          "defaultLevel": "warning",
          "helpUri": "https://docs.microsoft.com/dotnet/fundamentals/code-analysis/quality-rules/ca2237",
          "properties": {
            "category": "Usage",
            "isEnabledByDefault": false,
            "typeName": "SerializationRulesDiagnosticAnalyzer",
            "languages": [
              "C#",
              "Visual Basic"
            ],
            "tags": [
              "PortedFromFxCop",
              "Telemetry",
              "EnabledRuleInAggressiveMode"
            ]
          }
        },
        "CA2241": {
          "id": "CA2241",
          "shortDescription": "Provide correct arguments to formatting methods",
          "fullDescription": "The format argument that is passed to System.String.Format does not contain a format item that corresponds to each object argument, or vice versa.",
          "defaultLevel": "note",
          "helpUri": "https://docs.microsoft.com/dotnet/fundamentals/code-analysis/quality-rules/ca2241",
          "properties": {
            "category": "Usage",
            "isEnabledByDefault": true,
            "typeName": "ProvideCorrectArgumentsToFormattingMethodsAnalyzer",
            "languages": [
              "C#",
              "Visual Basic"
            ],
            "tags": [
              "PortedFromFxCop",
              "Telemetry",
              "EnabledRuleInAggressiveMode"
            ]
          }
        },
        "CA2242": {
          "id": "CA2242",
          "shortDescription": "Test for NaN correctly",
          "fullDescription": "This expression tests a value against Single.Nan or Double.Nan. Use Single.IsNan(Single) or Double.IsNan(Double) to test the value.",
          "defaultLevel": "note",
          "helpUri": "https://docs.microsoft.com/dotnet/fundamentals/code-analysis/quality-rules/ca2242",
          "properties": {
            "category": "Usage",
            "isEnabledByDefault": true,
            "typeName": "TestForNaNCorrectlyAnalyzer",
            "languages": [
              "C#",
              "Visual Basic"
            ],
            "tags": [
              "PortedFromFxCop",
              "Telemetry",
              "EnabledRuleInAggressiveMode"
            ]
          }
        },
        "CA2243": {
          "id": "CA2243",
          "shortDescription": "Attribute string literals should parse correctly",
          "fullDescription": "The string literal parameter of an attribute does not parse correctly for a URL, a GUID, or a version.",
          "defaultLevel": "warning",
          "helpUri": "https://docs.microsoft.com/dotnet/fundamentals/code-analysis/quality-rules/ca2243",
          "properties": {
            "category": "Usage",
            "isEnabledByDefault": false,
            "typeName": "AttributeStringLiteralsShouldParseCorrectlyAnalyzer",
            "languages": [
              "C#",
              "Visual Basic"
            ],
            "tags": [
              "PortedFromFxCop",
              "Telemetry",
              "EnabledRuleInAggressiveMode"
            ]
          }
        },
        "CA2244": {
          "id": "CA2244",
          "shortDescription": "Do not duplicate indexed element initializations",
          "fullDescription": "Indexed elements in objects initializers must initialize unique elements. A duplicate index might overwrite a previous element initialization.",
          "defaultLevel": "note",
          "helpUri": "https://docs.microsoft.com/dotnet/fundamentals/code-analysis/quality-rules/ca2244",
          "properties": {
            "category": "Usage",
            "isEnabledByDefault": true,
            "typeName": "AvoidDuplicateElementInitialization",
            "languages": [
              "C#"
            ],
            "tags": [
              "Telemetry",
              "EnabledRuleInAggressiveMode"
            ]
          }
        },
        "CA2245": {
          "id": "CA2245",
          "shortDescription": "Do not assign a property to itself",
          "fullDescription": "The property {0} should not be assigned to itself",
          "defaultLevel": "note",
          "helpUri": "https://docs.microsoft.com/dotnet/fundamentals/code-analysis/quality-rules/ca2245",
          "properties": {
            "category": "Usage",
            "isEnabledByDefault": true,
            "typeName": "AvoidPropertySelfAssignment",
            "languages": [
              "C#",
              "Visual Basic"
            ],
            "tags": [
              "Telemetry",
              "EnabledRuleInAggressiveMode"
            ]
          }
        },
        "CA2246": {
          "id": "CA2246",
          "shortDescription": "Assigning symbol and its member in the same statement",
          "fullDescription": "Assigning to a symbol and its member (field/property) in the same statement is not recommended. It is not clear if the member access was intended to use symbol's old value prior to the assignment or new value from the assignment in this statement. For clarity, consider splitting the assignments into separate statements.",
          "defaultLevel": "note",
          "helpUri": "https://docs.microsoft.com/dotnet/fundamentals/code-analysis/quality-rules/ca2246",
          "properties": {
            "category": "Usage",
            "isEnabledByDefault": true,
            "typeName": "AssigningSymbolAndItsMemberInSameStatement",
            "languages": [
              "C#"
            ],
            "tags": [
              "Telemetry",
              "EnabledRuleInAggressiveMode"
            ]
          }
        },
        "CA2247": {
          "id": "CA2247",
          "shortDescription": "Argument passed to TaskCompletionSource constructor should be TaskCreationOptions enum instead of TaskContinuationOptions enum",
          "fullDescription": "TaskCompletionSource has constructors that take TaskCreationOptions that control the underlying Task, and constructors that take object state that's stored in the task.  Accidentally passing a TaskContinuationOptions instead of a TaskCreationOptions will result in the call treating the options as state.",
          "defaultLevel": "warning",
          "helpUri": "https://docs.microsoft.com/dotnet/fundamentals/code-analysis/quality-rules/ca2247",
          "properties": {
            "category": "Usage",
            "isEnabledByDefault": true,
            "typeName": "DoNotCreateTaskCompletionSourceWithWrongArguments",
            "languages": [
              "C#",
              "Visual Basic"
            ],
            "tags": [
              "Telemetry",
              "EnabledRuleInAggressiveMode"
            ]
          }
        },
        "CA2248": {
          "id": "CA2248",
          "shortDescription": "Provide correct 'enum' argument to 'Enum.HasFlag'",
          "fullDescription": "'Enum.HasFlag' method expects the 'enum' argument to be of the same 'enum' type as the instance on which the method is invoked and that this 'enum' is marked with 'System.FlagsAttribute'. If these are different 'enum' types, an unhandled exception will be thrown at runtime. If the 'enum' type is not marked with 'System.FlagsAttribute' the call will always return 'false' at runtime.",
          "defaultLevel": "note",
          "helpUri": "https://docs.microsoft.com/dotnet/fundamentals/code-analysis/quality-rules/ca2248",
          "properties": {
            "category": "Usage",
            "isEnabledByDefault": true,
            "typeName": "ProvideCorrectArgumentToEnumHasFlag",
            "languages": [
              "C#",
              "Visual Basic"
            ],
            "tags": [
              "Telemetry",
              "EnabledRuleInAggressiveMode"
            ]
          }
        },
        "CA2249": {
          "id": "CA2249",
          "shortDescription": "Consider using 'string.Contains' instead of 'string.IndexOf'",
          "fullDescription": "Calls to 'string.IndexOf' where the result is used to check for the presence/absence of a substring can be replaced by 'string.Contains'.",
          "defaultLevel": "note",
          "helpUri": "https://docs.microsoft.com/dotnet/fundamentals/code-analysis/quality-rules/ca2249",
          "properties": {
            "category": "Usage",
            "isEnabledByDefault": true,
            "typeName": "PreferStringContainsOverIndexOfAnalyzer",
            "languages": [
              "C#",
              "Visual Basic"
            ],
            "tags": [
              "Telemetry",
              "EnabledRuleInAggressiveMode"
            ]
          }
        },
        "CA2250": {
          "id": "CA2250",
          "shortDescription": "Use 'ThrowIfCancellationRequested'",
          "fullDescription": "'ThrowIfCancellationRequested' automatically checks whether the token has been canceled, and throws an 'OperationCanceledException' if it has.",
          "defaultLevel": "note",
          "helpUri": "https://docs.microsoft.com/dotnet/fundamentals/code-analysis/quality-rules/ca2250",
          "properties": {
            "category": "Usage",
            "isEnabledByDefault": true,
            "typeName": "UseCancellationTokenThrowIfCancellationRequested",
            "languages": [
              "C#",
              "Visual Basic"
            ],
            "tags": [
              "Telemetry",
              "EnabledRuleInAggressiveMode"
            ]
          }
        },
        "CA2251": {
          "id": "CA2251",
          "shortDescription": "Use 'string.Equals'",
          "fullDescription": "It is both clearer and likely faster to use 'string.Equals' instead of comparing the result of 'string.Compare' to zero.",
          "defaultLevel": "hidden",
          "helpUri": "https://docs.microsoft.com/dotnet/fundamentals/code-analysis/quality-rules/ca2251",
          "properties": {
            "category": "Usage",
            "isEnabledByDefault": true,
            "typeName": "UseStringEqualsOverStringCompare",
            "languages": [
              "C#",
              "Visual Basic"
            ],
            "tags": [
              "Telemetry",
              "EnabledRuleInAggressiveMode"
            ]
          }
        },
        "CA2253": {
          "id": "CA2253",
          "shortDescription": "Named placeholders should not be numeric values",
          "fullDescription": "Named placeholders in the logging message template should not be comprised of only numeric characters.",
          "defaultLevel": "note",
          "helpUri": "https://docs.microsoft.com/dotnet/fundamentals/code-analysis/quality-rules/ca2253",
          "properties": {
            "category": "Usage",
            "isEnabledByDefault": true,
            "typeName": "LoggerMessageDefineAnalyzer",
            "languages": [
              "C#",
              "Visual Basic"
            ],
            "tags": [
              "Telemetry",
              "EnabledRuleInAggressiveMode"
            ]
          }
        },
        "CA2254": {
          "id": "CA2254",
          "shortDescription": "Template should be a static expression",
          "fullDescription": "The logging message template should not vary between calls.",
          "defaultLevel": "note",
          "helpUri": "https://docs.microsoft.com/dotnet/fundamentals/code-analysis/quality-rules/ca2254",
          "properties": {
            "category": "Usage",
            "isEnabledByDefault": true,
            "typeName": "LoggerMessageDefineAnalyzer",
            "languages": [
              "C#",
              "Visual Basic"
            ],
            "tags": [
              "Telemetry",
              "EnabledRuleInAggressiveMode"
            ]
          }
        },
        "CA2255": {
          "id": "CA2255",
          "shortDescription": "The 'ModuleInitializer' attribute should not be used in libraries",
          "fullDescription": "Module initializers are intended to be used by application code to ensure an application's components are initialized before the application code begins executing. If library code declares a 'ModuleInitializer' method, it can interfere with application initialization and also lead to limitations in that application's trimming abilities. Library code should therefore not utilize the 'ModuleInitializer' attribute, but instead expose methods that can be used to initialize any components within the library and allow the application to invoke the method during application initialization.",
          "defaultLevel": "warning",
          "helpUri": "https://docs.microsoft.com/dotnet/fundamentals/code-analysis/quality-rules/ca2255",
          "properties": {
            "category": "Usage",
            "isEnabledByDefault": true,
            "typeName": "ModuleInitializerAttributeShouldNotBeUsedInLibraries",
            "languages": [
              "C#"
            ],
            "tags": [
              "Telemetry",
              "EnabledRuleInAggressiveMode"
            ]
          }
        },
        "CA2256": {
          "id": "CA2256",
          "shortDescription": "All members declared in parent interfaces must have an implementation in a DynamicInterfaceCastableImplementation-attributed interface",
          "fullDescription": "Types attributed with 'DynamicInterfaceCastableImplementationAttribute' act as an interface implementation for a type that implements the 'IDynamicInterfaceCastable' type. As a result, it must provide an implementation of all of the members defined in the inherited interfaces, because the type that implements 'IDynamicInterfaceCastable' will not provide them otherwise.",
          "defaultLevel": "warning",
          "helpUri": "https://docs.microsoft.com/dotnet/fundamentals/code-analysis/quality-rules/ca2256",
          "properties": {
            "category": "Usage",
            "isEnabledByDefault": true,
            "typeName": "DynamicInterfaceCastableImplementationAnalyzer",
            "languages": [
              "C#",
              "Visual Basic"
            ],
            "tags": [
              "Telemetry",
              "EnabledRuleInAggressiveMode"
            ]
          }
        },
        "CA2257": {
          "id": "CA2257",
          "shortDescription": "Members defined on an interface with the 'DynamicInterfaceCastableImplementationAttribute' should be 'static'",
          "fullDescription": "Since a type that implements 'IDynamicInterfaceCastable' may not implement a dynamic interface in metadata, calls to an instance interface member that is not an explicit implementation defined on this type are likely to fail at runtime. Mark new interface members 'static' to avoid runtime errors.",
          "defaultLevel": "warning",
          "helpUri": "https://docs.microsoft.com/dotnet/fundamentals/code-analysis/quality-rules/ca2257",
          "properties": {
            "category": "Usage",
            "isEnabledByDefault": true,
            "typeName": "DynamicInterfaceCastableImplementationAnalyzer",
            "languages": [
              "C#",
              "Visual Basic"
            ],
            "tags": [
              "Telemetry",
              "EnabledRuleInAggressiveMode"
            ]
          }
        },
        "CA2258": {
          "id": "CA2258",
          "shortDescription": "Providing a 'DynamicInterfaceCastableImplementation' interface in Visual Basic is unsupported",
          "fullDescription": "Providing a functional 'DynamicInterfaceCastableImplementationAttribute'-attributed interface requires the Default Interface Members feature, which is unsupported in Visual Basic.",
          "defaultLevel": "warning",
          "helpUri": "https://docs.microsoft.com/dotnet/fundamentals/code-analysis/quality-rules/ca2258",
          "properties": {
            "category": "Usage",
            "isEnabledByDefault": true,
            "typeName": "DynamicInterfaceCastableImplementationAnalyzer",
            "languages": [
              "C#",
              "Visual Basic"
            ],
            "tags": [
              "Telemetry",
              "EnabledRuleInAggressiveMode"
            ]
          }
        },
        "CA2300": {
          "id": "CA2300",
          "shortDescription": "Do not use insecure deserializer BinaryFormatter",
          "fullDescription": "The method '{0}' is insecure when deserializing untrusted data.  If you need to instead detect BinaryFormatter deserialization without a SerializationBinder set, then disable rule CA2300, and enable rules CA2301 and CA2302.",
          "defaultLevel": "warning",
          "helpUri": "https://docs.microsoft.com/dotnet/fundamentals/code-analysis/quality-rules/ca2300",
          "properties": {
            "category": "Security",
            "isEnabledByDefault": false,
            "typeName": "DoNotUseInsecureDeserializerBinaryFormatterMethods",
            "languages": [
              "C#",
              "Visual Basic"
            ],
            "tags": [
              "Telemetry",
              "EnabledRuleInAggressiveMode"
            ]
          }
        },
        "CA2301": {
          "id": "CA2301",
          "shortDescription": "Do not call BinaryFormatter.Deserialize without first setting BinaryFormatter.Binder",
          "fullDescription": "The method '{0}' is insecure when deserializing untrusted data without a SerializationBinder to restrict the type of objects in the deserialized object graph.",
          "defaultLevel": "warning",
          "helpUri": "https://docs.microsoft.com/dotnet/fundamentals/code-analysis/quality-rules/ca2301",
          "properties": {
            "category": "Security",
            "isEnabledByDefault": false,
            "typeName": "DoNotUseInsecureDeserializerBinaryFormatterWithoutBinder",
            "languages": [
              "C#",
              "Visual Basic"
            ],
            "tags": [
              "Dataflow",
              "Telemetry",
              "EnabledRuleInAggressiveMode",
              "CompilationEnd"
            ]
          }
        },
        "CA2302": {
          "id": "CA2302",
          "shortDescription": "Ensure BinaryFormatter.Binder is set before calling BinaryFormatter.Deserialize",
          "fullDescription": "The method '{0}' is insecure when deserializing untrusted data without a SerializationBinder to restrict the type of objects in the deserialized object graph.",
          "defaultLevel": "warning",
          "helpUri": "https://docs.microsoft.com/dotnet/fundamentals/code-analysis/quality-rules/ca2302",
          "properties": {
            "category": "Security",
            "isEnabledByDefault": false,
            "typeName": "DoNotUseInsecureDeserializerBinaryFormatterWithoutBinder",
            "languages": [
              "C#",
              "Visual Basic"
            ],
            "tags": [
              "Dataflow",
              "Telemetry",
              "EnabledRuleInAggressiveMode",
              "CompilationEnd"
            ]
          }
        },
        "CA2305": {
          "id": "CA2305",
          "shortDescription": "Do not use insecure deserializer LosFormatter",
          "fullDescription": "The method '{0}' is insecure when deserializing untrusted data.",
          "defaultLevel": "warning",
          "helpUri": "https://docs.microsoft.com/dotnet/fundamentals/code-analysis/quality-rules/ca2305",
          "properties": {
            "category": "Security",
            "isEnabledByDefault": false,
            "typeName": "DoNotUseInsecureDeserializerLosFormatter",
            "languages": [
              "C#",
              "Visual Basic"
            ],
            "tags": [
              "Telemetry",
              "EnabledRuleInAggressiveMode"
            ]
          }
        },
        "CA2310": {
          "id": "CA2310",
          "shortDescription": "Do not use insecure deserializer NetDataContractSerializer",
          "fullDescription": "The method '{0}' is insecure when deserializing untrusted data.  If you need to instead detect NetDataContractSerializer deserialization without a SerializationBinder set, then disable rule CA2310, and enable rules CA2311 and CA2312.",
          "defaultLevel": "warning",
          "helpUri": "https://docs.microsoft.com/dotnet/fundamentals/code-analysis/quality-rules/ca2310",
          "properties": {
            "category": "Security",
            "isEnabledByDefault": false,
            "typeName": "DoNotUseInsecureDeserializerNetDataContractSerializerMethods",
            "languages": [
              "C#",
              "Visual Basic"
            ],
            "tags": [
              "Telemetry",
              "EnabledRuleInAggressiveMode"
            ]
          }
        },
        "CA2311": {
          "id": "CA2311",
          "shortDescription": "Do not deserialize without first setting NetDataContractSerializer.Binder",
          "fullDescription": "The method '{0}' is insecure when deserializing untrusted data without a SerializationBinder to restrict the type of objects in the deserialized object graph.",
          "defaultLevel": "warning",
          "helpUri": "https://docs.microsoft.com/dotnet/fundamentals/code-analysis/quality-rules/ca2311",
          "properties": {
            "category": "Security",
            "isEnabledByDefault": false,
            "typeName": "DoNotUseInsecureDeserializerNetDataContractSerializerWithoutBinder",
            "languages": [
              "C#",
              "Visual Basic"
            ],
            "tags": [
              "Dataflow",
              "Telemetry",
              "EnabledRuleInAggressiveMode",
              "CompilationEnd"
            ]
          }
        },
        "CA2312": {
          "id": "CA2312",
          "shortDescription": "Ensure NetDataContractSerializer.Binder is set before deserializing",
          "fullDescription": "The method '{0}' is insecure when deserializing untrusted data without a SerializationBinder to restrict the type of objects in the deserialized object graph.",
          "defaultLevel": "warning",
          "helpUri": "https://docs.microsoft.com/dotnet/fundamentals/code-analysis/quality-rules/ca2312",
          "properties": {
            "category": "Security",
            "isEnabledByDefault": false,
            "typeName": "DoNotUseInsecureDeserializerNetDataContractSerializerWithoutBinder",
            "languages": [
              "C#",
              "Visual Basic"
            ],
            "tags": [
              "Dataflow",
              "Telemetry",
              "EnabledRuleInAggressiveMode",
              "CompilationEnd"
            ]
          }
        },
        "CA2315": {
          "id": "CA2315",
          "shortDescription": "Do not use insecure deserializer ObjectStateFormatter",
          "fullDescription": "The method '{0}' is insecure when deserializing untrusted data.",
          "defaultLevel": "warning",
          "helpUri": "https://docs.microsoft.com/dotnet/fundamentals/code-analysis/quality-rules/ca2315",
          "properties": {
            "category": "Security",
            "isEnabledByDefault": false,
            "typeName": "DoNotUseInsecureDeserializerObjectStateFormatter",
            "languages": [
              "C#",
              "Visual Basic"
            ],
            "tags": [
              "Telemetry",
              "EnabledRuleInAggressiveMode"
            ]
          }
        },
        "CA2321": {
          "id": "CA2321",
          "shortDescription": "Do not deserialize with JavaScriptSerializer using a SimpleTypeResolver",
          "fullDescription": "The method '{0}' is insecure when deserializing untrusted data with a JavaScriptSerializer initialized with a SimpleTypeResolver. Initialize JavaScriptSerializer without a JavaScriptTypeResolver specified, or initialize with a JavaScriptTypeResolver that limits the types of objects in the deserialized object graph.",
          "defaultLevel": "warning",
          "helpUri": "https://docs.microsoft.com/dotnet/fundamentals/code-analysis/quality-rules/ca2321",
          "properties": {
            "category": "Security",
            "isEnabledByDefault": false,
            "typeName": "DoNotUseInsecureDeserializerJavaScriptSerializerWithSimpleTypeResolver",
            "languages": [
              "C#",
              "Visual Basic"
            ],
            "tags": [
              "Dataflow",
              "Telemetry",
              "EnabledRuleInAggressiveMode",
              "CompilationEnd"
            ]
          }
        },
        "CA2322": {
          "id": "CA2322",
          "shortDescription": "Ensure JavaScriptSerializer is not initialized with SimpleTypeResolver before deserializing",
          "fullDescription": "The method '{0}' is insecure when deserializing untrusted data with a JavaScriptSerializer initialized with a SimpleTypeResolver. Ensure that the JavaScriptSerializer is initialized without a JavaScriptTypeResolver specified, or initialized with a JavaScriptTypeResolver that limits the types of objects in the deserialized object graph.",
          "defaultLevel": "warning",
          "helpUri": "https://docs.microsoft.com/dotnet/fundamentals/code-analysis/quality-rules/ca2322",
          "properties": {
            "category": "Security",
            "isEnabledByDefault": false,
            "typeName": "DoNotUseInsecureDeserializerJavaScriptSerializerWithSimpleTypeResolver",
            "languages": [
              "C#",
              "Visual Basic"
            ],
            "tags": [
              "Dataflow",
              "Telemetry",
              "EnabledRuleInAggressiveMode",
              "CompilationEnd"
            ]
          }
        },
        "CA2326": {
          "id": "CA2326",
          "shortDescription": "Do not use TypeNameHandling values other than None",
          "fullDescription": "Deserializing JSON when using a TypeNameHandling value other than None can be insecure.  If you need to instead detect Json.NET deserialization when a SerializationBinder isn't specified, then disable rule CA2326, and enable rules CA2327, CA2328, CA2329, and CA2330.",
          "defaultLevel": "warning",
          "helpUri": "https://docs.microsoft.com/dotnet/fundamentals/code-analysis/quality-rules/ca2326",
          "properties": {
            "category": "Security",
            "isEnabledByDefault": false,
            "typeName": "JsonNetTypeNameHandling",
            "languages": [
              "C#",
              "Visual Basic"
            ],
            "tags": [
              "Telemetry",
              "EnabledRuleInAggressiveMode"
            ]
          }
        },
        "CA2327": {
          "id": "CA2327",
          "shortDescription": "Do not use insecure JsonSerializerSettings",
          "fullDescription": "When deserializing untrusted input, allowing arbitrary types to be deserialized is insecure.  When using JsonSerializerSettings, use TypeNameHandling.None, or for values other than None, restrict deserialized types with a SerializationBinder.",
          "defaultLevel": "warning",
          "helpUri": "https://docs.microsoft.com/dotnet/fundamentals/code-analysis/quality-rules/ca2327",
          "properties": {
            "category": "Security",
            "isEnabledByDefault": false,
            "typeName": "DoNotUseInsecureSettingsForJsonNet",
            "languages": [
              "C#",
              "Visual Basic"
            ],
            "tags": [
              "Dataflow",
              "Telemetry",
              "EnabledRuleInAggressiveMode",
              "CompilationEnd"
            ]
          }
        },
        "CA2328": {
          "id": "CA2328",
          "shortDescription": "Ensure that JsonSerializerSettings are secure",
          "fullDescription": "When deserializing untrusted input, allowing arbitrary types to be deserialized is insecure.  When using JsonSerializerSettings, ensure TypeNameHandling.None is specified, or for values other than None, ensure a SerializationBinder is specified to restrict deserialized types.",
          "defaultLevel": "warning",
          "helpUri": "https://docs.microsoft.com/dotnet/fundamentals/code-analysis/quality-rules/ca2328",
          "properties": {
            "category": "Security",
            "isEnabledByDefault": false,
            "typeName": "DoNotUseInsecureSettingsForJsonNet",
            "languages": [
              "C#",
              "Visual Basic"
            ],
            "tags": [
              "Dataflow",
              "Telemetry",
              "EnabledRuleInAggressiveMode",
              "CompilationEnd"
            ]
          }
        },
        "CA2329": {
          "id": "CA2329",
          "shortDescription": "Do not deserialize with JsonSerializer using an insecure configuration",
          "fullDescription": "When deserializing untrusted input, allowing arbitrary types to be deserialized is insecure. When using deserializing JsonSerializer, use TypeNameHandling.None, or for values other than None, restrict deserialized types with a SerializationBinder.",
          "defaultLevel": "warning",
          "helpUri": "https://docs.microsoft.com/dotnet/fundamentals/code-analysis/quality-rules/ca2329",
          "properties": {
            "category": "Security",
            "isEnabledByDefault": false,
            "typeName": "DoNotUseInsecureDeserializerJsonNetWithoutBinder",
            "languages": [
              "C#",
              "Visual Basic"
            ],
            "tags": [
              "Dataflow",
              "Telemetry",
              "EnabledRuleInAggressiveMode",
              "CompilationEnd"
            ]
          }
        },
        "CA2330": {
          "id": "CA2330",
          "shortDescription": "Ensure that JsonSerializer has a secure configuration when deserializing",
          "fullDescription": "When deserializing untrusted input, allowing arbitrary types to be deserialized is insecure. When using deserializing JsonSerializer, use TypeNameHandling.None, or for values other than None, restrict deserialized types with a SerializationBinder.",
          "defaultLevel": "warning",
          "helpUri": "https://docs.microsoft.com/dotnet/fundamentals/code-analysis/quality-rules/ca2330",
          "properties": {
            "category": "Security",
            "isEnabledByDefault": false,
            "typeName": "DoNotUseInsecureDeserializerJsonNetWithoutBinder",
            "languages": [
              "C#",
              "Visual Basic"
            ],
            "tags": [
              "Dataflow",
              "Telemetry",
              "EnabledRuleInAggressiveMode",
              "CompilationEnd"
            ]
          }
        },
        "CA2350": {
          "id": "CA2350",
          "shortDescription": "Do not use DataTable.ReadXml() with untrusted data",
          "fullDescription": "The method '{0}' is insecure when deserializing untrusted data",
          "defaultLevel": "warning",
          "helpUri": "https://docs.microsoft.com/dotnet/fundamentals/code-analysis/quality-rules/ca2350",
          "properties": {
            "category": "Security",
            "isEnabledByDefault": false,
            "typeName": "DoNotUseDataTableReadXml",
            "languages": [
              "C#",
              "Visual Basic"
            ],
            "tags": [
              "Telemetry",
              "EnabledRuleInAggressiveMode"
            ]
          }
        },
        "CA2351": {
          "id": "CA2351",
          "shortDescription": "Do not use DataSet.ReadXml() with untrusted data",
          "fullDescription": "The method '{0}' is insecure when deserializing untrusted data",
          "defaultLevel": "warning",
          "helpUri": "https://docs.microsoft.com/dotnet/fundamentals/code-analysis/quality-rules/ca2351",
          "properties": {
            "category": "Security",
            "isEnabledByDefault": false,
            "typeName": "DoNotUseDataSetReadXml",
            "languages": [
              "C#",
              "Visual Basic"
            ],
            "tags": [
              "Telemetry",
              "EnabledRuleInAggressiveMode"
            ]
          }
        },
        "CA2361": {
          "id": "CA2361",
          "shortDescription": "Ensure auto-generated class containing DataSet.ReadXml() is not used with untrusted data",
          "fullDescription": "The method '{0}' is insecure when deserializing untrusted data. Make sure that auto-generated class containing the '{0}' call is not deserialized with untrusted data.",
          "defaultLevel": "warning",
          "helpUri": "https://docs.microsoft.com/dotnet/fundamentals/code-analysis/quality-rules/ca2361",
          "properties": {
            "category": "Security",
            "isEnabledByDefault": false,
            "typeName": "DoNotUseDataSetReadXml",
            "languages": [
              "C#",
              "Visual Basic"
            ],
            "tags": [
              "Telemetry",
              "EnabledRuleInAggressiveMode"
            ]
          }
        },
        "CA3001": {
          "id": "CA3001",
          "shortDescription": "Review code for SQL injection vulnerabilities",
          "fullDescription": "Potential SQL injection vulnerability was found where '{0}' in method '{1}' may be tainted by user-controlled data from '{2}' in method '{3}'.",
          "defaultLevel": "warning",
          "helpUri": "https://docs.microsoft.com/dotnet/fundamentals/code-analysis/quality-rules/ca3001",
          "properties": {
            "category": "Security",
            "isEnabledByDefault": false,
            "typeName": "ReviewCodeForSqlInjectionVulnerabilities",
            "languages": [
              "C#",
              "Visual Basic"
            ],
            "tags": [
              "Dataflow",
              "Telemetry",
              "EnabledRuleInAggressiveMode"
            ]
          }
        },
        "CA3002": {
          "id": "CA3002",
          "shortDescription": "Review code for XSS vulnerabilities",
          "fullDescription": "Potential cross-site scripting (XSS) vulnerability was found where '{0}' in method '{1}' may be tainted by user-controlled data from '{2}' in method '{3}'.",
          "defaultLevel": "warning",
          "helpUri": "https://docs.microsoft.com/dotnet/fundamentals/code-analysis/quality-rules/ca3002",
          "properties": {
            "category": "Security",
            "isEnabledByDefault": false,
            "typeName": "ReviewCodeForXssVulnerabilities",
            "languages": [
              "C#",
              "Visual Basic"
            ],
            "tags": [
              "Dataflow",
              "Telemetry",
              "EnabledRuleInAggressiveMode"
            ]
          }
        },
        "CA3003": {
          "id": "CA3003",
          "shortDescription": "Review code for file path injection vulnerabilities",
          "fullDescription": "Potential file path injection vulnerability was found where '{0}' in method '{1}' may be tainted by user-controlled data from '{2}' in method '{3}'.",
          "defaultLevel": "warning",
          "helpUri": "https://docs.microsoft.com/dotnet/fundamentals/code-analysis/quality-rules/ca3003",
          "properties": {
            "category": "Security",
            "isEnabledByDefault": false,
            "typeName": "ReviewCodeForFilePathInjectionVulnerabilities",
            "languages": [
              "C#",
              "Visual Basic"
            ],
            "tags": [
              "Dataflow",
              "Telemetry",
              "EnabledRuleInAggressiveMode"
            ]
          }
        },
        "CA3004": {
          "id": "CA3004",
          "shortDescription": "Review code for information disclosure vulnerabilities",
          "fullDescription": "Potential information disclosure vulnerability was found where '{0}' in method '{1}' may contain unintended information from '{2}' in method '{3}'.",
          "defaultLevel": "warning",
          "helpUri": "https://docs.microsoft.com/dotnet/fundamentals/code-analysis/quality-rules/ca3004",
          "properties": {
            "category": "Security",
            "isEnabledByDefault": false,
            "typeName": "ReviewCodeForInformationDisclosureVulnerabilities",
            "languages": [
              "C#",
              "Visual Basic"
            ],
            "tags": [
              "Dataflow",
              "Telemetry",
              "EnabledRuleInAggressiveMode"
            ]
          }
        },
        "CA3005": {
          "id": "CA3005",
          "shortDescription": "Review code for LDAP injection vulnerabilities",
          "fullDescription": "Potential LDAP injection vulnerability was found where '{0}' in method '{1}' may be tainted by user-controlled data from '{2}' in method '{3}'.",
          "defaultLevel": "warning",
          "helpUri": "https://docs.microsoft.com/dotnet/fundamentals/code-analysis/quality-rules/ca3005",
          "properties": {
            "category": "Security",
            "isEnabledByDefault": false,
            "typeName": "ReviewCodeForLdapInjectionVulnerabilities",
            "languages": [
              "C#",
              "Visual Basic"
            ],
            "tags": [
              "Dataflow",
              "Telemetry",
              "EnabledRuleInAggressiveMode"
            ]
          }
        },
        "CA3006": {
          "id": "CA3006",
          "shortDescription": "Review code for process command injection vulnerabilities",
          "fullDescription": "Potential process command injection vulnerability was found where '{0}' in method '{1}' may be tainted by user-controlled data from '{2}' in method '{3}'.",
          "defaultLevel": "warning",
          "helpUri": "https://docs.microsoft.com/dotnet/fundamentals/code-analysis/quality-rules/ca3006",
          "properties": {
            "category": "Security",
            "isEnabledByDefault": false,
            "typeName": "ReviewCodeForCommandExecutionVulnerabilities",
            "languages": [
              "C#",
              "Visual Basic"
            ],
            "tags": [
              "Dataflow",
              "Telemetry",
              "EnabledRuleInAggressiveMode"
            ]
          }
        },
        "CA3007": {
          "id": "CA3007",
          "shortDescription": "Review code for open redirect vulnerabilities",
          "fullDescription": "Potential open redirect vulnerability was found where '{0}' in method '{1}' may be tainted by user-controlled data from '{2}' in method '{3}'.",
          "defaultLevel": "warning",
          "helpUri": "https://docs.microsoft.com/dotnet/fundamentals/code-analysis/quality-rules/ca3007",
          "properties": {
            "category": "Security",
            "isEnabledByDefault": false,
            "typeName": "ReviewCodeForOpenRedirectVulnerabilities",
            "languages": [
              "C#",
              "Visual Basic"
            ],
            "tags": [
              "Dataflow",
              "Telemetry",
              "EnabledRuleInAggressiveMode"
            ]
          }
        },
        "CA3008": {
          "id": "CA3008",
          "shortDescription": "Review code for XPath injection vulnerabilities",
          "fullDescription": "Potential XPath injection vulnerability was found where '{0}' in method '{1}' may be tainted by user-controlled data from '{2}' in method '{3}'.",
          "defaultLevel": "warning",
          "helpUri": "https://docs.microsoft.com/dotnet/fundamentals/code-analysis/quality-rules/ca3008",
          "properties": {
            "category": "Security",
            "isEnabledByDefault": false,
            "typeName": "ReviewCodeForXPathInjectionVulnerabilities",
            "languages": [
              "C#",
              "Visual Basic"
            ],
            "tags": [
              "Dataflow",
              "Telemetry",
              "EnabledRuleInAggressiveMode"
            ]
          }
        },
        "CA3009": {
          "id": "CA3009",
          "shortDescription": "Review code for XML injection vulnerabilities",
          "fullDescription": "Potential XML injection vulnerability was found where '{0}' in method '{1}' may be tainted by user-controlled data from '{2}' in method '{3}'.",
          "defaultLevel": "warning",
          "helpUri": "https://docs.microsoft.com/dotnet/fundamentals/code-analysis/quality-rules/ca3009",
          "properties": {
            "category": "Security",
            "isEnabledByDefault": false,
            "typeName": "ReviewCodeForXmlInjectionVulnerabilities",
            "languages": [
              "C#",
              "Visual Basic"
            ],
            "tags": [
              "Dataflow",
              "Telemetry",
              "EnabledRuleInAggressiveMode"
            ]
          }
        },
        "CA3010": {
          "id": "CA3010",
          "shortDescription": "Review code for XAML injection vulnerabilities",
          "fullDescription": "Potential XAML injection vulnerability was found where '{0}' in method '{1}' may be tainted by user-controlled data from '{2}' in method '{3}'.",
          "defaultLevel": "warning",
          "helpUri": "https://docs.microsoft.com/dotnet/fundamentals/code-analysis/quality-rules/ca3010",
          "properties": {
            "category": "Security",
            "isEnabledByDefault": false,
            "typeName": "ReviewCodeForXamlInjectionVulnerabilities",
            "languages": [
              "C#",
              "Visual Basic"
            ],
            "tags": [
              "Dataflow",
              "Telemetry",
              "EnabledRuleInAggressiveMode"
            ]
          }
        },
        "CA3011": {
          "id": "CA3011",
          "shortDescription": "Review code for DLL injection vulnerabilities",
          "fullDescription": "Potential DLL injection vulnerability was found where '{0}' in method '{1}' may be tainted by user-controlled data from '{2}' in method '{3}'.",
          "defaultLevel": "warning",
          "helpUri": "https://docs.microsoft.com/dotnet/fundamentals/code-analysis/quality-rules/ca3011",
          "properties": {
            "category": "Security",
            "isEnabledByDefault": false,
            "typeName": "ReviewCodeForDllInjectionVulnerabilities",
            "languages": [
              "C#",
              "Visual Basic"
            ],
            "tags": [
              "Dataflow",
              "Telemetry",
              "EnabledRuleInAggressiveMode"
            ]
          }
        },
        "CA3012": {
          "id": "CA3012",
          "shortDescription": "Review code for regex injection vulnerabilities",
          "fullDescription": "Potential regex injection vulnerability was found where '{0}' in method '{1}' may be tainted by user-controlled data from '{2}' in method '{3}'.",
          "defaultLevel": "warning",
          "helpUri": "https://docs.microsoft.com/dotnet/fundamentals/code-analysis/quality-rules/ca3012",
          "properties": {
            "category": "Security",
            "isEnabledByDefault": false,
            "typeName": "ReviewCodeForRegexInjectionVulnerabilities",
            "languages": [
              "C#",
              "Visual Basic"
            ],
            "tags": [
              "Dataflow",
              "Telemetry",
              "EnabledRuleInAggressiveMode"
            ]
          }
        },
        "CA3061": {
          "id": "CA3061",
          "shortDescription": "Do Not Add Schema By URL",
          "fullDescription": "This overload of XmlSchemaCollection.Add method internally enables DTD processing on the XML reader instance used, and uses UrlResolver for resolving external XML entities. The outcome is information disclosure. Content from file system or network shares for the machine processing the XML can be exposed to attacker. In addition, an attacker can use this as a DoS vector.",
          "defaultLevel": "hidden",
          "helpUri": "https://docs.microsoft.com/dotnet/fundamentals/code-analysis/quality-rules/ca3061",
          "properties": {
            "category": "Security",
            "isEnabledByDefault": true,
            "typeName": "DoNotAddSchemaByURL",
            "languages": [
              "C#",
              "Visual Basic"
            ],
            "tags": [
              "Telemetry",
              "EnabledRuleInAggressiveMode"
            ]
          }
        },
        "CA3075": {
          "id": "CA3075",
          "shortDescription": "Insecure DTD processing in XML",
          "fullDescription": "Using XmlTextReader.Load(), creating an insecure XmlReaderSettings instance when invoking XmlReader.Create(), setting the InnerXml property of the XmlDocument and enabling DTD processing using XmlUrlResolver insecurely can lead to information disclosure. Replace it with a call to the Load() method overload that takes an XmlReader instance, use XmlReader.Create() to accept XmlReaderSettings arguments or consider explicitly setting secure values. The DataViewSettingCollectionString property of DataViewManager should always be assigned from a trusted source, the DtdProcessing property should be set to false, and the XmlResolver property should be changed to XmlSecureResolver or null. ",
          "defaultLevel": "hidden",
          "helpUri": "https://docs.microsoft.com/dotnet/fundamentals/code-analysis/quality-rules/ca3075",
          "properties": {
            "category": "Security",
            "isEnabledByDefault": true,
            "typeName": "DoNotUseInsecureDtdProcessingAnalyzer",
            "languages": [
              "C#",
              "Visual Basic"
            ],
            "tags": [
              "Telemetry",
              "EnabledRuleInAggressiveMode"
            ]
          }
        },
        "CA3076": {
          "id": "CA3076",
          "shortDescription": "Insecure XSLT script processing.",
          "fullDescription": "Providing an insecure XsltSettings instance and an insecure XmlResolver instance to XslCompiledTransform.Load method is potentially unsafe as it allows processing script within XSL, which on an untrusted XSL input may lead to malicious code execution. Either replace the insecure XsltSettings argument with XsltSettings.Default or an instance that has disabled document function and script execution, or replace the XmlResolver argument with null or an XmlSecureResolver instance. This message may be suppressed if the input is known to be from a trusted source and external resource resolution from locations that are not known in advance must be supported.",
          "defaultLevel": "hidden",
          "helpUri": "https://docs.microsoft.com/dotnet/fundamentals/code-analysis/quality-rules/ca3076",
          "properties": {
            "category": "Security",
            "isEnabledByDefault": true,
            "typeName": "DoNotUseInsecureXSLTScriptExecutionAnalyzer",
            "languages": [
              "C#",
              "Visual Basic"
            ],
            "tags": [
              "Telemetry",
              "EnabledRuleInAggressiveMode"
            ]
          }
        },
        "CA3077": {
          "id": "CA3077",
          "shortDescription": "Insecure Processing in API Design, XmlDocument and XmlTextReader",
          "fullDescription": "Enabling DTD processing on all instances derived from XmlTextReader or  XmlDocument and using XmlUrlResolver for resolving external XML entities may lead to information disclosure. Ensure to set the XmlResolver property to null, create an instance of XmlSecureResolver when processing untrusted input, or use XmlReader.Create method with a secure XmlReaderSettings argument. Unless you need to enable it, ensure the DtdProcessing property is set to false. ",
          "defaultLevel": "hidden",
          "helpUri": "https://docs.microsoft.com/dotnet/fundamentals/code-analysis/quality-rules/ca3077",
          "properties": {
            "category": "Security",
            "isEnabledByDefault": true,
            "typeName": "DoNotUseInsecureDtdProcessingInApiDesignAnalyzer",
            "languages": [
              "C#",
              "Visual Basic"
            ],
            "tags": [
              "Telemetry",
              "EnabledRuleInAggressiveMode"
            ]
          }
        },
        "CA3147": {
          "id": "CA3147",
          "shortDescription": "Mark Verb Handlers With Validate Antiforgery Token",
          "fullDescription": "Missing ValidateAntiForgeryTokenAttribute on controller action {0}",
          "defaultLevel": "hidden",
          "helpUri": "https://docs.microsoft.com/dotnet/fundamentals/code-analysis/quality-rules/ca3147",
          "properties": {
            "category": "Security",
            "isEnabledByDefault": true,
            "typeName": "MarkVerbHandlersWithValidateAntiforgeryTokenAnalyzer",
            "languages": [
              "C#",
              "Visual Basic"
            ],
            "tags": [
              "Telemetry",
              "EnabledRuleInAggressiveMode"
            ]
          }
        },
        "CA5350": {
          "id": "CA5350",
          "shortDescription": "Do Not Use Weak Cryptographic Algorithms",
          "fullDescription": "Cryptographic algorithms degrade over time as attacks become for advances to attacker get access to more computation. Depending on the type and application of this cryptographic algorithm, further degradation of the cryptographic strength of it may allow attackers to read enciphered messages, tamper with enciphered  messages, forge digital signatures, tamper with hashed content, or otherwise compromise any cryptosystem based on this algorithm. Replace encryption uses with the AES algorithm (AES-256, AES-192 and AES-128 are acceptable) with a key length greater than or equal to 128 bits. Replace hashing uses with a hashing function in the SHA-2 family, such as SHA-2 512, SHA-2 384, or SHA-2 256.",
          "defaultLevel": "hidden",
          "helpUri": "https://docs.microsoft.com/dotnet/fundamentals/code-analysis/quality-rules/ca5350",
          "properties": {
            "category": "Security",
            "isEnabledByDefault": true,
            "typeName": "DoNotUseInsecureCryptographicAlgorithmsAnalyzer",
            "languages": [
              "C#",
              "Visual Basic"
            ],
            "tags": [
              "Telemetry",
              "EnabledRuleInAggressiveMode"
            ]
          }
        },
        "CA5351": {
          "id": "CA5351",
          "shortDescription": "Do Not Use Broken Cryptographic Algorithms",
          "fullDescription": "An attack making it computationally feasible to break this algorithm exists. This allows attackers to break the cryptographic guarantees it is designed to provide. Depending on the type and application of this cryptographic algorithm, this may allow attackers to read enciphered messages, tamper with enciphered  messages, forge digital signatures, tamper with hashed content, or otherwise compromise any cryptosystem based on this algorithm. Replace encryption uses with the AES algorithm (AES-256, AES-192 and AES-128 are acceptable) with a key length greater than or equal to 128 bits. Replace hashing uses with a hashing function in the SHA-2 family, such as SHA512, SHA384, or SHA256. Replace digital signature uses with RSA with a key length greater than or equal to 2048-bits, or ECDSA with a key length greater than or equal to 256 bits.",
          "defaultLevel": "hidden",
          "helpUri": "https://docs.microsoft.com/dotnet/fundamentals/code-analysis/quality-rules/ca5351",
          "properties": {
            "category": "Security",
            "isEnabledByDefault": true,
            "typeName": "DoNotUseInsecureCryptographicAlgorithmsAnalyzer",
            "languages": [
              "C#",
              "Visual Basic"
            ],
            "tags": [
              "Telemetry",
              "EnabledRuleInAggressiveMode"
            ]
          }
        },
        "CA5358": {
          "id": "CA5358",
          "shortDescription": "Review cipher mode usage with cryptography experts",
          "fullDescription": "These cipher modes might be vulnerable to attacks. Consider using recommended modes (CBC, CTS).",
          "defaultLevel": "warning",
          "helpUri": "https://docs.microsoft.com/dotnet/fundamentals/code-analysis/quality-rules/ca5358",
          "properties": {
            "category": "Security",
            "isEnabledByDefault": false,
            "typeName": "ApprovedCipherModeAnalyzer",
            "languages": [
              "C#",
              "Visual Basic"
            ],
            "tags": [
              "Telemetry",
              "EnabledRuleInAggressiveMode"
            ]
          }
        },
        "CA5359": {
          "id": "CA5359",
          "shortDescription": "Do Not Disable Certificate Validation",
          "fullDescription": "A certificate can help authenticate the identity of the server. Clients should validate the server certificate to ensure requests are sent to the intended server. If the ServerCertificateValidationCallback always returns 'true', any certificate will pass validation.",
          "defaultLevel": "hidden",
          "helpUri": "https://docs.microsoft.com/dotnet/fundamentals/code-analysis/quality-rules/ca5359",
          "properties": {
            "category": "Security",
            "isEnabledByDefault": true,
            "typeName": "DoNotDisableCertificateValidation",
            "languages": [
              "C#",
              "Visual Basic"
            ],
            "tags": [
              "Telemetry",
              "EnabledRuleInAggressiveMode"
            ]
          }
        },
        "CA5360": {
          "id": "CA5360",
          "shortDescription": "Do Not Call Dangerous Methods In Deserialization",
          "fullDescription": "Insecure Deserialization is a vulnerability which occurs when untrusted data is used to abuse the logic of an application, inflict a Denial-of-Service (DoS) attack, or even execute arbitrary code upon it being deserialized. It’s frequently possible for malicious users to abuse these deserialization features when the application is deserializing untrusted data which is under their control. Specifically, invoke dangerous methods in the process of deserialization. Successful insecure deserialization attacks could allow an attacker to carry out attacks such as DoS attacks, authentication bypasses, and remote code execution.",
          "defaultLevel": "hidden",
          "helpUri": "https://docs.microsoft.com/dotnet/fundamentals/code-analysis/quality-rules/ca5360",
          "properties": {
            "category": "Security",
            "isEnabledByDefault": true,
            "typeName": "DoNotCallDangerousMethodsInDeserialization",
            "languages": [
              "C#",
              "Visual Basic"
            ],
            "tags": [
              "Telemetry",
              "EnabledRuleInAggressiveMode",
              "CompilationEnd"
            ]
          }
        },
        "CA5361": {
          "id": "CA5361",
          "shortDescription": "Do Not Disable SChannel Use of Strong Crypto",
          "fullDescription": "Starting with the .NET Framework 4.6, the System.Net.ServicePointManager and System.Net.Security.SslStream classes are recommended to use new protocols. The old ones have protocol weaknesses and are not supported. Setting Switch.System.Net.DontEnableSchUseStrongCrypto with true will use the old weak crypto check and opt out of the protocol migration.",
          "defaultLevel": "warning",
          "helpUri": "https://docs.microsoft.com/dotnet/fundamentals/code-analysis/quality-rules/ca5361",
          "properties": {
            "category": "Security",
            "isEnabledByDefault": false,
            "typeName": "DoNotSetSwitch",
            "languages": [
              "C#",
              "Visual Basic"
            ],
            "tags": [
              "Dataflow",
              "Telemetry",
              "EnabledRuleInAggressiveMode"
            ]
          }
        },
        "CA5362": {
          "id": "CA5362",
          "shortDescription": "Potential reference cycle in deserialized object graph",
          "fullDescription": "Review code that processes untrusted deserialized data for handling of unexpected reference cycles. An unexpected reference cycle should not cause the code to enter an infinite loop. Otherwise, an unexpected reference cycle can allow an attacker to DOS or exhaust the memory of the process when deserializing untrusted data.",
          "defaultLevel": "warning",
          "helpUri": "https://docs.microsoft.com/dotnet/fundamentals/code-analysis/quality-rules/ca5362",
          "properties": {
            "category": "Security",
            "isEnabledByDefault": false,
            "typeName": "PotentialReferenceCycleInDeserializedObjectGraph",
            "languages": [
              "C#",
              "Visual Basic"
            ],
            "tags": [
              "Telemetry",
              "EnabledRuleInAggressiveMode",
              "CompilationEnd"
            ]
          }
        },
        "CA5363": {
          "id": "CA5363",
          "shortDescription": "Do Not Disable Request Validation",
          "fullDescription": "Request validation is a feature in ASP.NET that examines HTTP requests and determines whether they contain potentially dangerous content. This check adds protection from markup or code in the URL query string, cookies, or posted form values that might have been added for malicious purposes. So, it is generally desirable and should be left enabled for defense in depth.",
          "defaultLevel": "hidden",
          "helpUri": "https://docs.microsoft.com/dotnet/fundamentals/code-analysis/quality-rules/ca5363",
          "properties": {
            "category": "Security",
            "isEnabledByDefault": true,
            "typeName": "DoNotDisableRequestValidation",
            "languages": [
              "C#",
              "Visual Basic"
            ],
            "tags": [
              "Telemetry",
              "EnabledRuleInAggressiveMode"
            ]
          }
        },
        "CA5364": {
          "id": "CA5364",
          "shortDescription": "Do Not Use Deprecated Security Protocols",
          "fullDescription": "Using a deprecated security protocol rather than the system default is risky.",
          "defaultLevel": "hidden",
          "helpUri": "https://docs.microsoft.com/dotnet/fundamentals/code-analysis/quality-rules/ca5364",
          "properties": {
            "category": "Security",
            "isEnabledByDefault": true,
            "typeName": "DoNotUseDeprecatedSecurityProtocols",
            "languages": [
              "C#",
              "Visual Basic"
            ],
            "tags": [
              "Telemetry",
              "EnabledRuleInAggressiveMode"
            ]
          }
        },
        "CA5365": {
          "id": "CA5365",
          "shortDescription": "Do Not Disable HTTP Header Checking",
          "fullDescription": "HTTP header checking enables encoding of the carriage return and newline characters, \\r and \\n, that are found in response headers. This encoding can help to avoid injection attacks that exploit an application that echoes untrusted data contained by the header.",
          "defaultLevel": "hidden",
          "helpUri": "https://docs.microsoft.com/dotnet/fundamentals/code-analysis/quality-rules/ca5365",
          "properties": {
            "category": "Security",
            "isEnabledByDefault": true,
            "typeName": "DoNotDisableHTTPHeaderChecking",
            "languages": [
              "C#",
              "Visual Basic"
            ],
            "tags": [
              "Telemetry",
              "EnabledRuleInAggressiveMode"
            ]
          }
        },
        "CA5366": {
          "id": "CA5366",
          "shortDescription": "Use XmlReader for 'DataSet.ReadXml()'",
          "fullDescription": "Processing XML from untrusted data may load dangerous external references, which should be restricted by using an XmlReader with a secure resolver or with DTD processing disabled.",
          "defaultLevel": "hidden",
          "helpUri": "https://docs.microsoft.com/dotnet/fundamentals/code-analysis/quality-rules/ca5366",
          "properties": {
            "category": "Security",
            "isEnabledByDefault": true,
            "typeName": "UseXmlReaderForDataSetReadXml",
            "languages": [
              "C#",
              "Visual Basic"
            ],
            "tags": [
              "Telemetry",
              "EnabledRuleInAggressiveMode"
            ]
          }
        },
        "CA5367": {
          "id": "CA5367",
          "shortDescription": "Do Not Serialize Types With Pointer Fields",
          "fullDescription": "Pointers are not \"type safe\" in the sense that you cannot guarantee the correctness of the memory they point at. So, serializing types with pointer fields is dangerous, as it may allow an attacker to control the pointer.",
          "defaultLevel": "warning",
          "helpUri": "https://docs.microsoft.com/dotnet/fundamentals/code-analysis/quality-rules/ca5367",
          "properties": {
            "category": "Security",
            "isEnabledByDefault": false,
            "typeName": "DoNotSerializeTypeWithPointerFields",
            "languages": [
              "C#",
              "Visual Basic"
            ],
            "tags": [
              "Telemetry",
              "EnabledRuleInAggressiveMode",
              "CompilationEnd"
            ]
          }
        },
        "CA5368": {
          "id": "CA5368",
          "shortDescription": "Set ViewStateUserKey For Classes Derived From Page",
          "fullDescription": "Setting the ViewStateUserKey property can help you prevent attacks on your application by allowing you to assign an identifier to the view-state variable for individual users so that they cannot use the variable to generate an attack. Otherwise, there will be cross-site request forgery vulnerabilities.",
          "defaultLevel": "hidden",
          "helpUri": "https://docs.microsoft.com/dotnet/fundamentals/code-analysis/quality-rules/ca5368",
          "properties": {
            "category": "Security",
            "isEnabledByDefault": true,
            "typeName": "SetViewStateUserKey",
            "languages": [
              "C#",
              "Visual Basic"
            ],
            "tags": [
              "Telemetry",
              "EnabledRuleInAggressiveMode"
            ]
          }
        },
        "CA5369": {
          "id": "CA5369",
          "shortDescription": "Use XmlReader for 'XmlSerializer.Deserialize()'",
          "fullDescription": "Processing XML from untrusted data may load dangerous external references, which should be restricted by using an XmlReader with a secure resolver or with DTD processing disabled.",
          "defaultLevel": "hidden",
          "helpUri": "https://docs.microsoft.com/dotnet/fundamentals/code-analysis/quality-rules/ca5369",
          "properties": {
            "category": "Security",
            "isEnabledByDefault": true,
            "typeName": "UseXmlReaderForDeserialize",
            "languages": [
              "C#",
              "Visual Basic"
            ],
            "tags": [
              "Telemetry",
              "EnabledRuleInAggressiveMode"
            ]
          }
        },
        "CA5370": {
          "id": "CA5370",
          "shortDescription": "Use XmlReader for XmlValidatingReader constructor",
          "fullDescription": "Processing XML from untrusted data may load dangerous external references, which should be restricted by using an XmlReader with a secure resolver or with DTD processing disabled.",
          "defaultLevel": "hidden",
          "helpUri": "https://docs.microsoft.com/dotnet/fundamentals/code-analysis/quality-rules/ca5370",
          "properties": {
            "category": "Security",
            "isEnabledByDefault": true,
            "typeName": "UseXmlReaderForValidatingReader",
            "languages": [
              "C#",
              "Visual Basic"
            ],
            "tags": [
              "Telemetry",
              "EnabledRuleInAggressiveMode"
            ]
          }
        },
        "CA5371": {
          "id": "CA5371",
          "shortDescription": "Use XmlReader for 'XmlSchema.Read()'",
          "fullDescription": "Processing XML from untrusted data may load dangerous external references, which should be restricted by using an XmlReader with a secure resolver or with DTD processing disabled.",
          "defaultLevel": "hidden",
          "helpUri": "https://docs.microsoft.com/dotnet/fundamentals/code-analysis/quality-rules/ca5371",
          "properties": {
            "category": "Security",
            "isEnabledByDefault": true,
            "typeName": "UseXmlReaderForSchemaRead",
            "languages": [
              "C#",
              "Visual Basic"
            ],
            "tags": [
              "Telemetry",
              "EnabledRuleInAggressiveMode"
            ]
          }
        },
        "CA5372": {
          "id": "CA5372",
          "shortDescription": "Use XmlReader for XPathDocument constructor",
          "fullDescription": "Processing XML from untrusted data may load dangerous external references, which should be restricted by using an XmlReader with a secure resolver or with DTD processing disabled.",
          "defaultLevel": "hidden",
          "helpUri": "https://docs.microsoft.com/dotnet/fundamentals/code-analysis/quality-rules/ca5372",
          "properties": {
            "category": "Security",
            "isEnabledByDefault": true,
            "typeName": "UseXmlReaderForXPathDocument",
            "languages": [
              "C#",
              "Visual Basic"
            ],
            "tags": [
              "Telemetry",
              "EnabledRuleInAggressiveMode"
            ]
          }
        },
        "CA5373": {
          "id": "CA5373",
          "shortDescription": "Do not use obsolete key derivation function",
          "fullDescription": "Password-based key derivation should use PBKDF2 with SHA-2. Avoid using PasswordDeriveBytes since it generates a PBKDF1 key. Avoid using Rfc2898DeriveBytes.CryptDeriveKey since it doesn't use the iteration count or salt.",
          "defaultLevel": "hidden",
          "helpUri": "https://docs.microsoft.com/dotnet/fundamentals/code-analysis/quality-rules/ca5373",
          "properties": {
            "category": "Security",
            "isEnabledByDefault": true,
            "typeName": "DoNotUseObsoleteKDFAlgorithm",
            "languages": [
              "C#",
              "Visual Basic"
            ],
            "tags": [
              "Telemetry",
              "EnabledRuleInAggressiveMode"
            ]
          }
        },
        "CA5374": {
          "id": "CA5374",
          "shortDescription": "Do Not Use XslTransform",
          "fullDescription": "Do not use XslTransform. It does not restrict potentially dangerous external references.",
          "defaultLevel": "hidden",
          "helpUri": "https://docs.microsoft.com/dotnet/fundamentals/code-analysis/quality-rules/ca5374",
          "properties": {
            "category": "Security",
            "isEnabledByDefault": true,
            "typeName": "DoNotUseXslTransform",
            "languages": [
              "C#",
              "Visual Basic"
            ],
            "tags": [
              "Telemetry",
              "EnabledRuleInAggressiveMode"
            ]
          }
        },
        "CA5375": {
          "id": "CA5375",
          "shortDescription": "Do Not Use Account Shared Access Signature",
          "fullDescription": "Shared Access Signatures(SAS) are a vital part of the security model for any application using Azure Storage, they should provide limited and safe permissions to your storage account to clients that don't have the account key. All of the operations available via a service SAS are also available via an account SAS, that is, account SAS is too powerful. So it is recommended to use Service SAS to delegate access more carefully.",
          "defaultLevel": "warning",
          "helpUri": "https://docs.microsoft.com/dotnet/fundamentals/code-analysis/quality-rules/ca5375",
          "properties": {
            "category": "Security",
            "isEnabledByDefault": false,
            "typeName": "DoNotUseAccountSAS",
            "languages": [
              "C#",
              "Visual Basic"
            ],
            "tags": [
              "Telemetry",
              "EnabledRuleInAggressiveMode"
            ]
          }
        },
        "CA5376": {
          "id": "CA5376",
          "shortDescription": "Use SharedAccessProtocol HttpsOnly",
          "fullDescription": "HTTPS encrypts network traffic. Use HttpsOnly, rather than HttpOrHttps, to ensure network traffic is always encrypted to help prevent disclosure of sensitive data.",
          "defaultLevel": "warning",
          "helpUri": "https://docs.microsoft.com/dotnet/fundamentals/code-analysis/quality-rules/ca5376",
          "properties": {
            "category": "Security",
            "isEnabledByDefault": false,
            "typeName": "UseSharedAccessProtocolHttpsOnly",
            "languages": [
              "C#",
              "Visual Basic"
            ],
            "tags": [
              "Dataflow",
              "Telemetry",
              "EnabledRuleInAggressiveMode"
            ]
          }
        },
        "CA5377": {
          "id": "CA5377",
          "shortDescription": "Use Container Level Access Policy",
          "fullDescription": "No access policy identifier is specified, making tokens non-revocable.",
          "defaultLevel": "warning",
          "helpUri": "https://docs.microsoft.com/dotnet/fundamentals/code-analysis/quality-rules/ca5377",
          "properties": {
            "category": "Security",
            "isEnabledByDefault": false,
            "typeName": "UseContainerLevelAccessPolicy",
            "languages": [
              "C#",
              "Visual Basic"
            ],
            "tags": [
              "Dataflow",
              "Telemetry",
              "EnabledRuleInAggressiveMode"
            ]
          }
        },
        "CA5378": {
          "id": "CA5378",
          "shortDescription": "Do not disable ServicePointManagerSecurityProtocols",
          "fullDescription": "Do not set Switch.System.ServiceModel.DisableUsingServicePointManagerSecurityProtocols to true.  Setting this switch limits Windows Communication Framework (WCF) to using Transport Layer Security (TLS) 1.0, which is insecure and obsolete.",
          "defaultLevel": "warning",
          "helpUri": "https://docs.microsoft.com/dotnet/fundamentals/code-analysis/quality-rules/ca5378",
          "properties": {
            "category": "Security",
            "isEnabledByDefault": false,
            "typeName": "DoNotSetSwitch",
            "languages": [
              "C#",
              "Visual Basic"
            ],
            "tags": [
              "Dataflow",
              "Telemetry",
              "EnabledRuleInAggressiveMode"
            ]
          }
        },
        "CA5379": {
          "id": "CA5379",
          "shortDescription": "Ensure Key Derivation Function algorithm is sufficiently strong",
          "fullDescription": "Some implementations of the Rfc2898DeriveBytes class allow for a hash algorithm to be specified in a constructor parameter or overwritten in the HashAlgorithm property. If a hash algorithm is specified, then it should be SHA-256 or higher.",
          "defaultLevel": "hidden",
          "helpUri": "https://docs.microsoft.com/dotnet/fundamentals/code-analysis/quality-rules/ca5379",
          "properties": {
            "category": "Security",
            "isEnabledByDefault": true,
            "typeName": "DoNotUseWeakKDFAlgorithm",
            "languages": [
              "C#",
              "Visual Basic"
            ],
            "tags": [
              "Telemetry",
              "EnabledRuleInAggressiveMode"
            ]
          }
        },
        "CA5380": {
          "id": "CA5380",
          "shortDescription": "Do Not Add Certificates To Root Store",
          "fullDescription": "By default, the Trusted Root Certification Authorities certificate store is configured with a set of public CAs that has met the requirements of the Microsoft Root Certificate Program. Since all trusted root CAs can issue certificates for any domain, an attacker can pick a weak or coercible CA that you install by yourself to target for an attack – and a single vulnerable, malicious or coercible CA undermines the security of the entire system. To make matters worse, these attacks can go unnoticed quite easily.",
          "defaultLevel": "warning",
          "helpUri": "https://docs.microsoft.com/dotnet/fundamentals/code-analysis/quality-rules/ca5380",
          "properties": {
            "category": "Security",
            "isEnabledByDefault": false,
            "typeName": "DoNotInstallRootCert",
            "languages": [
              "C#",
              "Visual Basic"
            ],
            "tags": [
              "Dataflow",
              "Telemetry",
              "EnabledRuleInAggressiveMode",
              "CompilationEnd"
            ]
          }
        },
        "CA5381": {
          "id": "CA5381",
          "shortDescription": "Ensure Certificates Are Not Added To Root Store",
          "fullDescription": "By default, the Trusted Root Certification Authorities certificate store is configured with a set of public CAs that has met the requirements of the Microsoft Root Certificate Program. Since all trusted root CAs can issue certificates for any domain, an attacker can pick a weak or coercible CA that you install by yourself to target for an attack – and a single vulnerable, malicious or coercible CA undermines the security of the entire system. To make matters worse, these attacks can go unnoticed quite easily.",
          "defaultLevel": "warning",
          "helpUri": "https://docs.microsoft.com/dotnet/fundamentals/code-analysis/quality-rules/ca5381",
          "properties": {
            "category": "Security",
            "isEnabledByDefault": false,
            "typeName": "DoNotInstallRootCert",
            "languages": [
              "C#",
              "Visual Basic"
            ],
            "tags": [
              "Dataflow",
              "Telemetry",
              "EnabledRuleInAggressiveMode",
              "CompilationEnd"
            ]
          }
        },
        "CA5382": {
          "id": "CA5382",
          "shortDescription": "Use Secure Cookies In ASP.NET Core",
          "fullDescription": "Applications available over HTTPS must use secure cookies.",
          "defaultLevel": "warning",
          "helpUri": "https://docs.microsoft.com/dotnet/fundamentals/code-analysis/quality-rules/ca5382",
          "properties": {
            "category": "Security",
            "isEnabledByDefault": false,
            "typeName": "UseSecureCookiesASPNetCore",
            "languages": [
              "C#",
              "Visual Basic"
            ],
            "tags": [
              "Dataflow",
              "Telemetry",
              "EnabledRuleInAggressiveMode",
              "CompilationEnd"
            ]
          }
        },
        "CA5383": {
          "id": "CA5383",
          "shortDescription": "Ensure Use Secure Cookies In ASP.NET Core",
          "fullDescription": "Applications available over HTTPS must use secure cookies.",
          "defaultLevel": "warning",
          "helpUri": "https://docs.microsoft.com/dotnet/fundamentals/code-analysis/quality-rules/ca5383",
          "properties": {
            "category": "Security",
            "isEnabledByDefault": false,
            "typeName": "UseSecureCookiesASPNetCore",
            "languages": [
              "C#",
              "Visual Basic"
            ],
            "tags": [
              "Dataflow",
              "Telemetry",
              "EnabledRuleInAggressiveMode",
              "CompilationEnd"
            ]
          }
        },
        "CA5384": {
          "id": "CA5384",
          "shortDescription": "Do Not Use Digital Signature Algorithm (DSA)",
          "fullDescription": "DSA is too weak to use.",
          "defaultLevel": "hidden",
          "helpUri": "https://docs.microsoft.com/dotnet/fundamentals/code-analysis/quality-rules/ca5384",
          "properties": {
            "category": "Security",
            "isEnabledByDefault": true,
            "typeName": "DoNotUseDSA",
            "languages": [
              "C#",
              "Visual Basic"
            ],
            "tags": [
              "Telemetry",
              "EnabledRuleInAggressiveMode"
            ]
          }
        },
        "CA5385": {
          "id": "CA5385",
          "shortDescription": "Use Rivest–Shamir–Adleman (RSA) Algorithm With Sufficient Key Size",
          "fullDescription": "Encryption algorithms are vulnerable to brute force attacks when too small a key size is used.",
          "defaultLevel": "hidden",
          "helpUri": "https://docs.microsoft.com/dotnet/fundamentals/code-analysis/quality-rules/ca5385",
          "properties": {
            "category": "Security",
            "isEnabledByDefault": true,
            "typeName": "UseRSAWithSufficientKeySize",
            "languages": [
              "C#",
              "Visual Basic"
            ],
            "tags": [
              "Telemetry",
              "EnabledRuleInAggressiveMode"
            ]
          }
        },
        "CA5386": {
          "id": "CA5386",
          "shortDescription": "Avoid hardcoding SecurityProtocolType value",
          "fullDescription": "Avoid hardcoding SecurityProtocolType {0}, and instead use SecurityProtocolType.SystemDefault to allow the operating system to choose the best Transport Layer Security protocol to use.",
          "defaultLevel": "warning",
          "helpUri": "https://docs.microsoft.com/dotnet/fundamentals/code-analysis/quality-rules/ca5386",
          "properties": {
            "category": "Security",
            "isEnabledByDefault": false,
            "typeName": "DoNotUseDeprecatedSecurityProtocols",
            "languages": [
              "C#",
              "Visual Basic"
            ],
            "tags": [
              "Telemetry",
              "EnabledRuleInAggressiveMode"
            ]
          }
        },
        "CA5387": {
          "id": "CA5387",
          "shortDescription": "Do Not Use Weak Key Derivation Function With Insufficient Iteration Count",
          "fullDescription": "When deriving cryptographic keys from user-provided inputs such as password, use sufficient iteration count (at least 100k).",
          "defaultLevel": "warning",
          "helpUri": "https://docs.microsoft.com/dotnet/fundamentals/code-analysis/quality-rules/ca5387",
          "properties": {
            "category": "Security",
            "isEnabledByDefault": false,
            "typeName": "DoNotUseWeakKDFInsufficientIterationCount",
            "languages": [
              "C#",
              "Visual Basic"
            ],
            "tags": [
              "Dataflow",
              "Telemetry",
              "EnabledRuleInAggressiveMode",
              "CompilationEnd"
            ]
          }
        },
        "CA5388": {
          "id": "CA5388",
          "shortDescription": "Ensure Sufficient Iteration Count When Using Weak Key Derivation Function",
          "fullDescription": "When deriving cryptographic keys from user-provided inputs such as password, use sufficient iteration count (at least 100k).",
          "defaultLevel": "warning",
          "helpUri": "https://docs.microsoft.com/dotnet/fundamentals/code-analysis/quality-rules/ca5388",
          "properties": {
            "category": "Security",
            "isEnabledByDefault": false,
            "typeName": "DoNotUseWeakKDFInsufficientIterationCount",
            "languages": [
              "C#",
              "Visual Basic"
            ],
            "tags": [
              "Dataflow",
              "Telemetry",
              "EnabledRuleInAggressiveMode",
              "CompilationEnd"
            ]
          }
        },
        "CA5389": {
          "id": "CA5389",
          "shortDescription": "Do Not Add Archive Item's Path To The Target File System Path",
          "fullDescription": "When extracting files from an archive and using the archive item's path, check if the path is safe. Archive path can be relative and can lead to file system access outside of the expected file system target path, leading to malicious config changes and remote code execution via lay-and-wait technique.",
          "defaultLevel": "warning",
          "helpUri": "https://docs.microsoft.com/dotnet/fundamentals/code-analysis/quality-rules/ca5389",
          "properties": {
            "category": "Security",
            "isEnabledByDefault": false,
            "typeName": "DoNotAddArchiveItemPathToTheTargetFileSystemPath",
            "languages": [
              "C#",
              "Visual Basic"
            ],
            "tags": [
              "Dataflow",
              "Telemetry",
              "EnabledRuleInAggressiveMode"
            ]
          }
        },
        "CA5390": {
          "id": "CA5390",
          "shortDescription": "Do not hard-code encryption key",
          "fullDescription": "SymmetricAlgorithm's .Key property, or a method's rgbKey parameter, should never be a hard-coded value.",
          "defaultLevel": "warning",
          "helpUri": "https://docs.microsoft.com/dotnet/fundamentals/code-analysis/quality-rules/ca5390",
          "properties": {
            "category": "Security",
            "isEnabledByDefault": false,
            "typeName": "DoNotHardCodeEncryptionKey",
            "languages": [
              "C#",
              "Visual Basic"
            ],
            "tags": [
              "Dataflow",
              "Telemetry",
              "EnabledRuleInAggressiveMode"
            ]
          }
        },
        "CA5391": {
          "id": "CA5391",
          "shortDescription": "Use antiforgery tokens in ASP.NET Core MVC controllers",
          "fullDescription": "Handling a POST, PUT, PATCH, or DELETE request without validating an antiforgery token may be vulnerable to cross-site request forgery attacks. A cross-site request forgery attack can send malicious requests from an authenticated user to your ASP.NET Core MVC controller.",
          "defaultLevel": "warning",
          "helpUri": "https://docs.microsoft.com/dotnet/fundamentals/code-analysis/quality-rules/ca5391",
          "properties": {
            "category": "Security",
            "isEnabledByDefault": false,
            "typeName": "UseAutoValidateAntiforgeryToken",
            "languages": [
              "C#",
              "Visual Basic"
            ],
            "tags": [
              "Telemetry",
              "EnabledRuleInAggressiveMode",
              "CompilationEnd"
            ]
          }
        },
        "CA5392": {
          "id": "CA5392",
          "shortDescription": "Use DefaultDllImportSearchPaths attribute for P/Invokes",
          "fullDescription": "By default, P/Invokes using DllImportAttribute probe a number of directories, including the current working directory for the library to load. This can be a security issue for certain applications, leading to DLL hijacking.",
          "defaultLevel": "warning",
          "helpUri": "https://docs.microsoft.com/dotnet/fundamentals/code-analysis/quality-rules/ca5392",
          "properties": {
            "category": "Security",
            "isEnabledByDefault": false,
            "typeName": "UseDefaultDllImportSearchPathsAttribute",
            "languages": [
              "C#",
              "Visual Basic"
            ],
            "tags": [
              "Telemetry",
              "EnabledRuleInAggressiveMode"
            ]
          }
        },
        "CA5393": {
          "id": "CA5393",
          "shortDescription": "Do not use unsafe DllImportSearchPath value",
          "fullDescription": "There could be a malicious DLL in the default DLL search directories. Or, depending on where your application is run from, there could be a malicious DLL in the application's directory. Use a DllImportSearchPath value that specifies an explicit search path instead. The DllImportSearchPath flags that this rule looks for can be configured in .editorconfig.",
          "defaultLevel": "warning",
          "helpUri": "https://docs.microsoft.com/dotnet/fundamentals/code-analysis/quality-rules/ca5393",
          "properties": {
            "category": "Security",
            "isEnabledByDefault": false,
            "typeName": "UseDefaultDllImportSearchPathsAttribute",
            "languages": [
              "C#",
              "Visual Basic"
            ],
            "tags": [
              "Telemetry",
              "EnabledRuleInAggressiveMode"
            ]
          }
        },
        "CA5394": {
          "id": "CA5394",
          "shortDescription": "Do not use insecure randomness",
          "fullDescription": "Using a cryptographically weak pseudo-random number generator may allow an attacker to predict what security-sensitive value will be generated. Use a cryptographically strong random number generator if an unpredictable value is required, or ensure that weak pseudo-random numbers aren't used in a security-sensitive manner.",
          "defaultLevel": "warning",
          "helpUri": "https://docs.microsoft.com/dotnet/fundamentals/code-analysis/quality-rules/ca5394",
          "properties": {
            "category": "Security",
            "isEnabledByDefault": false,
            "typeName": "DoNotUseInsecureRandomness",
            "languages": [
              "C#",
              "Visual Basic"
            ],
            "tags": [
              "Telemetry",
              "EnabledRuleInAggressiveMode"
            ]
          }
        },
        "CA5395": {
          "id": "CA5395",
          "shortDescription": "Miss HttpVerb attribute for action methods",
          "fullDescription": "All the methods that create, edit, delete, or otherwise modify data do so in the [HttpPost] overload of the method, which needs to be protected with the anti forgery attribute from request forgery. Performing a GET operation should be a safe operation that has no side effects and doesn't modify your persisted data.",
          "defaultLevel": "warning",
          "helpUri": "https://docs.microsoft.com/dotnet/fundamentals/code-analysis/quality-rules/ca5395",
          "properties": {
            "category": "Security",
            "isEnabledByDefault": false,
            "typeName": "UseAutoValidateAntiforgeryToken",
            "languages": [
              "C#",
              "Visual Basic"
            ],
            "tags": [
              "Telemetry",
              "EnabledRuleInAggressiveMode",
              "CompilationEnd"
            ]
          }
        },
        "CA5396": {
          "id": "CA5396",
          "shortDescription": "Set HttpOnly to true for HttpCookie",
          "fullDescription": "As a defense in depth measure, ensure security sensitive HTTP cookies are marked as HttpOnly. This indicates web browsers should disallow scripts from accessing the cookies. Injected malicious scripts are a common way of stealing cookies.",
          "defaultLevel": "warning",
          "helpUri": "https://docs.microsoft.com/dotnet/fundamentals/code-analysis/quality-rules/ca5396",
          "properties": {
            "category": "Security",
            "isEnabledByDefault": false,
            "typeName": "SetHttpOnlyForHttpCookie",
            "languages": [
              "C#",
              "Visual Basic"
            ],
            "tags": [
              "Dataflow",
              "Telemetry",
              "EnabledRuleInAggressiveMode",
              "CompilationEnd"
            ]
          }
        },
        "CA5397": {
          "id": "CA5397",
          "shortDescription": "Do not use deprecated SslProtocols values",
          "fullDescription": "Older protocol versions of Transport Layer Security (TLS) are less secure than TLS 1.2 and TLS 1.3, and are more likely to have new vulnerabilities. Avoid older protocol versions to minimize risk.",
          "defaultLevel": "hidden",
          "helpUri": "https://docs.microsoft.com/dotnet/fundamentals/code-analysis/quality-rules/ca5397",
          "properties": {
            "category": "Security",
            "isEnabledByDefault": true,
            "typeName": "SslProtocolsAnalyzer",
            "languages": [
              "C#",
              "Visual Basic"
            ],
            "tags": [
              "Telemetry",
              "EnabledRuleInAggressiveMode"
            ]
          }
        },
        "CA5398": {
          "id": "CA5398",
          "shortDescription": "Avoid hardcoded SslProtocols values",
          "fullDescription": "Current Transport Layer Security protocol versions may become deprecated if vulnerabilities are found. Avoid hardcoding SslProtocols values to keep your application secure. Use 'None' to let the Operating System choose a version.",
          "defaultLevel": "warning",
          "helpUri": "https://docs.microsoft.com/dotnet/fundamentals/code-analysis/quality-rules/ca5398",
          "properties": {
            "category": "Security",
            "isEnabledByDefault": false,
            "typeName": "SslProtocolsAnalyzer",
            "languages": [
              "C#",
              "Visual Basic"
            ],
            "tags": [
              "Telemetry",
              "EnabledRuleInAggressiveMode"
            ]
          }
        },
        "CA5399": {
          "id": "CA5399",
          "shortDescription": "HttpClients should enable certificate revocation list checks",
          "fullDescription": "Using HttpClient without providing a platform specific handler (WinHttpHandler or CurlHandler or HttpClientHandler) where the CheckCertificateRevocationList property is set to true, will allow revoked certificates to be accepted by the HttpClient as valid.",
          "defaultLevel": "warning",
          "helpUri": "https://docs.microsoft.com/dotnet/fundamentals/code-analysis/quality-rules/ca5399",
          "properties": {
            "category": "Security",
            "isEnabledByDefault": false,
            "typeName": "DoNotDisableHttpClientCRLCheck",
            "languages": [
              "C#",
              "Visual Basic"
            ],
            "tags": [
              "Dataflow",
              "Telemetry",
              "EnabledRuleInAggressiveMode",
              "CompilationEnd"
            ]
          }
        },
        "CA5400": {
          "id": "CA5400",
          "shortDescription": "Ensure HttpClient certificate revocation list check is not disabled",
          "fullDescription": "Using HttpClient without providing a platform specific handler (WinHttpHandler or CurlHandler or HttpClientHandler) where the CheckCertificateRevocationList property is set to true, will allow revoked certificates to be accepted by the HttpClient as valid.",
          "defaultLevel": "warning",
          "helpUri": "https://docs.microsoft.com/dotnet/fundamentals/code-analysis/quality-rules/ca5400",
          "properties": {
            "category": "Security",
            "isEnabledByDefault": false,
            "typeName": "DoNotDisableHttpClientCRLCheck",
            "languages": [
              "C#",
              "Visual Basic"
            ],
            "tags": [
              "Dataflow",
              "Telemetry",
              "EnabledRuleInAggressiveMode",
              "CompilationEnd"
            ]
          }
        },
        "CA5401": {
          "id": "CA5401",
          "shortDescription": "Do not use CreateEncryptor with non-default IV",
          "fullDescription": "Symmetric encryption should always use a non-repeatable initialization vector to prevent dictionary attacks.",
          "defaultLevel": "warning",
          "helpUri": "https://docs.microsoft.com/dotnet/fundamentals/code-analysis/quality-rules/ca5401",
          "properties": {
            "category": "Security",
            "isEnabledByDefault": false,
            "typeName": "DoNotUseCreateEncryptorWithNonDefaultIV",
            "languages": [
              "C#",
              "Visual Basic"
            ],
            "tags": [
              "Dataflow",
              "Telemetry",
              "EnabledRuleInAggressiveMode",
              "CompilationEnd"
            ]
          }
        },
        "CA5402": {
          "id": "CA5402",
          "shortDescription": "Use CreateEncryptor with the default IV ",
          "fullDescription": "Symmetric encryption should always use a non-repeatable initialization vector to prevent dictionary attacks.",
          "defaultLevel": "warning",
          "helpUri": "https://docs.microsoft.com/dotnet/fundamentals/code-analysis/quality-rules/ca5402",
          "properties": {
            "category": "Security",
            "isEnabledByDefault": false,
            "typeName": "DoNotUseCreateEncryptorWithNonDefaultIV",
            "languages": [
              "C#",
              "Visual Basic"
            ],
            "tags": [
              "Dataflow",
              "Telemetry",
              "EnabledRuleInAggressiveMode",
              "CompilationEnd"
            ]
          }
        },
        "CA5403": {
          "id": "CA5403",
          "shortDescription": "Do not hard-code certificate",
          "fullDescription": "Hard-coded certificates in source code are vulnerable to being exploited.",
          "defaultLevel": "warning",
          "helpUri": "https://docs.microsoft.com/dotnet/fundamentals/code-analysis/quality-rules/ca5403",
          "properties": {
            "category": "Security",
            "isEnabledByDefault": false,
            "typeName": "DoNotHardCodeCertificate",
            "languages": [
              "C#",
              "Visual Basic"
            ],
            "tags": [
              "Dataflow",
              "Telemetry",
              "EnabledRuleInAggressiveMode"
            ]
          }
        },
        "CA5404": {
          "id": "CA5404",
          "shortDescription": "Do not disable token validation checks",
          "fullDescription": "Token validation checks ensure that while validating tokens, all aspects are analyzed and verified. Turning off validation can lead to security holes by allowing untrusted tokens to make it through validation.",
          "defaultLevel": "warning",
          "helpUri": "https://docs.microsoft.com/dotnet/fundamentals/code-analysis/quality-rules/ca5404",
          "properties": {
            "category": "Security",
            "isEnabledByDefault": false,
            "typeName": "DoNotDisableTokenValidationChecks",
            "languages": [
              "C#",
              "Visual Basic"
            ],
            "tags": [
              "Telemetry",
              "EnabledRuleInAggressiveMode"
            ]
          }
        },
        "CA5405": {
          "id": "CA5405",
          "shortDescription": "Do not always skip token validation in delegates",
          "fullDescription": "By setting critical TokenValidationParameter validation delegates to true, important authentication safeguards are disabled which can lead to tokens from any issuer or expired tokens being wrongly validated.",
          "defaultLevel": "warning",
          "helpUri": "https://docs.microsoft.com/dotnet/fundamentals/code-analysis/quality-rules/ca5405",
          "properties": {
            "category": "Security",
            "isEnabledByDefault": false,
            "typeName": "DoNotAlwaysSkipTokenValidationInDelegates",
            "languages": [
              "C#",
              "Visual Basic"
            ],
            "tags": [
              "Telemetry",
              "EnabledRuleInAggressiveMode"
            ]
          }
        }
      }
    },
    {
      "tool": {
        "name": "Microsoft.CodeAnalysis.VisualBasic.NetAnalyzers",
<<<<<<< HEAD
        "version": "6.0.1",
=======
        "version": "7.0.0",
>>>>>>> f90f67c4
        "language": "en-US"
      },
      "rules": {
        "CA1001": {
          "id": "CA1001",
          "shortDescription": "Types that own disposable fields should be disposable",
          "fullDescription": "A class declares and implements an instance field that is a System.IDisposable type, and the class does not implement IDisposable. A class that declares an IDisposable field indirectly owns an unmanaged resource and should implement the IDisposable interface.",
          "defaultLevel": "hidden",
          "helpUri": "https://docs.microsoft.com/dotnet/fundamentals/code-analysis/quality-rules/ca1001",
          "properties": {
            "category": "Design",
            "isEnabledByDefault": true,
            "typeName": "BasicTypesThatOwnDisposableFieldsShouldBeDisposableAnalyzer",
            "languages": [
              "Visual Basic"
            ],
            "tags": [
              "PortedFromFxCop",
              "Telemetry",
              "EnabledRuleInAggressiveMode"
            ]
          }
        },
        "CA1032": {
          "id": "CA1032",
          "shortDescription": "Implement standard exception constructors",
          "fullDescription": "Failure to provide the full set of constructors can make it difficult to correctly handle exceptions.",
          "defaultLevel": "warning",
          "helpUri": "https://docs.microsoft.com/dotnet/fundamentals/code-analysis/quality-rules/ca1032",
          "properties": {
            "category": "Design",
            "isEnabledByDefault": false,
            "typeName": "BasicImplementStandardExceptionConstructorsAnalyzer",
            "languages": [
              "Visual Basic"
            ],
            "tags": [
              "PortedFromFxCop",
              "Telemetry",
              "EnabledRuleInAggressiveMode"
            ]
          }
        },
        "CA1200": {
          "id": "CA1200",
          "shortDescription": "Avoid using cref tags with a prefix",
          "fullDescription": "Use of cref tags with prefixes should be avoided, since it prevents the compiler from verifying references and the IDE from updating references during refactorings. It is permissible to suppress this error at a single documentation site if the cref must use a prefix because the type being mentioned is not findable by the compiler. For example, if a cref is mentioning a special attribute in the full framework but you're in a file that compiles against the portable framework, or if you want to reference a type at higher layer of Roslyn, you should suppress the error. You should not suppress the error just because you want to take a shortcut and avoid using the full syntax.",
          "defaultLevel": "hidden",
          "helpUri": "https://docs.microsoft.com/dotnet/fundamentals/code-analysis/quality-rules/ca1200",
          "properties": {
            "category": "Documentation",
            "isEnabledByDefault": true,
            "typeName": "BasicAvoidUsingCrefTagsWithAPrefixAnalyzer",
            "languages": [
              "Visual Basic"
            ],
            "tags": [
              "Telemetry",
              "EnabledRuleInAggressiveMode"
            ]
          }
        },
        "CA1309": {
          "id": "CA1309",
          "shortDescription": "Use ordinal string comparison",
          "fullDescription": "A string comparison operation that is nonlinguistic does not set the StringComparison parameter to either Ordinal or OrdinalIgnoreCase. By explicitly setting the parameter to either StringComparison.Ordinal or StringComparison.OrdinalIgnoreCase, your code often gains speed, becomes more correct, and becomes more reliable.",
          "defaultLevel": "hidden",
          "helpUri": "https://docs.microsoft.com/dotnet/fundamentals/code-analysis/quality-rules/ca1309",
          "properties": {
            "category": "Globalization",
            "isEnabledByDefault": true,
            "typeName": "BasicUseOrdinalStringComparisonAnalyzer",
            "languages": [
              "Visual Basic"
            ],
            "tags": [
              "PortedFromFxCop",
              "Telemetry",
              "EnabledRuleInAggressiveMode"
            ]
          }
        },
        "CA1507": {
          "id": "CA1507",
          "shortDescription": "Use nameof to express symbol names",
          "fullDescription": "Using nameof helps keep your code valid when refactoring.",
          "defaultLevel": "note",
          "helpUri": "https://docs.microsoft.com/dotnet/fundamentals/code-analysis/quality-rules/ca1507",
          "properties": {
            "category": "Maintainability",
            "isEnabledByDefault": true,
            "typeName": "BasicUseNameofInPlaceOfStringAnalyzer",
            "languages": [
              "Visual Basic"
            ],
            "tags": [
              "Telemetry",
              "EnabledRuleInAggressiveMode"
            ]
          }
        },
        "CA1802": {
          "id": "CA1802",
          "shortDescription": "Use literals where appropriate",
          "fullDescription": "A field is declared static and read-only (Shared and ReadOnly in Visual Basic), and is initialized by using a value that is computable at compile time. Because the value that is assigned to the targeted field is computable at compile time, change the declaration to a const (Const in Visual Basic) field so that the value is computed at compile time instead of at run?time.",
          "defaultLevel": "warning",
          "helpUri": "https://docs.microsoft.com/dotnet/fundamentals/code-analysis/quality-rules/ca1802",
          "properties": {
            "category": "Performance",
            "isEnabledByDefault": false,
            "typeName": "BasicUseLiteralsWhereAppropriate",
            "languages": [
              "Visual Basic"
            ],
            "tags": [
              "PortedFromFxCop",
              "Telemetry",
              "EnabledRuleInAggressiveMode"
            ]
          }
        },
        "CA1805": {
          "id": "CA1805",
          "shortDescription": "Do not initialize unnecessarily",
          "fullDescription": "The .NET runtime initializes all fields of reference types to their default values before running the constructor. In most cases, explicitly initializing a field to its default value in a constructor is redundant, adding maintenance costs and potentially degrading performance (such as with increased assembly size), and the explicit initialization can be removed.  In some cases, such as with static readonly fields that permanently retain their default value, consider instead changing them to be constants or properties.",
          "defaultLevel": "hidden",
          "helpUri": "https://docs.microsoft.com/dotnet/fundamentals/code-analysis/quality-rules/ca1805",
          "properties": {
            "category": "Performance",
            "isEnabledByDefault": true,
            "typeName": "BasicDoNotInitializeUnnecessarilyAnalyzer",
            "languages": [
              "Visual Basic"
            ],
            "tags": [
              "PortedFromFxCop",
              "Telemetry",
              "EnabledRuleInAggressiveMode"
            ]
          }
        },
        "CA1812": {
          "id": "CA1812",
          "shortDescription": "Avoid uninstantiated internal classes",
          "fullDescription": "An instance of an assembly-level type is not created by code in the assembly.",
          "defaultLevel": "warning",
          "helpUri": "https://docs.microsoft.com/dotnet/fundamentals/code-analysis/quality-rules/ca1812",
          "properties": {
            "category": "Performance",
            "isEnabledByDefault": false,
            "typeName": "BasicAvoidUninstantiatedInternalClasses",
            "languages": [
              "Visual Basic"
            ],
            "tags": [
              "PortedFromFxCop",
              "Telemetry",
              "EnabledRuleInAggressiveMode",
              "CompilationEnd"
            ]
          }
        },
        "CA1824": {
          "id": "CA1824",
          "shortDescription": "Mark assemblies with NeutralResourcesLanguageAttribute",
          "fullDescription": "The NeutralResourcesLanguage attribute informs the ResourceManager of the language that was used to display the resources of a neutral culture for an assembly. This improves lookup performance for the first resource that you load and can reduce your working set.",
          "defaultLevel": "note",
          "helpUri": "https://docs.microsoft.com/dotnet/fundamentals/code-analysis/quality-rules/ca1824",
          "properties": {
            "category": "Performance",
            "isEnabledByDefault": true,
            "typeName": "BasicMarkAssembliesWithNeutralResourcesLanguageAnalyzer",
            "languages": [
              "Visual Basic"
            ],
            "tags": [
              "PortedFromFxCop",
              "Telemetry",
              "EnabledRuleInAggressiveMode",
              "CompilationEnd"
            ]
          }
        },
        "CA1825": {
          "id": "CA1825",
          "shortDescription": "Avoid zero-length array allocations",
          "fullDescription": "Avoid unnecessary zero-length array allocations.  Use {0} instead.",
          "defaultLevel": "note",
          "helpUri": "https://docs.microsoft.com/dotnet/fundamentals/code-analysis/quality-rules/ca1825",
          "properties": {
            "category": "Performance",
            "isEnabledByDefault": true,
            "typeName": "BasicAvoidZeroLengthArrayAllocationsAnalyzer",
            "languages": [
              "Visual Basic"
            ],
            "tags": [
              "Telemetry",
              "EnabledRuleInAggressiveMode"
            ]
          }
        },
        "CA1841": {
          "id": "CA1841",
          "shortDescription": "Prefer Dictionary.Contains methods",
          "fullDescription": "Many dictionary implementations lazily initialize the Values collection. To avoid unnecessary allocations, prefer 'ContainsValue' over 'Values.Contains'.",
          "defaultLevel": "note",
          "helpUri": "https://docs.microsoft.com/dotnet/fundamentals/code-analysis/quality-rules/ca1841",
          "properties": {
            "category": "Performance",
            "isEnabledByDefault": true,
            "typeName": "BasicPreferDictionaryContainsMethods",
            "languages": [
              "Visual Basic"
            ],
            "tags": [
              "Telemetry",
              "EnabledRuleInAggressiveMode"
            ]
          }
        },
        "CA1845": {
          "id": "CA1845",
          "shortDescription": "Use span-based 'string.Concat'",
          "fullDescription": "It is more efficient to use 'AsSpan' and 'string.Concat', instead of 'Substring' and a concatenation operator.",
          "defaultLevel": "note",
          "helpUri": "https://docs.microsoft.com/dotnet/fundamentals/code-analysis/quality-rules/ca1845",
          "properties": {
            "category": "Performance",
            "isEnabledByDefault": true,
            "typeName": "BasicUseSpanBasedStringConcat",
            "languages": [
              "Visual Basic"
            ],
            "tags": [
              "Telemetry",
              "EnabledRuleInAggressiveMode"
            ]
          }
        },
        "CA2016": {
          "id": "CA2016",
          "shortDescription": "Forward the 'CancellationToken' parameter to methods",
          "fullDescription": "Forward the 'CancellationToken' parameter to methods to ensure the operation cancellation notifications gets properly propagated, or pass in 'CancellationToken.None' explicitly to indicate intentionally not propagating the token.",
          "defaultLevel": "note",
          "helpUri": "https://docs.microsoft.com/dotnet/fundamentals/code-analysis/quality-rules/ca2016",
          "properties": {
            "category": "Reliability",
            "isEnabledByDefault": true,
            "typeName": "BasicForwardCancellationTokenToInvocationsAnalyzer",
            "languages": [
              "Visual Basic"
            ],
            "tags": [
              "Telemetry",
              "EnabledRuleInAggressiveMode"
            ]
          }
        },
        "CA2218": {
          "id": "CA2218",
          "shortDescription": "Override GetHashCode on overriding Equals",
          "fullDescription": "GetHashCode returns a value, based on the current instance, that is suited for hashing algorithms and data structures such as a hash table. Two objects that are the same type and are equal must return the same hash code.",
          "defaultLevel": "note",
          "helpUri": "https://docs.microsoft.com/dotnet/fundamentals/code-analysis/quality-rules/ca2218",
          "properties": {
            "category": "Usage",
            "isEnabledByDefault": true,
            "typeName": "BasicOverrideGetHashCodeOnOverridingEqualsAnalyzer",
            "languages": [
              "Visual Basic"
            ],
            "tags": [
              "PortedFromFxCop",
              "Telemetry",
              "EnabledRuleInAggressiveMode"
            ]
          }
        },
        "CA2224": {
          "id": "CA2224",
          "shortDescription": "Override Equals on overloading operator equals",
          "fullDescription": "A public type implements the equality operator but does not override Object.Equals.",
          "defaultLevel": "note",
          "helpUri": "https://docs.microsoft.com/dotnet/fundamentals/code-analysis/quality-rules/ca2224",
          "properties": {
            "category": "Usage",
            "isEnabledByDefault": true,
            "typeName": "BasicOverrideEqualsOnOverloadingOperatorEqualsAnalyzer",
            "languages": [
              "Visual Basic"
            ],
            "tags": [
              "PortedFromFxCop",
              "Telemetry",
              "EnabledRuleInAggressiveMode"
            ]
          }
        },
        "CA2234": {
          "id": "CA2234",
          "shortDescription": "Pass system uri objects instead of strings",
          "fullDescription": "A call is made to a method that has a string parameter whose name contains \"uri\", \"URI\", \"urn\", \"URN\", \"url\", or \"URL\". The declaring type of the method contains a corresponding method overload that has a System.Uri parameter.",
          "defaultLevel": "warning",
          "helpUri": "https://docs.microsoft.com/dotnet/fundamentals/code-analysis/quality-rules/ca2234",
          "properties": {
            "category": "Usage",
            "isEnabledByDefault": false,
            "typeName": "BasicPassSystemUriObjectsInsteadOfStringsAnalyzer",
            "languages": [
              "Visual Basic"
            ],
            "tags": [
              "PortedFromFxCop",
              "Telemetry",
              "EnabledRuleInAggressiveMode"
            ]
          }
        },
        "CA2252": {
          "id": "CA2252",
          "shortDescription": "This API requires opting into preview features",
          "fullDescription": "An assembly has to opt into preview features before using them.",
          "defaultLevel": "error",
          "helpUri": "https://docs.microsoft.com/dotnet/fundamentals/code-analysis/quality-rules/ca2252",
          "properties": {
            "category": "Usage",
            "isEnabledByDefault": true,
            "typeName": "BasicDetectPreviewFeatureAnalyzer",
            "languages": [
              "Visual Basic"
            ],
            "tags": [
              "Telemetry",
              "EnabledRuleInAggressiveMode"
            ]
          }
        },
        "CA2352": {
          "id": "CA2352",
          "shortDescription": "Unsafe DataSet or DataTable in serializable type can be vulnerable to remote code execution attacks",
          "fullDescription": "When deserializing untrusted input with an IFormatter-based serializer, deserializing a {0} object is insecure. '{1}' either is or derives from {0}.",
          "defaultLevel": "warning",
          "helpUri": "https://docs.microsoft.com/dotnet/fundamentals/code-analysis/quality-rules/ca2352",
          "properties": {
            "category": "Security",
            "isEnabledByDefault": false,
            "typeName": "BasicDataSetDataTableInSerializableTypeAnalyzer",
            "languages": [
              "Visual Basic"
            ],
            "tags": [
              "Telemetry",
              "EnabledRuleInAggressiveMode"
            ]
          }
        },
        "CA2353": {
          "id": "CA2353",
          "shortDescription": "Unsafe DataSet or DataTable in serializable type",
          "fullDescription": "When deserializing untrusted input, deserializing a {0} object is insecure. '{1}' either is or derives from {0}",
          "defaultLevel": "warning",
          "helpUri": "https://docs.microsoft.com/dotnet/fundamentals/code-analysis/quality-rules/ca2353",
          "properties": {
            "category": "Security",
            "isEnabledByDefault": false,
            "typeName": "BasicDataSetDataTableInSerializableTypeAnalyzer",
            "languages": [
              "Visual Basic"
            ],
            "tags": [
              "Telemetry",
              "EnabledRuleInAggressiveMode"
            ]
          }
        },
        "CA2354": {
          "id": "CA2354",
          "shortDescription": "Unsafe DataSet or DataTable in deserialized object graph can be vulnerable to remote code execution attacks",
          "fullDescription": "When deserializing untrusted input, deserializing a {0} object is insecure. '{1}' either is or derives from {0}",
          "defaultLevel": "warning",
          "helpUri": "https://docs.microsoft.com/dotnet/fundamentals/code-analysis/quality-rules/ca2354",
          "properties": {
            "category": "Security",
            "isEnabledByDefault": false,
            "typeName": "BasicDataSetDataTableInIFormatterSerializableObjectGraphAnalyzer",
            "languages": [
              "Visual Basic"
            ],
            "tags": [
              "Telemetry",
              "EnabledRuleInAggressiveMode"
            ]
          }
        },
        "CA2355": {
          "id": "CA2355",
          "shortDescription": "Unsafe DataSet or DataTable type found in deserializable object graph",
          "fullDescription": "When deserializing untrusted input, deserializing a {0} object is insecure. '{1}' either is or derives from {0}",
          "defaultLevel": "warning",
          "helpUri": "https://docs.microsoft.com/dotnet/fundamentals/code-analysis/quality-rules/ca2355",
          "properties": {
            "category": "Security",
            "isEnabledByDefault": false,
            "typeName": "BasicDataSetDataTableInSerializableObjectGraphAnalyzer",
            "languages": [
              "Visual Basic"
            ],
            "tags": [
              "Telemetry",
              "EnabledRuleInAggressiveMode"
            ]
          }
        },
        "CA2356": {
          "id": "CA2356",
          "shortDescription": "Unsafe DataSet or DataTable type in web deserializable object graph",
          "fullDescription": "When deserializing untrusted input, deserializing a {0} object is insecure. '{1}' either is or derives from {0}",
          "defaultLevel": "warning",
          "helpUri": "https://docs.microsoft.com/dotnet/fundamentals/code-analysis/quality-rules/ca2356",
          "properties": {
            "category": "Security",
            "isEnabledByDefault": false,
            "typeName": "BasicDataSetDataTableInWebSerializableObjectGraphAnalyzer",
            "languages": [
              "Visual Basic"
            ],
            "tags": [
              "Telemetry",
              "EnabledRuleInAggressiveMode"
            ]
          }
        },
        "CA2362": {
          "id": "CA2362",
          "shortDescription": "Unsafe DataSet or DataTable in auto-generated serializable type can be vulnerable to remote code execution attacks",
          "fullDescription": "When deserializing untrusted input with an IFormatter-based serializer, deserializing a {0} object is insecure. '{1}' either is or derives from {0}. Ensure that the auto-generated type is never deserialized with untrusted data.",
          "defaultLevel": "warning",
          "helpUri": "https://docs.microsoft.com/dotnet/fundamentals/code-analysis/quality-rules/ca2362",
          "properties": {
            "category": "Security",
            "isEnabledByDefault": false,
            "typeName": "BasicDataSetDataTableInSerializableTypeAnalyzer",
            "languages": [
              "Visual Basic"
            ],
            "tags": [
              "Telemetry",
              "EnabledRuleInAggressiveMode"
            ]
          }
        }
      }
    }
  ]
}<|MERGE_RESOLUTION|>--- conflicted
+++ resolved
@@ -5,11 +5,7 @@
     {
       "tool": {
         "name": "Microsoft.CodeAnalysis.CSharp.NetAnalyzers",
-<<<<<<< HEAD
-        "version": "6.0.1",
-=======
         "version": "7.0.0",
->>>>>>> f90f67c4
         "language": "en-US"
       },
       "rules": {
@@ -446,11 +442,7 @@
     {
       "tool": {
         "name": "Microsoft.CodeAnalysis.NetAnalyzers",
-<<<<<<< HEAD
-        "version": "6.0.1",
-=======
         "version": "7.0.0",
->>>>>>> f90f67c4
         "language": "en-US"
       },
       "rules": {
@@ -5567,11 +5559,7 @@
     {
       "tool": {
         "name": "Microsoft.CodeAnalysis.VisualBasic.NetAnalyzers",
-<<<<<<< HEAD
-        "version": "6.0.1",
-=======
         "version": "7.0.0",
->>>>>>> f90f67c4
         "language": "en-US"
       },
       "rules": {

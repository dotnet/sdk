﻿// Copyright (c) Microsoft.  All Rights Reserved.  Licensed under the Apache License, Version 2.0.  See License.txt in the project root for license information.

namespace Analyzer.Utilities
{
    /// <summary>
    /// Option names to configure analyzer execution through an .editorconfig file.
    /// </summary>
    internal static partial class EditorConfigOptionNames
    {
        // =============================================================================================================
        // NOTE: Keep this file in sync with documentation at '<%REPO_ROOT%>\docs\Analyzer Configuration.md'
        // =============================================================================================================

        /// <summary>
        /// Option to configure analyzed API surface.
        /// Allowed option values: One or more fields of flags enum <see cref="SymbolVisibilityGroup"/> as a comma separated list.
        /// </summary>
        public const string ApiSurface = "api_surface";

        /// <summary>
        /// Option to configure required modifiers for analyzed APIs.
        /// Allowed option values: One or more fields of flags enum <see cref="SymbolModifiers"/> as a comma separated list.
        /// </summary>
        public const string RequiredModifiers = "required_modifiers";

        /// <summary>
        /// Boolean option to exclude analysis of async void methods.
        /// </summary>
        public const string ExcludeAsyncVoidMethods = "exclude_async_void_methods";

        /// <summary>
        /// Option to configure analyzed output kinds, i.e. <see cref="Microsoft.CodeAnalysis.CompilationOptions.OutputKind"/> of the compilation.
        /// Allowed option values: One or more fields of <see cref="Microsoft.CodeAnalysis.CompilationOptions.OutputKind"/> as a comma separated list.
        /// </summary>
        public const string OutputKind = "output_kind";

        /// <summary>
        /// Boolean option to configure if single letter type parameter names are not flagged for CA1715 (https://docs.microsoft.com/visualstudio/code-quality/ca1715-identifiers-should-have-correct-prefix).
        /// </summary>
        public const string ExcludeSingleLetterTypeParameters = "exclude_single_letter_type_parameters";

        /// <summary>
        /// Integral option to configure sufficient IterationCount when using weak KDF algorithm.
        /// </summary>
        public const string SufficientIterationCountForWeakKDFAlgorithm = "sufficient_IterationCount_for_weak_KDF_algorithm";

        /// <summary>
        /// Boolean option to exclude analysis of 'this' parameter for extension methods.
        /// </summary>
        public const string ExcludeExtensionMethodThisParameter = "exclude_extension_method_this_parameter";

        /// <summary>
        /// String option to configure names of null check validation methods (separated by '|') that validate arguments passed to the method are non-null for CA1062 (https://docs.microsoft.com/visualstudio/code-quality/ca1062-validate-arguments-of-public-methods).
        /// Allowed method name formats:
        ///   1. Method name only (includes all methods with the name, regardless of the containing type or namespace)
        ///   2. Fully qualified names in the symbol's documentation ID format: https://github.com/dotnet/csharplang/blob/master/spec/documentation-comments.md#id-string-format
        ///      with an optional "M:" prefix.
        /// </summary>
        public const string NullCheckValidationMethods = "null_check_validation_methods";

        /// <summary>
        /// String option to configure names of additional string formatting methods (separated by '|') for CA2241 (https://docs.microsoft.com/visualstudio/code-quality/ca2241-provide-correct-arguments-to-formatting-methods).
        /// Allowed method name formats:
        ///   1. Method name only (includes all methods with the name, regardless of the containing type or namespace)
        ///   2. Fully qualified names in the symbol's documentation ID format: https://github.com/dotnet/csharplang/blob/master/spec/documentation-comments.md#id-string-format
        ///      with an optional "M:" prefix.
        /// </summary>
        public const string AdditionalStringFormattingMethods = "additional_string_formatting_methods";

        /// <summary>
        /// String option to configure names of symbols (separated by '|') that are excluded for analysis.
        /// Configurable rules: CA1303 (https://docs.microsoft.com/visualstudio/code-quality/ca1303-do-not-pass-literals-as-localized-parameters).
        /// Allowed method name formats:
        ///   1. Symbol name only (includes all symbols with the name, regardless of the containing type or namespace)
        ///   2. Fully qualified names in the symbol's documentation ID format: https://github.com/dotnet/csharplang/blob/master/spec/documentation-comments.md#id-string-format.
        ///      Note that each symbol name requires a symbol kind prefix, such as "M:" prefix for methods, "T:" prefix for types, "N:" prefix for namespaces, etc.
        ///   3. ".ctor" for constructors and ".cctor" for static constructors
        /// </summary>
        public const string ExcludedSymbolNames = "excluded_symbol_names";

        /// <summary>
        /// String option to configure names of types (separated by '|'), so that the type and all its derived types are excluded for analysis.
        /// Configurable rules: CA1303 (https://docs.microsoft.com/visualstudio/code-quality/ca1303-do-not-pass-literals-as-localized-parameters).
        /// Allowed method name formats:
        ///   1. Type name only (includes all types with the name, regardless of the containing type or namespace)
        ///   2. Fully qualified names in the symbol's documentation ID format: https://github.com/dotnet/csharplang/blob/master/spec/documentation-comments.md#id-string-format
        ///      with an optional "T:" prefix.
        /// </summary>
        public const string ExcludedTypeNamesWithDerivedTypes = "excluded_type_names_with_derived_types";

        /// <summary>
        /// String option to configure names of symbols (separated by '|') that are disallowed in analysis.
        /// Configurable rules: CA1031 (https://docs.microsoft.com/visualstudio/code-quality/ca1031-do-not-catch-general-exception-types).
        /// Allowed method name formats:
        ///   1. Symbol name only (includes all symbols with the name, regardless of the containing type or namespace)
        ///   2. Fully qualified names in the symbol's documentation ID format: https://github.com/dotnet/csharplang/blob/master/spec/documentation-comments.md#id-string-format.
        ///      Note that each symbol name requires a symbol kind prefix, such as "M:" prefix for methods, "T:" prefix for types, "N:" prefix for namespaces, etc.
        ///   3. ".ctor" for constructors and ".cctor" for static constructors
        /// </summary>
        public const string DisallowedSymbolNames = "disallowed_symbol_names";

        /// <summary>
        /// Enumeration option to configure unsafe DllImportSearchPath bits when using DefaultDllImportSearchPaths attribute.
        /// Do not use the OR operator to represent the bitwise combination of its member values, use the integeral value directly.
        /// </summary>
        public const string UnsafeDllImportSearchPathBits = "unsafe_DllImportSearchPath_bits";

        /// <summary>
        /// Boolean option to configure whether to exclude aspnet core mvc ControllerBase when considering CSRF.
        /// </summary>
        public const string ExcludeAspnetCoreMvcControllerBase = "exclude_aspnet_core_mvc_controllerbase";

        /// <summary>
        /// String option to configure how many enum values should be prefixed by the enum type name to trigger the rule.
        /// Configurable rules: CA1712 (https://docs.microsoft.com/en-us/visualstudio/code-quality/ca1712)
        /// Allowed method name formats:
        ///   1. Any of the enum values starts with the enum type name
        ///   2. All of the enum values starts with the enum type name
        ///   3. Default FxCop heuristic (75% of enum values)
        /// </summary>
        public const string EnumValuesPrefixTrigger = "enum_values_prefix_trigger";

        /// <summary>
        /// String option to configure names of types (separated by '|'), with their suffixes (separated by '->').
        /// Configurable rules: CA1710 (https://docs.microsoft.com/visualstudio/code-quality/ca1710-identifiers-should-have-correct-suffix).
        /// Allowed type name formats:
        ///   1. Type name only (includes all types with the name, regardless of the containing type or namespace)
        ///   2. Fully qualified names in the symbol's documentation ID format: https://github.com/dotnet/csharplang/blob/master/spec/documentation-comments.md#id-string-format
        ///      with an optional "T:" prefix.
        /// </summary>
        public const string AdditionalRequiredSuffixes = "additional_required_suffixes";

        /// <summary>
        /// Boolean option to prevent analyzing indirect base types (walking more than one level up) when suggesting suffixes.
        /// </summary>
        public const string ExcludeIndirectBaseTypes = "exclude_indirect_base_types";

        /// <summary>
        /// String option to configure names of interfaces (separated by '|'), with their required generic interfaces (separated by '->').
        /// Configurable rules: CA1010 (https://docs.microsoft.com/visualstudio/code-quality/ca1010)
        /// Allowed interface formats:
        ///   1. Interface name only(includes all interfaces with the name, regardless of the containing type or namespace)
        ///   2. Fully qualified names in the symbol's documentation ID format: https://github.com/dotnet/csharplang/blob/master/spec/documentation-comments.md#id-string-format with an optional "T:" prefix.
        /// </summary>
        public const string AdditionalRequiredGenericInterfaces = "additional_required_generic_interfaces";

        /// <summary>
        /// Names of types or namespaces (separated by '|'), such that the type or type's namespace doesn't count in the inheritance hierarchy tree.
        /// Configurable rules: CA1501 (https://docs.microsoft.com/en-us/visualstudio/code-quality/ca1501)
        /// Allowed name formats:
        ///   1. Type or namespace name (includes all types with the name, regardless of the containing type or namespace and all types whose namespace contains the name)
        ///   2. Type or namespace name ending with a wildcard symbol (includes all types whose name starts with the given name, regardless of the containing type or namespace
        ///      and all types whose namespace contains the name)
        ///   3. Fully qualified names in the symbol's documentation ID format: https://github.com/dotnet/csharplang/blob/master/spec/documentation-comments.md#id-string-format with an optional "T:" prefix for types or "N:" prefix for namespaces. (includes all types with the exact type match or the exact containing namespace match)
        ///   4. Fully qualified type or namespace name with an optional "T:" prefix for type or "N:" prefix for namespace and ending with the wildcard symbol (includes all types whose fully qualified name starts with the given suffix)
        /// </summary>
        public const string AdditionalInheritanceExcludedSymbolNames = "additional_inheritance_excluded_symbol_names";

        /// <summary>
        /// Option to configure analyzed symbol kinds, i.e. <see cref="Microsoft.CodeAnalysis.SymbolKind"/>.
        /// Allowed option values: One or more fields of <see cref="Microsoft.CodeAnalysis.SymbolKind"/> as a comma separated list.
        /// </summary>
        public const string AnalyzedSymbolKinds = "analyzed_symbol_kinds";

        /// <summary>
<<<<<<< HEAD
        /// String option to configure names of additional methods (separated by '|') for CA1806 (https://docs.microsoft.com/visualstudio/code-quality/ca1806).
        /// Allowed method name formats:
        ///   1. Method name only (includes all methods with the name, regardless of the containing type or namespace)
        ///   2. Fully qualified names in the symbol's documentation ID format: https://github.com/dotnet/csharplang/blob/master/spec/documentation-comments.md#id-string-format
        ///      with an optional "M:" prefix.
        /// </summary>
        public const string AdditionalUseResultsMethods = "additional_use_results_methods";
=======
        /// Boolean option to configure if the naming heuristic should be used for CA1303 (https://docs.microsoft.com/en-us/visualstudio/code-quality/ca1303).
        /// </summary>
        public const string UseNamingHeuristic = "use_naming_heuristic";
>>>>>>> 6d293f00
    }
}<|MERGE_RESOLUTION|>--- conflicted
+++ resolved
@@ -163,7 +163,11 @@
         public const string AnalyzedSymbolKinds = "analyzed_symbol_kinds";
 
         /// <summary>
-<<<<<<< HEAD
+        /// Boolean option to configure if the naming heuristic should be used for CA1303 (https://docs.microsoft.com/en-us/visualstudio/code-quality/ca1303).
+        /// </summary>
+        public const string UseNamingHeuristic = "use_naming_heuristic";
+
+        /// <summary>
         /// String option to configure names of additional methods (separated by '|') for CA1806 (https://docs.microsoft.com/visualstudio/code-quality/ca1806).
         /// Allowed method name formats:
         ///   1. Method name only (includes all methods with the name, regardless of the containing type or namespace)
@@ -171,10 +175,5 @@
         ///      with an optional "M:" prefix.
         /// </summary>
         public const string AdditionalUseResultsMethods = "additional_use_results_methods";
-=======
-        /// Boolean option to configure if the naming heuristic should be used for CA1303 (https://docs.microsoft.com/en-us/visualstudio/code-quality/ca1303).
-        /// </summary>
-        public const string UseNamingHeuristic = "use_naming_heuristic";
->>>>>>> 6d293f00
     }
 }
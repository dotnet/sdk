﻿// Copyright (c) Microsoft.  All Rights Reserved.  Licensed under the Apache License, Version 2.0.  See License.txt in the project root for license information.

using System;
using System.Collections.Immutable;
using System.Diagnostics;
using System.Threading;
using Analyzer.Utilities;
using Microsoft.CodeAnalysis.Diagnostics;
using Microsoft.CodeAnalysis.FlowAnalysis.DataFlow.PointsToAnalysis;

namespace Microsoft.CodeAnalysis.FlowAnalysis.DataFlow.DisposeAnalysis
{
    using DisposeAnalysisData = DictionaryAnalysisData<AbstractLocation, DisposeAbstractValue>;
    using DisposeAnalysisDomain = MapAbstractDomain<AbstractLocation, DisposeAbstractValue>;

    /// <summary>
    /// Dataflow analysis to track dispose state of <see cref="AbstractLocation"/>/<see cref="IOperation"/> instances.
    /// </summary>
    public partial class DisposeAnalysis : ForwardDataFlowAnalysis<DisposeAnalysisData, DisposeAnalysisContext, DisposeAnalysisResult, DisposeBlockAnalysisResult, DisposeAbstractValue>
    {
        // Invoking an instance method may likely invalidate all the instance field analysis state, i.e.
        // reference type fields might be re-assigned to point to different objects in the called method.
        // An optimistic points to analysis assumes that the points to values of instance fields don't change on invoking an instance method.
        // A pessimistic points to analysis resets all the instance state and assumes the instance field might point to any object, hence has unknown state.
        // For dispose analysis, we want to perform an optimistic points to analysis as we assume a disposable field is not likely to be re-assigned to a separate object in helper method invocations in Dispose.
        private const bool PessimisticAnalysis = false;

        internal static readonly DisposeAnalysisDomain DisposeAnalysisDomainInstance = new DisposeAnalysisDomain(DisposeAbstractValueDomain.Default);

        private DisposeAnalysis(DisposeAnalysisDomain analysisDomain, DisposeDataFlowOperationVisitor operationVisitor)
            : base(analysisDomain, operationVisitor)
        {
        }

        public static DisposeAnalysisResult? TryGetOrComputeResult(
            ControlFlowGraph cfg,
            ISymbol owningSymbol,
            WellKnownTypeProvider wellKnownTypeProvider,
            AnalyzerOptions analyzerOptions,
            DiagnosticDescriptor rule,
            ImmutableHashSet<INamedTypeSymbol> disposeOwnershipTransferLikelyTypes,
            PointsToAnalysisKind defaultPointsToAnalysisKind,
            bool trackInstanceFields,
            bool exceptionPathsAnalysis,
            CancellationToken cancellationToken,
            out PointsToAnalysisResult? pointsToAnalysisResult,
            InterproceduralAnalysisKind interproceduralAnalysisKind = InterproceduralAnalysisKind.ContextSensitive,
            bool performCopyAnalysisIfNotUserConfigured = false,
            InterproceduralAnalysisPredicate? interproceduralAnalysisPredicate = null,
            bool defaultDisposeOwnershipTransferAtConstructor = false,
            bool defaultDisposeOwnershipTransferAtMethodCall = false)
        {
<<<<<<< HEAD
            if (cfg == null)
            {
                throw new ArgumentNullException(nameof(cfg));
            }

            Debug.Assert(!owningSymbol.IsConfiguredToSkipAnalysis(analyzerOptions, rule, wellKnownTypeProvider.Compilation, cancellationToken));
=======
            Debug.Assert(!analyzerOptions.IsConfiguredToSkipAnalysis(rule, owningSymbol, wellKnownTypeProvider.Compilation, cancellationToken));
>>>>>>> 39be115f

            var interproceduralAnalysisConfig = InterproceduralAnalysisConfiguration.Create(
                analyzerOptions, rule, cfg, wellKnownTypeProvider.Compilation, interproceduralAnalysisKind, cancellationToken);
            var disposeOwnershipTransferAtConstructor = analyzerOptions.GetDisposeOwnershipTransferAtConstructorOption(
                rule, owningSymbol, wellKnownTypeProvider.Compilation, defaultValue: defaultDisposeOwnershipTransferAtConstructor, cancellationToken);
            var disposeOwnershipTransferAtMethodCall = analyzerOptions.GetDisposeOwnershipTransferAtMethodCall(
                rule, owningSymbol, wellKnownTypeProvider.Compilation, defaultValue: defaultDisposeOwnershipTransferAtMethodCall, cancellationToken);
            return TryGetOrComputeResult(cfg, owningSymbol, analyzerOptions, wellKnownTypeProvider,
                interproceduralAnalysisConfig, interproceduralAnalysisPredicate,
                disposeOwnershipTransferLikelyTypes, disposeOwnershipTransferAtConstructor,
                disposeOwnershipTransferAtMethodCall, trackInstanceFields, exceptionPathsAnalysis,
                pointsToAnalysisKind: analyzerOptions.GetPointsToAnalysisKindOption(rule, owningSymbol, wellKnownTypeProvider.Compilation, defaultPointsToAnalysisKind, cancellationToken),
                performCopyAnalysis: analyzerOptions.GetCopyAnalysisOption(rule, owningSymbol, wellKnownTypeProvider.Compilation, defaultValue: performCopyAnalysisIfNotUserConfigured, cancellationToken),
                isConfiguredToSkipAnalysis: (ISymbol symbol) => analyzerOptions.IsConfiguredToSkipAnalysis(rule, symbol, owningSymbol, wellKnownTypeProvider.Compilation, cancellationToken),
                out pointsToAnalysisResult);
        }

        private static DisposeAnalysisResult? TryGetOrComputeResult(
            ControlFlowGraph cfg,
            ISymbol owningSymbol,
            AnalyzerOptions analyzerOptions,
            WellKnownTypeProvider wellKnownTypeProvider,
            InterproceduralAnalysisConfiguration interproceduralAnalysisConfig,
            InterproceduralAnalysisPredicate? interproceduralAnalysisPredicate,
            ImmutableHashSet<INamedTypeSymbol> disposeOwnershipTransferLikelyTypes,
            bool disposeOwnershipTransferAtConstructor,
            bool disposeOwnershipTransferAtMethodCall,
            bool trackInstanceFields,
            bool exceptionPathsAnalysis,
            PointsToAnalysisKind pointsToAnalysisKind,
            bool performCopyAnalysis,
            Func<ISymbol, bool> isConfiguredToSkipAnalysis,
            out PointsToAnalysisResult? pointsToAnalysisResult)
        {
            Debug.Assert(wellKnownTypeProvider.TryGetOrCreateTypeByMetadataName(WellKnownTypeNames.SystemIDisposable, out _));

            pointsToAnalysisResult = PointsToAnalysis.PointsToAnalysis.TryGetOrComputeResult(
                cfg, owningSymbol, analyzerOptions, wellKnownTypeProvider, pointsToAnalysisKind, interproceduralAnalysisConfig,
                interproceduralAnalysisPredicate, PessimisticAnalysis, performCopyAnalysis, exceptionPathsAnalysis);
            if (pointsToAnalysisResult == null)
            {
                return null;
            }

            var analysisContext = DisposeAnalysisContext.Create(
                DisposeAbstractValueDomain.Default, wellKnownTypeProvider, cfg, owningSymbol, analyzerOptions, interproceduralAnalysisConfig, interproceduralAnalysisPredicate,
                PessimisticAnalysis, exceptionPathsAnalysis, pointsToAnalysisResult, TryGetOrComputeResultForAnalysisContext,
                disposeOwnershipTransferLikelyTypes, disposeOwnershipTransferAtConstructor, disposeOwnershipTransferAtMethodCall, trackInstanceFields, isConfiguredToSkipAnalysis);
            return TryGetOrComputeResultForAnalysisContext(analysisContext);
        }

        private static DisposeAnalysisResult? TryGetOrComputeResultForAnalysisContext(DisposeAnalysisContext disposeAnalysisContext)
        {
            var operationVisitor = new DisposeDataFlowOperationVisitor(disposeAnalysisContext);
            var disposeAnalysis = new DisposeAnalysis(DisposeAnalysisDomainInstance, operationVisitor);
            return disposeAnalysis.TryGetOrComputeResultCore(disposeAnalysisContext, cacheResult: false);
        }

        protected override DisposeAnalysisResult ToResult(DisposeAnalysisContext analysisContext, DataFlowAnalysisResult<DisposeBlockAnalysisResult, DisposeAbstractValue> dataFlowAnalysisResult)
        {
            var operationVisitor = (DisposeDataFlowOperationVisitor)OperationVisitor;
            var trackedInstanceFieldPointsToMap = analysisContext.TrackInstanceFields ?
                operationVisitor.TrackedInstanceFieldPointsToMap :
                null;
            return new DisposeAnalysisResult(dataFlowAnalysisResult, trackedInstanceFieldPointsToMap);
        }

        protected override DisposeBlockAnalysisResult ToBlockResult(BasicBlock basicBlock, DictionaryAnalysisData<AbstractLocation, DisposeAbstractValue> blockAnalysisData)
            => new DisposeBlockAnalysisResult(basicBlock, blockAnalysisData);
    }
}<|MERGE_RESOLUTION|>--- conflicted
+++ resolved
@@ -50,16 +50,12 @@
             bool defaultDisposeOwnershipTransferAtConstructor = false,
             bool defaultDisposeOwnershipTransferAtMethodCall = false)
         {
-<<<<<<< HEAD
             if (cfg == null)
             {
                 throw new ArgumentNullException(nameof(cfg));
             }
 
-            Debug.Assert(!owningSymbol.IsConfiguredToSkipAnalysis(analyzerOptions, rule, wellKnownTypeProvider.Compilation, cancellationToken));
-=======
             Debug.Assert(!analyzerOptions.IsConfiguredToSkipAnalysis(rule, owningSymbol, wellKnownTypeProvider.Compilation, cancellationToken));
->>>>>>> 39be115f
 
             var interproceduralAnalysisConfig = InterproceduralAnalysisConfiguration.Create(
                 analyzerOptions, rule, cfg, wellKnownTypeProvider.Compilation, interproceduralAnalysisKind, cancellationToken);

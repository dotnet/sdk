// Copyright (c) Microsoft.  All Rights Reserved.  Licensed under the Apache License, Version 2.0.  See License.txt in the project root for license information.

using System.Collections.Generic;
using System.Collections.Immutable;
using System.Linq;
using Analyzer.Utilities;
using Analyzer.Utilities.Extensions;
using Microsoft.CodeAnalysis;
using Microsoft.CodeAnalysis.Diagnostics;

namespace Microsoft.CodeQuality.Analyzers.ApiDesignGuidelines
{
    /// <summary>
    /// CA2225: Operator overloads have named alternates
    /// </summary>
    [DiagnosticAnalyzer(LanguageNames.CSharp, LanguageNames.VisualBasic)]
    public sealed class OperatorOverloadsHaveNamedAlternatesAnalyzer : DiagnosticAnalyzer
    {
        internal const string RuleId = "CA2225";
        internal const string DiagnosticKindText = "DiagnosticKind";
        internal const string AddAlternateText = "AddAlternate";
        internal const string FixVisibilityText = "FixVisibility";
        internal const string IsTrueText = "IsTrue";
        private const string OpTrueText = "op_True";
        private const string OpFalseText = "op_False";

        private static readonly LocalizableString s_localizableTitle = new LocalizableResourceString(nameof(MicrosoftCodeQualityAnalyzersResources.OperatorOverloadsHaveNamedAlternatesTitle), MicrosoftCodeQualityAnalyzersResources.ResourceManager, typeof(MicrosoftCodeQualityAnalyzersResources));

        private static readonly LocalizableString s_localizableMessageDefault = new LocalizableResourceString(nameof(MicrosoftCodeQualityAnalyzersResources.OperatorOverloadsHaveNamedAlternatesMessageDefault), MicrosoftCodeQualityAnalyzersResources.ResourceManager, typeof(MicrosoftCodeQualityAnalyzersResources));
        private static readonly LocalizableString s_localizableMessageProperty = new LocalizableResourceString(nameof(MicrosoftCodeQualityAnalyzersResources.OperatorOverloadsHaveNamedAlternatesMessageProperty), MicrosoftCodeQualityAnalyzersResources.ResourceManager, typeof(MicrosoftCodeQualityAnalyzersResources));
        private static readonly LocalizableString s_localizableMessageMultiple = new LocalizableResourceString(nameof(MicrosoftCodeQualityAnalyzersResources.OperatorOverloadsHaveNamedAlternatesMessageMultiple), MicrosoftCodeQualityAnalyzersResources.ResourceManager, typeof(MicrosoftCodeQualityAnalyzersResources));
        private static readonly LocalizableString s_localizableMessageVisibility = new LocalizableResourceString(nameof(MicrosoftCodeQualityAnalyzersResources.OperatorOverloadsHaveNamedAlternatesMessageVisibility), MicrosoftCodeQualityAnalyzersResources.ResourceManager, typeof(MicrosoftCodeQualityAnalyzersResources));
        private static readonly LocalizableString s_localizableDescription = new LocalizableResourceString(nameof(MicrosoftCodeQualityAnalyzersResources.OperatorOverloadsHaveNamedAlternatesDescription), MicrosoftCodeQualityAnalyzersResources.ResourceManager, typeof(MicrosoftCodeQualityAnalyzersResources));

        internal static DiagnosticDescriptor DefaultRule = DiagnosticDescriptorHelper.Create(RuleId,
                                                                             s_localizableTitle,
                                                                             s_localizableMessageDefault,
                                                                             DiagnosticCategory.Usage,
                                                                             RuleLevel.Disabled,
                                                                             description: s_localizableDescription,
                                                                             isPortedFxCopRule: true,
                                                                             isDataflowRule: false);
        internal static DiagnosticDescriptor PropertyRule = DiagnosticDescriptorHelper.Create(RuleId,
                                                                             s_localizableTitle,
                                                                             s_localizableMessageProperty,
                                                                             DiagnosticCategory.Usage,
                                                                             RuleLevel.Disabled,
                                                                             description: s_localizableDescription,
                                                                             isPortedFxCopRule: true,
                                                                             isDataflowRule: false);
        internal static DiagnosticDescriptor MultipleRule = DiagnosticDescriptorHelper.Create(RuleId,
                                                                             s_localizableTitle,
                                                                             s_localizableMessageMultiple,
                                                                             DiagnosticCategory.Usage,
                                                                             RuleLevel.Disabled,
                                                                             description: s_localizableDescription,
                                                                             isPortedFxCopRule: true,
                                                                             isDataflowRule: false);
        internal static DiagnosticDescriptor VisibilityRule = DiagnosticDescriptorHelper.Create(RuleId,
                                                                             s_localizableTitle,
                                                                             s_localizableMessageVisibility,
                                                                             DiagnosticCategory.Usage,
                                                                             RuleLevel.Disabled,
                                                                             description: s_localizableDescription,
                                                                             isPortedFxCopRule: true,
                                                                             isDataflowRule: false);

        public override ImmutableArray<DiagnosticDescriptor> SupportedDiagnostics => ImmutableArray.Create(DefaultRule, PropertyRule, MultipleRule, VisibilityRule);

        public override void Initialize(AnalysisContext analysisContext)
        {
            analysisContext.EnableConcurrentExecution();
            analysisContext.ConfigureGeneratedCodeAnalysis(GeneratedCodeAnalysisFlags.None);

            analysisContext.RegisterSymbolAction(AnalyzeSymbol, SymbolKind.Method);
        }

        private static void AnalyzeSymbol(SymbolAnalysisContext symbolContext)
        {
            var methodSymbol = (IMethodSymbol)symbolContext.Symbol;

            // FxCop compat: only analyze externally visible symbols by default.
            // Note all the descriptors/rules for this analyzer have the same ID and category and hence
            // will always have identical configured visibility.
            if (!symbolContext.Options.MatchesConfiguredVisibility(DefaultRule, methodSymbol, symbolContext.Compilation, symbolContext.CancellationToken))
            {
                return;
            }

            if (methodSymbol.ContainingSymbol is ITypeSymbol typeSymbol && (methodSymbol.MethodKind == MethodKind.UserDefinedOperator || methodSymbol.MethodKind == MethodKind.Conversion))
            {
                string operatorName = methodSymbol.Name;
                if (IsPropertyExpected(operatorName) && operatorName != OpFalseText)
                {
                    // don't report a diagnostic on the `op_False` method because then the user would see two diagnostics for what is really one error
                    // special-case looking for `IsTrue` instance property
                    // named properties can't be overloaded so there will only ever be 0 or 1
                    IPropertySymbol property = typeSymbol.GetMembers(IsTrueText).OfType<IPropertySymbol>().FirstOrDefault();
                    if (property == null || property.Type.SpecialType != SpecialType.System_Boolean)
                    {
                        symbolContext.ReportDiagnostic(CreateDiagnostic(PropertyRule, GetSymbolLocation(methodSymbol), AddAlternateText, IsTrueText, operatorName));
                    }
                    else if (!property.IsPublic())
                    {
                        symbolContext.ReportDiagnostic(CreateDiagnostic(VisibilityRule, GetSymbolLocation(property), FixVisibilityText, IsTrueText, operatorName));
                    }
                }
                else
                {
                    ExpectedAlternateMethodGroup? expectedGroup = GetExpectedAlternateMethodGroup(operatorName, methodSymbol.ReturnType, methodSymbol.Parameters.FirstOrDefault()?.Type);
                    if (expectedGroup == null)
                    {
                        // no alternate methods required
                        return;
                    }

                    var matchedMethods = new List<IMethodSymbol>();
                    var unmatchedMethods = new HashSet<string>() { expectedGroup.AlternateMethod1 };
                    if (expectedGroup.AlternateMethod2 != null)
                    {
                        unmatchedMethods.Add(expectedGroup.AlternateMethod2);
                    }

                    foreach (IMethodSymbol candidateMethod in typeSymbol.GetMembers().OfType<IMethodSymbol>())
                    {
                        if (candidateMethod.Name == expectedGroup.AlternateMethod1 || candidateMethod.Name == expectedGroup.AlternateMethod2)
                        {
                            // found an appropriately-named method
                            matchedMethods.Add(candidateMethod);
                            unmatchedMethods.Remove(candidateMethod.Name);
                        }
                    }

                    // only one public method match is required
                    if (matchedMethods.Any(m => m.IsPublic()))
                    {
                        // at least one public alternate method was found, do nothing
                    }
                    else
                    {
                        // either we found at least one method that should be public or we didn't find anything
                        IMethodSymbol notPublicMethod = matchedMethods.FirstOrDefault(m => !m.IsPublic());
                        if (notPublicMethod != null)
                        {
                            // report error for improper visibility directly on the method itself
                            symbolContext.ReportDiagnostic(CreateDiagnostic(VisibilityRule, GetSymbolLocation(notPublicMethod), FixVisibilityText, notPublicMethod.Name, operatorName));
                        }
                        else
                        {
                            // report error for missing methods on the operator overload
                            if (expectedGroup.AlternateMethod2 == null)
                            {
                                // only one alternate expected
                                symbolContext.ReportDiagnostic(CreateDiagnostic(DefaultRule, GetSymbolLocation(methodSymbol), AddAlternateText, expectedGroup.AlternateMethod1, operatorName));
                            }
                            else
                            {
                                // one of two alternates expected
                                symbolContext.ReportDiagnostic(CreateDiagnostic(MultipleRule, GetSymbolLocation(methodSymbol), AddAlternateText, expectedGroup.AlternateMethod1, expectedGroup.AlternateMethod2, operatorName));
                            }
                        }
                    }
                }
            }
        }

        private static Location GetSymbolLocation(ISymbol symbol)
        {
            return symbol.OriginalDefinition.Locations.First();
        }

        private static Diagnostic CreateDiagnostic(DiagnosticDescriptor descriptor, Location location, string kind, params string[] messageArgs)
        {
            return Diagnostic.Create(descriptor, location, ImmutableDictionary.Create<string, string>().Add(DiagnosticKindText, kind), messageArgs);
        }

        internal static bool IsPropertyExpected(string operatorName)
        {
            return operatorName switch
            {
                OpTrueText or OpFalseText => true,
                _ => false,
            };
        }

        internal static ExpectedAlternateMethodGroup? GetExpectedAlternateMethodGroup(string operatorName, ITypeSymbol returnType, ITypeSymbol? parameterType)
        {
            // list of operator alternate names: https://docs.microsoft.com/visualstudio/code-quality/ca2225

            // the most common case; create a static method with the already specified types
            static ExpectedAlternateMethodGroup createSingle(string methodName) => new(methodName);
            return operatorName switch
            {
<<<<<<< HEAD
                case "op_Addition":
                case "op_AdditonAssignment":
                    return createSingle("Add");
                case "op_BitwiseAnd":
                case "op_BitwiseAndAssignment":
                    return createSingle("BitwiseAnd");
                case "op_BitwiseOr":
                case "op_BitwiseOrAssignment":
                    return createSingle("BitwiseOr");
                case "op_Decrement":
                    return createSingle("Decrement");
                case "op_Division":
                case "op_DivisionAssignment":
                    return createSingle("Divide");
                case "op_Equality":
                case "op_Inequality":
                    return createSingle("Equals");
                case "op_ExclusiveOr":
                case "op_ExclusiveOrAssignment":
                    return createSingle("Xor");
                case "op_GreaterThan":
                case "op_GreaterThanOrEqual":
                case "op_LessThan":
                case "op_LessThanOrEqual":
                    return new ExpectedAlternateMethodGroup(alternateMethod1: "CompareTo", alternateMethod2: "Compare");
                case "op_Increment":
                    return createSingle("Increment");
                case "op_LeftShift":
                case "op_LeftShiftAssignment":
                    return createSingle("LeftShift");
                case "op_LogicalAnd":
                    return createSingle("LogicalAnd");
                case "op_LogicalOr":
                    return createSingle("LogicalOr");
                case "op_LogicalNot":
                    return createSingle("LogicalNot");
                case "op_Modulus":
                case "op_ModulusAssignment":
                    return new ExpectedAlternateMethodGroup(alternateMethod1: "Mod", alternateMethod2: "Remainder");
                case "op_MultiplicationAssignment":
                case "op_Multiply":
                    return createSingle("Multiply");
                case "op_OnesComplement":
                    return createSingle("OnesComplement");
                case "op_RightShift":
                case "op_RightShiftAssignment":
                case "op_SignedRightShift":
                case "op_UnsignedRightShift":
                case "op_UnsignedRightShiftAssignment":
                    return createSingle("RightShift");
                case "op_Subtraction":
                case "op_SubtractionAssignment":
                    return createSingle("Subtract");
                case "op_UnaryNegation":
                    return createSingle("Negate");
                case "op_UnaryPlus":
                    return createSingle("Plus");
                case "op_Implicit":
                case "op_Explicit":
                    return new ExpectedAlternateMethodGroup(alternateMethod1: $"To{GetTypeName(returnType)}", alternateMethod2: parameterType != null ? $"From{GetTypeName(parameterType)}" : null);
                default:
                    return null;
            }

            static string GetTypeName(ITypeSymbol typeSymbol)
            {
                if (typeSymbol.TypeKind != TypeKind.Array)
                {
                    return typeSymbol.Name;
                }

                var elementType = typeSymbol;
                do
                {
                    elementType = ((IArrayTypeSymbol)elementType).ElementType;
                }
                while (elementType.TypeKind == TypeKind.Array);

                return elementType.Name + "Array";
            }
=======
                "op_Addition"
                or "op_AdditonAssignment" => createSingle("Add"),
                "op_BitwiseAnd"
                or "op_BitwiseAndAssignment" => createSingle("BitwiseAnd"),
                "op_BitwiseOr"
                or "op_BitwiseOrAssignment" => createSingle("BitwiseOr"),
                "op_Decrement" => createSingle("Decrement"),
                "op_Division"
                or "op_DivisionAssignment" => createSingle("Divide"),
                "op_Equality"
                or "op_Inequality" => createSingle("Equals"),
                "op_ExclusiveOr"
                or "op_ExclusiveOrAssignment" => createSingle("Xor"),
                "op_GreaterThan"
                or "op_GreaterThanOrEqual" or "op_LessThan" or "op_LessThanOrEqual" => new ExpectedAlternateMethodGroup(alternateMethod1: "CompareTo", alternateMethod2: "Compare"),
                "op_Increment" => createSingle("Increment"),
                "op_LeftShift"
                or "op_LeftShiftAssignment" => createSingle("LeftShift"),
                "op_LogicalAnd" => createSingle("LogicalAnd"),
                "op_LogicalOr" => createSingle("LogicalOr"),
                "op_LogicalNot" => createSingle("LogicalNot"),
                "op_Modulus"
                or "op_ModulusAssignment" => new ExpectedAlternateMethodGroup(alternateMethod1: "Mod", alternateMethod2: "Remainder"),
                "op_MultiplicationAssignment"
                or "op_Multiply" => createSingle("Multiply"),
                "op_OnesComplement" => createSingle("OnesComplement"),
                "op_RightShift"
                or "op_RightShiftAssignment"
                or "op_SignedRightShift"
                or "op_UnsignedRightShift"
                or "op_UnsignedRightShiftAssignment" => createSingle("RightShift"),
                "op_Subtraction"
                or "op_SubtractionAssignment" => createSingle("Subtract"),
                "op_UnaryNegation" => createSingle("Negate"),
                "op_UnaryPlus" => createSingle("Plus"),
                "op_Implicit"
                or "op_Explicit" => new ExpectedAlternateMethodGroup(alternateMethod1: $"To{returnType.Name}", alternateMethod2: parameterType != null ? $"From{parameterType.Name}" : null),
                _ => null,
            };
>>>>>>> 35e23ae3
        }

        internal class ExpectedAlternateMethodGroup
        {
            public string AlternateMethod1 { get; }
            public string? AlternateMethod2 { get; }

            public ExpectedAlternateMethodGroup(string alternateMethod1, string? alternateMethod2 = null)
            {
                AlternateMethod1 = alternateMethod1;
                AlternateMethod2 = alternateMethod2;
            }
        }
    }
}<|MERGE_RESOLUTION|>--- conflicted
+++ resolved
@@ -191,88 +191,6 @@
             static ExpectedAlternateMethodGroup createSingle(string methodName) => new(methodName);
             return operatorName switch
             {
-<<<<<<< HEAD
-                case "op_Addition":
-                case "op_AdditonAssignment":
-                    return createSingle("Add");
-                case "op_BitwiseAnd":
-                case "op_BitwiseAndAssignment":
-                    return createSingle("BitwiseAnd");
-                case "op_BitwiseOr":
-                case "op_BitwiseOrAssignment":
-                    return createSingle("BitwiseOr");
-                case "op_Decrement":
-                    return createSingle("Decrement");
-                case "op_Division":
-                case "op_DivisionAssignment":
-                    return createSingle("Divide");
-                case "op_Equality":
-                case "op_Inequality":
-                    return createSingle("Equals");
-                case "op_ExclusiveOr":
-                case "op_ExclusiveOrAssignment":
-                    return createSingle("Xor");
-                case "op_GreaterThan":
-                case "op_GreaterThanOrEqual":
-                case "op_LessThan":
-                case "op_LessThanOrEqual":
-                    return new ExpectedAlternateMethodGroup(alternateMethod1: "CompareTo", alternateMethod2: "Compare");
-                case "op_Increment":
-                    return createSingle("Increment");
-                case "op_LeftShift":
-                case "op_LeftShiftAssignment":
-                    return createSingle("LeftShift");
-                case "op_LogicalAnd":
-                    return createSingle("LogicalAnd");
-                case "op_LogicalOr":
-                    return createSingle("LogicalOr");
-                case "op_LogicalNot":
-                    return createSingle("LogicalNot");
-                case "op_Modulus":
-                case "op_ModulusAssignment":
-                    return new ExpectedAlternateMethodGroup(alternateMethod1: "Mod", alternateMethod2: "Remainder");
-                case "op_MultiplicationAssignment":
-                case "op_Multiply":
-                    return createSingle("Multiply");
-                case "op_OnesComplement":
-                    return createSingle("OnesComplement");
-                case "op_RightShift":
-                case "op_RightShiftAssignment":
-                case "op_SignedRightShift":
-                case "op_UnsignedRightShift":
-                case "op_UnsignedRightShiftAssignment":
-                    return createSingle("RightShift");
-                case "op_Subtraction":
-                case "op_SubtractionAssignment":
-                    return createSingle("Subtract");
-                case "op_UnaryNegation":
-                    return createSingle("Negate");
-                case "op_UnaryPlus":
-                    return createSingle("Plus");
-                case "op_Implicit":
-                case "op_Explicit":
-                    return new ExpectedAlternateMethodGroup(alternateMethod1: $"To{GetTypeName(returnType)}", alternateMethod2: parameterType != null ? $"From{GetTypeName(parameterType)}" : null);
-                default:
-                    return null;
-            }
-
-            static string GetTypeName(ITypeSymbol typeSymbol)
-            {
-                if (typeSymbol.TypeKind != TypeKind.Array)
-                {
-                    return typeSymbol.Name;
-                }
-
-                var elementType = typeSymbol;
-                do
-                {
-                    elementType = ((IArrayTypeSymbol)elementType).ElementType;
-                }
-                while (elementType.TypeKind == TypeKind.Array);
-
-                return elementType.Name + "Array";
-            }
-=======
                 "op_Addition"
                 or "op_AdditonAssignment" => createSingle("Add"),
                 "op_BitwiseAnd"
@@ -309,10 +227,26 @@
                 "op_UnaryNegation" => createSingle("Negate"),
                 "op_UnaryPlus" => createSingle("Plus"),
                 "op_Implicit"
-                or "op_Explicit" => new ExpectedAlternateMethodGroup(alternateMethod1: $"To{returnType.Name}", alternateMethod2: parameterType != null ? $"From{parameterType.Name}" : null),
+                or "op_Explicit" => new ExpectedAlternateMethodGroup(alternateMethod1: $"To{GetTypeName(returnType)}", alternateMethod2: parameterType != null ? $"From{GetTypeName(parameterType)}" : null),
                 _ => null,
             };
->>>>>>> 35e23ae3
+
+            static string GetTypeName(ITypeSymbol typeSymbol)
+            {
+                if (typeSymbol.TypeKind != TypeKind.Array)
+                {
+                    return typeSymbol.Name;
+                }
+
+                var elementType = typeSymbol;
+                do
+                {
+                    elementType = ((IArrayTypeSymbol)elementType).ElementType;
+                }
+                while (elementType.TypeKind == TypeKind.Array);
+
+                return elementType.Name + "Array";
+            }
         }
 
         internal class ExpectedAlternateMethodGroup

﻿<?xml version="1.0" encoding="utf-8"?>
<root>
  <!-- 
    Microsoft ResX Schema 
    
    Version 2.0
    
    The primary goals of this format is to allow a simple XML format 
    that is mostly human readable. The generation and parsing of the 
    various data types are done through the TypeConverter classes 
    associated with the data types.
    
    Example:
    
    ... ado.net/XML headers & schema ...
    <resheader name="resmimetype">text/microsoft-resx</resheader>
    <resheader name="version">2.0</resheader>
    <resheader name="reader">System.Resources.ResXResourceReader, System.Windows.Forms, ...</resheader>
    <resheader name="writer">System.Resources.ResXResourceWriter, System.Windows.Forms, ...</resheader>
    <data name="Name1"><value>this is my long string</value><comment>this is a comment</comment></data>
    <data name="Color1" type="System.Drawing.Color, System.Drawing">Blue</data>
    <data name="Bitmap1" mimetype="application/x-microsoft.net.object.binary.base64">
        <value>[base64 mime encoded serialized .NET Framework object]</value>
    </data>
    <data name="Icon1" type="System.Drawing.Icon, System.Drawing" mimetype="application/x-microsoft.net.object.bytearray.base64">
        <value>[base64 mime encoded string representing a byte array form of the .NET Framework object]</value>
        <comment>This is a comment</comment>
    </data>
                
    There are any number of "resheader" rows that contain simple 
    name/value pairs.
    
    Each data row contains a name, and value. The row also contains a 
    type or mimetype. Type corresponds to a .NET class that support 
    text/value conversion through the TypeConverter architecture. 
    Classes that don't support this are serialized and stored with the 
    mimetype set.
    
    The mimetype is used for serialized objects, and tells the 
    ResXResourceReader how to depersist the object. This is currently not 
    extensible. For a given mimetype the value must be set accordingly:
    
    Note - application/x-microsoft.net.object.binary.base64 is the format 
    that the ResXResourceWriter will generate, however the reader can 
    read any of the formats listed below.
    
    mimetype: application/x-microsoft.net.object.binary.base64
    value   : The object must be serialized with 
            : System.Runtime.Serialization.Formatters.Binary.BinaryFormatter
            : and then encoded with base64 encoding.
    
    mimetype: application/x-microsoft.net.object.soap.base64
    value   : The object must be serialized with 
            : System.Runtime.Serialization.Formatters.Soap.SoapFormatter
            : and then encoded with base64 encoding.

    mimetype: application/x-microsoft.net.object.bytearray.base64
    value   : The object must be serialized into a byte array 
            : using a System.ComponentModel.TypeConverter
            : and then encoded with base64 encoding.
    -->
  <xsd:schema id="root" xmlns="" xmlns:xsd="http://www.w3.org/2001/XMLSchema" xmlns:msdata="urn:schemas-microsoft-com:xml-msdata">
    <xsd:import namespace="http://www.w3.org/XML/1998/namespace" />
    <xsd:element name="root" msdata:IsDataSet="true">
      <xsd:complexType>
        <xsd:choice maxOccurs="unbounded">
          <xsd:element name="metadata">
            <xsd:complexType>
              <xsd:sequence>
                <xsd:element name="value" type="xsd:string" minOccurs="0" />
              </xsd:sequence>
              <xsd:attribute name="name" use="required" type="xsd:string" />
              <xsd:attribute name="type" type="xsd:string" />
              <xsd:attribute name="mimetype" type="xsd:string" />
              <xsd:attribute ref="xml:space" />
            </xsd:complexType>
          </xsd:element>
          <xsd:element name="assembly">
            <xsd:complexType>
              <xsd:attribute name="alias" type="xsd:string" />
              <xsd:attribute name="name" type="xsd:string" />
            </xsd:complexType>
          </xsd:element>
          <xsd:element name="data">
            <xsd:complexType>
              <xsd:sequence>
                <xsd:element name="value" type="xsd:string" minOccurs="0" msdata:Ordinal="1" />
                <xsd:element name="comment" type="xsd:string" minOccurs="0" msdata:Ordinal="2" />
              </xsd:sequence>
              <xsd:attribute name="name" type="xsd:string" use="required" msdata:Ordinal="1" />
              <xsd:attribute name="type" type="xsd:string" msdata:Ordinal="3" />
              <xsd:attribute name="mimetype" type="xsd:string" msdata:Ordinal="4" />
              <xsd:attribute ref="xml:space" />
            </xsd:complexType>
          </xsd:element>
          <xsd:element name="resheader">
            <xsd:complexType>
              <xsd:sequence>
                <xsd:element name="value" type="xsd:string" minOccurs="0" msdata:Ordinal="1" />
              </xsd:sequence>
              <xsd:attribute name="name" type="xsd:string" use="required" />
            </xsd:complexType>
          </xsd:element>
        </xsd:choice>
      </xsd:complexType>
    </xsd:element>
  </xsd:schema>
  <resheader name="resmimetype">
    <value>text/microsoft-resx</value>
  </resheader>
  <resheader name="version">
    <value>2.0</value>
  </resheader>
  <resheader name="reader">
    <value>System.Resources.ResXResourceReader, System.Windows.Forms, Version=4.0.0.0, Culture=neutral, PublicKeyToken=b77a5c561934e089</value>
  </resheader>
  <resheader name="writer">
    <value>System.Resources.ResXResourceWriter, System.Windows.Forms, Version=4.0.0.0, Culture=neutral, PublicKeyToken=b77a5c561934e089</value>
  </resheader>
  <data name="AvoidAsyncVoidTitle" xml:space="preserve">
    <value>Avoid Async Void</value>
  </data>
  <data name="AvoidAsyncVoidDescription" xml:space="preserve">
    <value>#N/A</value>
  </data>
  <data name="AvoidAsyncVoidMessage" xml:space="preserve">
    <value>Avoid Async Void</value>
  </data>
  <data name="AsyncMethodNamesShouldEndInAsyncTitle" xml:space="preserve">
    <value>Async Method Names Should End in Async</value>
  </data>
  <data name="AsyncMethodNamesShouldEndInAsyncDescription" xml:space="preserve">
    <value>#N/A</value>
  </data>
  <data name="AsyncMethodNamesShouldEndInAsyncMessage" xml:space="preserve">
    <value>Async Method Names Should End in Async</value>
  </data>
  <data name="DoNotPassAsyncLambdasAsVoidReturningDelegateTypesTitle" xml:space="preserve">
    <value>Don't Pass Async Lambdas as Void Returning Delegate Types</value>
  </data>
  <data name="DoNotPassAsyncLambdasAsVoidReturningDelegateTypesDescription" xml:space="preserve">
    <value>#N/A</value>
  </data>
  <data name="DoNotPassAsyncLambdasAsVoidReturningDelegateTypesMessage" xml:space="preserve">
    <value>Don't Pass Async Lambdas as Void Returning Delegate Types</value>
  </data>
  <data name="DoNotStoreAsyncLambdasAsVoidReturningDelegateTypesTitle" xml:space="preserve">
    <value>Don't Store Async Lambdas as Void Returning Delegate Types</value>
  </data>
  <data name="DoNotStoreAsyncLambdasAsVoidReturningDelegateTypesDescription" xml:space="preserve">
    <value>#N/A</value>
  </data>
  <data name="DoNotStoreAsyncLambdasAsVoidReturningDelegateTypesMessage" xml:space="preserve">
    <value>Don't Store Async Lambdas as Void Returning Delegate Types</value>
  </data>
  <data name="PropagateCancellationTokensWhenPossibleTitle" xml:space="preserve">
    <value>Propagate CancellationTokens When Possible</value>
  </data>
  <data name="PropagateCancellationTokensWhenPossibleDescription" xml:space="preserve">
    <value>#N/A</value>
  </data>
  <data name="PropagateCancellationTokensWhenPossibleMessage" xml:space="preserve">
    <value>Propagate CancellationTokens When Possible</value>
  </data>
  <data name="DoNotMixBlockingAndAsyncTitle" xml:space="preserve">
    <value>Don't Mix Blocking and Async</value>
  </data>
  <data name="DoNotMixBlockingAndAsyncDescription" xml:space="preserve">
    <value>#N/A</value>
  </data>
  <data name="DoNotMixBlockingAndAsyncMessage" xml:space="preserve">
    <value>Don't Mix Blocking and Async</value>
  </data>
  <data name="TypesThatOwnDisposableFieldsShouldBeDisposableTitle" xml:space="preserve">
    <value>Types that own disposable fields should be disposable</value>
  </data>
  <data name="TypesThatOwnDisposableFieldsShouldBeDisposableDescription" xml:space="preserve">
    <value>A class declares and implements an instance field that is a System.IDisposable type, and the class does not implement IDisposable. A class that declares an IDisposable field indirectly owns an unmanaged resource and should implement the IDisposable interface.</value>
  </data>
  <data name="TypesThatOwnDisposableFieldsShouldBeDisposableMessageNonBreaking" xml:space="preserve">
    <value>Type '{0}' owns disposable field(s) '{1}' but is not disposable</value>
  </data>
  <data name="UseGenericEventHandlerInstancesTitle" xml:space="preserve">
    <value>Use generic event handler instances</value>
  </data>
  <data name="UseGenericEventHandlerInstancesForDelegateMessage" xml:space="preserve">
    <value>Remove '{0}' and replace its usage with a generic EventHandler, for e.g. EventHandler&lt;T&gt;, where T is a valid EventArgs</value>
  </data>
  <data name="UseGenericEventHandlerInstancesForDelegateDescription" xml:space="preserve">
    <value>A type contains a delegate that returns void, whose signature contains two parameters (the first an object and the second a type that is assignable to EventArgs), and the containing assembly targets Microsoft .NET Framework?2.0.</value>
  </data>
  <data name="UseGenericEventHandlerInstancesForEventMessage" xml:space="preserve">
    <value>Change the event '{0}' to replace the type '{1}' with a generic EventHandler, for e.g. EventHandler&lt;T&gt;, where T is a valid EventArgs</value>
  </data>
  <data name="UseGenericEventHandlerInstancesForEventDescription" xml:space="preserve">
    <value>A delegate that handles a public or protected event does not have the correct signature, return type, or parameter names.</value>
  </data>
  <data name="UseGenericEventHandlerInstancesForEvent2Message" xml:space="preserve">
    <value>Change the event '{0}' to use a generic EventHandler by defining the event type explicitly, for e.g. Event MyEvent As EventHandler(Of MyEventArgs).</value>
  </data>
  <data name="UseGenericEventHandlerInstancesForEvent2Description" xml:space="preserve">
    <value>A type contains an event that declares an EventHandler delegate that returns void, whose signature contains two parameters (the first an object and the second a type that is assignable to EventArgs), and the containing assembly targets Microsoft .NET Framework?2.0.</value>
  </data>
  <data name="EnumsShouldHaveZeroValueTitle" xml:space="preserve">
    <value>Enums should have zero value</value>
  </data>
  <data name="EnumsShouldHaveZeroValueDescription" xml:space="preserve">
    <value>The default value of an uninitialized enumeration, just as other value types, is zero. A nonflags-attributed enumeration should define a member by using the value of zero so that the default value is a valid value of the enumeration. If an enumeration that has the FlagsAttribute attribute applied defines a zero-valued member, its name should be ""None"" to indicate that no values have been set in the enumeration.</value>
  </data>
  <data name="EnumsShouldHaveZeroValueMessageFlagsRename" xml:space="preserve">
    <value>In enum {0}, change the name of {1} to 'None'.</value>
  </data>
  <data name="EnumsShouldHaveZeroValueMessageFlagsMultipleZeros" xml:space="preserve">
    <value>Remove all members that have the value zero from {0} except for one member that is named 'None'.</value>
  </data>
  <data name="EnumsShouldHaveZeroValueMessageNotFlagsNoZeroValue" xml:space="preserve">
    <value>Add a member to {0} that has a value of zero with a suggested name of 'None'.</value>
  </data>
  <data name="AbstractTypesShouldNotHaveConstructorsTitle" xml:space="preserve">
    <value>Abstract types should not have constructors</value>
  </data>
  <data name="AbstractTypesShouldNotHaveConstructorsDescription" xml:space="preserve">
    <value>Constructors on abstract types can be called only by derived types. Because public constructors create instances of a type, and you cannot create instances of an abstract type, an abstract type that has a public constructor is incorrectly designed.</value>
  </data>
  <data name="AbstractTypesShouldNotHaveConstructorsMessage" xml:space="preserve">
    <value>Abstract type {0} should not have constructors</value>
  </data>
  <data name="MarkAssembliesWithClsCompliantTitle" xml:space="preserve">
    <value>Mark assemblies with CLSCompliant</value>
  </data>
  <data name="MarkAssembliesWithClsCompliantDescription" xml:space="preserve">
    <value>The Common Language Specification (CLS) defines naming restrictions, data types, and rules to which assemblies must conform if they will be used across programming languages. Good design dictates that all assemblies explicitly indicate CLS compliance by using CLSCompliantAttribute . If this attribute is not present on an assembly, the assembly is not compliant.</value>
  </data>
  <data name="MarkAssembliesWithClsCompliantMessage" xml:space="preserve">
    <value>Mark assemblies with CLSCompliant</value>
  </data>
  <data name="MarkAssembliesWithAssemblyVersionTitle" xml:space="preserve">
    <value>Mark assemblies with assembly version</value>
  </data>
  <data name="MarkAssembliesWithAssemblyVersionDescription" xml:space="preserve">
    <value>The .NET Framework uses the version number to uniquely identify an assembly, and to bind to types in strongly named assemblies. The version number is used together with version and publisher policy. By default, applications run only with the assembly version with which they were built.</value>
  </data>
  <data name="MarkAssembliesWithAssemblyVersionMessage" xml:space="preserve">
    <value>Mark assemblies with assembly version</value>
  </data>
  <data name="MarkAssembliesWithComVisibleTitle" xml:space="preserve">
    <value>Mark assemblies with ComVisible</value>
  </data>
  <data name="MarkAssembliesWithComVisibleDescription" xml:space="preserve">
    <value>ComVisibleAttribute determines how COM clients access managed code. Good design dictates that assemblies explicitly indicate COM visibility. COM visibility can be set for the whole assembly and then overridden for individual types and type members. If this attribute is not present, the contents of the assembly are visible to COM clients.</value>
  </data>
  <data name="MarkAssembliesWithComVisibleMessageNoAttribute" xml:space="preserve">
    <value>Because {0} exposes externally visible types, mark it with ComVisible(false) at the assembly level and then mark all types within the assembly that should be exposed to COM clients with ComVisible(true).</value>
  </data>
  <data name="MarkAssembliesWithComVisibleMessageAttributeTrue" xml:space="preserve">
    <value>Consider changing the ComVisible attribute on {0} to false, and opting in at the type level.</value>
  </data>
  <data name="MarkAttributesWithAttributeUsageTitle" xml:space="preserve">
    <value>Mark attributes with AttributeUsageAttribute</value>
  </data>
  <data name="MarkAttributesWithAttributeUsageDescription" xml:space="preserve">
    <value>When you define a custom attribute, mark it by using AttributeUsageAttribute to indicate where in the source code the custom attribute can be applied. The meaning and intended usage of an attribute will determine its valid locations in code.</value>
  </data>
  <data name="MarkAttributesWithAttributeUsageMessageDefault" xml:space="preserve">
    <value>Specify AttributeUsage on {0}.</value>
  </data>
  <data name="MarkAttributesWithAttributeUsageMessageInherited" xml:space="preserve">
    <value>Even though attribute {0} inherits AttributeUsage from its base type, you should consider explicitly specifying AttributeUsage on the type to improve code readability and documentation.</value>
  </data>
  <data name="DefineAccessorsForAttributeArgumentsTitle" xml:space="preserve">
    <value>Define accessors for attribute arguments</value>
  </data>
  <data name="DefineAccessorsForAttributeArgumentsDescription" xml:space="preserve">
    <value>Attributes can define mandatory arguments that must be specified when you apply the attribute to a target. These are also known as positional arguments because they are supplied to attribute constructors as positional parameters. For every mandatory argument, the attribute should also provide a corresponding read-only property so that the value of the argument can be retrieved at execution time. Attributes can also define optional arguments, which are also known as named arguments. These arguments are supplied to attribute constructors by name and should have a corresponding read/write property.</value>
  </data>
  <data name="DefineAccessorsForAttributeArgumentsMessageDefault" xml:space="preserve">
    <value>Add a public read-only property accessor for positional argument {0} of Attribute {1}.</value>
  </data>
  <data name="DefineAccessorsForAttributeArgumentsMessageRemoveSetter" xml:space="preserve">
    <value>Remove the property setter from {0} or reduce its accessibility because it corresponds to positional argument {1}.</value>
  </data>
  <data name="DefineAccessorsForAttributeArgumentsMessageIncreaseVisibility" xml:space="preserve">
    <value>If {0} is the property accessor for positional argument {1}, make it public.</value>
  </data>
  <data name="UsePropertiesWhereAppropriateTitle" xml:space="preserve">
    <value>Use properties where appropriate</value>
  </data>
  <data name="UsePropertiesWhereAppropriateDescription" xml:space="preserve">
    <value>A public or protected method has a name that starts with ""Get"", takes no parameters, and returns a value that is not an array. The method might be a good candidate to become a property.</value>
  </data>
  <data name="UsePropertiesWhereAppropriateMessage" xml:space="preserve">
    <value>Use properties where appropriate</value>
  </data>
  <data name="MarkEnumsWithFlagsTitle" xml:space="preserve">
    <value>Mark enums with FlagsAttribute</value>
  </data>
  <data name="MarkEnumsWithFlagsDescription" xml:space="preserve">
    <value>An enumeration is a value type that defines a set of related named constants. Apply FlagsAttribute to an enumeration when its named constants can be meaningfully combined.</value>
  </data>
  <data name="MarkEnumsWithFlagsMessage" xml:space="preserve">
    <value>Mark enums with FlagsAttribute</value>
  </data>
  <data name="InterfaceMethodsShouldBeCallableByChildTypesTitle" xml:space="preserve">
    <value>Interface methods should be callable by child types</value>
  </data>
  <data name="InterfaceMethodsShouldBeCallableByChildTypesDescription" xml:space="preserve">
    <value>An unsealed externally visible type provides an explicit method implementation of a public interface and does not provide an alternative externally visible method that has the same name.</value>
  </data>
  <data name="InterfaceMethodsShouldBeCallableByChildTypesMessage" xml:space="preserve">
    <value>Make '{0}' sealed (a breaking change if this class has previously shipped), implement the method non-explicitly, or implement a new method that exposes the functionality of '{1}' and is visible to derived classes.</value>
  </data>
  <data name="OverrideMethodsOnComparableTypesTitle" xml:space="preserve">
    <value>Override methods on comparable types</value>
  </data>
  <data name="OverrideMethodsOnComparableTypesDescription" xml:space="preserve">
    <value>A public or protected type implements the System.IComparable interface. It does not override Object.Equals nor does it overload the language-specific operator for equality, inequality, less than, less than or equal, greater than or greater than or equal.</value>
  </data>
  <data name="OverrideMethodsOnComparableTypesMessageEquals" xml:space="preserve">
    <value>{0} should override Equals since it implements IComparable.</value>
  </data>
  <data name="OverrideMethodsOnComparableTypesMessageOperator" xml:space="preserve">
    <value>{0} should define operator(s) '{1}' since it implements IComparable.</value>
    <comment>1 is a comma-separated list</comment>
  </data>
  <data name="MovePInvokesToNativeMethodsClassTitle" xml:space="preserve">
    <value>Move pinvokes to native methods class</value>
  </data>
  <data name="MovePInvokesToNativeMethodsClassDescription" xml:space="preserve">
    <value>Platform Invocation methods, such as those that are marked by using the System.Runtime.InteropServices.DllImportAttribute attribute, or methods that are defined by using the Declare keyword in Visual Basic, access unmanaged code. These methods should be of the NativeMethods, SafeNativeMethods, or UnsafeNativeMethods class.</value>
  </data>
  <data name="MovePInvokesToNativeMethodsClassMessage" xml:space="preserve">
    <value>Move pinvokes to native methods class</value>
  </data>
  <data name="IdentifiersShouldDifferByMoreThanCaseTitle" xml:space="preserve">
    <value>Identifiers should differ by more than case</value>
  </data>
  <data name="IdentifiersShouldDifferByMoreThanCaseDescription" xml:space="preserve">
    <value>Identifiers for namespaces, types, members, and parameters cannot differ only by case because languages that target the common language runtime are not required to be case-sensitive.</value>
  </data>
  <data name="IdentifiersShouldDifferByMoreThanCaseMessage" xml:space="preserve">
    <value>Names of '{0}' and '{1}' should differ by more than case.</value>
  </data>
  <data name="IdentifiersShouldHaveCorrectPrefixTitle" xml:space="preserve">
    <value>Identifiers should have correct prefix</value>
  </data>
  <data name="IdentifiersShouldHaveCorrectPrefixDescription" xml:space="preserve">
    <value>The name of an externally visible interface does not start with an uppercase ""I"". The name of a generic type parameter on an externally visible type or method does not start with an uppercase ""T"".</value>
  </data>
  <data name="IdentifiersShouldHaveCorrectPrefixMessageInterface" xml:space="preserve">
    <value>Prefix interface name {0} with 'I'.</value>
  </data>
  <data name="IdentifiersShouldHaveCorrectPrefixMessageTypeParameter" xml:space="preserve">
    <value>Prefix generic type parameter name {0} with 'T'.</value>
  </data>
  <data name="NonConstantFieldsShouldNotBeVisibleTitle" xml:space="preserve">
    <value>Non-constant fields should not be visible</value>
  </data>
  <data name="NonConstantFieldsShouldNotBeVisibleDescription" xml:space="preserve">
    <value>Static fields that are neither constants nor read-only are not thread-safe. Access to such a field must be carefully controlled and requires advanced programming techniques to synchronize access to the class object.</value>
  </data>
  <data name="NonConstantFieldsShouldNotBeVisibleMessage" xml:space="preserve">
    <value>Non-constant fields should not be visible</value>
  </data>
  <data name="DoNotMarkEnumsWithFlagsTitle" xml:space="preserve">
    <value>Do not mark enums with FlagsAttribute</value>
  </data>
  <data name="DoNotMarkEnumsWithFlagsDescription" xml:space="preserve">
    <value>An externally visible enumeration is marked by using FlagsAttribute, and it has one or more values that are not powers of two or a combination of the other defined values on the enumeration.</value>
  </data>
  <data name="DoNotMarkEnumsWithFlagsMessage" xml:space="preserve">
    <value>Do not mark enums with FlagsAttribute</value>
  </data>
  <data name="OperatorOverloadsHaveNamedAlternatesTitle" xml:space="preserve">
    <value>Operator overloads have named alternates</value>
  </data>
  <data name="OperatorOverloadsHaveNamedAlternatesDescription" xml:space="preserve">
    <value>An operator overload was detected, and the expected named alternative method was not found. The named alternative member provides access to the same functionality as the operator and is provided for developers who program in languages that do not support overloaded operators.</value>
  </data>
  <data name="OperatorOverloadsHaveNamedAlternatesMessageDefault" xml:space="preserve">
    <value>Provide a method named '{0}' as a friendly alternate for operator {1}.</value>
  </data>
  <data name="OperatorOverloadsHaveNamedAlternatesMessageProperty" xml:space="preserve">
    <value>Provide a property named '{0}' as a friendly alternate for operator {1}.</value>
  </data>
  <data name="OperatorOverloadsHaveNamedAlternatesMessageMultiple" xml:space="preserve">
    <value>Provide a method named '{0}' or '{1}' as an alternate for operator {2}.</value>
  </data>
  <data name="OperatorOverloadsHaveNamedAlternatesMessageVisibility" xml:space="preserve">
    <value>Mark {0} as public because it is a friendly alternate for operator {1}.</value>
  </data>
  <data name="OperatorsShouldHaveSymmetricalOverloadsTitle" xml:space="preserve">
    <value>Operators should have symmetrical overloads</value>
  </data>
  <data name="OperatorsShouldHaveSymmetricalOverloadsDescription" xml:space="preserve">
    <value>A type implements the equality or inequality operator and does not implement the opposite operator.</value>
  </data>
  <data name="OperatorsShouldHaveSymmetricalOverloadsMessage" xml:space="preserve">
    <value>Operators should have symmetrical overloads</value>
  </data>
  <data name="CollectionPropertiesShouldBeReadOnlyTitle" xml:space="preserve">
    <value>Collection properties should be read only</value>
  </data>
  <data name="CollectionPropertiesShouldBeReadOnlyDescription" xml:space="preserve">
    <value>A writable collection property allows a user to replace the collection with a different collection. A read-only property stops the collection from being replaced but still allows the individual members to be set.</value>
  </data>
  <data name="CollectionPropertiesShouldBeReadOnlyMessage" xml:space="preserve">
    <value>Change '{0}' to be read-only by removing the property setter.</value>
  </data>
  <data name="OverloadOperatorEqualsOnOverridingValueTypeEqualsTitle" xml:space="preserve">
    <value>Overload operator equals on overriding value type Equals</value>
  </data>
  <data name="OverloadOperatorEqualsOnOverridingValueTypeEqualsDescription" xml:space="preserve">
    <value>In most programming languages there is no default implementation of the equality operator (==) for value types. If your programming language supports operator overloads, you should consider implementing the equality operator. Its behavior should be identical to that of Equals</value>
  </data>
  <data name="OverloadOperatorEqualsOnOverridingValueTypeEqualsMessage" xml:space="preserve">
    <value>Overload operator equals on overriding value type Equals</value>
  </data>
  <data name="PassSystemUriObjectsInsteadOfStringsTitle" xml:space="preserve">
    <value>Pass system uri objects instead of strings</value>
  </data>
  <data name="PassSystemUriObjectsInsteadOfStringsDescription" xml:space="preserve">
    <value>A call is made to a method that has a string parameter whose name contains "uri", "URI", "urn", "URN", "url", or "URL". The declaring type of the method contains a corresponding method overload that has a System.Uri parameter.</value>
  </data>
  <data name="PassSystemUriObjectsInsteadOfStringsMessage" xml:space="preserve">
    <value>Modify '{0}' to call '{1}' instead of '{2}'.</value>
  </data>
  <data name="ImplementIEquatableWhenOverridingObjectEqualsTitle" xml:space="preserve">
    <value>Type {0} should implement IEquatable&lt;T&gt; because it overrides Equals</value>
  </data>
  <data name="ImplementIEquatableWhenOverridingObjectEqualsMessage" xml:space="preserve">
    <value>Implement IEquatable when overriding Object.Equals</value>
  </data>
  <data name="CancellationTokenParametersMustComeLastTitle" xml:space="preserve">
    <value>CancellationToken parameters must come last</value>
  </data>
  <data name="CancellationTokenParametersMustComeLastMessage" xml:space="preserve">
    <value>Method '{0}' should take CancellationToken as the last parameter</value>
  </data>
  <data name="ConstructorMakeNoninheritableBaseClassInheritableTitle" xml:space="preserve">
    <value>Constructor make noninheritable base class inheritable</value>
  </data>
  <data name="ConstructorMakeNoninheritableBaseClassInheritableDescription" xml:space="preserve">
    <value>When a base class is noninheritable because its constructor is internal, a derived class should not make it inheritable by having a public or protected constructor.</value>
  </data>
  <data name="ConstructorMakeNoninheritableBaseClassInheritableMessage" xml:space="preserve">
    <value>Constructor make noninheritable base class inheritable</value>
  </data>
  <data name="IdentifiersShouldNotContainTypeNamesTitle" xml:space="preserve">
    <value>Identifier contains type name</value>
  </data>
  <data name="IdentifiersShouldNotContainTypeNamesDescription" xml:space="preserve">
    <value>Names of parameters and members are better used to communicate their meaning than to describe their type, which is expected to be provided by development tools. For names of members, if a data type name must be used, use a language-independent name instead of a language-specific one.</value>
  </data>
  <data name="IdentifiersShouldNotContainTypeNamesMessage" xml:space="preserve">
    <value>Identifier '{0}' contains type name</value>
  </data>
  <data name="CreatePropertyAccessorForParameter" xml:space="preserve">
    <value>Create a property accessor.</value>
  </data>
  <data name="MakeGetterPublic" xml:space="preserve">
    <value>Make the getter of the property public</value>
  </data>
  <data name="MakeSetterNonPublic" xml:space="preserve">
    <value>Make the setter of the property non-public</value>
  </data>
  <data name="AddAssemblyLevelComVisibleFalse" xml:space="preserve">
    <value>Because {0} exposes externally visible types, mark it with ComVisible(false) at the assembly level and then mark all types within the assembly that should be exposed to COM clients with ComVisible(true).</value>
  </data>
  <data name="ChangeAssemblyLevelComVisibleToFalse" xml:space="preserve">
    <value>Consider changing the ComVisible attribute on {0} to false, and opting in at the type level.</value>
  </data>
  <data name="ImplementComparable" xml:space="preserve">
    <value>Implement Equality and Comparison methods and operators</value>
  </data>
  <data name="ImplementEquatable" xml:space="preserve">
    <value>Implement IEquatable</value>
  </data>
  <data name="ImplementIDisposableInterface" xml:space="preserve">
    <value>Implement IDisposable Interface</value>
  </data>
  <data name="DoNotMarkEnumsWithFlagsCodeFix" xml:space="preserve">
    <value>Remove FlagsAttribute from enum.</value>
  </data>
  <data name="MarkEnumsWithFlagsCodeFix" xml:space="preserve">
    <value>Apply FlagsAttribute to enum.</value>
  </data>
  <data name="EnumsShouldZeroValueFlagsMultipleZeroCodeFix" xml:space="preserve">
    <value>Remove all members that have the value zero except for one member that is named 'None'.</value>
  </data>
  <data name="EnumsShouldZeroValueFlagsRenameCodeFix" xml:space="preserve">
    <value>Rename zero-valued enum field to 'None'.</value>
  </data>
  <data name="EnumsShouldZeroValueNotFlagsNoZeroValueCodeFix" xml:space="preserve">
    <value>Add a zero-valued member 'None' to enum.</value>
  </data>
  <data name="AbstractTypesShouldNotHavePublicConstructorsCodeFix" xml:space="preserve">
    <value>Change the accessibility of public constructors to protected.</value>
  </data>
  <data name="DoNotDeclareStaticMembersOnGenericTypesTitle" xml:space="preserve">
    <value>Do not declare static members on generic types</value>
  </data>
  <data name="DoNotDeclareStaticMembersOnGenericTypesDescription" xml:space="preserve">
    <value>When a static member of a generic type is called, the type argument must be specified for the type. When a generic instance member that does not support inference is called, the type argument must be specified for the member. In these two cases, the syntax for specifying the type argument is different and easily confused.</value>
  </data>
  <data name="DoNotDeclareStaticMembersOnGenericTypesMessage" xml:space="preserve">
    <value>Do not declare static members on generic types</value>
  </data>
  <data name="CollectionsShouldImplementGenericInterfaceTitle" xml:space="preserve">
    <value>Generic interface should also be implemented</value>
  </data>
  <data name="CollectionsShouldImplementGenericInterfaceDescription" xml:space="preserve">
    <value>To broaden the usability of a type, implement one of the generic interfaces. This is especially true for collections as they can then be used to populate generic collection types.</value>
  </data>
  <data name="CollectionsShouldImplementGenericInterfaceMessage" xml:space="preserve">
    <value>Type '{0}' directly or indirectly inherits '{1}' without implementing '{2}'. Publicly-visible types should implement the generic version to broaden usability.</value>
  </data>
  <data name="EnumStorageShouldBeInt32Title" xml:space="preserve">
    <value>Enum Storage should be Int32</value>
  </data>
  <data name="EnumStorageShouldBeInt32Description" xml:space="preserve">
    <value>An enumeration is a value type that defines a set of related named constants. By default, the System.Int32 data type is used to store the constant value. Although you can change this underlying type, it is not required or recommended for most scenarios.</value>
  </data>
  <data name="EnumStorageShouldBeInt32Message" xml:space="preserve">
    <value>If possible, make the underlying type of {0} System.Int32 instead of {1}.</value>
  </data>
  <data name="UseEventsWhereAppropriateTitle" xml:space="preserve">
    <value>Use events where appropriate</value>
  </data>
  <data name="UseEventsWhereAppropriateDescription" xml:space="preserve">
    <value>This rule detects methods that have names that ordinarily would be used for events. If a method is called in response to a clearly defined state change, the method should be invoked by an event handler. Objects that call the method should raise events instead of calling the method directly.</value>
  </data>
  <data name="UseEventsWhereAppropriateMessage" xml:space="preserve">
    <value>Consider making '{0}' an event.</value>
  </data>
  <data name="ImplementStandardExceptionConstructorsTitle" xml:space="preserve">
    <value>Implement standard exception constructors</value>
  </data>
  <data name="ImplementStandardExceptionConstructorsDescription" xml:space="preserve">
    <value>Failure to provide the full set of constructors can make it difficult to correctly handle exceptions.</value>
  </data>
  <data name="ImplementStandardExceptionConstructorsMessageMissingConstructor" xml:space="preserve">
    <value>Add the following constructor to {0}: {1}.</value>
  </data>
  <data name="ImplementStandardExceptionConstructorsMessageAccessibility" xml:space="preserve">
    <value>Change the accessibility of {0} to {1}.</value>
  </data>
  <data name="NestedTypesShouldNotBeVisibleTitle" xml:space="preserve">
    <value>Nested types should not be visible</value>
  </data>
  <data name="NestedTypesShouldNotBeVisibleDescription" xml:space="preserve">
    <value>A nested type is a type that is declared in the scope of another type. Nested types are useful to encapsulate private implementation details of the containing type. Used for this purpose, nested types should not be externally visible.</value>
  </data>
  <data name="NestedTypesShouldNotBeVisibleMessageDefault" xml:space="preserve">
    <value>Do not nest type {0}. Alternatively, change its accessibility so that it is not externally visible.</value>
  </data>
  <data name="NestedTypesShouldNotBeVisibleMessageVisualBasicModule" xml:space="preserve">
    <value>Do not nest type {0}. Alternatively, change its accessibility so that it is not externally visible. If this type is defined in a Visual Basic Module, it will be considered a nested type to other .NET languages. In that case, consider moving the type outside of the Module.</value>
  </data>
  <data name="AvoidEmptyInterfacesTitle" xml:space="preserve">
    <value>Avoid empty interfaces</value>
  </data>
  <data name="AvoidEmptyInterfacesDescription" xml:space="preserve">
    <value>Interfaces define members that provide a behavior or usage contract. The functionality that is described by the interface can be adopted by any type, regardless of where the type appears in the inheritance hierarchy. A type implements an interface by providing implementations for the members of the interface. An empty interface does not define any members; therefore, it does not define a contract that can be implemented.</value>
  </data>
  <data name="AvoidEmptyInterfacesMessage" xml:space="preserve">
    <value>Avoid empty interfaces</value>
  </data>
  <data name="ProvideObsoleteAttributeMessageTitle" xml:space="preserve">
    <value>Provide ObsoleteAttribute message</value>
  </data>
  <data name="ProvideObsoleteAttributeMessageDescription" xml:space="preserve">
    <value>A type or member is marked by using a System.ObsoleteAttribute attribute that does not have its ObsoleteAttribute.Message property specified. When a type or member that is marked by using ObsoleteAttribute is compiled, the Message property of the attribute is displayed. This gives the user information about the obsolete type or member.</value>
  </data>
  <data name="ProvideObsoleteAttributeMessageMessage" xml:space="preserve">
    <value>Provide a message for the ObsoleteAttribute that marks {0} as Obsolete</value>
  </data>
  <data name="PropertiesShouldNotBeWriteOnlyTitle" xml:space="preserve">
    <value>Properties should not be write only</value>
  </data>
  <data name="PropertiesShouldNotBeWriteOnlyDescription" xml:space="preserve">
    <value>Although it is acceptable and often necessary to have a read-only property, the design guidelines prohibit the use of write-only properties. This is because letting a user set a value, and then preventing the user from viewing that value, does not provide any security. Also, without read access, the state of shared objects cannot be viewed, which limits their usefulness.</value>
  </data>
  <data name="PropertiesShouldNotBeWriteOnlyMessageAddGetter" xml:space="preserve">
    <value>Because property {0} is write-only, either add a property getter with an accessibility that is greater than or equal to its setter or convert this property into a method.</value>
  </data>
  <data name="PropertiesShouldNotBeWriteOnlyMessageMakeMoreAccessible" xml:space="preserve">
    <value>Because the property getter for {0} is less visible than its setter, either increase the accessibility of its getter or decrease the accessibility of its setter.</value>
  </data>
  <data name="DeclareTypesInNamespacesTitle" xml:space="preserve">
    <value>Declare types in namespaces</value>
  </data>
  <data name="DeclareTypesInNamespacesDescription" xml:space="preserve">
    <value>Types are declared in namespaces to prevent name collisions and as a way to organize related types in an object hierarchy.</value>
  </data>
  <data name="DeclareTypesInNamespacesMessage" xml:space="preserve">
    <value>Declare types in namespaces</value>
  </data>
  <data name="DoNotDeclareVisibleInstanceFieldsTitle" xml:space="preserve">
    <value>Do not declare visible instance fields</value>
  </data>
  <data name="DoNotDeclareVisibleInstanceFieldsDescription" xml:space="preserve">
    <value>The primary use of a field should be as an implementation detail. Fields should be private or internal and should be exposed by using properties.</value>
  </data>
  <data name="DoNotDeclareVisibleInstanceFieldsMessage" xml:space="preserve">
    <value>Do not declare visible instance fields</value>
  </data>
  <data name="UriParametersShouldNotBeStringsTitle" xml:space="preserve">
    <value>Uri parameters should not be strings</value>
  </data>
  <data name="UriParametersShouldNotBeStringsDescription" xml:space="preserve">
    <value>If a method takes a string representation of a URI, a corresponding overload should be provided that takes an instance of the URI class, which provides these services in a safe and secure manner.</value>
  </data>
  <data name="UriParametersShouldNotBeStringsMessage" xml:space="preserve">
    <value>Change the type of parameter {0} of method {1} from string to System.Uri, or provide an overload to {1} that allows {0} to be passed as a System.Uri object.</value>
  </data>
  <data name="UriReturnValuesShouldNotBeStringsTitle" xml:space="preserve">
    <value>Uri return values should not be strings</value>
  </data>
  <data name="UriReturnValuesShouldNotBeStringsDescription" xml:space="preserve">
    <value>This rule assumes that the method returns a URI. A string representation of a URI is prone to parsing and encoding errors, and can lead to security vulnerabilities. The System.Uri class provides these services in a safe and secure manner.</value>
  </data>
  <data name="UriReturnValuesShouldNotBeStringsMessage" xml:space="preserve">
    <value>Change the return type of method {0} from string to System.Uri.</value>
  </data>
  <data name="UriPropertiesShouldNotBeStringsTitle" xml:space="preserve">
    <value>Uri properties should not be strings</value>
  </data>
  <data name="UriPropertiesShouldNotBeStringsDescription" xml:space="preserve">
    <value>This rule assumes that the property represents a Uniform Resource Identifier (URI). A string representation of a URI is prone to parsing and encoding errors, and can lead to security vulnerabilities. The System.Uri class provides these services in a safe and secure manner.</value>
  </data>
  <data name="UriPropertiesShouldNotBeStringsMessage" xml:space="preserve">
    <value>Change the type of property {0} from string to System.Uri.</value>
  </data>
  <data name="ImplementIDisposableCorrectlyTitle" xml:space="preserve">
    <value>Implement IDisposable Correctly</value>
  </data>
  <data name="ImplementIDisposableCorrectlyDescription" xml:space="preserve">
    <value>All IDisposable types should implement the Dispose pattern correctly.</value>
  </data>
  <data name="ImplementIDisposableCorrectlyMessageIDisposableReimplementation" xml:space="preserve">
    <value>Remove IDisposable from the list of interfaces implemented by '{0}' as it is already implemented by base type '{1}'.</value>
  </data>
  <data name="ImplementIDisposableCorrectlyMessageFinalizeOverride" xml:space="preserve">
    <value>Remove the finalizer from type '{0}', override Dispose(bool disposing), and put the finalization logic in the code path where 'disposing' is false. Otherwise, it might lead to duplicate Dispose invocations as the Base type '{1}' also provides a finalizer.</value>
  </data>
  <data name="ImplementIDisposableCorrectlyMessageDisposeOverride" xml:space="preserve">
    <value>Remove '{0}', override Dispose(bool disposing), and put the dispose logic in the code path where 'disposing' is true.</value>
  </data>
  <data name="ImplementIDisposableCorrectlyMessageDisposeSignature" xml:space="preserve">
    <value>Ensure that '{0}' is declared as public and sealed.</value>
  </data>
  <data name="ImplementIDisposableCorrectlyMessageRenameDispose" xml:space="preserve">
    <value>Rename '{0}' to 'Dispose' and ensure that it is declared as public and sealed.</value>
  </data>
  <data name="ImplementIDisposableCorrectlyMessageDisposeBoolSignature" xml:space="preserve">
    <value>Ensure that '{0}' is declared as protected, virtual, and unsealed.</value>
  </data>
  <data name="ImplementIDisposableCorrectlyMessageDisposeImplementation" xml:space="preserve">
    <value>Modify '{0}' so that it calls Dispose(true), then calls GC.SuppressFinalize on the current object instance ('this' or 'Me' in Visual Basic), and then returns.</value>
  </data>
  <data name="ImplementIDisposableCorrectlyMessageFinalizeImplementation" xml:space="preserve">
    <value>Modify '{0}' so that it calls Dispose(false) and then returns.</value>
  </data>
  <data name="ImplementIDisposableCorrectlyMessageProvideDisposeBool" xml:space="preserve">
    <value>Provide an overridable implementation of Dispose(bool) on '{0}' or mark the type as sealed. A call to Dispose(false) should only clean up native resources. A call to Dispose(true) should clean up both managed and native resources.</value>
  </data>
  <data name="ExceptionsShouldBePublicTitle" xml:space="preserve">
    <value>Exceptions should be public</value>
  </data>
  <data name="ExceptionsShouldBePublicDescription" xml:space="preserve">
    <value>An internal exception is visible only inside its own internal scope. After the exception falls outside the internal scope, only the base exception can be used to catch the exception. If the internal exception is inherited from T:System.Exception, T:System.SystemException, or T:System.ApplicationException, the external code will not have sufficient information to know what to do with the exception.</value>
  </data>
  <data name="ExceptionsShouldBePublicMessage" xml:space="preserve">
    <value>Exceptions should be public</value>
  </data>
  <data name="DoNotRaiseExceptionsInUnexpectedLocationsTitle" xml:space="preserve">
    <value>Do not raise exceptions in unexpected locations</value>
  </data>
  <data name="DoNotRaiseExceptionsInUnexpectedLocationsDescription" xml:space="preserve">
    <value>A method that is not expected to throw exceptions throws an exception.</value>
  </data>
  <data name="DoNotRaiseExceptionsInUnexpectedLocationsMessagePropertyGetter" xml:space="preserve">
    <value>{0} creates an exception of type {1}, an exception type that should not be raised in a property. If this exception instance might be raised, use a different exception type, convert this property into a method, or change this property's logic so that it no longer raises an exception.</value>
  </data>
  <data name="DoNotRaiseExceptionsInUnexpectedLocationsMessageHasAllowedExceptions" xml:space="preserve">
    <value>{0} creates an exception of type {1}, an exception type that should not be raised in this type of method. If this exception instance might be raised, either use a different exception type or change this method's logic so that it no longer raises an exception.</value>
  </data>
  <data name="DoNotRaiseExceptionsInUnexpectedLocationsMessageNoAllowedExceptions" xml:space="preserve">
    <value>{0} creates an exception of type {1}. Exceptions should not be raised in this type of method. If this exception instance might be raised, change this method's logic so it no longer raises an exception.</value>
  </data>
  <data name="IdentifiersShouldNotContainUnderscoresTitle" xml:space="preserve">
    <value>Identifiers should not contain underscores</value>
  </data>
  <data name="IdentifiersShouldNotContainUnderscoresDescription" xml:space="preserve">
    <value>By convention, identifier names do not contain the underscore (_) character. This rule checks namespaces, types, members, and parameters.</value>
  </data>
  <data name="IdentifiersShouldNotContainUnderscoresMessageAssembly" xml:space="preserve">
    <value>Remove the underscores from assembly name {0}.</value>
  </data>
  <data name="IdentifiersShouldNotContainUnderscoresMessageNamespace" xml:space="preserve">
    <value>Remove the underscores from namespace name '{0}'.</value>
  </data>
  <data name="IdentifiersShouldNotContainUnderscoresMessageType" xml:space="preserve">
    <value>Remove the underscores from type name {0}.</value>
  </data>
  <data name="IdentifiersShouldNotContainUnderscoresMessageMember" xml:space="preserve">
    <value>Remove the underscores from member name {0}.</value>
  </data>
  <data name="IdentifiersShouldNotContainUnderscoresMessageTypeTypeParameter" xml:space="preserve">
    <value>On type {0}, remove the underscores from generic type parameter name {1}.</value>
  </data>
  <data name="IdentifiersShouldNotContainUnderscoresMessageMethodTypeParameter" xml:space="preserve">
    <value>On method {0}, remove the underscores from generic type parameter name {1}.</value>
  </data>
  <data name="IdentifiersShouldNotContainUnderscoresMessageMemberParameter" xml:space="preserve">
    <value>In member {0}, remove the underscores from parameter name {1}.</value>
  </data>
  <data name="IdentifiersShouldNotContainUnderscoresMessageDelegateParameter" xml:space="preserve">
    <value>In delegate {0}, remove the underscores from parameter name {1}.</value>
  </data>
  <data name="IdentifiersShouldHaveCorrectSuffixTitle" xml:space="preserve">
    <value>Identifiers should have correct suffix</value>
  </data>
  <data name="IdentifiersShouldHaveCorrectSuffixDescription" xml:space="preserve">
    <value>By convention, the names of types that extend certain base types or that implement certain interfaces, or types that are derived from these types, have a suffix that is associated with the base type or interface.</value>
  </data>
  <data name="IdentifiersShouldHaveCorrectSuffixMessageDefault" xml:space="preserve">
    <value>Rename {0} to end in '{1}'.</value>
  </data>
  <data name="IdentifiersShouldHaveCorrectSuffixMessageSpecialCollection" xml:space="preserve">
    <value>Rename {0} to end in either 'Collection' or '{1}'.</value>
  </data>
  <data name="IdentifiersShouldNotHaveIncorrectSuffixTitle" xml:space="preserve">
    <value>Identifiers should not have incorrect suffix</value>
  </data>
  <data name="IdentifiersShouldNotHaveIncorrectSuffixDescription" xml:space="preserve">
    <value>By convention, only the names of types that extend certain base types or that implement certain interfaces, or types that are derived from these types, should end with specific reserved suffixes. Other type names should not use these reserved suffixes.</value>
  </data>
  <data name="IdentifiersShouldNotHaveIncorrectSuffixMessageTypeNoAlternate" xml:space="preserve">
    <value>Rename type name {0} so that it does not end in '{1}'.</value>
  </data>
  <data name="IdentifiersShouldNotHaveIncorrectSuffixMessageMemberNewerVersion" xml:space="preserve">
    <value>Either replace the suffix '{0}' in member name {1} with the suggested numeric alternate '2' or provide a more meaningful suffix that distinguishes it from the member it replaces.</value>
  </data>
  <data name="IdentifiersShouldNotHaveIncorrectSuffixMessageTypeNewerVersion" xml:space="preserve">
    <value>Either replace the suffix '{0}' in type name {1} with the suggested numeric alternate '2' or provide a more meaningful suffix that distinguishes it from the type it replaces.</value>
  </data>
  <data name="IdentifiersShouldNotHaveIncorrectSuffixMessageMemberWithAlternate" xml:space="preserve">
    <value>Either replace the suffix '{0}' in member name '{1}' with the suggested alternate '{2}' or remove the suffix completely.</value>
  </data>
  <data name="FlagsEnumsShouldHavePluralNamesTitle" xml:space="preserve">
    <value>Flags enums should have plural names</value>
  </data>
  <data name="FlagsEnumsShouldHavePluralNamesDescription" xml:space="preserve">
    <value>A public enumeration has the System.FlagsAttribute attribute, and its name does not end in ""s"". Types that are marked by using FlagsAttribute have names that are plural because the attribute indicates that more than one value can be specified.</value>
  </data>
  <data name="FlagsEnumsShouldHavePluralNamesMessage" xml:space="preserve">
    <value>Flags enums should have plural names</value>
  </data>
  <data name="IdentifiersShouldNotMatchKeywordsTitle" xml:space="preserve">
    <value>Identifiers should not match keywords</value>
  </data>
  <data name="IdentifiersShouldNotMatchKeywordsDescription" xml:space="preserve">
    <value>A namespace name or a type name matches a reserved keyword in a programming language. Identifiers for namespaces and types should not match keywords that are defined by languages that target the common language runtime.</value>
  </data>
  <data name="IdentifiersShouldNotMatchKeywordsMessageMemberParameter" xml:space="preserve">
    <value>In virtual/interface member {0}, rename parameter {1} so that it no longer conflicts with the reserved language keyword '{2}'. Using a reserved keyword as the name of a parameter on a virtual/interface member makes it harder for consumers in other languages to override/implement the member.</value>
  </data>
  <data name="IdentifiersShouldNotMatchKeywordsMessageMember" xml:space="preserve">
    <value>Rename virtual/interface member {0} so that it no longer conflicts with the reserved language keyword '{1}'. Using a reserved keyword as the name of a virtual/interface member makes it harder for consumers in other languages to override/implement the member.</value>
  </data>
  <data name="IdentifiersShouldNotMatchKeywordsMessageType" xml:space="preserve">
    <value>Rename type {0} so that it no longer conflicts with the reserved language keyword '{1}'. Using a reserved keyword as the name of a type makes it harder for consumers in other languages to use the type.</value>
  </data>
  <data name="IdentifiersShouldNotMatchKeywordsMessageNamespace" xml:space="preserve">
    <value>Rename namespace {0} so that it no longer conflicts with the reserved language keyword '{1}'. Using a reserved keyword as the name of a namespace makes it harder for consumers in other languages to use the namespace.</value>
  </data>
  <data name="OnlyFlagsEnumsShouldHavePluralNamesTitle" xml:space="preserve">
    <value>Only FlagsAttribute enums should have plural names</value>
  </data>
  <data name="OnlyFlagsEnumsShouldHavePluralNamesDescription" xml:space="preserve">
    <value>Naming conventions dictate that a plural name for an enumeration indicates that more than one value of the enumeration can be specified at the same time.</value>
  </data>
  <data name="OnlyFlagsEnumsShouldHavePluralNamesMessage" xml:space="preserve">
    <value>Only FlagsAttribute enums should have plural names</value>
  </data>
  <data name="PropertyNamesShouldNotMatchGetMethodsTitle" xml:space="preserve">
    <value>Property names should not match get methods</value>
  </data>
  <data name="PropertyNamesShouldNotMatchGetMethodsDescription" xml:space="preserve">
    <value>The name of a public or protected member starts with ""Get"" and otherwise matches the name of a public or protected property. ""Get"" methods and properties should have names that clearly distinguish their function.</value>
  </data>
  <data name="PropertyNamesShouldNotMatchGetMethodsMessage" xml:space="preserve">
    <value>The property name '{0}' is confusing given the existence of method '{1}'. Rename or remove one of these members.</value>
  </data>
  <data name="TypeNamesShouldNotMatchNamespacesTitle" xml:space="preserve">
    <value>Type names should not match namespaces</value>
  </data>
  <data name="TypeNamesShouldNotMatchNamespacesDescription" xml:space="preserve">
    <value>Type names should not match the names of namespaces that are defined in the .NET Framework class library. Violating this rule can reduce the usability of the library.</value>
  </data>
  <data name="TypeNamesShouldNotMatchNamespacesMessageDefault" xml:space="preserve">
    <value>The type name {0} conflicts in whole or in part with the namespace name '{1}'. Change either name to eliminate the conflict.</value>
  </data>
  <data name="TypeNamesShouldNotMatchNamespacesMessageSystem" xml:space="preserve">
    <value>The type name {0} conflicts in whole or in part with the namespace name '{1}' defined in the .NET Framework. Rename the type to eliminate the conflict.</value>
  </data>
  <data name="ParameterNamesShouldMatchBaseDeclarationTitle" xml:space="preserve">
    <value>Parameter names should match base declaration</value>
  </data>
  <data name="ParameterNamesShouldMatchBaseDeclarationDescription" xml:space="preserve">
    <value>Consistent naming of parameters in an override hierarchy increases the usability of the method overrides. A parameter name in a derived method that differs from the name in the base declaration can cause confusion about whether the method is an override of the base method or a new overload of the method.</value>
  </data>
  <data name="ParameterNamesShouldMatchBaseDeclarationMessage" xml:space="preserve">
    <value>In member {0}, change parameter name {1} to {2} in order to match the identifier as it has been declared in {3}.</value>
  </data>
  <data name="UsePreferredTermsTitle" xml:space="preserve">
    <value>Use preferred terms</value>
  </data>
  <data name="UsePreferredTermsDescription" xml:space="preserve">
    <value>The name of an externally visible identifier includes a term for which an alternative, preferred term exists. Alternatively, the name includes the term ""Flag"" or ""Flags"".</value>
  </data>
  <data name="UsePreferredTermsMessageAssembly" xml:space="preserve">
    <value>Replace the term '{0}' in assembly name {1} with the preferred alternate '{2}'.</value>
  </data>
  <data name="UsePreferredTermsMessageNamespace" xml:space="preserve">
    <value>Replace the term '{0}' in namespace name '{1}' with the preferred alternate '{2}'.</value>
  </data>
  <data name="UsePreferredTermsMessageMemberParameter" xml:space="preserve">
    <value>In member {0}, replace the term '{1}' in parameter name {2} with the preferred alternate '{3}'.</value>
  </data>
  <data name="UsePreferredTermsMessageDelegateParameter" xml:space="preserve">
    <value>In delegate {0}, replace the term '{1}' in parameter name {2} with the preferred alternate '{3}'.</value>
  </data>
  <data name="UsePreferredTermsMessageTypeTypeParameter" xml:space="preserve">
    <value>On type {0}, replace the term '{1}' in generic type parameter name {2} with the preferred alternate '{3}'.</value>
  </data>
  <data name="UsePreferredTermsMessageMethodTypeParameter" xml:space="preserve">
    <value>On method {0}, replace the term '{1}' in generic type parameter name {2} with the preferred alternate '{3}'.</value>
  </data>
  <data name="UsePreferredTermsMessageType" xml:space="preserve">
    <value>Replace the term '{0}' in type name {1} with the preferred alternate '{2}'.</value>
  </data>
  <data name="UsePreferredTermsMessageMember" xml:space="preserve">
    <value>Replace the term '{0}' in member name {1} with the preferred alternate '{2}'.</value>
  </data>
  <data name="UsePreferredTermsMessageAssemblyNoAlternate" xml:space="preserve">
    <value>Replace the term '{0}' in assembly name {1} with an appropriate alternate or remove it entirely.</value>
  </data>
  <data name="UsePreferredTermsMessageNamespaceNoAlternate" xml:space="preserve">
    <value>Replace the term '{0}' in namespace name '{1}' with an appropriate alternate or remove it entirely.</value>
  </data>
  <data name="UsePreferredTermsMessageMemberParameterNoAlternate" xml:space="preserve">
    <value>In member {0}, replace the term '{1}' in parameter name {2} with an appropriate alternate or remove it entirely.</value>
  </data>
  <data name="UsePreferredTermsMessageDelegateParameterNoAlternate" xml:space="preserve">
    <value>In delegate {0}, replace the term '{1}' in parameter name {2} with an appropriate alternate or remove it entirely.</value>
  </data>
  <data name="UsePreferredTermsMessageTypeTypeParameterNoAlternate" xml:space="preserve">
    <value>On type {0}, replace the term '{1}' in generic type parameter name {2} with an appropriate alternate or remove it entirely.</value>
  </data>
  <data name="UsePreferredTermsMessageMethodTypeParameterNoAlternate" xml:space="preserve">
    <value>On method {0}, replace the term '{1}' in generic type parameter name {2} with an appropriate alternate or remove it entirely.</value>
  </data>
  <data name="UsePreferredTermsMessageTypeNoAlternate" xml:space="preserve">
    <value>Replace the term '{0}' in type name {1} with an appropriate alternate or remove it entirely.</value>
  </data>
  <data name="UsePreferredTermsMessageMemberNoAlternate" xml:space="preserve">
    <value>Replace the term '{0}' in member name {1} with an appropriate alternate or remove it entirely.</value>
  </data>
  <data name="OverrideEqualsAndOperatorEqualsOnValueTypesTitle" xml:space="preserve">
    <value>Override equals and operator equals on value types</value>
  </data>
  <data name="OverrideEqualsAndOperatorEqualsOnValueTypesDescription" xml:space="preserve">
    <value>For value types, the inherited implementation of Equals uses the Reflection library and compares the contents of all fields. Reflection is computationally expensive, and comparing every field for equality might be unnecessary. If you expect users to compare or sort instances, or to use instances as hash table keys, your value type should implement Equals.</value>
  </data>
  <data name="OverrideEqualsAndOperatorEqualsOnValueTypesMessageEquals" xml:space="preserve">
    <value>{0} should override Equals.</value>
  </data>
  <data name="OverrideEqualsAndOperatorEqualsOnValueTypesMessageOpEquality" xml:space="preserve">
    <value>{0} should override the equality (==) and inequality (!=) operators.</value>
  </data>
  <data name="PropertiesShouldNotReturnArraysTitle" xml:space="preserve">
    <value>Properties should not return arrays</value>
  </data>
  <data name="PropertiesShouldNotReturnArraysDescription" xml:space="preserve">
    <value>Arrays that are returned by properties are not write-protected, even when the property is read-only. To keep the array tamper-proof, the property must return a copy of the array. Typically, users will not understand the adverse performance implications of calling such a property.</value>
  </data>
  <data name="PropertiesShouldNotReturnArraysMessage" xml:space="preserve">
    <value>Properties should not return arrays</value>
  </data>
  <data name="AssembliesShouldHaveValidStrongNamesTitle" xml:space="preserve">
    <value>Assemblies should have valid strong names</value>
  </data>
  <data name="AssembliesShouldHaveValidStrongNamesDescription" xml:space="preserve">
    <value>The strong name protects clients from unknowingly loading an assembly that has been tampered with. Assemblies without strong names should not be deployed outside very limited scenarios. If you share or distribute assemblies that are not correctly signed, the assembly can be tampered with, the common language runtime might not load the assembly, or the user might have to disable verification on his or her computer.</value>
  </data>
  <data name="AssembliesShouldHaveValidStrongNamesMessageNoStrongName" xml:space="preserve">
    <value>Sign {0} with a strong name key.</value>
  </data>
  <data name="AssembliesShouldHaveValidStrongNamesMessageNotValid" xml:space="preserve">
    <value>Verify that {0} has a valid strong name before deploying.</value>
  </data>
  <data name="OverrideGetHashCodeOnOverridingEqualsTitle" xml:space="preserve">
    <value>Override GetHashCode on overriding Equals</value>
  </data>
  <data name="OverrideGetHashCodeOnOverridingEqualsDescription" xml:space="preserve">
    <value>GetHashCode returns a value, based on the current instance, that is suited for hashing algorithms and data structures such as a hash table. Two objects that are the same type and are equal must return the same hash code.</value>
  </data>
  <data name="OverrideGetHashCodeOnOverridingEqualsMessage" xml:space="preserve">
    <value>Override GetHashCode on overriding Equals</value>
  </data>
  <data name="OverrideEqualsOnOverloadingOperatorEqualsTitle" xml:space="preserve">
    <value>Override Equals on overloading operator equals</value>
  </data>
  <data name="OverrideEqualsOnOverloadingOperatorEqualsDescription" xml:space="preserve">
    <value>A public type implements the equality operator but does not override Object.Equals.</value>
  </data>
  <data name="OverrideEqualsOnOverloadingOperatorEqualsMessage" xml:space="preserve">
    <value>Override Equals on overloading operator equals</value>
  </data>
  <data name="Since_0_redefines_operator_1_it_should_also_redefine_operator_2" xml:space="preserve">
    <value>Since '{0}' redefines operator '{1}', it should also redefine operator '{2}'</value>
  </data>
  <data name="Generate_missing_operators" xml:space="preserve">
    <value>Generate missing operators</value>
  </data>
  <data name="OverrideEqualsOnOverloadingOperatorEqualsCodeActionTitle" xml:space="preserve">
    <value>Override object.Equals</value>
  </data>
  <data name="OverrideEqualsOnImplementingIEquatableCodeActionTitle" xml:space="preserve">
    <value>Override object.Equals</value>
  </data>
  <data name="OverrideGetHashCodeOnOverridingEqualsCodeActionTitle" xml:space="preserve">
    <value>Override object.GetHashCode</value>
  </data>
  <data name="MakeExceptionPublic" xml:space="preserve">
    <value>Make exception public</value>
  </data>
  <data name="InterfaceMethodsShouldBeCallableByChildTypesFix1" xml:space="preserve">
    <value>Make '{0}' protected.</value>
  </data>
  <data name="InterfaceMethodsShouldBeCallableByChildTypesFix2" xml:space="preserve">
    <value>Change '{0}' to a public interface implementation.</value>
  </data>
  <data name="InterfaceMethodsShouldBeCallableByChildTypesFix3" xml:space="preserve">
    <value>Make the containing type '{0}' sealed.</value>
  </data>
  <data name="StaticHolderTypeIsNotStatic" xml:space="preserve">
    <value>Type '{0}' is a static holder type but is neither static nor NotInheritable</value>
  </data>
  <data name="StaticHolderTypesShouldBeStaticOrNotInheritable" xml:space="preserve">
    <value>Static holder types should be Static or NotInheritable</value>
  </data>
  <data name="MakeClassStatic" xml:space="preserve">
    <value>Make Class Static</value>
  </data>
  <data name="OverrideObjectEqualsMessage" xml:space="preserve">
    <value>Type {0} should override Equals because it implements IEquatable&lt;T&gt;</value>
  </data>
  <data name="OverrideObjectEqualsTitle" xml:space="preserve">
    <value>Override Object.Equals(object) when implementing IEquatable&lt;T&gt;</value>
  </data>
  <data name="UseIntegralOrStringArgumentForIndexersDescription" xml:space="preserve">
    <value>Indexers, that is, indexed properties, should use integer or string types for the index. These types are typically used for indexing data structures and increase the usability of the library. Use of the Object type should be restricted to those cases where the specific integer or string type cannot be specified at design time. If the design requires other types for the index, reconsider whether the type represents a logical data store. If it does not represent a logical data store, use a method.</value>
  </data>
  <data name="UseIntegralOrStringArgumentForIndexersMessage" xml:space="preserve">
    <value>Use Integral Or String Argument For Indexers</value>
  </data>
  <data name="UseIntegralOrStringArgumentForIndexersTitle" xml:space="preserve">
    <value>Use Integral Or String Argument For Indexers</value>
  </data>
  <data name="DoNotDirectlyAwaitATaskDescription" xml:space="preserve">
    <value>When an asynchronous method awaits a Task directly, continuation occurs in the same thread that created the task. Consider calling Task.ConfigureAwait(Boolean) to signal your intention for continuation. Call ConfigureAwait(false) on the task to schedule continuations to the thread pool, thereby avoiding a deadlock on the UI thread. Passing false is a good option for app-independent libraries. Calling ConfigureAwait(true) on the task has the same behavior as not explicitly calling ConfigureAwait. By explicitly calling this method, you're letting readers know you intentionally want to perform the continuation on the original synchronization context.</value>
  </data>
  <data name="DoNotDirectlyAwaitATaskMessage" xml:space="preserve">
    <value>Consider calling ConfigureAwait on the awaited task</value>
  </data>
  <data name="DoNotDirectlyAwaitATaskTitle" xml:space="preserve">
    <value>Consider calling ConfigureAwait on the awaited task</value>
  </data>
  <data name="AppendConfigureAwaitFalse" xml:space="preserve">
    <value>Append .ConfigureAwait(false)</value>
  </data>
  <data name="AppendConfigureAwaitTrue" xml:space="preserve">
    <value>Append .ConfigureAwait(true)</value>
  </data>
  <data name="ImplementIEquatableWhenOverridingObjectEqualsDescription" xml:space="preserve">
    <value>When a type T overrides Object.Equals(object), the implementation must cast the object argument to the correct type T before performing the comparison. If the type implements IEquatable&lt;T&gt;, and therefore offers the method T.Equals(T), and if the argument is known at compile time to be of type T, then the compiler can call IEquatable&lt;T&gt;.Equals(T) instead of Object.Equals(object), and no cast is necessary, improving performance.</value>
  </data>
  <data name="OverrideObjectEqualsDescription" xml:space="preserve">
    <value>When a type T implements the interface IEquatable&lt;T&gt;, it suggests to a user who sees a call to the Equals method in source code that an instance of the type can be equated with an instance of any other type. The user might be confused if their attempt to equate the type with an instance of another type fails to compile. This violates the "principle of least surprise".</value>
  </data>
  <data name="RenameToTitle" xml:space="preserve">
    <value>Rename to '{0}'</value>
  </data>
  <data name="DoNotHideBaseClassMethodsDescription" xml:space="preserve">
    <value>A method in a base type is hidden by an identically named method in a derived type when the parameter signature of the derived method differs only by types that are more weakly derived than the corresponding types in the parameter signature of the base method.</value>
  </data>
  <data name="DoNotHideBaseClassMethodsMessage" xml:space="preserve">
    <value>Change or remove '{0}' because it hides a more specific base class method: '{1}'.</value>
  </data>
  <data name="DoNotHideBaseClassMethodsTitle" xml:space="preserve">
    <value>Do not hide base class methods</value>
  </data>
  <data name="OverrideMethodsOnComparableTypesMessageBoth" xml:space="preserve">
    <value>{0} should define operator(s) '{1}' and Equals since it implements IComparable.</value>
    <comment>1 is a comma-separated list</comment>
  </data>
  <data name="DoNotCatchGeneralExceptionTypesDescription" xml:space="preserve">
    <value>A general exception such as System.Exception or System.SystemException or a disallowed exception type is caught in a catch statement, or a general catch clause is used. General and disallowed exceptions should not be caught.</value>
  </data>
  <data name="DoNotCatchGeneralExceptionTypesMessage" xml:space="preserve">
    <value>Modify '{0}' to catch a more specific allowed exception type, or rethrow the exception.</value>
  </data>
  <data name="DoNotCatchGeneralExceptionTypesTitle" xml:space="preserve">
    <value>Do not catch general exception types</value>
  </data>
  <data name="DoNotPrefixEnumValuesWithTypeNameDescription" xml:space="preserve">
    <value>An enumeration's values should not start with the type name of the enumeration.</value>
  </data>
  <data name="DoNotPrefixEnumValuesWithTypeNameMessage" xml:space="preserve">
    <value>Do not prefix enum values with the name of the enum type '{0}'. </value>
  </data>
  <data name="DoNotPrefixEnumValuesWithTypeNameTitle" xml:space="preserve">
    <value>Do not prefix enum values with type name</value>
  </data>
  <data name="AvoidCallingProblematicMethodsTitle" xml:space="preserve">
    <value>Avoid calling problematic methods</value>
  </data>
  <data name="AvoidCallingProblematicMethodsDescription" xml:space="preserve">
    <value>A member calls a potentially dangerous or problematic method.</value>
  </data>
  <data name="AvoidCallingProblematicMethodsMessageSystemGCCollect" xml:space="preserve">
    <value>Remove the call to GC.Collect from {0}. It is usually unnecessary to force garbage collection, and doing so can severely degrade performance.</value>
  </data>
  <data name="AvoidCallingProblematicMethodsMessageSystemThreadingThreadResume" xml:space="preserve">
    <value>Remove the call to Thread.Resume from {0}. Suspending and resuming threads can be dangerous if the system is in the middle of a critical operation such as executing a class constructor of an important system type or resolving security for a shared assembly.</value>
  </data>
  <data name="AvoidCallingProblematicMethodsMessageSystemThreadingThreadSuspend" xml:space="preserve">
    <value>Remove the call to Thread.Suspend from {0}. Suspending and resuming threads can be dangerous if the system is in the middle of a critical operation such as executing a class constructor of an important system type or resolving security for a shared assembly.</value>
  </data>
  <data name="AvoidCallingProblematicMethodsMessageSystemTypeInvokeMember" xml:space="preserve">
    <value>Remove the call to System.Type.InvokeMember with BindingFlags.NonPublic from {0}. Taking a dependency on a private member increases the chance of a breaking change in the future.</value>
  </data>
  <data name="AvoidCallingProblematicMethodsMessageCoInitializeSecurity" xml:space="preserve">
    <value>{0} is a P/Invoke declaration to an OLE32 API that cannot be reliably called after the runtime has been initialized. The workaround is to write an unmanaged shim that will call the routine and then activate and call into managed code. You can do this using an export from a mixed-mode C++ DLL, by registering a managed component for use by COM, or by using the runtime hosting API.</value>
  </data>
  <data name="AvoidCallingProblematicMethodsMessageCoSetProxyBlanket" xml:space="preserve">
    <value>{0} is a P/Invoke declaration to an OLE32 API that cannot be reliably called against a runtime callable wrapper (a managed object wrapping a COM object). Runtime callable wrappers dynamically fetch interface pointers so the effect of the call might be arbitrarily lost. Runtime callable wrappers for a given COM object are also shared across an application domain so the call could possibly affect other users. Replace this call with a native wrapper COM object for the interface pointer that does the appropriate CoSetProxyBlanket calls.</value>
  </data>
  <data name="AvoidCallingProblematicMethodsMessageSystemRuntimeInteropServicesSafeHandleDangerousGetHandle" xml:space="preserve">
    <value>Remove the call to SafeHandle.DangerousGetHandle from {0}.</value>
  </data>
  <data name="AvoidCallingProblematicMethodsMessageSystemReflectionAssemblyLoadFrom" xml:space="preserve">
    <value>Remove the call to Assembly.LoadFrom from {0}.</value>
  </data>
  <data name="AvoidCallingProblematicMethodsMessageSystemReflectionAssemblyLoadFile" xml:space="preserve">
    <value>Remove the call to Assembly.LoadFile from {0}.</value>
  </data>
  <data name="AvoidCallingProblematicMethodsMessageSystemReflectionAssemblyLoadWithPartialName" xml:space="preserve">
    <value>Remove the call to Assembly.LoadWithPartialName from {0}.</value>
  </data>
  <data name="CategoryReliability" xml:space="preserve">
    <value>Reliability</value>
  </data>
  <data name="AvoidUsingCrefTagsWithAPrefixTitle" xml:space="preserve">
    <value>Avoid using cref tags with a prefix</value>
  </data>
  <data name="AvoidUsingCrefTagsWithAPrefixDescription" xml:space="preserve">
    <value>Use of cref tags with prefixes should be avoided, since it prevents the compiler from verifying references and the IDE from updating references during refactorings. It is permissible to suppress this error at a single documentation site if the cref must use a prefix because the type being mentioned is not findable by the compiler. For example, if a cref is mentioning a special attribute in the full framework but you're in a file that compiles against the portable framework, or if you want to reference a type at higher layer of Roslyn, you should suppress the error. You should not suppress the error just because you want to take a shortcut and avoid using the full syntax.</value>
  </data>
  <data name="AvoidUsingCrefTagsWithAPrefixMessage" xml:space="preserve">
    <value>Avoid using cref tags with a prefix</value>
  </data>
  <data name="VariableNamesShouldNotMatchFieldNamesTitle" xml:space="preserve">
    <value>Variable names should not match field names</value>
  </data>
  <data name="VariableNamesShouldNotMatchFieldNamesDescription" xml:space="preserve">
    <value>An instance method declares a parameter or a local variable whose name matches an instance field of the declaring type, leading to errors.</value>
  </data>
  <data name="VariableNamesShouldNotMatchFieldNamesMessageLocal" xml:space="preserve">
    <value>{0}, a variable declared in {1}, has the same name as an instance field on the type. Change the name of one of these items.</value>
  </data>
  <data name="VariableNamesShouldNotMatchFieldNamesMessageParameter" xml:space="preserve">
    <value>{0}, a parameter declared in {1}, has the same name as an instance field on the type. Change the name of one of these items.</value>
  </data>
  <data name="ReviewUnusedParametersTitle" xml:space="preserve">
    <value>Review unused parameters</value>
  </data>
  <data name="ReviewUnusedParametersDescription" xml:space="preserve">
    <value>Avoid unused paramereters in your code. If the parameter cannot be removed, then change its name so it starts with an underscore and is optionally followed by an integer, such as '_', '_1', '_2', etc. These are treated as special discard symbol names.</value>
  </data>
  <data name="ReviewUnusedParametersMessage" xml:space="preserve">
    <value>Parameter {0} of method {1} is never used. Remove the parameter or use it in the method body.</value>
  </data>
  <data name="RemoveUnusedParameterMessage" xml:space="preserve">
    <value>Remove unused parameter</value>
  </data>
  <data name="DoNotIgnoreMethodResultsTitle" xml:space="preserve">
    <value>Do not ignore method results</value>
  </data>
  <data name="DoNotIgnoreMethodResultsDescription" xml:space="preserve">
    <value>A new object is created but never used; or a method that creates and returns a new string is called and the new string is never used; or a COM or P/Invoke method returns an HRESULT or error code that is never used.</value>
  </data>
  <data name="DoNotIgnoreMethodResultsMessageObjectCreation" xml:space="preserve">
    <value>{0} creates a new instance of {1} which is never used. Pass the instance as an argument to another method, assign the instance to a variable, or remove the object creation if it is unnecessary.</value>
  </data>
  <data name="DoNotIgnoreMethodResultsMessageStringCreation" xml:space="preserve">
    <value>{0} calls {1} but does not use the new string instance that the method returns. Pass the instance as an argument to another method, assign the instance to a variable, or remove the call if it is unnecessary.</value>
  </data>
  <data name="DoNotIgnoreMethodResultsMessageHResultOrErrorCode" xml:space="preserve">
    <value>{0} calls {1} but does not use the HRESULT or error code that the method returns. This could lead to unexpected behavior in error conditions or low-resource situations. Use the result in a conditional statement, assign the result to a variable, or pass it as an argument to another method.</value>
  </data>
  <data name="DoNotIgnoreMethodResultsMessageTryParse" xml:space="preserve">
    <value>{0} calls {1} but does not explicitly check whether the conversion succeeded. Either use the return value in a conditional statement or verify that the call site expects that the out argument will be set to the default value when the conversion fails.</value>
  </data>
  <data name="AvoidUninstantiatedInternalClassesTitle" xml:space="preserve">
    <value>Avoid uninstantiated internal classes</value>
  </data>
  <data name="AvoidUninstantiatedInternalClassesDescription" xml:space="preserve">
    <value>An instance of an assembly-level type is not created by code in the assembly.</value>
  </data>
  <data name="AvoidUninstantiatedInternalClassesMessage" xml:space="preserve">
    <value>{0} is an internal class that is apparently never instantiated. If so, remove the code from the assembly. If this class is intended to contain only static members, make it static (Shared in Visual Basic).</value>
  </data>
  <data name="AvoidUnusedPrivateFieldsTitle" xml:space="preserve">
    <value>Avoid unused private fields</value>
  </data>
  <data name="AvoidUnusedPrivateFieldsDescription" xml:space="preserve">
    <value>Private fields were detected that do not appear to be accessed in the assembly.</value>
  </data>
  <data name="AvoidUnusedPrivateFieldsMessage" xml:space="preserve">
    <value>Unused field '{0}'.</value>
  </data>
  <data name="DoNotIgnoreMethodResultsMessagePureMethod" xml:space="preserve">
    <value>{0} calls {1} but does not use the value the method returns. Because {1} is marked as a Pure method, it cannot have side effects. Use the result in a conditional statement, assign the result to a variable, or pass it as an argument to another method.</value>
  </data>
  <data name="UseNameOfInPlaceOfStringDescription" xml:space="preserve">
    <value>Using nameof helps keep your code valid when refactoring.</value>
  </data>
  <data name="UseNameOfInPlaceOfStringMessage" xml:space="preserve">
    <value>Use nameof in place of string literal '{0}'</value>
  </data>
  <data name="UseNameOfInPlaceOfStringTitle" xml:space="preserve">
    <value>Use nameof to express symbol names</value>
  </data>
  <data name="AvoidDeadConditionalCodeAlwaysTruFalseOrNullMessage" xml:space="preserve">
    <value>'{0}' is always '{1}'. Remove or refactor the condition(s) to avoid dead code.</value>
  </data>
  <data name="AvoidDeadConditionalCodeNeverNullMessage" xml:space="preserve">
    <value>'{0}' is never '{1}'. Remove or refactor the condition(s) to avoid dead code.</value>
  </data>
  <data name="AvoidDeadConditionalCodeTitle" xml:space="preserve">
    <value>Avoid dead conditional code</value>
  </data>
  <data name="AvoidExcessiveClassCouplingDescription" xml:space="preserve">
    <value>This rule measures class coupling by counting the number of unique type references that a symbol contains. Symbols that have a high degree of class coupling can be difficult to maintain. It is a good practice to have types and methods that exhibit low coupling and high cohesion. To fix this violation, try to redesign the code to reduce the number of types to which it is coupled.</value>
  </data>
  <data name="AvoidExcessiveClassCouplingMessage" xml:space="preserve">
    <value>'{0}' is coupled with '{1}' different types from '{2}' different namespaces. Rewrite or refactor the code to decrease its class coupling below '{3}'.</value>
  </data>
  <data name="AvoidExcessiveClassCouplingTitle" xml:space="preserve">
    <value>Avoid excessive class coupling</value>
  </data>
  <data name="AvoidExcessiveComplexityDescription" xml:space="preserve">
    <value>Cyclomatic complexity measures the number of linearly independent paths through the method, which is determined by the number and complexity of conditional branches. A low cyclomatic complexity generally indicates a method that is easy to understand, test, and maintain. The cyclomatic complexity is calculated from a control flow graph of the method and is given as follows: `cyclomatic complexity = the number of edges - the number of nodes + 1`, where a node represents a logic branch point and an edge represents a line between nodes.</value>
  </data>
  <data name="AvoidExcessiveComplexityMessage" xml:space="preserve">
    <value>'{0}' has a cyclomatic complexity of '{1}'. Rewrite or refactor the code to decrease its complexity below '{2}'.</value>
  </data>
  <data name="AvoidExcessiveComplexityTitle" xml:space="preserve">
    <value>Avoid excessive complexity</value>
  </data>
  <data name="AvoidExcessiveInheritanceDescription" xml:space="preserve">
    <value>Deeply nested type hierarchies can be difficult to follow, understand, and maintain. This rule limits analysis to hierarchies in the same module. To fix a violation of this rule, derive the type from a base type that is less deep in the inheritance hierarchy or eliminate some of the intermediate base types.</value>
  </data>
  <data name="AvoidExcessiveInheritanceMessage" xml:space="preserve">
    <value>'{0}' has an object hierarchy '{1}' levels deep within the defining module. If possible, eliminate base classes within the hierarchy to decrease its hierarchy level below '{2}': '{3}'</value>
  </data>
  <data name="AvoidExcessiveInheritanceTitle" xml:space="preserve">
    <value>Avoid excessive inheritance</value>
  </data>
  <data name="AvoidUnmantainableCodeDescription" xml:space="preserve">
    <value>The maintainability index is calculated by using the following metrics: lines of code, program volume, and cyclomatic complexity. Program volume is a measure of the difficulty of understanding of a symbol that is based on the number of operators and operands in the code. Cyclomatic complexity is a measure of the structural complexity of the type or method. A low maintainability index indicates that code is probably difficult to maintain and would be a good candidate to redesign.</value>
  </data>
  <data name="AvoidUnmantainableCodeMessage" xml:space="preserve">
    <value>'{0}' has a maintainability index of '{1}'. Rewrite or refactor the code to increase its maintainability index (MI) above '{2}'.</value>
  </data>
  <data name="AvoidUnmantainableCodeTitle" xml:space="preserve">
    <value>Avoid unmaintainable code</value>
  </data>
  <data name="InvalidEntryInCodeMetricsConfigFileDescription" xml:space="preserve">
    <value>Invalid entry in code metrics rule specification file</value>
  </data>
  <data name="InvalidEntryInCodeMetricsConfigFileMessage" xml:space="preserve">
    <value>Invalid entry '{0}' in code metrics rule specification file '{1}'</value>
  </data>
  <data name="InvalidEntryInCodeMetricsConfigFileTitle" xml:space="preserve">
    <value>Invalid entry in code metrics rule specification file</value>
  </data>
  <data name="UseLiteralsWhereAppropriateTitle" xml:space="preserve">
    <value>Use literals where appropriate</value>
  </data>
  <data name="UseLiteralsWhereAppropriateDescription" xml:space="preserve">
    <value>A field is declared static and read-only (Shared and ReadOnly in Visual Basic), and is initialized by using a value that is computable at compile time. Because the value that is assigned to the targeted field is computable at compile time, change the declaration to a const (Const in Visual Basic) field so that the value is computed at compile time instead of at run?time.</value>
  </data>
  <data name="UseLiteralsWhereAppropriateMessageDefault" xml:space="preserve">
    <value>Field '{0}' is declared as 'readonly' but is initialized with a constant value. Mark this field as 'const' instead.</value>
  </data>
  <data name="UseLiteralsWhereAppropriateMessageEmptyString" xml:space="preserve">
    <value>Field '{0}' is declared as 'readonly' but is initialized with an empty string (""). Mark this field as 'const' instead.</value>
  </data>
  <data name="DoNotInitializeUnnecessarilyTitle" xml:space="preserve">
    <value>Do not initialize unnecessarily</value>
  </data>
  <data name="DoNotInitializeUnnecessarilyDescription" xml:space="preserve">
    <value>The common language runtime initializes all fields to their default values before running the constructor. In most cases, initializing a field to its default value in a constructor is redundant, which degrades performance and adds to maintenance costs. One case where it is not redundant occurs when the constructor calls another constructor of the same class or a base class constructor and that constructor initializes the field to a non-default value. In this case, changing the value of the field back to its default value can be appropriate.</value>
  </data>
  <data name="DoNotInitializeUnnecessarilyMessage" xml:space="preserve">
    <value>Do not initialize unnecessarily</value>
  </data>
  <data name="PreferJaggedArraysOverMultidimensionalTitle" xml:space="preserve">
    <value>Prefer jagged arrays over multidimensional</value>
  </data>
  <data name="PreferJaggedArraysOverMultidimensionalDescription" xml:space="preserve">
    <value>A jagged array is an array whose elements are arrays. The arrays that make up the elements can be of different sizes, leading to less wasted space for some sets of data.</value>
  </data>
  <data name="PreferJaggedArraysOverMultidimensionalMessageDefault" xml:space="preserve">
    <value>{0} is a multidimensional array. Replace it with a jagged array if possible.</value>
  </data>
  <data name="PreferJaggedArraysOverMultidimensionalMessageReturn" xml:space="preserve">
    <value>{0} returns a multidimensional array of {1}. Replace it with a jagged array if possible.</value>
  </data>
  <data name="PreferJaggedArraysOverMultidimensionalMessageBody" xml:space="preserve">
    <value>{0} uses a multidimensional array of {1}. Replace it with a jagged array if possible.</value>
  </data>
  <data name="MarkMembersAsStaticTitle" xml:space="preserve">
    <value>Mark members as static</value>
  </data>
  <data name="MarkMembersAsStaticDescription" xml:space="preserve">
    <value>Members that do not access instance data or call instance methods can be marked as static. After you mark the methods as static, the compiler will emit nonvirtual call sites to these members. This can give you a measurable performance gain for performance-sensitive code.</value>
  </data>
  <data name="MarkMembersAsStaticMessage" xml:space="preserve">
    <value>Member '{0}' does not access instance data and can be marked as static</value>
  </data>
  <data name="ReviewVisibleEventHandlersTitle" xml:space="preserve">
    <value>Review visible event handlers</value>
  </data>
  <data name="ReviewVisibleEventHandlersDescription" xml:space="preserve">
    <value>A public or protected event-handling method was detected. Event-handling methods should not be exposed unless absolutely necessary.</value>
  </data>
  <data name="ReviewVisibleEventHandlersMessageSecurity" xml:space="preserve">
    <value>Consider making {0} not externally visible or ensure that it is benign code.</value>
  </data>
  <data name="ReviewVisibleEventHandlersMessageDefault" xml:space="preserve">
    <value>Consider making {0} not externally visible.</value>
  </data>
  <data name="SealMethodsThatSatisfyPrivateInterfacesTitle" xml:space="preserve">
    <value>Seal methods that satisfy private interfaces</value>
  </data>
  <data name="SealMethodsThatSatisfyPrivateInterfacesDescription" xml:space="preserve">
    <value>An inheritable public type provides an overridable method implementation of an internal (Friend in Visual Basic) interface. To fix a violation of this rule, prevent the method from being overridden outside the assembly.</value>
  </data>
  <data name="SealMethodsThatSatisfyPrivateInterfacesMessage" xml:space="preserve">
    <value>Seal methods that satisfy private interfaces</value>
  </data>
  <data name="RemoveEmptyFinalizers" xml:space="preserve">
    <value>Remove empty Finalizers</value>
  </data>
  <data name="RemoveEmptyFinalizersDescription" xml:space="preserve">
    <value>Finalizers should be avoided where possible, to avoid the additional performance overhead involved in tracking object lifetime.</value>
  </data>
  <data name="DoNotCallOverridableMethodsInConstructors" xml:space="preserve">
    <value>Do not call overridable methods in constructors</value>
  </data>
  <data name="DoNotCallOverridableMethodsInConstructorsDescription" xml:space="preserve">
    <value>Virtual methods defined on the class should not be called from constructors. If a derived class has overridden the method, the derived class version will be called (before the derived class constructor is called).</value>
  </data>
  <data name="RethrowToPreserveStackDetailsMessage" xml:space="preserve">
    <value>Re-throwing caught exception changes stack information.</value>
  </data>
  <data name="RethrowToPreserveStackDetailsTitle" xml:space="preserve">
    <value>Rethrow to preserve stack details.</value>
  </data>
  <data name="MakeDeclaringTypeInternal" xml:space="preserve">
    <value>Make declaring type internal.</value>
  </data>
  <data name="MakeDeclaringTypeSealed" xml:space="preserve">
    <value>Make declaring type sealed.</value>
  </data>
  <data name="MakeMemberNotOverridable" xml:space="preserve">
    <value>Make member not overridable.</value>
  </data>
  <data name="DoNotRaiseExceptionsInExceptionClausesDescription" xml:space="preserve">
    <value>When an exception is raised in a finally clause, the new exception hides the active exception. This makes the original error difficult to detect and debug.</value>
  </data>
  <data name="DoNotRaiseExceptionsInExceptionClausesMessageFinally" xml:space="preserve">
    <value>Do not raise an exception from within a finally clause. </value>
  </data>
  <data name="DoNotRaiseExceptionsInExceptionClausesTitle" xml:space="preserve">
    <value>Do not raise exceptions in finally clauses</value>
  </data>
  <data name="UseLiteralsWhereAppropriateCodeActionTitle" xml:space="preserve">
    <value>Change to constant</value>
  </data>
  <data name="AvoidDuplicateElementInitializationDescription" xml:space="preserve">
    <value>Indexed elements in objects initializers must initialize unique elements. A duplicate index might overwrite a previous element initialization.</value>
  </data>
  <data name="AvoidDuplicateElementInitializationMessage" xml:space="preserve">
    <value>The element at index [{0}] has already been initialized. Previous initializations of this element may be overwritten.</value>
  </data>
  <data name="AvoidDuplicateElementInitializationTitle" xml:space="preserve">
    <value>Do not duplicate indexed element initializations</value>
  </data>
  <data name="ValidateArgumentsOfPublicMethodsDescription" xml:space="preserve">
    <value>An externally visible method dereferences one of its reference arguments without verifying whether that argument is null (Nothing in Visual Basic). All reference arguments that are passed to externally visible methods should be checked against null. If appropriate, throw an ArgumentNullException when the argument is null or add a Code Contract precondition asserting non-null argument. If the method is designed to be called only by known assemblies, you should make the method internal.</value>
  </data>
  <data name="ValidateArgumentsOfPublicMethodsMessage" xml:space="preserve">
    <value>In externally visible method '{0}', validate parameter '{1}' is non-null before using it. If appropriate, throw an ArgumentNullException when the argument is null or add a Code Contract precondition asserting non-null argument.</value>
  </data>
  <data name="ValidateArgumentsOfPublicMethodsTitle" xml:space="preserve">
    <value>Validate arguments of public methods</value>
  </data>
  <data name="MarkMembersAsStaticCodeFix" xml:space="preserve">
    <value>Make static</value>
  </data>
  <data name="MarkMembersAsStaticCodeFix_WarningAnnotation" xml:space="preserve">
    <value>Some references to '{0}' could not be fixed, they should be fixed manually.</value>
  </data>
  <data name="AvoidPropertySelfAssignmentTitle" xml:space="preserve">
    <value>Do not assign a property to itself.</value>
  </data>
  <data name="AvoidPropertySelfAssignmentMessage" xml:space="preserve">
    <value>The property {0} should not be assigned to itself.</value>
  </data>
  <data name="AssigningSymbolAndItsMemberInSameStatementDescription" xml:space="preserve">
    <value>Assigning to a symbol and its member (field/property) in the same statement is not recommended. It is not clear if the member access was intended to use symbol's old value prior to the assignment or new value from the assignment in this statement. For clarity, consider splitting the assignments into separate statements.</value>
  </data>
  <data name="AssigningSymbolAndItsMemberInSameStatementMessage" xml:space="preserve">
    <value>Symbol '{0}' and its member '{1}' are both assigned in the same statement. You are at risk of assigning the member of an unintended object.</value>
  </data>
  <data name="AssigningSymbolAndItsMemberInSameStatementTitle" xml:space="preserve">
    <value>Assigning symbol and its member in the same statement.</value>
  </data>
  <data name="AvoidInfiniteRecursionMessageSure" xml:space="preserve">
    <value>Do not assign the property within its setter. This call will result in an infinite recursion.</value>
  </data>
  <data name="AvoidInfiniteRecursionTitle" xml:space="preserve">
    <value>Avoid infinite recursion</value>
  </data>
  <data name="AvoidInfiniteRecursionMessageMaybe" xml:space="preserve">
    <value>Do not assign the property within its setter. This call might result in an infinite recursion.</value>
  </data>
  <data name="AvoidOutParametersDescription" xml:space="preserve">
    <value>Passing types by reference (using 'out' or 'ref') requires experience with pointers, understanding how value types and reference types differ, and handling methods with multiple return values. Also, the difference between 'out' and 'ref' parameters is not widely understood.</value>
  </data>
  <data name="AvoidOutParametersMessage" xml:space="preserve">
    <value>Avoid 'out' parameters as they are not designed for general audience.</value>
  </data>
  <data name="AvoidOutParametersTitle" xml:space="preserve">
    <value>Avoid out parameters</value>
  </data>
  <data name="EnumShouldNotHaveDuplicatedValuesMessageDuplicatedBitwiseValuePart" xml:space="preserve">
    <value>The field reference '{0}' is duplicated in this bitwise initialization.</value>
  </data>
  <data name="EnumShouldNotHaveDuplicatedValuesMessageDuplicatedValue" xml:space="preserve">
    <value>The enum member '{0}' has the same constant value '{1}' as member '{2}'.</value>
  </data>
  <data name="EnumShouldNotHaveDuplicatedValuesTitle" xml:space="preserve">
    <value>Enums values should not be duplicated</value>
  </data>
<<<<<<< HEAD
  <data name="AvoidExcessiveParametersOnGenericTypesDescription" xml:space="preserve">
    <value>The more type parameters a generic type contains, the more difficult it is to know and remember what each type parameter represents.</value>
  </data>
  <data name="AvoidExcessiveParametersOnGenericTypesMessage" xml:space="preserve">
    <value>Consider a design where '{0}' has no more than {1} type parameters.</value>
  </data>
  <data name="AvoidExcessiveParametersOnGenericTypesTitle" xml:space="preserve">
    <value>Avoid excessive parameters on generic types</value>
=======
  <data name="DoNotNameEnumValuesReservedDescription" xml:space="preserve">
    <value>This rule assumes that an enumeration member that has a name that contains "reserved" is not currently used but is a placeholder to be renamed or removed in a future version. Renaming or removing a member is a breaking change.</value>
  </data>
  <data name="DoNotNameEnumValuesReservedMessage" xml:space="preserve">
    <value>If '{0}.{1}' is not used in the current implementation, remove it. Otherwise give it a meaningful name.</value>
  </data>
  <data name="DoNotNameEnumValuesReservedTitle" xml:space="preserve">
    <value>Do not name enum values 'Reserved'</value>
>>>>>>> 87c4c1c3
  </data>
  <data name="DoNotPassTypesByReferenceMessage" xml:space="preserve">
    <value>Consider a design that does not require that '{0}' be a reference parameter.</value>
  </data>
  <data name="DoNotPassTypesByReferenceTitle" xml:space="preserve">
    <value>Do not pass types by reference</value>
  </data>
  <data name="DoNotPassTypesByReferenceDescription" xml:space="preserve">
    <value>Passing types by reference (using out or ref) requires experience with pointers, understanding how value types and reference types differ, and handling methods that have multiple return values. Also, the difference between out and ref parameters is not widely understood.</value>
  </data>
</root><|MERGE_RESOLUTION|>--- conflicted
+++ resolved
@@ -1370,7 +1370,6 @@
   <data name="EnumShouldNotHaveDuplicatedValuesTitle" xml:space="preserve">
     <value>Enums values should not be duplicated</value>
   </data>
-<<<<<<< HEAD
   <data name="AvoidExcessiveParametersOnGenericTypesDescription" xml:space="preserve">
     <value>The more type parameters a generic type contains, the more difficult it is to know and remember what each type parameter represents.</value>
   </data>
@@ -1379,7 +1378,7 @@
   </data>
   <data name="AvoidExcessiveParametersOnGenericTypesTitle" xml:space="preserve">
     <value>Avoid excessive parameters on generic types</value>
-=======
+  </data>
   <data name="DoNotNameEnumValuesReservedDescription" xml:space="preserve">
     <value>This rule assumes that an enumeration member that has a name that contains "reserved" is not currently used but is a placeholder to be renamed or removed in a future version. Renaming or removing a member is a breaking change.</value>
   </data>
@@ -1388,7 +1387,6 @@
   </data>
   <data name="DoNotNameEnumValuesReservedTitle" xml:space="preserve">
     <value>Do not name enum values 'Reserved'</value>
->>>>>>> 87c4c1c3
   </data>
   <data name="DoNotPassTypesByReferenceMessage" xml:space="preserve">
     <value>Consider a design that does not require that '{0}' be a reference parameter.</value>

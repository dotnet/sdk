--- conflicted
+++ resolved
@@ -1311,7 +1311,6 @@
   <data name="OperatorOverloadsHaveNamedAlternatesCodeFixTitle" xml:space="preserve">
     <value>Add operator overload named alternate</value>
   </data>
-<<<<<<< HEAD
   <data name="AvoidMultipleEnumerationsMessage" xml:space="preserve">
     <value>Possible multiple enumerations of 'IEnumerable' collection in this method. To prevent unnecessary enumerations, consider caching it first by calling a method such as 'ToList' or 'ToArray'.</value>
     <comment>{Locked="IEnumerable"} {Locked="ToList"} {Locked="ToArray"}</comment>
@@ -1319,9 +1318,8 @@
   <data name="AvoidMultipleEnumerationsTitle" xml:space="preserve">
     <value>Possible multiple enumerations of 'IEnumerable' collection</value>
     <comment>{Locked="IEnumerable"}</comment>
-=======
+  </data>
   <data name="CollectionsShouldImplementGenericInterfaceMultipleMessage" xml:space="preserve">
     <value>Type '{0}' directly or indirectly inherits '{1}' without implementing any of '{2}'. Publicly-visible types should implement the generic version to broaden usability.</value>
->>>>>>> c6854120
   </data>
 </root>
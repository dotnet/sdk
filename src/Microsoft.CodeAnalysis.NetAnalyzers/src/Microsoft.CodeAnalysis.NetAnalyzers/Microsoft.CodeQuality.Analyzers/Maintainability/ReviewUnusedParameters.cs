--- conflicted
+++ resolved
@@ -107,19 +107,7 @@
             });
         }
 
-<<<<<<< HEAD
-                    // Check to see if the method just throws a NotImplementedException/NotSupportedException
-                    // We shouldn't warn about parameters in that case
-                    if (startOperationBlockContext.IsMethodNotImplementedOrSupported())
-                    {
-                        return;
-                    }
-
-                    AnalyzeMethod(method, startOperationBlockContext, unusedMethodParameters,
-                        eventsArgSymbol, methodsUsedAsDelegates, attributeSetForMethodsToIgnore);
-=======
         private static bool ReturnTrue(IParameterSymbol param, bool value) => true;
->>>>>>> bd6f4139
 
         private static void AddParameters(IMethodSymbol method, ConcurrentDictionary<IParameterSymbol, bool> unusedParameters)
         {
@@ -230,35 +218,7 @@
             // We shouldn't warn about parameters in that case
             if (startOperationBlockContext.IsMethodNotImplementedOrSupported())
             {
-<<<<<<< HEAD
-                // Check if we have any pending unreferenced parameters.
-                if (_unusedParameters.Count == 0)
-                {
-                    return;
-                }
-
-                // Mark this parameter as used.
-                IParameterSymbol parameter = ((IParameterReferenceOperation)context.Operation).Parameter;
-                _unusedParameters.Remove(parameter);
-            }
-
-            #endregion
-
-            #region End action
-
-            public void OperationBlockEndAction(OperationBlockAnalysisContext _)
-            {
-                // Do not raise warning for unused 'this' parameter of an extension method.
-                if (_method.IsExtensionMethod)
-                {
-                    var thisParamter = _unusedParameters.Where(p => p.Ordinal == 0).FirstOrDefault();
-                    _unusedParameters.Remove(thisParamter);
-                }
-
-                _finalUnusedParameters.Add(_method, _unusedParameters);
-=======
-                return false;
->>>>>>> bd6f4139
+                return false;
             }
 
             return true;

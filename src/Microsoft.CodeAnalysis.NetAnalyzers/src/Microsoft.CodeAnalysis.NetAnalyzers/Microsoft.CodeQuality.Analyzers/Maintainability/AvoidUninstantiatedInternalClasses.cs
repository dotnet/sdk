// Copyright (c) Microsoft.  All Rights Reserved.  Licensed under the Apache License, Version 2.0.  See License.txt in the project root for license information.

using System;
using System.Collections.Concurrent;
using System.Collections.Generic;
using System.Collections.Immutable;
using System.Linq;
using Analyzer.Utilities;
using Analyzer.Utilities.Extensions;
using Microsoft.CodeAnalysis;
using Microsoft.CodeAnalysis.Diagnostics;
using Microsoft.CodeAnalysis.Operations;

namespace Microsoft.CodeQuality.Analyzers.Maintainability
{
    /// <summary>
    /// CA1812: Avoid uninstantiated internal classes
    /// </summary>
    public abstract class AvoidUninstantiatedInternalClassesAnalyzer : DiagnosticAnalyzer
    {
        internal const string RuleId = "CA1812";

        private static readonly LocalizableString s_localizableTitle = new LocalizableResourceString(nameof(MicrosoftCodeQualityAnalyzersResources.AvoidUninstantiatedInternalClassesTitle), MicrosoftCodeQualityAnalyzersResources.ResourceManager, typeof(MicrosoftCodeQualityAnalyzersResources));

        private static readonly LocalizableString s_localizableMessage = new LocalizableResourceString(nameof(MicrosoftCodeQualityAnalyzersResources.AvoidUninstantiatedInternalClassesMessage), MicrosoftCodeQualityAnalyzersResources.ResourceManager, typeof(MicrosoftCodeQualityAnalyzersResources));
        private static readonly LocalizableString s_localizableDescription = new LocalizableResourceString(nameof(MicrosoftCodeQualityAnalyzersResources.AvoidUninstantiatedInternalClassesDescription), MicrosoftCodeQualityAnalyzersResources.ResourceManager, typeof(MicrosoftCodeQualityAnalyzersResources));

        internal static DiagnosticDescriptor Rule = DiagnosticDescriptorHelper.Create(RuleId,
                                                                             s_localizableTitle,
                                                                             s_localizableMessage,
                                                                             DiagnosticCategory.Performance,
                                                                             RuleLevel.Disabled,    // Code coverage tools provide superior results when done correctly.
                                                                             description: s_localizableDescription,
                                                                             isPortedFxCopRule: true,
                                                                             isDataflowRule: false);

        public sealed override ImmutableArray<DiagnosticDescriptor> SupportedDiagnostics => ImmutableArray.Create(Rule);

        public abstract void RegisterLanguageSpecificChecks(CompilationStartAnalysisContext context, ConcurrentDictionary<INamedTypeSymbol, object?> instantiatedTypes);

        public sealed override void Initialize(AnalysisContext analysisContext)
        {
            analysisContext.EnableConcurrentExecution();
            analysisContext.ConfigureGeneratedCodeAnalysis(GeneratedCodeAnalysisFlags.Analyze);

            analysisContext.RegisterCompilationStartAction(startContext =>
            {
                ConcurrentDictionary<INamedTypeSymbol, object?> instantiatedTypes = new ConcurrentDictionary<INamedTypeSymbol, object?>();
                var internalTypes = new ConcurrentDictionary<INamedTypeSymbol, object?>();

                var compilation = startContext.Compilation;
                var wellKnownTypeProvider = WellKnownTypeProvider.GetOrCreate(compilation);

                // If the assembly being built by this compilation exposes its internals to
                // any other assembly, don't report any "uninstantiated internal class" errors.
                // If we were to report an error for an internal type that is not instantiated
                // by this assembly, and then it turned out that the friend assembly did
                // instantiate the type, that would be a false positive. We've decided it's
                // better to have false negatives (which would happen if the type were *not*
                // instantiated by any friend assembly, but we didn't report the issue) than
                // to have false positives.
                var internalsVisibleToAttributeSymbol = wellKnownTypeProvider.GetOrCreateTypeByMetadataName(WellKnownTypeNames.SystemRuntimeCompilerServicesInternalsVisibleToAttribute);
                if (compilation.Assembly.HasAttribute(internalsVisibleToAttributeSymbol))
                {
                    return;
                }

                var systemAttributeSymbol = wellKnownTypeProvider.GetOrCreateTypeByMetadataName(WellKnownTypeNames.SystemAttribute);
                var iConfigurationSectionHandlerSymbol = wellKnownTypeProvider.GetOrCreateTypeByMetadataName(WellKnownTypeNames.SystemConfigurationIConfigurationSectionHandler);
                var configurationSectionSymbol = wellKnownTypeProvider.GetOrCreateTypeByMetadataName(WellKnownTypeNames.SystemConfigurationConfigurationSection);
                var safeHandleSymbol = wellKnownTypeProvider.GetOrCreateTypeByMetadataName(WellKnownTypeNames.SystemRuntimeInteropServicesSafeHandle);
                var traceListenerSymbol = wellKnownTypeProvider.GetOrCreateTypeByMetadataName(WellKnownTypeNames.SystemDiagnosticsTraceListener);
                var mef1ExportAttributeSymbol = wellKnownTypeProvider.GetOrCreateTypeByMetadataName(WellKnownTypeNames.SystemComponentModelCompositionExportAttribute);
                var mef2ExportAttributeSymbol = wellKnownTypeProvider.GetOrCreateTypeByMetadataName(WellKnownTypeNames.SystemCompositionExportAttribute);
                var coClassAttributeSymbol = wellKnownTypeProvider.GetOrCreateTypeByMetadataName(WellKnownTypeNames.SystemRuntimeInteropServicesCoClassAttribute);
                var designerAttributeSymbol = wellKnownTypeProvider.GetOrCreateTypeByMetadataName(WellKnownTypeNames.SystemComponentModelDesignerAttribute);

                RegisterLanguageSpecificChecks(startContext, instantiatedTypes);

                startContext.RegisterOperationAction(context =>
                {
                    var expr = (IObjectCreationOperation)context.Operation;
                    if (expr.Type is INamedTypeSymbol namedType)
                    {
                        instantiatedTypes.TryAdd(namedType, null);
                    }
                }, OperationKind.ObjectCreation);

                startContext.RegisterSymbolAction(context =>
                {
                    var type = (INamedTypeSymbol)context.Symbol;
                    if (!type.IsExternallyVisible() &&
                        !IsOkToBeUnused(type, compilation,
                            systemAttributeSymbol,
                            iConfigurationSectionHandlerSymbol,
                            configurationSectionSymbol,
                            safeHandleSymbol,
                            traceListenerSymbol,
                            mef1ExportAttributeSymbol,
                            mef2ExportAttributeSymbol))
                    {
                        internalTypes.TryAdd(type, null);
                    }

                    // Instantiation from the subtype constructor initializer.
                    if (type.BaseType != null)
                    {
                        instantiatedTypes.TryAdd(type.BaseType, null);
                    }

                    // Consider class types declared in the CoClassAttribute or DesignerAttribute as instantiated
                    if ((coClassAttributeSymbol != null || designerAttributeSymbol != null) &&
                        (type.TypeKind == TypeKind.Class || type.TypeKind == TypeKind.Interface))
                    {
                        bool isCoClassHandled = false;
                        foreach (var attribute in type.GetAttributes())
                        {
                            if (coClassAttributeSymbol != null &&
                                !isCoClassHandled &&
                                attribute.AttributeClass.Equals(coClassAttributeSymbol))
                            {
                                isCoClassHandled = true;
                                if (attribute.ConstructorArguments.Length == 1 &&
                                    attribute.ConstructorArguments[0].Kind == TypedConstantKind.Type &&
                                    attribute.ConstructorArguments[0].Value is INamedTypeSymbol typeSymbol &&
                                    typeSymbol.TypeKind == TypeKind.Class)
                                {
                                    instantiatedTypes.TryAdd(typeSymbol, null);
                                }
                            }

                            if (designerAttributeSymbol != null &&
                                (attribute.ConstructorArguments.Length == 1 || attribute.ConstructorArguments.Length == 2) &&
                                attribute.AttributeClass.Equals(designerAttributeSymbol))
                            {
                                switch (attribute.ConstructorArguments[0].Value)
                                {
                                    case string designerTypeName when designerTypeName != null:
                                        {
                                            var nameParts = designerTypeName.Split(new[] { ',' }, StringSplitOptions.RemoveEmptyEntries);
                                            if (nameParts.Length >= 2 &&
                                                nameParts[1].Trim().Equals(context.Compilation.AssemblyName, StringComparison.Ordinal) &&
                                                wellKnownTypeProvider.TryGetOrCreateTypeByMetadataName(nameParts[0].Trim(), out var namedType) &&
                                                namedType.ContainingAssembly.Equals(compilation.Assembly))
                                            {
                                                instantiatedTypes.TryAdd(namedType, null);
                                            }
                                            break;
                                        }

                                    case INamedTypeSymbol namedType when namedType != null:
                                        instantiatedTypes.TryAdd(namedType, null);
                                        break;
                                }
                            }
                        }
                    }
                }, SymbolKind.NamedType);

                startContext.RegisterOperationAction(context =>
                {
                    var expr = (IObjectCreationOperation)context.Operation;
                    var constructedClass = (INamedTypeSymbol)expr.Type;

                    if (!constructedClass.IsGenericType || constructedClass.IsUnboundGenericType)
                    {
                        return;
                    }

                    var generics = constructedClass.TypeParameters.Zip(constructedClass.TypeArguments, (parameter, argument) => (parameter, argument));
                    ProcessGenericTypes(generics, instantiatedTypes);
                }, OperationKind.ObjectCreation);

                startContext.RegisterOperationAction(context =>
                {
                    var expr = (IInvocationOperation)context.Operation;
                    var methodType = expr.TargetMethod;

                    if (!methodType.IsGenericMethod)
                    {
                        return;
                    }

                    var generics = methodType.TypeParameters.Zip(methodType.TypeArguments, (parameter, argument) => (parameter, argument));
                    ProcessGenericTypes(generics, instantiatedTypes);
                }, OperationKind.Invocation);

                startContext.RegisterCompilationEndAction(context =>
                {
                    var uninstantiatedInternalTypes = internalTypes
                        .Select(it => it.Key.OriginalDefinition)
                        .Except(instantiatedTypes.Select(it => it.Key.OriginalDefinition))
                        .Where(type => !HasInstantiatedNestedType(type, instantiatedTypes.Keys));

                    foreach (var type in uninstantiatedInternalTypes)
                    {
                        context.ReportDiagnostic(type.CreateDiagnostic(Rule, type.FormatMemberName()));
                    }
                });
            });
        }

        private bool HasInstantiatedNestedType(INamedTypeSymbol type, IEnumerable<INamedTypeSymbol> instantiatedTypes)
        {
            // We don't care whether a private nested type is instantiated, because if it
            // is, it can only have happened within the type itself.
            var nestedTypes = type.GetTypeMembers().Where(member => member.DeclaredAccessibility != Accessibility.Private);

            foreach (var nestedType in nestedTypes)
            {
                if (instantiatedTypes.Contains(nestedType))
                {
                    return true;
                }

                if (HasInstantiatedNestedType(nestedType, instantiatedTypes))
                {
                    return true;
                }
            }

            return false;
        }

        public static bool IsOkToBeUnused(
            INamedTypeSymbol type,
            Compilation compilation,
            INamedTypeSymbol? systemAttributeSymbol,
            INamedTypeSymbol? iConfigurationSectionHandlerSymbol,
            INamedTypeSymbol? configurationSectionSymbol,
            INamedTypeSymbol? safeHandleSymbol,
            INamedTypeSymbol? traceListenerSymbol,
            INamedTypeSymbol? mef1ExportAttributeSymbol,
            INamedTypeSymbol? mef2ExportAttributeSymbol)
        {
            if (type.TypeKind != TypeKind.Class || type.IsAbstract)
            {
                return true;
            }

            // Attributes are not instantiated in IL but are created by reflection.
            if (type.Inherits(systemAttributeSymbol))
            {
                return true;
            }

            // The type containing the assembly's entry point is OK.
            if (ContainsEntryPoint(type, compilation))
            {
                return true;
            }

            // MEF exported classes are instantiated by MEF, by reflection.
            if (IsMefExported(type, mef1ExportAttributeSymbol, mef2ExportAttributeSymbol))
            {
                return true;
            }

            // Types implementing the (deprecated) IConfigurationSectionHandler interface
            // are OK because they are instantiated by the configuration system.
            if (type.Inherits(iConfigurationSectionHandlerSymbol))
            {
                return true;
            }

            // Likewise for types derived from ConfigurationSection.
            if (type.Inherits(configurationSectionSymbol))
            {
                return true;
            }

            // SafeHandles can be created from within the type itself by native code.
            if (type.Inherits(safeHandleSymbol))
            {
                return true;
            }

            if (type.Inherits(traceListenerSymbol))
            {
                return true;
            }

            if (type.IsStaticHolderType())
            {
                return true;
            }

            return false;
        }
        public static bool IsMefExported(
            INamedTypeSymbol type,
            INamedTypeSymbol? mef1ExportAttributeSymbol,
            INamedTypeSymbol? mef2ExportAttributeSymbol)
        {
            return (mef1ExportAttributeSymbol != null && type.HasAttribute(mef1ExportAttributeSymbol))
                || (mef2ExportAttributeSymbol != null && type.HasAttribute(mef2ExportAttributeSymbol));
        }

        private static bool ContainsEntryPoint(INamedTypeSymbol type, Compilation compilation)
        {
            // If this type doesn't live in an application assembly (.exe), it can't contain
            // the entry point.
            if (compilation.Options.OutputKind != OutputKind.ConsoleApplication &&
                compilation.Options.OutputKind != OutputKind.WindowsApplication &&
                compilation.Options.OutputKind != OutputKind.WindowsRuntimeApplication)
            {
                return false;
            }

<<<<<<< HEAD
            var taskSymbol = compilation.GetOrCreateTypeByMetadataName(WellKnownTypeNames.SystemThreadingTasksTask);
            var genericTaskSymbol = compilation.GetOrCreateTypeByMetadataName(WellKnownTypeNames.SystemThreadingTasksTask1);
=======
            var wellKnowTypeProvider = WellKnownTypeProvider.GetOrCreate(compilation);
            var taskSymbol = wellKnowTypeProvider.GetOrCreateTypeByMetadataName(WellKnownTypeNames.SystemThreadingTasksTask);
            var genericTaskSymbol = wellKnowTypeProvider.GetOrCreateTypeByMetadataName(WellKnownTypeNames.SystemThreadingTasksGenericTask);
>>>>>>> 0f427215

            // TODO: Handle the case where Compilation.Options.MainTypeName matches this type.
            // TODO: Test: can't have type parameters.
            // TODO: Main in nested class? If allowed, what name does it have?
            // TODO: Test that parameter is array of int.
            return type.GetMembers("Main")
                .Where(m => m is IMethodSymbol)
                .Cast<IMethodSymbol>()
                .Any(m => IsEntryPoint(m, taskSymbol, genericTaskSymbol));
        }

        private static bool IsEntryPoint(IMethodSymbol method, ITypeSymbol? taskSymbol, ITypeSymbol? genericTaskSymbol)
        {
            if (!method.IsStatic)
            {
                return false;
            }

            if (!IsSupportedReturnType(method, taskSymbol, genericTaskSymbol))
            {
                return false;
            }

            if (!method.Parameters.Any())
            {
                return true;
            }

            if (method.Parameters.HasMoreThan(1))
            {
                return false;
            }

            return true;
        }

        private static bool IsSupportedReturnType(IMethodSymbol method, ITypeSymbol? taskSymbol, ITypeSymbol? genericTaskSymbol)
        {
            if (method.ReturnType.SpecialType == SpecialType.System_Int32)
            {
                return true;
            }

            if (method.ReturnsVoid)
            {
                return true;
            }

            if (taskSymbol != null && Equals(method.ReturnType, taskSymbol))
            {
                return true;
            }

            if (genericTaskSymbol != null && Equals(method.ReturnType.OriginalDefinition, genericTaskSymbol) && ((INamedTypeSymbol)method.ReturnType).TypeArguments.Single().SpecialType == SpecialType.System_Int32)
            {
                return true;
            }

            return false;
        }

        /// <summary>
        /// If a type is passed a generic argument to another type or a method that specifies that the type must have a constructor,
        /// we presume that the method will be constructing the type, and add it to the list of instantiated types.
        /// </summary>
        protected void ProcessGenericTypes(IEnumerable<(ITypeParameterSymbol param, ITypeSymbol arg)> generics, ConcurrentDictionary<INamedTypeSymbol, object?> instantiatedTypes)
        {
            foreach (var (typeParam, typeArg) in generics)
            {
                if (typeParam.HasConstructorConstraint)
                {
                    void ProcessNamedTypeParamConstraint(INamedTypeSymbol namedTypeArg)
                    {
                        if (!instantiatedTypes.TryAdd(namedTypeArg, null))
                        {
                            // Already processed.
                            return;
                        }

                        // We need to handle if this type param also has type params that have a generic constraint. Take the following example:
                        // new Factory1<Factory2<InstantiatedType>>();
                        // In this example, Factory1 and Factory2 have type params with constructor constraints. Therefore, we need to add all 3
                        // types to the list of types that have actually been instantiated. However, in the following example:
                        // new List<Factory<InstantiatedType>>();
                        // List does not have a constructor constraint, so we can't reasonably infer anything about its type parameters.
                        if (namedTypeArg.IsGenericType)
                        {
                            var newGenerics = namedTypeArg.TypeParameters.Zip(namedTypeArg.TypeArguments, (parameter, argument) => (parameter, argument));
                            ProcessGenericTypes(newGenerics, instantiatedTypes);
                        }
                    };

                    if (typeArg is INamedTypeSymbol namedType)
                    {
                        ProcessNamedTypeParamConstraint(namedType);
                    }
                    else if (typeArg is ITypeParameterSymbol typeParameterArg && !typeParameterArg.ConstraintTypes.IsEmpty)
                    {
                        static IEnumerable<INamedTypeSymbol> GetAllNamedTypeConstraints(ITypeParameterSymbol t)
                        {
                            var directConstraints = t.ConstraintTypes.OfType<INamedTypeSymbol>();
                            var inheritedConstraints = t.ConstraintTypes.OfType<ITypeParameterSymbol>()
                                .SelectMany(constraintT => GetAllNamedTypeConstraints(constraintT));
                            return directConstraints.Concat(inheritedConstraints);
                        };

                        var constraints = GetAllNamedTypeConstraints(typeParameterArg);
                        foreach (INamedTypeSymbol constraint in constraints)
                        {
                            ProcessNamedTypeParamConstraint(constraint);
                        }
                    }
                }
            }
        }
    }
}<|MERGE_RESOLUTION|>--- conflicted
+++ resolved
@@ -307,14 +307,9 @@
                 return false;
             }
 
-<<<<<<< HEAD
-            var taskSymbol = compilation.GetOrCreateTypeByMetadataName(WellKnownTypeNames.SystemThreadingTasksTask);
-            var genericTaskSymbol = compilation.GetOrCreateTypeByMetadataName(WellKnownTypeNames.SystemThreadingTasksTask1);
-=======
             var wellKnowTypeProvider = WellKnownTypeProvider.GetOrCreate(compilation);
             var taskSymbol = wellKnowTypeProvider.GetOrCreateTypeByMetadataName(WellKnownTypeNames.SystemThreadingTasksTask);
-            var genericTaskSymbol = wellKnowTypeProvider.GetOrCreateTypeByMetadataName(WellKnownTypeNames.SystemThreadingTasksGenericTask);
->>>>>>> 0f427215
+            var genericTaskSymbol = wellKnowTypeProvider.GetOrCreateTypeByMetadataName(WellKnownTypeNames.SystemThreadingTasksTask1);
 
             // TODO: Handle the case where Compilation.Options.MainTypeName matches this type.
             // TODO: Test: can't have type parameters.

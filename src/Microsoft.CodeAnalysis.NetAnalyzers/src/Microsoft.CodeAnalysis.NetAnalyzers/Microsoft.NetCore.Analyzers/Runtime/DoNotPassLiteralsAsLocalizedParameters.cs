--- conflicted
+++ resolved
@@ -60,14 +60,8 @@
 
                 compilationContext.RegisterOperationBlockStartAction(operationBlockStartContext =>
                 {
-<<<<<<< HEAD
-                    if (!(operationBlockStartContext.OwningSymbol is IMethodSymbol containingMethod) ||
+                    if (operationBlockStartContext.OwningSymbol is not IMethodSymbol containingMethod ||
                         operationBlockStartContext.Options.IsConfiguredToSkipAnalysis(Rule, containingMethod, operationBlockStartContext.Compilation, operationBlockStartContext.CancellationToken))
-=======
-                    if (operationBlockStartContext.OwningSymbol is not IMethodSymbol containingMethod ||
-                        containingMethod.IsConfiguredToSkipAnalysis(operationBlockStartContext.Options,
-                            Rule, operationBlockStartContext.Compilation, operationBlockStartContext.CancellationToken))
->>>>>>> 2838ab7a
                     {
                         return;
                     }

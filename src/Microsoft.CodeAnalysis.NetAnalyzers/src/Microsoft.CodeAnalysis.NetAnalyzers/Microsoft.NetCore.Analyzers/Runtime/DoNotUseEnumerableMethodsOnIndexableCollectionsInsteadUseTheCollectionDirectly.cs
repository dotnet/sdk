--- conflicted
+++ resolved
@@ -149,22 +149,10 @@
         {
             return invocation.TargetMethod.Name switch
             {
-<<<<<<< HEAD
-                case "Last":
-                case "First":
-                case "Count":
-                    return true;
-                case "LastOrDefault":
-                case "FirstOrDefault":
-                    return !excludeOrDefaultMethods;
-                default:
-                    return false;
-            }
-=======
-                "Last" or "LastOrDefault" or "First" or "FirstOrDefault" or "Count" => true,
+                "Last" or "First" or "Count" => true,
+                "LastOrDefault" or "FirstOrDefault" => !excludeOrDefaultMethods,
                 _ => false,
             };
->>>>>>> 35e23ae3
         }
     }
 }
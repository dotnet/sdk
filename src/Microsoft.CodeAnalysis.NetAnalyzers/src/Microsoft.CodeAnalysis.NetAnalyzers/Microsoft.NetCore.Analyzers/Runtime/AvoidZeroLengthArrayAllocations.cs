// Copyright (c) Microsoft.  All Rights Reserved.  Licensed under the Apache License, Version 2.0.  See License.txt in the project root for license information.

using System;
using System.Collections.Immutable;
using System.Linq;
using Analyzer.Utilities;
using Analyzer.Utilities.Extensions;
using Microsoft.CodeAnalysis;
using Microsoft.CodeAnalysis.Diagnostics;
using Microsoft.CodeAnalysis.Operations;

namespace Microsoft.NetCore.Analyzers.Runtime
{
    /// <summary>Base type for an analyzer that looks for empty array allocations and recommends their replacement.</summary>
    public abstract class AvoidZeroLengthArrayAllocationsAnalyzer : DiagnosticAnalyzer
    {
        internal const string RuleId = "CA1825";

        /// <summary>The name of the array type.</summary>
        internal const string ArrayTypeName = "System.Array"; // using instead of GetSpecialType to make more testable

        /// <summary>The name of the Empty method on System.Array.</summary>
        internal const string ArrayEmptyMethodName = "Empty";

        private static readonly SymbolDisplayFormat ReportFormat = new SymbolDisplayFormat(
            memberOptions: SymbolDisplayMemberOptions.IncludeContainingType | SymbolDisplayMemberOptions.IncludeParameters,
            genericsOptions: SymbolDisplayGenericsOptions.IncludeTypeParameters,
            miscellaneousOptions: SymbolDisplayMiscellaneousOptions.UseSpecialTypes);

        private static readonly LocalizableString s_localizableTitle = new LocalizableResourceString(nameof(MicrosoftNetCoreAnalyzersResources.AvoidZeroLengthArrayAllocationsTitle), MicrosoftNetCoreAnalyzersResources.ResourceManager, typeof(MicrosoftNetCoreAnalyzersResources));
        private static readonly LocalizableString s_localizableMessage = new LocalizableResourceString(nameof(MicrosoftNetCoreAnalyzersResources.AvoidZeroLengthArrayAllocationsMessage), MicrosoftNetCoreAnalyzersResources.ResourceManager, typeof(MicrosoftNetCoreAnalyzersResources));

        /// <summary>The diagnostic descriptor used when Array.Empty should be used instead of a new array allocation.</summary>
        internal static readonly DiagnosticDescriptor UseArrayEmptyDescriptor = DiagnosticDescriptorHelper.Create(
            RuleId,
            s_localizableTitle,
            s_localizableMessage,
            DiagnosticCategory.Performance,
            RuleLevel.IdeSuggestion,
            description: null,
            isPortedFxCopRule: false,
            isDataflowRule: false);

        /// <summary>Gets the set of supported diagnostic descriptors from this analyzer.</summary>
        public sealed override ImmutableArray<DiagnosticDescriptor> SupportedDiagnostics => ImmutableArray.Create(UseArrayEmptyDescriptor);

        public sealed override void Initialize(AnalysisContext context)
        {
            context.EnableConcurrentExecution();
            context.ConfigureGeneratedCodeAnalysis(GeneratedCodeAnalysisFlags.None);

            // When compilation begins, check whether Array.Empty<T> is available.
            // Only if it is, register the syntax node action provided by the derived implementations.
            context.RegisterCompilationStartAction(ctx =>
            {
                INamedTypeSymbol? typeSymbol = ctx.Compilation.GetOrCreateTypeByMetadataName(ArrayTypeName);
                if (typeSymbol != null && typeSymbol.DeclaredAccessibility == Accessibility.Public)
                {
                    if (typeSymbol.GetMembers(ArrayEmptyMethodName).FirstOrDefault() is IMethodSymbol methodSymbol && methodSymbol.DeclaredAccessibility == Accessibility.Public &&
    methodSymbol.IsStatic && methodSymbol.Arity == 1 && methodSymbol.Parameters.IsEmpty)
                    {
                        ctx.RegisterOperationAction(AnalyzeOperation, OperationKind.ArrayCreation);
                    }
                }
            });
        }

        private void AnalyzeOperation(OperationAnalysisContext context)
        {
            AnalyzeOperation(context, IsAttributeSyntax);
        }

        private static void AnalyzeOperation(OperationAnalysisContext context, Func<SyntaxNode, bool> isAttributeSytnax)
        {
            IArrayCreationOperation arrayCreationExpression = (IArrayCreationOperation)context.Operation;

            // We can't replace array allocations in attributes, as they're persisted to metadata
            // TODO: Once we have operation walkers, we can replace this syntactic check with an operation-based check.
            if (arrayCreationExpression.Syntax.Ancestors().Any(isAttributeSytnax))
            {
                return;
            }

            if (arrayCreationExpression.DimensionSizes.Length == 1)
            {
                IOperation dimensionSize = arrayCreationExpression.DimensionSizes[0];

                if (dimensionSize.HasConstantValue(0))
                {
                    // Workaround for https://github.com/dotnet/roslyn/issues/10214
                    // Bail out for compiler generated params array creation.
                    if (IsCompilerGeneratedParamsArray(arrayCreationExpression, context))
                    {
                        return;
                    }

                    // pointers can't be used as generic arguments
                    var elementType = arrayCreationExpression.GetElementType();
                    if (elementType == null)
                    {
                        return;
                    }

                    if (elementType.TypeKind != TypeKind.Pointer)
                    {
                        var arrayType = context.Compilation.GetOrCreateTypeByMetadataName(ArrayTypeName);
                        if (arrayType == null)
                        {
                            return;
                        }

                        IMethodSymbol emptyMethod = (IMethodSymbol)arrayType.GetMembers(ArrayEmptyMethodName).First();
                        var constructed = emptyMethod.Construct(elementType);

                        string typeName = constructed.ToDisplayString(ReportFormat);
                        context.ReportDiagnostic(arrayCreationExpression.Syntax.CreateDiagnostic(UseArrayEmptyDescriptor, typeName));
                    }
                }
            }
        }

        private static bool IsCompilerGeneratedParamsArray(IArrayCreationOperation arrayCreationExpression, OperationAnalysisContext context)
        {
            var model = arrayCreationExpression.SemanticModel;

            // Compiler generated array creation seems to just use the syntax from the parent.
            var parent = model.GetOperation(arrayCreationExpression.Syntax, context.CancellationToken);
            if (parent == null)
            {
                return false;
            }

            ISymbol? targetSymbol = null;
            var arguments = ImmutableArray<IArgumentOperation>.Empty;
            if (parent is IInvocationOperation invocation)
            {
                targetSymbol = invocation.TargetMethod;
                arguments = invocation.Arguments;
            }
            else
            {
                if (parent is IObjectCreationOperation objectCreation)
                {
                    targetSymbol = objectCreation.Constructor;
                    arguments = objectCreation.Arguments;
                }
                else if (parent is IPropertyReferenceOperation propertyReference)
                {
                    targetSymbol = propertyReference.Property;
                    arguments = propertyReference.Arguments;
                }
            }

            if (targetSymbol == null)
            {
                return false;
            }

            var parameters = targetSymbol.GetParameters();
<<<<<<< HEAD
            if (parameters.Length == 0 || !parameters[^1].IsParams)
=======
            if (parameters.IsEmpty || !parameters[parameters.Length - 1].IsParams)
>>>>>>> fe26557a
            {
                return false;
            }

            // At this point the array creation is known to be compiler synthesized as part of a call
            // to a method with a params parameter, and so it is probably sound to return true at this point.
            // As a sanity check, verify that the last argument to the call is equivalent to the array creation.
            // (Comparing for object identity does not work because the semantic model can return a fresh operation tree.)
            var lastArgument = arguments.LastOrDefault();
            return lastArgument != null && lastArgument.Value.Syntax == arrayCreationExpression.Syntax && AreEquivalentZeroLengthArrayCreations(arrayCreationExpression, lastArgument.Value as IArrayCreationOperation);
        }

        private static bool AreEquivalentZeroLengthArrayCreations(IArrayCreationOperation? first, IArrayCreationOperation? second)
        {
            if (first == null || second == null)
            {
                return false;
            }

            ImmutableArray<IOperation> sizes = first.DimensionSizes;
            if (sizes.Length != 1 || !sizes[0].HasConstantValue(0))
            {
                return false;
            }

            sizes = second.DimensionSizes;
            if (sizes.Length != 1 || !sizes[0].HasConstantValue(0))
            {
                return false;
            }

            return first.Type.Equals(second.Type);
        }

        protected abstract bool IsAttributeSyntax(SyntaxNode node);
    }
}<|MERGE_RESOLUTION|>--- conflicted
+++ resolved
@@ -157,11 +157,7 @@
             }
 
             var parameters = targetSymbol.GetParameters();
-<<<<<<< HEAD
             if (parameters.Length == 0 || !parameters[^1].IsParams)
-=======
-            if (parameters.IsEmpty || !parameters[parameters.Length - 1].IsParams)
->>>>>>> fe26557a
             {
                 return false;
             }

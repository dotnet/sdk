﻿// Copyright (c) Microsoft.  All Rights Reserved.  Licensed under the MIT license.  See License.txt in the project root for license information.

using System.Collections.Immutable;
using System.Composition;
using System.Threading;
using System.Threading.Tasks;
using Microsoft.CodeAnalysis;
using Microsoft.CodeAnalysis.CodeActions;
using Microsoft.CodeAnalysis.CodeFixes;
using Microsoft.CodeAnalysis.Editing;

namespace Microsoft.NetCore.Analyzers.InteropServices
{
    [ExportCodeFixProvider(LanguageNames.CSharp, LanguageNames.VisualBasic), Shared]
    public sealed class ProvidePublicParameterlessSafeHandleConstructorFixer : CodeFixProvider
    {
        public override ImmutableArray<string> FixableDiagnosticIds => ImmutableArray.Create(ProvidePublicParameterlessSafeHandleConstructorAnalyzer.RuleId);

        public sealed override FixAllProvider GetFixAllProvider()
        {
            // See https://github.com/dotnet/roslyn/blob/main/docs/analyzers/FixAllProvider.md for more information on Fix All Providers
            return WellKnownFixAllProviders.BatchFixer;
        }

        public override async Task RegisterCodeFixesAsync(CodeFixContext context)
        {
            SyntaxGenerator generator = SyntaxGenerator.GetGenerator(context.Document);
            SyntaxNode root = await context.Document.GetSyntaxRootAsync(context.CancellationToken).ConfigureAwait(false);

            SyntaxNode enclosingNode = root.FindNode(context.Span);
            SyntaxNode declaration = generator.GetDeclaration(enclosingNode);
            if (declaration == null)
            {
                return;
            }

            foreach (var diagnostic in context.Diagnostics)
            {
                context.RegisterCodeFix(
                    CodeAction.Create(
                        MicrosoftNetCoreAnalyzersResources.MakeParameterlessConstructorPublic,
                        async ct => await MakeParameterlessConstructorPublicAsync(declaration, context.Document, context.CancellationToken).ConfigureAwait(false),
                        equivalenceKey: nameof(MicrosoftNetCoreAnalyzersResources.MakeParameterlessConstructorPublic)),
                    diagnostic);
            }
<<<<<<< HEAD
=======
            else if (diagnostic.Properties.ContainsKey(ProvidePublicParameterlessSafeHandleConstructorAnalyzer.DiagnosticPropertyBaseConstructorAccessible))
            {
                context.RegisterCodeFix(
                    new MyCodeAction(
                        MicrosoftNetCoreAnalyzersResources.AddPublicParameterlessConstructor,
                        async ct => await AddParameterlessConstructorAsync(declaration, context.Document, context.CancellationToken).ConfigureAwait(false),
                        equivalenceKey: nameof(MicrosoftNetCoreAnalyzersResources.AddPublicParameterlessConstructor)),
                    diagnostic);
            }
        }

        private static async Task<Document> AddParameterlessConstructorAsync(SyntaxNode declaration, Document document, CancellationToken ct)
        {
            var editor = await DocumentEditor.CreateAsync(document, ct).ConfigureAwait(false);
            INamedTypeSymbol type = (INamedTypeSymbol)editor.SemanticModel.GetDeclaredSymbol(declaration, ct);
            var generator = editor.Generator;

            var parameterlessConstructor = generator.ConstructorDeclaration(type.Name, accessibility: Accessibility.Public);

            editor.AddMember(declaration, parameterlessConstructor);

            return editor.GetChangedDocument();
>>>>>>> ddc789a2
        }

        private static async Task<Document> MakeParameterlessConstructorPublicAsync(SyntaxNode declaration, Document document, CancellationToken ct)
        {
            var editor = await DocumentEditor.CreateAsync(document, ct).ConfigureAwait(false);
            editor.SetAccessibility(declaration, Accessibility.Public);
            return editor.GetChangedDocument();
        }
    }
}<|MERGE_RESOLUTION|>--- conflicted
+++ resolved
@@ -43,31 +43,6 @@
                         equivalenceKey: nameof(MicrosoftNetCoreAnalyzersResources.MakeParameterlessConstructorPublic)),
                     diagnostic);
             }
-<<<<<<< HEAD
-=======
-            else if (diagnostic.Properties.ContainsKey(ProvidePublicParameterlessSafeHandleConstructorAnalyzer.DiagnosticPropertyBaseConstructorAccessible))
-            {
-                context.RegisterCodeFix(
-                    new MyCodeAction(
-                        MicrosoftNetCoreAnalyzersResources.AddPublicParameterlessConstructor,
-                        async ct => await AddParameterlessConstructorAsync(declaration, context.Document, context.CancellationToken).ConfigureAwait(false),
-                        equivalenceKey: nameof(MicrosoftNetCoreAnalyzersResources.AddPublicParameterlessConstructor)),
-                    diagnostic);
-            }
-        }
-
-        private static async Task<Document> AddParameterlessConstructorAsync(SyntaxNode declaration, Document document, CancellationToken ct)
-        {
-            var editor = await DocumentEditor.CreateAsync(document, ct).ConfigureAwait(false);
-            INamedTypeSymbol type = (INamedTypeSymbol)editor.SemanticModel.GetDeclaredSymbol(declaration, ct);
-            var generator = editor.Generator;
-
-            var parameterlessConstructor = generator.ConstructorDeclaration(type.Name, accessibility: Accessibility.Public);
-
-            editor.AddMember(declaration, parameterlessConstructor);
-
-            return editor.GetChangedDocument();
->>>>>>> ddc789a2
         }
 
         private static async Task<Document> MakeParameterlessConstructorPublicAsync(SyntaxNode declaration, Document document, CancellationToken ct)

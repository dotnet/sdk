--- conflicted
+++ resolved
@@ -406,11 +406,7 @@
                             if (info.Negated)
                             {
                                 if (attribute.UnsupportedFirst != null &&
-<<<<<<< HEAD
-                                    attribute.UnsupportedFirst >= info.Version)
-=======
                                     attribute.UnsupportedFirst.IsGreaterThanOrEqualTo(info.Version))
->>>>>>> 4dfafef8
                                 {
                                     if (DenyList(attribute))
                                     {
@@ -422,11 +418,7 @@
                                 }
 
                                 if (attribute.UnsupportedSecond != null &&
-<<<<<<< HEAD
-                                    attribute.UnsupportedSecond <= info.Version)
-=======
                                     info.Version.IsGreaterThanOrEqualTo(attribute.UnsupportedSecond))
->>>>>>> 4dfafef8
                                 {
                                     attribute.UnsupportedSecond = null;
                                 }
@@ -901,11 +893,7 @@
                             var unsupportedVersion = attribute.UnsupportedSecond ?? attribute.UnsupportedFirst;
                             if (unsupportedVersion != null)
                             {
-<<<<<<< HEAD
-                                version = version == null || unsupportedVersion >= version ? unsupportedVersion : version;
-=======
                                 version = unsupportedVersion.IsGreaterThanOrEqualTo(version) ? unsupportedVersion : version;
->>>>>>> 4dfafef8
                             }
                             else
                             {
@@ -1333,50 +1321,27 @@
                 SuppressedByCallSiteSupported(attribute, callSiteAttribute.SupportedFirst) ||
                 SuppressedByCallSiteUnsupported(callSiteAttribute, attribute.UnsupportedSecond!);
 
-<<<<<<< HEAD
             static bool SuppressedByCallSiteUnsupported(Versions callSiteAttribute, Version unsupporteAttribute) =>
                 DenyList(callSiteAttribute) && callSiteAttribute.SupportedFirst != null ?
-                callSiteAttribute.UnsupportedSecond != null && unsupporteAttribute >= callSiteAttribute.UnsupportedSecond :
-                callSiteAttribute.UnsupportedFirst != null && unsupporteAttribute >= callSiteAttribute.UnsupportedFirst;
+                callSiteAttribute.UnsupportedSecond != null && unsupporteAttribute.IsGreaterThanOrEqualTo(callSiteAttribute.UnsupportedSecond) :
+                callSiteAttribute.UnsupportedFirst != null && unsupporteAttribute.IsGreaterThanOrEqualTo(callSiteAttribute.UnsupportedFirst);
 
             static bool SuppressedByCallSiteSupported(Versions attribute, Version? callSiteSupportedFirst) =>
-                callSiteSupportedFirst != null && callSiteSupportedFirst >= attribute.SupportedFirst! &&
-                attribute.SupportedSecond != null && callSiteSupportedFirst >= attribute.SupportedSecond;
-
-            static bool UnsupportedFirstSuppressed(Versions attribute, Versions callSiteAttribute) =>
-                callSiteAttribute.SupportedFirst != null && callSiteAttribute.SupportedFirst >= attribute.SupportedFirst ||
-                SuppressedByCallSiteUnsupported(callSiteAttribute, attribute.UnsupportedFirst!);
-
-            // As optional if call site supports that platform, their versions should match
-            static bool OptionalOsSupportSuppressed(Versions callSiteAttribute, Versions attribute) =>
-                (callSiteAttribute.SupportedFirst == null || attribute.SupportedFirst <= callSiteAttribute.SupportedFirst) &&
-                (callSiteAttribute.SupportedSecond == null || attribute.SupportedFirst <= callSiteAttribute.SupportedSecond);
-
-            static bool MandatoryOsVersionsSuppressed(Versions callSitePlatforms, Version checkingVersion) =>
-                callSitePlatforms.SupportedFirst != null && checkingVersion <= callSitePlatforms.SupportedFirst ||
-                callSitePlatforms.SupportedSecond != null && checkingVersion <= callSitePlatforms.SupportedSecond;
-=======
-            static bool SuppressedByCallSiteUnsupported(PlatformAttributes callSiteAttribute, Version unsupporteAttribute) =>
-                callSiteAttribute.UnsupportedFirst != null && unsupporteAttribute.IsGreaterThanOrEqualTo(callSiteAttribute.UnsupportedFirst) ||
-                callSiteAttribute.UnsupportedSecond != null && unsupporteAttribute.IsGreaterThanOrEqualTo(callSiteAttribute.UnsupportedSecond);
-
-            static bool SuppressedByCallSiteSupported(PlatformAttributes attribute, Version? callSiteSupportedFirst) =>
                 callSiteSupportedFirst != null && callSiteSupportedFirst.IsGreaterThanOrEqualTo(attribute.SupportedFirst) &&
                 attribute.SupportedSecond != null && callSiteSupportedFirst.IsGreaterThanOrEqualTo(attribute.SupportedSecond);
 
-            static bool UnsupportedFirstSuppressed(PlatformAttributes attribute, PlatformAttributes callSiteAttribute) =>
+            static bool UnsupportedFirstSuppressed(Versions attribute, Versions callSiteAttribute) =>
                 callSiteAttribute.SupportedFirst != null && callSiteAttribute.SupportedFirst.IsGreaterThanOrEqualTo(attribute.SupportedFirst) ||
                 SuppressedByCallSiteUnsupported(callSiteAttribute, attribute.UnsupportedFirst!);
 
             // As optianal if call site supports that platform, their versions should match
-            static bool OptionalOsSupportSuppressed(PlatformAttributes callSiteAttribute, PlatformAttributes attribute) =>
+            static bool OptionalOsSupportSuppressed(Versions callSiteAttribute, Versions attribute) =>
                 (callSiteAttribute.SupportedFirst == null || callSiteAttribute.SupportedFirst.IsGreaterThanOrEqualTo(attribute.SupportedFirst)) &&
                 (callSiteAttribute.SupportedSecond == null || callSiteAttribute.SupportedSecond.IsGreaterThanOrEqualTo(attribute.SupportedFirst));
 
-            static bool MandatoryOsVersionsSuppressed(PlatformAttributes callSitePlatforms, Version checkingVersion) =>
+            static bool MandatoryOsVersionsSuppressed(Versions callSitePlatforms, Version checkingVersion) =>
                 callSitePlatforms.SupportedFirst != null && callSitePlatforms.SupportedFirst.IsGreaterThanOrEqualTo(checkingVersion) ||
                 callSitePlatforms.SupportedSecond != null && callSitePlatforms.SupportedSecond.IsGreaterThanOrEqualTo(checkingVersion);
->>>>>>> 4dfafef8
         }
 
         private static Versions CopyAllAttributes(Versions copyTo, Versions copyFrom)
@@ -1501,15 +1466,10 @@
                             // only attributes with same platform matter, could narrow the list
                             if (childAttributes.TryGetValue(platform, out var childAttribute))
                             {
-<<<<<<< HEAD
                                 childAttribute = NormalizeAttribute(childAttribute);
                                 // only later versions could narrow, other versions ignored
-                                if (childAttribute.SupportedFirst >= attributes.SupportedFirst &&
+                                if (childAttribute.SupportedFirst.IsGreaterThanOrEqualTo(attributes.SupportedFirst) &&
                                     (attributes.SupportedSecond == null || attributes.SupportedSecond < childAttribute.SupportedFirst))
-=======
-                                // only later versions could narrow, other versions ignored 
-                                if (childAttribute.SupportedFirst.IsGreaterThanOrEqualTo(attributes.SupportedFirst))
->>>>>>> 4dfafef8
                                 {
                                     attributes.SupportedSecond = childAttribute.SupportedFirst;
                                     supportFound = true;

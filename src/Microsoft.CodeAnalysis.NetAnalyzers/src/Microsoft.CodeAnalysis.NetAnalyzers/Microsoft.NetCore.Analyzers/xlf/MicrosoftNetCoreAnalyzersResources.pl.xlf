﻿<?xml version="1.0" encoding="utf-8"?>
<xliff xmlns="urn:oasis:names:tc:xliff:document:1.2" xmlns:xsi="http://www.w3.org/2001/XMLSchema-instance" version="1.2" xsi:schemaLocation="urn:oasis:names:tc:xliff:document:1.2 xliff-core-1.2-transitional.xsd">
  <file datatype="xml" source-language="en" target-language="pl" original="../MicrosoftNetCoreAnalyzersResources.resx">
    <body>
      <trans-unit id="AddNonSerializedAttributeCodeActionTitle">
        <source>Add the 'NonSerialized' attribute to this field.</source>
        <target state="translated">Dodaj atrybut „NonSerialized” do tego pola.</target>
        <note />
      </trans-unit>
      <trans-unit id="AddSerializableAttributeCodeActionTitle">
        <source>Add Serializable attribute</source>
        <target state="translated">Dodaj atrybut Serializable</target>
        <note />
      </trans-unit>
      <trans-unit id="ApprovedCipherMode">
        <source>Review cipher mode usage with cryptography experts</source>
        <target state="translated">Przejrzyj użycie trybu szyfrowania wspólnie z ekspertami od kryptografii</target>
        <note />
      </trans-unit>
      <trans-unit id="ApprovedCipherModeDescription">
        <source>These cipher modes might be vulnerable to attacks. Consider using recommended modes (CBC, CTS).</source>
        <target state="translated">Te tryby szyfrowania mogą być podatne na ataki. Rozważ użycie zalecanych trybów (CBC, CTS).</target>
        <note />
      </trans-unit>
      <trans-unit id="ApprovedCipherModeMessage">
        <source>Review the usage of cipher mode '{0}' with cryptography experts. Consider using recommended modes (CBC, CTS).</source>
        <target state="translated">Przejrzyj użycie trybu szyfrowania „{0}” wspólnie z ekspertami od kryptografii. Rozważ użycie zalecanych trybów (CBC, CTS).</target>
        <note />
      </trans-unit>
      <trans-unit id="AttributeStringLiteralsShouldParseCorrectlyDescription">
        <source>The string literal parameter of an attribute does not parse correctly for a URL, a GUID, or a version.</source>
        <target state="translated">Analiza parametru literału ciągu atrybutu pod kątem adresu URL, identyfikatora GUID lub wersji nie powiodła się.</target>
        <note />
      </trans-unit>
      <trans-unit id="AttributeStringLiteralsShouldParseCorrectlyMessageDefault">
        <source>In the constructor of '{0}', change the value of argument '{1}', which is currently "{2}", to something that can be correctly parsed as '{3}'</source>
        <target state="translated">W konstruktorze typu „{0}” zmień wartość argumentu „{1}” (aktualnie „{2}”) na wartość, którą można poprawnie przeanalizować jako „{3}”</target>
        <note />
      </trans-unit>
      <trans-unit id="AttributeStringLiteralsShouldParseCorrectlyMessageEmpty">
        <source>In the constructor of '{0}', change the value of argument '{1}', which is currently an empty string (""), to something that can be correctly parsed as '{2}'</source>
        <target state="translated">W konstruktorze typu „{0}” zmień wartość argumentu „{1}” (aktualnie pusty ciąg — "") na wartość, którą można poprawnie przeanalizować jako „{2}”</target>
        <note />
      </trans-unit>
      <trans-unit id="AttributeStringLiteralsShouldParseCorrectlyTitle">
        <source>Attribute string literals should parse correctly</source>
        <target state="translated">Analiza literałów ciągu atrybutu powinna kończyć się powodzeniem</target>
        <note />
      </trans-unit>
      <trans-unit id="AvoidAssemblyGetFilesInSingleFileMessage">
        <source>'{0}' will throw for assemblies embedded in a single-file app</source>
        <target state="translated">Element „{0}” będzie zgłaszać dla zestawów osadzonych w aplikacji jednoplikowej</target>
        <note />
      </trans-unit>
      <trans-unit id="AvoidAssemblyLocationInSingleFileMessage">
        <source>'{0}' always returns an empty string for assemblies embedded in a single-file app. If the path to the app directory is needed, consider calling 'System.AppContext.BaseDirectory'.</source>
        <target state="translated">Element „{0}” zawsze zwraca pusty ciąg dla zestawów osadzonych w aplikacji jednoplikowej. Jeśli potrzebna jest ścieżka do katalogu aplikacji, rozważ wywołanie elementu „System.AppContext.BaseDirectory”.</target>
        <note />
      </trans-unit>
      <trans-unit id="AvoidAssemblyLocationInSingleFileTitle">
        <source>Avoid using accessing Assembly file path when publishing as a single-file</source>
        <target state="translated">Unikaj uzyskiwania dostępu do ścieżki pliku zestawu podczas publikowania w postaci jednoplikowej</target>
        <note />
      </trans-unit>
      <trans-unit id="AvoidStringBuilderPInvokeParametersDescription">
        <source>Marshalling of 'StringBuilder' always creates a native buffer copy, resulting in multiple allocations for one marshalling operation.</source>
        <target state="translated">Marshalling elementu „StringBuilder” zawsze tworzy natywną kopię buforu, co powoduje powstanie wielu alokacji dla jednej operacji marshallingu.</target>
        <note />
      </trans-unit>
      <trans-unit id="AvoidStringBuilderPInvokeParametersMessage">
        <source>Avoid 'StringBuilder' parameters for P/Invokes. Consider using a character buffer instead.</source>
        <target state="translated">Unikaj parametrów „StringBuilder” dla elementów P/Invoke. Zamiast tego rozważ użycie bufora znaku.</target>
        <note />
      </trans-unit>
      <trans-unit id="AvoidStringBuilderPInvokeParametersTitle">
        <source>Avoid 'StringBuilder' parameters for P/Invokes</source>
        <target state="translated">Unikaj parametrów „StringBuilder” dla elementów P/Invoke</target>
        <note />
      </trans-unit>
      <trans-unit id="AvoidUnsealedAttributesDescription">
        <source>The .NET Framework class library provides methods for retrieving custom attributes. By default, these methods search the attribute inheritance hierarchy. Sealing the attribute eliminates the search through the inheritance hierarchy and can improve performance.</source>
        <target state="translated">Biblioteka klas programu .NET Framework udostępnia metody umożliwiające pobieranie atrybutów niestandardowych. Domyślnie te metody przeszukują hierarchię dziedziczenia atrybutów. Zapieczętowanie atrybutu eliminuje potrzebę przeszukiwania hierarchii dziedziczenia i może podwyższyć wydajność.</target>
        <note />
      </trans-unit>
      <trans-unit id="AvoidUnsealedAttributesMessage">
        <source>Avoid unsealed attributes</source>
        <target state="translated">Unikaj niezapieczętowanych atrybutów</target>
        <note />
      </trans-unit>
      <trans-unit id="AvoidUnsealedAttributesTitle">
        <source>Avoid unsealed attributes</source>
        <target state="translated">Unikaj niezapieczętowanych atrybutów</target>
        <note />
      </trans-unit>
      <trans-unit id="AvoidZeroLengthArrayAllocationsMessage">
        <source>Avoid unnecessary zero-length array allocations.  Use {0} instead.</source>
        <target state="translated">Unikaj niepotrzebnego alokowania tablic o długości zero.  Zamiast tego użyj elementu {0}.</target>
        <note />
      </trans-unit>
      <trans-unit id="AvoidZeroLengthArrayAllocationsTitle">
        <source>Avoid zero-length array allocations</source>
        <target state="translated">Unikaj alokowania tablic o długości zero</target>
        <note />
      </trans-unit>
      <trans-unit id="BinaryFormatterDeserializeMaybeWithoutBinderSetMessage">
        <source>The method '{0}' is insecure when deserializing untrusted data without a SerializationBinder to restrict the type of objects in the deserialized object graph.</source>
        <target state="translated">Metoda „{0}” nie jest bezpieczna podczas deserializowania niezaufanych danych bez użycia elementu SerializationBinder w celu ograniczenia typu obiektów w zdeserializowanym grafie obiektów.</target>
        <note />
      </trans-unit>
      <trans-unit id="BinaryFormatterDeserializeMaybeWithoutBinderSetTitle">
        <source>Ensure BinaryFormatter.Binder is set before calling BinaryFormatter.Deserialize</source>
        <target state="translated">Upewnij się, że właściwość BinaryFormatter.Binder jest ustawiona przed wywołaniem metody BinaryFormatter.Deserialize</target>
        <note />
      </trans-unit>
      <trans-unit id="BinaryFormatterDeserializeWithoutBinderSetMessage">
        <source>The method '{0}' is insecure when deserializing untrusted data without a SerializationBinder to restrict the type of objects in the deserialized object graph.</source>
        <target state="translated">Metoda „{0}” nie jest bezpieczna podczas deserializowania niezaufanych danych bez użycia elementu SerializationBinder w celu ograniczenia typu obiektów w zdeserializowanym grafie obiektów.</target>
        <note />
      </trans-unit>
      <trans-unit id="BinaryFormatterDeserializeWithoutBinderSetTitle">
        <source>Do not call BinaryFormatter.Deserialize without first setting BinaryFormatter.Binder</source>
        <target state="translated">Nie wywołuj metody BinaryFormatter.Deserialize bez uprzedniego ustawienia właściwości BinaryFormatter.Binder</target>
        <note />
      </trans-unit>
      <trans-unit id="BinaryFormatterMethodUsedDescription">
        <source>The method '{0}' is insecure when deserializing untrusted data.  If you need to instead detect BinaryFormatter deserialization without a SerializationBinder set, then disable rule CA2300, and enable rules CA2301 and CA2302.</source>
        <target state="translated">Metoda „{0}” jest niezabezpieczona podczas deserializowania niezaufanych danych. Aby zamiast tego wykryć deserializację klasy BinaryFormatter bez ustawionego elementu SerializationBinder, wyłącz regułę CA2300 i włącz reguły CA2301 i CA2302.</target>
        <note />
      </trans-unit>
      <trans-unit id="BinaryFormatterMethodUsedMessage">
        <source>The method '{0}' is insecure when deserializing untrusted data.</source>
        <target state="translated">Metoda „{0}” jest niezabezpieczona podczas deserializacji niezaufanych danych.</target>
        <note />
      </trans-unit>
      <trans-unit id="BinaryFormatterMethodUsedTitle">
        <source>Do not use insecure deserializer BinaryFormatter</source>
        <target state="translated">Nie używaj niezabezpieczonego deserializatora BinaryFormatter</target>
        <note />
      </trans-unit>
      <trans-unit id="CallGCSuppressFinalizeCorrectlyDescription">
        <source>A method that is an implementation of Dispose does not call GC.SuppressFinalize; or a method that is not an implementation of Dispose calls GC.SuppressFinalize; or a method calls GC.SuppressFinalize and passes something other than this (Me in Visual Basic).</source>
        <target state="translated">Implementacja metody Dispose nie wywołuje metody GC.SuppressFinalize lub metoda niebędąca implementacją metody Dispose wywołuje metodę GC.SuppressFinalize lub metoda wywołuje metodę GC.SuppressFinalize i przekazuje coś innego niż obiekt this (Me w języku Visual Basic).</target>
        <note />
      </trans-unit>
      <trans-unit id="CallGCSuppressFinalizeCorrectlyMessageNotCalled">
        <source>Change {0} to call {1}. This will prevent derived types that introduce a finalizer from needing to re-implement 'IDisposable' to call it.</source>
        <target state="translated">Zmień wywołanie {0} na wywołanie {1}. Zapobiega to konieczności ponownego implementowania interfejsu „IDisposable” przez typy pochodne wprowadzające finalizator.</target>
        <note />
      </trans-unit>
      <trans-unit id="CallGCSuppressFinalizeCorrectlyMessageNotCalledWithFinalizer">
        <source>Change {0} to call {1}. This will prevent unnecessary finalization of the object once it has been disposed and it has fallen out of scope.</source>
        <target state="translated">Zmień wywołanie {0} na wywołanie {1}. Zapobiega to niepotrzebnemu finalizowaniu obiektu po jego likwidacji i wyjściu poza zakres.</target>
        <note />
      </trans-unit>
      <trans-unit id="CallGCSuppressFinalizeCorrectlyMessageNotPassedThis">
        <source>{0} calls {1} on something other than itself. Change the call site to pass 'this' ('Me' in Visual Basic) instead.</source>
        <target state="translated">Obiekt {0} wywołuje metodę {1} dla obiektu innego niż on sam. Zmień wywołanie, tak aby zamiast tego był przekazywany obiekt „this” („Me” w języku Visual Basic).</target>
        <note />
      </trans-unit>
      <trans-unit id="CallGCSuppressFinalizeCorrectlyMessageOutsideDispose">
        <source>{0} calls {1}, a method that is typically only called within an implementation of 'IDisposable.Dispose'. Refer to the IDisposable pattern for more information.</source>
        <target state="translated">Metoda {0} wywołuje metodę {1}, która zazwyczaj jest wywoływana tylko w ramach implementacji metody „IDisposable.Dispose”. Więcej informacji zawiera opis wzorca IDisposable.</target>
        <note />
      </trans-unit>
      <trans-unit id="CallGCSuppressFinalizeCorrectlyTitle">
        <source>Dispose methods should call SuppressFinalize</source>
        <target state="translated">Metoda Dispose powinna wywoływać metodę SuppressFinalize</target>
        <note />
      </trans-unit>
      <trans-unit id="CategoryReliability">
        <source>Reliability</source>
        <target state="translated">Niezawodność</target>
        <note />
      </trans-unit>
      <trans-unit id="CommaSeparator">
        <source>, </source>
        <target state="translated">, </target>
        <note>Separator used for separating list of platform names: {API} is only supported on: {‘windows’, ‘browser’, ‘linux’}</note>
      </trans-unit>
      <trans-unit id="DataSetDataTableInDeserializableObjectGraphMessage">
        <source>When deserializing untrusted input, deserializing a {0} object is insecure. '{1}' either is or derives from {0}</source>
        <target state="translated">Deserializowanie obiektu {0} podczas deserializacji niezaufanych danych wejściowych nie jest bezpieczne. Element „{1}” jest elementem {0} lub pochodzi od niego</target>
        <note />
      </trans-unit>
      <trans-unit id="DataSetDataTableInDeserializableObjectGraphTitle">
        <source>Unsafe DataSet or DataTable type found in deserializable object graph</source>
        <target state="translated">W wykresie obiektu, który można deserializować, znaleziono niebezpieczny typ DataSet lub DataTable</target>
        <note />
      </trans-unit>
      <trans-unit id="DataSetDataTableInRceAutogeneratedSerializableTypeMessage">
        <source>When deserializing untrusted input with an IFormatter-based serializer, deserializing a {0} object is insecure. '{1}' either is or derives from {0}. Ensure that the auto-generated type is never deserialized with untrusted data.</source>
        <target state="translated">Deserializowanie obiektu {0} podczas deserializacji niezaufanych danych wejściowych za pomocą serializatora opartego na elemencie IFormatter nie jest bezpieczne. Element „{1}” jest elementem {0} lub pochodzi od niego. Upewnij się, że automatycznie wygenerowany typ nie jest nigdy deserializowany za pomocą niezaufanych danych.</target>
        <note />
      </trans-unit>
      <trans-unit id="DataSetDataTableInRceAutogeneratedSerializableTypeTitle">
        <source>Unsafe DataSet or DataTable in auto-generated serializable type can be vulnerable to remote code execution attacks</source>
        <target state="translated">Niebezpieczny element DataSet lub DataTable w automatycznie wygenerowanym typie, który można serializować, może być podatny na zagrożenia polegające na zdalnym wykonaniu kodu</target>
        <note />
      </trans-unit>
      <trans-unit id="DataSetDataTableInRceDeserializableObjectGraphMessage">
        <source>When deserializing untrusted input, deserializing a {0} object is insecure. '{1}' either is or derives from {0}</source>
        <target state="translated">Deserializowanie obiektu {0} podczas deserializacji niezaufanych danych wejściowych nie jest bezpieczne. Element „{1}” jest elementem {0} lub pochodzi od niego</target>
        <note />
      </trans-unit>
      <trans-unit id="DataSetDataTableInRceDeserializableObjectGraphTitle">
        <source>Unsafe DataSet or DataTable in deserialized object graph can be vulnerable to remote code execution attacks</source>
        <target state="translated">Niebezpieczny element DataSet lub DataTable w zdeserializowanym wykresie obiektu może być narażony na ataki polegające na zdalnym wykonaniu kodu</target>
        <note />
      </trans-unit>
      <trans-unit id="DataSetDataTableInRceSerializableTypeMessage">
        <source>When deserializing untrusted input with an IFormatter-based serializer, deserializing a {0} object is insecure. '{1}' either is or derives from {0}.</source>
        <target state="translated">Deserializowanie obiektu {0} podczas deserializacji niezaufanych danych wejściowych przy użyciu serializatora opartego na interfejsie IFormatter nie jest bezpieczne. Element „{1}” jest elementem {0} lub pochodzi od niego.</target>
        <note />
      </trans-unit>
      <trans-unit id="DataSetDataTableInRceSerializableTypeTitle">
        <source>Unsafe DataSet or DataTable in serializable type can be vulnerable to remote code execution attacks</source>
        <target state="translated">Niebezpieczny element DataSet lub DataTable w typie, który można serializować, może być narażony na ataki polegające na zdalnym wykonaniu kodu</target>
        <note />
      </trans-unit>
      <trans-unit id="DataSetDataTableInSerializableTypeMessage">
        <source>When deserializing untrusted input, deserializing a {0} object is insecure. '{1}' either is or derives from {0}</source>
        <target state="translated">Deserializowanie obiektu {0} podczas deserializacji niezaufanych danych wejściowych nie jest bezpieczne. Element „{1}” jest elementem {0} lub pochodzi od niego</target>
        <note />
      </trans-unit>
      <trans-unit id="DataSetDataTableInSerializableTypeTitle">
        <source>Unsafe DataSet or DataTable in serializable type</source>
        <target state="translated">Niebezpieczny element DataSet lub DataTable w typie, który można serializować</target>
        <note />
      </trans-unit>
      <trans-unit id="DataSetDataTableInWebDeserializableObjectGraphMessage">
        <source>When deserializing untrusted input, deserializing a {0} object is insecure. '{1}' either is or derives from {0}</source>
        <target state="translated">Deserializowanie obiektu {0} podczas deserializacji niezaufanych danych wejściowych nie jest bezpieczne. Element „{1}” jest elementem {0} lub pochodzi od niego</target>
        <note />
      </trans-unit>
      <trans-unit id="DataSetDataTableInWebDeserializableObjectGraphTitle">
        <source>Unsafe DataSet or DataTable type in web deserializable object graph</source>
        <target state="translated">W internetowym wykresie obiektu, który można deserializować, znaleziono niebezpieczny typ DataSet lub DataTable</target>
        <note />
      </trans-unit>
      <trans-unit id="DataSetReadXmlAutogeneratedMessage">
        <source>The method '{0}' is insecure when deserializing untrusted data. Make sure that auto-generated class containing the '{0}' call is not deserialized with untrusted data.</source>
        <target state="translated">Metoda „{0}” jest niezabezpieczona podczas deserializacji niezaufanych danych. Upewnij się, że automatycznie wygenerowana klasa zawierająca wywołanie „{0}” nie jest deserializowana za pomocą niezaufanych danych.</target>
        <note />
      </trans-unit>
      <trans-unit id="DataSetReadXmlAutogeneratedTitle">
        <source>Ensure auto-generated class containing DataSet.ReadXml() is not used with untrusted data</source>
        <target state="translated">Upewnij się, że automatycznie wygenerowana klasa zawierająca element DataSet.ReadXml() nie jest używana w połączeniu z niezaufanymi danymi</target>
        <note />
      </trans-unit>
      <trans-unit id="DataSetReadXmlMessage">
        <source>The method '{0}' is insecure when deserializing untrusted data</source>
        <target state="translated">Metoda „{0}” jest niezabezpieczona podczas deserializacji niezaufanych danych</target>
        <note />
      </trans-unit>
      <trans-unit id="DataSetReadXmlTitle">
        <source>Do not use DataSet.ReadXml() with untrusted data</source>
        <target state="translated">Nie używaj elementu DataSet.ReadXml() z niezaufanymi danymi</target>
        <note />
      </trans-unit>
      <trans-unit id="DataTableReadXmlMessage">
        <source>The method '{0}' is insecure when deserializing untrusted data</source>
        <target state="translated">Metoda „{0}” jest niezabezpieczona podczas deserializacji niezaufanych danych</target>
        <note />
      </trans-unit>
      <trans-unit id="DataTableReadXmlTitle">
        <source>Do not use DataTable.ReadXml() with untrusted data</source>
        <target state="translated">Nie używaj elementu DataTable.ReadXml() z niezaufanymi danymi</target>
        <note />
      </trans-unit>
      <trans-unit id="DefinitelyDisableHttpClientCRLCheck">
        <source>HttpClients should enable certificate revocation list checks</source>
        <target state="translated">Klienci HttpClients powinni włączyć sprawdzanie listy odwołania certyfikatów</target>
        <note />
      </trans-unit>
      <trans-unit id="DefinitelyDisableHttpClientCRLCheckMessage">
        <source>HttpClient is created without enabling CheckCertificateRevocationList</source>
        <target state="translated">Program HttpClient jest tworzony bez włączania właściwości CheckCertificateRevocationList</target>
        <note />
      </trans-unit>
      <trans-unit id="DefinitelyInstallRootCert">
        <source>Do Not Add Certificates To Root Store</source>
        <target state="translated">Nie dodawaj certyfikatów do magazynu głównego</target>
        <note />
      </trans-unit>
      <trans-unit id="DefinitelyInstallRootCertMessage">
        <source>Adding certificates to the operating system's trusted root certificates increases the risk of incorrectly authenticating an illegitimate certificate</source>
        <target state="translated">Dodanie certyfikatów do zaufanych certyfikatów głównych systemu operacyjnego zwiększa ryzyko niepoprawnego uwierzytelniania nieuprawnionego certyfikatu</target>
        <note />
      </trans-unit>
      <trans-unit id="DefinitelyUseCreateEncryptorWithNonDefaultIV">
        <source>Do not use CreateEncryptor with non-default IV</source>
        <target state="translated">Nie używaj metody CreateEncryptor w wektorem inicjowania innym niż domyślny</target>
        <note />
      </trans-unit>
      <trans-unit id="DefinitelyUseCreateEncryptorWithNonDefaultIVMessage">
        <source>Symmetric encryption uses non-default initialization vector, which could be potentially repeatable</source>
        <target state="translated">Szyfrowanie symetryczne używa wektora inicjowania innego niż domyślny, który potencjalnie może być powtarzalny</target>
        <note />
      </trans-unit>
      <trans-unit id="DefinitelyUseSecureCookiesASPNetCore">
        <source>Use Secure Cookies In ASP.NET Core</source>
        <target state="needs-review-translation">Użyj bezpiecznych plików cookie na platformie ASP.Net Core</target>
        <note />
      </trans-unit>
      <trans-unit id="DefinitelyUseSecureCookiesASPNetCoreMessage">
        <source>Set CookieOptions.Secure = true when setting a cookie</source>
        <target state="translated">Ustaw wartość CookieOptions.Secure = true podczas ustawiania pliku cookie</target>
        <note />
      </trans-unit>
      <trans-unit id="DefinitelyUseWeakKDFInsufficientIterationCount">
        <source>Do Not Use Weak Key Derivation Function With Insufficient Iteration Count</source>
        <target state="translated">Nie używaj funkcji wyprowadzania klucza słabego z niewystarczającą liczbą iteracji</target>
        <note />
      </trans-unit>
      <trans-unit id="DefinitelyUseWeakKDFInsufficientIterationCountMessage">
        <source>Use at least {0} iterations when deriving a cryptographic key from a password. By default, Rfc2898DeriveByte's IterationCount is only 1000</source>
        <target state="translated">Użyj co najmniej {0} iteracji przy wyprowadzaniu klucza kryptograficznego z hasła. Domyślnie wartość IterationCount dla klasy Rfc2898DeriveByte to tylko 1000</target>
        <note />
      </trans-unit>
      <trans-unit id="DeprecatedSslProtocolsDescription">
        <source>Older protocol versions of Transport Layer Security (TLS) are less secure than TLS 1.2 and TLS 1.3, and are more likely to have new vulnerabilities. Avoid older protocol versions to minimize risk.</source>
        <target state="translated">Starsze wersje protokołu Transport Layer Security (TLS) są mniej bezpieczne niż TLS 1.2 i TLS 1.3 i mogą być bardziej podatne na luki w zabezpieczeniach. Aby zminimalizować ryzyko, unikaj używania starszych wersji protokołu.</target>
        <note />
      </trans-unit>
      <trans-unit id="DeprecatedSslProtocolsMessage">
        <source>Transport Layer Security protocol version '{0}' is deprecated.  Use 'None' to let the Operating System choose a version.</source>
        <target state="translated">Wersja protokołu Transport Layer Security „{0}” jest przestarzała. Użyj opcji „Brak”, aby umożliwić systemowi operacyjnemu wybranie wersji.</target>
        <note />
      </trans-unit>
      <trans-unit id="DeprecatedSslProtocolsTitle">
        <source>Do not use deprecated SslProtocols values</source>
        <target state="translated">Nie używaj przestarzałych wartości SslProtocols</target>
        <note />
      </trans-unit>
      <trans-unit id="DisposableFieldsShouldBeDisposedDescription">
        <source>A type that implements System.IDisposable declares fields that are of types that also implement IDisposable. The Dispose method of the field is not called by the Dispose method of the declaring type. To fix a violation of this rule, call Dispose on fields that are of types that implement IDisposable if you are responsible for allocating and releasing the unmanaged resources held by the field.</source>
        <target state="translated">Typ zawierający implementację interfejsu System.IDisposable deklaruje pola, których typy także zawierają implementację interfejsu IDisposable. Metoda Dispose pola nie jest wywoływana przez metodę Dispose typu deklarującego. Aby naprawić naruszenie tej reguły, wywołaj metodę Dispose dla pól, których typy zawierają implementację interfejsu IDisposable, jeśli odpowiadasz za przydzielanie i zwalnianie niezarządzanych zasobów wstrzymywanych przez pole.</target>
        <note />
      </trans-unit>
      <trans-unit id="DisposableFieldsShouldBeDisposedMessage">
        <source>'{0}' contains field '{1}' that is of IDisposable type '{2}', but it is never disposed. Change the Dispose method on '{0}' to call Close or Dispose on this field.</source>
        <target state="translated">Element „{0}” zawiera pole „{1}” z interfejsem IDisposable typu „{2}”, ale nie jest nigdy likwidowany. Zmień metodę Dispose w elemencie „{0}”, aby wywołać metodę Close lub Dispose dla tego pola.</target>
        <note />
      </trans-unit>
      <trans-unit id="DisposableFieldsShouldBeDisposedTitle">
        <source>Disposable fields should be disposed</source>
        <target state="translated">Pola możliwe do likwidacji powinny zostać zlikwidowane</target>
        <note />
      </trans-unit>
      <trans-unit id="DisposableTypesShouldDeclareFinalizerDescription">
        <source>A type that implements System.IDisposable and has fields that suggest the use of unmanaged resources does not implement a finalizer, as described by Object.Finalize.</source>
        <target state="translated">Typ implementujący interfejs System.IDisposable i zawierający pole sugerujące użycie zasobów niezarządzanych nie implementuje finalizatora w sposób określony przez metodę Object.Finalize.</target>
        <note />
      </trans-unit>
      <trans-unit id="DisposableTypesShouldDeclareFinalizerMessage">
        <source>Disposable types should declare finalizer</source>
        <target state="translated">Typy możliwe do likwidacji powinny deklarować finalizator</target>
        <note />
      </trans-unit>
      <trans-unit id="DisposableTypesShouldDeclareFinalizerTitle">
        <source>Disposable types should declare finalizer</source>
        <target state="translated">Typy możliwe do likwidacji powinny deklarować finalizator</target>
        <note />
      </trans-unit>
      <trans-unit id="DisposeMethodsShouldCallBaseClassDisposeDescription">
        <source>A type that implements System.IDisposable inherits from a type that also implements IDisposable. The Dispose method of the inheriting type does not call the Dispose method of the parent type. To fix a violation of this rule, call base.Dispose in your Dispose method.</source>
        <target state="translated">Typ, który implementuje interfejs System.IDisposable, dziedziczy po typie, który również implementuje interfejs IDisposable. Metoda Dispose typu dziedziczącego nie wywołuje metody Dispose typu nadrzędnego. Aby naprawić naruszenie tej reguły, wywołaj element base.Dispose w swojej metodzie Dispose.</target>
        <note />
      </trans-unit>
      <trans-unit id="DisposeMethodsShouldCallBaseClassDisposeMessage">
        <source>Ensure that method '{0}' calls '{1}' in all possible control flow paths</source>
        <target state="translated">Upewnij się, że metoda „{0}” wywołuje element „{1}” we wszystkich możliwych ścieżkach przepływu sterowania</target>
        <note />
      </trans-unit>
      <trans-unit id="DisposeMethodsShouldCallBaseClassDisposeTitle">
        <source>Dispose methods should call base class dispose</source>
        <target state="translated">Metody Dispose powinny wywoływać metodę Dispose klasy bazowej</target>
        <note />
      </trans-unit>
      <trans-unit id="DisposeObjectsBeforeLosingScopeDescription">
        <source>If a disposable object is not explicitly disposed before all references to it are out of scope, the object will be disposed at some indeterminate time when the garbage collector runs the finalizer of the object. Because an exceptional event might occur that will prevent the finalizer of the object from running, the object should be explicitly disposed instead.</source>
        <target state="translated">Jeśli możliwy do likwidacji obiekt nie zostanie jawnie zlikwidowany, zanim wszystkie odwołania do niego będą poza zakresem, obiekt zostanie zlikwidowany w nieokreślonym czasie, gdy moduł odzyskiwania pamięci uruchomi finalizatora obiektu. Ponieważ może wystąpić zdarzenie wyjątku, które uniemożliwi uruchomienie finalizatora obiektu, obiekt powinien zamiast tego zostać jawnie zlikwidowany.</target>
        <note />
      </trans-unit>
      <trans-unit id="DisposeObjectsBeforeLosingScopeMayBeDisposedMessage">
        <source>Use recommended dispose pattern to ensure that object created by '{0}' is disposed on all paths. If possible, wrap the creation within a 'using' statement or a 'using' declaration. Otherwise, use a try-finally pattern, with a dedicated local variable declared before the try region and an unconditional Dispose invocation on non-null value in the 'finally' region, say 'x?.Dispose()'. If the object is explicitly disposed within the try region or the dispose ownership is transfered to another object or method, assign 'null' to the local variable just after such an operation to prevent double dispose in 'finally'.</source>
        <target state="translated">Użyj zalecanego wzorca dispose, aby upewnić się, że obiekt utworzony przez „{0}” jest likwidowany we wszystkich ścieżkach. Jeśli to możliwe, opakuj tworzenie w instrukcji „using” lub deklaracji „using”. W przeciwnym razie użyj wzorca try-finally, z dedykowaną zmienną lokalną zadeklarowaną przed regionem try i bezwarunkowym wywołaniem metody Dispose dla wartości innej niż null w regionie „finally”, na przykład „x?.Dispose()”. Jeśli obiekt jest jawnie likwidowany w regionie try lub własność dispose jest przenoszona do innego obiektu lub metody, przypisz wartość „null” do zmiennej lokalnej zaraz po takiej operacji, aby zapobiec podwójnemu wywołaniu dispose w regionie „finally”.</target>
        <note />
      </trans-unit>
      <trans-unit id="DisposeObjectsBeforeLosingScopeMayBeDisposedOnExceptionPathsMessage">
        <source>Use recommended dispose pattern to ensure that object created by '{0}' is disposed on all exception paths. If possible, wrap the creation within a 'using' statement or a 'using' declaration. Otherwise, use a try-finally pattern, with a dedicated local variable declared before the try region and an unconditional Dispose invocation on non-null value in the 'finally' region, say 'x?.Dispose()'. If the object is explicitly disposed within the try region or the dispose ownership is transfered to another object or method, assign 'null' to the local variable just after such an operation to prevent double dispose in 'finally'.</source>
        <target state="translated">Użyj zalecanego wzorca dispose, aby upewnić się, że obiekt utworzony przez „{0}” jest likwidowany we wszystkich ścieżkach wyjątków. Jeśli to możliwe, opakuj tworzenie w instrukcji „using” lub deklaracji „using”. W przeciwnym razie użyj wzorca try-finally, z dedykowaną zmienną lokalną zadeklarowaną przed regionem try i bezwarunkowym wywołaniem metody Dispose dla wartości innej niż null w regionie „finally”, na przykład „x?.Dispose()”. Jeśli obiekt jest jawnie likwidowany w regionie try lub własność dispose jest przenoszona do innego obiektu lub metody, przypisz wartość „null” do zmiennej lokalnej zaraz po takiej operacji, aby zapobiec podwójnemu wywołaniu dispose w regionie „finally”.</target>
        <note />
      </trans-unit>
      <trans-unit id="DisposeObjectsBeforeLosingScopeNotDisposedMessage">
        <source>Call System.IDisposable.Dispose on object created by '{0}' before all references to it are out of scope</source>
        <target state="translated">Wywołaj metodę System.IDisposable.Dispose dla obiektu utworzonego przez element „{0}”, zanim wszystkie odwołania do niego będą poza zakresem</target>
        <note />
      </trans-unit>
      <trans-unit id="DisposeObjectsBeforeLosingScopeNotDisposedOnExceptionPathsMessage">
        <source>Object created by '{0}' is not disposed along all exception paths. Call System.IDisposable.Dispose on the object before all references to it are out of scope.</source>
        <target state="translated">Obiekt utworzony przez metodę „{0}” nie jest likwidowany we wszystkich ścieżkach wyjątków. Wywołaj metodę System.IDisposable.Dispose dla obiektu, zanim wszystkie odwołania do niego będą poza zakresem.</target>
        <note />
      </trans-unit>
      <trans-unit id="DisposeObjectsBeforeLosingScopeTitle">
        <source>Dispose objects before losing scope</source>
        <target state="translated">Likwiduj obiekty przed utratą zakresu</target>
        <note />
      </trans-unit>
      <trans-unit id="DoNotAddArchiveItemPathToTheTargetFileSystemPath">
        <source>Do Not Add Archive Item's Path To The Target File System Path</source>
        <target state="translated">Nie dodawaj ścieżki elementu archiwum do docelowej ścieżki systemu plików</target>
        <note />
      </trans-unit>
      <trans-unit id="DoNotAddArchiveItemPathToTheTargetFileSystemPathDescription">
        <source>When extracting files from an archive and using the archive item's path, check if the path is safe. Archive path can be relative and can lead to file system access outside of the expected file system target path, leading to malicious config changes and remote code execution via lay-and-wait technique.</source>
        <target state="translated">Podczas wyodrębniania plików z archiwum i używania ścieżki elementu archiwum sprawdź, czy ścieżka jest bezpieczna. Ścieżka archiwum może być ścieżką względną i może prowadzić do dostępu do systemu plików poza oczekiwaną ścieżką docelową systemu plików, doprowadzając do złośliwej zmiany konfiguracji i zdalnego wykonania kodu za pomocą techniki „podłóż i zaczekaj”.</target>
        <note />
      </trans-unit>
      <trans-unit id="DoNotAddArchiveItemPathToTheTargetFileSystemPathMessage">
        <source>When creating path for '{0} in method {1}' from relative archive item path to extract file and the source is an untrusted zip archive, make sure to sanitize relative archive item path '{2} in method {3}'</source>
        <target state="translated">Jeśli tworzona jest ścieżka dla „{0} w metodzie {1}” ze ścieżki względnej elementu archiwum w celu wyodrębnienia pliku, a źródło jest niezaufanym archiwum zip, upewnij się, że ścieżka względna elementu archiwum „{2} w metodzie {3}” jest oczyszczona.</target>
        <note />
      </trans-unit>
      <trans-unit id="DoNotAddSchemaByURL">
        <source>Do Not Add Schema By URL</source>
        <target state="translated">Nie dodawaj schematu przez adres URL</target>
        <note />
      </trans-unit>
      <trans-unit id="DoNotAddSchemaByURLDescription">
        <source>This overload of XmlSchemaCollection.Add method internally enables DTD processing on the XML reader instance used, and uses UrlResolver for resolving external XML entities. The outcome is information disclosure. Content from file system or network shares for the machine processing the XML can be exposed to attacker. In addition, an attacker can use this as a DoS vector.</source>
        <target state="translated">To przeciążenie metody XmlSchemaCollection.Add wewnętrznie umożliwia przetwarzanie elementu DTD w używanym wystąpieniu obiektu odczytującego XML i używa elementu UrlResolver do rozpoznawania zewnętrznych jednostek XML. Wynikiem jest ujawnienie informacji. 	Zawartość systemu plików lub udziałów sieciowych w przypadku maszynowego przetwarzania elementu XML może być narażona na atak. Ponadto atakujący może użyć tego jako wektora ataku DoS.</target>
        <note />
      </trans-unit>
      <trans-unit id="DoNotAddSchemaByURLMessage">
        <source>This overload of the Add method is potentially unsafe because it may resolve dangerous external references</source>
        <target state="translated">To przeciążenie metody Add jest potencjalnie niebezpieczne, ponieważ może spowodować powstanie niebezpiecznych odwołań zewnętrznych</target>
        <note />
      </trans-unit>
      <trans-unit id="DoNotCallDangerousMethodsInDeserialization">
        <source>Do Not Call Dangerous Methods In Deserialization</source>
        <target state="translated">Nie wywołuj niebezpiecznych metod w deserializacji</target>
        <note />
      </trans-unit>
      <trans-unit id="DoNotCallDangerousMethodsInDeserializationDescription">
        <source>Insecure Deserialization is a vulnerability which occurs when untrusted data is used to abuse the logic of an application, inflict a Denial-of-Service (DoS) attack, or even execute arbitrary code upon it being deserialized. It’s frequently possible for malicious users to abuse these deserialization features when the application is deserializing untrusted data which is under their control. Specifically, invoke dangerous methods in the process of deserialization. Successful insecure deserialization attacks could allow an attacker to carry out attacks such as DoS attacks, authentication bypasses, and remote code execution.</source>
        <target state="translated">Niezabezpieczona deserializacja to luka w zabezpieczeniach, która występuje, gdy niezaufane dane są używane w przypadku nadużywania logiki aplikacji, przeprowadzania ataku typu „odmowa usługi” (DoS), a nawet wykonywania kodu umownego w trakcie deserializacji. Złośliwi użytkownicy często mogą nadużywać tych funkcji deserializacji, gdy aplikacja deserializuje niezaufane dane, które są kontrolowane przez te funkcje. W szczególności może ona wywoływać niebezpieczne metody w procesie deserializacji. Skuteczne ataki typu „niezabezpieczona deserializacja” mogą pozwolić osobie atakującej na przeprowadzanie ataków, takich jak ataki DoS, pomijanie uwierzytelniania i zdalne wykonywanie kodu.</target>
        <note />
      </trans-unit>
      <trans-unit id="DoNotCallDangerousMethodsInDeserializationMessage">
<<<<<<< HEAD
        <source>When deserializing an instance of class {0}, method {1} can call dangerous method {2}</source>
        <target state="translated">Podczas deserializacji wystąpienia klasy {0} metoda {1} może wywołać niebezpieczną metodę {2}</target>
=======
        <source>When deserializing an instance of class {0}, method {1} can call dangerous method {2}. The potential method invocations are: {3}.</source>
        <target state="new">When deserializing an instance of class {0}, method {1} can call dangerous method {2}. The potential method invocations are: {3}.</target>
>>>>>>> e58d173c
        <note />
      </trans-unit>
      <trans-unit id="DoNotCallOverridableMethodsInConstructorsDescription">
        <source>When a constructor calls a virtual method, the constructor for the instance that invokes the method may not have executed.</source>
        <target state="translated">Gdy konstruktor wywołuje metodę wirtualną, konstruktor wystąpienia wywołującego metodę może nie zostać wykonany.</target>
        <note />
      </trans-unit>
      <trans-unit id="DoNotCallOverridableMethodsInConstructorsMessage">
        <source>Do not call overridable methods in constructors</source>
        <target state="translated">Nie wywołuj w konstruktorach metod, które można przesłaniać</target>
        <note />
      </trans-unit>
      <trans-unit id="DoNotCallOverridableMethodsInConstructorsTitle">
        <source>Do not call overridable methods in constructors</source>
        <target state="translated">Nie wywołuj w konstruktorach metod, które można przesłaniać</target>
        <note />
      </trans-unit>
      <trans-unit id="DoNotCallToImmutableCollectionOnAnImmutableCollectionValueMessage">
        <source>Do not call {0} on an {1} value</source>
        <target state="translated">Nie wywołuj elementu {0} dla wartości {1}</target>
        <note />
      </trans-unit>
      <trans-unit id="DoNotCallToImmutableCollectionOnAnImmutableCollectionValueTitle">
        <source>Do not call ToImmutableCollection on an ImmutableCollection value</source>
        <target state="translated">Nie wywołuj elementu ToImmutableCollection dla wartości ImmutableCollection</target>
        <note />
      </trans-unit>
      <trans-unit id="DoNotCatchCorruptedStateExceptionsInGeneralHandlersDescription">
        <source>Do not author general catch handlers in code that receives corrupted state exceptions.</source>
        <target state="translated">Nie twórz ogólnych procedur obsługi przechwytywania w kodzie, który odbiera wyjątki stanu uszkodzenia.</target>
        <note />
      </trans-unit>
      <trans-unit id="DoNotCatchCorruptedStateExceptionsInGeneralHandlersMessage">
        <source>Do not catch corrupted state exceptions in general handlers.</source>
        <target state="translated">Nie przechwytuj wyjątków stanu uszkodzenia w ogólnych procedurach obsługi.</target>
        <note />
      </trans-unit>
      <trans-unit id="DoNotCatchCorruptedStateExceptionsInGeneralHandlersTitle">
        <source>Do not catch corrupted state exceptions in general handlers.</source>
        <target state="translated">Nie przechwytuj wyjątków stanu uszkodzenia w ogólnych procedurach obsługi.</target>
        <note />
      </trans-unit>
      <trans-unit id="DoNotCreateTaskCompletionSourceWithWrongArgumentsDescription">
        <source>TaskCompletionSource has constructors that take TaskCreationOptions that control the underlying Task, and constructors that take object state that's stored in the task.  Accidentally passing a TaskContinuationOptions instead of a TaskCreationOptions will result in the call treating the options as state.</source>
        <target state="translated">Element TaskCompletionSource ma konstruktory przyjmujące opcje TaskCreationOptions, które kontrolują podstawowe zadanie, oraz konstruktory, które przyjmują stan obiektu przechowywany w zadaniu. Przypadkowe przekazanie opcji TaskContinuationOptions zamiast opcji TaskCreationOptions spowoduje, że wywołanie potraktuje opcje jako stan.</target>
        <note />
      </trans-unit>
      <trans-unit id="DoNotCreateTaskCompletionSourceWithWrongArgumentsFix">
        <source>Replace TaskContinuationOptions with TaskCreationOptions.</source>
        <target state="translated">Zamień opcje TaskContinuationOptions na opcje TaskCreationOptions.</target>
        <note />
      </trans-unit>
      <trans-unit id="DoNotCreateTaskCompletionSourceWithWrongArgumentsMessage">
        <source>Argument contains TaskContinuationsOptions enum instead of TaskCreationOptions enum</source>
        <target state="translated">Argument zawiera wyliczenie opcji TaskContinuationsOptions zamiast wyliczenia opcji TaskCreationOptions</target>
        <note />
      </trans-unit>
      <trans-unit id="DoNotCreateTaskCompletionSourceWithWrongArgumentsTitle">
        <source>Argument passed to TaskCompletionSource constructor should be TaskCreationOptions enum instead of TaskContinuationOptions enum</source>
        <target state="translated">Argument przekazany do konstruktora TaskCompletionSource musi być wyliczeniem opcji TaskCreationOptions, a nie wyliczeniem opcji TaskContinuationOptions</target>
        <note />
      </trans-unit>
      <trans-unit id="DoNotCreateTasksWithoutPassingATaskSchedulerDescription">
        <source>Do not create tasks unless you are using one of the overloads that takes a TaskScheduler. The default is to schedule on TaskScheduler.Current, which would lead to deadlocks. Either use TaskScheduler.Default to schedule on the thread pool, or explicitly pass TaskScheduler.Current to make your intentions clear.</source>
        <target state="translated">Nie twórz zadań, o ile nie używasz jednego z przeciążeń, które akceptuje klasę TaskScheduler. Domyślne zachowanie to określanie harmonogramu przy użyciu metody TaskScheduler.Current, co może prowadzić do blokad. Użyj metody TaskScheduler.Default, aby określić harmonogram w puli wątków, lub jawnie przekaż metodę TaskScheduler.Current, aby wyraźnie wskazać zamiary.</target>
        <note />
      </trans-unit>
      <trans-unit id="DoNotCreateTasksWithoutPassingATaskSchedulerMessage">
        <source>Do not create tasks without passing a TaskScheduler</source>
        <target state="translated">Nie twórz zadań bez przekazania klasy TaskScheduler</target>
        <note />
      </trans-unit>
      <trans-unit id="DoNotCreateTasksWithoutPassingATaskSchedulerTitle">
        <source>Do not create tasks without passing a TaskScheduler</source>
        <target state="translated">Nie twórz zadań bez przekazania klasy TaskScheduler</target>
        <note />
      </trans-unit>
      <trans-unit id="DoNotDefineFinalizersForTypesDerivedFromMemoryManagerDescription">
        <source>Adding a finalizer to a type derived from MemoryManager&lt;T&gt; may permit memory to be freed while it is still in use by a Span&lt;T&gt;.</source>
        <target state="translated">Dodanie finalizatora do typu pochodzącego od typu MemoryManager&lt;T&gt; może umożliwić zwalnianie pamięci, gdy jest ona nadal używana przez typ Span&lt;T&gt;.</target>
        <note />
      </trans-unit>
      <trans-unit id="DoNotDefineFinalizersForTypesDerivedFromMemoryManagerMessage">
        <source>Adding a finalizer to a type derived from MemoryManager&lt;T&gt; may permit memory to be freed while it is still in use by a Span&lt;T&gt;</source>
        <target state="translated">Dodanie finalizatora do typu pochodzącego od typu MemoryManager&lt;T&gt; może umożliwić zwalnianie pamięci, gdy jest ona nadal używana przez typ Span&lt;T&gt;</target>
        <note />
      </trans-unit>
      <trans-unit id="DoNotDefineFinalizersForTypesDerivedFromMemoryManagerTitle">
        <source>Do not define finalizers for types derived from MemoryManager&lt;T&gt;</source>
        <target state="translated">Nie definiuj finalizatorów dla typów pochodzących od typu MemoryManager&lt;T&gt;</target>
        <note />
      </trans-unit>
      <trans-unit id="DoNotDisableCertificateValidation">
        <source>Do Not Disable Certificate Validation</source>
        <target state="translated">Nie należy wyłączać walidacji certyfikatów</target>
        <note />
      </trans-unit>
      <trans-unit id="DoNotDisableCertificateValidationDescription">
        <source>A certificate can help authenticate the identity of the server. Clients should validate the server certificate to ensure requests are sent to the intended server. If the ServerCertificateValidationCallback always returns 'true', any certificate will pass validation.</source>
        <target state="translated">Certyfikat może pomóc uwierzytelnić tożsamość serwera. Klienci powinni weryfikować certyfikat serwera, aby upewnić się, że żądania są wysyłane do odpowiedniego serwera. Jeśli element ServerCertificateValidationCallback zawsze zwraca wartość „true”, walidacja każdego certyfikatu zakończy się powodzeniem.</target>
        <note />
      </trans-unit>
      <trans-unit id="DoNotDisableCertificateValidationMessage">
        <source>The ServerCertificateValidationCallback is set to a function that accepts any server certificate, by always returning true. Ensure that server certificates are validated to verify the identity of the server receiving requests.</source>
        <target state="translated">Właściwość zestawu ServerCertificateValidationCallback została ustawiona na funkcję, która akceptuje dowolny certyfikat serwera, zawsze zwracając wartość true. Upewnij się, że certyfikaty serwera zostały walidowane, aby zweryfikować tożsamość serwera odbierającego żądania.</target>
        <note />
      </trans-unit>
      <trans-unit id="DoNotDisableHttpClientCRLCheckDescription">
        <source>Using HttpClient without providing a platform specific handler (WinHttpHandler or CurlHandler or HttpClientHandler) where the CheckCertificateRevocationList property is set to true, will allow revoked certificates to be accepted by the HttpClient as valid.</source>
        <target state="translated">Używanie programu HttpClient bez udostępnienia procedury obsługi specyficznej dla platformy (WinHttpHandler, CurlHandler lub HttpClientHandler), gdzie właściwość CheckCertificateRevocationList jest ustawiona na wartość true, zezwoli na akceptowanie odwołanych certyfikatów jako prawidłowe przez ten program.</target>
        <note />
      </trans-unit>
      <trans-unit id="DoNotDisableHTTPHeaderChecking">
        <source>Do Not Disable HTTP Header Checking</source>
        <target state="translated">Nie wyłączaj sprawdzania nagłówka HTTP</target>
        <note />
      </trans-unit>
      <trans-unit id="DoNotDisableHTTPHeaderCheckingDescription">
        <source>HTTP header checking enables encoding of the carriage return and newline characters, \r and \n, that are found in response headers. This encoding can help to avoid injection attacks that exploit an application that echoes untrusted data contained by the header.</source>
        <target state="translated">Sprawdzanie nagłówka HTTP umożliwia kodowanie znaków powrotu karetki i nowego wiersza, \r i \n, które znajdują się w nagłówkach odpowiedzi. To kodowanie może pomóc uniknąć ataków polegających na wstrzyknięciu kodu, które wykorzystują aplikację przekazującą niezaufane dane zawarte w nagłówku.</target>
        <note />
      </trans-unit>
      <trans-unit id="DoNotDisableHTTPHeaderCheckingMessage">
        <source>Do not disable HTTP header checking</source>
        <target state="translated">Nie wyłączaj sprawdzania nagłówków HTTP</target>
        <note />
      </trans-unit>
      <trans-unit id="DoNotDisableRequestValidation">
        <source>Do Not Disable Request Validation</source>
        <target state="translated">Nie wyłączaj weryfikacji żądań</target>
        <note />
      </trans-unit>
      <trans-unit id="DoNotDisableRequestValidationDescription">
        <source>Request validation is a feature in ASP.NET that examines HTTP requests and determines whether they contain potentially dangerous content. This check adds protection from markup or code in the URL query string, cookies, or posted form values that might have been added for malicious purposes. So, it is generally desirable and should be left enabled for defense in depth.</source>
        <target state="translated">Weryfikacja żądań to funkcja platformy ASP.NET, która sprawdza żądania HTTP i określa, czy zawierają potencjalnie niebezpieczną zawartość. To sprawdzenie zapewnia dodatkową ochronę przed znacznikami lub kodem w ciągu zapytania adresu URL, plikach cookie lub przesłanych wartościach formularza, które mogły zostać dodane w złośliwym celu. Ogólnie jest to pożądana funkcja i powinna pozostać włączona, aby zapewnić ochronę w głębi systemu.</target>
        <note />
      </trans-unit>
      <trans-unit id="DoNotDisableRequestValidationMessage">
        <source>{0} has request validation disabled</source>
        <target state="translated">Element {0} ma wyłączoną weryfikację żądań</target>
        <note />
      </trans-unit>
      <trans-unit id="DoNotDisableSchUseStrongCrypto">
        <source>Do Not Disable SChannel Use of Strong Crypto</source>
        <target state="translated">Nie należy wyłączać użycia silnej kryptografii w pakiecie SChannel</target>
        <note />
      </trans-unit>
      <trans-unit id="DoNotDisableSchUseStrongCryptoDescription">
        <source>Starting with the .NET Framework 4.6, the System.Net.ServicePointManager and System.Net.Security.SslStream classes are recommended to use new protocols. The old ones have protocol weaknesses and are not supported. Setting Switch.System.Net.DontEnableSchUseStrongCrypto with true will use the old weak crypto check and opt out of the protocol migration.</source>
        <target state="translated">Zaczynając od programu .NET Framework 4.6, klasy System.Net.ServicePointManager i System.Net.Security.SslStream są zalecane do użycia dla nowych protokołów. W starych występują słabości protokołu i nie są one obsługiwane. Ustawienie wartości true dla parametru Switch.System.Net.DontEnableSchUseStrongCrypto spowoduje użycie starego i słabego sprawdzania kryptograficznego oraz rezygnację z migracji protokołu.</target>
        <note />
      </trans-unit>
      <trans-unit id="DoNotDisableSchUseStrongCryptoMessage">
        <source>{0} disables TLS 1.2 and enables SSLv3</source>
        <target state="translated">Metoda {0} wyłącza protokół TLS 1.2 i włącza protokół SSLv3</target>
        <note />
      </trans-unit>
      <trans-unit id="DoNotDisableUsingServicePointManagerSecurityProtocolsMessage">
        <source>Do not set Switch.System.ServiceModel.DisableUsingServicePointManagerSecurityProtocols to true.  Setting this switch limits Windows Communication Framework (WCF) to using Transport Layer Security (TLS) 1.0, which is insecure and obsolete.</source>
        <target state="translated">Nie ustawiaj parametru Switch.System.ServiceModel.DisableUsingServicePointManagerSecurityProtocols na wartość true. Ustawienie tego przełącznika ogranicza platformę Windows Communication Framework (WCF) do korzystania z protokołu Transport Layer Security (TLS) 1.0, który jest niezabezpieczony i przestarzały.</target>
        <note />
      </trans-unit>
      <trans-unit id="DoNotDisableUsingServicePointManagerSecurityProtocolsTitle">
        <source>Do not disable ServicePointManagerSecurityProtocols</source>
        <target state="translated">Nie wyłączaj protokołów ServicePointManagerSecurityProtocols</target>
        <note />
      </trans-unit>
      <trans-unit id="DoNotHardCodeCertificate">
        <source>Do not hard-code certificate</source>
        <target state="translated">Nie zapisuj certyfikatu na stałe w kodzie</target>
        <note />
      </trans-unit>
      <trans-unit id="DoNotHardCodeCertificateDescription">
        <source>Hard-coded certificates in source code are vulnerable to being exploited.</source>
        <target state="translated">Certyfikaty zapisane na stałe w kodzie źródłowym są podatne na wykorzystanie.</target>
        <note />
      </trans-unit>
      <trans-unit id="DoNotHardCodeCertificateMessage">
        <source>Potential security vulnerability was found where '{0}' in method '{1}' may be tainted by hard-coded certificate from '{2}' in method '{3}'</source>
        <target state="translated">Znaleziono potencjalną lukę w zabezpieczeniach. Element „{0}” w metodzie „{1}” może zostać zanieczyszczony zapisanym na stałe w kodzie certyfikatem z elementu „{2}” w metodzie „{3}”</target>
        <note />
      </trans-unit>
      <trans-unit id="DoNotHardCodeEncryptionKey">
        <source>Do not hard-code encryption key</source>
        <target state="translated">Nie zapisuj klucza szyfrowania na stałe w kodzie</target>
        <note />
      </trans-unit>
      <trans-unit id="DoNotHardCodeEncryptionKeyDescription">
        <source>SymmetricAlgorithm's .Key property, or a method's rgbKey parameter, should never be a hard-coded value.</source>
        <target state="translated">Właściwość .Key elementu SymmetricAlgorithm lub parametr rgbKey metody nigdy nie powinny być wartością zapisaną na stałe w kodzie.</target>
        <note />
      </trans-unit>
      <trans-unit id="DoNotHardCodeEncryptionKeyMessage">
        <source>Potential security vulnerability was found where '{0}' in method '{1}' may be tainted by hard-coded key from '{2}' in method '{3}'</source>
        <target state="translated">Znaleziono potencjalną lukę w zabezpieczeniach. Element „{0}” w metodzie „{1}” może zostać zanieczyszczony zapisanym na stałe w kodzie kluczem z elementu „{2}” w metodzie „{3}”</target>
        <note />
      </trans-unit>
      <trans-unit id="DoNotInstallRootCertDescription">
        <source>By default, the Trusted Root Certification Authorities certificate store is configured with a set of public CAs that has met the requirements of the Microsoft Root Certificate Program. Since all trusted root CAs can issue certificates for any domain, an attacker can pick a weak or coercible CA that you install by yourself to target for an attack – and a single vulnerable, malicious or coercible CA undermines the security of the entire system. To make matters worse, these attacks can go unnoticed quite easily.</source>
        <target state="translated">Domyślnie magazyn certyfikatów zaufanych głównych urzędów certyfikacji jest skonfigurowany przy użyciu zbioru publicznych urzędów certyfikacji, który spełnia wymagania programu certyfikatów głównych firmy Microsoft. Ponieważ wszystkie zaufane główne urzędy certyfikacji mogą wystawiać certyfikaty dla dowolnej domeny, osoba atakująca może wybrać słaby lub wymuszony urząd certyfikacji zainstalowany przez Ciebie, aby umożliwić atak — a jeden narażony na ataki, złośliwy lub wymuszony urząd certyfikacji osłabia bezpieczeństwo całego systemu. Ponadto tego typu ataki mogą nawet zostać niezauważone.</target>
        <note />
      </trans-unit>
      <trans-unit id="DoNotLockOnObjectsWithWeakIdentityDescription">
        <source>An object is said to have a weak identity when it can be directly accessed across application domain boundaries. A thread that tries to acquire a lock on an object that has a weak identity can be blocked by a second thread in a different application domain that has a lock on the same object.</source>
        <target state="translated">Obiekt ma słabą tożsamość, gdy jest bezpośrednio dostępny przez granice domeny aplikacji. Wątek próbujący założyć blokadę na obiekt o słabej tożsamości może zostać zablokowany przez drugi wątek w innej domenie aplikacji, który założył blokadę na ten sam obiekt.</target>
        <note />
      </trans-unit>
      <trans-unit id="DoNotLockOnObjectsWithWeakIdentityMessage">
        <source>Do not lock on objects with weak identity</source>
        <target state="translated">Nie blokuj obiektów o słabej tożsamości</target>
        <note />
      </trans-unit>
      <trans-unit id="DoNotLockOnObjectsWithWeakIdentityTitle">
        <source>Do not lock on objects with weak identity</source>
        <target state="translated">Nie blokuj obiektów o słabej tożsamości</target>
        <note />
      </trans-unit>
      <trans-unit id="DoNotPassLiteralsAsLocalizedParametersDescription">
        <source>A method passes a string literal as a parameter to a constructor or method in the .NET Framework class library and that string should be localizable. To fix a violation of this rule, replace the string literal with a string retrieved through an instance of the ResourceManager class.</source>
        <target state="translated">Metoda przekazuje literał ciągu jako parametr do konstruktora lub metody w bibliotece klas programu .NET Framework i ten ciąg powinien być możliwy do zlokalizowania. Aby naprawić naruszenie tej reguły, zastąp literał ciągu ciągiem pobranym za pomocą wystąpienia klasy ResourceManager.</target>
        <note />
      </trans-unit>
      <trans-unit id="DoNotPassLiteralsAsLocalizedParametersMessage">
        <source>Method '{0}' passes a literal string as parameter '{1}' of a call to '{2}'. Retrieve the following string(s) from a resource table instead: "{3}".</source>
        <target state="translated">Metoda {0} przekazuje ciąg literału jako parametr „{1}” wywołania elementu {2}. Zamiast tego pobierz następujące ciągi z tabeli zasobów: „{3}”.</target>
        <note />
      </trans-unit>
      <trans-unit id="DoNotPassLiteralsAsLocalizedParametersTitle">
        <source>Do not pass literals as localized parameters</source>
        <target state="translated">Nie przekazuj literałów jako zlokalizowanych parametrów</target>
        <note />
      </trans-unit>
      <trans-unit id="DoNotRaiseReservedExceptionTypesDescription">
        <source>An exception of type that is not sufficiently specific or reserved by the runtime should never be raised by user code. This makes the original error difficult to detect and debug. If this exception instance might be thrown, use a different exception type.</source>
        <target state="translated">Wyjątek typu, który nie jest wystarczająco specyficzny lub został zastrzeżony przez środowisko uruchomieniowe, nie powinien być nigdy zgłaszany przez kod użytkownika. Utrudnia to wykrycie i zdebugowanie pierwotnego błędu. Jeśli to wystąpienie wyjątku może zostać zgłoszone, użyj innego typu wyjątku.</target>
        <note />
      </trans-unit>
      <trans-unit id="DoNotRaiseReservedExceptionTypesMessageReserved">
        <source>Exception type {0} is reserved by the runtime</source>
        <target state="translated">Typ wyjątku {0} został zastrzeżony przez środowisko uruchomieniowe</target>
        <note />
      </trans-unit>
      <trans-unit id="DoNotRaiseReservedExceptionTypesMessageTooGeneric">
        <source>Exception type {0} is not sufficiently specific</source>
        <target state="translated">Typ wyjątku {0} nie jest wystarczająco specyficzny</target>
        <note />
      </trans-unit>
      <trans-unit id="DoNotRaiseReservedExceptionTypesTitle">
        <source>Do not raise reserved exception types</source>
        <target state="translated">Nie zgłaszaj wyjątków zastrzeżonych typów</target>
        <note />
      </trans-unit>
      <trans-unit id="DoNotSerializeTypesWithPointerFields">
        <source>Do Not Serialize Types With Pointer Fields</source>
        <target state="translated">Nie serializuj typów z polami wskaźników</target>
        <note />
      </trans-unit>
      <trans-unit id="DoNotSerializeTypesWithPointerFieldsDescription">
        <source>Pointers are not "type safe" in the sense that you cannot guarantee the correctness of the memory they point at. So, serializing types with pointer fields is dangerous, as it may allow an attacker to control the pointer.</source>
        <target state="translated">Wskaźniki nie są „bezpieczne pod względem typu” w tym sensie, że nie można zagwarantować poprawności pamięci, którą wskazują. W związu z tym serializowanie typów z polami wskaźnika jest niebezpieczne, ponieważ może umożliwić atakującemu kontrolowanie wskaźnika.</target>
        <note />
      </trans-unit>
      <trans-unit id="DoNotSerializeTypesWithPointerFieldsMessage">
        <source>Pointer field {0} on serializable type</source>
        <target state="translated">Pole wskaźnika {0} w typie przeznaczonym do serializacji</target>
        <note />
      </trans-unit>
      <trans-unit id="DoNotUseAccountSAS">
        <source>Do Not Use Account Shared Access Signature</source>
        <target state="translated">Nie korzystaj z sygnatury dostępu współdzielonego konta</target>
        <note />
      </trans-unit>
      <trans-unit id="DoNotUseAccountSASDescription">
        <source>Shared Access Signatures(SAS) are a vital part of the security model for any application using Azure Storage, they should provide limited and safe permissions to your storage account to clients that don't have the account key. All of the operations available via a service SAS are also available via an account SAS, that is, account SAS is too powerful. So it is recommended to use Service SAS to delegate access more carefully.</source>
        <target state="translated">Sygnatury dostępu współdzielonego (SAS) są istotną częścią modelu zabezpieczeń każdej aplikacji korzystającej z usługi Azure Storage. Powinny one zapewniać ograniczone i bezpieczne uprawnienia do konta magazynu klientom, którzy nie mają klucza konta. Wszystkie operacje dostępne za pośrednictwem sygnatury dostępu współdzielonego usługi są także dostępne za pośrednictwem sygnatury dostępu współdzielonego konta, co oznacza, że sygnatura dostępu współdzielonego konta daje zbyt szerokie uprawnienia. Dlatego zaleca się, aby korzystać z sygnatury dostępu współdzielonego usługi do ostrożniejszego delegowania dostępu.</target>
        <note />
      </trans-unit>
      <trans-unit id="DoNotUseAccountSASMessage">
        <source>Use Service SAS instead of Account SAS for fine grained access control and container-level access policy</source>
        <target state="translated">Użyj sygnatury dostępu współdzielonego usługi zamiast sygnatury dostępu współdzielonego konta w celu uzyskania szczegółowej kontroli dostępu i zasad dostępu na poziomie kontenera</target>
        <note />
      </trans-unit>
      <trans-unit id="DoNotUseBrokenCryptographicAlgorithms">
        <source>Do Not Use Broken Cryptographic Algorithms</source>
        <target state="translated">Nie używaj złamanych algorytmów kryptograficznych</target>
        <note />
      </trans-unit>
      <trans-unit id="DoNotUseBrokenCryptographicAlgorithmsDescription">
        <source>An attack making it computationally feasible to break this algorithm exists. This allows attackers to break the cryptographic guarantees it is designed to provide. Depending on the type and application of this cryptographic algorithm, this may allow attackers to read enciphered messages, tamper with enciphered  messages, forge digital signatures, tamper with hashed content, or otherwise compromise any cryptosystem based on this algorithm. Replace encryption uses with the AES algorithm (AES-256, AES-192 and AES-128 are acceptable) with a key length greater than or equal to 128 bits. Replace hashing uses with a hashing function in the SHA-2 family, such as SHA512, SHA384, or SHA256. Replace digital signature uses with RSA with a key length greater than or equal to 2048-bits, or ECDSA with a key length greater than or equal to 256 bits.</source>
        <target state="translated">Możliwe jest przeprowadzenie ataku umożliwiającego obliczeniowe złamanie tego algorytmu. Pozwala to atakującym na złamanie kryptograficznych gwarancji, jakie powinien zapewniać. W zależności od typu i zastosowania tego algorytmu kryptograficznego może to umożliwić atakującemu odczytanie zaszyfrowanych wiadomości, ingerowanie w zaszyfrowane wiadomości, fałszowanie podpisów cyfrowych, ingerowanie w mieszaną zawartość lub inne naruszenie systemu kryptograficznego opartego na tym algorytmie. Zastąp użycia szyfrowane algorytmem AES (akceptowane są algorytmy AES-256, AES-192 i AES-128) z kluczem o długości równej lub większej niż 128 bitów. Zastąp użycia mieszane funkcją skrótu z rodziny SHA-2, taką jak SHA512, SHA384 lub SHA256. Zastąp użycia podpisu cyfrowego certyfikatem RSA z kluczem o długości równej lub większej niż 2048 bitów lub certyfikatem ECDSA z kluczem o długości równej lub większej niż 256 bitów.</target>
        <note />
      </trans-unit>
      <trans-unit id="DoNotUseBrokenCryptographicAlgorithmsMessage">
        <source>{0} uses a broken cryptographic algorithm {1}</source>
        <target state="translated">Element {0} używa złamanych algorytmów kryptograficznych {1}</target>
        <note />
      </trans-unit>
      <trans-unit id="DoNotUseCountAsyncWhenAnyAsyncCanBeUsedDescription">
        <source>For non-empty collections, CountAsync() and LongCountAsync() enumerate the entire sequence, while AnyAsync() stops at the first item or the first item that satisfies a condition.</source>
        <target state="translated">W przypadku niepustych kolekcji funkcje CountAsync() i LongCountAsync() wyliczają całą sekwencję, podczas gdy funkcja AnyAsync() zatrzymuje się na pierwszym elemencie lub pierwszym elemencie, który spełnia warunek.</target>
        <note />
      </trans-unit>
      <trans-unit id="DoNotUseCountAsyncWhenAnyAsyncCanBeUsedMessage">
        <source>{0}() is used where AnyAsync() could be used instead to improve performance</source>
        <target state="translated">Funkcja {0}() jest używana w miejscach, w których można użyć funkcji AnyAsync() w celu zwiększenia wydajności</target>
        <note />
      </trans-unit>
      <trans-unit id="DoNotUseCountAsyncWhenAnyAsyncCanBeUsedTitle">
        <source>Do not use CountAsync() or LongCountAsync() when AnyAsync() can be used</source>
        <target state="translated">Nie używaj funkcji CountAsync() ani LongCountAsync(), gdy można użyć funkcji AnyAsync()</target>
        <note />
      </trans-unit>
      <trans-unit id="DoNotUseCountWhenAnyCanBeUsedDescription">
        <source>For non-empty collections, Count() and LongCount() enumerate the entire sequence, while Any() stops at the first item or the first item that satisfies a condition.</source>
        <target state="translated">W przypadku niepustych kolekcji funkcje Count() i LongCount() wyliczają całą sekwencję, podczas gdy funkcja Any() zatrzymuje się na pierwszym elemencie lub pierwszym elemencie, który spełnia warunek.</target>
        <note />
      </trans-unit>
      <trans-unit id="DoNotUseCountWhenAnyCanBeUsedMessage">
        <source>{0}() is used where Any() could be used instead to improve performance</source>
        <target state="translated">Funkcja {0}() jest używana w miejscach, w których można użyć funkcji Any() w celu zwiększenia wydajności</target>
        <note />
      </trans-unit>
      <trans-unit id="DoNotUseCountWhenAnyCanBeUsedTitle">
        <source>Do not use Count() or LongCount() when Any() can be used</source>
        <target state="translated">Nie używaj funkcji Count() ani LongCount(), gdy można użyć funkcji Any()</target>
        <note />
      </trans-unit>
      <trans-unit id="DoNotUseCreateEncryptorWithNonDefaultIVDescription">
        <source>Symmetric encryption should always use a non-repeatable initialization vector to prevent dictionary attacks.</source>
        <target state="translated">Szyfrowanie symetryczne powinno zawsze używać wektora inicjowania, który nie jest powtarzalny, aby zapobiec atakom słownikowym.</target>
        <note />
      </trans-unit>
      <trans-unit id="DoNotUseDeprecatedSecurityProtocols">
        <source>Do Not Use Deprecated Security Protocols</source>
        <target state="translated">Nie używaj przestarzałych protokołów zabezpieczeń</target>
        <note />
      </trans-unit>
      <trans-unit id="DoNotUseDeprecatedSecurityProtocolsDescription">
        <source>Using a deprecated security protocol rather than the system default is risky.</source>
        <target state="translated">Używanie przestarzałego protokołu zabezpieczeń zamiast domyślnego ustawienia systemowego jest ryzykowne.</target>
        <note />
      </trans-unit>
      <trans-unit id="DoNotUseDeprecatedSecurityProtocolsMessage">
        <source>Hard-coded use of deprecated security protocol {0}</source>
        <target state="translated">Zakodowane korzystanie z przestarzałego protokołu zabezpieczeń {0}</target>
        <note />
      </trans-unit>
      <trans-unit id="DoNotUseDSA">
        <source>Do Not Use Digital Signature Algorithm (DSA)</source>
        <target state="translated">Nie używaj algorytmu Digital Signature Algorithm (DSA)</target>
        <note />
      </trans-unit>
      <trans-unit id="DoNotUseDSADescription">
        <source>DSA is too weak to use.</source>
        <target state="translated">Algorytm DSA jest zbyt słaby, aby go użyć.</target>
        <note />
      </trans-unit>
      <trans-unit id="DoNotUseDSAMessage">
        <source>Asymmetric encryption algorithm {0} is weak. Switch to an RSA with at least 2048 key size, ECDH or ECDSA algorithm instead.</source>
        <target state="translated">Algorytm szyfrowania asymetrycznego {0} jest słaby. Przełącz się na algorytm RSA z kluczem o rozmiarze co najmniej 2048, algorytm ECDH lub algorytm ECDSA.</target>
        <note />
      </trans-unit>
      <trans-unit id="DoNotUseEnumerableMethodsOnIndexableCollectionsInsteadUseTheCollectionDirectlyDescription">
        <source>This collection is directly indexable. Going through LINQ here causes unnecessary allocations and CPU work.</source>
        <target state="translated">Tę kolekcję można zaindeksować bezpośrednio. Użycie w tym miejscu kodu LINQ powoduje niepotrzebne alokacje i obciążenie procesora CPU.</target>
        <note />
      </trans-unit>
      <trans-unit id="DoNotUseEnumerableMethodsOnIndexableCollectionsInsteadUseTheCollectionDirectlyMessage">
        <source>Do not use Enumerable methods on indexable collections. Instead use the collection directly.</source>
        <target state="translated">Nie używaj metod typu Enumerable dla kolekcji indeksowalnych. Zamiast tego użyj kolekcji bezpośrednio.</target>
        <note />
      </trans-unit>
      <trans-unit id="DoNotUseEnumerableMethodsOnIndexableCollectionsInsteadUseTheCollectionDirectlyTitle">
        <source>Do not use Enumerable methods on indexable collections</source>
        <target state="translated">Nie używaj metod typu Enumerable dla kolekcji indeksowalnych</target>
        <note />
      </trans-unit>
      <trans-unit id="DoNotUseInsecureRandomness">
        <source>Do not use insecure randomness</source>
        <target state="translated">Nie używaj niezabezpieczonej losowości</target>
        <note />
      </trans-unit>
      <trans-unit id="DoNotUseInsecureRandomnessDescription">
        <source>Using a cryptographically weak pseudo-random number generator may allow an attacker to predict what security-sensitive value will be generated. Use a cryptographically strong random number generator if an unpredictable value is required, or ensure that weak pseudo-random numbers aren't used in a security-sensitive manner.</source>
        <target state="translated">Użycie kryptograficznie słabego generatora liczb pseudolosowych może umożliwić osobie atakującej przewidzenie, jaka wartość wpływająca na zabezpieczenia zostanie wygenerowana. Użyj kryptograficznie silnego generatora liczb losowych, jeśli jest wymagana wartość niemożliwa do przewidzenia, lub upewnij się, że liczby pseudolosowe nie są używane w przypadku wartości wpływających na zabezpieczenia.</target>
        <note />
      </trans-unit>
      <trans-unit id="DoNotUseInsecureRandomnessMessage">
        <source>{0} is an insecure random number generator. Use cryptographically secure random number generators when randomness is required for security.</source>
        <target state="translated">{0} to niezabezpieczony generator liczb losowych. Użyj kryptograficznie zabezpieczonego generatora liczb losowych, gdy losowość jest wymagana ze względów bezpieczeństwa.</target>
        <note />
      </trans-unit>
      <trans-unit id="DoNotUseMD5">
        <source>Do not use insecure cryptographic algorithm MD5.</source>
        <target state="translated">Nie używaj niezabezpieczonego algorytmu kryptograficznego MD5.</target>
        <note />
      </trans-unit>
      <trans-unit id="DoNotUseMD5Description">
        <source>This type implements MD5, a cryptographically insecure hashing function. Hash collisions are computationally feasible for the MD5 and HMACMD5 algorithms. Replace this usage with a SHA-2 family hash algorithm (SHA512, SHA384, SHA256).</source>
        <target state="translated">Ten typ implementuje niezabezpieczoną kryptograficznie funkcję skrótu MD5. Istnieje możliwość wystąpienia kolizji skrótów w przypadku algorytmów MD5 i HMACMD5. Zastąp to użycie algorytmem wartości skrótu z rodziny SHA-2 (SHA512, SHA384, SHA256).</target>
        <note />
      </trans-unit>
      <trans-unit id="DoNotUseObsoleteKDFAlgorithm">
        <source>Do not use obsolete key derivation function</source>
        <target state="translated">Nie używaj przestarzałej funkcji wyprowadzenia klucza</target>
        <note />
      </trans-unit>
      <trans-unit id="DoNotUseObsoleteKDFAlgorithmDescription">
        <source>Password-based key derivation should use PBKDF2 with SHA-2. Avoid using PasswordDeriveBytes since it generates a PBKDF1 key. Avoid using Rfc2898DeriveBytes.CryptDeriveKey since it doesn't use the iteration count or salt.</source>
        <target state="translated">Wyprowadzenie klucza oparte na haśle powinno używać funkcji PBKDF2 z algorytmem SHA-2. Unikaj używania klasy PasswordDeriveBytes, ponieważ generuje ona klucz PBKDF1. Unikaj używania klasy Rfc2898DeriveBytes.CryptDeriveKey, ponieważ nie używa ona liczby iteracji ani wartości zaburzającej.</target>
        <note />
      </trans-unit>
      <trans-unit id="DoNotUseObsoleteKDFAlgorithmMessage">
        <source>Call to obsolete key derivation function {0}.{1}</source>
        <target state="translated">Wywołanie przestarzałej funkcji wyprowadzania klucza {0}.{1}</target>
        <note />
      </trans-unit>
      <trans-unit id="DoNotUseOutAttributeStringPInvokeParametersDescription">
        <source>String parameters passed by value with the 'OutAttribute' can destabilize the runtime if the string is an interned string.</source>
        <target state="translated">Parametry ciągu przekazywane przez wartość przy użyciu elementu „OutAttribute” mogą destabilizować środowisko uruchomieniowe, jeśli ciąg jest ciągiem internalizowanym.</target>
        <note />
      </trans-unit>
      <trans-unit id="DoNotUseOutAttributeStringPInvokeParametersMessage">
        <source>Do not use the 'OutAttribute' for string parameter '{0}' which is passed by value. If marshalling of modified data back to the caller is required, use the 'out' keyword to pass the string by reference instead.</source>
        <target state="translated">Nie używaj elementu „OutAttribute” dla parametru ciągu „{0}”, który jest przekazywany przez wartość. Jeśli jest wymagane kierowanie zmodyfikowanych danych z powrotem do obiektu wywołującego, użyj słowa kluczowego „out”, aby zamiast tego przekazać ciąg przez odwołanie.</target>
        <note />
      </trans-unit>
      <trans-unit id="DoNotUseOutAttributeStringPInvokeParametersTitle">
        <source>Do not use 'OutAttribute' on string parameters for P/Invokes</source>
        <target state="translated">Nie używaj elementu „OutAttribute” w przypadku parametrów ciągu dla elementów P/Invoke</target>
        <note />
      </trans-unit>
      <trans-unit id="DoNotUseReferenceEqualsWithValueTypesComparerMessage">
        <source>Do not pass an argument with value type '{0}' to the 'Equals' method on 'ReferenceEqualityComparer'. Due to value boxing, this call to 'Equals' will always return 'false'.</source>
        <target state="translated">Nie przekazuj argumentu z typem wartości „{0}” do metody „Equals” w elemencie „ReferenceEqualityComparer”. Z powodu opakowywania wartości to wywołanie metody „Equals” zawsze zwróci wartość „false”.</target>
        <note />
      </trans-unit>
      <trans-unit id="DoNotUseReferenceEqualsWithValueTypesDescription">
        <source>Value type typed arguments are uniquely boxed for each call to this method, therefore the result is always false.</source>
        <target state="translated">Argumenty z typem ustawionym na typ wartości są unikatowo opakowywane dla każdego wywołania tej metody, dlatego wynik ma zawsze wartość false.</target>
        <note />
      </trans-unit>
      <trans-unit id="DoNotUseReferenceEqualsWithValueTypesMethodMessage">
        <source>Do not pass an argument with value type '{0}' to 'ReferenceEquals'. Due to value boxing, this call to 'ReferenceEquals' will always return 'false'.</source>
        <target state="translated">Nie przekazuj argumentu z typem wartości „{0}” do metody „ReferenceEquals”. Z powodu opakowywania wartości to wywołanie metody „ReferenceEquals” zawsze zwróci wartość „false”.</target>
        <note />
      </trans-unit>
      <trans-unit id="DoNotUseReferenceEqualsWithValueTypesTitle">
        <source>Do not use ReferenceEquals with value types</source>
        <target state="translated">Nie używaj metody ReferenceEquals z typami wartości</target>
        <note />
      </trans-unit>
      <trans-unit id="DoNotUseSHA1">
        <source>Do not use insecure cryptographic algorithm SHA1.</source>
        <target state="translated">Nie używaj niezabezpieczonego algorytmu kryptograficznego SHA1.</target>
        <note />
      </trans-unit>
      <trans-unit id="DoNotUseSHA1Description">
        <source>This type implements SHA1, a cryptographically insecure hashing function. Hash collisions are computationally feasible for the SHA-1 and SHA-0 algorithms. Replace this usage with a SHA-2 family hash algorithm (SHA512, SHA384, SHA256).</source>
        <target state="translated">Ten typ implementuje niezabezpieczoną kryptograficznie funkcję skrótu SHA1. Istnieje możliwość wystąpienia kolizji skrótów w przypadku algorytmów SHA-1 i SHA-0. Zastąp to użycie algorytmem wartości skrótu z rodziny SHA-2 (SHA512, SHA384, SHA256).</target>
        <note />
      </trans-unit>
      <trans-unit id="DoNotUseStackallocInLoopsDescription">
        <source>Stack space allocated by a stackalloc is only released at the end of the current method's invocation.  Using it in a loop can result in unbounded stack growth and eventual stack overflow conditions.</source>
        <target state="translated">Miejsce na stosie przydzielone przy użyciu słowa kluczowego stackalloc jest zwalniane jedynie na końcu wywołania bieżącej metody. Użycie go w pętli może spowodować nieograniczone powiększanie stosu i, ostatecznie, warunki przepełnienia stosu.</target>
        <note />
      </trans-unit>
      <trans-unit id="DoNotUseStackallocInLoopsMessage">
        <source>Potential stack overflow. Move the stackalloc out of the loop.</source>
        <target state="translated">Potencjalne przepełnienie stosu. Przenieś słowo kluczowe stackalloc z pętli.</target>
        <note />
      </trans-unit>
      <trans-unit id="DoNotUseStackallocInLoopsTitle">
        <source>Do not use stackalloc in loops</source>
        <target state="translated">Nie używaj słowa kluczowego stackalloc w pętlach</target>
        <note />
      </trans-unit>
      <trans-unit id="DoNotUseTimersThatPreventPowerStateChangesDescription">
        <source>Higher-frequency periodic activity will keep the CPU busy and interfere with power-saving idle timers that turn off the display and hard disks.</source>
        <target state="translated">Działania okresowe wykonywane z dużą częstotliwością utrzymują zajętość procesora CPU i wpływają na czasomierze bezczynności funkcji oszczędzania energii, które powodują wyłączanie ekranu i dysków twardych.</target>
        <note />
      </trans-unit>
      <trans-unit id="DoNotUseTimersThatPreventPowerStateChangesMessage">
        <source>Do not use timers that prevent power state changes</source>
        <target state="translated">Nie używaj czasomierzy, które uniemożliwiają zmiany stanu zasilania</target>
        <note />
      </trans-unit>
      <trans-unit id="DoNotUseTimersThatPreventPowerStateChangesTitle">
        <source>Do not use timers that prevent power state changes</source>
        <target state="translated">Nie używaj czasomierzy, które uniemożliwiają zmiany stanu zasilania</target>
        <note />
      </trans-unit>
      <trans-unit id="DoNotUseUnsafeDllImportSearchPath">
        <source>Do not use unsafe DllImportSearchPath value</source>
        <target state="translated">Nie używaj niebezpiecznej wartości DllImportSearchPath</target>
        <note />
      </trans-unit>
      <trans-unit id="DoNotUseUnsafeDllImportSearchPathDescription">
        <source>There could be a malicious DLL in the default DLL search directories. Or, depending on where your application is run from, there could be a malicious DLL in the application's directory. Use a DllImportSearchPath value that specifies an explicit search path instead. The DllImportSearchPath flags that this rule looks for can be configured in .editorconfig.</source>
        <target state="translated">W domyślnych katalogach wyszukiwania bibliotek DLL może znajdować się złośliwa biblioteka DLL albo, w zależności od tego, z jakiej lokalizacji jest uruchamiana aplikacja, złośliwa biblioteka DLL może znajdować się w katalogu aplikacji. W zastępstwie użyj wartości DllImportSearchPath, która określa jawną ścieżkę wyszukiwania. Flagi DllImportSearchPath, które wyszukuje ta reguła, można skonfigurować w pliku .editorconfig.</target>
        <note />
      </trans-unit>
      <trans-unit id="DoNotUseUnsafeDllImportSearchPathMessage">
        <source>Use of unsafe DllImportSearchPath value {0}</source>
        <target state="translated">Użycie niebezpiecznej wartości DllImportSearchPath {0}</target>
        <note />
      </trans-unit>
      <trans-unit id="DoNotUseWeakCryptographicAlgorithms">
        <source>Do Not Use Weak Cryptographic Algorithms</source>
        <target state="translated">Nie używaj słabych algorytmów kryptograficznych</target>
        <note />
      </trans-unit>
      <trans-unit id="DoNotUseWeakCryptographicAlgorithmsDescription">
        <source>Cryptographic algorithms degrade over time as attacks become for advances to attacker get access to more computation. Depending on the type and application of this cryptographic algorithm, further degradation of the cryptographic strength of it may allow attackers to read enciphered messages, tamper with enciphered  messages, forge digital signatures, tamper with hashed content, or otherwise compromise any cryptosystem based on this algorithm. Replace encryption uses with the AES algorithm (AES-256, AES-192 and AES-128 are acceptable) with a key length greater than or equal to 128 bits. Replace hashing uses with a hashing function in the SHA-2 family, such as SHA-2 512, SHA-2 384, or SHA-2 256.</source>
        <target state="translated">Algorytmy kryptograficzne pogarszają się z upływem czasu, ponieważ ataki stają się coraz bardziej zaawansowane, a atakujący zyskują dostęp do większej ilości zasobów obliczeniowych. W zależności od typu i zastosowania tego algorytmu kryptograficznego dalsze osłabianie siły kryptograficznej algorytmu może umożliwić atakującemu odczytanie zaszyfrowanych wiadomości, ingerowanie w zaszyfrowane wiadomości, fałszowanie podpisów cyfrowych, ingerowanie w mieszaną zawartość lub inne naruszenie systemu kryptograficznego opartego na tym algorytmie. Zastąp użycia szyfrowane algorytmem AES (akceptowane są algorytmy AES-256, AES-192 i AES-128) z kluczem o długości równej lub większej niż 128 bitów. Zastąp użycia mieszane funkcją skrótu z rodziny SHA-2, taką jak SHA-2 512, SHA-2 384 lub SHA-2 256.</target>
        <note />
      </trans-unit>
      <trans-unit id="DoNotUseWeakCryptographicAlgorithmsMessage">
        <source>{0} uses a weak cryptographic algorithm {1}</source>
        <target state="translated">Element {0} używa słabych algorytmów kryptograficznych {1}</target>
        <note />
      </trans-unit>
      <trans-unit id="DoNotUseWeakKDFAlgorithm">
        <source>Ensure Key Derivation Function algorithm is sufficiently strong</source>
        <target state="translated">Upewnij się, że algorytm funkcji wyprowadzania klucza jest dostatecznie silny</target>
        <note />
      </trans-unit>
      <trans-unit id="DoNotUseWeakKDFAlgorithmDescription">
        <source>Some implementations of the Rfc2898DeriveBytes class allow for a hash algorithm to be specified in a constructor parameter or overwritten in the HashAlgorithm property. If a hash algorithm is specified, then it should be SHA-256 or higher.</source>
        <target state="translated">Niektóre implementacje klasy Rfc2898DeriveBytes umożliwiają określenie algorytmu wyznaczania wartości skrótu w parametrze konstruktora lub jego zastąpienie we właściwości HashAlgorithm. Jeśli algorytm wyznaczania wartości skrótu istnieje, powinien być to SHA-256 lub wyższy.</target>
        <note />
      </trans-unit>
      <trans-unit id="DoNotUseWeakKDFAlgorithmMessage">
        <source>{0} might be using a weak hash algorithm. Use SHA256, SHA384, or SHA512 to create a strong key from a password.</source>
        <target state="translated">Element {0} prawdopodobnie używa słabego algorytmu wyznaczania wartości skrótu. Aby utworzyć silny klucz na podstawie hasła, użyj algorytmu SHA256, SHA384 lub SHA512.</target>
        <note />
      </trans-unit>
      <trans-unit id="DoNotUseWeakKDFInsufficientIterationCountDescription">
        <source>When deriving cryptographic keys from user-provided inputs such as password, use sufficient iteration count (at least 100k).</source>
        <target state="translated">Wyprowadzając klucze kryptograficzne z danych wejściowych wprowadzonych przez użytkownika, takich jak hasło, użyj wystarczającej liczby iteracji (co najmniej 100 tys.).</target>
        <note />
      </trans-unit>
      <trans-unit id="DoNotUseXslTransform">
        <source>Do Not Use XslTransform</source>
        <target state="translated">Nie używaj klasy XslTransform</target>
        <note />
      </trans-unit>
      <trans-unit id="DoNotUseXslTransformMessage">
        <source>Do not use XslTransform. It does not restrict potentially dangerous external references.</source>
        <target state="translated">Nie używaj klasy XslTransform. Nie ogranicza to potencjalnie niebezpiecznych odwołań zewnętrznych.</target>
        <note />
      </trans-unit>
      <trans-unit id="FinalizersShouldCallBaseClassFinalizerDescription">
        <source>Finalization must be propagated through the inheritance hierarchy. To guarantee this, types must call their base class Finalize method in their own Finalize method.</source>
        <target state="translated">Finalizacja musi być propagowana w hierarchii dziedziczenia. Aby to zagwarantować, typy muszą wywoływać metodę Finalize ich klasy podstawowej we własnej metodzie Finalize.</target>
        <note />
      </trans-unit>
      <trans-unit id="FinalizersShouldCallBaseClassFinalizerMessage">
        <source>Finalizers should call base class finalizer</source>
        <target state="translated">Finalizatory powinny wywoływać finalizator klasy podstawowej</target>
        <note />
      </trans-unit>
      <trans-unit id="FinalizersShouldCallBaseClassFinalizerTitle">
        <source>Finalizers should call base class finalizer</source>
        <target state="translated">Finalizatory powinny wywoływać finalizator klasy podstawowej</target>
        <note />
      </trans-unit>
      <trans-unit id="ForwardCancellationTokenToInvocationsDescription">
        <source>Forward the 'CancellationToken' parameter to methods to ensure the operation cancellation notifications gets properly propagated, or pass in 'CancellationToken.None' explicitly to indicate intentionally not propagating the token.</source>
        <target state="translated">Prześlij dalej parametr „CancellationToken” do metod, aby upewnić się, że powiadomienia o anulowaniu operacji zostaną prawidłowo rozpropagowane, lub przekaż element „CancellationToken.None” jawnie, aby wskazać celowe niepropagowanie tokenu.</target>
        <note />
      </trans-unit>
      <trans-unit id="ForwardCancellationTokenToInvocationsMessage">
        <source>Forward the '{0}' parameter to the '{1}' method or pass in 'CancellationToken.None' explicitly to indicate intentionally not propagating the token</source>
        <target state="translated">Prześlij dalej parametr „{0}” do metody „{1}” lub przekaż element „CancellationToken.None” jawnie, aby wskazać celowe niepropagowanie tokenu</target>
        <note />
      </trans-unit>
      <trans-unit id="ForwardCancellationTokenToInvocationsTitle">
        <source>Forward the 'CancellationToken' parameter to methods</source>
        <target state="translated">Prześlij dalej parametr „CancellationToken” do metod</target>
        <note />
      </trans-unit>
      <trans-unit id="HardCodedSecurityProtocolMessage">
        <source>Avoid hardcoding SecurityProtocolType {0}, and instead use SecurityProtocolType.SystemDefault to allow the operating system to choose the best Transport Layer Security protocol to use.</source>
        <target state="translated">Unikaj kodowania na stałe wartości SecurityProtocolType {0} i zamiast tego użyj wartości SecurityProtocolType.SystemDefault, aby umożliwić systemowi operacyjnemu wybranie najlepszego protokołu Transport Layer Security do użycia.</target>
        <note />
      </trans-unit>
      <trans-unit id="HardCodedSecurityProtocolTitle">
        <source>Avoid hardcoding SecurityProtocolType value</source>
        <target state="translated">Unikaj kodowania na stałe wartości SecurityProtocolType</target>
        <note />
      </trans-unit>
      <trans-unit id="HardcodedSslProtocolsDescription">
        <source>Current Transport Layer Security protocol versions may become deprecated if vulnerabilities are found. Avoid hardcoding SslProtocols values to keep your application secure. Use 'None' to let the Operating System choose a version.</source>
        <target state="translated">Bieżące wersje protokołu Transport Layer Security mogą zostać uznane za przestarzałe w przypadku znalezienia luk w zabezpieczeniach. Unikaj kodowania na stałe wartości SslProtocols, aby zachować bezpieczeństwo aplikacji. Użyj opcji „Brak”, aby umożliwić systemowi operacyjnemu wybranie wersji.</target>
        <note />
      </trans-unit>
      <trans-unit id="HardcodedSslProtocolsMessage">
        <source>Avoid hardcoding SslProtocols '{0}' to ensure your application remains secure in the future. Use 'None' to let the Operating System choose a version.</source>
        <target state="translated">Unikaj kodowania na stałe wartości SslProtocols „{0}”, aby zapewnić bezpieczeństwo aplikacji w przyszłości. Użyj opcji „Brak”, aby umożliwić systemowi operacyjnemu wybranie wersji.</target>
        <note />
      </trans-unit>
      <trans-unit id="HardcodedSslProtocolsTitle">
        <source>Avoid hardcoded SslProtocols values</source>
        <target state="translated">Unikaj kodowania na stałe wartości SslProtocols</target>
        <note />
      </trans-unit>
      <trans-unit id="ImplementISerializableCorrectlyDescription">
        <source>To fix a violation of this rule, make the GetObjectData method visible and overridable, and make sure that all instance fields are included in the serialization process or explicitly marked by using the NonSerializedAttribute attribute.</source>
        <target state="translated">Aby naprawić naruszenie tej reguły, ustaw metodę GetObjectData jako widoczną i możliwą do przesłonięcia oraz upewnij się, że wszystkie pola wystąpienia są uwzględnione w procesie serializacji lub jawnie oznaczone atrybutem NonSerializedAttribute.</target>
        <note />
      </trans-unit>
      <trans-unit id="ImplementISerializableCorrectlyMessageDefault">
        <source>Add an implementation of GetObjectData to type {0}</source>
        <target state="translated">Dodaj implementację metody GetObjectData do typu {0}</target>
        <note />
      </trans-unit>
      <trans-unit id="ImplementISerializableCorrectlyMessageMakeOverridable">
        <source>Make {0}.GetObjectData virtual and overridable</source>
        <target state="translated">Przekształć metodę {0}.GetObjectData w wirtualną i możliwą do przesłonięcia</target>
        <note />
      </trans-unit>
      <trans-unit id="ImplementISerializableCorrectlyMessageMakeVisible">
        <source>Increase the accessibility of {0}.GetObjectData so that it is visible to derived types</source>
        <target state="translated">Zwiększ dostępność metody {0}.GetObjectData, aby była widoczna dla typów pochodnych</target>
        <note />
      </trans-unit>
      <trans-unit id="ImplementISerializableCorrectlyTitle">
        <source>Implement ISerializable correctly</source>
        <target state="translated">Poprawnie zaimplementuj interfejs ISerializable</target>
        <note />
      </trans-unit>
      <trans-unit id="ImplementSerializationConstructorsCodeActionTitle">
        <source>Implement Serialization constructor</source>
        <target state="translated">Zaimplementuj konstruktor serializacji</target>
        <note />
      </trans-unit>
      <trans-unit id="ImplementSerializationConstructorsDescription">
        <source>To fix a violation of this rule, implement the serialization constructor. For a sealed class, make the constructor private; otherwise, make it protected.</source>
        <target state="translated">Aby naprawić naruszenie tej reguły, zaimplementuj konstruktor serializacji. W przypadku klasy zapieczętowanej ustaw konstruktor jako prywatny. W przeciwnym razie ustaw go jako chroniony.</target>
        <note />
      </trans-unit>
      <trans-unit id="ImplementSerializationConstructorsMessageCreateMagicConstructor">
        <source>Add a constructor to {0} with the following signature: 'protected {0}(SerializationInfo info, StreamingContext context)'.</source>
        <target state="translated">Dodaj konstruktor do elementu {0} z następującą sygnaturą: protected {0}(SerializationInfo info, StreamingContext context).</target>
        <note />
      </trans-unit>
      <trans-unit id="ImplementSerializationConstructorsMessageMakeSealedMagicConstructorPrivate">
        <source>Declare the serialization constructor of {0}, a sealed type, as private.</source>
        <target state="translated">Zadeklaruj konstruktor serializacji zapieczętowanego typu {0} jako prywatny.</target>
        <note />
      </trans-unit>
      <trans-unit id="ImplementSerializationConstructorsMessageMakeUnsealedMagicConstructorFamily">
        <source>Declare the serialization constructor of {0}, an unsealed type, as protected.</source>
        <target state="translated">Zadeklaruj konstruktor serializacji niezapieczętowanego typu {0} jako chroniony.</target>
        <note />
      </trans-unit>
      <trans-unit id="ImplementSerializationConstructorsTitle">
        <source>Implement serialization constructors</source>
        <target state="translated">Zaimplementuj konstruktory serializacji</target>
        <note />
      </trans-unit>
      <trans-unit id="ImplementSerializationMethodsCorrectlyDescription">
        <source>A method that handles a serialization event does not have the correct signature, return type, or visibility.</source>
        <target state="translated">Metoda, która obsługuje zdarzenie serializacji, nie ma poprawnej sygnatury, zwracanego typu lub widoczności.</target>
        <note />
      </trans-unit>
      <trans-unit id="ImplementSerializationMethodsCorrectlyMessageGeneric">
        <source>Because {0} is marked with OnSerializing, OnSerialized, OnDeserializing, or OnDeserialized, change its signature so that it is no longer generic</source>
        <target state="translated">Ponieważ metoda {0} jest oznaczona atrybutem OnSerializing, OnSerialized, OnDeserializing lub OnDeserialized, zmień jej sygnaturę tak, aby już nie była ogólna</target>
        <note />
      </trans-unit>
      <trans-unit id="ImplementSerializationMethodsCorrectlyMessageParameters">
        <source>Because {0} is marked with OnSerializing, OnSerialized, OnDeserializing, or OnDeserialized, change its signature so that it takes a single parameter of type 'System.Runtime.Serialization.StreamingContext'</source>
        <target state="translated">Ponieważ metoda {0} jest oznaczona atrybutem OnSerializing, OnSerialized, OnDeserializing lub OnDeserialized, zmień jej sygnaturę tak, aby przyjmowała jeden parametr typu „System.Runtime.Serialization.StreamingContext”</target>
        <note />
      </trans-unit>
      <trans-unit id="ImplementSerializationMethodsCorrectlyMessageReturnType">
        <source>Because {0} is marked with OnSerializing, OnSerialized, OnDeserializing, or OnDeserialized, change its return type from {1} to void (Sub in Visual Basic)</source>
        <target state="translated">Ponieważ metoda {0} jest oznaczona atrybutem OnSerializing, OnSerialized, OnDeserializing lub OnDeserialized, zmień jej typ zwracany z {1} na void (Sub w języku Visual Basic)</target>
        <note />
      </trans-unit>
      <trans-unit id="ImplementSerializationMethodsCorrectlyMessageStatic">
        <source>Because {0} is marked with OnSerializing, OnSerialized, OnDeserializing, or OnDeserialized, change it from static (Shared in Visual Basic) to an instance method</source>
        <target state="translated">Ponieważ metoda {0} jest oznaczona atrybutem OnSerializing, OnSerialized, OnDeserializing lub OnDeserialized, zmień ją ze statycznej (Shared w języku Visual Basic) na metodę wystąpienia</target>
        <note />
      </trans-unit>
      <trans-unit id="ImplementSerializationMethodsCorrectlyMessageVisibility">
        <source>Because {0} is marked with OnSerializing, OnSerialized, OnDeserializing, or OnDeserialized, change its accessibility to private</source>
        <target state="translated">Ponieważ metoda {0} jest oznaczona atrybutem OnSerializing, OnSerialized, OnDeserializing lub OnDeserialized, zmień jej dostępność na prywatną</target>
        <note />
      </trans-unit>
      <trans-unit id="ImplementSerializationMethodsCorrectlyTitle">
        <source>Implement serialization methods correctly</source>
        <target state="translated">Poprawnie implementuj metody serializacji</target>
        <note />
      </trans-unit>
      <trans-unit id="InitializeReferenceTypeStaticFieldsInlineDescription">
        <source>A reference type declares an explicit static constructor. To fix a violation of this rule, initialize all static data when it is declared and remove the static constructor.</source>
        <target state="translated">Typ referencyjny deklaruje jawny konstruktor statyczny. Aby naprawić naruszenie tej reguły, zainicjuj wszystkie dane statyczne podczas ich deklarowania i usuń konstruktor statyczny.</target>
        <note />
      </trans-unit>
      <trans-unit id="InitializeReferenceTypeStaticFieldsInlineTitle">
        <source>Initialize reference type static fields inline</source>
        <target state="translated">Zainicjuj pola statyczne typu referencyjnego w deklaracji pól</target>
        <note />
      </trans-unit>
      <trans-unit id="InitializeStaticFieldsInlineMessage">
        <source>Initialize all static fields in '{0}' when those fields are declared and remove the explicit static constructor</source>
        <target state="translated">Zainicjuj wszystkie pola statyczne typu „{0}” w ramach ich deklaracji i usuń jawny konstruktor statyczny</target>
        <note />
      </trans-unit>
      <trans-unit id="InitializeValueTypeStaticFieldsInlineDescription">
        <source>A value type declares an explicit static constructor. To fix a violation of this rule, initialize all static data when it is declared and remove the static constructor.</source>
        <target state="translated">Typ wartości deklaruje jawny konstruktor statyczny. Aby naprawić naruszenie tej reguły, zainicjuj wszystkie dane statyczne podczas ich deklarowania i usuń konstruktor statyczny.</target>
        <note />
      </trans-unit>
      <trans-unit id="InitializeValueTypeStaticFieldsInlineTitle">
        <source>Initialize value type static fields inline</source>
        <target state="translated">Zainicjuj pola statyczne typu wartości w deklaracji pól</target>
        <note />
      </trans-unit>
      <trans-unit id="InstantiateArgumentExceptionsCorrectlyChangeToTwoArgumentCodeFixTitle">
        <source>Change to call the two argument constructor, pass null for the message.</source>
        <target state="translated">Zmień, aby wywołać konstruktora z dwoma argumentami i przekazać wartość null dla komunikatu.</target>
        <note />
      </trans-unit>
      <trans-unit id="InstantiateArgumentExceptionsCorrectlyDescription">
        <source>A call is made to the default (parameterless) constructor of an exception type that is or derives from ArgumentException, or an incorrect string argument is passed to a parameterized constructor of an exception type that is or derives from ArgumentException.</source>
        <target state="translated">Wywołano domyślny (bezparametrowy) konstruktor typu wyjątku ArgumentException lub typu pochodzącego od niego albo przekazano niepoprawny argument ciągu do konstruktora parametryzowanego typu wyjątku ArgumentException lub typu pochodzącego od niego.</target>
        <note />
      </trans-unit>
      <trans-unit id="InstantiateArgumentExceptionsCorrectlyFlipArgumentOrderCodeFixTitle">
        <source>Swap the arguments order</source>
        <target state="translated">Zamień kolejność argumentów</target>
        <note />
      </trans-unit>
      <trans-unit id="InstantiateArgumentExceptionsCorrectlyMessageIncorrectMessage">
        <source>Method {0} passes parameter name '{1}' as the {2} argument to a {3} constructor. Replace this argument with a descriptive message and pass the parameter name in the correct position.</source>
        <target state="translated">Metoda {0} przekazuje nazwę parametru „{1}” jako argument {2} do konstruktora {3}. Zastąp ten argument opisowym komunikatem i przekaż nazwę parametru na poprawnej pozycji.</target>
        <note />
      </trans-unit>
      <trans-unit id="InstantiateArgumentExceptionsCorrectlyMessageIncorrectParameterName">
        <source>Method {0} passes '{1}' as the {2} argument to a {3} constructor. Replace this argument with one of the method's parameter names. Note that the provided parameter name should have the exact casing as declared on the method.</source>
        <target state="translated">Metoda {0} przekazuje element „{1}” jako argument {2} do konstruktora {3}. Zastąp ten argument jedną z nazw parametrów metody. Zwróć uwagę na to, że podana nazwa parametru powinna mieć dokładnie taką samą pisownię jak deklaracja w metodzie.</target>
        <note />
      </trans-unit>
      <trans-unit id="InstantiateArgumentExceptionsCorrectlyMessageNoArguments">
        <source>Call the {0} constructor that contains a message and/or paramName parameter</source>
        <target state="translated">Wywołaj konstruktor {0}, który zawiera komunikat i/lub parametr paramName</target>
        <note />
      </trans-unit>
      <trans-unit id="InstantiateArgumentExceptionsCorrectlyTitle">
        <source>Instantiate argument exceptions correctly</source>
        <target state="translated">Utwórz poprawnie wystąpienia wyjątków argumentu</target>
        <note />
      </trans-unit>
      <trans-unit id="JavaScriptSerializerMaybeWithSimpleTypeResolverMessage">
        <source>The method '{0}' is insecure when deserializing untrusted data with a JavaScriptSerializer initialized with a SimpleTypeResolver. Ensure that the JavaScriptSerializer is initialized without a JavaScriptTypeResolver specified, or initialized with a JavaScriptTypeResolver that limits the types of objects in the deserialized object graph.</source>
        <target state="translated">Metoda „{0}” nie jest bezpieczna podczas deserializacji niezaufanych danych za pomocą klasy JavaScriptSerializer zainicjowanej z klasą SimpleTypeResolver. Upewnij się, że klasa JavaScriptSerializer jest inicjowana bez określonej klasy JavaScriptTypeResolver lub inicjowana z klasą JavaScriptTypeResolver, która ogranicza typy obiektów w zdeserializowanym grafie obiektów.</target>
        <note />
      </trans-unit>
      <trans-unit id="JavaScriptSerializerMaybeWithSimpleTypeResolverTitle">
        <source>Ensure JavaScriptSerializer is not initialized with SimpleTypeResolver before deserializing</source>
        <target state="translated">Upewnij się, że klasa JavaScriptSerializer nie jest zainicjowana za pomocą klasy z SimpleTypeResolver przed wykonaniem deserializacji</target>
        <note />
      </trans-unit>
      <trans-unit id="JavaScriptSerializerWithSimpleTypeResolverMessage">
        <source>The method '{0}' is insecure when deserializing untrusted data with a JavaScriptSerializer initialized with a SimpleTypeResolver. Initialize JavaScriptSerializer without a JavaScriptTypeResolver specified, or initialize with a JavaScriptTypeResolver that limits the types of objects in the deserialized object graph.</source>
        <target state="translated">Metoda „{0}” nie jest bezpieczna podczas deserializacji niezaufanych danych za pomocą klasy JavaScriptSerializer zainicjowanej z klasą SimpleTypeResolver. Zainicjuj klasę JavaScriptSerializer bez określonej klasy JavaScriptTypeResolver lub zainicjuj ją z klasą JavaScriptTypeResolver, która ogranicza typy obiektów w zzdeserializowanym grafie obiektów.</target>
        <note />
      </trans-unit>
      <trans-unit id="JavaScriptSerializerWithSimpleTypeResolverTitle">
        <source>Do not deserialize with JavaScriptSerializer using a SimpleTypeResolver</source>
        <target state="translated">Nie wykonuj deserializacji za pomocą klasy JavaScriptSerializer używającej klasy SimpleTypeResolver</target>
        <note />
      </trans-unit>
      <trans-unit id="JsonNetInsecureSerializerMessage">
        <source>When deserializing untrusted input, allowing arbitrary types to be deserialized is insecure. When using deserializing JsonSerializer, use TypeNameHandling.None, or for values other than None, restrict deserialized types with a SerializationBinder.</source>
        <target state="translated">Podczas deserializacji niezaufanych danych wejściowych zezwolenie na deserializację dowolnych typów jest mało bezpieczne. W przypadku deserializacji typu JsonSerializer użyj wartości TypeNameHandling.None lub, w przypadku wartości innych niż None, użyj elementu SerializationBinder w celu ograniczenia typów deserializowanych.</target>
        <note />
      </trans-unit>
      <trans-unit id="JsonNetInsecureSerializerTitle">
        <source>Do not deserialize with JsonSerializer using an insecure configuration</source>
        <target state="translated">Nie wykonuj deserializacji typu JsonSerializer przy użyciu niezabezpieczonej konfiguracji</target>
        <note />
      </trans-unit>
      <trans-unit id="JsonNetInsecureSettingsMessage">
        <source>When deserializing untrusted input, allowing arbitrary types to be deserialized is insecure.  When using JsonSerializerSettings, use TypeNameHandling.None, or for values other than None, restrict deserialized types with a SerializationBinder.</source>
        <target state="translated">Podczas deserializacji niezaufanych danych wejściowych zezwolenie na deserializację dowolnych typów jest mało bezpieczne. W przypadku korzystania z klasy JsonSerializerSettings użyj wartości TypeNameHandling.None lub, w przypadku wartości innych niż None, użyj elementu SerializationBinder w celu ograniczenia typów deserializowanych.</target>
        <note />
      </trans-unit>
      <trans-unit id="JsonNetInsecureSettingsTitle">
        <source>Do not use insecure JsonSerializerSettings</source>
        <target state="translated">Nie używaj niezabezpieczonej klasy JsonSerializerSettings</target>
        <note />
      </trans-unit>
      <trans-unit id="JsonNetMaybeInsecureSerializerMessage">
        <source>When deserializing untrusted input, allowing arbitrary types to be deserialized is insecure. When using deserializing JsonSerializer, use TypeNameHandling.None, or for values other than None, restrict deserialized types with a SerializationBinder.</source>
        <target state="translated">Podczas deserializacji niezaufanych danych wejściowych zezwolenie na deserializację dowolnych typów jest mało bezpieczne. W przypadku deserializacji typu JsonSerializer użyj wartości TypeNameHandling.None lub, w przypadku wartości innych niż None, użyj elementu SerializationBinder w celu ograniczenia typów deserializowanych.</target>
        <note />
      </trans-unit>
      <trans-unit id="JsonNetMaybeInsecureSerializerTitle">
        <source>Ensure that JsonSerializer has a secure configuration when deserializing</source>
        <target state="translated">Upewnij się, że element JsonSerializer ma bezpieczną konfigurację podczas deserializacji</target>
        <note />
      </trans-unit>
      <trans-unit id="JsonNetMaybeInsecureSettingsMessage">
        <source>When deserializing untrusted input, allowing arbitrary types to be deserialized is insecure.  When using JsonSerializerSettings, ensure TypeNameHandling.None is specified, or for values other than None, ensure a SerializationBinder is specified to restrict deserialized types.</source>
        <target state="translated">Podczas deserializacji niezaufanych danych wejściowych zezwolenie na deserializację dowolnych typów jest niezabezpieczone. W przypadku korzystania z klasy JsonSerializerSettings upewnij się, że określono wartość TypeNameHandling.None lub, w przypadku wartości innych niż None, upewnij się, że określono element SerializationBinder, aby ograniczyć typy deserializowane.</target>
        <note />
      </trans-unit>
      <trans-unit id="JsonNetMaybeInsecureSettingsTitle">
        <source>Ensure that JsonSerializerSettings are secure</source>
        <target state="translated">Upewnij się, że klasa JsonSerializerSettings jest zabezpieczona</target>
        <note />
      </trans-unit>
      <trans-unit id="JsonNetTypeNameHandlingDescription">
        <source>Deserializing JSON when using a TypeNameHandling value other than None can be insecure.  If you need to instead detect Json.NET deserialization when a SerializationBinder isn't specified, then disable rule CA2326, and enable rules CA2327, CA2328, CA2329, and CA2330.</source>
        <target state="translated">Deserializacja danych JSON, gdy używana jest wartość TypeNameHandling inna niż None, może być niebezpieczna. Jeśli zamiast tego potrzebujesz wykrywać deserializację Json.NET, gdy nie jest określona wartość SerializationBinder, wyłącz regułę CA2326 i włącz reguły CA2327, CA2328, CA2329 i CA2330.</target>
        <note />
      </trans-unit>
      <trans-unit id="JsonNetTypeNameHandlingMessage">
        <source>Deserializing JSON when using a TypeNameHandling value other than None can be insecure.</source>
        <target state="translated">Deserializacja danych JSON, gdy używana jest wartość TypeNameHandling inna niż None, może być niebezpieczna.</target>
        <note />
      </trans-unit>
      <trans-unit id="JsonNetTypeNameHandlingTitle">
        <source>Do not use TypeNameHandling values other than None</source>
        <target state="translated">Nie używaj wartości TypeNameHandling innych niż None</target>
        <note />
      </trans-unit>
      <trans-unit id="LosFormatterMethodUsedMessage">
        <source>The method '{0}' is insecure when deserializing untrusted data.</source>
        <target state="translated">Metoda „{0}” jest niezabezpieczona podczas deserializacji niezaufanych danych.</target>
        <note />
      </trans-unit>
      <trans-unit id="LosFormatterMethodUsedTitle">
        <source>Do not use insecure deserializer LosFormatter</source>
        <target state="translated">Nie używaj niezabezpieczonego deserializatora LosFormatter</target>
        <note />
      </trans-unit>
      <trans-unit id="MarkAllNonSerializableFieldsDescription">
        <source>An instance field of a type that is not serializable is declared in a type that is serializable.</source>
        <target state="translated">Wystąpienie pola typu, którego nie można serializować, jest zadeklarowane w typie, który można serializować.</target>
        <note />
      </trans-unit>
      <trans-unit id="MarkAllNonSerializableFieldsMessage">
        <source>Field {0} is a member of type {1} which is serializable but is of type {2} which is not serializable</source>
        <target state="translated">Pole {0} jest składową typu {1}, który można serializować, ale jest typu {2}, którego nie można serializować</target>
        <note />
      </trans-unit>
      <trans-unit id="MarkAllNonSerializableFieldsTitle">
        <source>Mark all non-serializable fields</source>
        <target state="translated">Oznacz wszystkie pola nieprzeznaczone do serializacji</target>
        <note />
      </trans-unit>
      <trans-unit id="MarkAssembliesWithNeutralResourcesLanguageDescription">
        <source>The NeutralResourcesLanguage attribute informs the ResourceManager of the language that was used to display the resources of a neutral culture for an assembly. This improves lookup performance for the first resource that you load and can reduce your working set.</source>
        <target state="translated">Atrybut NeutralResourcesLanguage informuje obiekt ResourceManager o języku, którego użyto do wyświetlenia zasobów kultury neutralnej dla zestawu. Podwyższa to wydajność wyszukiwania pierwszego ładowanego zasobu i umożliwia zmniejszenie zestawu roboczego.</target>
        <note />
      </trans-unit>
      <trans-unit id="MarkAssembliesWithNeutralResourcesLanguageMessage">
        <source>Mark assemblies with NeutralResourcesLanguageAttribute</source>
        <target state="translated">Oznacz zestawy atrybutem NeutralResourcesLanguageAttribute</target>
        <note />
      </trans-unit>
      <trans-unit id="MarkAssembliesWithNeutralResourcesLanguageTitle">
        <source>Mark assemblies with NeutralResourcesLanguageAttribute</source>
        <target state="translated">Oznacz zestawy atrybutem NeutralResourcesLanguageAttribute</target>
        <note />
      </trans-unit>
      <trans-unit id="MarkBooleanPInvokeArgumentsWithMarshalAsDescription">
        <source>The Boolean data type has multiple representations in unmanaged code.</source>
        <target state="translated">Typ danych boolean ma wiele reprezentacji w kodzie niezarządzanym.</target>
        <note />
      </trans-unit>
      <trans-unit id="MarkBooleanPInvokeArgumentsWithMarshalAsMessageDefault">
        <source>Add the MarshalAsAttribute to parameter {0} of P/Invoke {1}. If the corresponding unmanaged parameter is a 4-byte Win32 'BOOL', use [MarshalAs(UnmanagedType.Bool)]. For a 1-byte C++ 'bool', use MarshalAs(UnmanagedType.U1).</source>
        <target state="translated">Dodaj atrybut MarshalAsAttribute do parametru {0} elementu P/Invoke {1}. Jeśli odpowiadającym parametrem niezarządzanym jest 4-bajtowy typ BOOL środowiska Win32, użyj wartości [MarshalAs(UnmanagedType.Bool)]. W przypadku 1-bajtowego typu bool języka C++ użyj wartości MarshalAs(UnmanagedType.U1).</target>
        <note />
      </trans-unit>
      <trans-unit id="MarkBooleanPInvokeArgumentsWithMarshalAsMessageReturn">
        <source>Add the MarshalAsAttribute to the return type of P/Invoke {0}. If the corresponding unmanaged return type is a 4-byte Win32 'BOOL', use MarshalAs(UnmanagedType.Bool). For a 1-byte C++ 'bool', use MarshalAs(UnmanagedType.U1).</source>
        <target state="translated">Dodaj atrybut MarshalAsAttribute do typu zwracanego elementu P/Invoke {0}. Jeśli odpowiadającym niezarządzanym typem zwracanym jest 4-bajtowy typ BOOL środowiska Win32, użyj wartości [MarshalAs(UnmanagedType.Bool)]. W przypadku 1-bajtowego typu bool języka C++ użyj wartości MarshalAs(UnmanagedType.U1).</target>
        <note />
      </trans-unit>
      <trans-unit id="MarkBooleanPInvokeArgumentsWithMarshalAsTitle">
        <source>Mark boolean PInvoke arguments with MarshalAs</source>
        <target state="translated">Oznacz argumenty typu boolean elementu PInvoke argumentem MarshalAs</target>
        <note />
      </trans-unit>
      <trans-unit id="MarkISerializableTypesWithSerializableDescription">
        <source>To be recognized by the common language runtime as serializable, types must be marked by using the SerializableAttribute attribute even when the type uses a custom serialization routine through implementation of the ISerializable interface.</source>
        <target state="translated">Aby typy mogły zostać rozpoznane przez środowiska uruchomieniowe w trakcie wykonania jako możliwe do serializacji, muszą być oznaczone atrybutem SerializableAttribute, nawet gdy typ używa niestandardowej procedury serializacji przez implementację interfejsu ISerializable.</target>
        <note />
      </trans-unit>
      <trans-unit id="MarkISerializableTypesWithSerializableMessage">
        <source>Add [Serializable] to {0} as this type implements ISerializable</source>
        <target state="translated">Dodaj atrybut [Serializable] do typu {0}, ponieważ ten typ implementuje interfejs ISerializable</target>
        <note />
      </trans-unit>
      <trans-unit id="MarkISerializableTypesWithSerializableTitle">
        <source>Mark ISerializable types with serializable</source>
        <target state="translated">Oznacz typy ISerializable atrybutem serializable</target>
        <note />
      </trans-unit>
      <trans-unit id="MaybeDisableHttpClientCRLCheck">
        <source>Ensure HttpClient certificate revocation list check is not disabled</source>
        <target state="translated">Upewnij się, że sprawdzenie listy odwołań certyfikatów programu HttpClient nie jest wyłączone</target>
        <note />
      </trans-unit>
      <trans-unit id="MaybeDisableHttpClientCRLCheckMessage">
        <source>HttpClient may be created without enabling CheckCertificateRevocationList</source>
        <target state="translated">Program HttpClient może zostać utworzony bez włączania właściwości CheckCertificateRevocationList</target>
        <note />
      </trans-unit>
      <trans-unit id="MaybeInstallRootCert">
        <source>Ensure Certificates Are Not Added To Root Store</source>
        <target state="translated">Upewnij się, że certyfikaty nie są dodawane do magazynu głównego</target>
        <note />
      </trans-unit>
      <trans-unit id="MaybeInstallRootCertMessage">
        <source>Adding certificates to the operating system's trusted root certificates is insecure. Ensure that the target store is not root store.</source>
        <target state="translated">Dodawanie certyfikatów do zaufanych certyfikatów głównych systemu operacyjnego nie jest bezpieczne. Upewnij się, że magazyn docelowy nie jest magazynem głównym.</target>
        <note />
      </trans-unit>
      <trans-unit id="MaybeUseCreateEncryptorWithNonDefaultIV">
        <source>Use CreateEncryptor with the default IV </source>
        <target state="translated">Użyj metody CreateEncryptor z domyślnym wektorem inicjowania</target>
        <note />
      </trans-unit>
      <trans-unit id="MaybeUseCreateEncryptorWithNonDefaultIVMessage">
        <source>The non-default initialization vector, which can be potentially repeatable, is used in the encryption. Ensure use the default one.</source>
        <target state="translated">W szyfrowaniu jest używany wektor inicjowania inny niż domyślny, który może być powtarzalny. Upewnij się, że używasz domyślnego wektora inicjowania.</target>
        <note />
      </trans-unit>
      <trans-unit id="MaybeUseSecureCookiesASPNetCore">
        <source>Ensure Use Secure Cookies In ASP.NET Core</source>
        <target state="needs-review-translation">Upewnij się, że używasz bezpiecznych plików cookie na platformie ASP.Net Core</target>
        <note />
      </trans-unit>
      <trans-unit id="MaybeUseSecureCookiesASPNetCoreMessage">
        <source>Ensure that CookieOptions.Secure = true when setting a cookie</source>
        <target state="translated">Upewnij się, że podczas ustawiania pliku cookie wartość CookieOptions.Secure = true</target>
        <note />
      </trans-unit>
      <trans-unit id="MaybeUseWeakKDFInsufficientIterationCount">
        <source>Ensure Sufficient Iteration Count When Using Weak Key Derivation Function</source>
        <target state="translated">Używając funkcji wyprowadzania klucza słabego, upewnij się, że istnieje wystarczająca liczba iteracji</target>
        <note />
      </trans-unit>
      <trans-unit id="MaybeUseWeakKDFInsufficientIterationCountMessage">
        <source>Ensure that the iteration count is at least {0} when deriving a cryptographic key from a password. By default, Rfc2898DeriveByte's IterationCount is only 1000</source>
        <target state="translated">Wyprowadzając klucz kryptograficzny z hasła, upewnij się, że liczba iteracji to co najmniej {0}. Domyślnie wartość IterationCount dla klasy Rfc2898DeriveByte to tylko 1000</target>
        <note />
      </trans-unit>
      <trans-unit id="MissHttpVerbAttribute">
        <source>Miss HttpVerb attribute for action methods</source>
        <target state="translated">Pomiń atrybut HttpVerb dla metod akcji</target>
        <note />
      </trans-unit>
      <trans-unit id="MissHttpVerbAttributeDescription">
        <source>All the methods that create, edit, delete, or otherwise modify data do so in the [HttpPost] overload of the method, which needs to be protected with the anti forgery attribute from request forgery. Performing a GET operation should be a safe operation that has no side effects and doesn't modify your persisted data.</source>
        <target state="translated">Wszystkie metody, które tworzą, edytują, usuwają lub w inny sposób modyfikują dane, dokonują tego w przeciążeniu [HttpPost] metody, która musi być chroniona przy użyciu atrybutu zabezpieczającego przed fałszerstwem przez sfałszowanie żądania. Wykonanie operacji GET powinno być bezpieczną operacją, która nie ma żadnych efektów ubocznych i nie powoduje modyfikacji utrwalonych danych.</target>
        <note />
      </trans-unit>
      <trans-unit id="MissHttpVerbAttributeMessage">
        <source>Action method {0} needs to specify the HTTP request kind explicitly</source>
        <target state="translated">Metoda akcji {0} musi jawnie określać rodzaj żądania HTTP</target>
        <note />
      </trans-unit>
      <trans-unit id="NetDataContractSerializerDeserializeMaybeWithoutBinderSetMessage">
        <source>The method '{0}' is insecure when deserializing untrusted data without a SerializationBinder to restrict the type of objects in the deserialized object graph.</source>
        <target state="translated">Metoda „{0}” nie jest bezpieczna podczas deserializowania niezaufanych danych bez użycia elementu SerializationBinder w celu ograniczenia typu obiektów w zdeserializowanym grafie obiektów.</target>
        <note />
      </trans-unit>
      <trans-unit id="NetDataContractSerializerDeserializeMaybeWithoutBinderSetTitle">
        <source>Ensure NetDataContractSerializer.Binder is set before deserializing</source>
        <target state="translated">Upewnij się, że właściwość NetDataContractSerializer.Binder jest ustawiona przed deserializacją</target>
        <note />
      </trans-unit>
      <trans-unit id="NetDataContractSerializerDeserializeWithoutBinderSetMessage">
        <source>The method '{0}' is insecure when deserializing untrusted data without a SerializationBinder to restrict the type of objects in the deserialized object graph.</source>
        <target state="translated">Metoda „{0}” nie jest bezpieczna podczas deserializowania niezaufanych danych bez użycia elementu SerializationBinder w celu ograniczenia typu obiektów w zdeserializowanym grafie obiektów.</target>
        <note />
      </trans-unit>
      <trans-unit id="NetDataContractSerializerDeserializeWithoutBinderSetTitle">
        <source>Do not deserialize without first setting NetDataContractSerializer.Binder</source>
        <target state="translated">Nie wykonuj deserializacji bez uprzedniego ustawienia właściwości NetDataContractSerializer.Binder</target>
        <note />
      </trans-unit>
      <trans-unit id="NetDataContractSerializerMethodUsedDescription">
        <source>The method '{0}' is insecure when deserializing untrusted data.  If you need to instead detect NetDataContractSerializer deserialization without a SerializationBinder set, then disable rule CA2310, and enable rules CA2311 and CA2312.</source>
        <target state="translated">Metoda „{0}” jest niezabezpieczona podczas deserializowania niezaufanych danych. Aby zamiast tego wykryć deserializację klasy NetDataContractSerializer bez ustawionego elementu SerializationBinder, wyłącz regułę CA2310 i włącz reguły CA2311 i CA2312.</target>
        <note />
      </trans-unit>
      <trans-unit id="NetDataContractSerializerMethodUsedMessage">
        <source>The method '{0}' is insecure when deserializing untrusted data.</source>
        <target state="translated">Metoda „{0}” jest niezabezpieczona podczas deserializacji niezaufanych danych.</target>
        <note />
      </trans-unit>
      <trans-unit id="NetDataContractSerializerMethodUsedTitle">
        <source>Do not use insecure deserializer NetDataContractSerializer</source>
        <target state="translated">Nie używaj niezabezpieczonego deserializatora NetDataContractSerializer</target>
        <note />
      </trans-unit>
      <trans-unit id="NormalizeStringsToUppercaseDescription">
        <source>Strings should be normalized to uppercase. A small group of characters cannot make a round trip when they are converted to lowercase. To make a round trip means to convert the characters from one locale to another locale that represents character data differently, and then to accurately retrieve the original characters from the converted characters.</source>
        <target state="translated">Ciągi powinny być znormalizowane do wielkich liter. Nie można wykonać dwustronnej konwersji dla małej grupy znaków podczas konwertowania na małe litery. Wykonanie dwustronnej konwersji oznacza tutaj przekonwertowanie znaków z jednych ustawień regionalnych na inne, które reprezentują dane w inny sposób, a następnie dokładne pobranie oryginalnych znaków z przekonwertowanych znaków.</target>
        <note />
      </trans-unit>
      <trans-unit id="NormalizeStringsToUppercaseMessageToUpper">
        <source>In method '{0}', replace the call to '{1}' with '{2}'</source>
        <target state="translated">W metodzie „{0}” zastąp wywołanie metody „{1}” wywołaniem „{2}”</target>
        <note />
      </trans-unit>
      <trans-unit id="NormalizeStringsToUppercaseTitle">
        <source>Normalize strings to uppercase</source>
        <target state="translated">Znormalizuj ciągi do wielkich liter</target>
        <note />
      </trans-unit>
      <trans-unit id="ObjectStateFormatterMethodUsedMessage">
        <source>The method '{0}' is insecure when deserializing untrusted data.</source>
        <target state="translated">Metoda „{0}” jest niezabezpieczona podczas deserializacji niezaufanych danych.</target>
        <note />
      </trans-unit>
      <trans-unit id="ObjectStateFormatterMethodUsedTitle">
        <source>Do not use insecure deserializer ObjectStateFormatter</source>
        <target state="translated">Nie używaj niezabezpieczonego deserializatora ObjectStateFormatter</target>
        <note />
      </trans-unit>
      <trans-unit id="PInvokeDeclarationsShouldBePortableDescription">
        <source>This rule evaluates the size of each parameter and the return value of a P/Invoke, and verifies that the size of the parameter is correct when marshaled to unmanaged code on 32-bit and 64-bit operating systems.</source>
        <target state="translated">Ta reguła wylicza rozmiar poszczególnych parametrów i zwraca wartość metody P/Invoke oraz sprawdza, czy rozmiar parametru jest prawidłowy, gdy jest kierowany do kodu niezarządzanego w 32- i 64-bitowych systemach operacyjnych.</target>
        <note />
      </trans-unit>
      <trans-unit id="PInvokeDeclarationsShouldBePortableMessageParameter">
        <source>As it is declared in your code, parameter {0} of P/Invoke {1} will be {2} bytes wide on {3} platforms. This is not correct, as the actual native declaration of this API indicates it should be {4} bytes wide on {3} platforms. Consult the MSDN Platform SDK documentation for help determining what data type should be used instead of {5}.</source>
        <target state="translated">Zgodnie z deklaracją w kodzie, parametr {0} metody P/Invoke {1} będzie mieć szerokość {2} bajtów na platformach: {3}. Ta wartość jest niepoprawna, ponieważ rzeczywista natywna deklaracja tego interfejsu API wskazuje, że powinien on mieć szerokość {4} bajtów na platformach {3}. Pomoc dotyczącą określania typu danych, którego należy użyć zamiast {5}, zawiera dokumentacja zestawu SDK platformy MSDN.</target>
        <note />
      </trans-unit>
      <trans-unit id="PInvokeDeclarationsShouldBePortableMessageReturn">
        <source>As it is declared in your code, the return type of P/Invoke {0} will be {1} bytes wide on {2} platforms. This is not correct, as the actual native declaration of this API indicates it should be {3} bytes wide on {2} platforms. Consult the MSDN Platform SDK documentation for help determining what data type should be used instead of {4}.</source>
        <target state="translated">Zgodnie z deklaracją w kodzie typ zwracany metody P/Invoke {0} będzie mieć szerokość {1} bajtów na platformach {2}. Ta wartość jest niepoprawna, ponieważ rzeczywista natywna deklaracja tego interfejsu API wskazuje, że powinien on mieć szerokość {3} bajtów na platformach {2}. Pomoc dotyczącą określania typu danych, którego należy użyć zamiast {4}, zawiera dokumentacja zestawu SDK platformy MSDN.</target>
        <note />
      </trans-unit>
      <trans-unit id="PInvokeDeclarationsShouldBePortableTitle">
        <source>PInvoke declarations should be portable</source>
        <target state="translated">Deklaracje metody PInvoke powinny być przenośne</target>
        <note />
      </trans-unit>
      <trans-unit id="PInvokesShouldNotBeVisibleDescription">
        <source>A public or protected method in a public type has the System.Runtime.InteropServices.DllImportAttribute attribute (also implemented by the Declare keyword in Visual Basic). Such methods should not be exposed.</source>
        <target state="translated">Metoda publiczna lub chroniona w typie publicznym ma atrybut System.Runtime.InteropServices.DllImportAttribute (implementowany również przez słowo kluczowe Declare w języku Visual Basic). Takie metody nie powinny być ujawniane.</target>
        <note />
      </trans-unit>
      <trans-unit id="PInvokesShouldNotBeVisibleMessage">
        <source>P/Invoke method '{0}' should not be visible</source>
        <target state="translated">Metoda P/Invoke {0} nie powinna być widoczna.</target>
        <note />
      </trans-unit>
      <trans-unit id="PInvokesShouldNotBeVisibleTitle">
        <source>P/Invokes should not be visible</source>
        <target state="translated">Elementy P/Invoke nie powinny być widoczne</target>
        <note />
      </trans-unit>
      <trans-unit id="PlatformCompatibilityAllPlatforms">
        <source>and all other platforms</source>
        <target state="new">and all other platforms</target>
        <note>This call site is reachable on: 'windows' 10.0.2000 and later, and all other platforms</note>
      </trans-unit>
      <trans-unit id="PlatformCompatibilityAllVersions">
        <source>'{0}' all versions</source>
        <target state="translated">wszystkie wersje systemu „{0}”</target>
        <note>This call site is reachable on: 'Windows' all versions.</note>
      </trans-unit>
      <trans-unit id="PlatformCompatibilityDescription">
        <source>Using platform dependent API on a component makes the code no longer work across all platforms.</source>
        <target state="translated">Użycie w składniku interfejsu API zależnego od platformy powoduje, że kod nie działa na różnych platformach.</target>
        <note />
      </trans-unit>
      <trans-unit id="PlatformCompatibilityFromVersionToVersion">
        <source>'{0}' from version {1} to {2}</source>
        <target state="translated">system „{0}” w wersji od {1} do {2}</target>
        <note>'SupportedOnWindows1903UnsupportedOn2004()' is supported on: 'windows' from version 10.0.1903 to 10.0.2004.</note>
      </trans-unit>
      <trans-unit id="PlatformCompatibilityOnlySupportedCsAllPlatformMessage">
        <source>This call site is reachable on all platforms. '{0}' is only supported on: {1}.</source>
        <target state="translated">To miejsce wywołania jest osiągalne na wszystkich platformach. Metoda „{0}” jest obsługiwana tylko na następujących platformach: {1}.</target>
        <note>This call site is reachable on all platforms. 'SupportedOnWindowsAndBrowser()' is only supported on: 'windows', 'browser' .</note>
      </trans-unit>
      <trans-unit id="PlatformCompatibilityOnlySupportedCsReachableMessage">
        <source>This call site is reachable on: {2}. '{0}' is only supported on: {1}.</source>
        <target state="translated">To miejsce wywołania jest osiągalne na platformie: {2}. Metoda „{0}” jest obsługiwana tylko na następujących platformach: {1}.</target>
        <note>This call site is reachable on: 'windows' all versions.'SupportedOnWindowsUnsupportedFromWindows2004()' is only supported on: 'windows' 10.0.2004 and before</note>
      </trans-unit>
      <trans-unit id="PlatformCompatibilityOnlySupportedCsUnreachableMessage">
        <source>This call site is unreachable on: {2}. '{0}' is only supported on: {1}.</source>
        <target state="translated">To miejsce wywołania jest nieosiągalne na platformie: {2}. Metoda „{0}” jest obsługiwana tylko na następujących platformach: {1}.</target>
        <note>This call site is unreachable on: 'browser'. 'SupportedOnWindowsAndBrowser()' is only supported on: 'browser', 'windows'.</note>
      </trans-unit>
      <trans-unit id="PlatformCompatibilitySupportedCsAllPlatformMessage">
        <source>This call site is reachable on all platforms. '{0}' is supported on: {1}.</source>
        <target state="translated">To miejsce wywołania jest osiągalne na wszystkich platformach. Metoda „{0}” jest obsługiwana na następujących platformach: {1}.</target>
        <note>This call site is reachable on all platforms. 'SupportedOnWindows1903UnsupportedFrom2004()' is supported on: 'windows' from version 10.0.1903 to 10.0.2004.</note>
      </trans-unit>
      <trans-unit id="PlatformCompatibilitySupportedCsReachableMessage">
        <source>This call site is reachable on: {2}. '{0}' is supported on: {1}.</source>
        <target state="translated">To miejsce wywołania jest osiągalne na platformie: {2}. Metoda „{0}” jest obsługiwana na następujących platformach: {1}.</target>
        <note>This call site is reachable on: 'windows' 10.0.2000 and before. 'UnsupportedOnWindowsSupportedOn1903()' is supported on: 'windows' 10.0.1903 and later.</note>
      </trans-unit>
      <trans-unit id="PlatformCompatibilityTitle">
        <source>Validate platform compatibility</source>
        <target state="translated">Walidacja zgodności z platformą</target>
        <note />
      </trans-unit>
      <trans-unit id="PlatformCompatibilityUnsupportedCsAllPlatformMessage">
        <source>This call site is reachable on all platforms. '{0}' is unsupported on: {1}.</source>
        <target state="translated">To miejsce wywołania jest osiągalne na wszystkich platformach. Metoda „{0}” nie jest obsługiwana na następujących platformach: {1}.</target>
        <note>This call site is reachable on all platforms. 'UnsupportedOnWindows()' is unsupported on: 'windows'</note>
      </trans-unit>
      <trans-unit id="PlatformCompatibilityUnsupportedCsReachableMessage">
        <source>This call site is reachable on: {2}. '{0}' is unsupported on: {1}.</source>
        <target state="translated">To miejsce wywołania jest osiągalne na platformie: {2}. Metoda „{0}” nie jest obsługiwana na następujących platformach: {1}.</target>
        <note>This call site is reachable on: 'windows', 'browser'. 'UnsupportedOnBrowser()' is unsupported on: 'browser'.</note>
      </trans-unit>
      <trans-unit id="PlatformCompatibilityVersionAndBefore">
        <source>'{0}' {1} and before</source>
        <target state="translated">system „{0}” w wersji {1} lub wcześniejszej</target>
        <note>'SupportedOnWindowsUnsupportedFromWindows2004()' is only supported on: 'windows' 10.0.2004 and before.</note>
      </trans-unit>
      <trans-unit id="PlatformCompatibilityVersionAndLater">
        <source>'{0}' {1} and later</source>
        <target state="translated">system „{0}” w wersji {1} lub nowszej</target>
        <note>'SupportedOnWindows10()' is only supported on: 'windows' 10.0 and later.</note>
      </trans-unit>
      <trans-unit id="PotentialReferenceCycleInDeserializedObjectGraphDescription">
        <source>Review code that processes untrusted deserialized data for handling of unexpected reference cycles. An unexpected reference cycle should not cause the code to enter an infinite loop. Otherwise, an unexpected reference cycle can allow an attacker to DOS or exhaust the memory of the process when deserializing untrusted data.</source>
        <target state="translated">Przejrzyj kod, który przetwarza zdeserializowane niezaufane dane, pod kątem obsługi nieoczekiwanych cykli odwołań. Nieoczekiwany cykl odwołań nie powinien powodować wejścia kodu w nieskończoną pętlę. W przeciwnym razie nieoczekiwany cykl odwołań może pozwolić osobie atakującej na przeprowadzenie ataku DoS lub wyczerpanie pamięci procesu podczas deserializacji niezaufanych danych.</target>
        <note />
      </trans-unit>
      <trans-unit id="PotentialReferenceCycleInDeserializedObjectGraphMessage">
        <source>{0} participates in a potential reference cycle</source>
        <target state="translated">Element {0} należy do potencjalnego cyklu odwołań</target>
        <note />
      </trans-unit>
      <trans-unit id="PotentialReferenceCycleInDeserializedObjectGraphTitle">
        <source>Potential reference cycle in deserialized object graph</source>
        <target state="translated">Potencjalny cykl odwołań w deserializowanym grafie obiektów</target>
        <note />
      </trans-unit>
      <trans-unit id="PreferStreamAsyncMemoryOverloadsDescription">
        <source>'Stream' has a 'ReadAsync' overload that takes a 'Memory&lt;Byte&gt;' as the first argument, and a 'WriteAsync' overload that takes a 'ReadOnlyMemory&lt;Byte&gt;' as the first argument. Prefer calling the memory based overloads, which are more efficient.</source>
        <target state="translated">Element „Stream” ma przeciążenie „ReadAsync”, które przyjmuje „Memory&lt;Byte&gt;” jako pierwszy argument i przeciążenie „WriteAsync”, które przyjmuje „ReadOnlyMemory&lt;Byte&gt;” jako pierwszy argument. Preferuj wywoływanie przeciążeń opartych na pamięci, co jest bardziej wydajne.</target>
        <note />
      </trans-unit>
      <trans-unit id="PreferIsEmptyOverCountDescription">
        <source>For determining whether the object contains or not any items, prefer using 'IsEmpty' property rather than retrieving the number of items from the 'Count' property and comparing it to 0 or 1.</source>
        <target state="translated">Aby określić, czy obiekt zawiera jakiekolwiek elementy, stosuj właściwość „IsEmpty” zamiast pobierać liczbę elementów z właściwości „Count” i porównywać ją z wartością 0 lub 1.</target>
        <note />
      </trans-unit>
      <trans-unit id="PreferIsEmptyOverCountMessage">
        <source>Prefer 'IsEmpty' over 'Count' to determine whether the object is empty</source>
        <target state="translated">Preferuj właściwość „IsEmpty” przed właściwością „Count” do określania, czy obiekt jest pusty</target>
        <note />
      </trans-unit>
      <trans-unit id="PreferIsEmptyOverCountTitle">
        <source>Prefer IsEmpty over Count</source>
        <target state="translated">Preferuj właściwość IsEmpty przed Count</target>
        <note />
      </trans-unit>
      <trans-unit id="PreferStreamAsyncMemoryOverloadsMessage">
        <source>Change the '{0}' method call to use the '{1}' overload</source>
        <target state="translated">Zmień wywołanie metody „{0}” tak, aby używało przeciążenia „{1}”</target>
        <note />
      </trans-unit>
      <trans-unit id="PreferStreamAsyncMemoryOverloadsTitle">
        <source>Prefer the 'Memory'-based overloads for 'ReadAsync' and 'WriteAsync'</source>
        <target state="translated">Preferuj „przeciążanie oparte na elemencie „Memory” dla elementów „ReadAsync” i „WriteAsync”</target>
        <note />
      </trans-unit>
      <trans-unit id="PreferStringContainsOverIndexOfCodeFixTitle">
        <source>Replace with 'string.Contains'</source>
        <target state="translated">Zamień na „string.Contains”</target>
        <note />
      </trans-unit>
      <trans-unit id="PreferStringContainsOverIndexOfDescription">
        <source>Calls to 'string.IndexOf' where the result is used to check for the presence/absence of a substring can be replaced by 'string.Contains'.</source>
        <target state="translated">Wywołania elementu „string.IndexOf”, w przypadku których wynik jest używany do sprawdzania obecności/nieobecności podciągu, mogą zostać zastąpione przez wyrażenie „string.Contains”.</target>
        <note />
      </trans-unit>
      <trans-unit id="PreferStringContainsOverIndexOfMessage">
        <source>Use 'string.Contains' instead of 'string.IndexOf' to improve readability</source>
        <target state="translated">Używaj metody „string.Contains” zamiast metody „string.IndexOf”, aby zwiększyć czytelność</target>
        <note />
      </trans-unit>
      <trans-unit id="PreferStringContainsOverIndexOfTitle">
        <source>Consider using 'string.Contains' instead of 'string.IndexOf'</source>
        <target state="translated">Rozważ użycie metody „string.Contains” zamiast „string.IndexOf”</target>
        <note />
      </trans-unit>
      <trans-unit id="PreferTypedStringBuilderAppendOverloadsDescription">
        <source>StringBuilder.Append and StringBuilder.Insert provide overloads for multiple types beyond System.String.  When possible, prefer the strongly-typed overloads over using ToString() and the string-based overload.</source>
        <target state="translated">Metody StringBuilder.Append i StringBuilder.Insert zapewniają przeciążenia dla wielu typów oprócz typu System.String. Jeśli to możliwe, preferuj silnie typizowane przeciążenia zamiast używania metody ToString() i przeciążenia opartego na ciągu.</target>
        <note />
      </trans-unit>
      <trans-unit id="PreferTypedStringBuilderAppendOverloadsMessage">
        <source>Remove the ToString call in order to use a strongly-typed StringBuilder overload</source>
        <target state="translated">Usuń wywołanie metody ToString, aby użyć silnie typizowanego przeciążenia elementu StringBuilder</target>
        <note />
      </trans-unit>
      <trans-unit id="PreferTypedStringBuilderAppendOverloadsRemoveToString">
        <source>Remove the ToString call</source>
        <target state="translated">Usuń wywołanie metody ToString</target>
        <note />
      </trans-unit>
      <trans-unit id="PreferTypedStringBuilderAppendOverloadsTitle">
        <source>Prefer strongly-typed Append and Insert method overloads on StringBuilder</source>
        <target state="translated">Preferuj silnie typizowane metody Append i Insert w elemencie StringBuilder</target>
        <note />
      </trans-unit>
      <trans-unit id="PreferConstCharOverConstUnitStringInStringBuilderDescription">
        <source>'StringBuilder.Append(char)' is more efficient than 'StringBuilder.Append(string)' when the string is a single character. When calling 'Append' with a constant, prefer using a constant char rather than a constant string containing one character.</source>
        <target state="translated">Element „StringBuilder.Append(char)” jest bardziej wydajny niż element „StringBuilder.Append(string)”, gdy ciąg jest pojedynczym znakiem. W przypadku wywołania elementu „Append” ze stałą, preferuj użycie stałego znaku, a nie ciągu stałego zawierającego jeden znak.</target>
        <note />
      </trans-unit>
      <trans-unit id="PreferConstCharOverConstUnitStringInStringBuilderMessage">
        <source>Use 'StringBuilder.Append(char)' instead of 'StringBuilder.Append(string)' when the input is a constant unit string</source>
        <target state="translated">Użyj metody „StringBuilder.Append(char)” zamiast metody „StringBuilder.Append(string)”, gdy dane wejściowe są stałym ciągiem jednostki</target>
        <note />
      </trans-unit>
      <trans-unit id="PreferConstCharOverConstUnitStringInStringBuilderTitle">
        <source>Consider using 'StringBuilder.Append(char)' when applicable</source>
        <target state="translated">Rozważ użycie elementu „StringBuilder.Append(char)”, jeśli ma to zastosowanie</target>
        <note />
      </trans-unit>
      <trans-unit id="ProvideCorrectArgumentToEnumHasFlagDescription">
        <source>'Enum.HasFlag' method expects the 'enum' argument to be of the same 'enum' type as the instance on which the method is invoked and that this 'enum' is marked with 'System.FlagsAttribute'. If these are different 'enum' types, an unhandled exception will be thrown at runtime. If the 'enum' type is not marked with 'System.FlagsAttribute' the call will always return 'false' at runtime.</source>
        <target state="translated">Metoda „Enum.HasFlag” oczekuje, że argument „enum” ma ten sam typ „enum” co wystąpienie, na którym wywołano metodę, i że ten element „enum” jest oznaczony elementem „System.FlagsAttribute”. Jeśli są to różne typy „enum”, w czasie wykonywania zostanie zgłoszony nieobsługiwany wyjątek. Jeśli typ „enum” nie jest oznaczony elementem „System.FlagsAttribute”, wywołanie będzie zawsze zwracać wartość „false” w czasie wykonywania.</target>
        <note />
      </trans-unit>
      <trans-unit id="ProvideCorrectArgumentToEnumHasFlagMessageDifferentType">
        <source>The argument type, '{0}', must be the same as the enum type '{1}'</source>
        <target state="translated">Typ argumentu „{0}” musi być taki sam jak typ wyliczenia „{1}”.</target>
        <note />
      </trans-unit>
      <trans-unit id="ProvideCorrectArgumentToEnumHasFlagTitle">
        <source>Provide correct 'enum' argument to 'Enum.HasFlag'</source>
        <target state="translated">Podaj poprawny argument „enum” dla elementu „Enum.HasFlag”</target>
        <note />
      </trans-unit>
      <trans-unit id="ProvideCorrectArgumentsToFormattingMethodsDescription">
        <source>The format argument that is passed to System.String.Format does not contain a format item that corresponds to each object argument, or vice versa.</source>
        <target state="translated">Argument formatu przekazywany do metody System.String.Format nie zawiera elementu formatu odpowiadającego każdemu argumentowi obiektu lub odwrotnie.</target>
        <note />
      </trans-unit>
      <trans-unit id="ProvideCorrectArgumentsToFormattingMethodsMessage">
        <source>Provide correct arguments to formatting methods</source>
        <target state="translated">Określ poprawne argumenty dla metod formatujących</target>
        <note />
      </trans-unit>
      <trans-unit id="ProvideCorrectArgumentsToFormattingMethodsTitle">
        <source>Provide correct arguments to formatting methods</source>
        <target state="translated">Określ poprawne argumenty dla metod formatujących</target>
        <note />
      </trans-unit>
      <trans-unit id="ProvideDeserializationMethodsForOptionalFieldsDescription">
        <source>A type has a field that is marked by using the System.Runtime.Serialization.OptionalFieldAttribute attribute, and the type does not provide deserialization event handling methods.</source>
        <target state="translated">Typ ma pole, które jest oznaczone za pomocą atrybutu System.Runtime.Serialization.OptionalFieldAttribute, a typ nie zapewnia metod obsługi zdarzeń deserializacji.</target>
        <note />
      </trans-unit>
      <trans-unit id="ProvideDeserializationMethodsForOptionalFieldsMessageOnDeserialized">
        <source>Add a 'private void OnDeserialized(StreamingContext)' method to type {0} and attribute it with the System.Runtime.Serialization.OnDeserializedAttribute</source>
        <target state="translated">Dodaj metodę private void OnDeserialized(StreamingContext) do typu {0} i oznacz ją atrybutem System.Runtime.Serialization.OnDeserializedAttribute</target>
        <note />
      </trans-unit>
      <trans-unit id="ProvideDeserializationMethodsForOptionalFieldsMessageOnDeserializing">
        <source>Add a 'private void OnDeserializing(StreamingContext)' method to type {0} and attribute it with the System.Runtime.Serialization.OnDeserializingAttribute</source>
        <target state="translated">Dodaj metodę private void OnDeserializing(StreamingContext) do typu {0} i oznacz ją atrybutem System.Runtime.Serialization.OnDeserializingAttribute</target>
        <note />
      </trans-unit>
      <trans-unit id="ProvideDeserializationMethodsForOptionalFieldsTitle">
        <source>Provide deserialization methods for optional fields</source>
        <target state="translated">Udostępnij metody deserializacji dla pól opcjonalnych</target>
        <note />
      </trans-unit>
      <trans-unit id="RemoveRedundantCall">
        <source>Remove redundant call</source>
        <target state="translated">Usuń nadmiarowe wywołanie</target>
        <note />
      </trans-unit>
      <trans-unit id="RethrowToPreserveStackDetailsDescription">
        <source>An exception is rethrown and the exception is explicitly specified in the throw statement. If an exception is rethrown by specifying the exception in the throw statement, the list of method calls between the original method that threw the exception and the current method is lost.</source>
        <target state="translated">Wyjątek jest zgłaszany ponownie i jest jawnie określony w instrukcji throw. Jeśli wyjątek zostanie zgłoszony ponownie przez określenie wyjątku w instrukcji throw, lista wywołań metod między oryginalną metodą zgłaszającą wyjątek a bieżącą metodą zostanie utracona.</target>
        <note />
      </trans-unit>
      <trans-unit id="RethrowToPreserveStackDetailsMessage">
        <source>Rethrow to preserve stack details</source>
        <target state="translated">Zgłoś ponownie wyjątek, aby zachować szczegóły stosu</target>
        <note />
      </trans-unit>
      <trans-unit id="RethrowToPreserveStackDetailsTitle">
        <source>Rethrow to preserve stack details</source>
        <target state="translated">Zgłoś ponownie wyjątek, aby zachować szczegóły stosu</target>
        <note />
      </trans-unit>
      <trans-unit id="ReviewCodeForDllInjectionVulnerabilitiesMessage">
        <source>Potential DLL injection vulnerability was found where '{0}' in method '{1}' may be tainted by user-controlled data from '{2}' in method '{3}'.</source>
        <target state="translated">Znaleziono potencjalną lukę umożliwiającą wstrzyknięcie biblioteki DLL, gdzie element „{0}” w metodzie „{1}” może zostać zanieczyszczony danymi kontrolowanymi przez użytkownika z elementu „{2}” w metodzie „{3}”.</target>
        <note />
      </trans-unit>
      <trans-unit id="ReviewCodeForDllInjectionVulnerabilitiesTitle">
        <source>Review code for DLL injection vulnerabilities</source>
        <target state="translated">Przegląd kodu pod kątem luk umożliwiających wstrzyknięcie biblioteki DLL</target>
        <note />
      </trans-unit>
      <trans-unit id="ReviewCodeForFilePathInjectionVulnerabilitiesMessage">
        <source>Potential file path injection vulnerability was found where '{0}' in method '{1}' may be tainted by user-controlled data from '{2}' in method '{3}'.</source>
        <target state="translated">Znaleziono potencjalną lukę umożliwiającą wstrzyknięcie ścieżki pliku, gdzie element „{0}” w metodzie „{1}” może zostać zanieczyszczony danymi kontrolowanymi przez użytkownika z elementu „{2}” w metodzie „{3}”.</target>
        <note />
      </trans-unit>
      <trans-unit id="ReviewCodeForFilePathInjectionVulnerabilitiesTitle">
        <source>Review code for file path injection vulnerabilities</source>
        <target state="translated">Przegląd kodu pod kątem luk umożliwiających wstrzyknięcie ścieżki pliku</target>
        <note />
      </trans-unit>
      <trans-unit id="ReviewCodeForInformationDisclosureVulnerabilitiesMessage">
        <source>Potential information disclosure vulnerability was found where '{0}' in method '{1}' may contain unintended information from '{2}' in method '{3}'.</source>
        <target state="translated">Znaleziono potencjalną lukę umożliwiającą ujawnienie informacji, gdzie element „{0}” w metodzie „{1}” może zawierać niezamierzone informacje z elementu „{2}” w metodzie „{3}”.</target>
        <note />
      </trans-unit>
      <trans-unit id="ReviewCodeForInformationDisclosureVulnerabilitiesTitle">
        <source>Review code for information disclosure vulnerabilities</source>
        <target state="translated">Przegląd kodu pod kątem luk umożliwiających ujawnienie informacji</target>
        <note />
      </trans-unit>
      <trans-unit id="ReviewCodeForLdapInjectionVulnerabilitiesMessage">
        <source>Potential LDAP injection vulnerability was found where '{0}' in method '{1}' may be tainted by user-controlled data from '{2}' in method '{3}'.</source>
        <target state="translated">Znaleziono potencjalną lukę umożliwiającą wstrzyknięcie protokołu LDAP, gdzie element „{0}” w metodzie „{1}” może zostać zanieczyszczony danymi kontrolowanymi przez użytkownika z elementu „{2}” w metodzie „{3}”.</target>
        <note />
      </trans-unit>
      <trans-unit id="ReviewCodeForLdapInjectionVulnerabilitiesTitle">
        <source>Review code for LDAP injection vulnerabilities</source>
        <target state="translated">Przegląd kodu pod kątem luk umożliwiających wstrzyknięcie protokołu LDAP</target>
        <note />
      </trans-unit>
      <trans-unit id="ReviewCodeForOpenRedirectVulnerabilitiesMessage">
        <source>Potential open redirect vulnerability was found where '{0}' in method '{1}' may be tainted by user-controlled data from '{2}' in method '{3}'.</source>
        <target state="translated">Znaleziono potencjalną lukę umożliwiającą istnienie otwartego przekierowania, gdzie element „{0}” w metodzie „{1}” może zostać zanieczyszczony danymi kontrolowanymi przez użytkownika z elementu „{2}” w metodzie „{3}”.</target>
        <note />
      </trans-unit>
      <trans-unit id="ReviewCodeForOpenRedirectVulnerabilitiesTitle">
        <source>Review code for open redirect vulnerabilities</source>
        <target state="translated">Przegląd kodu pod kątem luk umożliwiających otwarcie przekierowania</target>
        <note />
      </trans-unit>
      <trans-unit id="ReviewCodeForProcessCommandInjectionVulnerabilitiesMessage">
        <source>Potential process command injection vulnerability was found where '{0}' in method '{1}' may be tainted by user-controlled data from '{2}' in method '{3}'.</source>
        <target state="translated">Znaleziono potencjalną lukę umożliwiającą wstrzyknięcie polecenia procesu, gdzie element „{0}” w metodzie „{1}” może zostać zanieczyszczony danymi kontrolowanymi przez użytkownika z elementu „{2}” w metodzie „{3}”.</target>
        <note />
      </trans-unit>
      <trans-unit id="ReviewCodeForProcessCommandInjectionVulnerabilitiesTitle">
        <source>Review code for process command injection vulnerabilities</source>
        <target state="translated">Przegląd kodu pod kątem luk umożliwiających wstrzyknięcie polecenia procesu</target>
        <note />
      </trans-unit>
      <trans-unit id="ReviewCodeForRegexInjectionVulnerabilitiesMessage">
        <source>Potential regex injection vulnerability was found where '{0}' in method '{1}' may be tainted by user-controlled data from '{2}' in method '{3}'.</source>
        <target state="translated">Znaleziono potencjalną lukę umożliwiającą wstrzyknięcie wyrażenia regularnego, gdzie element „{0}” w metodzie „{1}” może zostać zanieczyszczony danymi kontrolowanymi przez użytkownika z elementu „{2}” w metodzie „{3}”.</target>
        <note />
      </trans-unit>
      <trans-unit id="ReviewCodeForRegexInjectionVulnerabilitiesTitle">
        <source>Review code for regex injection vulnerabilities</source>
        <target state="translated">Przegląd kodu pod kątem luk umożliwiających wstrzyknięcie wyrażenia regularnego</target>
        <note />
      </trans-unit>
      <trans-unit id="ReviewCodeForSqlInjectionVulnerabilitiesMessage">
        <source>Potential SQL injection vulnerability was found where '{0}' in method '{1}' may be tainted by user-controlled data from '{2}' in method '{3}'.</source>
        <target state="translated">Znaleziono potencjalną lukę umożliwiającą wstrzyknięcie kodu SQL, gdzie element „{0}” w metodzie „{1}” może zostać zanieczyszczony danymi kontrolowanymi przez użytkownika z elementu „{2}” w metodzie „{3}”.</target>
        <note />
      </trans-unit>
      <trans-unit id="ReviewCodeForSqlInjectionVulnerabilitiesTitle">
        <source>Review code for SQL injection vulnerabilities</source>
        <target state="translated">Przegląd kodu pod kątem luk umożliwiających wstrzyknięcie kodu SQL</target>
        <note />
      </trans-unit>
      <trans-unit id="ReviewCodeForXamlInjectionVulnerabilitiesMessage">
        <source>Potential XAML injection vulnerability was found where '{0}' in method '{1}' may be tainted by user-controlled data from '{2}' in method '{3}'.</source>
        <target state="translated">Znaleziono potencjalną lukę umożliwiającą wstrzyknięcie kodu XAML, gdzie element „{0}” w metodzie „{1}” może zostać zanieczyszczony danymi kontrolowanymi przez użytkownika z elementu „{2}” w metodzie „{3}”.</target>
        <note />
      </trans-unit>
      <trans-unit id="ReviewCodeForXamlInjectionVulnerabilitiesTitle">
        <source>Review code for XAML injection vulnerabilities</source>
        <target state="translated">Przegląd kodu pod kątem luk umożliwiających wstrzyknięcie kodu XAML</target>
        <note />
      </trans-unit>
      <trans-unit id="ReviewCodeForXmlInjectionVulnerabilitiesMessage">
        <source>Potential XML injection vulnerability was found where '{0}' in method '{1}' may be tainted by user-controlled data from '{2}' in method '{3}'.</source>
        <target state="translated">Znaleziono potencjalną lukę umożliwiającą wstrzyknięcie kodu XML, gdzie element „{0}” w metodzie „{1}” może zostać zanieczyszczony danymi kontrolowanymi przez użytkownika z elementu „{2}” w metodzie „{3}”.</target>
        <note />
      </trans-unit>
      <trans-unit id="ReviewCodeForXmlInjectionVulnerabilitiesTitle">
        <source>Review code for XML injection vulnerabilities</source>
        <target state="translated">Przegląd kodu pod kątem luk umożliwiających wstrzyknięcie kodu XML</target>
        <note />
      </trans-unit>
      <trans-unit id="ReviewCodeForXPathInjectionVulnerabilitiesMessage">
        <source>Potential XPath injection vulnerability was found where '{0}' in method '{1}' may be tainted by user-controlled data from '{2}' in method '{3}'.</source>
        <target state="translated">Znaleziono potencjalną lukę umożliwiającą wstrzyknięcie wyrażenia XPath, gdzie element „{0}” w metodzie „{1}” może zostać zanieczyszczony danymi kontrolowanymi przez użytkownika z elementu „{2}” w metodzie „{3}”.</target>
        <note />
      </trans-unit>
      <trans-unit id="ReviewCodeForXPathInjectionVulnerabilitiesTitle">
        <source>Review code for XPath injection vulnerabilities</source>
        <target state="translated">Przegląd kodu pod kątem luk umożliwiających wstrzyknięcie wyrażenia XPath</target>
        <note />
      </trans-unit>
      <trans-unit id="ReviewCodeForXssVulnerabilitiesMessage">
        <source>Potential cross-site scripting (XSS) vulnerability was found where '{0}' in method '{1}' may be tainted by user-controlled data from '{2}' in method '{3}'.</source>
        <target state="translated">Wykryto potencjalną lukę umożliwiającą działanie skryptów międzywitrynowych (XSS), gdzie element „{0}” w metodzie „{1}” może zostać zanieczyszczony danymi kontrolowanymi przez użytkownika z elementu „{2}” w metodzie „{3}”.</target>
        <note />
      </trans-unit>
      <trans-unit id="ReviewCodeForXssVulnerabilitiesTitle">
        <source>Review code for XSS vulnerabilities</source>
        <target state="translated">Przegląd kodu pod kątem luk umożliwiających działanie skryptów między witrynami</target>
        <note />
      </trans-unit>
      <trans-unit id="ReviewSQLQueriesForSecurityVulnerabilitiesDescription">
        <source>SQL queries that directly use user input can be vulnerable to SQL injection attacks. Review this SQL query for potential vulnerabilities, and consider using a parameterized SQL query.</source>
        <target state="translated">Zapytania SQL korzystające bezpośrednio z danych wejściowych użytkownika mogą być podatne na ataki polegające na wstrzyknięciu kodu SQL. Sprawdź to zapytanie SQL pod kątem potencjalnych luk i rozważ użycie sparametryzowanego zapytania SQL.</target>
        <note />
      </trans-unit>
      <trans-unit id="ReviewSQLQueriesForSecurityVulnerabilitiesMessageNoNonLiterals">
        <source>Review if the query string passed to '{0}' in '{1}', accepts any user input</source>
        <target state="translated">Sprawdź, czy ciąg zapytania przekazany do elementu „{0}” w elemencie „{1}” akceptuje dowolne dane wejściowe użytkownika</target>
        <note />
      </trans-unit>
      <trans-unit id="ReviewSQLQueriesForSecurityVulnerabilitiesTitle">
        <source>Review SQL queries for security vulnerabilities</source>
        <target state="translated">Sprawdź zapytania SQL pod kątem luk w zabezpieczeniach</target>
        <note />
      </trans-unit>
      <trans-unit id="SetHttpOnlyForHttpCookie">
        <source>Set HttpOnly to true for HttpCookie</source>
        <target state="translated">Ustaw element HttpOnly na wartość true dla elementu HttpCookie</target>
        <note />
      </trans-unit>
      <trans-unit id="SetHttpOnlyForHttpCookieDescription">
        <source>As a defense in depth measure, ensure security sensitive HTTP cookies are marked as HttpOnly. This indicates web browsers should disallow scripts from accessing the cookies. Injected malicious scripts are a common way of stealing cookies.</source>
        <target state="translated">W celu zapewnienia kompleksowej ochrony upewnij się, że wpływające na zabezpieczenia pliki cookie protokołu HTTP są oznaczone jako HttpOnly. Oznacza to, że przeglądarki internetowe powinny uniemożliwić skryptom uzyskiwanie dostępu do tych plików cookie. Wstrzykiwanie złośliwych skryptów to typowy sposób kradzieży plików cookie.</target>
        <note />
      </trans-unit>
      <trans-unit id="SetHttpOnlyForHttpCookieMessage">
        <source>HttpCookie.HttpOnly is set to false or not set at all when using an HttpCookie. Ensure security sensitive cookies are marked as HttpOnly to prevent malicious scripts from stealing the cookies</source>
        <target state="translated">Właściwość HttpCookie.HttpOnly jest ustawiana na wartość false lub nie jest konfigurowana wcale w przypadku używania elementu HttpCookie. Upewnij się, że wpływające na zabezpieczenia pliki cookie są oznaczone jako HttpOnly, aby uniemożliwić złośliwym skryptom kradzież plików cookie</target>
        <note />
      </trans-unit>
      <trans-unit id="SetViewStateUserKey">
        <source>Set ViewStateUserKey For Classes Derived From Page</source>
        <target state="translated">Ustaw właściwość ViewStateUserKey dla klas pochodzących od klasy Page</target>
        <note />
      </trans-unit>
      <trans-unit id="SetViewStateUserKeyDescription">
        <source>Setting the ViewStateUserKey property can help you prevent attacks on your application by allowing you to assign an identifier to the view-state variable for individual users so that they cannot use the variable to generate an attack. Otherwise, there will be cross-site request forgery vulnerabilities.</source>
        <target state="translated">Ustawienie właściwości ViewStateUserKey może pomóc zapobiec atakom na aplikację, umożliwiając przypisanie identyfikatora do zmiennej view-state dla poszczególnych użytkowników, aby nie mogli użyć zmiennej do wygenerowania ataku. W przeciwnym razie będą istniały luki w zabezpieczeniach przed fałszowaniem żądań międzywitrynowych.</target>
        <note />
      </trans-unit>
      <trans-unit id="SetViewStateUserKeyMessage">
        <source>The class {0} derived from System.Web.UI.Page does not set the ViewStateUserKey property in the OnInit method or Page_Init method</source>
        <target state="translated">Klasa {0} pochodząca z biblioteki System.Web.UI.Page nie ustawia właściwości ViewStateUserKey w metodzie OnInit lub metodzie Page_Init</target>
        <note />
      </trans-unit>
      <trans-unit id="SpecifyCultureInfoDescription">
        <source>A method or constructor calls a member that has an overload that accepts a System.Globalization.CultureInfo parameter, and the method or constructor does not call the overload that takes the CultureInfo parameter. When a CultureInfo or System.IFormatProvider object is not supplied, the default value that is supplied by the overloaded member might not have the effect that you want in all locales. If the result will be displayed to the user, specify 'CultureInfo.CurrentCulture' as the 'CultureInfo' parameter. Otherwise, if the result will be stored and accessed by software, such as when it is persisted to disk or to a database, specify 'CultureInfo.InvariantCulture'.</source>
        <target state="translated">Metoda lub konstruktor wywołuje element członkowski z przeciążeniem akceptującym parametr System.Globalization.CultureInfo, a nie wywołuje przeciążenia pobierającego parametr CultureInfo. Jeśli parametr CultureInfo lub obiekt System.IFormatProvider nie zostanie określony, wartość domyślna podana przez przeciążony element członkowski może nie dawać pożądanego efektu w przypadku wszystkich ustawień regionalnych. Jeśli wynik będzie wyświetlany dla użytkownika, określ dla parametru „CultureInfo” wartość „CultureInfo.CurrentCulture”. W przeciwnym przypadku, jeśli wynik będzie przechowywany i używany przez oprogramowanie — tak jak przy utrwalaniu na dysku lub w bazie danych, określ wartość „CultureInfo.InvariantCulture”.</target>
        <note />
      </trans-unit>
      <trans-unit id="SpecifyCultureInfoMessage">
        <source>The behavior of '{0}' could vary based on the current user's locale settings. Replace this call in '{1}' with a call to '{2}'.</source>
        <target state="translated">Zachowanie elementu „{0}” może być różne w zależności od bieżących ustawień regionalnych użytkownika. Zastąp to wywołanie w metodzie „{1}” wywołaniem metody „{2}”.</target>
        <note />
      </trans-unit>
      <trans-unit id="SpecifyCultureInfoTitle">
        <source>Specify CultureInfo</source>
        <target state="translated">Określ parametr CultureInfo</target>
        <note />
      </trans-unit>
      <trans-unit id="SpecifyIFormatProviderDescription">
        <source>A method or constructor calls one or more members that have overloads that accept a System.IFormatProvider parameter, and the method or constructor does not call the overload that takes the IFormatProvider parameter. When a System.Globalization.CultureInfo or IFormatProvider object is not supplied, the default value that is supplied by the overloaded member might not have the effect that you want in all locales. If the result will be based on the input from/output displayed to the user, specify 'CultureInfo.CurrentCulture' as the 'IFormatProvider'. Otherwise, if the result will be stored and accessed by software, such as when it is loaded from disk/database and when it is persisted to disk/database, specify 'CultureInfo.InvariantCulture'.</source>
        <target state="translated">Metoda lub konstruktor wywołuje co najmniej jedną składową z przeciążeniem akceptującym parametr System.IFormatProvider, a nie wywołuje przeciążenia pobierającego parametr IFormatProvider. Jeśli parametr System.Globalization.CultureInfo lub obiekt IFormatProvider nie zostanie określony, wartość domyślna podana przez przeciążoną składową może nie dawać pożądanego efektu w przypadku wszystkich ustawień regionalnych. Jeśli wynik będzie oparty na danych wprowadzanych przez użytkownika lub wyświetlanych dla użytkownika, określ dla parametru „IFormatProvider” wartość „CultureInfo.CurrentCulture”. W przeciwnym przypadku, jeśli wynik będzie przechowywany i używany przez oprogramowanie — tak jak przy ładowaniu z dysku lub bazy danych i utrwalaniu na dysku lub w bazie danych, określ wartość „CultureInfo.InvariantCulture”.</target>
        <note />
      </trans-unit>
      <trans-unit id="SpecifyIFormatProviderMessageIFormatProviderAlternate">
        <source>The behavior of '{0}' could vary based on the current user's locale settings. Replace this call in '{1}' with a call to '{2}'.</source>
        <target state="translated">Zachowanie elementu „{0}” może być różne w zależności od bieżących ustawień regionalnych użytkownika. Zastąp to wywołanie w metodzie „{1}” wywołaniem metody „{2}”.</target>
        <note />
      </trans-unit>
      <trans-unit id="SpecifyIFormatProviderMessageIFormatProviderAlternateString">
        <source>The behavior of '{0}' could vary based on the current user's locale settings. Replace this call in '{1}' with a call to '{2}'.</source>
        <target state="translated">Zachowanie elementu „{0}” może być różne w zależności od bieżących ustawień regionalnych użytkownika. Zastąp to wywołanie w metodzie „{1}” wywołaniem metody „{2}”.</target>
        <note />
      </trans-unit>
      <trans-unit id="SpecifyIFormatProviderMessageUICulture">
        <source>'{0}' passes '{1}' as the 'IFormatProvider' parameter to '{2}'. This property returns a culture that is inappropriate for formatting methods.</source>
        <target state="translated">Metoda „{0}” przekazuje wartość „{1}” jako parametr „IFormatProvider” do metody „{2}”. Ta właściwość zwraca kulturę nieodpowiednią dla metod formatujących.</target>
        <note />
      </trans-unit>
      <trans-unit id="SpecifyIFormatProviderMessageUICultureString">
        <source>'{0}' passes '{1}' as the 'IFormatProvider' parameter to '{2}'. This property returns a culture that is inappropriate for formatting methods.</source>
        <target state="translated">Metoda „{0}” przekazuje wartość „{1}” jako parametr „IFormatProvider” do metody „{2}”. Ta właściwość zwraca kulturę nieodpowiednią dla metod formatujących.</target>
        <note />
      </trans-unit>
      <trans-unit id="SpecifyIFormatProviderTitle">
        <source>Specify IFormatProvider</source>
        <target state="translated">Określ interfejs IFormatProvider</target>
        <note />
      </trans-unit>
      <trans-unit id="SpecifyMarshalingForPInvokeStringArgumentsDescription">
        <source>A platform invoke member allows partially trusted callers, has a string parameter, and does not explicitly marshal the string. This can cause a potential security vulnerability.</source>
        <target state="translated">Element członkowski wywołania platformy zezwala na częściowo zaufany kod wywołujący, ma parametr ciągu i nie kieruje jawnie łańcuchem. Może to być przyczyną potencjalnej luki w zabezpieczeniach.</target>
        <note />
      </trans-unit>
      <trans-unit id="SpecifyMarshalingForPInvokeStringArgumentsMessageField">
        <source>To reduce security risk, marshal field {0} as Unicode, by setting StructLayout.CharSet on {1} to CharSet.Unicode, or by explicitly marshaling the field as UnmanagedType.LPWStr. If you need to marshal this string as ANSI or system-dependent, use the BestFitMapping attribute to turn best-fit mapping off, and for added security, ensure ThrowOnUnmappableChar is on.</source>
        <target state="translated">Aby ograniczyć ryzyko związane z zabezpieczeniami, kieruj pole {0} w kodowaniu Unicode przez ustawienie właściwości StructLayout.CharSet w elemencie {1} na wartość CharSet.Unicode lub przez jawne kierowanie pola jako typu UnmanagedType.LPWStr. Jeśli musisz kierować ten ciąg w kodowaniu ANSI lub zależnym od systemu, użyj atrybutu BestFitMapping, aby wyłączyć mapowanie najlepszego dopasowania. Aby zwiększyć bezpieczeństwo, upewnij się również, że właściwość ThrowOnUnmappableChar jest włączona.</target>
        <note />
      </trans-unit>
      <trans-unit id="SpecifyMarshalingForPInvokeStringArgumentsMessageFieldImplicitAnsi">
        <source>To reduce security risk, marshal field {0} as Unicode, by setting StructLayout.CharSet on {1} to CharSet.Unicode, or by explicitly marshaling the field as UnmanagedType.LPWStr. If you need to marshal this string as ANSI or system-dependent, specify MarshalAs explicitly, use the BestFitMapping attribute to turn best-fit mapping off, and for added security, to turn ThrowOnUnmappableChar on.</source>
        <target state="translated">Aby ograniczyć ryzyko związane z zabezpieczeniami, kieruj pole {0} w kodowaniu Unicode przez ustawienie właściwości StructLayout.CharSet w elemencie {1} na wartość CharSet.Unicode lub przez jawne kierowanie pola jako typu UnmanagedType.LPWStr. Jeśli musisz kierować ten ciąg w kodowaniu ANSI lub zależnym od systemu, określ jawnie atrybut MarshalAs i użyj atrybutu BestFitMapping, aby wyłączyć mapowanie najlepszego dopasowania. Aby zwiększyć bezpieczeństwo, upewnij się również, że właściwość ThrowOnUnmappableChar jest włączona.</target>
        <note />
      </trans-unit>
      <trans-unit id="SpecifyMarshalingForPInvokeStringArgumentsMessageParameter">
        <source>To reduce security risk, marshal parameter {0} as Unicode, by setting DllImport.CharSet to CharSet.Unicode, or by explicitly marshaling the parameter as UnmanagedType.LPWStr. If you need to marshal this string as ANSI or system-dependent, set BestFitMapping=false; for added security, also set ThrowOnUnmappableChar=true.</source>
        <target state="translated">Aby ograniczyć ryzyko związane z zabezpieczeniami, kieruj parametr {0} w kodowaniu Unicode przez ustawienie właściwości DllImport.CharSet na wartość CharSet.Unicode lub przez jawne kierowanie parametru jako typu UnmanagedType.LPWStr. Jeśli musisz kierować ten ciąg w kodowaniu ANSI lub zależnym od systemu, ustaw wartość BestFitMapping=false. Aby zwiększyć bezpieczeństwo, ustaw również wartość ThrowOnUnmappableChar=true.</target>
        <note />
      </trans-unit>
      <trans-unit id="SpecifyMarshalingForPInvokeStringArgumentsMessageParameterImplicitAnsi">
        <source>To reduce security risk, marshal parameter {0} as Unicode, by setting DllImport.CharSet to CharSet.Unicode, or by explicitly marshaling the parameter as UnmanagedType.LPWStr. If you need to marshal this string as ANSI or system-dependent, specify MarshalAs explicitly, and set BestFitMapping=false; for added security, also set ThrowOnUnmappableChar=true.</source>
        <target state="translated">Aby ograniczyć ryzyko związane z zabezpieczeniami, kieruj parametr {0} w kodowaniu Unicode przez ustawienie właściwości DllImport.CharSet na wartość CharSet.Unicode lub przez jawne kierowanie parametru jako typu UnmanagedType.LPWStr. Jeśli musisz kierować ten ciąg w kodowaniu ANSI lub zależnym od systemu, określ jawnie atrybut MarshalAs i ustaw wartość BestFitMapping=false. Aby zwiększyć bezpieczeństwo, ustaw również wartość ThrowOnUnmappableChar=true.</target>
        <note />
      </trans-unit>
      <trans-unit id="SpecifyMarshalingForPInvokeStringArgumentsTitle">
        <source>Specify marshaling for P/Invoke string arguments</source>
        <target state="translated">Określ kierowanie dla argumentów ciągu P/Invoke</target>
        <note />
      </trans-unit>
      <trans-unit id="SpecifyStringComparisonCA1307Description">
        <source>A string comparison operation uses a method overload that does not set a StringComparison parameter. It is recommended to use the overload with StringComparison parameter for clarity of intent. If the result will be displayed to the user, such as when sorting a list of items for display in a list box, specify 'StringComparison.CurrentCulture' or 'StringComparison.CurrentCultureIgnoreCase' as the 'StringComparison' parameter. If comparing case-insensitive identifiers, such as file paths, environment variables, or registry keys and values, specify 'StringComparison.OrdinalIgnoreCase'. Otherwise, if comparing case-sensitive identifiers, specify 'StringComparison.Ordinal'.</source>
        <target state="translated">Operacja porównywania ciągów używa przeciążenia metody bez ustawionego parametru StringComparison. Zalecamy użycie przeciążenia z parametrem StringComparison, aby wyjaśnić intencję. Jeśli wynik będzie wyświetlany dla użytkownika, tak jak w przypadku sortowania listy elementów do wyświetlenia w polu listy, określ wartość „StringComparison.CurrentCulture” lub „StringComparison.CurrentCultureIgnoreCase” dla parametru „StringComparison”. W przypadku porównywania identyfikatorów nieuwzględniających wielkości liter, takich jak ścieżki do plików, zmienne środowiskowe czy klucze i wartości rejestru, określ wartość „StringComparison.OrdinalIgnoreCase”. W przeciwnym przypadku, jeśli porównywane są identyfikatory uwzględniające wielkość liter, określ wartość „StringComparison.Ordinal”.</target>
        <note />
      </trans-unit>
      <trans-unit id="SpecifyStringComparisonCA1307Message">
        <source>'{0}' has a method overload that takes a 'StringComparison' parameter. Replace this call in '{1}' with a call to '{2}' for clarity of intent.</source>
        <target state="translated">Element „{0}” ma przeciążenie metody, które przyjmuje parametr „StringComparison”. Zamień to wywołanie w elemencie „{1}” na wywołanie elementu „{2}”, aby wyjaśnić intencję.</target>
        <note />
      </trans-unit>
      <trans-unit id="SpecifyStringComparisonCA1307Title">
        <source>Specify StringComparison for clarity</source>
        <target state="translated">Określ parametr StringComparison w celu wyjaśnienia</target>
        <note />
      </trans-unit>
      <trans-unit id="SpecifyStringComparisonCA1310Description">
        <source>A string comparison operation uses a method overload that does not set a StringComparison parameter, hence its behavior could vary based on the current user's locale settings. It is strongly recommended to use the overload with StringComparison parameter for correctness and clarity of intent. If the result will be displayed to the user, such as when sorting a list of items for display in a list box, specify 'StringComparison.CurrentCulture' or 'StringComparison.CurrentCultureIgnoreCase' as the 'StringComparison' parameter. If comparing case-insensitive identifiers, such as file paths, environment variables, or registry keys and values, specify 'StringComparison.OrdinalIgnoreCase'. Otherwise, if comparing case-sensitive identifiers, specify 'StringComparison.Ordinal'.</source>
        <target state="translated">Operacja porównywania ciągów używa przeciążenia metody bez ustawionego parametru StringComparison, dlatego jej działanie może różnić się w zależności od bieżących ustawień regionalnych użytkownika. Stanowczo zalecamy użycie przeciążenia z parametrem StringComparison w celu osiągnięcia poprawności i wyjaśnienia intencji. Jeśli wynik będzie wyświetlany dla użytkownika, tak jak w przypadku sortowania listy elementów do wyświetlenia w polu listy, określ wartość „StringComparison.CurrentCulture” lub „StringComparison.CurrentCultureIgnoreCase” dla parametru „StringComparison”. W przypadku porównywania identyfikatorów nieuwzględniających wielkości liter, takich jak ścieżki do plików, zmienne środowiskowe czy klucze i wartości rejestru, określ wartość „StringComparison.OrdinalIgnoreCase”. W przeciwnym przypadku, jeśli porównywane są identyfikatory uwzględniające wielkość liter, określ wartość „StringComparison.Ordinal”.</target>
        <note />
      </trans-unit>
      <trans-unit id="SpecifyStringComparisonCA1310Message">
        <source>The behavior of '{0}' could vary based on the current user's locale settings. Replace this call in '{1}' with a call to '{2}'.</source>
        <target state="translated">Zachowanie elementu „{0}” może być różne w zależności od bieżących ustawień regionalnych użytkownika. Zastąp to wywołanie w metodzie „{1}” wywołaniem metody „{2}”.</target>
        <note />
      </trans-unit>
      <trans-unit id="SpecifyStringComparisonCA1310Title">
        <source>Specify StringComparison for correctness</source>
        <target state="translated">Określ parametr StringComparison w celu osiągnięcia poprawności</target>
        <note />
      </trans-unit>
      <trans-unit id="TestForEmptyStringsUsingStringLengthDescription">
        <source>Comparing strings by using the String.Length property or the String.IsNullOrEmpty method is significantly faster than using Equals.</source>
        <target state="translated">Porównywanie ciągów za pomocą właściwości String.Length lub metody String.IsNullOrEmpty jest znacznie szybsze niż za pomocą metody Equals.</target>
        <note />
      </trans-unit>
      <trans-unit id="TestForEmptyStringsUsingStringLengthMessage">
        <source>Test for empty strings using 'string.Length' property or 'string.IsNullOrEmpty' method instead of an Equality check</source>
        <target state="translated">Testowanie pod kątem pustego ciągu wykonuj za pomocą właściwości „string.Length” lub metody „string.IsNullOrEmpty” zamiast sprawdzania pod kątem równości</target>
        <note />
      </trans-unit>
      <trans-unit id="TestForEmptyStringsUsingStringLengthTitle">
        <source>Test for empty strings using string length</source>
        <target state="translated">Sprawdzaj występowanie ciągów pustych za pomocą funkcji mierzenia długości ciągu</target>
        <note />
      </trans-unit>
      <trans-unit id="TestForNaNCorrectlyDescription">
        <source>This expression tests a value against Single.Nan or Double.Nan. Use Single.IsNan(Single) or Double.IsNan(Double) to test the value.</source>
        <target state="translated">To wyrażenie sprawdza, czy wartość to Single.Nan lub Double.Nan. Użyj metody Single.IsNan(Single) lub Double.IsNan(Double), aby to sprawdzić.</target>
        <note />
      </trans-unit>
      <trans-unit id="TestForNaNCorrectlyMessage">
        <source>Test for NaN correctly</source>
        <target state="translated">Sprawdzaj poprawnie pod kątem wartości NaN</target>
        <note />
      </trans-unit>
      <trans-unit id="TestForNaNCorrectlyTitle">
        <source>Test for NaN correctly</source>
        <target state="translated">Sprawdzaj poprawnie pod kątem wartości NaN</target>
        <note />
      </trans-unit>
      <trans-unit id="UseArrayEmpty">
        <source>Use Array.Empty</source>
        <target state="translated">Użyj metody Array.Empty</target>
        <note />
      </trans-unit>
      <trans-unit id="UseAsSpanInsteadOfArrayRangeIndexerDescription">
        <source>The Range-based indexer on array values produces a copy of requested portion of the array. This copy is often unwanted when it is implicitly used as a Span or Memory value. Use the AsSpan method to avoid the copy.</source>
        <target state="translated">Użycie indeksatora opartego na zakresie w przypadku wartości tablicy powoduje utworzenie kopii żądanej części tablicy. Ta kopia jest często niechciana, gdy jest niejawnie używana jako wartość Span lub Memory. Użyj metody AsSpan, aby uniknąć kopiowania.</target>
        <note />
      </trans-unit>
      <trans-unit id="UseAsSpanInsteadOfRangeIndexerMessage">
        <source>Use '{0}' instead of the '{1}'-based indexer on '{2}' to avoid creating unnecessary data copies</source>
        <target state="translated">Użyj metody „{0}” zamiast indeksatora opartego na elementu „{1}” w przypadku wartości „{2}”, aby uniknąć tworzenia niepotrzebnych kopii danych</target>
        <note />
      </trans-unit>
      <trans-unit id="UseAsSpanInsteadOfRangeIndexerOnAStringCodeFixTitle">
        <source>Use `{0}` instead of Range-based indexers on a string</source>
        <target state="translated">Użyj elementu „{0}” zamiast indeksatorów opartych na zakresie względem ciągu</target>
        <note />
      </trans-unit>
      <trans-unit id="UseAsSpanInsteadOfRangeIndexerOnAnArrayCodeFixTitle">
        <source>Use `{0}` instead of Range-based indexers on an array</source>
        <target state="translated">Użyj elementu „{0}” zamiast indeksatorów opartych na zakresie względem tablicy</target>
        <note />
      </trans-unit>
      <trans-unit id="UseAsSpanInsteadOfRangeIndexerTitle">
        <source>Use AsSpan or AsMemory instead of Range-based indexers when appropriate</source>
        <target state="translated">Użyj metody AsSpan lub AsMemory zamiast indeksatorów opartych na zakresie, gdy ma to zastosowanie</target>
        <note />
      </trans-unit>
      <trans-unit id="UseAsSpanInsteadOfStringRangeIndexerDescription">
        <source>The Range-based indexer on string values produces a copy of requested portion of the string. This copy is usually unnecessary when it is implicitly used as a ReadOnlySpan or ReadOnlyMemory value. Use the AsSpan method to avoid the unnecessary copy.</source>
        <target state="translated">Użycie indeksatora opartego na zakresie w przypadku wartości ciągu powoduje utworzenie kopii żądanej części ciągu. Ta kopia jest zwykle niepotrzebna, gdy jest niejawnie używana jako wartość ReadOnlySpan lub ReadOnlyMemory. Użyj metody AsSpan, aby uniknąć zbędnego kopiowania.</target>
        <note />
      </trans-unit>
      <trans-unit id="UseAsSpanReadOnlyInsteadOfArrayRangeIndexerDescription">
        <source>The Range-based indexer on array values produces a copy of requested portion of the array. This copy is usually unnecessary when it is implicitly used as a ReadOnlySpan or ReadOnlyMemory value. Use the AsSpan method to avoid the unnecessary copy.</source>
        <target state="translated">Użycie indeksatora opartego na zakresie w przypadku wartości tablicy powoduje utworzenie kopii żądanej części tablicy. Ta kopia jest zwykle niepotrzebna, gdy jest niejawnie używana jako wartość ReadOnlySpan lub ReadOnlyMemory. Użyj metody AsSpan, aby uniknąć zbędnego kopiowania.</target>
        <note />
      </trans-unit>
      <trans-unit id="UseAutoValidateAntiforgeryToken">
        <source>Use antiforgery tokens in ASP.NET Core MVC controllers</source>
        <target state="translated">Użyj tokenów zabezpieczających przed fałszerstwem w kontrolerach MVC ASP.NET Core</target>
        <note />
      </trans-unit>
      <trans-unit id="UseAutoValidateAntiforgeryTokenDescription">
        <source>Handling a POST, PUT, PATCH, or DELETE request without validating an antiforgery token may be vulnerable to cross-site request forgery attacks. A cross-site request forgery attack can send malicious requests from an authenticated user to your ASP.NET Core MVC controller.</source>
        <target state="translated">Obsługa żądania POST, PUT, PATCH lub DELETE bez weryfikacji tokenu zabezpieczającego przed fałszerstwem może prowadzić do podatności na ataki z wykorzystaniem fałszerstwa żądania międzywitrynowego. Atak z wykorzystaniem fałszerstwa żądania międzywitrynowego może wysyłać złośliwe żądania od uwierzytelnionego użytkownika do kontrolera MVC ASP.NET Core.</target>
        <note />
      </trans-unit>
      <trans-unit id="UseAutoValidateAntiforgeryTokenMessage">
        <source>Method {0} handles a {1} request without performing antiforgery token validation. You also need to ensure that your HTML form sends an antiforgery token.</source>
        <target state="translated">Metoda {0} obsługuje żądanie {1} bez przeprowadzania weryfikacji tokenu zabezpieczającego przed fałszerstwem. Należy również upewnić się, że formularz HTML wysyła token zabezpieczający przed fałszerstwem.</target>
        <note />
      </trans-unit>
      <trans-unit id="UseContainerLevelAccessPolicy">
        <source>Use Container Level Access Policy</source>
        <target state="translated">Użyj zasad dostępu na poziomie kontenera</target>
        <note />
      </trans-unit>
      <trans-unit id="UseContainerLevelAccessPolicyDescription">
        <source>No access policy identifier is specified, making tokens non-revocable.</source>
        <target state="translated">Nie określono identyfikatora zasad dostępu, co powoduje, że tokeny są nieodwoływalne.</target>
        <note />
      </trans-unit>
      <trans-unit id="UseContainerLevelAccessPolicyMessage">
        <source>Consider using Azure's role-based access control instead of a Shared Access Signature (SAS) if possible. If you still need to use a SAS, use a container-level access policy when creating a SAS.</source>
        <target state="translated">Jeśli to możliwe, rozważ użycie kontroli dostępu opartej na rolach platformy Azure zamiast sygnatury dostępu współdzielonego (SAS). Jeśli nadal chcesz używać sygnatury SAS, podczas jej tworzenia użyj zasad dostępu na poziomie kontenera.</target>
        <note />
      </trans-unit>
      <trans-unit id="UseDefaultDllImportSearchPathsAttribute">
        <source>Use DefaultDllImportSearchPaths attribute for P/Invokes</source>
        <target state="translated">Użyj atrybutu DefaultDllImportSearchPaths dla elementów P/Invoke</target>
        <note />
      </trans-unit>
      <trans-unit id="UseDefaultDllImportSearchPathsAttributeDescription">
        <source>By default, P/Invokes using DllImportAttribute probe a number of directories, including the current working directory for the library to load. This can be a security issue for certain applications, leading to DLL hijacking.</source>
        <target state="translated">Domyślnie elementy P/Invoke korzystające z atrybutu DllImportAttribute sondują określoną liczbę katalogów, w tym bieżący katalog roboczy biblioteki do załadowania. Może to stanowić problem z zabezpieczeniami dla pewnych aplikacji i prowadzić do przejęcia biblioteki DLL.</target>
        <note />
      </trans-unit>
      <trans-unit id="UseDefaultDllImportSearchPathsAttributeMessage">
        <source>The method {0} didn't use DefaultDllImportSearchPaths attribute for P/Invokes.</source>
        <target state="translated">Metoda {0} nie korzystała z atrybutu DefaultDllImportSearchPaths dla elementów P/Invoke.</target>
        <note />
      </trans-unit>
      <trans-unit id="UseEnvironmentProcessIdDescription">
        <source>'Environment.ProcessId' is simpler and faster than 'Process.GetCurrentProcess().Id'.</source>
        <target state="translated">Element „Environment.ProcessId” jest prostszy i szybszy niż element „Process.GetCurrentProcess().Id”.</target>
        <note />
      </trans-unit>
      <trans-unit id="UseEnvironmentProcessIdFix">
        <source>Use 'Environment.ProcessId'</source>
        <target state="translated">Użyj elementu „Environment.ProcessId”</target>
        <note />
      </trans-unit>
      <trans-unit id="UseEnvironmentProcessIdMessage">
        <source>Use 'Environment.ProcessId' instead of 'Process.GetCurrentProcess().Id'</source>
        <target state="translated">Użyj elementu „Environment.ProcessId” zamiast elementu „Process.GetCurrentProcess().Id”</target>
        <note />
      </trans-unit>
      <trans-unit id="UseEnvironmentProcessIdTitle">
        <source>Use 'Environment.ProcessId'</source>
        <target state="translated">Użyj elementu „Environment.ProcessId”</target>
        <note />
      </trans-unit>
      <trans-unit id="UseIndexer">
        <source>Use indexer</source>
        <target state="translated">Użyj indeksatora</target>
        <note />
      </trans-unit>
      <trans-unit id="UseManagedEquivalentsOfWin32ApiDescription">
        <source>An operating system invoke method is defined and a method that has the equivalent functionality is located in the .NET Framework class library.</source>
        <target state="translated">Metoda wywoływania systemu operacyjnego jest zdefiniowana, a metoda mająca odpowiadającą jej funkcję znajduje się w bibliotece klas platformy .NET Framework.</target>
        <note />
      </trans-unit>
      <trans-unit id="UseManagedEquivalentsOfWin32ApiMessage">
        <source>Use managed equivalents of win32 api</source>
        <target state="translated">Używaj zarządzanych odpowiedników funkcji win32 api</target>
        <note />
      </trans-unit>
      <trans-unit id="UseManagedEquivalentsOfWin32ApiTitle">
        <source>Use managed equivalents of win32 api</source>
        <target state="translated">Używaj zarządzanych odpowiedników funkcji win32 api</target>
        <note />
      </trans-unit>
      <trans-unit id="UseOrdinalStringComparisonDescription">
        <source>A string comparison operation that is nonlinguistic does not set the StringComparison parameter to either Ordinal or OrdinalIgnoreCase. By explicitly setting the parameter to either StringComparison.Ordinal or StringComparison.OrdinalIgnoreCase, your code often gains speed, becomes more correct, and becomes more reliable.</source>
        <target state="translated">Operacja porównywania ciągów nieuwzględniająca zasad języka nie ustawia parametru StringComparison na wartość Ordinal ani OrdinalIgnoreCase. Jawne ustawienie parametru na wartość StringComparison.Ordinal lub StringComparison.OrdinalIgnoreCase umożliwia często przyspieszenie kodu oraz zwiększenie jego poprawności i niezawodności.</target>
        <note />
      </trans-unit>
      <trans-unit id="UseOrdinalStringComparisonMessageStringComparer">
        <source>{0} passes '{1}' as the 'StringComparer' parameter to {2}. To perform a non-linguistic comparison, specify 'StringComparer.Ordinal' or 'StringComparer.OrdinalIgnoreCase' instead.</source>
        <target state="translated">Element {0} przekazuje wartość „{1}” jako parametr „StringComparer” do metody {2}. Aby wykonać porównanie nieuwzględniające zasad języka, określ zamiast niej wartość „StringComparer.Ordinal” lub „StringComparer.OrdinalIgnoreCase”.</target>
        <note />
      </trans-unit>
      <trans-unit id="UseOrdinalStringComparisonMessageStringComparison">
        <source>{0} passes '{1}' as the 'StringComparison' parameter to {2}. To perform a non-linguistic comparison, specify 'StringComparison.Ordinal' or 'StringComparison.OrdinalIgnoreCase' instead.</source>
        <target state="translated">Element {0} przekazuje wartość „{1}” jako parametr „StringComparison” do metody {2}. Aby wykonać porównanie nieuwzględniające zasad języka, określ zamiast niej wartość „StringComparison.Ordinal” lub „StringComparison.OrdinalIgnoreCase”.</target>
        <note />
      </trans-unit>
      <trans-unit id="UseOrdinalStringComparisonTitle">
        <source>Use ordinal string comparison</source>
        <target state="translated">Użyj porównywania ciągów porządkowych</target>
        <note />
      </trans-unit>
      <trans-unit id="UsePropertyInsteadOfCountMethodWhenAvailableDescription">
        <source>Enumerable.Count() potentially enumerates the sequence while a Length/Count property is a direct access.</source>
        <target state="translated">Metoda Enumerable.Count() może potencjalnie wyliczyć sekwencję, podczas gdy właściwość Length/Count stanowi dostęp bezpośredni.</target>
        <note />
      </trans-unit>
      <trans-unit id="UsePropertyInsteadOfCountMethodWhenAvailableMessage">
        <source>Use the "{0}" property instead of Enumerable.Count()</source>
        <target state="translated">Użyj właściwości „{0}” zamiast metody Enumerable.Count()</target>
        <note />
      </trans-unit>
      <trans-unit id="UsePropertyInsteadOfCountMethodWhenAvailableTitle">
        <source>Use Length/Count property instead of Count() when available</source>
        <target state="translated">Użyj właściwości Length/Count zamiast metody Count(), gdy jest to możliwe</target>
        <note />
      </trans-unit>
      <trans-unit id="UseRSAWithSufficientKeySize">
        <source>Use Rivest–Shamir–Adleman (RSA) Algorithm With Sufficient Key Size</source>
        <target state="translated">Użyj algorytmu Rivest-Shamir-Adleman (RSA) z wystarczającym rozmiarem klucza</target>
        <note />
      </trans-unit>
      <trans-unit id="UseRSAWithSufficientKeySizeDescription">
        <source>Encryption algorithms are vulnerable to brute force attacks when too small a key size is used.</source>
        <target state="translated">Algorytmy szyfrowania z kluczem o zbyt małym rozmiarze są podatne na ataki siłowe.</target>
        <note />
      </trans-unit>
      <trans-unit id="UseRSAWithSufficientKeySizeMessage">
        <source>Asymmetric encryption algorithm {0}'s key size is less than 2048. Switch to an RSA with at least 2048 key size, ECDH or ECDSA algorithm instead.</source>
        <target state="translated">Rozmiar klucza algorytmu szyfrowania asymetrycznego {0} jest mniejszy niż 2048. Przełącz się na algorytm RSA z kluczem o rozmiarze co najmniej 2048, algorytm ECDH lub algorytm ECDSA.</target>
        <note />
      </trans-unit>
      <trans-unit id="UseSecureCookiesASPNetCoreDescription">
        <source>Applications available over HTTPS must use secure cookies.</source>
        <target state="translated">Aplikacje dostępne za pośrednictwem protokołu HTTPS muszą korzystać z bezpiecznych plików cookie.</target>
        <note />
      </trans-unit>
      <trans-unit id="UseSharedAccessProtocolHttpsOnly">
        <source>Use SharedAccessProtocol HttpsOnly</source>
        <target state="translated">Użyj właściwości SharedAccessProtocol HttpsOnly</target>
        <note />
      </trans-unit>
      <trans-unit id="UseSharedAccessProtocolHttpsOnlyDescription">
        <source>HTTPS encrypts network traffic. Use HttpsOnly, rather than HttpOrHttps, to ensure network traffic is always encrypted to help prevent disclosure of sensitive data.</source>
        <target state="translated">Protokół HTTPS szyfruje ruch sieciowy. Użyj właściwości HttpsOnly, a nie HttpOrHttps, aby ruch sieciowy był zawsze szyfrowany i aby zapobiec ujawnieniu poufnych danych.</target>
        <note />
      </trans-unit>
      <trans-unit id="UseSharedAccessProtocolHttpsOnlyMessage">
        <source>Consider using Azure's role-based access control instead of a Shared Access Signature (SAS) if possible. If you still need to use a SAS, specify SharedAccessProtocol.HttpsOnly.</source>
        <target state="translated">Jeśli to możliwe, rozważ użycie kontroli dostępu opartej na rolach platformy Azure zamiast sygnatury dostępu współdzielonego (SAS). Jeśli nadal chcesz używać sygnatury SAS, określ właściwość SharedAccessProtocol.HttpsOnly.</target>
        <note />
      </trans-unit>
      <trans-unit id="UseValueTasksCorrectlyDescription">
        <source>ValueTasks returned from member invocations are intended to be directly awaited.  Attempts to consume a ValueTask multiple times or to directly access one's result before it's known to be completed may result in an exception or corruption.  Ignoring such a ValueTask is likely an indication of a functional bug and may degrade performance.</source>
        <target state="translated">Elementy ValueTask zwracane przez wywołania elementów członkowskich są przeznaczone do bezpośredniego oczekiwania. Próby wielokrotnego użycia elementu ValueTask lub uzyskania bezpośredniego dostępu do wyniku elementu zanim jest wiadomo, że został on zakończony, mogą spowodować wystąpienie wyjątku lub uszkodzenia. Zignorowanie takiego elementu ValueTask prawdopodobnie wskazuje na usterkę funkcjonalną i może obniżyć wydajność.</target>
        <note />
      </trans-unit>
      <trans-unit id="UseValueTasksCorrectlyMessage_AccessingIncompleteResult">
        <source>ValueTask instances should not have their result directly accessed unless the instance has already completed. Unlike Tasks, calling Result or GetAwaiter().GetResult() on a ValueTask is not guaranteed to block until the operation completes. If you can't simply await the instance, consider first checking its IsCompleted property (or asserting it's true if you know that to be the case).</source>
        <target state="translated">Nie należy bezpośrednio uzyskiwać dostępu do wystąpień elementu ValueTask, chyba że wystąpienie jest już zakończone. W przeciwieństwie do zadań, wywołanie elementu Result lub GetAwaiter().GetResult() nie gwarantuje blokowania do momentu zakończenia operacji. Jeśli nie można po prostu oczekiwać na wystąpienie, zastanów się nad sprawdzeniem w pierwszej kolejności jego właściwości IsCompleted (lub założeniem, że ma wartość true, jeśli wiesz, że tak jest).</target>
        <note />
      </trans-unit>
      <trans-unit id="UseValueTasksCorrectlyMessage_DoubleConsumption">
        <source>ValueTask instances should only be consumed once, such as via an await. Consuming the same ValueTask instance multiple times can result in exceptions and data corruption.</source>
        <target state="translated">Wystąpienia elementu ValueTask powinny być używane tylko raz, na przykład za pośrednictwem operatora await. Wielokrotne użycie tego samego wystąpienia elementu ValueTask może spowodować zgłaszanie wyjątków i uszkodzenie danych.</target>
        <note />
      </trans-unit>
      <trans-unit id="UseValueTasksCorrectlyMessage_General">
        <source>ValueTask instances returned from method calls should be directly awaited, returned, or passed as an argument to another method call. Other usage, such as storing an instance into a local or a field, is likely an indication of a bug, as ValueTask instances must only ever be consumed once.</source>
        <target state="translated">Wystąpienia elementu ValueTask zwracane przez wywołania metod powinny być w sposób bezpośredni oczekiwane, zwracane lub przekazywane jako argumenty do wywołania innych metod. Inne użycie, takie jak zapisanie wystąpienia w elemencie lokalnym lub w polu, prawdopodobnie wskazuje na usterkę, ponieważ wystąpienia elementu ValueTask mogą być zawsze używane tylko raz.</target>
        <note />
      </trans-unit>
      <trans-unit id="UseValueTasksCorrectlyMessage_Unconsumed">
        <source>ValueTask instances returned from method calls should always be used, typically awaited. Not doing so often represents a functional bug, but even if it doesn't, it can result in degraded performance if the target method pools objects for use with ValueTasks.</source>
        <target state="translated">Wystąpienia elementów ValueTask zwracane przez wywołania metod powinny zawsze zostać użyte, zazwyczaj przez oczekiwanie. Jeśli tak się nie dzieje, często oznacza to usterkę funkcjonalną, ale nawet jeśli usterka nie występuje, może to spowodować obniżenie wydajności, jeśli metoda docelowa grupuje obiekty w pule do użycia za pomocą elementów ValueTask.</target>
        <note />
      </trans-unit>
      <trans-unit id="UseValueTasksCorrectlyTitle">
        <source>Use ValueTasks correctly</source>
        <target state="translated">Użyj elementów ValueTask poprawnie</target>
        <note />
      </trans-unit>
      <trans-unit id="UseXmlReaderDescription">
        <source>Processing XML from untrusted data may load dangerous external references, which should be restricted by using an XmlReader with a secure resolver or with DTD processing disabled.</source>
        <target state="translated">Przetwarzanie pliku XML na podstawie niezaufanych danych może spowodować załadowanie niebezpiecznych odwołań zewnętrznych, które powinny zostać ograniczone za pomocą czytnika XmlReader z bezpiecznym programem rozpoznawania nazw lub wyłączonym przetwarzaniem elementów DTD.</target>
        <note />
      </trans-unit>
      <trans-unit id="UseXmlReaderForDataSetReadXml">
        <source>Use XmlReader for 'DataSet.ReadXml()'</source>
        <target state="translated">Użyj elementu XmlReader dla metody „DataSet.ReadXml()”</target>
        <note />
      </trans-unit>
      <trans-unit id="UseXmlReaderForDeserialize">
        <source>Use XmlReader for 'XmlSerializer.Deserialize()'</source>
        <target state="translated">Użyj elementu XmlReader dla metody „XmlSerializer.Deserialize()”</target>
        <note />
      </trans-unit>
      <trans-unit id="UseXmlReaderForSchemaRead">
        <source>Use XmlReader for 'XmlSchema.Read()'</source>
        <target state="translated">Użyj elementu XmlReader dla metody „XmlSchema.Read()”</target>
        <note />
      </trans-unit>
      <trans-unit id="UseXmlReaderForValidatingReader">
        <source>Use XmlReader for XmlValidatingReader constructor</source>
        <target state="translated">Użyj elementu XmlReader dla konstruktora XmlValidatingReader</target>
        <note />
      </trans-unit>
      <trans-unit id="UseXmlReaderForXPathDocument">
        <source>Use XmlReader for XPathDocument constructor</source>
        <target state="translated">Użyj elementu XmlReader dla konstruktora XPathDocument</target>
        <note />
      </trans-unit>
      <trans-unit id="UseXmlReaderMessage">
        <source>This overload of the '{0}.{1}' method is potentially unsafe. It may enable Document Type Definition (DTD) which can be vulnerable to denial of service attacks, or might use an XmlResolver which can be vulnerable to information disclosure. Use an overload that takes a XmlReader instance instead, with DTD processing disabled and no XmlResolver.</source>
        <target state="translated">To przeciążenie metody „{0}.{1}” jest potencjalnie niebezpieczne. Być może włącza definicję typu dokumentu podatną na ataki typu „odmowa usługi” lub używa elementu XmlResolver podatnego na ujawnienie informacji. Użyj zamiast tego przeciążenia, które przyjmuje wystąpienie elementu XmlReader, ma wyłączone przetwarzanie definicji typu dokumentu i nie używa elementu XmlResolver.</target>
        <note />
      </trans-unit>
    </body>
  </file>
</xliff><|MERGE_RESOLUTION|>--- conflicted
+++ resolved
@@ -448,13 +448,8 @@
         <note />
       </trans-unit>
       <trans-unit id="DoNotCallDangerousMethodsInDeserializationMessage">
-<<<<<<< HEAD
-        <source>When deserializing an instance of class {0}, method {1} can call dangerous method {2}</source>
-        <target state="translated">Podczas deserializacji wystąpienia klasy {0} metoda {1} może wywołać niebezpieczną metodę {2}</target>
-=======
         <source>When deserializing an instance of class {0}, method {1} can call dangerous method {2}. The potential method invocations are: {3}.</source>
         <target state="new">When deserializing an instance of class {0}, method {1} can call dangerous method {2}. The potential method invocations are: {3}.</target>
->>>>>>> e58d173c
         <note />
       </trans-unit>
       <trans-unit id="DoNotCallOverridableMethodsInConstructorsDescription">

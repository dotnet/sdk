--- conflicted
+++ resolved
@@ -653,13 +653,8 @@
         <note />
       </trans-unit>
       <trans-unit id="DoNotDisableTokenValidationChecksMessage">
-<<<<<<< HEAD
-        <source>TokenValidationParameters.{0} should not be set to false as it disables important validation.</source>
-        <target state="new">TokenValidationParameters.{0} should not be set to false as it disables important validation.</target>
-=======
         <source>TokenValidationParameters.{0} should not be set to false as it disables important validation</source>
         <target state="new">TokenValidationParameters.{0} should not be set to false as it disables important validation</target>
->>>>>>> e3702eef
         <note />
       </trans-unit>
       <trans-unit id="DoNotDisableTokenValidationChecksTitle">

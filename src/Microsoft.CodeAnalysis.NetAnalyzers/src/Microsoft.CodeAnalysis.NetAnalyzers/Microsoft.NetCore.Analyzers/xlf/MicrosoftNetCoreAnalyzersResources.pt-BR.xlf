--- conflicted
+++ resolved
@@ -1617,7 +1617,6 @@
         <target state="translated">Ciclo de referência potencial em grafo de objeto desserializado</target>
         <note />
       </trans-unit>
-<<<<<<< HEAD
       <trans-unit id="PreferAsSpanOverSubstringCodefixTitle">
         <source>Replace 'Substring' with 'AsSpan'</source>
         <target state="new">Replace 'Substring' with 'AsSpan'</target>
@@ -1636,7 +1635,8 @@
       <trans-unit id="PreferAsSpanOverSubstringTitle">
         <source>Prefer 'AsSpan' over 'Substring'</source>
         <target state="new">Prefer 'AsSpan' over 'Substring'</target>
-=======
+        <note />
+      </trans-unit>
       <trans-unit id="PreferDictionaryContainsKeyCodeFixTitle">
         <source>Use 'ContainsKey'</source>
         <target state="new">Use 'ContainsKey'</target>
@@ -1670,7 +1670,6 @@
       <trans-unit id="PreferDictionaryContainsValueMessage">
         <source>Prefer 'ContainsValue' over 'Values.Contains' for dictionary type '{0}'</source>
         <target state="new">Prefer 'ContainsValue' over 'Values.Contains' for dictionary type '{0}'</target>
->>>>>>> 7c3425bf
         <note />
       </trans-unit>
       <trans-unit id="PreferStreamAsyncMemoryOverloadsDescription">

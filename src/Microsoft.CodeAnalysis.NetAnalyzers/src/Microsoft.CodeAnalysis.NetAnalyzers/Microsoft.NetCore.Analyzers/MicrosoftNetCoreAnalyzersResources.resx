﻿<?xml version="1.0" encoding="utf-8"?>
<root>
  <!-- 
    Microsoft ResX Schema 
    
    Version 2.0
    
    The primary goals of this format is to allow a simple XML format 
    that is mostly human readable. The generation and parsing of the 
    various data types are done through the TypeConverter classes 
    associated with the data types.
    
    Example:
    
    ... ado.net/XML headers & schema ...
    <resheader name="resmimetype">text/microsoft-resx</resheader>
    <resheader name="version">2.0</resheader>
    <resheader name="reader">System.Resources.ResXResourceReader, System.Windows.Forms, ...</resheader>
    <resheader name="writer">System.Resources.ResXResourceWriter, System.Windows.Forms, ...</resheader>
    <data name="Name1"><value>this is my long string</value><comment>this is a comment</comment></data>
    <data name="Color1" type="System.Drawing.Color, System.Drawing">Blue</data>
    <data name="Bitmap1" mimetype="application/x-microsoft.net.object.binary.base64">
        <value>[base64 mime encoded serialized .NET Framework object]</value>
    </data>
    <data name="Icon1" type="System.Drawing.Icon, System.Drawing" mimetype="application/x-microsoft.net.object.bytearray.base64">
        <value>[base64 mime encoded string representing a byte array form of the .NET Framework object]</value>
        <comment>This is a comment</comment>
    </data>
                
    There are any number of "resheader" rows that contain simple 
    name/value pairs.
    
    Each data row contains a name, and value. The row also contains a 
    type or mimetype. Type corresponds to a .NET class that support 
    text/value conversion through the TypeConverter architecture. 
    Classes that don't support this are serialized and stored with the 
    mimetype set.
    
    The mimetype is used for serialized objects, and tells the 
    ResXResourceReader how to depersist the object. This is currently not 
    extensible. For a given mimetype the value must be set accordingly:
    
    Note - application/x-microsoft.net.object.binary.base64 is the format 
    that the ResXResourceWriter will generate, however the reader can 
    read any of the formats listed below.
    
    mimetype: application/x-microsoft.net.object.binary.base64
    value   : The object must be serialized with 
            : System.Runtime.Serialization.Formatters.Binary.BinaryFormatter
            : and then encoded with base64 encoding.
    
    mimetype: application/x-microsoft.net.object.soap.base64
    value   : The object must be serialized with 
            : System.Runtime.Serialization.Formatters.Soap.SoapFormatter
            : and then encoded with base64 encoding.

    mimetype: application/x-microsoft.net.object.bytearray.base64
    value   : The object must be serialized into a byte array 
            : using a System.ComponentModel.TypeConverter
            : and then encoded with base64 encoding.
    -->
  <xsd:schema id="root" xmlns="" xmlns:xsd="http://www.w3.org/2001/XMLSchema" xmlns:msdata="urn:schemas-microsoft-com:xml-msdata">
    <xsd:import namespace="http://www.w3.org/XML/1998/namespace" />
    <xsd:element name="root" msdata:IsDataSet="true">
      <xsd:complexType>
        <xsd:choice maxOccurs="unbounded">
          <xsd:element name="metadata">
            <xsd:complexType>
              <xsd:sequence>
                <xsd:element name="value" type="xsd:string" minOccurs="0" />
              </xsd:sequence>
              <xsd:attribute name="name" use="required" type="xsd:string" />
              <xsd:attribute name="type" type="xsd:string" />
              <xsd:attribute name="mimetype" type="xsd:string" />
              <xsd:attribute ref="xml:space" />
            </xsd:complexType>
          </xsd:element>
          <xsd:element name="assembly">
            <xsd:complexType>
              <xsd:attribute name="alias" type="xsd:string" />
              <xsd:attribute name="name" type="xsd:string" />
            </xsd:complexType>
          </xsd:element>
          <xsd:element name="data">
            <xsd:complexType>
              <xsd:sequence>
                <xsd:element name="value" type="xsd:string" minOccurs="0" msdata:Ordinal="1" />
                <xsd:element name="comment" type="xsd:string" minOccurs="0" msdata:Ordinal="2" />
              </xsd:sequence>
              <xsd:attribute name="name" type="xsd:string" use="required" msdata:Ordinal="1" />
              <xsd:attribute name="type" type="xsd:string" msdata:Ordinal="3" />
              <xsd:attribute name="mimetype" type="xsd:string" msdata:Ordinal="4" />
              <xsd:attribute ref="xml:space" />
            </xsd:complexType>
          </xsd:element>
          <xsd:element name="resheader">
            <xsd:complexType>
              <xsd:sequence>
                <xsd:element name="value" type="xsd:string" minOccurs="0" msdata:Ordinal="1" />
              </xsd:sequence>
              <xsd:attribute name="name" type="xsd:string" use="required" />
            </xsd:complexType>
          </xsd:element>
        </xsd:choice>
      </xsd:complexType>
    </xsd:element>
  </xsd:schema>
  <resheader name="resmimetype">
    <value>text/microsoft-resx</value>
  </resheader>
  <resheader name="version">
    <value>2.0</value>
  </resheader>
  <resheader name="reader">
    <value>System.Resources.ResXResourceReader, System.Windows.Forms, Version=4.0.0.0, Culture=neutral, PublicKeyToken=b77a5c561934e089</value>
  </resheader>
  <resheader name="writer">
    <value>System.Resources.ResXResourceWriter, System.Windows.Forms, Version=4.0.0.0, Culture=neutral, PublicKeyToken=b77a5c561934e089</value>
  </resheader>
  <data name="ReviewSQLQueriesForSecurityVulnerabilitiesDescription" xml:space="preserve">
    <value>SQL queries that directly use user input can be vulnerable to SQL injection attacks. Review this SQL query for potential vulnerabilities, and consider using a parameterized SQL query.</value>
  </data>
  <data name="ReviewSQLQueriesForSecurityVulnerabilitiesMessageNoNonLiterals" xml:space="preserve">
    <value>Review if the query string passed to '{0}' in '{1}', accepts any user input</value>
  </data>
  <data name="ReviewSQLQueriesForSecurityVulnerabilitiesTitle" xml:space="preserve">
    <value>Review SQL queries for security vulnerabilities</value>
  </data>
  <data name="DoNotCallToImmutableCollectionOnAnImmutableCollectionValueTitle" xml:space="preserve">
    <value>Do not call ToImmutableCollection on an ImmutableCollection value</value>
  </data>
  <data name="DoNotCallToImmutableCollectionOnAnImmutableCollectionValueMessage" xml:space="preserve">
    <value>Do not call {0} on an {1} value</value>
  </data>
  <data name="CategoryReliability" xml:space="preserve">
    <value>Reliability</value>
  </data>
  <data name="RemoveRedundantCall" xml:space="preserve">
    <value>Remove redundant call</value>
  </data>
  <data name="PInvokesShouldNotBeVisibleTitle" xml:space="preserve">
    <value>P/Invokes should not be visible</value>
  </data>
  <data name="PInvokesShouldNotBeVisibleDescription" xml:space="preserve">
    <value>A public or protected method in a public type has the System.Runtime.InteropServices.DllImportAttribute attribute (also implemented by the Declare keyword in Visual Basic). Such methods should not be exposed.</value>
  </data>
  <data name="PInvokesShouldNotBeVisibleMessage" xml:space="preserve">
    <value>P/Invoke method '{0}' should not be visible</value>
  </data>
  <data name="PInvokeDeclarationsShouldBePortableTitle" xml:space="preserve">
    <value>PInvoke declarations should be portable</value>
  </data>
  <data name="PInvokeDeclarationsShouldBePortableDescription" xml:space="preserve">
    <value>This rule evaluates the size of each parameter and the return value of a P/Invoke, and verifies that the size of the parameter is correct when marshaled to unmanaged code on 32-bit and 64-bit operating systems.</value>
  </data>
  <data name="PInvokeDeclarationsShouldBePortableMessageParameter" xml:space="preserve">
    <value>As it is declared in your code, parameter {0} of P/Invoke {1} will be {2} bytes wide on {3} platforms. This is not correct, as the actual native declaration of this API indicates it should be {4} bytes wide on {3} platforms. Consult the MSDN Platform SDK documentation for help determining what data type should be used instead of {5}.</value>
  </data>
  <data name="PInvokeDeclarationsShouldBePortableMessageReturn" xml:space="preserve">
    <value>As it is declared in your code, the return type of P/Invoke {0} will be {1} bytes wide on {2} platforms. This is not correct, as the actual native declaration of this API indicates it should be {3} bytes wide on {2} platforms. Consult the MSDN Platform SDK documentation for help determining what data type should be used instead of {4}.</value>
  </data>
  <data name="SpecifyMarshalingForPInvokeStringArgumentsTitle" xml:space="preserve">
    <value>Specify marshaling for P/Invoke string arguments</value>
  </data>
  <data name="SpecifyMarshalingForPInvokeStringArgumentsDescription" xml:space="preserve">
    <value>A platform invoke member allows partially trusted callers, has a string parameter, and does not explicitly marshal the string. This can cause a potential security vulnerability.</value>
  </data>
  <data name="SpecifyMarshalingForPInvokeStringArgumentsMessageParameter" xml:space="preserve">
    <value>To reduce security risk, marshal parameter {0} as Unicode, by setting DllImport.CharSet to CharSet.Unicode, or by explicitly marshaling the parameter as UnmanagedType.LPWStr. If you need to marshal this string as ANSI or system-dependent, set BestFitMapping=false; for added security, also set ThrowOnUnmappableChar=true.</value>
  </data>
  <data name="SpecifyMarshalingForPInvokeStringArgumentsMessageField" xml:space="preserve">
    <value>To reduce security risk, marshal field {0} as Unicode, by setting StructLayout.CharSet on {1} to CharSet.Unicode, or by explicitly marshaling the field as UnmanagedType.LPWStr. If you need to marshal this string as ANSI or system-dependent, use the BestFitMapping attribute to turn best-fit mapping off, and for added security, ensure ThrowOnUnmappableChar is on.</value>
  </data>
  <data name="SpecifyMarshalingForPInvokeStringArgumentsMessageParameterImplicitAnsi" xml:space="preserve">
    <value>To reduce security risk, marshal parameter {0} as Unicode, by setting DllImport.CharSet to CharSet.Unicode, or by explicitly marshaling the parameter as UnmanagedType.LPWStr. If you need to marshal this string as ANSI or system-dependent, specify MarshalAs explicitly, and set BestFitMapping=false; for added security, also set ThrowOnUnmappableChar=true.</value>
  </data>
  <data name="SpecifyMarshalingForPInvokeStringArgumentsMessageFieldImplicitAnsi" xml:space="preserve">
    <value>To reduce security risk, marshal field {0} as Unicode, by setting StructLayout.CharSet on {1} to CharSet.Unicode, or by explicitly marshaling the field as UnmanagedType.LPWStr. If you need to marshal this string as ANSI or system-dependent, specify MarshalAs explicitly, use the BestFitMapping attribute to turn best-fit mapping off, and for added security, to turn ThrowOnUnmappableChar on.</value>
  </data>
  <data name="UseManagedEquivalentsOfWin32ApiTitle" xml:space="preserve">
    <value>Use managed equivalents of win32 api</value>
  </data>
  <data name="UseManagedEquivalentsOfWin32ApiDescription" xml:space="preserve">
    <value>An operating system invoke method is defined and a method that has the equivalent functionality is located in the .NET Framework class library.</value>
  </data>
  <data name="UseManagedEquivalentsOfWin32ApiMessage" xml:space="preserve">
    <value>Use managed equivalents of win32 api</value>
  </data>
  <data name="MarkBooleanPInvokeArgumentsWithMarshalAsTitle" xml:space="preserve">
    <value>Mark boolean PInvoke arguments with MarshalAs</value>
  </data>
  <data name="MarkBooleanPInvokeArgumentsWithMarshalAsDescription" xml:space="preserve">
    <value>The Boolean data type has multiple representations in unmanaged code.</value>
  </data>
  <data name="MarkBooleanPInvokeArgumentsWithMarshalAsMessageDefault" xml:space="preserve">
    <value>Add the MarshalAsAttribute to parameter {0} of P/Invoke {1}. If the corresponding unmanaged parameter is a 4-byte Win32 'BOOL', use [MarshalAs(UnmanagedType.Bool)]. For a 1-byte C++ 'bool', use MarshalAs(UnmanagedType.U1).</value>
  </data>
  <data name="MarkBooleanPInvokeArgumentsWithMarshalAsMessageReturn" xml:space="preserve">
    <value>Add the MarshalAsAttribute to the return type of P/Invoke {0}. If the corresponding unmanaged return type is a 4-byte Win32 'BOOL', use MarshalAs(UnmanagedType.Bool). For a 1-byte C++ 'bool', use MarshalAs(UnmanagedType.U1).</value>
  </data>
  <data name="MarkAssembliesWithNeutralResourcesLanguageTitle" xml:space="preserve">
    <value>Mark assemblies with NeutralResourcesLanguageAttribute</value>
  </data>
  <data name="MarkAssembliesWithNeutralResourcesLanguageDescription" xml:space="preserve">
    <value>The NeutralResourcesLanguage attribute informs the ResourceManager of the language that was used to display the resources of a neutral culture for an assembly. This improves lookup performance for the first resource that you load and can reduce your working set.</value>
  </data>
  <data name="MarkAssembliesWithNeutralResourcesLanguageMessage" xml:space="preserve">
    <value>Mark assemblies with NeutralResourcesLanguageAttribute</value>
  </data>
  <data name="UseOrdinalStringComparisonTitle" xml:space="preserve">
    <value>Use ordinal string comparison</value>
  </data>
  <data name="UseOrdinalStringComparisonDescription" xml:space="preserve">
    <value>A string comparison operation that is nonlinguistic does not set the StringComparison parameter to either Ordinal or OrdinalIgnoreCase. By explicitly setting the parameter to either StringComparison.Ordinal or StringComparison.OrdinalIgnoreCase, your code often gains speed, becomes more correct, and becomes more reliable.</value>
  </data>
  <data name="UseOrdinalStringComparisonMessageStringComparison" xml:space="preserve">
    <value>{0} passes '{1}' as the 'StringComparison' parameter to {2}. To perform a non-linguistic comparison, specify 'StringComparison.Ordinal' or 'StringComparison.OrdinalIgnoreCase' instead.</value>
  </data>
  <data name="UseOrdinalStringComparisonMessageStringComparer" xml:space="preserve">
    <value>{0} passes '{1}' as the 'StringComparer' parameter to {2}. To perform a non-linguistic comparison, specify 'StringComparer.Ordinal' or 'StringComparer.OrdinalIgnoreCase' instead.</value>
  </data>
  <data name="DoNotUseCountWhenAnyCanBeUsedDescription" xml:space="preserve">
    <value>For non-empty collections, Count() and LongCount() enumerate the entire sequence, while Any() stops at the first item or the first item that satisfies a condition.</value>
  </data>
  <data name="DoNotUseCountWhenAnyCanBeUsedMessage" xml:space="preserve">
    <value>{0}() is used where Any() could be used instead to improve performance</value>
  </data>
  <data name="DoNotUseCountWhenAnyCanBeUsedTitle" xml:space="preserve">
    <value>Do not use Count() or LongCount() when Any() can be used</value>
  </data>
  <data name="DoNotUseTimersThatPreventPowerStateChangesTitle" xml:space="preserve">
    <value>Do not use timers that prevent power state changes</value>
  </data>
  <data name="DoNotUseTimersThatPreventPowerStateChangesDescription" xml:space="preserve">
    <value>Higher-frequency periodic activity will keep the CPU busy and interfere with power-saving idle timers that turn off the display and hard disks.</value>
  </data>
  <data name="DoNotUseTimersThatPreventPowerStateChangesMessage" xml:space="preserve">
    <value>Do not use timers that prevent power state changes</value>
  </data>
  <data name="AvoidUnsealedAttributesTitle" xml:space="preserve">
    <value>Avoid unsealed attributes</value>
  </data>
  <data name="AvoidUnsealedAttributesDescription" xml:space="preserve">
    <value>The .NET Framework class library provides methods for retrieving custom attributes. By default, these methods search the attribute inheritance hierarchy. Sealing the attribute eliminates the search through the inheritance hierarchy and can improve performance.</value>
  </data>
  <data name="AvoidUnsealedAttributesMessage" xml:space="preserve">
    <value>Avoid unsealed attributes</value>
  </data>
  <data name="TestForEmptyStringsUsingStringLengthTitle" xml:space="preserve">
    <value>Test for empty strings using string length</value>
  </data>
  <data name="TestForEmptyStringsUsingStringLengthDescription" xml:space="preserve">
    <value>Comparing strings by using the String.Length property or the String.IsNullOrEmpty method is significantly faster than using Equals.</value>
  </data>
  <data name="TestForEmptyStringsUsingStringLengthMessage" xml:space="preserve">
    <value>Test for empty strings using 'string.Length' property or 'string.IsNullOrEmpty' method instead of an Equality check</value>
  </data>
  <data name="DoNotLockOnObjectsWithWeakIdentityTitle" xml:space="preserve">
    <value>Do not lock on objects with weak identity</value>
  </data>
  <data name="DoNotLockOnObjectsWithWeakIdentityDescription" xml:space="preserve">
    <value>An object is said to have a weak identity when it can be directly accessed across application domain boundaries. A thread that tries to acquire a lock on an object that has a weak identity can be blocked by a second thread in a different application domain that has a lock on the same object.</value>
  </data>
  <data name="DoNotLockOnObjectsWithWeakIdentityMessage" xml:space="preserve">
    <value>Do not lock on objects with weak identity</value>
  </data>
  <data name="DoNotCatchCorruptedStateExceptionsInGeneralHandlersTitle" xml:space="preserve">
    <value>Do not catch corrupted state exceptions in general handlers.</value>
  </data>
  <data name="DoNotCatchCorruptedStateExceptionsInGeneralHandlersDescription" xml:space="preserve">
    <value>Do not author general catch handlers in code that receives corrupted state exceptions.</value>
  </data>
  <data name="DoNotCatchCorruptedStateExceptionsInGeneralHandlersMessage" xml:space="preserve">
    <value>Do not catch corrupted state exceptions in general handlers.</value>
  </data>
  <data name="RethrowToPreserveStackDetailsTitle" xml:space="preserve">
    <value>Rethrow to preserve stack details</value>
  </data>
  <data name="RethrowToPreserveStackDetailsDescription" xml:space="preserve">
    <value>An exception is rethrown and the exception is explicitly specified in the throw statement. If an exception is rethrown by specifying the exception in the throw statement, the list of method calls between the original method that threw the exception and the current method is lost.</value>
  </data>
  <data name="RethrowToPreserveStackDetailsMessage" xml:space="preserve">
    <value>Rethrow to preserve stack details</value>
  </data>
  <data name="DoNotRaiseReservedExceptionTypesTitle" xml:space="preserve">
    <value>Do not raise reserved exception types</value>
  </data>
  <data name="DoNotRaiseReservedExceptionTypesDescription" xml:space="preserve">
    <value>An exception of type that is not sufficiently specific or reserved by the runtime should never be raised by user code. This makes the original error difficult to detect and debug. If this exception instance might be thrown, use a different exception type.</value>
  </data>
  <data name="DoNotRaiseReservedExceptionTypesMessageTooGeneric" xml:space="preserve">
    <value>Exception type {0} is not sufficiently specific</value>
  </data>
  <data name="DoNotRaiseReservedExceptionTypesMessageReserved" xml:space="preserve">
    <value>Exception type {0} is reserved by the runtime</value>
  </data>
  <data name="InitializeValueTypeStaticFieldsInlineTitle" xml:space="preserve">
    <value>Initialize value type static fields inline</value>
  </data>
  <data name="InitializeReferenceTypeStaticFieldsInlineTitle" xml:space="preserve">
    <value>Initialize reference type static fields inline</value>
  </data>
  <data name="InitializeValueTypeStaticFieldsInlineDescription" xml:space="preserve">
    <value>A value type declares an explicit static constructor. To fix a violation of this rule, initialize all static data when it is declared and remove the static constructor.</value>
  </data>
  <data name="InitializeReferenceTypeStaticFieldsInlineDescription" xml:space="preserve">
    <value>A reference type declares an explicit static constructor. To fix a violation of this rule, initialize all static data when it is declared and remove the static constructor.</value>
  </data>
  <data name="InitializeStaticFieldsInlineMessage" xml:space="preserve">
    <value>Initialize all static fields in '{0}' when those fields are declared and remove the explicit static constructor</value>
  </data>
  <data name="DoNotCallOverridableMethodsInConstructorsTitle" xml:space="preserve">
    <value>Do not call overridable methods in constructors</value>
  </data>
  <data name="DoNotCallOverridableMethodsInConstructorsDescription" xml:space="preserve">
    <value>When a constructor calls a virtual method, the constructor for the instance that invokes the method may not have executed.</value>
  </data>
  <data name="DoNotCallOverridableMethodsInConstructorsMessage" xml:space="preserve">
    <value>Do not call overridable methods in constructors</value>
  </data>
  <data name="DisposableTypesShouldDeclareFinalizerTitle" xml:space="preserve">
    <value>Disposable types should declare finalizer</value>
  </data>
  <data name="DisposableTypesShouldDeclareFinalizerDescription" xml:space="preserve">
    <value>A type that implements System.IDisposable and has fields that suggest the use of unmanaged resources does not implement a finalizer, as described by Object.Finalize.</value>
  </data>
  <data name="DisposableTypesShouldDeclareFinalizerMessage" xml:space="preserve">
    <value>Disposable types should declare finalizer</value>
  </data>
  <data name="FinalizersShouldCallBaseClassFinalizerTitle" xml:space="preserve">
    <value>Finalizers should call base class finalizer</value>
  </data>
  <data name="FinalizersShouldCallBaseClassFinalizerDescription" xml:space="preserve">
    <value>Finalization must be propagated through the inheritance hierarchy. To guarantee this, types must call their base class Finalize method in their own Finalize method.</value>
  </data>
  <data name="FinalizersShouldCallBaseClassFinalizerMessage" xml:space="preserve">
    <value>Finalizers should call base class finalizer</value>
  </data>
  <data name="ProvideCorrectArgumentsToFormattingMethodsTitle" xml:space="preserve">
    <value>Provide correct arguments to formatting methods</value>
  </data>
  <data name="ProvideCorrectArgumentsToFormattingMethodsDescription" xml:space="preserve">
    <value>The format argument that is passed to System.String.Format does not contain a format item that corresponds to each object argument, or vice versa.</value>
  </data>
  <data name="ProvideCorrectArgumentsToFormattingMethodsMessage" xml:space="preserve">
    <value>Provide correct arguments to formatting methods</value>
  </data>
  <data name="TestForNaNCorrectlyTitle" xml:space="preserve">
    <value>Test for NaN correctly</value>
  </data>
  <data name="TestForNaNCorrectlyDescription" xml:space="preserve">
    <value>This expression tests a value against Single.Nan or Double.Nan. Use Single.IsNan(Single) or Double.IsNan(Double) to test the value.</value>
  </data>
  <data name="TestForNaNCorrectlyMessage" xml:space="preserve">
    <value>Test for NaN correctly</value>
  </data>
  <data name="AttributeStringLiteralsShouldParseCorrectlyTitle" xml:space="preserve">
    <value>Attribute string literals should parse correctly</value>
  </data>
  <data name="AttributeStringLiteralsShouldParseCorrectlyDescription" xml:space="preserve">
    <value>The string literal parameter of an attribute does not parse correctly for a URL, a GUID, or a version.</value>
  </data>
  <data name="AttributeStringLiteralsShouldParseCorrectlyMessageDefault" xml:space="preserve">
    <value>In the constructor of '{0}', change the value of argument '{1}', which is currently "{2}", to something that can be correctly parsed as '{3}'</value>
  </data>
  <data name="AttributeStringLiteralsShouldParseCorrectlyMessageEmpty" xml:space="preserve">
    <value>In the constructor of '{0}', change the value of argument '{1}', which is currently an empty string (""), to something that can be correctly parsed as '{2}'</value>
  </data>
  <data name="AvoidZeroLengthArrayAllocationsTitle" xml:space="preserve">
    <value>Avoid zero-length array allocations</value>
  </data>
  <data name="AvoidZeroLengthArrayAllocationsMessage" xml:space="preserve">
    <value>Avoid unnecessary zero-length array allocations.  Use {0} instead.</value>
  </data>
  <data name="DoNotUseEnumerableMethodsOnIndexableCollectionsInsteadUseTheCollectionDirectlyTitle" xml:space="preserve">
    <value>Do not use Enumerable methods on indexable collections</value>
  </data>
  <data name="DoNotUseEnumerableMethodsOnIndexableCollectionsInsteadUseTheCollectionDirectlyDescription" xml:space="preserve">
    <value>This collection is directly indexable. Going through LINQ here causes unnecessary allocations and CPU work.</value>
  </data>
  <data name="DoNotUseEnumerableMethodsOnIndexableCollectionsInsteadUseTheCollectionDirectlyMessage" xml:space="preserve">
    <value>Do not use Enumerable methods on indexable collections. Instead use the collection directly.</value>
  </data>
  <data name="SpecifyCultureInfoTitle" xml:space="preserve">
    <value>Specify CultureInfo</value>
  </data>
  <data name="SpecifyCultureInfoDescription" xml:space="preserve">
    <value>A method or constructor calls a member that has an overload that accepts a System.Globalization.CultureInfo parameter, and the method or constructor does not call the overload that takes the CultureInfo parameter. When a CultureInfo or System.IFormatProvider object is not supplied, the default value that is supplied by the overloaded member might not have the effect that you want in all locales. If the result will be displayed to the user, specify 'CultureInfo.CurrentCulture' as the 'CultureInfo' parameter. Otherwise, if the result will be stored and accessed by software, such as when it is persisted to disk or to a database, specify 'CultureInfo.InvariantCulture'.</value>
  </data>
  <data name="SpecifyCultureInfoMessage" xml:space="preserve">
    <value>The behavior of '{0}' could vary based on the current user's locale settings. Replace this call in '{1}' with a call to '{2}'.</value>
  </data>
  <data name="SpecifyIFormatProviderTitle" xml:space="preserve">
    <value>Specify IFormatProvider</value>
  </data>
  <data name="SpecifyIFormatProviderDescription" xml:space="preserve">
    <value>A method or constructor calls one or more members that have overloads that accept a System.IFormatProvider parameter, and the method or constructor does not call the overload that takes the IFormatProvider parameter. When a System.Globalization.CultureInfo or IFormatProvider object is not supplied, the default value that is supplied by the overloaded member might not have the effect that you want in all locales. If the result will be based on the input from/output displayed to the user, specify 'CultureInfo.CurrentCulture' as the 'IFormatProvider'. Otherwise, if the result will be stored and accessed by software, such as when it is loaded from disk/database and when it is persisted to disk/database, specify 'CultureInfo.InvariantCulture'.</value>
  </data>
  <data name="SpecifyIFormatProviderMessageIFormatProviderAlternateString" xml:space="preserve">
    <value>The behavior of '{0}' could vary based on the current user's locale settings. Replace this call in '{1}' with a call to '{2}'.</value>
  </data>
  <data name="SpecifyIFormatProviderMessageIFormatProviderAlternate" xml:space="preserve">
    <value>The behavior of '{0}' could vary based on the current user's locale settings. Replace this call in '{1}' with a call to '{2}'.</value>
  </data>
  <data name="SpecifyIFormatProviderMessageUICultureString" xml:space="preserve">
    <value>'{0}' passes '{1}' as the 'IFormatProvider' parameter to '{2}'. This property returns a culture that is inappropriate for formatting methods.</value>
  </data>
  <data name="SpecifyIFormatProviderMessageUICulture" xml:space="preserve">
    <value>'{0}' passes '{1}' as the 'IFormatProvider' parameter to '{2}'. This property returns a culture that is inappropriate for formatting methods.</value>
  </data>
  <data name="SpecifyStringComparisonCA1307Title" xml:space="preserve">
    <value>Specify StringComparison for clarity</value>
  </data>
  <data name="SpecifyStringComparisonCA1307Description" xml:space="preserve">
    <value>A string comparison operation uses a method overload that does not set a StringComparison parameter. It is recommended to use the overload with StringComparison parameter for clarity of intent. If the result will be displayed to the user, such as when sorting a list of items for display in a list box, specify 'StringComparison.CurrentCulture' or 'StringComparison.CurrentCultureIgnoreCase' as the 'StringComparison' parameter. If comparing case-insensitive identifiers, such as file paths, environment variables, or registry keys and values, specify 'StringComparison.OrdinalIgnoreCase'. Otherwise, if comparing case-sensitive identifiers, specify 'StringComparison.Ordinal'.</value>
  </data>
  <data name="SpecifyStringComparisonCA1307Message" xml:space="preserve">
    <value>'{0}' has a method overload that takes a 'StringComparison' parameter. Replace this call in '{1}' with a call to '{2}' for clarity of intent.</value>
  </data>
  <data name="SpecifyStringComparisonCA1310Title" xml:space="preserve">
    <value>Specify StringComparison for correctness</value>
  </data>
  <data name="SpecifyStringComparisonCA1310Description" xml:space="preserve">
    <value>A string comparison operation uses a method overload that does not set a StringComparison parameter, hence its behavior could vary based on the current user's locale settings. It is strongly recommended to use the overload with StringComparison parameter for correctness and clarity of intent. If the result will be displayed to the user, such as when sorting a list of items for display in a list box, specify 'StringComparison.CurrentCulture' or 'StringComparison.CurrentCultureIgnoreCase' as the 'StringComparison' parameter. If comparing case-insensitive identifiers, such as file paths, environment variables, or registry keys and values, specify 'StringComparison.OrdinalIgnoreCase'. Otherwise, if comparing case-sensitive identifiers, specify 'StringComparison.Ordinal'.</value>
  </data>
  <data name="SpecifyStringComparisonCA1310Message" xml:space="preserve">
    <value>The behavior of '{0}' could vary based on the current user's locale settings. Replace this call in '{1}' with a call to '{2}'.</value>
  </data>
  <data name="NormalizeStringsToUppercaseTitle" xml:space="preserve">
    <value>Normalize strings to uppercase</value>
  </data>
  <data name="NormalizeStringsToUppercaseDescription" xml:space="preserve">
    <value>Strings should be normalized to uppercase. A small group of characters cannot make a round trip when they are converted to lowercase. To make a round trip means to convert the characters from one locale to another locale that represents character data differently, and then to accurately retrieve the original characters from the converted characters.</value>
  </data>
  <data name="NormalizeStringsToUppercaseMessageToUpper" xml:space="preserve">
    <value>In method '{0}', replace the call to '{1}' with '{2}'</value>
  </data>
  <data name="CallGCSuppressFinalizeCorrectlyTitle" xml:space="preserve">
    <value>Dispose methods should call SuppressFinalize</value>
  </data>
  <data name="CallGCSuppressFinalizeCorrectlyDescription" xml:space="preserve">
    <value>A method that is an implementation of Dispose does not call GC.SuppressFinalize; or a method that is not an implementation of Dispose calls GC.SuppressFinalize; or a method calls GC.SuppressFinalize and passes something other than this (Me in Visual Basic).</value>
  </data>
  <data name="CallGCSuppressFinalizeCorrectlyMessageNotCalledWithFinalizer" xml:space="preserve">
    <value>Change {0} to call {1}. This will prevent unnecessary finalization of the object once it has been disposed and it has fallen out of scope.</value>
  </data>
  <data name="CallGCSuppressFinalizeCorrectlyMessageNotCalled" xml:space="preserve">
    <value>Change {0} to call {1}. This will prevent derived types that introduce a finalizer from needing to re-implement 'IDisposable' to call it.</value>
  </data>
  <data name="CallGCSuppressFinalizeCorrectlyMessageNotPassedThis" xml:space="preserve">
    <value>{0} calls {1} on something other than itself. Change the call site to pass 'this' ('Me' in Visual Basic) instead.</value>
  </data>
  <data name="CallGCSuppressFinalizeCorrectlyMessageOutsideDispose" xml:space="preserve">
    <value>{0} calls {1}, a method that is typically only called within an implementation of 'IDisposable.Dispose'. Refer to the IDisposable pattern for more information.</value>
  </data>
  <data name="InstantiateArgumentExceptionsCorrectlyTitle" xml:space="preserve">
    <value>Instantiate argument exceptions correctly</value>
  </data>
  <data name="InstantiateArgumentExceptionsCorrectlyDescription" xml:space="preserve">
    <value>A call is made to the default (parameterless) constructor of an exception type that is or derives from ArgumentException, or an incorrect string argument is passed to a parameterized constructor of an exception type that is or derives from ArgumentException.</value>
  </data>
  <data name="InstantiateArgumentExceptionsCorrectlyMessageNoArguments" xml:space="preserve">
    <value>Call the {0} constructor that contains a message and/or paramName parameter</value>
  </data>
  <data name="InstantiateArgumentExceptionsCorrectlyMessageIncorrectMessage" xml:space="preserve">
    <value>Method {0} passes parameter name '{1}' as the {2} argument to a {3} constructor. Replace this argument with a descriptive message and pass the parameter name in the correct position.</value>
  </data>
  <data name="InstantiateArgumentExceptionsCorrectlyMessageIncorrectParameterName" xml:space="preserve">
    <value>Method {0} passes '{1}' as the {2} argument to a {3} constructor. Replace this argument with one of the method's parameter names. Note that the provided parameter name should have the exact casing as declared on the method.</value>
  </data>
  <data name="UseArrayEmpty" xml:space="preserve">
    <value>Use Array.Empty</value>
  </data>
  <data name="UseIndexer" xml:space="preserve">
    <value>Use indexer</value>
  </data>
  <data name="DisposableFieldsShouldBeDisposedDescription" xml:space="preserve">
    <value>A type that implements System.IDisposable declares fields that are of types that also implement IDisposable. The Dispose method of the field is not called by the Dispose method of the declaring type. To fix a violation of this rule, call Dispose on fields that are of types that implement IDisposable if you are responsible for allocating and releasing the unmanaged resources held by the field.</value>
  </data>
  <data name="DisposableFieldsShouldBeDisposedMessage" xml:space="preserve">
    <value>'{0}' contains field '{1}' that is of IDisposable type '{2}', but it is never disposed. Change the Dispose method on '{0}' to call Close or Dispose on this field.</value>
  </data>
  <data name="DisposableFieldsShouldBeDisposedTitle" xml:space="preserve">
    <value>Disposable fields should be disposed</value>
  </data>
  <data name="DisposeMethodsShouldCallBaseClassDisposeDescription" xml:space="preserve">
    <value>A type that implements System.IDisposable inherits from a type that also implements IDisposable. The Dispose method of the inheriting type does not call the Dispose method of the parent type. To fix a violation of this rule, call base.Dispose in your Dispose method.</value>
  </data>
  <data name="DisposeMethodsShouldCallBaseClassDisposeMessage" xml:space="preserve">
    <value>Ensure that method '{0}' calls '{1}' in all possible control flow paths</value>
  </data>
  <data name="DisposeMethodsShouldCallBaseClassDisposeTitle" xml:space="preserve">
    <value>Dispose methods should call base class dispose</value>
  </data>
  <data name="DisposeObjectsBeforeLosingScopeDescription" xml:space="preserve">
    <value>If a disposable object is not explicitly disposed before all references to it are out of scope, the object will be disposed at some indeterminate time when the garbage collector runs the finalizer of the object. Because an exceptional event might occur that will prevent the finalizer of the object from running, the object should be explicitly disposed instead.</value>
  </data>
  <data name="DisposeObjectsBeforeLosingScopeNotDisposedMessage" xml:space="preserve">
    <value>Call System.IDisposable.Dispose on object created by '{0}' before all references to it are out of scope</value>
  </data>
  <data name="DisposeObjectsBeforeLosingScopeMayBeDisposedMessage" xml:space="preserve">
    <value>Use recommended dispose pattern to ensure that object created by '{0}' is disposed on all paths. If possible, wrap the creation within a 'using' statement or a 'using' declaration. Otherwise, use a try-finally pattern, with a dedicated local variable declared before the try region and an unconditional Dispose invocation on non-null value in the 'finally' region, say 'x?.Dispose()'. If the object is explicitly disposed within the try region or the dispose ownership is transfered to another object or method, assign 'null' to the local variable just after such an operation to prevent double dispose in 'finally'.</value>
  </data>
  <data name="DisposeObjectsBeforeLosingScopeNotDisposedOnExceptionPathsMessage" xml:space="preserve">
    <value>Object created by '{0}' is not disposed along all exception paths. Call System.IDisposable.Dispose on the object before all references to it are out of scope.</value>
  </data>
  <data name="DisposeObjectsBeforeLosingScopeMayBeDisposedOnExceptionPathsMessage" xml:space="preserve">
    <value>Use recommended dispose pattern to ensure that object created by '{0}' is disposed on all exception paths. If possible, wrap the creation within a 'using' statement or a 'using' declaration. Otherwise, use a try-finally pattern, with a dedicated local variable declared before the try region and an unconditional Dispose invocation on non-null value in the 'finally' region, say 'x?.Dispose()'. If the object is explicitly disposed within the try region or the dispose ownership is transfered to another object or method, assign 'null' to the local variable just after such an operation to prevent double dispose in 'finally'.</value>
  </data>
  <data name="DisposeObjectsBeforeLosingScopeTitle" xml:space="preserve">
    <value>Dispose objects before losing scope</value>
  </data>
  <data name="DoNotPassLiteralsAsLocalizedParametersDescription" xml:space="preserve">
    <value>A method passes a string literal as a parameter to a constructor or method in the .NET Framework class library and that string should be localizable. To fix a violation of this rule, replace the string literal with a string retrieved through an instance of the ResourceManager class.</value>
  </data>
  <data name="DoNotPassLiteralsAsLocalizedParametersMessage" xml:space="preserve">
    <value>Method '{0}' passes a literal string as parameter '{1}' of a call to '{2}'. Retrieve the following string(s) from a resource table instead: "{3}".</value>
  </data>
  <data name="DoNotPassLiteralsAsLocalizedParametersTitle" xml:space="preserve">
    <value>Do not pass literals as localized parameters</value>
  </data>
  <data name="AddNonSerializedAttributeCodeActionTitle" xml:space="preserve">
    <value>Add the 'NonSerialized' attribute to this field.</value>
  </data>
  <data name="AddSerializableAttributeCodeActionTitle" xml:space="preserve">
    <value>Add Serializable attribute</value>
  </data>
  <data name="ImplementSerializationConstructorsCodeActionTitle" xml:space="preserve">
    <value>Implement Serialization constructor</value>
  </data>
  <data name="ImplementSerializationConstructorsDescription" xml:space="preserve">
    <value>To fix a violation of this rule, implement the serialization constructor. For a sealed class, make the constructor private; otherwise, make it protected.</value>
  </data>
  <data name="ImplementSerializationConstructorsMessageCreateMagicConstructor" xml:space="preserve">
    <value>Add a constructor to {0} with the following signature: 'protected {0}(SerializationInfo info, StreamingContext context)'.</value>
  </data>
  <data name="ImplementSerializationConstructorsMessageMakeSealedMagicConstructorPrivate" xml:space="preserve">
    <value>Declare the serialization constructor of {0}, a sealed type, as private.</value>
  </data>
  <data name="ImplementSerializationConstructorsMessageMakeUnsealedMagicConstructorFamily" xml:space="preserve">
    <value>Declare the serialization constructor of {0}, an unsealed type, as protected.</value>
  </data>
  <data name="ImplementSerializationConstructorsTitle" xml:space="preserve">
    <value>Implement serialization constructors</value>
  </data>
  <data name="MarkAllNonSerializableFieldsDescription" xml:space="preserve">
    <value>An instance field of a type that is not serializable is declared in a type that is serializable.</value>
  </data>
  <data name="MarkAllNonSerializableFieldsMessage" xml:space="preserve">
    <value>Field {0} is a member of type {1} which is serializable but is of type {2} which is not serializable</value>
  </data>
  <data name="MarkAllNonSerializableFieldsTitle" xml:space="preserve">
    <value>Mark all non-serializable fields</value>
  </data>
  <data name="MarkISerializableTypesWithSerializableDescription" xml:space="preserve">
    <value>To be recognized by the common language runtime as serializable, types must be marked by using the SerializableAttribute attribute even when the type uses a custom serialization routine through implementation of the ISerializable interface.</value>
  </data>
  <data name="MarkISerializableTypesWithSerializableMessage" xml:space="preserve">
    <value>Add [Serializable] to {0} as this type implements ISerializable</value>
  </data>
  <data name="MarkISerializableTypesWithSerializableTitle" xml:space="preserve">
    <value>Mark ISerializable types with serializable</value>
  </data>
  <data name="ImplementISerializableCorrectlyDescription" xml:space="preserve">
    <value>To fix a violation of this rule, make the GetObjectData method visible and overridable, and make sure that all instance fields are included in the serialization process or explicitly marked by using the NonSerializedAttribute attribute.</value>
  </data>
  <data name="ImplementISerializableCorrectlyMessageDefault" xml:space="preserve">
    <value>Add an implementation of GetObjectData to type {0}</value>
  </data>
  <data name="ImplementISerializableCorrectlyMessageMakeOverridable" xml:space="preserve">
    <value>Make {0}.GetObjectData virtual and overridable</value>
  </data>
  <data name="ImplementISerializableCorrectlyMessageMakeVisible" xml:space="preserve">
    <value>Increase the accessibility of {0}.GetObjectData so that it is visible to derived types</value>
  </data>
  <data name="ImplementISerializableCorrectlyTitle" xml:space="preserve">
    <value>Implement ISerializable correctly</value>
  </data>
  <data name="ImplementSerializationMethodsCorrectlyDescription" xml:space="preserve">
    <value>A method that handles a serialization event does not have the correct signature, return type, or visibility.</value>
  </data>
  <data name="ImplementSerializationMethodsCorrectlyMessageGeneric" xml:space="preserve">
    <value>Because {0} is marked with OnSerializing, OnSerialized, OnDeserializing, or OnDeserialized, change its signature so that it is no longer generic</value>
  </data>
  <data name="ImplementSerializationMethodsCorrectlyMessageParameters" xml:space="preserve">
    <value>Because {0} is marked with OnSerializing, OnSerialized, OnDeserializing, or OnDeserialized, change its signature so that it takes a single parameter of type 'System.Runtime.Serialization.StreamingContext'</value>
  </data>
  <data name="ImplementSerializationMethodsCorrectlyMessageReturnType" xml:space="preserve">
    <value>Because {0} is marked with OnSerializing, OnSerialized, OnDeserializing, or OnDeserialized, change its return type from {1} to void (Sub in Visual Basic)</value>
  </data>
  <data name="ImplementSerializationMethodsCorrectlyMessageStatic" xml:space="preserve">
    <value>Because {0} is marked with OnSerializing, OnSerialized, OnDeserializing, or OnDeserialized, change it from static (Shared in Visual Basic) to an instance method</value>
  </data>
  <data name="ImplementSerializationMethodsCorrectlyMessageVisibility" xml:space="preserve">
    <value>Because {0} is marked with OnSerializing, OnSerialized, OnDeserializing, or OnDeserialized, change its accessibility to private</value>
  </data>
  <data name="ImplementSerializationMethodsCorrectlyTitle" xml:space="preserve">
    <value>Implement serialization methods correctly</value>
  </data>
  <data name="ProvideDeserializationMethodsForOptionalFieldsDescription" xml:space="preserve">
    <value>A type has a field that is marked by using the System.Runtime.Serialization.OptionalFieldAttribute attribute, and the type does not provide deserialization event handling methods.</value>
  </data>
  <data name="ProvideDeserializationMethodsForOptionalFieldsMessageOnDeserialized" xml:space="preserve">
    <value>Add a 'private void OnDeserialized(StreamingContext)' method to type {0} and attribute it with the System.Runtime.Serialization.OnDeserializedAttribute</value>
  </data>
  <data name="ProvideDeserializationMethodsForOptionalFieldsMessageOnDeserializing" xml:space="preserve">
    <value>Add a 'private void OnDeserializing(StreamingContext)' method to type {0} and attribute it with the System.Runtime.Serialization.OnDeserializingAttribute</value>
  </data>
  <data name="ProvideDeserializationMethodsForOptionalFieldsTitle" xml:space="preserve">
    <value>Provide deserialization methods for optional fields</value>
  </data>
  <data name="ReviewCodeForSqlInjectionVulnerabilitiesMessage" xml:space="preserve">
    <value>Potential SQL injection vulnerability was found where '{0}' in method '{1}' may be tainted by user-controlled data from '{2}' in method '{3}'.</value>
  </data>
  <data name="ReviewCodeForSqlInjectionVulnerabilitiesTitle" xml:space="preserve">
    <value>Review code for SQL injection vulnerabilities</value>
  </data>
  <data name="BinaryFormatterDeserializeMaybeWithoutBinderSetMessage" xml:space="preserve">
    <value>The method '{0}' is insecure when deserializing untrusted data without a SerializationBinder to restrict the type of objects in the deserialized object graph.</value>
  </data>
  <data name="BinaryFormatterDeserializeMaybeWithoutBinderSetTitle" xml:space="preserve">
    <value>Ensure BinaryFormatter.Binder is set before calling BinaryFormatter.Deserialize</value>
  </data>
  <data name="BinaryFormatterDeserializeWithoutBinderSetMessage" xml:space="preserve">
    <value>The method '{0}' is insecure when deserializing untrusted data without a SerializationBinder to restrict the type of objects in the deserialized object graph.</value>
  </data>
  <data name="BinaryFormatterDeserializeWithoutBinderSetTitle" xml:space="preserve">
    <value>Do not call BinaryFormatter.Deserialize without first setting BinaryFormatter.Binder</value>
  </data>
  <data name="BinaryFormatterMethodUsedDescription" xml:space="preserve">
    <value>The method '{0}' is insecure when deserializing untrusted data.  If you need to instead detect BinaryFormatter deserialization without a SerializationBinder set, then disable rule CA2300, and enable rules CA2301 and CA2302.</value>
  </data>
  <data name="BinaryFormatterMethodUsedMessage" xml:space="preserve">
    <value>The method '{0}' is insecure when deserializing untrusted data.</value>
  </data>
  <data name="BinaryFormatterMethodUsedTitle" xml:space="preserve">
    <value>Do not use insecure deserializer BinaryFormatter</value>
  </data>
  <data name="LosFormatterMethodUsedMessage" xml:space="preserve">
    <value>The method '{0}' is insecure when deserializing untrusted data.</value>
  </data>
  <data name="LosFormatterMethodUsedTitle" xml:space="preserve">
    <value>Do not use insecure deserializer LosFormatter</value>
  </data>
  <data name="ReviewCodeForDllInjectionVulnerabilitiesMessage" xml:space="preserve">
    <value>Potential DLL injection vulnerability was found where '{0}' in method '{1}' may be tainted by user-controlled data from '{2}' in method '{3}'.</value>
  </data>
  <data name="ReviewCodeForDllInjectionVulnerabilitiesTitle" xml:space="preserve">
    <value>Review code for DLL injection vulnerabilities</value>
  </data>
  <data name="ReviewCodeForInformationDisclosureVulnerabilitiesMessage" xml:space="preserve">
    <value>Potential information disclosure vulnerability was found where '{0}' in method '{1}' may contain unintended information from '{2}' in method '{3}'.</value>
  </data>
  <data name="ReviewCodeForInformationDisclosureVulnerabilitiesTitle" xml:space="preserve">
    <value>Review code for information disclosure vulnerabilities</value>
  </data>
  <data name="ReviewCodeForFilePathInjectionVulnerabilitiesMessage" xml:space="preserve">
    <value>Potential file path injection vulnerability was found where '{0}' in method '{1}' may be tainted by user-controlled data from '{2}' in method '{3}'.</value>
  </data>
  <data name="ReviewCodeForFilePathInjectionVulnerabilitiesTitle" xml:space="preserve">
    <value>Review code for file path injection vulnerabilities</value>
  </data>
  <data name="ReviewCodeForProcessCommandInjectionVulnerabilitiesMessage" xml:space="preserve">
    <value>Potential process command injection vulnerability was found where '{0}' in method '{1}' may be tainted by user-controlled data from '{2}' in method '{3}'.</value>
  </data>
  <data name="ReviewCodeForProcessCommandInjectionVulnerabilitiesTitle" xml:space="preserve">
    <value>Review code for process command injection vulnerabilities</value>
  </data>
  <data name="ReviewCodeForRegexInjectionVulnerabilitiesMessage" xml:space="preserve">
    <value>Potential regex injection vulnerability was found where '{0}' in method '{1}' may be tainted by user-controlled data from '{2}' in method '{3}'.</value>
  </data>
  <data name="ReviewCodeForRegexInjectionVulnerabilitiesTitle" xml:space="preserve">
    <value>Review code for regex injection vulnerabilities</value>
  </data>
  <data name="NetDataContractSerializerDeserializeMaybeWithoutBinderSetMessage" xml:space="preserve">
    <value>The method '{0}' is insecure when deserializing untrusted data without a SerializationBinder to restrict the type of objects in the deserialized object graph.</value>
  </data>
  <data name="NetDataContractSerializerDeserializeMaybeWithoutBinderSetTitle" xml:space="preserve">
    <value>Ensure NetDataContractSerializer.Binder is set before deserializing</value>
  </data>
  <data name="NetDataContractSerializerDeserializeWithoutBinderSetMessage" xml:space="preserve">
    <value>The method '{0}' is insecure when deserializing untrusted data without a SerializationBinder to restrict the type of objects in the deserialized object graph.</value>
  </data>
  <data name="NetDataContractSerializerDeserializeWithoutBinderSetTitle" xml:space="preserve">
    <value>Do not deserialize without first setting NetDataContractSerializer.Binder</value>
  </data>
  <data name="NetDataContractSerializerMethodUsedDescription" xml:space="preserve">
    <value>The method '{0}' is insecure when deserializing untrusted data.  If you need to instead detect NetDataContractSerializer deserialization without a SerializationBinder set, then disable rule CA2310, and enable rules CA2311 and CA2312.</value>
  </data>
  <data name="NetDataContractSerializerMethodUsedMessage" xml:space="preserve">
    <value>The method '{0}' is insecure when deserializing untrusted data.</value>
  </data>
  <data name="NetDataContractSerializerMethodUsedTitle" xml:space="preserve">
    <value>Do not use insecure deserializer NetDataContractSerializer</value>
  </data>
  <data name="ObjectStateFormatterMethodUsedMessage" xml:space="preserve">
    <value>The method '{0}' is insecure when deserializing untrusted data.</value>
  </data>
  <data name="ObjectStateFormatterMethodUsedTitle" xml:space="preserve">
    <value>Do not use insecure deserializer ObjectStateFormatter</value>
  </data>
  <data name="ReviewCodeForXssVulnerabilitiesMessage" xml:space="preserve">
    <value>Potential cross-site scripting (XSS) vulnerability was found where '{0}' in method '{1}' may be tainted by user-controlled data from '{2}' in method '{3}'.</value>
  </data>
  <data name="ReviewCodeForXssVulnerabilitiesTitle" xml:space="preserve">
    <value>Review code for XSS vulnerabilities</value>
  </data>
  <data name="ReviewCodeForLdapInjectionVulnerabilitiesMessage" xml:space="preserve">
    <value>Potential LDAP injection vulnerability was found where '{0}' in method '{1}' may be tainted by user-controlled data from '{2}' in method '{3}'.</value>
  </data>
  <data name="ReviewCodeForLdapInjectionVulnerabilitiesTitle" xml:space="preserve">
    <value>Review code for LDAP injection vulnerabilities</value>
  </data>
  <data name="JavaScriptSerializerMaybeWithSimpleTypeResolverMessage" xml:space="preserve">
    <value>The method '{0}' is insecure when deserializing untrusted data with a JavaScriptSerializer initialized with a SimpleTypeResolver. Ensure that the JavaScriptSerializer is initialized without a JavaScriptTypeResolver specified, or initialized with a JavaScriptTypeResolver that limits the types of objects in the deserialized object graph.</value>
  </data>
  <data name="JavaScriptSerializerMaybeWithSimpleTypeResolverTitle" xml:space="preserve">
    <value>Ensure JavaScriptSerializer is not initialized with SimpleTypeResolver before deserializing</value>
  </data>
  <data name="JavaScriptSerializerWithSimpleTypeResolverMessage" xml:space="preserve">
    <value>The method '{0}' is insecure when deserializing untrusted data with a JavaScriptSerializer initialized with a SimpleTypeResolver. Initialize JavaScriptSerializer without a JavaScriptTypeResolver specified, or initialize with a JavaScriptTypeResolver that limits the types of objects in the deserialized object graph.</value>
  </data>
  <data name="JavaScriptSerializerWithSimpleTypeResolverTitle" xml:space="preserve">
    <value>Do not deserialize with JavaScriptSerializer using a SimpleTypeResolver</value>
  </data>
  <data name="ReviewCodeForOpenRedirectVulnerabilitiesMessage" xml:space="preserve">
    <value>Potential open redirect vulnerability was found where '{0}' in method '{1}' may be tainted by user-controlled data from '{2}' in method '{3}'.</value>
  </data>
  <data name="ReviewCodeForOpenRedirectVulnerabilitiesTitle" xml:space="preserve">
    <value>Review code for open redirect vulnerabilities</value>
  </data>
  <data name="ReviewCodeForXPathInjectionVulnerabilitiesMessage" xml:space="preserve">
    <value>Potential XPath injection vulnerability was found where '{0}' in method '{1}' may be tainted by user-controlled data from '{2}' in method '{3}'.</value>
  </data>
  <data name="ReviewCodeForXPathInjectionVulnerabilitiesTitle" xml:space="preserve">
    <value>Review code for XPath injection vulnerabilities</value>
  </data>
  <data name="ReviewCodeForXmlInjectionVulnerabilitiesMessage" xml:space="preserve">
    <value>Potential XML injection vulnerability was found where '{0}' in method '{1}' may be tainted by user-controlled data from '{2}' in method '{3}'.</value>
  </data>
  <data name="ReviewCodeForXmlInjectionVulnerabilitiesTitle" xml:space="preserve">
    <value>Review code for XML injection vulnerabilities</value>
  </data>
  <data name="ReviewCodeForXamlInjectionVulnerabilitiesMessage" xml:space="preserve">
    <value>Potential XAML injection vulnerability was found where '{0}' in method '{1}' may be tainted by user-controlled data from '{2}' in method '{3}'.</value>
  </data>
  <data name="ReviewCodeForXamlInjectionVulnerabilitiesTitle" xml:space="preserve">
    <value>Review code for XAML injection vulnerabilities</value>
  </data>
  <data name="JsonNetInsecureSettingsMessage" xml:space="preserve">
    <value>When deserializing untrusted input, allowing arbitrary types to be deserialized is insecure.  When using JsonSerializerSettings, use TypeNameHandling.None, or for values other than None, restrict deserialized types with a SerializationBinder.</value>
  </data>
  <data name="JsonNetInsecureSettingsTitle" xml:space="preserve">
    <value>Do not use insecure JsonSerializerSettings</value>
  </data>
  <data name="JsonNetMaybeInsecureSettingsMessage" xml:space="preserve">
    <value>When deserializing untrusted input, allowing arbitrary types to be deserialized is insecure.  When using JsonSerializerSettings, ensure TypeNameHandling.None is specified, or for values other than None, ensure a SerializationBinder is specified to restrict deserialized types.</value>
  </data>
  <data name="JsonNetMaybeInsecureSettingsTitle" xml:space="preserve">
    <value>Ensure that JsonSerializerSettings are secure</value>
  </data>
  <data name="DoNotDisableUsingServicePointManagerSecurityProtocolsMessage" xml:space="preserve">
    <value>Do not set Switch.System.ServiceModel.DisableUsingServicePointManagerSecurityProtocols to true.  Setting this switch limits Windows Communication Framework (WCF) to using Transport Layer Security (TLS) 1.0, which is insecure and obsolete.</value>
  </data>
  <data name="DoNotDisableUsingServicePointManagerSecurityProtocolsTitle" xml:space="preserve">
    <value>Do not disable ServicePointManagerSecurityProtocols</value>
  </data>
  <data name="JsonNetTypeNameHandlingDescription" xml:space="preserve">
    <value>Deserializing JSON when using a TypeNameHandling value other than None can be insecure.  If you need to instead detect Json.NET deserialization when a SerializationBinder isn't specified, then disable rule CA2326, and enable rules CA2327, CA2328, CA2329, and CA2330.</value>
  </data>
  <data name="JsonNetTypeNameHandlingMessage" xml:space="preserve">
    <value>Deserializing JSON when using a TypeNameHandling value other than None can be insecure.</value>
  </data>
  <data name="JsonNetTypeNameHandlingTitle" xml:space="preserve">
    <value>Do not use TypeNameHandling values other than None</value>
  </data>
  <data name="ApprovedCipherMode" xml:space="preserve">
    <value>Review cipher mode usage with cryptography experts</value>
  </data>
  <data name="ApprovedCipherModeDescription" xml:space="preserve">
    <value>These cipher modes might be vulnerable to attacks. Consider using recommended modes (CBC, CTS).</value>
  </data>
  <data name="ApprovedCipherModeMessage" xml:space="preserve">
    <value>Review the usage of cipher mode '{0}' with cryptography experts. Consider using recommended modes (CBC, CTS).</value>
  </data>
  <data name="DefinitelyInstallRootCert" xml:space="preserve">
    <value>Do Not Add Certificates To Root Store</value>
  </data>
  <data name="DefinitelyInstallRootCertMessage" xml:space="preserve">
    <value>Adding certificates to the operating system's trusted root certificates increases the risk of incorrectly authenticating an illegitimate certificate</value>
  </data>
  <data name="DefinitelyUseSecureCookiesASPNetCore" xml:space="preserve">
    <value>Use Secure Cookies In ASP.NET Core</value>
  </data>
  <data name="DefinitelyUseSecureCookiesASPNetCoreMessage" xml:space="preserve">
    <value>Set CookieOptions.Secure = true when setting a cookie</value>
  </data>
  <data name="DoNotAddSchemaByURL" xml:space="preserve">
    <value>Do Not Add Schema By URL</value>
  </data>
  <data name="DoNotAddSchemaByURLDescription" xml:space="preserve">
    <value>This overload of XmlSchemaCollection.Add method internally enables DTD processing on the XML reader instance used, and uses UrlResolver for resolving external XML entities. The outcome is information disclosure. Content from file system or network shares for the machine processing the XML can be exposed to attacker. In addition, an attacker can use this as a DoS vector.</value>
  </data>
  <data name="DoNotAddSchemaByURLMessage" xml:space="preserve">
    <value>This overload of the Add method is potentially unsafe because it may resolve dangerous external references</value>
  </data>
  <data name="DoNotCallDangerousMethodsInDeserialization" xml:space="preserve">
    <value>Do Not Call Dangerous Methods In Deserialization</value>
  </data>
  <data name="DoNotCallDangerousMethodsInDeserializationDescription" xml:space="preserve">
    <value>Insecure Deserialization is a vulnerability which occurs when untrusted data is used to abuse the logic of an application, inflict a Denial-of-Service (DoS) attack, or even execute arbitrary code upon it being deserialized. It’s frequently possible for malicious users to abuse these deserialization features when the application is deserializing untrusted data which is under their control. Specifically, invoke dangerous methods in the process of deserialization. Successful insecure deserialization attacks could allow an attacker to carry out attacks such as DoS attacks, authentication bypasses, and remote code execution.</value>
  </data>
  <data name="DoNotCallDangerousMethodsInDeserializationMessage" xml:space="preserve">
    <value>When deserializing an instance of class {0}, method {1} can call dangerous method {2}. The potential method invocations are: {3}.</value>
  </data>
  <data name="DoNotDisableCertificateValidation" xml:space="preserve">
    <value>Do Not Disable Certificate Validation</value>
  </data>
  <data name="DoNotDisableCertificateValidationDescription" xml:space="preserve">
    <value>A certificate can help authenticate the identity of the server. Clients should validate the server certificate to ensure requests are sent to the intended server. If the ServerCertificateValidationCallback always returns 'true', any certificate will pass validation.</value>
  </data>
  <data name="DoNotDisableCertificateValidationMessage" xml:space="preserve">
    <value>The ServerCertificateValidationCallback is set to a function that accepts any server certificate, by always returning true. Ensure that server certificates are validated to verify the identity of the server receiving requests.</value>
  </data>
  <data name="DoNotDisableHTTPHeaderChecking" xml:space="preserve">
    <value>Do Not Disable HTTP Header Checking</value>
  </data>
  <data name="DoNotDisableHTTPHeaderCheckingDescription" xml:space="preserve">
    <value>HTTP header checking enables encoding of the carriage return and newline characters, \r and \n, that are found in response headers. This encoding can help to avoid injection attacks that exploit an application that echoes untrusted data contained by the header.</value>
  </data>
  <data name="DoNotDisableHTTPHeaderCheckingMessage" xml:space="preserve">
    <value>Do not disable HTTP header checking</value>
  </data>
  <data name="DoNotDisableRequestValidation" xml:space="preserve">
    <value>Do Not Disable Request Validation</value>
  </data>
  <data name="DoNotDisableRequestValidationDescription" xml:space="preserve">
    <value>Request validation is a feature in ASP.NET that examines HTTP requests and determines whether they contain potentially dangerous content. This check adds protection from markup or code in the URL query string, cookies, or posted form values that might have been added for malicious purposes. So, it is generally desirable and should be left enabled for defense in depth.</value>
  </data>
  <data name="DoNotDisableRequestValidationMessage" xml:space="preserve">
    <value>{0} has request validation disabled</value>
  </data>
  <data name="DoNotDisableSchUseStrongCrypto" xml:space="preserve">
    <value>Do Not Disable SChannel Use of Strong Crypto</value>
  </data>
  <data name="DoNotDisableSchUseStrongCryptoDescription" xml:space="preserve">
    <value>Starting with the .NET Framework 4.6, the System.Net.ServicePointManager and System.Net.Security.SslStream classes are recommended to use new protocols. The old ones have protocol weaknesses and are not supported. Setting Switch.System.Net.DontEnableSchUseStrongCrypto with true will use the old weak crypto check and opt out of the protocol migration.</value>
  </data>
  <data name="DoNotDisableSchUseStrongCryptoMessage" xml:space="preserve">
    <value>{0} disables TLS 1.2 and enables SSLv3</value>
  </data>
  <data name="DoNotHardCodeEncryptionKey" xml:space="preserve">
    <value>Do not hard-code encryption key</value>
  </data>
  <data name="DoNotHardCodeEncryptionKeyDescription" xml:space="preserve">
    <value>SymmetricAlgorithm's .Key property, or a method's rgbKey parameter, should never be a hard-coded value.</value>
  </data>
  <data name="DoNotHardCodeEncryptionKeyMessage" xml:space="preserve">
    <value>Potential security vulnerability was found where '{0}' in method '{1}' may be tainted by hard-coded key from '{2}' in method '{3}'</value>
  </data>
  <data name="DoNotInstallRootCertDescription" xml:space="preserve">
    <value>By default, the Trusted Root Certification Authorities certificate store is configured with a set of public CAs that has met the requirements of the Microsoft Root Certificate Program. Since all trusted root CAs can issue certificates for any domain, an attacker can pick a weak or coercible CA that you install by yourself to target for an attack – and a single vulnerable, malicious or coercible CA undermines the security of the entire system. To make matters worse, these attacks can go unnoticed quite easily.</value>
  </data>
  <data name="PotentialReferenceCycleInDeserializedObjectGraphTitle" xml:space="preserve">
    <value>Potential reference cycle in deserialized object graph</value>
  </data>
  <data name="PotentialReferenceCycleInDeserializedObjectGraphDescription" xml:space="preserve">
    <value>Review code that processes untrusted deserialized data for handling of unexpected reference cycles. An unexpected reference cycle should not cause the code to enter an infinite loop. Otherwise, an unexpected reference cycle can allow an attacker to DOS or exhaust the memory of the process when deserializing untrusted data.</value>
  </data>
  <data name="PotentialReferenceCycleInDeserializedObjectGraphMessage" xml:space="preserve">
    <value>{0} participates in a potential reference cycle</value>
  </data>
  <data name="DoNotSerializeTypesWithPointerFields" xml:space="preserve">
    <value>Do Not Serialize Types With Pointer Fields</value>
  </data>
  <data name="DoNotSerializeTypesWithPointerFieldsDescription" xml:space="preserve">
    <value>Pointers are not "type safe" in the sense that you cannot guarantee the correctness of the memory they point at. So, serializing types with pointer fields is dangerous, as it may allow an attacker to control the pointer.</value>
  </data>
  <data name="DoNotSerializeTypesWithPointerFieldsMessage" xml:space="preserve">
    <value>Pointer field {0} on serializable type</value>
  </data>
  <data name="DoNotUseAccountSAS" xml:space="preserve">
    <value>Do Not Use Account Shared Access Signature</value>
  </data>
  <data name="DoNotUseAccountSASDescription" xml:space="preserve">
    <value>Shared Access Signatures(SAS) are a vital part of the security model for any application using Azure Storage, they should provide limited and safe permissions to your storage account to clients that don't have the account key. All of the operations available via a service SAS are also available via an account SAS, that is, account SAS is too powerful. So it is recommended to use Service SAS to delegate access more carefully.</value>
  </data>
  <data name="DoNotUseAccountSASMessage" xml:space="preserve">
    <value>Use Service SAS instead of Account SAS for fine grained access control and container-level access policy</value>
  </data>
  <data name="DoNotUseBrokenCryptographicAlgorithms" xml:space="preserve">
    <value>Do Not Use Broken Cryptographic Algorithms</value>
  </data>
  <data name="DoNotUseBrokenCryptographicAlgorithmsDescription" xml:space="preserve">
    <value>An attack making it computationally feasible to break this algorithm exists. This allows attackers to break the cryptographic guarantees it is designed to provide. Depending on the type and application of this cryptographic algorithm, this may allow attackers to read enciphered messages, tamper with enciphered  messages, forge digital signatures, tamper with hashed content, or otherwise compromise any cryptosystem based on this algorithm. Replace encryption uses with the AES algorithm (AES-256, AES-192 and AES-128 are acceptable) with a key length greater than or equal to 128 bits. Replace hashing uses with a hashing function in the SHA-2 family, such as SHA512, SHA384, or SHA256. Replace digital signature uses with RSA with a key length greater than or equal to 2048-bits, or ECDSA with a key length greater than or equal to 256 bits.</value>
  </data>
  <data name="DoNotUseBrokenCryptographicAlgorithmsMessage" xml:space="preserve">
    <value>{0} uses a broken cryptographic algorithm {1}</value>
  </data>
  <data name="DoNotUseDeprecatedSecurityProtocols" xml:space="preserve">
    <value>Do Not Use Deprecated Security Protocols</value>
  </data>
  <data name="DoNotUseDeprecatedSecurityProtocolsDescription" xml:space="preserve">
    <value>Using a deprecated security protocol rather than the system default is risky.</value>
  </data>
  <data name="DoNotUseDeprecatedSecurityProtocolsMessage" xml:space="preserve">
    <value>Hard-coded use of deprecated security protocol {0}</value>
  </data>
  <data name="DoNotUseDSA" xml:space="preserve">
    <value>Do Not Use Digital Signature Algorithm (DSA)</value>
  </data>
  <data name="DoNotUseDSADescription" xml:space="preserve">
    <value>DSA is too weak to use.</value>
  </data>
  <data name="DoNotUseDSAMessage" xml:space="preserve">
    <value>Asymmetric encryption algorithm {0} is weak. Switch to an RSA with at least 2048 key size, ECDH or ECDSA algorithm instead.</value>
  </data>
  <data name="DoNotUseMD5" xml:space="preserve">
    <value>Do not use insecure cryptographic algorithm MD5.</value>
  </data>
  <data name="DoNotUseMD5Description" xml:space="preserve">
    <value>This type implements MD5, a cryptographically insecure hashing function. Hash collisions are computationally feasible for the MD5 and HMACMD5 algorithms. Replace this usage with a SHA-2 family hash algorithm (SHA512, SHA384, SHA256).</value>
  </data>
  <data name="DoNotUseObsoleteKDFAlgorithm" xml:space="preserve">
    <value>Do not use obsolete key derivation function</value>
  </data>
  <data name="DoNotUseObsoleteKDFAlgorithmDescription" xml:space="preserve">
    <value>Password-based key derivation should use PBKDF2 with SHA-2. Avoid using PasswordDeriveBytes since it generates a PBKDF1 key. Avoid using Rfc2898DeriveBytes.CryptDeriveKey since it doesn't use the iteration count or salt.</value>
  </data>
  <data name="DoNotUseObsoleteKDFAlgorithmMessage" xml:space="preserve">
    <value>Call to obsolete key derivation function {0}.{1}</value>
  </data>
  <data name="DoNotUseReferenceEqualsWithValueTypesDescription" xml:space="preserve">
    <value>Value type typed arguments are uniquely boxed for each call to this method, therefore the result is always false.</value>
  </data>
  <data name="DoNotUseReferenceEqualsWithValueTypesComparerMessage" xml:space="preserve">
    <value>Do not pass an argument with value type '{0}' to the 'Equals' method on 'ReferenceEqualityComparer'. Due to value boxing, this call to 'Equals' will always return 'false'.</value>
  </data>
  <data name="DoNotUseReferenceEqualsWithValueTypesMethodMessage" xml:space="preserve">
    <value>Do not pass an argument with value type '{0}' to 'ReferenceEquals'. Due to value boxing, this call to 'ReferenceEquals' will always return 'false'.</value>
  </data>
  <data name="DoNotUseReferenceEqualsWithValueTypesTitle" xml:space="preserve">
    <value>Do not use ReferenceEquals with value types</value>
  </data>
  <data name="DoNotUseSHA1" xml:space="preserve">
    <value>Do not use insecure cryptographic algorithm SHA1.</value>
  </data>
  <data name="DoNotUseSHA1Description" xml:space="preserve">
    <value>This type implements SHA1, a cryptographically insecure hashing function. Hash collisions are computationally feasible for the SHA-1 and SHA-0 algorithms. Replace this usage with a SHA-2 family hash algorithm (SHA512, SHA384, SHA256).</value>
  </data>
  <data name="DoNotUseWeakCryptographicAlgorithms" xml:space="preserve">
    <value>Do Not Use Weak Cryptographic Algorithms</value>
  </data>
  <data name="DoNotUseWeakCryptographicAlgorithmsDescription" xml:space="preserve">
    <value>Cryptographic algorithms degrade over time as attacks become for advances to attacker get access to more computation. Depending on the type and application of this cryptographic algorithm, further degradation of the cryptographic strength of it may allow attackers to read enciphered messages, tamper with enciphered  messages, forge digital signatures, tamper with hashed content, or otherwise compromise any cryptosystem based on this algorithm. Replace encryption uses with the AES algorithm (AES-256, AES-192 and AES-128 are acceptable) with a key length greater than or equal to 128 bits. Replace hashing uses with a hashing function in the SHA-2 family, such as SHA-2 512, SHA-2 384, or SHA-2 256.</value>
  </data>
  <data name="DoNotUseWeakCryptographicAlgorithmsMessage" xml:space="preserve">
    <value>{0} uses a weak cryptographic algorithm {1}</value>
  </data>
  <data name="DoNotUseWeakKDFAlgorithm" xml:space="preserve">
    <value>Ensure Key Derivation Function algorithm is sufficiently strong</value>
  </data>
  <data name="DoNotUseWeakKDFAlgorithmDescription" xml:space="preserve">
    <value>Some implementations of the Rfc2898DeriveBytes class allow for a hash algorithm to be specified in a constructor parameter or overwritten in the HashAlgorithm property. If a hash algorithm is specified, then it should be SHA-256 or higher.</value>
  </data>
  <data name="DoNotUseWeakKDFAlgorithmMessage" xml:space="preserve">
    <value>{0} might be using a weak hash algorithm. Use SHA256, SHA384, or SHA512 to create a strong key from a password.</value>
  </data>
  <data name="DoNotUseXslTransform" xml:space="preserve">
    <value>Do Not Use XslTransform</value>
  </data>
  <data name="DoNotUseXslTransformMessage" xml:space="preserve">
    <value>Do not use XslTransform. It does not restrict potentially dangerous external references.</value>
  </data>
  <data name="HardCodedSecurityProtocolMessage" xml:space="preserve">
    <value>Avoid hardcoding SecurityProtocolType {0}, and instead use SecurityProtocolType.SystemDefault to allow the operating system to choose the best Transport Layer Security protocol to use.</value>
  </data>
  <data name="HardCodedSecurityProtocolTitle" xml:space="preserve">
    <value>Avoid hardcoding SecurityProtocolType value</value>
  </data>
  <data name="MaybeInstallRootCert" xml:space="preserve">
    <value>Ensure Certificates Are Not Added To Root Store</value>
  </data>
  <data name="MaybeInstallRootCertMessage" xml:space="preserve">
    <value>Adding certificates to the operating system's trusted root certificates is insecure. Ensure that the target store is not root store.</value>
  </data>
  <data name="MaybeUseSecureCookiesASPNetCore" xml:space="preserve">
    <value>Ensure Use Secure Cookies In ASP.NET Core</value>
  </data>
  <data name="MaybeUseSecureCookiesASPNetCoreMessage" xml:space="preserve">
    <value>Ensure that CookieOptions.Secure = true when setting a cookie</value>
  </data>
  <data name="SetViewStateUserKey" xml:space="preserve">
    <value>Set ViewStateUserKey For Classes Derived From Page</value>
  </data>
  <data name="SetViewStateUserKeyDescription" xml:space="preserve">
    <value>Setting the ViewStateUserKey property can help you prevent attacks on your application by allowing you to assign an identifier to the view-state variable for individual users so that they cannot use the variable to generate an attack. Otherwise, there will be cross-site request forgery vulnerabilities.</value>
  </data>
  <data name="SetViewStateUserKeyMessage" xml:space="preserve">
    <value>The class {0} derived from System.Web.UI.Page does not set the ViewStateUserKey property in the OnInit method or Page_Init method</value>
  </data>
  <data name="UseAsSpanInsteadOfArrayRangeIndexerDescription" xml:space="preserve">
    <value>The Range-based indexer on array values produces a copy of requested portion of the array. This copy is often unwanted when it is implicitly used as a Span or Memory value. Use the AsSpan method to avoid the copy.</value>
  </data>
  <data name="UseAsSpanInsteadOfStringRangeIndexerDescription" xml:space="preserve">
    <value>The Range-based indexer on string values produces a copy of requested portion of the string. This copy is usually unnecessary when it is implicitly used as a ReadOnlySpan or ReadOnlyMemory value. Use the AsSpan method to avoid the unnecessary copy.</value>
  </data>
  <data name="UseAsSpanInsteadOfRangeIndexerMessage" xml:space="preserve">
    <value>Use '{0}' instead of the '{1}'-based indexer on '{2}' to avoid creating unnecessary data copies</value>
  </data>
  <data name="UseAsSpanInsteadOfRangeIndexerTitle" xml:space="preserve">
    <value>Use AsSpan or AsMemory instead of Range-based indexers when appropriate</value>
  </data>
  <data name="UseAsSpanReadOnlyInsteadOfArrayRangeIndexerDescription" xml:space="preserve">
    <value>The Range-based indexer on array values produces a copy of requested portion of the array. This copy is usually unnecessary when it is implicitly used as a ReadOnlySpan or ReadOnlyMemory value. Use the AsSpan method to avoid the unnecessary copy.</value>
  </data>
  <data name="UseContainerLevelAccessPolicy" xml:space="preserve">
    <value>Use Container Level Access Policy</value>
  </data>
  <data name="UseContainerLevelAccessPolicyDescription" xml:space="preserve">
    <value>No access policy identifier is specified, making tokens non-revocable.</value>
  </data>
  <data name="UseContainerLevelAccessPolicyMessage" xml:space="preserve">
    <value>Consider using Azure's role-based access control instead of a Shared Access Signature (SAS) if possible. If you still need to use a SAS, use a container-level access policy when creating a SAS.</value>
  </data>
  <data name="UseSecureCookiesASPNetCoreDescription" xml:space="preserve">
    <value>Applications available over HTTPS must use secure cookies.</value>
  </data>
  <data name="UseSharedAccessProtocolHttpsOnly" xml:space="preserve">
    <value>Use SharedAccessProtocol HttpsOnly</value>
  </data>
  <data name="UseSharedAccessProtocolHttpsOnlyDescription" xml:space="preserve">
    <value>HTTPS encrypts network traffic. Use HttpsOnly, rather than HttpOrHttps, to ensure network traffic is always encrypted to help prevent disclosure of sensitive data.</value>
  </data>
  <data name="UseSharedAccessProtocolHttpsOnlyMessage" xml:space="preserve">
    <value>Consider using Azure's role-based access control instead of a Shared Access Signature (SAS) if possible. If you still need to use a SAS, specify SharedAccessProtocol.HttpsOnly.</value>
  </data>
  <data name="UseXmlReaderDescription" xml:space="preserve">
    <value>Processing XML from untrusted data may load dangerous external references, which should be restricted by using an XmlReader with a secure resolver or with DTD processing disabled.</value>
  </data>
  <data name="UseXmlReaderForDataSetReadXml" xml:space="preserve">
    <value>Use XmlReader for 'DataSet.ReadXml()'</value>
  </data>
  <data name="UseXmlReaderForDeserialize" xml:space="preserve">
    <value>Use XmlReader for 'XmlSerializer.Deserialize()'</value>
  </data>
  <data name="UseXmlReaderForSchemaRead" xml:space="preserve">
    <value>Use XmlReader for 'XmlSchema.Read()'</value>
  </data>
  <data name="UseXmlReaderForValidatingReader" xml:space="preserve">
    <value>Use XmlReader for XmlValidatingReader constructor</value>
  </data>
  <data name="UseXmlReaderForXPathDocument" xml:space="preserve">
    <value>Use XmlReader for XPathDocument constructor</value>
  </data>
  <data name="UseXmlReaderMessage" xml:space="preserve">
    <value>This overload of the '{0}.{1}' method is potentially unsafe. It may enable Document Type Definition (DTD) which can be vulnerable to denial of service attacks, or might use an XmlResolver which can be vulnerable to information disclosure. Use an overload that takes a XmlReader instance instead, with DTD processing disabled and no XmlResolver.</value>
  </data>
  <data name="UseRSAWithSufficientKeySize" xml:space="preserve">
    <value>Use Rivest–Shamir–Adleman (RSA) Algorithm With Sufficient Key Size</value>
  </data>
  <data name="UseRSAWithSufficientKeySizeDescription" xml:space="preserve">
    <value>Encryption algorithms are vulnerable to brute force attacks when too small a key size is used.</value>
  </data>
  <data name="UseRSAWithSufficientKeySizeMessage" xml:space="preserve">
    <value>Asymmetric encryption algorithm {0}'s key size is less than 2048. Switch to an RSA with at least 2048 key size, ECDH or ECDSA algorithm instead.</value>
  </data>
  <data name="DefinitelyUseWeakKDFInsufficientIterationCount" xml:space="preserve">
    <value>Do Not Use Weak Key Derivation Function With Insufficient Iteration Count</value>
  </data>
  <data name="DefinitelyUseWeakKDFInsufficientIterationCountMessage" xml:space="preserve">
    <value>Use at least {0} iterations when deriving a cryptographic key from a password. By default, Rfc2898DeriveByte's IterationCount is only 1000</value>
  </data>
  <data name="DoNotUseWeakKDFInsufficientIterationCountDescription" xml:space="preserve">
    <value>When deriving cryptographic keys from user-provided inputs such as password, use sufficient iteration count (at least 100k).</value>
  </data>
  <data name="MaybeUseWeakKDFInsufficientIterationCount" xml:space="preserve">
    <value>Ensure Sufficient Iteration Count When Using Weak Key Derivation Function</value>
  </data>
  <data name="MaybeUseWeakKDFInsufficientIterationCountMessage" xml:space="preserve">
    <value>Ensure that the iteration count is at least {0} when deriving a cryptographic key from a password. By default, Rfc2898DeriveByte's IterationCount is only 1000</value>
  </data>
  <data name="DoNotAddArchiveItemPathToTheTargetFileSystemPath" xml:space="preserve">
    <value>Do Not Add Archive Item's Path To The Target File System Path</value>
  </data>
  <data name="DoNotAddArchiveItemPathToTheTargetFileSystemPathDescription" xml:space="preserve">
    <value>When extracting files from an archive and using the archive item's path, check if the path is safe. Archive path can be relative and can lead to file system access outside of the expected file system target path, leading to malicious config changes and remote code execution via lay-and-wait technique.</value>
  </data>
  <data name="DoNotAddArchiveItemPathToTheTargetFileSystemPathMessage" xml:space="preserve">
    <value>When creating path for '{0} in method {1}' from relative archive item path to extract file and the source is an untrusted zip archive, make sure to sanitize relative archive item path '{2} in method {3}'</value>
  </data>
  <data name="DoNotCreateTasksWithoutPassingATaskSchedulerTitle" xml:space="preserve">
    <value>Do not create tasks without passing a TaskScheduler</value>
  </data>
  <data name="DoNotCreateTasksWithoutPassingATaskSchedulerDescription" xml:space="preserve">
    <value>Do not create tasks unless you are using one of the overloads that takes a TaskScheduler. The default is to schedule on TaskScheduler.Current, which would lead to deadlocks. Either use TaskScheduler.Default to schedule on the thread pool, or explicitly pass TaskScheduler.Current to make your intentions clear.</value>
  </data>
  <data name="DoNotCreateTasksWithoutPassingATaskSchedulerMessage" xml:space="preserve">
    <value>Do not create tasks without passing a TaskScheduler</value>
  </data>
  <data name="DoNotDefineFinalizersForTypesDerivedFromMemoryManagerDescription" xml:space="preserve">
    <value>Adding a finalizer to a type derived from MemoryManager&lt;T&gt; may permit memory to be freed while it is still in use by a Span&lt;T&gt;.</value>
  </data>
  <data name="DoNotDefineFinalizersForTypesDerivedFromMemoryManagerMessage" xml:space="preserve">
    <value>Adding a finalizer to a type derived from MemoryManager&lt;T&gt; may permit memory to be freed while it is still in use by a Span&lt;T&gt;</value>
  </data>
  <data name="DoNotDefineFinalizersForTypesDerivedFromMemoryManagerTitle" xml:space="preserve">
    <value>Do not define finalizers for types derived from MemoryManager&lt;T&gt;</value>
  </data>
  <data name="UseValueTasksCorrectlyTitle" xml:space="preserve">
    <value>Use ValueTasks correctly</value>
  </data>
  <data name="UseValueTasksCorrectlyDescription" xml:space="preserve">
    <value>ValueTasks returned from member invocations are intended to be directly awaited.  Attempts to consume a ValueTask multiple times or to directly access one's result before it's known to be completed may result in an exception or corruption.  Ignoring such a ValueTask is likely an indication of a functional bug and may degrade performance.</value>
  </data>
  <data name="UseValueTasksCorrectlyMessage_General" xml:space="preserve">
    <value>ValueTask instances returned from method calls should be directly awaited, returned, or passed as an argument to another method call. Other usage, such as storing an instance into a local or a field, is likely an indication of a bug, as ValueTask instances must only ever be consumed once.</value>
  </data>
  <data name="UseValueTasksCorrectlyMessage_Unconsumed" xml:space="preserve">
    <value>ValueTask instances returned from method calls should always be used, typically awaited. Not doing so often represents a functional bug, but even if it doesn't, it can result in degraded performance if the target method pools objects for use with ValueTasks.</value>
  </data>
  <data name="UseValueTasksCorrectlyMessage_DoubleConsumption" xml:space="preserve">
    <value>ValueTask instances should only be consumed once, such as via an await. Consuming the same ValueTask instance multiple times can result in exceptions and data corruption.</value>
  </data>
  <data name="UseValueTasksCorrectlyMessage_AccessingIncompleteResult" xml:space="preserve">
    <value>ValueTask instances should not have their result directly accessed unless the instance has already completed. Unlike Tasks, calling Result or GetAwaiter().GetResult() on a ValueTask is not guaranteed to block until the operation completes. If you can't simply await the instance, consider first checking its IsCompleted property (or asserting it's true if you know that to be the case).</value>
  </data>
  <data name="DoNotCreateTaskCompletionSourceWithWrongArgumentsTitle" xml:space="preserve">
    <value>Argument passed to TaskCompletionSource constructor should be TaskCreationOptions enum instead of TaskContinuationOptions enum</value>
  </data>
  <data name="DoNotCreateTaskCompletionSourceWithWrongArgumentsDescription" xml:space="preserve">
    <value>TaskCompletionSource has constructors that take TaskCreationOptions that control the underlying Task, and constructors that take object state that's stored in the task.  Accidentally passing a TaskContinuationOptions instead of a TaskCreationOptions will result in the call treating the options as state.</value>
  </data>
  <data name="DoNotCreateTaskCompletionSourceWithWrongArgumentsMessage" xml:space="preserve">
    <value>Argument contains TaskContinuationsOptions enum instead of TaskCreationOptions enum</value>
  </data>
  <data name="DoNotCreateTaskCompletionSourceWithWrongArgumentsFix" xml:space="preserve">
    <value>Replace TaskContinuationOptions with TaskCreationOptions.</value>
  </data>
  <data name="JsonNetInsecureSerializerMessage" xml:space="preserve">
    <value>When deserializing untrusted input, allowing arbitrary types to be deserialized is insecure. When using deserializing JsonSerializer, use TypeNameHandling.None, or for values other than None, restrict deserialized types with a SerializationBinder.</value>
  </data>
  <data name="JsonNetInsecureSerializerTitle" xml:space="preserve">
    <value>Do not deserialize with JsonSerializer using an insecure configuration</value>
  </data>
  <data name="JsonNetMaybeInsecureSerializerMessage" xml:space="preserve">
    <value>When deserializing untrusted input, allowing arbitrary types to be deserialized is insecure. When using deserializing JsonSerializer, use TypeNameHandling.None, or for values other than None, restrict deserialized types with a SerializationBinder.</value>
  </data>
  <data name="JsonNetMaybeInsecureSerializerTitle" xml:space="preserve">
    <value>Ensure that JsonSerializer has a secure configuration when deserializing</value>
  </data>
  <data name="UseDefaultDllImportSearchPathsAttribute" xml:space="preserve">
    <value>Use DefaultDllImportSearchPaths attribute for P/Invokes</value>
  </data>
  <data name="UseDefaultDllImportSearchPathsAttributeDescription" xml:space="preserve">
    <value>By default, P/Invokes using DllImportAttribute probe a number of directories, including the current working directory for the library to load. This can be a security issue for certain applications, leading to DLL hijacking.</value>
  </data>
  <data name="UseDefaultDllImportSearchPathsAttributeMessage" xml:space="preserve">
    <value>The method {0} didn't use DefaultDllImportSearchPaths attribute for P/Invokes.</value>
  </data>
  <data name="DoNotUseUnsafeDllImportSearchPath" xml:space="preserve">
    <value>Do not use unsafe DllImportSearchPath value</value>
  </data>
  <data name="DoNotUseUnsafeDllImportSearchPathDescription" xml:space="preserve">
    <value>There could be a malicious DLL in the default DLL search directories. Or, depending on where your application is run from, there could be a malicious DLL in the application's directory. Use a DllImportSearchPath value that specifies an explicit search path instead. The DllImportSearchPath flags that this rule looks for can be configured in .editorconfig.</value>
  </data>
  <data name="DoNotUseUnsafeDllImportSearchPathMessage" xml:space="preserve">
    <value>Use of unsafe DllImportSearchPath value {0}</value>
  </data>
  <data name="UseAutoValidateAntiforgeryToken" xml:space="preserve">
    <value>Use antiforgery tokens in ASP.NET Core MVC controllers</value>
  </data>
  <data name="UseAutoValidateAntiforgeryTokenDescription" xml:space="preserve">
    <value>Handling a POST, PUT, PATCH, or DELETE request without validating an antiforgery token may be vulnerable to cross-site request forgery attacks. A cross-site request forgery attack can send malicious requests from an authenticated user to your ASP.NET Core MVC controller.</value>
  </data>
  <data name="UseAutoValidateAntiforgeryTokenMessage" xml:space="preserve">
    <value>Method {0} handles a {1} request without performing antiforgery token validation. You also need to ensure that your HTML form sends an antiforgery token.</value>
  </data>
  <data name="MissHttpVerbAttribute" xml:space="preserve">
    <value>Miss HttpVerb attribute for action methods</value>
  </data>
  <data name="MissHttpVerbAttributeMessage" xml:space="preserve">
    <value>Action method {0} needs to specify the HTTP request kind explicitly</value>
  </data>
  <data name="DoNotUseInsecureRandomness" xml:space="preserve">
    <value>Do not use insecure randomness</value>
  </data>
  <data name="DoNotUseInsecureRandomnessMessage" xml:space="preserve">
    <value>{0} is an insecure random number generator. Use cryptographically secure random number generators when randomness is required for security.</value>
  </data>
  <data name="DoNotUseInsecureRandomnessDescription" xml:space="preserve">
    <value>Using a cryptographically weak pseudo-random number generator may allow an attacker to predict what security-sensitive value will be generated. Use a cryptographically strong random number generator if an unpredictable value is required, or ensure that weak pseudo-random numbers aren't used in a security-sensitive manner.</value>
  </data>
  <data name="DoNotUseCountAsyncWhenAnyAsyncCanBeUsedDescription" xml:space="preserve">
    <value>For non-empty collections, CountAsync() and LongCountAsync() enumerate the entire sequence, while AnyAsync() stops at the first item or the first item that satisfies a condition.</value>
  </data>
  <data name="DoNotUseCountAsyncWhenAnyAsyncCanBeUsedMessage" xml:space="preserve">
    <value>{0}() is used where AnyAsync() could be used instead to improve performance</value>
  </data>
  <data name="DoNotUseCountAsyncWhenAnyAsyncCanBeUsedTitle" xml:space="preserve">
    <value>Do not use CountAsync() or LongCountAsync() when AnyAsync() can be used</value>
  </data>
  <data name="UsePropertyInsteadOfCountMethodWhenAvailableDescription" xml:space="preserve">
    <value>Enumerable.Count() potentially enumerates the sequence while a Length/Count property is a direct access.</value>
  </data>
  <data name="UsePropertyInsteadOfCountMethodWhenAvailableMessage" xml:space="preserve">
    <value>Use the "{0}" property instead of Enumerable.Count()</value>
  </data>
  <data name="UsePropertyInsteadOfCountMethodWhenAvailableTitle" xml:space="preserve">
    <value>Use Length/Count property instead of Count() when available</value>
  </data>
  <data name="SetHttpOnlyForHttpCookie" xml:space="preserve">
    <value>Set HttpOnly to true for HttpCookie</value>
  </data>
  <data name="SetHttpOnlyForHttpCookieDescription" xml:space="preserve">
    <value>As a defense in depth measure, ensure security sensitive HTTP cookies are marked as HttpOnly. This indicates web browsers should disallow scripts from accessing the cookies. Injected malicious scripts are a common way of stealing cookies.</value>
  </data>
  <data name="SetHttpOnlyForHttpCookieMessage" xml:space="preserve">
    <value>HttpCookie.HttpOnly is set to false or not set at all when using an HttpCookie. Ensure security sensitive cookies are marked as HttpOnly to prevent malicious scripts from stealing the cookies</value>
  </data>
  <data name="DeprecatedSslProtocolsDescription" xml:space="preserve">
    <value>Older protocol versions of Transport Layer Security (TLS) are less secure than TLS 1.2 and TLS 1.3, and are more likely to have new vulnerabilities. Avoid older protocol versions to minimize risk.</value>
  </data>
  <data name="DeprecatedSslProtocolsMessage" xml:space="preserve">
    <value>Transport Layer Security protocol version '{0}' is deprecated.  Use 'None' to let the Operating System choose a version.</value>
  </data>
  <data name="DeprecatedSslProtocolsTitle" xml:space="preserve">
    <value>Do not use deprecated SslProtocols values</value>
  </data>
  <data name="HardcodedSslProtocolsDescription" xml:space="preserve">
    <value>Current Transport Layer Security protocol versions may become deprecated if vulnerabilities are found. Avoid hardcoding SslProtocols values to keep your application secure. Use 'None' to let the Operating System choose a version.</value>
  </data>
  <data name="HardcodedSslProtocolsMessage" xml:space="preserve">
    <value>Avoid hardcoding SslProtocols '{0}' to ensure your application remains secure in the future. Use 'None' to let the Operating System choose a version.</value>
  </data>
  <data name="HardcodedSslProtocolsTitle" xml:space="preserve">
    <value>Avoid hardcoded SslProtocols values</value>
  </data>
  <data name="MissHttpVerbAttributeDescription" xml:space="preserve">
    <value>All the methods that create, edit, delete, or otherwise modify data do so in the [HttpPost] overload of the method, which needs to be protected with the anti forgery attribute from request forgery. Performing a GET operation should be a safe operation that has no side effects and doesn't modify your persisted data.</value>
  </data>
  <data name="DefinitelyDisableHttpClientCRLCheck" xml:space="preserve">
    <value>HttpClients should enable certificate revocation list checks</value>
  </data>
  <data name="DefinitelyDisableHttpClientCRLCheckMessage" xml:space="preserve">
    <value>HttpClient is created without enabling CheckCertificateRevocationList</value>
  </data>
  <data name="DoNotDisableHttpClientCRLCheckDescription" xml:space="preserve">
    <value>Using HttpClient without providing a platform specific handler (WinHttpHandler or CurlHandler or HttpClientHandler) where the CheckCertificateRevocationList property is set to true, will allow revoked certificates to be accepted by the HttpClient as valid.</value>
  </data>
  <data name="MaybeDisableHttpClientCRLCheck" xml:space="preserve">
    <value>Ensure HttpClient certificate revocation list check is not disabled</value>
  </data>
  <data name="MaybeDisableHttpClientCRLCheckMessage" xml:space="preserve">
    <value>HttpClient may be created without enabling CheckCertificateRevocationList</value>
  </data>
  <data name="DoNotHardCodeCertificate" xml:space="preserve">
    <value>Do not hard-code certificate</value>
  </data>
  <data name="DoNotHardCodeCertificateDescription" xml:space="preserve">
    <value>Hard-coded certificates in source code are vulnerable to being exploited.</value>
  </data>
  <data name="DoNotHardCodeCertificateMessage" xml:space="preserve">
    <value>Potential security vulnerability was found where '{0}' in method '{1}' may be tainted by hard-coded certificate from '{2}' in method '{3}'</value>
  </data>
  <data name="DefinitelyUseCreateEncryptorWithNonDefaultIV" xml:space="preserve">
    <value>Do not use CreateEncryptor with non-default IV</value>
  </data>
  <data name="DefinitelyUseCreateEncryptorWithNonDefaultIVMessage" xml:space="preserve">
    <value>Symmetric encryption uses non-default initialization vector, which could be potentially repeatable</value>
  </data>
  <data name="MaybeUseCreateEncryptorWithNonDefaultIV" xml:space="preserve">
    <value>Use CreateEncryptor with the default IV </value>
  </data>
  <data name="MaybeUseCreateEncryptorWithNonDefaultIVMessage" xml:space="preserve">
    <value>The non-default initialization vector, which can be potentially repeatable, is used in the encryption. Ensure use the default one.</value>
  </data>
  <data name="DoNotUseCreateEncryptorWithNonDefaultIVDescription" xml:space="preserve">
    <value>Symmetric encryption should always use a non-repeatable initialization vector to prevent dictionary attacks.</value>
  </data>
  <data name="DataTableReadXmlMessage" xml:space="preserve">
    <value>The method '{0}' is insecure when deserializing untrusted data</value>
  </data>
  <data name="DataTableReadXmlTitle" xml:space="preserve">
    <value>Do not use DataTable.ReadXml() with untrusted data</value>
  </data>
  <data name="DataSetDataTableInSerializableTypeMessage" xml:space="preserve">
    <value>When deserializing untrusted input, deserializing a {0} object is insecure. '{1}' either is or derives from {0}</value>
  </data>
  <data name="DataSetDataTableInWebDeserializableObjectGraphMessage" xml:space="preserve">
    <value>When deserializing untrusted input, deserializing a {0} object is insecure. '{1}' either is or derives from {0}</value>
  </data>
  <data name="DataSetDataTableInWebDeserializableObjectGraphTitle" xml:space="preserve">
    <value>Unsafe DataSet or DataTable type in web deserializable object graph</value>
  </data>
  <data name="DataSetReadXmlMessage" xml:space="preserve">
    <value>The method '{0}' is insecure when deserializing untrusted data</value>
  </data>
  <data name="DataSetReadXmlTitle" xml:space="preserve">
    <value>Do not use DataSet.ReadXml() with untrusted data</value>
  </data>
  <data name="DataSetDataTableInRceSerializableTypeMessage" xml:space="preserve">
    <value>When deserializing untrusted input with an IFormatter-based serializer, deserializing a {0} object is insecure. '{1}' either is or derives from {0}.</value>
  </data>
  <data name="DataSetDataTableInDeserializableObjectGraphMessage" xml:space="preserve">
    <value>When deserializing untrusted input, deserializing a {0} object is insecure. '{1}' either is or derives from {0}</value>
  </data>
  <data name="DataSetDataTableInDeserializableObjectGraphTitle" xml:space="preserve">
    <value>Unsafe DataSet or DataTable type found in deserializable object graph</value>
  </data>
  <data name="DataSetDataTableInRceDeserializableObjectGraphMessage" xml:space="preserve">
    <value>When deserializing untrusted input, deserializing a {0} object is insecure. '{1}' either is or derives from {0}</value>
  </data>
  <data name="DataSetDataTableInRceDeserializableObjectGraphTitle" xml:space="preserve">
    <value>Unsafe DataSet or DataTable in deserialized object graph can be vulnerable to remote code execution attacks</value>
  </data>
  <data name="DataSetDataTableInRceAutogeneratedSerializableTypeMessage" xml:space="preserve">
    <value>When deserializing untrusted input with an IFormatter-based serializer, deserializing a {0} object is insecure. '{1}' either is or derives from {0}. Ensure that the auto-generated type is never deserialized with untrusted data.</value>
  </data>
  <data name="DataSetDataTableInRceAutogeneratedSerializableTypeTitle" xml:space="preserve">
    <value>Unsafe DataSet or DataTable in auto-generated serializable type can be vulnerable to remote code execution attacks</value>
  </data>
  <data name="DataSetDataTableInRceSerializableTypeTitle" xml:space="preserve">
    <value>Unsafe DataSet or DataTable in serializable type can be vulnerable to remote code execution attacks</value>
  </data>
  <data name="DataSetDataTableInSerializableTypeTitle" xml:space="preserve">
    <value>Unsafe DataSet or DataTable in serializable type</value>
  </data>
  <data name="DataSetReadXmlAutogeneratedMessage" xml:space="preserve">
    <value>The method '{0}' is insecure when deserializing untrusted data. Make sure that auto-generated class containing the '{0}' call is not deserialized with untrusted data.</value>
  </data>
  <data name="DataSetReadXmlAutogeneratedTitle" xml:space="preserve">
    <value>Ensure auto-generated class containing DataSet.ReadXml() is not used with untrusted data</value>
  </data>
  <data name="DoNotUseStackallocInLoopsTitle" xml:space="preserve">
    <value>Do not use stackalloc in loops</value>
  </data>
  <data name="DoNotUseStackallocInLoopsDescription" xml:space="preserve">
    <value>Stack space allocated by a stackalloc is only released at the end of the current method's invocation.  Using it in a loop can result in unbounded stack growth and eventual stack overflow conditions.</value>
  </data>
  <data name="DoNotUseStackallocInLoopsMessage" xml:space="preserve">
    <value>Potential stack overflow. Move the stackalloc out of the loop.</value>
  </data>
  <data name="PreferStreamAsyncMemoryOverloadsTitle" xml:space="preserve">
    <value>Prefer the 'Memory'-based overloads for 'ReadAsync' and 'WriteAsync'</value>
  </data>
  <data name="PreferStreamAsyncMemoryOverloadsDescription" xml:space="preserve">
    <value>'Stream' has a 'ReadAsync' overload that takes a 'Memory&lt;Byte&gt;' as the first argument, and a 'WriteAsync' overload that takes a 'ReadOnlyMemory&lt;Byte&gt;' as the first argument. Prefer calling the memory based overloads, which are more efficient.</value>
  </data>
  <data name="PreferStreamAsyncMemoryOverloadsMessage" xml:space="preserve">
    <value>Change the '{0}' method call to use the '{1}' overload</value>
  </data>
  <data name="ForwardCancellationTokenToInvocationsDescription" xml:space="preserve">
    <value>Forward the 'CancellationToken' parameter to methods to ensure the operation cancellation notifications gets properly propagated, or pass in 'CancellationToken.None' explicitly to indicate intentionally not propagating the token.</value>
  </data>
  <data name="ForwardCancellationTokenToInvocationsMessage" xml:space="preserve">
    <value>Forward the '{0}' parameter to the '{1}' method or pass in 'CancellationToken.None' explicitly to indicate intentionally not propagating the token</value>
  </data>
  <data name="ForwardCancellationTokenToInvocationsTitle" xml:space="preserve">
    <value>Forward the 'CancellationToken' parameter to methods</value>
  </data>
  <data name="InstantiateArgumentExceptionsCorrectlyChangeToTwoArgumentCodeFixTitle" xml:space="preserve">
    <value>Change to call the two argument constructor, pass null for the message.</value>
  </data>
  <data name="InstantiateArgumentExceptionsCorrectlyFlipArgumentOrderCodeFixTitle" xml:space="preserve">
    <value>Swap the arguments order</value>
  </data>
  <data name="PreferTypedStringBuilderAppendOverloadsTitle" xml:space="preserve">
    <value>Prefer strongly-typed Append and Insert method overloads on StringBuilder</value>
  </data>
  <data name="PreferTypedStringBuilderAppendOverloadsDescription" xml:space="preserve">
    <value>StringBuilder.Append and StringBuilder.Insert provide overloads for multiple types beyond System.String.  When possible, prefer the strongly-typed overloads over using ToString() and the string-based overload.</value>
  </data>
  <data name="PreferTypedStringBuilderAppendOverloadsMessage" xml:space="preserve">
    <value>Remove the ToString call in order to use a strongly-typed StringBuilder overload</value>
  </data>
  <data name="PreferTypedStringBuilderAppendOverloadsRemoveToString" xml:space="preserve">
    <value>Remove the ToString call</value>
  </data>
  <data name="PreferStringContainsOverIndexOfDescription" xml:space="preserve">
    <value>Calls to 'string.IndexOf' where the result is used to check for the presence/absence of a substring can be replaced by 'string.Contains'.</value>
  </data>
  <data name="PreferStringContainsOverIndexOfMessage" xml:space="preserve">
    <value>Use 'string.Contains' instead of 'string.IndexOf' to improve readability</value>
  </data>
  <data name="PreferStringContainsOverIndexOfTitle" xml:space="preserve">
    <value>Consider using 'string.Contains' instead of 'string.IndexOf'</value>
  </data>
  <data name="PreferConstCharOverConstUnitStringInStringBuilderDescription" xml:space="preserve">
    <value>'StringBuilder.Append(char)' is more efficient than 'StringBuilder.Append(string)' when the string is a single character. When calling 'Append' with a constant, prefer using a constant char rather than a constant string containing one character.</value>
  </data>
  <data name="PreferConstCharOverConstUnitStringInStringBuilderMessage" xml:space="preserve">
    <value>Use 'StringBuilder.Append(char)' instead of 'StringBuilder.Append(string)' when the input is a constant unit string</value>
  </data>
  <data name="PreferConstCharOverConstUnitStringInStringBuilderTitle" xml:space="preserve">
    <value>Consider using 'StringBuilder.Append(char)' when applicable</value>
  </data>
  <data name="ProvideCorrectArgumentToEnumHasFlagDescription" xml:space="preserve">
    <value>'Enum.HasFlag' method expects the 'enum' argument to be of the same 'enum' type as the instance on which the method is invoked and that this 'enum' is marked with 'System.FlagsAttribute'. If these are different 'enum' types, an unhandled exception will be thrown at runtime. If the 'enum' type is not marked with 'System.FlagsAttribute' the call will always return 'false' at runtime.</value>
  </data>
  <data name="ProvideCorrectArgumentToEnumHasFlagMessageDifferentType" xml:space="preserve">
    <value>The argument type, '{0}', must be the same as the enum type '{1}'</value>
  </data>
  <data name="ProvideCorrectArgumentToEnumHasFlagTitle" xml:space="preserve">
    <value>Provide correct 'enum' argument to 'Enum.HasFlag'</value>
  </data>
  <data name="PreferIsEmptyOverCountDescription" xml:space="preserve">
    <value>For determining whether the object contains or not any items, prefer using 'IsEmpty' property rather than retrieving the number of items from the 'Count' property and comparing it to 0 or 1.</value>
  </data>
  <data name="PreferIsEmptyOverCountMessage" xml:space="preserve">
    <value>Prefer 'IsEmpty' over 'Count' to determine whether the object is empty</value>
  </data>
  <data name="PreferIsEmptyOverCountTitle" xml:space="preserve">
    <value>Prefer IsEmpty over Count</value>
  </data>
  <data name="UseEnvironmentProcessIdDescription" xml:space="preserve">
    <value>'Environment.ProcessId' is simpler and faster than 'Process.GetCurrentProcess().Id'.</value>
  </data>
  <data name="UseEnvironmentProcessIdMessage" xml:space="preserve">
    <value>Use 'Environment.ProcessId' instead of 'Process.GetCurrentProcess().Id'</value>
  </data>
  <data name="UseEnvironmentProcessIdTitle" xml:space="preserve">
    <value>Use 'Environment.ProcessId'</value>
  </data>
  <data name="UseEnvironmentProcessIdFix" xml:space="preserve">
    <value>Use 'Environment.ProcessId'</value>
  </data>
  <data name="UseEnvironmentProcessPathDescription" xml:space="preserve">
    <value>'Environment.ProcessPath' is simpler and faster than 'Process.GetCurrentProcess().MainModule.FileName'.</value>
  </data>
  <data name="UseEnvironmentProcessPathMessage" xml:space="preserve">
    <value>Use 'Environment.ProcessPath' instead of 'Process.GetCurrentProcess().MainModule.FileName'</value>
  </data>
  <data name="UseEnvironmentProcessPathTitle" xml:space="preserve">
    <value>Use 'Environment.ProcessPath'</value>
  </data>
  <data name="UseEnvironmentProcessPathFix" xml:space="preserve">
    <value>Use 'Environment.ProcessPath'</value>
  </data>
  <data name="UseEnvironmentCurrentManagedThreadIdDescription" xml:space="preserve">
    <value>'Environment.CurrentManagedThreadId' is simpler and faster than 'Thread.CurrentThread.ManagedThreadId'.</value>
  </data>
  <data name="UseEnvironmentCurrentManagedThreadIdMessage" xml:space="preserve">
    <value>Use 'Environment.CurrentManagedThreadId' instead of 'Thread.CurrentThread.ManagedThreadId'</value>
  </data>
  <data name="UseEnvironmentCurrentManagedThreadIdTitle" xml:space="preserve">
    <value>Use 'Environment.CurrentManagedThreadId'</value>
  </data>
  <data name="UseEnvironmentCurrentManagedThreadIdFix" xml:space="preserve">
    <value>Use 'Environment.CurrentManagedThreadId'</value>
  </data>
  <data name="UseAsSpanInsteadOfRangeIndexerOnAStringCodeFixTitle" xml:space="preserve">
    <value>Use `{0}` instead of Range-based indexers on a string</value>
  </data>
  <data name="UseAsSpanInsteadOfRangeIndexerOnAnArrayCodeFixTitle" xml:space="preserve">
    <value>Use `{0}` instead of Range-based indexers on an array</value>
  </data>
  <data name="PlatformCompatibilityTitle" xml:space="preserve">
    <value>Validate platform compatibility</value>
  </data>
  <data name="PlatformCompatibilityDescription" xml:space="preserve">
    <value>Using platform dependent API on a component makes the code no longer work across all platforms.</value>
  </data>
  <data name="PlatformCompatibilityOnlySupportedCsUnreachableMessage" xml:space="preserve">
    <value>This call site is unreachable on: {2}. '{0}' is only supported on: {1}.</value>
    <comment>This call site is unreachable on: 'browser'. 'SupportedOnWindowsAndBrowser()' is only supported on: 'browser', 'windows'.</comment>
  </data>
  <data name="PlatformCompatibilityUnsupportedCsAllPlatformMessage" xml:space="preserve">
    <value>This call site is reachable on all platforms. '{0}' is unsupported on: {1}.</value>
    <comment>This call site is reachable on all platforms. 'UnsupportedOnWindows()' is unsupported on: 'windows'</comment>
  </data>
  <data name="DoNotUseOutAttributeStringPInvokeParametersDescription" xml:space="preserve">
    <value>String parameters passed by value with the 'OutAttribute' can destabilize the runtime if the string is an interned string.</value>
  </data>
  <data name="DoNotUseOutAttributeStringPInvokeParametersMessage" xml:space="preserve">
    <value>Do not use the 'OutAttribute' for string parameter '{0}' which is passed by value. If marshalling of modified data back to the caller is required, use the 'out' keyword to pass the string by reference instead.</value>
  </data>
  <data name="DoNotUseOutAttributeStringPInvokeParametersTitle" xml:space="preserve">
    <value>Do not use 'OutAttribute' on string parameters for P/Invokes</value>
  </data>
  <data name="AvoidStringBuilderPInvokeParametersDescription" xml:space="preserve">
    <value>Marshalling of 'StringBuilder' always creates a native buffer copy, resulting in multiple allocations for one marshalling operation.</value>
  </data>
  <data name="AvoidStringBuilderPInvokeParametersMessage" xml:space="preserve">
    <value>Avoid 'StringBuilder' parameters for P/Invokes. Consider using a character buffer instead.</value>
  </data>
  <data name="AvoidStringBuilderPInvokeParametersTitle" xml:space="preserve">
    <value>Avoid 'StringBuilder' parameters for P/Invokes</value>
  </data>
  <data name="PlatformCompatibilityOnlySupportedCsReachableMessage" xml:space="preserve">
    <value>This call site is reachable on: {2}. '{0}' is only supported on: {1}.</value>
    <comment>This call site is reachable on: 'windows' all versions.'SupportedOnWindowsUnsupportedFromWindows2004()' is only supported on: 'windows' 10.0.2004 and before</comment>
  </data>
  <data name="PlatformCompatibilityOnlySupportedCsAllPlatformMessage" xml:space="preserve">
    <value>This call site is reachable on all platforms. '{0}' is only supported on: {1}.</value>
    <comment>This call site is reachable on all platforms. 'SupportedOnWindowsAndBrowser()' is only supported on: 'windows', 'browser' .</comment>
  </data>
  <data name="PreferStringContainsOverIndexOfCodeFixTitle" xml:space="preserve">
    <value>Replace with 'string.Contains'</value>
  </data>
  <data name="CommaSeparator" xml:space="preserve">
    <value>, </value>
    <comment>Separator used for separating list of platform names: {API} is only supported on: {‘windows’, ‘browser’, ‘linux’}</comment>
  </data>
  <data name="PlatformCompatibilityFromVersionToVersion" xml:space="preserve">
    <value>'{0}' from version {1} to {2}</value>
    <comment>'SupportedOnWindows1903UnsupportedOn2004()' is supported on: 'windows' from version 10.0.1903 to 10.0.2004.</comment>
  </data>
  <data name="PlatformCompatibilitySupportedCsAllPlatformMessage" xml:space="preserve">
    <value>This call site is reachable on all platforms. '{0}' is supported on: {1}.</value>
    <comment>This call site is reachable on all platforms. 'SupportedOnWindows1903UnsupportedFrom2004()' is supported on: 'windows' from version 10.0.1903 to 10.0.2004.</comment>
  </data>
  <data name="PlatformCompatibilitySupportedCsReachableMessage" xml:space="preserve">
    <value>This call site is reachable on: {2}. '{0}' is supported on: {1}.</value>
    <comment>This call site is reachable on: 'windows' 10.0.2000 and before. 'UnsupportedOnWindowsSupportedOn1903()' is supported on: 'windows' 10.0.1903 and later.</comment>
  </data>
  <data name="PlatformCompatibilityUnsupportedCsReachableMessage" xml:space="preserve">
    <value>This call site is reachable on: {2}. '{0}' is unsupported on: {1}.</value>
    <comment>This call site is reachable on: 'windows', 'browser'. 'UnsupportedOnBrowser()' is unsupported on: 'browser'.</comment>
  </data>
  <data name="PlatformCompatibilityVersionAndBefore" xml:space="preserve">
    <value>'{0}' {1} and before</value>
    <comment>'SupportedOnWindowsUnsupportedFromWindows2004()' is only supported on: 'windows' 10.0.2004 and before.</comment>
  </data>
  <data name="PlatformCompatibilityVersionAndLater" xml:space="preserve">
    <value>'{0}' {1} and later</value>
    <comment>'SupportedOnWindows10()' is only supported on: 'windows' 10.0 and later.</comment>
  </data>
  <data name="PlatformCompatibilityAllVersions" xml:space="preserve">
    <value>'{0}' all versions</value>
    <comment>This call site is reachable on: 'Windows' all versions.</comment>
  </data>
  <data name="PlatformCompatibilityAllPlatforms" xml:space="preserve">
    <value>and all other platforms</value>
    <comment>This call site is reachable on: 'windows' 10.0.2000 and later, and all other platforms</comment>
  </data>
  <data name="BufferBlockCopyLengthMessage" xml:space="preserve">
    <value>'Buffer.BlockCopy' expects the number of bytes to be copied for the 'count' argument. Using 'Array.Length' may not match the number of bytes that needs to be copied.</value>
  </data>
  <data name="BufferBlockCopyLengthTitle" xml:space="preserve">
    <value>'Buffer.BlockCopy' expects the number of bytes to be copied for the 'count' argument</value>
  </data>
  <data name="BufferBlockCopyDescription" xml:space="preserve">
    <value>'Buffer.BlockCopy' expects the number of bytes to be copied for the 'count' argument. Using 'Array.Length' may not match the number of bytes that needs to be copied.</value>
  </data>
  <data name="PreferAsSpanOverSubstringDescription" xml:space="preserve">
    <value>'AsSpan' is more efficient then 'Substring'. 'Substring' performs an O(n) string copy, while 'AsSpan' does not and has a constant cost.</value>
  </data>
  <data name="PreferAsSpanOverSubstringMessage" xml:space="preserve">
    <value>Prefer 'AsSpan' over 'Substring' when span-based overloads are available</value>
  </data>
  <data name="PreferAsSpanOverSubstringTitle" xml:space="preserve">
    <value>Prefer 'AsSpan' over 'Substring'</value>
  </data>
  <data name="PreferAsSpanOverSubstringCodefixTitle" xml:space="preserve">
    <value>Replace 'Substring' with 'AsSpan'</value>
  </data>
  <data name="UseCancellationTokenThrowIfCancellationRequestedDescription" xml:space="preserve">
    <value>'ThrowIfCancellationRequested' automatically checks whether the token has been canceled, and throws an 'OperationCanceledException' if it has.</value>
  </data>
  <data name="UseCancellationTokenThrowIfCancellationRequestedMessage" xml:space="preserve">
    <value>Use 'ThrowIfCancellationRequested' instead of checking 'IsCancellationRequested' and throwing 'OperationCanceledException'</value>
  </data>
  <data name="UseCancellationTokenThrowIfCancellationRequestedTitle" xml:space="preserve">
    <value>Use 'ThrowIfCancellationRequested'</value>
  </data>
  <data name="UseCancellationTokenThrowIfCancellationRequestedCodeFixTitle" xml:space="preserve">
    <value>Replace with 'CancellationToken.ThrowIfCancellationRequested'</value>
  </data>
  <data name="ProvideStreamMemoryBasedAsyncOverridesDescription" xml:space="preserve">
    <value>To improve performance, override the memory-based async methods when subclassing 'Stream'. Then implement the array-based methods in terms of the memory-based methods.</value>
  </data>
  <data name="ProvideStreamMemoryBasedAsyncOverridesMessage" xml:space="preserve">
    <value>'{0}' overrides array-based '{1}' but does not override memory-based '{2}'. Consider overriding memory-based '{2}' to improve performance.</value>
    <comment>0 = type that subclasses Stream directly, 1 = array-based method, 2 = memory-based method</comment>
  </data>
  <data name="ProvideStreamMemoryBasedAsyncOverridesTitle" xml:space="preserve">
    <value>Provide memory-based overrides of async methods when subclassing 'Stream'</value>
  </data>
  <data name="UseSpanBasedStringConcatDescription" xml:space="preserve">
    <value>It is more efficient to use 'AsSpan' and 'string.Concat', instead of 'Substring' and a concatenation operator.</value>
  </data>
  <data name="UseSpanBasedStringConcatMessage" xml:space="preserve">
    <value>Use span-based 'string.Concat' and 'AsSpan' instead of 'Substring'</value>
  </data>
  <data name="UseSpanBasedStringConcatTitle" xml:space="preserve">
    <value>Use span-based 'string.Concat'</value>
  </data>
  <data name="UseSpanBasedStringConcatCodeFixTitle" xml:space="preserve">
    <value>Use 'AsSpan' with 'string.Concat'</value>
  </data>
  <data name="PreferDictionaryContainsKeyCodeFixTitle" xml:space="preserve">
    <value>Use 'ContainsKey'</value>
  </data>
  <data name="PreferDictionaryContainsKeyDescription" xml:space="preserve">
    <value>'ContainsKey' is usually O(1), while 'Keys.Contains' may be O(n) in some cases. Additionally, many dictionary implementations lazily initialize the Keys collection to cut back on allocations.</value>
  </data>
  <data name="PreferDictionaryContainsKeyMessage" xml:space="preserve">
    <value>Prefer 'ContainsKey' over 'Keys.Contains' for dictionary type '{0}'</value>
  </data>
  <data name="PreferDictionaryContainsMethodsTitle" xml:space="preserve">
    <value>Prefer Dictionary.Contains methods</value>
  </data>
  <data name="PreferDictionaryContainsValueCodeFixTitle" xml:space="preserve">
    <value>Use 'ContainsValue'</value>
  </data>
  <data name="PreferDictionaryContainsValueDescription" xml:space="preserve">
    <value>Many dictionary implementations lazily initialize the Values collection. To avoid unnecessary allocations, prefer 'ContainsValue' over 'Values.Contains'.</value>
  </data>
  <data name="PreferDictionaryContainsValueMessage" xml:space="preserve">
    <value>Prefer 'ContainsValue' over 'Values.Contains' for dictionary type '{0}'</value>
  </data>
  <data name="UseValidPlatformStringDescription" xml:space="preserve">
    <value>Platform compatibility analyzer requires a valid platform name and version.</value>
  </data>
  <data name="UseValidPlatformStringTitle" xml:space="preserve">
    <value>Use valid platform string</value>
  </data>
  <data name="UseValidPlatformStringUnknownPlatform" xml:space="preserve">
    <value>The platform '{0}' is not a known platform name</value>
  </data>
  <data name="UseValidPlatformStringInvalidVersion" xml:space="preserve">
    <value>Version '{0}' is not valid for platform '{1}'. Use a version with 2{2} parts for this platform.</value>
    <comment>Version '7' is not valid for platform 'windows'. Use a version with 2-4 parts for this platform.</comment>
  </data>
  <data name="UseValidPlatformStringNoVersion" xml:space="preserve">
    <value>Version '{0}' is not valid for platform '{1}'. Do not use versions for this platform.</value>
  </data>
  <data name="DoNotUseWaitAllWithSingleTaskDescription" xml:space="preserve">
    <value>Using 'WaitAll' with a single task may result in performance loss, await or return the task instead.</value>
  </data>
  <data name="DoNotUseWaitAllWithSingleTaskTitle" xml:space="preserve">
    <value>Do not use 'WaitAll' with a single task</value>
  </data>
  <data name="DoNotUseWhenAllWithSingleTaskDescription" xml:space="preserve">
    <value>Using 'WhenAll' with a single task may result in performance loss, await or return the task instead.</value>
  </data>
  <data name="DoNotUseWhenAllWithSingleTaskTitle" xml:space="preserve">
    <value>Do not use 'WhenAll' with a single task</value>
  </data>
  <data name="DoNotUseWaitAllWithSingleTaskFix" xml:space="preserve">
    <value>Replace 'WaitAll' with single 'Wait'</value>
  </data>
  <data name="DoNotUseWhenAllWithSingleTaskFix" xml:space="preserve">
    <value>Replace 'WhenAll' call with argument</value>
  </data>
  <data name="UseStringEqualsOverStringCompareCodeFixTitle" xml:space="preserve">
    <value>Use 'string.Equals'</value>
  </data>
  <data name="UseStringEqualsOverStringCompareDescription" xml:space="preserve">
    <value>It is both clearer and likely faster to use 'string.Equals' instead of comparing the result of 'string.Compare' to zero.</value>
  </data>
  <data name="UseStringEqualsOverStringCompareMessage" xml:space="preserve">
    <value>Use 'string.Equals' instead of comparing the result of 'string.Compare' to 0</value>
  </data>
  <data name="UseStringEqualsOverStringCompareTitle" xml:space="preserve">
    <value>Use 'string.Equals'</value>
  </data>
  <data name="ProvidePublicParameterlessSafeHandleConstructorDescription" xml:space="preserve">
    <value>Providing a parameterless constructor that is as visible as the containing type for a type derived from 'System.Runtime.InteropServices.SafeHandle' enables better performance and usage with source-generated interop solutions.</value>
  </data>
  <data name="ProvidePublicParameterlessSafeHandleConstructorMessage" xml:space="preserve">
    <value>Provide a parameterless constructor that is as visible as the containing type for the '{0}' type that is derived from 'System.Runtime.InteropServices.SafeHandle'</value>
  </data>
  <data name="ProvidePublicParameterlessSafeHandleConstructorTitle" xml:space="preserve">
    <value>Provide a parameterless constructor that is as visible as the containing type for concrete types derived from 'System.Runtime.InteropServices.SafeHandle'</value>
  </data>
  <data name="AddPublicParameterlessConstructor" xml:space="preserve">
    <value>Add a public constructor that takes zero parameters</value>
  </data>
  <data name="MakeParameterlessConstructorPublic" xml:space="preserve">
    <value>Make the constructor that takes zero parameters 'public'</value>
  </data>
  <data name="DynamicInterfaceCastableImplementationUnsupportedDescription" xml:space="preserve">
    <value>Providing a functional 'DynamicInterfaceCastableImplementationAttribute'-attributed interface requires the Default Interface Members feature, which is unsupported in Visual Basic.</value>
  </data>
  <data name="DynamicInterfaceCastableImplementationUnsupportedMessage" xml:space="preserve">
    <value>Providing a 'DynamicInterfaceCastableImplementation' interface in Visual Basic is unsupported</value>
  </data>
  <data name="DynamicInterfaceCastableImplementationUnsupportedTitle" xml:space="preserve">
    <value>Providing a 'DynamicInterfaceCastableImplementation' interface in Visual Basic is unsupported</value>
  </data>
  <data name="ImplementInterfacesOnDynamicCastableImplementation" xml:space="preserve">
    <value>Implement inherited interfaces</value>
  </data>
  <data name="InterfaceMembersMissingImplementationDescription" xml:space="preserve">
    <value>Types attributed with 'DynamicInterfaceCastableImplementationAttribute' act as an interface implementation for a type that implements the 'IDynamicInterfaceCastable' type. As a result, it must provide an implementation of all of the members defined in the inherited interfaces, because the type that implements 'IDynamicInterfaceCastable' will not provide them otherwise.</value>
  </data>
  <data name="InterfaceMembersMissingImplementationMessage" xml:space="preserve">
    <value>Type '{0}' has the 'DynamicInterfaceCastableImplementationAttribute' applied to it but does not provide an implementation of all interface members defined in inherited interfaces</value>
  </data>
  <data name="InterfaceMembersMissingImplementationTitle" xml:space="preserve">
    <value>All members declared in parent interfaces must have an implementation in a DynamicInterfaceCastableImplementation-attributed interface</value>
  </data>
  <data name="MembersDeclaredOnImplementationTypeMustBeStaticDescription" xml:space="preserve">
    <value>Since a type that implements 'IDynamicInterfaceCastable' may not implement a dynamic interface in metadata, calls to an instance interface member that is not an explicit implementation defined on this type are likely to fail at runtime. Mark new interface members 'static' to avoid runtime errors.</value>
  </data>
  <data name="MembersDeclaredOnImplementationTypeMustBeStaticMessage" xml:space="preserve">
    <value>The '{0}' member on the '{1}' type should be marked 'static' as '{1}' has the 'DynamicInterfaceImplementationAttribute' applied</value>
  </data>
  <data name="MembersDeclaredOnImplementationTypeMustBeStaticTitle" xml:space="preserve">
    <value>Members defined on an interface with the 'DynamicInterfaceCastableImplementationAttribute' should be 'static'</value>
  </data>
  <data name="MakeMethodDeclaredOnImplementationTypeStatic" xml:space="preserve">
    <value>Convert to static method</value>
  </data>
  <data name="UseStringContainsCharOverloadWithSingleCharactersDescription" xml:space="preserve">
    <value>'string.Contains(char)' is available as a better performing overload for single char lookup.</value>
  </data>
  <data name="UseStringContainsCharOverloadWithSingleCharactersMessage" xml:space="preserve">
    <value>Use 'string.Contains(char)' instead of 'string.Contains(string)' when searching for a single character</value>
  </data>
  <data name="UseStringContainsCharOverloadWithSingleCharactersTitle" xml:space="preserve">
    <value>Use char literal for a single character lookup</value>
  </data>
  <data name="ReplaceStringLiteralWithCharLiteralCodeActionTitle" xml:space="preserve">
    <value>Replace string literal with char literal</value>
  </data>
  <data name="DetectPreviewFeaturesDescription" xml:space="preserve">
    <value>An assembly has to opt into preview features before using them.</value>
  </data>
  <data name="DetectPreviewFeaturesMessage" xml:space="preserve">
    <value>Using '{0}' requires opting into preview features. See https://aka.ms/dotnet-warnings/preview-features for more information.</value>
  </data>
  <data name="DetectPreviewFeaturesTitle" xml:space="preserve">
    <value>This API requires opting into preview features</value>
  </data>
  <data name="StaticAndAbstractRequiresPreviewFeatures" xml:space="preserve">
    <value>Using both 'static' and 'abstract' modifiers requires opting into preview features. See https://aka.ms/dotnet-warnings/preview-features for more information.</value>
  </data>
  <data name="MakeMethodDeclaredOnImplementationTypeStaticMayProduceInvalidCode" xml:space="preserve">
    <value>Converting an instance method to a static method may produce invalid code</value>
  </data>
  <data name="DerivesFromPreviewClassMessage" xml:space="preserve">
    <value>'{0}' derives from preview class '{1}' and therefore needs to opt into preview features. See https://aka.ms/dotnet-warnings/preview-features for more information.</value>
  </data>
  <data name="ImplementsPreviewInterfaceMessage" xml:space="preserve">
    <value>'{0}' implements the preview interface '{1}' and therefore needs to opt into preview features. See https://aka.ms/dotnet-warnings/preview-features for more information.</value>
  </data>
  <data name="ImplementsPreviewMethodMessage" xml:space="preserve">
    <value>'{0}' implements the preview method '{1}' and therefore needs to opt into preview features. See https://aka.ms/dotnet-warnings/preview-features for more information.</value>
  </data>
  <data name="MethodReturnsPreviewTypeMessage" xml:space="preserve">
    <value>'{0}' returns the preview type '{1}' and therefore needs to opt into preview features. See https://aka.ms/dotnet-warnings/preview-features for more information.</value>
  </data>
  <data name="MethodUsesPreviewTypeAsParamaterMessage" xml:space="preserve">
    <value>'{0}' takes in a preview parameter of type '{1}' and needs to opt into preview features. See https://aka.ms/dotnet-warnings/preview-features for more information.</value>
  </data>
  <data name="OverridesPreviewMethodMessage" xml:space="preserve">
    <value>'{0}' overrides the preview method '{1}' and therefore needs to opt into preview features. See https://aka.ms/dotnet-warnings/preview-features for more information.</value>
  </data>
  <data name="UsesPreviewTypeParameterMessage" xml:space="preserve">
    <value>'{0}' uses the preview type '{1}' and needs to opt into preview features. See https://aka.ms/dotnet-warnings/preview-features for more information.</value>
  </data>
  <data name="FieldIsPreviewTypeMessage" xml:space="preserve">
    <value>'{0}''s type contains the preview type '{1}' and requires opting into preview features. See https://aka.ms/dotnet-warnings/preview-features for more information.</value>
  </data>
  <data name="ModuleInitializerAttributeShouldNotBeUsedInLibrariesDescription" xml:space="preserve">
    <value>Module initializers are intended to be used by application code to ensure an application's components are initialized before the application code begins executing. If library code declares a 'ModuleInitializer' method, it can interfere with application initialization and also lead to limitations in that application's trimming abilities. Library code should therefore not utilize the 'ModuleInitializer' attribute, but instead expose methods that can be used to initialize any components within the library and allow the application to invoke the method during application initialization.</value>
  </data>
  <data name="ModuleInitializerAttributeShouldNotBeUsedInLibrariesMessage" xml:space="preserve">
    <value>The 'ModuleInitializer' attribute is only intended to be used in application code or advanced source generator scenarios</value>
  </data>
  <data name="ModuleInitializerAttributeShouldNotBeUsedInLibrariesTitle" xml:space="preserve">
    <value>The 'ModuleInitializer' attribute should not be used in libraries</value>
  </data>
  <data name="DoNotDisableTokenValidationChecksTitle" xml:space="preserve">
    <value>Do not disable token validation checks</value>
  </data>
  <data name="DoNotDisableTokenValidationChecksDescription" xml:space="preserve">
    <value>Token validation checks ensure that while validating tokens, all aspects are analyzed and verified. Turning off validation can lead to security holes by allowing untrusted tokens to make it through validation.</value>
  </data>
  <data name="DoNotDisableTokenValidationChecksMessage" xml:space="preserve">
<<<<<<< HEAD
    <value>TokenValidationParameters.{0} should not be set to false as it disables important validation.</value>
=======
    <value>TokenValidationParameters.{0} should not be set to false as it disables important validation</value>
>>>>>>> e3702eef
  </data>
  <data name="DoNotAlwaysSkipTokenValidationInDelegatesTitle" xml:space="preserve">
    <value>Do not always skip token validation in delegates</value>
  </data>
  <data name="DoNotAlwaysSkipTokenValidationInDelegatesDescription" xml:space="preserve">
    <value>By setting critical TokenValidationParameter validation delegates to true, important authentication safeguards are disabled which can lead to tokens from any issuer or expired tokens being wrongly validated.</value>
  </data>
  <data name="DoNotAlwaysSkipTokenValidationInDelegatesMessage" xml:space="preserve">
    <value>The {0} is set to a function that is always returning true. By setting the validation delegate, you are overriding default validation and by always returning true, this validation is completely disabled.</value>
  </data>
</root><|MERGE_RESOLUTION|>--- conflicted
+++ resolved
@@ -1771,11 +1771,7 @@
     <value>Token validation checks ensure that while validating tokens, all aspects are analyzed and verified. Turning off validation can lead to security holes by allowing untrusted tokens to make it through validation.</value>
   </data>
   <data name="DoNotDisableTokenValidationChecksMessage" xml:space="preserve">
-<<<<<<< HEAD
-    <value>TokenValidationParameters.{0} should not be set to false as it disables important validation.</value>
-=======
     <value>TokenValidationParameters.{0} should not be set to false as it disables important validation</value>
->>>>>>> e3702eef
   </data>
   <data name="DoNotAlwaysSkipTokenValidationInDelegatesTitle" xml:space="preserve">
     <value>Do not always skip token validation in delegates</value>

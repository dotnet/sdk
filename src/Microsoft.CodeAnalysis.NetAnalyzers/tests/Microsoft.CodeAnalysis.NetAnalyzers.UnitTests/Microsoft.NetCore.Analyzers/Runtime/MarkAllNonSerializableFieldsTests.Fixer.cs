--- conflicted
+++ resolved
@@ -87,13 +87,7 @@
 {
     internal NonSerializableType s1;
 }",
-<<<<<<< HEAD
-#pragma warning disable CS0618 // Type or member is obsolete
-                CodeFixIndex = 1,
-#pragma warning restore CS0618 // Type or member is obsolete
-=======
-                CodeActionIndex = 1,
->>>>>>> ebf35e57
+                CodeActionIndex = 1,
             }.RunAsync();
 
             await new VisualBasicCodeFixTest<SerializationRulesDiagnosticAnalyzer, BasicMarkAllNonSerializableFieldsFixer, XUnitVerifier>
@@ -118,13 +112,7 @@
 Public Class CA2235WithNonPublicNonSerializableFields
     Friend s1 As NonSerializableType
 End Class",
-<<<<<<< HEAD
-#pragma warning disable CS0618 // Type or member is obsolete
-                CodeFixIndex = 1,
-#pragma warning restore CS0618 // Type or member is obsolete
-=======
-                CodeActionIndex = 1,
->>>>>>> ebf35e57
+                CodeActionIndex = 1,
             }.RunAsync();
         }
 
@@ -201,13 +189,7 @@
 {
     internal NonSerializableType s1;
 }",
-<<<<<<< HEAD
-#pragma warning disable CS0618 // Type or member is obsolete
-                CodeFixIndex = 1,
-#pragma warning restore CS0618 // Type or member is obsolete
-=======
-                CodeActionIndex = 1,
->>>>>>> ebf35e57
+                CodeActionIndex = 1,
             }.RunAsync();
 
             await new VisualBasicCodeFixTest<SerializationRulesDiagnosticAnalyzer, BasicMarkAllNonSerializableFieldsFixer, XUnitVerifier>
@@ -242,13 +224,7 @@
 Public Class CA2235WithNonPublicNonSerializableFields
     Friend s1 As NonSerializableType
 End Class",
-<<<<<<< HEAD
-#pragma warning disable CS0618 // Type or member is obsolete
-                CodeFixIndex = 1,
-#pragma warning restore CS0618 // Type or member is obsolete
-=======
-                CodeActionIndex = 1,
->>>>>>> ebf35e57
+                CodeActionIndex = 1,
             }.RunAsync();
         }
     }

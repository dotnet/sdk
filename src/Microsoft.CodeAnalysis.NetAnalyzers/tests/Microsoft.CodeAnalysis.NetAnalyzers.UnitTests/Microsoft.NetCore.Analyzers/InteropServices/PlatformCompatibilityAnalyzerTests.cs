﻿// Copyright (c) Microsoft.  All Rights Reserved.  Licensed under the Apache License, Version 2.0.  See License.txt in the project root for license information.

using System.Collections.Generic;
using System.Globalization;
using System.Threading.Tasks;
using Microsoft.CodeAnalysis.Testing;
using Test.Utilities;
using Xunit;
using VerifyCS = Test.Utilities.CSharpCodeFixVerifier<
    Microsoft.NetCore.Analyzers.InteropServices.PlatformCompatibilityAnalyzer,
    Microsoft.CodeAnalysis.Testing.EmptyCodeFixProvider>;

using VerifyVB = Test.Utilities.VisualBasicCodeFixVerifier<
    Microsoft.NetCore.Analyzers.InteropServices.PlatformCompatibilityAnalyzer,
    Microsoft.CodeAnalysis.Testing.EmptyCodeFixProvider>;

namespace Microsoft.NetCore.Analyzers.InteropServices.UnitTests
{
    public partial class PlatformCompatabilityAnalyzerTests
    {
        private const string s_msBuildPlatforms = "build_property._SupportedPlatformList=windows,browser, ios;\nbuild_property.TargetFramework=net5.0";

        [Fact(Skip = "TODO need to be fixed: Test for for wrong arguments, not sure how to report the Compiler error diagnostic")]
        public async Task TestOsPlatformAttributesWithNonStringArgument()
        {
            var csSource = @"
using System.Runtime.Versioning;
using System.Runtime.InteropServices;

public class Test
{
    [[|SupportedOSPlatform(""Linux"", ""Windows"")|]]
    public void MethodWithTwoArguments() { }

    [UnsupportedOSPlatform([|new string[]{""Linux"", ""Windows""}|])]
    public void MethodWithArrayArgument() { }
}";

            await VerifyAnalyzerAsyncCs(csSource);
        }

        public static IEnumerable<object[]> Create_DifferentTfms()
        {
            yield return new object[] { "build_property.TargetFramework = net472", false };
            yield return new object[] { "build_property.TargetFramework = netcoreapp1.0", false };
            yield return new object[] { "build_property.TargetFramework = dotnet", false };
            yield return new object[] { "build_property.TargetFramework = uap10.0", false };
            yield return new object[] { "build_property.TargetFramework = netstandard2.1", false };
            yield return new object[] { "build_property.TargetFramework = net5", true };
            yield return new object[] { "build_property.TargetFramework = net5.0", true };
            yield return new object[] { "build_property.TargetFramework = net5.0-windows", true };
            yield return new object[] { "build_property.TargetFramework = net5.0-ios14.0", true };
            yield return new object[] { "build_property.TargetFramework = Net99", true };
            yield return new object[] { "build_property.TargetFramework = netcoreapp5", false };
        }

        [Theory]
        [MemberData(nameof(Create_DifferentTfms))]
        public async Task Net5OrHigherTfmWarns_LowerThanNet5NotWarn(string tfm, bool warn)
        {
            var invocation = warn ? "[|Target.WindowsOnlyMethod()|]" : "Target.WindowsOnlyMethod()";
            var source = @"
using System.Runtime.Versioning;

namespace CallerTargetsBelow5_0
{
    class Caller
    {
        public static void TestWindowsOnlyMethod()
        {
            " + invocation + @";
        }
    }

    class Target
    {
        [SupportedOSPlatform(""windows"")]
        public static void WindowsOnlyMethod() { }
    }
}";
            await VerifyAnalyzerAsyncCs(source, tfm);
        }

        public static IEnumerable<object[]> Create_DifferentTfmsWithOption()
        {
            yield return new object[] { "build_property.TargetFramework = net472\ndotnet_code_quality.enable_platform_analyzer_on_pre_net5_target=true", true };
            yield return new object[] { "build_property.TargetFramework = net472\ndotnet_code_quality.enable_platform_analyzer_on_pre_net5_target=false", false };
            yield return new object[] { "build_property.TargetFramework = netcoreapp1.0\ndotnet_code_quality.enable_platform_analyzer_on_pre_net5_target=true", true };
            yield return new object[] { "build_property.TargetFramework = netcoreapp1.0\ndotnet_code_quality.CA1416.enable_platform_analyzer_on_pre_net5_target=false", false };
            yield return new object[] { "build_property.TargetFramework = dotnet\ndotnet_code_quality.enable_platform_analyzer_on_pre_net5_target=true", true };
            yield return new object[] { "build_property.TargetFramework = uap10.0\ndotnet_code_quality.enable_platform_analyzer_on_pre_net5_target=false", false };
            yield return new object[] { "build_property.TargetFramework = netstandard2.1\ndotnet_code_quality.enable_platform_analyzer_on_pre_net5_target=true", true };
            yield return new object[] { "build_property.TargetFramework = netstandard2.1\ndotnet_code_quality.enable_platform_analyzer_on_pre_net5_target=false", false };
            yield return new object[] { "build_property.TargetFramework = net5\ndotnet_code_quality.enable_platform_analyzer_on_pre_net5_target=false", true };
            yield return new object[] { "build_property.TargetFramework = net5.0\ndotnet_code_quality.enable_platform_analyzer_on_pre_net5_target=false", true };
            yield return new object[] { "build_property.TargetFramework = net5.0-windows\ndotnet_code_quality.enable_platform_analyzer_on_pre_net5_target=false", true };
            yield return new object[] { "build_property.TargetFramework = net5.0-ios14.0\ndotnet_code_quality.enable_platform_analyzer_on_pre_net5_target=false", true };
            yield return new object[] { "build_property.TargetFramework = net6.0\ndotnet_code_quality.enable_platform_analyzer_on_pre_net5_target=false", true };
            yield return new object[] { "build_property.TargetFramework = netcoreapp5\ndotnet_code_quality.enable_platform_analyzer_on_pre_net5_target=false", false };
        }

        [Theory]
        [MemberData(nameof(Create_DifferentTfmsWithOption))]
        public async Task Net5OrHigherTfmWarns_LowerThanNet5WarnsIfEnabled(string tfmAndOption, bool warn)
        {
            var invocation = warn ? "[|Target.WindowsOnlyMethod()|]" : "Target.WindowsOnlyMethod()";
            var source = @"
using System.Runtime.Versioning;

namespace CallerTargetsBelow5_0
{
    class Caller
    {
        public static void TestWindowsOnlyMethod()
        {
            " + invocation + @";
        }
    }

    class Target
    {
        [SupportedOSPlatform(""windows"")]
        public static void WindowsOnlyMethod() { }
    }
}";
            await VerifyAnalyzerAsyncCs(source, tfmAndOption);
        }

        [Fact]
        public async Task OnlyThrowsNotSupportedWithOsDependentStringNotWarns()
        {
            var csSource = @"
using System;
using System.Runtime.Versioning;

[SupportedOSPlatform(""Browser"")]
public class Test
{
    private static string s_message = ""Browser not supported"";

    [UnsupportedOSPlatform(""browser"")]
    public static void ThrowPnseWithStringArgument() { throw new PlatformNotSupportedException(s_message); }

    [UnsupportedOSPlatform(""browser"")]
    public static void ThrowNotSupportedWithStringArgument() { throw new NotSupportedException(s_message); }

    [UnsupportedOSPlatform(""browser"")]
    public static void ThrowPnseWithStringAndExceptionArgument() { throw new PlatformNotSupportedException(s_message, new Exception(s_message)); }

    [UnsupportedOSPlatform(""browser"")]
    public static void ThrowPnseDefaultConstructor() { throw new PlatformNotSupportedException(); }
}";
            await VerifyAnalyzerAsyncCs(csSource);
        }

        [Fact]
        public async Task ThrowNotSupportedWithOtherOsDependentApiUsageNotWarns()
        {
            var csSource = @"
using System;
using System.Runtime.Versioning;
[assembly: SupportedOSPlatform(""browser"")]

public static class SR
{
    public static string Message {get; set;}
}

[UnsupportedOSPlatform(""browser"")]
public class Test
{
    void ThrowWithStringArgument()
    {
        SR.Message = ""This does not warn because this code is not reachable on any"";
        throw new PlatformNotSupportedException(SR.Message);
    }

    void ThrowNotSupportedWithStringArgument()
    {
        SR.Message = ""This does not warn because this code is not reachable on any"";
        throw new NotSupportedException(SR.Message);
    }
    
    void ThrowWithNoArgument()
    {
        SR.Message = ""This does not warn because this code is not reachable on any"";
        throw new PlatformNotSupportedException();
    }
    
    void ThrowWithStringAndExceptionConstructor()
    {
        SR.Message = ""This does not warn because this code is not reachable on any"";
        throw new PlatformNotSupportedException(SR.Message, new Exception());
    }
    
    void ThrowWithAnotherExceptionUsingResourceString()
    {
        SR.Message = ""This does not warn because this code is not reachable on any"";
        throw new PlatformNotSupportedException(SR.Message, new Exception(SR.Message));
    }
}";
            await VerifyAnalyzerAsyncCs(csSource);
        }

        [Fact]
        public async Task ThrowNotSupportedWithOtherStatementAndWithinConditionNotWarns()
        {
            var csSource = @"
using System;
using System.Runtime.Versioning;

[SupportedOSPlatform(""windows"")]
public static class Windows
{
    public static string Message {get; set;}
}

[SupportedOSPlatform(""browser"")]
public static class SR
{
    public static string Message {get; set;}
    public static void M1() { }
}

public class Test
{
    void ThrowWithStringConstructor()
    {
        [|SR.M1()|];
        if (!OperatingSystem.IsBrowser())
        {
            throw new PlatformNotSupportedException(SR.Message);
        }
        SR.M1();

        [|Windows.Message|] = ""Warns supported only on Windows"";
        if (!OperatingSystem.IsWindows())
        {
            throw new NotSupportedException(Windows.Message);
        }
        Windows.Message = ""It is windows!"";
    }

    void ThrowWithOtherConstructorWarnsForInnnerException()
    {
        [|SR.M1()|];
        if (!OperatingSystem.IsBrowser())
        {
            throw new PlatformNotSupportedException();
        }
        SR.M1();

        [|Windows.Message|] = ""Warns supported only on Windows"";
        if (!OperatingSystem.IsWindows())
        {
            throw new NotSupportedException(Windows.Message, new Exception([|Windows.Message|]));
        }
    }
}";
            await VerifyAnalyzerAsyncCs(csSource);
        }

        [Fact]
        public async Task CreateNotSupportedWithOsDependentStringNotWarns()
        {
            var csSource = @"
using System;
using System.Runtime.Versioning;

[SupportedOSPlatform(""Browser"")]
public class Test
{
    private static string s_message = ""Browser not supported"";

    [UnsupportedOSPlatform(""browser"")]
    public static Exception GetPnseWithStringArgument() { return new PlatformNotSupportedException(s_message); }

    [UnsupportedOSPlatform(""browser"")]
    public static Exception GetNotSupportedWithStringArgument()
    {
        s_message = ""Warns not reachable on Browser"";
        return new NotSupportedException(s_message); 
    }

    [UnsupportedOSPlatform(""browser"")]
    public static Exception ThrowPnseWithStringWarnsForInnerException()
    { 
        return new PlatformNotSupportedException(s_message, new Exception(s_message));
    }

    [UnsupportedOSPlatform(""browser"")]
    public static Exception ThrowPnseDefaultConstructor() { return new PlatformNotSupportedException(); }
}";
            await VerifyAnalyzerAsyncCs(csSource);
        }

        [Fact]
        public async Task ThrowNotSupportedWarnsForNonStringArgument()
        {
            var csSource = @"
using System;
using System.Runtime.Versioning;

[SupportedOSPlatform(""windows"")]
public class WindowsOnlyException : Exception 
{
    public WindowsOnlyException() { }
    public WindowsOnlyException(string message) { }
    public static string Message {get; set;}
}

public class Test
{
    void ThrowWindowsOnlyExceptionWarns()
    {
        [|WindowsOnlyException.Message|] = ""Warns for message and exception"";
        throw [|new WindowsOnlyException([|WindowsOnlyException.Message|])|];
    }

    void ThrowWithWindowsOnlyInnnerExceptionWarns()
    {
        if (!OperatingSystem.IsWindows())
        {
            throw new NotSupportedException(WindowsOnlyException.Message, [|new WindowsOnlyException()|]);
        }
    }
}";
            await VerifyAnalyzerAsyncCs(csSource);
        }

        [Fact]
        public async Task MethodsWithOsDependentTypeParameterWarns()
        {
            var csSource = @"
using System;
using System.Runtime.Versioning;

[SupportedOSPlatform(""windows"")]
class WindowsOnlyType { }

public class Test
{
    void GenericMethod<T>() { }
    void GenericMethod2<T1, T2>() { }
    void M1()
    {
        [|GenericMethod<WindowsOnlyType>()|];
        [|GenericMethod2<Test, WindowsOnlyType>()|];
        [|GenericMethod<Action<WindowsOnlyType>>()|];
    }
}";
            await VerifyAnalyzerAsyncCs(csSource);
        }

        [Fact]
        public async Task ConstructorWithOsDependentTypeParameterWarns()
        {
            var csSource = @"
using System.Runtime.Versioning;

[SupportedOSPlatform(""windows"")]
class WindowsOnlyType { }

class GenericClass<T> { }

public class Test
{
    void MethodWithGenericParameter(GenericClass<WindowsOnlyType> a) {}

    void M1()
    {
        GenericClass<WindowsOnlyType> obj = [|new GenericClass<WindowsOnlyType>()|];
        MethodWithGenericParameter([|new GenericClass<WindowsOnlyType>()|]);
    }
}";
            await VerifyAnalyzerAsyncCs(csSource);
        }

        [Fact]
        public async Task ApiContainingTypeHasOsDependentTypeParameterWarns()
        {
            var csSource = @"
using System;
using System.Runtime.Versioning;

[SupportedOSPlatform(""windows"")]
class WindowsOnlyType { }

class GenericClass<T>
{
    public static void M<V>() { }
    public static void M2() { }
    public static int Field;
    public static int Property {get;}
    public static event EventHandler SampleEvent
    {
        add { }
        remove { }
    }
}

public class Test
{
    public static void WindowsEventHandler(object sender, EventArgs e) { }

    void M1()
    {
        [|GenericClass<WindowsOnlyType>.M<int>()|];
        [|GenericClass<WindowsOnlyType>.M2()|];
        [|GenericClass<Action<WindowsOnlyType>>.M2()|];
        [|GenericClass<WindowsOnlyType>.Field|] = 1;
        var val = [|GenericClass<WindowsOnlyType>.Property|];
        [|GenericClass<WindowsOnlyType>.SampleEvent|] += WindowsEventHandler;
    }
}";
            await VerifyAnalyzerAsyncCs(csSource);
        }

        [Fact]
        public async Task AssemblyLevelAttribteWithPropertyEventNotWarn()
        {
            var csSource = @"
using System;
using System.Runtime.Versioning;

[assembly: SupportedOSPlatform(""windows"")]
namespace WindowsOnlyAssembly
{
    public class Test
    {
        private bool _enabled;
        private int _field = 9;
        public int Property
        {
            get => _field;
            set
            {
                _field = value;
            }
        }
        public void WindowsEventHandler(object sender, EventArgs e) { }
        public event EventHandler SampleEvent
        {
            add { }
            remove { }
        }

        public int TestProperty
        {
            get
            {
                Property = _field;
                return Property;
            }
            set
            {
                SampleEvent += WindowsEventHandler;
                _field = value;
            }
        }

        public bool Enabled
        {
            get
            {
                return _enabled;
            }
            set
            {
                _enabled = value;
            }
        }
    }
}";
            await VerifyAnalyzerAsyncCs(csSource);
        }

        [Fact]
        public async Task ApiContainingMultipleNestedTypeParameter()
        {
            var csSource = @"
using System;
using System.Runtime.Versioning;

[SupportedOSPlatform(""windows"")]
class WindowsOnlyType { }

class GenericClass<T>
{
    public static void M<V>() { }
    public static void M2() { }
}

class GenericType<T> { }
class AnotherType<T> { }

public class Test
{
    public static void WindowsEventHandler(object sender, EventArgs e) { }

    void M1()
    {
        [|GenericClass<GenericType<AnotherType<WindowsOnlyType>>>.M<int>()|];
        [|GenericClass<GenericType<AnotherType<int>>>.M<GenericClass<GenericType<AnotherType<WindowsOnlyType>>>>()|];
        [|GenericClass<GenericType<AnotherType<Action<WindowsOnlyType>>>>.M2()|];
        [|GenericClass<GenericType<Action<GenericClass<GenericClass<GenericType<Action<GenericClass<WindowsOnlyType>>>>>>>>.M2()|];
        GenericClass<GenericType<Action<GenericClass<GenericClass<GenericType<Action<GenericClass<int>>>>>>>>.M2();
    }
}";
            await VerifyAnalyzerAsyncCs(csSource);
        }

        [Fact]
        public async Task OsDependentMethodsCalledWarns()
        {
            var csSource = @"
using System.Runtime.Versioning;

public class Test
{
    [SupportedOSPlatform(""Linux"")]
    public void M1()
    {
        [|WindowsOnly()|];  // This call site is reachable on: 'Linux'. 'Test.WindowsOnly()' is only supported on: 'Windows' 10.1.1.1 and later.
        [|Unsupported()|];  // This call site is reachable on: 'Linux' all versions. 'Test.Unsupported()' is unsupported on: 'Linux' 4.1 and later.
    }
    
    [UnsupportedOSPlatform(""Linux4.1"")]
    public void Unsupported() { }

    [SupportedOSPlatform(""Windows10.1.1.1"")]
    public void WindowsOnly() { }
}";
            await VerifyAnalyzerAsyncCs(csSource);

            var vbSource = @"
Imports System.Runtime.Versioning

Public Class Test
    <SupportedOSPlatform(""Linux"")>
    Public Sub M1()
        [|WindowsOnly()|]
        [|Unsupported()|]
    End Sub

    <SupportedOSPlatform(""Windows10.1.1.1"")>
    Public Sub WindowsOnly()
    End Sub
    
    <UnsupportedOSPlatform(""Linux4.1"")>
    Public Sub Unsupported()
    End Sub
End Class";
            await VerifyAnalyzerAsyncVb(vbSource);
        }

        [Fact]
        public async Task WrongPlatformStringsShouldHandledGracefully()
        {
            var source = @"
using System.Runtime.Versioning;

public class Test
{
    public void M1()
    {
        Windows10();
        Windows1_2_3_4_5();
        [|UnsupportedOSPlatformIosDash4_1()|];
        [|UnsupportedOSPlatformIosStar4_1()|];
        [|SupportedLinu4_1()|];
        UnsupportedOSPlatformWithNullString();
        UnsupportedWithEmptyString();
        [|NotForWindows()|];
        UnattributedFunction();
    }
    public void UnattributedFunction() { }

    [UnsupportedOSPlatform(""Windows"")]
    public void NotForWindows() { }

    [SupportedOSPlatform(""Windows10"")]
    public void Windows10() { }

    [SupportedOSPlatform(""Windows1.2.3.4.5"")]
    public void Windows1_2_3_4_5() { }

    [SupportedOSPlatform(""Ios-4.1"")]
    public void UnsupportedOSPlatformIosDash4_1() { }

    [SupportedOSPlatform(""Ios*4.1"")]
    public void UnsupportedOSPlatformIosStar4_1() { }

    [SupportedOSPlatform(null)]
    public void UnsupportedOSPlatformWithNullString() { }

    [SupportedOSPlatform(""Linu4.1"")]
    public void SupportedLinu4_1() { }

    [UnsupportedOSPlatform("""")]
    public void UnsupportedWithEmptyString() { }
}";
            await VerifyAnalyzerAsyncCs(source, s_msBuildPlatforms);
        }

        [Fact]
        public async Task OsDependentPropertyCalledWarns()
        {
            var source = @"
using System.Runtime.Versioning;

public class Test
{
    [SupportedOSPlatform(""Windows10.1.1"")]
    public string WindowsStringProperty { get; set; }
    [UnsupportedOSPlatform(""Linux4.1"")]
    public byte UnsupportedProperty { get; }
    [SupportedOSPlatform(""Linux"")]
    public void M1()
    {
        [|WindowsStringProperty|] = ""Hello"";
        string s = [|WindowsStringProperty|];
        M2([|WindowsStringProperty|]);
        M3([|UnsupportedProperty|]);
    }
    public string M2(string option)
    {
        return option;
    }
    public int M3(int option)
    {
        return option;
    }
}";
            await VerifyAnalyzerAsyncCs(source);
        }

        [Fact, WorkItem(4071, "https://github.com/dotnet/roslyn-analyzers/issues/4071")]
        public async Task OsDependentPropertyGetterSetterCalledWarns()
        {
            var source = @"
using System.Runtime.Versioning;

public class Test
{
    [SupportedOSPlatform(""windows"")]
    public static bool WindowsOnlyProperty
    {   
        get { return true; }
        set { }
    }
    public static bool WindowsOnlyPropertyGetter
    {
        [SupportedOSPlatform(""windows"")]
        get { return true; }
        set { }
    }

    public static bool WindowsOnlyPropertySetter
    {
        get { return true; }
        [SupportedOSPlatform(""windows"")]
        set { }
    }

    public void M1()
    {
        WindowsOnlyPropertyGetter = true;
        var s = [|WindowsOnlyPropertyGetter|];
        [|WindowsOnlyPropertyGetter|] |= true;
        [|WindowsOnlyPropertySetter|] &= false;
        [|WindowsOnlyPropertySetter|] = false;
        s = WindowsOnlyPropertySetter;
        M2([|WindowsOnlyPropertyGetter|]);
        M2(WindowsOnlyPropertySetter);
        var name = nameof(WindowsOnlyPropertyGetter);
        name = nameof(WindowsOnlyPropertySetter);
        name = nameof([|WindowsOnlyProperty|]);
    }
    public bool M2(bool option)
    {
        return option;
    }
}";
            await VerifyAnalyzerAsyncCs(source);

            var vbSource = @"
Imports System.Runtime.Versioning

Public Class Test
    <SupportedOSPlatform(""windows"")>
    Public Shared Property WindowsOnlyProperty As Boolean
        Get
            Return True
        End Get
        Set(ByVal value As Boolean)
        End Set
    End Property

    Public Shared Property WindowsOnlyPropertyGetter As Boolean
        <SupportedOSPlatform(""windows"")>
        Get
            Return True
        End Get
        Set(ByVal value As Boolean)
        End Set
    End Property

    Public Shared Property WindowsOnlyPropertySetter As Boolean
        Get
            Return True
        End Get
        <SupportedOSPlatform(""windows"")>
        Set(ByVal value As Boolean)
        End Set
    End Property

    Public Sub M1()
        WindowsOnlyPropertyGetter = True
        Dim s = [|WindowsOnlyPropertyGetter|]
        WindowsOnlyPropertyGetter = [|WindowsOnlyPropertyGetter|] Or True
        [|WindowsOnlyPropertySetter|] = WindowsOnlyPropertySetter And False
        [|WindowsOnlyPropertySetter|] = False
        s = WindowsOnlyPropertySetter
        M2([|WindowsOnlyPropertyGetter|])
        Dim name = NameOf(WindowsOnlyPropertyGetter)
    End Sub

    Public Function M2(ByVal[option] As Boolean) As Boolean
        Return[option]
    End Function
End Class";
            await VerifyAnalyzerAsyncVb(vbSource);
        }

        [Theory]
        [MemberData(nameof(Create_AttributeProperty_WithCondtions))]
        public async Task OsDependentPropertyConditionalCheckWarns(string attribute, string property, string condition, string setter, string getter)
        {
            var source = @"
using System.Runtime.Versioning;

public class Test
{
    [" + attribute + @"(""Windows10.1.1"")]
    public " + property + @" { get; set; }

    public void M1()
    {
        [|" + setter + @";
        var s = [|" + getter + @"|];
        bool check = s " + condition + @";
        M2([|" + getter + @"|]);
    }
    public object M2(object option)
    {
        return option;
    }
}";
            await VerifyAnalyzerAsyncCs(source, s_msBuildPlatforms);
        }

        public static IEnumerable<object[]> Create_AttributeProperty_WithCondtions()
        {
            yield return new object[] { "SupportedOSPlatform", "string StringProperty", " == [|StringProperty|]", @"StringProperty|] = ""Hello""", "StringProperty" };
            yield return new object[] { "UnsupportedOSPlatform", "int UnsupportedProperty", " <= [|UnsupportedProperty|]", "UnsupportedProperty|] = 3", "UnsupportedProperty" };
        }

        [Fact]
        public async Task OsDependentEnumValueCalledWarns()
        {
            var source = @"
using System.Runtime.Versioning;

public class Test2
{
    public void M1()
    {
        PlatformEnum val = [|PlatformEnum.Windows10|];
        M2([|PlatformEnum.Windows10|]);
        M2([|PlatformEnum.Linux48|]);
        M2(PlatformEnum.NoPlatform);
    }
    public PlatformEnum M2(PlatformEnum option)
    {
        return option;
    }
}

public enum PlatformEnum
{
    [SupportedOSPlatform(""windows10.0"")]
    Windows10,
    [SupportedOSPlatform(""linux4.8"")]
    Linux48,
    NoPlatform
}";
            await VerifyAnalyzerAsyncCs(source, s_msBuildPlatforms);
        }

        [Fact]
        public async Task OsDependentEnumConditionalCheckNotWarns()
        {
            var source = @"
using System.Runtime.Versioning;

public class Test2
{
    public void M1()
    {
        PlatformEnum val = [|PlatformEnum.Windows10|];
        if (val == PlatformEnum.Windows10)
            return;
        M2([|PlatformEnum.Windows10|]);
        M2([|PlatformEnum.Linux48|]);
        M2(PlatformEnum.NoPlatform);
    }
    public PlatformEnum M2(PlatformEnum option)
    {
        return option;
    }
}

public enum PlatformEnum
{
    [SupportedOSPlatform(""Windows10.0"")]
    Windows10,
    [SupportedOSPlatform(""Linux4.8"")]
    Linux48,
    NoPlatform
}";
            await VerifyAnalyzerAsyncCs(source);

            var vbSource = @"
Imports System.Runtime.Versioning

Public Class Test2
    Public Sub M1()
        Dim val As PlatformEnum = [|PlatformEnum.Windows10|]
        If val = [|PlatformEnum.Windows10|] Then Return
        M2([|PlatformEnum.Windows10|])
        M2([|PlatformEnum.Linux48|])
        M2(PlatformEnum.NoPlatform)
    End Sub

    Public Sub M2(ByVal [option] As PlatformEnum)
    End Sub
End Class

Public Enum PlatformEnum
    <SupportedOSPlatform(""Windows10.0"")>
    Windows10
    <SupportedOSPlatform(""Linux4.8"") >
    Linux48
    NoPlatform
End Enum";
            await VerifyAnalyzerAsyncVb(vbSource);
        }

        [Fact]
        public async Task OsDependentFieldCalledWarns()
        {
            var source = @"
using System.Runtime.Versioning;

public class Test
{
    [SupportedOSPlatform(""Windows10.1.1.1"")]
    string WindowsStringField;
    [SupportedOSPlatform(""Windows10.1.1.1"")]
    public int WindowsIntField;
    public void M1()
    {
        Test test = new Test();
        [|WindowsStringField|] = ""Hello"";
        string s = [|WindowsStringField|];
        M2([|test.WindowsStringField|]);
        M2([|WindowsStringField|]);
        M3([|WindowsIntField|]);
    }
    public string M2(string option)
    {
        return option;
    }
    public int M3(int option)
    {
        return option;
    }
}";
            await VerifyAnalyzerAsyncCs(source);
        }

        [Fact]
        public async Task OsDependentMethodCalledFromInstanceWarns()
        {
            var source = @"
using System.Runtime.Versioning;

public class Test
{
    private B field = new B();
    public void M1()
    {
        [|field.M2()|];
    }
}
public class B
{
    [SupportedOSPlatform(""Windows10.1.1.1"")]
    public void M2() { }
}";
            await VerifyAnalyzerAsyncCs(source);
        }

        [Fact]
        public async Task OsDependentMethodCalledFromOtherNsInstanceWarns()
        {
            var source = @"
using System.Runtime.Versioning;
using Ns;

public class Test
{
    private B field = new B();
    public void M1()
    {
        [|field.M2()|];
    }
}

namespace Ns
{
    public class B
    {
        [SupportedOSPlatform(""Windows10.1.1.1"")]
        public void M2() { }
    }
}";
            await VerifyAnalyzerAsyncCs(source);

            var vbSource = @"
Imports System.Runtime.Versioning
Imports Ns

Public Class Test
    Private field As B = New B()

    Public Sub M1()
        [|field.M2()|]
    End Sub
End Class

Namespace Ns
    Public Class B
        <SupportedOSPlatform(""Windows10.1.1.1"")>
        Public Sub M2()
        End Sub
    End Class
End Namespace";
            await VerifyAnalyzerAsyncVb(vbSource);
        }

        [Fact]
        public async Task OsDependentConstructorOfClassUsedCalledWarns()
        {
            var source = @"
using System.Runtime.Versioning;

public class Test
{
    public void M1()
    {
        C instance = [|new C()|];
        instance.M2();
    }
}

public class C
{
    [SupportedOSPlatform(""Windows10.1.2.3"")]
    public C() { }

    public void M2() { }
}";
            await VerifyAnalyzerAsyncCs(source);
        }

        [Fact]
        public async Task ConstructorAndMethodOfOsDependentClassCalledWarns()
        {
            var source = @"
using System.Runtime.Versioning;

public class Test
{
    public void M1()
    {
        OsDependentClass odc = [|new OsDependentClass()|];
        [|odc.M2()|];
    }
}
[SupportedOSPlatform(""Windows10.1.2.3"")]
public class OsDependentClass
{
    public void M2() { }
}";
            await VerifyAnalyzerAsyncCs(source);

            var vbSource = @"
Imports System.Runtime.Versioning

Public Class Test
    Public Sub M1()
        Dim odc As OsDependentClass = [|New OsDependentClass()|]
        [|odc.M2()|]
    End Sub
End Class

<SupportedOSPlatform(""Windows10.1.2.3"")>
Public Class OsDependentClass
    Public Sub M2()
    End Sub
End Class
";
            await VerifyAnalyzerAsyncVb(vbSource);
        }

        [Fact]
        public async Task LocalFunctionCallsOsDependentMemberWarns()
        {
            var source = @"
using System.Runtime.Versioning;

public class Test
{
    public void M1()
    {
        void Test()
        {
            [|M2()|];
        }
        Test();
    }

    [SupportedOSPlatform(""Windows10.1.2.3"")]
    public void M2() { }
}";
            await VerifyAnalyzerAsyncCs(source);
        }

        [Fact]
        public async Task LocalGuardedFunctionCallsOsDependentMemberNotWarns()
        {
            var source = @"
using System.Runtime.Versioning;

public class Test
{
    [SupportedOSPlatform(""Windows10.2"")]
    public void M1()
    {
        void Test()
        {
            M2();
        }
        Test();
    }

    [SupportedOSPlatform(""Windows10.1.2.3"")]
    public void M2() { }
}";
            await VerifyAnalyzerAsyncCs(source);
        }

        [Fact]
        public async Task LocalFunctionEscapedCallsOsDependentMemberWarns()
        {
            var source = @"
using System.Runtime.Versioning;
using System;

public class Test
{
    public void M1()
    {
        void Test()
        {
            [|M2()|];
        }

        M3(Test);
    }

    [SupportedOSPlatform(""Windows10.1.2.3"")]
    public void M2() { }

    public void M3(Action a) { a(); }
}";
            await VerifyAnalyzerAsyncCs(source);
        }

        [Fact]
        public async Task LocalFunctionUnusedCallsOsDependentMemberWarns()
        {
            var source = @"
using System.Runtime.Versioning;
using System;

public class Test
{
    public void M1()
    {
        void Test()
        {
            [|M2()|];
        }
    }

    [SupportedOSPlatform(""Windows10.1.2.3"")]
    public void M2() { }
}";
            await VerifyAnalyzerAsyncCs(source);
        }

        [Fact]
        public async Task LambdaCallsOsDependentMemberWarns()
        {
            var source = @"
using System.Runtime.Versioning;
using System;

public class Test
{
    public void M1()
    {
        void Test() => [|M2()|];
        Test();

        Action action = () =>
        {
            [|M2()|];
        };
    }

    [SupportedOSPlatform(""Windows10.1.2.3"")]
    public void M2() { }
}";
            await VerifyAnalyzerAsyncCs(source);
        }

        [Fact]
        public async Task AttributedLambdaCallsOsDependentMemberNotWarn()
        {
            var source = @"
using System.Runtime.Versioning;
using System;

public class C
{
    [SupportedOSPlatform(""Windows10.13"")]
    public void M1()
    {
        void Test() => M2();
        Test();

        Action action = () =>
        {
            M2();
        };
    }

    [SupportedOSPlatform(""Windows10.1.2.3"")]
    public void M2() { }
}";
            await VerifyAnalyzerAsyncCs(source);
        }

        [Fact]
        public async Task LambdaEscapedCallsOsDependentMemberWarns()
        {
            var source = @"
using System.Runtime.Versioning;
using System;

public class Test
{
    public void M1()
    {
        Action a = () =>
        {
            [|M2()|];
        };

        M3(a);
    }

    [SupportedOSPlatform(""Windows10.1.2.3"")]
    public void M2() { }

    public void M3(Action a) { a(); }
}";
            await VerifyAnalyzerAsyncCs(source);
        }

        [Fact]
        public async Task LambdaUnusedCallsOsDependentMemberWarns()
        {
            var source = @"
using System.Runtime.Versioning;
using System;

public class Test
{
    public void M1()
    {
        Action a = () =>
        {
            [|M2()|];
        };
    }

    [SupportedOSPlatform(""Windows10.1.2.3"")]
    public void M2() { }
}";
            await VerifyAnalyzerAsyncCs(source);
        }

        [Fact]
        public async Task OsDependentEventAccessedWarns()
        {
            var source = @"
using System.Runtime.Versioning;

public class Test
{
    public delegate void Del();

    [SupportedOSPlatform(""Windows10.1.2.3"")]
    public event Del SampleEvent;

    public void M1()
    {
        [|SampleEvent|] += M3;
        M2();
    }

    public void M2()
    {
        [|SampleEvent|]?.Invoke();
    }

    public void M3() { }
}";
            await VerifyAnalyzerAsyncCs(source);

            var vbSource = @"
Imports System.Runtime.Versioning

Public Class Test
    Public Delegate Sub Del()
    <SupportedOSPlatform(""Windows10.1.2.3"")>
    Public Event SampleEvent As Del

    Public Sub M1()
        AddHandler [|SampleEvent|], AddressOf M3
        M2()
    End Sub

    Public Sub M2()
        RaiseEvent  [|SampleEvent|]
    End Sub

    Public Sub M3()
    End Sub
End Class";
            await VerifyAnalyzerAsyncVb(vbSource);
        }

        [Fact]
        public async Task EventOfOsDependentTypeAccessedWarns()
        {
            var source = @"
using System;
using System.Runtime.Versioning;
[SupportedOSPlatform(""windows"")]
public class Test
{
    public static event EventHandler WindowsOnlyEvent
    {
        add { }
        remove { }
    }
}
public class C
{
    public static void WindowsEventHandler(object sender, EventArgs e) { }
    public void M1()
    {
        [|Test.WindowsOnlyEvent|] += WindowsEventHandler;
        [|Test.WindowsOnlyEvent|] -= WindowsEventHandler;
    }
}";
            await VerifyAnalyzerAsyncCs(source);
        }

        [Fact]
        public async Task OsDependentEventAddRemoveAccessedWarns()
        {
            var source = @"
using System;
using System.Runtime.Versioning;

public class Test
{
    [SupportedOSPlatform(""windows"")]
    public static event EventHandler WindowsOnlyEvent
    {
        add { }
        remove { }
    }

    public static event EventHandler WindowsOnlyEventAdd
    {
        [SupportedOSPlatform(""windows"")]
        add { }
        remove { }
    }

    public static event EventHandler WindowsOnlyEventRemove
    {
        add { }
        [SupportedOSPlatform(""windows"")]
        remove { }
    }

    public static void WindowsEventHandler(object sender, EventArgs e) { }

    public void M1()
    {
        [|WindowsOnlyEvent|] += WindowsEventHandler;
        [|WindowsOnlyEventAdd|] += WindowsEventHandler;
        WindowsOnlyEventRemove += WindowsEventHandler;

        [|WindowsOnlyEvent|] -= WindowsEventHandler;
        WindowsOnlyEventAdd -= WindowsEventHandler;
        [|WindowsOnlyEventRemove|] -= WindowsEventHandler;
    }
}";
            await VerifyAnalyzerAsyncCs(source);
        }

        [Fact]
        public async Task OsDependentMethodAssignedToDelegateWarns()
        {
            var source = @"
using System.Runtime.Versioning;

public class Test
{
    public delegate void Del(); // The attribute not supported on delegates, so no tests for that

    [SupportedOSPlatform(""Windows10.1.2.3"")]
    public void DelegateMethod() { }

    public void M1()
    {
        Del handler = [|DelegateMethod|];
        handler();
    }
}";
            await VerifyAnalyzerAsyncCs(source);
        }

        [Fact, WorkItem(4168, "https://github.com/dotnet/roslyn-analyzers/issues/4168")]
        public async Task UnsupportedShouldNotSuppressSupportedWithSameVersion()
        {
            var source = @"
using System.Runtime.Versioning;
static class Program
{
    public static void Main()
    {
        [|UnsupportedOnBrowserType.SupportedOnWindowsIosTvos()|]; // This call site is reachable on all platforms. 'UnsupportedOnBrowserType.SupportedOnWindowsIosTvos()' is only supported on: 'ios', 'tvos', 'windows'.
        [|UnsupportedOnBrowserType.SupportedOnTvos4()|];
        UnsupportedOnBrowserType.SupportedOnBrowser();
    }
}
[UnsupportedOSPlatform(""browser"")]
class UnsupportedOnBrowserType
{
    [SupportedOSPlatform(""windows"")]
    [SupportedOSPlatform(""ios"")]
    [SupportedOSPlatform(""tvos"")] 
    public static void SupportedOnWindowsIosTvos() {}
    [SupportedOSPlatform(""browser2.0"")] 
    public static void SupportedOnBrowser() {}
    [SupportedOSPlatform(""tvos4.0"")]    
    public static void SupportedOnTvos4() {}
}";
            await VerifyAnalyzerAsyncCs(source);
        }

        [Fact, WorkItem(4168, "https://github.com/dotnet/roslyn-analyzers/issues/4168")]
        public async Task CallSitesUnsupportedShouldNotSuppressSupportedWithSameVersion()
        {
            var source = @"
using System.Runtime.Versioning;

[UnsupportedOSPlatform(""browser"")]
static class Program
{
    public static void Main()
    {
        [|UnsupportedOnBrowserType.SupportedOnWindowsIosTvos()|]; // This call site is reachable on all platforms. 'UnsupportedOnBrowserType.SupportedOnWindowsIosTvos()' is only supported on: 'ios', 'tvos', 'windows'.
        [|UnsupportedOnBrowserType.SupportedOnTvos4()|];
        UnsupportedOnBrowserType.SupportedOnBrowser(); // child support ignored (should not extend)
        UnsupportedOnBrowserType.UnsupportedOnBrowser();
    }
}

[SupportedOSPlatform(""browser"")]
static class Program2
{
    public static void Main()
    {
        [|UnsupportedOnBrowserType.SupportedOnWindowsIosTvos()|]; // This call site is reachable on: 'browser'. 'UnsupportedOnBrowserType.SupportedOnWindowsIosTvos()' is only supported on: 'ios', 'tvos', 'windows'.
        [|UnsupportedOnBrowserType.SupportedOnTvos4()|];  // This call site is reachable on: 'browser'. 'UnsupportedOnBrowserType.SupportedOnTvos4()' is unsupported on: 'browser'.
        [|UnsupportedOnBrowserType.SupportedOnBrowser()|];    // This call site is reachable on: 'browser'. 'UnsupportedOnBrowserType.SupportedOnTvos4()' is unsupported on: 'browser'.
        [|UnsupportedOnBrowserType.UnsupportedOnBrowser()|];  // This call site is reachable on: 'browser'. 'UnsupportedOnBrowserType.SupportedOnTvos4()' is unsupported on: 'browser'.
    }
}

[UnsupportedOSPlatform(""browser"")]
[SupportedOSPlatform(""windows"")]
static class Program3
{
    public static void Main()
    {
        UnsupportedOnBrowserType.SupportedOnWindowsIosTvos(); // No diagnostics expected
        [|UnsupportedOnBrowserType.SupportedOnTvos4()|]; // This call site is reachable on: 'windows'. 'UnsupportedOnBrowserType.SupportedOnTvos4()' is only supported on: 'tvos' 4.0 and later.
        UnsupportedOnBrowserType.SupportedOnBrowser();
        UnsupportedOnBrowserType.UnsupportedOnBrowser();
    }
}

[UnsupportedOSPlatform(""browser"")]
class UnsupportedOnBrowserType
{
    [SupportedOSPlatform(""windows"")]
    [SupportedOSPlatform(""ios"")]
    [SupportedOSPlatform(""tvos"")] 
    public static void SupportedOnWindowsIosTvos() {}
    [SupportedOSPlatform(""browser2.0"")] 
    public static void SupportedOnBrowser() {}
    [UnsupportedOSPlatform(""browser1.0"")] 
    public static void UnsupportedOnBrowser() {}
    [SupportedOSPlatform(""tvos4.0"")]    
    public static void SupportedOnTvos4() {}
}";
            await VerifyAnalyzerAsyncCs(source);
        }

        [Fact, WorkItem(4168, "https://github.com/dotnet/roslyn-analyzers/issues/4168")]
        public async Task CallSiteUnsupportedShouldNotSuppressSupportedWithSameVersionAndSameLevel()
        {
            var source = @"
using System.Runtime.Versioning;

[UnsupportedOSPlatform(""browser"")]
static class Program
{
    public static void Main()
    {
        [|UnsupportedOnBrowserSupportedOnWindowType.SupportedOnIosTvos()|]; // One diagnostics expected only for parent, same as below
        [|UnsupportedOnBrowserSupportedOnWindowType.SupportedOnTvos4()|];   // This call site is reachable on all platforms. 'UnsupportedOnBrowserSupportedOnWindowType.SupportedOnTvos4()' is only supported on: 'windows'.
    }
}

[SupportedOSPlatform(""browser"")]
static class Program2
{
    public static void Main()
    {
        [|UnsupportedOnBrowserSupportedOnWindowType.SupportedOnIosTvos()|]; // This call site is reachable on: 'browser'. 'UnsupportedOnBrowserSupportedOnWindowType.SupportedOnIosTvos()' is unsupported on: 'browser'.
        [|UnsupportedOnBrowserSupportedOnWindowType.SupportedOnTvos4()|]; // Same here 
    }
}

[SupportedOSPlatform(""windows"")]
static class Program3
{
    public static void Main()
    {
        UnsupportedOnBrowserSupportedOnWindowType.SupportedOnIosTvos(); // No diagnostics expected
        UnsupportedOnBrowserSupportedOnWindowType.SupportedOnTvos4();
    }
}

[UnsupportedOSPlatform(""browser"")]
[SupportedOSPlatform(""windows"")]
class UnsupportedOnBrowserSupportedOnWindowType
{
    [SupportedOSPlatform(""ios"")]
    [SupportedOSPlatform(""tvos"")]  // these attributes will be ignored
    public static void SupportedOnIosTvos() {}
    [SupportedOSPlatform(""tvos4.0"")]    // same here
    public static void SupportedOnTvos4() {}
}";
            await VerifyAnalyzerAsyncCs(source);
        }

        [Fact]
        public async Task CallerSupportsSubsetOfTarget()
        {
            var source = @"
using System.Runtime.Versioning;

namespace CallerSupportsSubsetOfTarget
{
    class Caller
    {
        [SupportedOSPlatform(""windows"")]
        public static void Test()
        {
            Target.SupportedOnWindows();
            [|Target.SupportedOnBrowser()|];
            Target.SupportedOnWindowsAndBrowser();
        }
    }

    class Target
    {
        [SupportedOSPlatform(""windows"")]
        public static void SupportedOnWindows() { }

        [SupportedOSPlatform(""browser"")]
        public static void SupportedOnBrowser() { }
        [SupportedOSPlatform(""browser""), SupportedOSPlatform(""windows"")]
        public static void SupportedOnWindowsAndBrowser() { }
    }
}";
            await VerifyAnalyzerAsyncCs(source);
        }

        [Fact]
        public async Task CallerUnsupportsNonSubsetOfTargetSupport()
        {
            var source = @"
using System.Runtime.Versioning;

namespace CallerUnsupportsNonSubsetOfTarget
{
    class Caller
    {
        [UnsupportedOSPlatform(""browser"")]
        public static void TestWithBrowserUnsupported()
        {
            [|Target.UnsupportedOnWindowsUntilWindows11()|];
        }
    }
    class Target
    {
        [UnsupportedOSPlatform(""windows""), SupportedOSPlatform(""windows11.0"")]
        public static void UnsupportedOnWindowsUntilWindows11() { }
    }
}";
            await VerifyAnalyzerAsyncCs(source, s_msBuildPlatforms);
        }

        [Fact]
        public async Task CallerUnsupportsSubsetOfTargetUsupportedFirstThenSupportsNotWarn()
        {
            var source = @"
using System.Runtime.Versioning;

namespace CallerUnsupportsSubsetOfTarget
{
    class Caller
    {
        [UnsupportedOSPlatform(""windows"")]
        public void TestUnsupportedOnWindows()
        {
            // Call site unsupporting Windows, means the call site supports all other platforms 
            // It is calling into code that was NOT supported only on Windows, but eventually added support,
            // as it was only not supported window supporting it later doesn' matter for call site that is 
            // not supporting windows at all, so it shouldn't raise diagnostic
            TargetUnsupportedOnWindows.FunctionSupportedOnWindows1(); // should not warn
            TargetUnsupportedOnWindows.FunctionSupportedOnWindowsSameVersion();
        }
    }
    [UnsupportedOSPlatform(""windows"")]
    class TargetUnsupportedOnWindows
    {
        [SupportedOSPlatform(""windows1.0"")]
        public static void FunctionSupportedOnWindows1() { }
        
        [SupportedOSPlatform(""windows"")]
        public static void FunctionSupportedOnWindowsSameVersion() { }
    }
}";
            await VerifyAnalyzerAsyncCs(source, s_msBuildPlatforms);
        }

        [Fact]
        public async Task CallerUnsupportsNonSubsetOfTargetUnsupportedFirstSupportsWarns()
        {
            var source = @"
using System.Runtime.Versioning;

namespace CallerUnsupportsNonSubsetOfTarget
{
    class Caller
    {
        [UnsupportedOSPlatform(""browser"")]
        public void TestUnsupportedOnWindows()
        {
            [|TargetUnsupportedOnWindows.FunctionSupportedOnWindows1()|];
            [|TargetUnsupportedOnWindows.FunctionSupportedOnWindowsSameVersion()|];
        }
    }
    [UnsupportedOSPlatform(""windows"")]
    class TargetUnsupportedOnWindows
    {
        [SupportedOSPlatform(""windows1.0"")]
        public static void FunctionSupportedOnWindows1() { }
        
        [SupportedOSPlatform(""windows"")]
        public static void FunctionSupportedOnWindowsSameVersion() { }
    }
}";
            await VerifyAnalyzerAsyncCs(source, s_msBuildPlatforms);
        }

        [Fact]
        public async Task CallerSupportsSupersetOfTarget_AnotherScenario()
        {
            var source = @"
using System.Runtime.Versioning;

namespace CallerSupportsSubsetOfTarget
{
    class Caller
    {
        [UnsupportedOSPlatform(""browser"")]
        public static void TestWithBrowserUnsupported()
        {
            {|#0:Target.SupportedOnWindows()|}; // This call site is reachable on all platforms. 'Target.SupportedOnWindows()' is only supported on: 'windows'.
            {|#1:Target.SupportedOnBrowser()|}; // This call site is unreachable on: 'browser'. 'Target.SupportedOnBrowser()' is only supported on: 'browser'.
            [|Target.SupportedOnWindowsAndBrowser()|]; // This call site is unreachable on: 'browser'. 'Target.SupportedOnWindowsAndBrowser()' is only supported on: 'browser', 'windows'.
            {|#2:Target.SupportedOnWindowsAndUnsupportedOnBrowser()|}; // This call site is reachable on all platforms. 'Target.SupportedOnWindowsAndUnsupportedOnBrowser()' is only supported on: 'windows'.

            {|#3:Target.UnsupportedOnWindows()|}; // This call site is reachable on all platforms. 'Target.UnsupportedOnWindows()' is unsupported on: 'windows'.
            {|#4:Target.UnsupportedOnWindows11()|};
            Target.UnsupportedOnBrowser();
            {|#5:Target.UnsupportedOnWindowsAndBrowser()|}; // This call site is reachable on all platforms. 'Target.UnsupportedOnWindowsAndBrowser()' is unsupported on: 'windows'.
            {|#6:Target.UnsupportedOnWindowsUntilWindows11()|};
        }
    }

    class Target
    {
        [SupportedOSPlatform(""windows"")]
        public static void SupportedOnWindows() { }

        [SupportedOSPlatform(""browser"")]
        public static void SupportedOnBrowser() { }

        [SupportedOSPlatform(""windows""), SupportedOSPlatform(""browser"")]
        public static void SupportedOnWindowsAndBrowser() { }

        [UnsupportedOSPlatform(""windows"")]
        public static void UnsupportedOnWindows() { }

        [UnsupportedOSPlatform(""windows11.0"")]
        public static void UnsupportedOnWindows11() { }

        [UnsupportedOSPlatform(""browser"")]
        public static void UnsupportedOnBrowser() { }

        [UnsupportedOSPlatform(""windows""), UnsupportedOSPlatform(""browser"")]
        public static void UnsupportedOnWindowsAndBrowser() { }

        [SupportedOSPlatform(""windows""), UnsupportedOSPlatform(""browser"")]
        public static void SupportedOnWindowsAndUnsupportedOnBrowser() { }

        [UnsupportedOSPlatform(""windows""), SupportedOSPlatform(""windows11.0"")]
        public static void UnsupportedOnWindowsUntilWindows11() { }
    }
}";
            await VerifyAnalyzerAsyncCs(source, s_msBuildPlatforms,
                VerifyCS.Diagnostic(PlatformCompatibilityAnalyzer.OnlySupportedCsAllPlatforms).WithLocation(0).WithArguments("Target.SupportedOnWindows()", "'windows'"),
                VerifyCS.Diagnostic(PlatformCompatibilityAnalyzer.OnlySupportedCsUnreachable).WithLocation(1).WithArguments("Target.SupportedOnBrowser()", "'browser'", "'browser'"),
                VerifyCS.Diagnostic(PlatformCompatibilityAnalyzer.OnlySupportedCsAllPlatforms).WithLocation(2).WithArguments("Target.SupportedOnWindowsAndUnsupportedOnBrowser()", "'windows'"),
                VerifyCS.Diagnostic(PlatformCompatibilityAnalyzer.UnsupportedCsAllPlatforms).WithLocation(3).WithArguments("Target.UnsupportedOnWindows()", "'windows'"),
                VerifyCS.Diagnostic(PlatformCompatibilityAnalyzer.UnsupportedCsAllPlatforms).WithLocation(4).WithArguments("Target.UnsupportedOnWindows11()", GetFormattedString(MicrosoftNetCoreAnalyzersResources.PlatformCompatibilityVersionAndLater, "windows", "11.0")),
                VerifyCS.Diagnostic(PlatformCompatibilityAnalyzer.UnsupportedCsAllPlatforms).WithLocation(5).WithArguments("Target.UnsupportedOnWindowsAndBrowser()", "'windows'"),
                VerifyCS.Diagnostic(PlatformCompatibilityAnalyzer.SupportedCsAllPlatforms).WithLocation(6).WithArguments("Target.UnsupportedOnWindowsUntilWindows11()", GetFormattedString(MicrosoftNetCoreAnalyzersResources.PlatformCompatibilityVersionAndLater, "windows", "11.0")));
        }

        [Fact]
        public async Task CallerSupportsSupersetOfTarget()
        {
            var source = @"
using System.Runtime.Versioning;

namespace CallerSupportsSubsetOfTarget
{
    class Caller
    {
        [SupportedOSPlatform(""windows""), SupportedOSPlatform(""browser"")]
        public static void TestWithWindowsAndBrowserSupported()
        {
            [|Target.SupportedOnWindows()|]; // This call site is reachable on: 'windows', 'browser'. 'Target.SupportedOnWindows()' is only supported on: 'windows'.
            [|Target.SupportedOnBrowser()|]; // This call site is reachable on: 'windows', 'browser'. 'Target.SupportedOnBrowser()' is only supported on: 'browser'.
            Target.SupportedOnWindowsAndBrowser();

            [|Target.UnsupportedOnWindows()|]; // This call site is reachable on: 'windows', 'browser'. 'Target.UnsupportedOnWindows()' is unsupported on: 'windows'.
            [|Target.UnsupportedOnBrowser()|]; // This call site is reachable on: 'windows', 'browser'. 'Target.UnsupportedOnBrowser()' is unsupported on: 'browser'.
            [|Target.UnsupportedOnWindowsAndBrowser()|]; // This call site is reachable on: 'windows', 'browser'. 'Target.UnsupportedOnWindowsAndBrowser()' is unsupported on: 'windows', 'browser'.
        }
        [UnsupportedOSPlatform(""browser"")]
        public static void TestWithBrowserUnsupported()
        {
            [|Target.SupportedOnWindows()|]; // This call site is reachable on all platforms. 'Target.SupportedOnWindows()' is only supported on: 'windows'.
            [|Target.SupportedOnBrowser()|]; // This call site is unreachable on: 'browser'. 'Target.SupportedOnBrowser()' is only supported on: 'browser'.
            [|Target.SupportedOnWindowsAndBrowser()|]; // This call site is unreachable on: 'browser'. 'Target.SupportedOnWindowsAndBrowser()' is only supported on: 'browser', 'windows'.

            Target.UnsupportedOnWindows(); // if call site has now support of it and MSbuild list not containg the platform name it will not be warned
            Target.UnsupportedOnBrowser();
            Target.UnsupportedOnWindowsAndBrowser(); // same here
        }
    }

    class Target
    {
        [SupportedOSPlatform(""windows"")]
        public static void SupportedOnWindows() { }

        [SupportedOSPlatform(""browser"")]
        public static void SupportedOnBrowser() { }

        [SupportedOSPlatform(""windows""), SupportedOSPlatform(""browser"")]
        public static void SupportedOnWindowsAndBrowser() { }

        [UnsupportedOSPlatform(""windows"")]
        public static void UnsupportedOnWindows() { }

        [UnsupportedOSPlatform(""browser"")]
        public static void UnsupportedOnBrowser() { }

        [UnsupportedOSPlatform(""windows""), UnsupportedOSPlatform(""browser"")]
        public static void UnsupportedOnWindowsAndBrowser() { }
    }
}";
            await VerifyAnalyzerAsyncCs(source);
        }

        [Fact]
        public async Task UnsupportedSamePlatformMustSuppressSupported()
        {
            var source = @"
using System.Runtime.Versioning;

static class Program
{
    public static void Main()
    {
        [|Some.Api1()|]; // This call site is reachable on all platforms. 'Some.Api1()' is only supported on: 'ios' 10.0 and later, 'tvos' 4.0 and later.
        [|Some.Api2()|]; // This call site is reachable on all platforms. 'Some.Api2()' is only supported on: 'ios' 10.0 and later.
    }
}

[SupportedOSPlatform(""ios10.0"")]
[SupportedOSPlatform(""tvos4.0"")]
class Some
{
    public static void Api1() {}

    [UnsupportedOSPlatform(""tvos"")] // Not ignored, suppresses parent
    public static void Api2() {}
}";
            await VerifyAnalyzerAsyncCs(source);
        }

        [Fact]
        public async Task PlatformOverrides()
        {
            var source = @"
using System.Runtime.Versioning;

namespace PlatformCompatDemo.Bugs
{
    class Caller
    {
        [SupportedOSPlatform(""windows"")]
        public void TestSupportedOnWindows()
        {
            [|TargetSupportedOnWindows.FunctionUnsupportedOnWindows()|]; // This call site is reachable on: 'windows'. 'TargetSupportedOnWindows.FunctionUnsupportedOnWindows()' is unsupported on: 'windows'.
            TargetSupportedOnWindows.FunctionUnsupportedOnBrowser();     // browser unsupport not related so ignored

            [|TargetUnsupportedOnWindows.FunctionSupportedOnWindows()|]; // This call site is reachable on: 'windows'. 'TargetUnsupportedOnWindows.FunctionSupportedOnWindows()' is unsupported on: 'windows'.
            [|TargetUnsupportedOnWindows.FunctionSupportedOnBrowser()|]; // should warn for unsupported windows and browser support                                   
        }

        [UnsupportedOSPlatform(""windows"")]
        public void TestUnsupportedOnWindows()
        {
            TargetSupportedOnWindows.FunctionUnsupportedOnWindows();
            [|TargetSupportedOnWindows.FunctionUnsupportedOnBrowser()|];  // should warn supported on windows ignore unsupported on browser as this is allow list
                                                                          // This call site is unreachable on: 'windows'. 'TargetSupportedOnWindows.FunctionUnsupportedOnBrowser()' is only supported on: 'windows'.
            [|TargetUnsupportedOnWindows.FunctionSupportedOnBrowser()|];  // This call site is reachable on all platforms. 'TargetUnsupportedOnWindows.FunctionSupportedOnBrowser()' is only supported on: 'browser'. 
            TargetUnsupportedOnWindows.FunctionSupportedOnWindows();      // it's unsupporting Windows at the call site, so it should warn for windows support on the API
        }                                   
    }

    [SupportedOSPlatform(""windows"")]
    class TargetSupportedOnWindows
    {
        [UnsupportedOSPlatform(""windows"")]  // Not  Ignored
        public static void FunctionUnsupportedOnWindows() { }

        [UnsupportedOSPlatform(""browser"")]  // Will be ignored ignored
        public static void FunctionUnsupportedOnBrowser() { }
    }

    [UnsupportedOSPlatform(""windows"")]
    class TargetUnsupportedOnWindows
    {
        [SupportedOSPlatform(""windows"")] // will be ignored
        public static void FunctionSupportedOnWindows() { }

        [SupportedOSPlatform(""browser"")]
        public static void FunctionSupportedOnBrowser() { }
    }
}";
            await VerifyAnalyzerAsyncCs(source);
        }

        [Fact]
        public async Task ChildUnsupportedMustParentSupportedPlatformMustNotIgnored()
        {
            var source = @"
using System.Runtime.Versioning;
[assembly:SupportedOSPlatform(""browser"")]
namespace PlatformCompatDemo
{
    static class Program
    {
        public static void Main()
        {
            [|CrossPlatformApis.DoesNotWorkOnBrowser()|];
            CrossPlatformApis.NormalFunction();
            var nonBrowser = new NonLinuxApis();
        }
    }

    public class CrossPlatformApis
    {
        [UnsupportedOSPlatform(""browser"")]
        public static void DoesNotWorkOnBrowser() { }
        public static void NormalFunction() { }
    }

    [UnsupportedOSPlatform(""linux"")] // must be ignored
    public class NonLinuxApis { }
}";
            await VerifyAnalyzerAsyncCs(source);
        }

        [Fact]
        public async Task SupportedMustSuppressUnsupportedAssemblyAttribute()
        {
            var source = @"
using System.Runtime.Versioning;
[assembly:UnsupportedOSPlatform(""browser"")]

namespace PlatformCompatDemo
{
    static class Program
    {
        public static void Main()
        {
            [|CrossPlatformApis.WindowsApi()|];
            var nonBrowser = new BrowserApis();
        }
    }

    public class CrossPlatformApis
    {
        [SupportedOSPlatform(""windows"")]
        public static void WindowsApi() { }
    }

    [SupportedOSPlatform(""browser"")]
    public class BrowserApis { }
}";
            await VerifyAnalyzerAsyncCs(source);
        }

        [Fact]
        public async Task UsingUnsupportedApiWithinAllowListShouldWarn()
        {
            var source = @"
using System.Runtime.Versioning;
[assembly: SupportedOSPlatform(""windows"")]

static class Program
{
    public static void Main()
    {
        new SomeWindowsSpecific();
        [|SomeWindowsSpecific.NotForWindows()|];
    }
}

class SomeWindowsSpecific
{
    [UnsupportedOSPlatform(""windows"")] // This will not be ignored
    public static void NotForWindows() { }
}";
            await VerifyAnalyzerAsyncCs(source);
        }

        [Fact]
        public async Task UsingVersionedApiFromAllowListAssemblyNotIgnored()
        {
            var source = @"
using System.Runtime.Versioning;
[assembly: SupportedOSPlatform(""windows"")]

static class Program
{
    public static void Main()
    {
        [|Some.Windows10SpecificApi()|];
        WindowsSpecificApi();
    }

    public static void WindowsSpecificApi() { }
}

[SupportedOSPlatform(""windows10.0"")] // This attribute will not be ignored
static class Some
{
    public static void Windows10SpecificApi() { }
}";
            await VerifyAnalyzerAsyncCs(source);
        }

        [Fact]
        public async Task ReintroducingHigherApiSupport_Warn()
        {
            var source = @"
using System.Runtime.Versioning;
[assembly: SupportedOSPlatform(""windows10.0"")]

static class Program
{
    public static void Main()
    {
        [|Some.WindowsSpecificApi11()|];
        Some.WindowsSpecificApi1();
    }
}

static class Some
{
    [SupportedOSPlatform(""windows11.0"")]
    public static void WindowsSpecificApi11() { }

    [SupportedOSPlatform(""windows1.0"")]
    public static void WindowsSpecificApi1() { }
}";
            await VerifyAnalyzerAsyncCs(source);
        }

        [Fact]
        public async Task MethodOfOsDependentAssemblyCalledWithoutSuppressionWarns()
        {
            var source = @"
using System.Threading;

namespace ns
{
    public class Test
    {
        public void M1()
        {
            var foo = {|#0:new Overlapped()|};
            var result = {|#1:foo.AsyncResult|};
        }
    }
}
";
            await VerifyAnalyzerAsyncCs(source, VerifyCS.Diagnostic(PlatformCompatibilityAnalyzer.OnlySupportedCsAllPlatforms).WithLocation(0).WithArguments("Overlapped", "'windows'"),
                VerifyCS.Diagnostic(PlatformCompatibilityAnalyzer.OnlySupportedCsAllPlatforms).WithLocation(1).WithArguments("Overlapped.AsyncResult", "'windows'"));
        }

        public static IEnumerable<object[]> SupportedOsAttributeTestData()
        {
            yield return new object[] { "Windows", "10.1.2.3", "Windows", "10.1.2.3", false };
            yield return new object[] { "Windows", "10.1.2.3", "Windows", "10.1.3.3", false };
            yield return new object[] { "Windows", "10.1.2.3", "Windows", "10.1.3", false };
            yield return new object[] { "Windows", "10.1.2.3", "Windows", "11.0", false };
            yield return new object[] { "Windows", "10.1.2.3", "Windows", "10.2.2.0", false };
            yield return new object[] { "Windows", "10.1.2.3", "Windows", "10.1.1.3", true };
            yield return new object[] { "Windows", "10.1.2.3", "WINDOWS", "11.1.1.3", false };
            yield return new object[] { "Windows", "10.1.2.3", "Windows", "10.1.1.4", true };
            yield return new object[] { "MACOS", "10.1.2.3", "macos", "10.2.2.0", false };
            yield return new object[] { "OSX", "10.1.2.3", "Osx", "11.1.1.0", false };
            yield return new object[] { "Osx", "10.1.2.3", "osx", "10.2", false };
            yield return new object[] { "Windows", "10.1.2.3", "Osx", "11.1.1.4", true };
            yield return new object[] { "Windows", "10.1.2.3", "Windows", "10.0.1.9", true };
            yield return new object[] { "Windows", "10.1.2.3", "Windows", "10.1.1.4", true };
            yield return new object[] { "Windows", "10.1.2.3", "Windows", "8.2.3.3", true };
        }

        [Theory]
        [MemberData(nameof(SupportedOsAttributeTestData))]
        public async Task MethodOfOsDependentClassSuppressedWithSupportedOsAttribute(string platform, string version, string suppressingPlatform, string suppressingVersion, bool warn)
        {
            var source = @"
using System.Runtime.Versioning;

public class Test
{
    [SupportedOSPlatform(""" + suppressingPlatform + suppressingVersion + @""")]
    public void M1()
    {
        OsDependentClass odc = new OsDependentClass();
        odc.M2();
    }
}

[SupportedOSPlatform(""" + platform + version + @""")]
public class OsDependentClass
{
    public void M2() { }
}";

            if (warn)
            {
                await VerifyAnalyzerAsyncCs(source,
                    VerifyCS.Diagnostic(PlatformCompatibilityAnalyzer.OnlySupportedCsReachable).WithSpan(9, 32, 9, 54).
                    WithArguments("OsDependentClass", GetFormattedString(MicrosoftNetCoreAnalyzersResources.PlatformCompatibilityVersionAndLater, platform, version),
                    GetFormattedString(MicrosoftNetCoreAnalyzersResources.PlatformCompatibilityVersionAndLater, suppressingPlatform, suppressingVersion)),
                    VerifyCS.Diagnostic(PlatformCompatibilityAnalyzer.OnlySupportedCsReachable).WithSpan(10, 9, 10, 17).
                    WithArguments("OsDependentClass.M2()", GetFormattedString(MicrosoftNetCoreAnalyzersResources.PlatformCompatibilityVersionAndLater, platform, version),
                    GetFormattedString(MicrosoftNetCoreAnalyzersResources.PlatformCompatibilityVersionAndLater, suppressingPlatform, suppressingVersion)));
            }
            else
            {
                await VerifyAnalyzerAsyncCs(source);
            }
        }

        public static IEnumerable<object[]> UnsupportedAttributeTestData()
        {
            yield return new object[] { "Windows", "10.1.2.3", "Windows", "10.1.2.3", false };
            yield return new object[] { "Windows", "10.1.2.3", "Mac", "Os10.1.3.3", true };
            yield return new object[] { "Windows", "10.1.2.3", "Windows", "10.1.3.1", true };
            yield return new object[] { "windows", "10.1.2.3", "Windows", "11.1", true };
            yield return new object[] { "Windows", "10.1.2.3", "Windows", "10.2.2.0", true };
            yield return new object[] { "Windows", "10.1.2.3", "Windows", "10.1.1.3", false };
            yield return new object[] { "windows", "10.1.2.3", "Windows", "10.1.1.3", false };
            yield return new object[] { "Windows", "10.1.2.3", "Windows", "10.1.1.4", false };
            yield return new object[] { "Windows", "10.1.2.3", "Osx", "10.1.1.4", true };
            yield return new object[] { "Windows", "10.1.2.3", "Windows", "10.1.0.1", false };
            yield return new object[] { "Windows", "10.1.2.3", "Windows", "8.2.3.4", false };
        }

        [Theory]
        [MemberData(nameof(UnsupportedAttributeTestData))]
        public async Task MethodOfOsDependentClassSuppressedWithUnsupportedAttribute(string platform,
            string version, string suppressingPlatform, string suppressingVersion, bool warn)
        {
            var source = @"
 using System.Runtime.Versioning;
 
[UnsupportedOSPlatform(""" + suppressingPlatform + suppressingVersion + @""")]
public class Test
{
    public void M1()
    {
        OsDependentClass odc = " + (warn ? "{|#0:new OsDependentClass()|}" : "new OsDependentClass()") + @";
    }
}

[UnsupportedOSPlatform(""" + platform + version + @""")]
public class OsDependentClass { }
";

            if (warn)
            {
                if (platform.Equals(suppressingPlatform, System.StringComparison.OrdinalIgnoreCase))
                {
<<<<<<< HEAD
                    await VerifyAnalyzerAsyncCs(source, s_msBuildPlatforms, VerifyCS.Diagnostic(PlatformCompatibilityAnalyzer.UnsupportedCsReachable).WithLocation(9, 32).
                        WithArguments("OsDependentClass", GetFormattedString(MicrosoftNetCoreAnalyzersResources.PlatformCompatibilityVersionAndLater, platform, version),
                        GetFormattedString(MicrosoftNetCoreAnalyzersResources.PlatformCompatibilityVersionAndLater, suppressingPlatform, suppressingVersion)),
                        VerifyCS.Diagnostic(PlatformCompatibilityAnalyzer.UnsupportedCsReachable).WithLocation(10, 9).
                        WithArguments("OsDependentClass.M2()", GetFormattedString(MicrosoftNetCoreAnalyzersResources.PlatformCompatibilityVersionAndLater, platform, version),
                        GetFormattedString(MicrosoftNetCoreAnalyzersResources.PlatformCompatibilityVersionAndLater, suppressingPlatform, suppressingVersion)));
                }
                else
                {
                    await VerifyAnalyzerAsyncCs(source, s_msBuildPlatforms, VerifyCS.Diagnostic(PlatformCompatibilityAnalyzer.UnsupportedCsAllPlatforms).WithLocation(9, 32).
                        WithArguments("OsDependentClass", GetFormattedString(MicrosoftNetCoreAnalyzersResources.PlatformCompatibilityVersionAndLater, platform, version)),
                        VerifyCS.Diagnostic(PlatformCompatibilityAnalyzer.UnsupportedCsAllPlatforms).WithLocation(10, 9).
                        WithArguments("OsDependentClass.M2()", GetFormattedString(MicrosoftNetCoreAnalyzersResources.PlatformCompatibilityVersionAndLater, platform, version)));
=======
                    await VerifyAnalyzerAsyncCs(source, s_msBuildPlatforms, VerifyCS.Diagnostic(PlatformCompatibilityAnalyzer.UnsupportedCsReachable).WithLocation(0).
                        WithArguments("OsDependentClass", GetFormattedString(MicrosoftNetCoreAnalyzersResources.PlatformCompatibilityVersionAndLater, platform, version),
                        GetFormattedString(MicrosoftNetCoreAnalyzersResources.PlatformCompatibilityVersionAndBefore, suppressingPlatform, suppressingVersion)));
                }
                else
                {
                    await VerifyAnalyzerAsyncCs(source, s_msBuildPlatforms, VerifyCS.Diagnostic(PlatformCompatibilityAnalyzer.UnsupportedCsAllPlatforms).WithLocation(0).
                        WithArguments("OsDependentClass", GetFormattedString(MicrosoftNetCoreAnalyzersResources.PlatformCompatibilityVersionAndLater, platform, version)));
>>>>>>> 30742f21
                }
            }
            else
            {
                await VerifyAnalyzerAsyncCs(source, s_msBuildPlatforms);
            }
        }

        [Fact]
        public async Task UnsupportedNotWarnsForUnrelatedSupportedContext()
        {
            var source = @"
 using System.Runtime.Versioning;
 
[SupportedOSPlatform(""Linux"")]
public class Test
{
    public void M1()
    {
        var obj = new C();
        obj.BrowserMethod();
        {|#0:C.StaticClass.LinuxMethod()|};
        {|#1:C.StaticClass.LinuxVersionedMethod()|};
    }
}

public class C
{
    [UnsupportedOSPlatform(""browser"")]
    public void BrowserMethod() { }
    
    [UnsupportedOSPlatform(""linux4.8"")]
    internal static class StaticClass
    {
        public static void LinuxVersionedMethod() { }
        
        [UnsupportedOSPlatform(""linux"")]
        public static void LinuxMethod() { }
    }
}";

            await VerifyAnalyzerAsyncCs(source, VerifyCS.Diagnostic(PlatformCompatibilityAnalyzer.UnsupportedCsReachable).
<<<<<<< HEAD
                WithLocation(11, 9).WithArguments("C.StaticClass.LinuxMethod()", "'linux'", "'Linux'"),
                VerifyCS.Diagnostic(PlatformCompatibilityAnalyzer.UnsupportedCsReachable).
                WithLocation(12, 9).WithArguments("C.StaticClass.LinuxVersionedMethod()", GetFormattedString(MicrosoftNetCoreAnalyzersResources.PlatformCompatibilityVersionAndLater, "linux", "4.8"),
=======
                WithLocation(0).WithArguments("C.StaticClass.LinuxMethod()", "'linux'", "'Linux'"),
                VerifyCS.Diagnostic(PlatformCompatibilityAnalyzer.UnsupportedCsReachable).WithLocation(1).WithArguments("C.StaticClass.LinuxVersionedMethod()",
                GetFormattedString(MicrosoftNetCoreAnalyzersResources.PlatformCompatibilityVersionAndLater, "linux", "4.8"),
>>>>>>> 30742f21
                GetFormattedString(MicrosoftNetCoreAnalyzersResources.PlatformCompatibilityAllVersions, "Linux")));
        }

        [Fact]
        public async Task MultipleAttrbiutesOptionallySupportedListTest()
        {
            var source = @"
 using System.Runtime.Versioning;
 
public class Test
{
    C obj = new C();
    [SupportedOSPlatform(""Linux"")]
    public void DiffferentOsNotWarn()
    {
        obj.UnsupportedSupportedFrom1903To2004();
    }

    [SupportedOSPlatform(""windows"")]
    [UnsupportedOSPlatform(""windows10.0.2000"")]
    public void SupporteWindows()
    {
        // Warns for UnsupportedFirst, Supported
        {|#0:obj.UnsupportedSupportedFrom1903To2004()|}; // This call site is reachable on: 'windows' 10.0.2000 and before. 'C.UnsupportedSupportedFrom1903To2004()' is unsupported on: 'windows' 10.0.1903 and before.
    }

    [UnsupportedOSPlatform(""windows"")]
    [SupportedOSPlatform(""windows10.0.1903"")]
    [UnsupportedOSPlatform(""windows10.0.2003"")]
    public void SameSupportForWindowsNotWarn()
    {
        obj.UnsupportedSupportedFrom1903To2004();
    }
    
    public void AllSupportedWarnForAll()
    {
        {|#1:obj.UnsupportedSupportedFrom1903To2004()|}; // This call site is reachable on all platforms. 'C.UnsupportedSupportedFrom1903To2004()' is supported on: 'windows' from version 10.0.1903 to 10.0.2004.
    }

    [SupportedOSPlatform(""windows10.0.2000"")]
    public void SupportedFromWindows10_0_2000()
    {
        // Should warn for [UnsupportedOSPlatform]
        {|#2:obj.UnsupportedSupportedFrom1903To2004()|}; // This call site is reachable on: 'windows' 10.0.2000 and later. 'C.UnsupportedSupportedFrom1903To2004()' is unsupported on: 'windows' 10.0.2004 and later.
    }

    [SupportedOSPlatform(""windows10.0.1904"")]
    [UnsupportedOSPlatform(""windows10.0.1909"")]
    public void SupportedWindowsFrom10_0_1904_To10_0_1909_NotWarn()
    {
        // Should not warn
        obj.UnsupportedSupportedFrom1903To2004(); //This call site is reachable on: 'windows' from version 10.0.1904 to 10.0.1909. 'C.UnsupportedSupportedFrom1903To2004()' is unsupported on: 'windows' 10.0.2004 and later.
    }
}

public class C
{
    [UnsupportedOSPlatform(""windows"")]
    [SupportedOSPlatform(""windows10.0.1903"")]
    [UnsupportedOSPlatform(""windows10.0.2004"")]
    public void UnsupportedSupportedFrom1903To2004() { }
}";
            await VerifyAnalyzerAsyncCs(source, s_msBuildPlatforms,
<<<<<<< HEAD
                VerifyCS.Diagnostic(PlatformCompatibilityAnalyzer.SupportedCsReachable).WithLocation(18, 9).
                WithArguments("C.DoesNotWorkOnWindows()", GetFormattedString(MicrosoftNetCoreAnalyzersResources.PlatformCompatibilityVersionAndLater, "windows", "10.0.1903"),
                GetFormattedString(MicrosoftNetCoreAnalyzersResources.PlatformCompatibilityVersionAndBefore, "windows", "10.0.2000")),
                VerifyCS.Diagnostic(PlatformCompatibilityAnalyzer.SupportedCsAllPlatforms).WithLocation(31, 9).
                WithArguments("C.DoesNotWorkOnWindows()", GetFormattedString(MicrosoftNetCoreAnalyzersResources.PlatformCompatibilityFromVersionToVersion, "windows", "10.0.1903", "10.0.2004")),
                VerifyCS.Diagnostic(PlatformCompatibilityAnalyzer.UnsupportedCsReachable).WithLocation(38, 9).
                WithArguments("C.DoesNotWorkOnWindows()", GetFormattedString(MicrosoftNetCoreAnalyzersResources.PlatformCompatibilityVersionAndLater, "windows", "10.0.2004"),
=======
                VerifyCS.Diagnostic(PlatformCompatibilityAnalyzer.UnsupportedCsReachable).WithLocation(0).
                WithArguments("C.UnsupportedSupportedFrom1903To2004()", GetFormattedString(MicrosoftNetCoreAnalyzersResources.PlatformCompatibilityVersionAndBefore, "windows", "10.0.1903"),
                GetFormattedString(MicrosoftNetCoreAnalyzersResources.PlatformCompatibilityVersionAndBefore, "windows", "10.0.2000")),
                VerifyCS.Diagnostic(PlatformCompatibilityAnalyzer.SupportedCsAllPlatforms).WithLocation(1).
                WithArguments("C.UnsupportedSupportedFrom1903To2004()", GetFormattedString(MicrosoftNetCoreAnalyzersResources.PlatformCompatibilityFromVersionToVersion, "windows", "10.0.1903", "10.0.2004")),
                VerifyCS.Diagnostic(PlatformCompatibilityAnalyzer.UnsupportedCsReachable).WithLocation(2).
                WithArguments("C.UnsupportedSupportedFrom1903To2004()", GetFormattedString(MicrosoftNetCoreAnalyzersResources.PlatformCompatibilityVersionAndLater, "windows", "10.0.2004"),
>>>>>>> 30742f21
                GetFormattedString(MicrosoftNetCoreAnalyzersResources.PlatformCompatibilityVersionAndLater, "windows", "10.0.2000")));
        }

        [Fact]
        public async Task MultipleAttrbiutesSupportedOnlyWindowsListTest()
        {
            var source = @"
 using System.Runtime.Versioning;
 
public class Test
{
    C obj = new C();
    [SupportedOSPlatform(""Linux"")]
    public void DiffferentOsWarnsForAll()
    {
        {|#0:obj.WindowsOnlyUnsupportedFrom2004()|}; // This call site is reachable on: 'Linux'. 'C.WindowsOnlyUnsupportedFrom2004()' is only supported on: 'windows' 10.0.2004 and before.
    }

    [SupportedOSPlatform(""windows"")]
    [UnsupportedOSPlatform(""windows10.0.2003"")]
    public void SameSupportForWindowsNotWarn()
    {
        obj.WindowsOnlyUnsupportedFrom2004();
    }
    
    public void AllSupportedWarnForAll()
    {
        {|#1:obj.WindowsOnlyUnsupportedFrom2004()|}; // This call site is reachable on all platforms. 'C.WindowsOnlyUnsupportedFrom2004()' is only supported on: 'windows' 10.0.2004 and before.
    }

    [SupportedOSPlatform(""windows10.0.2000"")]
    public void SupportedFromWindows10_0_2000()
    {
        // Warns for [UnsupportedOSPlatform]
        {|#2:obj.WindowsOnlyUnsupportedFrom2004()|}; //  This call site is reachable on: 'windows' 10.0.2000 and later. 'C.WindowsOnlyUnsupportedFrom2004()' is unsupported on: 'windows' 10.0.2004 and later.
    }
    
    [SupportedOSPlatform(""windows10.0.1904"")]
    [UnsupportedOSPlatform(""windows10.0.1909"")]
    public void SupportedWindowsFrom10_0_1904_To10_0_1909_NotWarn()
    {
        // Should not warn
        obj.WindowsOnlyUnsupportedFrom2004();
    }
}

public class C
{
    [SupportedOSPlatform(""windows"")]
    [UnsupportedOSPlatform(""windows10.0.2004"")]
    public void WindowsOnlyUnsupportedFrom2004() { }
}";
            await VerifyAnalyzerAsyncCs(source,
                VerifyCS.Diagnostic(PlatformCompatibilityAnalyzer.OnlySupportedCsReachable).WithLocation(0).
                WithArguments("C.WindowsOnlyUnsupportedFrom2004()", GetFormattedString(MicrosoftNetCoreAnalyzersResources.PlatformCompatibilityVersionAndBefore, "windows", "10.0.2004"), "'Linux'"),
                VerifyCS.Diagnostic(PlatformCompatibilityAnalyzer.OnlySupportedCsAllPlatforms).WithLocation(1).
                WithArguments("C.WindowsOnlyUnsupportedFrom2004()", GetFormattedString(MicrosoftNetCoreAnalyzersResources.PlatformCompatibilityVersionAndBefore, "windows", "10.0.2004")),
                VerifyCS.Diagnostic(PlatformCompatibilityAnalyzer.UnsupportedCsReachable).WithLocation(2).
                WithArguments("C.WindowsOnlyUnsupportedFrom2004()", GetFormattedString(MicrosoftNetCoreAnalyzersResources.PlatformCompatibilityVersionAndLater, "windows", "10.0.2004"),
                GetFormattedString(MicrosoftNetCoreAnalyzersResources.PlatformCompatibilityVersionAndLater, "windows", "10.0.2000")));
        }

        [Fact]
        public async Task CallSiteSupportedUnupportedNoMsBuildOptions()
        {
            var source = @"
 using System.Runtime.Versioning;

namespace PlatformCompatDemo.SupportedUnupported 
{
    public class Test
    {
        public static void Supported()
        {
            var supported = new TypeWithoutAttributes();
            {|#0:supported.FunctionSupportedOnWindows()|}; // This call site is reachable on all platforms. 'TypeWithoutAttributes.FunctionSupportedOnWindows()' is only supported on: 'windows'.
            {|#1:supported.FunctionSupportedOnWindows10()|}; // This call site is reachable on all platforms. 'TypeWithoutAttributes.FunctionSupportedOnWindows10()' is only supported on: 'windows' 10.0 and later.
            [|supported.FunctionSupportedOnWindows10AndBrowser()|]; // This call site is reachable on all platforms. 'TypeWithoutAttributes.FunctionSupportedOnWindows10AndBrowser()' is only supported on: 'windows' 10.0 and later, 'browser'.

            var supportedOnWindows = {|#2:new TypeSupportedOnWindows()|}; // This call site is reachable on all platforms. 'TypeSupportedOnWindows' is only supported on: 'windows'.
            {|#3:supportedOnWindows.FunctionSupportedOnBrowser()|}; // browser support ignored
            {|#4:supportedOnWindows.FunctionSupportedOnWindows11AndBrowser()|}; //This call site is reachable on all platforms. 'TypeSupportedOnWindows.FunctionSupportedOnWindows11AndBrowser()' is only supported on: 'windows' 11.0 and later.

            var supportedOnBrowser = {|#5:new TypeSupportedOnBrowser()|};
            [|supportedOnBrowser.FunctionSupportedOnWindows()|]; // This call site is reachable on all platforms. 'TypeSupportedOnBrowser.FunctionSupportedOnWindows()' is only supported on: 'browser'.

            var supportedOnWindows10 = [|new TypeSupportedOnWindows10()|]; // This call site is reachable on all platforms. 'TypeSupportedOnWindows10' is only supported on: 'windows' 10.0 and later.
            {|#6:supportedOnWindows10.FunctionSupportedOnBrowser()|}; // child function support will be ignored

            var supportedOnWindowsAndBrowser = [|new TypeSupportedOnWindowsAndBrowser()|]; // This call site is reachable on all platforms. 'TypeSupportedOnWindowsAndBrowser' is only supported on: 'windows', 'browser'.
            [|supportedOnWindowsAndBrowser.FunctionSupportedOnWindows11()|]; // This call site is reachable on all platforms. 'TypeSupportedOnWindowsAndBrowser.FunctionSupportedOnWindows11()' is only supported on: 'windows' 11.0 and later, 'browser'.
        }

        public static void Unsupported()
        {
            var unsupported = new TypeWithoutAttributes();
            unsupported.FunctionUnsupportedOnWindows();
            unsupported.FunctionUnsupportedOnBrowser();
            unsupported.FunctionUnsupportedOnWindows10();
            unsupported.FunctionUnsupportedOnWindowsAndBrowser();
            unsupported.FunctionUnsupportedOnWindows10AndBrowser();

            var unsupportedOnWindows = new TypeUnsupportedOnWindows();
            unsupportedOnWindows.FunctionUnsupportedOnBrowser();
            unsupportedOnWindows.FunctionUnsupportedOnWindows11();
            unsupportedOnWindows.FunctionUnsupportedOnWindows11AndBrowser();

            var unsupportedOnBrowser = new TypeUnsupportedOnBrowser();
            unsupportedOnBrowser.FunctionUnsupportedOnWindows();
            unsupportedOnBrowser.FunctionUnsupportedOnWindows10();

            var unsupportedOnWindows10 = new TypeUnsupportedOnWindows10();
            unsupportedOnWindows10.FunctionUnsupportedOnBrowser();
            unsupportedOnWindows10.FunctionUnsupportedOnWindows11();
            unsupportedOnWindows10.FunctionUnsupportedOnWindows11AndBrowser();

            var unsupportedOnWindowsAndBrowser = new TypeUnsupportedOnWindowsAndBrowser();
            unsupportedOnWindowsAndBrowser.FunctionUnsupportedOnWindows11();

            var unsupportedOnWindows10AndBrowser = new TypeUnsupportedOnWindows10AndBrowser();
            unsupportedOnWindows10AndBrowser.FunctionUnsupportedOnWindows11();
        }

        public static void UnsupportedCombinations() // no any diagnostics as it is deny list
        {
            var withoutAttributes = new TypeWithoutAttributes();
            withoutAttributes.FunctionUnsupportedOnWindowsSupportedOnWindows11();
            withoutAttributes.FunctionUnsupportedOnWindowsSupportedOnWindows11UnsupportedOnWindows12();
            withoutAttributes.FunctionUnsupportedOnWindowsSupportedOnWindows11UnsupportedOnWindows12SupportedOnWindows13();

            var unsupportedOnWindows = new TypeUnsupportedOnWindows();
            unsupportedOnWindows.FunctionSupportedOnWindows11();
            unsupportedOnWindows.FunctionSupportedOnWindows11UnsupportedOnWindows12();
            unsupportedOnWindows.FunctionSupportedOnWindows11UnsupportedOnWindows12SupportedOnWindows13();

            var unsupportedOnBrowser = new TypeUnsupportedOnBrowser();
            unsupportedOnBrowser.FunctionSupportedOnBrowser();

            var unsupportedOnWindowsSupportedOnWindows11 = new TypeUnsupportedOnWindowsSupportedOnWindows11();
            unsupportedOnWindowsSupportedOnWindows11.FunctionUnsupportedOnWindows12();
            unsupportedOnWindowsSupportedOnWindows11.FunctionUnsupportedOnWindows12SupportedOnWindows13();

            var unsupportedOnWindowsSupportedOnWindows11UnsupportedOnWindows12 = new TypeUnsupportedOnWindowsSupportedOnWindows11UnsupportedOnWindows12();
            unsupportedOnWindowsSupportedOnWindows11UnsupportedOnWindows12.FunctionSupportedOnWindows13();
        }
    }
}
" + TargetTypesForTest;

            await VerifyAnalyzerAsyncCs(source,
                VerifyCS.Diagnostic(PlatformCompatibilityAnalyzer.OnlySupportedCsAllPlatforms).WithLocation(0).
                WithArguments("TypeWithoutAttributes.FunctionSupportedOnWindows()", "'windows'", ""),
                VerifyCS.Diagnostic(PlatformCompatibilityAnalyzer.OnlySupportedCsAllPlatforms).WithLocation(1).
                WithArguments("TypeWithoutAttributes.FunctionSupportedOnWindows10()", GetFormattedString(MicrosoftNetCoreAnalyzersResources.PlatformCompatibilityVersionAndLater, "windows", "10.0", "")),
                VerifyCS.Diagnostic(PlatformCompatibilityAnalyzer.OnlySupportedCsAllPlatforms).WithLocation(2).
                WithArguments("TypeSupportedOnWindows", "'windows'", ""),
                VerifyCS.Diagnostic(PlatformCompatibilityAnalyzer.OnlySupportedCsAllPlatforms).WithLocation(3).
                WithArguments("TypeSupportedOnWindows.FunctionSupportedOnBrowser()", "'windows'", ""),
                VerifyCS.Diagnostic(PlatformCompatibilityAnalyzer.OnlySupportedCsAllPlatforms).WithLocation(4).
                WithArguments("TypeSupportedOnWindows.FunctionSupportedOnWindows11AndBrowser()", GetFormattedString(MicrosoftNetCoreAnalyzersResources.PlatformCompatibilityVersionAndLater, "windows", "11.0", "")),
                VerifyCS.Diagnostic(PlatformCompatibilityAnalyzer.OnlySupportedCsAllPlatforms).WithLocation(5).
                WithArguments("TypeSupportedOnBrowser", "'browser'", ""),
                VerifyCS.Diagnostic(PlatformCompatibilityAnalyzer.OnlySupportedCsAllPlatforms).WithLocation(6).
                WithArguments("TypeSupportedOnWindows10.FunctionSupportedOnBrowser()", GetFormattedString(MicrosoftNetCoreAnalyzersResources.PlatformCompatibilityVersionAndLater, "windows", "10.0", "")));
        }

        [Fact]
        public async Task CallSiteSupportedUnupporteWithMsBuildOptions()
        {
            var source = @"
 using System.Runtime.Versioning;

namespace PlatformCompatDemo.SupportedUnupported 
{
    public class Test
    {
        public static void Unsupported()
        {
            var unsupportedOnBrowser = {|#0:new TypeUnsupportedOnBrowser()|};
            [|unsupportedOnBrowser.FunctionUnsupportedOnWindows()|];   // This call site is reachable on all platforms. 'TypeUnsupportedOnBrowser.FunctionUnsupportedOnWindows()' is unsupported on: 'browser', 'windows'.
            [|unsupportedOnBrowser.FunctionUnsupportedOnWindows10()|]; // This call site is reachable on all platforms. 'TypeUnsupportedOnBrowser.FunctionUnsupportedOnWindows10()' is unsupported on: 'browser', 'windows' 10.0 and later.

            var unsupportedOnWindows10 = {|#1:new TypeUnsupportedOnWindows10()|};
            [|unsupportedOnWindows10.FunctionUnsupportedOnBrowser()|];   // This call site is reachable on all platforms. 'TypeUnsupportedOnWindows10.FunctionUnsupportedOnBrowser()' is unsupported on: 'windows' 10.0 and later, 'browser'.
            {|#2:unsupportedOnWindows10.FunctionUnsupportedOnWindows11()|};
            [|unsupportedOnWindows10.FunctionUnsupportedOnWindows11AndBrowser()|]; // This call site is reachable on all platforms. 'TypeUnsupportedOnWindows10.FunctionUnsupportedOnWindows11AndBrowser()' is unsupported on: 'windows' 10.0 and later, 'browser'.

            var unsupportedOnWindowsAndBrowser = [|new TypeUnsupportedOnWindowsAndBrowser()|]; // This call site is reachable on all platforms. 'TypeUnsupportedOnWindowsAndBrowser' is unsupported on: 'windows', 'browser'.
            [|unsupportedOnWindowsAndBrowser.FunctionUnsupportedOnWindows11()|]; // This call site is reachable on all platforms. 'TypeUnsupportedOnWindowsAndBrowser.FunctionUnsupportedOnWindows11()' is unsupported on: 'windows', 'browser'.

            var unsupportedOnWindows10AndBrowser = [|new TypeUnsupportedOnWindows10AndBrowser()|]; // This call site is reachable on all platforms. 'TypeUnsupportedOnWindows10AndBrowser' is unsupported on: 'windows' 10.0 and later, 'browser'.
            [|unsupportedOnWindows10AndBrowser.FunctionUnsupportedOnWindows11()|];  // This call site is reachable on all platforms. 'TypeUnsupportedOnWindows10AndBrowser.FunctionUnsupportedOnWindows11()' is unsupported on: 'windows' 10.0 and later, 'browser'.
        }

        public static void UnsupportedCombinations()
        {
            var withoutAttributes = new TypeWithoutAttributes();
            {|#3:withoutAttributes.FunctionUnsupportedOnWindowsSupportedOnWindows11()|};
            {|#4:withoutAttributes.FunctionUnsupportedOnWindowsSupportedOnWindows11UnsupportedOnWindows12()|};
            {|#5:withoutAttributes.FunctionUnsupportedOnWindowsSupportedOnWindows11UnsupportedOnWindows12SupportedOnWindows13()|};

            var unsupportedOnWindows = {|#6:new TypeUnsupportedOnWindows()|};
            {|#7:unsupportedOnWindows.FunctionSupportedOnWindows11()|};
            {|#8:unsupportedOnWindows.FunctionSupportedOnWindows11UnsupportedOnWindows12()|};
            {|#9:unsupportedOnWindows.FunctionSupportedOnWindows11UnsupportedOnWindows12SupportedOnWindows13()|};

            var unsupportedOnBrowser = {|#10:new TypeUnsupportedOnBrowser()|};
            {|#11:unsupportedOnBrowser.FunctionSupportedOnBrowser()|};

            var unsupportedOnWindowsSupportedOnWindows11 = {|#12:new TypeUnsupportedOnWindowsSupportedOnWindows11()|};
            {|#13:unsupportedOnWindowsSupportedOnWindows11.FunctionUnsupportedOnWindows12()|};
            {|#14:unsupportedOnWindowsSupportedOnWindows11.FunctionUnsupportedOnWindows12SupportedOnWindows13()|};
        }
    }
}
" + TargetTypesForTest;

            await VerifyAnalyzerAsyncCs(source, s_msBuildPlatforms,
                VerifyCS.Diagnostic(PlatformCompatibilityAnalyzer.UnsupportedCsAllPlatforms).WithLocation(0).
                WithArguments("TypeUnsupportedOnBrowser", "'browser'", ""),
                VerifyCS.Diagnostic(PlatformCompatibilityAnalyzer.UnsupportedCsAllPlatforms).WithLocation(1).
                WithArguments("TypeUnsupportedOnWindows10", GetFormattedString(MicrosoftNetCoreAnalyzersResources.PlatformCompatibilityVersionAndLater, "windows", "10.0")),
                VerifyCS.Diagnostic(PlatformCompatibilityAnalyzer.UnsupportedCsAllPlatforms).WithLocation(2).
                WithArguments("TypeUnsupportedOnWindows10.FunctionUnsupportedOnWindows11()", GetFormattedString(MicrosoftNetCoreAnalyzersResources.PlatformCompatibilityVersionAndLater, "windows", "10.0")),
<<<<<<< HEAD
                VerifyCS.Diagnostic(PlatformCompatibilityAnalyzer.SupportedCsAllPlatforms).WithLocation(3).
                WithArguments("TypeWithoutAttributes.FunctionUnsupportedOnWindowsSupportedOnWindows11()",
                GetFormattedString(MicrosoftNetCoreAnalyzersResources.PlatformCompatibilityVersionAndLater, "windows", "11.0"), ""),
=======
                VerifyCS.Diagnostic(PlatformCompatibilityAnalyzer.UnsupportedCsAllPlatforms).WithLocation(3).
                WithArguments("TypeWithoutAttributes.FunctionUnsupportedOnWindowsSupportedOnWindows11()",
                GetFormattedString(MicrosoftNetCoreAnalyzersResources.PlatformCompatibilityVersionAndBefore, "windows", "11.0"), ""),
>>>>>>> 30742f21
                VerifyCS.Diagnostic(PlatformCompatibilityAnalyzer.SupportedCsAllPlatforms).WithLocation(4).
                WithArguments("TypeWithoutAttributes.FunctionUnsupportedOnWindowsSupportedOnWindows11UnsupportedOnWindows12()",
                GetFormattedString(MicrosoftNetCoreAnalyzersResources.PlatformCompatibilityFromVersionToVersion, "windows", "11.0", "12.0")),
                VerifyCS.Diagnostic(PlatformCompatibilityAnalyzer.SupportedCsAllPlatforms).WithLocation(5).
                WithArguments("TypeWithoutAttributes.FunctionUnsupportedOnWindowsSupportedOnWindows11UnsupportedOnWindows12SupportedOnWindows13()",
                GetFormattedString(MicrosoftNetCoreAnalyzersResources.PlatformCompatibilityFromVersionToVersion, "windows", "11.0", "12.0")),
                VerifyCS.Diagnostic(PlatformCompatibilityAnalyzer.UnsupportedCsAllPlatforms).WithLocation(6).
                WithArguments("TypeUnsupportedOnWindows", "'windows'", ""),
                VerifyCS.Diagnostic(PlatformCompatibilityAnalyzer.UnsupportedCsAllPlatforms).WithLocation(7).
                WithArguments("TypeUnsupportedOnWindows.FunctionSupportedOnWindows11()", "'windows'", ""),
                VerifyCS.Diagnostic(PlatformCompatibilityAnalyzer.UnsupportedCsAllPlatforms).WithLocation(8).
                WithArguments("TypeUnsupportedOnWindows.FunctionSupportedOnWindows11UnsupportedOnWindows12()", "'windows'", ""),
                VerifyCS.Diagnostic(PlatformCompatibilityAnalyzer.UnsupportedCsAllPlatforms).WithLocation(9).
                WithArguments("TypeUnsupportedOnWindows.FunctionSupportedOnWindows11UnsupportedOnWindows12SupportedOnWindows13()", "'windows'", ""),
                VerifyCS.Diagnostic(PlatformCompatibilityAnalyzer.UnsupportedCsAllPlatforms).WithLocation(10).
                WithArguments("TypeUnsupportedOnBrowser", "'browser'", ""),
                VerifyCS.Diagnostic(PlatformCompatibilityAnalyzer.UnsupportedCsAllPlatforms).WithLocation(11).
                WithArguments("TypeUnsupportedOnBrowser.FunctionSupportedOnBrowser()", "'browser'", ""),
<<<<<<< HEAD
                VerifyCS.Diagnostic(PlatformCompatibilityAnalyzer.SupportedCsAllPlatforms).WithLocation(12).
                WithArguments("TypeUnsupportedOnWindowsSupportedOnWindows11",
                GetFormattedString(MicrosoftNetCoreAnalyzersResources.PlatformCompatibilityVersionAndLater, "windows", "11.0"), ""),
                VerifyCS.Diagnostic(PlatformCompatibilityAnalyzer.SupportedCsAllPlatforms).WithLocation(13).
                WithArguments("TypeUnsupportedOnWindowsSupportedOnWindows11.FunctionUnsupportedOnWindows12()",
                GetFormattedString(MicrosoftNetCoreAnalyzersResources.PlatformCompatibilityVersionAndLater, "windows", "11.0")),
                VerifyCS.Diagnostic(PlatformCompatibilityAnalyzer.SupportedCsAllPlatforms).WithLocation(14).WithArguments("TypeUnsupportedOnWindowsSupportedOnWindows11.FunctionUnsupportedOnWindows12SupportedOnWindows13()",
                GetFormattedString(MicrosoftNetCoreAnalyzersResources.PlatformCompatibilityVersionAndLater, "windows", "11.0")));
=======
                VerifyCS.Diagnostic(PlatformCompatibilityAnalyzer.UnsupportedCsAllPlatforms).WithLocation(12).
                WithArguments("TypeUnsupportedOnWindowsSupportedOnWindows11",
                GetFormattedString(MicrosoftNetCoreAnalyzersResources.PlatformCompatibilityVersionAndBefore, "windows", "11.0"), ""),
                VerifyCS.Diagnostic(PlatformCompatibilityAnalyzer.UnsupportedCsAllPlatforms).WithLocation(13).
                WithArguments("TypeUnsupportedOnWindowsSupportedOnWindows11.FunctionUnsupportedOnWindows12()",
                GetFormattedString(MicrosoftNetCoreAnalyzersResources.PlatformCompatibilityVersionAndBefore, "windows", "11.0")),
                VerifyCS.Diagnostic(PlatformCompatibilityAnalyzer.UnsupportedCsAllPlatforms).WithLocation(14).
                WithArguments("TypeUnsupportedOnWindowsSupportedOnWindows11.FunctionUnsupportedOnWindows12SupportedOnWindows13()",
                GetFormattedString(MicrosoftNetCoreAnalyzersResources.PlatformCompatibilityVersionAndBefore, "windows", "13.0")));
>>>>>>> 30742f21
        }

        [Fact]
        public async Task CallSiteCrossPlatform_CallsSupportedUnsupported_VersionedVersionlessAPIs()
        {
            var source = @"
 using System.Runtime.Versioning;

public class Test
{
    public void CrossPlatformTest()
    {
        {|#0:DenyList.UnsupportedWindows()|}; // This call site is reachable on all platforms. 'DenyList.UnsupportedWindows()' is unsupported on: 'windows'.
        {|#1:DenyList.UnsupportedWindows10()|}; // This call site is reachable on all platforms. 'DenyList.UnsupportedWindows10()' is unsupported on: 'windows' 10.0 and later.
        {|#2:DenyList.UnsupportedSupportedWindows8To10()|}; // This call site is reachable on all platforms. 'DenyList.UnsupportedSupportedWindows8To10()' is supported on: 'windows' from version 8.0 to 10.0.
        {|#3:AllowList.WindowsOnly()|}; // This call site is reachable on all platforms. 'AllowList.WindowsOnly()' is only supported on: 'windows'.
        {|#4:AllowList.Windows10Only()|}; // This call site is reachable on all platforms. 'AllowList.Windows10Only()' is only supported on: 'windows' 10.0 and later.
        {|#5:AllowList.WindowsOnlyUnsupportedFrom10()|}; // This call site is reachable on all platforms. 'AllowList.WindowsOnlyUnsupportedFrom10()' is only supported on: 'windows' 10.0 and before.
        {|#6:AllowList.Windows10OnlyUnsupportedFrom11()|}; // This call site is reachable on all platforms. 'AllowList.Windows10OnlyUnsupportedFrom11()' is only supported on: 'windows' from version 10.0 to 11.0.
    }
}
" + AllowDenyListTestClasses;

            await VerifyAnalyzerAsyncCs(source, s_msBuildPlatforms,
                VerifyCS.Diagnostic(PlatformCompatibilityAnalyzer.UnsupportedCsAllPlatforms).WithLocation(0).WithArguments("DenyList.UnsupportedWindows()", "'windows'", ""),
<<<<<<< HEAD
                VerifyCS.Diagnostic(PlatformCompatibilityAnalyzer.UnsupportedCsAllPlatforms).WithLocation(1).WithArguments("DenyList.UnsupportedWindows10()", GetFormattedString(MicrosoftNetCoreAnalyzersResources.PlatformCompatibilityVersionAndLater, "windows", "10.0", "")),
                VerifyCS.Diagnostic(PlatformCompatibilityAnalyzer.SupportedCsAllPlatforms).WithLocation(2).WithArguments("DenyList.UnsupportedSupportedWindows8To10()", GetFormattedString(MicrosoftNetCoreAnalyzersResources.PlatformCompatibilityFromVersionToVersion, "windows", "8.0", "10.0")),
                VerifyCS.Diagnostic(PlatformCompatibilityAnalyzer.OnlySupportedCsAllPlatforms).WithLocation(3).WithArguments("AllowList.WindowsOnly()", "'windows'", ""),
                VerifyCS.Diagnostic(PlatformCompatibilityAnalyzer.OnlySupportedCsAllPlatforms).WithLocation(4).WithArguments("AllowList.Windows10Only()", GetFormattedString(MicrosoftNetCoreAnalyzersResources.PlatformCompatibilityVersionAndLater, "windows", "10.0", "")),
                VerifyCS.Diagnostic(PlatformCompatibilityAnalyzer.OnlySupportedCsAllPlatforms).WithLocation(5).WithArguments("AllowList.WindowsOnlyUnsupportedFrom10()", GetFormattedString(MicrosoftNetCoreAnalyzersResources.PlatformCompatibilityVersionAndBefore, "windows", "10.0", "")),
                VerifyCS.Diagnostic(PlatformCompatibilityAnalyzer.OnlySupportedCsAllPlatforms).WithLocation(6).WithArguments("AllowList.Windows10OnlyUnsupportedFrom11()", GetFormattedString(MicrosoftNetCoreAnalyzersResources.PlatformCompatibilityFromVersionToVersion, "windows", "10.0", "11.0")));
=======
                VerifyCS.Diagnostic(PlatformCompatibilityAnalyzer.UnsupportedCsAllPlatforms).WithLocation(1).WithArguments("DenyList.UnsupportedWindows10()",
                    GetFormattedString(MicrosoftNetCoreAnalyzersResources.PlatformCompatibilityVersionAndLater, "windows", "10.0", "")),
                VerifyCS.Diagnostic(PlatformCompatibilityAnalyzer.SupportedCsAllPlatforms).WithLocation(2).WithArguments("DenyList.UnsupportedSupportedWindows8To10()",
                    GetFormattedString(MicrosoftNetCoreAnalyzersResources.PlatformCompatibilityFromVersionToVersion, "windows", "8.0", "10.0")),
                VerifyCS.Diagnostic(PlatformCompatibilityAnalyzer.OnlySupportedCsAllPlatforms).WithLocation(3).WithArguments("AllowList.WindowsOnly()", "'windows'", ""),
                VerifyCS.Diagnostic(PlatformCompatibilityAnalyzer.OnlySupportedCsAllPlatforms).WithLocation(4).WithArguments("AllowList.Windows10Only()",
                    GetFormattedString(MicrosoftNetCoreAnalyzersResources.PlatformCompatibilityVersionAndLater, "windows", "10.0", "")),
                VerifyCS.Diagnostic(PlatformCompatibilityAnalyzer.OnlySupportedCsAllPlatforms).WithLocation(5).WithArguments("AllowList.WindowsOnlyUnsupportedFrom10()",
                    GetFormattedString(MicrosoftNetCoreAnalyzersResources.PlatformCompatibilityVersionAndBefore, "windows", "10.0", "")),
                VerifyCS.Diagnostic(PlatformCompatibilityAnalyzer.OnlySupportedCsAllPlatforms).WithLocation(6).WithArguments("AllowList.Windows10OnlyUnsupportedFrom11()",
                    GetFormattedString(MicrosoftNetCoreAnalyzersResources.PlatformCompatibilityFromVersionToVersion, "windows", "10.0", "11.0")));
>>>>>>> 30742f21
        }

        [Fact]
        public async Task CallSiteWindowsOnly_CallsSupportedUnsupported_VersionedVersionlessAPIs()
        {
            var source = @"
 using System.Runtime.Versioning;
 
public class Test
{   
    [SupportedOSPlatform(""windows"")]
    public void SupportedWindowsTest()
    {
        {|#0:DenyList.UnsupportedWindows()|}; // This call site is reachable on: 'windows'. 'DenyList.UnsupportedWindows()' is unsupported on: 'windows'.
        {|#1:DenyList.UnsupportedWindows10()|}; // This call site is reachable on: 'windows' all versions. 'DenyList.UnsupportedWindows10()' is unsupported on: 'windows' 10.0 and later.
        {|#2:DenyList.UnsupportedSupportedWindows8To10()|}; // This call site is reachable on: 'windows' all versions. 'DenyList.UnsupportedSupportedWindows8To10()' is supported on: 'windows' from version 8.0 to 10.0.
        AllowList.WindowsOnly();
        {|#3:AllowList.Windows10Only()|}; // This call site is reachable on: 'windows' all versions. 'AllowList.Windows10Only()' is only supported on: 'windows' 10.0 and later.
        {|#4:AllowList.WindowsOnlyUnsupportedFrom10()|}; // This call site is reachable on: 'windows' all versions. 'AllowList.WindowsOnlyUnsupportedFrom10()' is unsupported on: 'windows' 10.0 and later.
        {|#5:AllowList.Windows10OnlyUnsupportedFrom11()|}; // This call site is reachable on: 'windows' all versions. 'AllowList.Windows10OnlyUnsupportedFrom11()' is only supported on: 'windows' from version 10.0 to 11.0.
    }
}
" + AllowDenyListTestClasses;

            await VerifyAnalyzerAsyncCs(source, s_msBuildPlatforms,
                VerifyCS.Diagnostic(PlatformCompatibilityAnalyzer.UnsupportedCsReachable).WithLocation(0).WithArguments("DenyList.UnsupportedWindows()", "'windows'", "'windows'"),
<<<<<<< HEAD
                VerifyCS.Diagnostic(PlatformCompatibilityAnalyzer.UnsupportedCsReachable).WithLocation(1).WithArguments("DenyList.UnsupportedWindows10()", string.Format(CultureInfo.InvariantCulture,
                MicrosoftNetCoreAnalyzersResources.PlatformCompatibilityVersionAndLater, "windows", "10.0"), GetFormattedString(MicrosoftNetCoreAnalyzersResources.PlatformCompatibilityAllVersions, "windows")),
                VerifyCS.Diagnostic(PlatformCompatibilityAnalyzer.SupportedCsReachable).WithLocation(2).WithArguments("DenyList.UnsupportedSupportedWindows8To10()", string.Format(CultureInfo.InvariantCulture,
                MicrosoftNetCoreAnalyzersResources.PlatformCompatibilityFromVersionToVersion, "windows", "8.0", "10.0"), GetFormattedString(MicrosoftNetCoreAnalyzersResources.PlatformCompatibilityAllVersions, "windows")),
                VerifyCS.Diagnostic(PlatformCompatibilityAnalyzer.OnlySupportedCsReachable).WithLocation(3).WithArguments("AllowList.Windows10Only()", string.Format(CultureInfo.InvariantCulture,
                MicrosoftNetCoreAnalyzersResources.PlatformCompatibilityVersionAndLater, "windows", "10.0"), GetFormattedString(MicrosoftNetCoreAnalyzersResources.PlatformCompatibilityAllVersions, "windows")),
                VerifyCS.Diagnostic(PlatformCompatibilityAnalyzer.UnsupportedCsReachable).WithLocation(4).WithArguments("AllowList.WindowsOnlyUnsupportedFrom10()", string.Format(CultureInfo.InvariantCulture,
                MicrosoftNetCoreAnalyzersResources.PlatformCompatibilityVersionAndLater, "windows", "10.0"), GetFormattedString(MicrosoftNetCoreAnalyzersResources.PlatformCompatibilityAllVersions, "windows")),
                VerifyCS.Diagnostic(PlatformCompatibilityAnalyzer.OnlySupportedCsReachable).WithLocation(5).WithArguments("AllowList.Windows10OnlyUnsupportedFrom11()", string.Format(CultureInfo.InvariantCulture,
                MicrosoftNetCoreAnalyzersResources.PlatformCompatibilityFromVersionToVersion, "windows", "10.0", "11.0"), GetFormattedString(MicrosoftNetCoreAnalyzersResources.PlatformCompatibilityAllVersions, "windows")));
=======
                VerifyCS.Diagnostic(PlatformCompatibilityAnalyzer.UnsupportedCsReachable).WithLocation(1).WithArguments("DenyList.UnsupportedWindows10()", GetFormattedString(
                    MicrosoftNetCoreAnalyzersResources.PlatformCompatibilityVersionAndLater, "windows", "10.0"), GetFormattedString(MicrosoftNetCoreAnalyzersResources.PlatformCompatibilityAllVersions, "windows")),
                VerifyCS.Diagnostic(PlatformCompatibilityAnalyzer.SupportedCsReachable).WithLocation(2).WithArguments("DenyList.UnsupportedSupportedWindows8To10()", GetFormattedString(
                    MicrosoftNetCoreAnalyzersResources.PlatformCompatibilityFromVersionToVersion, "windows", "8.0", "10.0"), GetFormattedString(MicrosoftNetCoreAnalyzersResources.PlatformCompatibilityAllVersions, "windows")),
                VerifyCS.Diagnostic(PlatformCompatibilityAnalyzer.OnlySupportedCsReachable).WithLocation(3).WithArguments("AllowList.Windows10Only()", GetFormattedString(
                    MicrosoftNetCoreAnalyzersResources.PlatformCompatibilityVersionAndLater, "windows", "10.0"), GetFormattedString(MicrosoftNetCoreAnalyzersResources.PlatformCompatibilityAllVersions, "windows")),
                VerifyCS.Diagnostic(PlatformCompatibilityAnalyzer.UnsupportedCsReachable).WithLocation(4).WithArguments("AllowList.WindowsOnlyUnsupportedFrom10()", GetFormattedString(
                    MicrosoftNetCoreAnalyzersResources.PlatformCompatibilityVersionAndLater, "windows", "10.0"), GetFormattedString(MicrosoftNetCoreAnalyzersResources.PlatformCompatibilityAllVersions, "windows")),
                VerifyCS.Diagnostic(PlatformCompatibilityAnalyzer.OnlySupportedCsReachable).WithLocation(5).WithArguments("AllowList.Windows10OnlyUnsupportedFrom11()", GetFormattedString(
                    MicrosoftNetCoreAnalyzersResources.PlatformCompatibilityFromVersionToVersion, "windows", "10.0", "11.0"), GetFormattedString(MicrosoftNetCoreAnalyzersResources.PlatformCompatibilityAllVersions, "windows")));
>>>>>>> 30742f21
        }

        [Fact]
        public async Task CallSiteWindows9Only_CallsSupportedUnsupported_VersionedVersionlessAPIs()
        {
            var source = @"
 using System.Runtime.Versioning;
 
public class Test
{
    [SupportedOSPlatform(""windows9.0"")]
    public void SupportedWindows10Test()
    {
        {|#0:DenyList.UnsupportedWindows()|}; // This call site is reachable on: 'windows' 9.0 and later. 'DenyList.UnsupportedWindows()' is unsupported on: 'windows' all versions.
        {|#1:DenyList.UnsupportedWindows10()|}; // This call site is reachable on: 'windows' 9.0 and later. 'DenyList.UnsupportedWindows10()' is unsupported on: 'windows' 10.0 and later.
        {|#2:DenyList.UnsupportedSupportedWindows8To10()|}; // This call site is reachable on: 'windows' 9.0 and later. 'DenyList.UnsupportedSupportedWindows8To10()' is unsupported on: 'windows' 10.0 and later.
        AllowList.WindowsOnly();
        {|#3:AllowList.Windows10Only()|}; // This call site is reachable on: 'windows' 9.0 and later. 'AllowList.Windows10Only()' is only supported on: 'windows' 10.0 and later.
        {|#4:AllowList.WindowsOnlyUnsupportedFrom10()|}; // This call site is reachable on: 'windows' 9.0 and later. 'AllowList.WindowsOnlyUnsupportedFrom10()' is unsupported on: 'windows' 10.0 and later.
        {|#5:AllowList.Windows10OnlyUnsupportedFrom11()|}; // This call site is reachable on: 'windows' 9.0 and later. 'AllowList.Windows10OnlyUnsupportedFrom11()' is only supported on: 'windows' from version 10.0 to 11.0.
    }
}
" + AllowDenyListTestClasses;

            await VerifyAnalyzerAsyncCs(source, s_msBuildPlatforms,
<<<<<<< HEAD
                VerifyCS.Diagnostic(PlatformCompatibilityAnalyzer.UnsupportedCsReachable).WithLocation(0).WithArguments("DenyList.UnsupportedWindows()", string.Format(CultureInfo.InvariantCulture,
                MicrosoftNetCoreAnalyzersResources.PlatformCompatibilityAllVersions, "windows"), GetFormattedString(MicrosoftNetCoreAnalyzersResources.PlatformCompatibilityVersionAndLater, "windows", "9.0")),
                VerifyCS.Diagnostic(PlatformCompatibilityAnalyzer.UnsupportedCsReachable).WithLocation(1).WithArguments("DenyList.UnsupportedWindows10()", string.Format(CultureInfo.InvariantCulture,
                MicrosoftNetCoreAnalyzersResources.PlatformCompatibilityVersionAndLater, "windows", "10.0"), GetFormattedString(MicrosoftNetCoreAnalyzersResources.PlatformCompatibilityVersionAndLater, "windows", "9.0")),
                VerifyCS.Diagnostic(PlatformCompatibilityAnalyzer.UnsupportedCsReachable).WithLocation(2).WithArguments("DenyList.UnsupportedSupportedWindows8To10()", string.Format(CultureInfo.InvariantCulture,
                MicrosoftNetCoreAnalyzersResources.PlatformCompatibilityVersionAndLater, "windows", "10.0"), GetFormattedString(MicrosoftNetCoreAnalyzersResources.PlatformCompatibilityVersionAndLater, "windows", "9.0")),
                VerifyCS.Diagnostic(PlatformCompatibilityAnalyzer.OnlySupportedCsReachable).WithLocation(3).WithArguments("AllowList.Windows10Only()", string.Format(CultureInfo.InvariantCulture,
                MicrosoftNetCoreAnalyzersResources.PlatformCompatibilityVersionAndLater, "windows", "10.0"), GetFormattedString(MicrosoftNetCoreAnalyzersResources.PlatformCompatibilityVersionAndLater, "windows", "9.0")),
                VerifyCS.Diagnostic(PlatformCompatibilityAnalyzer.UnsupportedCsReachable).WithLocation(4).WithArguments("AllowList.WindowsOnlyUnsupportedFrom10()", string.Format(CultureInfo.InvariantCulture,
                MicrosoftNetCoreAnalyzersResources.PlatformCompatibilityVersionAndLater, "windows", "10.0"), GetFormattedString(MicrosoftNetCoreAnalyzersResources.PlatformCompatibilityVersionAndLater, "windows", "9.0")),
                VerifyCS.Diagnostic(PlatformCompatibilityAnalyzer.OnlySupportedCsReachable).WithLocation(5).WithArguments("AllowList.Windows10OnlyUnsupportedFrom11()", string.Format(CultureInfo.InvariantCulture,
                MicrosoftNetCoreAnalyzersResources.PlatformCompatibilityFromVersionToVersion, "windows", "10.0", "11.0"), GetFormattedString(MicrosoftNetCoreAnalyzersResources.PlatformCompatibilityVersionAndLater, "windows", "9.0")));
=======
                VerifyCS.Diagnostic(PlatformCompatibilityAnalyzer.UnsupportedCsReachable).WithLocation(0).WithArguments("DenyList.UnsupportedWindows()", GetFormattedString(
                    MicrosoftNetCoreAnalyzersResources.PlatformCompatibilityAllVersions, "windows"), GetFormattedString(MicrosoftNetCoreAnalyzersResources.PlatformCompatibilityVersionAndLater, "windows", "9.0")),
                VerifyCS.Diagnostic(PlatformCompatibilityAnalyzer.UnsupportedCsReachable).WithLocation(1).WithArguments("DenyList.UnsupportedWindows10()", GetFormattedString(
                    MicrosoftNetCoreAnalyzersResources.PlatformCompatibilityVersionAndLater, "windows", "10.0"), GetFormattedString(MicrosoftNetCoreAnalyzersResources.PlatformCompatibilityVersionAndLater, "windows", "9.0")),
                VerifyCS.Diagnostic(PlatformCompatibilityAnalyzer.UnsupportedCsReachable).WithLocation(2).WithArguments("DenyList.UnsupportedSupportedWindows8To10()", GetFormattedString(
                    MicrosoftNetCoreAnalyzersResources.PlatformCompatibilityVersionAndLater, "windows", "10.0"), GetFormattedString(MicrosoftNetCoreAnalyzersResources.PlatformCompatibilityVersionAndLater, "windows", "9.0")),
                VerifyCS.Diagnostic(PlatformCompatibilityAnalyzer.OnlySupportedCsReachable).WithLocation(3).WithArguments("AllowList.Windows10Only()", GetFormattedString(
                    MicrosoftNetCoreAnalyzersResources.PlatformCompatibilityVersionAndLater, "windows", "10.0"), GetFormattedString(MicrosoftNetCoreAnalyzersResources.PlatformCompatibilityVersionAndLater, "windows", "9.0")),
                VerifyCS.Diagnostic(PlatformCompatibilityAnalyzer.UnsupportedCsReachable).WithLocation(4).WithArguments("AllowList.WindowsOnlyUnsupportedFrom10()", GetFormattedString(
                    MicrosoftNetCoreAnalyzersResources.PlatformCompatibilityVersionAndLater, "windows", "10.0"), GetFormattedString(MicrosoftNetCoreAnalyzersResources.PlatformCompatibilityVersionAndLater, "windows", "9.0")),
                VerifyCS.Diagnostic(PlatformCompatibilityAnalyzer.OnlySupportedCsReachable).WithLocation(5).WithArguments("AllowList.Windows10OnlyUnsupportedFrom11()", GetFormattedString(
                    MicrosoftNetCoreAnalyzersResources.PlatformCompatibilityFromVersionToVersion, "windows", "10.0", "11.0"), GetFormattedString(MicrosoftNetCoreAnalyzersResources.PlatformCompatibilityVersionAndLater, "windows", "9.0")));
>>>>>>> 30742f21
        }

        [Fact]
        public async Task CallSiteAllowList_CallsSupportedUnsupportedVersionedVersionlessAPIs()
        {
            var source = @"
 using System.Runtime.Versioning;
 
public class Test
{   
    [SupportedOSPlatform(""windows"")]
    [UnsupportedOSPlatform(""windows10.0"")]
    public void SupportedWindowsUnsupported10Test()
    {
        {|#0:DenyList.UnsupportedWindows()|}; // This call site is reachable on: 'windows' 10.0 and before. 'DenyList.UnsupportedWindows()' is unsupported on: 'windows' all versions.
        DenyList.UnsupportedWindows10();
        {|#1:DenyList.UnsupportedSupportedWindows8To10()|}; // This call site is reachable on: 'windows' 10.0 and before. 'DenyList.UnsupportedSupportedWindows8To10()' is unsupported on: 'windows' 8.0 and before.
        AllowList.WindowsOnly(); 
        {|#2:AllowList.Windows10Only()|}; // This call site is reachable on: 'windows' 10.0 and before. 'AllowList.Windows10Only()' is only supported on: 'windows' 10.0 and later.
        AllowList.WindowsOnlyUnsupportedFrom10();
        {|#3:AllowList.Windows10OnlyUnsupportedFrom11()|}; // row16: This call site is reachable on: 'windows' 10.0 and before. 'AllowList.Windows10OnlyUnsupportedFrom11()' is only supported on: 'windows' from version 10.0 to 11.0.
    }

    [SupportedOSPlatform(""windows10.0"")]
    [UnsupportedOSPlatform(""windows11.0"")]
    public void SupportedWindows10Unsupported11Test()
    {
        {|#4:DenyList.UnsupportedWindows()|}; // This call site is reachable on: 'windows' from version 10.0 to 11.0. 'DenyList.UnsupportedWindows()' is unsupported on: 'windows' all versions.
        {|#5:DenyList.UnsupportedWindows10()|}; // This call site is reachable on: 'windows' from version 10.0 to 11.0. 'DenyList.UnsupportedWindows10()' is unsupported on: 'windows' 10.0 and later.
        {|#6:DenyList.UnsupportedSupportedWindows8To10()|}; //  This call site is reachable on: 'windows' from version 10.0 to 11.0. 'DenyList.UnsupportedSupportedWindows8To10()' is unsupported on: 'windows' 10.0 and later.
        AllowList.WindowsOnly(); 
        AllowList.Windows10Only();
        {|#7:AllowList.WindowsOnlyUnsupportedFrom10()|}; // This call site is reachable on: 'windows' from version 10.0 to 11.0. 'AllowList.WindowsOnlyUnsupportedFrom10()' is unsupported on: 'windows' 10.0 and later.
        AllowList.Windows10OnlyUnsupportedFrom11();
    }
}
" + AllowDenyListTestClasses;

            await VerifyAnalyzerAsyncCs(source, s_msBuildPlatforms,
                VerifyCS.Diagnostic(PlatformCompatibilityAnalyzer.UnsupportedCsReachable).WithLocation(0).WithArguments("DenyList.UnsupportedWindows()",
                GetFormattedString(MicrosoftNetCoreAnalyzersResources.PlatformCompatibilityAllVersions, "windows"), GetFormattedString(MicrosoftNetCoreAnalyzersResources.PlatformCompatibilityVersionAndBefore, "windows", "10.0")),
<<<<<<< HEAD
                VerifyCS.Diagnostic(PlatformCompatibilityAnalyzer.SupportedCsReachable).WithLocation(1).WithArguments("DenyList.UnsupportedSupportedWindows8To10()", string.Format(CultureInfo.InvariantCulture,
                MicrosoftNetCoreAnalyzersResources.PlatformCompatibilityVersionAndLater, "windows", "8.0"), GetFormattedString(MicrosoftNetCoreAnalyzersResources.PlatformCompatibilityVersionAndBefore, "windows", "10.0")),
                VerifyCS.Diagnostic(PlatformCompatibilityAnalyzer.OnlySupportedCsReachable).WithLocation(2).WithArguments("AllowList.Windows10Only()", string.Format(CultureInfo.InvariantCulture,
                MicrosoftNetCoreAnalyzersResources.PlatformCompatibilityVersionAndLater, "windows", "10.0"), GetFormattedString(MicrosoftNetCoreAnalyzersResources.PlatformCompatibilityVersionAndBefore, "windows", "10.0")),
                VerifyCS.Diagnostic(PlatformCompatibilityAnalyzer.OnlySupportedCsReachable).WithLocation(3).WithArguments("AllowList.Windows10OnlyUnsupportedFrom11()", string.Format(CultureInfo.InvariantCulture,
                MicrosoftNetCoreAnalyzersResources.PlatformCompatibilityFromVersionToVersion, "windows", "10.0", "11.0"), GetFormattedString(MicrosoftNetCoreAnalyzersResources.PlatformCompatibilityVersionAndBefore, "windows", "10.0")),
                VerifyCS.Diagnostic(PlatformCompatibilityAnalyzer.UnsupportedCsReachable).WithLocation(4).WithArguments("DenyList.UnsupportedWindows()", string.Format(CultureInfo.InvariantCulture,
                MicrosoftNetCoreAnalyzersResources.PlatformCompatibilityAllVersions, "windows"), GetFormattedString(MicrosoftNetCoreAnalyzersResources.PlatformCompatibilityFromVersionToVersion, "windows", "10.0", "11.0")),
                VerifyCS.Diagnostic(PlatformCompatibilityAnalyzer.UnsupportedCsReachable).WithLocation(5).WithArguments("DenyList.UnsupportedWindows10()", string.Format(CultureInfo.InvariantCulture,
                MicrosoftNetCoreAnalyzersResources.PlatformCompatibilityVersionAndLater, "windows", "10.0"), GetFormattedString(MicrosoftNetCoreAnalyzersResources.PlatformCompatibilityFromVersionToVersion, "windows", "10.0", "11.0")),
                VerifyCS.Diagnostic(PlatformCompatibilityAnalyzer.UnsupportedCsReachable).WithLocation(6).WithArguments("DenyList.UnsupportedSupportedWindows8To10()", string.Format(CultureInfo.InvariantCulture,
                MicrosoftNetCoreAnalyzersResources.PlatformCompatibilityVersionAndLater, "windows", "10.0"), GetFormattedString(MicrosoftNetCoreAnalyzersResources.PlatformCompatibilityFromVersionToVersion, "windows", "10.0", "11.0")),
                VerifyCS.Diagnostic(PlatformCompatibilityAnalyzer.UnsupportedCsReachable).WithLocation(7).WithArguments("AllowList.WindowsOnlyUnsupportedFrom10()", string.Format(CultureInfo.InvariantCulture,
                MicrosoftNetCoreAnalyzersResources.PlatformCompatibilityVersionAndLater, "windows", "10.0"), GetFormattedString(MicrosoftNetCoreAnalyzersResources.PlatformCompatibilityFromVersionToVersion, "windows", "10.0", "11.0")));
=======
                VerifyCS.Diagnostic(PlatformCompatibilityAnalyzer.UnsupportedCsReachable).WithLocation(1).WithArguments("DenyList.UnsupportedSupportedWindows8To10()", GetFormattedString(
                    MicrosoftNetCoreAnalyzersResources.PlatformCompatibilityVersionAndBefore, "windows", "8.0"), GetFormattedString(MicrosoftNetCoreAnalyzersResources.PlatformCompatibilityVersionAndBefore, "windows", "10.0")),
                VerifyCS.Diagnostic(PlatformCompatibilityAnalyzer.OnlySupportedCsReachable).WithLocation(2).WithArguments("AllowList.Windows10Only()", GetFormattedString(
                    MicrosoftNetCoreAnalyzersResources.PlatformCompatibilityVersionAndLater, "windows", "10.0"), GetFormattedString(MicrosoftNetCoreAnalyzersResources.PlatformCompatibilityVersionAndBefore, "windows", "10.0")),
                VerifyCS.Diagnostic(PlatformCompatibilityAnalyzer.OnlySupportedCsReachable).WithLocation(3).WithArguments("AllowList.Windows10OnlyUnsupportedFrom11()", GetFormattedString(
                    MicrosoftNetCoreAnalyzersResources.PlatformCompatibilityFromVersionToVersion, "windows", "10.0", "11.0"), GetFormattedString(MicrosoftNetCoreAnalyzersResources.PlatformCompatibilityVersionAndBefore, "windows", "10.0")),
                VerifyCS.Diagnostic(PlatformCompatibilityAnalyzer.UnsupportedCsReachable).WithLocation(4).WithArguments("DenyList.UnsupportedWindows()", GetFormattedString(
                    MicrosoftNetCoreAnalyzersResources.PlatformCompatibilityAllVersions, "windows"), GetFormattedString(MicrosoftNetCoreAnalyzersResources.PlatformCompatibilityFromVersionToVersion, "windows", "10.0", "11.0")),
                VerifyCS.Diagnostic(PlatformCompatibilityAnalyzer.UnsupportedCsReachable).WithLocation(5).WithArguments("DenyList.UnsupportedWindows10()", GetFormattedString(
                    MicrosoftNetCoreAnalyzersResources.PlatformCompatibilityVersionAndLater, "windows", "10.0"), GetFormattedString(MicrosoftNetCoreAnalyzersResources.PlatformCompatibilityFromVersionToVersion, "windows", "10.0", "11.0")),
                VerifyCS.Diagnostic(PlatformCompatibilityAnalyzer.UnsupportedCsReachable).WithLocation(6).WithArguments("DenyList.UnsupportedSupportedWindows8To10()", GetFormattedString(
                    MicrosoftNetCoreAnalyzersResources.PlatformCompatibilityVersionAndLater, "windows", "10.0"), GetFormattedString(MicrosoftNetCoreAnalyzersResources.PlatformCompatibilityFromVersionToVersion, "windows", "10.0", "11.0")),
                VerifyCS.Diagnostic(PlatformCompatibilityAnalyzer.UnsupportedCsReachable).WithLocation(7).WithArguments("AllowList.WindowsOnlyUnsupportedFrom10()", GetFormattedString(
                    MicrosoftNetCoreAnalyzersResources.PlatformCompatibilityVersionAndLater, "windows", "10.0"), GetFormattedString(MicrosoftNetCoreAnalyzersResources.PlatformCompatibilityFromVersionToVersion, "windows", "10.0", "11.0")));
>>>>>>> 30742f21
        }

        [Fact]
        public async Task CallSiteUnsupportedWindows_CallsSupportedUnsupported_VersionedVersionlessAPIs()
        {
            var source = @"
 using System.Runtime.Versioning;
 
public class Test
{   
    [UnsupportedOSPlatform(""windows"")]
    public void UnsupportedWindowsTest()
    {
        DenyList.UnsupportedWindows();
        DenyList.UnsupportedWindows10();
        DenyList.UnsupportedSupportedWindows8To10();
        {|#0:AllowList.WindowsOnly()|}; // This call site is unreachable on: 'windows'. 'AllowList.WindowsOnly()' is only supported on: 'windows'.
        {|#1:AllowList.Windows10Only()|}; // This call site is unreachable on: 'windows' all versions. 'AllowList.Windows10Only()' is only supported on: 'windows' 10.0 and later.
        {|#2:AllowList.WindowsOnlyUnsupportedFrom10()|}; // This call site is unreachable on: 'windows' all versions. 'AllowList.WindowsOnlyUnsupportedFrom10()' is only supported on: 'windows' 10.0 and before.
        {|#3:AllowList.Windows10OnlyUnsupportedFrom11()|}; // This call site is unreachable on: 'windows' all versions. 'AllowList.Windows10OnlyUnsupportedFrom11()' is only supported on: 'windows' from version 10.0 to 11.0.
    }
}
" + AllowDenyListTestClasses;

            await VerifyAnalyzerAsyncCs(source, s_msBuildPlatforms,
                VerifyCS.Diagnostic(PlatformCompatibilityAnalyzer.OnlySupportedCsUnreachable).WithLocation(0).WithArguments("AllowList.WindowsOnly()", "'windows'", "'windows'"),
<<<<<<< HEAD
                VerifyCS.Diagnostic(PlatformCompatibilityAnalyzer.OnlySupportedCsUnreachable).WithLocation(1).WithArguments("AllowList.Windows10Only()", string.Format(CultureInfo.InvariantCulture,
                MicrosoftNetCoreAnalyzersResources.PlatformCompatibilityVersionAndLater, "windows", "10.0"), GetFormattedString(MicrosoftNetCoreAnalyzersResources.PlatformCompatibilityAllVersions, "windows")),
                VerifyCS.Diagnostic(PlatformCompatibilityAnalyzer.OnlySupportedCsUnreachable).WithLocation(2).WithArguments("AllowList.WindowsOnlyUnsupportedFrom10()", string.Format(CultureInfo.InvariantCulture,
                MicrosoftNetCoreAnalyzersResources.PlatformCompatibilityVersionAndBefore, "windows", "10.0"), GetFormattedString(MicrosoftNetCoreAnalyzersResources.PlatformCompatibilityAllVersions, "windows")),
                VerifyCS.Diagnostic(PlatformCompatibilityAnalyzer.OnlySupportedCsUnreachable).WithLocation(3).WithArguments("AllowList.Windows10OnlyUnsupportedFrom11()", string.Format(CultureInfo.InvariantCulture,
                MicrosoftNetCoreAnalyzersResources.PlatformCompatibilityFromVersionToVersion, "windows", "10.0", "11.0"), GetFormattedString(MicrosoftNetCoreAnalyzersResources.PlatformCompatibilityAllVersions, "windows")));
=======
                VerifyCS.Diagnostic(PlatformCompatibilityAnalyzer.OnlySupportedCsUnreachable).WithLocation(1).WithArguments("AllowList.Windows10Only()", GetFormattedString(
                    MicrosoftNetCoreAnalyzersResources.PlatformCompatibilityVersionAndLater, "windows", "10.0"), GetFormattedString(MicrosoftNetCoreAnalyzersResources.PlatformCompatibilityAllVersions, "windows")),
                VerifyCS.Diagnostic(PlatformCompatibilityAnalyzer.OnlySupportedCsUnreachable).WithLocation(2).WithArguments("AllowList.WindowsOnlyUnsupportedFrom10()", GetFormattedString(
                    MicrosoftNetCoreAnalyzersResources.PlatformCompatibilityVersionAndBefore, "windows", "10.0"), GetFormattedString(MicrosoftNetCoreAnalyzersResources.PlatformCompatibilityAllVersions, "windows")),
                VerifyCS.Diagnostic(PlatformCompatibilityAnalyzer.OnlySupportedCsUnreachable).WithLocation(3).WithArguments("AllowList.Windows10OnlyUnsupportedFrom11()", GetFormattedString(
                    MicrosoftNetCoreAnalyzersResources.PlatformCompatibilityFromVersionToVersion, "windows", "10.0", "11.0"), GetFormattedString(MicrosoftNetCoreAnalyzersResources.PlatformCompatibilityAllVersions, "windows")));
>>>>>>> 30742f21
        }

        [Fact]
        public async Task CallSiteUnsupportedWindows9_CallsSupportedUnsupported_VersionedVersionlessAPIs()
        {
            var source = @"
 using System.Runtime.Versioning;
 
public class Test
{
    [UnsupportedOSPlatform(""windows9.0"")]
    public void UnsupportedWindows9Test()
    {
        {|#0:DenyList.UnsupportedWindows()|}; // This call site is reachable on: 'windows' 9.0 and before. 'DenyList.UnsupportedWindows()' is unsupported on: 'windows' all versions.
        DenyList.UnsupportedWindows10();
        {|#1:DenyList.UnsupportedSupportedWindows8To10()|}; // This call site is reachable on: 'windows' 9.0 and before. 'DenyList.UnsupportedSupportedWindows8To10()' is unsupported on: 'windows' 8.0 and before.
        {|#2:AllowList.WindowsOnly()|}; // This call site is unreachable on: 'windows' 9.0 and later. 'AllowList.WindowsOnly()' is only supported on: 'windows' all versions.
        {|#3:AllowList.Windows10Only()|}; // This call site is reachable on: 'windows' 9.0 and before, and all other platforms. 'AllowList.Windows10Only()' is only supported on: 'windows' 10.0 and later.
        {|#4:AllowList.WindowsOnlyUnsupportedFrom10()|}; // This call site is unreachable on: 'windows' 9.0 and later. 'AllowList.WindowsOnlyUnsupportedFrom10()' is only supported on: 'windows' 10.0 and before.
        {|#5:AllowList.Windows10OnlyUnsupportedFrom11()|}; // This call site is unreachable on: 'windows' 9.0 and later. 'AllowList.Windows10OnlyUnsupportedFrom11()' is only supported on: 'windows' from version 10.0 to 11.0.
    }

    [UnsupportedOSPlatform(""windows11.0"")]
    public void UnsupportedWindows11Test()
    {
        {|#6:DenyList.UnsupportedWindows10()|}; // This call site is reachable on: 'windows' 11.0 and before. 'DenyList.UnsupportedWindows10()' is unsupported on: 'windows' 10.0 and later.
        {|#7:DenyList.UnsupportedSupportedWindows8To10()|}; // This call site is reachable on: 'windows' 11.0 and before. 'DenyList.UnsupportedSupportedWindows8To10()' is supported on: 'windows' from version 8.0 to 10.0.
    }
}
" + AllowDenyListTestClasses;

            await VerifyAnalyzerAsyncCs(source, s_msBuildPlatforms,
                VerifyCS.Diagnostic(PlatformCompatibilityAnalyzer.UnsupportedCsReachable).WithLocation(0).WithArguments("DenyList.UnsupportedWindows()", GetFormattedString(
                    MicrosoftNetCoreAnalyzersResources.PlatformCompatibilityAllVersions, "windows"), GetFormattedString(MicrosoftNetCoreAnalyzersResources.PlatformCompatibilityVersionAndBefore, "windows", "9.0")),
                VerifyCS.Diagnostic(PlatformCompatibilityAnalyzer.UnsupportedCsReachable).WithLocation(1).WithArguments("DenyList.UnsupportedSupportedWindows8To10()", GetFormattedString(
                    MicrosoftNetCoreAnalyzersResources.PlatformCompatibilityVersionAndBefore, "windows", "8.0"), GetFormattedString(MicrosoftNetCoreAnalyzersResources.PlatformCompatibilityVersionAndBefore, "windows", "9.0")),
                VerifyCS.Diagnostic(PlatformCompatibilityAnalyzer.OnlySupportedCsUnreachable).WithLocation(2).WithArguments("AllowList.WindowsOnly()", GetFormattedString(
                    MicrosoftNetCoreAnalyzersResources.PlatformCompatibilityAllVersions, "windows"), GetFormattedString(MicrosoftNetCoreAnalyzersResources.PlatformCompatibilityVersionAndLater, "windows", "9.0")),
                VerifyCS.Diagnostic(PlatformCompatibilityAnalyzer.OnlySupportedCsReachable).WithLocation(3).WithArguments("AllowList.Windows10Only()", GetFormattedString(MicrosoftNetCoreAnalyzersResources.PlatformCompatibilityVersionAndLater,
                    "windows", "10.0"), Join(GetFormattedString(MicrosoftNetCoreAnalyzersResources.PlatformCompatibilityVersionAndBefore, "windows", "9.0"), MicrosoftNetCoreAnalyzersResources.PlatformCompatibilityAllPlatforms)),
                VerifyCS.Diagnostic(PlatformCompatibilityAnalyzer.OnlySupportedCsUnreachable).WithLocation(4).WithArguments("AllowList.WindowsOnlyUnsupportedFrom10()", GetFormattedString(
                    MicrosoftNetCoreAnalyzersResources.PlatformCompatibilityVersionAndBefore, "windows", "10.0"), GetFormattedString(MicrosoftNetCoreAnalyzersResources.PlatformCompatibilityVersionAndLater, "windows", "9.0")),
                VerifyCS.Diagnostic(PlatformCompatibilityAnalyzer.OnlySupportedCsUnreachable).WithLocation(5).WithArguments("AllowList.Windows10OnlyUnsupportedFrom11()", GetFormattedString(
                    MicrosoftNetCoreAnalyzersResources.PlatformCompatibilityFromVersionToVersion, "windows", "10.0", "11.0"), GetFormattedString(MicrosoftNetCoreAnalyzersResources.PlatformCompatibilityVersionAndLater, "windows", "9.0")),
                VerifyCS.Diagnostic(PlatformCompatibilityAnalyzer.UnsupportedCsReachable).WithLocation(6).WithArguments("DenyList.UnsupportedWindows10()", GetFormattedString(
                    MicrosoftNetCoreAnalyzersResources.PlatformCompatibilityVersionAndLater, "windows", "10.0"), GetFormattedString(MicrosoftNetCoreAnalyzersResources.PlatformCompatibilityVersionAndBefore, "windows", "11.0")),
                VerifyCS.Diagnostic(PlatformCompatibilityAnalyzer.SupportedCsReachable).WithLocation(7).WithArguments("DenyList.UnsupportedSupportedWindows8To10()", GetFormattedString(
                    MicrosoftNetCoreAnalyzersResources.PlatformCompatibilityFromVersionToVersion, "windows", "8.0", "10.0"), GetFormattedString(MicrosoftNetCoreAnalyzersResources.PlatformCompatibilityVersionAndBefore, "windows", "11.0")));
        }

        [Fact]
        public async Task CallSiteUnsupportedWindowsSupportedFrom9_CallsSupportedUnsupported_VersionedVersionlessAPIs()
        {
            var source = @"
 using System.Runtime.Versioning;
 
public class Test
{   
    [UnsupportedOSPlatform(""windows"")]
    [SupportedOSPlatform(""windows9.0"")]
    public void UnsupportedWindowsTest()
    {
        {|#0:DenyList.UnsupportedWindows()|}; // This call site is reachable on: 'windows' 9.0 and later. 'DenyList.UnsupportedWindows()' is unsupported on: 'windows' all versions.
        {|#1:DenyList.UnsupportedWindows10()|}; // This call site is reachable on: 'windows' 9.0 and later. 'DenyList.UnsupportedWindows10()' is unsupported on: 'windows' 10.0 and later.*/
        {|#2:DenyList.UnsupportedSupportedWindows8To10()|}; // This call site is reachable on: 'windows' 9.0 and later. 'DenyList.UnsupportedSupportedWindows8To10()' is unsupported on: 'windows' 10.0 and later.
        {|#3:AllowList.WindowsOnly()|}; // This call site is reachable on: 'windows' 9.0 and later, and all other platforms. 'AllowList.WindowsOnly()' is only supported on: 'windows'.
        {|#4:AllowList.Windows10Only()|}; // This call site is reachable on: 'windows' 9.0 and later, and all other platforms. 'AllowList.Windows10Only()' is only supported on: 'windows' 10.0 and later.
        {|#5:AllowList.WindowsOnlyUnsupportedFrom10()|}; // This call site is reachable on: 'windows' 9.0 and later, and all other platforms. 'AllowList.WindowsOnlyUnsupportedFrom10()' is only supported on: 'windows' 10.0 and before.
        {|#6:AllowList.Windows10OnlyUnsupportedFrom11()|}; // This call site is reachable on: 'windows' 9.0 and later, and all other platforms. 'AllowList.Windows10OnlyUnsupportedFrom11()' is only supported on: 'windows' from version 10.0 to 11.0.
    }
}
" + AllowDenyListTestClasses;

            await VerifyAnalyzerAsyncCs(source, s_msBuildPlatforms,
                VerifyCS.Diagnostic(PlatformCompatibilityAnalyzer.UnsupportedCsReachable).WithLocation(0).WithArguments("DenyList.UnsupportedWindows()", GetFormattedString(
                    MicrosoftNetCoreAnalyzersResources.PlatformCompatibilityAllVersions, "windows"), GetFormattedString(MicrosoftNetCoreAnalyzersResources.PlatformCompatibilityVersionAndLater, "windows", "9.0")),
                VerifyCS.Diagnostic(PlatformCompatibilityAnalyzer.UnsupportedCsReachable).WithLocation(1).WithArguments("DenyList.UnsupportedWindows10()", GetFormattedString(
                    MicrosoftNetCoreAnalyzersResources.PlatformCompatibilityVersionAndLater, "windows", "10.0"), GetFormattedString(MicrosoftNetCoreAnalyzersResources.PlatformCompatibilityVersionAndLater, "windows", "9.0")),
                VerifyCS.Diagnostic(PlatformCompatibilityAnalyzer.UnsupportedCsReachable).WithLocation(2).WithArguments("DenyList.UnsupportedSupportedWindows8To10()", GetFormattedString(
                    MicrosoftNetCoreAnalyzersResources.PlatformCompatibilityVersionAndLater, "windows", "10.0"), GetFormattedString(MicrosoftNetCoreAnalyzersResources.PlatformCompatibilityVersionAndLater, "windows", "9.0")),
                VerifyCS.Diagnostic(PlatformCompatibilityAnalyzer.OnlySupportedCsReachable).WithLocation(3).WithArguments("AllowList.WindowsOnly()", "'windows'", Join(GetFormattedString(
                    MicrosoftNetCoreAnalyzersResources.PlatformCompatibilityVersionAndLater, "windows", "9.0"), MicrosoftNetCoreAnalyzersResources.PlatformCompatibilityAllPlatforms)),
                VerifyCS.Diagnostic(PlatformCompatibilityAnalyzer.OnlySupportedCsReachable).WithLocation(4).WithArguments("AllowList.Windows10Only()", GetFormattedString(MicrosoftNetCoreAnalyzersResources.PlatformCompatibilityVersionAndLater,
                    "windows", "10.0"), Join(GetFormattedString(MicrosoftNetCoreAnalyzersResources.PlatformCompatibilityVersionAndLater, "windows", "9.0"), MicrosoftNetCoreAnalyzersResources.PlatformCompatibilityAllPlatforms)),
                VerifyCS.Diagnostic(PlatformCompatibilityAnalyzer.OnlySupportedCsReachable).WithLocation(5).WithArguments("AllowList.WindowsOnlyUnsupportedFrom10()", GetFormattedString(MicrosoftNetCoreAnalyzersResources.PlatformCompatibilityVersionAndBefore,
                    "windows", "10.0"), Join(GetFormattedString(MicrosoftNetCoreAnalyzersResources.PlatformCompatibilityVersionAndLater, "windows", "9.0"), MicrosoftNetCoreAnalyzersResources.PlatformCompatibilityAllPlatforms)),
                VerifyCS.Diagnostic(PlatformCompatibilityAnalyzer.OnlySupportedCsReachable).WithLocation(6).WithArguments("AllowList.Windows10OnlyUnsupportedFrom11()", GetFormattedString(MicrosoftNetCoreAnalyzersResources.PlatformCompatibilityFromVersionToVersion,
                    "windows", "10.0", "11.0"), Join(GetFormattedString(MicrosoftNetCoreAnalyzersResources.PlatformCompatibilityVersionAndLater, "windows", "9.0"), MicrosoftNetCoreAnalyzersResources.PlatformCompatibilityAllPlatforms)));
        }

        [Fact]
        public async Task CallSiteUnsupportsWindows9Supported11_CallsSupportedUnsupported_VersionedVersionlessAPIs()
        {
            var source = @"
 using System.Runtime.Versioning;
 
public class Test
{
    [UnsupportedOSPlatform(""windows9.0"")]
    [SupportedOSPlatform(""windows11.0"")]
    public void UnsupportedWindows9Test()
    {
        {|#0:DenyList.UnsupportedWindows()|}; // This call site is reachable on: 'windows' 11.0 and later. 'DenyList.UnsupportedWindows()' is unsupported on: 'windows' all versions.
        {|#1:DenyList.UnsupportedWindows10()|}; // This call site is reachable on: 'windows' 11.0 and later. 'DenyList.UnsupportedWindows10()' is unsupported on: 'windows' 10.0 and later.
        {|#2:DenyList.UnsupportedSupportedWindows8To10()|}; // This call site is reachable on: 'windows' 11.0 and later. 'DenyList.UnsupportedSupportedWindows8To10()' is unsupported on: 'windows' 10.0 and later.
        {|#3:AllowList.WindowsOnly()|}; // This call site is reachable on: 'windows' 11.0 and later, and all other platforms. 'AllowList.WindowsOnly()' is only supported on: 'windows' all versions.
        {|#4:AllowList.Windows10Only()|}; // This call site is reachable on: 'windows' 11.0 and later, and all other platforms. 'AllowList.Windows10Only()' is only supported on: 'windows' 10.0 and later.
        {|#5:AllowList.WindowsOnlyUnsupportedFrom10()|}; // This call site is reachable on: 'windows' 11.0 and later, and all other platforms. 'AllowList.WindowsOnlyUnsupportedFrom10()' is only supported on: 'windows' 10.0 and before.
        {|#6:AllowList.Windows10OnlyUnsupportedFrom11()|}; // This call site is reachable on: 'windows' 11.0 and later, and all other platforms. 'AllowList.Windows10OnlyUnsupportedFrom11()' is only supported on: 'windows' from version 10.0 to 11.0.
    }
}
" + AllowDenyListTestClasses;

            await VerifyAnalyzerAsyncCs(source, s_msBuildPlatforms,
                VerifyCS.Diagnostic(PlatformCompatibilityAnalyzer.UnsupportedCsReachable).WithLocation(0).WithArguments("DenyList.UnsupportedWindows()",
                GetFormattedString(MicrosoftNetCoreAnalyzersResources.PlatformCompatibilityAllVersions, "windows"), GetFormattedString(MicrosoftNetCoreAnalyzersResources.PlatformCompatibilityVersionAndLater, "windows", "11.0")),
                VerifyCS.Diagnostic(PlatformCompatibilityAnalyzer.UnsupportedCsReachable).WithLocation(1).WithArguments("DenyList.UnsupportedWindows10()",
                GetFormattedString(MicrosoftNetCoreAnalyzersResources.PlatformCompatibilityVersionAndLater, "windows", "10.0"), GetFormattedString(MicrosoftNetCoreAnalyzersResources.PlatformCompatibilityVersionAndLater, "windows", "11.0")),
                 VerifyCS.Diagnostic(PlatformCompatibilityAnalyzer.UnsupportedCsReachable).WithLocation(2).WithArguments("DenyList.UnsupportedSupportedWindows8To10()",
                GetFormattedString(MicrosoftNetCoreAnalyzersResources.PlatformCompatibilityVersionAndLater, "windows", "10.0"), GetFormattedString(MicrosoftNetCoreAnalyzersResources.PlatformCompatibilityVersionAndLater, "windows", "11.0")),
                VerifyCS.Diagnostic(PlatformCompatibilityAnalyzer.OnlySupportedCsReachable).WithLocation(3).WithArguments("AllowList.WindowsOnly()", GetFormattedString(MicrosoftNetCoreAnalyzersResources.PlatformCompatibilityAllVersions,
                "windows"), Join(GetFormattedString(MicrosoftNetCoreAnalyzersResources.PlatformCompatibilityVersionAndLater, "windows", "11.0"), MicrosoftNetCoreAnalyzersResources.PlatformCompatibilityAllPlatforms)),
                VerifyCS.Diagnostic(PlatformCompatibilityAnalyzer.OnlySupportedCsReachable).WithLocation(4).WithArguments("AllowList.Windows10Only()", GetFormattedString(MicrosoftNetCoreAnalyzersResources.PlatformCompatibilityVersionAndLater,
                "windows", "10.0"), Join(GetFormattedString(MicrosoftNetCoreAnalyzersResources.PlatformCompatibilityVersionAndLater, "windows", "11.0"), MicrosoftNetCoreAnalyzersResources.PlatformCompatibilityAllPlatforms)),
                VerifyCS.Diagnostic(PlatformCompatibilityAnalyzer.OnlySupportedCsReachable).WithLocation(5).WithArguments("AllowList.WindowsOnlyUnsupportedFrom10()", GetFormattedString(MicrosoftNetCoreAnalyzersResources.PlatformCompatibilityVersionAndBefore,
                "windows", "10.0"), Join(GetFormattedString(MicrosoftNetCoreAnalyzersResources.PlatformCompatibilityVersionAndLater, "windows", "11.0"), MicrosoftNetCoreAnalyzersResources.PlatformCompatibilityAllPlatforms)),
                VerifyCS.Diagnostic(PlatformCompatibilityAnalyzer.OnlySupportedCsReachable).WithLocation(6).WithArguments("AllowList.Windows10OnlyUnsupportedFrom11()", GetFormattedString(MicrosoftNetCoreAnalyzersResources.PlatformCompatibilityFromVersionToVersion,
                "windows", "10.0", "11.0"), Join(GetFormattedString(MicrosoftNetCoreAnalyzersResources.PlatformCompatibilityVersionAndLater, "windows", "11.0"), MicrosoftNetCoreAnalyzersResources.PlatformCompatibilityAllPlatforms)));
        }

        [Fact]
        public async Task CallSiteUnsupportedWindowsSupportedFrom9To12_CallsSupportedUnsupported_VersionedVersionlessAPIs()
        {
            var source = @"
 using System.Runtime.Versioning;
 
public class Test
{   
    [UnsupportedOSPlatform(""windows"")]
    [SupportedOSPlatform(""windows9.0"")]
    [UnsupportedOSPlatform(""windows12.0"")]
    public void UnsupportedWindowsTest()
    {
        {|#0:DenyList.UnsupportedWindows()|}; // This call site is reachable on: 'windows' from version 9.0 to 12.0. 'DenyList.UnsupportedWindows()' is unsupported on: 'windows' all versions.
        {|#1:DenyList.UnsupportedWindows10()|}; // This call site is reachable on: 'windows' from version 9.0 to 12.0. 'DenyList.UnsupportedWindows10()' is unsupported on: 'windows' 10.0 and later.
        {|#2:DenyList.UnsupportedSupportedWindows8To10()|}; // This call site is reachable on: 'windows' from version 9.0 to 12.0. 'DenyList.UnsupportedSupportedWindows8To10()' is unsupported on: 'windows' 10.0 and later.
        {|#3:AllowList.WindowsOnly()|}; // This call site is reachable on: 'windows' from version 9.0 to 12.0 , and all other platforms. 'AllowList.WindowsOnly()' is only supported on: 'windows' all versions.
        {|#4:AllowList.Windows10Only()|}; // This call site is reachable on: 'windows' from version 9.0 to 12.0, and all other platforms. 'AllowList.Windows10Only()' is only supported on: 'windows' 10.0 and later.
        {|#5:AllowList.WindowsOnlyUnsupportedFrom10()|}; // This call site is reachable on: 'windows' from version 9.0 to 12.0, and all other platforms. 'AllowList.WindowsOnlyUnsupportedFrom10()' is only supported on: 'windows' 10.0 and before
        {|#6:AllowList.Windows10OnlyUnsupportedFrom11()|}; // This call site is reachable on: 'windows' from version 9.0 to 12.0, and all other platforms. 'AllowList.Windows10OnlyUnsupportedFrom11()' is only supported on: 'windows' from version 10.0 to 11.0.
    }
}
" + AllowDenyListTestClasses;

            await VerifyAnalyzerAsyncCs(source, s_msBuildPlatforms,
                VerifyCS.Diagnostic(PlatformCompatibilityAnalyzer.UnsupportedCsReachable).WithLocation(0).WithArguments("DenyList.UnsupportedWindows()", GetFormattedString(
                    MicrosoftNetCoreAnalyzersResources.PlatformCompatibilityAllVersions, "windows"), GetFormattedString(MicrosoftNetCoreAnalyzersResources.PlatformCompatibilityFromVersionToVersion, "windows", "9.0", "12.0")),
                VerifyCS.Diagnostic(PlatformCompatibilityAnalyzer.UnsupportedCsReachable).WithLocation(1).WithArguments("DenyList.UnsupportedWindows10()", GetFormattedString(
                    MicrosoftNetCoreAnalyzersResources.PlatformCompatibilityVersionAndLater, "windows", "10.0"), GetFormattedString(MicrosoftNetCoreAnalyzersResources.PlatformCompatibilityFromVersionToVersion, "windows", "9.0", "12.0")),
                VerifyCS.Diagnostic(PlatformCompatibilityAnalyzer.UnsupportedCsReachable).WithLocation(2).WithArguments("DenyList.UnsupportedSupportedWindows8To10()", GetFormattedString(
                    MicrosoftNetCoreAnalyzersResources.PlatformCompatibilityVersionAndLater, "windows", "10.0"), GetFormattedString(MicrosoftNetCoreAnalyzersResources.PlatformCompatibilityFromVersionToVersion, "windows", "9.0", "12.0")),
                VerifyCS.Diagnostic(PlatformCompatibilityAnalyzer.OnlySupportedCsReachable).WithLocation(3).WithArguments("AllowList.WindowsOnly()", GetFormattedString(MicrosoftNetCoreAnalyzersResources.PlatformCompatibilityAllVersions,
                    "windows"), Join(GetFormattedString(MicrosoftNetCoreAnalyzersResources.PlatformCompatibilityFromVersionToVersion, "windows", "9.0", "12.0"), MicrosoftNetCoreAnalyzersResources.PlatformCompatibilityAllPlatforms)),
                VerifyCS.Diagnostic(PlatformCompatibilityAnalyzer.OnlySupportedCsReachable).WithLocation(4).WithArguments("AllowList.Windows10Only()", GetFormattedString(MicrosoftNetCoreAnalyzersResources.PlatformCompatibilityVersionAndLater,
                    "windows", "10.0"), Join(GetFormattedString(MicrosoftNetCoreAnalyzersResources.PlatformCompatibilityFromVersionToVersion, "windows", "9.0", "12.0"), MicrosoftNetCoreAnalyzersResources.PlatformCompatibilityAllPlatforms)),
                VerifyCS.Diagnostic(PlatformCompatibilityAnalyzer.OnlySupportedCsReachable).WithLocation(5).WithArguments("AllowList.WindowsOnlyUnsupportedFrom10()", GetFormattedString(MicrosoftNetCoreAnalyzersResources.PlatformCompatibilityVersionAndBefore,
                    "windows", "10.0"), Join(GetFormattedString(MicrosoftNetCoreAnalyzersResources.PlatformCompatibilityFromVersionToVersion, "windows", "9.0", "12.0"), MicrosoftNetCoreAnalyzersResources.PlatformCompatibilityAllPlatforms)),
                VerifyCS.Diagnostic(PlatformCompatibilityAnalyzer.OnlySupportedCsReachable).WithLocation(6).WithArguments("AllowList.Windows10OnlyUnsupportedFrom11()", GetFormattedString(MicrosoftNetCoreAnalyzersResources.PlatformCompatibilityFromVersionToVersion,
                    "windows", "10.0", "11.0"), Join(GetFormattedString(MicrosoftNetCoreAnalyzersResources.PlatformCompatibilityFromVersionToVersion, "windows", "9.0", "12.0"), MicrosoftNetCoreAnalyzersResources.PlatformCompatibilityAllPlatforms)));
        }

        [Fact]
        public async Task ChildParentDifferentSupportedAttributes()
        {
            var source = @"
using System.Runtime.Versioning;

class Caller
{
    public static void Test()
    {
        {|#0:TypeSupportedOnlyOnWindows.ApiWithNoAttrbiute()|};    // This call site is reachable on all platforms. 'TypeSupportedOnlyOnWindows.ApiWithNoAttrbiute()' is only supported on: 'windows'.
        {|#1:TypeSupportedOnlyOnWindows.ApiSupportedOn7()|};       // This call site is reachable on all platforms. 'TypeSupportedOnlyOnWindows.ApiSupportedOn7()' is only supported on: 'windows' 7.0 and later.
        {|#2:TypeSupportedOnlyOnWindows.ApiUnsupportedOn10()|};    // ... 'TypeSupportedOnlyOnWindows.ApiUnsupportedOn10()' is only supported on: 'windows' 10.0 and before.
        {|#3:TypeSupportedOnlyOnWindows.ApiUnsupportedOnWindows()|};   // 'TypeSupportedOnlyOnWindows.ApiUnsupportedOnWindows()' is unsupported on: 'windows'.
        {|#4:TypeSupportedOnlyOnWindows.TypeWindows8.ApiWithNoAttrbiute()|}; // 'TypeSupportedOnlyOnWindows.TypeWindows8.ApiWithNoAttrbiute()' is only supported on: 'windows' 8.0 and later.
        {|#5:TypeSupportedOnlyOnWindows.TypeWindows8.ApiSupportedOn10()|};   // 'TypeSupportedOnlyOnWindows.TypeWindows8.ApiSupportedOn10()' is only supported on: 'windows' 10.0 and later.
        {|#6:TypeSupportedOnlyOnWindows.TypeWindows8.ApiSupportedOn7_10()|}; // 'TypeSupportedOnlyOnWindows.TypeWindows8.ApiSupportedOn7_10()' is only supported on: 'windows' from version 8.0 to 10.0.
    }
}

[SupportedOSPlatform(""windows8.0"")]  // will be ignored
[SupportedOSPlatform(""windows10.0"")] // same
[SupportedOSPlatform(""windows"")]     // only lowest will be a accounted
class TypeSupportedOnlyOnWindows
{
    public static void ApiWithNoAttrbiute() { } // warns with unversioned windows support

    [SupportedOSPlatform(""windows7.0"")]
    public static void ApiSupportedOn7() { } // child narrows version support, so warns for windows 7.0

    [UnsupportedOSPlatform(""windows10.0"")]
    public static void ApiUnsupportedOn10() { }

    [UnsupportedOSPlatform(""windows"")]
    public static void ApiUnsupportedOnWindows() { }
    
    [SupportedOSPlatform(""windows8.0"")]
    internal static class TypeWindows8
    {
        public static void ApiWithNoAttrbiute() { } // warns for windows 8.0 of immediate parent

        [SupportedOSPlatform(""windows11.0"")] 
        [SupportedOSPlatform(""windows10.0"")] // child narrows version support, version 10.0 overrides 8.0
        public static void ApiSupportedOn10() { } 

        [UnsupportedOSPlatform(""windows10.0"")]
        [SupportedOSPlatform(""windows7.0"")]  // child not narrowing parent version support, version 7.0 will be ignored
        [SupportedOSPlatform(""windows11.0"")] // higher than 7.0, ignored
        public static void ApiSupportedOn7_10() { }
    }
}";
            await VerifyAnalyzerAsyncCs(source, s_msBuildPlatforms,
                VerifyCS.Diagnostic(PlatformCompatibilityAnalyzer.OnlySupportedCsAllPlatforms).WithLocation(0).WithArguments("TypeSupportedOnlyOnWindows.ApiWithNoAttrbiute()", "'windows'"),
                VerifyCS.Diagnostic(PlatformCompatibilityAnalyzer.OnlySupportedCsAllPlatforms).WithLocation(1).WithArguments("TypeSupportedOnlyOnWindows.ApiSupportedOn7()",
                    GetFormattedString(MicrosoftNetCoreAnalyzersResources.PlatformCompatibilityVersionAndLater, "windows", "7.0")),
                VerifyCS.Diagnostic(PlatformCompatibilityAnalyzer.OnlySupportedCsAllPlatforms).WithLocation(2).WithArguments("TypeSupportedOnlyOnWindows.ApiUnsupportedOn10()",
                    GetFormattedString(MicrosoftNetCoreAnalyzersResources.PlatformCompatibilityVersionAndBefore, "windows", "10.0")),
                VerifyCS.Diagnostic(PlatformCompatibilityAnalyzer.UnsupportedCsAllPlatforms).WithLocation(3).WithArguments("TypeSupportedOnlyOnWindows.ApiUnsupportedOnWindows()", "'windows'"),
                VerifyCS.Diagnostic(PlatformCompatibilityAnalyzer.OnlySupportedCsAllPlatforms).WithLocation(4).WithArguments("TypeSupportedOnlyOnWindows.TypeWindows8.ApiWithNoAttrbiute()",
                    GetFormattedString(MicrosoftNetCoreAnalyzersResources.PlatformCompatibilityVersionAndLater, "windows", "8.0")),
                VerifyCS.Diagnostic(PlatformCompatibilityAnalyzer.OnlySupportedCsAllPlatforms).WithLocation(5).WithArguments("TypeSupportedOnlyOnWindows.TypeWindows8.ApiSupportedOn10()",
                    GetFormattedString(MicrosoftNetCoreAnalyzersResources.PlatformCompatibilityVersionAndLater, "windows", "10.0")),
                VerifyCS.Diagnostic(PlatformCompatibilityAnalyzer.OnlySupportedCsAllPlatforms).WithLocation(6).WithArguments("TypeSupportedOnlyOnWindows.TypeWindows8.ApiSupportedOn7_10()",
                    GetFormattedString(MicrosoftNetCoreAnalyzersResources.PlatformCompatibilityFromVersionToVersion, "windows", "8.0", "10.0")));
        }

        [Fact]
        public async Task ChildParentDifferentUnsupportedAttributes()
        {
            var source = @"
using System.Runtime.Versioning;

class Caller
{
    public static void Test()
    {
        {|#0:TypeUnsupportedWin8.ApiWithNoAttrbiute()|}; // ... 'TypeUnsupportedWin8.ApiWithNoAttrbiute()' is unsupported on: 'windows' 8.0 and later.
        {|#1:TypeUnsupportedWin8.ApiUnsupportedOn9()|};  // 'TypeUnsupportedWin8.ApiUnsupportedOn9()' is unsupported on: 'windows' 8.0 and later.
        {|#2:TypeUnsupportedWin8.ApiSupportedOn10()|};   // 'TypeUnsupportedWin8.ApiSupportedOn10()' is unsupported on: 'windows' 8.0 and later.
        {|#3:TypeUnsupportedWin8.ApiUnsupportedOn7Supported10()|}; // 'TypeUnsupportedWin8.ApiUnsupportedOn7Supported10()' is unsupported on: 'windows' from version 7.0 to 10.0.
        {|#4:TypeUnsupportedWin8.TypeUnsupportedOn7.ApiWithNoAttrbiute()|}; // 'TypeUnsupportedWin8.TypeUnsupportedOn7.ApiWithNoAttrbiute()' is unsupported on: 'windows' 7.0 and later.
        {|#5:TypeUnsupportedWin8.TypeUnsupportedOn7.ApiUnsupportedOn9SupportedOn11()|};  // 'TypeUnsupportedWin8.TypeUnsupportedOn7.ApiUnsupportedOn9SupportedOn11()' is unsupported on: 'windows' 7.0 and later.
        {|#6:TypeUnsupportedWin8.TypeUnsupportedOn7.ApiUnsupportedUntil7()|}; // 'TypeUnsupportedWin8.TypeUnsupportedOn7.ApiUnsupportedUntil7()' is unsupported on: 'windows' 7.0 and before.
        {|#7:TypeUnsupportedWin8.TypeUnsupportedOn7.ApiUnsupportedSupportedOn7_9()|}; // 'TypeUnsupportedWin8.TypeUnsupportedOn7.ApiUnsupportedSupportedOn7_9()' is supported on: 'windows' from version 7.0 to 9.0.
    }
}

[UnsupportedOSPlatform(""windows8.0"")]
[UnsupportedOSPlatform(""windows14.0"")] // ignored as no support in between and lowest version will be kept
class TypeUnsupportedWin8
{
    public static void ApiWithNoAttrbiute() { }

    [UnsupportedOSPlatform(""windows9.0"")] // will be ignored, only lower version can override parent
    public static void ApiUnsupportedOn9() { }

    [SupportedOSPlatform(""windows10.0"")] // will be ignored, should override unsupported first
    public static void ApiSupportedOn10() { } 

    [UnsupportedOSPlatform(""windows7.0"")] // will override parent
    [SupportedOSPlatform(""windows10.0"")] // will work
    public static void ApiUnsupportedOn7Supported10() { } 
    
    [UnsupportedOSPlatform(""windows10.0"")] // ignored
    [UnsupportedOSPlatform(""windows7.0"")]  // will override parent 8
    internal static class TypeUnsupportedOn7
    {
        public static void ApiWithNoAttrbiute() { }

        [UnsupportedOSPlatform(""windows9.0"")] // could not override parent
        [UnsupportedOSPlatform(""windows10.0"")] // ignored
        [SupportedOSPlatform(""windows11.0"")] // ignored as parent has no any support
        public static void ApiUnsupportedOn9SupportedOn11() { }
        
        [SupportedOSPlatform(""windows7.0"")]
        [UnsupportedOSPlatform(""windows"")] // overrides parent version
        [UnsupportedOSPlatform(""windows6.0"")] // ignored
        public static void ApiUnsupportedUntil7() { }

        [SupportedOSPlatform(""windows7.0"")]
        [UnsupportedOSPlatform(""windows"")] // overrides parent version
        [UnsupportedOSPlatform(""windows9.0"")] // will become UnsupportedSecond
        public static void ApiUnsupportedSupportedOn7_9() { }
    }
}";
            await VerifyAnalyzerAsyncCs(source, s_msBuildPlatforms,
                VerifyCS.Diagnostic(PlatformCompatibilityAnalyzer.UnsupportedCsAllPlatforms).WithLocation(0).WithArguments("TypeUnsupportedWin8.ApiWithNoAttrbiute()",
                    GetFormattedString(MicrosoftNetCoreAnalyzersResources.PlatformCompatibilityVersionAndLater, "windows", "8.0")),
                VerifyCS.Diagnostic(PlatformCompatibilityAnalyzer.UnsupportedCsAllPlatforms).WithLocation(1).WithArguments("TypeUnsupportedWin8.ApiUnsupportedOn9()",
                    GetFormattedString(MicrosoftNetCoreAnalyzersResources.PlatformCompatibilityVersionAndLater, "windows", "8.0")),
                VerifyCS.Diagnostic(PlatformCompatibilityAnalyzer.UnsupportedCsAllPlatforms).WithLocation(2).WithArguments("TypeUnsupportedWin8.ApiSupportedOn10()",
                    GetFormattedString(MicrosoftNetCoreAnalyzersResources.PlatformCompatibilityVersionAndLater, "windows", "8.0")),
                VerifyCS.Diagnostic(PlatformCompatibilityAnalyzer.UnsupportedCsAllPlatforms).WithLocation(3).WithArguments("TypeUnsupportedWin8.ApiUnsupportedOn7Supported10()",
                    GetFormattedString(MicrosoftNetCoreAnalyzersResources.PlatformCompatibilityFromVersionToVersion, "windows", "7.0", "10.0")),
                VerifyCS.Diagnostic(PlatformCompatibilityAnalyzer.UnsupportedCsAllPlatforms).WithLocation(4).WithArguments("TypeUnsupportedWin8.TypeUnsupportedOn7.ApiWithNoAttrbiute()",
                    GetFormattedString(MicrosoftNetCoreAnalyzersResources.PlatformCompatibilityVersionAndLater, "windows", "7.0")),
                VerifyCS.Diagnostic(PlatformCompatibilityAnalyzer.UnsupportedCsAllPlatforms).WithLocation(5).WithArguments("TypeUnsupportedWin8.TypeUnsupportedOn7.ApiUnsupportedOn9SupportedOn11()",
                    GetFormattedString(MicrosoftNetCoreAnalyzersResources.PlatformCompatibilityVersionAndLater, "windows", "7.0")),
                VerifyCS.Diagnostic(PlatformCompatibilityAnalyzer.UnsupportedCsAllPlatforms).WithLocation(6).WithArguments("TypeUnsupportedWin8.TypeUnsupportedOn7.ApiUnsupportedUntil7()",
                    GetFormattedString(MicrosoftNetCoreAnalyzersResources.PlatformCompatibilityVersionAndBefore, "windows", "7.0")),
                VerifyCS.Diagnostic(PlatformCompatibilityAnalyzer.SupportedCsAllPlatforms).WithLocation(7).WithArguments("TypeUnsupportedWin8.TypeUnsupportedOn7.ApiUnsupportedSupportedOn7_9()",
                    GetFormattedString(MicrosoftNetCoreAnalyzersResources.PlatformCompatibilityFromVersionToVersion, "windows", "7.0", "9.0")));
        }

        [Fact]
        public async Task ChildParentMultipleSupportedCombinations()
        {
            var source = @"
using System.Runtime.Versioning;

class Caller
{
    public static void Test()
    {
        {|#0:TypeSupportedWindows8_14.ApiWithNoAttrbiute()|}; // This call site is reachable on all platforms. 'TypeSupportedWindows8_14.ApiWithNoAttrbiute()' is only supported on: 'windows' from version 8.0 to 14.0.
        {|#1:TypeSupportedWindows8_14.UnsupportedOn12()|};    // ... 'TypeSupportedWindows8_14.UnsupportedOn12()' is only supported on: 'windows' from version 8.0 to 12.0.
        {|#2:TypeSupportedWindows8_14.SupportedOn10()|};      // 'TypeSupportedWindows8_14.SupportedOn10()' is only supported on: 'windows' from version 10.0 to 14.0.
        {|#3:TypeSupportedWindows8_14.SupportedOn0_15()|};    // 'TypeSupportedWindows8_14.SupportedOn0_15()' is only supported on: 'windows' from version 8.0 to 14.0.
        {|#4:TypeSupportedWindows8_14.UnsupportedOn0_10()|};  // 'TypeSupportedWindows8_14.UnsupportedOn0_10()' is unsupported on: 'windows' 10.0 and before.
        {|#5:TypeSupportedWindows8_14.UnsupportedOn8_10_13()|}; // 'TypeSupportedWindows8_14.UnsupportedOn8_10_13()' is only supported on: 'windows' from version 10.0 to 13.0.
        {|#6:TypeSupportedWindows8_14.SupportedOn7_10()|};    // 'TypeSupportedWindows8_14.SupportedOn7_10()' is only supported on: 'windows' from version 8.0 to 10.0.
        {|#7:TypeSupportedWindows8_14.SupportedOn9_11()|};    // 'TypeSupportedWindows8_14.SupportedOn9_11()' is only supported on: 'windows' from version 9.0 to 11.0.
        {|#8:TypeSupportedWindows8_14.TypeSupporteOnd9.ApiWithNoAttrbiute()|}; // 'TypeSupportedWindows8_14.TypeSupporteOnd9.ApiWithNoAttrbiute()' is only supported on: 'windows' from version 9.0 to 14.0.
        {|#9:TypeSupportedWindows8_14.TypeSupporteOnd9.SupportedOn10()|}; // 'TypeSupportedWindows8_14.TypeSupporteOnd9.SupportedOn10()' is only supported on: 'windows' from version 10.0 to 14.0.
        {|#10:TypeSupportedWindows8_14.TypeSupporteOnd9.UnsupportedOn12()|}; // 'TypeSupportedWindows8_14.TypeSupporteOnd9.UnsupportedOn12()' is only supported on: 'windows' from version 9.0 to 12.0.
        {|#11:TypeSupportedWindows8_14.TypeSupporteOnd9.SupportedOn0_15()|}; // 'TypeSupportedWindows8_14.TypeSupporteOnd9.SupportedOn0_15()' is only supported on: 'windows' from version 9.0 to 14.0.
        {|#12:TypeSupportedWindows8_14.TypeSupporteOnd9.SupportedOn10_12()|}; // 'TypeSupportedWindows8_14.TypeSupporteOnd9.SupportedOn10_12()' is only supported on: 'windows' from version 10.0 to 12.0.
    }
}

[UnsupportedOSPlatform(""windows14.0"")]
[SupportedOSPlatform(""windows8.0"")] // Allow list because of the lower version
class TypeSupportedWindows8_14
{
    public static void ApiWithNoAttrbiute() { }

    [UnsupportedOSPlatform(""windows12.0"")]
    public static void UnsupportedOn12() { }

    [SupportedOSPlatform(""windows10.0"")]
    public static void SupportedOn10() { }

    [SupportedOSPlatform(""windows"")] // both attributes should be ignored
    [UnsupportedOSPlatform(""windows15.0"")]
    public static void SupportedOn0_15() { }

    [UnsupportedOSPlatform(""windows"")] // Overrides parent support/unsupport
    [SupportedOSPlatform(""windows10.0"")] //
    public static void UnsupportedOn0_10() { }

    [UnsupportedOSPlatform(""windows8.0"")]
    [SupportedOSPlatform(""windows10.0"")]
    [UnsupportedOSPlatform(""windows13.0"")]
    public static void UnsupportedOn8_10_13() { }

    [SupportedOSPlatform(""windows7.0"")]    // ignored
    [UnsupportedOSPlatform(""windows10.0"")] // overrides parent unsupport
    public static void SupportedOn7_10() { }
    
    [SupportedOSPlatform(""windows9.0"")]    // overrides parent support
    [UnsupportedOSPlatform(""windows11.0"")] // overrides parent unsupport
    public static void SupportedOn9_11() { }

    [SupportedOSPlatform(""windows9.0"")] // overrides parent support
    internal static class TypeSupporteOnd9
    {
        public static void ApiWithNoAttrbiute() { }

        [SupportedOSPlatform(""windows10.0"")]
        public static void SupportedOn10() { } // overrides both parent

        [UnsupportedOSPlatform(""windows12.0"")]
        public static void UnsupportedOn12() { }

        [SupportedOSPlatform(""windows"")] // both attributes ignored
        [UnsupportedOSPlatform(""windows15.0"")]
        public static void SupportedOn0_15() { }
        
        [SupportedOSPlatform(""windows10.0"")] // both attributes overrides
        [UnsupportedOSPlatform(""windows12.0"")]
        public static void SupportedOn10_12() { }
    }
}";
            await VerifyAnalyzerAsyncCs(source, s_msBuildPlatforms,
                VerifyCS.Diagnostic(PlatformCompatibilityAnalyzer.OnlySupportedCsAllPlatforms).WithLocation(0).WithArguments("TypeSupportedWindows8_14.ApiWithNoAttrbiute()",
                    GetFormattedString(MicrosoftNetCoreAnalyzersResources.PlatformCompatibilityFromVersionToVersion, "windows", "8.0", "14.0")),
                VerifyCS.Diagnostic(PlatformCompatibilityAnalyzer.OnlySupportedCsAllPlatforms).WithLocation(1).WithArguments("TypeSupportedWindows8_14.UnsupportedOn12()",
                    GetFormattedString(MicrosoftNetCoreAnalyzersResources.PlatformCompatibilityFromVersionToVersion, "windows", "8.0", "12.0")),
                VerifyCS.Diagnostic(PlatformCompatibilityAnalyzer.OnlySupportedCsAllPlatforms).WithLocation(2).WithArguments("TypeSupportedWindows8_14.SupportedOn10()",
                    GetFormattedString(MicrosoftNetCoreAnalyzersResources.PlatformCompatibilityFromVersionToVersion, "windows", "10.0", "14.0")),
                VerifyCS.Diagnostic(PlatformCompatibilityAnalyzer.OnlySupportedCsAllPlatforms).WithLocation(3).WithArguments("TypeSupportedWindows8_14.SupportedOn0_15()",
                    GetFormattedString(MicrosoftNetCoreAnalyzersResources.PlatformCompatibilityFromVersionToVersion, "windows", "8.0", "14.0")),
                VerifyCS.Diagnostic(PlatformCompatibilityAnalyzer.UnsupportedCsAllPlatforms).WithLocation(4).WithArguments("TypeSupportedWindows8_14.UnsupportedOn0_10()",
                    GetFormattedString(MicrosoftNetCoreAnalyzersResources.PlatformCompatibilityVersionAndBefore, "windows", "10.0")),
                VerifyCS.Diagnostic(PlatformCompatibilityAnalyzer.OnlySupportedCsAllPlatforms).WithLocation(5).WithArguments("TypeSupportedWindows8_14.UnsupportedOn8_10_13()",
                    GetFormattedString(MicrosoftNetCoreAnalyzersResources.PlatformCompatibilityFromVersionToVersion, "windows", "10.0", "13.0")),
                VerifyCS.Diagnostic(PlatformCompatibilityAnalyzer.OnlySupportedCsAllPlatforms).WithLocation(6).WithArguments("TypeSupportedWindows8_14.SupportedOn7_10()",
                    GetFormattedString(MicrosoftNetCoreAnalyzersResources.PlatformCompatibilityFromVersionToVersion, "windows", "8.0", "10.0")),
                VerifyCS.Diagnostic(PlatformCompatibilityAnalyzer.OnlySupportedCsAllPlatforms).WithLocation(7).WithArguments("TypeSupportedWindows8_14.SupportedOn9_11()",
                    GetFormattedString(MicrosoftNetCoreAnalyzersResources.PlatformCompatibilityFromVersionToVersion, "windows", "9.0", "11.0")),
                VerifyCS.Diagnostic(PlatformCompatibilityAnalyzer.OnlySupportedCsAllPlatforms).WithLocation(8).WithArguments("TypeSupportedWindows8_14.TypeSupporteOnd9.ApiWithNoAttrbiute()",
                    GetFormattedString(MicrosoftNetCoreAnalyzersResources.PlatformCompatibilityFromVersionToVersion, "windows", "9.0", "14.0")),
                VerifyCS.Diagnostic(PlatformCompatibilityAnalyzer.OnlySupportedCsAllPlatforms).WithLocation(9).WithArguments("TypeSupportedWindows8_14.TypeSupporteOnd9.SupportedOn10()",
                    GetFormattedString(MicrosoftNetCoreAnalyzersResources.PlatformCompatibilityFromVersionToVersion, "windows", "10.0", "14.0")),
                VerifyCS.Diagnostic(PlatformCompatibilityAnalyzer.OnlySupportedCsAllPlatforms).WithLocation(10).WithArguments("TypeSupportedWindows8_14.TypeSupporteOnd9.UnsupportedOn12()",
                    GetFormattedString(MicrosoftNetCoreAnalyzersResources.PlatformCompatibilityFromVersionToVersion, "windows", "9.0", "12.0")),
                VerifyCS.Diagnostic(PlatformCompatibilityAnalyzer.OnlySupportedCsAllPlatforms).WithLocation(11).WithArguments("TypeSupportedWindows8_14.TypeSupporteOnd9.SupportedOn0_15()",
                    GetFormattedString(MicrosoftNetCoreAnalyzersResources.PlatformCompatibilityFromVersionToVersion, "windows", "9.0", "14.0")),
                VerifyCS.Diagnostic(PlatformCompatibilityAnalyzer.OnlySupportedCsAllPlatforms).WithLocation(12).WithArguments("TypeSupportedWindows8_14.TypeSupporteOnd9.SupportedOn10_12()",
                    GetFormattedString(MicrosoftNetCoreAnalyzersResources.PlatformCompatibilityFromVersionToVersion, "windows", "10.0", "12.0")));
        }

        [Fact]
        public async Task ChildParentMultipleUnsupportedCombinations()
        {
            var source = @"
using System.Runtime.Versioning;

class Caller
{
    public static void Test()
    {
        {|#0:UnsupportedWindows8Supported9_14.ApiWithNoAttrbiute()|};  // ... 'UnsupportedWindows8Supported9_14.ApiWithNoAttrbiute()' is supported on: 'windows' from version 9.0 to 14.0.
        {|#1:UnsupportedWindows8Supported9_14.UnsupportedOn7()|};      // ...'UnsupportedWindows8Supported9_14.UnsupportedOn7()' is supported on: 'windows' from version 9.0 to 14.0.
        {|#2:UnsupportedWindows8Supported9_14.SupportedOn10Unsupported12()|}; // 'UnsupportedWindows8Supported9_14.SupportedOn10Unsupported12()' is supported on: 'windows' from version 10.0 to 14.0.
        {|#3:UnsupportedWindows8Supported9_14.Unsupported9Supported10.ApiWithNoAttrbiute()|}; // 'UnsupportedWindows8Supported9_14.Unsupported9Supported10.ApiWithNoAttrbiute()' is supported on: 'windows' from version 10.0 to 14.0.
        {|#4:UnsupportedWindows8Supported9_14.Unsupported9Supported10.Unsupported6Supported11_13()|}; // 'UnsupportedWindows8Supported9_14.Unsupported9Supported10.Unsupported6Supported11_13()' is supported on: 'windows' from version 11.0 to 13.0.
    }
}

[UnsupportedOSPlatform(""windows14.0"")]
[UnsupportedOSPlatform(""windows8.0"")]
[SupportedOSPlatform(""windows9.0"")]
class UnsupportedWindows8Supported9_14
{
    public static void ApiWithNoAttrbiute() { }

    [UnsupportedOSPlatform(""windows7.0"")]
    public static void UnsupportedOn7() { }

    [SupportedOSPlatform(""windows10.0"")]
    [UnsupportedOSPlatform(""windows12.0"")]
    public static void SupportedOn10Unsupported12() { }
    
    [UnsupportedOSPlatform(""windows9.0"")] // will be ignored
    [SupportedOSPlatform(""windows10.0"")]  // will override
    internal static class Unsupported9Supported10
    {
        public static void ApiWithNoAttrbiute() { }

        [SupportedOSPlatform(""windows11.0"")]
        [UnsupportedOSPlatform(""windows13.0"")]
        [UnsupportedOSPlatform(""windows6.0"")]
        public static void Unsupported6Supported11_13() { }
    }
}";
            await VerifyAnalyzerAsyncCs(source, s_msBuildPlatforms,
<<<<<<< HEAD
                VerifyCS.Diagnostic(PlatformCompatibilityAnalyzer.OnlySupportedCsUnreachable).WithLocation(0).WithArguments("AllowList.WindowsOnly()",
                GetFormattedString(MicrosoftNetCoreAnalyzersResources.PlatformCompatibilityAllVersions, "windows"), GetFormattedString(MicrosoftNetCoreAnalyzersResources.PlatformCompatibilityVersionAndLater, "windows", "9.0")),
                VerifyCS.Diagnostic(PlatformCompatibilityAnalyzer.OnlySupportedCsUnreachable).WithLocation(1).WithArguments("AllowList.Windows10Only()",
                GetFormattedString(MicrosoftNetCoreAnalyzersResources.PlatformCompatibilityVersionAndLater, "windows", "10.0"), GetFormattedString(MicrosoftNetCoreAnalyzersResources.PlatformCompatibilityVersionAndLater, "windows", "9.0")),
                VerifyCS.Diagnostic(PlatformCompatibilityAnalyzer.OnlySupportedCsUnreachable).WithLocation(2).WithArguments("AllowList.WindowsOnlyUnsupportedFrom10()",
                GetFormattedString(MicrosoftNetCoreAnalyzersResources.PlatformCompatibilityVersionAndBefore, "windows", "10.0"), GetFormattedString(MicrosoftNetCoreAnalyzersResources.PlatformCompatibilityVersionAndLater, "windows", "9.0")),
                VerifyCS.Diagnostic(PlatformCompatibilityAnalyzer.OnlySupportedCsUnreachable).WithLocation(3).WithArguments("AllowList.Windows10OnlyUnsupportedFrom11()",
                GetFormattedString(MicrosoftNetCoreAnalyzersResources.PlatformCompatibilityFromVersionToVersion, "windows", "10.0", "11.0"), GetFormattedString(MicrosoftNetCoreAnalyzersResources.PlatformCompatibilityVersionAndLater, "windows", "9.0")));
        }

        private string GetFormattedString(string resource, params string[] args)
        {
            return string.Format(CultureInfo.InvariantCulture, resource, args);
=======
                VerifyCS.Diagnostic(PlatformCompatibilityAnalyzer.SupportedCsAllPlatforms).WithLocation(0).WithArguments("UnsupportedWindows8Supported9_14.ApiWithNoAttrbiute()",
                    GetFormattedString(MicrosoftNetCoreAnalyzersResources.PlatformCompatibilityFromVersionToVersion, "windows", "9.0", "14.0")),
                VerifyCS.Diagnostic(PlatformCompatibilityAnalyzer.SupportedCsAllPlatforms).WithLocation(1).WithArguments("UnsupportedWindows8Supported9_14.UnsupportedOn7()",
                    GetFormattedString(MicrosoftNetCoreAnalyzersResources.PlatformCompatibilityFromVersionToVersion, "windows", "9.0", "14.0")),
                VerifyCS.Diagnostic(PlatformCompatibilityAnalyzer.SupportedCsAllPlatforms).WithLocation(2).WithArguments("UnsupportedWindows8Supported9_14.SupportedOn10Unsupported12()",
                    GetFormattedString(MicrosoftNetCoreAnalyzersResources.PlatformCompatibilityFromVersionToVersion, "windows", "10.0", "14.0")),
                VerifyCS.Diagnostic(PlatformCompatibilityAnalyzer.SupportedCsAllPlatforms).WithLocation(3).WithArguments("UnsupportedWindows8Supported9_14.Unsupported9Supported10.ApiWithNoAttrbiute()",
                    GetFormattedString(MicrosoftNetCoreAnalyzersResources.PlatformCompatibilityFromVersionToVersion, "windows", "10.0", "14.0")),
                VerifyCS.Diagnostic(PlatformCompatibilityAnalyzer.SupportedCsAllPlatforms).WithLocation(4).WithArguments("UnsupportedWindows8Supported9_14.Unsupported9Supported10.Unsupported6Supported11_13()",
                    GetFormattedString(MicrosoftNetCoreAnalyzersResources.PlatformCompatibilityFromVersionToVersion, "windows", "11.0", "13.0")));
        }

        [Fact]
        public async Task ChildParentMultiplePlatformAttributesCombinations()
        {
            var source = @"
using System.Runtime.Versioning;

class Caller
{
    public static void Test()
    {
        {|#0:UnsupportedWindows8_9_12_Ios6_7_14.ApiWithNoAttrbiute()|}; // This call site is reachable on all platforms. 'UnsupportedWindows8_9_12_Ios6_7_14.ApiWithNoAttrbiute()' is supported on: 'windows' from version 9.0 to 12.0, 'ios' from version 7.0 to 14.0.
        {|#1:UnsupportedWindows8_9_12_Ios6_7_14.UnsupportedWindows6_10_Ios_1_5_11.ApiWithNoAttrbiute()|}; // ... 'UnsupportedWindows8_9_12_Ios6_7_14.UnsupportedWindows6_10_Ios_1_5_11.ApiWithNoAttrbiute()' is supported on: 'windows' from version 10.0 to 12.0, 'ios' from version 7.0 to 11.0.
        {|#2:UnsupportedWindows8_9_12_Ios6_7_14.UnsupportedWindows6_10_Ios_1_5_11.UnsupportedWindowsIos2_9_10()|}; // 'UnsupportedWindows8_9_12_Ios6_7_14.UnsupportedWindows6_10_Ios_1_5_11.UnsupportedWindowsIos2_9_10()' is supported on: 'windows' from version 10.0 to 12.0, 'ios' from version 9.0 to 10.0.
    }
}

[UnsupportedOSPlatform(""windows7.0"")]
[SupportedOSPlatform(""windows9.0"")]
[UnsupportedOSPlatform(""windows12.0"")]
[UnsupportedOSPlatform(""ios6.0"")]
[SupportedOSPlatform(""ios7.0"")]
[UnsupportedOSPlatform(""ios14.0"")]
class UnsupportedWindows8_9_12_Ios6_7_14
{
    public static void ApiWithNoAttrbiute() { }
    
    [UnsupportedOSPlatform(""windows6.0"")] // will override
    [SupportedOSPlatform(""windows10.0"")]
    [UnsupportedOSPlatform(""ios1.0"")]
    [SupportedOSPlatform(""ios5.0"")]
    [UnsupportedOSPlatform(""ios11.0"")]
    internal static class UnsupportedWindows6_10_Ios_1_5_11
    {
        public static void ApiWithNoAttrbiute() { }

        [UnsupportedOSPlatform(""windows"")]
        [UnsupportedOSPlatform(""ios2.0"")]
        [SupportedOSPlatform(""ios9.0"")]
        [UnsupportedOSPlatform(""ios10.0"")]
        public static void UnsupportedWindowsIos2_9_10() { }
    }
}";
            await VerifyAnalyzerAsyncCs(source, s_msBuildPlatforms,
                VerifyCS.Diagnostic(PlatformCompatibilityAnalyzer.SupportedCsAllPlatforms).WithLocation(0).WithArguments("UnsupportedWindows8_9_12_Ios6_7_14.ApiWithNoAttrbiute()",
                    Join(GetFormattedString(MicrosoftNetCoreAnalyzersResources.PlatformCompatibilityFromVersionToVersion, "windows", "9.0", "12.0"), GetFormattedString(MicrosoftNetCoreAnalyzersResources.PlatformCompatibilityFromVersionToVersion, "ios", "7.0", "14.0"))),
                VerifyCS.Diagnostic(PlatformCompatibilityAnalyzer.SupportedCsAllPlatforms).WithLocation(1).WithArguments("UnsupportedWindows8_9_12_Ios6_7_14.UnsupportedWindows6_10_Ios_1_5_11.ApiWithNoAttrbiute()",
                    Join(GetFormattedString(MicrosoftNetCoreAnalyzersResources.PlatformCompatibilityFromVersionToVersion, "windows", "10.0", "12.0"), GetFormattedString(MicrosoftNetCoreAnalyzersResources.PlatformCompatibilityFromVersionToVersion, "ios", "7.0", "11.0"))),
                VerifyCS.Diagnostic(PlatformCompatibilityAnalyzer.SupportedCsAllPlatforms).WithLocation(2).WithArguments("UnsupportedWindows8_9_12_Ios6_7_14.UnsupportedWindows6_10_Ios_1_5_11.UnsupportedWindowsIos2_9_10()",
                    Join(GetFormattedString(MicrosoftNetCoreAnalyzersResources.PlatformCompatibilityFromVersionToVersion, "windows", "10.0", "12.0"), GetFormattedString(MicrosoftNetCoreAnalyzersResources.PlatformCompatibilityFromVersionToVersion, "ios", "9.0", "10.0"))));
        }

        [Fact]
        public async Task EmptyCallsiteReferencesLocalFunctionNotWarns()
        {
            var source = @"
using System.Runtime.Versioning;
[SupportedOSPlatform(""Browser"")]
public class Test
{
    [UnsupportedOSPlatform(""browser"")]
    public static string CurrentProgram
    {
        get
        {
            return EnsureInitialized();
            string EnsureInitialized() { return string.Empty; }
        }
    }
}";
            await VerifyAnalyzerAsyncCs(source, s_msBuildPlatforms);
        }

        [Fact]
        public async Task NarrowedCallsiteReferencesLocalFunctionNotWarns()
        {
            var source = @"
using System.Runtime.Versioning;
[SupportedOSPlatform(""Browser"")]
public class Test
{
    [UnsupportedOSPlatform(""browser2.0"")]
    public static string CurrentProgram
    {
        get
        {
            return EnsureInitialized();
            string EnsureInitialized() { return string.Empty; }
        }
    }
}";
            await VerifyAnalyzerAsyncCs(source, s_msBuildPlatforms);
        }

        [Fact]
        public async Task EmptyCallsiteReferencesApiWithinSameAssemblyAttributeNotWarn()
        {
            var source = @"
using System.Runtime.Versioning;

[assembly:SupportedOSPlatform(""Browser"")] 
public class Test
{
    private string program;

    [UnsupportedOSPlatform(""browser"")] // unsupports the only supported platform of parent producing empty call site, not warning
    public string CurrentProgram
    {
        get
        {
            return program; // should not warn
        }
    }
}";
            await VerifyAnalyzerAsyncCs(source, s_msBuildPlatforms);
        }

        [Fact]
        public async Task EmptyCallsiteReferencesApiWithImmediateAttributeNotWarn()
        {
            var source = @"
using System.Runtime.Versioning;

[assembly:SupportedOSPlatform(""Browser"")]
public class Test
{
    [SupportedOSPlatform(""Browser"")]
    private static string s_program;

    [UnsupportedOSPlatform(""browser"")]
    public static string CurrentProgram
    {
        get
        {
            return s_program; // should not warn
        }
    }
}";
            await VerifyAnalyzerAsyncCs(source, s_msBuildPlatforms);
        }

        [Fact]
        public async Task EmptyCallsiteReferencesPlatformSpecificLibrariesApisNotWarn()
        {
            var source = @"
using System;
using System.Runtime.Versioning;

[assembly:SupportedOSPlatform(""Browser"")] 
public class Test
{
    [UnsupportedOSPlatform(""browser"")] // Overrides only support parent had, no valid call sites, not warm for anything
    public void M1()
    {
        Console.Beep(); // Unsupported on browser API, should not warn
        Console.Beep(10, 20); // Windows only API, should not warn
    }
}";
            await VerifyAnalyzerAsyncCs(source, s_msBuildPlatforms);
>>>>>>> 30742f21
        }

        [Fact]
        public async Task Empty_NonCallsiteReferencesVersionedApiWithImmediateAttribute()
        {
            var source = @"
using System;
using System.Runtime.Versioning;

[SupportedOSPlatform(""windows7.0"")]
public class Test
{
    [UnsupportedOSPlatform(""windows9.0"")]
    void StillSupportedOnWindows7and8()
    {   // This call site is reachable on: 'windows' from version 7.0 to 9.0. 'Test.SupportedOnWindows10()' is only supported on: 'windows' 10.0 and later.
        [|SupportedOnWindows10()|]; // Warning; calling from Windows 7-8 is still supported but it will fail
    }
    [UnsupportedOSPlatform(""windows6.0"")]
    void NotSupportedAnywhere()
    {
        SupportedOnWindows10(); // No warning; no valid call sites
    }
    [SupportedOSPlatform(""windows10.0"")]
    void SupportedOnWindows10() { }
}";
            await VerifyAnalyzerAsyncCs(source, s_msBuildPlatforms);
        }

        [Fact]
        public async Task ChildCanNarrowUpperLevelSupportedPlatforms()
        {
            var source = @"
using System.Runtime.Versioning;

[assembly:SupportedOSPlatform(""windows"")]
[assembly:SupportedOSPlatform(""ios"")]
public class Test
{
    [SupportedOSPlatform(""windows"")]
    private void WindowsOnly() { }

    [SupportedOSPlatform(""ios"")]
    private void IosOnly () { }

    private void NoAttribute () { }

    public void M1 ()
    {
        [|WindowsOnly()|];
        [|IosOnly()|];
        NoAttribute();
    }
    [SupportedOSPlatform(""Windows"")]
    public void M2 ()
    {
       WindowsOnly();
       [|IosOnly()|];
        NoAttribute();
    }
    [SupportedOSPlatform(""iOS"")]
    public void M3 ()
    {
        [|WindowsOnly()|];
        IosOnly();
        NoAttribute();
    }
}";
            await VerifyAnalyzerAsyncCs(source, s_msBuildPlatforms);
        }

        [Fact]
        public async Task EmptyCallsiteReferencesSupportedUnsupportedApisNotWarns()
        {
            var source = @"
using System;
using System.Runtime.Versioning;

[SupportedOSPlatform(""browser"")]
[SupportedOSPlatform(""windows"")]
[SupportedOSPlatform(""macos"")]
class Test
{
    [UnsupportedOSPlatform(""browser"")]
    private static void ApiUnsupportedOnBrowser () { }

    [SupportedOSPlatform(""macos"")]
    class TestMacOs // Inside only mac accessable
    {
        [SupportedOSPlatform(""windows"")]
        void WindowsOnly() // The method attribute causes not valid call sites; no warnings no matter what
        {
            Test.ApiUnsupportedOnBrowser();
            Console.Beep(10, 20); // Windows only API
        }
    }

    void MethodHasNoAttribute()
    {
        [|ApiUnsupportedOnBrowser()|]; // This call site is reachable on: 'macos', 'browser', 'windows'. 'Test.ApiUnsupportedOnBrowser()' is unsupported on: 'browser'.
        [|Console.Beep(10, 20)|];      // This call site is reachable on: 'macos', 'browser', 'windows'. 'Console.Beep(int, int)' is only supported on: 'windows'.
    }

    [SupportedOSPlatform(""WINDOWS"")]
    void WindowsOnly() // Nothing should warn
    {
        ApiUnsupportedOnBrowser();
        Console.Beep(10, 20);
    }

    [SupportedOSPlatform(""Linux"")] // Not valid because Linux is not in parent list of platforms
    void LinuxOnly() // => not valid call site; no warnings no matter what
    {
        ApiUnsupportedOnBrowser();
        Console.Beep(10, 20);
    }
}";
            await VerifyAnalyzerAsyncCs(source, s_msBuildPlatforms);
        }

        private string GetFormattedString(string resource, params string[] args) =>
            string.Format(CultureInfo.InvariantCulture, resource, args);

        private string Join(string platform1, string platform2) =>
            string.Join(MicrosoftNetCoreAnalyzersResources.CommaSeparator, platform1, platform2);

        private static VerifyCS.Test PopulateTestCs(string sourceCode, params DiagnosticResult[] expected)
        {
            var test = new VerifyCS.Test
            {
                TestCode = sourceCode,
                ReferenceAssemblies = ReferenceAssemblies.Net.Net50,
                MarkupOptions = MarkupOptions.UseFirstDescriptor,
                TestState = { }
            };
            test.ExpectedDiagnostics.AddRange(expected);
            return test;
        }

        private static async Task VerifyAnalyzerAsyncCs(string sourceCode, params DiagnosticResult[] expectedDiagnostics)
            => await VerifyAnalyzerAsyncCs(sourceCode, "build_property.TargetFramework = net5", expectedDiagnostics);

        private static async Task VerifyAnalyzerAsyncCs(string sourceCode, string editorconfigText, params DiagnosticResult[] expectedDiagnostics)
        {
            var test = PopulateTestCs(sourceCode, expectedDiagnostics);
            test.TestState.AdditionalFiles.Add((".editorconfig", editorconfigText));
            await test.RunAsync();
        }

        private static async Task VerifyAnalyzerAsyncCs(string sourceCode, string editorconfigText)
        {
            var test = PopulateTestCs(sourceCode);
            test.TestState.AdditionalFiles.Add((".editorconfig", editorconfigText));
            await test.RunAsync();
        }

        private static async Task VerifyAnalyzerAsyncVb(string sourceCode, params DiagnosticResult[] expectedDiagnostics)
            => await VerifyAnalyzerAsyncVb(sourceCode, "build_property.TargetFramework = net5", expectedDiagnostics);

        private static async Task VerifyAnalyzerAsyncVb(string sourceCode, string editorconfigText, params DiagnosticResult[] expectedDiagnostics)
        {
            var test = PopulateTestVb(sourceCode, expectedDiagnostics);
            test.TestState.AdditionalFiles.Add((".editorconfig", editorconfigText));
            await test.RunAsync();
        }

        private static VerifyVB.Test PopulateTestVb(string sourceCode, params DiagnosticResult[] expected)
        {
            var test = new VerifyVB.Test
            {
                TestCode = sourceCode,
                ReferenceAssemblies = ReferenceAssemblies.Net.Net50,
                MarkupOptions = MarkupOptions.UseFirstDescriptor,
                TestState = { },
            };
            test.ExpectedDiagnostics.AddRange(expected);
            return test;
        }

        private readonly string AllowDenyListTestClasses = @"
public class DenyList
{
    [UnsupportedOSPlatform(""windows10.0"")]
    public static void UnsupportedWindows10() { }

    [UnsupportedOSPlatform(""windows"")]
    public static void UnsupportedWindows() { }
    
    [UnsupportedOSPlatform(""windows"")]
    [SupportedOSPlatform(""windows8.0"")]
    [UnsupportedOSPlatform(""windows10.0"")]
    public static void UnsupportedSupportedWindows8To10() { }
}
    
public class AllowList
{
    [SupportedOSPlatform(""windows10.0"")]
    public static void Windows10Only() { }

    [SupportedOSPlatform(""windows"")]
    public static void WindowsOnly() { }

    [SupportedOSPlatform(""windows"")]
    [UnsupportedOSPlatform(""windows10.0"")]
    public static void WindowsOnlyUnsupportedFrom10() { }
    
    [SupportedOSPlatform(""windows10.0"")]
    [UnsupportedOSPlatform(""windows11.0"")]
    public static void Windows10OnlyUnsupportedFrom11() { }
}";
    }
}<|MERGE_RESOLUTION|>--- conflicted
+++ resolved
@@ -2094,21 +2094,6 @@
             {
                 if (platform.Equals(suppressingPlatform, System.StringComparison.OrdinalIgnoreCase))
                 {
-<<<<<<< HEAD
-                    await VerifyAnalyzerAsyncCs(source, s_msBuildPlatforms, VerifyCS.Diagnostic(PlatformCompatibilityAnalyzer.UnsupportedCsReachable).WithLocation(9, 32).
-                        WithArguments("OsDependentClass", GetFormattedString(MicrosoftNetCoreAnalyzersResources.PlatformCompatibilityVersionAndLater, platform, version),
-                        GetFormattedString(MicrosoftNetCoreAnalyzersResources.PlatformCompatibilityVersionAndLater, suppressingPlatform, suppressingVersion)),
-                        VerifyCS.Diagnostic(PlatformCompatibilityAnalyzer.UnsupportedCsReachable).WithLocation(10, 9).
-                        WithArguments("OsDependentClass.M2()", GetFormattedString(MicrosoftNetCoreAnalyzersResources.PlatformCompatibilityVersionAndLater, platform, version),
-                        GetFormattedString(MicrosoftNetCoreAnalyzersResources.PlatformCompatibilityVersionAndLater, suppressingPlatform, suppressingVersion)));
-                }
-                else
-                {
-                    await VerifyAnalyzerAsyncCs(source, s_msBuildPlatforms, VerifyCS.Diagnostic(PlatformCompatibilityAnalyzer.UnsupportedCsAllPlatforms).WithLocation(9, 32).
-                        WithArguments("OsDependentClass", GetFormattedString(MicrosoftNetCoreAnalyzersResources.PlatformCompatibilityVersionAndLater, platform, version)),
-                        VerifyCS.Diagnostic(PlatformCompatibilityAnalyzer.UnsupportedCsAllPlatforms).WithLocation(10, 9).
-                        WithArguments("OsDependentClass.M2()", GetFormattedString(MicrosoftNetCoreAnalyzersResources.PlatformCompatibilityVersionAndLater, platform, version)));
-=======
                     await VerifyAnalyzerAsyncCs(source, s_msBuildPlatforms, VerifyCS.Diagnostic(PlatformCompatibilityAnalyzer.UnsupportedCsReachable).WithLocation(0).
                         WithArguments("OsDependentClass", GetFormattedString(MicrosoftNetCoreAnalyzersResources.PlatformCompatibilityVersionAndLater, platform, version),
                         GetFormattedString(MicrosoftNetCoreAnalyzersResources.PlatformCompatibilityVersionAndBefore, suppressingPlatform, suppressingVersion)));
@@ -2117,7 +2102,6 @@
                 {
                     await VerifyAnalyzerAsyncCs(source, s_msBuildPlatforms, VerifyCS.Diagnostic(PlatformCompatibilityAnalyzer.UnsupportedCsAllPlatforms).WithLocation(0).
                         WithArguments("OsDependentClass", GetFormattedString(MicrosoftNetCoreAnalyzersResources.PlatformCompatibilityVersionAndLater, platform, version)));
->>>>>>> 30742f21
                 }
             }
             else
@@ -2160,15 +2144,9 @@
 }";
 
             await VerifyAnalyzerAsyncCs(source, VerifyCS.Diagnostic(PlatformCompatibilityAnalyzer.UnsupportedCsReachable).
-<<<<<<< HEAD
-                WithLocation(11, 9).WithArguments("C.StaticClass.LinuxMethod()", "'linux'", "'Linux'"),
-                VerifyCS.Diagnostic(PlatformCompatibilityAnalyzer.UnsupportedCsReachable).
-                WithLocation(12, 9).WithArguments("C.StaticClass.LinuxVersionedMethod()", GetFormattedString(MicrosoftNetCoreAnalyzersResources.PlatformCompatibilityVersionAndLater, "linux", "4.8"),
-=======
                 WithLocation(0).WithArguments("C.StaticClass.LinuxMethod()", "'linux'", "'Linux'"),
                 VerifyCS.Diagnostic(PlatformCompatibilityAnalyzer.UnsupportedCsReachable).WithLocation(1).WithArguments("C.StaticClass.LinuxVersionedMethod()",
                 GetFormattedString(MicrosoftNetCoreAnalyzersResources.PlatformCompatibilityVersionAndLater, "linux", "4.8"),
->>>>>>> 30742f21
                 GetFormattedString(MicrosoftNetCoreAnalyzersResources.PlatformCompatibilityAllVersions, "Linux")));
         }
 
@@ -2232,15 +2210,6 @@
     public void UnsupportedSupportedFrom1903To2004() { }
 }";
             await VerifyAnalyzerAsyncCs(source, s_msBuildPlatforms,
-<<<<<<< HEAD
-                VerifyCS.Diagnostic(PlatformCompatibilityAnalyzer.SupportedCsReachable).WithLocation(18, 9).
-                WithArguments("C.DoesNotWorkOnWindows()", GetFormattedString(MicrosoftNetCoreAnalyzersResources.PlatformCompatibilityVersionAndLater, "windows", "10.0.1903"),
-                GetFormattedString(MicrosoftNetCoreAnalyzersResources.PlatformCompatibilityVersionAndBefore, "windows", "10.0.2000")),
-                VerifyCS.Diagnostic(PlatformCompatibilityAnalyzer.SupportedCsAllPlatforms).WithLocation(31, 9).
-                WithArguments("C.DoesNotWorkOnWindows()", GetFormattedString(MicrosoftNetCoreAnalyzersResources.PlatformCompatibilityFromVersionToVersion, "windows", "10.0.1903", "10.0.2004")),
-                VerifyCS.Diagnostic(PlatformCompatibilityAnalyzer.UnsupportedCsReachable).WithLocation(38, 9).
-                WithArguments("C.DoesNotWorkOnWindows()", GetFormattedString(MicrosoftNetCoreAnalyzersResources.PlatformCompatibilityVersionAndLater, "windows", "10.0.2004"),
-=======
                 VerifyCS.Diagnostic(PlatformCompatibilityAnalyzer.UnsupportedCsReachable).WithLocation(0).
                 WithArguments("C.UnsupportedSupportedFrom1903To2004()", GetFormattedString(MicrosoftNetCoreAnalyzersResources.PlatformCompatibilityVersionAndBefore, "windows", "10.0.1903"),
                 GetFormattedString(MicrosoftNetCoreAnalyzersResources.PlatformCompatibilityVersionAndBefore, "windows", "10.0.2000")),
@@ -2248,7 +2217,6 @@
                 WithArguments("C.UnsupportedSupportedFrom1903To2004()", GetFormattedString(MicrosoftNetCoreAnalyzersResources.PlatformCompatibilityFromVersionToVersion, "windows", "10.0.1903", "10.0.2004")),
                 VerifyCS.Diagnostic(PlatformCompatibilityAnalyzer.UnsupportedCsReachable).WithLocation(2).
                 WithArguments("C.UnsupportedSupportedFrom1903To2004()", GetFormattedString(MicrosoftNetCoreAnalyzersResources.PlatformCompatibilityVersionAndLater, "windows", "10.0.2004"),
->>>>>>> 30742f21
                 GetFormattedString(MicrosoftNetCoreAnalyzersResources.PlatformCompatibilityVersionAndLater, "windows", "10.0.2000")));
         }
 
@@ -2473,15 +2441,9 @@
                 WithArguments("TypeUnsupportedOnWindows10", GetFormattedString(MicrosoftNetCoreAnalyzersResources.PlatformCompatibilityVersionAndLater, "windows", "10.0")),
                 VerifyCS.Diagnostic(PlatformCompatibilityAnalyzer.UnsupportedCsAllPlatforms).WithLocation(2).
                 WithArguments("TypeUnsupportedOnWindows10.FunctionUnsupportedOnWindows11()", GetFormattedString(MicrosoftNetCoreAnalyzersResources.PlatformCompatibilityVersionAndLater, "windows", "10.0")),
-<<<<<<< HEAD
-                VerifyCS.Diagnostic(PlatformCompatibilityAnalyzer.SupportedCsAllPlatforms).WithLocation(3).
-                WithArguments("TypeWithoutAttributes.FunctionUnsupportedOnWindowsSupportedOnWindows11()",
-                GetFormattedString(MicrosoftNetCoreAnalyzersResources.PlatformCompatibilityVersionAndLater, "windows", "11.0"), ""),
-=======
                 VerifyCS.Diagnostic(PlatformCompatibilityAnalyzer.UnsupportedCsAllPlatforms).WithLocation(3).
                 WithArguments("TypeWithoutAttributes.FunctionUnsupportedOnWindowsSupportedOnWindows11()",
                 GetFormattedString(MicrosoftNetCoreAnalyzersResources.PlatformCompatibilityVersionAndBefore, "windows", "11.0"), ""),
->>>>>>> 30742f21
                 VerifyCS.Diagnostic(PlatformCompatibilityAnalyzer.SupportedCsAllPlatforms).WithLocation(4).
                 WithArguments("TypeWithoutAttributes.FunctionUnsupportedOnWindowsSupportedOnWindows11UnsupportedOnWindows12()",
                 GetFormattedString(MicrosoftNetCoreAnalyzersResources.PlatformCompatibilityFromVersionToVersion, "windows", "11.0", "12.0")),
@@ -2500,16 +2462,6 @@
                 WithArguments("TypeUnsupportedOnBrowser", "'browser'", ""),
                 VerifyCS.Diagnostic(PlatformCompatibilityAnalyzer.UnsupportedCsAllPlatforms).WithLocation(11).
                 WithArguments("TypeUnsupportedOnBrowser.FunctionSupportedOnBrowser()", "'browser'", ""),
-<<<<<<< HEAD
-                VerifyCS.Diagnostic(PlatformCompatibilityAnalyzer.SupportedCsAllPlatforms).WithLocation(12).
-                WithArguments("TypeUnsupportedOnWindowsSupportedOnWindows11",
-                GetFormattedString(MicrosoftNetCoreAnalyzersResources.PlatformCompatibilityVersionAndLater, "windows", "11.0"), ""),
-                VerifyCS.Diagnostic(PlatformCompatibilityAnalyzer.SupportedCsAllPlatforms).WithLocation(13).
-                WithArguments("TypeUnsupportedOnWindowsSupportedOnWindows11.FunctionUnsupportedOnWindows12()",
-                GetFormattedString(MicrosoftNetCoreAnalyzersResources.PlatformCompatibilityVersionAndLater, "windows", "11.0")),
-                VerifyCS.Diagnostic(PlatformCompatibilityAnalyzer.SupportedCsAllPlatforms).WithLocation(14).WithArguments("TypeUnsupportedOnWindowsSupportedOnWindows11.FunctionUnsupportedOnWindows12SupportedOnWindows13()",
-                GetFormattedString(MicrosoftNetCoreAnalyzersResources.PlatformCompatibilityVersionAndLater, "windows", "11.0")));
-=======
                 VerifyCS.Diagnostic(PlatformCompatibilityAnalyzer.UnsupportedCsAllPlatforms).WithLocation(12).
                 WithArguments("TypeUnsupportedOnWindowsSupportedOnWindows11",
                 GetFormattedString(MicrosoftNetCoreAnalyzersResources.PlatformCompatibilityVersionAndBefore, "windows", "11.0"), ""),
@@ -2519,7 +2471,6 @@
                 VerifyCS.Diagnostic(PlatformCompatibilityAnalyzer.UnsupportedCsAllPlatforms).WithLocation(14).
                 WithArguments("TypeUnsupportedOnWindowsSupportedOnWindows11.FunctionUnsupportedOnWindows12SupportedOnWindows13()",
                 GetFormattedString(MicrosoftNetCoreAnalyzersResources.PlatformCompatibilityVersionAndBefore, "windows", "13.0")));
->>>>>>> 30742f21
         }
 
         [Fact]
@@ -2545,14 +2496,6 @@
 
             await VerifyAnalyzerAsyncCs(source, s_msBuildPlatforms,
                 VerifyCS.Diagnostic(PlatformCompatibilityAnalyzer.UnsupportedCsAllPlatforms).WithLocation(0).WithArguments("DenyList.UnsupportedWindows()", "'windows'", ""),
-<<<<<<< HEAD
-                VerifyCS.Diagnostic(PlatformCompatibilityAnalyzer.UnsupportedCsAllPlatforms).WithLocation(1).WithArguments("DenyList.UnsupportedWindows10()", GetFormattedString(MicrosoftNetCoreAnalyzersResources.PlatformCompatibilityVersionAndLater, "windows", "10.0", "")),
-                VerifyCS.Diagnostic(PlatformCompatibilityAnalyzer.SupportedCsAllPlatforms).WithLocation(2).WithArguments("DenyList.UnsupportedSupportedWindows8To10()", GetFormattedString(MicrosoftNetCoreAnalyzersResources.PlatformCompatibilityFromVersionToVersion, "windows", "8.0", "10.0")),
-                VerifyCS.Diagnostic(PlatformCompatibilityAnalyzer.OnlySupportedCsAllPlatforms).WithLocation(3).WithArguments("AllowList.WindowsOnly()", "'windows'", ""),
-                VerifyCS.Diagnostic(PlatformCompatibilityAnalyzer.OnlySupportedCsAllPlatforms).WithLocation(4).WithArguments("AllowList.Windows10Only()", GetFormattedString(MicrosoftNetCoreAnalyzersResources.PlatformCompatibilityVersionAndLater, "windows", "10.0", "")),
-                VerifyCS.Diagnostic(PlatformCompatibilityAnalyzer.OnlySupportedCsAllPlatforms).WithLocation(5).WithArguments("AllowList.WindowsOnlyUnsupportedFrom10()", GetFormattedString(MicrosoftNetCoreAnalyzersResources.PlatformCompatibilityVersionAndBefore, "windows", "10.0", "")),
-                VerifyCS.Diagnostic(PlatformCompatibilityAnalyzer.OnlySupportedCsAllPlatforms).WithLocation(6).WithArguments("AllowList.Windows10OnlyUnsupportedFrom11()", GetFormattedString(MicrosoftNetCoreAnalyzersResources.PlatformCompatibilityFromVersionToVersion, "windows", "10.0", "11.0")));
-=======
                 VerifyCS.Diagnostic(PlatformCompatibilityAnalyzer.UnsupportedCsAllPlatforms).WithLocation(1).WithArguments("DenyList.UnsupportedWindows10()",
                     GetFormattedString(MicrosoftNetCoreAnalyzersResources.PlatformCompatibilityVersionAndLater, "windows", "10.0", "")),
                 VerifyCS.Diagnostic(PlatformCompatibilityAnalyzer.SupportedCsAllPlatforms).WithLocation(2).WithArguments("DenyList.UnsupportedSupportedWindows8To10()",
@@ -2564,7 +2507,6 @@
                     GetFormattedString(MicrosoftNetCoreAnalyzersResources.PlatformCompatibilityVersionAndBefore, "windows", "10.0", "")),
                 VerifyCS.Diagnostic(PlatformCompatibilityAnalyzer.OnlySupportedCsAllPlatforms).WithLocation(6).WithArguments("AllowList.Windows10OnlyUnsupportedFrom11()",
                     GetFormattedString(MicrosoftNetCoreAnalyzersResources.PlatformCompatibilityFromVersionToVersion, "windows", "10.0", "11.0")));
->>>>>>> 30742f21
         }
 
         [Fact]
@@ -2591,18 +2533,6 @@
 
             await VerifyAnalyzerAsyncCs(source, s_msBuildPlatforms,
                 VerifyCS.Diagnostic(PlatformCompatibilityAnalyzer.UnsupportedCsReachable).WithLocation(0).WithArguments("DenyList.UnsupportedWindows()", "'windows'", "'windows'"),
-<<<<<<< HEAD
-                VerifyCS.Diagnostic(PlatformCompatibilityAnalyzer.UnsupportedCsReachable).WithLocation(1).WithArguments("DenyList.UnsupportedWindows10()", string.Format(CultureInfo.InvariantCulture,
-                MicrosoftNetCoreAnalyzersResources.PlatformCompatibilityVersionAndLater, "windows", "10.0"), GetFormattedString(MicrosoftNetCoreAnalyzersResources.PlatformCompatibilityAllVersions, "windows")),
-                VerifyCS.Diagnostic(PlatformCompatibilityAnalyzer.SupportedCsReachable).WithLocation(2).WithArguments("DenyList.UnsupportedSupportedWindows8To10()", string.Format(CultureInfo.InvariantCulture,
-                MicrosoftNetCoreAnalyzersResources.PlatformCompatibilityFromVersionToVersion, "windows", "8.0", "10.0"), GetFormattedString(MicrosoftNetCoreAnalyzersResources.PlatformCompatibilityAllVersions, "windows")),
-                VerifyCS.Diagnostic(PlatformCompatibilityAnalyzer.OnlySupportedCsReachable).WithLocation(3).WithArguments("AllowList.Windows10Only()", string.Format(CultureInfo.InvariantCulture,
-                MicrosoftNetCoreAnalyzersResources.PlatformCompatibilityVersionAndLater, "windows", "10.0"), GetFormattedString(MicrosoftNetCoreAnalyzersResources.PlatformCompatibilityAllVersions, "windows")),
-                VerifyCS.Diagnostic(PlatformCompatibilityAnalyzer.UnsupportedCsReachable).WithLocation(4).WithArguments("AllowList.WindowsOnlyUnsupportedFrom10()", string.Format(CultureInfo.InvariantCulture,
-                MicrosoftNetCoreAnalyzersResources.PlatformCompatibilityVersionAndLater, "windows", "10.0"), GetFormattedString(MicrosoftNetCoreAnalyzersResources.PlatformCompatibilityAllVersions, "windows")),
-                VerifyCS.Diagnostic(PlatformCompatibilityAnalyzer.OnlySupportedCsReachable).WithLocation(5).WithArguments("AllowList.Windows10OnlyUnsupportedFrom11()", string.Format(CultureInfo.InvariantCulture,
-                MicrosoftNetCoreAnalyzersResources.PlatformCompatibilityFromVersionToVersion, "windows", "10.0", "11.0"), GetFormattedString(MicrosoftNetCoreAnalyzersResources.PlatformCompatibilityAllVersions, "windows")));
-=======
                 VerifyCS.Diagnostic(PlatformCompatibilityAnalyzer.UnsupportedCsReachable).WithLocation(1).WithArguments("DenyList.UnsupportedWindows10()", GetFormattedString(
                     MicrosoftNetCoreAnalyzersResources.PlatformCompatibilityVersionAndLater, "windows", "10.0"), GetFormattedString(MicrosoftNetCoreAnalyzersResources.PlatformCompatibilityAllVersions, "windows")),
                 VerifyCS.Diagnostic(PlatformCompatibilityAnalyzer.SupportedCsReachable).WithLocation(2).WithArguments("DenyList.UnsupportedSupportedWindows8To10()", GetFormattedString(
@@ -2613,7 +2543,6 @@
                     MicrosoftNetCoreAnalyzersResources.PlatformCompatibilityVersionAndLater, "windows", "10.0"), GetFormattedString(MicrosoftNetCoreAnalyzersResources.PlatformCompatibilityAllVersions, "windows")),
                 VerifyCS.Diagnostic(PlatformCompatibilityAnalyzer.OnlySupportedCsReachable).WithLocation(5).WithArguments("AllowList.Windows10OnlyUnsupportedFrom11()", GetFormattedString(
                     MicrosoftNetCoreAnalyzersResources.PlatformCompatibilityFromVersionToVersion, "windows", "10.0", "11.0"), GetFormattedString(MicrosoftNetCoreAnalyzersResources.PlatformCompatibilityAllVersions, "windows")));
->>>>>>> 30742f21
         }
 
         [Fact]
@@ -2639,20 +2568,6 @@
 " + AllowDenyListTestClasses;
 
             await VerifyAnalyzerAsyncCs(source, s_msBuildPlatforms,
-<<<<<<< HEAD
-                VerifyCS.Diagnostic(PlatformCompatibilityAnalyzer.UnsupportedCsReachable).WithLocation(0).WithArguments("DenyList.UnsupportedWindows()", string.Format(CultureInfo.InvariantCulture,
-                MicrosoftNetCoreAnalyzersResources.PlatformCompatibilityAllVersions, "windows"), GetFormattedString(MicrosoftNetCoreAnalyzersResources.PlatformCompatibilityVersionAndLater, "windows", "9.0")),
-                VerifyCS.Diagnostic(PlatformCompatibilityAnalyzer.UnsupportedCsReachable).WithLocation(1).WithArguments("DenyList.UnsupportedWindows10()", string.Format(CultureInfo.InvariantCulture,
-                MicrosoftNetCoreAnalyzersResources.PlatformCompatibilityVersionAndLater, "windows", "10.0"), GetFormattedString(MicrosoftNetCoreAnalyzersResources.PlatformCompatibilityVersionAndLater, "windows", "9.0")),
-                VerifyCS.Diagnostic(PlatformCompatibilityAnalyzer.UnsupportedCsReachable).WithLocation(2).WithArguments("DenyList.UnsupportedSupportedWindows8To10()", string.Format(CultureInfo.InvariantCulture,
-                MicrosoftNetCoreAnalyzersResources.PlatformCompatibilityVersionAndLater, "windows", "10.0"), GetFormattedString(MicrosoftNetCoreAnalyzersResources.PlatformCompatibilityVersionAndLater, "windows", "9.0")),
-                VerifyCS.Diagnostic(PlatformCompatibilityAnalyzer.OnlySupportedCsReachable).WithLocation(3).WithArguments("AllowList.Windows10Only()", string.Format(CultureInfo.InvariantCulture,
-                MicrosoftNetCoreAnalyzersResources.PlatformCompatibilityVersionAndLater, "windows", "10.0"), GetFormattedString(MicrosoftNetCoreAnalyzersResources.PlatformCompatibilityVersionAndLater, "windows", "9.0")),
-                VerifyCS.Diagnostic(PlatformCompatibilityAnalyzer.UnsupportedCsReachable).WithLocation(4).WithArguments("AllowList.WindowsOnlyUnsupportedFrom10()", string.Format(CultureInfo.InvariantCulture,
-                MicrosoftNetCoreAnalyzersResources.PlatformCompatibilityVersionAndLater, "windows", "10.0"), GetFormattedString(MicrosoftNetCoreAnalyzersResources.PlatformCompatibilityVersionAndLater, "windows", "9.0")),
-                VerifyCS.Diagnostic(PlatformCompatibilityAnalyzer.OnlySupportedCsReachable).WithLocation(5).WithArguments("AllowList.Windows10OnlyUnsupportedFrom11()", string.Format(CultureInfo.InvariantCulture,
-                MicrosoftNetCoreAnalyzersResources.PlatformCompatibilityFromVersionToVersion, "windows", "10.0", "11.0"), GetFormattedString(MicrosoftNetCoreAnalyzersResources.PlatformCompatibilityVersionAndLater, "windows", "9.0")));
-=======
                 VerifyCS.Diagnostic(PlatformCompatibilityAnalyzer.UnsupportedCsReachable).WithLocation(0).WithArguments("DenyList.UnsupportedWindows()", GetFormattedString(
                     MicrosoftNetCoreAnalyzersResources.PlatformCompatibilityAllVersions, "windows"), GetFormattedString(MicrosoftNetCoreAnalyzersResources.PlatformCompatibilityVersionAndLater, "windows", "9.0")),
                 VerifyCS.Diagnostic(PlatformCompatibilityAnalyzer.UnsupportedCsReachable).WithLocation(1).WithArguments("DenyList.UnsupportedWindows10()", GetFormattedString(
@@ -2665,7 +2580,6 @@
                     MicrosoftNetCoreAnalyzersResources.PlatformCompatibilityVersionAndLater, "windows", "10.0"), GetFormattedString(MicrosoftNetCoreAnalyzersResources.PlatformCompatibilityVersionAndLater, "windows", "9.0")),
                 VerifyCS.Diagnostic(PlatformCompatibilityAnalyzer.OnlySupportedCsReachable).WithLocation(5).WithArguments("AllowList.Windows10OnlyUnsupportedFrom11()", GetFormattedString(
                     MicrosoftNetCoreAnalyzersResources.PlatformCompatibilityFromVersionToVersion, "windows", "10.0", "11.0"), GetFormattedString(MicrosoftNetCoreAnalyzersResources.PlatformCompatibilityVersionAndLater, "windows", "9.0")));
->>>>>>> 30742f21
         }
 
         [Fact]
@@ -2707,22 +2621,6 @@
             await VerifyAnalyzerAsyncCs(source, s_msBuildPlatforms,
                 VerifyCS.Diagnostic(PlatformCompatibilityAnalyzer.UnsupportedCsReachable).WithLocation(0).WithArguments("DenyList.UnsupportedWindows()",
                 GetFormattedString(MicrosoftNetCoreAnalyzersResources.PlatformCompatibilityAllVersions, "windows"), GetFormattedString(MicrosoftNetCoreAnalyzersResources.PlatformCompatibilityVersionAndBefore, "windows", "10.0")),
-<<<<<<< HEAD
-                VerifyCS.Diagnostic(PlatformCompatibilityAnalyzer.SupportedCsReachable).WithLocation(1).WithArguments("DenyList.UnsupportedSupportedWindows8To10()", string.Format(CultureInfo.InvariantCulture,
-                MicrosoftNetCoreAnalyzersResources.PlatformCompatibilityVersionAndLater, "windows", "8.0"), GetFormattedString(MicrosoftNetCoreAnalyzersResources.PlatformCompatibilityVersionAndBefore, "windows", "10.0")),
-                VerifyCS.Diagnostic(PlatformCompatibilityAnalyzer.OnlySupportedCsReachable).WithLocation(2).WithArguments("AllowList.Windows10Only()", string.Format(CultureInfo.InvariantCulture,
-                MicrosoftNetCoreAnalyzersResources.PlatformCompatibilityVersionAndLater, "windows", "10.0"), GetFormattedString(MicrosoftNetCoreAnalyzersResources.PlatformCompatibilityVersionAndBefore, "windows", "10.0")),
-                VerifyCS.Diagnostic(PlatformCompatibilityAnalyzer.OnlySupportedCsReachable).WithLocation(3).WithArguments("AllowList.Windows10OnlyUnsupportedFrom11()", string.Format(CultureInfo.InvariantCulture,
-                MicrosoftNetCoreAnalyzersResources.PlatformCompatibilityFromVersionToVersion, "windows", "10.0", "11.0"), GetFormattedString(MicrosoftNetCoreAnalyzersResources.PlatformCompatibilityVersionAndBefore, "windows", "10.0")),
-                VerifyCS.Diagnostic(PlatformCompatibilityAnalyzer.UnsupportedCsReachable).WithLocation(4).WithArguments("DenyList.UnsupportedWindows()", string.Format(CultureInfo.InvariantCulture,
-                MicrosoftNetCoreAnalyzersResources.PlatformCompatibilityAllVersions, "windows"), GetFormattedString(MicrosoftNetCoreAnalyzersResources.PlatformCompatibilityFromVersionToVersion, "windows", "10.0", "11.0")),
-                VerifyCS.Diagnostic(PlatformCompatibilityAnalyzer.UnsupportedCsReachable).WithLocation(5).WithArguments("DenyList.UnsupportedWindows10()", string.Format(CultureInfo.InvariantCulture,
-                MicrosoftNetCoreAnalyzersResources.PlatformCompatibilityVersionAndLater, "windows", "10.0"), GetFormattedString(MicrosoftNetCoreAnalyzersResources.PlatformCompatibilityFromVersionToVersion, "windows", "10.0", "11.0")),
-                VerifyCS.Diagnostic(PlatformCompatibilityAnalyzer.UnsupportedCsReachable).WithLocation(6).WithArguments("DenyList.UnsupportedSupportedWindows8To10()", string.Format(CultureInfo.InvariantCulture,
-                MicrosoftNetCoreAnalyzersResources.PlatformCompatibilityVersionAndLater, "windows", "10.0"), GetFormattedString(MicrosoftNetCoreAnalyzersResources.PlatformCompatibilityFromVersionToVersion, "windows", "10.0", "11.0")),
-                VerifyCS.Diagnostic(PlatformCompatibilityAnalyzer.UnsupportedCsReachable).WithLocation(7).WithArguments("AllowList.WindowsOnlyUnsupportedFrom10()", string.Format(CultureInfo.InvariantCulture,
-                MicrosoftNetCoreAnalyzersResources.PlatformCompatibilityVersionAndLater, "windows", "10.0"), GetFormattedString(MicrosoftNetCoreAnalyzersResources.PlatformCompatibilityFromVersionToVersion, "windows", "10.0", "11.0")));
-=======
                 VerifyCS.Diagnostic(PlatformCompatibilityAnalyzer.UnsupportedCsReachable).WithLocation(1).WithArguments("DenyList.UnsupportedSupportedWindows8To10()", GetFormattedString(
                     MicrosoftNetCoreAnalyzersResources.PlatformCompatibilityVersionAndBefore, "windows", "8.0"), GetFormattedString(MicrosoftNetCoreAnalyzersResources.PlatformCompatibilityVersionAndBefore, "windows", "10.0")),
                 VerifyCS.Diagnostic(PlatformCompatibilityAnalyzer.OnlySupportedCsReachable).WithLocation(2).WithArguments("AllowList.Windows10Only()", GetFormattedString(
@@ -2737,7 +2635,6 @@
                     MicrosoftNetCoreAnalyzersResources.PlatformCompatibilityVersionAndLater, "windows", "10.0"), GetFormattedString(MicrosoftNetCoreAnalyzersResources.PlatformCompatibilityFromVersionToVersion, "windows", "10.0", "11.0")),
                 VerifyCS.Diagnostic(PlatformCompatibilityAnalyzer.UnsupportedCsReachable).WithLocation(7).WithArguments("AllowList.WindowsOnlyUnsupportedFrom10()", GetFormattedString(
                     MicrosoftNetCoreAnalyzersResources.PlatformCompatibilityVersionAndLater, "windows", "10.0"), GetFormattedString(MicrosoftNetCoreAnalyzersResources.PlatformCompatibilityFromVersionToVersion, "windows", "10.0", "11.0")));
->>>>>>> 30742f21
         }
 
         [Fact]
@@ -2764,21 +2661,12 @@
 
             await VerifyAnalyzerAsyncCs(source, s_msBuildPlatforms,
                 VerifyCS.Diagnostic(PlatformCompatibilityAnalyzer.OnlySupportedCsUnreachable).WithLocation(0).WithArguments("AllowList.WindowsOnly()", "'windows'", "'windows'"),
-<<<<<<< HEAD
-                VerifyCS.Diagnostic(PlatformCompatibilityAnalyzer.OnlySupportedCsUnreachable).WithLocation(1).WithArguments("AllowList.Windows10Only()", string.Format(CultureInfo.InvariantCulture,
-                MicrosoftNetCoreAnalyzersResources.PlatformCompatibilityVersionAndLater, "windows", "10.0"), GetFormattedString(MicrosoftNetCoreAnalyzersResources.PlatformCompatibilityAllVersions, "windows")),
-                VerifyCS.Diagnostic(PlatformCompatibilityAnalyzer.OnlySupportedCsUnreachable).WithLocation(2).WithArguments("AllowList.WindowsOnlyUnsupportedFrom10()", string.Format(CultureInfo.InvariantCulture,
-                MicrosoftNetCoreAnalyzersResources.PlatformCompatibilityVersionAndBefore, "windows", "10.0"), GetFormattedString(MicrosoftNetCoreAnalyzersResources.PlatformCompatibilityAllVersions, "windows")),
-                VerifyCS.Diagnostic(PlatformCompatibilityAnalyzer.OnlySupportedCsUnreachable).WithLocation(3).WithArguments("AllowList.Windows10OnlyUnsupportedFrom11()", string.Format(CultureInfo.InvariantCulture,
-                MicrosoftNetCoreAnalyzersResources.PlatformCompatibilityFromVersionToVersion, "windows", "10.0", "11.0"), GetFormattedString(MicrosoftNetCoreAnalyzersResources.PlatformCompatibilityAllVersions, "windows")));
-=======
                 VerifyCS.Diagnostic(PlatformCompatibilityAnalyzer.OnlySupportedCsUnreachable).WithLocation(1).WithArguments("AllowList.Windows10Only()", GetFormattedString(
                     MicrosoftNetCoreAnalyzersResources.PlatformCompatibilityVersionAndLater, "windows", "10.0"), GetFormattedString(MicrosoftNetCoreAnalyzersResources.PlatformCompatibilityAllVersions, "windows")),
                 VerifyCS.Diagnostic(PlatformCompatibilityAnalyzer.OnlySupportedCsUnreachable).WithLocation(2).WithArguments("AllowList.WindowsOnlyUnsupportedFrom10()", GetFormattedString(
                     MicrosoftNetCoreAnalyzersResources.PlatformCompatibilityVersionAndBefore, "windows", "10.0"), GetFormattedString(MicrosoftNetCoreAnalyzersResources.PlatformCompatibilityAllVersions, "windows")),
                 VerifyCS.Diagnostic(PlatformCompatibilityAnalyzer.OnlySupportedCsUnreachable).WithLocation(3).WithArguments("AllowList.Windows10OnlyUnsupportedFrom11()", GetFormattedString(
                     MicrosoftNetCoreAnalyzersResources.PlatformCompatibilityFromVersionToVersion, "windows", "10.0", "11.0"), GetFormattedString(MicrosoftNetCoreAnalyzersResources.PlatformCompatibilityAllVersions, "windows")));
->>>>>>> 30742f21
         }
 
         [Fact]
@@ -3247,21 +3135,6 @@
     }
 }";
             await VerifyAnalyzerAsyncCs(source, s_msBuildPlatforms,
-<<<<<<< HEAD
-                VerifyCS.Diagnostic(PlatformCompatibilityAnalyzer.OnlySupportedCsUnreachable).WithLocation(0).WithArguments("AllowList.WindowsOnly()",
-                GetFormattedString(MicrosoftNetCoreAnalyzersResources.PlatformCompatibilityAllVersions, "windows"), GetFormattedString(MicrosoftNetCoreAnalyzersResources.PlatformCompatibilityVersionAndLater, "windows", "9.0")),
-                VerifyCS.Diagnostic(PlatformCompatibilityAnalyzer.OnlySupportedCsUnreachable).WithLocation(1).WithArguments("AllowList.Windows10Only()",
-                GetFormattedString(MicrosoftNetCoreAnalyzersResources.PlatformCompatibilityVersionAndLater, "windows", "10.0"), GetFormattedString(MicrosoftNetCoreAnalyzersResources.PlatformCompatibilityVersionAndLater, "windows", "9.0")),
-                VerifyCS.Diagnostic(PlatformCompatibilityAnalyzer.OnlySupportedCsUnreachable).WithLocation(2).WithArguments("AllowList.WindowsOnlyUnsupportedFrom10()",
-                GetFormattedString(MicrosoftNetCoreAnalyzersResources.PlatformCompatibilityVersionAndBefore, "windows", "10.0"), GetFormattedString(MicrosoftNetCoreAnalyzersResources.PlatformCompatibilityVersionAndLater, "windows", "9.0")),
-                VerifyCS.Diagnostic(PlatformCompatibilityAnalyzer.OnlySupportedCsUnreachable).WithLocation(3).WithArguments("AllowList.Windows10OnlyUnsupportedFrom11()",
-                GetFormattedString(MicrosoftNetCoreAnalyzersResources.PlatformCompatibilityFromVersionToVersion, "windows", "10.0", "11.0"), GetFormattedString(MicrosoftNetCoreAnalyzersResources.PlatformCompatibilityVersionAndLater, "windows", "9.0")));
-        }
-
-        private string GetFormattedString(string resource, params string[] args)
-        {
-            return string.Format(CultureInfo.InvariantCulture, resource, args);
-=======
                 VerifyCS.Diagnostic(PlatformCompatibilityAnalyzer.SupportedCsAllPlatforms).WithLocation(0).WithArguments("UnsupportedWindows8Supported9_14.ApiWithNoAttrbiute()",
                     GetFormattedString(MicrosoftNetCoreAnalyzersResources.PlatformCompatibilityFromVersionToVersion, "windows", "9.0", "14.0")),
                 VerifyCS.Diagnostic(PlatformCompatibilityAnalyzer.SupportedCsAllPlatforms).WithLocation(1).WithArguments("UnsupportedWindows8Supported9_14.UnsupportedOn7()",
@@ -3432,7 +3305,6 @@
     }
 }";
             await VerifyAnalyzerAsyncCs(source, s_msBuildPlatforms);
->>>>>>> 30742f21
         }
 
         [Fact]

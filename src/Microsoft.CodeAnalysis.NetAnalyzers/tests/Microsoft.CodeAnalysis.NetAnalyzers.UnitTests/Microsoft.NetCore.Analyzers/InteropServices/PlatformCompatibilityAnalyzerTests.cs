﻿// Copyright (c) Microsoft.  All Rights Reserved.  Licensed under the Apache License, Version 2.0.  See License.txt in the project root for license information.

using System.Collections.Generic;
using System.Globalization;
using System.Threading.Tasks;
using Microsoft.CodeAnalysis.Testing;
using Test.Utilities;
using Xunit;
using VerifyCS = Test.Utilities.CSharpCodeFixVerifier<
    Microsoft.NetCore.Analyzers.InteropServices.PlatformCompatibilityAnalyzer,
    Microsoft.CodeAnalysis.Testing.EmptyCodeFixProvider>;

using VerifyVB = Test.Utilities.VisualBasicCodeFixVerifier<
    Microsoft.NetCore.Analyzers.InteropServices.PlatformCompatibilityAnalyzer,
    Microsoft.CodeAnalysis.Testing.EmptyCodeFixProvider>;

namespace Microsoft.NetCore.Analyzers.InteropServices.UnitTests
{
    public partial class PlatformCompatabilityAnalyzerTests
    {
        private const string s_msBuildPlatforms = "build_property._SupportedPlatformList=windows,browser, ios;\nbuild_property.TargetFramework=net5.0";

        [Fact(Skip = "TODO need to be fixed: Test for for wrong arguments, not sure how to report the Compiler error diagnostic")]
        public async Task TestOsPlatformAttributesWithNonStringArgument()
        {
            var csSource = @"
using System.Runtime.Versioning;
using System.Runtime.InteropServices;

public class Test
{
    [[|SupportedOSPlatform(""Linux"", ""Windows"")|]]
    public void MethodWithTwoArguments() { }

    [UnsupportedOSPlatform([|new string[]{""Linux"", ""Windows""}|])]
    public void MethodWithArrayArgument() { }
}";

            await VerifyAnalyzerAsyncCs(csSource);
        }

        public static IEnumerable<object[]> Create_DifferentTfms()
        {
            yield return new object[] { "build_property.TargetFramework = net472", false };
            yield return new object[] { "build_property.TargetFramework = netcoreapp1.0", false };
            yield return new object[] { "build_property.TargetFramework = dotnet", false };
            yield return new object[] { "build_property.TargetFramework = uap10.0", false };
            yield return new object[] { "build_property.TargetFramework = netstandard2.1", false };
            yield return new object[] { "build_property.TargetFramework = net5", true };
            yield return new object[] { "build_property.TargetFramework = net5.0", true };
            yield return new object[] { "build_property.TargetFramework = net5.0-windows", true };
            yield return new object[] { "build_property.TargetFramework = net5.0-ios14.0", true };
            yield return new object[] { "build_property.TargetFramework = Net99", true };
            yield return new object[] { "build_property.TargetFramework = netcoreapp5", false };
        }

        [Theory]
        [MemberData(nameof(Create_DifferentTfms))]
        public async Task Net5OrHigherTfmWarns_LowerThanNet5NotWarn(string tfm, bool warn)
        {
            var invocation = warn ? "[|Target.WindowsOnlyMethod()|]" : "Target.WindowsOnlyMethod()";
            var source = @"
using System.Runtime.Versioning;

namespace CallerTargetsBelow5_0
{
    class Caller
    {
        public static void TestWindowsOnlyMethod()
        {
            " + invocation + @";
        }
    }

    class Target
    {
        [SupportedOSPlatform(""windows"")]
        public static void WindowsOnlyMethod() { }
    }
}";
            await VerifyAnalyzerAsyncCs(source, tfm);
        }

        public static IEnumerable<object[]> Create_DifferentTfmsWithOption()
        {
            yield return new object[] { "build_property.TargetFramework = net472\ndotnet_code_quality.enable_platform_analyzer_on_pre_net5_target=true", true };
            yield return new object[] { "build_property.TargetFramework = net472\ndotnet_code_quality.enable_platform_analyzer_on_pre_net5_target=false", false };
            yield return new object[] { "build_property.TargetFramework = netcoreapp1.0\ndotnet_code_quality.enable_platform_analyzer_on_pre_net5_target=true", true };
            yield return new object[] { "build_property.TargetFramework = netcoreapp1.0\ndotnet_code_quality.CA1416.enable_platform_analyzer_on_pre_net5_target=false", false };
            yield return new object[] { "build_property.TargetFramework = dotnet\ndotnet_code_quality.enable_platform_analyzer_on_pre_net5_target=true", true };
            yield return new object[] { "build_property.TargetFramework = uap10.0\ndotnet_code_quality.enable_platform_analyzer_on_pre_net5_target=false", false };
            yield return new object[] { "build_property.TargetFramework = netstandard2.1\ndotnet_code_quality.enable_platform_analyzer_on_pre_net5_target=true", true };
            yield return new object[] { "build_property.TargetFramework = netstandard2.1\ndotnet_code_quality.enable_platform_analyzer_on_pre_net5_target=false", false };
            yield return new object[] { "build_property.TargetFramework = net5\ndotnet_code_quality.enable_platform_analyzer_on_pre_net5_target=false", true };
            yield return new object[] { "build_property.TargetFramework = net5.0\ndotnet_code_quality.enable_platform_analyzer_on_pre_net5_target=false", true };
            yield return new object[] { "build_property.TargetFramework = net5.0-windows\ndotnet_code_quality.enable_platform_analyzer_on_pre_net5_target=false", true };
            yield return new object[] { "build_property.TargetFramework = net5.0-ios14.0\ndotnet_code_quality.enable_platform_analyzer_on_pre_net5_target=false", true };
            yield return new object[] { "build_property.TargetFramework = net6.0\ndotnet_code_quality.enable_platform_analyzer_on_pre_net5_target=false", true };
            yield return new object[] { "build_property.TargetFramework = netcoreapp5\ndotnet_code_quality.enable_platform_analyzer_on_pre_net5_target=false", false };
        }

        [Theory]
        [MemberData(nameof(Create_DifferentTfmsWithOption))]
        public async Task Net5OrHigherTfmWarns_LowerThanNet5WarnsIfEnabled(string tfmAndOption, bool warn)
        {
            var invocation = warn ? "[|Target.WindowsOnlyMethod()|]" : "Target.WindowsOnlyMethod()";
            var source = @"
using System.Runtime.Versioning;

namespace CallerTargetsBelow5_0
{
    class Caller
    {
        public static void TestWindowsOnlyMethod()
        {
            " + invocation + @";
        }
    }

    class Target
    {
        [SupportedOSPlatform(""windows"")]
        public static void WindowsOnlyMethod() { }
    }
<<<<<<< HEAD
}" + MockAttributesCsSource;
=======
}";
>>>>>>> 4c165173
            await VerifyAnalyzerAsyncCs(source, tfmAndOption);
        }

        [Fact]
<<<<<<< HEAD
        public async Task OnlyThrowsNotSupportedWithOsDependentStringNotWarns()
=======
        public async Task MethodsWithOsDependentTypeParameterWarns()
>>>>>>> 4c165173
        {
            var csSource = @"
using System;
using System.Runtime.Versioning;

<<<<<<< HEAD
[SupportedOSPlatform(""Browser"")]
public class Test
{
    private static string s_message = ""Browser not supported"";

    [UnsupportedOSPlatform(""browser"")]
    public static void ThrowPnseWithStringArgument() { throw new PlatformNotSupportedException(s_message); }

    [UnsupportedOSPlatform(""browser"")]
    public static void ThrowNotSupportedWithStringArgument() { throw new NotSupportedException(s_message); }

    [UnsupportedOSPlatform(""browser"")]
    public static void ThrowPnseWithStringAndExceptionArgument() { throw new PlatformNotSupportedException(s_message, new Exception(s_message)); }

    [UnsupportedOSPlatform(""browser"")]
    public static void ThrowPnseDefaultConstructor() { throw new PlatformNotSupportedException(); }
}" + MockAttributesCsSource;
=======
[SupportedOSPlatform(""windows"")]
class WindowsOnlyType { }

public class Test
{
    void GenericMethod<T>() { }
    void GenericMethod2<T1, T2>() { }
    void M1()
    {
        [|GenericMethod<WindowsOnlyType>()|];
        [|GenericMethod2<Test, WindowsOnlyType>()|];
        [|GenericMethod<Action<WindowsOnlyType>>()|];
    }
}";
>>>>>>> 4c165173
            await VerifyAnalyzerAsyncCs(csSource);
        }

        [Fact]
<<<<<<< HEAD
        public async Task ThrowNotSupportedWithOtherOsDependentApiUsageNotWarns()
        {
            var csSource = @"
using System;
using System.Runtime.Versioning;
[assembly: SupportedOSPlatform(""browser"")]

public static class SR
{
    public static string Message {get; set;}
}

[UnsupportedOSPlatform(""browser"")]
public class Test
{
    void ThrowWithStringArgument()
    {
        [|SR.Message|] = ""Warns not reachable on Browser"";
        throw new PlatformNotSupportedException(SR.Message);
    }

    void ThrowNotSupportedWithStringArgument()
    {
        [|SR.Message|] = ""Warns not reachable on Browser"";
        throw new NotSupportedException(SR.Message);
    }
    
    void ThrowWithNoArgument()
    {
        [|SR.Message|] = ""Warns not reachable on Browser"";
        throw new PlatformNotSupportedException();
    }
    
    void ThrowWithStringAndExceptionConstructor()
    {
        [|SR.Message|] = ""Warns not reachable on Browser"";
        throw new PlatformNotSupportedException(SR.Message, new Exception());
    }
    
    void ThrowWithAnotherExceptionUsingResourceString()
    {
        [|SR.Message|] = ""Warns not reachable on Browser"";
        throw new PlatformNotSupportedException(SR.Message, new Exception([|SR.Message|]));
    }
}" + MockAttributesCsSource;
=======
        public async Task ConstructorWithOsDependentTypeParameterWarns()
        {
            var csSource = @"
using System.Runtime.Versioning;

[SupportedOSPlatform(""windows"")]
class WindowsOnlyType { }

class GenericClass<T> { }

public class Test
{
    void MethodWithGenericParameter(GenericClass<WindowsOnlyType> a) {}

    void M1()
    {
        GenericClass<WindowsOnlyType> obj = [|new GenericClass<WindowsOnlyType>()|];
        MethodWithGenericParameter([|new GenericClass<WindowsOnlyType>()|]);
    }
}";
>>>>>>> 4c165173
            await VerifyAnalyzerAsyncCs(csSource);
        }

        [Fact]
<<<<<<< HEAD
        public async Task ThrowNotSupportedWithOtherStatementAndWithinConditionNotWarns()
=======
        public async Task ApiContainingTypeHasOsDependentTypeParameterWarns()
>>>>>>> 4c165173
        {
            var csSource = @"
using System;
using System.Runtime.Versioning;

[SupportedOSPlatform(""windows"")]
<<<<<<< HEAD
public static class Windows
{
    public static string Message {get; set;}
}

[SupportedOSPlatform(""browser"")]
public static class SR
{
    public static string Message {get; set;}
    public static void M1() { }
=======
class WindowsOnlyType { }

class GenericClass<T>
{
    public static void M<V>() { }
    public static void M2() { }
    public static int Field;
    public static int Property {get;}
    public static event EventHandler SampleEvent
    {
        add { }
        remove { }
    }
>>>>>>> 4c165173
}

public class Test
{
<<<<<<< HEAD
    void ThrowWithStringConstructor()
    {
        [|SR.M1()|];
        if (!OperatingSystemHelper.IsBrowser())
        {
            throw new PlatformNotSupportedException(SR.Message);
        }
        SR.M1();

        [|Windows.Message|] = ""Warns supported only on Windows"";
        if (!OperatingSystemHelper.IsWindows())
        {
            throw new NotSupportedException(Windows.Message);
        }
        Windows.Message = ""It is windows!"";
    }

    void ThrowWithOtherConstructorWarnsForInnnerException()
    {
        [|SR.M1()|];
        if (!OperatingSystemHelper.IsBrowser())
        {
            throw new PlatformNotSupportedException();
        }
        SR.M1();

        [|Windows.Message|] = ""Warns supported only on Windows"";
        if (!OperatingSystemHelper.IsWindows())
        {
            throw new NotSupportedException(Windows.Message, new Exception([|Windows.Message|]));
        }
    }
}" + MockAttributesCsSource + MockOperatingSystemApiSource;
=======
    public static void WindowsEventHandler(object sender, EventArgs e) { }

    void M1()
    {
        [|GenericClass<WindowsOnlyType>.M<int>()|];
        [|GenericClass<WindowsOnlyType>.M2()|];
        [|GenericClass<Action<WindowsOnlyType>>.M2()|];
        [|GenericClass<WindowsOnlyType>.Field|] = 1;
        var val = [|GenericClass<WindowsOnlyType>.Property|];
        [|GenericClass<WindowsOnlyType>.SampleEvent|] += WindowsEventHandler;
    }
}";
>>>>>>> 4c165173
            await VerifyAnalyzerAsyncCs(csSource);
        }

        [Fact]
<<<<<<< HEAD
        public async Task CreateNotSupportedWithOsDependentStringNotWarns()
=======
        public async Task AssemblyLevelAttribteWithPropertyEventNotWarn()
>>>>>>> 4c165173
        {
            var csSource = @"
using System;
using System.Runtime.Versioning;

<<<<<<< HEAD
[SupportedOSPlatform(""Browser"")]
public class Test
{
    private static string s_message = ""Browser not supported"";

    [UnsupportedOSPlatform(""browser"")]
    public static Exception GetPnseWithStringArgument() { return new PlatformNotSupportedException(s_message); }

    [UnsupportedOSPlatform(""browser"")]
    public static Exception GetNotSupportedWithStringArgument()
    {
        [|s_message|] = ""Warns not reachable on Browser"";
        return new NotSupportedException(s_message); 
    }

    [UnsupportedOSPlatform(""browser"")]
    public static Exception ThrowPnseWithStringWarnsForInnerException()
    { 
        return new PlatformNotSupportedException(s_message, new Exception([|s_message|]));
    }

    [UnsupportedOSPlatform(""browser"")]
    public static Exception ThrowPnseDefaultConstructor() { return new PlatformNotSupportedException(); }
}" + MockAttributesCsSource;
=======
[assembly: SupportedOSPlatform(""windows"")]
namespace WindowsOnlyAssembly
{
    public class Test
    {
        private bool _enabled;
        private int _field = 9;
        public int Property
        {
            get => _field;
            set
            {
                _field = value;
            }
        }
        public void WindowsEventHandler(object sender, EventArgs e) { }
        public event EventHandler SampleEvent
        {
            add { }
            remove { }
        }

        public int TestProperty
        {
            get
            {
                Property = _field;
                return Property;
            }
            set
            {
                SampleEvent += WindowsEventHandler;
                _field = value;
            }
        }

        public bool Enabled
        {
            get
            {
                return _enabled;
            }
            set
            {
                _enabled = value;
            }
        }
    }
}";
>>>>>>> 4c165173
            await VerifyAnalyzerAsyncCs(csSource);
        }

        [Fact]
<<<<<<< HEAD
        public async Task ThrowNotSupportedWarnsForNonStringArgument()
=======
        public async Task ApiContainingMultipleNestedTypeParameter()
>>>>>>> 4c165173
        {
            var csSource = @"
using System;
using System.Runtime.Versioning;

[SupportedOSPlatform(""windows"")]
<<<<<<< HEAD
public class WindowsOnlyException : Exception 
{
    public WindowsOnlyException() { }
    public WindowsOnlyException(string message) { }
    public static string Message {get; set;}
}

public class Test
{
    void ThrowWindowsOnlyExceptionWarns()
    {
        [|WindowsOnlyException.Message|] = ""Warns for message and exception"";
        throw [|new WindowsOnlyException([|WindowsOnlyException.Message|])|];
    }

    void ThrowWithWindowsOnlyInnnerExceptionWarns()
    {
        if (!OperatingSystemHelper.IsWindows())
        {
            throw new NotSupportedException(WindowsOnlyException.Message, [|new WindowsOnlyException()|]);
        }
    }
}" + MockAttributesCsSource + MockOperatingSystemApiSource;
=======
class WindowsOnlyType { }

class GenericClass<T>
{
    public static void M<V>() { }
    public static void M2() { }
}

class GenericType<T> { }
class AnotherType<T> { }

public class Test
{
    public static void WindowsEventHandler(object sender, EventArgs e) { }

    void M1()
    {
        [|GenericClass<GenericType<AnotherType<WindowsOnlyType>>>.M<int>()|];
        [|GenericClass<GenericType<AnotherType<int>>>.M<GenericClass<GenericType<AnotherType<WindowsOnlyType>>>>()|];
        [|GenericClass<GenericType<AnotherType<Action<WindowsOnlyType>>>>.M2()|];
        [|GenericClass<GenericType<Action<GenericClass<GenericClass<GenericType<Action<GenericClass<WindowsOnlyType>>>>>>>>.M2()|];
        GenericClass<GenericType<Action<GenericClass<GenericClass<GenericType<Action<GenericClass<int>>>>>>>>.M2();
    }
}";
>>>>>>> 4c165173
            await VerifyAnalyzerAsyncCs(csSource);
        }

        [Fact]
        public async Task OsDependentMethodsCalledWarns()
        {
            var csSource = @"
using System.Runtime.Versioning;

public class Test
{
    [SupportedOSPlatform(""Linux"")]
    public void M1()
    {
        [|WindowsOnly()|];  // This call site is reachable on: 'Linux'. 'Test.WindowsOnly()' is only supported on: 'Windows' 10.1.1.1 and later.
        [|Unsupported()|];  // This call site is reachable on: 'Linux' all versions. 'Test.Unsupported()' is unsupported on: 'Linux' 4.1 and later.
    }
    
    [UnsupportedOSPlatform(""Linux4.1"")]
    public void Unsupported() { }

    [SupportedOSPlatform(""Windows10.1.1.1"")]
    public void WindowsOnly() { }
}";
            await VerifyAnalyzerAsyncCs(csSource);

            var vbSource = @"
Imports System.Runtime.Versioning

Public Class Test
    <SupportedOSPlatform(""Linux"")>
    Public Sub M1()
        [|WindowsOnly()|]
        [|Unsupported()|]
    End Sub

    <SupportedOSPlatform(""Windows10.1.1.1"")>
    Public Sub WindowsOnly()
    End Sub
    
    <UnsupportedOSPlatform(""Linux4.1"")>
    Public Sub Unsupported()
    End Sub
End Class";
            await VerifyAnalyzerAsyncVb(vbSource);
        }

        [Fact]
        public async Task WrongPlatformStringsShouldHandledGracefully()
        {
            var source = @"
using System.Runtime.Versioning;

public class Test
{
    public void M1()
    {
        Windows10();
        Windows1_2_3_4_5();
        [|UnsupportedOSPlatformIosDash4_1()|];
        [|UnsupportedOSPlatformIosStar4_1()|];
        [|SupportedLinu4_1()|];
        UnsupportedOSPlatformWithNullString();
        UnsupportedWithEmptyString();
        [|NotForWindows()|];
        UnattributedFunction();
    }
    public void UnattributedFunction() { }

    [UnsupportedOSPlatform(""Windows"")]
    public void NotForWindows() { }

    [SupportedOSPlatform(""Windows10"")]
    public void Windows10() { }

    [SupportedOSPlatform(""Windows1.2.3.4.5"")]
    public void Windows1_2_3_4_5() { }

    [SupportedOSPlatform(""Ios-4.1"")]
    public void UnsupportedOSPlatformIosDash4_1() { }

    [SupportedOSPlatform(""Ios*4.1"")]
    public void UnsupportedOSPlatformIosStar4_1() { }

    [SupportedOSPlatform(null)]
    public void UnsupportedOSPlatformWithNullString() { }

    [SupportedOSPlatform(""Linu4.1"")]
    public void SupportedLinu4_1() { }

    [UnsupportedOSPlatform("""")]
    public void UnsupportedWithEmptyString() { }
}";
            await VerifyAnalyzerAsyncCs(source, s_msBuildPlatforms);
        }

        [Fact]
        public async Task OsDependentPropertyCalledWarns()
        {
            var source = @"
using System.Runtime.Versioning;

public class Test
{
    [SupportedOSPlatform(""Windows10.1.1"")]
    public string WindowsStringProperty { get; set; }
    [UnsupportedOSPlatform(""Linux4.1"")]
    public byte UnsupportedProperty { get; }
    [SupportedOSPlatform(""Linux"")]
    public void M1()
    {
        [|WindowsStringProperty|] = ""Hello"";
        string s = [|WindowsStringProperty|];
        M2([|WindowsStringProperty|]);
        M3([|UnsupportedProperty|]);
    }
    public string M2(string option)
    {
        return option;
    }
    public int M3(int option)
    {
        return option;
    }
}";
            await VerifyAnalyzerAsyncCs(source);
        }

        [Fact, WorkItem(4071, "https://github.com/dotnet/roslyn-analyzers/issues/4071")]
        public async Task OsDependentPropertyGetterSetterCalledWarns()
        {
            var source = @"
using System.Runtime.Versioning;

public class Test
{
    [SupportedOSPlatform(""windows"")]
    public static bool WindowsOnlyProperty
    {   
        get { return true; }
        set { }
    }
    public static bool WindowsOnlyPropertyGetter
    {
        [SupportedOSPlatform(""windows"")]
        get { return true; }
        set { }
    }

    public static bool WindowsOnlyPropertySetter
    {
        get { return true; }
        [SupportedOSPlatform(""windows"")]
        set { }
    }

    public void M1()
    {
        WindowsOnlyPropertyGetter = true;
        var s = [|WindowsOnlyPropertyGetter|];
        [|WindowsOnlyPropertyGetter|] |= true;
        [|WindowsOnlyPropertySetter|] &= false;
        [|WindowsOnlyPropertySetter|] = false;
        s = WindowsOnlyPropertySetter;
        M2([|WindowsOnlyPropertyGetter|]);
        M2(WindowsOnlyPropertySetter);
        var name = nameof(WindowsOnlyPropertyGetter);
        name = nameof(WindowsOnlyPropertySetter);
        name = nameof([|WindowsOnlyProperty|]);
    }
    public bool M2(bool option)
    {
        return option;
    }
}";
            await VerifyAnalyzerAsyncCs(source);

            var vbSource = @"
Imports System.Runtime.Versioning

Public Class Test
    <SupportedOSPlatform(""windows"")>
    Public Shared Property WindowsOnlyProperty As Boolean
        Get
            Return True
        End Get
        Set(ByVal value As Boolean)
        End Set
    End Property

    Public Shared Property WindowsOnlyPropertyGetter As Boolean
        <SupportedOSPlatform(""windows"")>
        Get
            Return True
        End Get
        Set(ByVal value As Boolean)
        End Set
    End Property

    Public Shared Property WindowsOnlyPropertySetter As Boolean
        Get
            Return True
        End Get
        <SupportedOSPlatform(""windows"")>
        Set(ByVal value As Boolean)
        End Set
    End Property

    Public Sub M1()
        WindowsOnlyPropertyGetter = True
        Dim s = [|WindowsOnlyPropertyGetter|]
        WindowsOnlyPropertyGetter = [|WindowsOnlyPropertyGetter|] Or True
        [|WindowsOnlyPropertySetter|] = WindowsOnlyPropertySetter And False
        [|WindowsOnlyPropertySetter|] = False
        s = WindowsOnlyPropertySetter
        M2([|WindowsOnlyPropertyGetter|])
        Dim name = NameOf(WindowsOnlyPropertyGetter)
    End Sub

    Public Function M2(ByVal[option] As Boolean) As Boolean
        Return[option]
    End Function
End Class";
            await VerifyAnalyzerAsyncVb(vbSource);
        }

        [Theory]
        [MemberData(nameof(Create_AttributeProperty_WithCondtions))]
        public async Task OsDependentPropertyConditionalCheckWarns(string attribute, string property, string condition, string setter, string getter)
        {
            var source = @"
using System.Runtime.Versioning;

public class Test
{
    [" + attribute + @"(""Windows10.1.1"")]
    public " + property + @" { get; set; }

    public void M1()
    {
        [|" + setter + @";
        var s = [|" + getter + @"|];
        bool check = s " + condition + @";
        M2([|" + getter + @"|]);
    }
    public object M2(object option)
    {
        return option;
    }
}";
            await VerifyAnalyzerAsyncCs(source, s_msBuildPlatforms);
        }

        public static IEnumerable<object[]> Create_AttributeProperty_WithCondtions()
        {
            yield return new object[] { "SupportedOSPlatform", "string StringProperty", " == [|StringProperty|]", @"StringProperty|] = ""Hello""", "StringProperty" };
            yield return new object[] { "UnsupportedOSPlatform", "int UnsupportedProperty", " <= [|UnsupportedProperty|]", "UnsupportedProperty|] = 3", "UnsupportedProperty" };
        }

        [Fact]
        public async Task OsDependentEnumValueCalledWarns()
        {
            var source = @"
using System.Runtime.Versioning;

public class Test2
{
    public void M1()
    {
        PlatformEnum val = [|PlatformEnum.Windows10|];
        M2([|PlatformEnum.Windows10|]);
        M2([|PlatformEnum.Linux48|]);
        M2(PlatformEnum.NoPlatform);
    }
    public PlatformEnum M2(PlatformEnum option)
    {
        return option;
    }
}

public enum PlatformEnum
{
    [SupportedOSPlatform(""windows10.0"")]
    Windows10,
    [SupportedOSPlatform(""linux4.8"")]
    Linux48,
    NoPlatform
}";
            await VerifyAnalyzerAsyncCs(source, s_msBuildPlatforms);
        }

        [Fact]
        public async Task OsDependentEnumConditionalCheckNotWarns()
        {
            var source = @"
using System.Runtime.Versioning;

public class Test2
{
    public void M1()
    {
        PlatformEnum val = [|PlatformEnum.Windows10|];
        if (val == PlatformEnum.Windows10)
            return;
        M2([|PlatformEnum.Windows10|]);
        M2([|PlatformEnum.Linux48|]);
        M2(PlatformEnum.NoPlatform);
    }
    public PlatformEnum M2(PlatformEnum option)
    {
        return option;
    }
}

public enum PlatformEnum
{
    [SupportedOSPlatform(""Windows10.0"")]
    Windows10,
    [SupportedOSPlatform(""Linux4.8"")]
    Linux48,
    NoPlatform
}";
            await VerifyAnalyzerAsyncCs(source);

            var vbSource = @"
Imports System.Runtime.Versioning

Public Class Test2
    Public Sub M1()
        Dim val As PlatformEnum = [|PlatformEnum.Windows10|]
        If val = [|PlatformEnum.Windows10|] Then Return
        M2([|PlatformEnum.Windows10|])
        M2([|PlatformEnum.Linux48|])
        M2(PlatformEnum.NoPlatform)
    End Sub

    Public Sub M2(ByVal [option] As PlatformEnum)
    End Sub
End Class

Public Enum PlatformEnum
    <SupportedOSPlatform(""Windows10.0"")>
    Windows10
    <SupportedOSPlatform(""Linux4.8"") >
    Linux48
    NoPlatform
End Enum";
            await VerifyAnalyzerAsyncVb(vbSource);
        }

        [Fact]
        public async Task OsDependentFieldCalledWarns()
        {
            var source = @"
using System.Runtime.Versioning;

public class Test
{
    [SupportedOSPlatform(""Windows10.1.1.1"")]
    string WindowsStringField;
    [SupportedOSPlatform(""Windows10.1.1.1"")]
    public int WindowsIntField;
    public void M1()
    {
        Test test = new Test();
        [|WindowsStringField|] = ""Hello"";
        string s = [|WindowsStringField|];
        M2([|test.WindowsStringField|]);
        M2([|WindowsStringField|]);
        M3([|WindowsIntField|]);
    }
    public string M2(string option)
    {
        return option;
    }
    public int M3(int option)
    {
        return option;
    }
}";
            await VerifyAnalyzerAsyncCs(source);
        }

        [Fact]
        public async Task OsDependentMethodCalledFromInstanceWarns()
        {
            var source = @"
using System.Runtime.Versioning;

public class Test
{
    private B field = new B();
    public void M1()
    {
        [|field.M2()|];
    }
}
public class B
{
    [SupportedOSPlatform(""Windows10.1.1.1"")]
    public void M2() { }
}";
            await VerifyAnalyzerAsyncCs(source);
        }

        [Fact]
        public async Task OsDependentMethodCalledFromOtherNsInstanceWarns()
        {
            var source = @"
using System.Runtime.Versioning;
using Ns;

public class Test
{
    private B field = new B();
    public void M1()
    {
        [|field.M2()|];
    }
}

namespace Ns
{
    public class B
    {
        [SupportedOSPlatform(""Windows10.1.1.1"")]
        public void M2() { }
    }
}";
            await VerifyAnalyzerAsyncCs(source);

            var vbSource = @"
Imports System.Runtime.Versioning
Imports Ns

Public Class Test
    Private field As B = New B()

    Public Sub M1()
        [|field.M2()|]
    End Sub
End Class

Namespace Ns
    Public Class B
        <SupportedOSPlatform(""Windows10.1.1.1"")>
        Public Sub M2()
        End Sub
    End Class
End Namespace";
            await VerifyAnalyzerAsyncVb(vbSource);
        }

        [Fact]
        public async Task OsDependentConstructorOfClassUsedCalledWarns()
        {
            var source = @"
using System.Runtime.Versioning;

public class Test
{
    public void M1()
    {
        C instance = [|new C()|];
        instance.M2();
    }
}

public class C
{
    [SupportedOSPlatform(""Windows10.1.2.3"")]
    public C() { }

    public void M2() { }
}";
            await VerifyAnalyzerAsyncCs(source);
        }

        [Fact]
        public async Task ConstructorAndMethodOfOsDependentClassCalledWarns()
        {
            var source = @"
using System.Runtime.Versioning;

public class Test
{
    public void M1()
    {
        OsDependentClass odc = [|new OsDependentClass()|];
        [|odc.M2()|];
    }
}
[SupportedOSPlatform(""Windows10.1.2.3"")]
public class OsDependentClass
{
    public void M2() { }
}";
            await VerifyAnalyzerAsyncCs(source);

            var vbSource = @"
Imports System.Runtime.Versioning

Public Class Test
    Public Sub M1()
        Dim odc As OsDependentClass = [|New OsDependentClass()|]
        [|odc.M2()|]
    End Sub
End Class

<SupportedOSPlatform(""Windows10.1.2.3"")>
Public Class OsDependentClass
    Public Sub M2()
    End Sub
End Class
";
            await VerifyAnalyzerAsyncVb(vbSource);
        }

        [Fact]
        public async Task LocalFunctionCallsOsDependentMemberWarns()
        {
            var source = @"
using System.Runtime.Versioning;

public class Test
{
    public void M1()
    {
        void Test()
        {
            [|M2()|];
        }
        Test();
    }

    [SupportedOSPlatform(""Windows10.1.2.3"")]
    public void M2() { }
}";
            await VerifyAnalyzerAsyncCs(source);
        }

        [Fact]
        public async Task LocalGuardedFunctionCallsOsDependentMemberNotWarns()
        {
            var source = @"
using System.Runtime.Versioning;

public class Test
{
    [SupportedOSPlatform(""Windows10.2"")]
    public void M1()
    {
        void Test()
        {
            M2();
        }
        Test();
    }

    [SupportedOSPlatform(""Windows10.1.2.3"")]
    public void M2() { }
}";
            await VerifyAnalyzerAsyncCs(source);
        }

        [Fact]
        public async Task LocalFunctionEscapedCallsOsDependentMemberWarns()
        {
            var source = @"
using System.Runtime.Versioning;
using System;

public class Test
{
    public void M1()
    {
        void Test()
        {
            [|M2()|];
        }

        M3(Test);
    }

    [SupportedOSPlatform(""Windows10.1.2.3"")]
    public void M2() { }

    public void M3(Action a) { a(); }
}";
            await VerifyAnalyzerAsyncCs(source);
        }

        [Fact]
        public async Task LocalFunctionUnusedCallsOsDependentMemberWarns()
        {
            var source = @"
using System.Runtime.Versioning;
using System;

public class Test
{
    public void M1()
    {
        void Test()
        {
            [|M2()|];
        }
    }

    [SupportedOSPlatform(""Windows10.1.2.3"")]
    public void M2() { }
}";
            await VerifyAnalyzerAsyncCs(source);
        }

        [Fact]
        public async Task LambdaCallsOsDependentMemberWarns()
        {
            var source = @"
using System.Runtime.Versioning;
using System;

public class Test
{
    public void M1()
    {
        void Test() => [|M2()|];
        Test();

        Action action = () =>
        {
            [|M2()|];
        };
    }

    [SupportedOSPlatform(""Windows10.1.2.3"")]
    public void M2() { }
}";
            await VerifyAnalyzerAsyncCs(source);
        }

        [Fact]
        public async Task AttributedLambdaCallsOsDependentMemberNotWarn()
        {
            var source = @"
using System.Runtime.Versioning;
using System;

public class C
{
    [SupportedOSPlatform(""Windows10.13"")]
    public void M1()
    {
        void Test() => M2();
        Test();

        Action action = () =>
        {
            M2();
        };
    }

    [SupportedOSPlatform(""Windows10.1.2.3"")]
    public void M2() { }
}";
            await VerifyAnalyzerAsyncCs(source);
        }

        [Fact]
        public async Task LambdaEscapedCallsOsDependentMemberWarns()
        {
            var source = @"
using System.Runtime.Versioning;
using System;

public class Test
{
    public void M1()
    {
        Action a = () =>
        {
            [|M2()|];
        };

        M3(a);
    }

    [SupportedOSPlatform(""Windows10.1.2.3"")]
    public void M2() { }

    public void M3(Action a) { a(); }
}";
            await VerifyAnalyzerAsyncCs(source);
        }

        [Fact]
        public async Task LambdaUnusedCallsOsDependentMemberWarns()
        {
            var source = @"
using System.Runtime.Versioning;
using System;

public class Test
{
    public void M1()
    {
        Action a = () =>
        {
            [|M2()|];
        };
    }

    [SupportedOSPlatform(""Windows10.1.2.3"")]
    public void M2() { }
}";
            await VerifyAnalyzerAsyncCs(source);
        }

        [Fact]
        public async Task OsDependentEventAccessedWarns()
        {
            var source = @"
using System.Runtime.Versioning;

public class Test
{
    public delegate void Del();

    [SupportedOSPlatform(""Windows10.1.2.3"")]
    public event Del SampleEvent;

    public void M1()
    {
        [|SampleEvent|] += M3;
        M2();
    }

    public void M2()
    {
        [|SampleEvent|]?.Invoke();
    }

    public void M3() { }
}";
            await VerifyAnalyzerAsyncCs(source);

            var vbSource = @"
Imports System.Runtime.Versioning

Public Class Test
    Public Delegate Sub Del()
    <SupportedOSPlatform(""Windows10.1.2.3"")>
    Public Event SampleEvent As Del

    Public Sub M1()
        AddHandler [|SampleEvent|], AddressOf M3
        M2()
    End Sub

    Public Sub M2()
        RaiseEvent  [|SampleEvent|]
    End Sub

    Public Sub M3()
    End Sub
End Class";
            await VerifyAnalyzerAsyncVb(vbSource);
        }

        [Fact]
        public async Task EventOfOsDependentTypeAccessedWarns()
        {
            var source = @"
using System;
using System.Runtime.Versioning;
[SupportedOSPlatform(""windows"")]
public class Test
{
    public static event EventHandler WindowsOnlyEvent
    {
        add { }
        remove { }
    }
}
public class C
{
    public static void WindowsEventHandler(object sender, EventArgs e) { }
    public void M1()
    {
        [|Test.WindowsOnlyEvent|] += WindowsEventHandler;
        [|Test.WindowsOnlyEvent|] -= WindowsEventHandler;
    }
}";
            await VerifyAnalyzerAsyncCs(source);
        }

        [Fact]
        public async Task OsDependentEventAddRemoveAccessedWarns()
        {
            var source = @"
using System;
using System.Runtime.Versioning;

public class Test
{
    [SupportedOSPlatform(""windows"")]
    public static event EventHandler WindowsOnlyEvent
    {
        add { }
        remove { }
    }

    public static event EventHandler WindowsOnlyEventAdd
    {
        [SupportedOSPlatform(""windows"")]
        add { }
        remove { }
    }

    public static event EventHandler WindowsOnlyEventRemove
    {
        add { }
        [SupportedOSPlatform(""windows"")]
        remove { }
    }

    public static void WindowsEventHandler(object sender, EventArgs e) { }

    public void M1()
    {
        [|WindowsOnlyEvent|] += WindowsEventHandler;
        [|WindowsOnlyEventAdd|] += WindowsEventHandler;
        WindowsOnlyEventRemove += WindowsEventHandler;

        [|WindowsOnlyEvent|] -= WindowsEventHandler;
        WindowsOnlyEventAdd -= WindowsEventHandler;
        [|WindowsOnlyEventRemove|] -= WindowsEventHandler;
    }
}";
            await VerifyAnalyzerAsyncCs(source);
        }

        [Fact]
        public async Task OsDependentMethodAssignedToDelegateWarns()
        {
            var source = @"
using System.Runtime.Versioning;

public class Test
{
    public delegate void Del(); // The attribute not supported on delegates, so no tests for that

    [SupportedOSPlatform(""Windows10.1.2.3"")]
    public void DelegateMethod() { }

    public void M1()
    {
        Del handler = [|DelegateMethod|];
        handler();
    }
}";
            await VerifyAnalyzerAsyncCs(source);
        }

        [Fact, WorkItem(4168, "https://github.com/dotnet/roslyn-analyzers/issues/4168")]
        public async Task UnsupportedShouldNotSuppressSupportedWithSameVersion()
        {
            var source = @"
using System.Runtime.Versioning;
static class Program
{
    public static void Main()
    {
        [|UnsupportedOnBrowserType.SupportedOnWindowsIosTvos()|]; // This call site is reachable on all platforms. 'UnsupportedOnBrowserType.SupportedOnWindowsIosTvos()' is only supported on: 'ios', 'tvos', 'windows'.
        [|UnsupportedOnBrowserType.SupportedOnTvos4()|];
        UnsupportedOnBrowserType.SupportedOnBrowser();
    }
}
[UnsupportedOSPlatform(""browser"")]
class UnsupportedOnBrowserType
{
    [SupportedOSPlatform(""windows"")]
    [SupportedOSPlatform(""ios"")]
    [SupportedOSPlatform(""tvos"")] 
    public static void SupportedOnWindowsIosTvos() {}
    [SupportedOSPlatform(""browser2.0"")] 
    public static void SupportedOnBrowser() {}
    [SupportedOSPlatform(""tvos4.0"")]    
    public static void SupportedOnTvos4() {}
}";
            await VerifyAnalyzerAsyncCs(source);
        }

        [Fact, WorkItem(4168, "https://github.com/dotnet/roslyn-analyzers/issues/4168")]
        public async Task CallSitesUnsupportedShouldNotSuppressSupportedWithSameVersion()
        {
            var source = @"
using System.Runtime.Versioning;

[UnsupportedOSPlatform(""browser"")]
static class Program
{
    public static void Main()
    {
        [|UnsupportedOnBrowserType.SupportedOnWindowsIosTvos()|]; // This call site is reachable on all platforms. 'UnsupportedOnBrowserType.SupportedOnWindowsIosTvos()' is only supported on: 'ios', 'tvos', 'windows'.
        [|UnsupportedOnBrowserType.SupportedOnTvos4()|];
        UnsupportedOnBrowserType.SupportedOnBrowser(); // child support ignored (should not extend)
        UnsupportedOnBrowserType.UnsupportedOnBrowser();
    }
}

[SupportedOSPlatform(""browser"")]
static class Program2
{
    public static void Main()
    {
        [|UnsupportedOnBrowserType.SupportedOnWindowsIosTvos()|]; // This call site is reachable on: 'browser'. 'UnsupportedOnBrowserType.SupportedOnWindowsIosTvos()' is only supported on: 'ios', 'tvos', 'windows'.
        [|UnsupportedOnBrowserType.SupportedOnTvos4()|];  // This call site is reachable on: 'browser'. 'UnsupportedOnBrowserType.SupportedOnTvos4()' is unsupported on: 'browser'.
        [|UnsupportedOnBrowserType.SupportedOnBrowser()|];    // This call site is reachable on: 'browser'. 'UnsupportedOnBrowserType.SupportedOnTvos4()' is unsupported on: 'browser'.
        [|UnsupportedOnBrowserType.UnsupportedOnBrowser()|];  // This call site is reachable on: 'browser'. 'UnsupportedOnBrowserType.SupportedOnTvos4()' is unsupported on: 'browser'.
    }
}

[UnsupportedOSPlatform(""browser"")]
[SupportedOSPlatform(""windows"")]
static class Program3
{
    public static void Main()
    {
        UnsupportedOnBrowserType.SupportedOnWindowsIosTvos(); // No diagnostics expected
        [|UnsupportedOnBrowserType.SupportedOnTvos4()|]; // This call site is reachable on: 'windows'. 'UnsupportedOnBrowserType.SupportedOnTvos4()' is only supported on: 'tvos' 4.0 and later.
        UnsupportedOnBrowserType.SupportedOnBrowser();
        UnsupportedOnBrowserType.UnsupportedOnBrowser();
    }
}

[UnsupportedOSPlatform(""browser"")]
class UnsupportedOnBrowserType
{
    [SupportedOSPlatform(""windows"")]
    [SupportedOSPlatform(""ios"")]
    [SupportedOSPlatform(""tvos"")] 
    public static void SupportedOnWindowsIosTvos() {}
    [SupportedOSPlatform(""browser2.0"")] 
    public static void SupportedOnBrowser() {}
    [UnsupportedOSPlatform(""browser1.0"")] 
    public static void UnsupportedOnBrowser() {}
    [SupportedOSPlatform(""tvos4.0"")]    
    public static void SupportedOnTvos4() {}
}";
            await VerifyAnalyzerAsyncCs(source);
        }

        [Fact, WorkItem(4168, "https://github.com/dotnet/roslyn-analyzers/issues/4168")]
        public async Task CallSiteUnsupportedShouldNotSuppressSupportedWithSameVersionAndSameLevel()
        {
            var source = @"
using System.Runtime.Versioning;

[UnsupportedOSPlatform(""browser"")]
static class Program
{
    public static void Main()
    {
        [|UnsupportedOnBrowserSupportedOnWindowType.SupportedOnIosTvos()|]; // One diagnostics expected only for parent, same as below
        [|UnsupportedOnBrowserSupportedOnWindowType.SupportedOnTvos4()|];   // This call site is reachable on all platforms. 'UnsupportedOnBrowserSupportedOnWindowType.SupportedOnTvos4()' is only supported on: 'windows'.
    }
}

[SupportedOSPlatform(""browser"")]
static class Program2
{
    public static void Main()
    {
        [|UnsupportedOnBrowserSupportedOnWindowType.SupportedOnIosTvos()|]; // This call site is reachable on: 'browser'. 'UnsupportedOnBrowserSupportedOnWindowType.SupportedOnIosTvos()' is unsupported on: 'browser'.
        [|UnsupportedOnBrowserSupportedOnWindowType.SupportedOnTvos4()|]; // Same here 
    }
}

[SupportedOSPlatform(""windows"")]
static class Program3
{
    public static void Main()
    {
        UnsupportedOnBrowserSupportedOnWindowType.SupportedOnIosTvos(); // No diagnostics expected
        UnsupportedOnBrowserSupportedOnWindowType.SupportedOnTvos4();
    }
}

[UnsupportedOSPlatform(""browser"")]
[SupportedOSPlatform(""windows"")]
class UnsupportedOnBrowserSupportedOnWindowType
{
    [SupportedOSPlatform(""ios"")]
    [SupportedOSPlatform(""tvos"")]  // these attributes will be ignored
    public static void SupportedOnIosTvos() {}
    [SupportedOSPlatform(""tvos4.0"")]    // same here
    public static void SupportedOnTvos4() {}
}";
            await VerifyAnalyzerAsyncCs(source);
        }

        [Fact]
        public async Task CallerSupportsSubsetOfTarget()
        {
            var source = @"
using System.Runtime.Versioning;

namespace CallerSupportsSubsetOfTarget
{
    class Caller
    {
        [SupportedOSPlatform(""windows"")]
        public static void Test()
        {
            Target.SupportedOnWindows();
            [|Target.SupportedOnBrowser()|];
            Target.SupportedOnWindowsAndBrowser();
        }
    }

    class Target
    {
        [SupportedOSPlatform(""windows"")]
        public static void SupportedOnWindows() { }

        [SupportedOSPlatform(""browser"")]
        public static void SupportedOnBrowser() { }
        [SupportedOSPlatform(""browser""), SupportedOSPlatform(""windows"")]
        public static void SupportedOnWindowsAndBrowser() { }
    }
}";
            await VerifyAnalyzerAsyncCs(source);
        }

        [Fact]
        public async Task CallerUnsupportsNonSubsetOfTargetSupport()
        {
            var source = @"
using System.Runtime.Versioning;

namespace CallerUnsupportsNonSubsetOfTarget
{
    class Caller
    {
        [UnsupportedOSPlatform(""browser"")]
        public static void TestWithBrowserUnsupported()
        {
            [|Target.UnsupportedOnWindowsUntilWindows11()|];
        }
    }
    class Target
    {
        [UnsupportedOSPlatform(""windows""), SupportedOSPlatform(""windows11.0"")]
        public static void UnsupportedOnWindowsUntilWindows11() { }
    }
}";
            await VerifyAnalyzerAsyncCs(source, s_msBuildPlatforms);
        }

        [Fact]
        public async Task CallerUnsupportsSubsetOfTargetUsupportedFirstThenSupportsNotWarn()
        {
            var source = @"
using System.Runtime.Versioning;

namespace CallerUnsupportsSubsetOfTarget
{
    class Caller
    {
        [UnsupportedOSPlatform(""windows"")]
        public void TestUnsupportedOnWindows()
        {
            // Call site unsupporting Windows, means the call site supports all other platforms 
            // It is calling into code that was NOT supported only on Windows, but eventually added support,
            // as it was only not supported window supporting it later doesn' matter for call site that is 
            // not supporting windows at all, so it shouldn't raise diagnostic
            TargetUnsupportedOnWindows.FunctionSupportedOnWindows1(); // should not warn
            TargetUnsupportedOnWindows.FunctionSupportedOnWindowsSameVersion();
        }
    }
    [UnsupportedOSPlatform(""windows"")]
    class TargetUnsupportedOnWindows
    {
        [SupportedOSPlatform(""windows1.0"")]
        public static void FunctionSupportedOnWindows1() { }
        
        [SupportedOSPlatform(""windows"")]
        public static void FunctionSupportedOnWindowsSameVersion() { }
    }
}";
            await VerifyAnalyzerAsyncCs(source, s_msBuildPlatforms);
        }

        [Fact]
        public async Task CallerUnsupportsNonSubsetOfTargetUnsupportedFirstSupportsWarns()
        {
            var source = @"
using System.Runtime.Versioning;

namespace CallerUnsupportsNonSubsetOfTarget
{
    class Caller
    {
        [UnsupportedOSPlatform(""browser"")]
        public void TestUnsupportedOnWindows()
        {
            [|TargetUnsupportedOnWindows.FunctionSupportedOnWindows1()|];
            [|TargetUnsupportedOnWindows.FunctionSupportedOnWindowsSameVersion()|];
        }
    }
    [UnsupportedOSPlatform(""windows"")]
    class TargetUnsupportedOnWindows
    {
        [SupportedOSPlatform(""windows1.0"")]
        public static void FunctionSupportedOnWindows1() { }
        
        [SupportedOSPlatform(""windows"")]
        public static void FunctionSupportedOnWindowsSameVersion() { }
    }
}";
            await VerifyAnalyzerAsyncCs(source, s_msBuildPlatforms);
        }

        [Fact]
        public async Task CallerSupportsSupersetOfTarget_AnotherScenario()
        {
            var source = @"
using System.Runtime.Versioning;

namespace CallerSupportsSubsetOfTarget
{
    class Caller
    {
        [UnsupportedOSPlatform(""browser"")]
        public static void TestWithBrowserUnsupported()
        {
            {|#0:Target.SupportedOnWindows()|}; // This call site is reachable on all platforms. 'Target.SupportedOnWindows()' is only supported on: 'windows'.
            {|#1:Target.SupportedOnBrowser()|}; // This call site is unreachable on: 'browser'. 'Target.SupportedOnBrowser()' is only supported on: 'browser'.
            [|Target.SupportedOnWindowsAndBrowser()|]; // This call site is unreachable on: 'browser'. 'Target.SupportedOnWindowsAndBrowser()' is only supported on: 'browser', 'windows'.
            {|#2:Target.SupportedOnWindowsAndUnsupportedOnBrowser()|}; // This call site is reachable on all platforms. 'Target.SupportedOnWindowsAndUnsupportedOnBrowser()' is only supported on: 'windows'.

            {|#3:Target.UnsupportedOnWindows()|}; // This call site is reachable on all platforms. 'Target.UnsupportedOnWindows()' is unsupported on: 'windows'.
            {|#4:Target.UnsupportedOnWindows11()|};
            Target.UnsupportedOnBrowser();
            {|#5:Target.UnsupportedOnWindowsAndBrowser()|}; // This call site is reachable on all platforms. 'Target.UnsupportedOnWindowsAndBrowser()' is unsupported on: 'windows'.
            {|#6:Target.UnsupportedOnWindowsUntilWindows11()|};
        }
    }

    class Target
    {
        [SupportedOSPlatform(""windows"")]
        public static void SupportedOnWindows() { }

        [SupportedOSPlatform(""browser"")]
        public static void SupportedOnBrowser() { }

        [SupportedOSPlatform(""windows""), SupportedOSPlatform(""browser"")]
        public static void SupportedOnWindowsAndBrowser() { }

        [UnsupportedOSPlatform(""windows"")]
        public static void UnsupportedOnWindows() { }

        [UnsupportedOSPlatform(""windows11.0"")]
        public static void UnsupportedOnWindows11() { }

        [UnsupportedOSPlatform(""browser"")]
        public static void UnsupportedOnBrowser() { }

        [UnsupportedOSPlatform(""windows""), UnsupportedOSPlatform(""browser"")]
        public static void UnsupportedOnWindowsAndBrowser() { }

        [SupportedOSPlatform(""windows""), UnsupportedOSPlatform(""browser"")]
        public static void SupportedOnWindowsAndUnsupportedOnBrowser() { }

        [UnsupportedOSPlatform(""windows""), SupportedOSPlatform(""windows11.0"")]
        public static void UnsupportedOnWindowsUntilWindows11() { }
    }
}";
            await VerifyAnalyzerAsyncCs(source, s_msBuildPlatforms,
                VerifyCS.Diagnostic(PlatformCompatibilityAnalyzer.OnlySupportedCsAllPlatforms).WithLocation(0).WithArguments("Target.SupportedOnWindows()", "'windows'"),
                VerifyCS.Diagnostic(PlatformCompatibilityAnalyzer.OnlySupportedCsUnreachable).WithLocation(1).WithArguments("Target.SupportedOnBrowser()", "'browser'", "'browser'"),
                VerifyCS.Diagnostic(PlatformCompatibilityAnalyzer.OnlySupportedCsAllPlatforms).WithLocation(2).WithArguments("Target.SupportedOnWindowsAndUnsupportedOnBrowser()", "'windows'"),
                VerifyCS.Diagnostic(PlatformCompatibilityAnalyzer.UnsupportedCsAllPlatforms).WithLocation(3).WithArguments("Target.UnsupportedOnWindows()", "'windows'"),
                VerifyCS.Diagnostic(PlatformCompatibilityAnalyzer.UnsupportedCsAllPlatforms).WithLocation(4).WithArguments("Target.UnsupportedOnWindows11()", GetFormattedString(MicrosoftNetCoreAnalyzersResources.PlatformCompatibilityVersionAndLater, "windows", "11.0")),
                VerifyCS.Diagnostic(PlatformCompatibilityAnalyzer.UnsupportedCsAllPlatforms).WithLocation(5).WithArguments("Target.UnsupportedOnWindowsAndBrowser()", "'windows'"),
                VerifyCS.Diagnostic(PlatformCompatibilityAnalyzer.SupportedCsAllPlatforms).WithLocation(6).WithArguments("Target.UnsupportedOnWindowsUntilWindows11()", GetFormattedString(MicrosoftNetCoreAnalyzersResources.PlatformCompatibilityVersionAndLater, "windows", "11.0")));
        }

        [Fact]
        public async Task CallerSupportsSupersetOfTarget()
        {
            var source = @"
using System.Runtime.Versioning;

namespace CallerSupportsSubsetOfTarget
{
    class Caller
    {
        [SupportedOSPlatform(""windows""), SupportedOSPlatform(""browser"")]
        public static void TestWithWindowsAndBrowserSupported()
        {
            [|Target.SupportedOnWindows()|]; // This call site is reachable on: 'windows', 'browser'. 'Target.SupportedOnWindows()' is only supported on: 'windows'.
            [|Target.SupportedOnBrowser()|]; // This call site is reachable on: 'windows', 'browser'. 'Target.SupportedOnBrowser()' is only supported on: 'browser'.
            Target.SupportedOnWindowsAndBrowser();

            [|Target.UnsupportedOnWindows()|]; // This call site is reachable on: 'windows', 'browser'. 'Target.UnsupportedOnWindows()' is unsupported on: 'windows'.
            [|Target.UnsupportedOnBrowser()|]; // This call site is reachable on: 'windows', 'browser'. 'Target.UnsupportedOnBrowser()' is unsupported on: 'browser'.
            [|Target.UnsupportedOnWindowsAndBrowser()|]; // This call site is reachable on: 'windows', 'browser'. 'Target.UnsupportedOnWindowsAndBrowser()' is unsupported on: 'windows', 'browser'.
        }
        [UnsupportedOSPlatform(""browser"")]
        public static void TestWithBrowserUnsupported()
        {
            [|Target.SupportedOnWindows()|]; // This call site is reachable on all platforms. 'Target.SupportedOnWindows()' is only supported on: 'windows'.
            [|Target.SupportedOnBrowser()|]; // This call site is unreachable on: 'browser'. 'Target.SupportedOnBrowser()' is only supported on: 'browser'.
            [|Target.SupportedOnWindowsAndBrowser()|]; // This call site is unreachable on: 'browser'. 'Target.SupportedOnWindowsAndBrowser()' is only supported on: 'browser', 'windows'.

            Target.UnsupportedOnWindows(); // if call site has now support of it and MSbuild list not containg the platform name it will not be warned
            Target.UnsupportedOnBrowser();
            Target.UnsupportedOnWindowsAndBrowser(); // same here
        }
    }

    class Target
    {
        [SupportedOSPlatform(""windows"")]
        public static void SupportedOnWindows() { }

        [SupportedOSPlatform(""browser"")]
        public static void SupportedOnBrowser() { }

        [SupportedOSPlatform(""windows""), SupportedOSPlatform(""browser"")]
        public static void SupportedOnWindowsAndBrowser() { }

        [UnsupportedOSPlatform(""windows"")]
        public static void UnsupportedOnWindows() { }

        [UnsupportedOSPlatform(""browser"")]
        public static void UnsupportedOnBrowser() { }

        [UnsupportedOSPlatform(""windows""), UnsupportedOSPlatform(""browser"")]
        public static void UnsupportedOnWindowsAndBrowser() { }
    }
}";
            await VerifyAnalyzerAsyncCs(source);
        }

        [Fact]
        public async Task UnsupportedSamePlatformMustSuppressSupported()
        {
            var source = @"
using System.Runtime.Versioning;

static class Program
{
    public static void Main()
    {
        [|Some.Api1()|]; // This call site is reachable on all platforms. 'Some.Api1()' is only supported on: 'ios' 10.0 and later, 'tvos' 4.0 and later.
        [|Some.Api2()|]; // This call site is reachable on all platforms. 'Some.Api2()' is only supported on: 'ios' 10.0 and later.
    }
}

[SupportedOSPlatform(""ios10.0"")]
[SupportedOSPlatform(""tvos4.0"")]
class Some
{
    public static void Api1() {}

    [UnsupportedOSPlatform(""tvos"")] // Not ignored, suppresses parent
    public static void Api2() {}
}";
            await VerifyAnalyzerAsyncCs(source);
        }

        [Fact]
        public async Task PlatformOverrides()
        {
            var source = @"
using System.Runtime.Versioning;

namespace PlatformCompatDemo.Bugs
{
    class Caller
    {
        [SupportedOSPlatform(""windows"")]
        public void TestSupportedOnWindows()
        {
            [|TargetSupportedOnWindows.FunctionUnsupportedOnWindows()|]; // This call site is reachable on: 'windows'. 'TargetSupportedOnWindows.FunctionUnsupportedOnWindows()' is unsupported on: 'windows'.
            TargetSupportedOnWindows.FunctionUnsupportedOnBrowser();     // browser unsupport not related so ignored

            [|TargetUnsupportedOnWindows.FunctionSupportedOnWindows()|]; // This call site is reachable on: 'windows'. 'TargetUnsupportedOnWindows.FunctionSupportedOnWindows()' is unsupported on: 'windows'.
            [|TargetUnsupportedOnWindows.FunctionSupportedOnBrowser()|]; // should warn for unsupported windows and browser support                                   
        }

        [UnsupportedOSPlatform(""windows"")]
        public void TestUnsupportedOnWindows()
        {
            TargetSupportedOnWindows.FunctionUnsupportedOnWindows();
            [|TargetSupportedOnWindows.FunctionUnsupportedOnBrowser()|];  // should warn supported on windows ignore unsupported on browser as this is allow list
                                                                          // This call site is unreachable on: 'windows'. 'TargetSupportedOnWindows.FunctionUnsupportedOnBrowser()' is only supported on: 'windows'.
            [|TargetUnsupportedOnWindows.FunctionSupportedOnBrowser()|];  // This call site is reachable on all platforms. 'TargetUnsupportedOnWindows.FunctionSupportedOnBrowser()' is only supported on: 'browser'. 
            TargetUnsupportedOnWindows.FunctionSupportedOnWindows();      // it's unsupporting Windows at the call site, so it should warn for windows support on the API
        }                                                                 
    }

    [SupportedOSPlatform(""windows"")]
    class TargetSupportedOnWindows
    {
        [UnsupportedOSPlatform(""windows"")]  // Not  Ignored
        public static void FunctionUnsupportedOnWindows() { }

        [UnsupportedOSPlatform(""browser"")]  // Will be ignored ignored
        public static void FunctionUnsupportedOnBrowser() { }
    }

    [UnsupportedOSPlatform(""windows"")]
    class TargetUnsupportedOnWindows
    {
        [SupportedOSPlatform(""windows"")] // will be ignored
        public static void FunctionSupportedOnWindows() { }

        [SupportedOSPlatform(""browser"")]
        public static void FunctionSupportedOnBrowser() { }
    }
}";
            await VerifyAnalyzerAsyncCs(source);
        }

        [Fact]
        public async Task ChildUnsupportedMustParentSupportedPlatformMustNotIgnored()
        {
            var source = @"
using System.Runtime.Versioning;
[assembly:SupportedOSPlatform(""browser"")]
namespace PlatformCompatDemo
{
    static class Program
    {
        public static void Main()
        {
            [|CrossPlatformApis.DoesNotWorkOnBrowser()|];
            CrossPlatformApis.NormalFunction();
            var nonBrowser = new NonLinuxApis();
        }
    }

    public class CrossPlatformApis
    {
        [UnsupportedOSPlatform(""browser"")]
        public static void DoesNotWorkOnBrowser() { }
        public static void NormalFunction() { }
    }

    [UnsupportedOSPlatform(""linux"")] // must be ignored
    public class NonLinuxApis { }
}";
            await VerifyAnalyzerAsyncCs(source);
        }

        [Fact]
        public async Task SupportedMustSuppressUnsupportedAssemblyAttribute()
        {
            var source = @"
using System.Runtime.Versioning;
[assembly:UnsupportedOSPlatform(""browser"")]

namespace PlatformCompatDemo
{
    static class Program
    {
        public static void Main()
        {
            [|CrossPlatformApis.WindowsApi()|];
            var nonBrowser = new BrowserApis();
        }
    }

    public class CrossPlatformApis
    {
        [SupportedOSPlatform(""windows"")]
        public static void WindowsApi() { }
    }

    [SupportedOSPlatform(""browser"")]
    public class BrowserApis { }
}";
            await VerifyAnalyzerAsyncCs(source);
        }

        [Fact]
        public async Task UsingUnsupportedApiWithinAllowListShouldWarn()
        {
            var source = @"
using System.Runtime.Versioning;
[assembly: SupportedOSPlatform(""windows"")]

static class Program
{
    public static void Main()
    {
        new SomeWindowsSpecific();
        [|SomeWindowsSpecific.NotForWindows()|];
    }
}

class SomeWindowsSpecific
{
    [UnsupportedOSPlatform(""windows"")] // This will not be ignored
    public static void NotForWindows() { }
}";
            await VerifyAnalyzerAsyncCs(source);
        }

        [Fact]
        public async Task UsingVersionedApiFromAllowListAssemblyNotIgnored()
        {
            var source = @"
using System.Runtime.Versioning;
[assembly: SupportedOSPlatform(""windows"")]

static class Program
{
    public static void Main()
    {
        [|Some.Windows10SpecificApi()|];
        WindowsSpecificApi();
    }

    public static void WindowsSpecificApi() { }
}

[SupportedOSPlatform(""windows10.0"")] // This attribute will not be ignored
static class Some
{
    public static void Windows10SpecificApi() { }
}";
            await VerifyAnalyzerAsyncCs(source);
        }

        [Fact]
        public async Task ReintroducingHigherApiSupport_Warn()
        {
            var source = @"
using System.Runtime.Versioning;
[assembly: SupportedOSPlatform(""windows10.0"")]

static class Program
{
    public static void Main()
    {
        [|Some.WindowsSpecificApi11()|];
        Some.WindowsSpecificApi1();
    }
}

static class Some
{
    [SupportedOSPlatform(""windows11.0"")]
    public static void WindowsSpecificApi11() { }

    [SupportedOSPlatform(""windows1.0"")]
    public static void WindowsSpecificApi1() { }
}";
            await VerifyAnalyzerAsyncCs(source);
        }

        [Fact]
        public async Task MethodOfOsDependentAssemblyCalledWithoutSuppressionWarns()
        {
            var source = @"
using System.Threading;

namespace ns
{
    public class Test
    {
        public void M1()
        {
            var foo = {|#0:new Overlapped()|};
            var result = {|#1:foo.AsyncResult|};
        }
    }
}
";
            await VerifyAnalyzerAsyncCs(source, VerifyCS.Diagnostic(PlatformCompatibilityAnalyzer.OnlySupportedCsAllPlatforms).WithLocation(0).WithArguments("Overlapped", "'windows'"),
                VerifyCS.Diagnostic(PlatformCompatibilityAnalyzer.OnlySupportedCsAllPlatforms).WithLocation(1).WithArguments("Overlapped.AsyncResult", "'windows'"));
        }

        public static IEnumerable<object[]> SupportedOsAttributeTestData()
        {
            yield return new object[] { "Windows", "10.1.2.3", "Windows", "10.1.2.3", false };
            yield return new object[] { "Windows", "10.1.2.3", "Windows", "10.1.3.3", false };
            yield return new object[] { "Windows", "10.1.2.3", "Windows", "10.1.3", false };
            yield return new object[] { "Windows", "10.1.2.3", "Windows", "11.0", false };
            yield return new object[] { "Windows", "10.1.2.3", "Windows", "10.2.2.0", false };
            yield return new object[] { "Windows", "10.1.2.3", "Windows", "10.1.1.3", true };
            yield return new object[] { "Windows", "10.1.2.3", "WINDOWS", "11.1.1.3", false };
            yield return new object[] { "Windows", "10.1.2.3", "Windows", "10.1.1.4", true };
            yield return new object[] { "MACOS", "10.1.2.3", "macos", "10.2.2.0", false };
            yield return new object[] { "OSX", "10.1.2.3", "Osx", "11.1.1.0", false };
            yield return new object[] { "Osx", "10.1.2.3", "osx", "10.2", false };
            yield return new object[] { "Windows", "10.1.2.3", "Osx", "11.1.1.4", true };
            yield return new object[] { "Windows", "10.1.2.3", "Windows", "10.0.1.9", true };
            yield return new object[] { "Windows", "10.1.2.3", "Windows", "10.1.1.4", true };
            yield return new object[] { "Windows", "10.1.2.3", "Windows", "8.2.3.3", true };
        }

        [Theory]
        [MemberData(nameof(SupportedOsAttributeTestData))]
        public async Task MethodOfOsDependentClassSuppressedWithSupportedOsAttribute(string platform, string version, string suppressingPlatform, string suppressingVersion, bool warn)
        {
            var source = @"
using System.Runtime.Versioning;

public class Test
{
    [SupportedOSPlatform(""" + suppressingPlatform + suppressingVersion + @""")]
    public void M1()
    {
        OsDependentClass odc = new OsDependentClass();
        odc.M2();
    }
}

[SupportedOSPlatform(""" + platform + version + @""")]
public class OsDependentClass
{
    public void M2() { }
}";

            if (warn)
            {
                await VerifyAnalyzerAsyncCs(source,
                    VerifyCS.Diagnostic(PlatformCompatibilityAnalyzer.OnlySupportedCsReachable).WithSpan(9, 32, 9, 54).
                    WithArguments("OsDependentClass", GetFormattedString(MicrosoftNetCoreAnalyzersResources.PlatformCompatibilityVersionAndLater, platform, version),
                    GetFormattedString(MicrosoftNetCoreAnalyzersResources.PlatformCompatibilityVersionAndLater, suppressingPlatform, suppressingVersion)),
                    VerifyCS.Diagnostic(PlatformCompatibilityAnalyzer.OnlySupportedCsReachable).WithSpan(10, 9, 10, 17).
                    WithArguments("OsDependentClass.M2()", GetFormattedString(MicrosoftNetCoreAnalyzersResources.PlatformCompatibilityVersionAndLater, platform, version),
                    GetFormattedString(MicrosoftNetCoreAnalyzersResources.PlatformCompatibilityVersionAndLater, suppressingPlatform, suppressingVersion)));
            }
            else
            {
                await VerifyAnalyzerAsyncCs(source);
            }
        }

        public static IEnumerable<object[]> UnsupportedAttributeTestData()
        {
            yield return new object[] { "windows", "10.1.2.3", "Windows", "10.1.2.3", false };
            yield return new object[] { "windows", "10.1.2.3", "Mac", "Os10.1.3.3", true };
            /*yield return new object[] { "windows", "10.1.2.3", "Windows", "10.1.3.1", true };
            yield return new object[] { "windows", "10.1.2.3", "Windows", "11.1", true };
            yield return new object[] { "windows", "10.1.2.3", "Windows", "10.2.2.0", true };*/
            yield return new object[] { "windows", "10.1.2.3", "Windows", "10.1.1.3", false };
            yield return new object[] { "windows", "10.1.2.3", "Windows", "10.1.1.3", false };
            yield return new object[] { "windows", "10.1.2.3", "Windows", "10.1.1.4", false };
            yield return new object[] { "windows", "10.1.2.3", "Osx", "10.1.1.4", true };
            yield return new object[] { "windows", "10.1.2.3", "Windows", "10.1.0.1", false };
            yield return new object[] { "windows", "10.1.2.3", "Windows", "8.2.3.4", false };
        }

        [Theory]
        [MemberData(nameof(UnsupportedAttributeTestData))]
        public async Task MethodOfOsDependentClassSuppressedWithUnsupportedAttribute(string platform,
            string version, string suppressingPlatform, string suppressingVersion, bool warn)
        {
            var source = @"
 using System.Runtime.Versioning;
 
[UnsupportedOSPlatform(""" + suppressingPlatform + suppressingVersion + @""")]
public class Test
{
    public void M1()
    {
        OsDependentClass odc = new OsDependentClass();
        odc.M2();
    }
}

[UnsupportedOSPlatform(""" + platform + version + @""")]
public class OsDependentClass
{
    public void M2() { }
}";

            if (warn)
            {
                if (platform.Equals(suppressingVersion, System.StringComparison.OrdinalIgnoreCase))
                {
                    await VerifyAnalyzerAsyncCs(source, s_msBuildPlatforms, VerifyCS.Diagnostic(PlatformCompatibilityAnalyzer.UnsupportedCsReachable).WithLocation(9, 32).
                        WithArguments("OsDependentClass", GetFormattedString(MicrosoftNetCoreAnalyzersResources.PlatformCompatibilityVersionAndLater, platform, version),
                        GetFormattedString(MicrosoftNetCoreAnalyzersResources.PlatformCompatibilityVersionAndLater, suppressingPlatform, suppressingVersion)),
                        VerifyCS.Diagnostic(PlatformCompatibilityAnalyzer.UnsupportedCsReachable).WithLocation(10, 9).
                        WithArguments("OsDependentClass.M2()", GetFormattedString(MicrosoftNetCoreAnalyzersResources.PlatformCompatibilityVersionAndLater, platform, version),
                        GetFormattedString(MicrosoftNetCoreAnalyzersResources.PlatformCompatibilityVersionAndLater, suppressingPlatform, suppressingVersion)));
                }
                else
                {
                    await VerifyAnalyzerAsyncCs(source, s_msBuildPlatforms, VerifyCS.Diagnostic(PlatformCompatibilityAnalyzer.UnsupportedCsAllPlatforms).WithLocation(9, 32).
                        WithArguments("OsDependentClass", GetFormattedString(MicrosoftNetCoreAnalyzersResources.PlatformCompatibilityVersionAndLater, platform, version)),
                        VerifyCS.Diagnostic(PlatformCompatibilityAnalyzer.UnsupportedCsAllPlatforms).WithLocation(10, 9).
                        WithArguments("OsDependentClass.M2()", GetFormattedString(MicrosoftNetCoreAnalyzersResources.PlatformCompatibilityVersionAndLater, platform, version)));
                }
            }
            else
            {
                await VerifyAnalyzerAsyncCs(source, s_msBuildPlatforms);
            }
        }

        [Fact]
        public async Task UnsupportedNotWarnsForUnrelatedSupportedContext()
        {
            var source = @"
 using System.Runtime.Versioning;
 
[SupportedOSPlatform(""Linux"")]
public class Test
{
    public void M1()
    {
        var obj = new C();
        obj.BrowserMethod();
        C.StaticClass.LinuxMethod();
        C.StaticClass.LinuxVersionedMethod();
    }
}

public class C
{
    [UnsupportedOSPlatform(""browser"")]
    public void BrowserMethod() { }
    
    [UnsupportedOSPlatform(""linux4.8"")]
    internal static class StaticClass
    {
        public static void LinuxVersionedMethod() { }
        
        [UnsupportedOSPlatform(""linux"")]
        public static void LinuxMethod() { }
    }
}";

            await VerifyAnalyzerAsyncCs(source, VerifyCS.Diagnostic(PlatformCompatibilityAnalyzer.UnsupportedCsReachable).
                WithLocation(11, 9).WithArguments("C.StaticClass.LinuxMethod()", "'linux'", "'Linux'"),
                VerifyCS.Diagnostic(PlatformCompatibilityAnalyzer.UnsupportedCsReachable).
                WithLocation(12, 9).WithArguments("C.StaticClass.LinuxVersionedMethod()", GetFormattedString(MicrosoftNetCoreAnalyzersResources.PlatformCompatibilityVersionAndLater, "linux", "4.8"),
                GetFormattedString(MicrosoftNetCoreAnalyzersResources.PlatformCompatibilityAllVersions, "Linux")));
        }

        [Fact]
        public async Task MultipleAttrbiutesOptionallySupportedListTest()
        {
            var source = @"
 using System.Runtime.Versioning;
 
public class Test
{
    C obj = new C();
    [SupportedOSPlatform(""Linux"")]
    public void DiffferentOsNotWarn()
    {
        obj.DoesNotWorkOnWindows();
    }

    [SupportedOSPlatform(""windows"")]
    [UnsupportedOSPlatform(""windows10.0.2000"")]
    public void SupporteWindows()
    {
        // Warns for UnsupportedFirst, Supported
        obj.DoesNotWorkOnWindows(); // This call site is reachable on: 'windows' 10.0.2000 and before. 'C.DoesNotWorkOnWindows()' is supported on: 'windows' 10.0.1903 and later.
    }

    [UnsupportedOSPlatform(""windows"")]
    [SupportedOSPlatform(""windows10.1"")]
    [UnsupportedOSPlatform(""windows10.0.2003"")]
    public void SameSupportForWindowsNotWarn()
    {
        obj.DoesNotWorkOnWindows();
    }
    
    public void AllSupportedWarnForAll()
    {
        obj.DoesNotWorkOnWindows(); // This call site is reachable on all platforms. 'C.DoesNotWorkOnWindows()' is supported on: 'windows' from version 10.0.1903 to 10.0.2004.
    }

    [SupportedOSPlatform(""windows10.0.2000"")]
    public void SupportedFromWindows10_0_2000()
    {
        // Should warn for [UnsupportedOSPlatform]
        obj.DoesNotWorkOnWindows(); // This call site is reachable on: 'windows' 10.0.2000 and later. 'C.DoesNotWorkOnWindows()' is unsupported on: 'windows' 10.0.2004 and later.
    }

    [SupportedOSPlatform(""windows10.0.1904"")]
    [UnsupportedOSPlatform(""windows10.0.1909"")]
    public void SupportedWindowsFrom10_0_1904_To10_0_1909_NotWarn()
    {
        // Should not warn
        obj.DoesNotWorkOnWindows();
    }
}

public class C
{
    [UnsupportedOSPlatform(""windows"")]
    [SupportedOSPlatform(""windows10.0.1903"")]
    [UnsupportedOSPlatform(""windows10.0.2004"")]
    public void DoesNotWorkOnWindows() { }
}";
            await VerifyAnalyzerAsyncCs(source, s_msBuildPlatforms,
                VerifyCS.Diagnostic(PlatformCompatibilityAnalyzer.SupportedCsReachable).WithLocation(18, 9).
                WithArguments("C.DoesNotWorkOnWindows()", GetFormattedString(MicrosoftNetCoreAnalyzersResources.PlatformCompatibilityVersionAndLater, "windows", "10.0.1903"),
                GetFormattedString(MicrosoftNetCoreAnalyzersResources.PlatformCompatibilityVersionAndBefore, "windows", "10.0.2000")),
                VerifyCS.Diagnostic(PlatformCompatibilityAnalyzer.SupportedCsAllPlatforms).WithLocation(31, 9).
                WithArguments("C.DoesNotWorkOnWindows()", GetFormattedString(MicrosoftNetCoreAnalyzersResources.PlatformCompatibilityFromVersionToVersion, "windows", "10.0.1903", "10.0.2004")),
                VerifyCS.Diagnostic(PlatformCompatibilityAnalyzer.UnsupportedCsReachable).WithLocation(38, 9).
                WithArguments("C.DoesNotWorkOnWindows()", GetFormattedString(MicrosoftNetCoreAnalyzersResources.PlatformCompatibilityVersionAndLater, "windows", "10.0.2004"),
                GetFormattedString(MicrosoftNetCoreAnalyzersResources.PlatformCompatibilityVersionAndLater, "windows", "10.0.2000")));
        }

        [Fact]
        public async Task MultipleAttrbiutesSupportedOnlyWindowsListTest()
        {
            var source = @"
 using System.Runtime.Versioning;
 
public class Test
{
    C obj = new C();
    [SupportedOSPlatform(""Linux"")]
    public void DiffferentOsWarnsForAll()
    {
        {|#0:obj.WindowsOnlyUnsupportedFrom2004()|}; // This call site is reachable on: 'Linux'. 'C.WindowsOnlyUnsupportedFrom2004()' is only supported on: 'windows' 10.0.2004 and before.
    }

    [SupportedOSPlatform(""windows"")]
    [UnsupportedOSPlatform(""windows10.0.2003"")]
    public void SameSupportForWindowsNotWarn()
    {
        obj.WindowsOnlyUnsupportedFrom2004();
    }
    
    public void AllSupportedWarnForAll()
    {
        {|#1:obj.WindowsOnlyUnsupportedFrom2004()|}; // This call site is reachable on all platforms. 'C.WindowsOnlyUnsupportedFrom2004()' is only supported on: 'windows' 10.0.2004 and before.
    }

    [SupportedOSPlatform(""windows10.0.2000"")]
    public void SupportedFromWindows10_0_2000()
    {
        // Warns for [UnsupportedOSPlatform]
        {|#2:obj.WindowsOnlyUnsupportedFrom2004()|}; //  This call site is reachable on: 'windows' 10.0.2000 and later. 'C.WindowsOnlyUnsupportedFrom2004()' is unsupported on: 'windows' 10.0.2004 and later.
    }
    
    [SupportedOSPlatform(""windows10.0.1904"")]
    [UnsupportedOSPlatform(""windows10.0.1909"")]
    public void SupportedWindowsFrom10_0_1904_To10_0_1909_NotWarn()
    {
        // Should not warn
        obj.WindowsOnlyUnsupportedFrom2004();
    }
}

public class C
{
    [SupportedOSPlatform(""windows"")]
    [UnsupportedOSPlatform(""windows10.0.2004"")]
    public void WindowsOnlyUnsupportedFrom2004() { }
}";
            await VerifyAnalyzerAsyncCs(source,
                VerifyCS.Diagnostic(PlatformCompatibilityAnalyzer.OnlySupportedCsReachable).WithLocation(0).
                WithArguments("C.WindowsOnlyUnsupportedFrom2004()", GetFormattedString(MicrosoftNetCoreAnalyzersResources.PlatformCompatibilityVersionAndBefore, "windows", "10.0.2004"), "'Linux'"),
                VerifyCS.Diagnostic(PlatformCompatibilityAnalyzer.OnlySupportedCsAllPlatforms).WithLocation(1).
                WithArguments("C.WindowsOnlyUnsupportedFrom2004()", GetFormattedString(MicrosoftNetCoreAnalyzersResources.PlatformCompatibilityVersionAndBefore, "windows", "10.0.2004")),
                VerifyCS.Diagnostic(PlatformCompatibilityAnalyzer.UnsupportedCsReachable).WithLocation(2).
                WithArguments("C.WindowsOnlyUnsupportedFrom2004()", GetFormattedString(MicrosoftNetCoreAnalyzersResources.PlatformCompatibilityVersionAndLater, "windows", "10.0.2004"),
                GetFormattedString(MicrosoftNetCoreAnalyzersResources.PlatformCompatibilityVersionAndLater, "windows", "10.0.2000")));
        }

        [Fact]
        public async Task CallSiteSupportedUnupportedNoMsBuildOptions()
        {
            var source = @"
 using System.Runtime.Versioning;

namespace PlatformCompatDemo.SupportedUnupported 
{
    public class Test
    {
        public static void Supported()
        {
            var supported = new TypeWithoutAttributes();
            {|#0:supported.FunctionSupportedOnWindows()|}; // This call site is reachable on all platforms. 'TypeWithoutAttributes.FunctionSupportedOnWindows()' is only supported on: 'windows'.
            {|#1:supported.FunctionSupportedOnWindows10()|}; // This call site is reachable on all platforms. 'TypeWithoutAttributes.FunctionSupportedOnWindows10()' is only supported on: 'windows' 10.0 and later.
            [|supported.FunctionSupportedOnWindows10AndBrowser()|]; // This call site is reachable on all platforms. 'TypeWithoutAttributes.FunctionSupportedOnWindows10AndBrowser()' is only supported on: 'windows' 10.0 and later, 'browser'.

            var supportedOnWindows = {|#2:new TypeSupportedOnWindows()|}; // This call site is reachable on all platforms. 'TypeSupportedOnWindows' is only supported on: 'windows'.
            {|#3:supportedOnWindows.FunctionSupportedOnBrowser()|}; // browser support ignored
            {|#4:supportedOnWindows.FunctionSupportedOnWindows11AndBrowser()|}; //This call site is reachable on all platforms. 'TypeSupportedOnWindows.FunctionSupportedOnWindows11AndBrowser()' is only supported on: 'windows' 11.0 and later.

            var supportedOnBrowser = {|#5:new TypeSupportedOnBrowser()|};
            [|supportedOnBrowser.FunctionSupportedOnWindows()|]; // This call site is reachable on all platforms. 'TypeSupportedOnBrowser.FunctionSupportedOnWindows()' is only supported on: 'browser'.

            var supportedOnWindows10 = [|new TypeSupportedOnWindows10()|]; // This call site is reachable on all platforms. 'TypeSupportedOnWindows10' is only supported on: 'windows' 10.0 and later.
            {|#6:supportedOnWindows10.FunctionSupportedOnBrowser()|}; // child function support will be ignored

            var supportedOnWindowsAndBrowser = [|new TypeSupportedOnWindowsAndBrowser()|]; // This call site is reachable on all platforms. 'TypeSupportedOnWindowsAndBrowser' is only supported on: 'windows', 'browser'.
            [|supportedOnWindowsAndBrowser.FunctionSupportedOnWindows11()|]; // This call site is reachable on all platforms. 'TypeSupportedOnWindowsAndBrowser.FunctionSupportedOnWindows11()' is only supported on: 'windows' 11.0 and later, 'browser'.
        }

        public static void Unsupported()
        {
            var unsupported = new TypeWithoutAttributes();
            unsupported.FunctionUnsupportedOnWindows();
            unsupported.FunctionUnsupportedOnBrowser();
            unsupported.FunctionUnsupportedOnWindows10();
            unsupported.FunctionUnsupportedOnWindowsAndBrowser();
            unsupported.FunctionUnsupportedOnWindows10AndBrowser();

            var unsupportedOnWindows = new TypeUnsupportedOnWindows();
            unsupportedOnWindows.FunctionUnsupportedOnBrowser();
            unsupportedOnWindows.FunctionUnsupportedOnWindows11();
            unsupportedOnWindows.FunctionUnsupportedOnWindows11AndBrowser();

            var unsupportedOnBrowser = new TypeUnsupportedOnBrowser();
            unsupportedOnBrowser.FunctionUnsupportedOnWindows();
            unsupportedOnBrowser.FunctionUnsupportedOnWindows10();

            var unsupportedOnWindows10 = new TypeUnsupportedOnWindows10();
            unsupportedOnWindows10.FunctionUnsupportedOnBrowser();
            unsupportedOnWindows10.FunctionUnsupportedOnWindows11();
            unsupportedOnWindows10.FunctionUnsupportedOnWindows11AndBrowser();

            var unsupportedOnWindowsAndBrowser = new TypeUnsupportedOnWindowsAndBrowser();
            unsupportedOnWindowsAndBrowser.FunctionUnsupportedOnWindows11();

            var unsupportedOnWindows10AndBrowser = new TypeUnsupportedOnWindows10AndBrowser();
            unsupportedOnWindows10AndBrowser.FunctionUnsupportedOnWindows11();
        }

        public static void UnsupportedCombinations() // no any diagnostics as it is deny list
        {
            var withoutAttributes = new TypeWithoutAttributes();
            withoutAttributes.FunctionUnsupportedOnWindowsSupportedOnWindows11();
            withoutAttributes.FunctionUnsupportedOnWindowsSupportedOnWindows11UnsupportedOnWindows12();
            withoutAttributes.FunctionUnsupportedOnWindowsSupportedOnWindows11UnsupportedOnWindows12SupportedOnWindows13();

            var unsupportedOnWindows = new TypeUnsupportedOnWindows();
            unsupportedOnWindows.FunctionSupportedOnWindows11();
            unsupportedOnWindows.FunctionSupportedOnWindows11UnsupportedOnWindows12();
            unsupportedOnWindows.FunctionSupportedOnWindows11UnsupportedOnWindows12SupportedOnWindows13();

            var unsupportedOnBrowser = new TypeUnsupportedOnBrowser();
            unsupportedOnBrowser.FunctionSupportedOnBrowser();

            var unsupportedOnWindowsSupportedOnWindows11 = new TypeUnsupportedOnWindowsSupportedOnWindows11();
            unsupportedOnWindowsSupportedOnWindows11.FunctionUnsupportedOnWindows12();
            unsupportedOnWindowsSupportedOnWindows11.FunctionUnsupportedOnWindows12SupportedOnWindows13();

            var unsupportedOnWindowsSupportedOnWindows11UnsupportedOnWindows12 = new TypeUnsupportedOnWindowsSupportedOnWindows11UnsupportedOnWindows12();
            unsupportedOnWindowsSupportedOnWindows11UnsupportedOnWindows12.FunctionSupportedOnWindows13();
        }
    }
}
" + TargetTypesForTest;

            await VerifyAnalyzerAsyncCs(source,
                VerifyCS.Diagnostic(PlatformCompatibilityAnalyzer.OnlySupportedCsAllPlatforms).WithLocation(0).
                WithArguments("TypeWithoutAttributes.FunctionSupportedOnWindows()", "'windows'", ""),
                VerifyCS.Diagnostic(PlatformCompatibilityAnalyzer.OnlySupportedCsAllPlatforms).WithLocation(1).
                WithArguments("TypeWithoutAttributes.FunctionSupportedOnWindows10()", GetFormattedString(MicrosoftNetCoreAnalyzersResources.PlatformCompatibilityVersionAndLater, "windows", "10.0", "")),
                VerifyCS.Diagnostic(PlatformCompatibilityAnalyzer.OnlySupportedCsAllPlatforms).WithLocation(2).
                WithArguments("TypeSupportedOnWindows", "'windows'", ""),
                VerifyCS.Diagnostic(PlatformCompatibilityAnalyzer.OnlySupportedCsAllPlatforms).WithLocation(3).
                WithArguments("TypeSupportedOnWindows.FunctionSupportedOnBrowser()", "'windows'", ""),
                VerifyCS.Diagnostic(PlatformCompatibilityAnalyzer.OnlySupportedCsAllPlatforms).WithLocation(4).
                WithArguments("TypeSupportedOnWindows.FunctionSupportedOnWindows11AndBrowser()", GetFormattedString(MicrosoftNetCoreAnalyzersResources.PlatformCompatibilityVersionAndLater, "windows", "11.0", "")),
                VerifyCS.Diagnostic(PlatformCompatibilityAnalyzer.OnlySupportedCsAllPlatforms).WithLocation(5).
                WithArguments("TypeSupportedOnBrowser", "'browser'", ""),
                VerifyCS.Diagnostic(PlatformCompatibilityAnalyzer.OnlySupportedCsAllPlatforms).WithLocation(6).
                WithArguments("TypeSupportedOnWindows10.FunctionSupportedOnBrowser()", GetFormattedString(MicrosoftNetCoreAnalyzersResources.PlatformCompatibilityVersionAndLater, "windows", "10.0", "")));
        }

        [Fact]
        public async Task CallSiteSupportedUnupporteWithMsBuildOptions()
        {
            var source = @"
 using System.Runtime.Versioning;

namespace PlatformCompatDemo.SupportedUnupported 
{
    public class Test
    {
        public static void Unsupported()
        {
            var unsupportedOnBrowser = {|#0:new TypeUnsupportedOnBrowser()|};
            [|unsupportedOnBrowser.FunctionUnsupportedOnWindows()|];   // This call site is reachable on all platforms. 'TypeUnsupportedOnBrowser.FunctionUnsupportedOnWindows()' is unsupported on: 'browser', 'windows'.
            [|unsupportedOnBrowser.FunctionUnsupportedOnWindows10()|]; // This call site is reachable on all platforms. 'TypeUnsupportedOnBrowser.FunctionUnsupportedOnWindows10()' is unsupported on: 'browser', 'windows' 10.0 and later.

            var unsupportedOnWindows10 = {|#1:new TypeUnsupportedOnWindows10()|};
            [|unsupportedOnWindows10.FunctionUnsupportedOnBrowser()|];   // This call site is reachable on all platforms. 'TypeUnsupportedOnWindows10.FunctionUnsupportedOnBrowser()' is unsupported on: 'windows' 10.0 and later, 'browser'.
            {|#2:unsupportedOnWindows10.FunctionUnsupportedOnWindows11()|};
            [|unsupportedOnWindows10.FunctionUnsupportedOnWindows11AndBrowser()|]; // This call site is reachable on all platforms. 'TypeUnsupportedOnWindows10.FunctionUnsupportedOnWindows11AndBrowser()' is unsupported on: 'windows' 10.0 and later, 'browser'.

            var unsupportedOnWindowsAndBrowser = [|new TypeUnsupportedOnWindowsAndBrowser()|]; // This call site is reachable on all platforms. 'TypeUnsupportedOnWindowsAndBrowser' is unsupported on: 'windows', 'browser'.
            [|unsupportedOnWindowsAndBrowser.FunctionUnsupportedOnWindows11()|]; // This call site is reachable on all platforms. 'TypeUnsupportedOnWindowsAndBrowser.FunctionUnsupportedOnWindows11()' is unsupported on: 'windows', 'browser'.

            var unsupportedOnWindows10AndBrowser = [|new TypeUnsupportedOnWindows10AndBrowser()|]; // This call site is reachable on all platforms. 'TypeUnsupportedOnWindows10AndBrowser' is unsupported on: 'windows' 10.0 and later, 'browser'.
            [|unsupportedOnWindows10AndBrowser.FunctionUnsupportedOnWindows11()|];  // This call site is reachable on all platforms. 'TypeUnsupportedOnWindows10AndBrowser.FunctionUnsupportedOnWindows11()' is unsupported on: 'windows' 10.0 and later, 'browser'.
        }

        public static void UnsupportedCombinations()
        {
            var withoutAttributes = new TypeWithoutAttributes();
            {|#3:withoutAttributes.FunctionUnsupportedOnWindowsSupportedOnWindows11()|};
            {|#4:withoutAttributes.FunctionUnsupportedOnWindowsSupportedOnWindows11UnsupportedOnWindows12()|};
            {|#5:withoutAttributes.FunctionUnsupportedOnWindowsSupportedOnWindows11UnsupportedOnWindows12SupportedOnWindows13()|};

            var unsupportedOnWindows = {|#6:new TypeUnsupportedOnWindows()|};
            {|#7:unsupportedOnWindows.FunctionSupportedOnWindows11()|};
            {|#8:unsupportedOnWindows.FunctionSupportedOnWindows11UnsupportedOnWindows12()|};
            {|#9:unsupportedOnWindows.FunctionSupportedOnWindows11UnsupportedOnWindows12SupportedOnWindows13()|};

            var unsupportedOnBrowser = {|#10:new TypeUnsupportedOnBrowser()|};
            {|#11:unsupportedOnBrowser.FunctionSupportedOnBrowser()|};

            var unsupportedOnWindowsSupportedOnWindows11 = {|#12:new TypeUnsupportedOnWindowsSupportedOnWindows11()|};
            {|#13:unsupportedOnWindowsSupportedOnWindows11.FunctionUnsupportedOnWindows12()|};
            {|#14:unsupportedOnWindowsSupportedOnWindows11.FunctionUnsupportedOnWindows12SupportedOnWindows13()|};
        }
    }
}
" + TargetTypesForTest;

            await VerifyAnalyzerAsyncCs(source, s_msBuildPlatforms,
                VerifyCS.Diagnostic(PlatformCompatibilityAnalyzer.UnsupportedCsAllPlatforms).WithLocation(0).
                WithArguments("TypeUnsupportedOnBrowser", "'browser'", ""),
                VerifyCS.Diagnostic(PlatformCompatibilityAnalyzer.UnsupportedCsAllPlatforms).WithLocation(1).
                WithArguments("TypeUnsupportedOnWindows10", GetFormattedString(MicrosoftNetCoreAnalyzersResources.PlatformCompatibilityVersionAndLater, "windows", "10.0")),
                VerifyCS.Diagnostic(PlatformCompatibilityAnalyzer.UnsupportedCsAllPlatforms).WithLocation(2).
                WithArguments("TypeUnsupportedOnWindows10.FunctionUnsupportedOnWindows11()", GetFormattedString(MicrosoftNetCoreAnalyzersResources.PlatformCompatibilityVersionAndLater, "windows", "10.0")),
                VerifyCS.Diagnostic(PlatformCompatibilityAnalyzer.SupportedCsAllPlatforms).WithLocation(3).
                WithArguments("TypeWithoutAttributes.FunctionUnsupportedOnWindowsSupportedOnWindows11()",
                GetFormattedString(MicrosoftNetCoreAnalyzersResources.PlatformCompatibilityVersionAndLater, "windows", "11.0"), ""),
                VerifyCS.Diagnostic(PlatformCompatibilityAnalyzer.SupportedCsAllPlatforms).WithLocation(4).
                WithArguments("TypeWithoutAttributes.FunctionUnsupportedOnWindowsSupportedOnWindows11UnsupportedOnWindows12()",
                GetFormattedString(MicrosoftNetCoreAnalyzersResources.PlatformCompatibilityFromVersionToVersion, "windows", "11.0", "12.0")),
                VerifyCS.Diagnostic(PlatformCompatibilityAnalyzer.SupportedCsAllPlatforms).WithLocation(5).
                WithArguments("TypeWithoutAttributes.FunctionUnsupportedOnWindowsSupportedOnWindows11UnsupportedOnWindows12SupportedOnWindows13()",
                GetFormattedString(MicrosoftNetCoreAnalyzersResources.PlatformCompatibilityFromVersionToVersion, "windows", "11.0", "12.0")),
                VerifyCS.Diagnostic(PlatformCompatibilityAnalyzer.UnsupportedCsAllPlatforms).WithLocation(6).
                WithArguments("TypeUnsupportedOnWindows", "'windows'", ""),
                VerifyCS.Diagnostic(PlatformCompatibilityAnalyzer.UnsupportedCsAllPlatforms).WithLocation(7).
                WithArguments("TypeUnsupportedOnWindows.FunctionSupportedOnWindows11()", "'windows'", ""),
                VerifyCS.Diagnostic(PlatformCompatibilityAnalyzer.UnsupportedCsAllPlatforms).WithLocation(8).
                WithArguments("TypeUnsupportedOnWindows.FunctionSupportedOnWindows11UnsupportedOnWindows12()", "'windows'", ""),
                VerifyCS.Diagnostic(PlatformCompatibilityAnalyzer.UnsupportedCsAllPlatforms).WithLocation(9).
                WithArguments("TypeUnsupportedOnWindows.FunctionSupportedOnWindows11UnsupportedOnWindows12SupportedOnWindows13()", "'windows'", ""),
                VerifyCS.Diagnostic(PlatformCompatibilityAnalyzer.UnsupportedCsAllPlatforms).WithLocation(10).
                WithArguments("TypeUnsupportedOnBrowser", "'browser'", ""),
                VerifyCS.Diagnostic(PlatformCompatibilityAnalyzer.UnsupportedCsAllPlatforms).WithLocation(11).
                WithArguments("TypeUnsupportedOnBrowser.FunctionSupportedOnBrowser()", "'browser'", ""),
                VerifyCS.Diagnostic(PlatformCompatibilityAnalyzer.SupportedCsAllPlatforms).WithLocation(12).
                WithArguments("TypeUnsupportedOnWindowsSupportedOnWindows11",
                GetFormattedString(MicrosoftNetCoreAnalyzersResources.PlatformCompatibilityVersionAndLater, "windows", "11.0"), ""),
                VerifyCS.Diagnostic(PlatformCompatibilityAnalyzer.SupportedCsAllPlatforms).WithLocation(13).
                WithArguments("TypeUnsupportedOnWindowsSupportedOnWindows11.FunctionUnsupportedOnWindows12()",
                GetFormattedString(MicrosoftNetCoreAnalyzersResources.PlatformCompatibilityVersionAndLater, "windows", "11.0")),
                VerifyCS.Diagnostic(PlatformCompatibilityAnalyzer.SupportedCsAllPlatforms).WithLocation(14).WithArguments("TypeUnsupportedOnWindowsSupportedOnWindows11.FunctionUnsupportedOnWindows12SupportedOnWindows13()",
                GetFormattedString(MicrosoftNetCoreAnalyzersResources.PlatformCompatibilityVersionAndLater, "windows", "11.0")));
        }

        [Fact]
        public async Task CallSiteCrossPlatform_CallsSupportedUnsupported_VersionedVersionlessAPIs()
        {
            var source = @"
 using System.Runtime.Versioning;

public class Test
{
    public void CrossPlatformTest()
    {
        {|#0:DenyList.UnsupportedWindows()|}; // This call site is reachable on all platforms. 'DenyList.UnsupportedWindows()' is unsupported on: 'windows'.
        {|#1:DenyList.UnsupportedWindows10()|}; // This call site is reachable on all platforms. 'DenyList.UnsupportedWindows10()' is unsupported on: 'windows' 10.0 and later.
        {|#2:DenyList.UnsupportedSupportedWindows8To10()|}; // This call site is reachable on all platforms. 'DenyList.UnsupportedSupportedWindows8To10()' is supported on: 'windows' from version 8.0 to 10.0.
        {|#3:AllowList.WindowsOnly()|}; // This call site is reachable on all platforms. 'AllowList.WindowsOnly()' is only supported on: 'windows'.
        {|#4:AllowList.Windows10Only()|}; // This call site is reachable on all platforms. 'AllowList.Windows10Only()' is only supported on: 'windows' 10.0 and later.
        {|#5:AllowList.WindowsOnlyUnsupportedFrom10()|}; // This call site is reachable on all platforms. 'AllowList.WindowsOnlyUnsupportedFrom10()' is only supported on: 'windows' 10.0 and before.
        {|#6:AllowList.Windows10OnlyUnsupportedFrom11()|}; // This call site is reachable on all platforms. 'AllowList.Windows10OnlyUnsupportedFrom11()' is only supported on: 'windows' from version 10.0 to 11.0.
    }
}
" + AllowDenyListTestClasses;

            await VerifyAnalyzerAsyncCs(source, s_msBuildPlatforms,
                VerifyCS.Diagnostic(PlatformCompatibilityAnalyzer.UnsupportedCsAllPlatforms).WithLocation(0).WithArguments("DenyList.UnsupportedWindows()", "'windows'", ""),
                VerifyCS.Diagnostic(PlatformCompatibilityAnalyzer.UnsupportedCsAllPlatforms).WithLocation(1).WithArguments("DenyList.UnsupportedWindows10()", GetFormattedString(MicrosoftNetCoreAnalyzersResources.PlatformCompatibilityVersionAndLater, "windows", "10.0", "")),
                VerifyCS.Diagnostic(PlatformCompatibilityAnalyzer.SupportedCsAllPlatforms).WithLocation(2).WithArguments("DenyList.UnsupportedSupportedWindows8To10()", GetFormattedString(MicrosoftNetCoreAnalyzersResources.PlatformCompatibilityFromVersionToVersion, "windows", "8.0", "10.0")),
                VerifyCS.Diagnostic(PlatformCompatibilityAnalyzer.OnlySupportedCsAllPlatforms).WithLocation(3).WithArguments("AllowList.WindowsOnly()", "'windows'", ""),
                VerifyCS.Diagnostic(PlatformCompatibilityAnalyzer.OnlySupportedCsAllPlatforms).WithLocation(4).WithArguments("AllowList.Windows10Only()", GetFormattedString(MicrosoftNetCoreAnalyzersResources.PlatformCompatibilityVersionAndLater, "windows", "10.0", "")),
                VerifyCS.Diagnostic(PlatformCompatibilityAnalyzer.OnlySupportedCsAllPlatforms).WithLocation(5).WithArguments("AllowList.WindowsOnlyUnsupportedFrom10()", GetFormattedString(MicrosoftNetCoreAnalyzersResources.PlatformCompatibilityVersionAndBefore, "windows", "10.0", "")),
                VerifyCS.Diagnostic(PlatformCompatibilityAnalyzer.OnlySupportedCsAllPlatforms).WithLocation(6).WithArguments("AllowList.Windows10OnlyUnsupportedFrom11()", GetFormattedString(MicrosoftNetCoreAnalyzersResources.PlatformCompatibilityFromVersionToVersion, "windows", "10.0", "11.0")));
        }

        [Fact]
        public async Task CallSiteWindowsOnly_CallsSupportedUnsupported_VersionedVersionlessAPIs()
        {
            var source = @"
 using System.Runtime.Versioning;
 
public class Test
{   
    [SupportedOSPlatform(""windows"")]
    public void SupportedWindowsTest()
    {
        {|#0:DenyList.UnsupportedWindows()|}; // This call site is reachable on: 'windows'. 'DenyList.UnsupportedWindows()' is unsupported on: 'windows'.
        {|#1:DenyList.UnsupportedWindows10()|}; // This call site is reachable on: 'windows' all versions. 'DenyList.UnsupportedWindows10()' is unsupported on: 'windows' 10.0 and later.
        {|#2:DenyList.UnsupportedSupportedWindows8To10()|}; // This call site is reachable on: 'windows' all versions. 'DenyList.UnsupportedSupportedWindows8To10()' is supported on: 'windows' from version 8.0 to 10.0.
        AllowList.WindowsOnly();
        {|#3:AllowList.Windows10Only()|}; // This call site is reachable on: 'windows' all versions. 'AllowList.Windows10Only()' is only supported on: 'windows' 10.0 and later.
        {|#4:AllowList.WindowsOnlyUnsupportedFrom10()|}; // This call site is reachable on: 'windows' all versions. 'AllowList.WindowsOnlyUnsupportedFrom10()' is unsupported on: 'windows' 10.0 and later.
        {|#5:AllowList.Windows10OnlyUnsupportedFrom11()|}; // This call site is reachable on: 'windows' all versions. 'AllowList.Windows10OnlyUnsupportedFrom11()' is only supported on: 'windows' from version 10.0 to 11.0.
    }
}
" + AllowDenyListTestClasses;

            await VerifyAnalyzerAsyncCs(source, s_msBuildPlatforms,
                VerifyCS.Diagnostic(PlatformCompatibilityAnalyzer.UnsupportedCsReachable).WithLocation(0).WithArguments("DenyList.UnsupportedWindows()", "'windows'", "'windows'"),
                VerifyCS.Diagnostic(PlatformCompatibilityAnalyzer.UnsupportedCsReachable).WithLocation(1).WithArguments("DenyList.UnsupportedWindows10()", string.Format(CultureInfo.InvariantCulture,
                MicrosoftNetCoreAnalyzersResources.PlatformCompatibilityVersionAndLater, "windows", "10.0"), GetFormattedString(MicrosoftNetCoreAnalyzersResources.PlatformCompatibilityAllVersions, "windows")),
                VerifyCS.Diagnostic(PlatformCompatibilityAnalyzer.SupportedCsReachable).WithLocation(2).WithArguments("DenyList.UnsupportedSupportedWindows8To10()", string.Format(CultureInfo.InvariantCulture,
                MicrosoftNetCoreAnalyzersResources.PlatformCompatibilityFromVersionToVersion, "windows", "8.0", "10.0"), GetFormattedString(MicrosoftNetCoreAnalyzersResources.PlatformCompatibilityAllVersions, "windows")),
                VerifyCS.Diagnostic(PlatformCompatibilityAnalyzer.OnlySupportedCsReachable).WithLocation(3).WithArguments("AllowList.Windows10Only()", string.Format(CultureInfo.InvariantCulture,
                MicrosoftNetCoreAnalyzersResources.PlatformCompatibilityVersionAndLater, "windows", "10.0"), GetFormattedString(MicrosoftNetCoreAnalyzersResources.PlatformCompatibilityAllVersions, "windows")),
                VerifyCS.Diagnostic(PlatformCompatibilityAnalyzer.UnsupportedCsReachable).WithLocation(4).WithArguments("AllowList.WindowsOnlyUnsupportedFrom10()", string.Format(CultureInfo.InvariantCulture,
                MicrosoftNetCoreAnalyzersResources.PlatformCompatibilityVersionAndLater, "windows", "10.0"), GetFormattedString(MicrosoftNetCoreAnalyzersResources.PlatformCompatibilityAllVersions, "windows")),
                VerifyCS.Diagnostic(PlatformCompatibilityAnalyzer.OnlySupportedCsReachable).WithLocation(5).WithArguments("AllowList.Windows10OnlyUnsupportedFrom11()", string.Format(CultureInfo.InvariantCulture,
                MicrosoftNetCoreAnalyzersResources.PlatformCompatibilityFromVersionToVersion, "windows", "10.0", "11.0"), GetFormattedString(MicrosoftNetCoreAnalyzersResources.PlatformCompatibilityAllVersions, "windows")));
        }

        [Fact]
        public async Task CallSiteWindows9Only_CallsSupportedUnsupported_VersionedVersionlessAPIs()
        {
            var source = @"
 using System.Runtime.Versioning;
 
public class Test
{
    [SupportedOSPlatform(""windows9.0"")]
    public void SupportedWindows10Test()
    {
        {|#0:DenyList.UnsupportedWindows()|}; // This call site is reachable on: 'windows' 9.0 and later. 'DenyList.UnsupportedWindows()' is unsupported on: 'windows' all versions.
        {|#1:DenyList.UnsupportedWindows10()|}; // This call site is reachable on: 'windows' 9.0 and later. 'DenyList.UnsupportedWindows10()' is unsupported on: 'windows' 10.0 and later.
        {|#2:DenyList.UnsupportedSupportedWindows8To10()|}; // This call site is reachable on: 'windows' 9.0 and later. 'DenyList.UnsupportedSupportedWindows8To10()' is unsupported on: 'windows' 10.0 and later.
        AllowList.WindowsOnly();
        {|#3:AllowList.Windows10Only()|}; // This call site is reachable on: 'windows' 9.0 and later. 'AllowList.Windows10Only()' is only supported on: 'windows' 10.0 and later.
        {|#4:AllowList.WindowsOnlyUnsupportedFrom10()|}; // This call site is reachable on: 'windows' 9.0 and later. 'AllowList.WindowsOnlyUnsupportedFrom10()' is unsupported on: 'windows' 10.0 and later.
        {|#5:AllowList.Windows10OnlyUnsupportedFrom11()|}; // This call site is reachable on: 'windows' 9.0 and later. 'AllowList.Windows10OnlyUnsupportedFrom11()' is only supported on: 'windows' from version 10.0 to 11.0.
    }
}
" + AllowDenyListTestClasses;

            await VerifyAnalyzerAsyncCs(source, s_msBuildPlatforms,
                VerifyCS.Diagnostic(PlatformCompatibilityAnalyzer.UnsupportedCsReachable).WithLocation(0).WithArguments("DenyList.UnsupportedWindows()", string.Format(CultureInfo.InvariantCulture,
                MicrosoftNetCoreAnalyzersResources.PlatformCompatibilityAllVersions, "windows"), GetFormattedString(MicrosoftNetCoreAnalyzersResources.PlatformCompatibilityVersionAndLater, "windows", "9.0")),
                VerifyCS.Diagnostic(PlatformCompatibilityAnalyzer.UnsupportedCsReachable).WithLocation(1).WithArguments("DenyList.UnsupportedWindows10()", string.Format(CultureInfo.InvariantCulture,
                MicrosoftNetCoreAnalyzersResources.PlatformCompatibilityVersionAndLater, "windows", "10.0"), GetFormattedString(MicrosoftNetCoreAnalyzersResources.PlatformCompatibilityVersionAndLater, "windows", "9.0")),
                VerifyCS.Diagnostic(PlatformCompatibilityAnalyzer.UnsupportedCsReachable).WithLocation(2).WithArguments("DenyList.UnsupportedSupportedWindows8To10()", string.Format(CultureInfo.InvariantCulture,
                MicrosoftNetCoreAnalyzersResources.PlatformCompatibilityVersionAndLater, "windows", "10.0"), GetFormattedString(MicrosoftNetCoreAnalyzersResources.PlatformCompatibilityVersionAndLater, "windows", "9.0")),
                VerifyCS.Diagnostic(PlatformCompatibilityAnalyzer.OnlySupportedCsReachable).WithLocation(3).WithArguments("AllowList.Windows10Only()", string.Format(CultureInfo.InvariantCulture,
                MicrosoftNetCoreAnalyzersResources.PlatformCompatibilityVersionAndLater, "windows", "10.0"), GetFormattedString(MicrosoftNetCoreAnalyzersResources.PlatformCompatibilityVersionAndLater, "windows", "9.0")),
                VerifyCS.Diagnostic(PlatformCompatibilityAnalyzer.UnsupportedCsReachable).WithLocation(4).WithArguments("AllowList.WindowsOnlyUnsupportedFrom10()", string.Format(CultureInfo.InvariantCulture,
                MicrosoftNetCoreAnalyzersResources.PlatformCompatibilityVersionAndLater, "windows", "10.0"), GetFormattedString(MicrosoftNetCoreAnalyzersResources.PlatformCompatibilityVersionAndLater, "windows", "9.0")),
                VerifyCS.Diagnostic(PlatformCompatibilityAnalyzer.OnlySupportedCsReachable).WithLocation(5).WithArguments("AllowList.Windows10OnlyUnsupportedFrom11()", string.Format(CultureInfo.InvariantCulture,
                MicrosoftNetCoreAnalyzersResources.PlatformCompatibilityFromVersionToVersion, "windows", "10.0", "11.0"), GetFormattedString(MicrosoftNetCoreAnalyzersResources.PlatformCompatibilityVersionAndLater, "windows", "9.0")));
        }

        [Fact]
        public async Task CallSiteAllowList_CallsSupportedUnsupportedVersionedVersionlessAPIs()
        {
            var source = @"
 using System.Runtime.Versioning;
 
public class Test
{   
    [SupportedOSPlatform(""windows"")]
    [UnsupportedOSPlatform(""windows10.0"")]
    public void SupportedWindowsUnsupported10Test()
    {
        {|#0:DenyList.UnsupportedWindows()|}; // This call site is reachable on: 'windows' 10.0 and before. 'DenyList.UnsupportedWindows()' is unsupported on: 'windows' all versions.
        DenyList.UnsupportedWindows10();
        {|#1:DenyList.UnsupportedSupportedWindows8To10()|}; // This call site is reachable on: 'windows' 10.0 and before. 'DenyList.UnsupportedSupportedWindows8To10()' is supported on: 'windows' 8.0 and later.
        AllowList.WindowsOnly(); 
        {|#2:AllowList.Windows10Only()|}; // This call site is reachable on: 'windows' 10.0 and before. 'AllowList.Windows10Only()' is only supported on: 'windows' 10.0 and later.
        AllowList.WindowsOnlyUnsupportedFrom10();
        {|#3:AllowList.Windows10OnlyUnsupportedFrom11()|}; // row16: This call site is reachable on: 'windows' 10.0 and before. 'AllowList.Windows10OnlyUnsupportedFrom11()' is only supported on: 'windows' from version 10.0 to 11.0.
    }

    [SupportedOSPlatform(""windows10.0"")]
    [UnsupportedOSPlatform(""windows11.0"")]
    public void SupportedWindows10Unsupported11Test()
    {
        {|#4:DenyList.UnsupportedWindows()|}; // This call site is reachable on: 'windows' from version 10.0 to 11.0. 'DenyList.UnsupportedWindows()' is unsupported on: 'windows' all versions.
        {|#5:DenyList.UnsupportedWindows10()|}; // This call site is reachable on: 'windows' from version 10.0 to 11.0. 'DenyList.UnsupportedWindows10()' is unsupported on: 'windows' 10.0 and later.
        {|#6:DenyList.UnsupportedSupportedWindows8To10()|}; //  This call site is reachable on: 'windows' from version 10.0 to 11.0. 'DenyList.UnsupportedSupportedWindows8To10()' is unsupported on: 'windows' 10.0 and later.
        AllowList.WindowsOnly(); 
        AllowList.Windows10Only();
        {|#7:AllowList.WindowsOnlyUnsupportedFrom10()|}; // This call site is reachable on: 'windows' from version 10.0 to 11.0. 'AllowList.WindowsOnlyUnsupportedFrom10()' is unsupported on: 'windows' 10.0 and later.
        AllowList.Windows10OnlyUnsupportedFrom11();
    }
}
" + AllowDenyListTestClasses;

            await VerifyAnalyzerAsyncCs(source, s_msBuildPlatforms,
                VerifyCS.Diagnostic(PlatformCompatibilityAnalyzer.UnsupportedCsReachable).WithLocation(0).WithArguments("DenyList.UnsupportedWindows()",
                GetFormattedString(MicrosoftNetCoreAnalyzersResources.PlatformCompatibilityAllVersions, "windows"), GetFormattedString(MicrosoftNetCoreAnalyzersResources.PlatformCompatibilityVersionAndBefore, "windows", "10.0")),
                VerifyCS.Diagnostic(PlatformCompatibilityAnalyzer.SupportedCsReachable).WithLocation(1).WithArguments("DenyList.UnsupportedSupportedWindows8To10()", string.Format(CultureInfo.InvariantCulture,
                MicrosoftNetCoreAnalyzersResources.PlatformCompatibilityVersionAndLater, "windows", "8.0"), GetFormattedString(MicrosoftNetCoreAnalyzersResources.PlatformCompatibilityVersionAndBefore, "windows", "10.0")),
                VerifyCS.Diagnostic(PlatformCompatibilityAnalyzer.OnlySupportedCsReachable).WithLocation(2).WithArguments("AllowList.Windows10Only()", string.Format(CultureInfo.InvariantCulture,
                MicrosoftNetCoreAnalyzersResources.PlatformCompatibilityVersionAndLater, "windows", "10.0"), GetFormattedString(MicrosoftNetCoreAnalyzersResources.PlatformCompatibilityVersionAndBefore, "windows", "10.0")),
                VerifyCS.Diagnostic(PlatformCompatibilityAnalyzer.OnlySupportedCsReachable).WithLocation(3).WithArguments("AllowList.Windows10OnlyUnsupportedFrom11()", string.Format(CultureInfo.InvariantCulture,
                MicrosoftNetCoreAnalyzersResources.PlatformCompatibilityFromVersionToVersion, "windows", "10.0", "11.0"), GetFormattedString(MicrosoftNetCoreAnalyzersResources.PlatformCompatibilityVersionAndBefore, "windows", "10.0")),
                VerifyCS.Diagnostic(PlatformCompatibilityAnalyzer.UnsupportedCsReachable).WithLocation(4).WithArguments("DenyList.UnsupportedWindows()", string.Format(CultureInfo.InvariantCulture,
                MicrosoftNetCoreAnalyzersResources.PlatformCompatibilityAllVersions, "windows"), GetFormattedString(MicrosoftNetCoreAnalyzersResources.PlatformCompatibilityFromVersionToVersion, "windows", "10.0", "11.0")),
                VerifyCS.Diagnostic(PlatformCompatibilityAnalyzer.UnsupportedCsReachable).WithLocation(5).WithArguments("DenyList.UnsupportedWindows10()", string.Format(CultureInfo.InvariantCulture,
                MicrosoftNetCoreAnalyzersResources.PlatformCompatibilityVersionAndLater, "windows", "10.0"), GetFormattedString(MicrosoftNetCoreAnalyzersResources.PlatformCompatibilityFromVersionToVersion, "windows", "10.0", "11.0")),
                VerifyCS.Diagnostic(PlatformCompatibilityAnalyzer.UnsupportedCsReachable).WithLocation(6).WithArguments("DenyList.UnsupportedSupportedWindows8To10()", string.Format(CultureInfo.InvariantCulture,
                MicrosoftNetCoreAnalyzersResources.PlatformCompatibilityVersionAndLater, "windows", "10.0"), GetFormattedString(MicrosoftNetCoreAnalyzersResources.PlatformCompatibilityFromVersionToVersion, "windows", "10.0", "11.0")),
                VerifyCS.Diagnostic(PlatformCompatibilityAnalyzer.UnsupportedCsReachable).WithLocation(7).WithArguments("AllowList.WindowsOnlyUnsupportedFrom10()", string.Format(CultureInfo.InvariantCulture,
                MicrosoftNetCoreAnalyzersResources.PlatformCompatibilityVersionAndLater, "windows", "10.0"), GetFormattedString(MicrosoftNetCoreAnalyzersResources.PlatformCompatibilityFromVersionToVersion, "windows", "10.0", "11.0")));
        }

        [Fact]
        public async Task CallSiteUnsupportedWindows_CallsSupportedUnsupported_VersionedVersionlessAPIs()
        {
            var source = @"
 using System.Runtime.Versioning;
 
public class Test
{   
    [UnsupportedOSPlatform(""windows"")]
    public void UnsupportedWindowsTest()
    {
        DenyList.UnsupportedWindows();
        DenyList.UnsupportedWindows10();
        DenyList.UnsupportedSupportedWindows8To10();
        {|#0:AllowList.WindowsOnly()|}; // This call site is unreachable on: 'windows'. 'AllowList.WindowsOnly()' is only supported on: 'windows'.
        {|#1:AllowList.Windows10Only()|}; // This call site is unreachable on: 'windows' all versions. 'AllowList.Windows10Only()' is only supported on: 'windows' 10.0 and later.
        {|#2:AllowList.WindowsOnlyUnsupportedFrom10()|}; // This call site is unreachable on: 'windows' all versions. 'AllowList.WindowsOnlyUnsupportedFrom10()' is only supported on: 'windows' 10.0 and before.
        {|#3:AllowList.Windows10OnlyUnsupportedFrom11()|}; // This call site is unreachable on: 'windows' all versions. 'AllowList.Windows10OnlyUnsupportedFrom11()' is only supported on: 'windows' from version 10.0 to 11.0.
    }
}
" + AllowDenyListTestClasses;

            await VerifyAnalyzerAsyncCs(source, s_msBuildPlatforms,
                VerifyCS.Diagnostic(PlatformCompatibilityAnalyzer.OnlySupportedCsUnreachable).WithLocation(0).WithArguments("AllowList.WindowsOnly()", "'windows'", "'windows'"),
                VerifyCS.Diagnostic(PlatformCompatibilityAnalyzer.OnlySupportedCsUnreachable).WithLocation(1).WithArguments("AllowList.Windows10Only()", string.Format(CultureInfo.InvariantCulture,
                MicrosoftNetCoreAnalyzersResources.PlatformCompatibilityVersionAndLater, "windows", "10.0"), GetFormattedString(MicrosoftNetCoreAnalyzersResources.PlatformCompatibilityAllVersions, "windows")),
                VerifyCS.Diagnostic(PlatformCompatibilityAnalyzer.OnlySupportedCsUnreachable).WithLocation(2).WithArguments("AllowList.WindowsOnlyUnsupportedFrom10()", string.Format(CultureInfo.InvariantCulture,
                MicrosoftNetCoreAnalyzersResources.PlatformCompatibilityVersionAndBefore, "windows", "10.0"), GetFormattedString(MicrosoftNetCoreAnalyzersResources.PlatformCompatibilityAllVersions, "windows")),
                VerifyCS.Diagnostic(PlatformCompatibilityAnalyzer.OnlySupportedCsUnreachable).WithLocation(3).WithArguments("AllowList.Windows10OnlyUnsupportedFrom11()", string.Format(CultureInfo.InvariantCulture,
                MicrosoftNetCoreAnalyzersResources.PlatformCompatibilityFromVersionToVersion, "windows", "10.0", "11.0"), GetFormattedString(MicrosoftNetCoreAnalyzersResources.PlatformCompatibilityAllVersions, "windows")));
        }

        [Fact]
        public async Task CallSiteUnsupportsWindows9_CallsSupportedUnsupported_VersionedVersionlessAPIs()
        {
            var source = @"
 using System.Runtime.Versioning;
 
public class Test
{
    [UnsupportedOSPlatform(""windows9.0"")]
    public void UnsupportedWindows9Test()
    {
        DenyList.UnsupportedWindows(); // TODO fix come later: This call site is reachable on: 'windows' 9.0 and before. 'DenyList.UnsupportedWindows()' is unsupported on: 'windows' all versions.
        DenyList.UnsupportedWindows10();
        DenyList.UnsupportedSupportedWindows8To10(); // This call site is reachable on: 'windows' 9.0 and before. 'DenyList.UnsupportedSupportedWindows8To10()' is unsupported on: 'windows' 8.0 and before.
        {|#0:AllowList.WindowsOnly()|}; // This call site is unreachable on: 'windows' 9.0 and later. 'AllowList.WindowsOnly()' is only supported on: 'windows' all versions.
        {|#1:AllowList.Windows10Only()|}; // This call site is unreachable on: 'windows' 9.0 and later. 'AllowList.Windows10Only()' is only supported on: 'windows' 10.0 and later.
        {|#2:AllowList.WindowsOnlyUnsupportedFrom10()|}; // This call site is unreachable on: 'windows' 9.0 and later. 'AllowList.WindowsOnlyUnsupportedFrom10()' is only supported on: 'windows' 10.0 and before.
        {|#3:AllowList.Windows10OnlyUnsupportedFrom11()|}; // This call site is unreachable on: 'windows' 9.0 and later. 'AllowList.Windows10OnlyUnsupportedFrom11()' is only supported on: 'windows' from version 10.0 to 11.0.
    }
}
" + AllowDenyListTestClasses;

            await VerifyAnalyzerAsyncCs(source, s_msBuildPlatforms,
                VerifyCS.Diagnostic(PlatformCompatibilityAnalyzer.OnlySupportedCsUnreachable).WithLocation(0).WithArguments("AllowList.WindowsOnly()",
                GetFormattedString(MicrosoftNetCoreAnalyzersResources.PlatformCompatibilityAllVersions, "windows"), GetFormattedString(MicrosoftNetCoreAnalyzersResources.PlatformCompatibilityVersionAndLater, "windows", "9.0")),
                VerifyCS.Diagnostic(PlatformCompatibilityAnalyzer.OnlySupportedCsUnreachable).WithLocation(1).WithArguments("AllowList.Windows10Only()",
                GetFormattedString(MicrosoftNetCoreAnalyzersResources.PlatformCompatibilityVersionAndLater, "windows", "10.0"), GetFormattedString(MicrosoftNetCoreAnalyzersResources.PlatformCompatibilityVersionAndLater, "windows", "9.0")),
                VerifyCS.Diagnostic(PlatformCompatibilityAnalyzer.OnlySupportedCsUnreachable).WithLocation(2).WithArguments("AllowList.WindowsOnlyUnsupportedFrom10()",
                GetFormattedString(MicrosoftNetCoreAnalyzersResources.PlatformCompatibilityVersionAndBefore, "windows", "10.0"), GetFormattedString(MicrosoftNetCoreAnalyzersResources.PlatformCompatibilityVersionAndLater, "windows", "9.0")),
                VerifyCS.Diagnostic(PlatformCompatibilityAnalyzer.OnlySupportedCsUnreachable).WithLocation(3).WithArguments("AllowList.Windows10OnlyUnsupportedFrom11()",
                GetFormattedString(MicrosoftNetCoreAnalyzersResources.PlatformCompatibilityFromVersionToVersion, "windows", "10.0", "11.0"), GetFormattedString(MicrosoftNetCoreAnalyzersResources.PlatformCompatibilityVersionAndLater, "windows", "9.0")));
        }

        private string GetFormattedString(string resource, params string[] args)
        {
            return string.Format(CultureInfo.InvariantCulture, resource, args);
        }

        private static VerifyCS.Test PopulateTestCs(string sourceCode, params DiagnosticResult[] expected)
        {
            var test = new VerifyCS.Test
            {
                TestCode = sourceCode,
                ReferenceAssemblies = ReferenceAssemblies.Net.Net50,
                MarkupOptions = MarkupOptions.UseFirstDescriptor,
                TestState = { }
            };
            test.ExpectedDiagnostics.AddRange(expected);
            return test;
        }

        private static async Task VerifyAnalyzerAsyncCs(string sourceCode, params DiagnosticResult[] expectedDiagnostics)
            => await VerifyAnalyzerAsyncCs(sourceCode, "build_property.TargetFramework = net5", expectedDiagnostics);

        private static async Task VerifyAnalyzerAsyncCs(string sourceCode, string editorconfigText, params DiagnosticResult[] expectedDiagnostics)
        {
            var test = PopulateTestCs(sourceCode, expectedDiagnostics);
            test.TestState.AdditionalFiles.Add((".editorconfig", editorconfigText));
            await test.RunAsync();
        }

        private static async Task VerifyAnalyzerAsyncCs(string sourceCode, string editorconfigText)
        {
            var test = PopulateTestCs(sourceCode);
            test.TestState.AdditionalFiles.Add((".editorconfig", editorconfigText));
            await test.RunAsync();
        }

        private static async Task VerifyAnalyzerAsyncVb(string sourceCode, params DiagnosticResult[] expectedDiagnostics)
            => await VerifyAnalyzerAsyncVb(sourceCode, "build_property.TargetFramework = net5", expectedDiagnostics);

        private static async Task VerifyAnalyzerAsyncVb(string sourceCode, string editorconfigText, params DiagnosticResult[] expectedDiagnostics)
        {
            var test = PopulateTestVb(sourceCode, expectedDiagnostics);
            test.TestState.AdditionalFiles.Add((".editorconfig", editorconfigText));
            await test.RunAsync();
        }

        private static VerifyVB.Test PopulateTestVb(string sourceCode, params DiagnosticResult[] expected)
        {
            var test = new VerifyVB.Test
            {
                TestCode = sourceCode,
                ReferenceAssemblies = ReferenceAssemblies.Net.Net50,
                MarkupOptions = MarkupOptions.UseFirstDescriptor,
                TestState = { },
            };
            test.ExpectedDiagnostics.AddRange(expected);
            return test;
        }

        private readonly string AllowDenyListTestClasses = @"
public class DenyList
{
    [UnsupportedOSPlatform(""windows10.0"")]
    public static void UnsupportedWindows10() { }

    [UnsupportedOSPlatform(""windows"")]
    public static void UnsupportedWindows() { }
    
    [UnsupportedOSPlatform(""windows"")]
    [SupportedOSPlatform(""windows8.0"")]
    [UnsupportedOSPlatform(""windows10.0"")]
    public static void UnsupportedSupportedWindows8To10() { }
}
    
public class AllowList
{
    [SupportedOSPlatform(""windows10.0"")]
    public static void Windows10Only() { }

    [SupportedOSPlatform(""windows"")]
    public static void WindowsOnly() { }

    [SupportedOSPlatform(""windows"")]
    [UnsupportedOSPlatform(""windows10.0"")]
    public static void WindowsOnlyUnsupportedFrom10() { }
    
    [SupportedOSPlatform(""windows10.0"")]
    [UnsupportedOSPlatform(""windows11.0"")]
    public static void Windows10OnlyUnsupportedFrom11() { }
}";
    }
}<|MERGE_RESOLUTION|>--- conflicted
+++ resolved
@@ -122,26 +122,16 @@
         [SupportedOSPlatform(""windows"")]
         public static void WindowsOnlyMethod() { }
     }
-<<<<<<< HEAD
-}" + MockAttributesCsSource;
-=======
-}";
->>>>>>> 4c165173
+}";
             await VerifyAnalyzerAsyncCs(source, tfmAndOption);
         }
 
         [Fact]
-<<<<<<< HEAD
         public async Task OnlyThrowsNotSupportedWithOsDependentStringNotWarns()
-=======
-        public async Task MethodsWithOsDependentTypeParameterWarns()
->>>>>>> 4c165173
         {
             var csSource = @"
 using System;
 using System.Runtime.Versioning;
-
-<<<<<<< HEAD
 [SupportedOSPlatform(""Browser"")]
 public class Test
 {
@@ -158,11 +148,193 @@
 
     [UnsupportedOSPlatform(""browser"")]
     public static void ThrowPnseDefaultConstructor() { throw new PlatformNotSupportedException(); }
-}" + MockAttributesCsSource;
-=======
+}";
+            await VerifyAnalyzerAsyncCs(csSource);
+        }
+
+        [Fact]
+        public async Task ThrowNotSupportedWithOtherOsDependentApiUsageNotWarns()
+        {
+            var csSource = @"
+using System;
+using System.Runtime.Versioning;
+[assembly: SupportedOSPlatform(""browser"")]
+
+public static class SR
+{
+    public static string Message {get; set;}
+}
+
+[UnsupportedOSPlatform(""browser"")]
+public class Test
+{
+    void ThrowWithStringArgument()
+    {
+        [|SR.Message|] = ""Warns not reachable on Browser"";
+        throw new PlatformNotSupportedException(SR.Message);
+    }
+
+    void ThrowNotSupportedWithStringArgument()
+    {
+        [|SR.Message|] = ""Warns not reachable on Browser"";
+        throw new NotSupportedException(SR.Message);
+    }
+    
+    void ThrowWithNoArgument()
+    {
+        [|SR.Message|] = ""Warns not reachable on Browser"";
+        throw new PlatformNotSupportedException();
+    }
+    
+    void ThrowWithStringAndExceptionConstructor()
+    {
+        [|SR.Message|] = ""Warns not reachable on Browser"";
+        throw new PlatformNotSupportedException(SR.Message, new Exception());
+    }
+    
+    void ThrowWithAnotherExceptionUsingResourceString()
+    {
+        [|SR.Message|] = ""Warns not reachable on Browser"";
+        throw new PlatformNotSupportedException(SR.Message, new Exception([|SR.Message|]));
+    }
+}";
+            await VerifyAnalyzerAsyncCs(csSource);
+        }
+
+        [Fact]
+        public async Task ThrowNotSupportedWithOtherStatementAndWithinConditionNotWarns()
+        {
+            var csSource = @"
+using System;
+using System.Runtime.Versioning;
+
+[SupportedOSPlatform(""windows"")]
+public static class Windows
+{
+    public static string Message {get; set;}
+}
+
+[SupportedOSPlatform(""browser"")]
+public static class SR
+{
+    public static string Message {get; set;}
+    public static void M1() { }
+}
+
+public class Test
+{
+    void ThrowWithStringConstructor()
+    {
+        [|SR.M1()|];
+        if (!OperatingSystem.IsBrowser())
+        {
+            throw new PlatformNotSupportedException(SR.Message);
+        }
+        SR.M1();
+
+        [|Windows.Message|] = ""Warns supported only on Windows"";
+        if (!OperatingSystem.IsWindows())
+        {
+            throw new NotSupportedException(Windows.Message);
+        }
+        Windows.Message = ""It is windows!"";
+    }
+
+    void ThrowWithOtherConstructorWarnsForInnnerException()
+    {
+        [|SR.M1()|];
+        if (!OperatingSystem.IsBrowser())
+        {
+            throw new PlatformNotSupportedException();
+        }
+        SR.M1();
+
+        [|Windows.Message|] = ""Warns supported only on Windows"";
+        if (!OperatingSystem.IsWindows())
+        {
+            throw new NotSupportedException(Windows.Message, new Exception([|Windows.Message|]));
+        }
+    }
+}";
+            await VerifyAnalyzerAsyncCs(csSource);
+        }
+
+        [Fact]
+        public async Task CreateNotSupportedWithOsDependentStringNotWarns()
+        {
+            var csSource = @"
+using System;
+using System.Runtime.Versioning;
+
+[SupportedOSPlatform(""Browser"")]
+public class Test
+{
+    private static string s_message = ""Browser not supported"";
+
+    [UnsupportedOSPlatform(""browser"")]
+    public static Exception GetPnseWithStringArgument() { return new PlatformNotSupportedException(s_message); }
+
+    [UnsupportedOSPlatform(""browser"")]
+    public static Exception GetNotSupportedWithStringArgument()
+    {
+        [|s_message|] = ""Warns not reachable on Browser"";
+        return new NotSupportedException(s_message); 
+    }
+
+    [UnsupportedOSPlatform(""browser"")]
+    public static Exception ThrowPnseWithStringWarnsForInnerException()
+    { 
+        return new PlatformNotSupportedException(s_message, new Exception([|s_message|]));
+    }
+
+    [UnsupportedOSPlatform(""browser"")]
+    public static Exception ThrowPnseDefaultConstructor() { return new PlatformNotSupportedException(); }
+}";
+            await VerifyAnalyzerAsyncCs(csSource);
+        }
+
+        [Fact]
+        public async Task ThrowNotSupportedWarnsForNonStringArgument()
+        {
+            var csSource = @"
+using System;
+using System.Runtime.Versioning;
+
+[SupportedOSPlatform(""windows"")]
+public class WindowsOnlyException : Exception 
+{
+    public WindowsOnlyException() { }
+    public WindowsOnlyException(string message) { }
+    public static string Message {get; set;}
+}
+
+public class Test
+{
+    void ThrowWindowsOnlyExceptionWarns()
+    {
+        [|WindowsOnlyException.Message|] = ""Warns for message and exception"";
+        throw [|new WindowsOnlyException([|WindowsOnlyException.Message|])|];
+    }
+
+    void ThrowWithWindowsOnlyInnnerExceptionWarns()
+    {
+        if (!OperatingSystem.IsWindows())
+        {
+            throw new NotSupportedException(WindowsOnlyException.Message, [|new WindowsOnlyException()|]);
+        }
+    }
+}";
+            await VerifyAnalyzerAsyncCs(csSource);
+        }
+
+        [Fact]
+        public async Task MethodsWithOsDependentTypeParameterWarns()
+        {
+            var csSource = @"
+using System;
+using System.Runtime.Versioning;
 [SupportedOSPlatform(""windows"")]
 class WindowsOnlyType { }
-
 public class Test
 {
     void GenericMethod<T>() { }
@@ -174,108 +346,37 @@
         [|GenericMethod<Action<WindowsOnlyType>>()|];
     }
 }";
->>>>>>> 4c165173
             await VerifyAnalyzerAsyncCs(csSource);
         }
 
         [Fact]
-<<<<<<< HEAD
-        public async Task ThrowNotSupportedWithOtherOsDependentApiUsageNotWarns()
+        public async Task ConstructorWithOsDependentTypeParameterWarns()
+        {
+            var csSource = @"
+using System.Runtime.Versioning;
+[SupportedOSPlatform(""windows"")]
+class WindowsOnlyType { }
+class GenericClass<T> { }
+public class Test
+{
+    void MethodWithGenericParameter(GenericClass<WindowsOnlyType> a) {}
+    void M1()
+    {
+        GenericClass<WindowsOnlyType> obj = [|new GenericClass<WindowsOnlyType>()|];
+        MethodWithGenericParameter([|new GenericClass<WindowsOnlyType>()|]);
+    }
+}";
+            await VerifyAnalyzerAsyncCs(csSource);
+        }
+
+        [Fact]
+        public async Task ApiContainingTypeHasOsDependentTypeParameterWarns()
         {
             var csSource = @"
 using System;
 using System.Runtime.Versioning;
-[assembly: SupportedOSPlatform(""browser"")]
-
-public static class SR
-{
-    public static string Message {get; set;}
-}
-
-[UnsupportedOSPlatform(""browser"")]
-public class Test
-{
-    void ThrowWithStringArgument()
-    {
-        [|SR.Message|] = ""Warns not reachable on Browser"";
-        throw new PlatformNotSupportedException(SR.Message);
-    }
-
-    void ThrowNotSupportedWithStringArgument()
-    {
-        [|SR.Message|] = ""Warns not reachable on Browser"";
-        throw new NotSupportedException(SR.Message);
-    }
-    
-    void ThrowWithNoArgument()
-    {
-        [|SR.Message|] = ""Warns not reachable on Browser"";
-        throw new PlatformNotSupportedException();
-    }
-    
-    void ThrowWithStringAndExceptionConstructor()
-    {
-        [|SR.Message|] = ""Warns not reachable on Browser"";
-        throw new PlatformNotSupportedException(SR.Message, new Exception());
-    }
-    
-    void ThrowWithAnotherExceptionUsingResourceString()
-    {
-        [|SR.Message|] = ""Warns not reachable on Browser"";
-        throw new PlatformNotSupportedException(SR.Message, new Exception([|SR.Message|]));
-    }
-}" + MockAttributesCsSource;
-=======
-        public async Task ConstructorWithOsDependentTypeParameterWarns()
-        {
-            var csSource = @"
-using System.Runtime.Versioning;
-
 [SupportedOSPlatform(""windows"")]
 class WindowsOnlyType { }
-
-class GenericClass<T> { }
-
-public class Test
-{
-    void MethodWithGenericParameter(GenericClass<WindowsOnlyType> a) {}
-
-    void M1()
-    {
-        GenericClass<WindowsOnlyType> obj = [|new GenericClass<WindowsOnlyType>()|];
-        MethodWithGenericParameter([|new GenericClass<WindowsOnlyType>()|]);
-    }
-}";
->>>>>>> 4c165173
-            await VerifyAnalyzerAsyncCs(csSource);
-        }
-
-        [Fact]
-<<<<<<< HEAD
-        public async Task ThrowNotSupportedWithOtherStatementAndWithinConditionNotWarns()
-=======
-        public async Task ApiContainingTypeHasOsDependentTypeParameterWarns()
->>>>>>> 4c165173
-        {
-            var csSource = @"
-using System;
-using System.Runtime.Versioning;
-
-[SupportedOSPlatform(""windows"")]
-<<<<<<< HEAD
-public static class Windows
-{
-    public static string Message {get; set;}
-}
-
-[SupportedOSPlatform(""browser"")]
-public static class SR
-{
-    public static string Message {get; set;}
-    public static void M1() { }
-=======
-class WindowsOnlyType { }
-
 class GenericClass<T>
 {
     public static void M<V>() { }
@@ -287,48 +388,10 @@
         add { }
         remove { }
     }
->>>>>>> 4c165173
-}
-
-public class Test
-{
-<<<<<<< HEAD
-    void ThrowWithStringConstructor()
-    {
-        [|SR.M1()|];
-        if (!OperatingSystemHelper.IsBrowser())
-        {
-            throw new PlatformNotSupportedException(SR.Message);
-        }
-        SR.M1();
-
-        [|Windows.Message|] = ""Warns supported only on Windows"";
-        if (!OperatingSystemHelper.IsWindows())
-        {
-            throw new NotSupportedException(Windows.Message);
-        }
-        Windows.Message = ""It is windows!"";
-    }
-
-    void ThrowWithOtherConstructorWarnsForInnnerException()
-    {
-        [|SR.M1()|];
-        if (!OperatingSystemHelper.IsBrowser())
-        {
-            throw new PlatformNotSupportedException();
-        }
-        SR.M1();
-
-        [|Windows.Message|] = ""Warns supported only on Windows"";
-        if (!OperatingSystemHelper.IsWindows())
-        {
-            throw new NotSupportedException(Windows.Message, new Exception([|Windows.Message|]));
-        }
-    }
-}" + MockAttributesCsSource + MockOperatingSystemApiSource;
-=======
+}
+public class Test
+{
     public static void WindowsEventHandler(object sender, EventArgs e) { }
-
     void M1()
     {
         [|GenericClass<WindowsOnlyType>.M<int>()|];
@@ -339,47 +402,15 @@
         [|GenericClass<WindowsOnlyType>.SampleEvent|] += WindowsEventHandler;
     }
 }";
->>>>>>> 4c165173
             await VerifyAnalyzerAsyncCs(csSource);
         }
 
         [Fact]
-<<<<<<< HEAD
-        public async Task CreateNotSupportedWithOsDependentStringNotWarns()
-=======
         public async Task AssemblyLevelAttribteWithPropertyEventNotWarn()
->>>>>>> 4c165173
         {
             var csSource = @"
 using System;
 using System.Runtime.Versioning;
-
-<<<<<<< HEAD
-[SupportedOSPlatform(""Browser"")]
-public class Test
-{
-    private static string s_message = ""Browser not supported"";
-
-    [UnsupportedOSPlatform(""browser"")]
-    public static Exception GetPnseWithStringArgument() { return new PlatformNotSupportedException(s_message); }
-
-    [UnsupportedOSPlatform(""browser"")]
-    public static Exception GetNotSupportedWithStringArgument()
-    {
-        [|s_message|] = ""Warns not reachable on Browser"";
-        return new NotSupportedException(s_message); 
-    }
-
-    [UnsupportedOSPlatform(""browser"")]
-    public static Exception ThrowPnseWithStringWarnsForInnerException()
-    { 
-        return new PlatformNotSupportedException(s_message, new Exception([|s_message|]));
-    }
-
-    [UnsupportedOSPlatform(""browser"")]
-    public static Exception ThrowPnseDefaultConstructor() { return new PlatformNotSupportedException(); }
-}" + MockAttributesCsSource;
-=======
 [assembly: SupportedOSPlatform(""windows"")]
 namespace WindowsOnlyAssembly
 {
@@ -401,7 +432,6 @@
             add { }
             remove { }
         }
-
         public int TestProperty
         {
             get
@@ -415,7 +445,6 @@
                 _field = value;
             }
         }
-
         public bool Enabled
         {
             get
@@ -429,62 +458,27 @@
         }
     }
 }";
->>>>>>> 4c165173
             await VerifyAnalyzerAsyncCs(csSource);
         }
 
         [Fact]
-<<<<<<< HEAD
-        public async Task ThrowNotSupportedWarnsForNonStringArgument()
-=======
         public async Task ApiContainingMultipleNestedTypeParameter()
->>>>>>> 4c165173
         {
             var csSource = @"
 using System;
 using System.Runtime.Versioning;
-
 [SupportedOSPlatform(""windows"")]
-<<<<<<< HEAD
-public class WindowsOnlyException : Exception 
-{
-    public WindowsOnlyException() { }
-    public WindowsOnlyException(string message) { }
-    public static string Message {get; set;}
-}
-
-public class Test
-{
-    void ThrowWindowsOnlyExceptionWarns()
-    {
-        [|WindowsOnlyException.Message|] = ""Warns for message and exception"";
-        throw [|new WindowsOnlyException([|WindowsOnlyException.Message|])|];
-    }
-
-    void ThrowWithWindowsOnlyInnnerExceptionWarns()
-    {
-        if (!OperatingSystemHelper.IsWindows())
-        {
-            throw new NotSupportedException(WindowsOnlyException.Message, [|new WindowsOnlyException()|]);
-        }
-    }
-}" + MockAttributesCsSource + MockOperatingSystemApiSource;
-=======
 class WindowsOnlyType { }
-
 class GenericClass<T>
 {
     public static void M<V>() { }
     public static void M2() { }
 }
-
 class GenericType<T> { }
 class AnotherType<T> { }
-
 public class Test
 {
     public static void WindowsEventHandler(object sender, EventArgs e) { }
-
     void M1()
     {
         [|GenericClass<GenericType<AnotherType<WindowsOnlyType>>>.M<int>()|];
@@ -494,7 +488,6 @@
         GenericClass<GenericType<Action<GenericClass<GenericClass<GenericType<Action<GenericClass<int>>>>>>>>.M2();
     }
 }";
->>>>>>> 4c165173
             await VerifyAnalyzerAsyncCs(csSource);
         }
 

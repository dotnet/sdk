// Copyright (c) Microsoft.  All Rights Reserved.  Licensed under the Apache License, Version 2.0.  See License.txt in the project root for license information.

using System.Threading.Tasks;
using Microsoft.CodeAnalysis.Testing;
using Xunit;
using VerifyCS = Test.Utilities.CSharpSecurityCodeFixVerifier<
    Microsoft.NetFramework.Analyzers.DoNotUseInsecureDtdProcessingAnalyzer,
    Microsoft.CodeAnalysis.Testing.EmptyCodeFixProvider>;
using VerifyVB = Test.Utilities.VisualBasicSecurityCodeFixVerifier<
    Microsoft.NetFramework.Analyzers.DoNotUseInsecureDtdProcessingAnalyzer,
    Microsoft.CodeAnalysis.Testing.EmptyCodeFixProvider>;

namespace Microsoft.NetFramework.Analyzers.UnitTests
{
    public partial class DoNotUseInsecureDtdProcessingAnalyzerTests
    {
        private static DiagnosticResult GetCA3075XmlTextReaderSetInsecureResolutionCSharpResultAt(int line, int column)
<<<<<<< HEAD
            => VerifyCS.Diagnostic().WithLocation(line, column).WithArguments(MicrosoftNetFrameworkAnalyzersResources.XmlTextReaderSetInsecureResolutionMessage);

        private static DiagnosticResult GetCA3075XmlTextReaderSetInsecureResolutionBasicResultAt(int line, int column)
            => VerifyVB.Diagnostic().WithLocation(line, column).WithArguments(MicrosoftNetFrameworkAnalyzersResources.XmlTextReaderSetInsecureResolutionMessage);
=======
            => VerifyCS.Diagnostic(DoNotUseInsecureDtdProcessingAnalyzer.RuleXmlTextReaderSetInsecureResolution).WithLocation(line, column);

        private static DiagnosticResult GetCA3075XmlTextReaderSetInsecureResolutionBasicResultAt(int line, int column)
            => VerifyVB.Diagnostic(DoNotUseInsecureDtdProcessingAnalyzer.RuleXmlTextReaderSetInsecureResolution).WithLocation(line, column);
>>>>>>> c79f59c2

        [Fact]
        public async Task UseXmlTextReaderNoCtorShouldNotGenerateDiagnostic()
        {
            await VerifyCS.VerifyAnalyzerAsync(@"
using System.Xml;

namespace TestNamespace
{
    class TestClass
    {
        private static void TestMethod(XmlTextReader reader)
        {
            var count = reader.AttributeCount;
        }
    }
}"
            );

            await VerifyVB.VerifyAnalyzerAsync(@"
Imports System.Xml

Namespace TestNamespace
    Class TestClass
        Private Shared Sub TestMethod(reader As XmlTextReader)
            Dim count = reader.AttributeCount
        End Sub
    End Class
End Namespace");
        }

        [Fact]
        public async Task XmlTextReaderNoCtorSetResolverToNullShouldGenerateDiagnostic()
        {
            await VerifyCS.VerifyAnalyzerAsync(@"
using System.Xml;

namespace TestNamespace
{
    class TestClass
    {
        private static void TestMethod(XmlTextReader reader)
        {
            reader.XmlResolver = new XmlUrlResolver();
        }
    }
}",
                GetCA3075XmlTextReaderSetInsecureResolutionCSharpResultAt(10, 13)
            );

            await VerifyVB.VerifyAnalyzerAsync(@"
Imports System.Xml

Namespace TestNamespace
    Class TestClass
        Private Shared Sub TestMethod(reader As XmlTextReader)
            reader.XmlResolver = New XmlUrlResolver()
        End Sub
    End Class
End Namespace",
                GetCA3075XmlTextReaderSetInsecureResolutionBasicResultAt(7, 13)
            );
        }

        [Fact]
        public async Task XmlTextReaderNoCtorSetDtdProcessingToParseShouldGenerateDiagnostic()
        {
            await VerifyCS.VerifyAnalyzerAsync(@"
using System.Xml;

namespace TestNamespace
{
    class TestClass
    {
        private static void TestMethod(XmlTextReader reader)
        {
            reader.DtdProcessing = DtdProcessing.Parse;
        }
    }
}",
                GetCA3075XmlTextReaderSetInsecureResolutionCSharpResultAt(10, 13)
            );

            await VerifyVB.VerifyAnalyzerAsync(@"
Imports System.Xml

Namespace TestNamespace
    Class TestClass
        Private Shared Sub TestMethod(reader As XmlTextReader)
            reader.DtdProcessing = DtdProcessing.Parse
        End Sub
    End Class
End Namespace",
                GetCA3075XmlTextReaderSetInsecureResolutionBasicResultAt(7, 13)
            );
        }

        [Fact]
        public async Task XmlTextReaderNoCtorSetBothToInsecureValuesShouldGenerateDiagnostics()
        {
            await VerifyCS.VerifyAnalyzerAsync(@"
using System.Xml;

namespace TestNamespace
{
    class TestClass
    {
        private static void TestMethod(XmlTextReader reader, XmlUrlResolver resolver)
        {
            reader.XmlResolver = resolver;
            reader.DtdProcessing = DtdProcessing.Parse;
        }
    }
}",
                GetCA3075XmlTextReaderSetInsecureResolutionCSharpResultAt(10, 13),
                GetCA3075XmlTextReaderSetInsecureResolutionCSharpResultAt(11, 13)
            );

            await VerifyVB.VerifyAnalyzerAsync(@"
Imports System.Xml

Namespace TestNamespace
    Class TestClass
        Private Shared Sub TestMethod(reader As XmlTextReader, resolver As XmlUrlResolver)
            reader.XmlResolver = resolver
            reader.DtdProcessing = DtdProcessing.Parse
        End Sub
    End Class
End Namespace",
                GetCA3075XmlTextReaderSetInsecureResolutionBasicResultAt(7, 13),
                GetCA3075XmlTextReaderSetInsecureResolutionBasicResultAt(8, 13)
            );
        }

        [Fact]
        public async Task XmlTextReaderNoCtorSetInSecureResolverInTryClauseShouldGenerateDiagnostic()
        {
            await VerifyCS.VerifyAnalyzerAsync(@"
using System.Xml;

namespace TestNamespace
{
    class TestClass
    {
        private static void TestMethod(XmlTextReader reader)
        {
            try
            {
                reader.XmlResolver = new XmlUrlResolver();
            }
            catch { throw; }
        }
    }
}",
                GetCA3075XmlTextReaderSetInsecureResolutionCSharpResultAt(12, 17)
            );

            await VerifyVB.VerifyAnalyzerAsync(@"
Imports System.Xml

Namespace TestNamespace
    Class TestClass
        Private Shared Sub TestMethod(reader As XmlTextReader)
            Try
                reader.XmlResolver = New XmlUrlResolver()
            Catch
                Throw
            End Try
        End Sub
    End Class
End Namespace",
                GetCA3075XmlTextReaderSetInsecureResolutionBasicResultAt(8, 17)
            );
        }

        [Fact]
        public async Task XmlTextReaderNoCtorSetInSecureResolverInCatchBlockShouldGenerateDiagnostic()
        {
            await VerifyCS.VerifyAnalyzerAsync(@"
using System.Xml;

namespace TestNamespace
{
    class TestClass
    {
        private static void TestMethod(XmlTextReader reader)
        {
            try {   }
            catch { reader.XmlResolver = new XmlUrlResolver(); }
            finally {}
        }
    }
}",
                GetCA3075XmlTextReaderSetInsecureResolutionCSharpResultAt(11, 21)
            );

            await VerifyVB.VerifyAnalyzerAsync(@"
Imports System.Xml

Namespace TestNamespace
    Class TestClass
        Private Shared Sub TestMethod(reader As XmlTextReader)
            Try
            Catch
                reader.XmlResolver = New XmlUrlResolver()
            Finally
            End Try
        End Sub
    End Class
End Namespace",
                GetCA3075XmlTextReaderSetInsecureResolutionBasicResultAt(9, 17)
            );
        }

        [Fact]
        public async Task XmlTextReaderNoCtorSetInSecureResolverInFinallyBlockShouldGenerateDiagnostic()
        {
            await VerifyCS.VerifyAnalyzerAsync(@"
using System.Xml;

namespace TestNamespace
{
    class TestClass
    {
        private static void TestMethod(XmlTextReader reader)
        {
            try {   }
            catch { throw; }
            finally { reader.XmlResolver = new XmlUrlResolver(); }
        }
    }
}",
                GetCA3075XmlTextReaderSetInsecureResolutionCSharpResultAt(12, 23)
            );

            await VerifyVB.VerifyAnalyzerAsync(@"
Imports System.Xml

Namespace TestNamespace
    Class TestClass
        Private Shared Sub TestMethod(reader As XmlTextReader)
            Try
            Catch
                Throw
            Finally
                reader.XmlResolver = New XmlUrlResolver()
            End Try
        End Sub
    End Class
End Namespace",
                GetCA3075XmlTextReaderSetInsecureResolutionBasicResultAt(11, 17)
            );
        }

        [Fact]
        public async Task XmlTextReaderNoCtorSetDtdprocessingToParseInTryClauseShouldGenerateDiagnostic()
        {
            await VerifyCS.VerifyAnalyzerAsync(@"
using System.Xml;

namespace TestNamespace
{
    class TestClass
    {
        private static void TestMethod(XmlTextReader reader)
        {
            try
            {
                reader.DtdProcessing = DtdProcessing.Parse;
            }
            catch { throw; }
        }
    }
}",
                GetCA3075XmlTextReaderSetInsecureResolutionCSharpResultAt(12, 17)
            );

            await VerifyVB.VerifyAnalyzerAsync(@"
Imports System.Xml

Namespace TestNamespace
    Class TestClass
        Private Shared Sub TestMethod(reader As XmlTextReader)
            Try
                reader.DtdProcessing = DtdProcessing.Parse
            Catch
                Throw
            End Try
        End Sub
    End Class
End Namespace",
                GetCA3075XmlTextReaderSetInsecureResolutionBasicResultAt(8, 17)
            );
        }

        [Fact]
        public async Task XmlTextReaderNoCtorSetDtdprocessingToParseInCatchBlockShouldGenerateDiagnostic()
        {
            await VerifyCS.VerifyAnalyzerAsync(@"
using System.Xml;

namespace TestNamespace
{
    class TestClass
    {
        private static void TestMethod(XmlTextReader reader)
        {
            try {  }
            catch { reader.DtdProcessing = DtdProcessing.Parse; }
            finally {   }
        }
    }
}",
                GetCA3075XmlTextReaderSetInsecureResolutionCSharpResultAt(11, 21)
            );

            await VerifyVB.VerifyAnalyzerAsync(@"
Imports System.Xml

Namespace TestNamespace
    Class TestClass
        Private Shared Sub TestMethod(reader As XmlTextReader)
            Try
            Catch
                reader.DtdProcessing = DtdProcessing.Parse
            Finally
            End Try
        End Sub
    End Class
End Namespace",
                GetCA3075XmlTextReaderSetInsecureResolutionBasicResultAt(9, 17)
            );
        }

        [Fact]
        public async Task XmlTextReaderNoCtorSetDtdprocessingToParseInFinallyBlockShouldGenerateDiagnostic()
        {
            await VerifyCS.VerifyAnalyzerAsync(@"
using System.Xml;

namespace TestNamespace
{
    class TestClass
    {
        private static void TestMethod(XmlTextReader reader)
        {
            try {  }
            catch { throw; }
            finally { reader.DtdProcessing = DtdProcessing.Parse; }
        }
    }
}",
                GetCA3075XmlTextReaderSetInsecureResolutionCSharpResultAt(12, 23)
            );

            await VerifyVB.VerifyAnalyzerAsync(@"
Imports System.Xml

Namespace TestNamespace
    Class TestClass
        Private Shared Sub TestMethod(reader As XmlTextReader)
            Try
            Catch
                Throw
            Finally
                reader.DtdProcessing = DtdProcessing.Parse
            End Try
        End Sub
    End Class
End Namespace",
                GetCA3075XmlTextReaderSetInsecureResolutionBasicResultAt(11, 17)
            );
        }

        [Fact]
        public async Task ConstructXmlTextReaderSetInsecureResolverInInitializerShouldGenerateDiagnostic()
        {
            await VerifyCS.VerifyAnalyzerAsync(@"
using System.Xml;

namespace TestNamespace
{
    class TestClass
    {
        private static void TestMethod(string path)
        {
            XmlTextReader doc = new XmlTextReader(path)
            {
                XmlResolver = new XmlUrlResolver()
            };
        }
    }
}",
                GetCA3075XmlTextReaderSetInsecureResolutionCSharpResultAt(10, 33)
            );

            await VerifyVB.VerifyAnalyzerAsync(@"
Imports System.Xml

Namespace TestNamespace
    Class TestClass
        Private Shared Sub TestMethod(path As String)
            Dim doc As New XmlTextReader(path) With { _
                .XmlResolver = New XmlUrlResolver() _
            }
        End Sub
    End Class
End Namespace",
                GetCA3075XmlTextReaderSetInsecureResolutionBasicResultAt(7, 24)
            );
        }

        [Fact]
        public async Task ConstructXmlTextReaderSetDtdProcessingParseInInitializerShouldGenerateDiagnostic()
        {
            await VerifyCS.VerifyAnalyzerAsync(@"
using System.Xml;

namespace TestNamespace
{
    class TestClass
    {
        private static void TestMethod(string path)
        {
            XmlTextReader doc = new XmlTextReader(path)
            {
                DtdProcessing = DtdProcessing.Parse
            };
        }
    }
}",
                GetCA3075XmlTextReaderSetInsecureResolutionCSharpResultAt(10, 33)
            );

            await VerifyVB.VerifyAnalyzerAsync(@"
Imports System.Xml

Namespace TestNamespace
    Class TestClass
        Private Shared Sub TestMethod(path As String)
            Dim doc As New XmlTextReader(path) With { _
                .DtdProcessing = DtdProcessing.Parse _
            }
        End Sub
    End Class
End Namespace",
                GetCA3075XmlTextReaderSetInsecureResolutionBasicResultAt(7, 24)
            );
        }

        [Fact]
        public async Task ConstructXmlTextReaderSetBothToInsecureValuesInInitializerShouldGenerateDiagnostic()
        {
            await VerifyCS.VerifyAnalyzerAsync(@"
using System.Xml;

namespace TestNamespace
{
    class TestClass
    {
        private static void TestMethod(string path)
        {
            XmlTextReader doc = new XmlTextReader(path)
            {
                DtdProcessing = DtdProcessing.Parse,
                XmlResolver = new XmlUrlResolver()
            };
        }
    }
}",
                GetCA3075XmlTextReaderSetInsecureResolutionCSharpResultAt(10, 33)
            );

            await VerifyVB.VerifyAnalyzerAsync(@"
Imports System.Xml

Namespace TestNamespace
    Class TestClass
        Private Shared Sub TestMethod(path As String)
            Dim doc As New XmlTextReader(path) With { _
                .DtdProcessing = DtdProcessing.Parse, _
                .XmlResolver = New XmlUrlResolver() _
            }
        End Sub
    End Class
End Namespace",
                GetCA3075XmlTextReaderSetInsecureResolutionBasicResultAt(7, 24)
            );
        }

        [Fact]
        public async Task XmlTextReaderDerivedTypeSetInsecureResolverShouldGenerateDiagnostic()
        {
            await VerifyCS.VerifyAnalyzerAsync(@"
using System;
using System.Xml;

namespace TestNamespace
{
    class DerivedType : XmlTextReader {}   

    class TestClass
    {
        void TestMethod()
        {
            var c = new DerivedType(){ XmlResolver = new XmlUrlResolver() };
        }
    }
    
}",
                GetCA3075XmlTextReaderSetInsecureResolutionCSharpResultAt(13, 21)
            );

            await VerifyVB.VerifyAnalyzerAsync(@"
Imports System.Xml

Namespace TestNamespace
    Class DerivedType
        Inherits XmlTextReader
    End Class

    Class TestClass
        Private Sub TestMethod()
            Dim c = New DerivedType() With { _
                .XmlResolver = New XmlUrlResolver() _
            }
        End Sub
    End Class

End Namespace",
                GetCA3075XmlTextReaderSetInsecureResolutionBasicResultAt(11, 21)
            );
        }

        [Fact]
        public async Task XmlTextReaderDerivedTypeSetDtdProcessingParseShouldGenerateDiagnostic()
        {
            await VerifyCS.VerifyAnalyzerAsync(@"
using System;
using System.Xml;

namespace TestNamespace
{
    class DerivedType : XmlTextReader {}   

    class TestClass
    {
        void TestMethod()
        {
            var c = new DerivedType(){ DtdProcessing = DtdProcessing.Parse };
        }
    }
    
}",
                GetCA3075XmlTextReaderSetInsecureResolutionCSharpResultAt(13, 21)
            );

            await VerifyVB.VerifyAnalyzerAsync(@"
Imports System.Xml

Namespace TestNamespace
    Class DerivedType
        Inherits XmlTextReader
    End Class

    Class TestClass
        Private Sub TestMethod()
            Dim c = New DerivedType() With { _
                .DtdProcessing = DtdProcessing.Parse _
            }
        End Sub
    End Class

End Namespace",
                GetCA3075XmlTextReaderSetInsecureResolutionBasicResultAt(11, 21)
            );
        }

        [Fact]
        public async Task XmlTextReaderCreatedAsTempSetSecureSettingsShouldNotGenerateDiagnostics()
        {
            await VerifyCS.VerifyAnalyzerAsync(@"
using System.Xml;

namespace TestNamespace
{
    class TestClass
    {

        public void Method1(string path)
        {
            Method2(new XmlTextReader(path){ XmlResolver = null, DtdProcessing = DtdProcessing.Prohibit });
        }

        public void Method2(XmlTextReader reader){}
    }
}"
            );

            await VerifyVB.VerifyAnalyzerAsync(@"
Imports System.Xml

Namespace TestNamespace
    Class TestClass

        Public Sub Method1(path As String)
            Method2(New XmlTextReader(path) With { _
                .XmlResolver = Nothing, _
                .DtdProcessing = DtdProcessing.Prohibit _
            })
        End Sub

        Public Sub Method2(reader As XmlTextReader)
        End Sub
    End Class
End Namespace");
        }

        [Fact]
        public async Task XmlTextReaderCreatedAsTempSetInsecureResolverShouldGenerateDiagnostics()
        {
            await VerifyCS.VerifyAnalyzerAsync(@"
using System.Xml;

namespace TestNamespace
{
    class TestClass
    {

        public void Method1(string path)
        {
            Method2(new XmlTextReader(path){ XmlResolver = new XmlUrlResolver(), DtdProcessing = DtdProcessing.Prohibit });
        }

        public void Method2(XmlTextReader reader){}
    }
}",
                GetCA3075XmlTextReaderSetInsecureResolutionCSharpResultAt(11, 21)
            );

            await VerifyVB.VerifyAnalyzerAsync(@"
Imports System.Xml

Namespace TestNamespace
    Class TestClass

        Public Sub Method1(path As String)
            Method2(New XmlTextReader(path) With { _
                .XmlResolver = New XmlUrlResolver(), _
                .DtdProcessing = DtdProcessing.Prohibit _
            })
        End Sub

        Public Sub Method2(reader As XmlTextReader)
        End Sub
    End Class
End Namespace
",
                GetCA3075XmlTextReaderSetInsecureResolutionBasicResultAt(8, 21)
            );
        }

        [Fact]
        public async Task XmlTextReaderCreatedAsTempSetDtdProcessingParseShouldGenerateDiagnostics()
        {
            await VerifyCS.VerifyAnalyzerAsync(@"
using System.Xml;

namespace TestNamespace
{
    class TestClass
    {

        public void Method1(string path)
        {
            Method2(new XmlTextReader(path){ XmlResolver = null, DtdProcessing = DtdProcessing.Parse });
        }

        public void Method2(XmlTextReader reader){}
    }
}",
                GetCA3075XmlTextReaderSetInsecureResolutionCSharpResultAt(11, 21)
            );

            await VerifyVB.VerifyAnalyzerAsync(@"
Imports System.Xml

Namespace TestNamespace
    Class TestClass

        Public Sub Method1(path As String)
            Method2(New XmlTextReader(path) With { _
                .XmlResolver = Nothing, _
                .DtdProcessing = DtdProcessing.Parse _
            })
        End Sub

        Public Sub Method2(reader As XmlTextReader)
        End Sub
    End Class
End Namespace",
                GetCA3075XmlTextReaderSetInsecureResolutionBasicResultAt(8, 21)
            );
        }
    }
}<|MERGE_RESOLUTION|>--- conflicted
+++ resolved
@@ -15,17 +15,10 @@
     public partial class DoNotUseInsecureDtdProcessingAnalyzerTests
     {
         private static DiagnosticResult GetCA3075XmlTextReaderSetInsecureResolutionCSharpResultAt(int line, int column)
-<<<<<<< HEAD
-            => VerifyCS.Diagnostic().WithLocation(line, column).WithArguments(MicrosoftNetFrameworkAnalyzersResources.XmlTextReaderSetInsecureResolutionMessage);
-
-        private static DiagnosticResult GetCA3075XmlTextReaderSetInsecureResolutionBasicResultAt(int line, int column)
-            => VerifyVB.Diagnostic().WithLocation(line, column).WithArguments(MicrosoftNetFrameworkAnalyzersResources.XmlTextReaderSetInsecureResolutionMessage);
-=======
             => VerifyCS.Diagnostic(DoNotUseInsecureDtdProcessingAnalyzer.RuleXmlTextReaderSetInsecureResolution).WithLocation(line, column);
 
         private static DiagnosticResult GetCA3075XmlTextReaderSetInsecureResolutionBasicResultAt(int line, int column)
             => VerifyVB.Diagnostic(DoNotUseInsecureDtdProcessingAnalyzer.RuleXmlTextReaderSetInsecureResolution).WithLocation(line, column);
->>>>>>> c79f59c2
 
         [Fact]
         public async Task UseXmlTextReaderNoCtorShouldNotGenerateDiagnostic()

﻿// Copyright (c) Microsoft.  All Rights Reserved.  Licensed under the Apache License, Version 2.0.  See License.txt in the project root for license information.

using System.Threading.Tasks;
using Test.Utilities;
using Xunit;
using VerifyCS = Test.Utilities.CSharpCodeFixVerifier<
    Microsoft.CodeQuality.Analyzers.ApiDesignGuidelines.InterfaceMethodsShouldBeCallableByChildTypesAnalyzer,
    Microsoft.CodeQuality.Analyzers.ApiDesignGuidelines.InterfaceMethodsShouldBeCallableByChildTypesFixer>;
using VerifyVB = Test.Utilities.VisualBasicCodeFixVerifier<
    Microsoft.CodeQuality.Analyzers.ApiDesignGuidelines.InterfaceMethodsShouldBeCallableByChildTypesAnalyzer,
    Microsoft.CodeQuality.Analyzers.ApiDesignGuidelines.InterfaceMethodsShouldBeCallableByChildTypesFixer>;

namespace Microsoft.CodeQuality.Analyzers.ApiDesignGuidelines.UnitTests
{
    public class InterfaceMethodsShouldBeCallableByChildTypesFixerTests
    {
        #region CSharp

        [Fact]
        public async Task CA1033SimpleDiagnosticCasesCSharp_MakeProtected()
        {
            var code = @"
using System;

public interface IGeneral
{
    object DoSomething();
    void DoNothing();
    void JustThrow();
    string Name { get; }
}

public class ImplementsGeneralThree : IGeneral
{
    public ImplementsGeneralThree()
    {
    }

    // [ExpectedWarning(""InterfaceMethodsShouldBeCallableByChildTypes"", ""DesignRules"")]
    object IGeneral.[|DoSomething|]() { return null; }

    void IGeneral.DoNothing() { }
    void IGeneral.JustThrow() { throw new Exception(); }

    string IGeneral.Name
    {
        // [ExpectedWarning(""InterfaceMethodsShouldBeCallableByChildTypes"", ""DesignRules"")]
        [|get|]
        {
            Console.WriteLine(this);
            return ""name"";
        }
    }

    int DoSomething() { Console.WriteLine(this); return 0; }

    internal string Name
    {
        get
        {
            Console.WriteLine(this);
            return ""name"";
        }
    }
}";
            var expectedFixedCode = @"
using System;

public interface IGeneral
{
    object DoSomething();
    void DoNothing();
    void JustThrow();
    string Name { get; }
}

public class ImplementsGeneralThree : IGeneral
{
    public ImplementsGeneralThree()
    {
    }

    // [ExpectedWarning(""InterfaceMethodsShouldBeCallableByChildTypes"", ""DesignRules"")]
    object IGeneral.DoSomething() { return null; }

    void IGeneral.DoNothing() { }
    void IGeneral.JustThrow() { throw new Exception(); }

    string IGeneral.Name
    {
        // [ExpectedWarning(""InterfaceMethodsShouldBeCallableByChildTypes"", ""DesignRules"")]
        get
        {
            Console.WriteLine(this);
            return ""name"";
        }
    }

    protected int DoSomething() { Console.WriteLine(this); return 0; }

    protected string Name
    {
        get
        {
            Console.WriteLine(this);
            return ""name"";
        }
    }
}";

            await VerifyCS.VerifyCodeFixAsync(code, expectedFixedCode);
        }

        [Fact, WorkItem(2616, "https://github.com/dotnet/roslyn/issues/2616")]
        public async Task CA1033SimpleDiagnosticCasesCSharp_ImplicitImpl()
        {
            var code = @"
using System;

public interface IGeneral
{
    object DoSomething();
    void DoNothing();
    void JustThrow();
    string Name { get; }
}

public class ImplementsGeneral  : IGeneral
{
    // [ExpectedWarning(""InterfaceMethodsShouldBeCallableByChildTypes"", ""DesignRules"")]
    object IGeneral.[|DoSomething|]() { return null; }

    void IGeneral.DoNothing() { }
    void IGeneral.JustThrow() { throw new Exception(); }

    string IGeneral.Name
    {
        // [ExpectedWarning(""InterfaceMethodsShouldBeCallableByChildTypes"", ""DesignRules"")]
        [|get|]
        {
            Console.WriteLine(this);
            return ""name"";
        }
    }
}";
            var expectedFixedCode = @"
using System;

public interface IGeneral
{
    object DoSomething();
    void DoNothing();
    void JustThrow();
    string Name { get; }
}

public class ImplementsGeneral  : IGeneral
{
    // [ExpectedWarning(""InterfaceMethodsShouldBeCallableByChildTypes"", ""DesignRules"")]
    public object DoSomething() { return null; }

    void IGeneral.DoNothing() { }
    void IGeneral.JustThrow() { throw new Exception(); }

    public string Name
    {
        // [ExpectedWarning(""InterfaceMethodsShouldBeCallableByChildTypes"", ""DesignRules"")]
        get
        {
            Console.WriteLine(this);
            return ""name"";
        }
    }
}";

            await VerifyCS.VerifyCodeFixAsync(code, expectedFixedCode);
        }

        [Fact, WorkItem(2616, "https://github.com/dotnet/roslyn/issues/2616")]
        public async Task CA1033SimpleDiagnosticCasesCSharp_Indexer()
        {
            var code = @"
using System;

public interface IGeneral
{
    int this[int item] { get; }
}

public class ImplementsGeneral  : IGeneral
{
    int IGeneral.this[int item]
    {
        // [ExpectedWarning(""InterfaceMethodsShouldBeCallableByChildTypes"", ""DesignRules"")]
        [|get|]
        {
            Console.WriteLine(this);
            return item;
        }
    }
}

public class ImplementsGeneralThree : IGeneral
{
    int IGeneral.this[int item]
    {
        // [ExpectedWarning(""InterfaceMethodsShouldBeCallableByChildTypes"", ""DesignRules"")]
        [|get|]
        {
            Console.WriteLine(this);
            return item;
        }
    }

    int this[int item]
    {
        get
        {
            Console.WriteLine(this);
            return item;
        }
    }
}";
            var expectedFixedCode = @"
using System;

public interface IGeneral
{
    int this[int item] { get; }
}

public class ImplementsGeneral  : IGeneral
{
    public int this[int item]
    {
        // [ExpectedWarning(""InterfaceMethodsShouldBeCallableByChildTypes"", ""DesignRules"")]
        get
        {
            Console.WriteLine(this);
            return item;
        }
    }
}

public class ImplementsGeneralThree : IGeneral
{
    int IGeneral.this[int item]
    {
        // [ExpectedWarning(""InterfaceMethodsShouldBeCallableByChildTypes"", ""DesignRules"")]
        get
        {
            Console.WriteLine(this);
            return item;
        }
    }

    protected int this[int item]
    {
        get
        {
            Console.WriteLine(this);
            return item;
        }
    }
}";

            await new VerifyCS.Test
            {
                TestState = { Sources = { code } },
                FixedState = { Sources = { expectedFixedCode } },
                NumberOfFixAllIterations = 2,
            }.RunAsync();
        }

        [Fact]
        public async Task CA1033SimpleDiagnosticCasesCSharp_MakeSealed()
        {
            var code = @"
using System;

public interface IGeneral
{
    object DoSomething();
    void DoNothing();
    void JustThrow();

    int this[int item] { get; }
    string Name { get; }
}

public class ImplementsGeneral  : IGeneral
{
    // [ExpectedWarning(""InterfaceMethodsShouldBeCallableByChildTypes"", ""DesignRules"")]
    object IGeneral.[|DoSomething|]() { return null; }

    void IGeneral.DoNothing() { }
    void IGeneral.JustThrow() { throw new Exception(); }

    int IGeneral.this[int item]
    {
        // [ExpectedWarning(""InterfaceMethodsShouldBeCallableByChildTypes"", ""DesignRules"")]
        [|get|]
        {
            Console.WriteLine(this);
            return item;
        }
    }

    string IGeneral.Name
    {
        // [ExpectedWarning(""InterfaceMethodsShouldBeCallableByChildTypes"", ""DesignRules"")]
        [|get|]
        {
            Console.WriteLine(this);
            return ""name"";
        }
    }
}
";
            var expectedFixedCode = @"
using System;

public interface IGeneral
{
    object DoSomething();
    void DoNothing();
    void JustThrow();

    int this[int item] { get; }
    string Name { get; }
}

public sealed class ImplementsGeneral  : IGeneral
{
    // [ExpectedWarning(""InterfaceMethodsShouldBeCallableByChildTypes"", ""DesignRules"")]
    object IGeneral.DoSomething() { return null; }

    void IGeneral.DoNothing() { }
    void IGeneral.JustThrow() { throw new Exception(); }

    int IGeneral.this[int item]
    {
        // [ExpectedWarning(""InterfaceMethodsShouldBeCallableByChildTypes"", ""DesignRules"")]
        get
        {
            Console.WriteLine(this);
            return item;
        }
    }

    string IGeneral.Name
    {
        // [ExpectedWarning(""InterfaceMethodsShouldBeCallableByChildTypes"", ""DesignRules"")]
        get
        {
            Console.WriteLine(this);
            return ""name"";
        }
    }
}
";
            await new VerifyCS.Test
            {
                TestState = { Sources = { code } },
                FixedState = { Sources = { expectedFixedCode } },
<<<<<<< HEAD
#pragma warning disable CS0618 // Type or member is obsolete
                CodeFixIndex = 1,
                CodeFixEquivalenceKey = MicrosoftCodeQualityAnalyzersResources.InterfaceMethodsShouldBeCallableByChildTypesFix3,
#pragma warning restore CS0618 // Type or member is obsolete
=======
                CodeActionIndex = 1,
                CodeActionEquivalenceKey = MicrosoftCodeQualityAnalyzersResources.InterfaceMethodsShouldBeCallableByChildTypesFix3,
>>>>>>> ebf35e57
            }.RunAsync();
        }

        [Fact]
        public async Task CA1033SimpleDiagnosticCasesCSharp_MakeSealed_2()
        {
            var code = @"
using System;

public interface IGeneral
{
    object DoSomething();
    void DoNothing();
    void JustThrow();

    int this[int item] { get; }
    string Name { get; }
}

public class ImplementsGeneralThree : IGeneral
{
    public ImplementsGeneralThree()
    {
        DoSomething();
        int i = this[0];
        i = i + 1;
        string name = Name;
        Console.WriteLine(name);
    }

    // [ExpectedWarning(""InterfaceMethodsShouldBeCallableByChildTypes"", ""DesignRules"")]
    object IGeneral.[|DoSomething|]() { return null; }

    void IGeneral.DoNothing() { }
    void IGeneral.JustThrow() { throw new Exception(); }

    int IGeneral.this[int item]
    {
        // [ExpectedWarning(""InterfaceMethodsShouldBeCallableByChildTypes"", ""DesignRules"")]
        [|get|]
        {
            Console.WriteLine(this);
            return item;
        }
    }

    string IGeneral.Name
    {
        // [ExpectedWarning(""InterfaceMethodsShouldBeCallableByChildTypes"", ""DesignRules"")]
        [|get|]
        {
            Console.WriteLine(this);
            return ""name"";
        }
    }

    int DoSomething() { Console.WriteLine(this); return 0; }
    internal string Name
    {
        get
        {
            Console.WriteLine(this);
            return ""name"";
        }
    }
    int this[int item]
    {
        get
        {
            Console.WriteLine(this);
            return item;
        }
    }
}
";
            var expectedFixedCode = @"
using System;

public interface IGeneral
{
    object DoSomething();
    void DoNothing();
    void JustThrow();

    int this[int item] { get; }
    string Name { get; }
}

public sealed class ImplementsGeneralThree : IGeneral
{
    public ImplementsGeneralThree()
    {
        DoSomething();
        int i = this[0];
        i = i + 1;
        string name = Name;
        Console.WriteLine(name);
    }

    // [ExpectedWarning(""InterfaceMethodsShouldBeCallableByChildTypes"", ""DesignRules"")]
    object IGeneral.DoSomething() { return null; }

    void IGeneral.DoNothing() { }
    void IGeneral.JustThrow() { throw new Exception(); }

    int IGeneral.this[int item]
    {
        // [ExpectedWarning(""InterfaceMethodsShouldBeCallableByChildTypes"", ""DesignRules"")]
        get
        {
            Console.WriteLine(this);
            return item;
        }
    }

    string IGeneral.Name
    {
        // [ExpectedWarning(""InterfaceMethodsShouldBeCallableByChildTypes"", ""DesignRules"")]
        get
        {
            Console.WriteLine(this);
            return ""name"";
        }
    }

    int DoSomething() { Console.WriteLine(this); return 0; }
    internal string Name
    {
        get
        {
            Console.WriteLine(this);
            return ""name"";
        }
    }
    int this[int item]
    {
        get
        {
            Console.WriteLine(this);
            return item;
        }
    }
}
";
            await new VerifyCS.Test
            {
                TestState = { Sources = { code } },
                FixedState = { Sources = { expectedFixedCode } },
<<<<<<< HEAD
#pragma warning disable CS0618 // Type or member is obsolete
                CodeFixIndex = 1,
                CodeFixEquivalenceKey = MicrosoftCodeQualityAnalyzersResources.InterfaceMethodsShouldBeCallableByChildTypesFix3,
#pragma warning restore CS0618 // Type or member is obsolete
=======
                CodeActionIndex = 1,
                CodeActionEquivalenceKey = MicrosoftCodeQualityAnalyzersResources.InterfaceMethodsShouldBeCallableByChildTypesFix3,
>>>>>>> ebf35e57
            }.RunAsync();
        }

        [Fact]
        public async Task CA1033SimpleDiagnosticCasesCSharp_Events()
        {
            var code = @"
using System;

public class NestedExplicitInterfaceImplementation
{
    public interface INestedGeneral
    {
        event EventHandler TheEvent;
    }

    public class ImplementsNestedGeneral : INestedGeneral
    {
        event EventHandler INestedGeneral.TheEvent
        {
            [|add|]
            { Console.WriteLine(this); }
            [|remove|]
            { Console.WriteLine(this); }
        }

        event EventHandler TheEvent
        {
            add
            { Console.WriteLine(this); }
            remove
            { Console.WriteLine(this); }
        }  
    }
}
";
            var expectedFixedCode = @"
using System;

public class NestedExplicitInterfaceImplementation
{
    public interface INestedGeneral
    {
        event EventHandler TheEvent;
    }

    public class ImplementsNestedGeneral : INestedGeneral
    {
        event EventHandler INestedGeneral.TheEvent
        {
            add
            { Console.WriteLine(this); }
            remove
            { Console.WriteLine(this); }
        }

        protected event EventHandler TheEvent
        {
            add
            { Console.WriteLine(this); }
            remove
            { Console.WriteLine(this); }
        }  
    }
}
";
            await VerifyCS.VerifyCodeFixAsync(code, expectedFixedCode);
        }

        [WorkItem(2654, "https://github.com/dotnet/roslyn/issues/2654")]
        [Fact]
        public async Task CA1033SimpleDiagnosticCasesCSharp_Property()
        {
            var code = @"
using System;

public class NestedExplicitInterfaceImplementation
{
    public interface INestedGeneral
    {
        string Name { get; }
    }

    public class ImplementsNestedGeneral : INestedGeneral
    {
        string INestedGeneral.Name
        {
            [|get|]
            {
                Console.WriteLine(this);
                return ""name"";
            }
        }

        internal string {|CS0276:Name|}
        {
            // Cannot have accessibility on an accessor unless you have both get and set
            private get
            {
                Console.WriteLine(this);
                return ""name"";
            }
        }
    }
}
";
            var expectedFixedCode = @"
using System;

public class NestedExplicitInterfaceImplementation
{
    public interface INestedGeneral
    {
        string Name { get; }
    }

    public class ImplementsNestedGeneral : INestedGeneral
    {
        string INestedGeneral.Name
        {
            get
            {
                Console.WriteLine(this);
                return ""name"";
            }
        }

        protected string Name
        {
            // Cannot have accessibility on an accessor unless you have both get and set
            get
            {
                Console.WriteLine(this);
                return ""name"";
            }
        }
    }
}
";
            await VerifyCS.VerifyCodeFixAsync(code, expectedFixedCode);
        }

        #endregion

        #region VisualBasic

        [Fact]
        public async Task CA1033SimpleDiagnosticCasesBasic_MakeProtected()
        {
            var code = @"
Imports System

Public Interface IGeneral
    Function DoSomething() As Object
    ReadOnly Property Name() As String
End Interface

Public Class ImplementsGeneralThree
    Implements IGeneral
    Public Sub New()
    End Sub

    Private Function [|IGeneral_DoSomething|]() As Object Implements IGeneral.DoSomething
        Return Nothing
    End Function

    Private ReadOnly Property IGeneral_Name() As String Implements IGeneral.Name
        [|Get|]
            Console.WriteLine(Me)
            Return ""name""
        End Get
    End Property

    Private Function DoSomething() As Integer
        Console.WriteLine(Me)
        Return 0
    End Function

    Friend ReadOnly Property Name() As String
        Get
            Console.WriteLine(Me)
            Return ""name""
        End Get
    End Property
End Class
";
            var expectedFixedCode = @"
Imports System

Public Interface IGeneral
    Function DoSomething() As Object
    ReadOnly Property Name() As String
End Interface

Public Class ImplementsGeneralThree
    Implements IGeneral
    Public Sub New()
    End Sub

    Private Function IGeneral_DoSomething() As Object Implements IGeneral.DoSomething
        Return Nothing
    End Function

    Private ReadOnly Property IGeneral_Name() As String Implements IGeneral.Name
        Get
            Console.WriteLine(Me)
            Return ""name""
        End Get
    End Property

    Protected Function DoSomething() As Integer
        Console.WriteLine(Me)
        Return 0
    End Function

    Protected ReadOnly Property Name() As String
        Get
            Console.WriteLine(Me)
            Return ""name""
        End Get
    End Property
End Class
";

            await VerifyVB.VerifyCodeFixAsync(code, expectedFixedCode);
        }

        [Fact, WorkItem(2616, "https://github.com/dotnet/roslyn/issues/2616")]
        public async Task CA1033SimpleDiagnosticCasesBasic_ImplicitImpl()
        {
            var code = @"
Imports System

Public Interface IGeneral
    Function DoSomething() As Object
    ReadOnly Property Name() As String
End Interface

Public Class ImplementsGeneral
    Implements IGeneral

    Private Function [|IGeneral_DoSomething|]() As Object Implements IGeneral.DoSomething
        Return Nothing
    End Function

    Private ReadOnly Property IGeneral_Name() As String Implements IGeneral.Name
        [|Get|]
            Console.WriteLine(Me)
            Return ""name""
        End Get
    End Property
End Class
";
            var expectedFixedCode = @"
Imports System

Public Interface IGeneral
    Function DoSomething() As Object
    ReadOnly Property Name() As String
End Interface

Public Class ImplementsGeneral
    Implements IGeneral

    Public Function DoSomething() As Object Implements IGeneral.DoSomething
        Return Nothing
    End Function

    Public ReadOnly Property Name() As String Implements IGeneral.Name
        Get
            Console.WriteLine(Me)
            Return ""name""
        End Get
    End Property
End Class
";

            await VerifyVB.VerifyCodeFixAsync(code, expectedFixedCode);
        }

        [Fact, WorkItem(2650, "https://github.com/dotnet/roslyn/issues/2650")]
        public async Task CA1033SimpleDiagnosticCasesBasic_Indexer()
        {
            var code = @"
Imports System

Public Interface IGeneral
    Default ReadOnly Property Item(item_1 As Integer) As Integer
End Interface

Public Class ImplementsGeneral
    Implements IGeneral
    Private ReadOnly Property IGeneral_Item(item_1 As Integer) As Integer Implements IGeneral.Item
        [|Get|]
            Console.WriteLine(Me)
            Throw New NotImplementedException()
        End Get
    End Property
End Class

Public Class ImplementsGeneralThree
    Implements IGeneral

    Private ReadOnly Property IGeneral_Item(item As Integer) As Integer Implements IGeneral.Item
        [|Get|]
            Console.WriteLine(Me)
            Throw New NotImplementedException()
        End Get
    End Property

    Private ReadOnly Property Item(item_1 As Integer) As Integer
        Get
            Console.WriteLine(Me)
            Throw New NotImplementedException()
        End Get
    End Property
End Class
";
            var expectedFixedCode = @"
Imports System

Public Interface IGeneral
    Default ReadOnly Property Item(item_1 As Integer) As Integer
End Interface

Public Class ImplementsGeneral
    Implements IGeneral

    Public ReadOnly Property Item(item_1 As Integer) As Integer Implements IGeneral.Item
        Get
            Console.WriteLine(Me)
            Throw New NotImplementedException()
        End Get
    End Property
End Class

Public Class ImplementsGeneralThree
    Implements IGeneral

    Private ReadOnly Property IGeneral_Item(item As Integer) As Integer Implements IGeneral.Item
        Get
            Console.WriteLine(Me)
            Throw New NotImplementedException()
        End Get
    End Property

    Protected ReadOnly Property Item(item_1 As Integer) As Integer
        Get
            Console.WriteLine(Me)
            Throw New NotImplementedException()
        End Get
    End Property
End Class
";

            await new VerifyVB.Test
            {
                TestState = { Sources = { code } },
                FixedState = { Sources = { expectedFixedCode } },
                NumberOfFixAllIterations = 2,
            }.RunAsync();
        }

        [Fact]
        public async Task CA1033SimpleDiagnosticCasesBasic_MakeSealed()
        {
            var code = @"
Imports System

Public Interface IGeneral
    Function DoSomething() As Object
    ReadOnly Property Item(item_1 As Integer) As Integer
    ReadOnly Property Name() As String
End Interface

Public Class ImplementsGeneral
    Implements IGeneral
    Private Function [|IGeneral_DoSomething|]() As Object Implements IGeneral.DoSomething
        Return Nothing
    End Function

    Private ReadOnly Property IGeneral_Item(item As Integer) As Integer Implements IGeneral.Item
        [|Get|]
            Console.WriteLine(Me)
            Return item
        End Get
    End Property

    Private ReadOnly Property IGeneral_Name() As String Implements IGeneral.Name
        [|Get|]
            Console.WriteLine(Me)
            Return ""name""
        End Get
    End Property
End Class
";
            var expectedFixedCode = @"
Imports System

Public Interface IGeneral
    Function DoSomething() As Object
    ReadOnly Property Item(item_1 As Integer) As Integer
    ReadOnly Property Name() As String
End Interface

Public NotInheritable Class ImplementsGeneral
    Implements IGeneral
    Private Function IGeneral_DoSomething() As Object Implements IGeneral.DoSomething
        Return Nothing
    End Function

    Private ReadOnly Property IGeneral_Item(item As Integer) As Integer Implements IGeneral.Item
        Get
            Console.WriteLine(Me)
            Return item
        End Get
    End Property

    Private ReadOnly Property IGeneral_Name() As String Implements IGeneral.Name
        Get
            Console.WriteLine(Me)
            Return ""name""
        End Get
    End Property
End Class
";
            await new VerifyVB.Test
            {
                TestState = { Sources = { code } },
                FixedState = { Sources = { expectedFixedCode } },
<<<<<<< HEAD
#pragma warning disable CS0618 // Type or member is obsolete
                CodeFixIndex = 1,
                CodeFixEquivalenceKey = MicrosoftCodeQualityAnalyzersResources.InterfaceMethodsShouldBeCallableByChildTypesFix3,
#pragma warning restore CS0618 // Type or member is obsolete
=======
                CodeActionIndex = 1,
                CodeActionEquivalenceKey = MicrosoftCodeQualityAnalyzersResources.InterfaceMethodsShouldBeCallableByChildTypesFix3,
>>>>>>> ebf35e57
            }.RunAsync();
        }

        [Fact]
        public async Task CA1033SimpleDiagnosticCasesBasic_MakeSealed_2()
        {
            var code = @"
Imports System

Public Interface IGeneral
    Function DoSomething() As Object
    ReadOnly Property Item(item_1 As Integer) As Integer
    ReadOnly Property Name() As String
End Interface

Public Class ImplementsGeneralThree
    Implements IGeneral
    Public Sub New()
    End Sub

    Private Function [|IGeneral_DoSomething|]() As Object Implements IGeneral.DoSomething
        Return Nothing
    End Function

    Private ReadOnly Property IGeneral_Item(item As Integer) As Integer Implements IGeneral.Item
        [|Get|]
            Console.WriteLine(Me)
            Return item
        End Get
    End Property

    Private ReadOnly Property IGeneral_Name() As String Implements IGeneral.Name
        [|Get|]
            Console.WriteLine(Me)
            Return ""name""
        End Get
    End Property

    ' private, this is no good
    Private Function DoSomething() As Integer
        Console.WriteLine(Me)
        Return 0
    End Function
    Friend ReadOnly Property Name() As String
        Get
            Console.WriteLine(Me)
            Return ""name""
        End Get
    End Property

    Private ReadOnly Property Item(item_1 As Integer) As Integer
        Get
            Console.WriteLine(Me)
            Return item_1
        End Get
    End Property
End Class
";
            var expectedFixedCode = @"
Imports System

Public Interface IGeneral
    Function DoSomething() As Object
    ReadOnly Property Item(item_1 As Integer) As Integer
    ReadOnly Property Name() As String
End Interface

Public NotInheritable Class ImplementsGeneralThree
    Implements IGeneral
    Public Sub New()
    End Sub

    Private Function IGeneral_DoSomething() As Object Implements IGeneral.DoSomething
        Return Nothing
    End Function

    Private ReadOnly Property IGeneral_Item(item As Integer) As Integer Implements IGeneral.Item
        Get
            Console.WriteLine(Me)
            Return item
        End Get
    End Property

    Private ReadOnly Property IGeneral_Name() As String Implements IGeneral.Name
        Get
            Console.WriteLine(Me)
            Return ""name""
        End Get
    End Property

    ' private, this is no good
    Private Function DoSomething() As Integer
        Console.WriteLine(Me)
        Return 0
    End Function
    Friend ReadOnly Property Name() As String
        Get
            Console.WriteLine(Me)
            Return ""name""
        End Get
    End Property

    Private ReadOnly Property Item(item_1 As Integer) As Integer
        Get
            Console.WriteLine(Me)
            Return item_1
        End Get
    End Property
End Class
";
            await new VerifyVB.Test
            {
                TestState = { Sources = { code } },
                FixedState = { Sources = { expectedFixedCode } },
<<<<<<< HEAD
#pragma warning disable CS0618 // Type or member is obsolete
                CodeFixIndex = 1,
                CodeFixEquivalenceKey = MicrosoftCodeQualityAnalyzersResources.InterfaceMethodsShouldBeCallableByChildTypesFix3,
#pragma warning restore CS0618 // Type or member is obsolete
=======
                CodeActionIndex = 1,
                CodeActionEquivalenceKey = MicrosoftCodeQualityAnalyzersResources.InterfaceMethodsShouldBeCallableByChildTypesFix3,
>>>>>>> ebf35e57
            }.RunAsync();
        }

        [Fact]
        public async Task CA1033SimpleDiagnosticCasesBasic_Events()
        {
            var code = @"
Imports System

Public Class NestedExplicitInterfaceImplementation
    Public Interface INestedGeneral
        Event TheEvent As EventHandler
    End Interface

    Public Class ImplementsNestedGeneral
        Implements INestedGeneral
        Private Custom Event TheEvent_Impl As EventHandler Implements INestedGeneral.TheEvent
            [|AddHandler(ByVal value As EventHandler)|]
                Console.WriteLine(Me)
            End AddHandler
            [|RemoveHandler(ByVal value As EventHandler)|]
                Console.WriteLine(Me)
            End RemoveHandler
            RaiseEvent()
                Console.WriteLine(Me)
            End RaiseEvent
        End Event

        Private Custom Event TheEvent As EventHandler
            AddHandler(ByVal value As EventHandler)
                Console.WriteLine(Me)
            End AddHandler
            RemoveHandler(ByVal value As EventHandler)
                Console.WriteLine(Me)
            End RemoveHandler
            RaiseEvent()
                Console.WriteLine(Me)
            End RaiseEvent
        End Event
    End Class
End Class
";
            var expectedFixedCode = @"
Imports System

Public Class NestedExplicitInterfaceImplementation
    Public Interface INestedGeneral
        Event TheEvent As EventHandler
    End Interface

    Public Class ImplementsNestedGeneral
        Implements INestedGeneral
        Private Custom Event TheEvent_Impl As EventHandler Implements INestedGeneral.TheEvent
            AddHandler(ByVal value As EventHandler)
                Console.WriteLine(Me)
            End AddHandler
            RemoveHandler(ByVal value As EventHandler)
                Console.WriteLine(Me)
            End RemoveHandler
            RaiseEvent()
                Console.WriteLine(Me)
            End RaiseEvent
        End Event

        Protected Custom Event TheEvent As EventHandler
            AddHandler(ByVal value As EventHandler)
                Console.WriteLine(Me)
            End AddHandler
            RemoveHandler(ByVal value As EventHandler)
                Console.WriteLine(Me)
            End RemoveHandler
            RaiseEvent()
                Console.WriteLine(Me)
            End RaiseEvent
        End Event
    End Class
End Class
";
            await VerifyVB.VerifyCodeFixAsync(code, expectedFixedCode);
        }

        [WorkItem(2654, "https://github.com/dotnet/roslyn/issues/2654")]
        [Fact]
        public async Task CA1033SimpleDiagnosticCasesBasic_Property()
        {
            var code = @"
Imports System

Public Class NestedExplicitInterfaceImplementation
    Public Interface INestedGeneral
        ReadOnly Property Name() As String
    End Interface

    Public Class ImplementsNestedGeneral
        Implements INestedGeneral
        Private ReadOnly Property INestedGeneral_Name() As String Implements INestedGeneral.Name
            [|Get|]
                Console.WriteLine(Me)
                Return ""name""
            End Get
        End Property

        Friend Property Name() As String
            Private Get
                Console.WriteLine(Me)
                Return ""name""
            End Get
            Set(value As String)
                Console.WriteLine(Me)
            End Set
        End Property
    End Class
End Class
";
            var expectedFixedCode = @"
Imports System

Public Class NestedExplicitInterfaceImplementation
    Public Interface INestedGeneral
        ReadOnly Property Name() As String
    End Interface

    Public Class ImplementsNestedGeneral
        Implements INestedGeneral
        Private ReadOnly Property INestedGeneral_Name() As String Implements INestedGeneral.Name
            Get
                Console.WriteLine(Me)
                Return ""name""
            End Get
        End Property

        Protected Property Name() As String
            Get
                Console.WriteLine(Me)
                Return ""name""
            End Get
            Set(value As String)
                Console.WriteLine(Me)
            End Set
        End Property
    End Class
End Class
";
            await VerifyVB.VerifyCodeFixAsync(code, expectedFixedCode);
        }

        #endregion
    }
}<|MERGE_RESOLUTION|>--- conflicted
+++ resolved
@@ -363,15 +363,8 @@
             {
                 TestState = { Sources = { code } },
                 FixedState = { Sources = { expectedFixedCode } },
-<<<<<<< HEAD
-#pragma warning disable CS0618 // Type or member is obsolete
-                CodeFixIndex = 1,
-                CodeFixEquivalenceKey = MicrosoftCodeQualityAnalyzersResources.InterfaceMethodsShouldBeCallableByChildTypesFix3,
-#pragma warning restore CS0618 // Type or member is obsolete
-=======
                 CodeActionIndex = 1,
                 CodeActionEquivalenceKey = MicrosoftCodeQualityAnalyzersResources.InterfaceMethodsShouldBeCallableByChildTypesFix3,
->>>>>>> ebf35e57
             }.RunAsync();
         }
 
@@ -520,15 +513,8 @@
             {
                 TestState = { Sources = { code } },
                 FixedState = { Sources = { expectedFixedCode } },
-<<<<<<< HEAD
-#pragma warning disable CS0618 // Type or member is obsolete
-                CodeFixIndex = 1,
-                CodeFixEquivalenceKey = MicrosoftCodeQualityAnalyzersResources.InterfaceMethodsShouldBeCallableByChildTypesFix3,
-#pragma warning restore CS0618 // Type or member is obsolete
-=======
                 CodeActionIndex = 1,
                 CodeActionEquivalenceKey = MicrosoftCodeQualityAnalyzersResources.InterfaceMethodsShouldBeCallableByChildTypesFix3,
->>>>>>> ebf35e57
             }.RunAsync();
         }
 
@@ -959,15 +945,8 @@
             {
                 TestState = { Sources = { code } },
                 FixedState = { Sources = { expectedFixedCode } },
-<<<<<<< HEAD
-#pragma warning disable CS0618 // Type or member is obsolete
-                CodeFixIndex = 1,
-                CodeFixEquivalenceKey = MicrosoftCodeQualityAnalyzersResources.InterfaceMethodsShouldBeCallableByChildTypesFix3,
-#pragma warning restore CS0618 // Type or member is obsolete
-=======
                 CodeActionIndex = 1,
                 CodeActionEquivalenceKey = MicrosoftCodeQualityAnalyzersResources.InterfaceMethodsShouldBeCallableByChildTypesFix3,
->>>>>>> ebf35e57
             }.RunAsync();
         }
 
@@ -1082,15 +1061,8 @@
             {
                 TestState = { Sources = { code } },
                 FixedState = { Sources = { expectedFixedCode } },
-<<<<<<< HEAD
-#pragma warning disable CS0618 // Type or member is obsolete
-                CodeFixIndex = 1,
-                CodeFixEquivalenceKey = MicrosoftCodeQualityAnalyzersResources.InterfaceMethodsShouldBeCallableByChildTypesFix3,
-#pragma warning restore CS0618 // Type or member is obsolete
-=======
                 CodeActionIndex = 1,
                 CodeActionEquivalenceKey = MicrosoftCodeQualityAnalyzersResources.InterfaceMethodsShouldBeCallableByChildTypesFix3,
->>>>>>> ebf35e57
             }.RunAsync();
         }
 

// Licensed to the .NET Foundation under one or more agreements.
// The .NET Foundation licenses this file to you under the MIT license.

using System.Diagnostics;

namespace Microsoft.DotNet.Cli.Utils
{
    public class Muxer
    {
        public static readonly string MuxerName = "dotnet";

        private readonly string _muxerPath;

        internal string SharedFxVersion
        {
            get
            {
                var depsFile = new FileInfo(GetDataFromAppDomain("FX_DEPS_FILE"));
                return depsFile.Directory.Name;
            }
        }

        public string MuxerPath
        {
            get
            {
                if (_muxerPath == null)
                {
                    throw new InvalidOperationException(LocalizableStrings.UnableToLocateDotnetMultiplexer);
                }
                return _muxerPath;
            }
        }

        public Muxer()
        {
            // Best-effort search for muxer.
            // SDK sets DOTNET_HOST_PATH as absolute path to current dotnet executable
#if NET6_0_OR_GREATER
            string processPath = Environment.ProcessPath;
<<<<<<< HEAD
            string hostName = "dotnet" + Constants.ExeSuffix;

            if (!processPath.EndsWith(hostName, StringComparison.OrdinalIgnoreCase))
            {
                var dotnetHostPath = Environment.GetEnvironmentVariable("DOTNET_HOST_PATH") ?? Environment.GetEnvironmentVariable("DOTNET_ROOT");
                if (!string.IsNullOrEmpty(dotnetHostPath))
                {
                    processPath = dotnetHostPath + Path.DirectorySeparatorChar + hostName;
                }
            }
            _muxerPath = processPath;
=======
>>>>>>> 9fb180fc
#else
            string processPath = Process.GetCurrentProcess().MainModule.FileName;
#endif

            // The current process should be dotnet in most normal scenarios except when dotnet.dll is loaded in a custom host like the testhost
            if (!Path.GetFileNameWithoutExtension(processPath).Equals("dotnet", StringComparison.OrdinalIgnoreCase))
            {
	            // SDK sets DOTNET_HOST_PATH as absolute path to current dotnet executable
	            processPath = Environment.GetEnvironmentVariable("DOTNET_HOST_PATH");
	            if (processPath is null)
	            {
	                // fallback to DOTNET_ROOT which typically holds some dotnet executable
	                var root = Environment.GetEnvironmentVariable("DOTNET_ROOT");
	                if (root is not null)
	                {
	                    processPath = Path.Combine(root, $"dotnet{Constants.ExeSuffix}");
	                }
	            }
            }

            _muxerPath = processPath;
        }

        public static string GetDataFromAppDomain(string propertyName)
        {
            return AppContext.GetData(propertyName) as string;
        }
    }
}<|MERGE_RESOLUTION|>--- conflicted
+++ resolved
@@ -38,20 +38,6 @@
             // SDK sets DOTNET_HOST_PATH as absolute path to current dotnet executable
 #if NET6_0_OR_GREATER
             string processPath = Environment.ProcessPath;
-<<<<<<< HEAD
-            string hostName = "dotnet" + Constants.ExeSuffix;
-
-            if (!processPath.EndsWith(hostName, StringComparison.OrdinalIgnoreCase))
-            {
-                var dotnetHostPath = Environment.GetEnvironmentVariable("DOTNET_HOST_PATH") ?? Environment.GetEnvironmentVariable("DOTNET_ROOT");
-                if (!string.IsNullOrEmpty(dotnetHostPath))
-                {
-                    processPath = dotnetHostPath + Path.DirectorySeparatorChar + hostName;
-                }
-            }
-            _muxerPath = processPath;
-=======
->>>>>>> 9fb180fc
 #else
             string processPath = Process.GetCurrentProcess().MainModule.FileName;
 #endif

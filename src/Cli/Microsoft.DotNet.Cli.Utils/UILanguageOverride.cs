﻿// Licensed to the .NET Foundation under one or more agreements.
// The .NET Foundation licenses this file to you under the MIT license.

using System.Diagnostics;
using System.Globalization;
using System.Security;
using Microsoft.Win32;

namespace Microsoft.DotNet.Cli.Utils
{
    internal static class UILanguageOverride
    {
        internal const string DOTNET_CLI_UI_LANGUAGE = nameof(DOTNET_CLI_UI_LANGUAGE);
        private const string VSLANG = nameof(VSLANG);
        private const string PreferredUILang = nameof(PreferredUILang);
        private static Encoding DefaultMultilingualEncoding = Encoding.UTF8; // We choose UTF8 as the default encoding as opposed to specific language encodings because it supports emojis & other chars in .NET.

        public static void Setup()
        {
            CultureInfo? language = GetOverriddenUILanguage();
            if (language != null)
            {
                ApplyOverrideToCurrentProcess(language);
                FlowOverrideToChildProcesses(language);
            }

            if (
                !CultureInfo.CurrentUICulture.TwoLetterISOLanguageName.Equals("en", StringComparison.InvariantCultureIgnoreCase) &&
#if NET
                OperatingSystemSupportsUtf8()
#else
                CurrentPlatformIsWindowsAndOfficiallySupportsUTF8Encoding()
#endif
                )
            {
                Console.OutputEncoding = DefaultMultilingualEncoding;
                Console.InputEncoding = DefaultMultilingualEncoding; // Setting both encodings causes a change in the CHCP, making it so we dont need to P-Invoke ourselves.
                // If the InputEncoding is not set, the encoding will work in CMD but not in Powershell, as the raw CHCP page won't be changed.
            }
        }

#if NET
        public static bool OperatingSystemSupportsUtf8()
        {
            return !OperatingSystem.IsIOS() &&
                !OperatingSystem.IsAndroid() &&
                !OperatingSystem.IsTvOS() &&
                !OperatingSystem.IsBrowser() &&
                (!OperatingSystem.IsWindows() || OperatingSystem.IsWindowsVersionAtLeast(10, 0, 18363));
        }
#endif

        private static void ApplyOverrideToCurrentProcess(CultureInfo language)
        {
            CultureInfo.DefaultThreadCurrentUICulture = language;
            // We don't need to change CurrentUICulture, as it will be changed by DefaultThreadCurrentUICulture on NET Core (but not Framework) apps. 
        }

        private static void FlowOverrideToChildProcesses(CultureInfo language)
        {
            // Do not override any environment variables that are already set as we do not want to clobber a more granular setting with our global setting.
            SetIfNotAlreadySet(DOTNET_CLI_UI_LANGUAGE, language.Name);
            SetIfNotAlreadySet(VSLANG, language.LCID); // for tools following VS guidelines to just work in CLI
            SetIfNotAlreadySet(PreferredUILang, language.Name); // for C#/VB targets that pass $(PreferredUILang) to compiler
        }

        /// <summary>
        /// Look first at UI Language Overrides. (DOTNET_CLI_UI_LANGUAGE and VSLANG). Does NOT check System Locale or OS Display Language.
        /// </summary>
        /// <returns>The custom language that was set by the user.
        /// DOTNET_CLI_UI_LANGUAGE > VSLANG. Returns null if none are set.</returns>
<<<<<<< HEAD
        private static CultureInfo? GetOverriddenUILanguage()
=======
        public static CultureInfo GetOverriddenUILanguage()
>>>>>>> 1c826c28
        {
            // DOTNET_CLI_UI_LANGUAGE=<culture name> is the main way for users to customize the CLI's UI language.
            string? dotnetCliLanguage = Environment.GetEnvironmentVariable(DOTNET_CLI_UI_LANGUAGE);
            if (dotnetCliLanguage != null)
            {
                try
                {
                    return new CultureInfo(dotnetCliLanguage);
                }
                catch (CultureNotFoundException) { }
            }

            // VSLANG=<lcid> is set by VS and we respect that as well so that we will respect the VS 
            // language preference if we're invoked by VS. 
            string? vsLang = Environment.GetEnvironmentVariable(VSLANG);
            if (vsLang != null && int.TryParse(vsLang, out int vsLcid))
            {
                try
                {
                    return new CultureInfo(vsLcid);
                }
                catch (ArgumentOutOfRangeException) { }
                catch (CultureNotFoundException) { }
            }

            return null;
        }

        private static void SetIfNotAlreadySet(string environmentVariableName, string value)
        {
            string? currentValue = Environment.GetEnvironmentVariable(environmentVariableName);
            if (currentValue == null)
            {
                Environment.SetEnvironmentVariable(environmentVariableName, value);
            }
        }

        private static void SetIfNotAlreadySet(string environmentVariableName, int value)
        {
            SetIfNotAlreadySet(environmentVariableName, value.ToString());
        }

        private static bool CurrentPlatformIsWindowsAndOfficiallySupportsUTF8Encoding()
        {
            if (RuntimeInformation.IsOSPlatform(OSPlatform.Windows) && Environment.OSVersion.Version.Major >= 10) // UTF-8 is only officially supported on 10+.
            {
                return CurrentPlatformOfficiallySupportsUTF8Encoding();
            }
            return false;
        }

        private static bool CurrentPlatformOfficiallySupportsUTF8Encoding()
        {
            Debug.Assert(RuntimeInformation.IsOSPlatform(OSPlatform.Windows));
            try
            {
                using RegistryKey? windowsVersionRegistry = Registry.LocalMachine.OpenSubKey(@"SOFTWARE\Microsoft\Windows NT\CurrentVersion");
                var buildNumber = windowsVersionRegistry?.GetValue("CurrentBuildNumber")?.ToString();
                const int buildNumberThatOfficialySupportsUTF8 = 18363;
                return int.Parse(buildNumber!) >= buildNumberThatOfficialySupportsUTF8 || ForceUniversalEncodingOptInEnabled();
            }
            catch (Exception ex) when (ex is SecurityException || ex is ObjectDisposedException)
            {
                // We don't want to break those in VS on older versions of Windows with a non-en language.
                // Allow those without registry permissions to force the encoding, however.
                return ForceUniversalEncodingOptInEnabled();
            }
        }

        private static bool ForceUniversalEncodingOptInEnabled()
        {
            return string.Equals(Environment.GetEnvironmentVariable("DOTNET_CLI_FORCE_UTF8_ENCODING"), "true", StringComparison.OrdinalIgnoreCase);
        }
    }
}<|MERGE_RESOLUTION|>--- conflicted
+++ resolved
@@ -69,11 +69,7 @@
         /// </summary>
         /// <returns>The custom language that was set by the user.
         /// DOTNET_CLI_UI_LANGUAGE > VSLANG. Returns null if none are set.</returns>
-<<<<<<< HEAD
-        private static CultureInfo? GetOverriddenUILanguage()
-=======
-        public static CultureInfo GetOverriddenUILanguage()
->>>>>>> 1c826c28
+        public static CultureInfo? GetOverriddenUILanguage()
         {
             // DOTNET_CLI_UI_LANGUAGE=<culture name> is the main way for users to customize the CLI's UI language.
             string? dotnetCliLanguage = Environment.GetEnvironmentVariable(DOTNET_CLI_UI_LANGUAGE);

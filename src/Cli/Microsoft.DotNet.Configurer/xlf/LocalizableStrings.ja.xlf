﻿<?xml version="1.0" encoding="utf-8"?>
<xliff xmlns="urn:oasis:names:tc:xliff:document:1.2" xmlns:xsi="http://www.w3.org/2001/XMLSchema-instance" version="1.2" xsi:schemaLocation="urn:oasis:names:tc:xliff:document:1.2 xliff-core-1.2-transitional.xsd">
  <file datatype="xml" source-language="en" target-language="ja" original="../LocalizableStrings.resx">
    <body>
      <trans-unit id="FailedToDetermineUserHomeDirectory">
        <source>The user's home directory could not be determined. Set the '{0}' environment variable to specify the directory to use.</source>
        <target state="translated">ユーザーのホーム ディレクトリを特定できませんでした。使用するディレクトリを指定するには、'{0}' 環境変数を設定してください。</target>
        <note />
      </trans-unit>
      <trans-unit id="FirstTimeMessageMoreInformation">
        <source>----------------
Installed an ASP.NET Core HTTPS development certificate.
To trust the certificate run 'dotnet dev-certs https --trust' (Windows and macOS only).
Learn about HTTPS: https://aka.ms/dotnet-https
----------------
Write your first app: https://aka.ms/dotnet-hello-world
Find out what's new: https://aka.ms/dotnet-whats-new
Explore documentation: https://aka.ms/dotnet-docs
Report issues and find source on GitHub: https://github.com/dotnet/core
Use 'dotnet --help' to see available commands or visit: https://aka.ms/dotnet-cli
--------------------------------------------------------------------------------------</source>
        <target state="translated">----------------
ASP.NET Core の HTTPS 開発証明書をインストールしました。
証明書を信頼するには、'dotnet dev-certs https --trust' (Windows および macOS のみ) を実行します。
HTTPS の詳細については、https://aka.ms/dotnet-https を参照してください
----------------
最初のアプリを作成するには、https://aka.ms/dotnet-hello-world を参照してください
最新情報については、https://aka.ms/dotnet-whats-new を参照してください
ドキュメントを探索するには、https://aka.ms/dotnet-docs を参照してください
GitHub で問題の報告とソースの検索を行うには、https://github.com/dotnet/core を参照してください
'dotnet --help' を使用して使用可能なコマンドを確認するか、https://aka.ms/dotnet-cli にアクセスしてください
--------------------------------------------------------------------------------------</target>
        <note />
      </trans-unit>
      <trans-unit id="FirstTimeMessageWelcome">
        <source>Welcome to .NET {0}!
---------------------
SDK Version: {1}</source>
<<<<<<< HEAD
        <target state="translated">.NET Core {0} へようこそ!
=======
        <target state="new">Welcome to .NET {0}!
>>>>>>> 1454d9d9
---------------------
SDK バージョン: {1}</target>
        <note />
      </trans-unit>
      <trans-unit id="TelemetryMessage">
        <source>Telemetry
---------
The .NET tools collect usage data in order to help us improve your experience. The data is anonymous. It is collected by Microsoft and shared with the community. You can opt-out of telemetry by setting the DOTNET_CLI_TELEMETRY_OPTOUT environment variable to '1' or 'true' using your favorite shell.

Read more about .NET CLI Tools telemetry: https://aka.ms/dotnet-cli-telemetry</source>
        <target state="needs-review-translation">テレメトリ
---------
.NET Core ツールは、エクスペリエンスの向上のために利用状況データを収集します。データは匿名です。データは Microsoft によって収集され、コミュニティと共有されます。テレメトリをオプトアウトするには、好みのシェルを使用して、DOTNET_CLI_TELEMETRY_OPTOUT 環境変数を '1' または 'true' に設定できます。

.NET Core CLI ツールのテレメトリの詳細をご覧ください: https://aka.ms/dotnet-cli-telemetry</target>
        <note />
      </trans-unit>
    </body>
  </file>
</xliff><|MERGE_RESOLUTION|>--- conflicted
+++ resolved
@@ -36,13 +36,9 @@
         <source>Welcome to .NET {0}!
 ---------------------
 SDK Version: {1}</source>
-<<<<<<< HEAD
-        <target state="translated">.NET Core {0} へようこそ!
-=======
         <target state="new">Welcome to .NET {0}!
->>>>>>> 1454d9d9
 ---------------------
-SDK バージョン: {1}</target>
+SDK Version: {1}</target>
         <note />
       </trans-unit>
       <trans-unit id="TelemetryMessage">

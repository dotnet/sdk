﻿<?xml version="1.0" encoding="utf-8"?>
<xliff xmlns="urn:oasis:names:tc:xliff:document:1.2" xmlns:xsi="http://www.w3.org/2001/XMLSchema-instance" version="1.2" xsi:schemaLocation="urn:oasis:names:tc:xliff:document:1.2 xliff-core-1.2-transitional.xsd">
  <file datatype="xml" source-language="en" target-language="ko" original="../LocalizableStrings.resx">
    <body>
      <trans-unit id="FailedToDetermineUserHomeDirectory">
        <source>The user's home directory could not be determined. Set the '{0}' environment variable to specify the directory to use.</source>
        <target state="translated">사용자의 홈 디렉터리를 확인할 수 없습니다. '{0}' 환경 변수를 설정하여 사용할 디렉터리를 지정하세요.</target>
        <note />
      </trans-unit>
      <trans-unit id="FirstTimeMessageMoreInformation">
        <source>----------------
Installed an ASP.NET Core HTTPS development certificate.
To trust the certificate run 'dotnet dev-certs https --trust' (Windows and macOS only).
Learn about HTTPS: https://aka.ms/dotnet-https
----------------
Write your first app: https://aka.ms/dotnet-hello-world
Find out what's new: https://aka.ms/dotnet-whats-new
Explore documentation: https://aka.ms/dotnet-docs
Report issues and find source on GitHub: https://github.com/dotnet/core
Use 'dotnet --help' to see available commands or visit: https://aka.ms/dotnet-cli
--------------------------------------------------------------------------------------</source>
        <target state="translated">----------------
ASP.NET Core HTTPS 개발 인증서를 설치했습니다.
인증서를 신뢰하려면 'dotnet dev-certs https --trust'를 실행합니다(Windows 및 macOS만).
HTTPS에 대한 자세한 정보: https://aka.ms/dotnet-https
----------------
첫 번째 앱 작성: https://aka.ms/dotnet-hello-world
새로운 기능 확인: https://aka.ms/dotnet-whats-new
설명서 살펴보기: https://aka.ms/dotnet-docs
GitHub에서 문제 보고 및 소스 찾기: https://github.com/dotnet/core
사용 가능한 명령을 보려면 'dotnet --help'를 사용하거나 https://aka.ms/dotnet-cli를 방문하세요.
--------------------------------------------------------------------------------------</target>
        <note />
      </trans-unit>
      <trans-unit id="FirstTimeMessageWelcome">
        <source>Welcome to .NET {0}!
---------------------
SDK Version: {1}</source>
<<<<<<< HEAD
        <target state="translated">.NET Core {0}을(를) 시작합니다.
=======
        <target state="new">Welcome to .NET {0}!
>>>>>>> 1454d9d9
---------------------
SDK 버전: {1}</target>
        <note />
      </trans-unit>
      <trans-unit id="TelemetryMessage">
        <source>Telemetry
---------
The .NET tools collect usage data in order to help us improve your experience. The data is anonymous. It is collected by Microsoft and shared with the community. You can opt-out of telemetry by setting the DOTNET_CLI_TELEMETRY_OPTOUT environment variable to '1' or 'true' using your favorite shell.

Read more about .NET CLI Tools telemetry: https://aka.ms/dotnet-cli-telemetry</source>
        <target state="needs-review-translation">원격 분석
---------
.NET Core 도구는 사용자 환경 개선을 위해 사용량 현황 데이터를 수집합니다. 데이터는 익명입니다. Microsoft에서 데이터를 수집하여 커뮤니티와 공유합니다. 원하는 셸에서 DOTNET_CLI_TELEMETRY_OPTOUT 환경 변수를 '1' 또는 'true'로 설정하여 원격 분석을 옵트아웃할 수 있습니다.

.NET Core CLI 도구 원격 분석에 대한 자세한 내용은 https://aka.ms/dotnet-cli-telemetry를 참조하세요.</target>
        <note />
      </trans-unit>
    </body>
  </file>
</xliff><|MERGE_RESOLUTION|>--- conflicted
+++ resolved
@@ -36,13 +36,9 @@
         <source>Welcome to .NET {0}!
 ---------------------
 SDK Version: {1}</source>
-<<<<<<< HEAD
-        <target state="translated">.NET Core {0}을(를) 시작합니다.
-=======
         <target state="new">Welcome to .NET {0}!
->>>>>>> 1454d9d9
 ---------------------
-SDK 버전: {1}</target>
+SDK Version: {1}</target>
         <note />
       </trans-unit>
       <trans-unit id="TelemetryMessage">
@@ -53,7 +49,7 @@
 Read more about .NET CLI Tools telemetry: https://aka.ms/dotnet-cli-telemetry</source>
         <target state="needs-review-translation">원격 분석
 ---------
-.NET Core 도구는 사용자 환경 개선을 위해 사용량 현황 데이터를 수집합니다. 데이터는 익명입니다. Microsoft에서 데이터를 수집하여 커뮤니티와 공유합니다. 원하는 셸에서 DOTNET_CLI_TELEMETRY_OPTOUT 환경 변수를 '1' 또는 'true'로 설정하여 원격 분석을 옵트아웃할 수 있습니다.
+.NET Core 도구는 사용자 환경 개선을 위해 사용량 데이터를 수집합니다. 데이터는 익명입니다. Microsoft에서 데이터를 수집하여 커뮤니티와 공유합니다. 원하는 셸에서 DOTNET_CLI_TELEMETRY_OPTOUT 환경 변수를 '1' 또는 'true'로 설정하여 원격 분석을 옵트아웃할 수 있습니다.
 
 .NET Core CLI 도구 원격 분석에 대한 자세한 내용은 https://aka.ms/dotnet-cli-telemetry를 참조하세요.</target>
         <note />

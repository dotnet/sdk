﻿// Copyright (c) .NET Foundation and contributors. All rights reserved.
// Licensed under the MIT license. See LICENSE file in the project root for full license information.

using System;
using System.Collections.Generic;
using System.CommandLine;
using System.CommandLine.Builder;
using System.CommandLine.Help;
using System.CommandLine.Invocation;
using System.CommandLine.IO;
using System.CommandLine.Parsing;
using System.IO;
using System.Linq;
using System.Reflection;
<<<<<<< HEAD
using System.Threading.Tasks;
=======
using Microsoft.DotNet.Cli.Utils;
>>>>>>> 7df270a3
using Microsoft.DotNet.Tools;
using Microsoft.DotNet.Tools.Format;
using Microsoft.DotNet.Tools.Help;
using Microsoft.DotNet.Tools.MSBuild;
using Microsoft.DotNet.Tools.New;
using Microsoft.DotNet.Tools.NuGet;
<<<<<<< HEAD
=======
using Command = System.CommandLine.Command;
>>>>>>> 7df270a3

namespace Microsoft.DotNet.Cli
{
    public static class Parser
    {
        public static readonly RootCommand RootCommand = new RootCommand();

        internal static Dictionary<Option, Dictionary<Command, string>> HelpDescriptionCustomizations = new Dictionary<Option, Dictionary<Command, string>>();

        public static readonly Command InstallSuccessCommand = InternalReportinstallsuccessCommandParser.GetCommand();

        // Subcommands
        public static readonly Command[] Subcommands = new Command[]
        {
            AddCommandParser.GetCommand(),
            BuildCommandParser.GetCommand(),
            BuildServerCommandParser.GetCommand(),
            CleanCommandParser.GetCommand(),
            FormatCommandParser.GetCommand(),
            CompleteCommandParser.GetCommand(),
            FsiCommandParser.GetCommand(),
            ListCommandParser.GetCommand(),
            MSBuildCommandParser.GetCommand(),
            NewCommandParser.GetCommand(),
            NuGetCommandParser.GetCommand(),
            PackCommandParser.GetCommand(),
            ParseCommandParser.GetCommand(),
            PublishCommandParser.GetCommand(),
            RemoveCommandParser.GetCommand(),
            RestoreCommandParser.GetCommand(),
            RunCommandParser.GetCommand(),
            SlnCommandParser.GetCommand(),
            StoreCommandParser.GetCommand(),
            TestCommandParser.GetCommand(),
            ToolCommandParser.GetCommand(),
            VSTestCommandParser.GetCommand(),
            HelpCommandParser.GetCommand(),
            SdkCommandParser.GetCommand(),
            InstallSuccessCommand,
            WorkloadCommandParser.GetCommand()
        };

        // Options
        public static readonly Option<bool> DiagOption = new Option<bool>(new[] { "-d", "--diagnostics" });

        public static readonly Option<bool> VersionOption = new Option<bool>("--version");

        public static readonly Option<bool> InfoOption = new Option<bool>("--info");

        public static readonly Option<bool> ListSdksOption = new Option<bool>("--list-sdks");

        public static readonly Option<bool> ListRuntimesOption = new Option<bool>("--list-runtimes");

        // Argument
        public static readonly Argument<string> DotnetSubCommand = new Argument<string>() { Arity = ArgumentArity.ExactlyOne, IsHidden = true };

        private static Command ConfigureCommandLine(Command rootCommand)
        {
            // Add subcommands
            foreach (var subcommand in Subcommands)
            {
                rootCommand.AddCommand(subcommand);
            }

            // Add options
            rootCommand.AddOption(DiagOption);
            rootCommand.AddOption(VersionOption);
            rootCommand.AddOption(InfoOption);
            rootCommand.AddOption(ListSdksOption);
            rootCommand.AddOption(ListRuntimesOption);

            // Add argument
            rootCommand.AddArgument(DotnetSubCommand);

            return rootCommand;
        }

        private static CommandLineBuilder DisablePosixBinding(this CommandLineBuilder builder)
        {
            builder.EnablePosixBundling = false;
            return builder;
        }

        public static Command GetBuiltInCommand(string commandName)
        {
            return Subcommands
                .FirstOrDefault(c => c.Name.Equals(commandName, StringComparison.OrdinalIgnoreCase));
        }

        public static System.CommandLine.Parsing.Parser Instance { get; } = new CommandLineBuilder(ConfigureCommandLine(RootCommand))
            .UseExceptionHandler(ExceptionHandler)
            // TODO:CH - we want this for dotnet-new argument reporting, but 
            //           adding this makes forwarding commands (which can't know
            //           all of the parameters of their wrapped command by design)
            //           error. so `dotnet msbuild /t:thing` throws a parse error.
            // .UseParseErrorReporting(127)
            .UseParseErrorReporting("new")
            .UseHelp()
            .UseHelpBuilder(context => DotnetHelpBuilder.Instance.Value)
            .UseLocalizationResources(new CommandLineValidationMessages())
            .UseParseDirective()
            .UseSuggestDirective()
            .DisablePosixBinding()
            .EnableLegacyDoubleDashBehavior()
            .Build();

        private static CommandLineBuilder UseParseErrorReporting(this CommandLineBuilder builder, string commandName)
        {
            builder.AddMiddleware(async (context, next) =>
            {
                CommandResult currentCommandResult = context.ParseResult.CommandResult;
                while (currentCommandResult != null && currentCommandResult.Command.Name != commandName)
                {
                    currentCommandResult = currentCommandResult.Parent as CommandResult;
                }

                if (currentCommandResult == null || !context.ParseResult.Errors.Any())
                {
                    //different command was launched or no errors
                    await next(context).ConfigureAwait(false);
                }
                else 
                {
                    context.ExitCode = 127; //parse error
                    //TODO: discuss to make coloring extensions public
                    //context.Console.ResetTerminalForegroundColor();
                    //context.Console.SetTerminalForegroundRed();
                    foreach (var error in context.ParseResult.Errors)
                    {
                        context.Console.Error.WriteLine(error.Message);
                    }
                    context.Console.Error.WriteLine();
                    //context.Console.ResetTerminalForegroundColor();
                    var output = context.Console.Out.CreateTextWriter();
                    var helpContext = new HelpContext(context.HelpBuilder,
                                                      context.ParseResult.CommandResult.Command,
                                                      output,
                                                      context.ParseResult);
                    context.HelpBuilder
                           .Write(helpContext);
                }
            }, MiddlewareOrder.ErrorReporting);
            return builder;
        }

        private static void ExceptionHandler(Exception exception, InvocationContext context)
        {
            if (exception is TargetInvocationException)
            {
                exception = exception.InnerException;
            }

            if (exception is Utils.GracefulException)
            {
                Reporter.Error.WriteLine(CommandContext.IsVerbose()
                    ? exception.ToString().Red().Bold()
                    : exception.Message.Red().Bold());
                
            }
            else if (exception is CommandParsingException)
            {
                Reporter.Error.WriteLine(CommandContext.IsVerbose()
                    ? exception.ToString().Red().Bold()
                    : exception.Message.Red().Bold());
                context.ParseResult.ShowHelp();
            }
            else
            {
                Reporter.Error.Write("Unhandled exception: ".Red().Bold());
                Reporter.Error.WriteLine(exception.ToString().Red().Bold());
            }    
            context.ExitCode = 1;
        }

        internal class CommandLineConsole : IConsole
        {
            public IStandardStreamWriter Out => StandardStreamWriter.Create(Console.Out);

            public bool IsOutputRedirected => Console.IsOutputRedirected;

            public IStandardStreamWriter Error => StandardStreamWriter.Create(Console.Error);

            public bool IsErrorRedirected => Console.IsErrorRedirected;

            public bool IsInputRedirected => Console.IsInputRedirected;
        }

        internal class DotnetHelpBuilder : HelpBuilder
        {
            private DotnetHelpBuilder(int maxWidth = int.MaxValue) : base(LocalizationResources.Instance, maxWidth) { }

            public static Lazy<HelpBuilder> Instance = new Lazy<HelpBuilder>(() => {
                int windowWidth;
                try
                {
                    windowWidth = Console.WindowWidth;
                }
                catch
                {
                    windowWidth = int.MaxValue;
                }

                DotnetHelpBuilder dotnetHelpBuilder = new DotnetHelpBuilder(windowWidth);
                dotnetHelpBuilder.CustomizeSymbol(FormatCommandCommon.DiagnosticsOption, defaultValue: Tools.Format.LocalizableStrings.whichever_ids_are_listed_in_the_editorconfig_file);
                dotnetHelpBuilder.CustomizeSymbol(FormatCommandCommon.IncludeOption, defaultValue: Tools.Format.LocalizableStrings.all_files_in_the_solution_or_project);
                dotnetHelpBuilder.CustomizeSymbol(FormatCommandCommon.ExcludeOption, defaultValue: Tools.Format.LocalizableStrings.none);

                SetHelpCustomizations(dotnetHelpBuilder);

                return dotnetHelpBuilder;
            });

            private static void SetHelpCustomizations(HelpBuilder builder)
            {
                foreach (var option in HelpDescriptionCustomizations.Keys)
                {
                    Func<HelpContext, string> descriptionCallback = (HelpContext context) =>
                    {
                        foreach (var (command, helpText) in HelpDescriptionCustomizations[option])
                        {
                            if (context.ParseResult.CommandResult.Command.Equals(command))
                            {
                                return helpText;
                            }
                        }
                        return null;
                    };
                    builder.CustomizeSymbol(option, secondColumnText: descriptionCallback);
                }
            }

            public override void Write(HelpContext context)
            {
                var command = context.Command;
                var helpArgs = new string[] { "--help" };
                if (command.Equals(RootCommand))
                {
                    Console.Out.WriteLine(HelpUsageText.UsageText);
                }
                else if (command.Name.Equals(NuGetCommandParser.GetCommand().Name))
                {
                    NuGetCommand.Run(helpArgs);
                }
                else if (command.Name.Equals(MSBuildCommandParser.GetCommand().Name))
                {
                    new MSBuildForwardingApp(helpArgs).Execute();
                }
<<<<<<< HEAD
=======
                else if (command.Name.Equals(NewCommandParser.GetCommand().Name))
                {
                    NewCommandShim.Run(context.ParseResult.GetArguments());
                }
>>>>>>> 7df270a3
                else if (command.Name.Equals(VSTestCommandParser.GetCommand().Name))
                {
                    new VSTestForwardingApp(helpArgs).Execute();
                }
                else if (command is Microsoft.TemplateEngine.Cli.Commands.ICustomHelp helpCommand)
                {
                    var blocks = helpCommand.CustomHelpLayout();
                    foreach (var block in blocks)
                    {
                        block(context);
                    }
                }
                else
                {
                    if (command.Name.Equals(ListProjectToProjectReferencesCommandParser.GetCommand().Name))
                    {
                        ListCommandParser.SlnOrProjectArgument.Name = CommonLocalizableStrings.ProjectArgumentName;
                        ListCommandParser.SlnOrProjectArgument.Description = CommonLocalizableStrings.ProjectArgumentDescription;
                    }
                    else if (command.Name.Equals(AddPackageParser.GetCommand().Name) || command.Name.Equals(AddCommandParser.GetCommand().Name))
                    {
                        // Don't show package completions in help
                        AddPackageParser.CmdPackageArgument.Completions.Clear();
                    }

                    base.Write(context);
                }
            }
        }
    }
}<|MERGE_RESOLUTION|>--- conflicted
+++ resolved
@@ -12,21 +12,14 @@
 using System.IO;
 using System.Linq;
 using System.Reflection;
-<<<<<<< HEAD
-using System.Threading.Tasks;
-=======
 using Microsoft.DotNet.Cli.Utils;
->>>>>>> 7df270a3
 using Microsoft.DotNet.Tools;
 using Microsoft.DotNet.Tools.Format;
 using Microsoft.DotNet.Tools.Help;
 using Microsoft.DotNet.Tools.MSBuild;
 using Microsoft.DotNet.Tools.New;
 using Microsoft.DotNet.Tools.NuGet;
-<<<<<<< HEAD
-=======
 using Command = System.CommandLine.Command;
->>>>>>> 7df270a3
 
 namespace Microsoft.DotNet.Cli
 {
@@ -274,13 +267,10 @@
                 {
                     new MSBuildForwardingApp(helpArgs).Execute();
                 }
-<<<<<<< HEAD
-=======
                 else if (command.Name.Equals(NewCommandParser.GetCommand().Name))
                 {
                     NewCommandShim.Run(context.ParseResult.GetArguments());
                 }
->>>>>>> 7df270a3
                 else if (command.Name.Equals(VSTestCommandParser.GetCommand().Name))
                 {
                     new VSTestForwardingApp(helpArgs).Execute();

--- conflicted
+++ resolved
@@ -26,49 +26,6 @@
 
     public static readonly CliCommand InstallSuccessCommand = InternalReportinstallsuccessCommandParser.GetCommand();
 
-<<<<<<< HEAD
-        // Subcommands
-        public static readonly CliCommand[] Subcommands = new CliCommand[]
-        {
-            AddCommandParser.GetCommand(),
-            BuildCommandParser.GetCommand(),
-            BuildServerCommandParser.GetCommand(),
-            CleanCommandParser.GetCommand(),
-            FormatCommandParser.GetCommand(),
-            CompleteCommandParser.GetCommand(),
-            FsiCommandParser.GetCommand(),
-            ListCommandParser.GetCommand(),
-            MSBuildCommandParser.GetCommand(),
-            NewCommandParser.GetCommand(),
-            NuGetCommandParser.GetCommand(),
-            PackCommandParser.GetCommand(),
-            PackageCommandParser.GetCommand(),
-            ParseCommandParser.GetCommand(),
-            ProjectCommandParser.GetCommand(),
-            PublishCommandParser.GetCommand(),
-            ReferenceCommandParser.GetCommand(),
-            RemoveCommandParser.GetCommand(),
-            RestoreCommandParser.GetCommand(),
-            RunCommandParser.GetCommand(),
-            SlnCommandParser.GetCommand(),
-            StoreCommandParser.GetCommand(),
-            TestCommandParser.GetCommand(),
-            ToolCommandParser.GetCommand(),
-            VSTestCommandParser.GetCommand(),
-            HelpCommandParser.GetCommand(),
-            SdkCommandParser.GetCommand(),
-            InstallSuccessCommand,
-            WorkloadCommandParser.GetCommand(),
-            new System.CommandLine.StaticCompletions.CompletionsCommand()
-        };
-
-        public static readonly CliOption<bool> DiagOption = CommonOptionsFactory.CreateDiagnosticsOption(recursive: false);
-
-        public static readonly CliOption<bool> VersionOption = new("--version")
-        {
-            Arity = ArgumentArity.Zero,
-        };
-=======
     // Subcommands
     public static readonly CliCommand[] Subcommands = new CliCommand[]
     {
@@ -86,6 +43,7 @@
         PackCommandParser.GetCommand(),
         PackageCommandParser.GetCommand(),
         ParseCommandParser.GetCommand(),
+        ProjectCommandParser.GetCommand(),
         PublishCommandParser.GetCommand(),
         ReferenceCommandParser.GetCommand(),
         RemoveCommandParser.GetCommand(),
@@ -109,7 +67,6 @@
     {
         Arity = ArgumentArity.Zero,
     };
->>>>>>> ad7e8bdb
 
     public static readonly CliOption<bool> InfoOption = new("--info")
     {

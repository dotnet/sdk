--- conflicted
+++ resolved
@@ -100,16 +100,9 @@
 -e VARIABLE="value;seperated with;semicolons"
 -e VAR1=abc -e VAR2=def -e VAR3=ghi
 </source>
-<<<<<<< HEAD
-        <target state="needs-review-translation">Устанавливает значение переменной среды. 
-Если переменной среды не существует, она создается. Если переменная среды существует, она переопределяется. 
-Этот аргумент подразумевает принудительное выполнение тестов в изолированном процессе. 
-Этот аргумент может быть указан несколько раз для нескольких переменных среды.
-=======
         <target state="translated">Устанавливает значение переменной среды. 
 Если переменной среды не существует, она создается, если существует — переопределяется. 
 Этот аргумент может быть указан несколько раз для указания нескольких переменных.
->>>>>>> 807be93c
 
 Примеры:
 -e VARIABLE=abc

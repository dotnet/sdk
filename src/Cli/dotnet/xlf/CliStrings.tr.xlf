--- conflicted
+++ resolved
@@ -100,22 +100,16 @@
 -e VARIABLE="value;seperated with;semicolons"
 -e VAR1=abc -e VAR2=def -e VAR3=ghi
 </source>
-<<<<<<< HEAD
-        <target state="new">Sets the value of an environment variable. 
-Creates the variable if it does not exist, overrides if it does. 
-This argument can be specified multiple times to provide multiple variables.
-=======
         <target state="needs-review-translation">Bir ortam değişkeninin değerini ayarlar. 
 Değişken yoksa oluşturur, varsa değişkeni geçersiz kılar. 
 Bu, testleri yalıtılmış bir işlemde çalıştırılmaya zorlar. 
 Bu bağımsız değişken, birden çok değişken sağlamak için birden çok kez belirtilebilir.
->>>>>>> 3581345c
-
-Examples:
--e VARIABLE=abc
--e VARIABLE="value with spaces"
--e VARIABLE="value;seperated with;semicolons"
--e VAR1=abc -e VAR2=def -e VAR3=ghi
+
+Örnek:
+-e DEĞİŞKEN=abc
+-e DEĞİŞKEN="boşluk içeren değerler"
+-e DEĞİŞKEN="noktalı virgülle;ayrılmış;değerler"
+-e DEĞ1=abc -e DEĞ2=def -e DEĞ3=ghi
 </target>
         <note />
       </trans-unit>

﻿<?xml version="1.0" encoding="utf-8"?>
<xliff xmlns="urn:oasis:names:tc:xliff:document:1.2" xmlns:xsi="http://www.w3.org/2001/XMLSchema-instance" version="1.2" xsi:schemaLocation="urn:oasis:names:tc:xliff:document:1.2 xliff-core-1.2-transitional.xsd">
  <file datatype="xml" source-language="en" target-language="ko" original="../CommonLocalizableStrings.resx">
    <body>
      <trans-unit id="ArchArgumentName">
        <source>ARCH</source>
        <target state="new">ARCH</target>
        <note />
      </trans-unit>
      <trans-unit id="ArchitectureOptionDescription">
        <source>The target architecture.</source>
        <target state="translated">대상 아키텍처입니다.</target>
        <note />
      </trans-unit>
      <trans-unit id="ArtifactsPathArgumentName">
        <source>ARTIFACTS_DIR</source>
        <target state="new">ARTIFACTS_DIR</target>
        <note />
      </trans-unit>
      <trans-unit id="ArtifactsPathOptionDescription">
        <source>The artifacts path. All output from the project, including build, publish, and pack output, will go in subfolders under the specified path.</source>
        <target state="new">The artifacts path. All output from the project, including build, publish, and pack output, will go in subfolders under the specified path.</target>
        <note />
      </trans-unit>
      <trans-unit id="CannotResolveRuntimeIdentifier">
        <source>Resolving the current runtime identifier failed.</source>
        <target state="translated">현재 런타임 식별자를 확인하지 못했습니다.</target>
        <note />
      </trans-unit>
      <trans-unit id="CannotSpecifyBothRuntimeAndArchOptions">
        <source>Specifying both the `-r|--runtime` and `-a|--arch` options is not supported.</source>
        <target state="translated">`-r|--runtime` 및 `-a|--arch` 옵션을 모두 지정하는 것은 지원되지 않습니다.</target>
        <note />
      </trans-unit>
      <trans-unit id="CannotSpecifyBothRuntimeAndOsOptions">
        <source>Specifying both the `-r|--runtime` and `-os` options is not supported.</source>
        <target state="translated">`-r|--runtime` 및 `-os` 옵션을 모두 지정하는 것은 지원되지 않습니다.</target>
        <note />
      </trans-unit>
      <trans-unit id="CommandInteractiveOptionDescription">
        <source>Allows the command to stop and wait for user input or action (for example to complete authentication).</source>
        <target state="translated">명령을 중지하고 사용자 입력 또는 작업을 기다리도록 허용합니다(예: 인증 완료).</target>
        <note />
      </trans-unit>
      <trans-unit id="CommandPrereleaseOptionDescription">
        <source>Allows prerelease packages to be installed.</source>
        <target state="translated">시험판 패키지를 설치할 수 있습니다.</target>
        <note />
      </trans-unit>
      <trans-unit id="CorruptSolutionProjectFolderStructure">
        <source>The solution file '{0}' is missing EndProject tags or has invalid child-parent project folder mappings around project GUID: '{1}'. Manually repair the solution or try to open and save it in Visual Studio."</source>
        <target state="translated">솔루션 파일 '{0}'에 EndProject 태그가 없거나 프로젝트 GUID '{1}' 주위에 잘못된 하위-상위 프로젝트 폴더 매핑이 있습니다. 솔루션을 수동으로 복구하거나 Visual Studio에서 열어서 저장해 보세요.</target>
        <note />
      </trans-unit>
      <trans-unit id="CouldNotFindAnyProjectInDirectory">
        <source>Could not find any project in `{0}`.</source>
        <target state="translated">'{0}'에서 프로젝트를 찾을 수 없습니다.</target>
        <note />
      </trans-unit>
<<<<<<< HEAD
      <trans-unit id="DidYouMean">
        <source>Did you mean?</source>
        <target state="new">Did you mean?</target>
=======
      <trans-unit id="DisableBuildServersOptionDescription">
        <source>Force the command to ignore any persistent build servers.</source>
        <target state="translated">모든 영구 빌드 서버를 무시하도록 명령을 강제 실행합니다.</target>
>>>>>>> 1e9d9d86
        <note />
      </trans-unit>
      <trans-unit id="EnvironmentPathOSXBashManualInstructions">
        <source>Tools directory '{0}' is not currently on the PATH environment variable.
If you are using bash, you can add it to your profile by running the following command:

cat &lt;&lt; \EOF &gt;&gt; ~/.bash_profile
# Add .NET Core SDK tools
export PATH="$PATH:{0}"
EOF

You can add it to the current session by running the following command:

export PATH="$PATH:{0}"
</source>
        <target state="translated">도구 디렉터리 '{0}'이(가) 현재 PATH 환경 변수에 없습니다.
Bash를 사용하는 경우 다음 명령을 실행하여 프로필에 Bash를 추가할 수 있습니다.

cat &lt;&lt; \EOF &gt;&gt; ~/.bash_profile
# Add .NET Core SDK tools
export PATH="$PATH:{0}"
EOF

다음 명령을 실행하여 현재 세션에 Bash를 추가할 수 있습니다.

export PATH="$PATH:{0}"
</target>
        <note />
      </trans-unit>
      <trans-unit id="EnvironmentPathOSXZshManualInstructions">
        <source>Tools directory '{0}' is not currently on the PATH environment variable.
If you are using zsh, you can add it to your profile by running the following command:

cat &lt;&lt; \EOF &gt;&gt; ~/.zprofile
# Add .NET Core SDK tools
export PATH="$PATH:{0}"
EOF

And run `zsh -l` to make it available for current session.

You can only add it to the current session by running the following command:

export PATH="$PATH:{0}"
</source>
        <target state="translated">도구 디렉터리 '{0}'이(가) 현재 PATH 환경 변수에 없습니다.
zsh를 사용하는 경우 다음 명령을 실행하여 프로필에 zsh를 추가할 수 있습니다.

cat &lt;&lt; \EOF &gt;&gt; ~/.zprofile
# Add .NET Core SDK tools
export PATH="$PATH:{0}"
EOF

또한 'zsh -l'을 실행하여 현재 세션에 zsh를 사용하도록 설정합니다.

현재 세션에 추가하려면 다음 명령을 실행해야 합니다.

export PATH="$PATH:{0}"
</target>
        <note />
      </trans-unit>
      <trans-unit id="FrameworkDependentOptionDescription">
        <source>Publish your application as a framework dependent application. A compatible .NET runtime must be installed on the target machine to run your application.</source>
        <target state="translated">애플리케이션을 프레임워크 종속 애플리케이션으로 게시합니다. 애플리케이션을 실행하려면 호환되는 .NET 런타임이 대상 시스템에 설치되어 있어야 합니다.</target>
        <note />
      </trans-unit>
      <trans-unit id="MSBuildAdditionalOptionTitle">
        <source>.NET Cli Options:</source>
        <target state="new">.NET Cli Options:</target>
        <note />
      </trans-unit>
      <trans-unit id="MoreThanOneProjectInDirectory">
        <source>Found more than one project in `{0}`. Specify which one to use.</source>
        <target state="translated">'{0}'에서 프로젝트를 두 개 이상 찾았습니다. 사용할 프로젝트를 지정하세요.</target>
        <note />
      </trans-unit>
      <trans-unit id="OSArgumentName">
        <source>OS</source>
        <target state="new">OS</target>
        <note />
      </trans-unit>
      <trans-unit id="OperatingSystemOptionDescription">
        <source>The target operating system.</source>
        <target state="translated">대상 운영 체제입니다.</target>
        <note />
      </trans-unit>
      <trans-unit id="ProjectAlreadyHasAreference">
        <source>Project already has a reference to `{0}`.</source>
        <target state="translated">프로젝트에 이미 '{0}'에 대한 참조가 있습니다.</target>
        <note />
      </trans-unit>
      <trans-unit id="ProjectReferenceCouldNotBeFound">
        <source>Project reference `{0}` could not be found.</source>
        <target state="translated">프로젝트 참조 '{0}'을(를) 찾을 수 없습니다.</target>
        <note />
      </trans-unit>
      <trans-unit id="ProjectReferenceRemoved">
        <source>Project reference `{0}` removed.</source>
        <target state="translated">프로젝트 참조 '{0}'이(가) 제거되었습니다.</target>
        <note />
      </trans-unit>
      <trans-unit id="Project">
        <source>Project</source>
        <target state="translated">프로젝트</target>
        <note />
      </trans-unit>
      <trans-unit id="ProjectFile">
        <source>Project file</source>
        <target state="translated">프로젝트 파일</target>
        <note />
      </trans-unit>
      <trans-unit id="Reference">
        <source>Reference</source>
        <target state="translated">참조</target>
        <note />
      </trans-unit>
      <trans-unit id="ProjectReference">
        <source>Project reference</source>
        <target state="translated">프로젝트 참조</target>
        <note />
      </trans-unit>
      <trans-unit id="PackageReference">
        <source>Package reference</source>
        <target state="translated">패키지 참조</target>
        <note />
      </trans-unit>
      <trans-unit id="P2P">
        <source>Project to Project</source>
        <target state="translated">프로젝트 간</target>
        <note />
      </trans-unit>
      <trans-unit id="P2PReference">
        <source>Project to Project reference</source>
        <target state="translated">프로젝트 간 참조</target>
        <note />
      </trans-unit>
      <trans-unit id="Package">
        <source>Package</source>
        <target state="translated">패키지</target>
        <note />
      </trans-unit>
      <trans-unit id="ResponseFileNotFound">
        <source>Response file '{0}' does not exist.</source>
        <target state="translated">지시 파일 '{0}'이(가) 없습니다.</target>
        <note />
      </trans-unit>
      <trans-unit id="SelfContainAndNoSelfContainedConflict">
        <source>The '--self-contained' and '--no-self-contained' options cannot be used together.</source>
        <target state="translated">'--self-contained' 및 '--no-self-contained' 옵션은 함께 사용할 수 없습니다.</target>
        <note />
      </trans-unit>
      <trans-unit id="SelfContainedOptionDescription">
        <source>Publish the .NET runtime with your application so the runtime doesn't need to be installed on the target machine.
The default is 'true' if a runtime identifier is specified.</source>
        <target state="translated">대상 머신에 런타임을 설치할 필요가 없도록 애플리케이션과 함께 .NET 런타임을 게시합니다.
런타임 식별자를 지정한 경우 기본값은 'true'입니다.</target>
        <note />
      </trans-unit>
      <trans-unit id="Solution">
        <source>Solution</source>
        <target state="translated">솔루션</target>
        <note />
      </trans-unit>
      <trans-unit id="SolutionArgumentMisplaced">
        <source>Solution argument '{0}' is misplaced.</source>
        <target state="new">Solution argument '{0}' is misplaced.</target>
        <note />
      </trans-unit>
      <trans-unit id="SolutionFile">
        <source>Solution file</source>
        <target state="translated">솔루션 파일</target>
        <note />
      </trans-unit>
      <trans-unit id="Executable">
        <source>Executable</source>
        <target state="translated">실행 파일</target>
        <note />
      </trans-unit>
      <trans-unit id="Library">
        <source>Library</source>
        <target state="translated">라이브러리</target>
        <note />
      </trans-unit>
      <trans-unit id="Program">
        <source>Program</source>
        <target state="translated">프로그램</target>
        <note />
      </trans-unit>
      <trans-unit id="Application">
        <source>Application</source>
        <target state="translated">애플리케이션</target>
        <note />
      </trans-unit>
      <trans-unit id="ReferenceAddedToTheProject">
        <source>Reference `{0}` added to the project.</source>
        <target state="translated">프로젝트에 '{0}' 참조가 추가되었습니다.</target>
        <note />
      </trans-unit>
      <trans-unit id="Add">
        <source>Add</source>
        <target state="translated">추가</target>
        <note />
      </trans-unit>
      <trans-unit id="Remove">
        <source>Remove</source>
        <target state="translated">제거</target>
        <note />
      </trans-unit>
      <trans-unit id="Delete">
        <source>Delete</source>
        <target state="translated">삭제</target>
        <note />
      </trans-unit>
      <trans-unit id="Update">
        <source>Update</source>
        <target state="translated">업데이트</target>
        <note />
      </trans-unit>
      <trans-unit id="New">
        <source>New</source>
        <target state="translated">새로 만들기</target>
        <note />
      </trans-unit>
      <trans-unit id="List">
        <source>List</source>
        <target state="translated">목록</target>
        <note />
      </trans-unit>
      <trans-unit id="Load">
        <source>Load</source>
        <target state="translated">로드</target>
        <note />
      </trans-unit>
      <trans-unit id="Save">
        <source>Save</source>
        <target state="translated">저장</target>
        <note />
      </trans-unit>
      <trans-unit id="Find">
        <source>Find</source>
        <target state="translated">찾기</target>
        <note />
      </trans-unit>
      <trans-unit id="Error">
        <source>Error</source>
        <target state="translated">오류</target>
        <note />
      </trans-unit>
      <trans-unit id="Warning">
        <source>Warning</source>
        <target state="translated">경고</target>
        <note />
      </trans-unit>
      <trans-unit id="File">
        <source>File</source>
        <target state="translated">파일</target>
        <note />
      </trans-unit>
      <trans-unit id="Directory">
        <source>Directory</source>
        <target state="translated">디렉터리</target>
        <note />
      </trans-unit>
      <trans-unit id="Type">
        <source>Type</source>
        <target state="translated">형식</target>
        <note />
      </trans-unit>
      <trans-unit id="Value">
        <source>Value</source>
        <target state="translated">값</target>
        <note />
      </trans-unit>
      <trans-unit id="Group">
        <source>Group</source>
        <target state="translated">그룹</target>
        <note />
      </trans-unit>
      <trans-unit id="XAddedToY">
        <source>{0} added to {1}.</source>
        <target state="translated">{0}이(가) {1}에 추가되었습니다.</target>
        <note />
      </trans-unit>
      <trans-unit id="XRemovedFromY">
        <source>{0} removed from {1}.</source>
        <target state="translated">{0}이(가) {1}에서 제거되었습니다.</target>
        <note />
      </trans-unit>
      <trans-unit id="XDeletedFromY">
        <source>{0} deleted from {1}.</source>
        <target state="translated">{0}이(가) {1}에서 삭제되었습니다.</target>
        <note />
      </trans-unit>
      <trans-unit id="XSuccessfullyUpdated">
        <source>{0} successfully updated.</source>
        <target state="translated">{0}이(가) 업데이트되었습니다.</target>
        <note />
      </trans-unit>
      <trans-unit id="XIsInvalid">
        <source>{0} is invalid.</source>
        <target state="translated">{0}이(가) 잘못되었습니다.</target>
        <note />
      </trans-unit>
      <trans-unit id="XYFoundButInvalid">
        <source>{0} `{1}` found but is invalid.</source>
        <target state="translated">{0} '{1}'이(가) 있지만 잘못되었습니다.</target>
        <note />
      </trans-unit>
      <trans-unit id="XFoundButInvalid">
        <source>`{0}` found but is invalid.</source>
        <target state="translated">{0}이(가) 있지만 잘못되었습니다.</target>
        <note />
      </trans-unit>
      <trans-unit id="OperationInvalid">
        <source>Operation is invalid.</source>
        <target state="translated">작업이 잘못되었습니다.</target>
        <note />
      </trans-unit>
      <trans-unit id="OperationXInvalid">
        <source>Operation {0} is invalid.</source>
        <target state="translated">{0} 작업이 잘못되었습니다.</target>
        <note />
      </trans-unit>
      <trans-unit id="XNotFound">
        <source>{0} not found.</source>
        <target state="translated">'{0}'을(를) 찾을 수 없습니다.</target>
        <note />
      </trans-unit>
      <trans-unit id="XOrYNotFound">
        <source>{0} or {1} not found.</source>
        <target state="translated">'{0}' 또는 {1}을(를) 찾을 수 없습니다.</target>
        <note />
      </trans-unit>
      <trans-unit id="XOrYNotFoundInZ">
        <source>{0} or {1} not found in `{2}`.</source>
        <target state="translated">'{2}'에서 '{0}' 또는 {1}을(를) 찾을 수 없습니다.</target>
        <note />
      </trans-unit>
      <trans-unit id="FileNotFound">
        <source>File `{0}` not found.</source>
        <target state="translated">'{0}' 파일을 찾을 수 없습니다.</target>
        <note />
      </trans-unit>
      <trans-unit id="XDoesNotExist">
        <source>{0} does not exist.</source>
        <target state="translated">{0}이(가) 없습니다.</target>
        <note />
      </trans-unit>
      <trans-unit id="XYDoesNotExist">
        <source>{0} `{1}` does not exist.</source>
        <target state="translated">{0} '{1}'이(가) 없습니다.</target>
        <note />
      </trans-unit>
      <trans-unit id="MoreThanOneXFound">
        <source>More than one {0} found.</source>
        <target state="translated">{0}을(를) 두 개 이상 찾았습니다.</target>
        <note />
      </trans-unit>
      <trans-unit id="XAlreadyContainsY">
        <source>{0} already contains {1}.</source>
        <target state="translated">{0}에 {1}이(가) 이미 있습니다.</target>
        <note />
      </trans-unit>
      <trans-unit id="XAlreadyContainsYZ">
        <source>{0} already contains {1} `{2}`.</source>
        <target state="translated">{0}에 {1} '{2}'이(가) 이미 있습니다.</target>
        <note />
      </trans-unit>
      <trans-unit id="XAlreadyHasY">
        <source>{0} already has {1}.</source>
        <target state="translated">{0}에 {1}이(가) 이미 있습니다.</target>
        <note />
      </trans-unit>
      <trans-unit id="XAlreadyHasYZ">
        <source>{0} already has {1} `{2}`.</source>
        <target state="translated">{0}에 {1} '{2}'이(가) 이미 있습니다.</target>
        <note />
      </trans-unit>
      <trans-unit id="XWasNotExpected">
        <source>{0} was not expected.</source>
        <target state="translated">{0}은(는) 필요하지 않습니다.</target>
        <note />
      </trans-unit>
      <trans-unit id="XNotProvided">
        <source>{0} not provided.</source>
        <target state="translated">{0}이(가) 제공되지 않았습니다.</target>
        <note />
      </trans-unit>
      <trans-unit id="SpecifyAtLeastOne">
        <source>Specify at least one {0}.</source>
        <target state="translated">{0}을(를) 하나 이상 지정하세요.</target>
        <note />
      </trans-unit>
      <trans-unit id="CouldNotConnectWithTheServer">
        <source>Could not connect with the server.</source>
        <target state="translated">서버에 연결할 수 없습니다.</target>
        <note />
      </trans-unit>
      <trans-unit id="RequiredArgumentIsInvalid">
        <source>Required argument {0} is invalid.</source>
        <target state="translated">필수 인수 {0}이(가) 잘못되었습니다.</target>
        <note />
      </trans-unit>
      <trans-unit id="OptionIsInvalid">
        <source>Option {0} is invalid.</source>
        <target state="translated">{0} 옵션이 잘못되었습니다.</target>
        <note />
      </trans-unit>
      <trans-unit id="ArgumentIsInvalid">
        <source>Argument {0} is invalid.</source>
        <target state="translated">{0} 인수가 잘못되었습니다.</target>
        <note />
      </trans-unit>
      <trans-unit id="RequiredArgumentNotPassed">
        <source>Required argument {0} was not provided.</source>
        <target state="translated">필수 인수 {0}이(가) 제공되지 않았습니다.</target>
        <note />
      </trans-unit>
      <trans-unit id="CouldNotFindProjectOrDirectory">
        <source>Could not find project or directory `{0}`.</source>
        <target state="translated">프로젝트 또는 디렉터리 {0}을(를) 찾을 수 없습니다.</target>
        <note />
      </trans-unit>
      <trans-unit id="FoundInvalidProject">
        <source>Found a project `{0}` but it is invalid.</source>
        <target state="translated">'{0}' 프로젝트가 있지만 잘못되었습니다.</target>
        <note />
      </trans-unit>
      <trans-unit id="InvalidProject">
        <source>Invalid project `{0}`.</source>
        <target state="translated">'{0}' 프로젝트가 잘못되었습니다.</target>
        <note />
      </trans-unit>
      <trans-unit id="CouldNotFindSolutionIn">
        <source>Specified solution file {0} does not exist, or there is no solution file in the directory.</source>
        <target state="translated">지정한 솔루션 파일 {0}이(가) 없거나 디렉터리에 솔루션 파일이 없습니다.</target>
        <note />
      </trans-unit>
      <trans-unit id="CouldNotFindSolutionOrDirectory">
        <source>Could not find solution or directory `{0}`.</source>
        <target state="translated">솔루션 또는 디렉터리 '{0}'을(를) 찾을 수 없습니다.</target>
        <note />
      </trans-unit>
      <trans-unit id="SolutionDoesNotExist">
        <source>Specified solution file {0} does not exist, or there is no solution file in the directory.</source>
        <target state="translated">지정한 솔루션 파일 {0}이(가) 없거나 디렉터리에 솔루션 파일이 없습니다.</target>
        <note />
      </trans-unit>
      <trans-unit id="ReferenceIsInvalid">
        <source>Reference `{0}` is invalid.</source>
        <target state="translated">'{0}' 참조가 잘못되었습니다.</target>
        <note />
      </trans-unit>
      <trans-unit id="SpecifyAtLeastOneReferenceToAdd">
        <source>You must specify at least one reference to add.</source>
        <target state="translated">추가할 참조를 하나 이상 지정해야 합니다.</target>
        <note />
      </trans-unit>
      <trans-unit id="PackageReferenceDoesNotExist">
        <source>Package reference `{0}` does not exist.</source>
        <target state="translated">패키지 참조 '{0}'이(가) 없습니다.</target>
        <note />
      </trans-unit>
      <trans-unit id="PackageReferenceIsInvalid">
        <source>Package reference `{0}` is invalid.</source>
        <target state="translated">패키지 참조 '{0}'이(가) 잘못되었습니다.</target>
        <note />
      </trans-unit>
      <trans-unit id="SpecifyAtLeastOnePackageReferenceToAdd">
        <source>You must specify at least one package to add.</source>
        <target state="translated">추가할 패키지를 하나 이상 지정해야 합니다.</target>
        <note />
      </trans-unit>
      <trans-unit id="PackageReferenceAddedToTheProject">
        <source>Package reference `{0}` added to the project.</source>
        <target state="translated">프로젝트에 패키지 참조 '{0}'이(가) 추가되었습니다.</target>
        <note />
      </trans-unit>
      <trans-unit id="ProjectAlreadyHasAPackageReference">
        <source>Project {0} already has a reference `{1}`.</source>
        <target state="translated">{0} 프로젝트에 이미 '{1}' 참조가 있습니다.</target>
        <note />
      </trans-unit>
      <trans-unit id="PleaseSpecifyVersion">
        <source>Specify a version of the package.</source>
        <target state="translated">패키지 버전을 지정하세요.</target>
        <note />
      </trans-unit>
      <trans-unit id="ProjectDoesNotExist">
        <source>Project `{0}` does not exist.</source>
        <target state="translated">'{0}' 프로젝트가 없습니다.</target>
        <note />
      </trans-unit>
      <trans-unit id="ProjectIsInvalid">
        <source>Project `{0}` is invalid.</source>
        <target state="translated">'{0}' 프로젝트가 잘못되었습니다.</target>
        <note />
      </trans-unit>
      <trans-unit id="SpecifyAtLeastOneProjectToAdd">
        <source>You must specify at least one project to add.</source>
        <target state="translated">추가할 프로젝트를 하나 이상 지정해야 합니다.</target>
        <note />
      </trans-unit>
      <trans-unit id="ProjectAddedToTheSolution">
        <source>Project `{0}` added to the solution.</source>
        <target state="translated">'{0}' 프로젝트가 솔루션에 추가되었습니다.</target>
        <note />
      </trans-unit>
      <trans-unit id="ReferenceNotFoundInTheProject">
        <source>Specified reference {0} does not exist in project {1}.</source>
        <target state="translated">지정한 참조 {0}이(가) {1} 프로젝트에 없습니다.</target>
        <note />
      </trans-unit>
      <trans-unit id="ReferenceRemoved">
        <source>Reference `{0}` deleted from the project.</source>
        <target state="translated">'{0}' 참조가 프로젝트에서 삭제되었습니다.</target>
        <note />
      </trans-unit>
      <trans-unit id="SpecifyAtLeastOneReferenceToRemove">
        <source>You must specify at least one reference to remove.</source>
        <target state="translated">제거할 참조를 하나 이상 지정해야 합니다.</target>
        <note />
      </trans-unit>
      <trans-unit id="ReferenceDeleted">
        <source>Reference `{0}` deleted.</source>
        <target state="translated">'{0}' 참조가 삭제되었습니다.</target>
        <note />
      </trans-unit>
      <trans-unit id="PackageReferenceNotFoundInTheProject">
        <source>Package reference `{0}` could not be found in the project.</source>
        <target state="translated">프로젝트에서 패키지 참조 '{0}'을(를) 찾을 수 없습니다.</target>
        <note />
      </trans-unit>
      <trans-unit id="PackageReferenceRemoved">
        <source>Reference `{0}` deleted from the project.</source>
        <target state="translated">'{0}' 참조가 프로젝트에서 삭제되었습니다.</target>
        <note />
      </trans-unit>
      <trans-unit id="SpecifyAtLeastOnePackageReferenceToRemove">
        <source>You must specify at least one package reference to remove.</source>
        <target state="translated">제거할 패키지 참조를 하나 이상 지정해야 합니다.</target>
        <note />
      </trans-unit>
      <trans-unit id="PackageReferenceDeleted">
        <source>Package reference `{0}` deleted.</source>
        <target state="translated">패키지 참조 '{0}'이(가) 삭제되었습니다.</target>
        <note />
      </trans-unit>
      <trans-unit id="ProjectNotFoundInTheSolution">
        <source>Project `{0}` could not be found in the solution.</source>
        <target state="translated">솔루션에서 '{0}' 프로젝트를 찾을 수 없습니다.</target>
        <note />
      </trans-unit>
      <trans-unit id="ProjectRemoved">
        <source>Project `{0}` removed from solution.</source>
        <target state="translated">'{0}' 프로젝트가 솔루션에서 제거되었습니다.</target>
        <note />
      </trans-unit>
      <trans-unit id="SpecifyAtLeastOneProjectToRemove">
        <source>You must specify at least one project to remove.</source>
        <target state="translated">제거할 프로젝트를 하나 이상 지정해야 합니다.</target>
        <note />
      </trans-unit>
      <trans-unit id="ProjectDeleted">
        <source>Project `{0}` deleted from solution.</source>
        <target state="translated">'{0}' 프로젝트가 솔루션에서 삭제되었습니다.</target>
        <note />
      </trans-unit>
      <trans-unit id="NoReferencesFound">
        <source>There are no {0} references in project {1}.</source>
        <target state="translated">{1} 프로젝트에 {0} 참조가 없습니다.</target>
        <note />
      </trans-unit>
      <trans-unit id="NoProjectsFound">
        <source>No projects found in the solution.</source>
        <target state="translated">솔루션에서 프로젝트를 찾을 수 없습니다.</target>
        <note />
      </trans-unit>
      <trans-unit id="PleaseSpecifyNewVersion">
        <source>Specify new version of the package.</source>
        <target state="translated">패키지의 새 버전을 지정하세요.</target>
        <note />
      </trans-unit>
      <trans-unit id="PleaseSpecifyWhichPackageToUpdate">
        <source>Specify which package to update.</source>
        <target state="translated">업데이트할 패키지를 지정하세요.</target>
        <note />
      </trans-unit>
      <trans-unit id="NothingToUpdate">
        <source>Nothing to update.</source>
        <target state="translated">업데이트할 사항이 없습니다.</target>
        <note />
      </trans-unit>
      <trans-unit id="EverythingUpToDate">
        <source>Everything is already up-to-date.</source>
        <target state="translated">모든 항목이 이미 최신 상태입니다.</target>
        <note />
      </trans-unit>
      <trans-unit id="PackageVersionUpdatedTo">
        <source>Version of package `{0}` updated to `{1}`.</source>
        <target state="translated">'{0}' 패키지의 버전이 '{1}'(으)로 업데이트되었습니다.</target>
        <note />
      </trans-unit>
      <trans-unit id="PackageVersionUpdated">
        <source>Version of package `{0}` updated.</source>
        <target state="translated">'{0}' 패키지의 버전이 업데이트되었습니다.</target>
        <note />
      </trans-unit>
      <trans-unit id="CouldNotUpdateTheVersion">
        <source>Could not update the version of the package `{0}`.</source>
        <target state="translated">'{0}' 패키지의 버전을 업데이트할 수 없습니다.</target>
        <note />
      </trans-unit>
      <trans-unit id="TemplateCreatedSuccessfully">
        <source>The template {0} created successfully. run "dotnet restore" to get started!</source>
        <target state="translated">{0} 템플릿을 만들었습니다. 시작하려면 "dotnet restore"를 실행하세요.</target>
        <note />
      </trans-unit>
      <trans-unit id="TemplateInstalledSuccesfully">
        <source>The template {0} installed successfully. You can use "dotnet new {0}" to get started with the new template.</source>
        <target state="translated">{0} 템플릿이 설치되었습니다. 새 템플릿으로 시작하려면 "dotnet new {0}"을(를) 사용하세요.</target>
        <note />
      </trans-unit>
      <trans-unit id="TemplateCreateError">
        <source>Template {0} could not be created. Error returned was: {1}.</source>
        <target state="translated">{0} 템플릿을 만들 수 없습니다. 반환된 오류는 {1}입니다.</target>
        <note />
      </trans-unit>
      <trans-unit id="TemplateInstallError">
        <source>Template {0} could not be installed. Error returned was: {1}.</source>
        <target state="translated">{0} 템플릿을 설치할 수 없습니다. 반환된 오류는 {1}입니다.</target>
        <note />
      </trans-unit>
      <trans-unit id="SpecifiedNameExists">
        <source>Specified name {0} already exists. Specify a different name.</source>
        <target state="translated">지정한 이름 {0}이(가) 이미 있습니다. 다른 이름을 지정하세요.</target>
        <note />
      </trans-unit>
      <trans-unit id="SpecifiedAliasExists">
        <source>Specified alias {0} already exists. Specify a different alias.</source>
        <target state="translated">지정한 별칭 {0}이(가) 이미 있습니다. 다른 별칭을 지정하세요.</target>
        <note />
      </trans-unit>
      <trans-unit id="MandatoryParameterMissing">
        <source>Mandatory parameter {0} missing for template {1}. </source>
        <target state="translated">{1} 템플릿에 대한 필수 매개 변수 {0}이(가) 없습니다. </target>
        <note />
      </trans-unit>
      <trans-unit id="ProjectReferenceOneOrMore">
        <source>Project reference(s)</source>
        <target state="translated">프로젝트 참조</target>
        <note />
      </trans-unit>
      <trans-unit id="RequiredCommandNotPassed">
        <source>Required command was not provided.</source>
        <target state="translated">필수 명령을 제공하지 않았습니다.</target>
        <note />
      </trans-unit>
      <trans-unit id="MoreThanOneSolutionInDirectory">
        <source>Found more than one solution file in {0}. Specify which one to use.</source>
        <target state="translated">{0}에서 솔루션 파일을 두 개 이상 찾았습니다. 사용할 파일을 지정하세요.</target>
        <note />
      </trans-unit>
      <trans-unit id="SolutionAlreadyContainsProject">
        <source>Solution {0} already contains project {1}.</source>
        <target state="translated">{0} 솔루션에 {1} 프로젝트가 이미 있습니다.</target>
        <note />
      </trans-unit>
      <trans-unit id="ArgumentsProjectOrSolutionDescription">
        <source>The project or solution to operation on. If a file is not specified, the current directory is searched.</source>
        <target state="translated">작업할 프로젝트 또는 솔루션입니다. 파일을 지정하지 않으면 현재 디렉터리가 검색됩니다.</target>
        <note />
      </trans-unit>
      <trans-unit id="CmdFramework">
        <source>FRAMEWORK</source>
        <target state="translated">FRAMEWORK</target>
        <note />
      </trans-unit>
      <trans-unit id="ProjectNotCompatibleWithFrameworks">
        <source>Project `{0}` cannot be added due to incompatible targeted frameworks between the two projects. Review the project you are trying to add and verify that is compatible with the following targets:</source>
        <target state="translated">두 프로젝트 간에 호환되지 않는 대상 프레임워크 때문에 '{0}' 프로젝트를 추가할 수 없습니다. 추가하려는 프로젝트를 검토하고 다음 대상과 호환되는지 확인하세요.</target>
        <note />
      </trans-unit>
      <trans-unit id="ProjectDoesNotTargetFramework">
        <source>Project `{0}` does not target framework `{1}`.</source>
        <target state="translated">'{0}' 프로젝트의 대상 프레임워크가 '{1}'이(가) 아닙니다.</target>
        <note />
      </trans-unit>
      <trans-unit id="ProjectCouldNotBeEvaluated">
        <source>Project `{0}` could not be evaluated. Evaluation failed with following error:
{1}.</source>
        <target state="translated">'{0}' 프로젝트를 평가할 수 없습니다. 다음 오류로 인해 평가가 실패했습니다.
{1}.</target>
        <note />
      </trans-unit>
      <trans-unit id="UnsupportedProjectType">
        <source>Project '{0}' has an unknown project type and cannot be added to the solution file. Contact your SDK provider for support.</source>
        <target state="translated">'{0}' 프로젝트는 알 수 없는 프로젝트 형식이고 솔루션 파일에 추가할 수 없습니다. SDK 공급자에 문의하여 지원을 받으세요.</target>
        <note />
      </trans-unit>
      <trans-unit id="InvalidSolutionFormatString">
        <source>Invalid solution `{0}`. {1}.</source>
        <target state="translated">'{0}' 솔루션이 잘못되었습니다. {1}.</target>
        <note />
      </trans-unit>
      <trans-unit id="InvalidProjectWithExceptionMessage">
        <source>Invalid project `{0}`. {1}.</source>
        <target state="translated">'{0}' 프로젝트가 잘못되었습니다. {1}.</target>
        <note />
      </trans-unit>
      <trans-unit id="VerbosityOptionDescription">
        <source>Set the MSBuild verbosity level. Allowed values are q[uiet], m[inimal], n[ormal], d[etailed], and diag[nostic].</source>
        <target state="translated">MSBuild 세부 정보 표시 수준을 설정합니다. 허용되는 값은 q[uiet], m[inimal], n[ormal], d[etailed] 및 diag[nostic]입니다.</target>
        <note />
      </trans-unit>
      <trans-unit id="CmdVersionSuffixDescription">
        <source>Set the value of the $(VersionSuffix) property to use when building the project.</source>
        <target state="translated">프로젝트를 빌드할 때 사용할 $(VersionSuffix) 속성의 값을 설정합니다.</target>
        <note />
      </trans-unit>
      <trans-unit id="ShowHelpDescription">
        <source>Show command line help.</source>
        <target state="translated">명령줄 도움말을 표시합니다.</target>
        <note />
      </trans-unit>
      <trans-unit id="NoRestoreDescription">
        <source>Do not restore the project before building.</source>
        <target state="translated">빌드하기 전에 프로젝트를 복원하지 마세요.</target>
        <note />
      </trans-unit>
      <trans-unit id="ProjectRemovedFromTheSolution">
        <source>Project `{0}` removed from the solution.</source>
        <target state="translated">'{0}' 프로젝트가 솔루션에서 제거되었습니다.</target>
        <note />
      </trans-unit>
      <trans-unit id="ToolSettingsInvalidXml">
        <source>Invalid XML: {0}</source>
        <target state="translated">잘못된 XML: {0}</target>
        <note />
      </trans-unit>
      <trans-unit id="EnvironmentPathLinuxNeedLogout">
        <source>Since you just installed the .NET SDK, you will need to logout or restart your session before running the tool you installed.</source>
        <target state="translated">.NET SDK를 방금 설치했기 때문에 설치한 도구를 실행하기 전에 로그아웃하거나 세션을 다시 시작해야 합니다.</target>
        <note />
      </trans-unit>
      <trans-unit id="EnvironmentPathOSXNeedReopen">
        <source>Since you just installed the .NET SDK, you will need to reopen terminal before running the tool you installed.</source>
        <target state="translated">.NET SDK를 방금 설치했기 때문에 설치한 도구를 실행하기 전에 터미널을 다시 열어야 합니다.</target>
        <note />
      </trans-unit>
      <trans-unit id="EnvironmentPathWindowsNeedReopen">
        <source>Since you just installed the .NET SDK, you will need to reopen the Command Prompt window before running the tool you installed.</source>
        <target state="translated">.NET SDK를 방금 설치했기 때문에 설치한 도구를 실행하기 전에 명령 프롬프트 창을 다시 열어야 합니다.</target>
        <note />
      </trans-unit>
      <trans-unit id="ToolSettingsMissingCommandName">
        <source>Tool defines a command with a missing name setting.</source>
        <target state="translated">도구에서 이름 설정 없이 명령을 정의합니다.</target>
        <note />
      </trans-unit>
      <trans-unit id="ToolSettingsMissingEntryPoint">
        <source>Command '{0}' is missing an entry point setting.</source>
        <target state="translated">'{0}' 명령에 진입점 설정이 없습니다.</target>
        <note />
      </trans-unit>
      <trans-unit id="ToolSettingsInvalidCommandName">
        <source>Command '{0}' contains one or more of the following invalid characters: {1}.</source>
        <target state="translated">'{0}' 명령에 다음과 같은 잘못된 문자가 하나 이상 포함되어 있습니다. {1}.</target>
        <note />
      </trans-unit>
      <trans-unit id="ToolSettingsMoreThanOneCommand">
        <source>More than one command is defined for the tool.</source>
        <target state="translated">도구에 대해 두 개 이상의 명령이 등록되어 있습니다.</target>
        <note />
      </trans-unit>
      <trans-unit id="ToolSettingsUnsupportedRunner">
        <source>Command '{0}' uses unsupported runner '{1}'."</source>
        <target state="translated">'{0}' 명령에서 지원되지 않는 실행기 '{1}'을(를) 사용합니다."</target>
        <note />
      </trans-unit>
      <trans-unit id="ToolPackageConflictPackageId">
        <source>Tool '{0}' (version '{1}') is already installed.</source>
        <target state="translated">'{0}' 도구(버전 '{1}')가 이미 설치되어 있습니다.</target>
        <note />
      </trans-unit>
      <trans-unit id="ShellShimConflict">
        <source>Command '{0}' conflicts with an existing command from another tool.</source>
        <target state="translated">'{0}' 명령이 다른 도구의 기존 명령과 충돌합니다.</target>
        <note />
      </trans-unit>
      <trans-unit id="CannotCreateShimForEmptyExecutablePath">
        <source>Cannot create shell shim for an empty executable path.</source>
        <target state="translated">빈 실행 파일 경로에 대해 셸 shim을 만들 수 없습니다.</target>
        <note />
      </trans-unit>
      <trans-unit id="CannotCreateShimForEmptyCommand">
        <source>Cannot create shell shim for an empty command.</source>
        <target state="translated">빈 명령에 대해 셸 shim을 만들 수 없습니다.</target>
        <note />
      </trans-unit>
      <trans-unit id="FailedToRetrieveToolConfiguration">
        <source>Failed to retrieve tool configuration: {0}</source>
        <target state="translated">도구 구성을 검색하지 못했습니다. {0}</target>
        <note />
      </trans-unit>
      <trans-unit id="EnvironmentPathLinuxManualInstructions">
        <source>Tools directory '{0}' is not currently on the PATH environment variable.
If you are using bash, you can add it to your profile by running the following command:

cat &lt;&lt; \EOF &gt;&gt; ~/.bash_profile
# Add .NET Core SDK tools
export PATH="$PATH:{0}"
EOF

You can add it to the current session by running the following command:

export PATH="$PATH:{0}"
</source>
        <target state="translated">도구 디렉터리 '{0}'이(가) 현재 PATH 환경 변수에 없습니다.
Bash를 사용하는 경우 다음 명령을 실행하여 프로필에 Bash를 추가할 수 있습니다.

cat &lt;&lt; \EOF &gt;&gt; ~/.bash_profile
# Add .NET Core SDK tools
export PATH="$PATH:{0}"
EOF

다음 명령을 실행하여 현재 세션에 Bash를 추가할 수 있습니다.

export PATH="$PATH:{0}"
</target>
        <note />
      </trans-unit>
      <trans-unit id="EnvironmentPathWindowsManualInstructions">
        <source>Tools directory '{0}' is not currently on the PATH environment variable.

You can add the directory to the PATH by running the following command:

setx PATH "%PATH%;{0}"
</source>
        <target state="translated">도구 디렉터리 '{0}'이(가) 현재 PATH 환경 변수에 없습니다.

다음 명령을 실행하여 디렉터리를 PATH에 추가할 수 있습니다. 

setx PATH "%PATH%;{0}"
</target>
        <note />
      </trans-unit>
      <trans-unit id="FailedToCreateShellShim">
        <source>Failed to create tool shim for command '{0}': {1}</source>
        <target state="translated">'{0}' 명령에 대해 도구 shim을 만들지 못했습니다. {1}</target>
        <note />
      </trans-unit>
      <trans-unit id="FailedToRemoveShellShim">
        <source>Failed to remove tool shim for command '{0}': {1}</source>
        <target state="translated">'{0}' 명령에 대해 도구 shim을 제거하지 못했습니다. {1}</target>
        <note />
      </trans-unit>
      <trans-unit id="FailedSettingShimPermissions">
        <source>Failed to set user executable permissions for shell shim: {0}</source>
        <target state="translated">셸 shim에 대해 사용자 실행 파일 권한을 설정하지 못했습니다. {0}</target>
        <note />
      </trans-unit>
      <trans-unit id="FailedToInstallToolPackage">
        <source>Failed to install tool package '{0}': {1}</source>
        <target state="translated">도구 패키지 '{0}'을(를) 설치하지 못했습니다. {1}</target>
        <note />
      </trans-unit>
      <trans-unit id="FailedToUninstallToolPackage">
        <source>Failed to uninstall tool package '{0}': {1}</source>
        <target state="translated">도구 패키지 '{0}'을(를) 제거하지 못했습니다. {1}</target>
        <note />
      </trans-unit>
      <trans-unit id="ColumnMaxWidthMustBeGreaterThanZero">
        <source>Column maximum width must be greater than zero.</source>
        <target state="translated">열 최대 너비는 0보다 커야 합니다.</target>
        <note />
      </trans-unit>
      <trans-unit id="MissingToolEntryPointFile">
        <source>Entry point file '{0}' for command '{1}' was not found in the package.</source>
        <target state="translated">패키지에서 '{1}' 명령에 대한 진입점 파일 '{0}'을(를) 찾지 못했습니다.</target>
        <note />
      </trans-unit>
      <trans-unit id="MissingToolSettingsFile">
        <source>Settings file 'DotnetToolSettings.xml' was not found in the package.</source>
        <target state="translated">패키지에서 설정 파일 'DotnetToolSettings.xml'을 찾지 못했습니다.</target>
        <note />
      </trans-unit>
      <trans-unit id="FailedToFindStagedToolPackage">
        <source>Failed to find staged tool package '{0}'.</source>
        <target state="translated">스테이징된 도구 패키지 '{0}'을(를) 찾지 못했습니다.</target>
        <note />
      </trans-unit>
      <trans-unit id="ToolSettingsInvalidLeadingDotCommandName">
        <source>The command name '{0}' cannot begin with a leading dot (.).</source>
        <target state="translated">명령 이름 '{0}'은(는) 앞에 점(.)으로 시작할 수 없습니다.</target>
        <note />
      </trans-unit>
      <trans-unit id="FormatVersionIsHigher">
        <source>Format version is higher than supported. This tool may not be supported in this SDK version. Update your SDK.</source>
        <target state="translated">형식 버전이 지원되는 버전보다 높습니다. 이 SDK 버전에서 이 도구를 지원하지 않을 수 있습니다. SDK를 업데이트하세요.</target>
        <note />
      </trans-unit>
      <trans-unit id="FormatVersionIsMalformed">
        <source>Format version is malformed. This tool may not be supported in this SDK version. Contact the author of the tool.</source>
        <target state="translated">형식 버전의 형식이 잘못되었습니다. 이 SDK 버전에서 이 도구를 지원하지 않을 수 있습니다. 도구 작성자에게 문의하세요.</target>
        <note />
      </trans-unit>
      <trans-unit id="FormatVersionIsMissing">
        <source>Format version is missing. This tool may not be supported in this SDK version. Contact the author of the tool.</source>
        <target state="translated">형식 버전이 누락되었습니다. 이 SDK 버전에서 이 도구를 지원하지 않을 수 있습니다. 도구 작성자에게 문의하세요.</target>
        <note />
      </trans-unit>
      <trans-unit id="FailedToSetToolsPathEnvironmentVariable">
        <source>Failed to add '{0}' to the PATH environment variable. Add this directory to your PATH to use tools installed with 'dotnet tool install'.</source>
        <target state="translated">PATH 환경 변수에 '{0}'을(를) 추가하지 못했습니다. 'dotnet tool install'로 설치한 도구를 사용하려면 이 디렉터리를 PATH에 추가하세요.</target>
        <note />
      </trans-unit>
      <trans-unit id="MoreThanOnePackagedShimAvailable">
        <source>More than one packaged shim is available: {0}.</source>
        <target state="translated">패키지된 shim을 하나 이상 사용할 수 있습니다. {0}</target>
        <note />
      </trans-unit>
      <trans-unit id="FailedToReadNuGetLockFile">
        <source>Failed to read NuGet LockFile for tool package '{0}': {1}</source>
        <target state="translated">'{0}' 도구 패키지의 NuGet LockFile을 읽지 못했습니다. {1}</target>
        <note />
      </trans-unit>
      <trans-unit id="ProjectArgumentName">
        <source>PROJECT</source>
        <target state="translated">PROJECT</target>
        <note />
      </trans-unit>
      <trans-unit id="ProjectArgumentDescription">
        <source>The project file to operate on. If a file is not specified, the command will search the current directory for one.</source>
        <target state="translated">수행할 프로젝트 파일입니다. 파일을 지정하지 않으면 명령이 현재 디렉터리에서 파일을 검색합니다.</target>
        <note />
      </trans-unit>
      <trans-unit id="LevelArgumentName">
        <source>LEVEL</source>
        <target state="translated">LEVEL</target>
        <note />
      </trans-unit>
      <trans-unit id="FrameworkArgumentName">
        <source>FRAMEWORK</source>
        <target state="translated">FRAMEWORK</target>
        <note />
      </trans-unit>
      <trans-unit id="RuntimeIdentifierArgumentName">
        <source>RUNTIME_IDENTIFIER</source>
        <target state="translated">RUNTIME_IDENTIFIER</target>
        <note />
      </trans-unit>
      <trans-unit id="ConfigurationArgumentName">
        <source>CONFIGURATION</source>
        <target state="translated">CONFIGURATION</target>
        <note />
      </trans-unit>
      <trans-unit id="VersionSuffixArgumentName">
        <source>VERSION_SUFFIX</source>
        <target state="translated">VERSION_SUFFIX</target>
        <note />
      </trans-unit>
      <trans-unit id="SolutionOrProjectArgumentDescription">
        <source>The project or solution file to operate on. If a file is not specified, the command will search the current directory for one.</source>
        <target state="translated">수행할 프로젝트 또는 솔루션 파일입니다. 파일을 지정하지 않으면 명령이 현재 디렉토리에서 파일을 검색합니다.</target>
        <note />
      </trans-unit>
      <trans-unit id="SolutionOrProjectArgumentName">
        <source>PROJECT | SOLUTION</source>
        <target state="translated">PROJECT | SOLUTION</target>
        <note />
      </trans-unit>
    </body>
  </file>
</xliff><|MERGE_RESOLUTION|>--- conflicted
+++ resolved
@@ -57,15 +57,14 @@
         <target state="translated">'{0}'에서 프로젝트를 찾을 수 없습니다.</target>
         <note />
       </trans-unit>
-<<<<<<< HEAD
       <trans-unit id="DidYouMean">
         <source>Did you mean?</source>
         <target state="new">Did you mean?</target>
-=======
+        <note />
+      </trans-unit>
       <trans-unit id="DisableBuildServersOptionDescription">
         <source>Force the command to ignore any persistent build servers.</source>
         <target state="translated">모든 영구 빌드 서버를 무시하도록 명령을 강제 실행합니다.</target>
->>>>>>> 1e9d9d86
         <note />
       </trans-unit>
       <trans-unit id="EnvironmentPathOSXBashManualInstructions">

﻿<?xml version="1.0" encoding="utf-8"?>
<xliff xmlns="urn:oasis:names:tc:xliff:document:1.2" xmlns:xsi="http://www.w3.org/2001/XMLSchema-instance" version="1.2" xsi:schemaLocation="urn:oasis:names:tc:xliff:document:1.2 xliff-core-1.2-transitional.xsd">
  <file datatype="xml" source-language="en" target-language="fr" original="../CliStrings.resx">
    <body>
      <trans-unit id="Add">
        <source>Add</source>
        <target state="translated">ajouter</target>
        <note />
      </trans-unit>
      <trans-unit id="AmbiguousCommandName">
        <source>Ambiguous command name: {0}</source>
        <target state="translated">Nom de commande ambigu : {0}</target>
        <note />
      </trans-unit>
      <trans-unit id="ArchArgumentName">
        <source>ARCH</source>
        <target state="translated">ARC</target>
        <note />
      </trans-unit>
      <trans-unit id="ArchitectureOptionDescription">
        <source>The target architecture.</source>
        <target state="translated">L’architecture cible</target>
        <note />
      </trans-unit>
      <trans-unit id="ArtifactsPathArgumentName">
        <source>ARTIFACTS_DIR</source>
        <target state="translated">ARTIFACTS_DIR</target>
        <note />
      </trans-unit>
      <trans-unit id="ArtifactsPathOptionDescription">
        <source>The artifacts path. All output from the project, including build, publish, and pack output, will go in subfolders under the specified path.</source>
        <target state="translated">Le chemin des artefacts. Toutes les sorties du projet, y compris les sorties de build, de publication et de pack, iront dans des sous-dossiers sous le chemin spécifié.</target>
        <note />
      </trans-unit>
      <trans-unit id="AttemptingToCreateCommandSpec">
        <source>{0}: attempting to create commandspec</source>
        <target state="translated">{0} : tentative de création de la spécification de commande</target>
        <note />
      </trans-unit>
      <trans-unit id="AttemptingToFindCommand">
        <source>{0}: attempting to find command {1} in {2}</source>
        <target state="translated">{0} : tentative de recherche de la commande {1} dans {2}</target>
        <note />
      </trans-unit>
      <trans-unit id="AttemptingToResolve">
        <source>{0}: attempting to resolve {1}</source>
        <target state="translated">{0} : tentative de résolution de {1}</target>
        <note />
      </trans-unit>
      <trans-unit id="AttemptingToResolveCommandSpec">
        <source>{0}: Attempting to resolve command spec from tool {1}</source>
        <target state="translated">{0} : tentative de résolution de la spécification de commande à partir de l'outil {1}</target>
        <note />
      </trans-unit>
      <trans-unit id="BuildOutputPathDoesNotExist">
        <source>outputpathresolver: {0} does not exist</source>
        <target state="translated">outputpathresolver : {0} n'existe pas</target>
        <note />
      </trans-unit>
      <trans-unit id="CannotCreateShimForEmptyExecutablePath">
        <source>Cannot create shell shim for an empty executable path.</source>
        <target state="translated">Impossible de créer un shim d'environnement pour un chemin d'exécutable vide.</target>
        <note />
      </trans-unit>
      <trans-unit id="CannotFindAManifestFile">
        <source>Cannot find a manifest file. The list of searched paths:
{0}</source>
        <target state="translated">Impossible de trouver un fichier manifeste. Liste des chemins de recherche :
{0}</target>
        <note />
      </trans-unit>
      <trans-unit id="CannotFindPackageIdInManifest">
        <source>Cannot find a package with the package id {0} in the manifest file.</source>
        <target state="translated">Le package ayant l'ID de package {0} est introuvable dans le fichier manifeste.</target>
        <note />
      </trans-unit>
      <trans-unit id="CannotResolveRuntimeIdentifier">
        <source>Resolving the current runtime identifier failed.</source>
        <target state="translated">Échec de la résolution de l’identificateur d’exécution actuel</target>
        <note />
      </trans-unit>
      <trans-unit id="CannotSpecifyBothRuntimeAndArchOptions">
        <source>Specifying both the `-r|--runtime` and `-a|--arch` options is not supported.</source>
        <target state="translated">La spécification des options « -r |--Runtime » et « -a |--Arch » n’est pas prise en charge.</target>
        <note />
      </trans-unit>
      <trans-unit id="CannotSpecifyBothRuntimeAndOsOptions">
        <source>Specifying both the `-r|--runtime` and `-os` options is not supported.</source>
        <target state="translated">La spécification des options « -r |--Runtime » et « os » n’est pas prise en charge.</target>
        <note />
      </trans-unit>
      <trans-unit id="CmdEnvironmentVariableDescription">
        <source>Sets the value of an environment variable. 
Creates the variable if it does not exist, overrides if it does. 
This argument can be specified multiple times to provide multiple variables.

Examples:
-e VARIABLE=abc
-e VARIABLE="value with spaces"
-e VARIABLE="value;seperated with;semicolons"
-e VAR1=abc -e VAR2=def -e VAR3=ghi
</source>
<<<<<<< HEAD
        <target state="needs-review-translation">Définit la valeur d'une variable d'environnement. 
Crée la variable si elle n'existe pas, et la remplace si elle existe. 
Cela entraîne l'exécution forcée des tests dans un processus isolé. 
=======
        <target state="translated">Définit la valeur d’une variable d’environnement. 
Crée la variable si elle n’existe pas, et la remplace si elle existe. 
>>>>>>> 807be93c
Vous pouvez spécifier cet argument plusieurs fois pour fournir plusieurs variables.

Exemples :
-e VARIABLE=abc
-e VARIABLE="value with spaces"
-e VARIABLE="value;seperated with;semicolons"
-e VAR1=abc -e VAR2=def -e VAR3=ghi
</target>
        <note />
      </trans-unit>
      <trans-unit id="CmdEnvironmentVariableExpression">
        <source>NAME="VALUE"</source>
        <target state="translated">NAME="VALUE"</target>
        <note />
      </trans-unit>
      <trans-unit id="CmdTestEnvironmentVariableDescription">
        <source>Sets the value of an environment variable. 
Creates the variable if it does not exist, overrides if it does. 
This will force the tests to be run in an isolated process. 
This argument can be specified multiple times to provide multiple variables.

Examples:
-e VARIABLE=abc
-e VARIABLE="value with spaces"
-e VARIABLE="value;seperated with;semicolons"
-e VAR1=abc -e VAR2=def -e VAR3=ghi
</source>
        <target state="translated">Définit la valeur d'une variable d'environnement. 
Crée la variable si elle n'existe pas, et la remplace si elle existe. 
Cela entraîne l'exécution forcée des tests dans un processus isolé. 
Vous pouvez spécifier cet argument plusieurs fois pour fournir plusieurs variables.

Exemples :
-e VARIABLE=abc
-e VARIABLE="valeur avec des espaces"
-e VARIABLE="valeur;séparée;par;des;points;virgules"
-e VAR1=abc -e VAR2=def -e VAR3=ghi
</target>
        <note />
      </trans-unit>
      <trans-unit id="CmdVersionSuffixDescription">
        <source>Set the value of the $(VersionSuffix) property to use when building the project.</source>
        <target state="translated">Définissez la valeur de la propriété $(VersionSuffix) à utiliser durant la génération du projet.</target>
        <note />
      </trans-unit>
      <trans-unit id="ColumnMaxWidthMustBeGreaterThanZero">
        <source>Column maximum width must be greater than zero.</source>
        <target state="translated">La largeur maximale de colonne doit être supérieure à zéro.</target>
        <note />
      </trans-unit>
      <trans-unit id="CommandAssembliesNotFound">
        <source>The command executable for "{0}" was not found. The project may not have been restored or restore failed - run `dotnet restore`</source>
        <target state="translated">La commande exécutable pour "{0}" est introuvable. Le projet n'a peut-être pas été restauré, ou la restauration n'a pas fonctionné - exécutez 'dotnet restore'</target>
        <note />
      </trans-unit>
      <trans-unit id="CommandInteractiveOptionDescription">
        <source>Allows the command to stop and wait for user input or action (for example to complete authentication).</source>
        <target state="translated">Permet à la commande de s'arrêter et d'attendre une entrée ou une action de l'utilisateur (par exemple pour effectuer une authentification).</target>
        <note />
      </trans-unit>
      <trans-unit id="CommandPrereleaseOptionDescription">
        <source>Allows prerelease packages to be installed.</source>
        <target state="translated">Permet d'installer les packages de préversion.</target>
        <note />
      </trans-unit>
      <trans-unit id="CommandSpecIsNull">
        <source>{0}: commandSpec is null.</source>
        <target state="translated">{0} : commandSpec a une valeur null.</target>
        <note />
      </trans-unit>
      <trans-unit id="CommonCmdFramework">
        <source>FRAMEWORK</source>
        <target state="translated">FRAMEWORK</target>
        <note />
      </trans-unit>
      <trans-unit id="CommonFileNotFound">
        <source>File `{0}` not found.</source>
        <target state="translated">Fichier '{0}' introuvable.</target>
        <note />
      </trans-unit>
      <trans-unit id="ConfigurationArgumentName">
        <source>CONFIGURATION</source>
        <target state="translated">CONFIGURATION</target>
        <note />
      </trans-unit>
      <trans-unit id="CouldNotFindAnyProjectInDirectory">
        <source>Could not find any project in `{0}`.</source>
        <target state="translated">Projet introuvable dans '{0}'.</target>
        <note />
      </trans-unit>
      <trans-unit id="CouldNotFindProjectOrDirectory">
        <source>Could not find project or directory `{0}`.</source>
        <target state="translated">Projet ou répertoire '{0}' introuvable.</target>
        <note />
      </trans-unit>
      <trans-unit id="CouldNotFindSolutionIn">
        <source>Specified solution file {0} does not exist, or there is no solution file in the directory.</source>
        <target state="translated">Le fichier solution spécifié {0} n'existe pas ou il n'y a pas de fichier solution dans le répertoire.</target>
        <note />
      </trans-unit>
      <trans-unit id="CouldNotFindSolutionOrDirectory">
        <source>Could not find solution or directory `{0}`.</source>
        <target state="translated">La solution ou le répertoire '{0}' est introuvable.</target>
        <note />
      </trans-unit>
      <trans-unit id="CouldNotFindToolRuntimeConfigFile">
        <source>{0}: Could not find runtimeconfig.json file for tool {1}</source>
        <target state="translated">{0} : le fichier runtimeconfig.json est introuvable pour l'outil {1}</target>
        <note />
      </trans-unit>
      <trans-unit id="Delete">
        <source>Delete</source>
        <target state="translated">supprimer</target>
        <note />
      </trans-unit>
      <trans-unit id="DepsJsonGeneratorProjectNotSet">
        <source>Unable to find deps.json generator project.</source>
        <target state="translated">Le projet de générateur deps.json est introuvable.</target>
        <note />
      </trans-unit>
      <trans-unit id="DidNotFindAMatchingProject">
        <source>{0}: Did not find a matching project {1}.</source>
        <target state="translated">{0} : projet correspondant introuvable {1}.</target>
        <note />
      </trans-unit>
      <trans-unit id="DidNotFindProject">
        <source>{0}: ProjectFactory did not find Project.</source>
        <target state="translated">{0} : ProjectFactory n'a pas trouvé le projet.</target>
        <note />
      </trans-unit>
      <trans-unit id="DidYouMean">
        <source>Did you mean the following command?</source>
        <target state="translated">Vouliez-vous dire la commande suivante ?</target>
        <note />
      </trans-unit>
      <trans-unit id="Directory">
        <source>Directory</source>
        <target state="translated">Répertoire</target>
        <note />
      </trans-unit>
      <trans-unit id="DisableBuildServersOptionDescription">
        <source>Force the command to ignore any persistent build servers.</source>
        <target state="translated">Forcez la commande à ignorer tous les serveurs de build persistants.</target>
        <note />
      </trans-unit>
      <trans-unit id="DoesNotExist">
        <source>{0}: {1} does not exist</source>
        <target state="translated">{0} : {1} n'existe pas</target>
        <note />
      </trans-unit>
      <trans-unit id="EnvironmentPathLinuxManualInstructions">
        <source>Tools directory '{0}' is not currently on the PATH environment variable.
If you are using bash, you can add it to your profile by running the following command:

cat &lt;&lt; \EOF &gt;&gt; ~/.bash_profile
# Add .NET Core SDK tools
export PATH="$PATH:{0}"
EOF

You can add it to the current session by running the following command:

export PATH="$PATH:{0}"
</source>
        <target state="translated">Le répertoire d'outils « {0} » n'est pas dans la variable d'environnement PATH.
Si vous utilisez bash, vous pouvez l'ajouter à votre profil en exécutant la commande suivante :

cat &lt;&lt; \EOF &gt;&gt; ~/.bash_profile
# Ajouter les outils du kit SDK .NET Core
export PATH="$PATH:{0}"
EOF

Vous pouvez l'ajouter à la session active en exécutant la commande suivante :

export PATH="$PATH:{0}"
</target>
        <note />
      </trans-unit>
      <trans-unit id="EnvironmentPathLinuxNeedLogout">
        <source>Since you just installed the .NET SDK, you will need to logout or restart your session before running the tool you installed.</source>
        <target state="translated">Dans la mesure où vous venez d'installer le kit SDK .NET, vous devez vous déconnecter ou redémarrer votre session avant d'exécuter l'outil que vous avez installé.</target>
        <note />
      </trans-unit>
      <trans-unit id="EnvironmentPathOSXBashManualInstructions">
        <source>Tools directory '{0}' is not currently on the PATH environment variable.
If you are using bash, you can add it to your profile by running the following command:

cat &lt;&lt; \EOF &gt;&gt; ~/.bash_profile
# Add .NET Core SDK tools
export PATH="$PATH:{0}"
EOF

You can add it to the current session by running the following command:

export PATH="$PATH:{0}"
</source>
        <target state="translated">Le répertoire d'outils « {0} » n'est pas dans la variable d'environnement PATH.
Si vous utilisez bash, vous pouvez l'ajouter à votre profil en exécutant la commande suivante :

cat &lt;&lt; \EOF &gt;&gt; ~/.bash_profile
# Ajouter les outils du kit SDK .NET Core
export PATH="$PATH:{0}"
EOF

Vous pouvez l'ajouter à la session active en exécutant la commande suivante :

export PATH="$PATH:{0}"
</target>
        <note />
      </trans-unit>
      <trans-unit id="EnvironmentPathOSXNeedReopen">
        <source>Since you just installed the .NET SDK, you will need to reopen terminal before running the tool you installed.</source>
        <target state="translated">Dans la mesure où vous venez d'installer le kit SDK .NET, vous devez rouvrir le terminal avant d'exécuter l'outil que vous avez installé.</target>
        <note />
      </trans-unit>
      <trans-unit id="EnvironmentPathOSXZshManualInstructions">
        <source>Tools directory '{0}' is not currently on the PATH environment variable.
If you are using zsh, you can add it to your profile by running the following command:

cat &lt;&lt; \EOF &gt;&gt; ~/.zprofile
# Add .NET Core SDK tools
export PATH="$PATH:{0}"
EOF

And run `zsh -l` to make it available for current session.

You can only add it to the current session by running the following command:

export PATH="$PATH:{0}"
</source>
        <target state="translated">Le répertoire d'outils « {0} » n'est pas dans la variable d'environnement PATH.
Si vous utilisez zsh, vous pouvez l'ajouter à votre profil en exécutant la commande suivante :

cat &lt;&lt; \EOF &gt;&gt; ~/.zprofile
# Ajouter les outils du kit SDK .NET Core
export PATH="$PATH:{0}"
EOF

Exécutez ensuite 'zsh -l' afin de le rendre disponible pour la session active.

Vous pouvez uniquement l'ajouter à la session active en exécutant la commande suivante :

export PATH="$PATH:{0}"
</target>
        <note />
      </trans-unit>
      <trans-unit id="EnvironmentPathWindowsManualInstructions">
        <source>Tools directory '{0}' is not currently on the PATH environment variable.

You can add the directory to the PATH by running the following command:

setx PATH "%PATH%;{0}"
</source>
        <target state="translated">Le répertoire d'outils '{0}' se ne trouve pas actuellement sur la variable d'environnement PATH.

Vous pouvez ajouter le répertoire à PATH en exécutant la commande suivante :

setx PATH "%PATH%;{0}"
</target>
        <note />
      </trans-unit>
      <trans-unit id="EnvironmentPathWindowsNeedReopen">
        <source>Since you just installed the .NET SDK, you will need to reopen the Command Prompt window before running the tool you installed.</source>
        <target state="translated">Dans la mesure où vous venez d'installer le kit SDK .NET, vous devez rouvrir la fenêtre d'invite de commandes avant d'exécuter l'outil que vous avez installé.</target>
        <note />
      </trans-unit>
      <trans-unit id="Error">
        <source>Error</source>
        <target state="translated">Erreur</target>
        <note />
      </trans-unit>
      <trans-unit id="Error_NU1302_HttpSourceUsed">
        <source>You are running the 'tool install' operation with an 'HTTP' source: {0}. NuGet requires HTTPS sources. To use an HTTP source, you must explicitly set 'allowInsecureConnections' to true in your NuGet.Config file. Refer to https://aka.ms/nuget-https-everywhere for more information.</source>
        <target state="translated">Vous exécutez l'opération « installation d’outils » avec une source « HTTP » : {0}. NuGet nécessite des sources HTTPS. Pour utiliser une source HTTP, vous devez définir explicitement « allowInsecureConnections » sur true dans votre fichier NuGet.Config. Reportez-vous à https://aka.ms/nuget-https-everywhere pour plus d’informations.</target>
        <note />
      </trans-unit>
      <trans-unit id="ExpectDepsJsonAt">
        <source>{0}: expect deps.json at: {1}</source>
        <target state="translated">{0} : deps.json attendu sur {1}</target>
        <note />
      </trans-unit>
      <trans-unit id="FailedSettingShimPermissions">
        <source>Failed to set user executable permissions for shell shim: {0}</source>
        <target state="translated">Échec de définition des autorisations utilisateur d'exécutable pour le shim d'environnement : {0}</target>
        <note />
      </trans-unit>
      <trans-unit id="FailedToCreateShellShim">
        <source>Failed to create tool shim for command '{0}': {1}</source>
        <target state="translated">Échec de création d'un shim d'outil pour la commande '{0}' : {1}</target>
        <note />
      </trans-unit>
      <trans-unit id="FailedToFindCommandPath">
        <source>{0}: failed to find commandPath {1}</source>
        <target state="translated">{0} : échec de la recherche de commandPath {1}</target>
        <note />
      </trans-unit>
      <trans-unit id="FailedToFindLibraryInAssetsFile">
        <source>Failed to find library in NuGet assets file for tool package '{0}': {1}</source>
        <target state="translated">Bibliothèque introuvable dans le fichier de ressources NuGet pour le package d’outils « {0} » : {1}</target>
        <note />
      </trans-unit>
      <trans-unit id="FailedToFindSourceUnderPackageSourceMapping">
        <source>Package Source Mapping is enabled, but no source found under the specified package ID: {0}. See the documentation for Package Source Mapping at https://aka.ms/nuget-package-source-mapping for more details.</source>
        <target state="translated">Le mappage de source de package est activé, mais aucune source n’a été trouvée sous l’ID de package spécifié : {0}. Pour plus d’informations, consultez la documentation relative au mappage de source de package sur https://aka.ms/nuget-package-source-mapping.</target>
        <note />
      </trans-unit>
      <trans-unit id="FailedToFindStagedToolPackage">
        <source>Failed to find staged tool package '{0}'.</source>
        <target state="translated">Package d'outils indexé '{0}' introuvable.</target>
        <note />
      </trans-unit>
      <trans-unit id="FailedToFindToolAssembly">
        <source>{0}: failed to find toolAssembly for {1}</source>
        <target state="translated">{0} : échec de la recherche de toolAssembly pour {1}</target>
        <note />
      </trans-unit>
      <trans-unit id="FailedToLoadNuGetSource">
        <source>Failed to load NuGet source {0}</source>
        <target state="translated">Échec du chargement de la source DeNget {0}</target>
        <note />
      </trans-unit>
      <trans-unit id="FailedToMapSourceUnderPackageSourceMapping">
        <source>Package Source Mapping is enabled, but no source mapped under the specified package ID: {0}. See the documentation for Package Source Mapping at https://aka.ms/nuget-package-source-mapping for more details.</source>
        <target state="translated">Le mappage de source de package est activé, mais aucune source n’est mappée sous l’ID de package spécifié : {0}. Pour plus d’informations, consultez la documentation relative au mappage de source de package sur https://aka.ms/nuget-package-source-mapping.</target>
        <note />
      </trans-unit>
      <trans-unit id="FailedToReadNuGetLockFile">
        <source>Failed to read NuGet assets file for tool package '{0}': {1}</source>
        <target state="translated">Échec de la lecture du fichier de ressources NuGet pour le paquetage d'outils « {0} » : {1}</target>
        <note />
      </trans-unit>
      <trans-unit id="FailedToReadPidFile">
        <source>Failed to read pid file '{0}': {1}</source>
        <target state="translated">Échec de lecture du fichier pid '{0}' : {1}</target>
        <note />
      </trans-unit>
      <trans-unit id="FailedToRemoveShellShim">
        <source>Failed to remove tool shim for command '{0}': {1}</source>
        <target state="translated">Échec de retrait d'un shim d'outil pour la commande '{0}' : {1}</target>
        <note />
      </trans-unit>
      <trans-unit id="FailedToResolveCommandSpec">
        <source>{0}: failed to resolve commandspec from library.</source>
        <target state="translated">{0} : échec de la résolution de la spécification de commande à partir de la bibliothèque.</target>
        <note />
      </trans-unit>
      <trans-unit id="FailedToRetrieveToolConfiguration">
        <source>Failed to retrieve tool configuration: {0}</source>
        <target state="translated">Échec de récupération de la configuration de l'outil : {0}</target>
        <note />
      </trans-unit>
      <trans-unit id="FailedToSetToolsPathEnvironmentVariable">
        <source>Failed to add '{0}' to the PATH environment variable. Add this directory to your PATH to use tools installed with 'dotnet tool install'.</source>
        <target state="translated">L'ajout de '{0}' à la variable d'environnement PATH a échoué. Ajoutez ce répertoire à votre variable PATH pour pouvoir utiliser les outils installés avec 'dotnet tool install'.</target>
        <note />
      </trans-unit>
      <trans-unit id="FailedToUninstallToolPackage">
        <source>Failed to uninstall tool package '{0}': {1}</source>
        <target state="translated">Échec de désinstallation du package d'outils '{0}' : {1}</target>
        <note />
      </trans-unit>
      <trans-unit id="FailedToValidatePackageSigning">
        <source>Failed to validate package signing.
{0}</source>
        <target state="translated">Nous n’avons pas pu valider la signature de package.
{0}</target>
        <note />
      </trans-unit>
      <trans-unit id="FieldCommandsIsMissing">
        <source>Missing 'commands' entry.</source>
        <target state="translated">Entrée 'commands' manquante.</target>
        <note />
      </trans-unit>
      <trans-unit id="File">
        <source>File</source>
        <target state="translated">fichier</target>
        <note />
      </trans-unit>
      <trans-unit id="FileArgumentDescription">
        <source>The file-based app to operate on.</source>
        <target state="translated">Application basée sur des fichiers sur laquelle effectuer des opérations.</target>
        <note />
      </trans-unit>
      <trans-unit id="FormatVersionIsHigher">
        <source>Format version is higher than supported. This tool may not be supported in this SDK version. Update your SDK.</source>
        <target state="translated">Version de format supérieure à la version prise en charge. Cet outil risque de ne pas être pris en charge dans cette version de SDK. Mettez à jour votre SDK.</target>
        <note />
      </trans-unit>
      <trans-unit id="FormatVersionIsMalformed">
        <source>Format version is malformed. This tool may not be supported in this SDK version. Contact the author of the tool.</source>
        <target state="translated">Version de format incorrecte. Cet outil risque de ne pas être pris en charge dans cette version du SDK. Contactez l'auteur de l'outil.</target>
        <note />
      </trans-unit>
      <trans-unit id="FormatVersionIsMissing">
        <source>Format version is missing. This tool may not be supported in this SDK version. Contact the author of the tool.</source>
        <target state="translated">Version de format manquante. Cet outil risque de ne pas être pris en charge dans cette version du SDK. Contactez l'auteur de l'outil.</target>
        <note />
      </trans-unit>
      <trans-unit id="FoundInvalidProject">
        <source>Found a project `{0}` but it is invalid.</source>
        <target state="translated">Projet '{0}' trouvé, mais il n'est pas valide.</target>
        <note />
      </trans-unit>
      <trans-unit id="FoundToolLockFile">
        <source>{0}: found tool lockfile at : {1}</source>
        <target state="translated">{0} : fichier de verrouillage d'outil trouvé sur : {1}</target>
        <note />
      </trans-unit>
      <trans-unit id="FrameworkArgumentName">
        <source>FRAMEWORK</source>
        <target state="translated">FRAMEWORK</target>
        <note />
      </trans-unit>
      <trans-unit id="FrameworkDependentOptionDescription">
        <source>Publish your application as a framework dependent application. A compatible .NET runtime must be installed on the target machine to run your application.</source>
        <target state="translated">Publiez votre application en tant qu'application dépendante du framework. Un runtime .NET compatible doit être installé sur la machine cible pour exécuter votre application.</target>
        <note />
      </trans-unit>
      <trans-unit id="GeneratingDepsJson">
        <source>Generating deps.json at: {0}</source>
        <target state="translated">Génération de deps.json sur : {0}</target>
        <note />
      </trans-unit>
      <trans-unit id="IgnoringPreferCLIRuntimeFile">
        <source>{0}: Ignoring prefercliruntime file as the tool target framework ({1}) has a different major version than the current CLI runtime ({2})</source>
        <target state="translated">{0} : fichier prefercliruntime ignoré, car le framework cible de l'outil ({1}) a une autre version principale que celle du runtime CLI actuel ({2})</target>
        <note />
      </trans-unit>
      <trans-unit id="InPackage">
        <source>In package {0}:
{1}</source>
        <target state="translated">Dans le package {0} :
{1}</target>
        <note />
      </trans-unit>
      <trans-unit id="IncorrectlyFormattedEnvironmentVariables">
        <source>Incorrectly formatted environment variables: {0}</source>
        <target state="translated">Mise en forme incorrecte des variables d’environnement : {0}</target>
        <note />
      </trans-unit>
      <trans-unit id="InvalidCommandResolverArguments">
        <source>{0}: invalid commandResolverArguments</source>
        <target state="translated">{0} : commandResolverArguments non valide</target>
        <note />
      </trans-unit>
      <trans-unit id="InvalidInputTypeInteger">
        <source>{0} should be an integer</source>
        <target state="translated">{0} doit être un entier</target>
        <note />
      </trans-unit>
      <trans-unit id="InvalidManifestFilePrefix">
        <source>Invalid manifest file. Path {0}:
{1}</source>
        <target state="translated">Fichier manifeste non valide. Chemin {0} :
{1}</target>
        <note />
      </trans-unit>
      <trans-unit id="InvalidProject">
        <source>Invalid project `{0}`.</source>
        <target state="translated">Projet '{0}' non valide.</target>
        <note />
      </trans-unit>
      <trans-unit id="InvalidProjectWithExceptionMessage">
        <source>Invalid project `{0}`. {1}.</source>
        <target state="translated">Projet non valide : '{0}'. {1}.</target>
        <note />
      </trans-unit>
      <trans-unit id="InvalidRuntimeIdentifier">
        <source>The runtime identifier {0} is invalid. Valid runtime identifiers are: {1}.</source>
        <target state="translated">L’identificateur d’exécution {0} n’est pas valide. Les identificateurs d’exécution valides sont : {1}.</target>
        <note />
      </trans-unit>
      <trans-unit id="InvalidSolutionFormatString">
        <source>Invalid solution `{0}`. {1}.</source>
        <target state="translated">Solution non valide '{0}'. {1}.</target>
        <note />
      </trans-unit>
      <trans-unit id="InvalidVersion">
        <source>Invalid version string: {0}</source>
        <target state="translated">Chaîne de version non valide : {0}</target>
        <note />
      </trans-unit>
      <trans-unit id="IsNotFoundInNuGetFeeds">
        <source>{0} is not found in NuGet feeds {1}.</source>
        <target state="translated">{0} est introuvable dans les flux NuGet {1}.</target>
        <note />
      </trans-unit>
      <trans-unit id="JsonParsingError">
        <source>Json parsing error in file {0} : {1}</source>
        <target state="translated">Erreur d'analyse Json dans le fichier {0} : {1}</target>
        <note />
      </trans-unit>
      <trans-unit id="LevelArgumentName">
        <source>LEVEL</source>
        <target state="translated">LEVEL</target>
        <note />
      </trans-unit>
      <trans-unit id="Library">
        <source>Library</source>
        <target state="translated">Bibliothèque</target>
        <note />
      </trans-unit>
      <trans-unit id="LibraryNotFoundInLockFile">
        <source>{0}: library not found in lock file.</source>
        <target state="translated">{0} : bibliothèque introuvable dans le fichier de verrouillage.</target>
        <note />
      </trans-unit>
      <trans-unit id="List">
        <source>List</source>
        <target state="translated">Répertorier</target>
        <note />
      </trans-unit>
      <trans-unit id="LookingForPreferCliRuntimeFile">
        <source>{0}: Looking for prefercliruntime file at `{1}`</source>
        <target state="translated">{0} : recherche du fichier prefercliruntime sur '{1}'</target>
        <note />
      </trans-unit>
      <trans-unit id="MSBuildAdditionalOptionTitle">
        <source>.NET Cli Options:</source>
        <target state="translated">Options Cli .NET :</target>
        <note />
      </trans-unit>
      <trans-unit id="MSBuildArgs">
        <source>MSBuild arguments: {0}</source>
        <target state="translated">Arguments MSBuild : {0}</target>
        <note />
      </trans-unit>
      <trans-unit id="MSBuildExePath">
        <source>{0}: MSBUILD_EXE_PATH = {1}</source>
        <target state="translated">{0} : CHEMIN_MSBUILD_EXE = {1}</target>
        <note />
      </trans-unit>
      <trans-unit id="MSBuildProjectPath">
        <source>{0}: MSBuild project path = {1}</source>
        <target state="translated">{0} : chemin de projet MSBuild = {1}</target>
        <note />
      </trans-unit>
      <trans-unit id="MSBuildServer">
        <source>MSBuild server</source>
        <target state="translated">Serveur MSBuild</target>
        <note />
      </trans-unit>
      <trans-unit id="ManifestHasMarkOfTheWeb">
        <source>File {0} came from another computer and might be blocked to help protect this computer. For more information, including how to unblock, see https://aka.ms/motw</source>
        <target state="translated">Le fichier {0} provient d'un autre ordinateur et a éventuellement été bloqué pour protéger cet ordinateur. Pour plus d'informations, notamment sur le déblocage, consultez https://aka.ms/motw</target>
        <note />
      </trans-unit>
      <trans-unit id="ManifestMissingIsRoot">
        <source>Missing 'isRoot' entry.</source>
        <target state="translated">Entrée 'isRoot' manquante.</target>
        <note />
      </trans-unit>
      <trans-unit id="ManifestPackageIdCollision">
        <source>Cannot add package. Manifest file already contains version {0} of the package {1}. Uninstall/install or edit manifest file {2} to specify the new version {3}.</source>
        <target state="translated">Impossible d'ajouter le package. Le fichier manifeste contient déjà la version {0} du package {1}. Désinstallez/installez ou modifiez le fichier manifeste {2} pour spécifier la nouvelle version {3}.</target>
        <note />
      </trans-unit>
      <trans-unit id="ManifestVersion0">
        <source>Manifest version 0 is not supported.</source>
        <target state="translated">Le manifeste version 0 n'est pas pris en charge.</target>
        <note />
      </trans-unit>
      <trans-unit id="ManifestVersionHigherThanSupported">
        <source>Manifest version is {0}. This manifest may not be supported in this SDK version that can support up to manifest version {1}.</source>
        <target state="translated">La version du manifeste est la version {0}. Ce manifeste n'est peut-être pas pris en charge dans cette version du kit SDK, qui peut prendre en charge le manifeste jusqu'à la version {1}.</target>
        <note />
      </trans-unit>
      <trans-unit id="MissingToolEntryPointFile">
        <source>Entry point file '{0}' for command '{1}' was not found in the package.</source>
        <target state="translated">Le fichier de point d'entrée '{0}' pour la commande '{1}' est introuvable dans le package.</target>
        <note />
      </trans-unit>
      <trans-unit id="MissingToolSettingsFile">
        <source>Settings file 'DotnetToolSettings.xml' was not found in the package.</source>
        <target state="translated">Le fichier de paramètres 'DotnetToolSettings.xml' est introuvable dans le package.</target>
        <note />
      </trans-unit>
      <trans-unit id="MoreThanOnePackagedShimAvailable">
        <source>More than one packaged shim is available: {0}.</source>
        <target state="translated">Plusieurs shims empaquetés sont disponibles : {0}.</target>
        <note />
      </trans-unit>
      <trans-unit id="MoreThanOneProjectInDirectory">
        <source>Found more than one project in `{0}`. Specify which one to use.</source>
        <target state="translated">Plusieurs projets dans '{0}'. Spécifiez celui à utiliser.</target>
        <note />
      </trans-unit>
      <trans-unit id="MoreThanOneSolutionInDirectory">
        <source>Found more than one solution file in {0}. Specify which one to use.</source>
        <target state="translated">Plusieurs fichiers solution dans {0}. Spécifiez celui à utiliser.</target>
        <note />
      </trans-unit>
      <trans-unit id="MultipleProjectFilesFound">
        <source>Specify which project file to use because this '{0}' contains more than one project file.</source>
        <target state="translated">Spécifiez le fichier projet à utiliser, car '{0}' contient plusieurs fichiers projet.</target>
        <note />
      </trans-unit>
      <trans-unit id="MultipleSamePackageId">
        <source>More than one entry exists for package(s): {0}.</source>
        <target state="translated">Il existe plusieurs entrées pour le ou les packages : {0}.</target>
        <note />
      </trans-unit>
      <trans-unit id="NeedRunToolRestore">
        <source>Run "dotnet tool restore" to make the "{0}" command available.</source>
        <target state="translated">Exécutez "dotnet tool restore" pour rendre la commande "{0}" disponible.</target>
        <note />
      </trans-unit>
      <trans-unit id="New">
        <source>New</source>
        <target state="translated">Nouveau</target>
        <note />
      </trans-unit>
      <trans-unit id="NoProjectsFound">
        <source>No projects found in the solution.</source>
        <target state="translated">Aucun projet trouvé dans la solution.</target>
        <note />
      </trans-unit>
      <trans-unit id="NoReferencesFound">
        <source>There are no {0} references in project {1}.</source>
        <target state="translated">Il n'existe aucune référence {0} dans le projet {1}.</target>
        <note />
      </trans-unit>
      <trans-unit id="NoRestoreDescription">
        <source>Do not restore the project before building.</source>
        <target state="translated">Ne restaurez pas le projet avant la génération.</target>
        <note />
      </trans-unit>
      <trans-unit id="NonRetriableNugetSearchFailure">
        <source>Failed to search. NuGet Search API response detail:
    RequestUrl: {0}. ReasonPhrase: {1}. StatusCode: {2}.</source>
        <target state="translated">Échec de la recherche. Détails de la réponse de l'API de recherche NuGet :
    RequestUrl : {0}. ReasonPhrase : {1}. StatusCode : {2}.</target>
        <note />
      </trans-unit>
      <trans-unit id="NuGetPackageShouldNotBeSigned">
        <source>Skipping signature verification for NuGet package "{0}" because it comes from a source that does not require signature validation.</source>
        <target state="translated">La vérification de signature pour le package NuGet « {0} » est ignorée, car elle provient d’une source qui ne nécessite pas de validation de signature.</target>
        <note />
      </trans-unit>
      <trans-unit id="NuGetPackageSignatureVerificationSkipped">
        <source>Skipping NuGet package signature verification.</source>
        <target state="translated">La vérification de la signature du package NuGet est ignorée.</target>
        <note />
      </trans-unit>
      <trans-unit id="NuGetPackagesRoot">
        <source>{0}: nuget packages root:
{1}</source>
        <target state="translated">{0} : racine des packages NuGet :
{1}</target>
        <note />
      </trans-unit>
      <trans-unit id="OSArgumentName">
        <source>OS</source>
        <target state="translated">Système d'exploitation</target>
        <note />
      </trans-unit>
      <trans-unit id="OnlyOneProjectAllowed">
        <source>Only one project can be specified at a time using the -p option.</source>
        <target state="translated">Vous ne pouvez spécifier qu’un seul projet à la fois à l’aide de l’option -p.</target>
        <note>{Locked="-p"}</note>
      </trans-unit>
      <trans-unit id="OperatingSystemOptionDescription">
        <source>The target operating system.</source>
        <target state="translated">Le système d'exploitation cible</target>
        <note />
      </trans-unit>
      <trans-unit id="P2P">
        <source>Project to Project</source>
        <target state="translated">Projet à projet</target>
        <note />
      </trans-unit>
      <trans-unit id="PackCmd_OneNuspecAllowed">
        <source>Only one .nuspec file can be packed at a time</source>
        <target state="translated">Vous ne pouvez empaqueter qu’un seul fichier .nuspec à la fois</target>
        <note />
      </trans-unit>
      <trans-unit id="Package">
        <source>Package</source>
        <target state="translated">Package</target>
        <note />
      </trans-unit>
      <trans-unit id="PackageIdentityArgumentDescription">
        <source>Package reference in the form of a package identifier like 'Newtonsoft.Json' or package identifier and version separated by '@' like 'Newtonsoft.Json@13.0.3'.</source>
        <target state="translated">Référence de package sous la forme d’un identificateur de package tel que « Newtonsoft.Json » ou d’un identificateur de package et d’une version séparés par « @ », comme « Newtonsoft.Json@13.0.3 ».</target>
        <note />
      </trans-unit>
      <trans-unit id="PackageIdentityArgumentIdOrVersionIsNull">
        <source>Package reference id and version must not be null.</source>
        <target state="translated">L’ID et la version de référence du package ne doivent pas être nuls.</target>
        <note />
      </trans-unit>
      <trans-unit id="PackageIdentityArgumentVersionOptionConflict">
        <source>Cannot specify --version when the package argument already contains a version.</source>
        <target state="translated">Impossible de spécifier --version lorsque l’argument de package contient déjà une version.</target>
        <note>{Locked="--version"}</note>
      </trans-unit>
      <trans-unit id="PackageReference">
        <source>Package reference</source>
        <target state="translated">Référence de package</target>
        <note />
      </trans-unit>
      <trans-unit id="PackageVersionDescriptionDefault">
        <source>A version of {0} of package {1}</source>
        <target state="translated">Une version de {0} du package {1}</target>
        <note />
      </trans-unit>
      <trans-unit id="PackageVersionDescriptionForExactVersionMatch">
        <source>Version {0} of package {1}</source>
        <target state="translated">Une version {0} du package {1}</target>
        <note />
      </trans-unit>
      <trans-unit id="PackageVersionDescriptionForVersionWithLowerAndUpperBounds">
        <source>A version between {0} and {1} of package {2}</source>
        <target state="translated">Une version comprise entre {0} et {1} du package {2}</target>
        <note />
      </trans-unit>
      <trans-unit id="PackageVersionDescriptionForVersionWithLowerBound">
        <source>A version higher than {0} of package {1}</source>
        <target state="translated">Une version supérieure à {0} du package {1}</target>
        <note />
      </trans-unit>
      <trans-unit id="PackageVersionDescriptionForVersionWithUpperBound">
        <source>A version less than {0} of package {1}</source>
        <target state="translated">Une version inférieure à {0} du package {1}</target>
        <note />
      </trans-unit>
      <trans-unit id="Project">
        <source>Project</source>
        <target state="translated">Projet</target>
        <note />
      </trans-unit>
      <trans-unit id="ProjectAddedToTheSolution">
        <source>Project `{0}` added to the solution.</source>
        <target state="translated">Projet '{0}' ajouté à la solution.</target>
        <note />
      </trans-unit>
      <trans-unit id="ProjectAlreadyHasAreference">
        <source>Project already has a reference to `{0}`.</source>
        <target state="translated">Le projet a déjà une référence à '{0}'.</target>
        <note />
      </trans-unit>
      <trans-unit id="ProjectArgumentDescription">
        <source>The project file to operate on. If a file is not specified, the command will search the current directory for one.</source>
        <target state="translated">Fichier projet à traiter. Si aucun fichier n'est spécifié, la commande en recherche un dans le répertoire actif.</target>
        <note />
      </trans-unit>
      <trans-unit id="ProjectArgumentName">
        <source>PROJECT</source>
        <target state="translated">PROJECT</target>
        <note />
      </trans-unit>
      <trans-unit id="ProjectCouldNotBeEvaluated">
        <source>Project `{0}` could not be evaluated. Evaluation failed with following error:
{1}.</source>
        <target state="translated">Impossible d'évaluer le projet '{0}'. Échec de l'évaluation en raison de l'erreur suivante :
{1}.</target>
        <note />
      </trans-unit>
      <trans-unit id="ProjectDoesNotExist">
        <source>Project `{0}` does not exist.</source>
        <target state="translated">Le projet '{0}' n'existe pas.</target>
        <note />
      </trans-unit>
      <trans-unit id="ProjectDoesNotTargetFramework">
        <source>Project `{0}` does not target framework `{1}`.</source>
        <target state="translated">Le projet '{0}' ne cible pas le framework '{1}'.</target>
        <note />
      </trans-unit>
      <trans-unit id="ProjectIsInvalid">
        <source>Project `{0}` is invalid.</source>
        <target state="translated">Le projet '{0}' n'est pas valide.</target>
        <note />
      </trans-unit>
      <trans-unit id="ProjectNotCompatibleWithFrameworks">
        <source>Project `{0}` cannot be added due to incompatible targeted frameworks between the two projects. Review the project you are trying to add and verify that is compatible with the following targets:</source>
        <target state="translated">Impossible d'ajouter le projet '{0}' en raison de l'incompatibilité des frameworks ciblés entre les deux projets. Passez en revue le projet que vous essayez d'ajouter, puis vérifiez sa compatibilité avec les cibles suivantes :</target>
        <note />
      </trans-unit>
      <trans-unit id="ProjectNotFoundInTheSolution">
        <source>Project `{0}` could not be found in the solution.</source>
        <target state="translated">Projet '{0}' introuvable dans la solution.</target>
        <note />
      </trans-unit>
      <trans-unit id="ProjectOrFileArgumentDescription">
        <source>The project file or C# file-based app to operate on. If a file is not specified, the command will search the current directory for a project file.</source>
        <target state="translated">Application basée sur des fichiers C# ou fichier projet sur laquelle effectuer des opérations. Si aucun fichier n’est spécifié, la commande recherche un fichier projet dans le répertoire actuel.</target>
        <note />
      </trans-unit>
      <trans-unit id="ProjectOrFileArgumentName">
        <source>PROJECT | FILE</source>
        <target state="translated">FICHIER | PROJET</target>
        <note />
      </trans-unit>
      <trans-unit id="ProjectReference">
        <source>Project reference</source>
        <target state="translated">Référence de projet</target>
        <note />
      </trans-unit>
      <trans-unit id="ProjectReferenceCouldNotBeFound">
        <source>Project reference `{0}` could not be found.</source>
        <target state="translated">La référence de projet '{0}' est introuvable.</target>
        <note />
      </trans-unit>
      <trans-unit id="ProjectReferenceOneOrMore">
        <source>Project reference(s)</source>
        <target state="translated">Référence(s) de projet</target>
        <note />
      </trans-unit>
      <trans-unit id="ProjectReferenceRemoved">
        <source>Project reference `{0}` removed.</source>
        <target state="translated">Référence de projet '{0}' supprimée.</target>
        <note />
      </trans-unit>
      <trans-unit id="ProjectRemoved">
        <source>Project `{0}` removed from solution.</source>
        <target state="translated">Projet '{0}' retiré de la solution.</target>
        <note />
      </trans-unit>
      <trans-unit id="ProjectRemovedFromTheSolution">
        <source>Project `{0}` removed from the solution.</source>
        <target state="translated">Projet '{0}' retiré de la solution.</target>
        <note />
      </trans-unit>
      <trans-unit id="RazorServer">
        <source>Razor build server</source>
        <target state="translated">Serveur de builds Razor</target>
        <note />
      </trans-unit>
      <trans-unit id="Reference">
        <source>Reference</source>
        <target state="translated">Référence</target>
        <note />
      </trans-unit>
      <trans-unit id="ReferenceAddedToTheProject">
        <source>Reference `{0}` added to the project.</source>
        <target state="translated">Référence '{0}' ajoutée au projet.</target>
        <note />
      </trans-unit>
      <trans-unit id="Remove">
        <source>Remove</source>
        <target state="translated">Supprimer</target>
        <note />
      </trans-unit>
      <trans-unit id="RequiredCommandNotPassed">
        <source>Required command was not provided.</source>
        <target state="translated">La commande nécessaire n'a pas été fournie.</target>
        <note />
      </trans-unit>
      <trans-unit id="ResolvingCommandSpec">
        <source>{0}: resolving commandspec from {1} Tool Libraries.</source>
        <target state="translated">{0} : résolution de la spécification de commande à partir des bibliothèques d'outils {1}.</target>
        <note />
      </trans-unit>
      <trans-unit id="ResponseFileNotFound">
        <source>Response file '{0}' does not exist.</source>
        <target state="translated">Le fichier réponse '{0}' n’existe pas.</target>
        <note />
      </trans-unit>
      <trans-unit id="RetriableNugetSearchFailure">
        <source>Failed to search. Retry later may resolve the issue. NuGet Search API response detail:
    RequestUrl: {0}. ReasonPhrase: {1}. StatusCode: {2}.</source>
        <target state="translated">Échec de la recherche. Si vous réessayez plus tard, cela pourra éventuellement permettre de résoudre le problème. Détails de la réponse de l'API de recherche NuGet :
    RequestUrl : {0}. ReasonPhrase : {1}. StatusCode : {2}.</target>
        <note />
      </trans-unit>
      <trans-unit id="RuntimeIdentifierArgumentName">
        <source>RUNTIME_IDENTIFIER</source>
        <target state="translated">RUNTIME_IDENTIFIER</target>
        <note />
      </trans-unit>
      <trans-unit id="SDKDiagnosticsCommandDefinition">
        <source>Enable diagnostic output.</source>
        <target state="translated">Activez la sortie des diagnostics.</target>
        <note />
      </trans-unit>
      <trans-unit id="SDKSchemaCommandDefinition">
        <source>Display the command schema as JSON.</source>
        <target state="translated">Affichez le schéma de commande au format JSON.</target>
        <note />
      </trans-unit>
      <trans-unit id="SelfContainAndNoSelfContainedConflict">
        <source>The '--self-contained' and '--no-self-contained' options cannot be used together.</source>
        <target state="translated">Les options '--self-contained' et '--no-self-contained' ne peuvent pas être utilisées ensemble.</target>
        <note>{Locked="--self-contained"}{Locked="--no-self-contained"}</note>
      </trans-unit>
      <trans-unit id="SelfContainedOptionDescription">
        <source>Publish the .NET runtime with your application so the runtime doesn't need to be installed on the target machine.
The default is 'false.' However, when targeting .NET 7 or lower, the default is 'true' if a runtime identifier is specified.</source>
        <target state="translated">Publiez le runtime .NET avec votre application afin que le runtime n’ait pas besoin d’être installé sur l’ordinateur cible.
La valeur par défaut est « false ». Toutefois, lorsque vous ciblez .NET 7 ou une version antérieure, la valeur par défaut est « true » si un identificateur d’exécution est spécifié.</target>
        <note />
      </trans-unit>
      <trans-unit id="ShellShimConflict">
        <source>Command '{0}' conflicts with an existing command from another tool.</source>
        <target state="translated">La commande '{0}' est en conflit avec une commande existante d'un autre outil.</target>
        <note />
      </trans-unit>
      <trans-unit id="ShortWorkloadSearchVersionDescription">
        <source>Search for available workload versions or what comprises a workload version. Use 'dotnet workload search version --help' for more information.</source>
        <target state="translated">Recherchez les versions de charge de travail disponibles ou ce qui compose une version de charge de travail. Utilisez « dotnet workload search version --help » pour plus d’informations.</target>
        <note>{Locked="dotnet workload search version --help"}</note>
      </trans-unit>
      <trans-unit id="ShowHelpDescription">
        <source>Show command line help.</source>
        <target state="translated">Affichez l'aide de la ligne de commande.</target>
        <note />
      </trans-unit>
      <trans-unit id="ShutdownCommandFailed">
        <source>The shutdown command failed: {0}</source>
        <target state="translated">Échec de la commande d'arrêt : {0}</target>
        <note />
      </trans-unit>
      <trans-unit id="Solution">
        <source>Solution</source>
        <target state="translated">Solution</target>
        <note />
      </trans-unit>
      <trans-unit id="SolutionAlreadyContainsProject">
        <source>Solution {0} already contains project {1}.</source>
        <target state="translated">La solution {0} contient déjà le projet {1}.</target>
        <note />
      </trans-unit>
      <trans-unit id="SolutionArgumentMisplaced">
        <source>Solution argument '{0}' is misplaced.</source>
        <target state="translated">L'argument de solution '{0}' est mal placé.</target>
        <note />
      </trans-unit>
      <trans-unit id="SolutionDoesNotExist">
        <source>Specified solution file {0} does not exist, or there is no solution file in the directory.</source>
        <target state="translated">Le fichier solution spécifié {0} n'existe pas ou il n'y a pas de fichier solution dans le répertoire.</target>
        <note />
      </trans-unit>
      <trans-unit id="SolutionOrProjectArgumentDescription">
        <source>The project or solution file to operate on. If a file is not specified, the command will search the current directory for one.</source>
        <target state="translated">Fichier projet ou solution à utiliser. Si vous ne spécifiez pas de fichier, la commande en recherche un dans le répertoire actuel.</target>
        <note />
      </trans-unit>
      <trans-unit id="SolutionOrProjectArgumentName">
        <source>PROJECT | SOLUTION</source>
        <target state="translated">PROJECT | SOLUTION</target>
        <note />
      </trans-unit>
      <trans-unit id="SolutionOrProjectOrFileArgumentDescription">
        <source>The project or solution or C# (file-based program) file to operate on. If a file is not specified, the command will search the current directory for a project or solution.</source>
        <target state="translated">Le fichier projet ou solution ou fichier C# (programme basé sur un fichier) à utiliser. Si aucun fichier n'est spécifié, la commande recherche un projet ou une solution dans le répertoire actuel.</target>
        <note />
      </trans-unit>
      <trans-unit id="SolutionOrProjectOrFileArgumentName">
        <source>PROJECT | SOLUTION | FILE</source>
        <target state="translated">PROJECT | SOLUTION | FICHIER</target>
        <note />
      </trans-unit>
      <trans-unit id="SpecifyAtLeastOne">
        <source>Specify at least one {0}.</source>
        <target state="translated">Spécifiez au moins un {0}.</target>
        <note />
      </trans-unit>
      <trans-unit id="SpecifyAtLeastOneProjectToAdd">
        <source>You must specify at least one project to add.</source>
        <target state="translated">Vous devez spécifier au moins un projet à ajouter.</target>
        <note />
      </trans-unit>
      <trans-unit id="SpecifyAtLeastOneProjectToRemove">
        <source>You must specify at least one project to remove.</source>
        <target state="translated">Vous devez spécifier au moins un projet à retirer.</target>
        <note />
      </trans-unit>
      <trans-unit id="SpecifyAtLeastOneReferenceToRemove">
        <source>You must specify at least one reference to remove.</source>
        <target state="translated">Vous devez spécifier au moins une référence à retirer.</target>
        <note />
      </trans-unit>
      <trans-unit id="ToolLibraryFound">
        <source>{0}: tool library found {1}</source>
        <target state="translated">{0} : bibliothèque d'outils trouvée {1}</target>
        <note />
      </trans-unit>
      <trans-unit id="ToolMissingVersion">
        <source>Missing 'version' entry.</source>
        <target state="translated">Entrée 'version' manquante.</target>
        <note />
      </trans-unit>
      <trans-unit id="ToolPackageConflictPackageId">
        <source>Tool '{0}' (version '{1}') is already installed.</source>
        <target state="translated">L'outil '{0}' (version '{1}') est déjà installé.</target>
        <note />
      </trans-unit>
      <trans-unit id="ToolPackageNotATool">
        <source>Package {0} is not a .NET tool.</source>
        <target state="translated">Le package {0} n’est pas un outil .NET.</target>
        <note />
      </trans-unit>
      <trans-unit id="ToolSettingsInvalidCommandName">
        <source>Command '{0}' contains one or more of the following invalid characters: {1}.</source>
        <target state="translated">La commande '{0}' contient un ou plusieurs caractères non valides suivants : {1}.</target>
        <note />
      </trans-unit>
      <trans-unit id="ToolSettingsInvalidLeadingDotCommandName">
        <source>The command name '{0}' cannot begin with a leading dot (.).</source>
        <target state="translated">Le nom de commande '{0}' ne peut pas commencer par un point (.).</target>
        <note />
      </trans-unit>
      <trans-unit id="ToolSettingsInvalidXml">
        <source>Invalid XML: {0}</source>
        <target state="translated">XML non valide : {0}</target>
        <note />
      </trans-unit>
      <trans-unit id="ToolSettingsMissingCommandName">
        <source>Tool defines a command with a missing name setting.</source>
        <target state="translated">L'outil définit une commande avec un paramètre de nom manquant.</target>
        <note />
      </trans-unit>
      <trans-unit id="ToolSettingsMissingEntryPoint">
        <source>Command '{0}' is missing an entry point setting.</source>
        <target state="translated">La commande '{0}' a un paramètre de point d'entrée manquant.</target>
        <note />
      </trans-unit>
      <trans-unit id="ToolSettingsMoreThanOneCommand">
        <source>More than one command is defined for the tool.</source>
        <target state="translated">Plusieurs commandes sont définies pour l'outil.</target>
        <note />
      </trans-unit>
      <trans-unit id="ToolSettingsUnsupportedRunner">
        <source>Tool '{0}' uses unsupported runner '{1}'."</source>
        <target state="translated">La commande « {0} » utilise un exécuteur non pris en charge « {1} ».</target>
        <note />
      </trans-unit>
      <trans-unit id="ToolUnsupportedRuntimeIdentifier">
        <source>The tool does not support the current architecture or operating system ({0}). Supported runtimes: {1}</source>
        <target state="translated">L’outil ne prend pas en charge l’architecture ou le système d’exploitation actuel ({0}). Runtimes pris en charge : {1}</target>
        <note />
      </trans-unit>
      <trans-unit id="Type">
        <source>Type</source>
        <target state="translated">Type</target>
        <note />
      </trans-unit>
      <trans-unit id="UnableToCheckCertificateChainPolicy">
        <source>The requested certificate chain policy could not be checked: {0}</source>
        <target state="translated">Impossible de vérifier la stratégie de chaîne de certificats demandée : {0}</target>
        <note />
      </trans-unit>
      <trans-unit id="UnableToDeleteTemporaryDepsJson">
        <source>unable to delete temporary deps.json file: {0}</source>
        <target state="translated">impossible de supprimer le fichier temporaire deps.json : {0}</target>
        <note />
      </trans-unit>
      <trans-unit id="UnableToGenerateDepsJson">
        <source>Unable to generate deps.json, it may have been already generated.  You can specify the "-d" option option after "dotnet" for diagnostic output (for example, "dotnet -d &lt;toolname&gt;": {0}</source>
        <target state="translated">Impossible de générer deps.json, il a peut-être déjà été généré.  Vous pouvez spécifier l'option "-d" après "dotnet" pour une sortie de diagnostic (par exemple, "dotnet -d &lt;toolname&gt;" : {0}</target>
        <note />
      </trans-unit>
      <trans-unit id="UnableToLocateDotnetMultiplexer">
        <source>Unable to locate dotnet multiplexer</source>
        <target state="translated">Le multiplexeur dotnet est introuvable</target>
        <note />
      </trans-unit>
      <trans-unit id="UnexpectedTypeInJson">
        <source>Expected a {0} for property '{1}'.</source>
        <target state="translated">{0} attendu pour la propriété '{1}'.</target>
        <note />
      </trans-unit>
      <trans-unit id="UnrecognizedCommandOrArgument">
        <source>Unrecognized command or argument '{0}'</source>
        <target state="translated">Commande ou argument non reconnu : '{0}'</target>
        <note />
      </trans-unit>
      <trans-unit id="UnsupportedProjectType">
        <source>Project '{0}' has an unknown project type and cannot be added to the solution file. Contact your SDK provider for support.</source>
        <target state="translated">Le projet '{0}' correspond à un type de projet inconnu. Il ne peut pas être ajouté au fichier solution. Contactez le fournisseur de votre SDK pour obtenir de l'aide.</target>
        <note />
      </trans-unit>
      <trans-unit id="Update">
        <source>Update</source>
        <target state="translated">Mettre à jour</target>
        <note />
      </trans-unit>
      <trans-unit id="VBCSCompilerServer">
        <source>VB/C# compiler server</source>
        <target state="translated">Serveur de compilation VB/C#</target>
        <note />
      </trans-unit>
      <trans-unit id="Value">
        <source>Value</source>
        <target state="translated">Valeur</target>
        <note />
      </trans-unit>
      <trans-unit id="VerbosityOptionDescription">
        <source>Set the MSBuild verbosity level. Allowed values are q[uiet], m[inimal], n[ormal], d[etailed], and diag[nostic].</source>
        <target state="translated">Définissez le niveau de verbosité MSBuild. Les valeurs autorisées sont q[uiet], m[inimal], n[ormal], d[etailed] et diag[nostic].</target>
        <note />
      </trans-unit>
      <trans-unit id="VerifyingNuGetPackageSignature">
        <source>Verified that the NuGet package "{0}" has a valid signature.</source>
        <target state="translated">Nous avons vérifié que le package NuGet « {0} » a une signature valide.</target>
        <note />
      </trans-unit>
      <trans-unit id="VersionForPackageCouldNotBeResolved">
        <source>Version for package `{0}` could not be resolved.</source>
        <target state="translated">La version du package '{0}' n'a pas pu être résolue.</target>
        <note />
      </trans-unit>
      <trans-unit id="VersionIsInvalid">
        <source>Version {0} is invalid.</source>
        <target state="translated">La version {0} est non valide.</target>
        <note />
      </trans-unit>
      <trans-unit id="VersionSuffixArgumentName">
        <source>VERSION_SUFFIX</source>
        <target state="translated">VERSION_SUFFIX</target>
        <note />
      </trans-unit>
      <trans-unit id="WorkloadIntegrityCheckError">
        <source>An issue was encountered verifying workloads. For more information, run "dotnet workload update".</source>
        <target state="translated">Un problème s’est produit lors de la vérification des charges de travail. Pour plus d’informations, exécutez « dotnet workload update ».</target>
        <note>{Locked="dotnet workload update"}</note>
      </trans-unit>
      <trans-unit id="YesOptionDescription">
        <source>Accept all confirmation prompts using "yes."</source>
        <target state="translated">Acceptez toutes les invites de confirmation en utilisant « oui ».</target>
        <note />
      </trans-unit>
    </body>
  </file>
</xliff><|MERGE_RESOLUTION|>--- conflicted
+++ resolved
@@ -100,14 +100,8 @@
 -e VARIABLE="value;seperated with;semicolons"
 -e VAR1=abc -e VAR2=def -e VAR3=ghi
 </source>
-<<<<<<< HEAD
-        <target state="needs-review-translation">Définit la valeur d'une variable d'environnement. 
-Crée la variable si elle n'existe pas, et la remplace si elle existe. 
-Cela entraîne l'exécution forcée des tests dans un processus isolé. 
-=======
         <target state="translated">Définit la valeur d’une variable d’environnement. 
 Crée la variable si elle n’existe pas, et la remplace si elle existe. 
->>>>>>> 807be93c
 Vous pouvez spécifier cet argument plusieurs fois pour fournir plusieurs variables.
 
 Exemples :

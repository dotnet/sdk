﻿<?xml version="1.0" encoding="utf-8"?>
<xliff xmlns="urn:oasis:names:tc:xliff:document:1.2" xmlns:xsi="http://www.w3.org/2001/XMLSchema-instance" version="1.2" xsi:schemaLocation="urn:oasis:names:tc:xliff:document:1.2 xliff-core-1.2-transitional.xsd">
  <file datatype="xml" source-language="en" target-language="pl" original="../CliStrings.resx">
    <body>
      <trans-unit id="Add">
        <source>Add</source>
        <target state="translated">Dodaj</target>
        <note />
      </trans-unit>
      <trans-unit id="AmbiguousCommandName">
        <source>Ambiguous command name: {0}</source>
        <target state="translated">Niejednoznaczna nazwa polecenia: {0}</target>
        <note />
      </trans-unit>
      <trans-unit id="ArchArgumentName">
        <source>ARCH</source>
        <target state="translated">ARCH</target>
        <note />
      </trans-unit>
      <trans-unit id="ArchitectureOptionDescription">
        <source>The target architecture.</source>
        <target state="translated">Architektura docelowa.</target>
        <note />
      </trans-unit>
      <trans-unit id="ArtifactsPathArgumentName">
        <source>ARTIFACTS_DIR</source>
        <target state="translated">ARTIFACTS_DIR</target>
        <note />
      </trans-unit>
      <trans-unit id="ArtifactsPathOptionDescription">
        <source>The artifacts path. All output from the project, including build, publish, and pack output, will go in subfolders under the specified path.</source>
        <target state="translated">Ścieżka artefaktów. Wszystkie dane wyjściowe z projektu, w tym dane wyjściowe kompilacji, publikowania i pakowania, będą trafiać do podfolderów w określonej ścieżce.</target>
        <note />
      </trans-unit>
      <trans-unit id="AttemptingToCreateCommandSpec">
        <source>{0}: attempting to create commandspec</source>
        <target state="translated">{0}: Próba utworzenia elementu commandspec</target>
        <note />
      </trans-unit>
      <trans-unit id="AttemptingToFindCommand">
        <source>{0}: attempting to find command {1} in {2}</source>
        <target state="translated">{0}: Próba odnalezienia polecenia {1} w lokalizacji {2}</target>
        <note />
      </trans-unit>
      <trans-unit id="AttemptingToResolve">
        <source>{0}: attempting to resolve {1}</source>
        <target state="translated">{0}: Próba rozpoznania elementu {1}</target>
        <note />
      </trans-unit>
      <trans-unit id="AttemptingToResolveCommandSpec">
        <source>{0}: Attempting to resolve command spec from tool {1}</source>
        <target state="translated">{0}: Próba rozpoznania specyfikacji polecenia z narzędzia {1}</target>
        <note />
      </trans-unit>
      <trans-unit id="BuildOutputPathDoesNotExist">
        <source>outputpathresolver: {0} does not exist</source>
        <target state="translated">Element outputpathresolver: {0} nie istnieje</target>
        <note />
      </trans-unit>
      <trans-unit id="CannotCreateShimForEmptyExecutablePath">
        <source>Cannot create shell shim for an empty executable path.</source>
        <target state="translated">Nie można utworzyć podkładki powłoki dla pustej ścieżki pliku wykonywalnego.</target>
        <note />
      </trans-unit>
      <trans-unit id="CannotFindAManifestFile">
        <source>Cannot find a manifest file. The list of searched paths:
{0}</source>
        <target state="translated">Nie można odnaleźć pliku manifestu. Lista przeszukanych ścieżek:
{0}</target>
        <note />
      </trans-unit>
      <trans-unit id="CannotFindPackageIdInManifest">
        <source>Cannot find a package with the package id {0} in the manifest file.</source>
        <target state="translated">Nie można odnaleźć pakietu o identyfikatorze {0} w pliku manifestu.</target>
        <note />
      </trans-unit>
      <trans-unit id="CannotResolveRuntimeIdentifier">
        <source>Resolving the current runtime identifier failed.</source>
        <target state="translated">Rozpoznawanie bieżącego identyfikatora środowiska uruchomieniowego nie powiodło się.</target>
        <note />
      </trans-unit>
      <trans-unit id="CannotSpecifyBothRuntimeAndArchOptions">
        <source>Specifying both the `-r|--runtime` and `-a|--arch` options is not supported.</source>
        <target state="translated">Określanie opcji „-r|--runtime” i „-a|--arch” nie jest obsługiwane.</target>
        <note />
      </trans-unit>
      <trans-unit id="CannotSpecifyBothRuntimeAndOsOptions">
        <source>Specifying both the `-r|--runtime` and `-os` options is not supported.</source>
        <target state="translated">Określanie opcji „-r|--runtime” i „-os” nie jest obsługiwane.</target>
        <note />
      </trans-unit>
      <trans-unit id="CmdEnvironmentVariableDescription">
        <source>Sets the value of an environment variable. 
Creates the variable if it does not exist, overrides if it does. 
This argument can be specified multiple times to provide multiple variables.

Examples:
-e VARIABLE=abc
-e VARIABLE="value with spaces"
-e VARIABLE="value;seperated with;semicolons"
-e VAR1=abc -e VAR2=def -e VAR3=ghi
</source>
        <target state="needs-review-translation">Ustawia wartość zmiennej środowiskowej. 
Jeśli zmienna nie istnieje, tworzy ją, a jeśli istnieje, przesłania. 
Ten argument można określić wiele razy w celu podania wielu wartości.

Przykłady:
-e ZMIENNA=abc
-e ZMIENNA=”wartość ze spacjami”
-e ZMIENNA=”wartości;rozdzielone;średnikami”
-e ZM1=abc -e ZM2=def -e ZM3=ghi
</target>
        <note />
      </trans-unit>
      <trans-unit id="CmdEnvironmentVariableExpression">
        <source>NAME="VALUE"</source>
        <target state="translated">NAZWA="WARTOŚĆ"</target>
        <note />
      </trans-unit>
      <trans-unit id="CmdTestEnvironmentVariableDescription">
        <source>Sets the value of an environment variable. 
Creates the variable if it does not exist, overrides if it does. 
This will force the tests to be run in an isolated process. 
This argument can be specified multiple times to provide multiple variables.

Examples:
-e VARIABLE=abc
-e VARIABLE="value with spaces"
-e VARIABLE="value;seperated with;semicolons"
-e VAR1=abc -e VAR2=def -e VAR3=ghi
</source>
<<<<<<< HEAD
        <target state="translated">Ustawia wartość zmiennej środowiskowej. 
Jeśli zmienna nie istnieje, tworzy ją, a jeśli istnieje, przesłania. 
Wymusi to uruchamianie testów w izolowanym procesie. 
Ten argument można określić wiele razy w celu podania wielu wartości.

Przykłady:
-e ZMIENNA=abc
-e ZMIENNA="wartość ze spacjami"
-e ZMIENNA="wartości;rozdzielone;średnikami"
-e ZM1=abc -e ZM2=def -e ZM3=ghi
=======
        <target state="new">Sets the value of an environment variable. 
Creates the variable if it does not exist, overrides if it does. 
This will force the tests to be run in an isolated process. 
This argument can be specified multiple times to provide multiple variables.

Examples:
-e VARIABLE=abc
-e VARIABLE="value with spaces"
-e VARIABLE="value;seperated with;semicolons"
-e VAR1=abc -e VAR2=def -e VAR3=ghi
>>>>>>> b55224f3
</target>
        <note />
      </trans-unit>
      <trans-unit id="CmdVersionSuffixDescription">
        <source>Set the value of the $(VersionSuffix) property to use when building the project.</source>
        <target state="translated">Ustaw wartość właściwości $(VersionSuffix) do użycia podczas kompilowania projektu.</target>
        <note />
      </trans-unit>
      <trans-unit id="ColumnMaxWidthMustBeGreaterThanZero">
        <source>Column maximum width must be greater than zero.</source>
        <target state="translated">Maksymalna szerokość kolumny musi być większa niż zero.</target>
        <note />
      </trans-unit>
      <trans-unit id="CommandAssembliesNotFound">
        <source>The command executable for "{0}" was not found. The project may not have been restored or restore failed - run `dotnet restore`</source>
        <target state="translated">Nie znaleziono pliku wykonywalnego polecenia dla elementu „{0}”. Projekt mógł nie zostać przywrócony lub przywracanie zakończyło się niepowodzeniem — uruchom polecenie „dotnet restore”</target>
        <note />
      </trans-unit>
      <trans-unit id="CommandInteractiveOptionDescription">
        <source>Allows the command to stop and wait for user input or action (for example to complete authentication).</source>
        <target state="translated">Zezwala poleceniu na zatrzymanie działania i zaczekanie na wprowadzenie danych lub wykonanie akcji przez użytkownika (na przykład ukończenie uwierzytelniania).</target>
        <note />
      </trans-unit>
      <trans-unit id="CommandPrereleaseOptionDescription">
        <source>Allows prerelease packages to be installed.</source>
        <target state="translated">Zezwala na instalowanie pakietów wersji wstępnych.</target>
        <note />
      </trans-unit>
      <trans-unit id="CommandSpecIsNull">
        <source>{0}: commandSpec is null.</source>
        <target state="translated">{0}: Element commandSpec ma wartość null.</target>
        <note />
      </trans-unit>
      <trans-unit id="CommonCmdFramework">
        <source>FRAMEWORK</source>
        <target state="translated">FRAMEWORK</target>
        <note />
      </trans-unit>
      <trans-unit id="CommonFileNotFound">
        <source>File `{0}` not found.</source>
        <target state="translated">Nie odnaleziono pliku „{0}”.</target>
        <note />
      </trans-unit>
      <trans-unit id="ConfigurationArgumentName">
        <source>CONFIGURATION</source>
        <target state="translated">CONFIGURATION</target>
        <note />
      </trans-unit>
      <trans-unit id="CouldNotFindAnyProjectInDirectory">
        <source>Could not find any project in `{0}`.</source>
        <target state="translated">Nie można odnaleźć żadnego projektu w lokalizacji „{0}”.</target>
        <note />
      </trans-unit>
      <trans-unit id="CouldNotFindProjectOrDirectory">
        <source>Could not find project or directory `{0}`.</source>
        <target state="translated">Nie można odnaleźć projektu ani katalogu „{0}”.</target>
        <note />
      </trans-unit>
      <trans-unit id="CouldNotFindSolutionIn">
        <source>Specified solution file {0} does not exist, or there is no solution file in the directory.</source>
        <target state="translated">Określony plik rozwiązania {0} nie istnieje bądź w katalogu nie ma żadnego pliku rozwiązania.</target>
        <note />
      </trans-unit>
      <trans-unit id="CouldNotFindSolutionOrDirectory">
        <source>Could not find solution or directory `{0}`.</source>
        <target state="translated">Nie można odnaleźć rozwiązania ani katalogu „{0}”.</target>
        <note />
      </trans-unit>
      <trans-unit id="CouldNotFindToolRuntimeConfigFile">
        <source>{0}: Could not find runtimeconfig.json file for tool {1}</source>
        <target state="translated">{0}: nie można odnaleźć pliku runtimeconfig.json dla narzędzia {1}</target>
        <note />
      </trans-unit>
      <trans-unit id="Delete">
        <source>Delete</source>
        <target state="translated">Usuń</target>
        <note />
      </trans-unit>
      <trans-unit id="DepsJsonGeneratorProjectNotSet">
        <source>Unable to find deps.json generator project.</source>
        <target state="translated">Nie można odnaleźć projektu generatora deps.json.</target>
        <note />
      </trans-unit>
      <trans-unit id="DidNotFindAMatchingProject">
        <source>{0}: Did not find a matching project {1}.</source>
        <target state="translated">{0}: Nie znaleziono pasującego projektu {1}.</target>
        <note />
      </trans-unit>
      <trans-unit id="DidNotFindProject">
        <source>{0}: ProjectFactory did not find Project.</source>
        <target state="translated">{0}: Element ProjectFactory nie odnalazł projektu.</target>
        <note />
      </trans-unit>
      <trans-unit id="DidYouMean">
        <source>Did you mean the following command?</source>
        <target state="translated">Czy chodziło Ci o następujące polecenie?</target>
        <note />
      </trans-unit>
      <trans-unit id="Directory">
        <source>Directory</source>
        <target state="translated">Katalog</target>
        <note />
      </trans-unit>
      <trans-unit id="DisableBuildServersOptionDescription">
        <source>Force the command to ignore any persistent build servers.</source>
        <target state="translated">Wymuś polecenie, aby zignorować wszystkie trwałe serwery kompilacji.</target>
        <note />
      </trans-unit>
      <trans-unit id="DoesNotExist">
        <source>{0}: {1} does not exist</source>
        <target state="translated">{0}: Element {1} nie istnieje</target>
        <note />
      </trans-unit>
      <trans-unit id="EnvironmentPathLinuxManualInstructions">
        <source>Tools directory '{0}' is not currently on the PATH environment variable.
If you are using bash, you can add it to your profile by running the following command:

cat &lt;&lt; \EOF &gt;&gt; ~/.bash_profile
# Add .NET Core SDK tools
export PATH="$PATH:{0}"
EOF

You can add it to the current session by running the following command:

export PATH="$PATH:{0}"
</source>
        <target state="translated">Katalog narzędzi „{0}” nie znajduje się obecnie w zmiennej środowiskowej PATH.
Jeśli używasz powłoki Bash, możesz dodać ją do swojego profilu, uruchamiając następujące polecenie:

cat &lt;&lt; \EOF &gt;&gt; ~/.bash_profile
# Dodaj zestaw .NET Core SDK Tools
export PATH="$PATH:{0}"
EOF

Aby dodać go na potrzeby bieżącej sesji, uruchom następujące polecenie:

export PATH="$PATH:{0}"
</target>
        <note />
      </trans-unit>
      <trans-unit id="EnvironmentPathLinuxNeedLogout">
        <source>Since you just installed the .NET SDK, you will need to logout or restart your session before running the tool you installed.</source>
        <target state="translated">Właśnie zainstalowano zestaw .NET SDK, dlatego należy wylogować się lub uruchomić ponownie sesję przed uruchomieniem zainstalowanego narzędzia.</target>
        <note />
      </trans-unit>
      <trans-unit id="EnvironmentPathOSXBashManualInstructions">
        <source>Tools directory '{0}' is not currently on the PATH environment variable.
If you are using bash, you can add it to your profile by running the following command:

cat &lt;&lt; \EOF &gt;&gt; ~/.bash_profile
# Add .NET Core SDK tools
export PATH="$PATH:{0}"
EOF

You can add it to the current session by running the following command:

export PATH="$PATH:{0}"
</source>
        <target state="translated">Katalog narzędzi „{0}” nie znajduje się obecnie w zmiennej środowiskowej PATH.
Jeśli używasz powłoki Bash, możesz dodać ją do swojego profilu, uruchamiając następujące polecenie:

cat &lt;&lt; \EOF &gt;&gt; ~/.bash_profile
# Dodaj zestaw .NET Core SDK Tools
export PATH="$PATH:{0}"
EOF

Aby dodać go na potrzeby bieżącej sesji, uruchom następujące polecenie:

export PATH="$PATH:{0}"
</target>
        <note />
      </trans-unit>
      <trans-unit id="EnvironmentPathOSXNeedReopen">
        <source>Since you just installed the .NET SDK, you will need to reopen terminal before running the tool you installed.</source>
        <target state="translated">Właśnie zainstalowano zestaw .NET SDK, dlatego należy ponownie otworzyć terminal przed uruchomieniem zainstalowanego narzędzia.</target>
        <note />
      </trans-unit>
      <trans-unit id="EnvironmentPathOSXZshManualInstructions">
        <source>Tools directory '{0}' is not currently on the PATH environment variable.
If you are using zsh, you can add it to your profile by running the following command:

cat &lt;&lt; \EOF &gt;&gt; ~/.zprofile
# Add .NET Core SDK tools
export PATH="$PATH:{0}"
EOF

And run `zsh -l` to make it available for current session.

You can only add it to the current session by running the following command:

export PATH="$PATH:{0}"
</source>
        <target state="translated">Katalog narzędzi „{0}” nie znajduje się obecnie w zmiennej środowiskowej PATH.
Jeśli używasz powłoki zsh, możesz ją dodać do swojego profilu, uruchamiając następujące polecenie:

cat &lt;&lt; \EOF &gt;&gt; ~/.zprofile
# Dodaj zestaw .NET Core SDK Tools
export PATH="$PATH:{0}"
EOF

Aby udostępnić ją w bieżącej sesji, uruchom polecenie `zsh -l`.

Możesz ją dodać tylko do bieżącej sesji, uruchamiając następujące polecenie:

export PATH="$PATH:{0}"
</target>
        <note />
      </trans-unit>
      <trans-unit id="EnvironmentPathWindowsManualInstructions">
        <source>Tools directory '{0}' is not currently on the PATH environment variable.

You can add the directory to the PATH by running the following command:

setx PATH "%PATH%;{0}"
</source>
        <target state="translated">Katalogu narzędzi „{0}” nie ma obecnie w zmiennej środowiskowej PATH.

Możesz dodać katalog do zmiennej PATH przez uruchomienie następującego polecenia:

setx PATH "%PATH%;{0}"
</target>
        <note />
      </trans-unit>
      <trans-unit id="EnvironmentPathWindowsNeedReopen">
        <source>Since you just installed the .NET SDK, you will need to reopen the Command Prompt window before running the tool you installed.</source>
        <target state="translated">Właśnie zainstalowano zestaw .NET SDK, dlatego należy ponownie otworzyć okno wiersza polecenia przed uruchomieniem zainstalowanego narzędzia.</target>
        <note />
      </trans-unit>
      <trans-unit id="Error">
        <source>Error</source>
        <target state="translated">Błąd</target>
        <note />
      </trans-unit>
      <trans-unit id="Error_NU1302_HttpSourceUsed">
        <source>You are running the 'tool install' operation with an 'HTTP' source: {0}. NuGet requires HTTPS sources. To use an HTTP source, you must explicitly set 'allowInsecureConnections' to true in your NuGet.Config file. Refer to https://aka.ms/nuget-https-everywhere for more information.</source>
        <target state="translated">Operację „instalacji narzędzia” wykonujesz ze źródłem „HTTP”: {0}. Menedżer NuGet wymaga źródeł HTTPS. Aby użyć źródła HTTP, musisz wyraźnie ustawić właściwość „allowInsecureConnections” na wartość true w pliku NuGet.Config. Aby uzyskać więcej informacji, sprawdź witrynę https://aka.ms/nuget-https-everywhere.</target>
        <note />
      </trans-unit>
      <trans-unit id="ExpectDepsJsonAt">
        <source>{0}: expect deps.json at: {1}</source>
        <target state="translated">{0}: Oczekiwano pliku deps.json w lokalizacji: {1}</target>
        <note />
      </trans-unit>
      <trans-unit id="FailedSettingShimPermissions">
        <source>Failed to set user executable permissions for shell shim: {0}</source>
        <target state="translated">Nie można ustawić uprawnień pliku wykonywalnego użytkownika dla podkładki powłoki: {0}</target>
        <note />
      </trans-unit>
      <trans-unit id="FailedToCreateShellShim">
        <source>Failed to create tool shim for command '{0}': {1}</source>
        <target state="translated">Nie można utworzyć podkładki narzędzia dla polecenia „{0}”: {1}</target>
        <note />
      </trans-unit>
      <trans-unit id="FailedToFindCommandPath">
        <source>{0}: failed to find commandPath {1}</source>
        <target state="translated">{0}: Nie udało się odnaleźć ścieżki commandPath {1}</target>
        <note />
      </trans-unit>
      <trans-unit id="FailedToFindLibraryInAssetsFile">
        <source>Failed to find library in NuGet assets file for tool package '{0}': {1}</source>
        <target state="translated">Nie można odnaleźć biblioteki w pliku zasobów NuGet dla pakietu narzędzi „{0}”: {1}</target>
        <note />
      </trans-unit>
      <trans-unit id="FailedToFindSourceUnderPackageSourceMapping">
        <source>Package Source Mapping is enabled, but no source found under the specified package ID: {0}. See the documentation for Package Source Mapping at https://aka.ms/nuget-package-source-mapping for more details.</source>
        <target state="translated">Mapowanie źródła pakietu jest włączone, ale nie znaleziono źródła w ramach określonego identyfikatora pakietu: {0}. Aby uzyskać więcej informacji, zapoznaj się z dokumentacją mapowania źródła pakietu w witrynie https://aka.ms/nuget-package-source-mapping.</target>
        <note />
      </trans-unit>
      <trans-unit id="FailedToFindStagedToolPackage">
        <source>Failed to find staged tool package '{0}'.</source>
        <target state="translated">Nie można odnaleźć przygotowanego pakietu narzędzia „{0}”.</target>
        <note />
      </trans-unit>
      <trans-unit id="FailedToFindToolAssembly">
        <source>{0}: failed to find toolAssembly for {1}</source>
        <target state="translated">{0}: Nie udało się odnaleźć elementu toolAssembly dla elementu {1}</target>
        <note />
      </trans-unit>
      <trans-unit id="FailedToLoadNuGetSource">
        <source>Failed to load NuGet source {0}</source>
        <target state="translated">Nie można załadować źródła pakietu NuGet {0}</target>
        <note />
      </trans-unit>
      <trans-unit id="FailedToMapSourceUnderPackageSourceMapping">
        <source>Package Source Mapping is enabled, but no source mapped under the specified package ID: {0}. See the documentation for Package Source Mapping at https://aka.ms/nuget-package-source-mapping for more details.</source>
        <target state="translated">Mapowanie źródła pakietu jest włączone, ale nie zamapowano źródła w ramach określonego identyfikatora pakietu: {0}. Aby uzyskać więcej informacji, zapoznaj się z dokumentacją mapowania źródła pakietu w witrynie https://aka.ms/nuget-package-source-mapping.</target>
        <note />
      </trans-unit>
      <trans-unit id="FailedToReadNuGetLockFile">
        <source>Failed to read NuGet assets file for tool package '{0}': {1}</source>
        <target state="translated">Nie można odczytać pliku zasobów NuGet dla pakietu narzędzi „{0}”: {1}</target>
        <note />
      </trans-unit>
      <trans-unit id="FailedToReadPidFile">
        <source>Failed to read pid file '{0}': {1}</source>
        <target state="translated">Nie można odczytać pliku pid „{0}”: {1}</target>
        <note />
      </trans-unit>
      <trans-unit id="FailedToRemoveShellShim">
        <source>Failed to remove tool shim for command '{0}': {1}</source>
        <target state="translated">Nie można usunąć podkładki narzędzia dla polecenia „{0}”: {1}</target>
        <note />
      </trans-unit>
      <trans-unit id="FailedToResolveCommandSpec">
        <source>{0}: failed to resolve commandspec from library.</source>
        <target state="translated">{0}: Nie udało się rozpoznać elementu commandspec z biblioteki.</target>
        <note />
      </trans-unit>
      <trans-unit id="FailedToRetrieveToolConfiguration">
        <source>Failed to retrieve tool configuration: {0}</source>
        <target state="translated">Nie można pobrać konfiguracji narzędzia: {0}</target>
        <note />
      </trans-unit>
      <trans-unit id="FailedToSetToolsPathEnvironmentVariable">
        <source>Failed to add '{0}' to the PATH environment variable. Add this directory to your PATH to use tools installed with 'dotnet tool install'.</source>
        <target state="translated">Nie można dodać katalogu „{0}” do zmiennej środowiskowej PATH. Dodaj ten katalog do zmiennej PATH, aby używać narzędzi zainstalowanych za pomocą polecenia „dotnet tool install”.</target>
        <note />
      </trans-unit>
      <trans-unit id="FailedToUninstallToolPackage">
        <source>Failed to uninstall tool package '{0}': {1}</source>
        <target state="translated">Nie można odinstalować pakietu narzędzia „{0}”: {1}</target>
        <note />
      </trans-unit>
      <trans-unit id="FailedToValidatePackageSigning">
        <source>Failed to validate package signing.
{0}</source>
        <target state="translated">Nie można zweryfikować podpisywania pakietu.
{0}</target>
        <note />
      </trans-unit>
      <trans-unit id="FieldCommandsIsMissing">
        <source>Missing 'commands' entry.</source>
        <target state="translated">Brak wpisu „commands”.</target>
        <note />
      </trans-unit>
      <trans-unit id="File">
        <source>File</source>
        <target state="translated">Plik</target>
        <note />
      </trans-unit>
      <trans-unit id="FileArgumentDescription">
        <source>The file-based app to operate on.</source>
        <target state="translated">Aplikacja oparta na plikach, na której ma działać.</target>
        <note />
      </trans-unit>
      <trans-unit id="FormatVersionIsHigher">
        <source>Format version is higher than supported. This tool may not be supported in this SDK version. Update your SDK.</source>
        <target state="translated">Wersja formatu jest nowsza niż obsługiwana. To narzędzie może nie być obsługiwane w tej wersji zestawu SDK. Zaktualizuj zestaw SDK.</target>
        <note />
      </trans-unit>
      <trans-unit id="FormatVersionIsMalformed">
        <source>Format version is malformed. This tool may not be supported in this SDK version. Contact the author of the tool.</source>
        <target state="translated">Wersja formatu jest nieprawidłowo sformułowana. To narzędzie może nie być obsługiwane w tej wersji zestawu SDK. Skontaktuj się z autorem narzędzia.</target>
        <note />
      </trans-unit>
      <trans-unit id="FormatVersionIsMissing">
        <source>Format version is missing. This tool may not be supported in this SDK version. Contact the author of the tool.</source>
        <target state="translated">Brak wersji formatu. To narzędzie może nie być obsługiwane w tej wersji zestawu SDK. Skontaktuj się z autorem narzędzia.</target>
        <note />
      </trans-unit>
      <trans-unit id="FoundInvalidProject">
        <source>Found a project `{0}` but it is invalid.</source>
        <target state="translated">Znaleziono projekt „{0}”, ale jest on nieprawidłowy.</target>
        <note />
      </trans-unit>
      <trans-unit id="FoundToolLockFile">
        <source>{0}: found tool lockfile at : {1}</source>
        <target state="translated">{0}: Odnaleziono plik blokady narzędzia w lokalizacji: {1}</target>
        <note />
      </trans-unit>
      <trans-unit id="FrameworkArgumentName">
        <source>FRAMEWORK</source>
        <target state="translated">FRAMEWORK</target>
        <note />
      </trans-unit>
      <trans-unit id="FrameworkDependentOptionDescription">
        <source>Publish your application as a framework dependent application. A compatible .NET runtime must be installed on the target machine to run your application.</source>
        <target state="translated">Opublikuj aplikację jako aplikację zależną od frameworku. Aby można było uruchomić aplikację, na maszynie docelowej musi być zainstalowane zgodne środowisko uruchomieniowe platformy .NET.</target>
        <note />
      </trans-unit>
      <trans-unit id="GeneratingDepsJson">
        <source>Generating deps.json at: {0}</source>
        <target state="translated">Generowanie pliku deps.json w lokalizacji: {0}</target>
        <note />
      </trans-unit>
      <trans-unit id="IgnoringPreferCLIRuntimeFile">
        <source>{0}: Ignoring prefercliruntime file as the tool target framework ({1}) has a different major version than the current CLI runtime ({2})</source>
        <target state="translated">{0}: plik prefercliruntime zostanie zignorowany, ponieważ wersja platforma docelowa narzędzia ({1}) różni się od wersji bieżącego środowiska uruchomieniowego interfejsu wiersza polecenia ({2})</target>
        <note />
      </trans-unit>
      <trans-unit id="InPackage">
        <source>In package {0}:
{1}</source>
        <target state="translated">W pakiecie {0}:
{1}</target>
        <note />
      </trans-unit>
      <trans-unit id="IncorrectlyFormattedEnvironmentVariables">
        <source>Incorrectly formatted environment variables: {0}</source>
        <target state="translated">Niepoprawnie sformatowane zmienne środowiskowe: {0}</target>
        <note />
      </trans-unit>
      <trans-unit id="InvalidCommandResolverArguments">
        <source>{0}: invalid commandResolverArguments</source>
        <target state="translated">{0}: Nieprawidłowa wartość elementu commandResolverArguments</target>
        <note />
      </trans-unit>
      <trans-unit id="InvalidInputTypeInteger">
        <source>{0} should be an integer</source>
        <target state="translated">Wartość {0} powinna być liczbą całkowitą</target>
        <note />
      </trans-unit>
      <trans-unit id="InvalidManifestFilePrefix">
        <source>Invalid manifest file. Path {0}:
{1}</source>
        <target state="translated">Nieprawidłowy plik manifestu. Ścieżka {0}:
{1}</target>
        <note />
      </trans-unit>
      <trans-unit id="InvalidProject">
        <source>Invalid project `{0}`.</source>
        <target state="translated">Nieprawidłowy projekt „{0}”.</target>
        <note />
      </trans-unit>
      <trans-unit id="InvalidProjectWithExceptionMessage">
        <source>Invalid project `{0}`. {1}.</source>
        <target state="translated">Nieprawidłowy projekt „{0}”. {1}.</target>
        <note />
      </trans-unit>
      <trans-unit id="InvalidRuntimeIdentifier">
        <source>The runtime identifier {0} is invalid. Valid runtime identifiers are: {1}.</source>
        <target state="translated">Identyfikator środowiska uruchomieniowego {0} jest nieprawidłowy. Prawidłowe identyfikatory środowiska uruchomieniowego: {1}.</target>
        <note />
      </trans-unit>
      <trans-unit id="InvalidSolutionFormatString">
        <source>Invalid solution `{0}`. {1}.</source>
        <target state="translated">Nieprawidłowe rozwiązanie „{0}”. {1}.</target>
        <note />
      </trans-unit>
      <trans-unit id="InvalidVersion">
        <source>Invalid version string: {0}</source>
        <target state="translated">Nieprawidłowy ciąg wersji: {0}</target>
        <note />
      </trans-unit>
      <trans-unit id="IsNotFoundInNuGetFeeds">
        <source>{0} is not found in NuGet feeds {1}.</source>
        <target state="translated">Nie znaleziono pakietu {0} w kanałach informacyjnych pakietu NuGet {1}.</target>
        <note />
      </trans-unit>
      <trans-unit id="JsonParsingError">
        <source>Json parsing error in file {0} : {1}</source>
        <target state="translated">Błąd analizowania kodu JSON w pliku {0}: {1}</target>
        <note />
      </trans-unit>
      <trans-unit id="LevelArgumentName">
        <source>LEVEL</source>
        <target state="translated">LEVEL</target>
        <note />
      </trans-unit>
      <trans-unit id="Library">
        <source>Library</source>
        <target state="translated">Biblioteka</target>
        <note />
      </trans-unit>
      <trans-unit id="LibraryNotFoundInLockFile">
        <source>{0}: library not found in lock file.</source>
        <target state="translated">{0}: Nie odnaleziono biblioteki w pliku blokady.</target>
        <note />
      </trans-unit>
      <trans-unit id="List">
        <source>List</source>
        <target state="translated">Wyświetl listę</target>
        <note />
      </trans-unit>
      <trans-unit id="LookingForPreferCliRuntimeFile">
        <source>{0}: Looking for prefercliruntime file at `{1}`</source>
        <target state="translated">{0}: Wyszukiwanie pliku prefercliruntime w lokalizacji „{1}”</target>
        <note />
      </trans-unit>
      <trans-unit id="MSBuildAdditionalOptionTitle">
        <source>.NET Cli Options:</source>
        <target state="translated">Opcje interfejsu wiersza polecenia platformy .NET:</target>
        <note />
      </trans-unit>
      <trans-unit id="MSBuildArgs">
        <source>MSBuild arguments: {0}</source>
        <target state="translated">Argumenty programu MSBuild: {0}</target>
        <note />
      </trans-unit>
      <trans-unit id="MSBuildExePath">
        <source>{0}: MSBUILD_EXE_PATH = {1}</source>
        <target state="translated">{0}: Ścieżka MSBUILD_EXE_PATH = {1}</target>
        <note />
      </trans-unit>
      <trans-unit id="MSBuildProjectPath">
        <source>{0}: MSBuild project path = {1}</source>
        <target state="translated">{0}: Ścieżka projektu programu MSBuild = {1}</target>
        <note />
      </trans-unit>
      <trans-unit id="MSBuildServer">
        <source>MSBuild server</source>
        <target state="translated">Serwer MSBuild</target>
        <note />
      </trans-unit>
      <trans-unit id="ManifestHasMarkOfTheWeb">
        <source>File {0} came from another computer and might be blocked to help protect this computer. For more information, including how to unblock, see https://aka.ms/motw</source>
        <target state="translated">Plik {0} pochodzi z innego komputera i może zostać zablokowany, aby pomóc chronić ten komputer. Aby uzyskać więcej informacji, w tym o sposobie odblokowywania, zobacz https://aka.ms/motw</target>
        <note />
      </trans-unit>
      <trans-unit id="ManifestMissingIsRoot">
        <source>Missing 'isRoot' entry.</source>
        <target state="translated">Brak wpisu „isRoot”.</target>
        <note />
      </trans-unit>
      <trans-unit id="ManifestPackageIdCollision">
        <source>Cannot add package. Manifest file already contains version {0} of the package {1}. Uninstall/install or edit manifest file {2} to specify the new version {3}.</source>
        <target state="translated">Nie można dodać pakietu. Plik manifestu zawiera już wersję {0} pakietu {1}. Odinstaluj, zainstaluj lub edytuj plik manifestu {2}, aby określić nową wersję {3}.</target>
        <note />
      </trans-unit>
      <trans-unit id="ManifestVersion0">
        <source>Manifest version 0 is not supported.</source>
        <target state="translated">Manifest w wersji 0 nie jest obsługiwany.</target>
        <note />
      </trans-unit>
      <trans-unit id="ManifestVersionHigherThanSupported">
        <source>Manifest version is {0}. This manifest may not be supported in this SDK version that can support up to manifest version {1}.</source>
        <target state="translated">Wersja manifestu to {0}. Ten manifest może nie być obsługiwany w tej wersji zestawu SDK, który obsługuje manifest do wersji {1}.</target>
        <note />
      </trans-unit>
      <trans-unit id="MissingToolEntryPointFile">
        <source>Entry point file '{0}' for command '{1}' was not found in the package.</source>
        <target state="translated">Nie znaleziono pliku punktu wejścia „{0}” polecenia „{1}” w pakiecie.</target>
        <note />
      </trans-unit>
      <trans-unit id="MissingToolSettingsFile">
        <source>Settings file 'DotnetToolSettings.xml' was not found in the package.</source>
        <target state="translated">Nie znaleziono pliku ustawień „DotnetToolSettings.xml” w pakiecie.</target>
        <note />
      </trans-unit>
      <trans-unit id="MoreThanOnePackagedShimAvailable">
        <source>More than one packaged shim is available: {0}.</source>
        <target state="translated">Dostępna jest więcej niż jedna spakowana podkładka: {0}.</target>
        <note />
      </trans-unit>
      <trans-unit id="MoreThanOneProjectInDirectory">
        <source>Found more than one project in `{0}`. Specify which one to use.</source>
        <target state="translated">Znaleziono więcej niż jeden projekt w lokalizacji „{0}”. Określ, który ma zostać użyty.</target>
        <note />
      </trans-unit>
      <trans-unit id="MoreThanOneSolutionInDirectory">
        <source>Found more than one solution file in {0}. Specify which one to use.</source>
        <target state="translated">Znaleziono więcej niż jeden plik rozwiązania w lokalizacji {0}. Określ, który ma zostać użyty.</target>
        <note />
      </trans-unit>
      <trans-unit id="MultipleProjectFilesFound">
        <source>Specify which project file to use because this '{0}' contains more than one project file.</source>
        <target state="translated">Określ, który plik ma zostać użyty, ponieważ w tym elemencie „{0}” podano kilka plików projektu.</target>
        <note />
      </trans-unit>
      <trans-unit id="MultipleSamePackageId">
        <source>More than one entry exists for package(s): {0}.</source>
        <target state="translated">Istnieje wiele pozycji dla pakietów: {0}.</target>
        <note />
      </trans-unit>
      <trans-unit id="NeedRunToolRestore">
        <source>Run "dotnet tool restore" to make the "{0}" command available.</source>
        <target state="translated">Uruchom polecenie „dotnet tool restore”, aby udostępnić polecenie „{0}”.</target>
        <note />
      </trans-unit>
      <trans-unit id="New">
        <source>New</source>
        <target state="translated">Nowy</target>
        <note />
      </trans-unit>
      <trans-unit id="NoProjectsFound">
        <source>No projects found in the solution.</source>
        <target state="translated">Nie znaleziono żadnych projektów w tym rozwiązaniu.</target>
        <note />
      </trans-unit>
      <trans-unit id="NoReferencesFound">
        <source>There are no {0} references in project {1}.</source>
        <target state="translated">Brak odwołań do elementu {0} w projekcie {1}.</target>
        <note />
      </trans-unit>
      <trans-unit id="NoRestoreDescription">
        <source>Do not restore the project before building.</source>
        <target state="translated">Nie przywracaj projektu przed kompilowaniem.</target>
        <note />
      </trans-unit>
      <trans-unit id="NonRetriableNugetSearchFailure">
        <source>Failed to search. NuGet Search API response detail:
    RequestUrl: {0}. ReasonPhrase: {1}. StatusCode: {2}.</source>
        <target state="translated">Nie można wyszukać. Szczegóły odpowiedzi interfejsu API wyszukiwania NuGet:
    Adres URL żądania: {0}. Fraza przyczyny: {1}. Kod stanu: {2}.</target>
        <note />
      </trans-unit>
      <trans-unit id="NuGetPackageShouldNotBeSigned">
        <source>Skipping signature verification for NuGet package "{0}" because it comes from a source that does not require signature validation.</source>
        <target state="translated">Pomijanie weryfikacji podpisu dla pakietu NuGet „{0}”, ponieważ pochodzi ona ze źródła, które nie wymaga weryfikacji podpisu.</target>
        <note />
      </trans-unit>
      <trans-unit id="NuGetPackageSignatureVerificationSkipped">
        <source>Skipping NuGet package signature verification.</source>
        <target state="translated">Pomijanie weryfikacji podpisu pakietu NuGet.</target>
        <note />
      </trans-unit>
      <trans-unit id="NuGetPackagesRoot">
        <source>{0}: nuget packages root:
{1}</source>
        <target state="translated">{0}: Katalog główny pakietów NuGet:
{1}</target>
        <note />
      </trans-unit>
      <trans-unit id="OSArgumentName">
        <source>OS</source>
        <target state="translated">System operacyjny</target>
        <note />
      </trans-unit>
      <trans-unit id="OnlyOneProjectAllowed">
        <source>Only one project can be specified at a time using the -p option.</source>
        <target state="translated">Jednocześnie można określić tylko jeden projekt przy użyciu opcji -p.</target>
        <note>{Locked="-p"}</note>
      </trans-unit>
      <trans-unit id="OperatingSystemOptionDescription">
        <source>The target operating system.</source>
        <target state="translated">Docelowy system operacyjny.</target>
        <note />
      </trans-unit>
      <trans-unit id="P2P">
        <source>Project to Project</source>
        <target state="translated">Między projektami</target>
        <note />
      </trans-unit>
      <trans-unit id="PackCmd_OneNuspecAllowed">
        <source>Only one .nuspec file can be packed at a time</source>
        <target state="translated">Jednocześnie można spakować tylko jeden plik nuspec</target>
        <note />
      </trans-unit>
      <trans-unit id="Package">
        <source>Package</source>
        <target state="translated">Pakiet</target>
        <note />
      </trans-unit>
      <trans-unit id="PackageIdentityArgumentDescription">
        <source>Package reference in the form of a package identifier like '{0}' or package identifier and version separated by '@' like '{0}@{1}'.</source>
<<<<<<< HEAD
        <target state="translated">Odwołanie do pakietu w formie identyfikatora pakietu, takiego jak „{0}” lub identyfikatora pakietu i wersji, rozdzielonych znakiem „@”, np. „{0}@{1}”.</target>
=======
        <target state="new">Package reference in the form of a package identifier like '{0}' or package identifier and version separated by '@' like '{0}@{1}'.</target>
>>>>>>> b55224f3
        <note />
      </trans-unit>
      <trans-unit id="PackageIdentityArgumentIdOrVersionIsNull">
        <source>Package reference id and version must not be null.</source>
        <target state="translated">Identyfikator odwołania i wersja pakietu nie mogą mieć wartości null.</target>
        <note />
      </trans-unit>
      <trans-unit id="PackageIdentityArgumentVersionOptionConflict">
        <source>Cannot specify --version when the package argument already contains a version.</source>
        <target state="translated">Nie można określić parametru --version, jeśli argument pakietu zawiera już wersję.</target>
        <note>{Locked="--version"}</note>
      </trans-unit>
      <trans-unit id="PackageReference">
        <source>Package reference</source>
        <target state="translated">Odwołanie do pakietu</target>
        <note />
      </trans-unit>
      <trans-unit id="PackageVersionDescriptionDefault">
        <source>A version of {0} of package {1}</source>
        <target state="translated">Wersja {0} pakietu {1}</target>
        <note />
      </trans-unit>
      <trans-unit id="PackageVersionDescriptionForExactVersionMatch">
        <source>Version {0} of package {1}</source>
        <target state="translated">Wersja {0} pakietu {1}</target>
        <note />
      </trans-unit>
      <trans-unit id="PackageVersionDescriptionForVersionWithLowerAndUpperBounds">
        <source>A version between {0} and {1} of package {2}</source>
        <target state="translated">Wersja między {0} i {1} pakietu {2}</target>
        <note />
      </trans-unit>
      <trans-unit id="PackageVersionDescriptionForVersionWithLowerBound">
        <source>A version higher than {0} of package {1}</source>
        <target state="translated">Wersja nowsza niż {0} pakietu {1}</target>
        <note />
      </trans-unit>
      <trans-unit id="PackageVersionDescriptionForVersionWithUpperBound">
        <source>A version less than {0} of package {1}</source>
        <target state="translated">Wersja mniejsza niż {0} pakietu {1}</target>
        <note />
      </trans-unit>
      <trans-unit id="Project">
        <source>Project</source>
        <target state="translated">Projekt</target>
        <note />
      </trans-unit>
      <trans-unit id="ProjectAddedToTheSolution">
        <source>Project `{0}` added to the solution.</source>
        <target state="translated">Dodano projekt „{0}” do rozwiązania.</target>
        <note />
      </trans-unit>
      <trans-unit id="ProjectAlreadyHasAreference">
        <source>Project already has a reference to `{0}`.</source>
        <target state="translated">Projekt zawiera już odwołanie do elementu „{0}”.</target>
        <note />
      </trans-unit>
      <trans-unit id="ProjectArgumentDescription">
        <source>The project file to operate on. If a file is not specified, the command will search the current directory for one.</source>
        <target state="translated">Plik projektu, na którym ma zostać wykonana operacja. Jeśli nie określono pliku, polecenie przeszuka bieżący katalog pod jego kątem.</target>
        <note />
      </trans-unit>
      <trans-unit id="ProjectArgumentName">
        <source>PROJECT</source>
        <target state="translated">PROJECT</target>
        <note />
      </trans-unit>
      <trans-unit id="ProjectCouldNotBeEvaluated">
        <source>Project `{0}` could not be evaluated. Evaluation failed with following error:
{1}.</source>
        <target state="translated">Nie można ocenić projektu „{0}”. Ocena nie powiodła się z powodu następującego błędu:
{1}.</target>
        <note />
      </trans-unit>
      <trans-unit id="ProjectDoesNotExist">
        <source>Project `{0}` does not exist.</source>
        <target state="translated">Projekt „{0}” nie istnieje.</target>
        <note />
      </trans-unit>
      <trans-unit id="ProjectDoesNotTargetFramework">
        <source>Project `{0}` does not target framework `{1}`.</source>
        <target state="translated">„{1}” nie jest platformą docelową projektu „{0}”.</target>
        <note />
      </trans-unit>
      <trans-unit id="ProjectIsInvalid">
        <source>Project `{0}` is invalid.</source>
        <target state="translated">Projekt „{0}” jest nieprawidłowy.</target>
        <note />
      </trans-unit>
      <trans-unit id="ProjectNotCompatibleWithFrameworks">
        <source>Project `{0}` cannot be added due to incompatible targeted frameworks between the two projects. Review the project you are trying to add and verify that is compatible with the following targets:</source>
        <target state="translated">Nie można dodać projektu „{0}” z powodu niezgodnych platform docelowych dwóch projektów. Sprawdź projekt, który próbujesz dodać, i zweryfikuj, czy jest zgodny z następującymi platformami docelowymi:</target>
        <note />
      </trans-unit>
      <trans-unit id="ProjectNotFoundInTheSolution">
        <source>Project `{0}` could not be found in the solution.</source>
        <target state="translated">Nie można odnaleźć projektu „{0}” w rozwiązaniu.</target>
        <note />
      </trans-unit>
      <trans-unit id="ProjectOrFileArgumentDescription">
        <source>The project file or C# file-based app to operate on. If a file is not specified, the command will search the current directory for a project file.</source>
        <target state="translated">Plik projektu lub aplikacja oparta na plikach języka C#, na którym ma działać. Jeśli plik nie zostanie określony, polecenie wyszuka bieżący katalog w poszukiwaniu pliku projektu.</target>
        <note />
      </trans-unit>
      <trans-unit id="ProjectOrFileArgumentName">
        <source>PROJECT | FILE</source>
        <target state="translated">PROJEKT | PLIK</target>
        <note />
      </trans-unit>
      <trans-unit id="ProjectReference">
        <source>Project reference</source>
        <target state="translated">Odwołanie do projektu</target>
        <note />
      </trans-unit>
      <trans-unit id="ProjectReferenceCouldNotBeFound">
        <source>Project reference `{0}` could not be found.</source>
        <target state="translated">Nie można odnaleźć odwołania do projektu „{0}”.</target>
        <note />
      </trans-unit>
      <trans-unit id="ProjectReferenceOneOrMore">
        <source>Project reference(s)</source>
        <target state="translated">Odwołania do projektów</target>
        <note />
      </trans-unit>
      <trans-unit id="ProjectReferenceRemoved">
        <source>Project reference `{0}` removed.</source>
        <target state="translated">Odwołanie do projektu „{0}” zostało usunięte.</target>
        <note />
      </trans-unit>
      <trans-unit id="ProjectRemoved">
        <source>Project `{0}` removed from solution.</source>
        <target state="translated">Projekt „{0}” został skasowany z rozwiązania.</target>
        <note />
      </trans-unit>
      <trans-unit id="ProjectRemovedFromTheSolution">
        <source>Project `{0}` removed from the solution.</source>
        <target state="translated">Projekt „{0}” został skasowany z rozwiązania.</target>
        <note />
      </trans-unit>
      <trans-unit id="RazorServer">
        <source>Razor build server</source>
        <target state="translated">Serwer kompilacji Razor</target>
        <note />
      </trans-unit>
      <trans-unit id="Reference">
        <source>Reference</source>
        <target state="translated">Odwołanie</target>
        <note />
      </trans-unit>
      <trans-unit id="ReferenceAddedToTheProject">
        <source>Reference `{0}` added to the project.</source>
        <target state="translated">Do projektu zostało dodane odwołanie „{0}”.</target>
        <note />
      </trans-unit>
      <trans-unit id="Remove">
        <source>Remove</source>
        <target state="translated">Usuń</target>
        <note />
      </trans-unit>
      <trans-unit id="RequiredCommandNotPassed">
        <source>Required command was not provided.</source>
        <target state="translated">Nie podano wymaganego polecenia.</target>
        <note />
      </trans-unit>
      <trans-unit id="ResolvingCommandSpec">
        <source>{0}: resolving commandspec from {1} Tool Libraries.</source>
        <target state="translated">{0}: Rozpoznawanie elementu commandspec z bibliotek narzędzia {1}.</target>
        <note />
      </trans-unit>
      <trans-unit id="ResponseFileNotFound">
        <source>Response file '{0}' does not exist.</source>
        <target state="translated">Plik odpowiedzi „{0}” nie istnieje.</target>
        <note />
      </trans-unit>
      <trans-unit id="RetriableNugetSearchFailure">
        <source>Failed to search. Retry later may resolve the issue. NuGet Search API response detail:
    RequestUrl: {0}. ReasonPhrase: {1}. StatusCode: {2}.</source>
        <target state="translated">Nie można wyszukać. Późniejsza ponowna próba może rozwiązać problem. Szczegóły odpowiedzi interfejsu API wyszukiwania NuGet:
    Adres URL żądania: {0}. Fraza przyczyny: {1}. Kod stanu: {2}.</target>
        <note />
      </trans-unit>
      <trans-unit id="RuntimeIdentifierArgumentName">
        <source>RUNTIME_IDENTIFIER</source>
        <target state="translated">RUNTIME_IDENTIFIER</target>
        <note />
      </trans-unit>
      <trans-unit id="SDKDiagnosticsCommandDefinition">
        <source>Enable diagnostic output.</source>
        <target state="translated">Włącz diagnostyczne dane wyjściowe.</target>
        <note />
      </trans-unit>
      <trans-unit id="SDKSchemaCommandDefinition">
        <source>Display the command schema as JSON.</source>
        <target state="translated">Wyświetl schemat polecenia jako kod JSON.</target>
        <note />
      </trans-unit>
      <trans-unit id="SelfContainAndNoSelfContainedConflict">
        <source>The '--self-contained' and '--no-self-contained' options cannot be used together.</source>
        <target state="translated">Opcji „--self-contained” i „--no-self-contained” nie można używać razem.</target>
        <note>{Locked="--self-contained"}{Locked="--no-self-contained"}</note>
      </trans-unit>
      <trans-unit id="SelfContainedOptionDescription">
        <source>Publish the .NET runtime with your application so the runtime doesn't need to be installed on the target machine.
The default is 'false.' However, when targeting .NET 7 or lower, the default is 'true' if a runtime identifier is specified.</source>
        <target state="translated">Opublikuj środowisko uruchomieniowe platformy .NET z aplikacją, aby nie trzeba było instalować środowiska uruchomieniowego na maszynie docelowej.
Wartość domyślna to „false”. Jednak w przypadku określania wartości docelowej platformy .NET 7 lub niższej wartość domyślna to „true”, jeśli określono identyfikator środowiska uruchomieniowego.</target>
        <note />
      </trans-unit>
      <trans-unit id="ShellShimConflict">
        <source>Command '{0}' conflicts with an existing command from another tool.</source>
        <target state="translated">Wystąpił konflikt między poleceniem „{0}” i istniejącym poleceniem z innego narzędzia.</target>
        <note />
      </trans-unit>
      <trans-unit id="ShortWorkloadSearchVersionDescription">
        <source>Search for available workload versions or what comprises a workload version. Use 'dotnet workload search version --help' for more information.</source>
        <target state="translated">Wyszukaj dostępne wersje obciążeń lub elementy składowe poszczególnych wersji obciążeń. Aby uzyskać więcej informacji, użyj polecenia „dotnet workload search version --help”.</target>
        <note>{Locked="dotnet workload search version --help"}</note>
      </trans-unit>
      <trans-unit id="ShowHelpDescription">
        <source>Show command line help.</source>
        <target state="translated">Pokaż pomoc wiersza polecenia.</target>
        <note />
      </trans-unit>
      <trans-unit id="ShutdownCommandFailed">
        <source>The shutdown command failed: {0}</source>
        <target state="translated">Polecenie zamknięcia nie powiodło się: {0}</target>
        <note />
      </trans-unit>
      <trans-unit id="Solution">
        <source>Solution</source>
        <target state="translated">Rozwiązanie</target>
        <note />
      </trans-unit>
      <trans-unit id="SolutionAlreadyContainsProject">
        <source>Solution {0} already contains project {1}.</source>
        <target state="translated">Rozwiązanie {0} zawiera już projekt {1}.</target>
        <note />
      </trans-unit>
      <trans-unit id="SolutionArgumentMisplaced">
        <source>Solution argument '{0}' is misplaced.</source>
        <target state="translated">Argument rozwiązania „{0}” jest zagubiony.</target>
        <note />
      </trans-unit>
      <trans-unit id="SolutionDoesNotExist">
        <source>Specified solution file {0} does not exist, or there is no solution file in the directory.</source>
        <target state="translated">Określony plik rozwiązania {0} nie istnieje bądź w katalogu nie ma żadnego pliku rozwiązania.</target>
        <note />
      </trans-unit>
      <trans-unit id="SolutionFolderAlreadyContainsProjectWithFilename">
        <source>Solution folder '{0}' already contains a project with the filename '{1}'.</source>
        <target state="new">Solution folder '{0}' already contains a project with the filename '{1}'.</target>
        <note />
      </trans-unit>
      <trans-unit id="SolutionOrProjectArgumentDescription">
        <source>The project or solution file to operate on. If a file is not specified, the command will search the current directory for one.</source>
        <target state="translated">Plik projektu lub rozwiązania, dla którego ma zostać wykonana operacja. Jeśli plik nie zostanie podany, polecenie wyszuka go w bieżącym katalogu.</target>
        <note />
      </trans-unit>
      <trans-unit id="SolutionOrProjectArgumentName">
        <source>PROJECT | SOLUTION</source>
        <target state="translated">PROJECT | SOLUTION</target>
        <note />
      </trans-unit>
      <trans-unit id="SolutionOrProjectOrFileArgumentDescription">
        <source>The project or solution or C# (file-based program) file to operate on. If a file is not specified, the command will search the current directory for a project or solution.</source>
        <target state="translated">Projekt lub rozwiązanie albo plik C# (program oparty na plikach), na którym ma być wykonana operacja. Jeśli plik nie zostanie określony, polecenie wyszuka bieżący katalog w poszukiwaniu projektu lub rozwiązania.</target>
        <note />
      </trans-unit>
      <trans-unit id="SolutionOrProjectOrFileArgumentName">
        <source>PROJECT | SOLUTION | FILE</source>
        <target state="translated">PROJEKT | ROZWIĄZANIE | PLIK</target>
        <note />
      </trans-unit>
      <trans-unit id="SpecifyAtLeastOne">
        <source>Specify at least one {0}.</source>
        <target state="translated">Określ co najmniej jeden element {0}.</target>
        <note />
      </trans-unit>
      <trans-unit id="SpecifyAtLeastOneProjectToAdd">
        <source>You must specify at least one project to add.</source>
        <target state="translated">Musisz określić co najmniej jeden projekt do dodania.</target>
        <note />
      </trans-unit>
      <trans-unit id="SpecifyAtLeastOneProjectToRemove">
        <source>You must specify at least one project to remove.</source>
        <target state="translated">Musisz określić co najmniej jeden projekt do skasowania.</target>
        <note />
      </trans-unit>
      <trans-unit id="SpecifyAtLeastOneReferenceToRemove">
        <source>You must specify at least one reference to remove.</source>
        <target state="translated">Musisz określić co najmniej jedno odwołanie do usunięcia.</target>
        <note />
      </trans-unit>
      <trans-unit id="ToolLibraryFound">
        <source>{0}: tool library found {1}</source>
        <target state="translated">{0}: Znaleziono bibliotekę narzędzia {1}</target>
        <note />
      </trans-unit>
      <trans-unit id="ToolMissingVersion">
        <source>Missing 'version' entry.</source>
        <target state="translated">Brak wpisu „version”.</target>
        <note />
      </trans-unit>
      <trans-unit id="ToolPackageConflictPackageId">
        <source>Tool '{0}' (version '{1}') is already installed.</source>
        <target state="translated">Narzędzie „{0}” (wersja: „{1}”) jest już zainstalowane.</target>
        <note />
      </trans-unit>
      <trans-unit id="ToolPackageNotATool">
        <source>Package {0} is not a .NET tool.</source>
        <target state="translated">Pakiet {0} nie jest narzędziem platformy .NET.</target>
        <note />
      </trans-unit>
      <trans-unit id="ToolSettingsInvalidCommandName">
        <source>Command '{0}' contains one or more of the following invalid characters: {1}.</source>
        <target state="translated">Polecenie „{0}” zawiera co najmniej jeden nieprawidłowy znak: {1}.</target>
        <note />
      </trans-unit>
      <trans-unit id="ToolSettingsInvalidLeadingDotCommandName">
        <source>The command name '{0}' cannot begin with a leading dot (.).</source>
        <target state="translated">Nazwa polecenia „{0}” nie może zaczynać się od kropki (.).</target>
        <note />
      </trans-unit>
      <trans-unit id="ToolSettingsInvalidXml">
        <source>Invalid XML: {0}</source>
        <target state="translated">Nieprawidłowy kod XML: {0}</target>
        <note />
      </trans-unit>
      <trans-unit id="ToolSettingsMissingCommandName">
        <source>Tool defines a command with a missing name setting.</source>
        <target state="translated">Narzędzie definiuje polecenie z brakującym ustawieniem nazwy.</target>
        <note />
      </trans-unit>
      <trans-unit id="ToolSettingsMissingEntryPoint">
        <source>Command '{0}' is missing an entry point setting.</source>
        <target state="translated">W poleceniu „{0}” brakuje ustawienia punktu wejścia.</target>
        <note />
      </trans-unit>
      <trans-unit id="ToolSettingsMoreThanOneCommand">
        <source>More than one command is defined for the tool.</source>
        <target state="translated">Dla narzędzia zdefiniowano więcej niż jedno polecenie.</target>
        <note />
      </trans-unit>
      <trans-unit id="ToolSettingsUnsupportedRunner">
        <source>Tool '{0}' uses unsupported runner '{1}'."</source>
        <target state="translated">Narzędzie „{0}” używa nieobsługiwanego modułu uruchamiającego „{1}”.”</target>
        <note />
      </trans-unit>
      <trans-unit id="ToolUnsupportedRuntimeIdentifier">
        <source>The tool does not support the current architecture or operating system ({0}). Supported runtimes: {1}</source>
        <target state="translated">Narzędzie nie obsługuje bieżącej architektury ani systemu operacyjnego ({0}). Obsługiwane środowiska uruchomieniowe: {1}</target>
        <note />
      </trans-unit>
      <trans-unit id="Type">
        <source>Type</source>
        <target state="translated">Typ</target>
        <note />
      </trans-unit>
      <trans-unit id="UnableToCheckCertificateChainPolicy">
        <source>The requested certificate chain policy could not be checked: {0}</source>
        <target state="translated">Nie można sprawdzić żądanych zasad łańcucha certyfikatów: {0}</target>
        <note />
      </trans-unit>
      <trans-unit id="UnableToDeleteTemporaryDepsJson">
        <source>unable to delete temporary deps.json file: {0}</source>
        <target state="translated">nie można usunąć tymczasowego pliku deps.json: {0}</target>
        <note />
      </trans-unit>
      <trans-unit id="UnableToGenerateDepsJson">
        <source>Unable to generate deps.json, it may have been already generated.  You can specify the "-d" option option after "dotnet" for diagnostic output (for example, "dotnet -d &lt;toolname&gt;": {0}</source>
        <target state="translated">Nie można wygenerować pliku deps.json. Plik mógł zostać już wygenerowany. Możesz określić opcję opcji „-d" po poleceniu „dotnet" dla danych wyjściowych diagnostyki (na przykład polecenie: „dotnet -d &lt;toolname&gt;": {0}</target>
        <note />
      </trans-unit>
      <trans-unit id="UnableToLocateDotnetMultiplexer">
        <source>Unable to locate dotnet multiplexer</source>
        <target state="translated">Nie można zlokalizować multipleksera dotnet</target>
        <note />
      </trans-unit>
      <trans-unit id="UnexpectedTypeInJson">
        <source>Expected a {0} for property '{1}'.</source>
        <target state="translated">Oczekiwano wartości {0} dla właściwości „{1}”.</target>
        <note />
      </trans-unit>
      <trans-unit id="UnrecognizedCommandOrArgument">
        <source>Unrecognized command or argument '{0}'</source>
        <target state="translated">Nierozpoznane polecenie lub argument „{0}”</target>
        <note />
      </trans-unit>
      <trans-unit id="UnsupportedProjectType">
        <source>Project '{0}' has an unknown project type and cannot be added to the solution file. Contact your SDK provider for support.</source>
        <target state="translated">Projekt „{0}” ma nieznany typ projektu i nie można go dodać do pliku rozwiązania. Skontaktuj się z dostawcą zestawu SDK w celu uzyskania pomocy technicznej.</target>
        <note />
      </trans-unit>
      <trans-unit id="Update">
        <source>Update</source>
        <target state="translated">Aktualizuj</target>
        <note />
      </trans-unit>
      <trans-unit id="VBCSCompilerServer">
        <source>VB/C# compiler server</source>
        <target state="translated">Serwer kompilatora VB/C#</target>
        <note />
      </trans-unit>
      <trans-unit id="Value">
        <source>Value</source>
        <target state="translated">Wartość</target>
        <note />
      </trans-unit>
      <trans-unit id="VerbosityOptionDescription">
        <source>Set the MSBuild verbosity level. Allowed values are q[uiet], m[inimal], n[ormal], d[etailed], and diag[nostic].</source>
        <target state="translated">Ustaw poziom szczegółowości programu MSBuild. Dopuszczalne wartości to: q[uiet], m[inimal], n[ormal], d[etailed] i diag[nostic].</target>
        <note />
      </trans-unit>
      <trans-unit id="VerifyingNuGetPackageSignature">
        <source>Verified that the NuGet package "{0}" has a valid signature.</source>
        <target state="translated">Zweryfikowano, że pakiet NuGet „{0}” ma prawidłowy podpis.</target>
        <note />
      </trans-unit>
      <trans-unit id="VersionForPackageCouldNotBeResolved">
        <source>Version for package `{0}` could not be resolved.</source>
        <target state="translated">Nie można rozpoznać wersji pakietu „{0}”.</target>
        <note />
      </trans-unit>
      <trans-unit id="VersionIsInvalid">
        <source>Version {0} is invalid.</source>
        <target state="translated">Wersja {0} jest nieprawidłowa.</target>
        <note />
      </trans-unit>
      <trans-unit id="VersionSuffixArgumentName">
        <source>VERSION_SUFFIX</source>
        <target state="translated">VERSION_SUFFIX</target>
        <note />
      </trans-unit>
      <trans-unit id="WorkloadIntegrityCheckError">
        <source>An issue was encountered verifying workloads. For more information, run "dotnet workload update".</source>
        <target state="translated">Napotkano problem podczas weryfikowania obciążeń. Aby uzyskać więcej informacji, uruchom polecenie „dotnet workload update”.</target>
        <note>{Locked="dotnet workload update"}</note>
      </trans-unit>
      <trans-unit id="YesOptionDescription">
        <source>Accept all confirmation prompts using "yes."</source>
        <target state="translated">Zaakceptuj wszystkie monity o potwierdzenie, używając słowa „tak”.</target>
        <note />
      </trans-unit>
    </body>
  </file>
</xliff><|MERGE_RESOLUTION|>--- conflicted
+++ resolved
@@ -129,18 +129,6 @@
 -e VARIABLE="value;seperated with;semicolons"
 -e VAR1=abc -e VAR2=def -e VAR3=ghi
 </source>
-<<<<<<< HEAD
-        <target state="translated">Ustawia wartość zmiennej środowiskowej. 
-Jeśli zmienna nie istnieje, tworzy ją, a jeśli istnieje, przesłania. 
-Wymusi to uruchamianie testów w izolowanym procesie. 
-Ten argument można określić wiele razy w celu podania wielu wartości.
-
-Przykłady:
--e ZMIENNA=abc
--e ZMIENNA="wartość ze spacjami"
--e ZMIENNA="wartości;rozdzielone;średnikami"
--e ZM1=abc -e ZM2=def -e ZM3=ghi
-=======
         <target state="new">Sets the value of an environment variable. 
 Creates the variable if it does not exist, overrides if it does. 
 This will force the tests to be run in an isolated process. 
@@ -151,7 +139,6 @@
 -e VARIABLE="value with spaces"
 -e VARIABLE="value;seperated with;semicolons"
 -e VAR1=abc -e VAR2=def -e VAR3=ghi
->>>>>>> b55224f3
 </target>
         <note />
       </trans-unit>
@@ -797,11 +784,7 @@
       </trans-unit>
       <trans-unit id="PackageIdentityArgumentDescription">
         <source>Package reference in the form of a package identifier like '{0}' or package identifier and version separated by '@' like '{0}@{1}'.</source>
-<<<<<<< HEAD
-        <target state="translated">Odwołanie do pakietu w formie identyfikatora pakietu, takiego jak „{0}” lub identyfikatora pakietu i wersji, rozdzielonych znakiem „@”, np. „{0}@{1}”.</target>
-=======
         <target state="new">Package reference in the form of a package identifier like '{0}' or package identifier and version separated by '@' like '{0}@{1}'.</target>
->>>>>>> b55224f3
         <note />
       </trans-unit>
       <trans-unit id="PackageIdentityArgumentIdOrVersionIsNull">

﻿<?xml version="1.0" encoding="utf-8"?>
<xliff xmlns="urn:oasis:names:tc:xliff:document:1.2" xmlns:xsi="http://www.w3.org/2001/XMLSchema-instance" version="1.2" xsi:schemaLocation="urn:oasis:names:tc:xliff:document:1.2 xliff-core-1.2-transitional.xsd">
  <file datatype="xml" source-language="en" target-language="pl" original="../CliStrings.resx">
    <body>
      <trans-unit id="Add">
        <source>Add</source>
        <target state="translated">Dodaj</target>
        <note />
      </trans-unit>
      <trans-unit id="AmbiguousCommandName">
        <source>Ambiguous command name: {0}</source>
        <target state="translated">Niejednoznaczna nazwa polecenia: {0}</target>
        <note />
      </trans-unit>
      <trans-unit id="ArchArgumentName">
        <source>ARCH</source>
        <target state="translated">ARCH</target>
        <note />
      </trans-unit>
      <trans-unit id="ArchitectureOptionDescription">
        <source>The target architecture.</source>
        <target state="translated">Architektura docelowa.</target>
        <note />
      </trans-unit>
      <trans-unit id="ArtifactsPathArgumentName">
        <source>ARTIFACTS_DIR</source>
        <target state="translated">ARTIFACTS_DIR</target>
        <note />
      </trans-unit>
      <trans-unit id="ArtifactsPathOptionDescription">
        <source>The artifacts path. All output from the project, including build, publish, and pack output, will go in subfolders under the specified path.</source>
        <target state="translated">Ścieżka artefaktów. Wszystkie dane wyjściowe z projektu, w tym dane wyjściowe kompilacji, publikowania i pakowania, będą trafiać do podfolderów w określonej ścieżce.</target>
        <note />
      </trans-unit>
      <trans-unit id="AttemptingToCreateCommandSpec">
        <source>{0}: attempting to create commandspec</source>
        <target state="translated">{0}: Próba utworzenia elementu commandspec</target>
        <note />
      </trans-unit>
      <trans-unit id="AttemptingToFindCommand">
        <source>{0}: attempting to find command {1} in {2}</source>
        <target state="translated">{0}: Próba odnalezienia polecenia {1} w lokalizacji {2}</target>
        <note />
      </trans-unit>
      <trans-unit id="AttemptingToResolve">
        <source>{0}: attempting to resolve {1}</source>
        <target state="translated">{0}: Próba rozpoznania elementu {1}</target>
        <note />
      </trans-unit>
      <trans-unit id="AttemptingToResolveCommandSpec">
        <source>{0}: Attempting to resolve command spec from tool {1}</source>
        <target state="translated">{0}: Próba rozpoznania specyfikacji polecenia z narzędzia {1}</target>
        <note />
      </trans-unit>
      <trans-unit id="BuildOutputPathDoesNotExist">
        <source>outputpathresolver: {0} does not exist</source>
        <target state="translated">Element outputpathresolver: {0} nie istnieje</target>
        <note />
      </trans-unit>
      <trans-unit id="CannotCreateShimForEmptyExecutablePath">
        <source>Cannot create shell shim for an empty executable path.</source>
        <target state="translated">Nie można utworzyć podkładki powłoki dla pustej ścieżki pliku wykonywalnego.</target>
        <note />
      </trans-unit>
      <trans-unit id="CannotFindAManifestFile">
        <source>Cannot find a manifest file. The list of searched paths:
{0}</source>
        <target state="translated">Nie można odnaleźć pliku manifestu. Lista przeszukanych ścieżek:
{0}</target>
        <note />
      </trans-unit>
      <trans-unit id="CannotFindPackageIdInManifest">
        <source>Cannot find a package with the package id {0} in the manifest file.</source>
        <target state="translated">Nie można odnaleźć pakietu o identyfikatorze {0} w pliku manifestu.</target>
        <note />
      </trans-unit>
      <trans-unit id="CannotResolveRuntimeIdentifier">
        <source>Resolving the current runtime identifier failed.</source>
        <target state="translated">Rozpoznawanie bieżącego identyfikatora środowiska uruchomieniowego nie powiodło się.</target>
        <note />
      </trans-unit>
      <trans-unit id="CannotSpecifyBothRuntimeAndArchOptions">
        <source>Specifying both the `-r|--runtime` and `-a|--arch` options is not supported.</source>
        <target state="translated">Określanie opcji „-r|--runtime” i „-a|--arch” nie jest obsługiwane.</target>
        <note />
      </trans-unit>
      <trans-unit id="CannotSpecifyBothRuntimeAndOsOptions">
        <source>Specifying both the `-r|--runtime` and `-os` options is not supported.</source>
        <target state="translated">Określanie opcji „-r|--runtime” i „-os” nie jest obsługiwane.</target>
        <note />
      </trans-unit>
      <trans-unit id="CmdEnvironmentVariableDescription">
        <source>Sets the value of an environment variable. 
Creates the variable if it does not exist, overrides if it does. 
This argument can be specified multiple times to provide multiple variables.

Examples:
-e VARIABLE=abc
-e VARIABLE="value with spaces"
-e VARIABLE="value;seperated with;semicolons"
-e VAR1=abc -e VAR2=def -e VAR3=ghi
</source>
<<<<<<< HEAD
        <target state="needs-review-translation">Ustawia wartość zmiennej środowiskowej. 
Jeśli zmienna nie istnieje, tworzy ją, a jeśli istnieje, przesłania. 
Wymusi to uruchamianie testów w izolowanym procesie. 
=======
        <target state="translated">Ustawia wartość zmiennej środowiskowej. 
Jeśli zmienna nie istnieje, tworzy ją, a jeśli istnieje, przesłania. 
>>>>>>> 807be93c
Ten argument można określić wiele razy w celu podania wielu wartości.

Przykłady:
-e ZMIENNA=abc
<<<<<<< HEAD
-e ZMIENNA="wartość ze spacjami"
-e ZMIENNA="wartości;rozdzielone;średnikami"
=======
-e ZMIENNA=”wartość ze spacjami”
-e ZMIENNA=”wartości;rozdzielone;średnikami”
>>>>>>> 807be93c
-e ZM1=abc -e ZM2=def -e ZM3=ghi
</target>
        <note />
      </trans-unit>
      <trans-unit id="CmdEnvironmentVariableExpression">
        <source>NAME="VALUE"</source>
        <target state="translated">NAZWA="WARTOŚĆ"</target>
        <note />
      </trans-unit>
      <trans-unit id="CmdTestEnvironmentVariableDescription">
        <source>Sets the value of an environment variable. 
Creates the variable if it does not exist, overrides if it does. 
This will force the tests to be run in an isolated process. 
This argument can be specified multiple times to provide multiple variables.

Examples:
-e VARIABLE=abc
-e VARIABLE="value with spaces"
-e VARIABLE="value;seperated with;semicolons"
-e VAR1=abc -e VAR2=def -e VAR3=ghi
</source>
        <target state="translated">Ustawia wartość zmiennej środowiskowej. 
Jeśli zmienna nie istnieje, tworzy ją, a jeśli istnieje, przesłania. 
Wymusi to uruchamianie testów w izolowanym procesie. 
Ten argument można określić wiele razy w celu podania wielu wartości.

Przykłady:
-e ZMIENNA=abc
-e ZMIENNA="wartość ze spacjami"
-e ZMIENNA="wartości;rozdzielone;średnikami"
-e ZM1=abc -e ZM2=def -e ZM3=ghi
</target>
        <note />
      </trans-unit>
      <trans-unit id="CmdVersionSuffixDescription">
        <source>Set the value of the $(VersionSuffix) property to use when building the project.</source>
        <target state="translated">Ustaw wartość właściwości $(VersionSuffix) do użycia podczas kompilowania projektu.</target>
        <note />
      </trans-unit>
      <trans-unit id="ColumnMaxWidthMustBeGreaterThanZero">
        <source>Column maximum width must be greater than zero.</source>
        <target state="translated">Maksymalna szerokość kolumny musi być większa niż zero.</target>
        <note />
      </trans-unit>
      <trans-unit id="CommandAssembliesNotFound">
        <source>The command executable for "{0}" was not found. The project may not have been restored or restore failed - run `dotnet restore`</source>
        <target state="translated">Nie znaleziono pliku wykonywalnego polecenia dla elementu „{0}”. Projekt mógł nie zostać przywrócony lub przywracanie zakończyło się niepowodzeniem — uruchom polecenie „dotnet restore”</target>
        <note />
      </trans-unit>
      <trans-unit id="CommandInteractiveOptionDescription">
        <source>Allows the command to stop and wait for user input or action (for example to complete authentication).</source>
        <target state="translated">Zezwala poleceniu na zatrzymanie działania i zaczekanie na wprowadzenie danych lub wykonanie akcji przez użytkownika (na przykład ukończenie uwierzytelniania).</target>
        <note />
      </trans-unit>
      <trans-unit id="CommandPrereleaseOptionDescription">
        <source>Allows prerelease packages to be installed.</source>
        <target state="translated">Zezwala na instalowanie pakietów wersji wstępnych.</target>
        <note />
      </trans-unit>
      <trans-unit id="CommandSpecIsNull">
        <source>{0}: commandSpec is null.</source>
        <target state="translated">{0}: Element commandSpec ma wartość null.</target>
        <note />
      </trans-unit>
      <trans-unit id="CommonCmdFramework">
        <source>FRAMEWORK</source>
        <target state="translated">FRAMEWORK</target>
        <note />
      </trans-unit>
      <trans-unit id="CommonFileNotFound">
        <source>File `{0}` not found.</source>
        <target state="translated">Nie odnaleziono pliku „{0}”.</target>
        <note />
      </trans-unit>
      <trans-unit id="ConfigurationArgumentName">
        <source>CONFIGURATION</source>
        <target state="translated">CONFIGURATION</target>
        <note />
      </trans-unit>
      <trans-unit id="CouldNotFindAnyProjectInDirectory">
        <source>Could not find any project in `{0}`.</source>
        <target state="translated">Nie można odnaleźć żadnego projektu w lokalizacji „{0}”.</target>
        <note />
      </trans-unit>
      <trans-unit id="CouldNotFindProjectOrDirectory">
        <source>Could not find project or directory `{0}`.</source>
        <target state="translated">Nie można odnaleźć projektu ani katalogu „{0}”.</target>
        <note />
      </trans-unit>
      <trans-unit id="CouldNotFindSolutionIn">
        <source>Specified solution file {0} does not exist, or there is no solution file in the directory.</source>
        <target state="translated">Określony plik rozwiązania {0} nie istnieje bądź w katalogu nie ma żadnego pliku rozwiązania.</target>
        <note />
      </trans-unit>
      <trans-unit id="CouldNotFindSolutionOrDirectory">
        <source>Could not find solution or directory `{0}`.</source>
        <target state="translated">Nie można odnaleźć rozwiązania ani katalogu „{0}”.</target>
        <note />
      </trans-unit>
      <trans-unit id="CouldNotFindToolRuntimeConfigFile">
        <source>{0}: Could not find runtimeconfig.json file for tool {1}</source>
        <target state="translated">{0}: nie można odnaleźć pliku runtimeconfig.json dla narzędzia {1}</target>
        <note />
      </trans-unit>
      <trans-unit id="Delete">
        <source>Delete</source>
        <target state="translated">Usuń</target>
        <note />
      </trans-unit>
      <trans-unit id="DepsJsonGeneratorProjectNotSet">
        <source>Unable to find deps.json generator project.</source>
        <target state="translated">Nie można odnaleźć projektu generatora deps.json.</target>
        <note />
      </trans-unit>
      <trans-unit id="DidNotFindAMatchingProject">
        <source>{0}: Did not find a matching project {1}.</source>
        <target state="translated">{0}: Nie znaleziono pasującego projektu {1}.</target>
        <note />
      </trans-unit>
      <trans-unit id="DidNotFindProject">
        <source>{0}: ProjectFactory did not find Project.</source>
        <target state="translated">{0}: Element ProjectFactory nie odnalazł projektu.</target>
        <note />
      </trans-unit>
      <trans-unit id="DidYouMean">
        <source>Did you mean the following command?</source>
        <target state="translated">Czy chodziło Ci o następujące polecenie?</target>
        <note />
      </trans-unit>
      <trans-unit id="Directory">
        <source>Directory</source>
        <target state="translated">Katalog</target>
        <note />
      </trans-unit>
      <trans-unit id="DisableBuildServersOptionDescription">
        <source>Force the command to ignore any persistent build servers.</source>
        <target state="translated">Wymuś polecenie, aby zignorować wszystkie trwałe serwery kompilacji.</target>
        <note />
      </trans-unit>
      <trans-unit id="DoesNotExist">
        <source>{0}: {1} does not exist</source>
        <target state="translated">{0}: Element {1} nie istnieje</target>
        <note />
      </trans-unit>
      <trans-unit id="EnvironmentPathLinuxManualInstructions">
        <source>Tools directory '{0}' is not currently on the PATH environment variable.
If you are using bash, you can add it to your profile by running the following command:

cat &lt;&lt; \EOF &gt;&gt; ~/.bash_profile
# Add .NET Core SDK tools
export PATH="$PATH:{0}"
EOF

You can add it to the current session by running the following command:

export PATH="$PATH:{0}"
</source>
        <target state="translated">Katalog narzędzi „{0}” nie znajduje się obecnie w zmiennej środowiskowej PATH.
Jeśli używasz powłoki Bash, możesz dodać ją do swojego profilu, uruchamiając następujące polecenie:

cat &lt;&lt; \EOF &gt;&gt; ~/.bash_profile
# Dodaj zestaw .NET Core SDK Tools
export PATH="$PATH:{0}"
EOF

Aby dodać go na potrzeby bieżącej sesji, uruchom następujące polecenie:

export PATH="$PATH:{0}"
</target>
        <note />
      </trans-unit>
      <trans-unit id="EnvironmentPathLinuxNeedLogout">
        <source>Since you just installed the .NET SDK, you will need to logout or restart your session before running the tool you installed.</source>
        <target state="translated">Właśnie zainstalowano zestaw .NET SDK, dlatego należy wylogować się lub uruchomić ponownie sesję przed uruchomieniem zainstalowanego narzędzia.</target>
        <note />
      </trans-unit>
      <trans-unit id="EnvironmentPathOSXBashManualInstructions">
        <source>Tools directory '{0}' is not currently on the PATH environment variable.
If you are using bash, you can add it to your profile by running the following command:

cat &lt;&lt; \EOF &gt;&gt; ~/.bash_profile
# Add .NET Core SDK tools
export PATH="$PATH:{0}"
EOF

You can add it to the current session by running the following command:

export PATH="$PATH:{0}"
</source>
        <target state="translated">Katalog narzędzi „{0}” nie znajduje się obecnie w zmiennej środowiskowej PATH.
Jeśli używasz powłoki Bash, możesz dodać ją do swojego profilu, uruchamiając następujące polecenie:

cat &lt;&lt; \EOF &gt;&gt; ~/.bash_profile
# Dodaj zestaw .NET Core SDK Tools
export PATH="$PATH:{0}"
EOF

Aby dodać go na potrzeby bieżącej sesji, uruchom następujące polecenie:

export PATH="$PATH:{0}"
</target>
        <note />
      </trans-unit>
      <trans-unit id="EnvironmentPathOSXNeedReopen">
        <source>Since you just installed the .NET SDK, you will need to reopen terminal before running the tool you installed.</source>
        <target state="translated">Właśnie zainstalowano zestaw .NET SDK, dlatego należy ponownie otworzyć terminal przed uruchomieniem zainstalowanego narzędzia.</target>
        <note />
      </trans-unit>
      <trans-unit id="EnvironmentPathOSXZshManualInstructions">
        <source>Tools directory '{0}' is not currently on the PATH environment variable.
If you are using zsh, you can add it to your profile by running the following command:

cat &lt;&lt; \EOF &gt;&gt; ~/.zprofile
# Add .NET Core SDK tools
export PATH="$PATH:{0}"
EOF

And run `zsh -l` to make it available for current session.

You can only add it to the current session by running the following command:

export PATH="$PATH:{0}"
</source>
        <target state="translated">Katalog narzędzi „{0}” nie znajduje się obecnie w zmiennej środowiskowej PATH.
Jeśli używasz powłoki zsh, możesz ją dodać do swojego profilu, uruchamiając następujące polecenie:

cat &lt;&lt; \EOF &gt;&gt; ~/.zprofile
# Dodaj zestaw .NET Core SDK Tools
export PATH="$PATH:{0}"
EOF

Aby udostępnić ją w bieżącej sesji, uruchom polecenie `zsh -l`.

Możesz ją dodać tylko do bieżącej sesji, uruchamiając następujące polecenie:

export PATH="$PATH:{0}"
</target>
        <note />
      </trans-unit>
      <trans-unit id="EnvironmentPathWindowsManualInstructions">
        <source>Tools directory '{0}' is not currently on the PATH environment variable.

You can add the directory to the PATH by running the following command:

setx PATH "%PATH%;{0}"
</source>
        <target state="translated">Katalogu narzędzi „{0}” nie ma obecnie w zmiennej środowiskowej PATH.

Możesz dodać katalog do zmiennej PATH przez uruchomienie następującego polecenia:

setx PATH "%PATH%;{0}"
</target>
        <note />
      </trans-unit>
      <trans-unit id="EnvironmentPathWindowsNeedReopen">
        <source>Since you just installed the .NET SDK, you will need to reopen the Command Prompt window before running the tool you installed.</source>
        <target state="translated">Właśnie zainstalowano zestaw .NET SDK, dlatego należy ponownie otworzyć okno wiersza polecenia przed uruchomieniem zainstalowanego narzędzia.</target>
        <note />
      </trans-unit>
      <trans-unit id="Error">
        <source>Error</source>
        <target state="translated">Błąd</target>
        <note />
      </trans-unit>
      <trans-unit id="Error_NU1302_HttpSourceUsed">
        <source>You are running the 'tool install' operation with an 'HTTP' source: {0}. NuGet requires HTTPS sources. To use an HTTP source, you must explicitly set 'allowInsecureConnections' to true in your NuGet.Config file. Refer to https://aka.ms/nuget-https-everywhere for more information.</source>
        <target state="translated">Operację „instalacji narzędzia” wykonujesz ze źródłem „HTTP”: {0}. Menedżer NuGet wymaga źródeł HTTPS. Aby użyć źródła HTTP, musisz wyraźnie ustawić właściwość „allowInsecureConnections” na wartość true w pliku NuGet.Config. Aby uzyskać więcej informacji, sprawdź witrynę https://aka.ms/nuget-https-everywhere.</target>
        <note />
      </trans-unit>
      <trans-unit id="ExpectDepsJsonAt">
        <source>{0}: expect deps.json at: {1}</source>
        <target state="translated">{0}: Oczekiwano pliku deps.json w lokalizacji: {1}</target>
        <note />
      </trans-unit>
      <trans-unit id="FailedSettingShimPermissions">
        <source>Failed to set user executable permissions for shell shim: {0}</source>
        <target state="translated">Nie można ustawić uprawnień pliku wykonywalnego użytkownika dla podkładki powłoki: {0}</target>
        <note />
      </trans-unit>
      <trans-unit id="FailedToCreateShellShim">
        <source>Failed to create tool shim for command '{0}': {1}</source>
        <target state="translated">Nie można utworzyć podkładki narzędzia dla polecenia „{0}”: {1}</target>
        <note />
      </trans-unit>
      <trans-unit id="FailedToFindCommandPath">
        <source>{0}: failed to find commandPath {1}</source>
        <target state="translated">{0}: Nie udało się odnaleźć ścieżki commandPath {1}</target>
        <note />
      </trans-unit>
      <trans-unit id="FailedToFindLibraryInAssetsFile">
        <source>Failed to find library in NuGet assets file for tool package '{0}': {1}</source>
        <target state="translated">Nie można odnaleźć biblioteki w pliku zasobów NuGet dla pakietu narzędzi „{0}”: {1}</target>
        <note />
      </trans-unit>
      <trans-unit id="FailedToFindSourceUnderPackageSourceMapping">
        <source>Package Source Mapping is enabled, but no source found under the specified package ID: {0}. See the documentation for Package Source Mapping at https://aka.ms/nuget-package-source-mapping for more details.</source>
        <target state="translated">Mapowanie źródła pakietu jest włączone, ale nie znaleziono źródła w ramach określonego identyfikatora pakietu: {0}. Aby uzyskać więcej informacji, zapoznaj się z dokumentacją mapowania źródła pakietu w witrynie https://aka.ms/nuget-package-source-mapping.</target>
        <note />
      </trans-unit>
      <trans-unit id="FailedToFindStagedToolPackage">
        <source>Failed to find staged tool package '{0}'.</source>
        <target state="translated">Nie można odnaleźć przygotowanego pakietu narzędzia „{0}”.</target>
        <note />
      </trans-unit>
      <trans-unit id="FailedToFindToolAssembly">
        <source>{0}: failed to find toolAssembly for {1}</source>
        <target state="translated">{0}: Nie udało się odnaleźć elementu toolAssembly dla elementu {1}</target>
        <note />
      </trans-unit>
      <trans-unit id="FailedToLoadNuGetSource">
        <source>Failed to load NuGet source {0}</source>
        <target state="translated">Nie można załadować źródła pakietu NuGet {0}</target>
        <note />
      </trans-unit>
      <trans-unit id="FailedToMapSourceUnderPackageSourceMapping">
        <source>Package Source Mapping is enabled, but no source mapped under the specified package ID: {0}. See the documentation for Package Source Mapping at https://aka.ms/nuget-package-source-mapping for more details.</source>
        <target state="translated">Mapowanie źródła pakietu jest włączone, ale nie zamapowano źródła w ramach określonego identyfikatora pakietu: {0}. Aby uzyskać więcej informacji, zapoznaj się z dokumentacją mapowania źródła pakietu w witrynie https://aka.ms/nuget-package-source-mapping.</target>
        <note />
      </trans-unit>
      <trans-unit id="FailedToReadNuGetLockFile">
        <source>Failed to read NuGet assets file for tool package '{0}': {1}</source>
        <target state="translated">Nie można odczytać pliku zasobów NuGet dla pakietu narzędzi „{0}”: {1}</target>
        <note />
      </trans-unit>
      <trans-unit id="FailedToReadPidFile">
        <source>Failed to read pid file '{0}': {1}</source>
        <target state="translated">Nie można odczytać pliku pid „{0}”: {1}</target>
        <note />
      </trans-unit>
      <trans-unit id="FailedToRemoveShellShim">
        <source>Failed to remove tool shim for command '{0}': {1}</source>
        <target state="translated">Nie można usunąć podkładki narzędzia dla polecenia „{0}”: {1}</target>
        <note />
      </trans-unit>
      <trans-unit id="FailedToResolveCommandSpec">
        <source>{0}: failed to resolve commandspec from library.</source>
        <target state="translated">{0}: Nie udało się rozpoznać elementu commandspec z biblioteki.</target>
        <note />
      </trans-unit>
      <trans-unit id="FailedToRetrieveToolConfiguration">
        <source>Failed to retrieve tool configuration: {0}</source>
        <target state="translated">Nie można pobrać konfiguracji narzędzia: {0}</target>
        <note />
      </trans-unit>
      <trans-unit id="FailedToSetToolsPathEnvironmentVariable">
        <source>Failed to add '{0}' to the PATH environment variable. Add this directory to your PATH to use tools installed with 'dotnet tool install'.</source>
        <target state="translated">Nie można dodać katalogu „{0}” do zmiennej środowiskowej PATH. Dodaj ten katalog do zmiennej PATH, aby używać narzędzi zainstalowanych za pomocą polecenia „dotnet tool install”.</target>
        <note />
      </trans-unit>
      <trans-unit id="FailedToUninstallToolPackage">
        <source>Failed to uninstall tool package '{0}': {1}</source>
        <target state="translated">Nie można odinstalować pakietu narzędzia „{0}”: {1}</target>
        <note />
      </trans-unit>
      <trans-unit id="FailedToValidatePackageSigning">
        <source>Failed to validate package signing.
{0}</source>
        <target state="translated">Nie można zweryfikować podpisywania pakietu.
{0}</target>
        <note />
      </trans-unit>
      <trans-unit id="FieldCommandsIsMissing">
        <source>Missing 'commands' entry.</source>
        <target state="translated">Brak wpisu „commands”.</target>
        <note />
      </trans-unit>
      <trans-unit id="File">
        <source>File</source>
        <target state="translated">Plik</target>
        <note />
      </trans-unit>
      <trans-unit id="FileArgumentDescription">
        <source>The file-based app to operate on.</source>
        <target state="translated">Aplikacja oparta na plikach, na której ma działać.</target>
        <note />
      </trans-unit>
      <trans-unit id="FormatVersionIsHigher">
        <source>Format version is higher than supported. This tool may not be supported in this SDK version. Update your SDK.</source>
        <target state="translated">Wersja formatu jest nowsza niż obsługiwana. To narzędzie może nie być obsługiwane w tej wersji zestawu SDK. Zaktualizuj zestaw SDK.</target>
        <note />
      </trans-unit>
      <trans-unit id="FormatVersionIsMalformed">
        <source>Format version is malformed. This tool may not be supported in this SDK version. Contact the author of the tool.</source>
        <target state="translated">Wersja formatu jest nieprawidłowo sformułowana. To narzędzie może nie być obsługiwane w tej wersji zestawu SDK. Skontaktuj się z autorem narzędzia.</target>
        <note />
      </trans-unit>
      <trans-unit id="FormatVersionIsMissing">
        <source>Format version is missing. This tool may not be supported in this SDK version. Contact the author of the tool.</source>
        <target state="translated">Brak wersji formatu. To narzędzie może nie być obsługiwane w tej wersji zestawu SDK. Skontaktuj się z autorem narzędzia.</target>
        <note />
      </trans-unit>
      <trans-unit id="FoundInvalidProject">
        <source>Found a project `{0}` but it is invalid.</source>
        <target state="translated">Znaleziono projekt „{0}”, ale jest on nieprawidłowy.</target>
        <note />
      </trans-unit>
      <trans-unit id="FoundToolLockFile">
        <source>{0}: found tool lockfile at : {1}</source>
        <target state="translated">{0}: Odnaleziono plik blokady narzędzia w lokalizacji: {1}</target>
        <note />
      </trans-unit>
      <trans-unit id="FrameworkArgumentName">
        <source>FRAMEWORK</source>
        <target state="translated">FRAMEWORK</target>
        <note />
      </trans-unit>
      <trans-unit id="FrameworkDependentOptionDescription">
        <source>Publish your application as a framework dependent application. A compatible .NET runtime must be installed on the target machine to run your application.</source>
        <target state="translated">Opublikuj aplikację jako aplikację zależną od frameworku. Aby można było uruchomić aplikację, na maszynie docelowej musi być zainstalowane zgodne środowisko uruchomieniowe platformy .NET.</target>
        <note />
      </trans-unit>
      <trans-unit id="GeneratingDepsJson">
        <source>Generating deps.json at: {0}</source>
        <target state="translated">Generowanie pliku deps.json w lokalizacji: {0}</target>
        <note />
      </trans-unit>
      <trans-unit id="IgnoringPreferCLIRuntimeFile">
        <source>{0}: Ignoring prefercliruntime file as the tool target framework ({1}) has a different major version than the current CLI runtime ({2})</source>
        <target state="translated">{0}: plik prefercliruntime zostanie zignorowany, ponieważ wersja platforma docelowa narzędzia ({1}) różni się od wersji bieżącego środowiska uruchomieniowego interfejsu wiersza polecenia ({2})</target>
        <note />
      </trans-unit>
      <trans-unit id="InPackage">
        <source>In package {0}:
{1}</source>
        <target state="translated">W pakiecie {0}:
{1}</target>
        <note />
      </trans-unit>
      <trans-unit id="IncorrectlyFormattedEnvironmentVariables">
        <source>Incorrectly formatted environment variables: {0}</source>
        <target state="translated">Niepoprawnie sformatowane zmienne środowiskowe: {0}</target>
        <note />
      </trans-unit>
      <trans-unit id="InvalidCommandResolverArguments">
        <source>{0}: invalid commandResolverArguments</source>
        <target state="translated">{0}: Nieprawidłowa wartość elementu commandResolverArguments</target>
        <note />
      </trans-unit>
      <trans-unit id="InvalidInputTypeInteger">
        <source>{0} should be an integer</source>
        <target state="translated">Wartość {0} powinna być liczbą całkowitą</target>
        <note />
      </trans-unit>
      <trans-unit id="InvalidManifestFilePrefix">
        <source>Invalid manifest file. Path {0}:
{1}</source>
        <target state="translated">Nieprawidłowy plik manifestu. Ścieżka {0}:
{1}</target>
        <note />
      </trans-unit>
      <trans-unit id="InvalidProject">
        <source>Invalid project `{0}`.</source>
        <target state="translated">Nieprawidłowy projekt „{0}”.</target>
        <note />
      </trans-unit>
      <trans-unit id="InvalidProjectWithExceptionMessage">
        <source>Invalid project `{0}`. {1}.</source>
        <target state="translated">Nieprawidłowy projekt „{0}”. {1}.</target>
        <note />
      </trans-unit>
      <trans-unit id="InvalidRuntimeIdentifier">
        <source>The runtime identifier {0} is invalid. Valid runtime identifiers are: {1}.</source>
        <target state="translated">Identyfikator środowiska uruchomieniowego {0} jest nieprawidłowy. Prawidłowe identyfikatory środowiska uruchomieniowego: {1}.</target>
        <note />
      </trans-unit>
      <trans-unit id="InvalidSolutionFormatString">
        <source>Invalid solution `{0}`. {1}.</source>
        <target state="translated">Nieprawidłowe rozwiązanie „{0}”. {1}.</target>
        <note />
      </trans-unit>
      <trans-unit id="InvalidVersion">
        <source>Invalid version string: {0}</source>
        <target state="translated">Nieprawidłowy ciąg wersji: {0}</target>
        <note />
      </trans-unit>
      <trans-unit id="IsNotFoundInNuGetFeeds">
        <source>{0} is not found in NuGet feeds {1}.</source>
        <target state="translated">Nie znaleziono pakietu {0} w kanałach informacyjnych pakietu NuGet {1}.</target>
        <note />
      </trans-unit>
      <trans-unit id="JsonParsingError">
        <source>Json parsing error in file {0} : {1}</source>
        <target state="translated">Błąd analizowania kodu JSON w pliku {0}: {1}</target>
        <note />
      </trans-unit>
      <trans-unit id="LevelArgumentName">
        <source>LEVEL</source>
        <target state="translated">LEVEL</target>
        <note />
      </trans-unit>
      <trans-unit id="Library">
        <source>Library</source>
        <target state="translated">Biblioteka</target>
        <note />
      </trans-unit>
      <trans-unit id="LibraryNotFoundInLockFile">
        <source>{0}: library not found in lock file.</source>
        <target state="translated">{0}: Nie odnaleziono biblioteki w pliku blokady.</target>
        <note />
      </trans-unit>
      <trans-unit id="List">
        <source>List</source>
        <target state="translated">Wyświetl listę</target>
        <note />
      </trans-unit>
      <trans-unit id="LookingForPreferCliRuntimeFile">
        <source>{0}: Looking for prefercliruntime file at `{1}`</source>
        <target state="translated">{0}: Wyszukiwanie pliku prefercliruntime w lokalizacji „{1}”</target>
        <note />
      </trans-unit>
      <trans-unit id="MSBuildAdditionalOptionTitle">
        <source>.NET Cli Options:</source>
        <target state="translated">Opcje interfejsu wiersza polecenia platformy .NET:</target>
        <note />
      </trans-unit>
      <trans-unit id="MSBuildArgs">
        <source>MSBuild arguments: {0}</source>
        <target state="translated">Argumenty programu MSBuild: {0}</target>
        <note />
      </trans-unit>
      <trans-unit id="MSBuildExePath">
        <source>{0}: MSBUILD_EXE_PATH = {1}</source>
        <target state="translated">{0}: Ścieżka MSBUILD_EXE_PATH = {1}</target>
        <note />
      </trans-unit>
      <trans-unit id="MSBuildProjectPath">
        <source>{0}: MSBuild project path = {1}</source>
        <target state="translated">{0}: Ścieżka projektu programu MSBuild = {1}</target>
        <note />
      </trans-unit>
      <trans-unit id="MSBuildServer">
        <source>MSBuild server</source>
        <target state="translated">Serwer MSBuild</target>
        <note />
      </trans-unit>
      <trans-unit id="ManifestHasMarkOfTheWeb">
        <source>File {0} came from another computer and might be blocked to help protect this computer. For more information, including how to unblock, see https://aka.ms/motw</source>
        <target state="translated">Plik {0} pochodzi z innego komputera i może zostać zablokowany, aby pomóc chronić ten komputer. Aby uzyskać więcej informacji, w tym o sposobie odblokowywania, zobacz https://aka.ms/motw</target>
        <note />
      </trans-unit>
      <trans-unit id="ManifestMissingIsRoot">
        <source>Missing 'isRoot' entry.</source>
        <target state="translated">Brak wpisu „isRoot”.</target>
        <note />
      </trans-unit>
      <trans-unit id="ManifestPackageIdCollision">
        <source>Cannot add package. Manifest file already contains version {0} of the package {1}. Uninstall/install or edit manifest file {2} to specify the new version {3}.</source>
        <target state="translated">Nie można dodać pakietu. Plik manifestu zawiera już wersję {0} pakietu {1}. Odinstaluj, zainstaluj lub edytuj plik manifestu {2}, aby określić nową wersję {3}.</target>
        <note />
      </trans-unit>
      <trans-unit id="ManifestVersion0">
        <source>Manifest version 0 is not supported.</source>
        <target state="translated">Manifest w wersji 0 nie jest obsługiwany.</target>
        <note />
      </trans-unit>
      <trans-unit id="ManifestVersionHigherThanSupported">
        <source>Manifest version is {0}. This manifest may not be supported in this SDK version that can support up to manifest version {1}.</source>
        <target state="translated">Wersja manifestu to {0}. Ten manifest może nie być obsługiwany w tej wersji zestawu SDK, który obsługuje manifest do wersji {1}.</target>
        <note />
      </trans-unit>
      <trans-unit id="MissingToolEntryPointFile">
        <source>Entry point file '{0}' for command '{1}' was not found in the package.</source>
        <target state="translated">Nie znaleziono pliku punktu wejścia „{0}” polecenia „{1}” w pakiecie.</target>
        <note />
      </trans-unit>
      <trans-unit id="MissingToolSettingsFile">
        <source>Settings file 'DotnetToolSettings.xml' was not found in the package.</source>
        <target state="translated">Nie znaleziono pliku ustawień „DotnetToolSettings.xml” w pakiecie.</target>
        <note />
      </trans-unit>
      <trans-unit id="MoreThanOnePackagedShimAvailable">
        <source>More than one packaged shim is available: {0}.</source>
        <target state="translated">Dostępna jest więcej niż jedna spakowana podkładka: {0}.</target>
        <note />
      </trans-unit>
      <trans-unit id="MoreThanOneProjectInDirectory">
        <source>Found more than one project in `{0}`. Specify which one to use.</source>
        <target state="translated">Znaleziono więcej niż jeden projekt w lokalizacji „{0}”. Określ, który ma zostać użyty.</target>
        <note />
      </trans-unit>
      <trans-unit id="MoreThanOneSolutionInDirectory">
        <source>Found more than one solution file in {0}. Specify which one to use.</source>
        <target state="translated">Znaleziono więcej niż jeden plik rozwiązania w lokalizacji {0}. Określ, który ma zostać użyty.</target>
        <note />
      </trans-unit>
      <trans-unit id="MultipleProjectFilesFound">
        <source>Specify which project file to use because this '{0}' contains more than one project file.</source>
        <target state="translated">Określ, który plik ma zostać użyty, ponieważ w tym elemencie „{0}” podano kilka plików projektu.</target>
        <note />
      </trans-unit>
      <trans-unit id="MultipleSamePackageId">
        <source>More than one entry exists for package(s): {0}.</source>
        <target state="translated">Istnieje wiele pozycji dla pakietów: {0}.</target>
        <note />
      </trans-unit>
      <trans-unit id="NeedRunToolRestore">
        <source>Run "dotnet tool restore" to make the "{0}" command available.</source>
        <target state="translated">Uruchom polecenie „dotnet tool restore”, aby udostępnić polecenie „{0}”.</target>
        <note />
      </trans-unit>
      <trans-unit id="New">
        <source>New</source>
        <target state="translated">Nowy</target>
        <note />
      </trans-unit>
      <trans-unit id="NoProjectsFound">
        <source>No projects found in the solution.</source>
        <target state="translated">Nie znaleziono żadnych projektów w tym rozwiązaniu.</target>
        <note />
      </trans-unit>
      <trans-unit id="NoReferencesFound">
        <source>There are no {0} references in project {1}.</source>
        <target state="translated">Brak odwołań do elementu {0} w projekcie {1}.</target>
        <note />
      </trans-unit>
      <trans-unit id="NoRestoreDescription">
        <source>Do not restore the project before building.</source>
        <target state="translated">Nie przywracaj projektu przed kompilowaniem.</target>
        <note />
      </trans-unit>
      <trans-unit id="NonRetriableNugetSearchFailure">
        <source>Failed to search. NuGet Search API response detail:
    RequestUrl: {0}. ReasonPhrase: {1}. StatusCode: {2}.</source>
        <target state="translated">Nie można wyszukać. Szczegóły odpowiedzi interfejsu API wyszukiwania NuGet:
    Adres URL żądania: {0}. Fraza przyczyny: {1}. Kod stanu: {2}.</target>
        <note />
      </trans-unit>
      <trans-unit id="NuGetPackageShouldNotBeSigned">
        <source>Skipping signature verification for NuGet package "{0}" because it comes from a source that does not require signature validation.</source>
        <target state="translated">Pomijanie weryfikacji podpisu dla pakietu NuGet „{0}”, ponieważ pochodzi ona ze źródła, które nie wymaga weryfikacji podpisu.</target>
        <note />
      </trans-unit>
      <trans-unit id="NuGetPackageSignatureVerificationSkipped">
        <source>Skipping NuGet package signature verification.</source>
        <target state="translated">Pomijanie weryfikacji podpisu pakietu NuGet.</target>
        <note />
      </trans-unit>
      <trans-unit id="NuGetPackagesRoot">
        <source>{0}: nuget packages root:
{1}</source>
        <target state="translated">{0}: Katalog główny pakietów NuGet:
{1}</target>
        <note />
      </trans-unit>
      <trans-unit id="OSArgumentName">
        <source>OS</source>
        <target state="translated">System operacyjny</target>
        <note />
      </trans-unit>
      <trans-unit id="OnlyOneProjectAllowed">
        <source>Only one project can be specified at a time using the -p option.</source>
        <target state="translated">Jednocześnie można określić tylko jeden projekt przy użyciu opcji -p.</target>
        <note>{Locked="-p"}</note>
      </trans-unit>
      <trans-unit id="OperatingSystemOptionDescription">
        <source>The target operating system.</source>
        <target state="translated">Docelowy system operacyjny.</target>
        <note />
      </trans-unit>
      <trans-unit id="P2P">
        <source>Project to Project</source>
        <target state="translated">Między projektami</target>
        <note />
      </trans-unit>
      <trans-unit id="PackCmd_OneNuspecAllowed">
        <source>Only one .nuspec file can be packed at a time</source>
        <target state="translated">Jednocześnie można spakować tylko jeden plik nuspec</target>
        <note />
      </trans-unit>
      <trans-unit id="Package">
        <source>Package</source>
        <target state="translated">Pakiet</target>
        <note />
      </trans-unit>
      <trans-unit id="PackageIdentityArgumentDescription">
        <source>Package reference in the form of a package identifier like 'Newtonsoft.Json' or package identifier and version separated by '@' like 'Newtonsoft.Json@13.0.3'.</source>
        <target state="translated">Odwołanie do pakietu w postaci identyfikatora pakietu, takiego jak „Newtonsoft.Json” lub identyfikator pakietu i wersja rozdzielone znakiem „@”, na przykład „Newtonsoft.Json@13.0.3”.</target>
        <note />
      </trans-unit>
      <trans-unit id="PackageIdentityArgumentIdOrVersionIsNull">
        <source>Package reference id and version must not be null.</source>
        <target state="translated">Identyfikator odwołania i wersja pakietu nie mogą mieć wartości null.</target>
        <note />
      </trans-unit>
      <trans-unit id="PackageIdentityArgumentVersionOptionConflict">
        <source>Cannot specify --version when the package argument already contains a version.</source>
        <target state="translated">Nie można określić parametru --version, jeśli argument pakietu zawiera już wersję.</target>
        <note>{Locked="--version"}</note>
      </trans-unit>
      <trans-unit id="PackageReference">
        <source>Package reference</source>
        <target state="translated">Odwołanie do pakietu</target>
        <note />
      </trans-unit>
      <trans-unit id="PackageVersionDescriptionDefault">
        <source>A version of {0} of package {1}</source>
        <target state="translated">Wersja {0} pakietu {1}</target>
        <note />
      </trans-unit>
      <trans-unit id="PackageVersionDescriptionForExactVersionMatch">
        <source>Version {0} of package {1}</source>
        <target state="translated">Wersja {0} pakietu {1}</target>
        <note />
      </trans-unit>
      <trans-unit id="PackageVersionDescriptionForVersionWithLowerAndUpperBounds">
        <source>A version between {0} and {1} of package {2}</source>
        <target state="translated">Wersja między {0} i {1} pakietu {2}</target>
        <note />
      </trans-unit>
      <trans-unit id="PackageVersionDescriptionForVersionWithLowerBound">
        <source>A version higher than {0} of package {1}</source>
        <target state="translated">Wersja nowsza niż {0} pakietu {1}</target>
        <note />
      </trans-unit>
      <trans-unit id="PackageVersionDescriptionForVersionWithUpperBound">
        <source>A version less than {0} of package {1}</source>
        <target state="translated">Wersja mniejsza niż {0} pakietu {1}</target>
        <note />
      </trans-unit>
      <trans-unit id="Project">
        <source>Project</source>
        <target state="translated">Projekt</target>
        <note />
      </trans-unit>
      <trans-unit id="ProjectAddedToTheSolution">
        <source>Project `{0}` added to the solution.</source>
        <target state="translated">Dodano projekt „{0}” do rozwiązania.</target>
        <note />
      </trans-unit>
      <trans-unit id="ProjectAlreadyHasAreference">
        <source>Project already has a reference to `{0}`.</source>
        <target state="translated">Projekt zawiera już odwołanie do elementu „{0}”.</target>
        <note />
      </trans-unit>
      <trans-unit id="ProjectArgumentDescription">
        <source>The project file to operate on. If a file is not specified, the command will search the current directory for one.</source>
        <target state="translated">Plik projektu, na którym ma zostać wykonana operacja. Jeśli nie określono pliku, polecenie przeszuka bieżący katalog pod jego kątem.</target>
        <note />
      </trans-unit>
      <trans-unit id="ProjectArgumentName">
        <source>PROJECT</source>
        <target state="translated">PROJECT</target>
        <note />
      </trans-unit>
      <trans-unit id="ProjectCouldNotBeEvaluated">
        <source>Project `{0}` could not be evaluated. Evaluation failed with following error:
{1}.</source>
        <target state="translated">Nie można ocenić projektu „{0}”. Ocena nie powiodła się z powodu następującego błędu:
{1}.</target>
        <note />
      </trans-unit>
      <trans-unit id="ProjectDoesNotExist">
        <source>Project `{0}` does not exist.</source>
        <target state="translated">Projekt „{0}” nie istnieje.</target>
        <note />
      </trans-unit>
      <trans-unit id="ProjectDoesNotTargetFramework">
        <source>Project `{0}` does not target framework `{1}`.</source>
        <target state="translated">„{1}” nie jest platformą docelową projektu „{0}”.</target>
        <note />
      </trans-unit>
      <trans-unit id="ProjectIsInvalid">
        <source>Project `{0}` is invalid.</source>
        <target state="translated">Projekt „{0}” jest nieprawidłowy.</target>
        <note />
      </trans-unit>
      <trans-unit id="ProjectNotCompatibleWithFrameworks">
        <source>Project `{0}` cannot be added due to incompatible targeted frameworks between the two projects. Review the project you are trying to add and verify that is compatible with the following targets:</source>
        <target state="translated">Nie można dodać projektu „{0}” z powodu niezgodnych platform docelowych dwóch projektów. Sprawdź projekt, który próbujesz dodać, i zweryfikuj, czy jest zgodny z następującymi platformami docelowymi:</target>
        <note />
      </trans-unit>
      <trans-unit id="ProjectNotFoundInTheSolution">
        <source>Project `{0}` could not be found in the solution.</source>
        <target state="translated">Nie można odnaleźć projektu „{0}” w rozwiązaniu.</target>
        <note />
      </trans-unit>
      <trans-unit id="ProjectOrFileArgumentDescription">
        <source>The project file or C# file-based app to operate on. If a file is not specified, the command will search the current directory for a project file.</source>
        <target state="translated">Plik projektu lub aplikacja oparta na plikach języka C#, na którym ma działać. Jeśli plik nie zostanie określony, polecenie wyszuka bieżący katalog w poszukiwaniu pliku projektu.</target>
        <note />
      </trans-unit>
      <trans-unit id="ProjectOrFileArgumentName">
        <source>PROJECT | FILE</source>
        <target state="translated">PROJEKT | PLIK</target>
        <note />
      </trans-unit>
      <trans-unit id="ProjectReference">
        <source>Project reference</source>
        <target state="translated">Odwołanie do projektu</target>
        <note />
      </trans-unit>
      <trans-unit id="ProjectReferenceCouldNotBeFound">
        <source>Project reference `{0}` could not be found.</source>
        <target state="translated">Nie można odnaleźć odwołania do projektu „{0}”.</target>
        <note />
      </trans-unit>
      <trans-unit id="ProjectReferenceOneOrMore">
        <source>Project reference(s)</source>
        <target state="translated">Odwołania do projektów</target>
        <note />
      </trans-unit>
      <trans-unit id="ProjectReferenceRemoved">
        <source>Project reference `{0}` removed.</source>
        <target state="translated">Odwołanie do projektu „{0}” zostało usunięte.</target>
        <note />
      </trans-unit>
      <trans-unit id="ProjectRemoved">
        <source>Project `{0}` removed from solution.</source>
        <target state="translated">Projekt „{0}” został skasowany z rozwiązania.</target>
        <note />
      </trans-unit>
      <trans-unit id="ProjectRemovedFromTheSolution">
        <source>Project `{0}` removed from the solution.</source>
        <target state="translated">Projekt „{0}” został skasowany z rozwiązania.</target>
        <note />
      </trans-unit>
      <trans-unit id="RazorServer">
        <source>Razor build server</source>
        <target state="translated">Serwer kompilacji Razor</target>
        <note />
      </trans-unit>
      <trans-unit id="Reference">
        <source>Reference</source>
        <target state="translated">Odwołanie</target>
        <note />
      </trans-unit>
      <trans-unit id="ReferenceAddedToTheProject">
        <source>Reference `{0}` added to the project.</source>
        <target state="translated">Do projektu zostało dodane odwołanie „{0}”.</target>
        <note />
      </trans-unit>
      <trans-unit id="Remove">
        <source>Remove</source>
        <target state="translated">Usuń</target>
        <note />
      </trans-unit>
      <trans-unit id="RequiredCommandNotPassed">
        <source>Required command was not provided.</source>
        <target state="translated">Nie podano wymaganego polecenia.</target>
        <note />
      </trans-unit>
      <trans-unit id="ResolvingCommandSpec">
        <source>{0}: resolving commandspec from {1} Tool Libraries.</source>
        <target state="translated">{0}: Rozpoznawanie elementu commandspec z bibliotek narzędzia {1}.</target>
        <note />
      </trans-unit>
      <trans-unit id="ResponseFileNotFound">
        <source>Response file '{0}' does not exist.</source>
        <target state="translated">Plik odpowiedzi „{0}” nie istnieje.</target>
        <note />
      </trans-unit>
      <trans-unit id="RetriableNugetSearchFailure">
        <source>Failed to search. Retry later may resolve the issue. NuGet Search API response detail:
    RequestUrl: {0}. ReasonPhrase: {1}. StatusCode: {2}.</source>
        <target state="translated">Nie można wyszukać. Późniejsza ponowna próba może rozwiązać problem. Szczegóły odpowiedzi interfejsu API wyszukiwania NuGet:
    Adres URL żądania: {0}. Fraza przyczyny: {1}. Kod stanu: {2}.</target>
        <note />
      </trans-unit>
      <trans-unit id="RuntimeIdentifierArgumentName">
        <source>RUNTIME_IDENTIFIER</source>
        <target state="translated">RUNTIME_IDENTIFIER</target>
        <note />
      </trans-unit>
      <trans-unit id="SDKDiagnosticsCommandDefinition">
        <source>Enable diagnostic output.</source>
        <target state="translated">Włącz diagnostyczne dane wyjściowe.</target>
        <note />
      </trans-unit>
      <trans-unit id="SDKSchemaCommandDefinition">
        <source>Display the command schema as JSON.</source>
        <target state="translated">Wyświetl schemat polecenia jako kod JSON.</target>
        <note />
      </trans-unit>
      <trans-unit id="SelfContainAndNoSelfContainedConflict">
        <source>The '--self-contained' and '--no-self-contained' options cannot be used together.</source>
        <target state="translated">Opcji „--self-contained” i „--no-self-contained” nie można używać razem.</target>
        <note>{Locked="--self-contained"}{Locked="--no-self-contained"}</note>
      </trans-unit>
      <trans-unit id="SelfContainedOptionDescription">
        <source>Publish the .NET runtime with your application so the runtime doesn't need to be installed on the target machine.
The default is 'false.' However, when targeting .NET 7 or lower, the default is 'true' if a runtime identifier is specified.</source>
        <target state="translated">Opublikuj środowisko uruchomieniowe platformy .NET z aplikacją, aby nie trzeba było instalować środowiska uruchomieniowego na maszynie docelowej.
Wartość domyślna to „false”. Jednak w przypadku określania wartości docelowej platformy .NET 7 lub niższej wartość domyślna to „true”, jeśli określono identyfikator środowiska uruchomieniowego.</target>
        <note />
      </trans-unit>
      <trans-unit id="ShellShimConflict">
        <source>Command '{0}' conflicts with an existing command from another tool.</source>
        <target state="translated">Wystąpił konflikt między poleceniem „{0}” i istniejącym poleceniem z innego narzędzia.</target>
        <note />
      </trans-unit>
      <trans-unit id="ShortWorkloadSearchVersionDescription">
        <source>Search for available workload versions or what comprises a workload version. Use 'dotnet workload search version --help' for more information.</source>
        <target state="translated">Wyszukaj dostępne wersje obciążeń lub elementy składowe poszczególnych wersji obciążeń. Aby uzyskać więcej informacji, użyj polecenia „dotnet workload search version --help”.</target>
        <note>{Locked="dotnet workload search version --help"}</note>
      </trans-unit>
      <trans-unit id="ShowHelpDescription">
        <source>Show command line help.</source>
        <target state="translated">Pokaż pomoc wiersza polecenia.</target>
        <note />
      </trans-unit>
      <trans-unit id="ShutdownCommandFailed">
        <source>The shutdown command failed: {0}</source>
        <target state="translated">Polecenie zamknięcia nie powiodło się: {0}</target>
        <note />
      </trans-unit>
      <trans-unit id="Solution">
        <source>Solution</source>
        <target state="translated">Rozwiązanie</target>
        <note />
      </trans-unit>
      <trans-unit id="SolutionAlreadyContainsProject">
        <source>Solution {0} already contains project {1}.</source>
        <target state="translated">Rozwiązanie {0} zawiera już projekt {1}.</target>
        <note />
      </trans-unit>
      <trans-unit id="SolutionArgumentMisplaced">
        <source>Solution argument '{0}' is misplaced.</source>
        <target state="translated">Argument rozwiązania „{0}” jest zagubiony.</target>
        <note />
      </trans-unit>
      <trans-unit id="SolutionDoesNotExist">
        <source>Specified solution file {0} does not exist, or there is no solution file in the directory.</source>
        <target state="translated">Określony plik rozwiązania {0} nie istnieje bądź w katalogu nie ma żadnego pliku rozwiązania.</target>
        <note />
      </trans-unit>
      <trans-unit id="SolutionOrProjectArgumentDescription">
        <source>The project or solution file to operate on. If a file is not specified, the command will search the current directory for one.</source>
        <target state="translated">Plik projektu lub rozwiązania, dla którego ma zostać wykonana operacja. Jeśli plik nie zostanie podany, polecenie wyszuka go w bieżącym katalogu.</target>
        <note />
      </trans-unit>
      <trans-unit id="SolutionOrProjectArgumentName">
        <source>PROJECT | SOLUTION</source>
        <target state="translated">PROJECT | SOLUTION</target>
        <note />
      </trans-unit>
      <trans-unit id="SolutionOrProjectOrFileArgumentDescription">
        <source>The project or solution or C# (file-based program) file to operate on. If a file is not specified, the command will search the current directory for a project or solution.</source>
        <target state="translated">Projekt lub rozwiązanie albo plik C# (program oparty na plikach), na którym ma być wykonana operacja. Jeśli plik nie zostanie określony, polecenie wyszuka bieżący katalog w poszukiwaniu projektu lub rozwiązania.</target>
        <note />
      </trans-unit>
      <trans-unit id="SolutionOrProjectOrFileArgumentName">
        <source>PROJECT | SOLUTION | FILE</source>
        <target state="translated">PROJEKT | ROZWIĄZANIE | PLIK</target>
        <note />
      </trans-unit>
      <trans-unit id="SpecifyAtLeastOne">
        <source>Specify at least one {0}.</source>
        <target state="translated">Określ co najmniej jeden element {0}.</target>
        <note />
      </trans-unit>
      <trans-unit id="SpecifyAtLeastOneProjectToAdd">
        <source>You must specify at least one project to add.</source>
        <target state="translated">Musisz określić co najmniej jeden projekt do dodania.</target>
        <note />
      </trans-unit>
      <trans-unit id="SpecifyAtLeastOneProjectToRemove">
        <source>You must specify at least one project to remove.</source>
        <target state="translated">Musisz określić co najmniej jeden projekt do skasowania.</target>
        <note />
      </trans-unit>
      <trans-unit id="SpecifyAtLeastOneReferenceToRemove">
        <source>You must specify at least one reference to remove.</source>
        <target state="translated">Musisz określić co najmniej jedno odwołanie do usunięcia.</target>
        <note />
      </trans-unit>
      <trans-unit id="ToolLibraryFound">
        <source>{0}: tool library found {1}</source>
        <target state="translated">{0}: Znaleziono bibliotekę narzędzia {1}</target>
        <note />
      </trans-unit>
      <trans-unit id="ToolMissingVersion">
        <source>Missing 'version' entry.</source>
        <target state="translated">Brak wpisu „version”.</target>
        <note />
      </trans-unit>
      <trans-unit id="ToolPackageConflictPackageId">
        <source>Tool '{0}' (version '{1}') is already installed.</source>
        <target state="translated">Narzędzie „{0}” (wersja: „{1}”) jest już zainstalowane.</target>
        <note />
      </trans-unit>
      <trans-unit id="ToolPackageNotATool">
        <source>Package {0} is not a .NET tool.</source>
        <target state="translated">Pakiet {0} nie jest narzędziem platformy .NET.</target>
        <note />
      </trans-unit>
      <trans-unit id="ToolSettingsInvalidCommandName">
        <source>Command '{0}' contains one or more of the following invalid characters: {1}.</source>
        <target state="translated">Polecenie „{0}” zawiera co najmniej jeden nieprawidłowy znak: {1}.</target>
        <note />
      </trans-unit>
      <trans-unit id="ToolSettingsInvalidLeadingDotCommandName">
        <source>The command name '{0}' cannot begin with a leading dot (.).</source>
        <target state="translated">Nazwa polecenia „{0}” nie może zaczynać się od kropki (.).</target>
        <note />
      </trans-unit>
      <trans-unit id="ToolSettingsInvalidXml">
        <source>Invalid XML: {0}</source>
        <target state="translated">Nieprawidłowy kod XML: {0}</target>
        <note />
      </trans-unit>
      <trans-unit id="ToolSettingsMissingCommandName">
        <source>Tool defines a command with a missing name setting.</source>
        <target state="translated">Narzędzie definiuje polecenie z brakującym ustawieniem nazwy.</target>
        <note />
      </trans-unit>
      <trans-unit id="ToolSettingsMissingEntryPoint">
        <source>Command '{0}' is missing an entry point setting.</source>
        <target state="translated">W poleceniu „{0}” brakuje ustawienia punktu wejścia.</target>
        <note />
      </trans-unit>
      <trans-unit id="ToolSettingsMoreThanOneCommand">
        <source>More than one command is defined for the tool.</source>
        <target state="translated">Dla narzędzia zdefiniowano więcej niż jedno polecenie.</target>
        <note />
      </trans-unit>
      <trans-unit id="ToolSettingsUnsupportedRunner">
        <source>Tool '{0}' uses unsupported runner '{1}'."</source>
        <target state="translated">Narzędzie „{0}” używa nieobsługiwanego modułu uruchamiającego „{1}”.”</target>
        <note />
      </trans-unit>
      <trans-unit id="ToolUnsupportedRuntimeIdentifier">
        <source>The tool does not support the current architecture or operating system ({0}). Supported runtimes: {1}</source>
        <target state="translated">Narzędzie nie obsługuje bieżącej architektury ani systemu operacyjnego ({0}). Obsługiwane środowiska uruchomieniowe: {1}</target>
        <note />
      </trans-unit>
      <trans-unit id="Type">
        <source>Type</source>
        <target state="translated">Typ</target>
        <note />
      </trans-unit>
      <trans-unit id="UnableToCheckCertificateChainPolicy">
        <source>The requested certificate chain policy could not be checked: {0}</source>
        <target state="translated">Nie można sprawdzić żądanych zasad łańcucha certyfikatów: {0}</target>
        <note />
      </trans-unit>
      <trans-unit id="UnableToDeleteTemporaryDepsJson">
        <source>unable to delete temporary deps.json file: {0}</source>
        <target state="translated">nie można usunąć tymczasowego pliku deps.json: {0}</target>
        <note />
      </trans-unit>
      <trans-unit id="UnableToGenerateDepsJson">
        <source>Unable to generate deps.json, it may have been already generated.  You can specify the "-d" option option after "dotnet" for diagnostic output (for example, "dotnet -d &lt;toolname&gt;": {0}</source>
        <target state="translated">Nie można wygenerować pliku deps.json. Plik mógł zostać już wygenerowany. Możesz określić opcję opcji „-d" po poleceniu „dotnet" dla danych wyjściowych diagnostyki (na przykład polecenie: „dotnet -d &lt;toolname&gt;": {0}</target>
        <note />
      </trans-unit>
      <trans-unit id="UnableToLocateDotnetMultiplexer">
        <source>Unable to locate dotnet multiplexer</source>
        <target state="translated">Nie można zlokalizować multipleksera dotnet</target>
        <note />
      </trans-unit>
      <trans-unit id="UnexpectedTypeInJson">
        <source>Expected a {0} for property '{1}'.</source>
        <target state="translated">Oczekiwano wartości {0} dla właściwości „{1}”.</target>
        <note />
      </trans-unit>
      <trans-unit id="UnrecognizedCommandOrArgument">
        <source>Unrecognized command or argument '{0}'</source>
        <target state="translated">Nierozpoznane polecenie lub argument „{0}”</target>
        <note />
      </trans-unit>
      <trans-unit id="UnsupportedProjectType">
        <source>Project '{0}' has an unknown project type and cannot be added to the solution file. Contact your SDK provider for support.</source>
        <target state="translated">Projekt „{0}” ma nieznany typ projektu i nie można go dodać do pliku rozwiązania. Skontaktuj się z dostawcą zestawu SDK w celu uzyskania pomocy technicznej.</target>
        <note />
      </trans-unit>
      <trans-unit id="Update">
        <source>Update</source>
        <target state="translated">Aktualizuj</target>
        <note />
      </trans-unit>
      <trans-unit id="VBCSCompilerServer">
        <source>VB/C# compiler server</source>
        <target state="translated">Serwer kompilatora VB/C#</target>
        <note />
      </trans-unit>
      <trans-unit id="Value">
        <source>Value</source>
        <target state="translated">Wartość</target>
        <note />
      </trans-unit>
      <trans-unit id="VerbosityOptionDescription">
        <source>Set the MSBuild verbosity level. Allowed values are q[uiet], m[inimal], n[ormal], d[etailed], and diag[nostic].</source>
        <target state="translated">Ustaw poziom szczegółowości programu MSBuild. Dopuszczalne wartości to: q[uiet], m[inimal], n[ormal], d[etailed] i diag[nostic].</target>
        <note />
      </trans-unit>
      <trans-unit id="VerifyingNuGetPackageSignature">
        <source>Verified that the NuGet package "{0}" has a valid signature.</source>
        <target state="translated">Zweryfikowano, że pakiet NuGet „{0}” ma prawidłowy podpis.</target>
        <note />
      </trans-unit>
      <trans-unit id="VersionForPackageCouldNotBeResolved">
        <source>Version for package `{0}` could not be resolved.</source>
        <target state="translated">Nie można rozpoznać wersji pakietu „{0}”.</target>
        <note />
      </trans-unit>
      <trans-unit id="VersionIsInvalid">
        <source>Version {0} is invalid.</source>
        <target state="translated">Wersja {0} jest nieprawidłowa.</target>
        <note />
      </trans-unit>
      <trans-unit id="VersionSuffixArgumentName">
        <source>VERSION_SUFFIX</source>
        <target state="translated">VERSION_SUFFIX</target>
        <note />
      </trans-unit>
      <trans-unit id="WorkloadIntegrityCheckError">
        <source>An issue was encountered verifying workloads. For more information, run "dotnet workload update".</source>
        <target state="translated">Napotkano problem podczas weryfikowania obciążeń. Aby uzyskać więcej informacji, uruchom polecenie „dotnet workload update”.</target>
        <note>{Locked="dotnet workload update"}</note>
      </trans-unit>
      <trans-unit id="YesOptionDescription">
        <source>Accept all confirmation prompts using "yes."</source>
        <target state="translated">Zaakceptuj wszystkie monity o potwierdzenie, używając słowa „tak”.</target>
        <note />
      </trans-unit>
    </body>
  </file>
</xliff><|MERGE_RESOLUTION|>--- conflicted
+++ resolved
@@ -100,25 +100,14 @@
 -e VARIABLE="value;seperated with;semicolons"
 -e VAR1=abc -e VAR2=def -e VAR3=ghi
 </source>
-<<<<<<< HEAD
-        <target state="needs-review-translation">Ustawia wartość zmiennej środowiskowej. 
-Jeśli zmienna nie istnieje, tworzy ją, a jeśli istnieje, przesłania. 
-Wymusi to uruchamianie testów w izolowanym procesie. 
-=======
         <target state="translated">Ustawia wartość zmiennej środowiskowej. 
 Jeśli zmienna nie istnieje, tworzy ją, a jeśli istnieje, przesłania. 
->>>>>>> 807be93c
 Ten argument można określić wiele razy w celu podania wielu wartości.
 
 Przykłady:
 -e ZMIENNA=abc
-<<<<<<< HEAD
--e ZMIENNA="wartość ze spacjami"
--e ZMIENNA="wartości;rozdzielone;średnikami"
-=======
 -e ZMIENNA=”wartość ze spacjami”
 -e ZMIENNA=”wartości;rozdzielone;średnikami”
->>>>>>> 807be93c
 -e ZM1=abc -e ZM2=def -e ZM3=ghi
 </target>
         <note />

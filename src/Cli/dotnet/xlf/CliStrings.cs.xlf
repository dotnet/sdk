﻿<?xml version="1.0" encoding="utf-8"?>
<xliff xmlns="urn:oasis:names:tc:xliff:document:1.2" xmlns:xsi="http://www.w3.org/2001/XMLSchema-instance" version="1.2" xsi:schemaLocation="urn:oasis:names:tc:xliff:document:1.2 xliff-core-1.2-transitional.xsd">
  <file datatype="xml" source-language="en" target-language="cs" original="../CliStrings.resx">
    <body>
      <trans-unit id="Add">
        <source>Add</source>
        <target state="translated">Přidat</target>
        <note />
      </trans-unit>
      <trans-unit id="AmbiguousCommandName">
        <source>Ambiguous command name: {0}</source>
        <target state="translated">Nejednoznačný název příkazu {0}</target>
        <note />
      </trans-unit>
      <trans-unit id="ArchArgumentName">
        <source>ARCH</source>
        <target state="translated">ARCH</target>
        <note />
      </trans-unit>
      <trans-unit id="ArchitectureOptionDescription">
        <source>The target architecture.</source>
        <target state="translated">Cílová architektura</target>
        <note />
      </trans-unit>
      <trans-unit id="ArtifactsPathArgumentName">
        <source>ARTIFACTS_DIR</source>
        <target state="translated">ARTIFACTS_DIR</target>
        <note />
      </trans-unit>
      <trans-unit id="ArtifactsPathOptionDescription">
        <source>The artifacts path. All output from the project, including build, publish, and pack output, will go in subfolders under the specified path.</source>
        <target state="translated">Cesta k artefaktům. Veškerý výstup z projektu, včetně výstupu sestavení, publikování a balíčku, se přesune do podsložek v zadané cestě.</target>
        <note />
      </trans-unit>
      <trans-unit id="AttemptingToCreateCommandSpec">
        <source>{0}: attempting to create commandspec</source>
        <target state="translated">{0}: Pokus o vytvoření specifikace příkazu commandspec</target>
        <note />
      </trans-unit>
      <trans-unit id="AttemptingToFindCommand">
        <source>{0}: attempting to find command {1} in {2}</source>
        <target state="translated">{0}: Pokus o nalezení příkazu {1} v {2}</target>
        <note />
      </trans-unit>
      <trans-unit id="AttemptingToResolve">
        <source>{0}: attempting to resolve {1}</source>
        <target state="translated">{0}: Pokus o vyřešení {1}</target>
        <note />
      </trans-unit>
      <trans-unit id="AttemptingToResolveCommandSpec">
        <source>{0}: Attempting to resolve command spec from tool {1}</source>
        <target state="translated">{0}: Pokus o vyřešení specifikace příkazu nástroje {1}</target>
        <note />
      </trans-unit>
      <trans-unit id="BuildOutputPathDoesNotExist">
        <source>outputpathresolver: {0} does not exist</source>
        <target state="translated">outputpathresolver: {0} neexistuje</target>
        <note />
      </trans-unit>
      <trans-unit id="CannotCreateShimForEmptyExecutablePath">
        <source>Cannot create shell shim for an empty executable path.</source>
        <target state="translated">Pro prázdnou cestu ke spustitelnému souboru nelze vytvořit překrytí prostředí.</target>
        <note />
      </trans-unit>
      <trans-unit id="CannotFindAManifestFile">
        <source>Cannot find a manifest file. The list of searched paths:
{0}</source>
        <target state="translated">Nejde najít soubor manifestu. Seznam prohledaných cest: 
{0}</target>
        <note />
      </trans-unit>
      <trans-unit id="CannotFindPackageIdInManifest">
        <source>Cannot find a package with the package id {0} in the manifest file.</source>
        <target state="translated">V souboru manifestu se nepovedlo najít balíček s ID {0}.</target>
        <note />
      </trans-unit>
      <trans-unit id="CannotResolveRuntimeIdentifier">
        <source>Resolving the current runtime identifier failed.</source>
        <target state="translated">Nepovedlo se vyřešit aktuální identifikátor modulu runtime.</target>
        <note />
      </trans-unit>
      <trans-unit id="CannotSpecifyBothRuntimeAndArchOptions">
        <source>Specifying both the `-r|--runtime` and `-a|--arch` options is not supported.</source>
        <target state="translated">Zadání možností -r|--runtime a -a|--arch zároveň se nepodporuje.</target>
        <note />
      </trans-unit>
      <trans-unit id="CannotSpecifyBothRuntimeAndOsOptions">
        <source>Specifying both the `-r|--runtime` and `-os` options is not supported.</source>
        <target state="translated">Zadání možností -r|--runtime a -os zároveň se nepodporuje.</target>
        <note />
      </trans-unit>
      <trans-unit id="CmdEnvironmentVariableDescription">
        <source>Sets the value of an environment variable. 
Creates the variable if it does not exist, overrides if it does. 
This argument can be specified multiple times to provide multiple variables.

Examples:
-e VARIABLE=abc
-e VARIABLE="value with spaces"
-e VARIABLE="value;seperated with;semicolons"
-e VAR1=abc -e VAR2=def -e VAR3=ghi
</source>
<<<<<<< HEAD
        <target state="needs-review-translation">Nastaví hodnotu proměnné prostředí.
Pokud proměnná neexistuje, vytvoří ji, a pokud existuje, přepíše ji.
Tímto se vynutí spuštění testů v izolovaném procesu.
Tento argument je možné zadat vícekrát a určit tak více proměnných.

Příklady:
-e PROMĚNNÁ=abc
-e PROMĚNNÁ="hodnota s mezerami"
-e PROMĚNNÁ="hodnota;oddělená;pomocí;středníků"
-e PROM1=abc -e PROM2=def -e PROM3=ghi
=======
        <target state="translated">Nastavuje hodnotu proměnné prostředí. 
Pokud proměnná neexistuje, vytvoří ji, a pokud existuje, přepíše ji. 
Tento argument je možné zadat vícekrát a určit tak více proměnných.

Examples:
-e VARIABLE=abc
-e VARIABLE="hodnota s mezerami"
-e VARIABLE="hodnota;oddělená;pomocí;středníků"
-e VAR1=abc -e VAR2=def -e VAR3=ghi
>>>>>>> 807be93c
</target>
        <note />
      </trans-unit>
      <trans-unit id="CmdEnvironmentVariableExpression">
        <source>NAME="VALUE"</source>
        <target state="translated">NÁZEV="HODNOTA"</target>
        <note />
      </trans-unit>
      <trans-unit id="CmdTestEnvironmentVariableDescription">
        <source>Sets the value of an environment variable. 
Creates the variable if it does not exist, overrides if it does. 
This will force the tests to be run in an isolated process. 
This argument can be specified multiple times to provide multiple variables.

Examples:
-e VARIABLE=abc
-e VARIABLE="value with spaces"
-e VARIABLE="value;seperated with;semicolons"
-e VAR1=abc -e VAR2=def -e VAR3=ghi
</source>
        <target state="translated">Nastaví hodnotu proměnné prostředí.
Pokud proměnná neexistuje, vytvoří ji, a pokud existuje, přepíše ji.
Tímto se vynutí spuštění testů v izolovaném procesu.
Tento argument je možné zadat vícekrát a určit tak více proměnných.

Příklady:
-e PROMĚNNÁ=abc
-e PROMĚNNÁ="hodnota s mezerami"
-e PROMĚNNÁ="hodnota;oddělená;pomocí;středníků"
-e PROM1=abc -e PROM2=def -e PROM3=ghi
</target>
        <note />
      </trans-unit>
      <trans-unit id="CmdVersionSuffixDescription">
        <source>Set the value of the $(VersionSuffix) property to use when building the project.</source>
        <target state="translated">Nastavuje hodnotu vlastnosti $(VersionSuffix), která se má použít při sestavování projektu.</target>
        <note />
      </trans-unit>
      <trans-unit id="ColumnMaxWidthMustBeGreaterThanZero">
        <source>Column maximum width must be greater than zero.</source>
        <target state="translated">Maximální šířka sloupce musí být větší než nula.</target>
        <note />
      </trans-unit>
      <trans-unit id="CommandAssembliesNotFound">
        <source>The command executable for "{0}" was not found. The project may not have been restored or restore failed - run `dotnet restore`</source>
        <target state="translated">Spustitelný soubor příkazu {0} se nenašel. Projekt se nepodařilo obnovit nebo jeho obnovení nebylo úspěšné. Spusťte příkaz dotnet restore.</target>
        <note />
      </trans-unit>
      <trans-unit id="CommandInteractiveOptionDescription">
        <source>Allows the command to stop and wait for user input or action (for example to complete authentication).</source>
        <target state="translated">Umožňuje, aby se příkaz zastavil a počkal na vstup nebo akci uživatele (například na dokončení ověření).</target>
        <note />
      </trans-unit>
      <trans-unit id="CommandPrereleaseOptionDescription">
        <source>Allows prerelease packages to be installed.</source>
        <target state="translated">Umožňuje instalaci předběžných verzí balíčků.</target>
        <note />
      </trans-unit>
      <trans-unit id="CommandSpecIsNull">
        <source>{0}: commandSpec is null.</source>
        <target state="translated">{0}: Specifikace příkazu commandSpec je null.</target>
        <note />
      </trans-unit>
      <trans-unit id="CommonCmdFramework">
        <source>FRAMEWORK</source>
        <target state="translated">FRAMEWORK</target>
        <note />
      </trans-unit>
      <trans-unit id="CommonFileNotFound">
        <source>File `{0}` not found.</source>
        <target state="translated">Soubor {0} se nenašel.</target>
        <note />
      </trans-unit>
      <trans-unit id="ConfigurationArgumentName">
        <source>CONFIGURATION</source>
        <target state="translated">CONFIGURATION</target>
        <note />
      </trans-unit>
      <trans-unit id="CouldNotFindAnyProjectInDirectory">
        <source>Could not find any project in `{0}`.</source>
        <target state="translated">V {0} se nenašel žádný projekt.</target>
        <note />
      </trans-unit>
      <trans-unit id="CouldNotFindProjectOrDirectory">
        <source>Could not find project or directory `{0}`.</source>
        <target state="translated">Nenašel se projekt ani adresář {0}.</target>
        <note />
      </trans-unit>
      <trans-unit id="CouldNotFindSolutionIn">
        <source>Specified solution file {0} does not exist, or there is no solution file in the directory.</source>
        <target state="translated">Zadaný soubor řešení {0} neexistuje nebo v adresáři není soubor řešení.</target>
        <note />
      </trans-unit>
      <trans-unit id="CouldNotFindSolutionOrDirectory">
        <source>Could not find solution or directory `{0}`.</source>
        <target state="translated">Nenašlo se řešení ani adresář {0}.</target>
        <note />
      </trans-unit>
      <trans-unit id="CouldNotFindToolRuntimeConfigFile">
        <source>{0}: Could not find runtimeconfig.json file for tool {1}</source>
        <target state="translated">{0}: Soubor runtimeconfig.json nástroje {1} se nenašel.</target>
        <note />
      </trans-unit>
      <trans-unit id="Delete">
        <source>Delete</source>
        <target state="translated">Odstranit</target>
        <note />
      </trans-unit>
      <trans-unit id="DepsJsonGeneratorProjectNotSet">
        <source>Unable to find deps.json generator project.</source>
        <target state="translated">Projekt generátoru deps.json se nenašel.</target>
        <note />
      </trans-unit>
      <trans-unit id="DidNotFindAMatchingProject">
        <source>{0}: Did not find a matching project {1}.</source>
        <target state="translated">{0}: Nepodařilo se najít shodný projekt {1}.</target>
        <note />
      </trans-unit>
      <trans-unit id="DidNotFindProject">
        <source>{0}: ProjectFactory did not find Project.</source>
        <target state="translated">{0}: Objekt pro vytváření projektů ProjectFactory nenašel projekt.</target>
        <note />
      </trans-unit>
      <trans-unit id="DidYouMean">
        <source>Did you mean the following command?</source>
        <target state="translated">Měli jste na mysli následující příkaz?</target>
        <note />
      </trans-unit>
      <trans-unit id="Directory">
        <source>Directory</source>
        <target state="translated">Adresář</target>
        <note />
      </trans-unit>
      <trans-unit id="DisableBuildServersOptionDescription">
        <source>Force the command to ignore any persistent build servers.</source>
        <target state="translated">Vynuťte, aby příkaz ignoroval všechny trvalé buildovací servery.</target>
        <note />
      </trans-unit>
      <trans-unit id="DoesNotExist">
        <source>{0}: {1} does not exist</source>
        <target state="translated">{0}: {1} neexistuje.</target>
        <note />
      </trans-unit>
      <trans-unit id="EnvironmentPathLinuxManualInstructions">
        <source>Tools directory '{0}' is not currently on the PATH environment variable.
If you are using bash, you can add it to your profile by running the following command:

cat &lt;&lt; \EOF &gt;&gt; ~/.bash_profile
# Add .NET Core SDK tools
export PATH="$PATH:{0}"
EOF

You can add it to the current session by running the following command:

export PATH="$PATH:{0}"
</source>
        <target state="translated">Adresář nástrojů {0} se aktuálně nenachází v proměnné prostředí PATH.
Pokud používáte bash, můžete ho přidat do profilu tak, že spustíte následující příkaz:

cat &lt;&lt; \EOF &gt;&gt; ~/.bash_profile
# Přidejte nástroje .NET Core SDK
export PATH="$PATH:{0}"
EOF

Pokud ho chcete přidat do aktuální relace, slouží k tomuto tento příkaz:

export PATH="$PATH:{0}"
</target>
        <note />
      </trans-unit>
      <trans-unit id="EnvironmentPathLinuxNeedLogout">
        <source>Since you just installed the .NET SDK, you will need to logout or restart your session before running the tool you installed.</source>
        <target state="translated">Právě jste nainstalovali sadu .NET SDK, před spuštěním nainstalovaného nástroje proto bude nutné se odhlásit nebo restartovat relaci.</target>
        <note />
      </trans-unit>
      <trans-unit id="EnvironmentPathOSXBashManualInstructions">
        <source>Tools directory '{0}' is not currently on the PATH environment variable.
If you are using bash, you can add it to your profile by running the following command:

cat &lt;&lt; \EOF &gt;&gt; ~/.bash_profile
# Add .NET Core SDK tools
export PATH="$PATH:{0}"
EOF

You can add it to the current session by running the following command:

export PATH="$PATH:{0}"
</source>
        <target state="translated">Adresář nástrojů {0} se aktuálně nenachází v proměnné prostředí PATH.
Pokud používáte bash, můžete ho přidat do profilu tak, že spustíte následující příkaz:

cat &lt;&lt; \EOF &gt;&gt; ~/.bash_profile
# Přidejte nástroje .NET Core SDK
export PATH="$PATH:{0}"
EOF

Pokud ho chcete přidat do aktuální relace, slouží k tomuto tento příkaz:

export PATH="$PATH:{0}"
</target>
        <note />
      </trans-unit>
      <trans-unit id="EnvironmentPathOSXNeedReopen">
        <source>Since you just installed the .NET SDK, you will need to reopen terminal before running the tool you installed.</source>
        <target state="translated">Právě jste nainstalovali sadu .NET SDK, před spuštěním nainstalovaného nástroje proto bude nutné znovu otevřít terminál.</target>
        <note />
      </trans-unit>
      <trans-unit id="EnvironmentPathOSXZshManualInstructions">
        <source>Tools directory '{0}' is not currently on the PATH environment variable.
If you are using zsh, you can add it to your profile by running the following command:

cat &lt;&lt; \EOF &gt;&gt; ~/.zprofile
# Add .NET Core SDK tools
export PATH="$PATH:{0}"
EOF

And run `zsh -l` to make it available for current session.

You can only add it to the current session by running the following command:

export PATH="$PATH:{0}"
</source>
        <target state="translated">Adresář nástrojů {0} se aktuálně nenachází v proměnné prostředí PATH.
Pokud používáte zsh, můžete si ho přidat do profilu tak, že spustíte následující příkaz:

cat &lt;&lt; \EOF &gt;&gt; ~/.zprofile
# Přidejte nástroje .NET Core SDK
export PATH="$PATH:{0}"
EOF

Pak ho spuštěním příkazu zsh -l zpřístupněte pro aktuální relaci.

Pokud ho chcete přidat do aktuální relace, slouží k tomuto tento příkaz:

export PATH="$PATH:{0}"
</target>
        <note />
      </trans-unit>
      <trans-unit id="EnvironmentPathWindowsManualInstructions">
        <source>Tools directory '{0}' is not currently on the PATH environment variable.

You can add the directory to the PATH by running the following command:

setx PATH "%PATH%;{0}"
</source>
        <target state="translated">Adresář nástrojů {0} není momentálně v proměnné prostředí PATH.

Tento adresář přidáte do proměnné PATH spuštěním následujícího příkazu:

setx PATH "%PATH%;{0}"
</target>
        <note />
      </trans-unit>
      <trans-unit id="EnvironmentPathWindowsNeedReopen">
        <source>Since you just installed the .NET SDK, you will need to reopen the Command Prompt window before running the tool you installed.</source>
        <target state="translated">Právě jste nainstalovali sadu .NET SDK, před spuštěním nainstalovaného nástroje proto bude nutné znovu otevřít okno příkazového řádku.</target>
        <note />
      </trans-unit>
      <trans-unit id="Error">
        <source>Error</source>
        <target state="translated">Chyba</target>
        <note />
      </trans-unit>
      <trans-unit id="Error_NU1302_HttpSourceUsed">
        <source>You are running the 'tool install' operation with an 'HTTP' source: {0}. NuGet requires HTTPS sources. To use an HTTP source, you must explicitly set 'allowInsecureConnections' to true in your NuGet.Config file. Refer to https://aka.ms/nuget-https-everywhere for more information.</source>
        <target state="translated">Spouštíte operaci instalace nástroje se zdrojem HTTP: {0}. NuGet vyžaduje zdroje HTTPS. Pokud chcete použít zdroj HTTP, musíte v souboru NuGet.Config explicitně nastavit možnost allowInsecureConnections na true. Další informace najdete na https://aka.ms/nuget-https-everywhere.</target>
        <note />
      </trans-unit>
      <trans-unit id="ExpectDepsJsonAt">
        <source>{0}: expect deps.json at: {1}</source>
        <target state="translated">{0}: Soubor deps.json se očekává v: {1}</target>
        <note />
      </trans-unit>
      <trans-unit id="FailedSettingShimPermissions">
        <source>Failed to set user executable permissions for shell shim: {0}</source>
        <target state="translated">Pro překrytí prostředí se nepodařilo nastavit oprávnění uživatele ke spouštění: {0}.</target>
        <note />
      </trans-unit>
      <trans-unit id="FailedToCreateShellShim">
        <source>Failed to create tool shim for command '{0}': {1}</source>
        <target state="translated">Pro příkaz {0} se nepodařilo vytvořit překrytí nástroje: {1}.</target>
        <note />
      </trans-unit>
      <trans-unit id="FailedToFindCommandPath">
        <source>{0}: failed to find commandPath {1}</source>
        <target state="translated">{0}: Nepodařilo se najít commandPath {1}</target>
        <note />
      </trans-unit>
      <trans-unit id="FailedToFindLibraryInAssetsFile">
        <source>Failed to find library in NuGet assets file for tool package '{0}': {1}</source>
        <target state="translated">Nepovedlo se najít knihovnu v souboru prostředků NuGet pro balíček nástroje {0}: {1}</target>
        <note />
      </trans-unit>
      <trans-unit id="FailedToFindSourceUnderPackageSourceMapping">
        <source>Package Source Mapping is enabled, but no source found under the specified package ID: {0}. See the documentation for Package Source Mapping at https://aka.ms/nuget-package-source-mapping for more details.</source>
        <target state="translated">Mapování zdroje balíčku je povoleno, ale pod zadaným ID balíčku nebyl nalezen žádný zdroj: {0}. Další podrobnosti najdete v dokumentaci k mapování zdrojů balíčků na https://aka.ms/nuget-package-source-mapping.</target>
        <note />
      </trans-unit>
      <trans-unit id="FailedToFindStagedToolPackage">
        <source>Failed to find staged tool package '{0}'.</source>
        <target state="translated">Nepodařilo se najít připravený balíček nástroje {0}.</target>
        <note />
      </trans-unit>
      <trans-unit id="FailedToFindToolAssembly">
        <source>{0}: failed to find toolAssembly for {1}</source>
        <target state="translated">{0}: Nepodařilo se najít toolAssembly pro {1}</target>
        <note />
      </trans-unit>
      <trans-unit id="FailedToLoadNuGetSource">
        <source>Failed to load NuGet source {0}</source>
        <target state="translated">Nepovedlo se načíst zdroj NuGet {0}.</target>
        <note />
      </trans-unit>
      <trans-unit id="FailedToMapSourceUnderPackageSourceMapping">
        <source>Package Source Mapping is enabled, but no source mapped under the specified package ID: {0}. See the documentation for Package Source Mapping at https://aka.ms/nuget-package-source-mapping for more details.</source>
        <target state="translated">Mapování zdroje balíčku je povoleno, ale pod zadaným ID balíčku není namapován žádný zdroj: {0}. Další podrobnosti najdete v dokumentaci k mapování zdrojů balíčků na https://aka.ms/nuget-package-source-mapping.</target>
        <note />
      </trans-unit>
      <trans-unit id="FailedToReadNuGetLockFile">
        <source>Failed to read NuGet assets file for tool package '{0}': {1}</source>
        <target state="translated">Nepovedlo se přečíst soubor prostředků NuGet pro balíček nástroje {0}: {1}</target>
        <note />
      </trans-unit>
      <trans-unit id="FailedToReadPidFile">
        <source>Failed to read pid file '{0}': {1}</source>
        <target state="translated">Nepodařilo se přečíst soubor s identifikátorem PID {0}: {1}</target>
        <note />
      </trans-unit>
      <trans-unit id="FailedToRemoveShellShim">
        <source>Failed to remove tool shim for command '{0}': {1}</source>
        <target state="translated">Pro příkaz {0} se nepodařilo odebrat překrytí nástroje: {1}.</target>
        <note />
      </trans-unit>
      <trans-unit id="FailedToResolveCommandSpec">
        <source>{0}: failed to resolve commandspec from library.</source>
        <target state="translated">{0}: Specifikaci příkazu commandspec z knihovny se nepodařilo vyřešit.</target>
        <note />
      </trans-unit>
      <trans-unit id="FailedToRetrieveToolConfiguration">
        <source>Failed to retrieve tool configuration: {0}</source>
        <target state="translated">Nepodařilo se načíst konfiguraci nástroje: {0}.</target>
        <note />
      </trans-unit>
      <trans-unit id="FailedToSetToolsPathEnvironmentVariable">
        <source>Failed to add '{0}' to the PATH environment variable. Add this directory to your PATH to use tools installed with 'dotnet tool install'.</source>
        <target state="translated">Nepovedlo se přidat adresář {0} do proměnné prostředí PATH. Přidejte tento adresář do proměnné PATH, abyste mohli používat nástroje nainstalované pomocí dotnet tool install.</target>
        <note />
      </trans-unit>
      <trans-unit id="FailedToUninstallToolPackage">
        <source>Failed to uninstall tool package '{0}': {1}</source>
        <target state="translated">Nepodařilo se odinstalovat balíček nástroje {0}: {1}.</target>
        <note />
      </trans-unit>
      <trans-unit id="FailedToValidatePackageSigning">
        <source>Failed to validate package signing.
{0}</source>
        <target state="translated">Nepodařilo se ověřit podepisování balíčku.
{0}</target>
        <note />
      </trans-unit>
      <trans-unit id="FieldCommandsIsMissing">
        <source>Missing 'commands' entry.</source>
        <target state="translated">Chybí položka commands.</target>
        <note />
      </trans-unit>
      <trans-unit id="File">
        <source>File</source>
        <target state="translated">Soubor</target>
        <note />
      </trans-unit>
      <trans-unit id="FileArgumentDescription">
        <source>The file-based app to operate on.</source>
        <target state="translated">Souborová aplikace, se kterou se má pracovat.</target>
        <note />
      </trans-unit>
      <trans-unit id="FormatVersionIsHigher">
        <source>Format version is higher than supported. This tool may not be supported in this SDK version. Update your SDK.</source>
        <target state="translated">Verze formátu je vyšší, než se podporuje. Tento nástroj se možná v této verzi SDK nepodporuje. Aktualizujte sadu SDK.</target>
        <note />
      </trans-unit>
      <trans-unit id="FormatVersionIsMalformed">
        <source>Format version is malformed. This tool may not be supported in this SDK version. Contact the author of the tool.</source>
        <target state="translated">Verze formátu je chybně vytvořená. Tento nástroj se možná v této verzi SDK nepodporuje. Obraťte se na autora nástroje.</target>
        <note />
      </trans-unit>
      <trans-unit id="FormatVersionIsMissing">
        <source>Format version is missing. This tool may not be supported in this SDK version. Contact the author of the tool.</source>
        <target state="translated">Verze formátu chybí. Tento nástroj se možná v této verzi SDK nepodporuje. Obraťte se na autora nástroje.</target>
        <note />
      </trans-unit>
      <trans-unit id="FoundInvalidProject">
        <source>Found a project `{0}` but it is invalid.</source>
        <target state="translated">Projekt {0} se našel, ale není platný.</target>
        <note />
      </trans-unit>
      <trans-unit id="FoundToolLockFile">
        <source>{0}: found tool lockfile at : {1}</source>
        <target state="translated">{0}: Zjištěný lockfile nástroje na: {1}</target>
        <note />
      </trans-unit>
      <trans-unit id="FrameworkArgumentName">
        <source>FRAMEWORK</source>
        <target state="translated">FRAMEWORK</target>
        <note />
      </trans-unit>
      <trans-unit id="FrameworkDependentOptionDescription">
        <source>Publish your application as a framework dependent application. A compatible .NET runtime must be installed on the target machine to run your application.</source>
        <target state="translated">Publikujte svoji aplikaci jako aplikaci závislou na architektuře. Aby bylo možné vaši aplikaci spustit, musí být na cílovém počítači nainstalovaný kompatibilní modul runtime .NET.</target>
        <note />
      </trans-unit>
      <trans-unit id="GeneratingDepsJson">
        <source>Generating deps.json at: {0}</source>
        <target state="translated">Generování souboru deps.json do: {0}</target>
        <note />
      </trans-unit>
      <trans-unit id="IgnoringPreferCLIRuntimeFile">
        <source>{0}: Ignoring prefercliruntime file as the tool target framework ({1}) has a different major version than the current CLI runtime ({2})</source>
        <target state="translated">{0}: Soubor prefercliruntime se ignoruje, protože cílová architektura nástroje ({1}) má jinou hlavní verzi než aktuální modul runtime rozhraní příkazového řádku ({2}).</target>
        <note />
      </trans-unit>
      <trans-unit id="InPackage">
        <source>In package {0}:
{1}</source>
        <target state="translated">V balíčku {0}:
{1}</target>
        <note />
      </trans-unit>
      <trans-unit id="IncorrectlyFormattedEnvironmentVariables">
        <source>Incorrectly formatted environment variables: {0}</source>
        <target state="translated">Nesprávně formátované proměnné prostředí: {0}</target>
        <note />
      </trans-unit>
      <trans-unit id="InvalidCommandResolverArguments">
        <source>{0}: invalid commandResolverArguments</source>
        <target state="translated">{0}: Neplatné hodnoty commandResolverArguments</target>
        <note />
      </trans-unit>
      <trans-unit id="InvalidInputTypeInteger">
        <source>{0} should be an integer</source>
        <target state="translated">{0} by mělo být celé číslo.</target>
        <note />
      </trans-unit>
      <trans-unit id="InvalidManifestFilePrefix">
        <source>Invalid manifest file. Path {0}:
{1}</source>
        <target state="translated">Neplatný soubor manifestu. Cesta {0}:
{1}</target>
        <note />
      </trans-unit>
      <trans-unit id="InvalidProject">
        <source>Invalid project `{0}`.</source>
        <target state="translated">Projekt {0} není platný.</target>
        <note />
      </trans-unit>
      <trans-unit id="InvalidProjectWithExceptionMessage">
        <source>Invalid project `{0}`. {1}.</source>
        <target state="translated">Neplatný projekt {0}. {1}.</target>
        <note />
      </trans-unit>
      <trans-unit id="InvalidRuntimeIdentifier">
        <source>The runtime identifier {0} is invalid. Valid runtime identifiers are: {1}.</source>
        <target state="translated">Identifikátor modulu runtime {0} je neplatný. Platné identifikátory modulu runtime jsou: {1}.</target>
        <note />
      </trans-unit>
      <trans-unit id="InvalidSolutionFormatString">
        <source>Invalid solution `{0}`. {1}.</source>
        <target state="translated">Neplatné řešení {0}. {1}.</target>
        <note />
      </trans-unit>
      <trans-unit id="InvalidVersion">
        <source>Invalid version string: {0}</source>
        <target state="translated">Neplatný řetězec verze: {0}</target>
        <note />
      </trans-unit>
      <trans-unit id="IsNotFoundInNuGetFeeds">
        <source>{0} is not found in NuGet feeds {1}.</source>
        <target state="translated">Balíček {0} se nenašel v informačních kanálech NuGet {1}.</target>
        <note />
      </trans-unit>
      <trans-unit id="JsonParsingError">
        <source>Json parsing error in file {0} : {1}</source>
        <target state="translated">Chyba parsování JSON v souboru {0}: {1}</target>
        <note />
      </trans-unit>
      <trans-unit id="LevelArgumentName">
        <source>LEVEL</source>
        <target state="translated">LEVEL</target>
        <note />
      </trans-unit>
      <trans-unit id="Library">
        <source>Library</source>
        <target state="translated">Knihovna</target>
        <note />
      </trans-unit>
      <trans-unit id="LibraryNotFoundInLockFile">
        <source>{0}: library not found in lock file.</source>
        <target state="translated">{0}: Knihovna nebyla v souboru lock nalezena.</target>
        <note />
      </trans-unit>
      <trans-unit id="List">
        <source>List</source>
        <target state="translated">Seznam</target>
        <note />
      </trans-unit>
      <trans-unit id="LookingForPreferCliRuntimeFile">
        <source>{0}: Looking for prefercliruntime file at `{1}`</source>
        <target state="translated">{0}: Hledání souboru prefercliruntime v {1}</target>
        <note />
      </trans-unit>
      <trans-unit id="MSBuildAdditionalOptionTitle">
        <source>.NET Cli Options:</source>
        <target state="translated">Možnosti rozhraní příkazového řádku .NET:</target>
        <note />
      </trans-unit>
      <trans-unit id="MSBuildArgs">
        <source>MSBuild arguments: {0}</source>
        <target state="translated">Argumenty MSBuild: {0}</target>
        <note />
      </trans-unit>
      <trans-unit id="MSBuildExePath">
        <source>{0}: MSBUILD_EXE_PATH = {1}</source>
        <target state="translated">{0}: MSBUILD_EXE_PATH = {1}</target>
        <note />
      </trans-unit>
      <trans-unit id="MSBuildProjectPath">
        <source>{0}: MSBuild project path = {1}</source>
        <target state="translated">{0}: Cesta k projektu MSBuildu = {1}</target>
        <note />
      </trans-unit>
      <trans-unit id="MSBuildServer">
        <source>MSBuild server</source>
        <target state="translated">Server MSBuild</target>
        <note />
      </trans-unit>
      <trans-unit id="ManifestHasMarkOfTheWeb">
        <source>File {0} came from another computer and might be blocked to help protect this computer. For more information, including how to unblock, see https://aka.ms/motw</source>
        <target state="translated">Soubor {0} pochází z jiného počítače a je možné, že se zablokoval, aby se ochránil tento počítač. Další informace včetně toho, jak soubor odblokovat, najdete na adrese https://aka.ms/motw.</target>
        <note />
      </trans-unit>
      <trans-unit id="ManifestMissingIsRoot">
        <source>Missing 'isRoot' entry.</source>
        <target state="translated">Chybí položka isRoot.</target>
        <note />
      </trans-unit>
      <trans-unit id="ManifestPackageIdCollision">
        <source>Cannot add package. Manifest file already contains version {0} of the package {1}. Uninstall/install or edit manifest file {2} to specify the new version {3}.</source>
        <target state="translated">Balíček se nedá přidat. Soubor manifestu už obsahuje verzi {0} balíčku {1}. Pokud chcete zadat novou verzi {3}, odinstalujte, nainstalujte nebo upravte soubor manifestu {2}.</target>
        <note />
      </trans-unit>
      <trans-unit id="ManifestVersion0">
        <source>Manifest version 0 is not supported.</source>
        <target state="translated">Verze manifestu 0 se nepodporuje.</target>
        <note />
      </trans-unit>
      <trans-unit id="ManifestVersionHigherThanSupported">
        <source>Manifest version is {0}. This manifest may not be supported in this SDK version that can support up to manifest version {1}.</source>
        <target state="translated">Verze manifestu je {0}. Je možné, že se tento manifest nebude podporovat v této verzi sady SDK, která podporuje verzi manifestu až {1}.</target>
        <note />
      </trans-unit>
      <trans-unit id="MissingToolEntryPointFile">
        <source>Entry point file '{0}' for command '{1}' was not found in the package.</source>
        <target state="translated">Soubor vstupního bodu {0} pro příkaz {1} nebyl v balíčku nalezen.</target>
        <note />
      </trans-unit>
      <trans-unit id="MissingToolSettingsFile">
        <source>Settings file 'DotnetToolSettings.xml' was not found in the package.</source>
        <target state="translated">Soubor s nastavením DotnetToolSettings.xml nebyl v balíčku nalezen.</target>
        <note />
      </trans-unit>
      <trans-unit id="MoreThanOnePackagedShimAvailable">
        <source>More than one packaged shim is available: {0}.</source>
        <target state="translated">Je k dispozici více než jedno zabalené překrytí: {0}.</target>
        <note />
      </trans-unit>
      <trans-unit id="MoreThanOneProjectInDirectory">
        <source>Found more than one project in `{0}`. Specify which one to use.</source>
        <target state="translated">V {0} se našlo několik projektů. Vyberte, který z nich chcete použít.</target>
        <note />
      </trans-unit>
      <trans-unit id="MoreThanOneSolutionInDirectory">
        <source>Found more than one solution file in {0}. Specify which one to use.</source>
        <target state="translated">V {0} se našlo několik souborů řešení. Vyberte, který z nich chcete použít.</target>
        <note />
      </trans-unit>
      <trans-unit id="MultipleProjectFilesFound">
        <source>Specify which project file to use because this '{0}' contains more than one project file.</source>
        <target state="translated">Zadejte, jaký soubor projektu se použije, protože {0} obsahuje více souborů projektů.</target>
        <note />
      </trans-unit>
      <trans-unit id="MultipleSamePackageId">
        <source>More than one entry exists for package(s): {0}.</source>
        <target state="translated">Existuje více než jedno zadání pro balíčky: {0}.</target>
        <note />
      </trans-unit>
      <trans-unit id="NeedRunToolRestore">
        <source>Run "dotnet tool restore" to make the "{0}" command available.</source>
        <target state="translated">Pokud chcete zpřístupnit příkaz {0}, spusťte dotnet tool restore.</target>
        <note />
      </trans-unit>
      <trans-unit id="New">
        <source>New</source>
        <target state="translated">Nový</target>
        <note />
      </trans-unit>
      <trans-unit id="NoProjectsFound">
        <source>No projects found in the solution.</source>
        <target state="translated">V řešení se nenašly žádné projekty.</target>
        <note />
      </trans-unit>
      <trans-unit id="NoReferencesFound">
        <source>There are no {0} references in project {1}.</source>
        <target state="translated">V projektu {1} nejsou žádné odkazy na {0}.</target>
        <note />
      </trans-unit>
      <trans-unit id="NoRestoreDescription">
        <source>Do not restore the project before building.</source>
        <target state="translated">Neobnoví projekt před sestavením.</target>
        <note />
      </trans-unit>
      <trans-unit id="NonRetriableNugetSearchFailure">
        <source>Failed to search. NuGet Search API response detail:
    RequestUrl: {0}. ReasonPhrase: {1}. StatusCode: {2}.</source>
        <target state="translated">Hledání nebylo úspěšné. Podrobnosti odpovědi rozhraní API hledání NuGet:
    RequestUrl: {0}. ReasonPhrase: {1}. StatusCode: {2}</target>
        <note />
      </trans-unit>
      <trans-unit id="NuGetPackageShouldNotBeSigned">
        <source>Skipping signature verification for NuGet package "{0}" because it comes from a source that does not require signature validation.</source>
        <target state="translated">Přeskakuje se ověření podpisu pro balíček NuGet {0}, protože pochází ze zdroje, který nevyžaduje ověření podpisu.</target>
        <note />
      </trans-unit>
      <trans-unit id="NuGetPackageSignatureVerificationSkipped">
        <source>Skipping NuGet package signature verification.</source>
        <target state="translated">Přeskakuje se ověření podpisu balíčku NuGet.</target>
        <note />
      </trans-unit>
      <trans-unit id="NuGetPackagesRoot">
        <source>{0}: nuget packages root:
{1}</source>
        <target state="translated">{0}: Kořen balíčků NuGet:
{1}</target>
        <note />
      </trans-unit>
      <trans-unit id="OSArgumentName">
        <source>OS</source>
        <target state="translated">Operační systém</target>
        <note />
      </trans-unit>
      <trans-unit id="OnlyOneProjectAllowed">
        <source>Only one project can be specified at a time using the -p option.</source>
        <target state="translated">Pomocí možnosti -p je možné v jednu chvíli zadat pouze jeden projekt.</target>
        <note>{Locked="-p"}</note>
      </trans-unit>
      <trans-unit id="OperatingSystemOptionDescription">
        <source>The target operating system.</source>
        <target state="translated">Cílový operační systém</target>
        <note />
      </trans-unit>
      <trans-unit id="P2P">
        <source>Project to Project</source>
        <target state="translated">Z projektu na projekt</target>
        <note />
      </trans-unit>
      <trans-unit id="PackCmd_OneNuspecAllowed">
        <source>Only one .nuspec file can be packed at a time</source>
        <target state="translated">Lze zabalit pouze jeden .nuspec soubor najednou.</target>
        <note />
      </trans-unit>
      <trans-unit id="Package">
        <source>Package</source>
        <target state="translated">Balíček</target>
        <note />
      </trans-unit>
      <trans-unit id="PackageIdentityArgumentDescription">
        <source>Package reference in the form of a package identifier like 'Newtonsoft.Json' or package identifier and version separated by '@' like 'Newtonsoft.Json@13.0.3'.</source>
        <target state="translated">Odkaz na balíček ve formě identifikátoru balíčku, jako je Newtonsoft.Json, nebo identifikátor balíčku a verze oddělené znakem @, například Newtonsoft.Json@13.0.3.</target>
        <note />
      </trans-unit>
      <trans-unit id="PackageIdentityArgumentIdOrVersionIsNull">
        <source>Package reference id and version must not be null.</source>
        <target state="translated">ID a verze odkazu na balíček nesmí být prázdné.</target>
        <note />
      </trans-unit>
      <trans-unit id="PackageIdentityArgumentVersionOptionConflict">
        <source>Cannot specify --version when the package argument already contains a version.</source>
        <target state="translated">Nejde zadat --version, pokud argument balíčku již obsahuje verzi.</target>
        <note>{Locked="--version"}</note>
      </trans-unit>
      <trans-unit id="PackageReference">
        <source>Package reference</source>
        <target state="translated">Odkaz na balíček</target>
        <note />
      </trans-unit>
      <trans-unit id="PackageVersionDescriptionDefault">
        <source>A version of {0} of package {1}</source>
        <target state="translated">Verze {0} balíčku {1}</target>
        <note />
      </trans-unit>
      <trans-unit id="PackageVersionDescriptionForExactVersionMatch">
        <source>Version {0} of package {1}</source>
        <target state="translated">Verze {0} balíčku {1}</target>
        <note />
      </trans-unit>
      <trans-unit id="PackageVersionDescriptionForVersionWithLowerAndUpperBounds">
        <source>A version between {0} and {1} of package {2}</source>
        <target state="translated">Verze mezi {0} a {1} balíčku {2}</target>
        <note />
      </trans-unit>
      <trans-unit id="PackageVersionDescriptionForVersionWithLowerBound">
        <source>A version higher than {0} of package {1}</source>
        <target state="translated">Verze vyšší než {0} balíčku {1}</target>
        <note />
      </trans-unit>
      <trans-unit id="PackageVersionDescriptionForVersionWithUpperBound">
        <source>A version less than {0} of package {1}</source>
        <target state="translated">Verze menší než {0} balíčku {1}</target>
        <note />
      </trans-unit>
      <trans-unit id="Project">
        <source>Project</source>
        <target state="translated">Projekt</target>
        <note />
      </trans-unit>
      <trans-unit id="ProjectAddedToTheSolution">
        <source>Project `{0}` added to the solution.</source>
        <target state="translated">Projekt {0} byl přidán do řešení.</target>
        <note />
      </trans-unit>
      <trans-unit id="ProjectAlreadyHasAreference">
        <source>Project already has a reference to `{0}`.</source>
        <target state="translated">Projekt už obsahuje odkaz na {0}.</target>
        <note />
      </trans-unit>
      <trans-unit id="ProjectArgumentDescription">
        <source>The project file to operate on. If a file is not specified, the command will search the current directory for one.</source>
        <target state="translated">Soubor projektu, s kterým se má pracovat. Pokud soubor není zadaný, příkaz ho bude hledat v aktuálním adresáři.</target>
        <note />
      </trans-unit>
      <trans-unit id="ProjectArgumentName">
        <source>PROJECT</source>
        <target state="translated">PROJECT</target>
        <note />
      </trans-unit>
      <trans-unit id="ProjectCouldNotBeEvaluated">
        <source>Project `{0}` could not be evaluated. Evaluation failed with following error:
{1}.</source>
        <target state="translated">Projekt {0} se nepodařilo vyhodnotit. Vyhodnocení selhalo s následující chybou:
{1}.</target>
        <note />
      </trans-unit>
      <trans-unit id="ProjectDoesNotExist">
        <source>Project `{0}` does not exist.</source>
        <target state="translated">Projekt {0} neexistuje.</target>
        <note />
      </trans-unit>
      <trans-unit id="ProjectDoesNotTargetFramework">
        <source>Project `{0}` does not target framework `{1}`.</source>
        <target state="translated">Projekt {0} není určený pro cílovou architekturu {1}.</target>
        <note />
      </trans-unit>
      <trans-unit id="ProjectIsInvalid">
        <source>Project `{0}` is invalid.</source>
        <target state="translated">Projekt {0} není platný.</target>
        <note />
      </trans-unit>
      <trans-unit id="ProjectNotCompatibleWithFrameworks">
        <source>Project `{0}` cannot be added due to incompatible targeted frameworks between the two projects. Review the project you are trying to add and verify that is compatible with the following targets:</source>
        <target state="translated">Projekt {0} není možné přidat, protože cílové platformy obou projektů nejsou kompatibilní. Zkontrolujte projekt, který se pokoušíte přidat, a ověřte jeho kompatibilitu s následujícími cíli:</target>
        <note />
      </trans-unit>
      <trans-unit id="ProjectNotFoundInTheSolution">
        <source>Project `{0}` could not be found in the solution.</source>
        <target state="translated">Projekt {0} se v řešení nenašel.</target>
        <note />
      </trans-unit>
      <trans-unit id="ProjectOrFileArgumentDescription">
        <source>The project file or C# file-based app to operate on. If a file is not specified, the command will search the current directory for a project file.</source>
        <target state="translated">Soubor projektu nebo souborová aplikace v jazyce C#, se kterou se má pracovat. Pokud soubor není zadaný, příkaz vyhledá soubor projektu v aktuálním adresáři.</target>
        <note />
      </trans-unit>
      <trans-unit id="ProjectOrFileArgumentName">
        <source>PROJECT | FILE</source>
        <target state="translated">PROJEKT | SOUBOR</target>
        <note />
      </trans-unit>
      <trans-unit id="ProjectReference">
        <source>Project reference</source>
        <target state="translated">Odkaz na projekt</target>
        <note />
      </trans-unit>
      <trans-unit id="ProjectReferenceCouldNotBeFound">
        <source>Project reference `{0}` could not be found.</source>
        <target state="translated">Nenašel se odkaz na projekt {0}.</target>
        <note />
      </trans-unit>
      <trans-unit id="ProjectReferenceOneOrMore">
        <source>Project reference(s)</source>
        <target state="translated">Odkaz(y) na projekt</target>
        <note />
      </trans-unit>
      <trans-unit id="ProjectReferenceRemoved">
        <source>Project reference `{0}` removed.</source>
        <target state="translated">Odkaz na projekt {0} byl odebrán.</target>
        <note />
      </trans-unit>
      <trans-unit id="ProjectRemoved">
        <source>Project `{0}` removed from solution.</source>
        <target state="translated">Projekt {0} byl z řešení odebrán.</target>
        <note />
      </trans-unit>
      <trans-unit id="ProjectRemovedFromTheSolution">
        <source>Project `{0}` removed from the solution.</source>
        <target state="translated">Projekt {0} byl z řešení odebrán.</target>
        <note />
      </trans-unit>
      <trans-unit id="RazorServer">
        <source>Razor build server</source>
        <target state="translated">Buildovací server Razor</target>
        <note />
      </trans-unit>
      <trans-unit id="Reference">
        <source>Reference</source>
        <target state="translated">Odkaz</target>
        <note />
      </trans-unit>
      <trans-unit id="ReferenceAddedToTheProject">
        <source>Reference `{0}` added to the project.</source>
        <target state="translated">Odkaz na {0} byl přidán do projektu.</target>
        <note />
      </trans-unit>
      <trans-unit id="Remove">
        <source>Remove</source>
        <target state="translated">Odebrat</target>
        <note />
      </trans-unit>
      <trans-unit id="RequiredCommandNotPassed">
        <source>Required command was not provided.</source>
        <target state="translated">Požadovaný příkaz nebyl zadán.</target>
        <note />
      </trans-unit>
      <trans-unit id="ResolvingCommandSpec">
        <source>{0}: resolving commandspec from {1} Tool Libraries.</source>
        <target state="translated">{0}: Řeší se specifikace příkazu commandspec z knihoven nástroje {1}.</target>
        <note />
      </trans-unit>
      <trans-unit id="ResponseFileNotFound">
        <source>Response file '{0}' does not exist.</source>
        <target state="translated">Soubor odpovědí {0} neexistuje.</target>
        <note />
      </trans-unit>
      <trans-unit id="RetriableNugetSearchFailure">
        <source>Failed to search. Retry later may resolve the issue. NuGet Search API response detail:
    RequestUrl: {0}. ReasonPhrase: {1}. StatusCode: {2}.</source>
        <target state="translated">Hledání nebylo úspěšné. Později už možná k problému nedojde. Podrobnosti odpovědi rozhraní API hledání NuGet:
    RequestUrl: {0}. ReasonPhrase: {1}. StatusCode: {2}</target>
        <note />
      </trans-unit>
      <trans-unit id="RuntimeIdentifierArgumentName">
        <source>RUNTIME_IDENTIFIER</source>
        <target state="translated">RUNTIME_IDENTIFIER</target>
        <note />
      </trans-unit>
      <trans-unit id="SDKDiagnosticsCommandDefinition">
        <source>Enable diagnostic output.</source>
        <target state="translated">Povolí diagnostický výstup.</target>
        <note />
      </trans-unit>
      <trans-unit id="SDKSchemaCommandDefinition">
        <source>Display the command schema as JSON.</source>
        <target state="translated">Zobrazí schéma příkazu jako JSON.</target>
        <note />
      </trans-unit>
      <trans-unit id="SelfContainAndNoSelfContainedConflict">
        <source>The '--self-contained' and '--no-self-contained' options cannot be used together.</source>
        <target state="translated">Možnosti --self-contained a --no-self-contained nelze použít společně.</target>
        <note>{Locked="--self-contained"}{Locked="--no-self-contained"}</note>
      </trans-unit>
      <trans-unit id="SelfContainedOptionDescription">
        <source>Publish the .NET runtime with your application so the runtime doesn't need to be installed on the target machine.
The default is 'false.' However, when targeting .NET 7 or lower, the default is 'true' if a runtime identifier is specified.</source>
        <target state="translated">Publikujte se svou aplikací modul runtime pro .NET, aby ho nebylo nutné instalovat na cílovém počítači.
Výchozí hodnota je false. Pokud však cílíte na .NET 7 nebo nižší a je zadán identifikátor modulu runtime, výchozí hodnota je true.</target>
        <note />
      </trans-unit>
      <trans-unit id="ShellShimConflict">
        <source>Command '{0}' conflicts with an existing command from another tool.</source>
        <target state="translated">Příkaz {0} koliduje s existujícím příkazem jiného nástroje.</target>
        <note />
      </trans-unit>
      <trans-unit id="ShortWorkloadSearchVersionDescription">
        <source>Search for available workload versions or what comprises a workload version. Use 'dotnet workload search version --help' for more information.</source>
        <target state="translated">Vyhledejte dostupné verze úlohy nebo zjistěte, z čeho se skládá verze úlohy. Další informace získáte pomocí „dotnet workload search version --help“.</target>
        <note>{Locked="dotnet workload search version --help"}</note>
      </trans-unit>
      <trans-unit id="ShowHelpDescription">
        <source>Show command line help.</source>
        <target state="translated">Zobrazí nápovědu příkazového řádku.</target>
        <note />
      </trans-unit>
      <trans-unit id="ShutdownCommandFailed">
        <source>The shutdown command failed: {0}</source>
        <target state="translated">Příkaz pro vypnutí selhal: {0}</target>
        <note />
      </trans-unit>
      <trans-unit id="Solution">
        <source>Solution</source>
        <target state="translated">Řešení</target>
        <note />
      </trans-unit>
      <trans-unit id="SolutionAlreadyContainsProject">
        <source>Solution {0} already contains project {1}.</source>
        <target state="translated">Řešení {0} už obsahuje projekt {1}.</target>
        <note />
      </trans-unit>
      <trans-unit id="SolutionArgumentMisplaced">
        <source>Solution argument '{0}' is misplaced.</source>
        <target state="translated">Argument řešení „{0}“ je chybně umístěný.</target>
        <note />
      </trans-unit>
      <trans-unit id="SolutionDoesNotExist">
        <source>Specified solution file {0} does not exist, or there is no solution file in the directory.</source>
        <target state="translated">Zadaný soubor řešení {0} neexistuje nebo v adresáři není soubor řešení.</target>
        <note />
      </trans-unit>
      <trans-unit id="SolutionOrProjectArgumentDescription">
        <source>The project or solution file to operate on. If a file is not specified, the command will search the current directory for one.</source>
        <target state="translated">Soubor projektu nebo řešení, se kterým se má operace provést. Pokud soubor není zadaný, příkaz ho bude hledat v aktuálním adresáři.</target>
        <note />
      </trans-unit>
      <trans-unit id="SolutionOrProjectArgumentName">
        <source>PROJECT | SOLUTION</source>
        <target state="translated">PROJECT | SOLUTION</target>
        <note />
      </trans-unit>
      <trans-unit id="SolutionOrProjectOrFileArgumentDescription">
        <source>The project or solution or C# (file-based program) file to operate on. If a file is not specified, the command will search the current directory for a project or solution.</source>
        <target state="translated">Projekt nebo řešení nebo soubor C# (souborový program), se kterým se má pracovat. Pokud soubor není zadaný, příkaz bude hledat projekt nebo řešení v aktuálním adresáři.</target>
        <note />
      </trans-unit>
      <trans-unit id="SolutionOrProjectOrFileArgumentName">
        <source>PROJECT | SOLUTION | FILE</source>
        <target state="translated">PROJEKT | ŘEŠENÍ | SOUBOR</target>
        <note />
      </trans-unit>
      <trans-unit id="SpecifyAtLeastOne">
        <source>Specify at least one {0}.</source>
        <target state="translated">Zadejte aspoň jednu položku {0}.</target>
        <note />
      </trans-unit>
      <trans-unit id="SpecifyAtLeastOneProjectToAdd">
        <source>You must specify at least one project to add.</source>
        <target state="translated">Musíte zadat aspoň jeden projekt, který chcete přidat.</target>
        <note />
      </trans-unit>
      <trans-unit id="SpecifyAtLeastOneProjectToRemove">
        <source>You must specify at least one project to remove.</source>
        <target state="translated">Musíte zadat aspoň jeden projekt, který chcete odebrat.</target>
        <note />
      </trans-unit>
      <trans-unit id="SpecifyAtLeastOneReferenceToRemove">
        <source>You must specify at least one reference to remove.</source>
        <target state="translated">Musíte zadat aspoň jeden odkaz, který chcete odebrat.</target>
        <note />
      </trans-unit>
      <trans-unit id="ToolLibraryFound">
        <source>{0}: tool library found {1}</source>
        <target state="translated">{0}: Nalezena knihovna nástrojů {1}</target>
        <note />
      </trans-unit>
      <trans-unit id="ToolMissingVersion">
        <source>Missing 'version' entry.</source>
        <target state="translated">Chybí položka version.</target>
        <note />
      </trans-unit>
      <trans-unit id="ToolPackageConflictPackageId">
        <source>Tool '{0}' (version '{1}') is already installed.</source>
        <target state="translated">Nástroj {0} (verze {1}) je už nainstalovaný.</target>
        <note />
      </trans-unit>
      <trans-unit id="ToolPackageNotATool">
        <source>Package {0} is not a .NET tool.</source>
        <target state="translated">Balíček {0} není nástroj .NET.</target>
        <note />
      </trans-unit>
      <trans-unit id="ToolSettingsInvalidCommandName">
        <source>Command '{0}' contains one or more of the following invalid characters: {1}.</source>
        <target state="translated">Příkaz {0} obsahuje minimálně jeden neplatný znak: {1}.</target>
        <note />
      </trans-unit>
      <trans-unit id="ToolSettingsInvalidLeadingDotCommandName">
        <source>The command name '{0}' cannot begin with a leading dot (.).</source>
        <target state="translated">Název příkazu {0} nemůže začínat úvodní tečkou (.).</target>
        <note />
      </trans-unit>
      <trans-unit id="ToolSettingsInvalidXml">
        <source>Invalid XML: {0}</source>
        <target state="translated">Neplatné XML: {0}</target>
        <note />
      </trans-unit>
      <trans-unit id="ToolSettingsMissingCommandName">
        <source>Tool defines a command with a missing name setting.</source>
        <target state="translated">Nástroj definuje příkaz s chybějícím nastavením názvu.</target>
        <note />
      </trans-unit>
      <trans-unit id="ToolSettingsMissingEntryPoint">
        <source>Command '{0}' is missing an entry point setting.</source>
        <target state="translated">V příkazu {0} chybí nastavení vstupního bodu.</target>
        <note />
      </trans-unit>
      <trans-unit id="ToolSettingsMoreThanOneCommand">
        <source>More than one command is defined for the tool.</source>
        <target state="translated">Pro nástroj je definovaných více příkazů.</target>
        <note />
      </trans-unit>
      <trans-unit id="ToolSettingsUnsupportedRunner">
        <source>Tool '{0}' uses unsupported runner '{1}'."</source>
        <target state="translated">Nástroj {0} používá nepodporovaný spouštěč {1}.</target>
        <note />
      </trans-unit>
      <trans-unit id="ToolUnsupportedRuntimeIdentifier">
        <source>The tool does not support the current architecture or operating system ({0}). Supported runtimes: {1}</source>
        <target state="translated">Nástroj nepodporuje aktuální architekturu nebo operační systém ({0}). Podporované moduly runtime: {1}</target>
        <note />
      </trans-unit>
      <trans-unit id="Type">
        <source>Type</source>
        <target state="translated">Typ</target>
        <note />
      </trans-unit>
      <trans-unit id="UnableToCheckCertificateChainPolicy">
        <source>The requested certificate chain policy could not be checked: {0}</source>
        <target state="translated">Požadované zásady řetězu certifikátů nebylo možné zkontrolovat: {0}</target>
        <note />
      </trans-unit>
      <trans-unit id="UnableToDeleteTemporaryDepsJson">
        <source>unable to delete temporary deps.json file: {0}</source>
        <target state="translated">nepodařilo se odstranit dočasný soubor deps.json: {0}</target>
        <note />
      </trans-unit>
      <trans-unit id="UnableToGenerateDepsJson">
        <source>Unable to generate deps.json, it may have been already generated.  You can specify the "-d" option option after "dotnet" for diagnostic output (for example, "dotnet -d &lt;toolname&gt;": {0}</source>
        <target state="translated">Nepovedlo se vygenerovat soubor deps.json, je možné, že se už vygeneroval. Pokud chcete získat výstup pro diagnostiku, můžete zadat možnost „-d“ za „dotnet“ (například dotnet -d &lt;toolname&gt;): {0}</target>
        <note />
      </trans-unit>
      <trans-unit id="UnableToLocateDotnetMultiplexer">
        <source>Unable to locate dotnet multiplexer</source>
        <target state="translated">Nepodařilo se najít multiplexor dotnetu.</target>
        <note />
      </trans-unit>
      <trans-unit id="UnexpectedTypeInJson">
        <source>Expected a {0} for property '{1}'.</source>
        <target state="translated">Očekává se {0} pro vlastnost {1}.</target>
        <note />
      </trans-unit>
      <trans-unit id="UnrecognizedCommandOrArgument">
        <source>Unrecognized command or argument '{0}'</source>
        <target state="translated">Nerozpoznaný příkaz nebo argument: {0}</target>
        <note />
      </trans-unit>
      <trans-unit id="UnsupportedProjectType">
        <source>Project '{0}' has an unknown project type and cannot be added to the solution file. Contact your SDK provider for support.</source>
        <target state="translated">Projekt {0} má neznámý typ projektu a nelze ho přidat do souboru řešení. O podporu požádejte poskytovatele sady SDK.</target>
        <note />
      </trans-unit>
      <trans-unit id="Update">
        <source>Update</source>
        <target state="translated">Aktualizovat</target>
        <note />
      </trans-unit>
      <trans-unit id="VBCSCompilerServer">
        <source>VB/C# compiler server</source>
        <target state="translated">Server kompilátoru VB/C#</target>
        <note />
      </trans-unit>
      <trans-unit id="Value">
        <source>Value</source>
        <target state="translated">Hodnota</target>
        <note />
      </trans-unit>
      <trans-unit id="VerbosityOptionDescription">
        <source>Set the MSBuild verbosity level. Allowed values are q[uiet], m[inimal], n[ormal], d[etailed], and diag[nostic].</source>
        <target state="translated">Nastavuje úroveň podrobností MSBuild. Povolené hodnoty jsou q [tichý], m [minimální], n [normální], d [podrobný] a diag [diagnostický].</target>
        <note />
      </trans-unit>
      <trans-unit id="VerifyingNuGetPackageSignature">
        <source>Verified that the NuGet package "{0}" has a valid signature.</source>
        <target state="translated">Ověřilo se, že balíček NuGet {0} má platný podpis.</target>
        <note />
      </trans-unit>
      <trans-unit id="VersionForPackageCouldNotBeResolved">
        <source>Version for package `{0}` could not be resolved.</source>
        <target state="translated">Verzi balíčku {0} se nepodařilo vyřešit.</target>
        <note />
      </trans-unit>
      <trans-unit id="VersionIsInvalid">
        <source>Version {0} is invalid.</source>
        <target state="translated">Verze {0} není platná.</target>
        <note />
      </trans-unit>
      <trans-unit id="VersionSuffixArgumentName">
        <source>VERSION_SUFFIX</source>
        <target state="translated">VERSION_SUFFIX</target>
        <note />
      </trans-unit>
      <trans-unit id="WorkloadIntegrityCheckError">
        <source>An issue was encountered verifying workloads. For more information, run "dotnet workload update".</source>
        <target state="translated">Při ověřování úloh došlo k problému. Další informace získáte spuštěním příkazu „dotnet workload update“.</target>
        <note>{Locked="dotnet workload update"}</note>
      </trans-unit>
      <trans-unit id="YesOptionDescription">
        <source>Accept all confirmation prompts using "yes."</source>
        <target state="translated">Přijměte všechny výzvy k potvrzení kliknutím „ano“.</target>
        <note />
      </trans-unit>
    </body>
  </file>
</xliff><|MERGE_RESOLUTION|>--- conflicted
+++ resolved
@@ -100,18 +100,6 @@
 -e VARIABLE="value;seperated with;semicolons"
 -e VAR1=abc -e VAR2=def -e VAR3=ghi
 </source>
-<<<<<<< HEAD
-        <target state="needs-review-translation">Nastaví hodnotu proměnné prostředí.
-Pokud proměnná neexistuje, vytvoří ji, a pokud existuje, přepíše ji.
-Tímto se vynutí spuštění testů v izolovaném procesu.
-Tento argument je možné zadat vícekrát a určit tak více proměnných.
-
-Příklady:
--e PROMĚNNÁ=abc
--e PROMĚNNÁ="hodnota s mezerami"
--e PROMĚNNÁ="hodnota;oddělená;pomocí;středníků"
--e PROM1=abc -e PROM2=def -e PROM3=ghi
-=======
         <target state="translated">Nastavuje hodnotu proměnné prostředí. 
 Pokud proměnná neexistuje, vytvoří ji, a pokud existuje, přepíše ji. 
 Tento argument je možné zadat vícekrát a určit tak více proměnných.
@@ -121,7 +109,6 @@
 -e VARIABLE="hodnota s mezerami"
 -e VARIABLE="hodnota;oddělená;pomocí;středníků"
 -e VAR1=abc -e VAR2=def -e VAR3=ghi
->>>>>>> 807be93c
 </target>
         <note />
       </trans-unit>

﻿<?xml version="1.0" encoding="utf-8"?>
<xliff xmlns="urn:oasis:names:tc:xliff:document:1.2" xmlns:xsi="http://www.w3.org/2001/XMLSchema-instance" version="1.2" xsi:schemaLocation="urn:oasis:names:tc:xliff:document:1.2 xliff-core-1.2-transitional.xsd">
  <file datatype="xml" source-language="en" target-language="de" original="../CliStrings.resx">
    <body>
      <trans-unit id="Add">
        <source>Add</source>
        <target state="translated">Hinzufügen</target>
        <note />
      </trans-unit>
      <trans-unit id="AmbiguousCommandName">
        <source>Ambiguous command name: {0}</source>
        <target state="translated">Nicht eindeutiger Befehlsname: {0}</target>
        <note />
      </trans-unit>
      <trans-unit id="ArchArgumentName">
        <source>ARCH</source>
        <target state="translated">ARCH</target>
        <note />
      </trans-unit>
      <trans-unit id="ArchitectureOptionDescription">
        <source>The target architecture.</source>
        <target state="translated">Die Zielarchitektur.</target>
        <note />
      </trans-unit>
      <trans-unit id="ArtifactsPathArgumentName">
        <source>ARTIFACTS_DIR</source>
        <target state="translated">ARTIFACTS_DIR</target>
        <note />
      </trans-unit>
      <trans-unit id="ArtifactsPathOptionDescription">
        <source>The artifacts path. All output from the project, including build, publish, and pack output, will go in subfolders under the specified path.</source>
        <target state="translated">Der Artefaktpfad. Die gesamte Ausgabe des Projekts, einschließlich Build-, Veröffentlichungs- und Paketausgabe, wird in Unterordnern unter dem angegebenen Pfad angezeigt.</target>
        <note />
      </trans-unit>
      <trans-unit id="AttemptingToCreateCommandSpec">
        <source>{0}: attempting to create commandspec</source>
        <target state="translated">{0}: Es wird versucht, commandspec zu erstellen</target>
        <note />
      </trans-unit>
      <trans-unit id="AttemptingToFindCommand">
        <source>{0}: attempting to find command {1} in {2}</source>
        <target state="translated">{0}: Nach Befehl {1} wird in {2} gesucht</target>
        <note />
      </trans-unit>
      <trans-unit id="AttemptingToResolve">
        <source>{0}: attempting to resolve {1}</source>
        <target state="translated">{0}: Es wird versucht, {1} aufzulösen</target>
        <note />
      </trans-unit>
      <trans-unit id="AttemptingToResolveCommandSpec">
        <source>{0}: Attempting to resolve command spec from tool {1}</source>
        <target state="translated">{0}: Es wird versucht, commandspec aus Tool {1} aufzulösen.</target>
        <note />
      </trans-unit>
      <trans-unit id="BuildOutputPathDoesNotExist">
        <source>outputpathresolver: {0} does not exist</source>
        <target state="translated">outputpathresolver: {0} nicht vorhanden</target>
        <note />
      </trans-unit>
      <trans-unit id="CannotCreateShimForEmptyExecutablePath">
        <source>Cannot create shell shim for an empty executable path.</source>
        <target state="translated">Für einen leeren Pfad einer ausführbaren Datei kann kein Shell-Shim erstellt werden.</target>
        <note />
      </trans-unit>
      <trans-unit id="CannotFindAManifestFile">
        <source>Cannot find a manifest file. The list of searched paths:
{0}</source>
        <target state="translated">Eine Manifestdatei wurde nicht gefunden. Die Liste der durchsuchten Pfade:
{0}</target>
        <note />
      </trans-unit>
      <trans-unit id="CannotFindPackageIdInManifest">
        <source>Cannot find a package with the package id {0} in the manifest file.</source>
        <target state="translated">In der Manifestdatei wurde kein Paket mit der Paket-ID {0} gefunden.</target>
        <note />
      </trans-unit>
      <trans-unit id="CannotResolveRuntimeIdentifier">
        <source>Resolving the current runtime identifier failed.</source>
        <target state="translated">Fehler beim Auflösen des aktuellen Runtimebezeichners.</target>
        <note />
      </trans-unit>
      <trans-unit id="CannotSpecifyBothRuntimeAndArchOptions">
        <source>Specifying both the `-r|--runtime` and `-a|--arch` options is not supported.</source>
        <target state="translated">Das gleichzeitige Angeben der Optionen „-r|--runtime“ und „-a|--arch“ wird nicht unterstützt.</target>
        <note />
      </trans-unit>
      <trans-unit id="CannotSpecifyBothRuntimeAndOsOptions">
        <source>Specifying both the `-r|--runtime` and `-os` options is not supported.</source>
        <target state="translated">Das gleichzeitige Angeben der Optionen „-r|--runtime“ und „-os“ wird nicht unterstützt.</target>
        <note />
      </trans-unit>
      <trans-unit id="CmdEnvironmentVariableDescription">
        <source>Sets the value of an environment variable. 
Creates the variable if it does not exist, overrides if it does. 
This argument can be specified multiple times to provide multiple variables.

Examples:
-e VARIABLE=abc
-e VARIABLE="value with spaces"
-e VARIABLE="value;seperated with;semicolons"
-e VAR1=abc -e VAR2=def -e VAR3=ghi
</source>
<<<<<<< HEAD
        <target state="needs-review-translation">Legt den Wert einer Umgebungsvariablen fest. 
Erstellt die Variable, wenn Sie nicht vorhanden ist, und setzt sie andernfalls außer Kraft. 
Dadurch wird die Ausführung der Tests in einem isolierten Prozess erzwungen. 
=======
        <target state="translated">Legt den Wert einer Umgebungsvariablen fest. 
Erstellt die Variable, wenn Sie nicht vorhanden ist, und setzt sie andernfalls außer Kraft. 
>>>>>>> 807be93c
Dieses Argument kann mehrmals angegeben werden, um mehrere Variablen bereitzustellen.

Beispiele:
-e VARIABLE=abc
-e VARIABLE="wert mit leerzeichen"
-e VARIABLE="wert;getrennt durch;semikolons"
-e VAR1=abc -e VAR2=def -e VAR3=ghi
</target>
        <note />
      </trans-unit>
      <trans-unit id="CmdEnvironmentVariableExpression">
        <source>NAME="VALUE"</source>
        <target state="translated">NAME="WERT"</target>
        <note />
      </trans-unit>
      <trans-unit id="CmdTestEnvironmentVariableDescription">
        <source>Sets the value of an environment variable. 
Creates the variable if it does not exist, overrides if it does. 
This will force the tests to be run in an isolated process. 
This argument can be specified multiple times to provide multiple variables.

Examples:
-e VARIABLE=abc
-e VARIABLE="value with spaces"
-e VARIABLE="value;seperated with;semicolons"
-e VAR1=abc -e VAR2=def -e VAR3=ghi
</source>
        <target state="translated">Legt den Wert einer Umgebungsvariablen fest. 
Erstellt die Variable, wenn Sie nicht vorhanden ist, und setzt sie andernfalls außer Kraft. 
Dadurch wird die Ausführung der Tests in einem isolierten Prozess erzwungen. 
Dieses Argument kann mehrmals angegeben werden, um mehrere Variablen bereitzustellen.

Beispiele:
-e VARIABLE=abc
-e VARIABLE="wert mit leerzeichen"
-e VARIABLE="wert;getrennt durch;semikolons"
-e VAR1=abc -e VAR2=def -e VAR3=ghi
</target>
        <note />
      </trans-unit>
      <trans-unit id="CmdVersionSuffixDescription">
        <source>Set the value of the $(VersionSuffix) property to use when building the project.</source>
        <target state="translated">Hiermit wird der Wert der $(VersionSuffix)-Eigenschaft festgelegt, die beim Erstellen des Projekts verwendet werden soll.</target>
        <note />
      </trans-unit>
      <trans-unit id="ColumnMaxWidthMustBeGreaterThanZero">
        <source>Column maximum width must be greater than zero.</source>
        <target state="translated">Die maximale Spaltenbreite muss größer als 0 sein.</target>
        <note />
      </trans-unit>
      <trans-unit id="CommandAssembliesNotFound">
        <source>The command executable for "{0}" was not found. The project may not have been restored or restore failed - run `dotnet restore`</source>
        <target state="translated">Der für "{0}" auszuführende Befehl wurde nicht gefunden. Das Projekt wurde möglicherweise nicht wiederhergestellt, oder bei der Wiederherstellung ist ein Fehler aufgetreten. Führen Sie "dotnet restore" aus.</target>
        <note />
      </trans-unit>
      <trans-unit id="CommandInteractiveOptionDescription">
        <source>Allows the command to stop and wait for user input or action (for example to complete authentication).</source>
        <target state="translated">Hiermit wird zugelassen, dass der Befehl anhält und auf eine Benutzereingabe oder Aktion wartet (beispielsweise auf den Abschluss der Authentifizierung).</target>
        <note />
      </trans-unit>
      <trans-unit id="CommandPrereleaseOptionDescription">
        <source>Allows prerelease packages to be installed.</source>
        <target state="translated">Ermöglicht die Installation von Paketen mit Vorabversionen.</target>
        <note />
      </trans-unit>
      <trans-unit id="CommandSpecIsNull">
        <source>{0}: commandSpec is null.</source>
        <target state="translated">{0}: commandspec ist NULL.</target>
        <note />
      </trans-unit>
      <trans-unit id="CommonCmdFramework">
        <source>FRAMEWORK</source>
        <target state="translated">FRAMEWORK</target>
        <note />
      </trans-unit>
      <trans-unit id="CommonFileNotFound">
        <source>File `{0}` not found.</source>
        <target state="translated">Die Datei "{0}" wurde nicht gefunden.</target>
        <note />
      </trans-unit>
      <trans-unit id="ConfigurationArgumentName">
        <source>CONFIGURATION</source>
        <target state="translated">CONFIGURATION</target>
        <note />
      </trans-unit>
      <trans-unit id="CouldNotFindAnyProjectInDirectory">
        <source>Could not find any project in `{0}`.</source>
        <target state="translated">In "{0}" wurde kein Projekt gefunden.</target>
        <note />
      </trans-unit>
      <trans-unit id="CouldNotFindProjectOrDirectory">
        <source>Could not find project or directory `{0}`.</source>
        <target state="translated">Das Projekt oder Verzeichnis "{0}" wurde nicht gefunden.</target>
        <note />
      </trans-unit>
      <trans-unit id="CouldNotFindSolutionIn">
        <source>Specified solution file {0} does not exist, or there is no solution file in the directory.</source>
        <target state="translated">Die angegebene Projektmappendatei "{0}" ist nicht vorhanden, oder das Verzeichnis enthält keine Projektmappendatei.</target>
        <note />
      </trans-unit>
      <trans-unit id="CouldNotFindSolutionOrDirectory">
        <source>Could not find solution or directory `{0}`.</source>
        <target state="translated">Die Projektmappe oder das Verzeichnis "{0}" wurde nicht gefunden.</target>
        <note />
      </trans-unit>
      <trans-unit id="CouldNotFindToolRuntimeConfigFile">
        <source>{0}: Could not find runtimeconfig.json file for tool {1}</source>
        <target state="translated">{0}: Die Datei "runtimeconfig.json" wurde für das Tool {1} nicht gefunden.</target>
        <note />
      </trans-unit>
      <trans-unit id="Delete">
        <source>Delete</source>
        <target state="translated">löschen</target>
        <note />
      </trans-unit>
      <trans-unit id="DepsJsonGeneratorProjectNotSet">
        <source>Unable to find deps.json generator project.</source>
        <target state="translated">Das deps.json-Generatorprojekt wurde nicht gefunden.</target>
        <note />
      </trans-unit>
      <trans-unit id="DidNotFindAMatchingProject">
        <source>{0}: Did not find a matching project {1}.</source>
        <target state="translated">{0}: Kein passendes Projekt {1} gefunden.</target>
        <note />
      </trans-unit>
      <trans-unit id="DidNotFindProject">
        <source>{0}: ProjectFactory did not find Project.</source>
        <target state="translated">{0}: ProjectFactory hat das Projekt nicht gefunden.</target>
        <note />
      </trans-unit>
      <trans-unit id="DidYouMean">
        <source>Did you mean the following command?</source>
        <target state="translated">Meinten Sie den folgenden Befehl?</target>
        <note />
      </trans-unit>
      <trans-unit id="Directory">
        <source>Directory</source>
        <target state="translated">Verzeichnis</target>
        <note />
      </trans-unit>
      <trans-unit id="DisableBuildServersOptionDescription">
        <source>Force the command to ignore any persistent build servers.</source>
        <target state="translated">Erzwingen Sie, dass der Befehl alle persistenten Buildserver ignoriert.</target>
        <note />
      </trans-unit>
      <trans-unit id="DoesNotExist">
        <source>{0}: {1} does not exist</source>
        <target state="translated">{0}: {1} nicht vorhanden</target>
        <note />
      </trans-unit>
      <trans-unit id="EnvironmentPathLinuxManualInstructions">
        <source>Tools directory '{0}' is not currently on the PATH environment variable.
If you are using bash, you can add it to your profile by running the following command:

cat &lt;&lt; \EOF &gt;&gt; ~/.bash_profile
# Add .NET Core SDK tools
export PATH="$PATH:{0}"
EOF

You can add it to the current session by running the following command:

export PATH="$PATH:{0}"
</source>
        <target state="translated">Das Toolverzeichnis "{0}" ist aktuell nicht in der PATH-Umgebungsvariable enthalten.
Wenn Sie Bash verwenden, können Sie es Ihrem Profil durch Ausführen des folgenden Befehls hinzufügen:

cat &lt;&lt; \EOF &gt;&gt; ~007E;/.bash_profile
# Add .NET Core SDK tools
export PATH="$PATH:{0}"
EOF

Sie können es der aktuellen Sitzung hinzufügen, indem Sie den folgenden Befehl ausführen:

export PATH="$PATH:{0}"
</target>
        <note />
      </trans-unit>
      <trans-unit id="EnvironmentPathLinuxNeedLogout">
        <source>Since you just installed the .NET SDK, you will need to logout or restart your session before running the tool you installed.</source>
        <target state="translated">Da Sie gerade das .NET SDK installiert haben, müssen Sie sich abmelden oder Ihre Sitzung neu starten, bevor Sie das installierte Tool ausführen.</target>
        <note />
      </trans-unit>
      <trans-unit id="EnvironmentPathOSXBashManualInstructions">
        <source>Tools directory '{0}' is not currently on the PATH environment variable.
If you are using bash, you can add it to your profile by running the following command:

cat &lt;&lt; \EOF &gt;&gt; ~/.bash_profile
# Add .NET Core SDK tools
export PATH="$PATH:{0}"
EOF

You can add it to the current session by running the following command:

export PATH="$PATH:{0}"
</source>
        <target state="translated">Das Toolverzeichnis "{0}" ist aktuell nicht in der PATH-Umgebungsvariable enthalten.
Wenn Sie Bash verwenden, können Sie es Ihrem Profil durch Ausführen des folgenden Befehls hinzufügen:

cat &lt;&lt; \EOF &gt;&gt; ~007E;/.bash_profile
# Add .NET Core SDK tools
export PATH="$PATH:{0}"
EOF

Sie können es der aktuellen Sitzung hinzufügen, indem Sie den folgenden Befehl ausführen:

export PATH="$PATH:{0}"
</target>
        <note />
      </trans-unit>
      <trans-unit id="EnvironmentPathOSXNeedReopen">
        <source>Since you just installed the .NET SDK, you will need to reopen terminal before running the tool you installed.</source>
        <target state="translated">Da Sie gerade das .NET SDK installiert haben, müssen Sie das Terminal neu öffnen, bevor Sie das installierte Tool ausführen.</target>
        <note />
      </trans-unit>
      <trans-unit id="EnvironmentPathOSXZshManualInstructions">
        <source>Tools directory '{0}' is not currently on the PATH environment variable.
If you are using zsh, you can add it to your profile by running the following command:

cat &lt;&lt; \EOF &gt;&gt; ~/.zprofile
# Add .NET Core SDK tools
export PATH="$PATH:{0}"
EOF

And run `zsh -l` to make it available for current session.

You can only add it to the current session by running the following command:

export PATH="$PATH:{0}"
</source>
        <target state="translated">Das Toolverzeichnis "{0}" ist aktuell nicht in der PATH-Umgebungsvariable enthalten.
Wenn Sie zsh verwenden, können Sie es Ihrem Profil hinzufügen, indem Sie folgenden Befehl ausführen:

cat &lt;&lt; \EOF &gt;&gt; ~007E;/.zprofile
# Add .NET Core SDK tools
export PATH="$PATH:{0}"
EOF

Führen Sie anschließend "zsh -l" aus, um das Tool für die aktuelle Sitzung verfügbar zu machen.

Um es nur der aktuellen Sitzung hinzuzufügen, führen Sie den folgenden Befehl aus:

export PATH="$PATH:{0}"
</target>
        <note />
      </trans-unit>
      <trans-unit id="EnvironmentPathWindowsManualInstructions">
        <source>Tools directory '{0}' is not currently on the PATH environment variable.

You can add the directory to the PATH by running the following command:

setx PATH "%PATH%;{0}"
</source>
        <target state="translated">Das Toolverzeichnis "{0}" ist aktuell nicht in der PATH-Umgebungsvariable angegeben.

Um das Verzeichnis zu PATH hinzuzufügen, können Sie den folgenden Befehl ausführen:

setx PATH "%PATH%;{0}"
</target>
        <note />
      </trans-unit>
      <trans-unit id="EnvironmentPathWindowsNeedReopen">
        <source>Since you just installed the .NET SDK, you will need to reopen the Command Prompt window before running the tool you installed.</source>
        <target state="translated">Da Sie gerade das .NET SDK installiert haben, müssen Sie das Eingabeaufforderungsfenster neu öffnen, bevor Sie das installierte Tool ausführen.</target>
        <note />
      </trans-unit>
      <trans-unit id="Error">
        <source>Error</source>
        <target state="translated">Fehler</target>
        <note />
      </trans-unit>
      <trans-unit id="Error_NU1302_HttpSourceUsed">
        <source>You are running the 'tool install' operation with an 'HTTP' source: {0}. NuGet requires HTTPS sources. To use an HTTP source, you must explicitly set 'allowInsecureConnections' to true in your NuGet.Config file. Refer to https://aka.ms/nuget-https-everywhere for more information.</source>
        <target state="translated">Sie führen den Toolinstallationsvorgang mit einer HTTP-Quelle aus: {0}. NuGet erfordert HTTPS-Quellen. Um eine HTTP-Quelle zu verwenden, müssen Sie „allowInsecureConnections“ in Ihrer NuGet.Config-Datei explizit auf TRUE festlegen. Weitere Informationen finden Sie unter https://aka.ms/nuget-https-everywhere.</target>
        <note />
      </trans-unit>
      <trans-unit id="ExpectDepsJsonAt">
        <source>{0}: expect deps.json at: {1}</source>
        <target state="translated">{0}: "deps.json" vermutet unter: {1}</target>
        <note />
      </trans-unit>
      <trans-unit id="FailedSettingShimPermissions">
        <source>Failed to set user executable permissions for shell shim: {0}</source>
        <target state="translated">Fehler beim Festlegen der Benutzerberechtigungen der ausführbaren Datei für den Shell-Shim: {0}</target>
        <note />
      </trans-unit>
      <trans-unit id="FailedToCreateShellShim">
        <source>Failed to create tool shim for command '{0}': {1}</source>
        <target state="translated">Fehler beim Erstellen des Tool-Shims für den Befehl "{0}": {1}</target>
        <note />
      </trans-unit>
      <trans-unit id="FailedToFindCommandPath">
        <source>{0}: failed to find commandPath {1}</source>
        <target state="translated">{0}: commandPath für {1} nicht gefunden</target>
        <note />
      </trans-unit>
      <trans-unit id="FailedToFindLibraryInAssetsFile">
        <source>Failed to find library in NuGet assets file for tool package '{0}': {1}</source>
        <target state="translated">Fehler beim Suchen der Bibliothek in der NuGet-Ressourcendatei für das Toolpaket "{0}": {1}</target>
        <note />
      </trans-unit>
      <trans-unit id="FailedToFindSourceUnderPackageSourceMapping">
        <source>Package Source Mapping is enabled, but no source found under the specified package ID: {0}. See the documentation for Package Source Mapping at https://aka.ms/nuget-package-source-mapping for more details.</source>
        <target state="translated">Die Paketquellzuordnung ist aktiviert, aber unter der angegebenen Paket-ID wurde keine Quelle gefunden: {0}. Weitere Informationen finden Sie in der Dokumentation zur Paketquellzuordnung unter https://aka.ms/nuget-package-source-mapping.</target>
        <note />
      </trans-unit>
      <trans-unit id="FailedToFindStagedToolPackage">
        <source>Failed to find staged tool package '{0}'.</source>
        <target state="translated">Das gestagete Toolpaket "{0}" wurde nicht gefunden.</target>
        <note />
      </trans-unit>
      <trans-unit id="FailedToFindToolAssembly">
        <source>{0}: failed to find toolAssembly for {1}</source>
        <target state="translated">{0}: toolAssembly für {1} nicht gefunden</target>
        <note />
      </trans-unit>
      <trans-unit id="FailedToLoadNuGetSource">
        <source>Failed to load NuGet source {0}</source>
        <target state="translated">Fehler beim Laden der NuGet-Quelle {0}</target>
        <note />
      </trans-unit>
      <trans-unit id="FailedToMapSourceUnderPackageSourceMapping">
        <source>Package Source Mapping is enabled, but no source mapped under the specified package ID: {0}. See the documentation for Package Source Mapping at https://aka.ms/nuget-package-source-mapping for more details.</source>
        <target state="translated">Die Paketquellzuordnung ist aktiviert, aber unter der angegebenen Paket-ID ist keine Quelle zugeordnet: {0}. Weitere Informationen finden Sie in der Dokumentation zur Paketquellzuordnung unter https://aka.ms/nuget-package-source-mapping.</target>
        <note />
      </trans-unit>
      <trans-unit id="FailedToReadNuGetLockFile">
        <source>Failed to read NuGet assets file for tool package '{0}': {1}</source>
        <target state="translated">Fehler beim Lesen der NuGet-Ressourcendatei für Toolpaket "{0}": {1}</target>
        <note />
      </trans-unit>
      <trans-unit id="FailedToReadPidFile">
        <source>Failed to read pid file '{0}': {1}</source>
        <target state="translated">Fehler beim Lesen der PID-Datei "{0}": {1}</target>
        <note />
      </trans-unit>
      <trans-unit id="FailedToRemoveShellShim">
        <source>Failed to remove tool shim for command '{0}': {1}</source>
        <target state="translated">Fehler beim Entfernen des Tool-Shims für den Befehl "{0}": {1}</target>
        <note />
      </trans-unit>
      <trans-unit id="FailedToResolveCommandSpec">
        <source>{0}: failed to resolve commandspec from library.</source>
        <target state="translated">{0}: commandspec aus Bibliothek konnte nicht aufgelöst werden.</target>
        <note />
      </trans-unit>
      <trans-unit id="FailedToRetrieveToolConfiguration">
        <source>Failed to retrieve tool configuration: {0}</source>
        <target state="translated">Fehler beim Abrufen der Toolkonfiguration: {0}</target>
        <note />
      </trans-unit>
      <trans-unit id="FailedToSetToolsPathEnvironmentVariable">
        <source>Failed to add '{0}' to the PATH environment variable. Add this directory to your PATH to use tools installed with 'dotnet tool install'.</source>
        <target state="translated">Fehler beim Hinzufügen von "{0}" zur PATH-Umgebungsvariable. Fügen Sie dieses Verzeichnis Ihrem PATH hinzu, um mit "dotnet tool install" installierte Tools zu verwenden.</target>
        <note />
      </trans-unit>
      <trans-unit id="FailedToUninstallToolPackage">
        <source>Failed to uninstall tool package '{0}': {1}</source>
        <target state="translated">Fehler beim Deinstallieren des Toolpakets "{0}": {1}</target>
        <note />
      </trans-unit>
      <trans-unit id="FailedToValidatePackageSigning">
        <source>Failed to validate package signing.
{0}</source>
        <target state="translated">Fehler bei der Überprüfung der Paketsignierung.
{0}</target>
        <note />
      </trans-unit>
      <trans-unit id="FieldCommandsIsMissing">
        <source>Missing 'commands' entry.</source>
        <target state="translated">Eintrag "commands" fehlt.</target>
        <note />
      </trans-unit>
      <trans-unit id="File">
        <source>File</source>
        <target state="translated">Datei</target>
        <note />
      </trans-unit>
      <trans-unit id="FileArgumentDescription">
        <source>The file-based app to operate on.</source>
        <target state="translated">Die dateibasierte App, die verwendet werden soll.</target>
        <note />
      </trans-unit>
      <trans-unit id="FormatVersionIsHigher">
        <source>Format version is higher than supported. This tool may not be supported in this SDK version. Update your SDK.</source>
        <target state="translated">Die Formatversion ist höher als unterstützt. Dieses Tool wird in dieser SDK-Version möglicherweise nicht unterstützt. Aktualisieren Sie Ihr SDK.</target>
        <note />
      </trans-unit>
      <trans-unit id="FormatVersionIsMalformed">
        <source>Format version is malformed. This tool may not be supported in this SDK version. Contact the author of the tool.</source>
        <target state="translated">Die Formatversion ist fehlerhaft. Dieses Tool wird in dieser SDK-Version möglicherweise nicht unterstützt. Wenden Sie sich an den Autor des Tools.</target>
        <note />
      </trans-unit>
      <trans-unit id="FormatVersionIsMissing">
        <source>Format version is missing. This tool may not be supported in this SDK version. Contact the author of the tool.</source>
        <target state="translated">Die Formatversion fehlt. Dieses Tool wird in dieser SDK-Version möglicherweise nicht unterstützt. Wenden Sie sich an den Autor des Tools.</target>
        <note />
      </trans-unit>
      <trans-unit id="FoundInvalidProject">
        <source>Found a project `{0}` but it is invalid.</source>
        <target state="translated">Ein Projekt "{0}" wurde gefunden, ist aber ungültig.</target>
        <note />
      </trans-unit>
      <trans-unit id="FoundToolLockFile">
        <source>{0}: found tool lockfile at : {1}</source>
        <target state="translated">{0}: Toolsperrdatei gefunden unter: {1}</target>
        <note />
      </trans-unit>
      <trans-unit id="FrameworkArgumentName">
        <source>FRAMEWORK</source>
        <target state="translated">FRAMEWORK</target>
        <note />
      </trans-unit>
      <trans-unit id="FrameworkDependentOptionDescription">
        <source>Publish your application as a framework dependent application. A compatible .NET runtime must be installed on the target machine to run your application.</source>
        <target state="translated">Veröffentlichen Sie Ihre Anwendung als eine von einem Framework abhängige Anwendung. Eine kompatible .NET-Runtime muss auf dem Zielcomputer installiert sein, um Ihre Anwendung ausführen zu können.</target>
        <note />
      </trans-unit>
      <trans-unit id="GeneratingDepsJson">
        <source>Generating deps.json at: {0}</source>
        <target state="translated">"deps.json" wird erzeugt unter: {0}</target>
        <note />
      </trans-unit>
      <trans-unit id="IgnoringPreferCLIRuntimeFile">
        <source>{0}: Ignoring prefercliruntime file as the tool target framework ({1}) has a different major version than the current CLI runtime ({2})</source>
        <target state="translated">{0}: Die Datei "prefercliruntime" wird ignoriert, da das Tool-Ziellaufwerk ({1}) eine andere Hauptversion aufweist als die aktuelle CLI-Runtime ({2}).</target>
        <note />
      </trans-unit>
      <trans-unit id="InPackage">
        <source>In package {0}:
{1}</source>
        <target state="translated">Im Paket "{0}":
{1}</target>
        <note />
      </trans-unit>
      <trans-unit id="IncorrectlyFormattedEnvironmentVariables">
        <source>Incorrectly formatted environment variables: {0}</source>
        <target state="translated">Falsch formatierte Umgebungsvariablen: {0}</target>
        <note />
      </trans-unit>
      <trans-unit id="InvalidCommandResolverArguments">
        <source>{0}: invalid commandResolverArguments</source>
        <target state="translated">{0}: ungültige commandResolverArguments</target>
        <note />
      </trans-unit>
      <trans-unit id="InvalidInputTypeInteger">
        <source>{0} should be an integer</source>
        <target state="translated">{0} muss eine ganze Zahl sein.</target>
        <note />
      </trans-unit>
      <trans-unit id="InvalidManifestFilePrefix">
        <source>Invalid manifest file. Path {0}:
{1}</source>
        <target state="translated">Ungültige Manifestdatei. Pfad "{0}":
{1}</target>
        <note />
      </trans-unit>
      <trans-unit id="InvalidProject">
        <source>Invalid project `{0}`.</source>
        <target state="translated">Ungültiges Projekt "{0}".</target>
        <note />
      </trans-unit>
      <trans-unit id="InvalidProjectWithExceptionMessage">
        <source>Invalid project `{0}`. {1}.</source>
        <target state="translated">Ungültiges Projekt "{0}". {1}.</target>
        <note />
      </trans-unit>
      <trans-unit id="InvalidRuntimeIdentifier">
        <source>The runtime identifier {0} is invalid. Valid runtime identifiers are: {1}.</source>
        <target state="translated">Der Runtimebezeichner {0} ist ungültig. Gültige Runtimebezeichner sind: {1}.</target>
        <note />
      </trans-unit>
      <trans-unit id="InvalidSolutionFormatString">
        <source>Invalid solution `{0}`. {1}.</source>
        <target state="translated">Ungültige Projektmappe "{0}". {1}</target>
        <note />
      </trans-unit>
      <trans-unit id="InvalidVersion">
        <source>Invalid version string: {0}</source>
        <target state="translated">Ungültige Versionszeichenfolge: {0}</target>
        <note />
      </trans-unit>
      <trans-unit id="IsNotFoundInNuGetFeeds">
        <source>{0} is not found in NuGet feeds {1}.</source>
        <target state="translated">"{0}" wurde in NuGet-Feeds "{1}" nicht gefunden.</target>
        <note />
      </trans-unit>
      <trans-unit id="JsonParsingError">
        <source>Json parsing error in file {0} : {1}</source>
        <target state="translated">JSON-Analysefehler in der Datei "{0}": {1}</target>
        <note />
      </trans-unit>
      <trans-unit id="LevelArgumentName">
        <source>LEVEL</source>
        <target state="translated">LEVEL</target>
        <note />
      </trans-unit>
      <trans-unit id="Library">
        <source>Library</source>
        <target state="translated">Bibliothek</target>
        <note />
      </trans-unit>
      <trans-unit id="LibraryNotFoundInLockFile">
        <source>{0}: library not found in lock file.</source>
        <target state="translated">{0}: Bibliothek nicht in Sperrdatei gefunden.</target>
        <note />
      </trans-unit>
      <trans-unit id="List">
        <source>List</source>
        <target state="translated">Liste</target>
        <note />
      </trans-unit>
      <trans-unit id="LookingForPreferCliRuntimeFile">
        <source>{0}: Looking for prefercliruntime file at `{1}`</source>
        <target state="translated">{0}: Suche nach prefercliruntime-Datei unter {1}</target>
        <note />
      </trans-unit>
      <trans-unit id="MSBuildAdditionalOptionTitle">
        <source>.NET Cli Options:</source>
        <target state="translated">.NET-Cli-Optionen:</target>
        <note />
      </trans-unit>
      <trans-unit id="MSBuildArgs">
        <source>MSBuild arguments: {0}</source>
        <target state="translated">MSBuild-Argumente: {0}</target>
        <note />
      </trans-unit>
      <trans-unit id="MSBuildExePath">
        <source>{0}: MSBUILD_EXE_PATH = {1}</source>
        <target state="translated">{0}: MSBUILD_EXE_PATH = {1}</target>
        <note />
      </trans-unit>
      <trans-unit id="MSBuildProjectPath">
        <source>{0}: MSBuild project path = {1}</source>
        <target state="translated">{0}: MSBuild-Projektpfad = {1}</target>
        <note />
      </trans-unit>
      <trans-unit id="MSBuildServer">
        <source>MSBuild server</source>
        <target state="translated">MSBuild-Server</target>
        <note />
      </trans-unit>
      <trans-unit id="ManifestHasMarkOfTheWeb">
        <source>File {0} came from another computer and might be blocked to help protect this computer. For more information, including how to unblock, see https://aka.ms/motw</source>
        <target state="translated">Die Datei "{0}" stammt von einem anderen Computer und wurde möglicherweise zum Schutz dieses Computers blockiert. Weitere Informationen zum Aufheben der Sperre und zu anderen Aktionen finden Sie unter https://aka.ms/motw.</target>
        <note />
      </trans-unit>
      <trans-unit id="ManifestMissingIsRoot">
        <source>Missing 'isRoot' entry.</source>
        <target state="translated">Eintrag "isRoot" fehlt.</target>
        <note />
      </trans-unit>
      <trans-unit id="ManifestPackageIdCollision">
        <source>Cannot add package. Manifest file already contains version {0} of the package {1}. Uninstall/install or edit manifest file {2} to specify the new version {3}.</source>
        <target state="translated">Das Paket kann nicht hinzugefügt werden. Die Manifestdatei enthält bereits Version {0} des Pakets "{1}". Deinstallieren/installieren oder bearbeiten Sie die Manifestdatei "{2}", um die neue Version {3} anzugeben.</target>
        <note />
      </trans-unit>
      <trans-unit id="ManifestVersion0">
        <source>Manifest version 0 is not supported.</source>
        <target state="translated">Die Manifestversion 0 wird nicht unterstützt.</target>
        <note />
      </trans-unit>
      <trans-unit id="ManifestVersionHigherThanSupported">
        <source>Manifest version is {0}. This manifest may not be supported in this SDK version that can support up to manifest version {1}.</source>
        <target state="translated">Die Manifestversion lautet {0}. Dieses Manifest wird in dieser SDK-Version möglicherweise nicht unterstützt. Das SDK unterstützt Manifestversionen bis Version {1}.</target>
        <note />
      </trans-unit>
      <trans-unit id="MissingToolEntryPointFile">
        <source>Entry point file '{0}' for command '{1}' was not found in the package.</source>
        <target state="translated">Die Einstiegspunktdatei "{0}" für den Befehl "{1}" wurde nicht im Paket gefunden.</target>
        <note />
      </trans-unit>
      <trans-unit id="MissingToolSettingsFile">
        <source>Settings file 'DotnetToolSettings.xml' was not found in the package.</source>
        <target state="translated">Die Einstellungsdatei "DotnetToolSettings.xml" wurde nicht im Paket gefunden.</target>
        <note />
      </trans-unit>
      <trans-unit id="MoreThanOnePackagedShimAvailable">
        <source>More than one packaged shim is available: {0}.</source>
        <target state="translated">Mehr als ein paketierter Shim verfügbar: {0}.</target>
        <note />
      </trans-unit>
      <trans-unit id="MoreThanOneProjectInDirectory">
        <source>Found more than one project in `{0}`. Specify which one to use.</source>
        <target state="translated">In "{0}" wurden mehrere Projekte gefunden. Geben Sie an, welches davon verwendet werden soll.</target>
        <note />
      </trans-unit>
      <trans-unit id="MoreThanOneSolutionInDirectory">
        <source>Found more than one solution file in {0}. Specify which one to use.</source>
        <target state="translated">In "{0}" wurden mehrere Projektmappendateien gefunden. Geben Sie an, welche davon verwendet werden soll.</target>
        <note />
      </trans-unit>
      <trans-unit id="MultipleProjectFilesFound">
        <source>Specify which project file to use because this '{0}' contains more than one project file.</source>
        <target state="translated">Geben Sie an, welche Projektdatei verwendet werden soll, weil "{0}" mehrere Projektdateien enthält.</target>
        <note />
      </trans-unit>
      <trans-unit id="MultipleSamePackageId">
        <source>More than one entry exists for package(s): {0}.</source>
        <target state="translated">Für diese Pakete ist mehr als ein Eintrag vorhanden: {0}.</target>
        <note />
      </trans-unit>
      <trans-unit id="NeedRunToolRestore">
        <source>Run "dotnet tool restore" to make the "{0}" command available.</source>
        <target state="translated">Führen Sie "dotnet tool restore" aus, um den Befehl "{0}" verfügbar zu machen.</target>
        <note />
      </trans-unit>
      <trans-unit id="New">
        <source>New</source>
        <target state="translated">Neu</target>
        <note />
      </trans-unit>
      <trans-unit id="NoProjectsFound">
        <source>No projects found in the solution.</source>
        <target state="translated">In der Projektmappe wurden keine Projekte gefunden.</target>
        <note />
      </trans-unit>
      <trans-unit id="NoReferencesFound">
        <source>There are no {0} references in project {1}.</source>
        <target state="translated">Im Projekt "{1}" liegen keine {0}-Verweise vor.</target>
        <note />
      </trans-unit>
      <trans-unit id="NoRestoreDescription">
        <source>Do not restore the project before building.</source>
        <target state="translated">Hiermit wird das Projekt nicht vor der Erstellung wiederhergestellt.</target>
        <note />
      </trans-unit>
      <trans-unit id="NonRetriableNugetSearchFailure">
        <source>Failed to search. NuGet Search API response detail:
    RequestUrl: {0}. ReasonPhrase: {1}. StatusCode: {2}.</source>
        <target state="translated">Fehler bei der Suche. Ausführliche Informationen zur Antwort der NuGet-Such-API:
    RequestUrl: {0}. ReasonPhrase: {1}. StatusCode: {2}.</target>
        <note />
      </trans-unit>
      <trans-unit id="NuGetPackageShouldNotBeSigned">
        <source>Skipping signature verification for NuGet package "{0}" because it comes from a source that does not require signature validation.</source>
        <target state="translated">Die Signaturüberprüfung für das NuGet-Paket „{0}“ wird übersprungen, da sie aus einer Quelle stammt, für die keine Signaturüberprüfung erforderlich ist.</target>
        <note />
      </trans-unit>
      <trans-unit id="NuGetPackageSignatureVerificationSkipped">
        <source>Skipping NuGet package signature verification.</source>
        <target state="translated">Die Überprüfung der NuGet-Paketsignatur wird übersprungen.</target>
        <note />
      </trans-unit>
      <trans-unit id="NuGetPackagesRoot">
        <source>{0}: nuget packages root:
{1}</source>
        <target state="translated">{0}: NuGet-Paketstamm:
{1}</target>
        <note />
      </trans-unit>
      <trans-unit id="OSArgumentName">
        <source>OS</source>
        <target state="translated">Betriebssystem</target>
        <note />
      </trans-unit>
      <trans-unit id="OnlyOneProjectAllowed">
        <source>Only one project can be specified at a time using the -p option.</source>
        <target state="translated">Nur jeweils ein Projekt kann mithilfe der Option „-p“ angegeben werden.</target>
        <note>{Locked="-p"}</note>
      </trans-unit>
      <trans-unit id="OperatingSystemOptionDescription">
        <source>The target operating system.</source>
        <target state="translated">Das Zielbetriebssystem.</target>
        <note />
      </trans-unit>
      <trans-unit id="P2P">
        <source>Project to Project</source>
        <target state="translated">Projekt zu Projekt</target>
        <note />
      </trans-unit>
      <trans-unit id="PackCmd_OneNuspecAllowed">
        <source>Only one .nuspec file can be packed at a time</source>
        <target state="translated">Es kann immer nur eine .nuspec-Datei gepackt werden.</target>
        <note />
      </trans-unit>
      <trans-unit id="Package">
        <source>Package</source>
        <target state="translated">Paket</target>
        <note />
      </trans-unit>
      <trans-unit id="PackageIdentityArgumentDescription">
        <source>Package reference in the form of a package identifier like 'Newtonsoft.Json' or package identifier and version separated by '@' like 'Newtonsoft.Json@13.0.3'.</source>
        <target state="translated">Paketverweis in Form eines Paketbezeichners wie "Newtonsoft.Json" oder Paketbezeichner und -version getrennt durch "@" wie "Newtonsoft.Json@13.0.3".</target>
        <note />
      </trans-unit>
      <trans-unit id="PackageIdentityArgumentIdOrVersionIsNull">
        <source>Package reference id and version must not be null.</source>
        <target state="translated">Die Paketverweis-ID und die -version dürfen nicht null sein.</target>
        <note />
      </trans-unit>
      <trans-unit id="PackageIdentityArgumentVersionOptionConflict">
        <source>Cannot specify --version when the package argument already contains a version.</source>
        <target state="translated">--version kann nicht angegeben werden, wenn das Paketargument bereits eine Version enthält.</target>
        <note>{Locked="--version"}</note>
      </trans-unit>
      <trans-unit id="PackageReference">
        <source>Package reference</source>
        <target state="translated">Paketverweis</target>
        <note />
      </trans-unit>
      <trans-unit id="PackageVersionDescriptionDefault">
        <source>A version of {0} of package {1}</source>
        <target state="translated">Eine Version von "{0}" des Pakets "{1}"</target>
        <note />
      </trans-unit>
      <trans-unit id="PackageVersionDescriptionForExactVersionMatch">
        <source>Version {0} of package {1}</source>
        <target state="translated">Version "{0}" des Pakets "{1}"</target>
        <note />
      </trans-unit>
      <trans-unit id="PackageVersionDescriptionForVersionWithLowerAndUpperBounds">
        <source>A version between {0} and {1} of package {2}</source>
        <target state="translated">Eine Version zwischen "{0}" und "{1}" des Pakets "{2}"</target>
        <note />
      </trans-unit>
      <trans-unit id="PackageVersionDescriptionForVersionWithLowerBound">
        <source>A version higher than {0} of package {1}</source>
        <target state="translated">Eine Version, die höher als "{0}" des Pakets "{1}" ist.</target>
        <note />
      </trans-unit>
      <trans-unit id="PackageVersionDescriptionForVersionWithUpperBound">
        <source>A version less than {0} of package {1}</source>
        <target state="translated">Eine Version, die niedriger als "{0}" des Pakets "{1}" ist.</target>
        <note />
      </trans-unit>
      <trans-unit id="Project">
        <source>Project</source>
        <target state="translated">Projekt</target>
        <note />
      </trans-unit>
      <trans-unit id="ProjectAddedToTheSolution">
        <source>Project `{0}` added to the solution.</source>
        <target state="translated">Das Projekt "{0}" wurde der Projektmappe hinzugefügt.</target>
        <note />
      </trans-unit>
      <trans-unit id="ProjectAlreadyHasAreference">
        <source>Project already has a reference to `{0}`.</source>
        <target state="translated">Für das Projekt ist bereits ein Verweis auf "{0}" vorhanden.</target>
        <note />
      </trans-unit>
      <trans-unit id="ProjectArgumentDescription">
        <source>The project file to operate on. If a file is not specified, the command will search the current directory for one.</source>
        <target state="translated">Die zu verwendende Projektdatei. Wenn keine Datei angegeben ist, sucht der Befehl im aktuellen Verzeichnis nach einer Datei.</target>
        <note />
      </trans-unit>
      <trans-unit id="ProjectArgumentName">
        <source>PROJECT</source>
        <target state="translated">PROJECT</target>
        <note />
      </trans-unit>
      <trans-unit id="ProjectCouldNotBeEvaluated">
        <source>Project `{0}` could not be evaluated. Evaluation failed with following error:
{1}.</source>
        <target state="translated">Das Projekt "{0}" konnte nicht ausgewertet werden. Fehler bei der Auswertung:
{1}.</target>
        <note />
      </trans-unit>
      <trans-unit id="ProjectDoesNotExist">
        <source>Project `{0}` does not exist.</source>
        <target state="translated">Das Projekt "{0}" ist nicht vorhanden.</target>
        <note />
      </trans-unit>
      <trans-unit id="ProjectDoesNotTargetFramework">
        <source>Project `{0}` does not target framework `{1}`.</source>
        <target state="translated">"{1}" ist kein Zielframework von Projekt "{0}" .</target>
        <note />
      </trans-unit>
      <trans-unit id="ProjectIsInvalid">
        <source>Project `{0}` is invalid.</source>
        <target state="translated">Das Projekt "{0}" ist ungültig.</target>
        <note />
      </trans-unit>
      <trans-unit id="ProjectNotCompatibleWithFrameworks">
        <source>Project `{0}` cannot be added due to incompatible targeted frameworks between the two projects. Review the project you are trying to add and verify that is compatible with the following targets:</source>
        <target state="translated">Das Projekt "{0}" kann nicht hinzugefügt werden, weil die Zielframeworks der beiden Projekte nicht kompatibel sind. Überprüfen Sie das Projekt, das Sie hinzuzufügen möchten, und stellen Sie sicher, dass es mit folgenden Zielen kompatibel ist:</target>
        <note />
      </trans-unit>
      <trans-unit id="ProjectNotFoundInTheSolution">
        <source>Project `{0}` could not be found in the solution.</source>
        <target state="translated">Das Projekt "{0}" wurde in der Projektmappe nicht gefunden.</target>
        <note />
      </trans-unit>
      <trans-unit id="ProjectOrFileArgumentDescription">
        <source>The project file or C# file-based app to operate on. If a file is not specified, the command will search the current directory for a project file.</source>
        <target state="translated">Die Projekt- oder C#-Datei (dateibasiertes Programm), auf die zugegriffen werden soll. Wenn keine Datei angegeben ist, durchsucht der Befehl das aktuelle Verzeichnis nach einer Projektdatei.</target>
        <note />
      </trans-unit>
      <trans-unit id="ProjectOrFileArgumentName">
        <source>PROJECT | FILE</source>
        <target state="translated">PROJEKT | DATEI</target>
        <note />
      </trans-unit>
      <trans-unit id="ProjectReference">
        <source>Project reference</source>
        <target state="translated">Projektverweis</target>
        <note />
      </trans-unit>
      <trans-unit id="ProjectReferenceCouldNotBeFound">
        <source>Project reference `{0}` could not be found.</source>
        <target state="translated">Der Projektverweis "{0}" wurde nicht gefunden.</target>
        <note />
      </trans-unit>
      <trans-unit id="ProjectReferenceOneOrMore">
        <source>Project reference(s)</source>
        <target state="translated">Projektverweis(e)</target>
        <note />
      </trans-unit>
      <trans-unit id="ProjectReferenceRemoved">
        <source>Project reference `{0}` removed.</source>
        <target state="translated">Der Projektverweis "{0}" wurde entfernt.</target>
        <note />
      </trans-unit>
      <trans-unit id="ProjectRemoved">
        <source>Project `{0}` removed from solution.</source>
        <target state="translated">Das Projekt "{0}" wurde aus der Projektmappe entfernt.</target>
        <note />
      </trans-unit>
      <trans-unit id="ProjectRemovedFromTheSolution">
        <source>Project `{0}` removed from the solution.</source>
        <target state="translated">Das Projekt "{0}" wurde aus der Projektmappe entfernt.</target>
        <note />
      </trans-unit>
      <trans-unit id="RazorServer">
        <source>Razor build server</source>
        <target state="translated">Razor-Buildserver</target>
        <note />
      </trans-unit>
      <trans-unit id="Reference">
        <source>Reference</source>
        <target state="translated">Verweis</target>
        <note />
      </trans-unit>
      <trans-unit id="ReferenceAddedToTheProject">
        <source>Reference `{0}` added to the project.</source>
        <target state="translated">Der Verweis "{0}" wurde dem Projekt hinzugefügt.</target>
        <note />
      </trans-unit>
      <trans-unit id="Remove">
        <source>Remove</source>
        <target state="translated">Entfernen</target>
        <note />
      </trans-unit>
      <trans-unit id="RequiredCommandNotPassed">
        <source>Required command was not provided.</source>
        <target state="translated">Der erforderliche Befehl wurde nicht bereitgestellt.</target>
        <note />
      </trans-unit>
      <trans-unit id="ResolvingCommandSpec">
        <source>{0}: resolving commandspec from {1} Tool Libraries.</source>
        <target state="translated">{0}: commandspec aus {1} Toolbibliotheken wird aufgelöst.</target>
        <note />
      </trans-unit>
      <trans-unit id="ResponseFileNotFound">
        <source>Response file '{0}' does not exist.</source>
        <target state="translated">Die Antwortdatei „{0}“ ist nicht vorhanden.</target>
        <note />
      </trans-unit>
      <trans-unit id="RetriableNugetSearchFailure">
        <source>Failed to search. Retry later may resolve the issue. NuGet Search API response detail:
    RequestUrl: {0}. ReasonPhrase: {1}. StatusCode: {2}.</source>
        <target state="translated">Fehler bei der Suche. Durch eine spätere Wiederholung kann das Problem möglicherweise behoben werden. Ausführliche Informationen zur Antwort der NuGet-Such-API:
    RequestUrl: {0}. ReasonPhrase: {1}. StatusCode: {2}.</target>
        <note />
      </trans-unit>
      <trans-unit id="RuntimeIdentifierArgumentName">
        <source>RUNTIME_IDENTIFIER</source>
        <target state="translated">RUNTIME_IDENTIFIER</target>
        <note />
      </trans-unit>
      <trans-unit id="SDKDiagnosticsCommandDefinition">
        <source>Enable diagnostic output.</source>
        <target state="translated">Diagnoseausgabe aktivieren.</target>
        <note />
      </trans-unit>
      <trans-unit id="SDKSchemaCommandDefinition">
        <source>Display the command schema as JSON.</source>
        <target state="translated">Das Befehlsschema als JSON anzeigen.</target>
        <note />
      </trans-unit>
      <trans-unit id="SelfContainAndNoSelfContainedConflict">
        <source>The '--self-contained' and '--no-self-contained' options cannot be used together.</source>
        <target state="translated">Die Optionen „--self-contained“ und „--no-self-contained“ können nicht gemeinsam verwendet werden.</target>
        <note>{Locked="--self-contained"}{Locked="--no-self-contained"}</note>
      </trans-unit>
      <trans-unit id="SelfContainedOptionDescription">
        <source>Publish the .NET runtime with your application so the runtime doesn't need to be installed on the target machine.
The default is 'false.' However, when targeting .NET 7 or lower, the default is 'true' if a runtime identifier is specified.</source>
        <target state="translated">Hiermit wird die .NET-Runtime mit Ihrer Anwendung veröffentlicht, sodass die Runtime nicht auf dem Zielcomputer installiert werden muss.
Der Standardwert lautet FALSE. Wenn sie jedoch auf .NET 7 oder niedriger abzielen, lautet der Standardwert TRUE, wenn ein Laufzeitbezeichner angegeben wird.</target>
        <note />
      </trans-unit>
      <trans-unit id="ShellShimConflict">
        <source>Command '{0}' conflicts with an existing command from another tool.</source>
        <target state="translated">Der Befehl "{0}" steht in Konflikt zu einem vorhandenen Befehl aus einem anderen Tool.</target>
        <note />
      </trans-unit>
      <trans-unit id="ShortWorkloadSearchVersionDescription">
        <source>Search for available workload versions or what comprises a workload version. Use 'dotnet workload search version --help' for more information.</source>
        <target state="translated">Suchen Sie nach verfügbaren Workloadversionen oder was eine Workloadversion umfasst. Verwenden Sie "dotnet workload search version --help", um weitere Informationen zu erhalten.</target>
        <note>{Locked="dotnet workload search version --help"}</note>
      </trans-unit>
      <trans-unit id="ShowHelpDescription">
        <source>Show command line help.</source>
        <target state="translated">Hiermit wird die Hilfe zur Befehlszeile angezeigt.</target>
        <note />
      </trans-unit>
      <trans-unit id="ShutdownCommandFailed">
        <source>The shutdown command failed: {0}</source>
        <target state="translated">Fehler beim Befehl zum Herunterfahren: {0} </target>
        <note />
      </trans-unit>
      <trans-unit id="Solution">
        <source>Solution</source>
        <target state="translated">Projektmappe</target>
        <note />
      </trans-unit>
      <trans-unit id="SolutionAlreadyContainsProject">
        <source>Solution {0} already contains project {1}.</source>
        <target state="translated">Die Projektmappe "{0}" enthält das Projekt "{1}" bereits.</target>
        <note />
      </trans-unit>
      <trans-unit id="SolutionArgumentMisplaced">
        <source>Solution argument '{0}' is misplaced.</source>
        <target state="translated">Das Projektmappenargument "{0}" wurde falsch eingefügt.</target>
        <note />
      </trans-unit>
      <trans-unit id="SolutionDoesNotExist">
        <source>Specified solution file {0} does not exist, or there is no solution file in the directory.</source>
        <target state="translated">Die angegebene Projektmappendatei "{0}" ist nicht vorhanden, oder das Verzeichnis enthält keine Projektmappendatei.</target>
        <note />
      </trans-unit>
      <trans-unit id="SolutionOrProjectArgumentDescription">
        <source>The project or solution file to operate on. If a file is not specified, the command will search the current directory for one.</source>
        <target state="translated">Das Projekt oder die Projektmappendatei, die verwendet werden soll. Wenn keine Datei angegeben ist, durchsucht der Befehl das aktuelle Verzeichnis nach einer Datei.</target>
        <note />
      </trans-unit>
      <trans-unit id="SolutionOrProjectArgumentName">
        <source>PROJECT | SOLUTION</source>
        <target state="translated">PROJECT | SOLUTION</target>
        <note />
      </trans-unit>
      <trans-unit id="SolutionOrProjectOrFileArgumentDescription">
        <source>The project or solution or C# (file-based program) file to operate on. If a file is not specified, the command will search the current directory for a project or solution.</source>
        <target state="translated">Die Projekt- oder Projektmappe- oder C#-Datei (dateibasiertes Programm), auf die zugegriffen werden soll. Wenn keine Datei angegeben ist, durchsucht der Befehl das aktuelle Verzeichnis nach einem Projekt oder einer Projektmappe.</target>
        <note />
      </trans-unit>
      <trans-unit id="SolutionOrProjectOrFileArgumentName">
        <source>PROJECT | SOLUTION | FILE</source>
        <target state="translated">PROJEKT | PROJEKTMAPPE | DATEI</target>
        <note />
      </trans-unit>
      <trans-unit id="SpecifyAtLeastOne">
        <source>Specify at least one {0}.</source>
        <target state="translated">Geben Sie mindestens ein Element "{0}" an.</target>
        <note />
      </trans-unit>
      <trans-unit id="SpecifyAtLeastOneProjectToAdd">
        <source>You must specify at least one project to add.</source>
        <target state="translated">Geben Sie mindestens ein hinzuzufügendes Projekt an.</target>
        <note />
      </trans-unit>
      <trans-unit id="SpecifyAtLeastOneProjectToRemove">
        <source>You must specify at least one project to remove.</source>
        <target state="translated">Geben Sie mindestens ein zu entfernendes Projekt an.</target>
        <note />
      </trans-unit>
      <trans-unit id="SpecifyAtLeastOneReferenceToRemove">
        <source>You must specify at least one reference to remove.</source>
        <target state="translated">Geben Sie mindestens einen zu löschenden Verweis an.</target>
        <note />
      </trans-unit>
      <trans-unit id="ToolLibraryFound">
        <source>{0}: tool library found {1}</source>
        <target state="translated">{0}: Toolbibliothek gefunden: {1}</target>
        <note />
      </trans-unit>
      <trans-unit id="ToolMissingVersion">
        <source>Missing 'version' entry.</source>
        <target state="translated">Eintrag "version" fehlt.</target>
        <note />
      </trans-unit>
      <trans-unit id="ToolPackageConflictPackageId">
        <source>Tool '{0}' (version '{1}') is already installed.</source>
        <target state="translated">Das Tool "{0}" (Version "{1}") ist bereits installiert.</target>
        <note />
      </trans-unit>
      <trans-unit id="ToolPackageNotATool">
        <source>Package {0} is not a .NET tool.</source>
        <target state="translated">Paket {0} ist kein .NET-Tool.</target>
        <note />
      </trans-unit>
      <trans-unit id="ToolSettingsInvalidCommandName">
        <source>Command '{0}' contains one or more of the following invalid characters: {1}.</source>
        <target state="translated">Der Befehl "{0}" enthält mindestens eines der folgenden ungültigen Zeichen: {1}.</target>
        <note />
      </trans-unit>
      <trans-unit id="ToolSettingsInvalidLeadingDotCommandName">
        <source>The command name '{0}' cannot begin with a leading dot (.).</source>
        <target state="translated">Der Befehlsname "{0}" kann nicht mit einem vorangestellten Punkt (.) beginnen.</target>
        <note />
      </trans-unit>
      <trans-unit id="ToolSettingsInvalidXml">
        <source>Invalid XML: {0}</source>
        <target state="translated">Ungültiges XML: {0}</target>
        <note />
      </trans-unit>
      <trans-unit id="ToolSettingsMissingCommandName">
        <source>Tool defines a command with a missing name setting.</source>
        <target state="translated">Das Tool definiert einen Befehl mit fehlender Namenseinstellung.</target>
        <note />
      </trans-unit>
      <trans-unit id="ToolSettingsMissingEntryPoint">
        <source>Command '{0}' is missing an entry point setting.</source>
        <target state="translated">Dem Befehl "{0}" fehlt eine Einstiegspunkteinstellung.</target>
        <note />
      </trans-unit>
      <trans-unit id="ToolSettingsMoreThanOneCommand">
        <source>More than one command is defined for the tool.</source>
        <target state="translated">Für das Tool wurden mehrere Befehle definiert.</target>
        <note />
      </trans-unit>
      <trans-unit id="ToolSettingsUnsupportedRunner">
        <source>Tool '{0}' uses unsupported runner '{1}'."</source>
        <target state="translated">Das Tool "{0}" verwendet die nicht unterstützte Ausführung "{1}".</target>
        <note />
      </trans-unit>
      <trans-unit id="ToolUnsupportedRuntimeIdentifier">
        <source>The tool does not support the current architecture or operating system ({0}). Supported runtimes: {1}</source>
        <target state="translated">Das Tool unterstützt die aktuelle Architektur oder das Betriebssystem ({0}) nicht. Unterstützte Laufzeiten: {1}</target>
        <note />
      </trans-unit>
      <trans-unit id="Type">
        <source>Type</source>
        <target state="translated">Typ</target>
        <note />
      </trans-unit>
      <trans-unit id="UnableToCheckCertificateChainPolicy">
        <source>The requested certificate chain policy could not be checked: {0}</source>
        <target state="translated">Die angeforderte Zertifikatkettenrichtlinie konnte nicht überprüft werden: {0}</target>
        <note />
      </trans-unit>
      <trans-unit id="UnableToDeleteTemporaryDepsJson">
        <source>unable to delete temporary deps.json file: {0}</source>
        <target state="translated">Temporäre deps.json-Datei kann nicht gelöscht werden: {0}</target>
        <note />
      </trans-unit>
      <trans-unit id="UnableToGenerateDepsJson">
        <source>Unable to generate deps.json, it may have been already generated.  You can specify the "-d" option option after "dotnet" for diagnostic output (for example, "dotnet -d &lt;toolname&gt;": {0}</source>
        <target state="translated">„deps.json“ konnte nicht generiert werden, möglicherweise wurde die Datei bereits generiert. Sie können die Option „-d“ nach „dotnet“ angeben, um eine Diagnoseausgabe zu erhalten (Beispiel: „dotnet -d &lt;toolname&gt;“: {0}</target>
        <note />
      </trans-unit>
      <trans-unit id="UnableToLocateDotnetMultiplexer">
        <source>Unable to locate dotnet multiplexer</source>
        <target state="translated">Dotnetmultiplexer nicht gefunden</target>
        <note />
      </trans-unit>
      <trans-unit id="UnexpectedTypeInJson">
        <source>Expected a {0} for property '{1}'.</source>
        <target state="translated">Erwartet wurde "{0}" für die Eigenschaft "{1}".</target>
        <note />
      </trans-unit>
      <trans-unit id="UnrecognizedCommandOrArgument">
        <source>Unrecognized command or argument '{0}'</source>
        <target state="translated">Befehl oder Argument "{0}" nicht erkannt</target>
        <note />
      </trans-unit>
      <trans-unit id="UnsupportedProjectType">
        <source>Project '{0}' has an unknown project type and cannot be added to the solution file. Contact your SDK provider for support.</source>
        <target state="translated">Das Projekt "{0}" weist einen unbekannten Projekttyp auf und kann der Projektmappendatei nicht hinzugefügt werden. Wenden Sie sich an Ihren SDK-Anbieter, um Unterstützung zu erhalten.</target>
        <note />
      </trans-unit>
      <trans-unit id="Update">
        <source>Update</source>
        <target state="translated">Aktualisieren</target>
        <note />
      </trans-unit>
      <trans-unit id="VBCSCompilerServer">
        <source>VB/C# compiler server</source>
        <target state="translated">VB/C#-Compilerserver</target>
        <note />
      </trans-unit>
      <trans-unit id="Value">
        <source>Value</source>
        <target state="translated">Wert</target>
        <note />
      </trans-unit>
      <trans-unit id="VerbosityOptionDescription">
        <source>Set the MSBuild verbosity level. Allowed values are q[uiet], m[inimal], n[ormal], d[etailed], and diag[nostic].</source>
        <target state="translated">Hiermit wird der Ausführlichkeitsgrad von MSBuild festgelegt. Zulässige Werte sind "q[uiet]", "m[inimal]", "n[ormal]", "d[etailed]" und "diag[nostic]".</target>
        <note />
      </trans-unit>
      <trans-unit id="VerifyingNuGetPackageSignature">
        <source>Verified that the NuGet package "{0}" has a valid signature.</source>
        <target state="translated">Es wurde überprüft, ob das NuGet-Paket „{0}“ über eine gültige Signatur verfügt.</target>
        <note />
      </trans-unit>
      <trans-unit id="VersionForPackageCouldNotBeResolved">
        <source>Version for package `{0}` could not be resolved.</source>
        <target state="translated">Version für Paket "{0}" konnte nicht aufgelöst werden.</target>
        <note />
      </trans-unit>
      <trans-unit id="VersionIsInvalid">
        <source>Version {0} is invalid.</source>
        <target state="translated">Version {0} ist ungültig.</target>
        <note />
      </trans-unit>
      <trans-unit id="VersionSuffixArgumentName">
        <source>VERSION_SUFFIX</source>
        <target state="translated">VERSION_SUFFIX</target>
        <note />
      </trans-unit>
      <trans-unit id="WorkloadIntegrityCheckError">
        <source>An issue was encountered verifying workloads. For more information, run "dotnet workload update".</source>
        <target state="translated">Problem beim Verifizieren der Workloads. Führen Sie "dotnet workload update" aus, um weitere Informationen zu erhalten.</target>
        <note>{Locked="dotnet workload update"}</note>
      </trans-unit>
      <trans-unit id="YesOptionDescription">
        <source>Accept all confirmation prompts using "yes."</source>
        <target state="translated">Alle Bestätigungsaufforderungen mit "Ja" akzeptieren.</target>
        <note />
      </trans-unit>
    </body>
  </file>
</xliff><|MERGE_RESOLUTION|>--- conflicted
+++ resolved
@@ -100,14 +100,8 @@
 -e VARIABLE="value;seperated with;semicolons"
 -e VAR1=abc -e VAR2=def -e VAR3=ghi
 </source>
-<<<<<<< HEAD
-        <target state="needs-review-translation">Legt den Wert einer Umgebungsvariablen fest. 
-Erstellt die Variable, wenn Sie nicht vorhanden ist, und setzt sie andernfalls außer Kraft. 
-Dadurch wird die Ausführung der Tests in einem isolierten Prozess erzwungen. 
-=======
         <target state="translated">Legt den Wert einer Umgebungsvariablen fest. 
 Erstellt die Variable, wenn Sie nicht vorhanden ist, und setzt sie andernfalls außer Kraft. 
->>>>>>> 807be93c
 Dieses Argument kann mehrmals angegeben werden, um mehrere Variablen bereitzustellen.
 
 Beispiele:

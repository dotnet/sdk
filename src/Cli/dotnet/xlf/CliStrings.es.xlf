--- conflicted
+++ resolved
@@ -100,14 +100,8 @@
 -e VARIABLE="value;seperated with;semicolons"
 -e VAR1=abc -e VAR2=def -e VAR3=ghi
 </source>
-<<<<<<< HEAD
-        <target state="needs-review-translation">Establece el valor de una variable de entorno. 
-Crea la variable si no existe o la reemplaza en caso de que exista. 
-Esto forzará la ejecución de las pruebas en un proceso aislado. 
-=======
         <target state="translated">Establece el valor de una variable de entorno. 
 Crea la variable si no existe o la reemplaza en caso de que exista. 
->>>>>>> 807be93c
 Este argumento se puede especificar varias veces para proporcionar múltiples variables.
 
 Ejemplos:

--- conflicted
+++ resolved
@@ -100,14 +100,8 @@
 -e VARIABLE="value;seperated with;semicolons"
 -e VAR1=abc -e VAR2=def -e VAR3=ghi
 </source>
-<<<<<<< HEAD
-        <target state="needs-review-translation">環境変数の値を設定します。
-変数が存在しない場合は作成され、存在する場合はオーバーライドされます。
-これにより、テストは強制的に分離プロセスで実行されます。
-=======
         <target state="translated">環境変数の値を設定します。
 変数が存在しない場合は作成され、存在する場合はオーバーライドされます。
->>>>>>> 807be93c
 この引数は、複数の変数を指定するために複数回指定できます。
 
 例:

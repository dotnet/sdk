﻿// Licensed to the .NET Foundation under one or more agreements.
// The .NET Foundation licenses this file to you under the MIT license.

using System.Diagnostics.CodeAnalysis;
using Microsoft.DotNet.Cli.Commands.Build;
using Microsoft.DotNet.Cli.Utils;
using Microsoft.DotNet.Cli.Utils.Extensions;
using NuGet.Frameworks;
using NuGet.ProjectModel;
using NuGet.Versioning;
using ConcurrencyUtilities = NuGet.Common.ConcurrencyUtilities;

namespace Microsoft.DotNet.Cli.CommandFactory.CommandResolution;

public class ProjectToolsCommandResolver(
    IPackagedCommandSpecFactory packagedCommandSpecFactory,
    IEnvironmentProvider environment) : ICommandResolver
{
    private const string ProjectToolsCommandResolverName = "projecttoolscommandresolver";

    private readonly List<string> _allowedCommandExtensions = [FileNameSuffixes.DotNet.DynamicLib];
    private readonly IPackagedCommandSpecFactory _packagedCommandSpecFactory = packagedCommandSpecFactory;

    private readonly IEnvironmentProvider _environment = environment;

    public CommandSpec? Resolve(CommandResolverArguments commandResolverArguments)
    {
        if (commandResolverArguments.CommandName == null
            || commandResolverArguments.ProjectDirectory == null)
        {
            Reporter.Verbose.WriteLine(string.Format(
                CliStrings.InvalidCommandResolverArguments,
                ProjectToolsCommandResolverName));

            return null;
        }

        return ResolveFromProjectTools(commandResolverArguments);
    }

    private CommandSpec? ResolveFromProjectTools(CommandResolverArguments commandResolverArguments)
    {
        var projectFactory = new ProjectFactory(_environment);

        var project = projectFactory.GetProject(
            commandResolverArguments.ProjectDirectory,
            commandResolverArguments.Framework,
            commandResolverArguments.Configuration,
            commandResolverArguments.BuildBasePath,
            commandResolverArguments.OutputPath);

        if (project == null)
        {
            Reporter.Verbose.WriteLine(string.Format(
                CliStrings.DidNotFindProject, ProjectToolsCommandResolverName));

            return null;
        }

        var tools = project.GetTools();

        return ResolveCommandSpecFromAllToolLibraries(
            tools,
            commandResolverArguments.CommandName,
            commandResolverArguments.CommandArguments.OrEmptyIfNull(),
            project);
    }

    private CommandSpec? ResolveCommandSpecFromAllToolLibraries(
        IEnumerable<SingleProjectInfo> toolsLibraries,
        string commandName,
        IEnumerable<string> args,
        IProject project)
    {
        Reporter.Verbose.WriteLine(string.Format(
            CliStrings.ResolvingCommandSpec,
            ProjectToolsCommandResolverName,
            toolsLibraries.Count()));

        foreach (var toolLibrary in toolsLibraries)
        {
            var commandSpec = ResolveCommandSpecFromToolLibrary(
                toolLibrary,
                commandName,
                args,
                project);

            if (commandSpec != null)
            {
                return commandSpec;
            }
        }

        Reporter.Verbose.WriteLine(string.Format(
            CliStrings.FailedToResolveCommandSpec,
            ProjectToolsCommandResolverName));

        return null;
    }

    private CommandSpec? ResolveCommandSpecFromToolLibrary(
        SingleProjectInfo toolLibraryRange,
        string commandName,
        IEnumerable<string> args,
        IProject project)
    {
        Reporter.Verbose.WriteLine(string.Format(
            CliStrings.AttemptingToResolveCommandSpec,
            ProjectToolsCommandResolverName,
            toolLibraryRange.Name));

        var possiblePackageRoots = GetPossiblePackageRoots(project).ToList();
        Reporter.Verbose.WriteLine(string.Format(
            CliStrings.NuGetPackagesRoot,
            ProjectToolsCommandResolverName,
            string.Join(Environment.NewLine, possiblePackageRoots.Select((p) => $"- {p}"))));

        List<NuGetFramework> toolFrameworksToCheck = [project.DotnetCliToolTargetFramework];

        //  NuGet restore in Visual Studio may restore for netcoreapp1.0. So if that happens, fall back to
        //  looking for a netcoreapp1.0 or netcoreapp1.1 tool restore.
        if (project.DotnetCliToolTargetFramework.Framework == FrameworkConstants.FrameworkIdentifiers.NetCoreApp &&
            project.DotnetCliToolTargetFramework.Version >= new Version(2, 0, 0))
        {
            toolFrameworksToCheck.Add(NuGetFramework.Parse("netcoreapp1.1"));
            toolFrameworksToCheck.Add(NuGetFramework.Parse("netcoreapp1.0"));
        }

        LockFile? toolLockFile = null;
        NuGetFramework? toolTargetFramework = null;

        foreach (var toolFramework in toolFrameworksToCheck)
        {
            toolLockFile = GetToolLockFile(
                toolLibraryRange,
                toolFramework,
                possiblePackageRoots);

            if (toolLockFile != null)
            {
                toolTargetFramework = toolFramework;
                break;
            }
        }

        if (toolLockFile == null)
        {
            return null;
        }

        Reporter.Verbose.WriteLine(string.Format(
            CliStrings.FoundToolLockFile,
            ProjectToolsCommandResolverName,
            toolLockFile.Path));

        var toolLibrary = toolLockFile.Targets
            .FirstOrDefault(t => toolTargetFramework == t.TargetFramework)
            ?.Libraries.FirstOrDefault(
                l => StringComparer.OrdinalIgnoreCase.Equals(l.Name, toolLibraryRange.Name));
        if (toolLibrary == null)
        {
            Reporter.Verbose.WriteLine(string.Format(
                CliStrings.LibraryNotFoundInLockFile,
                ProjectToolsCommandResolverName));

            return null;
        }

        var depsFileRoot = Path.GetDirectoryName(toolLockFile.Path)!;

        var depsFilePath = GetToolDepsFilePath(
            toolLibraryRange,
            toolTargetFramework!, // should be safe now because we found the toolLockFile
            toolLockFile,
            depsFileRoot,
            project.ToolDepsJsonGeneratorProject);

        Reporter.Verbose.WriteLine(string.Format(
            CliStrings.AttemptingToCreateCommandSpec,
            ProjectToolsCommandResolverName));

        var commandSpec = _packagedCommandSpecFactory.CreateCommandSpecFromLibrary(
                toolLibrary,
                commandName,
                args,
                _allowedCommandExtensions,
                toolLockFile,
                depsFilePath,
                null);

        if (commandSpec == null)
        {
            Reporter.Verbose.WriteLine(string.Format(
                CliStrings.CommandSpecIsNull,
                ProjectToolsCommandResolverName));
        }

        commandSpec?.AddEnvironmentVariablesFromProject(project);

        return commandSpec;
    }

    private static IEnumerable<string> GetPossiblePackageRoots(IProject project)
    {
        if (project.TryGetLockFile(out LockFile lockFile))
        {
            return lockFile.PackageFolders.Select((packageFolder) => packageFolder.Path);
        }

        return [];
    }

    private LockFile? GetToolLockFile(
        SingleProjectInfo toolLibrary,
        NuGetFramework framework,
        IEnumerable<string> possibleNugetPackagesRoot)
    {
        foreach (var packagesRoot in possibleNugetPackagesRoot)
        {
            if (TryGetToolLockFile(toolLibrary, framework, packagesRoot, out var lockFile))
            {
                return lockFile;
            }
        }

        return null;
    }


    private static async Task<bool> FileExistsWithLock(string path)
    {
        return await ConcurrencyUtilities.ExecuteWithFileLockedAsync(
            path,
            lockedToken => Task.FromResult(File.Exists(path)),
            CancellationToken.None);
    }

    private bool TryGetToolLockFile(
        SingleProjectInfo toolLibrary,
        NuGetFramework framework,
        string nugetPackagesRoot,
        [NotNullWhen(true)] out LockFile? lockFile)
    {
        lockFile = null;
        var lockFilePath = GetToolLockFilePath(toolLibrary, framework, nugetPackagesRoot);

        if (!FileExistsWithLock(lockFilePath).Result)
        {
            return false;
        }

        try
        {
            lockFile = new LockFileFormat()
                .ReadWithLock(lockFilePath)
                .Result;
        }
        catch (FileFormatException)
        {
            throw;
        }

        return true;
    }

    private static string GetToolLockFilePath(
        SingleProjectInfo toolLibrary,
        NuGetFramework framework,
        string nugetPackagesRoot)
    {
        var toolPathCalculator = new ToolPathCalculator(nugetPackagesRoot);

        return toolPathCalculator.GetBestLockFilePath(
            toolLibrary.Name,
            VersionRange.Parse(toolLibrary.Version),
            framework);
    }

    private string GetToolDepsFilePath(
        SingleProjectInfo toolLibrary,
        NuGetFramework framework,
        LockFile toolLockFile,
        string depsPathRoot,
        string toolDepsJsonGeneratorProject)
    {
        var depsJsonPath = Path.Combine(
            depsPathRoot,
            toolLibrary.Name + FileNameSuffixes.DepsJson);

        Reporter.Verbose.WriteLine(string.Format(
            CliStrings.ExpectDepsJsonAt,
            ProjectToolsCommandResolverName,
            depsJsonPath));

        EnsureToolJsonDepsFileExists(toolLockFile, framework, depsJsonPath, toolLibrary, toolDepsJsonGeneratorProject);

        return depsJsonPath;
    }

    private void EnsureToolJsonDepsFileExists(
        LockFile toolLockFile,
        NuGetFramework framework,
        string depsPath,
        SingleProjectInfo toolLibrary,
        string toolDepsJsonGeneratorProject)
    {
        if (!File.Exists(depsPath))
        {
            GenerateDepsJsonFile(toolLockFile, framework, depsPath, toolLibrary, toolDepsJsonGeneratorProject);
        }
    }

    internal void GenerateDepsJsonFile(
        LockFile toolLockFile,
        NuGetFramework framework,
        string depsPath,
        SingleProjectInfo toolLibrary,
        string toolDepsJsonGeneratorProject)
    {
        if (string.IsNullOrEmpty(toolDepsJsonGeneratorProject) ||
            !File.Exists(toolDepsJsonGeneratorProject))
        {
            throw new GracefulException(CliStrings.DepsJsonGeneratorProjectNotSet);
        }

        Reporter.Verbose.WriteLine(string.Format(
            CliStrings.GeneratingDepsJson,
            depsPath));

        var tempDepsFile = Path.Combine(PathUtilities.CreateTempSubdirectory(), Path.GetRandomFileName());

        List<string> args =
        [
            toolDepsJsonGeneratorProject,
            $"-property:ProjectAssetsFile=\"{toolLockFile.Path}\"",
            $"-property:ToolName={toolLibrary.Name}",
            $"-property:ProjectDepsFilePath={tempDepsFile}"
        ];

        var toolTargetFramework = toolLockFile.Targets.First().TargetFramework.GetShortFolderName();
        args.Add($"-property:TargetFramework={toolTargetFramework}");


        //  Look for the .props file in the Microsoft.NETCore.App package, until NuGet
        //  generates .props and .targets files for tool restores (https://github.com/NuGet/Home/issues/5037)
        var platformLibrary = toolLockFile.Targets
            .FirstOrDefault(t => framework == t.TargetFramework)
            ?.GetPlatformLibrary();

        if (platformLibrary != null)
        {
            string? buildRelativePath = platformLibrary.Build.FirstOrDefault()?.Path;

            var platformLibraryPath = toolLockFile.GetPackageDirectory(platformLibrary);

            if (platformLibraryPath != null && buildRelativePath != null)
            {
                //  Get rid of "_._" filename
                buildRelativePath = Path.GetDirectoryName(buildRelativePath)!;

                string platformLibraryBuildFolderPath = Path.Combine(platformLibraryPath, buildRelativePath);
                var platformLibraryPropsFile = Directory.GetFiles(platformLibraryBuildFolderPath, "*.props").FirstOrDefault();

                if (platformLibraryPropsFile != null)
                {
                    args.Add($"-property:AdditionalImport={platformLibraryPropsFile}");
                }
            }
        }

        //  Delete temporary file created by Path.GetTempFileName(), otherwise the GenerateBuildDependencyFile target
        //  will think the deps file is up-to-date and skip executing
        File.Delete(tempDepsFile);

        var msBuildExePath = _environment.GetEnvironmentVariable(Constants.MSBUILD_EXE_PATH);

        msBuildExePath = string.IsNullOrEmpty(msBuildExePath) ?
            Path.Combine(AppContext.BaseDirectory, "MSBuild.dll") :
            msBuildExePath;

        Reporter.Verbose.WriteLine(string.Format(CliStrings.MSBuildArgs,
            ArgumentEscaper.EscapeAndConcatenateArgArrayForProcessStart(args)));

        int result;
        string? stdOut;
        string? stdErr;

<<<<<<< HEAD
        var msbuildArgs = MSBuildArgs.AnalyzeMSBuildArguments([.. args], CommonOptions.PropertiesOption, CommonOptions.RestorePropertiesOption, BuildCommandParser.TargetOption, BuildCommandParser.VerbosityOption);
=======
        var msbuildArgs = MSBuildArgs.AnalyzeMSBuildArguments([..args], CommonOptions.PropertiesOption, CommonOptions.RestorePropertiesOption, BuildCommandDefinition.TargetOption, BuildCommandDefinition.VerbosityOption, BuildCommandDefinition.NoLogoOption);
>>>>>>> 2a2cc1ba
        var forwardingAppWithoutLogging = new MSBuildForwardingAppWithoutLogging(msbuildArgs, msBuildExePath);
        if (forwardingAppWithoutLogging.ExecuteMSBuildOutOfProc)
        {
            result = forwardingAppWithoutLogging
                .GetProcessStartInfo()
                .ExecuteAndCaptureOutput(out stdOut, out stdErr);
        }
        else
        {
            // Execute and capture output of MSBuild running in-process.
            var outWriter = new StringWriter();
            var errWriter = new StringWriter();
            var savedOutWriter = Console.Out;
            var savedErrWriter = Console.Error;
            try
            {
                Console.SetOut(outWriter);
                Console.SetError(errWriter);

                result = forwardingAppWithoutLogging.Execute();

                stdOut = outWriter.ToString();
                stdErr = errWriter.ToString();
            }
            finally
            {
                Console.SetOut(savedOutWriter);
                Console.SetError(savedErrWriter);
            }
        }

        if (result != 0)
        {
            Reporter.Verbose.WriteLine(string.Format(
                CliStrings.UnableToGenerateDepsJson,
                stdOut + Environment.NewLine + stdErr));

            throw new GracefulException(string.Format(CliStrings.UnableToGenerateDepsJson, toolDepsJsonGeneratorProject));
        }

        try
        {
            File.Move(tempDepsFile, depsPath);
        }
        catch (Exception e)
        {
            Reporter.Verbose.WriteLine(string.Format(
                CliStrings.UnableToGenerateDepsJson,
                e.Message));

            try
            {
                File.Delete(tempDepsFile);
            }
            catch (Exception e2)
            {
                Reporter.Verbose.WriteLine(string.Format(
                    CliStrings.UnableToDeleteTemporaryDepsJson,
                    e2.Message));
            }
        }
    }
}<|MERGE_RESOLUTION|>--- conflicted
+++ resolved
@@ -385,11 +385,7 @@
         string? stdOut;
         string? stdErr;
 
-<<<<<<< HEAD
-        var msbuildArgs = MSBuildArgs.AnalyzeMSBuildArguments([.. args], CommonOptions.PropertiesOption, CommonOptions.RestorePropertiesOption, BuildCommandParser.TargetOption, BuildCommandParser.VerbosityOption);
-=======
         var msbuildArgs = MSBuildArgs.AnalyzeMSBuildArguments([..args], CommonOptions.PropertiesOption, CommonOptions.RestorePropertiesOption, BuildCommandDefinition.TargetOption, BuildCommandDefinition.VerbosityOption, BuildCommandDefinition.NoLogoOption);
->>>>>>> 2a2cc1ba
         var forwardingAppWithoutLogging = new MSBuildForwardingAppWithoutLogging(msbuildArgs, msBuildExePath);
         if (forwardingAppWithoutLogging.ExecuteMSBuildOutOfProc)
         {

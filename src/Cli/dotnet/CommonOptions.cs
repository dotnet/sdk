--- conflicted
+++ resolved
@@ -268,11 +268,7 @@
 
         private static IEnumerable<string> ForwardSelfContainedOptions(bool isSelfContained, ParseResult parseResult)
         {
-<<<<<<< HEAD
-            IEnumerable<string> selfContainedProperties = new string[] { $"-property:_UserDefinedSelfContainedValue={isSelfContained}", "-property:_CommandLineDefinedSelfContained=true" };
-=======
             IEnumerable<string> selfContainedProperties = new string[] { $"-property:SelfContained={isSelfContained}", "-property:_CommandLineDefinedSelfContained=true" };
->>>>>>> 7a6c1bbc
             return selfContainedProperties;
         }
 

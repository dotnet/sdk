--- conflicted
+++ resolved
@@ -175,10 +175,7 @@
             // Flip the argument so that if this option is specified we get selfcontained=false
             .SetForwardingFunction((arg, p) => ForwardSelfContainedOptions(!arg, p));
 
-<<<<<<< HEAD
-        public static readonly Option<string> TestPlatformOption = new("--Platform");
-=======
-        public static readonly CliOption<IReadOnlyDictionary<string, string>> EnvOption = new("--environment", "-e")
+        public static readonly Option<IReadOnlyDictionary<string, string>> EnvOption = new("--environment", "-e")
         {
             Description = CommonLocalizableStrings.CmdEnvironmentVariableDescription,
             HelpName = CommonLocalizableStrings.CmdEnvironmentVariableExpression,
@@ -192,7 +189,7 @@
             var result = new Dictionary<string, string>(
                 RuntimeInformation.IsOSPlatform(OSPlatform.Windows) ? StringComparer.OrdinalIgnoreCase : StringComparer.Ordinal);
 
-            List<CliToken>? invalid = null;
+            List<Token>? invalid = null;
 
             foreach (var token in argumentResult.Tokens)
             {
@@ -224,8 +221,7 @@
             return result;
         }
 
-        public static readonly CliOption<string> TestPlatformOption = new("--Platform");
->>>>>>> 7d3013e9
+        public static readonly Option<string> TestPlatformOption = new("--Platform");
 
         public static readonly Option<string> TestFrameworkOption = new("--Framework");
 
@@ -310,18 +306,7 @@
             return selfContainedProperties;
         }
 
-<<<<<<< HEAD
-        private static bool UserSpecifiedRidOption(ParseResult parseResult) =>
-            (parseResult.GetResult(RuntimeOption) ??
-            parseResult.GetResult(LongFormRuntimeOption) ??
-            parseResult.GetResult(ArchitectureOption) ??
-            parseResult.GetResult(LongFormArchitectureOption) ??
-            parseResult.GetResult(OperatingSystemOption)) is not null;
-
         internal static Option<T> AddCompletions<T>(this Option<T> option, Func<CompletionContext, IEnumerable<CompletionItem>> completionSource)
-=======
-        internal static CliOption<T> AddCompletions<T>(this CliOption<T> option, Func<CompletionContext, IEnumerable<CompletionItem>> completionSource)
->>>>>>> 7d3013e9
         {
             option.CompletionSources.Add(completionSource);
             return option;

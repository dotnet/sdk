--- conflicted
+++ resolved
@@ -176,13 +176,8 @@
             HelpName = CliStrings.FrameworkArgumentName,
             IsDynamic = true
         }
-<<<<<<< HEAD
-        .AddCompletions(CliCompletion.TargetFrameworksFromProjectFile)
-        .ForwardAsMany(o => [$"--property:TargetFramework={o}", "--property:_CommandLineDefinedTargetFramework=true"]);
-=======
-        .ForwardAsSingle(o => $"--property:TargetFramework={o}")
+        .ForwardAsMany(o => [$"--property:TargetFramework={o}", "--property:_CommandLineDefinedTargetFramework=true"])
         .AddCompletions(CliCompletion.TargetFrameworksFromProjectFile);
->>>>>>> dc026948
 
     public static Option<string> ArtifactsPathOption =
         new Option<string>(

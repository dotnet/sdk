﻿// Licensed to the .NET Foundation under one or more agreements.
// The .NET Foundation licenses this file to you under the MIT license.

#nullable disable

using System.CommandLine;
using System.CommandLine.Parsing;
using System.Diagnostics;
using Microsoft.DotNet.Cli.CommandFactory;
using Microsoft.DotNet.Cli.CommandFactory.CommandResolution;
using Microsoft.DotNet.Cli.Commands.Run;
using Microsoft.DotNet.Cli.Commands.Workload;
using Microsoft.DotNet.Cli.Extensions;
using Microsoft.DotNet.Cli.ShellShim;
using Microsoft.DotNet.Cli.Telemetry;
using Microsoft.DotNet.Cli.Utils;
using Microsoft.DotNet.Cli.Utils.Extensions;
using Microsoft.DotNet.Configurer;
using Microsoft.Extensions.EnvironmentAbstractions;
using NuGet.Frameworks;
using CommandResult = System.CommandLine.Parsing.CommandResult;

namespace Microsoft.DotNet.Cli;

public class Program
{
    private static readonly string ToolPathSentinelFileName = $"{Product.Version}.toolpath.sentinel";

    public static ITelemetry TelemetryClient;
    public static int Main(string[] args)
    {
        using AutomaticEncodingRestorer _ = new();

        // Setting output encoding is not available on those platforms
        if (UILanguageOverride.OperatingSystemSupportsUtf8())
        {
            Console.OutputEncoding = Encoding.UTF8;
        }

        DebugHelper.HandleDebugSwitch(ref args);

        // Capture the current timestamp to calculate the host overhead.
        DateTime mainTimeStamp = DateTime.Now;
        TimeSpan startupTime = mainTimeStamp - Process.GetCurrentProcess().StartTime;

        bool perfLogEnabled = Env.GetEnvironmentVariableAsBool("DOTNET_CLI_PERF_LOG", false);

        if (string.IsNullOrEmpty(Env.GetEnvironmentVariable("MSBUILDFAILONDRIVEENUMERATINGWILDCARD")))
        {
            Environment.SetEnvironmentVariable("MSBUILDFAILONDRIVEENUMERATINGWILDCARD", "1");
        }

        // Avoid create temp directory with root permission and later prevent access in non sudo
        if (SudoEnvironmentDirectoryOverride.IsRunningUnderSudo())
        {
            perfLogEnabled = false;
        }

        PerformanceLogStartupInformation startupInfo = null;
        if (perfLogEnabled)
        {
            startupInfo = new PerformanceLogStartupInformation(mainTimeStamp);
            PerformanceLogManager.InitializeAndStartCleanup(FileSystemWrapper.Default);
        }

        PerformanceLogEventListener perLogEventListener = null;
        try
        {
            if (perfLogEnabled)
            {
                perLogEventListener = PerformanceLogEventListener.Create(FileSystemWrapper.Default, PerformanceLogManager.Instance.CurrentLogDirectory);
            }

            PerformanceLogEventSource.Log.LogStartUpInformation(startupInfo);
            PerformanceLogEventSource.Log.CLIStart();

            InitializeProcess();

            try
            {
                return ProcessArgs(args, startupTime);
            }
            catch (Exception e) when (e.ShouldBeDisplayedAsError())
            {
                Reporter.Error.WriteLine(CommandLoggingContext.IsVerbose
                    ? e.ToString().Red().Bold()
                    : e.Message.Red().Bold());

                var commandParsingException = e as CommandParsingException;
                if (commandParsingException != null && commandParsingException.ParseResult != null)
                {
                    commandParsingException.ParseResult.ShowHelp();
                }

                return 1;
            }
            catch (Exception e) when (!e.ShouldBeDisplayedAsError())
            {
                // If telemetry object has not been initialized yet. It cannot be collected
                TelemetryEventEntry.SendFiltered(e);
                Reporter.Error.WriteLine(e.ToString().Red().Bold());

                return 1;
            }
            finally
            {
                PerformanceLogEventSource.Log.CLIStop();
            }
        }
        finally
        {
            if (perLogEventListener != null)
            {
                perLogEventListener.Dispose();
            }
        }
    }

    internal static int ProcessArgs(string[] args)
    {
        return ProcessArgs(args, new TimeSpan(0));
    }

    internal static int ProcessArgs(string[] args, TimeSpan startupTime)
    {
        Dictionary<string, double> performanceData = [];

        PerformanceLogEventSource.Log.BuiltInCommandParserStart();
        ParseResult parseResult;
        using (new PerformanceMeasurement(performanceData, "Parse Time"))
        {
            parseResult = Parser.Parse(args);

            // Avoid create temp directory with root permission and later prevent access in non sudo
            // This method need to be run very early before temp folder get created
            // https://github.com/dotnet/sdk/issues/20195
            SudoEnvironmentDirectoryOverride.OverrideEnvironmentVariableToTmp(parseResult);
        }
        PerformanceLogEventSource.Log.BuiltInCommandParserStop();

        using (IFirstTimeUseNoticeSentinel disposableFirstTimeUseNoticeSentinel = new FirstTimeUseNoticeSentinel())
        {
            IFirstTimeUseNoticeSentinel firstTimeUseNoticeSentinel = disposableFirstTimeUseNoticeSentinel;
            IAspNetCertificateSentinel aspNetCertificateSentinel = new AspNetCertificateSentinel();
            IFileSentinel toolPathSentinel = new FileSentinel(new FilePath(Path.Combine(CliFolderPathCalculator.DotnetUserProfileFolderPath, ToolPathSentinelFileName)));

            PerformanceLogEventSource.Log.TelemetryRegistrationStart();

            TelemetryClient ??= new Telemetry.Telemetry(firstTimeUseNoticeSentinel);
            TelemetryEventEntry.Subscribe(TelemetryClient.TrackEvent);
            TelemetryEventEntry.TelemetryFilter = new TelemetryFilter(Sha256Hasher.HashWithNormalizedCasing);

            PerformanceLogEventSource.Log.TelemetryRegistrationStop();

            if (parseResult.GetValue(Parser.DiagOption) && parseResult.IsDotnetBuiltInCommand())
            {
                // We found --diagnostic or -d, but we still need to determine whether the option should
                // be attached to the dotnet command or the subcommand.
                if (args.DiagOptionPrecedesSubcommand(parseResult.RootSubCommandResult()))
                {
                    Environment.SetEnvironmentVariable(CommandLoggingContext.Variables.Verbose, bool.TrueString);
                    CommandLoggingContext.SetVerbose(true);
                    Reporter.Reset();
                }
            }
            if (parseResult.HasOption(Parser.VersionOption) && parseResult.IsTopLevelDotnetCommand())
            {
                CommandLineInfo.PrintVersion();
                return 0;
            }
            else if (parseResult.HasOption(Parser.InfoOption) && parseResult.IsTopLevelDotnetCommand())
            {
                CommandLineInfo.PrintInfo();
                return 0;
            }
            else
            {
                PerformanceLogEventSource.Log.FirstTimeConfigurationStart();

                var environmentProvider = new EnvironmentProvider();

                bool generateAspNetCertificate = environmentProvider.GetEnvironmentVariableAsBool(EnvironmentVariableNames.DOTNET_GENERATE_ASPNET_CERTIFICATE, defaultValue: true);
                bool telemetryOptout = environmentProvider.GetEnvironmentVariableAsBool(EnvironmentVariableNames.TELEMETRY_OPTOUT, defaultValue: CompileOptions.TelemetryOptOutDefault);
                bool addGlobalToolsToPath = environmentProvider.GetEnvironmentVariableAsBool(EnvironmentVariableNames.DOTNET_ADD_GLOBAL_TOOLS_TO_PATH, defaultValue: true);
                bool nologo = environmentProvider.GetEnvironmentVariableAsBool(EnvironmentVariableNames.DOTNET_NOLOGO, defaultValue: false);
                bool skipWorkloadIntegrityCheck = environmentProvider.GetEnvironmentVariableAsBool(EnvironmentVariableNames.DOTNET_SKIP_WORKLOAD_INTEGRITY_CHECK,
                    // Default the workload integrity check skip to true if the command is being ran in CI. Otherwise, false.
                    defaultValue: new CIEnvironmentDetectorForTelemetry().IsCIEnvironment());

                ReportDotnetHomeUsage(environmentProvider);

                var isDotnetBeingInvokedFromNativeInstaller = false;
                if (parseResult.CommandResult.Command.Name.Equals(Parser.InstallSuccessCommand.Name))
                {
                    aspNetCertificateSentinel = new NoOpAspNetCertificateSentinel();
                    firstTimeUseNoticeSentinel = new NoOpFirstTimeUseNoticeSentinel();
                    toolPathSentinel = new NoOpFileSentinel(exists: false);
                    isDotnetBeingInvokedFromNativeInstaller = true;
                }

                var dotnetFirstRunConfiguration = new DotnetFirstRunConfiguration(
                    generateAspNetCertificate: generateAspNetCertificate,
                    telemetryOptout: telemetryOptout,
                    addGlobalToolsToPath: addGlobalToolsToPath,
                    nologo: nologo,
                    skipWorkloadIntegrityCheck: skipWorkloadIntegrityCheck);

                string[] getStarOperators = ["getProperty", "getItem", "getTargetResult"];
                char[] switchIndicators = ['-', '/'];
                var getStarOptionPassed = parseResult.CommandResult.Tokens.Any(t =>
                    getStarOperators.Any(o =>
                    switchIndicators.Any(i => t.Value.StartsWith(i + o, StringComparison.OrdinalIgnoreCase))));

                ConfigureDotNetForFirstTimeUse(
                    firstTimeUseNoticeSentinel,
                    aspNetCertificateSentinel,
                    toolPathSentinel,
                    isDotnetBeingInvokedFromNativeInstaller,
                    dotnetFirstRunConfiguration,
                    environmentProvider,
                    performanceData,
                    skipFirstTimeUseCheck: getStarOptionPassed);
                PerformanceLogEventSource.Log.FirstTimeConfigurationStop();
            }
        }

        if (CommandLoggingContext.IsVerbose)
        {
            Console.WriteLine($"Telemetry is: {(TelemetryClient.Enabled ? "Enabled" : "Disabled")}");
        }
        PerformanceLogEventSource.Log.TelemetrySaveIfEnabledStart();
        performanceData.Add("Startup Time", startupTime.TotalMilliseconds);
        TelemetryEventEntry.SendFiltered(Tuple.Create(parseResult, performanceData));
        PerformanceLogEventSource.Log.TelemetrySaveIfEnabledStop();

        int exitCode;
        if (parseResult.CanBeInvoked())
        {
            InvokeBuiltInCommand(parseResult, out exitCode);
        }
        else
        {
            PerformanceLogEventSource.Log.ExtensibleCommandResolverStart();
            try
            {
                string commandName = "dotnet-" + parseResult.GetValue(Parser.DotnetSubCommand);
                var resolvedCommandSpec = CommandResolver.TryResolveCommandSpec(
                    new DefaultCommandResolverPolicy(),
                    commandName,
                    args.GetSubArguments(),
                    FrameworkConstants.CommonFrameworks.NetStandardApp15);

                if (resolvedCommandSpec is null && TryRunFileBasedApp(parseResult) is { } fileBasedAppExitCode)
                {
                    exitCode = fileBasedAppExitCode;
                }
                else
                {
                    var resolvedCommand = CommandFactoryUsingResolver.CreateOrThrow(commandName, resolvedCommandSpec);
                    PerformanceLogEventSource.Log.ExtensibleCommandResolverStop();

                    PerformanceLogEventSource.Log.ExtensibleCommandStart();
                    var result = resolvedCommand.Execute();
                    PerformanceLogEventSource.Log.ExtensibleCommandStop();

                    exitCode = result.ExitCode;
                }
            }
            catch (CommandUnknownException e)
            {
                Reporter.Error.WriteLine(e.Message.Red());
                Reporter.Output.WriteLine(e.InstructionMessage);
                exitCode = 1;
            }
        }

        PerformanceLogEventSource.Log.TelemetryClientFlushStart();
        TelemetryClient.Flush();
        PerformanceLogEventSource.Log.TelemetryClientFlushStop();

        TelemetryClient.Dispose();

        return exitCode;

        static int? TryRunFileBasedApp(ParseResult parseResult)
        {
            // If we didn't match any built-in commands, and a C# file path is the first argument,
            // parse as `dotnet run --file file.cs ..rest_of_args` instead.
            if (parseResult.GetValue(Parser.DotnetSubCommand) is { } unmatchedCommandOrFile
                && VirtualProjectBuildingCommand.IsValidEntryPointPath(unmatchedCommandOrFile))
            {
                List<string> otherTokens = new(parseResult.Tokens.Count - 1);
                foreach (var token in parseResult.Tokens)
                {
                    if (token.Type != TokenType.Argument || token.Value != unmatchedCommandOrFile)
                    {
                        otherTokens.Add(token.Value);
                    }
                }
<<<<<<< HEAD
                parseResult = Parser.Parse(["run", unmatchedCommandOrFile, .. otherTokens]);
=======

                parseResult = Parser.Parse(["run", "--file", unmatchedCommandOrFile, .. otherTokens]);
>>>>>>> b3a01af0

                InvokeBuiltInCommand(parseResult, out var exitCode);
                return exitCode;
            }

            return null;
        }

        static void InvokeBuiltInCommand(ParseResult parseResult, out int exitCode)
        {
            Debug.Assert(parseResult.CanBeInvoked());

            PerformanceLogEventSource.Log.BuiltInCommandStart();

            try
            {
                exitCode = Parser.Invoke(parseResult);
                exitCode = AdjustExitCode(parseResult, exitCode);
            }
            catch (Exception exception)
            {
                exitCode = Parser.ExceptionHandler(exception, parseResult);
            }

            PerformanceLogEventSource.Log.BuiltInCommandStop();
        }
    }

    private static int AdjustExitCode(ParseResult parseResult, int exitCode)
    {
        if (parseResult.Errors.Count > 0)
        {
            var commandResult = parseResult.CommandResult;

            while (commandResult is not null)
            {
                if (commandResult.Command.Name == "new")
                {
                    // default parse error exit code is 1
                    // for the "new" command and its subcommands it needs to be 127
                    return 127;
                }

                commandResult = commandResult.Parent as CommandResult;
            }
        }

        return exitCode;
    }

    private static void ReportDotnetHomeUsage(IEnvironmentProvider provider)
    {
        var home = provider.GetEnvironmentVariable(CliFolderPathCalculator.DotnetHomeVariableName);
        if (string.IsNullOrEmpty(home))
        {
            return;
        }

        Reporter.Verbose.WriteLine(
            string.Format(
                LocalizableStrings.DotnetCliHomeUsed,
                home,
                CliFolderPathCalculator.DotnetHomeVariableName));
    }

    private static void ConfigureDotNetForFirstTimeUse(
       IFirstTimeUseNoticeSentinel firstTimeUseNoticeSentinel,
       IAspNetCertificateSentinel aspNetCertificateSentinel,
       IFileSentinel toolPathSentinel,
       bool isDotnetBeingInvokedFromNativeInstaller,
       DotnetFirstRunConfiguration dotnetFirstRunConfiguration,
       IEnvironmentProvider environmentProvider,
       Dictionary<string, double> performanceMeasurements,
       bool skipFirstTimeUseCheck)
    {
        var isFirstTimeUse = !firstTimeUseNoticeSentinel.Exists() && !skipFirstTimeUseCheck;
        var environmentPath = EnvironmentPathFactory.CreateEnvironmentPath(isDotnetBeingInvokedFromNativeInstaller, environmentProvider);
        _ = new DotNetCommandFactory(alwaysRunOutOfProc: true);
        var aspnetCertificateGenerator = new AspNetCoreCertificateGenerator();
        var reporter = Reporter.Output;
        var dotnetConfigurer = new DotnetFirstTimeUseConfigurer(
            firstTimeUseNoticeSentinel,
            aspNetCertificateSentinel,
            aspnetCertificateGenerator,
            toolPathSentinel,
            dotnetFirstRunConfiguration,
            reporter,
            environmentPath,
            performanceMeasurements,
            skipFirstTimeUseCheck: skipFirstTimeUseCheck);

        dotnetConfigurer.Configure();

        if (isDotnetBeingInvokedFromNativeInstaller && OperatingSystem.IsWindows())
        {
            DotDefaultPathCorrector.Correct();
        }

        if (isFirstTimeUse && !dotnetFirstRunConfiguration.SkipWorkloadIntegrityCheck)
        {
            try
            {
                WorkloadIntegrityChecker.RunFirstUseCheck(reporter);
            }
            catch (Exception)
            {
                // If the workload check fails for any reason, we want to eat the failure and continue running the command.
                reporter.WriteLine(CliStrings.WorkloadIntegrityCheckError.Yellow());
            }
        }
    }

    private static void InitializeProcess()
    {
        // by default, .NET Core doesn't have all code pages needed for Console apps.
        // see the .NET Core Notes in https://docs.microsoft.com/dotnet/api/system.diagnostics.process#-notes
        Encoding.RegisterProvider(CodePagesEncodingProvider.Instance);

        UILanguageOverride.Setup();
    }
}<|MERGE_RESOLUTION|>--- conflicted
+++ resolved
@@ -297,12 +297,8 @@
                         otherTokens.Add(token.Value);
                     }
                 }
-<<<<<<< HEAD
-                parseResult = Parser.Parse(["run", unmatchedCommandOrFile, .. otherTokens]);
-=======
 
                 parseResult = Parser.Parse(["run", "--file", unmatchedCommandOrFile, .. otherTokens]);
->>>>>>> b3a01af0
 
                 InvokeBuiltInCommand(parseResult, out var exitCode);
                 return exitCode;

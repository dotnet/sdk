--- conflicted
+++ resolved
@@ -297,12 +297,8 @@
                         otherTokens.Add(token.Value);
                     }
                 }
-<<<<<<< HEAD
-                parseResult = Parser.Parse(["run", unmatchedCommandOrFile, .. otherTokens]);
-=======
 
                 parseResult = Parser.Parse(["run", "--file", unmatchedCommandOrFile, .. otherTokens]);
->>>>>>> 35ad0319
 
                 InvokeBuiltInCommand(parseResult, out var exitCode);
                 return exitCode;

﻿<?xml version="1.0" encoding="utf-8"?>
<root>
  <!-- 
    Microsoft ResX Schema 
    
    Version 2.0
    
    The primary goals of this format is to allow a simple XML format 
    that is mostly human readable. The generation and parsing of the 
    various data types are done through the TypeConverter classes 
    associated with the data types.
    
    Example:
    
    ... ado.net/XML headers & schema ...
    <resheader name="resmimetype">text/microsoft-resx</resheader>
    <resheader name="version">2.0</resheader>
    <resheader name="reader">System.Resources.ResXResourceReader, System.Windows.Forms, ...</resheader>
    <resheader name="writer">System.Resources.ResXResourceWriter, System.Windows.Forms, ...</resheader>
    <data name="Name1"><value>this is my long string</value><comment>this is a comment</comment></data>
    <data name="Color1" type="System.Drawing.Color, System.Drawing">Blue</data>
    <data name="Bitmap1" mimetype="application/x-microsoft.net.object.binary.base64">
        <value>[base64 mime encoded serialized .NET Framework object]</value>
    </data>
    <data name="Icon1" type="System.Drawing.Icon, System.Drawing" mimetype="application/x-microsoft.net.object.bytearray.base64">
        <value>[base64 mime encoded string representing a byte array form of the .NET Framework object]</value>
        <comment>This is a comment</comment>
    </data>
                
    There are any number of "resheader" rows that contain simple 
    name/value pairs.
    
    Each data row contains a name, and value. The row also contains a 
    type or mimetype. Type corresponds to a .NET class that support 
    text/value conversion through the TypeConverter architecture. 
    Classes that don't support this are serialized and stored with the 
    mimetype set.
    
    The mimetype is used for serialized objects, and tells the 
    ResXResourceReader how to depersist the object. This is currently not 
    extensible. For a given mimetype the value must be set accordingly:
    
    Note - application/x-microsoft.net.object.binary.base64 is the format 
    that the ResXResourceWriter will generate, however the reader can 
    read any of the formats listed below.
    
    mimetype: application/x-microsoft.net.object.binary.base64
    value   : The object must be serialized with 
            : System.Runtime.Serialization.Formatters.Binary.BinaryFormatter
            : and then encoded with base64 encoding.
    
    mimetype: application/x-microsoft.net.object.soap.base64
    value   : The object must be serialized with 
            : System.Runtime.Serialization.Formatters.Soap.SoapFormatter
            : and then encoded with base64 encoding.

    mimetype: application/x-microsoft.net.object.bytearray.base64
    value   : The object must be serialized into a byte array 
            : using a System.ComponentModel.TypeConverter
            : and then encoded with base64 encoding.
    -->
  <xsd:schema id="root" xmlns="" xmlns:xsd="http://www.w3.org/2001/XMLSchema" xmlns:msdata="urn:schemas-microsoft-com:xml-msdata">
    <xsd:import namespace="http://www.w3.org/XML/1998/namespace" />
    <xsd:element name="root" msdata:IsDataSet="true">
      <xsd:complexType>
        <xsd:choice maxOccurs="unbounded">
          <xsd:element name="metadata">
            <xsd:complexType>
              <xsd:sequence>
                <xsd:element name="value" type="xsd:string" minOccurs="0" />
              </xsd:sequence>
              <xsd:attribute name="name" use="required" type="xsd:string" />
              <xsd:attribute name="type" type="xsd:string" />
              <xsd:attribute name="mimetype" type="xsd:string" />
              <xsd:attribute ref="xml:space" />
            </xsd:complexType>
          </xsd:element>
          <xsd:element name="assembly">
            <xsd:complexType>
              <xsd:attribute name="alias" type="xsd:string" />
              <xsd:attribute name="name" type="xsd:string" />
            </xsd:complexType>
          </xsd:element>
          <xsd:element name="data">
            <xsd:complexType>
              <xsd:sequence>
                <xsd:element name="value" type="xsd:string" minOccurs="0" msdata:Ordinal="1" />
                <xsd:element name="comment" type="xsd:string" minOccurs="0" msdata:Ordinal="2" />
              </xsd:sequence>
              <xsd:attribute name="name" type="xsd:string" use="required" msdata:Ordinal="1" />
              <xsd:attribute name="type" type="xsd:string" msdata:Ordinal="3" />
              <xsd:attribute name="mimetype" type="xsd:string" msdata:Ordinal="4" />
              <xsd:attribute ref="xml:space" />
            </xsd:complexType>
          </xsd:element>
          <xsd:element name="resheader">
            <xsd:complexType>
              <xsd:sequence>
                <xsd:element name="value" type="xsd:string" minOccurs="0" msdata:Ordinal="1" />
              </xsd:sequence>
              <xsd:attribute name="name" type="xsd:string" use="required" />
            </xsd:complexType>
          </xsd:element>
        </xsd:choice>
      </xsd:complexType>
    </xsd:element>
  </xsd:schema>
  <resheader name="resmimetype">
    <value>text/microsoft-resx</value>
  </resheader>
  <resheader name="version">
    <value>2.0</value>
  </resheader>
  <resheader name="reader">
    <value>System.Resources.ResXResourceReader, System.Windows.Forms, Version=4.0.0.0, Culture=neutral, PublicKeyToken=b77a5c561934e089</value>
  </resheader>
  <resheader name="writer">
    <value>System.Resources.ResXResourceWriter, System.Windows.Forms, Version=4.0.0.0, Culture=neutral, PublicKeyToken=b77a5c561934e089</value>
  </resheader>
  <data name="UnsupportedProjectType" xml:space="preserve">
    <value>Project '{0}' has an unknown project type and cannot be added to the solution file. Contact your SDK provider for support.</value>
  </data>
  <data name="ProjectAlreadyHasAreference" xml:space="preserve">
    <value>Project already has a reference to `{0}`.</value>
  </data>
  <data name="ProjectReferenceCouldNotBeFound" xml:space="preserve">
    <value>Project reference `{0}` could not be found.</value>
  </data>
  <data name="ProjectReferenceRemoved" xml:space="preserve">
    <value>Project reference `{0}` removed.</value>
  </data>
  <data name="Project" xml:space="preserve">
    <value>Project</value>
  </data>
  <data name="Reference" xml:space="preserve">
    <value>Reference</value>
  </data>
  <data name="ProjectReference" xml:space="preserve">
    <value>Project reference</value>
  </data>
  <data name="ProjectReferenceOneOrMore" xml:space="preserve">
    <value>Project reference(s)</value>
  </data>
  <data name="PackageReference" xml:space="preserve">
    <value>Package reference</value>
  </data>
  <data name="P2P" xml:space="preserve">
    <value>Project to Project</value>
  </data>
  <data name="Package" xml:space="preserve">
    <value>Package</value>
  </data>
  <data name="Solution" xml:space="preserve">
    <value>Solution</value>
  </data>
  <data name="Library" xml:space="preserve">
    <value>Library</value>
  </data>
  <data name="ReferenceAddedToTheProject" xml:space="preserve">
    <value>Reference `{0}` added to the project.</value>
  </data>
  <data name="Add" xml:space="preserve">
    <value>Add</value>
  </data>
  <data name="Remove" xml:space="preserve">
    <value>Remove</value>
  </data>
  <data name="Delete" xml:space="preserve">
    <value>Delete</value>
  </data>
  <data name="Update" xml:space="preserve">
    <value>Update</value>
  </data>
  <data name="New" xml:space="preserve">
    <value>New</value>
  </data>
  <data name="List" xml:space="preserve">
    <value>List</value>
  </data>
  <data name="Error" xml:space="preserve">
    <value>Error</value>
  </data>
  <data name="File" xml:space="preserve">
    <value>File</value>
  </data>
  <data name="Directory" xml:space="preserve">
    <value>Directory</value>
  </data>
  <data name="Type" xml:space="preserve">
    <value>Type</value>
  </data>
  <data name="Value" xml:space="preserve">
    <value>Value</value>
  </data>
  <data name="CommonFileNotFound" xml:space="preserve">
    <value>File `{0}` not found.</value>
  </data>
  <data name="SpecifyAtLeastOne" xml:space="preserve">
    <value>Specify at least one {0}.</value>
  </data>
  <data name="RequiredCommandNotPassed" xml:space="preserve">
    <value>Required command was not provided.</value>
  </data>
  <data name="CouldNotFindAnyProjectInDirectory" xml:space="preserve">
    <value>Could not find any project in `{0}`.</value>
  </data>
  <data name="CouldNotFindProjectOrDirectory" xml:space="preserve">
    <value>Could not find project or directory `{0}`.</value>
  </data>
  <data name="MoreThanOneProjectInDirectory" xml:space="preserve">
    <value>Found more than one project in `{0}`. Specify which one to use.</value>
  </data>
  <data name="FoundInvalidProject" xml:space="preserve">
    <value>Found a project `{0}` but it is invalid.</value>
  </data>
  <data name="InvalidProject" xml:space="preserve">
    <value>Invalid project `{0}`.</value>
  </data>
  <data name="InvalidProjectWithExceptionMessage" xml:space="preserve">
    <value>Invalid project `{0}`. {1}.</value>
  </data>
  <data name="CouldNotFindSolutionIn" xml:space="preserve">
    <value>Specified solution file {0} does not exist, or there is no solution file in the directory.</value>
  </data>
  <data name="CouldNotFindSolutionOrDirectory" xml:space="preserve">
    <value>Could not find solution or directory `{0}`.</value>
  </data>
  <data name="MoreThanOneSolutionInDirectory" xml:space="preserve">
    <value>Found more than one solution file in {0}. Specify which one to use.</value>
  </data>
  <data name="InvalidSolutionFormatString" xml:space="preserve">
    <value>Invalid solution `{0}`. {1}.</value>
  </data>
  <data name="SolutionDoesNotExist" xml:space="preserve">
    <value>Specified solution file {0} does not exist, or there is no solution file in the directory.</value>
  </data>
  <data name="ProjectDoesNotExist" xml:space="preserve">
    <value>Project `{0}` does not exist.</value>
  </data>
  <data name="ProjectIsInvalid" xml:space="preserve">
    <value>Project `{0}` is invalid.</value>
  </data>
  <data name="SpecifyAtLeastOneProjectToAdd" xml:space="preserve">
    <value>You must specify at least one project to add.</value>
  </data>
  <data name="ProjectAddedToTheSolution" xml:space="preserve">
    <value>Project `{0}` added to the solution.</value>
  </data>
  <data name="ProjectRemovedFromTheSolution" xml:space="preserve">
    <value>Project `{0}` removed from the solution.</value>
  </data>
  <data name="SolutionAlreadyContainsProject" xml:space="preserve">
    <value>Solution {0} already contains project {1}.</value>
  </data>
  <data name="SpecifyAtLeastOneReferenceToRemove" xml:space="preserve">
    <value>You must specify at least one reference to remove.</value>
  </data>
  <data name="ProjectNotFoundInTheSolution" xml:space="preserve">
    <value>Project `{0}` could not be found in the solution.</value>
  </data>
  <data name="ProjectRemoved" xml:space="preserve">
    <value>Project `{0}` removed from solution.</value>
  </data>
  <data name="SpecifyAtLeastOneProjectToRemove" xml:space="preserve">
    <value>You must specify at least one project to remove.</value>
  </data>
  <data name="NoReferencesFound" xml:space="preserve">
    <value>There are no {0} references in project {1}.</value>
  </data>
  <data name="NoProjectsFound" xml:space="preserve">
    <value>No projects found in the solution.</value>
  </data>
  <data name="ProjectArgumentName" xml:space="preserve">
    <value>PROJECT</value>
  </data>
  <data name="ProjectOrFileArgumentName" xml:space="preserve">
    <value>PROJECT | FILE</value>
  </data>
  <data name="ProjectArgumentDescription" xml:space="preserve">
    <value>The project file to operate on. If a file is not specified, the command will search the current directory for one.</value>
  </data>
  <data name="ProjectOrFileArgumentDescription" xml:space="preserve">
    <value>The project file or C# file-based app to operate on. If a file is not specified, the command will search the current directory for a project file.</value>
  </data>
  <data name="FileArgumentDescription" xml:space="preserve">
    <value>The file-based app to operate on.</value>
  </data>
  <data name="CommonCmdFramework" xml:space="preserve">
    <value>FRAMEWORK</value>
  </data>
  <data name="ProjectNotCompatibleWithFrameworks" xml:space="preserve">
    <value>Project `{0}` cannot be added due to incompatible targeted frameworks between the two projects. Review the project you are trying to add and verify that is compatible with the following targets:</value>
  </data>
  <data name="ProjectDoesNotTargetFramework" xml:space="preserve">
    <value>Project `{0}` does not target framework `{1}`.</value>
  </data>
  <data name="ProjectCouldNotBeEvaluated" xml:space="preserve">
    <value>Project `{0}` could not be evaluated. Evaluation failed with following error:
{1}.</value>
  </data>
  <data name="VerbosityOptionDescription" xml:space="preserve">
    <value>Set the MSBuild verbosity level. Allowed values are q[uiet], m[inimal], n[ormal], d[etailed], and diag[nostic].</value>
  </data>
  <data name="CmdVersionSuffixDescription" xml:space="preserve">
    <value>Set the value of the $(VersionSuffix) property to use when building the project.</value>
  </data>
  <data name="ShowHelpDescription" xml:space="preserve">
    <value>Show command line help.</value>
  </data>
  <data name="NoRestoreDescription" xml:space="preserve">
    <value>Do not restore the project before building.</value>
  </data>
  <data name="ToolSettingsInvalidXml" xml:space="preserve">
    <value>Invalid XML: {0}</value>
  </data>
  <data name="ToolSettingsMissingCommandName" xml:space="preserve">
    <value>Tool defines a command with a missing name setting.</value>
  </data>
  <data name="ToolSettingsMissingEntryPoint" xml:space="preserve">
    <value>Command '{0}' is missing an entry point setting.</value>
  </data>
  <data name="ToolSettingsInvalidCommandName" xml:space="preserve">
    <value>Command '{0}' contains one or more of the following invalid characters: {1}.</value>
  </data>
  <data name="ToolSettingsMoreThanOneCommand" xml:space="preserve">
    <value>More than one command is defined for the tool.</value>
  </data>
  <data name="ToolSettingsUnsupportedRunner" xml:space="preserve">
    <value>Tool '{0}' uses unsupported runner '{1}'."</value>
  </data>
  <data name="ToolUnsupportedRuntimeIdentifier" xml:space="preserve">
    <value>The tool does not support the current architecture or operating system ({0}). Supported runtimes: {1}</value>
  </data>
  <data name="ShellShimConflict" xml:space="preserve">
    <value>Command '{0}' conflicts with an existing command from another tool.</value>
  </data>
  <data name="CannotCreateShimForEmptyExecutablePath" xml:space="preserve">
    <value>Cannot create shell shim for an empty executable path.</value>
  </data>
  <data name="FailedToRetrieveToolConfiguration" xml:space="preserve">
    <value>Failed to retrieve tool configuration: {0}</value>
  </data>
  <data name="EnvironmentPathLinuxManualInstructions" xml:space="preserve">
    <value>Tools directory '{0}' is not currently on the PATH environment variable.
If you are using bash, you can add it to your profile by running the following command:

cat &lt;&lt; \EOF &gt;&gt; ~/.bash_profile
# Add .NET Core SDK tools
export PATH="$PATH:{0}"
EOF

You can add it to the current session by running the following command:

export PATH="$PATH:{0}"
</value>
  </data>
  <data name="EnvironmentPathLinuxNeedLogout" xml:space="preserve">
    <value>Since you just installed the .NET SDK, you will need to logout or restart your session before running the tool you installed.</value>
  </data>
  <data name="EnvironmentPathOSXBashManualInstructions" xml:space="preserve">
    <value>Tools directory '{0}' is not currently on the PATH environment variable.
If you are using bash, you can add it to your profile by running the following command:

cat &lt;&lt; \EOF &gt;&gt; ~/.bash_profile
# Add .NET Core SDK tools
export PATH="$PATH:{0}"
EOF

You can add it to the current session by running the following command:

export PATH="$PATH:{0}"
</value>
  </data>
  <data name="EnvironmentPathOSXZshManualInstructions" xml:space="preserve">
    <value>Tools directory '{0}' is not currently on the PATH environment variable.
If you are using zsh, you can add it to your profile by running the following command:

cat &lt;&lt; \EOF &gt;&gt; ~/.zprofile
# Add .NET Core SDK tools
export PATH="$PATH:{0}"
EOF

And run `zsh -l` to make it available for current session.

You can only add it to the current session by running the following command:

export PATH="$PATH:{0}"
</value>
  </data>
  <data name="EnvironmentPathOSXNeedReopen" xml:space="preserve">
    <value>Since you just installed the .NET SDK, you will need to reopen terminal before running the tool you installed.</value>
  </data>
  <data name="EnvironmentPathWindowsManualInstructions" xml:space="preserve">
    <value>Tools directory '{0}' is not currently on the PATH environment variable.

You can add the directory to the PATH by running the following command:

setx PATH "%PATH%;{0}"
</value>
  </data>
  <data name="EnvironmentPathWindowsNeedReopen" xml:space="preserve">
    <value>Since you just installed the .NET SDK, you will need to reopen the Command Prompt window before running the tool you installed.</value>
  </data>
  <data name="FailedToSetToolsPathEnvironmentVariable" xml:space="preserve">
    <value>Failed to add '{0}' to the PATH environment variable. Add this directory to your PATH to use tools installed with 'dotnet tool install'.</value>
  </data>
  <data name="FailedToCreateShellShim" xml:space="preserve">
    <value>Failed to create tool shim for command '{0}': {1}</value>
  </data>
  <data name="FailedToRemoveShellShim" xml:space="preserve">
    <value>Failed to remove tool shim for command '{0}': {1}</value>
  </data>
  <data name="FailedSettingShimPermissions" xml:space="preserve">
    <value>Failed to set user executable permissions for shell shim: {0}</value>
  </data>
  <data name="FailedToUninstallToolPackage" xml:space="preserve">
    <value>Failed to uninstall tool package '{0}': {1}</value>
  </data>
  <data name="MissingToolEntryPointFile" xml:space="preserve">
    <value>Entry point file '{0}' for command '{1}' was not found in the package.</value>
  </data>
  <data name="MissingToolSettingsFile" xml:space="preserve">
    <value>Settings file 'DotnetToolSettings.xml' was not found in the package.</value>
  </data>
  <data name="ToolPackageConflictPackageId" xml:space="preserve">
    <value>Tool '{0}' (version '{1}') is already installed.</value>
  </data>
  <data name="ToolPackageNotATool" xml:space="preserve">
    <value>Package {0} is not a .NET tool.</value>
  </data>
  <data name="FailedToFindStagedToolPackage" xml:space="preserve">
    <value>Failed to find staged tool package '{0}'.</value>
  </data>
  <data name="ColumnMaxWidthMustBeGreaterThanZero" xml:space="preserve">
    <value>Column maximum width must be greater than zero.</value>
  </data>
  <data name="ToolSettingsInvalidLeadingDotCommandName" xml:space="preserve">
    <value>The command name '{0}' cannot begin with a leading dot (.).</value>
  </data>
  <data name="FormatVersionIsHigher" xml:space="preserve">
    <value>Format version is higher than supported. This tool may not be supported in this SDK version. Update your SDK.</value>
  </data>
  <data name="FormatVersionIsMalformed" xml:space="preserve">
    <value>Format version is malformed. This tool may not be supported in this SDK version. Contact the author of the tool.</value>
  </data>
  <data name="FormatVersionIsMissing" xml:space="preserve">
    <value>Format version is missing. This tool may not be supported in this SDK version. Contact the author of the tool.</value>
  </data>
  <data name="MoreThanOnePackagedShimAvailable" xml:space="preserve">
    <value>More than one packaged shim is available: {0}.</value>
  </data>
  <data name="FailedToReadNuGetLockFile" xml:space="preserve">
    <value>Failed to read NuGet assets file for tool package '{0}': {1}</value>
  </data>
  <data name="FailedToFindLibraryInAssetsFile" xml:space="preserve">
    <value>Failed to find library in NuGet assets file for tool package '{0}': {1}</value>
  </data>
  <data name="LevelArgumentName" xml:space="preserve">
    <value>LEVEL</value>
  </data>
  <data name="FrameworkArgumentName" xml:space="preserve">
    <value>FRAMEWORK</value>
  </data>
  <data name="RuntimeIdentifierArgumentName" xml:space="preserve">
    <value>RUNTIME_IDENTIFIER</value>
  </data>
  <data name="ConfigurationArgumentName" xml:space="preserve">
    <value>CONFIGURATION</value>
  </data>
  <data name="VersionSuffixArgumentName" xml:space="preserve">
    <value>VERSION_SUFFIX</value>
  </data>
  <data name="SolutionOrProjectArgumentDescription" xml:space="preserve">
    <value>The project or solution file to operate on. If a file is not specified, the command will search the current directory for one.</value>
  </data>
  <data name="SolutionOrProjectArgumentName" xml:space="preserve">
    <value>PROJECT | SOLUTION</value>
  </data>
  <data name="SolutionOrProjectOrFileArgumentDescription" xml:space="preserve">
    <value>The project or solution or C# (file-based program) file to operate on. If a file is not specified, the command will search the current directory for a project or solution.</value>
  </data>
  <data name="SolutionOrProjectOrFileArgumentName" xml:space="preserve">
    <value>PROJECT | SOLUTION | FILE</value>
  </data>
  <data name="CommandInteractiveOptionDescription" xml:space="preserve">
    <value>Allows the command to stop and wait for user input or action (for example to complete authentication).</value>
  </data>
  <data name="CommandPrereleaseOptionDescription" xml:space="preserve">
    <value>Allows prerelease packages to be installed.</value>
  </data>
  <data name="SolutionArgumentMisplaced" xml:space="preserve">
    <value>Solution argument '{0}' is misplaced.</value>
  </data>
  <data name="DidYouMean" xml:space="preserve">
    <value>Did you mean the following command?</value>
  </data>
  <data name="ArchitectureOptionDescription" xml:space="preserve">
    <value>The target architecture.</value>
  </data>
  <data name="OperatingSystemOptionDescription" xml:space="preserve">
    <value>The target operating system.</value>
  </data>
  <data name="CannotResolveRuntimeIdentifier" xml:space="preserve">
    <value>Resolving the current runtime identifier failed.</value>
  </data>
  <data name="CannotSpecifyBothRuntimeAndArchOptions" xml:space="preserve">
    <value>Specifying both the `-r|--runtime` and `-a|--arch` options is not supported.</value>
  </data>
  <data name="CannotSpecifyBothRuntimeAndOsOptions" xml:space="preserve">
    <value>Specifying both the `-r|--runtime` and `-os` options is not supported.</value>
  </data>
  <data name="CmdEnvironmentVariableDescription" xml:space="preserve">
    <value>Sets the value of an environment variable. 
Creates the variable if it does not exist, overrides if it does. 
This will force the tests to be run in an isolated process. 
This argument can be specified multiple times to provide multiple variables.

Examples:
-e VARIABLE=abc
-e VARIABLE="value with spaces"
-e VARIABLE="value;seperated with;semicolons"
-e VAR1=abc -e VAR2=def -e VAR3=ghi
</value>
  </data>
  <data name="CmdEnvironmentVariableExpression" xml:space="preserve">
    <value>NAME="VALUE"</value>
  </data>
  <data name="IncorrectlyFormattedEnvironmentVariables" xml:space="preserve">
    <value>Incorrectly formatted environment variables: {0}</value>
  </data>
  <data name="SelfContainedOptionDescription" xml:space="preserve">
    <value>Publish the .NET runtime with your application so the runtime doesn't need to be installed on the target machine.
The default is 'false.' However, when targeting .NET 7 or lower, the default is 'true' if a runtime identifier is specified.</value>
  </data>
  <data name="FrameworkDependentOptionDescription" xml:space="preserve">
    <value>Publish your application as a framework dependent application. A compatible .NET runtime must be installed on the target machine to run your application.</value>
  </data>
  <data name="SelfContainAndNoSelfContainedConflict" xml:space="preserve">
    <value>The '--self-contained' and '--no-self-contained' options cannot be used together.</value>
    <comment>{Locked="--self-contained"}{Locked="--no-self-contained"}</comment>
  </data>
  <data name="DisableBuildServersOptionDescription" xml:space="preserve">
    <value>Force the command to ignore any persistent build servers.</value>
  </data>
  <data name="ResponseFileNotFound" xml:space="preserve">
    <value>Response file '{0}' does not exist.</value>
  </data>
  <data name="ShortWorkloadSearchVersionDescription" xml:space="preserve">
    <value>Search for available workload versions or what comprises a workload version. Use 'dotnet workload search version --help' for more information.</value>
    <comment>{Locked="dotnet workload search version --help"}</comment>
  </data>
  <data name="MSBuildAdditionalOptionTitle" xml:space="preserve">
    <value>.NET Cli Options:</value>
  </data>
  <data name="ArchArgumentName" xml:space="preserve">
    <value>ARCH</value>
  </data>
  <data name="OSArgumentName" xml:space="preserve">
    <value>OS</value>
  </data>
  <data name="ArtifactsPathOptionDescription" xml:space="preserve">
    <value>The artifacts path. All output from the project, including build, publish, and pack output, will go in subfolders under the specified path.</value>
  </data>
  <data name="ArtifactsPathArgumentName" xml:space="preserve">
    <value>ARTIFACTS_DIR</value>
  </data>
  <data name="UnrecognizedCommandOrArgument" xml:space="preserve">
    <value>Unrecognized command or argument '{0}'</value>
  </data>
  <data name="AmbiguousCommandName" xml:space="preserve">
    <value>Ambiguous command name: {0}</value>
  </data>
  <data name="AttemptingToCreateCommandSpec" xml:space="preserve">
    <value>{0}: attempting to create commandspec</value>
  </data>
  <data name="AttemptingToFindCommand" xml:space="preserve">
    <value>{0}: attempting to find command {1} in {2}</value>
  </data>
  <data name="AttemptingToResolve" xml:space="preserve">
    <value>{0}: attempting to resolve {1}</value>
  </data>
  <data name="AttemptingToResolveCommandSpec" xml:space="preserve">
    <value>{0}: Attempting to resolve command spec from tool {1}</value>
  </data>
  <data name="BuildOutputPathDoesNotExist" xml:space="preserve">
    <value>outputpathresolver: {0} does not exist</value>
  </data>
  <data name="CannotFindAManifestFile" xml:space="preserve">
    <value>Cannot find a manifest file. The list of searched paths:
{0}</value>
  </data>
  <data name="CannotFindPackageIdInManifest" xml:space="preserve">
    <value>Cannot find a package with the package id {0} in the manifest file.</value>
  </data>
  <data name="CommandAssembliesNotFound" xml:space="preserve">
    <value>The command executable for "{0}" was not found. The project may not have been restored or restore failed - run `dotnet restore`</value>
  </data>
  <data name="CommandSpecIsNull" xml:space="preserve">
    <value>{0}: commandSpec is null.</value>
  </data>
  <data name="CouldNotFindToolRuntimeConfigFile" xml:space="preserve">
    <value>{0}: Could not find runtimeconfig.json file for tool {1}</value>
  </data>
  <data name="DepsJsonGeneratorProjectNotSet" xml:space="preserve">
    <value>Unable to find deps.json generator project.</value>
  </data>
  <data name="DidNotFindAMatchingProject" xml:space="preserve">
    <value>{0}: Did not find a matching project {1}.</value>
  </data>
  <data name="DidNotFindProject" xml:space="preserve">
    <value>{0}: ProjectFactory did not find Project.</value>
  </data>
  <data name="DoesNotExist" xml:space="preserve">
    <value>{0}: {1} does not exist</value>
  </data>
  <data name="ExpectDepsJsonAt" xml:space="preserve">
    <value>{0}: expect deps.json at: {1}</value>
  </data>
  <data name="FailedToFindCommandPath" xml:space="preserve">
    <value>{0}: failed to find commandPath {1}</value>
  </data>
  <data name="FailedToFindSourceUnderPackageSourceMapping" xml:space="preserve">
    <value>Package Source Mapping is enabled, but no source found under the specified package ID: {0}. See the documentation for Package Source Mapping at https://aka.ms/nuget-package-source-mapping for more details.</value>
  </data>
  <data name="FailedToFindToolAssembly" xml:space="preserve">
    <value>{0}: failed to find toolAssembly for {1}</value>
  </data>
  <data name="FailedToLoadNuGetSource" xml:space="preserve">
    <value>Failed to load NuGet source {0}</value>
  </data>
  <data name="FailedToMapSourceUnderPackageSourceMapping" xml:space="preserve">
    <value>Package Source Mapping is enabled, but no source mapped under the specified package ID: {0}. See the documentation for Package Source Mapping at https://aka.ms/nuget-package-source-mapping for more details.</value>
  </data>
  <data name="FailedToReadPidFile" xml:space="preserve">
    <value>Failed to read pid file '{0}': {1}</value>
  </data>
  <data name="FailedToResolveCommandSpec" xml:space="preserve">
    <value>{0}: failed to resolve commandspec from library.</value>
  </data>
  <data name="FailedToValidatePackageSigning" xml:space="preserve">
    <value>Failed to validate package signing.
{0}</value>
  </data>
  <data name="FieldCommandsIsMissing" xml:space="preserve">
    <value>Missing 'commands' entry.</value>
  </data>
  <data name="FoundToolLockFile" xml:space="preserve">
    <value>{0}: found tool lockfile at : {1}</value>
  </data>
  <data name="GeneratingDepsJson" xml:space="preserve">
    <value>Generating deps.json at: {0}</value>
  </data>
  <data name="IgnoringPreferCLIRuntimeFile" xml:space="preserve">
    <value>{0}: Ignoring prefercliruntime file as the tool target framework ({1}) has a different major version than the current CLI runtime ({2})</value>
  </data>
  <data name="InPackage" xml:space="preserve">
    <value>In package {0}:
{1}</value>
  </data>
  <data name="InvalidCommandResolverArguments" xml:space="preserve">
    <value>{0}: invalid commandResolverArguments</value>
  </data>
  <data name="InvalidInputTypeInteger" xml:space="preserve">
    <value>{0} should be an integer</value>
  </data>
  <data name="InvalidManifestFilePrefix" xml:space="preserve">
    <value>Invalid manifest file. Path {0}:
{1}</value>
  </data>
  <data name="InvalidRuntimeIdentifier" xml:space="preserve">
    <value>The runtime identifier {0} is invalid. Valid runtime identifiers are: {1}.</value>
  </data>
  <data name="IsNotFoundInNuGetFeeds" xml:space="preserve">
    <value>{0} is not found in NuGet feeds {1}.</value>
  </data>
  <data name="JsonParsingError" xml:space="preserve">
    <value>Json parsing error in file {0} : {1}</value>
  </data>
  <data name="LibraryNotFoundInLockFile" xml:space="preserve">
    <value>{0}: library not found in lock file.</value>
  </data>
  <data name="LookingForPreferCliRuntimeFile" xml:space="preserve">
    <value>{0}: Looking for prefercliruntime file at `{1}`</value>
  </data>
  <data name="ManifestHasMarkOfTheWeb" xml:space="preserve">
    <value>File {0} came from another computer and might be blocked to help protect this computer. For more information, including how to unblock, see https://aka.ms/motw</value>
  </data>
  <data name="ManifestMissingIsRoot" xml:space="preserve">
    <value>Missing 'isRoot' entry.</value>
  </data>
  <data name="ManifestPackageIdCollision" xml:space="preserve">
    <value>Cannot add package. Manifest file already contains version {0} of the package {1}. Uninstall/install or edit manifest file {2} to specify the new version {3}.</value>
  </data>
  <data name="ManifestVersion0" xml:space="preserve">
    <value>Manifest version 0 is not supported.</value>
  </data>
  <data name="ManifestVersionHigherThanSupported" xml:space="preserve">
    <value>Manifest version is {0}. This manifest may not be supported in this SDK version that can support up to manifest version {1}.</value>
  </data>
  <data name="MSBuildArgs" xml:space="preserve">
    <value>MSBuild arguments: {0}</value>
  </data>
  <data name="MSBuildExePath" xml:space="preserve">
    <value>{0}: MSBUILD_EXE_PATH = {1}</value>
  </data>
  <data name="MSBuildProjectPath" xml:space="preserve">
    <value>{0}: MSBuild project path = {1}</value>
  </data>
  <data name="MSBuildServer" xml:space="preserve">
    <value>MSBuild server</value>
  </data>
  <data name="MultipleProjectFilesFound" xml:space="preserve">
    <value>Specify which project file to use because this '{0}' contains more than one project file.</value>
  </data>
  <data name="MultipleSamePackageId" xml:space="preserve">
    <value>More than one entry exists for package(s): {0}.</value>
  </data>
  <data name="NeedRunToolRestore" xml:space="preserve">
    <value>Run "dotnet tool restore" to make the "{0}" command available.</value>
  </data>
  <data name="NonRetriableNugetSearchFailure" xml:space="preserve">
    <value>Failed to search. NuGet Search API response detail:
    RequestUrl: {0}. ReasonPhrase: {1}. StatusCode: {2}.</value>
  </data>
  <data name="NuGetPackageShouldNotBeSigned" xml:space="preserve">
    <value>Skipping signature verification for NuGet package "{0}" because it comes from a source that does not require signature validation.</value>
  </data>
  <data name="NuGetPackageSignatureVerificationSkipped" xml:space="preserve">
    <value>Skipping NuGet package signature verification.</value>
  </data>
  <data name="NuGetPackagesRoot" xml:space="preserve">
    <value>{0}: nuget packages root:
{1}</value>
  </data>
  <data name="OnlyOneProjectAllowed" xml:space="preserve">
    <value>Only one project can be specified at a time using the -p option.</value>
    <comment>{Locked="-p"}</comment>
  </data>
  <data name="PackageVersionDescriptionDefault" xml:space="preserve">
    <value>A version of {0} of package {1}</value>
  </data>
  <data name="PackageVersionDescriptionForExactVersionMatch" xml:space="preserve">
    <value>Version {0} of package {1}</value>
  </data>
  <data name="PackageVersionDescriptionForVersionWithLowerAndUpperBounds" xml:space="preserve">
    <value>A version between {0} and {1} of package {2}</value>
  </data>
  <data name="PackageVersionDescriptionForVersionWithLowerBound" xml:space="preserve">
    <value>A version higher than {0} of package {1}</value>
  </data>
  <data name="PackageVersionDescriptionForVersionWithUpperBound" xml:space="preserve">
    <value>A version less than {0} of package {1}</value>
  </data>
  <data name="RazorServer" xml:space="preserve">
    <value>Razor build server</value>
  </data>
  <data name="ResolvingCommandSpec" xml:space="preserve">
    <value>{0}: resolving commandspec from {1} Tool Libraries.</value>
  </data>
  <data name="RetriableNugetSearchFailure" xml:space="preserve">
    <value>Failed to search. Retry later may resolve the issue. NuGet Search API response detail:
    RequestUrl: {0}. ReasonPhrase: {1}. StatusCode: {2}.</value>
  </data>
  <data name="SDKDiagnosticsCommandDefinition" xml:space="preserve">
    <value>Enable diagnostic output.</value>
  </data>
  <data name="ShutdownCommandFailed" xml:space="preserve">
    <value>The shutdown command failed: {0}</value>
  </data>
  <data name="ToolLibraryFound" xml:space="preserve">
    <value>{0}: tool library found {1}</value>
  </data>
  <data name="ToolMissingVersion" xml:space="preserve">
    <value>Missing 'version' entry.</value>
  </data>
  <data name="UnableToCheckCertificateChainPolicy" xml:space="preserve">
    <value>The requested certificate chain policy could not be checked: {0}</value>
  </data>
  <data name="UnableToDeleteTemporaryDepsJson" xml:space="preserve">
    <value>unable to delete temporary deps.json file: {0}</value>
  </data>
  <data name="UnableToGenerateDepsJson" xml:space="preserve">
    <value>Unable to generate deps.json, it may have been already generated.  You can specify the "-d" option option after "dotnet" for diagnostic output (for example, "dotnet -d &lt;toolname&gt;": {0}</value>
  </data>
  <data name="UnableToLocateDotnetMultiplexer" xml:space="preserve">
    <value>Unable to locate dotnet multiplexer</value>
  </data>
  <data name="UnexpectedTypeInJson" xml:space="preserve">
    <value>Expected a {0} for property '{1}'.</value>
  </data>
  <data name="VBCSCompilerServer" xml:space="preserve">
    <value>VB/C# compiler server</value>
  </data>
  <data name="VerifyingNuGetPackageSignature" xml:space="preserve">
    <value>Verified that the NuGet package "{0}" has a valid signature.</value>
  </data>
  <data name="VersionForPackageCouldNotBeResolved" xml:space="preserve">
    <value>Version for package `{0}` could not be resolved.</value>
  </data>
  <data name="VersionIsInvalid" xml:space="preserve">
    <value>Version {0} is invalid.</value>
  </data>
  <data name="WorkloadIntegrityCheckError" xml:space="preserve">
    <value>An issue was encountered verifying workloads. For more information, run "dotnet workload update".</value>
    <comment>{Locked="dotnet workload update"}</comment>
  </data>
  <data name="PackageIdentityArgumentDescription" xml:space="preserve">
    <value>Package reference in the form of a package identifier like 'Newtonsoft.Json' or package identifier and version separated by '@' like 'Newtonsoft.Json@13.0.3'.</value>
  </data>
  <data name="PackageIdentityArgumentIdOrVersionIsNull" xml:space="preserve">
    <value>Package reference id and version must not be null.</value>
  </data>
  <data name="InvalidVersion" xml:space="preserve">
    <value>Invalid version string: {0}</value>
  </data>
  <data name="PackageIdentityArgumentVersionOptionConflict" xml:space="preserve">
    <value>Cannot specify --version when the package argument already contains a version.</value>
    <comment>{Locked="--version"}</comment>
  </data>
  <data name="YesOptionDescription" xml:space="preserve">
    <value>Accept all confirmation prompts using "yes."</value>
  </data>
  <data name="SDKSchemaCommandDefinition" xml:space="preserve">
    <value>Display the command schema as JSON.</value>
  </data>
<<<<<<< HEAD
  <data name="Error_NU1302_HttpSourceUsed" xml:space="preserve">
    <value>error NU1302: You are running the 'tool install' operation with an 'HTTP' source: {0}. NuGet requires HTTPS sources. To use an HTTP source, you must explicitly set 'allowInsecureConnections' to true in your NuGet.Config file. Refer to https://aka.ms/nuget-https-everywhere for more information.</value>
=======
  <data name="PackCmd_OneNuspecAllowed" xml:space="preserve">
    <value>Only one .nuspec file can be packed at a time</value>
>>>>>>> 050ac054
  </data>
</root><|MERGE_RESOLUTION|>--- conflicted
+++ resolved
@@ -823,12 +823,10 @@
   <data name="SDKSchemaCommandDefinition" xml:space="preserve">
     <value>Display the command schema as JSON.</value>
   </data>
-<<<<<<< HEAD
   <data name="Error_NU1302_HttpSourceUsed" xml:space="preserve">
     <value>error NU1302: You are running the 'tool install' operation with an 'HTTP' source: {0}. NuGet requires HTTPS sources. To use an HTTP source, you must explicitly set 'allowInsecureConnections' to true in your NuGet.Config file. Refer to https://aka.ms/nuget-https-everywhere for more information.</value>
-=======
+  </data>
   <data name="PackCmd_OneNuspecAllowed" xml:space="preserve">
     <value>Only one .nuspec file can be packed at a time</value>
->>>>>>> 050ac054
   </data>
 </root>
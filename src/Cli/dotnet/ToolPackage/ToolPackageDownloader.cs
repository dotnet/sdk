﻿// Copyright (c) .NET Foundation and contributors. All rights reserved.
// Licensed under the MIT license. See LICENSE file in the project root for full license information.

using System;
using System.Collections.Generic;
using System.IO;
using System.Linq;
using System.CommandLine;
using System.Reflection;
using System.Runtime.InteropServices;
using System.Threading.Tasks;
using Microsoft.DotNet.Cli.NuGetPackageDownloader;
using Microsoft.DotNet.Cli.Utils;
using Microsoft.DotNet.ToolPackage;
using Microsoft.DotNet.Tools;
using Microsoft.Extensions.EnvironmentAbstractions;
using NuGet.Client;
using NuGet.Common;
using NuGet.ContentModel;
using NuGet.Frameworks;
using NuGet.LibraryModel;
using NuGet.Packaging;
using NuGet.Packaging.Core;
using NuGet.ProjectModel;
using NuGet.Repositories;
using NuGet.RuntimeModel;
using NuGet.Versioning;
using NuGet.Configuration;
using Microsoft.TemplateEngine.Utils;
using System.Text.Json;
using System.Xml;
using System.Text.Json.Nodes;
using Newtonsoft.Json.Linq;

namespace Microsoft.DotNet.Cli.ToolPackage
{
    internal class ToolPackageDownloader : IToolPackageDownloader
    {
        private readonly IToolPackageStore _toolPackageStore;

        // The directory that the tool package is returned 
        protected DirectoryPath _toolReturnPackageDirectory;

        // The directory that the tool asset file is returned
        protected DirectoryPath _toolReturnJsonParentDirectory;

        // The directory that global tools first downloaded
        // example: C:\Users\username\.dotnet\tools\.store\.stage\tempFolder
        protected readonly DirectoryPath _globalToolStageDir;

        // The directory that local tools first downloaded
        // example: C:\Users\username\.nuget\package
        protected readonly DirectoryPath _localToolDownloadDir;

        // The directory that local tools' asset files located
        // example: C:\Users\username\AppData\Local\Temp\tempFolder
        protected readonly DirectoryPath _localToolAssetDir;

        protected readonly string _runtimeJsonPath;

        public ToolPackageDownloader(
            IToolPackageStore store,
            string runtimeJsonPathForTests = null
        )
        {
            _toolPackageStore = store ?? throw new ArgumentNullException(nameof(store));
            _globalToolStageDir = _toolPackageStore.GetRandomStagingDirectory();
            ISettings settings = Settings.LoadDefaultSettings(Directory.GetCurrentDirectory());
            _localToolDownloadDir = new DirectoryPath(SettingsUtility.GetGlobalPackagesFolder(settings));

            _localToolAssetDir = new DirectoryPath(PathUtilities.CreateTempSubdirectory());
            _runtimeJsonPath = runtimeJsonPathForTests ?? Path.Combine(Path.GetDirectoryName(Assembly.GetExecutingAssembly().Location), "RuntimeIdentifierGraph.json");
        }

        public IToolPackage InstallPackage(PackageLocation packageLocation, PackageId packageId,
            VerbosityOptions verbosity = VerbosityOptions.normal,
            VersionRange versionRange = null,
            string targetFramework = null,
            bool isGlobalTool = false,
<<<<<<< HEAD
            RestoreActionConfig restoreActionConfig = null
=======
            bool isGlobalToolRollForward = false
>>>>>>> 3c6651ff
            )
        {
            var packageRootDirectory = _toolPackageStore.GetRootPackageDirectory(packageId);
            string rollbackDirectory = null;

            return TransactionalAction.Run<IToolPackage>(
                action: () =>
                {
                    ILogger nugetLogger = new NullLogger();
                    if (verbosity.IsDetailedOrDiagnostic())
                    {
                        nugetLogger = new NuGetConsoleLogger();
                    }

                    if (versionRange == null)
                    {
                        var versionString = "*";
                        versionRange = VersionRange.Parse(versionString);
                    }

                    var toolDownloadDir = isGlobalTool ? _globalToolStageDir : _localToolDownloadDir;
                    var assetFileDirectory = isGlobalTool ? _globalToolStageDir : _localToolAssetDir;
<<<<<<< HEAD

                    var nugetPackageDownloader = new NuGetPackageDownloader.NuGetPackageDownloader(toolDownloadDir, verboseLogger: nugetLogger, isNuGetTool: true, restoreActionConfig: restoreActionConfig);
=======
                    var nugetPackageDownloader = new NuGetPackageDownloader.NuGetPackageDownloader(toolDownloadDir, verboseLogger: nugetLogger, isNuGetTool: true, verbosityOptions: verbosity);
>>>>>>> 3c6651ff

                    var packageSourceLocation = new PackageSourceLocation(packageLocation.NugetConfig, packageLocation.RootConfigDirectory, null, packageLocation.AdditionalFeeds);

                    bool givenSpecificVersion = false;
                    if (versionRange.MinVersion != null && versionRange.MaxVersion != null && versionRange.MinVersion == versionRange.MaxVersion)
                    {
                        givenSpecificVersion = true;
                    }
                    NuGetVersion packageVersion = nugetPackageDownloader.GetBestPackageVersionAsync(packageId, versionRange, packageSourceLocation).GetAwaiter().GetResult();

                    rollbackDirectory = isGlobalTool ? toolDownloadDir.Value : Path.Combine(toolDownloadDir.Value, packageId.ToString(), packageVersion.ToString());

                    if (isGlobalTool)
                    {
                        NuGetv3LocalRepository nugetPackageRootDirectory = new(Path.Combine(_toolPackageStore.GetRootPackageDirectory(packageId).ToString().Trim('"'), packageVersion.ToString()));
                        var globalPackage = nugetPackageRootDirectory.FindPackage(packageId.ToString(), packageVersion);

                        if (globalPackage != null)
                        {
                            throw new ToolPackageException(
                                string.Format(
                                    CommonLocalizableStrings.ToolPackageConflictPackageId,
                                    packageId,
                                    packageVersion.ToNormalizedString()));
                        }
                    }
                    NuGetv3LocalRepository localRepository = new(toolDownloadDir.Value);
                    var package = localRepository.FindPackage(packageId.ToString(), packageVersion);

                    if (package == null)
                    {
                        DownloadAndExtractPackage(packageLocation, packageId, nugetPackageDownloader, toolDownloadDir.Value, _toolPackageStore, packageVersion, packageSourceLocation, includeUnlisted: givenSpecificVersion).GetAwaiter().GetResult();
                    }
                    else if (isGlobalTool)
                    {
                        throw new ToolPackageException(
                            string.Format(
                                CommonLocalizableStrings.ToolPackageConflictPackageId,
                                packageId,
                                packageVersion.ToNormalizedString()));
                    }

                    CreateAssetFile(packageId, packageVersion, toolDownloadDir, assetFileDirectory, _runtimeJsonPath, targetFramework);
                    
                    DirectoryPath toolReturnPackageDirectory;
                    DirectoryPath toolReturnJsonParentDirectory;

                    if (isGlobalTool)
                    {
                        toolReturnPackageDirectory = _toolPackageStore.GetPackageDirectory(packageId, packageVersion);
                        toolReturnJsonParentDirectory = _toolPackageStore.GetPackageDirectory(packageId, packageVersion);
                        var packageRootDirectory = _toolPackageStore.GetRootPackageDirectory(packageId);
                        Directory.CreateDirectory(packageRootDirectory.Value);
                        FileAccessRetrier.RetryOnMoveAccessFailure(() => Directory.Move(_globalToolStageDir.Value, toolReturnPackageDirectory.Value));
                        rollbackDirectory = toolReturnPackageDirectory.Value;
                    }
                    else
                    {
                        toolReturnPackageDirectory = toolDownloadDir;
                        toolReturnJsonParentDirectory = _localToolAssetDir;
                    }

                    var toolPackageInstance = new ToolPackageInstance(id: packageId,
                                    version: packageVersion,
                                    packageDirectory: toolReturnPackageDirectory,
                                    assetsJsonParentDirectory: toolReturnJsonParentDirectory);

                    if (isGlobalToolRollForward)
                    {
                        UpdateRuntimeConfig(toolPackageInstance);
                    }

                    return toolPackageInstance;
                },
                rollback: () =>
                {
                    if (rollbackDirectory != null && Directory.Exists(rollbackDirectory))
                    {
                        Directory.Delete(rollbackDirectory, true);
                    }
                    // Delete the root if it is empty
                    if (Directory.Exists(packageRootDirectory.Value) &&
                        !Directory.EnumerateFileSystemEntries(packageRootDirectory.Value).Any())
                    {
                        Directory.Delete(packageRootDirectory.Value, false);
                    }
                });
        }

        // The following methods are copied from the LockFileUtils class in Nuget.Client
        private static void AddToolsAssets(
            ManagedCodeConventions managedCodeConventions,
            LockFileTargetLibrary lockFileLib,
            ContentItemCollection contentItems,
            IReadOnlyList<SelectionCriteria> orderedCriteria)
        {
            var toolsGroup = GetLockFileItems(
                orderedCriteria,
                contentItems,
                managedCodeConventions.Patterns.ToolsAssemblies);

            lockFileLib.ToolsAssemblies.AddRange(toolsGroup);
        }

        private static void UpdateRuntimeConfig(
            ToolPackageInstance toolPackageInstance
            )
        {
            foreach (var command in toolPackageInstance.Commands)
            {
                var runtimeConfigFilePath = Path.ChangeExtension(command.Executable.Value, ".runtimeconfig.json");

                // Update the runtimeconfig.json file
                if (File.Exists(runtimeConfigFilePath))
                {
                    string existingJson = File.ReadAllText(runtimeConfigFilePath);

                    var jsonObject = JObject.Parse(existingJson);
                    var runtimeOptions = jsonObject["runtimeOptions"] as JObject;
                    if (runtimeOptions != null)
                    {
                        runtimeOptions["rollForward"] = "Major";
                        string updateJson = jsonObject.ToString();
                        File.WriteAllText(runtimeConfigFilePath, updateJson);
                    }
                }
            }
        }

        private static IEnumerable<LockFileItem> GetLockFileItems(
            IReadOnlyList<SelectionCriteria> criteria,
            ContentItemCollection items,
            params PatternSet[] patterns)
        {
            return GetLockFileItems(criteria, items, additionalAction: null, patterns);
        }

        private static IEnumerable<LockFileItem> GetLockFileItems(
           IReadOnlyList<SelectionCriteria> criteria,
           ContentItemCollection items,
           Action<LockFileItem> additionalAction,
           params PatternSet[] patterns)
        {
            // Loop through each criteria taking the first one that matches one or more items.
            foreach (var managedCriteria in criteria)
            {
                var group = items.FindBestItemGroup(
                    managedCriteria,
                    patterns);

                if (group != null)
                {
                    foreach (var item in group.Items)
                    {
                        var newItem = new LockFileItem(item.Path);
                        object locale;
                        if (item.Properties.TryGetValue("locale", out locale))
                        {
                            newItem.Properties["locale"] = (string)locale;
                        }
                        object related;
                        if (item.Properties.TryGetValue("related", out related))
                        {
                            newItem.Properties["related"] = (string)related;
                        }
                        additionalAction?.Invoke(newItem);
                        yield return newItem;
                    }
                    // Take only the first group that has items
                    break;
                }
            }

            yield break;
        }

        private static async Task<NuGetVersion> DownloadAndExtractPackage(
            PackageLocation packageLocation,
            PackageId packageId,
            INuGetPackageDownloader nugetPackageDownloader,
            string packagesRootPath,
            IToolPackageStore toolPackageStore,
            NuGetVersion packageVersion,
            PackageSourceLocation packageSourceLocation,
            bool includeUnlisted = false
            )
        {
            var packagePath = await nugetPackageDownloader.DownloadPackageAsync(packageId, packageVersion, packageSourceLocation, includeUnlisted: includeUnlisted).ConfigureAwait(false);

            // look for package on disk and read the version
            NuGetVersion version;

            using (FileStream packageStream = File.OpenRead(packagePath))
            {
                PackageArchiveReader reader = new PackageArchiveReader(packageStream);
                version = new NuspecReader(reader.GetNuspec()).GetVersion();

                var packageHash = Convert.ToBase64String(new CryptoHashProvider("SHA512").CalculateHash(reader.GetNuspec()));
                var hashPath = new VersionFolderPathResolver(packagesRootPath).GetHashPath(packageId.ToString(), version);

                Directory.CreateDirectory(Path.GetDirectoryName(hashPath));
                File.WriteAllText(hashPath, packageHash);
            }

            // Extract the package
            var nupkgDir = Path.Combine(packagesRootPath, packageId.ToString(), version.ToString());
            var filesInPackage = await nugetPackageDownloader.ExtractPackageAsync(packagePath, new DirectoryPath(nupkgDir));

            return version;
        }

        private static void CreateAssetFile(
            PackageId packageId,
            NuGetVersion version,
            DirectoryPath packagesRootPath,
            DirectoryPath assetFileDirectory,
            string runtimeJsonGraph,
            string targetFramework = null
            )
        {
            // To get runtimeGraph:
            var runtimeGraph = JsonRuntimeFormat.ReadRuntimeGraph(runtimeJsonGraph);

            // Create ManagedCodeConventions:
            var conventions = new ManagedCodeConventions(runtimeGraph);

            //  Create LockFileTargetLibrary
            var lockFileLib = new LockFileTargetLibrary()
            {
                Name = packageId.ToString(),
                Version = version,
                Type = LibraryType.Package,
                PackageType = new List<PackageType>() { PackageType.DotnetTool }
            };

            //  Create NuGetv3LocalRepository
            NuGetv3LocalRepository localRepository = new(packagesRootPath.Value);
            var package = localRepository.FindPackage(packageId.ToString(), version);

            var collection = new ContentItemCollection();
            collection.Load(package.Files);

            //  Create criteria
            var managedCriteria = new List<SelectionCriteria>(1);
            // Use major.minor version of currently running version of .NET
            NuGetFramework currentTargetFramework;
            if (targetFramework != null)
            {
                currentTargetFramework = NuGetFramework.Parse(targetFramework);
            }
            else
            {
                currentTargetFramework = new NuGetFramework(FrameworkConstants.FrameworkIdentifiers.NetCoreApp, new Version(Environment.Version.Major, Environment.Version.Minor));
            }

            var standardCriteria = conventions.Criteria.ForFrameworkAndRuntime(
                currentTargetFramework,
                RuntimeInformation.RuntimeIdentifier);
            managedCriteria.Add(standardCriteria);

            //  Create asset file
            if (lockFileLib.PackageType.Contains(PackageType.DotnetTool))
            {
                AddToolsAssets(conventions, lockFileLib, collection, managedCriteria);
            }

            var lockFile = new LockFile();
            var lockFileTarget = new LockFileTarget()
            {
                TargetFramework = currentTargetFramework,
                RuntimeIdentifier = RuntimeInformation.RuntimeIdentifier
            };
            lockFileTarget.Libraries.Add(lockFileLib);
            lockFile.Targets.Add(lockFileTarget);
            new LockFileFormat().Write(Path.Combine(assetFileDirectory.Value, "project.assets.json"), lockFile);
        }
    }
}<|MERGE_RESOLUTION|>--- conflicted
+++ resolved
@@ -77,11 +77,8 @@
             VersionRange versionRange = null,
             string targetFramework = null,
             bool isGlobalTool = false,
-<<<<<<< HEAD
             RestoreActionConfig restoreActionConfig = null
-=======
             bool isGlobalToolRollForward = false
->>>>>>> 3c6651ff
             )
         {
             var packageRootDirectory = _toolPackageStore.GetRootPackageDirectory(packageId);
@@ -104,13 +101,8 @@
 
                     var toolDownloadDir = isGlobalTool ? _globalToolStageDir : _localToolDownloadDir;
                     var assetFileDirectory = isGlobalTool ? _globalToolStageDir : _localToolAssetDir;
-<<<<<<< HEAD
-
-                    var nugetPackageDownloader = new NuGetPackageDownloader.NuGetPackageDownloader(toolDownloadDir, verboseLogger: nugetLogger, isNuGetTool: true, restoreActionConfig: restoreActionConfig);
-=======
-                    var nugetPackageDownloader = new NuGetPackageDownloader.NuGetPackageDownloader(toolDownloadDir, verboseLogger: nugetLogger, isNuGetTool: true, verbosityOptions: verbosity);
->>>>>>> 3c6651ff
-
+
+                    var nugetPackageDownloader = new NuGetPackageDownloader.NuGetPackageDownloader(toolDownloadDir, verboseLogger: nugetLogger, isNuGetTool: true, restoreActionConfig: restoreActionConfig, verbosityOptions: verbosity);
                     var packageSourceLocation = new PackageSourceLocation(packageLocation.NugetConfig, packageLocation.RootConfigDirectory, null, packageLocation.AdditionalFeeds);
 
                     bool givenSpecificVersion = false;

﻿// Copyright (c) .NET Foundation and contributors. All rights reserved.
// Licensed under the MIT license. See LICENSE file in the project root for full license information.

using System.Reflection;
using Microsoft.DotNet.Cli.NuGetPackageDownloader;
using Microsoft.DotNet.Cli.Utils;
using Microsoft.DotNet.ToolPackage;
using Microsoft.DotNet.Tools;
using Microsoft.Extensions.EnvironmentAbstractions;
using Microsoft.TemplateEngine.Utils;
using Newtonsoft.Json.Linq;
using NuGet.Client;
using NuGet.Common;
using NuGet.Configuration;
using NuGet.ContentModel;
using NuGet.Frameworks;
using NuGet.LibraryModel;
using NuGet.Packaging;
using NuGet.Packaging.Core;
using NuGet.ProjectModel;
using NuGet.Repositories;
using NuGet.RuntimeModel;
using NuGet.Versioning;

namespace Microsoft.DotNet.Cli.ToolPackage
{
    internal class ToolPackageDownloader : IToolPackageDownloader
    {
        private readonly IToolPackageStore _toolPackageStore;

        // The directory that the tool package is returned 
        protected DirectoryPath _toolReturnPackageDirectory;

        // The directory that the tool asset file is returned
        protected DirectoryPath _toolReturnJsonParentDirectory;

        // The directory that global tools first downloaded
        // example: C:\Users\username\.dotnet\tools\.store\.stage\tempFolder
        protected readonly DirectoryPath _globalToolStageDir;

        // The directory that local tools first downloaded
        // example: C:\Users\username\.nuget\package
        protected readonly DirectoryPath _localToolDownloadDir;

        // The directory that local tools' asset files located
        // example: C:\Users\username\AppData\Local\Temp\tempFolder
        protected readonly DirectoryPath _localToolAssetDir;

        protected readonly string _runtimeJsonPath;

        private readonly string _currentWorkingDirectory;

        public ToolPackageDownloader(
            IToolPackageStore store,
            string runtimeJsonPathForTests = null,
            string currentWorkingDirectory = null
        )
        {
            _toolPackageStore = store ?? throw new ArgumentNullException(nameof(store));
            _globalToolStageDir = _toolPackageStore.GetRandomStagingDirectory();
            ISettings settings = Settings.LoadDefaultSettings(currentWorkingDirectory ?? Directory.GetCurrentDirectory());
            _localToolDownloadDir = new DirectoryPath(SettingsUtility.GetGlobalPackagesFolder(settings));
            _currentWorkingDirectory = currentWorkingDirectory;
            
            _localToolAssetDir = new DirectoryPath(PathUtilities.CreateTempSubdirectory());
            _runtimeJsonPath = runtimeJsonPathForTests ?? Path.Combine(Path.GetDirectoryName(Assembly.GetExecutingAssembly().Location), "RuntimeIdentifierGraph.json");
        }

        public IToolPackage InstallPackage(PackageLocation packageLocation, PackageId packageId,
            VerbosityOptions verbosity = VerbosityOptions.normal,
            VersionRange versionRange = null,
            string targetFramework = null,
            bool isGlobalTool = false,
            bool isGlobalToolRollForward = false,
<<<<<<< HEAD
            RestoreActionConfig restoreActionConfig = null
=======
            bool verifySignatures = true
>>>>>>> 1e706560
            )
        {
            var packageRootDirectory = _toolPackageStore.GetRootPackageDirectory(packageId);
            string rollbackDirectory = null;

            return TransactionalAction.Run<IToolPackage>(
                action: () =>
                {
                    ILogger nugetLogger = new NullLogger();
                    if (verbosity.IsDetailedOrDiagnostic())
                    {
                        nugetLogger = new NuGetConsoleLogger();
                    }

                    if (versionRange == null)
                    {
                        var versionString = "*";
                        versionRange = VersionRange.Parse(versionString);
                    }

                    var toolDownloadDir = isGlobalTool ? _globalToolStageDir : _localToolDownloadDir;
                    var assetFileDirectory = isGlobalTool ? _globalToolStageDir : _localToolAssetDir;
<<<<<<< HEAD
                    var nugetPackageDownloader = new NuGetPackageDownloader.NuGetPackageDownloader(toolDownloadDir, verboseLogger: nugetLogger, shouldUsePackageSourceMapping: true, restoreActionConfig: restoreActionConfig, verbosityOptions: verbosity);
=======

                    var nugetPackageDownloader = new NuGetPackageDownloader.NuGetPackageDownloader(toolDownloadDir, verboseLogger: nugetLogger, verifySignatures: verifySignatures, shouldUsePackageSourceMapping: true, verbosityOptions: verbosity, currentWorkingDirectory: _currentWorkingDirectory);
>>>>>>> 1e706560

                    var packageSourceLocation = new PackageSourceLocation(packageLocation.NugetConfig, packageLocation.RootConfigDirectory, packageLocation.SourceFeedOverrides, packageLocation.AdditionalFeeds);

                    bool givenSpecificVersion = false;
                    if (versionRange.MinVersion != null && versionRange.MaxVersion != null && versionRange.MinVersion == versionRange.MaxVersion)
                    {
                        givenSpecificVersion = true;
                    }
                    NuGetVersion packageVersion = nugetPackageDownloader.GetBestPackageVersionAsync(packageId, versionRange, packageSourceLocation).GetAwaiter().GetResult();

                    rollbackDirectory = isGlobalTool ? toolDownloadDir.Value: Path.Combine(toolDownloadDir.Value, packageId.ToString(), packageVersion.ToString());

                    if (isGlobalTool)
                    {
                        NuGetv3LocalRepository nugetPackageRootDirectory = new(Path.Combine(_toolPackageStore.GetRootPackageDirectory(packageId).ToString().Trim('"'), packageVersion.ToString()));
                        var globalPackage = nugetPackageRootDirectory.FindPackage(packageId.ToString(), packageVersion);

                        if (globalPackage != null)
                        {
                            throw new ToolPackageException(
                                string.Format(
                                    CommonLocalizableStrings.ToolPackageConflictPackageId,
                                    packageId,
                                    packageVersion.ToNormalizedString()));
                        }
                    }
                    NuGetv3LocalRepository localRepository = new(toolDownloadDir.Value);
                    var package = localRepository.FindPackage(packageId.ToString(), packageVersion);

                    if (package == null)
                    {
                        DownloadAndExtractPackage(packageId, nugetPackageDownloader, toolDownloadDir.Value, packageVersion, packageSourceLocation, includeUnlisted: givenSpecificVersion).GetAwaiter().GetResult();
                    }
                    else if(isGlobalTool)
                    {
                        throw new ToolPackageException(
                            string.Format(
                                CommonLocalizableStrings.ToolPackageConflictPackageId,
                                packageId,
                                packageVersion.ToNormalizedString()));
                    }
                                       
                    CreateAssetFile(packageId, packageVersion, toolDownloadDir, assetFileDirectory, _runtimeJsonPath, targetFramework);
                    
                    DirectoryPath toolReturnPackageDirectory;
                    DirectoryPath toolReturnJsonParentDirectory;

                    if (isGlobalTool)
                    {
                        toolReturnPackageDirectory = _toolPackageStore.GetPackageDirectory(packageId, packageVersion);
                        toolReturnJsonParentDirectory = _toolPackageStore.GetPackageDirectory(packageId, packageVersion);
                        var packageRootDirectory = _toolPackageStore.GetRootPackageDirectory(packageId);
                        Directory.CreateDirectory(packageRootDirectory.Value);
                        FileAccessRetrier.RetryOnMoveAccessFailure(() => Directory.Move(_globalToolStageDir.Value, toolReturnPackageDirectory.Value));
                        rollbackDirectory = toolReturnPackageDirectory.Value;
                    }
                    else
                    {
                        toolReturnPackageDirectory = toolDownloadDir;
                        toolReturnJsonParentDirectory = _localToolAssetDir;
                    }

                    var toolPackageInstance = new ToolPackageInstance(id: packageId,
                                    version: packageVersion,
                                    packageDirectory: toolReturnPackageDirectory,
                                    assetsJsonParentDirectory: toolReturnJsonParentDirectory);

                    if (isGlobalToolRollForward)
                    {
                        UpdateRuntimeConfig(toolPackageInstance);
                    }

                    return toolPackageInstance;
                },
                rollback: () =>
                {
                    if (rollbackDirectory != null && Directory.Exists(rollbackDirectory))
                    {
                        Directory.Delete(rollbackDirectory, true);
                    }
                    // Delete the root if it is empty
                    if (Directory.Exists(packageRootDirectory.Value) &&
                        !Directory.EnumerateFileSystemEntries(packageRootDirectory.Value).Any())
                    {
                        Directory.Delete(packageRootDirectory.Value, false);
                    }
                });
        }

        // The following methods are copied from the LockFileUtils class in Nuget.Client
        private static void AddToolsAssets(
            ManagedCodeConventions managedCodeConventions,
            LockFileTargetLibrary lockFileLib,
            ContentItemCollection contentItems,
            IReadOnlyList<SelectionCriteria> orderedCriteria)
        {
            var toolsGroup = GetLockFileItems(
                orderedCriteria,
                contentItems,
                managedCodeConventions.Patterns.ToolsAssemblies);

            lockFileLib.ToolsAssemblies.AddRange(toolsGroup);
        }

        private static void UpdateRuntimeConfig(
            ToolPackageInstance toolPackageInstance
            )
        {
            foreach (var command in toolPackageInstance.Commands)
            {
                var runtimeConfigFilePath = Path.ChangeExtension(command.Executable.Value, ".runtimeconfig.json");

                // Update the runtimeconfig.json file
                if (File.Exists(runtimeConfigFilePath))
                {
                    string existingJson = File.ReadAllText(runtimeConfigFilePath);

                    var jsonObject = JObject.Parse(existingJson);
                    if (jsonObject["runtimeOptions"] is JObject runtimeOptions)
                    {
                        runtimeOptions["rollForward"] = "Major";
                        string updateJson = jsonObject.ToString();
                        File.WriteAllText(runtimeConfigFilePath, updateJson);
                    }
                }
            }
        }

        private static IEnumerable<LockFileItem> GetLockFileItems(
            IReadOnlyList<SelectionCriteria> criteria,
            ContentItemCollection items,
            params PatternSet[] patterns)
        {
            return GetLockFileItems(criteria, items, additionalAction: null, patterns);
        }

        private static IEnumerable<LockFileItem> GetLockFileItems(
           IReadOnlyList<SelectionCriteria> criteria,
           ContentItemCollection items,
           Action<LockFileItem> additionalAction,
           params PatternSet[] patterns)
        {
            // Loop through each criteria taking the first one that matches one or more items.
            foreach (var managedCriteria in criteria)
            {
                var group = items.FindBestItemGroup(
                    managedCriteria,
                    patterns);

                if (group != null)
                {
                    foreach (var item in group.Items)
                    {
                        var newItem = new LockFileItem(item.Path);
                        if (item.Properties.TryGetValue("locale", out var locale))
                        {
                            newItem.Properties["locale"] = (string)locale;
                        }

                        if (item.Properties.TryGetValue("related", out var related))
                        {
                            newItem.Properties["related"] = (string)related;
                        }
                        additionalAction?.Invoke(newItem);
                        yield return newItem;
                    }
                    // Take only the first group that has items
                    break;
                }
            }

            yield break;
        }

        private static async Task<NuGetVersion> DownloadAndExtractPackage(
            PackageId packageId,
            INuGetPackageDownloader nugetPackageDownloader,
            string packagesRootPath,
            NuGetVersion packageVersion,
            PackageSourceLocation packageSourceLocation,
            bool includeUnlisted = false
            )
        {
            var packagePath = await nugetPackageDownloader.DownloadPackageAsync(packageId, packageVersion, packageSourceLocation, includeUnlisted: includeUnlisted).ConfigureAwait(false);

            // look for package on disk and read the version
            NuGetVersion version;

            using (FileStream packageStream = File.OpenRead(packagePath))
            {
                PackageArchiveReader reader = new(packageStream);
                version = new NuspecReader(reader.GetNuspec()).GetVersion();

                var packageHash = Convert.ToBase64String(new CryptoHashProvider("SHA512").CalculateHash(reader.GetNuspec()));
                var hashPath = new VersionFolderPathResolver(packagesRootPath).GetHashPath(packageId.ToString(), version);

                Directory.CreateDirectory(Path.GetDirectoryName(hashPath));
                File.WriteAllText(hashPath, packageHash);
            }

            // Extract the package
            var nupkgDir = Path.Combine(packagesRootPath, packageId.ToString(), version.ToString());
            await nugetPackageDownloader.ExtractPackageAsync(packagePath, new DirectoryPath(nupkgDir));

            return version;
        }

        private static void CreateAssetFile(
            PackageId packageId,
            NuGetVersion version,
            DirectoryPath packagesRootPath,
            DirectoryPath assetFileDirectory,
            string runtimeJsonGraph,
            string targetFramework = null
            )
        {
            // To get runtimeGraph:
            var runtimeGraph = JsonRuntimeFormat.ReadRuntimeGraph(runtimeJsonGraph);

            // Create ManagedCodeConventions:
            var conventions = new ManagedCodeConventions(runtimeGraph);

            //  Create LockFileTargetLibrary
            var lockFileLib = new LockFileTargetLibrary()
            {
                Name = packageId.ToString(),
                Version = version,
                Type = LibraryType.Package,
                PackageType = new List<PackageType>() { PackageType.DotnetTool }
            };

            //  Create NuGetv3LocalRepository
            NuGetv3LocalRepository localRepository = new(packagesRootPath.Value);
            var package = localRepository.FindPackage(packageId.ToString(), version);

            var collection = new ContentItemCollection();
            collection.Load(package.Files);

            //  Create criteria
            var managedCriteria = new List<SelectionCriteria>(1);
            // Use major.minor version of currently running version of .NET
            NuGetFramework currentTargetFramework;
            if(targetFramework != null)
            {
                currentTargetFramework = NuGetFramework.Parse(targetFramework); 
            }
            else
            {
                currentTargetFramework = new NuGetFramework(FrameworkConstants.FrameworkIdentifiers.NetCoreApp, new Version(Environment.Version.Major, Environment.Version.Minor));
            }

            var standardCriteria = conventions.Criteria.ForFrameworkAndRuntime(
                currentTargetFramework,
                RuntimeInformation.RuntimeIdentifier);
            managedCriteria.Add(standardCriteria);

            //  Create asset file
            if (lockFileLib.PackageType.Contains(PackageType.DotnetTool))
            {
                AddToolsAssets(conventions, lockFileLib, collection, managedCriteria);
            }

            var lockFile = new LockFile();
            var lockFileTarget = new LockFileTarget()
            {
                TargetFramework = currentTargetFramework,
                RuntimeIdentifier = RuntimeInformation.RuntimeIdentifier
            };
            lockFileTarget.Libraries.Add(lockFileLib);
            lockFile.Targets.Add(lockFileTarget);
            new LockFileFormat().Write(Path.Combine(assetFileDirectory.Value, "project.assets.json"), lockFile);
        }

        public NuGetVersion GetNuGetVersion(
            PackageLocation packageLocation,
            PackageId packageId,
            VerbosityOptions verbosity,
            VersionRange versionRange = null,
            bool isGlobalTool = false)
        {
            ILogger nugetLogger = new NullLogger();

            if (verbosity.IsDetailedOrDiagnostic())
            {
                nugetLogger = new NuGetConsoleLogger();
            }

            if (versionRange == null)
            {
                var versionString = "*";
                versionRange = VersionRange.Parse(versionString);
            }

            var nugetPackageDownloader = new NuGetPackageDownloader.NuGetPackageDownloader(
                packageInstallDir: isGlobalTool ? _globalToolStageDir : _localToolDownloadDir,
                verboseLogger: nugetLogger,
                shouldUsePackageSourceMapping: true,
                verbosityOptions: verbosity);

            var packageSourceLocation = new PackageSourceLocation(
                nugetConfig: packageLocation.NugetConfig,
                rootConfigDirectory: packageLocation.RootConfigDirectory,
                sourceFeedOverrides: packageLocation.SourceFeedOverrides,
                additionalSourceFeeds: packageLocation.AdditionalFeeds);

            return nugetPackageDownloader.GetBestPackageVersionAsync(packageId, versionRange, packageSourceLocation).GetAwaiter().GetResult();
        }
    }
}<|MERGE_RESOLUTION|>--- conflicted
+++ resolved
@@ -72,11 +72,8 @@
             string targetFramework = null,
             bool isGlobalTool = false,
             bool isGlobalToolRollForward = false,
-<<<<<<< HEAD
-            RestoreActionConfig restoreActionConfig = null
-=======
+            RestoreActionConfig restoreActionConfig = null,
             bool verifySignatures = true
->>>>>>> 1e706560
             )
         {
             var packageRootDirectory = _toolPackageStore.GetRootPackageDirectory(packageId);
@@ -99,12 +96,8 @@
 
                     var toolDownloadDir = isGlobalTool ? _globalToolStageDir : _localToolDownloadDir;
                     var assetFileDirectory = isGlobalTool ? _globalToolStageDir : _localToolAssetDir;
-<<<<<<< HEAD
-                    var nugetPackageDownloader = new NuGetPackageDownloader.NuGetPackageDownloader(toolDownloadDir, verboseLogger: nugetLogger, shouldUsePackageSourceMapping: true, restoreActionConfig: restoreActionConfig, verbosityOptions: verbosity);
-=======
-
-                    var nugetPackageDownloader = new NuGetPackageDownloader.NuGetPackageDownloader(toolDownloadDir, verboseLogger: nugetLogger, verifySignatures: verifySignatures, shouldUsePackageSourceMapping: true, verbosityOptions: verbosity, currentWorkingDirectory: _currentWorkingDirectory);
->>>>>>> 1e706560
+
+                    var nugetPackageDownloader = new NuGetPackageDownloader.NuGetPackageDownloader(toolDownloadDir, verboseLogger: nugetLogger, verifySignatures: verifySignatures, shouldUsePackageSourceMapping: true, restoreActionConfig: restoreActionConfig, verbosityOptions: verbosity, currentWorkingDirectory: _currentWorkingDirectory);
 
                     var packageSourceLocation = new PackageSourceLocation(packageLocation.NugetConfig, packageLocation.RootConfigDirectory, packageLocation.SourceFeedOverrides, packageLocation.AdditionalFeeds);
 

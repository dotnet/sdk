﻿// Copyright (c) .NET Foundation and contributors. All rights reserved.
// Licensed under the MIT license. See LICENSE file in the project root for full license information.

using System.Reflection;
using Microsoft.DotNet.Cli.NuGetPackageDownloader;
using Microsoft.DotNet.Cli.Utils;
using Microsoft.DotNet.ToolPackage;
using Microsoft.DotNet.Tools;
using Microsoft.Extensions.EnvironmentAbstractions;
using Microsoft.TemplateEngine.Utils;
using Newtonsoft.Json.Linq;
using NuGet.Client;
using NuGet.Common;
using NuGet.Configuration;
using NuGet.ContentModel;
using NuGet.Frameworks;
using NuGet.LibraryModel;
using NuGet.Packaging;
using NuGet.Packaging.Core;
using NuGet.ProjectModel;
using NuGet.Repositories;
using NuGet.RuntimeModel;
using NuGet.Versioning;

namespace Microsoft.DotNet.Cli.ToolPackage
{
    internal class ToolPackageDownloader : IToolPackageDownloader
    {
        private readonly IToolPackageStore _toolPackageStore;

        // The directory that the tool package is returned 
        protected DirectoryPath _toolReturnPackageDirectory;

        // The directory that the tool asset file is returned
        protected DirectoryPath _toolReturnJsonParentDirectory;

        // The directory that global tools first downloaded
        // example: C:\Users\username\.dotnet\tools\.store\.stage\tempFolder
        protected readonly DirectoryPath _globalToolStageDir;

        // The directory that local tools first downloaded
        // example: C:\Users\username\.nuget\package
        protected readonly DirectoryPath _localToolDownloadDir;

        // The directory that local tools' asset files located
        // example: C:\Users\username\AppData\Local\Temp\tempFolder
        protected readonly DirectoryPath _localToolAssetDir;

        protected readonly string _runtimeJsonPath;

        private readonly string _currentWorkingDirectory;

        public ToolPackageDownloader(
            IToolPackageStore store,
            string runtimeJsonPathForTests = null,
            string currentWorkingDirectory = null
        )
        {
            _toolPackageStore = store ?? throw new ArgumentNullException(nameof(store));
            _globalToolStageDir = _toolPackageStore.GetRandomStagingDirectory();
            ISettings settings = Settings.LoadDefaultSettings(currentWorkingDirectory ?? Directory.GetCurrentDirectory());
            _localToolDownloadDir = new DirectoryPath(SettingsUtility.GetGlobalPackagesFolder(settings));
            _currentWorkingDirectory = currentWorkingDirectory;
            
            _localToolAssetDir = new DirectoryPath(PathUtilities.CreateTempSubdirectory());
            _runtimeJsonPath = runtimeJsonPathForTests ?? Path.Combine(Path.GetDirectoryName(Assembly.GetExecutingAssembly().Location), "RuntimeIdentifierGraph.json");
        }

        public IToolPackage InstallPackage(PackageLocation packageLocation, PackageId packageId,
            VerbosityOptions verbosity = VerbosityOptions.normal,
            VersionRange versionRange = null,
            string targetFramework = null,
            bool isGlobalTool = false,
            bool isGlobalToolRollForward = false,
            bool verifySignatures = true
            )
        {
            var packageRootDirectory = _toolPackageStore.GetRootPackageDirectory(packageId);
            string rollbackDirectory = null;

            return TransactionalAction.Run<IToolPackage>(
                action: () =>
                {
                    ILogger nugetLogger = new NullLogger();
                    if (verbosity.IsDetailedOrDiagnostic())
                    {
                        nugetLogger = new NuGetConsoleLogger();
                    }

                    if (versionRange == null)
                    {
                        var versionString = "*";
                        versionRange = VersionRange.Parse(versionString);
                    }

                    var toolDownloadDir = isGlobalTool ? _globalToolStageDir : _localToolDownloadDir;
                    var assetFileDirectory = isGlobalTool ? _globalToolStageDir : _localToolAssetDir;

<<<<<<< HEAD
=======
                    var nugetPackageDownloader = new NuGetPackageDownloader.NuGetPackageDownloader(toolDownloadDir, verboseLogger: nugetLogger, verifySignatures: verifySignatures, shouldUsePackageSourceMapping: true, verbosityOptions: verbosity, currentWorkingDirectory: _currentWorkingDirectory);

>>>>>>> 45f6f6bc
                    var packageSourceLocation = new PackageSourceLocation(packageLocation.NugetConfig, packageLocation.RootConfigDirectory, packageLocation.SourceFeedOverrides, packageLocation.AdditionalFeeds);

                    bool givenSpecificVersion = false;
                    if (versionRange.MinVersion != null && versionRange.MaxVersion != null && versionRange.MinVersion == versionRange.MaxVersion)
                    {
                        givenSpecificVersion = true;
                    }
                    NuGetVersion packageVersion = nugetPackageDownloader.GetBestPackageVersionAsync(packageId, versionRange, packageSourceLocation).GetAwaiter().GetResult();

                    rollbackDirectory = isGlobalTool ? toolDownloadDir.Value: Path.Combine(toolDownloadDir.Value, packageId.ToString(), packageVersion.ToString());

                    if (isGlobalTool)
                    {
                        NuGetv3LocalRepository nugetPackageRootDirectory = new(Path.Combine(_toolPackageStore.GetRootPackageDirectory(packageId).ToString().Trim('"'), packageVersion.ToString()));
                        var globalPackage = nugetPackageRootDirectory.FindPackage(packageId.ToString(), packageVersion);

                        if (globalPackage != null)
                        {
                            throw new ToolPackageException(
                                string.Format(
                                    CommonLocalizableStrings.ToolPackageConflictPackageId,
                                    packageId,
                                    packageVersion.ToNormalizedString()));
                        }
                    }
                    NuGetv3LocalRepository localRepository = new(toolDownloadDir.Value);
                    var package = localRepository.FindPackage(packageId.ToString(), packageVersion);

                    if (package == null)
                    {
                        DownloadAndExtractPackage(packageId, nugetPackageDownloader, toolDownloadDir.Value, packageVersion, packageSourceLocation, includeUnlisted: givenSpecificVersion).GetAwaiter().GetResult();
                    }
                    else if(isGlobalTool)
                    {
                        throw new ToolPackageException(
                            string.Format(
                                CommonLocalizableStrings.ToolPackageConflictPackageId,
                                packageId,
                                packageVersion.ToNormalizedString()));
                    }
                                       
                    CreateAssetFile(packageId, packageVersion, toolDownloadDir, assetFileDirectory, _runtimeJsonPath, targetFramework);
                    
                    DirectoryPath toolReturnPackageDirectory;
                    DirectoryPath toolReturnJsonParentDirectory;

                    if (isGlobalTool)
                    {
                        toolReturnPackageDirectory = _toolPackageStore.GetPackageDirectory(packageId, packageVersion);
                        toolReturnJsonParentDirectory = _toolPackageStore.GetPackageDirectory(packageId, packageVersion);
                        var packageRootDirectory = _toolPackageStore.GetRootPackageDirectory(packageId);
                        Directory.CreateDirectory(packageRootDirectory.Value);
                        FileAccessRetrier.RetryOnMoveAccessFailure(() => Directory.Move(_globalToolStageDir.Value, toolReturnPackageDirectory.Value));
                        rollbackDirectory = toolReturnPackageDirectory.Value;
                    }
                    else
                    {
                        toolReturnPackageDirectory = toolDownloadDir;
                        toolReturnJsonParentDirectory = _localToolAssetDir;
                    }

                    var toolPackageInstance = new ToolPackageInstance(id: packageId,
                                    version: packageVersion,
                                    packageDirectory: toolReturnPackageDirectory,
                                    assetsJsonParentDirectory: toolReturnJsonParentDirectory);

                    if (isGlobalToolRollForward)
                    {
                        UpdateRuntimeConfig(toolPackageInstance);
                    }

                    return toolPackageInstance;
                },
                rollback: () =>
                {
                    if (rollbackDirectory != null && Directory.Exists(rollbackDirectory))
                    {
                        Directory.Delete(rollbackDirectory, true);
                    }
                    // Delete the root if it is empty
                    if (Directory.Exists(packageRootDirectory.Value) &&
                        !Directory.EnumerateFileSystemEntries(packageRootDirectory.Value).Any())
                    {
                        Directory.Delete(packageRootDirectory.Value, false);
                    }
                });
        }

        // The following methods are copied from the LockFileUtils class in Nuget.Client
        private static void AddToolsAssets(
            ManagedCodeConventions managedCodeConventions,
            LockFileTargetLibrary lockFileLib,
            ContentItemCollection contentItems,
            IReadOnlyList<SelectionCriteria> orderedCriteria)
        {
            var toolsGroup = GetLockFileItems(
                orderedCriteria,
                contentItems,
                managedCodeConventions.Patterns.ToolsAssemblies);

            lockFileLib.ToolsAssemblies.AddRange(toolsGroup);
        }

        private static void UpdateRuntimeConfig(
            ToolPackageInstance toolPackageInstance
            )
        {
            var runtimeConfigFilePath = Path.ChangeExtension(toolPackageInstance.Command.Executable.Value, ".runtimeconfig.json");

            // Update the runtimeconfig.json file
            if (File.Exists(runtimeConfigFilePath))
            {
                string existingJson = File.ReadAllText(runtimeConfigFilePath);

                var jsonObject = JObject.Parse(existingJson);
                if (jsonObject["runtimeOptions"] is JObject runtimeOptions)
                {
                    runtimeOptions["rollForward"] = "Major";
                    string updateJson = jsonObject.ToString();
                    File.WriteAllText(runtimeConfigFilePath, updateJson);
                }
            }
        }

        private static IEnumerable<LockFileItem> GetLockFileItems(
            IReadOnlyList<SelectionCriteria> criteria,
            ContentItemCollection items,
            params PatternSet[] patterns)
        {
            return GetLockFileItems(criteria, items, additionalAction: null, patterns);
        }

        private static IEnumerable<LockFileItem> GetLockFileItems(
           IReadOnlyList<SelectionCriteria> criteria,
           ContentItemCollection items,
           Action<LockFileItem> additionalAction,
           params PatternSet[] patterns)
        {
            // Loop through each criteria taking the first one that matches one or more items.
            foreach (var managedCriteria in criteria)
            {
                var group = items.FindBestItemGroup(
                    managedCriteria,
                    patterns);

                if (group != null)
                {
                    foreach (var item in group.Items)
                    {
                        var newItem = new LockFileItem(item.Path);
                        if (item.Properties.TryGetValue("locale", out var locale))
                        {
                            newItem.Properties["locale"] = (string)locale;
                        }

                        if (item.Properties.TryGetValue("related", out var related))
                        {
                            newItem.Properties["related"] = (string)related;
                        }
                        additionalAction?.Invoke(newItem);
                        yield return newItem;
                    }
                    // Take only the first group that has items
                    break;
                }
            }

            yield break;
        }

        private static async Task<NuGetVersion> DownloadAndExtractPackage(
            PackageId packageId,
            INuGetPackageDownloader nugetPackageDownloader,
            string packagesRootPath,
            NuGetVersion packageVersion,
            PackageSourceLocation packageSourceLocation,
            bool includeUnlisted = false
            )
        {
            var packagePath = await nugetPackageDownloader.DownloadPackageAsync(packageId, packageVersion, packageSourceLocation, includeUnlisted: includeUnlisted).ConfigureAwait(false);

            // look for package on disk and read the version
            NuGetVersion version;

            using (FileStream packageStream = File.OpenRead(packagePath))
            {
                PackageArchiveReader reader = new(packageStream);
                version = new NuspecReader(reader.GetNuspec()).GetVersion();

                var packageHash = Convert.ToBase64String(new CryptoHashProvider("SHA512").CalculateHash(reader.GetNuspec()));
                var hashPath = new VersionFolderPathResolver(packagesRootPath).GetHashPath(packageId.ToString(), version);

                Directory.CreateDirectory(Path.GetDirectoryName(hashPath));
                File.WriteAllText(hashPath, packageHash);
            }

            // Extract the package
            var nupkgDir = Path.Combine(packagesRootPath, packageId.ToString(), version.ToString());
            await nugetPackageDownloader.ExtractPackageAsync(packagePath, new DirectoryPath(nupkgDir));

            return version;
        }

        private static void CreateAssetFile(
            PackageId packageId,
            NuGetVersion version,
            DirectoryPath packagesRootPath,
            DirectoryPath assetFileDirectory,
            string runtimeJsonGraph,
            string targetFramework = null
            )
        {
            // To get runtimeGraph:
            var runtimeGraph = JsonRuntimeFormat.ReadRuntimeGraph(runtimeJsonGraph);

            // Create ManagedCodeConventions:
            var conventions = new ManagedCodeConventions(runtimeGraph);

            //  Create LockFileTargetLibrary
            var lockFileLib = new LockFileTargetLibrary()
            {
                Name = packageId.ToString(),
                Version = version,
                Type = LibraryType.Package,
                PackageType = new List<PackageType>() { PackageType.DotnetTool }
            };

            //  Create NuGetv3LocalRepository
            NuGetv3LocalRepository localRepository = new(packagesRootPath.Value);
            var package = localRepository.FindPackage(packageId.ToString(), version);

            var collection = new ContentItemCollection();
            collection.Load(package.Files);

            //  Create criteria
            var managedCriteria = new List<SelectionCriteria>(1);
            // Use major.minor version of currently running version of .NET
            NuGetFramework currentTargetFramework;
            if(targetFramework != null)
            {
                currentTargetFramework = NuGetFramework.Parse(targetFramework); 
            }
            else
            {
                currentTargetFramework = new NuGetFramework(FrameworkConstants.FrameworkIdentifiers.NetCoreApp, new Version(Environment.Version.Major, Environment.Version.Minor));
            }

            var standardCriteria = conventions.Criteria.ForFrameworkAndRuntime(
                currentTargetFramework,
                RuntimeInformation.RuntimeIdentifier);
            managedCriteria.Add(standardCriteria);

            //  Create asset file
            if (lockFileLib.PackageType.Contains(PackageType.DotnetTool))
            {
                AddToolsAssets(conventions, lockFileLib, collection, managedCriteria);
            }

            var lockFile = new LockFile();
            var lockFileTarget = new LockFileTarget()
            {
                TargetFramework = currentTargetFramework,
                RuntimeIdentifier = RuntimeInformation.RuntimeIdentifier
            };
            lockFileTarget.Libraries.Add(lockFileLib);
            lockFile.Targets.Add(lockFileTarget);
            new LockFileFormat().Write(Path.Combine(assetFileDirectory.Value, "project.assets.json"), lockFile);
        }

        public NuGetVersion GetNuGetVersion(
            PackageLocation packageLocation,
            PackageId packageId,
            VerbosityOptions verbosity,
            VersionRange versionRange = null,
            bool isGlobalTool = false)
        {
            ILogger nugetLogger = new NullLogger();

            if (verbosity.IsDetailedOrDiagnostic())
            {
                nugetLogger = new NuGetConsoleLogger();
            }

            if (versionRange == null)
            {
                var versionString = "*";
                versionRange = VersionRange.Parse(versionString);
            }

            var nugetPackageDownloader = new NuGetPackageDownloader.NuGetPackageDownloader(
                packageInstallDir: isGlobalTool ? _globalToolStageDir : _localToolDownloadDir,
                verboseLogger: nugetLogger,
                shouldUsePackageSourceMapping: true,
                verbosityOptions: verbosity);

            var packageSourceLocation = new PackageSourceLocation(
                nugetConfig: packageLocation.NugetConfig,
                rootConfigDirectory: packageLocation.RootConfigDirectory,
                sourceFeedOverrides: packageLocation.SourceFeedOverrides,
                additionalSourceFeeds: packageLocation.AdditionalFeeds);

            return nugetPackageDownloader.GetBestPackageVersionAsync(packageId, versionRange, packageSourceLocation).GetAwaiter().GetResult();
        }
    }
}<|MERGE_RESOLUTION|>--- conflicted
+++ resolved
@@ -96,11 +96,8 @@
                     var toolDownloadDir = isGlobalTool ? _globalToolStageDir : _localToolDownloadDir;
                     var assetFileDirectory = isGlobalTool ? _globalToolStageDir : _localToolAssetDir;
 
-<<<<<<< HEAD
-=======
                     var nugetPackageDownloader = new NuGetPackageDownloader.NuGetPackageDownloader(toolDownloadDir, verboseLogger: nugetLogger, verifySignatures: verifySignatures, shouldUsePackageSourceMapping: true, verbosityOptions: verbosity, currentWorkingDirectory: _currentWorkingDirectory);
 
->>>>>>> 45f6f6bc
                     var packageSourceLocation = new PackageSourceLocation(packageLocation.NugetConfig, packageLocation.RootConfigDirectory, packageLocation.SourceFeedOverrides, packageLocation.AdditionalFeeds);
 
                     bool givenSpecificVersion = false;

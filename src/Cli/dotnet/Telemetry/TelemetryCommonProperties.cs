--- conflicted
+++ resolved
@@ -17,41 +17,13 @@
     IUserLevelCacheWriter userLevelCacheWriter = null,
     ICIEnvironmentDetector ciEnvironmentDetector = null)
 {
-<<<<<<< HEAD
-    public TelemetryCommonProperties(
-        Func<string> getCurrentDirectory = null,
-        Func<string, string> hasher = null,
-        Func<string> getMACAddress = null,
-        Func<string> getDeviceId = null,
-        IDockerContainerDetector dockerContainerDetector = null,
-        IUserLevelCacheWriter userLevelCacheWriter = null,
-        ICIEnvironmentDetector ciEnvironmentDetector = null)
-    {
-        _getCurrentDirectory = getCurrentDirectory ?? Directory.GetCurrentDirectory;
-        _hasher = hasher ?? Sha256Hasher.Hash;
-        _getMACAddress = getMACAddress ?? MacAddressGetter.GetMacAddress;
-        _getDeviceId = getDeviceId ?? DeviceIdGetter.GetDeviceId;
-        _dockerContainerDetector = dockerContainerDetector ?? new DockerContainerDetectorForTelemetry();
-        _userLevelCacheWriter = userLevelCacheWriter ?? new UserLevelCacheWriter();
-        _ciEnvironmentDetector = ciEnvironmentDetector ?? new CIEnvironmentDetectorForTelemetry();
-    }
-
-    private readonly IDockerContainerDetector _dockerContainerDetector;
-    private readonly ICIEnvironmentDetector _ciEnvironmentDetector;
-    private readonly Func<string> _getCurrentDirectory;
-    private readonly Func<string, string> _hasher;
-    private readonly Func<string> _getMACAddress;
-    private readonly Func<string> _getDeviceId;
-    private readonly IUserLevelCacheWriter _userLevelCacheWriter;
-=======
     private readonly IDockerContainerDetector _dockerContainerDetector = dockerContainerDetector ?? new DockerContainerDetectorForTelemetry();
     private readonly ICIEnvironmentDetector _ciEnvironmentDetector = ciEnvironmentDetector ?? new CIEnvironmentDetectorForTelemetry();
-    private Func<string> _getCurrentDirectory = getCurrentDirectory ?? Directory.GetCurrentDirectory;
-    private Func<string, string> _hasher = hasher ?? Sha256Hasher.Hash;
-    private Func<string> _getMACAddress = getMACAddress ?? MacAddressGetter.GetMacAddress;
-    private Func<string> _getDeviceId = getDeviceId ?? DeviceIdGetter.GetDeviceId;
-    private IUserLevelCacheWriter _userLevelCacheWriter = userLevelCacheWriter ?? new UserLevelCacheWriter();
->>>>>>> dfee875a
+    private readonly Func<string> _getCurrentDirectory = getCurrentDirectory ?? Directory.GetCurrentDirectory;
+    private readonly Func<string, string> _hasher = hasher ?? Sha256Hasher.Hash;
+    private readonly Func<string> _getMACAddress = getMACAddress ?? MacAddressGetter.GetMacAddress;
+    private readonly Func<string> _getDeviceId = getDeviceId ?? DeviceIdGetter.GetDeviceId;
+    private readonly IUserLevelCacheWriter _userLevelCacheWriter = userLevelCacheWriter ?? new UserLevelCacheWriter();
     private const string OSVersion = "OS Version";
     private const string OSPlatform = "OS Platform";
     private const string OSArchitecture = "OS Architecture";

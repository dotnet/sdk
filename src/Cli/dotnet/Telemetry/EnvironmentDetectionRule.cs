// Licensed to the .NET Foundation under one or more agreements.
// The .NET Foundation licenses this file to you under the MIT license.

using System;
using System.Collections.Generic;
using System.Linq;
using Microsoft.DotNet.Cli.Utils;

namespace Microsoft.DotNet.Cli.Telemetry;

/// <summary>
/// Base class for environment detection rules that can be evaluated against environment variables.
/// </summary>
internal abstract class EnvironmentDetectionRule
{
    /// <summary>
    /// Evaluates the rule against the current environment.
    /// </summary>
    /// <returns>True if the rule matches the current environment; otherwise, false.</returns>
    public abstract bool IsMatch();
}

/// <summary>
/// Rule that matches when any of the specified environment variables is set to "true".
/// </summary>
internal class BooleanEnvironmentRule : EnvironmentDetectionRule
{
    private readonly string[] _variables;

    public BooleanEnvironmentRule(params string[] variables)
    {
        _variables = variables ?? throw new ArgumentNullException(nameof(variables));
    }

    public override bool IsMatch()
    {
<<<<<<< HEAD
        return _variables.Any(variable =>
            bool.TryParse(Environment.GetEnvironmentVariable(variable), out bool value) && value);
=======
        return _variables.Any(variable => Env.GetEnvironmentVariableAsBool(variable));
>>>>>>> 6a4e43d7
    }
}

/// <summary>
/// Rule that matches when all specified environment variables are present and not null/empty.
/// </summary>
internal class AllPresentEnvironmentRule : EnvironmentDetectionRule
{
    private readonly string[] _variables;

    public AllPresentEnvironmentRule(params string[] variables)
    {
        _variables = variables ?? throw new ArgumentNullException(nameof(variables));
    }

    public override bool IsMatch()
    {
        return _variables.All(variable => !string.IsNullOrEmpty(Environment.GetEnvironmentVariable(variable)));
    }
}

/// <summary>
/// Rule that matches when any of the specified environment variables is present and not null/empty.
/// </summary>
internal class AnyPresentEnvironmentRule : EnvironmentDetectionRule
{
    private readonly string[] _variables;

    public AnyPresentEnvironmentRule(params string[] variables)
    {
        _variables = variables ?? throw new ArgumentNullException(nameof(variables));
    }

    public override bool IsMatch()
    {
        return _variables.Any(variable => !string.IsNullOrEmpty(Environment.GetEnvironmentVariable(variable)));
    }
}

/// <summary>
/// Rule that matches when any of the specified environment variables is present and not null/empty,
/// and returns the associated result value.
/// </summary>
/// <typeparam name="T">The type of the result value.</typeparam>
internal class EnvironmentDetectionRuleWithResult<T> where T : class
{
    private readonly EnvironmentDetectionRule _rule;
    private readonly T _result;

    public EnvironmentDetectionRuleWithResult(T result, EnvironmentDetectionRule rule)
    {
        _rule = rule ?? throw new ArgumentNullException(nameof(rule));
        _result = result ?? throw new ArgumentNullException(nameof(result));
    }

    /// <summary>
    /// Evaluates the rule and returns the result if matched.
    /// </summary>
    /// <returns>The result value if the rule matches; otherwise, null.</returns>
    public T? GetResult()
    {
<<<<<<< HEAD
        return _variables.Any(variable => !string.IsNullOrEmpty(Environment.GetEnvironmentVariable(variable)))
            ? _result
=======
        return _rule.IsMatch()
            ? _result 
>>>>>>> 6a4e43d7
            : null;
    }
}<|MERGE_RESOLUTION|>--- conflicted
+++ resolved
@@ -34,12 +34,7 @@
 
     public override bool IsMatch()
     {
-<<<<<<< HEAD
-        return _variables.Any(variable =>
-            bool.TryParse(Environment.GetEnvironmentVariable(variable), out bool value) && value);
-=======
         return _variables.Any(variable => Env.GetEnvironmentVariableAsBool(variable));
->>>>>>> 6a4e43d7
     }
 }
 
@@ -101,13 +96,8 @@
     /// <returns>The result value if the rule matches; otherwise, null.</returns>
     public T? GetResult()
     {
-<<<<<<< HEAD
-        return _variables.Any(variable => !string.IsNullOrEmpty(Environment.GetEnvironmentVariable(variable)))
-            ? _result
-=======
         return _rule.IsMatch()
             ? _result 
->>>>>>> 6a4e43d7
             : null;
     }
 }
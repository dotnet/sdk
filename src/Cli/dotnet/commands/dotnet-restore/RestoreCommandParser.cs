// Copyright (c) .NET Foundation and contributors. All rights reserved.
// Licensed under the MIT license. See LICENSE file in the project root for full license information.

using System;
using System.Collections.Generic;
using System.CommandLine;
using System.Linq;
using System.Reflection.Metadata.Ecma335;
using Microsoft.DotNet.Tools;
using Microsoft.DotNet.Tools.Restore;
using Microsoft.TemplateEngine.Cli.Commands;
using LocalizableStrings = Microsoft.DotNet.Tools.Restore.LocalizableStrings;

namespace Microsoft.DotNet.Cli
{
    internal static class RestoreCommandParser
    {
        public static readonly string DocsLink = "https://aka.ms/dotnet-restore";

        public static readonly CliArgument<IEnumerable<string>> SlnOrProjectArgument = new CliArgument<IEnumerable<string>>(CommonLocalizableStrings.SolutionOrProjectArgumentName)
        {
            Description = CommonLocalizableStrings.SolutionOrProjectArgumentDescription,
            Arity = ArgumentArity.ZeroOrMore
        };

        public static readonly CliOption<IEnumerable<string>> SourceOption = new ForwardedOption<IEnumerable<string>>("--source", "-s")
        {
            Description = LocalizableStrings.CmdSourceOptionDescription,
            HelpName = LocalizableStrings.CmdSourceOption
        }.ForwardAsSingle(o => $"-property:RestoreSources={string.Join("%3B", o)}")
        .AllowSingleArgPerToken();

        private static IEnumerable<CliOption> FullRestoreOptions() => 
            ImplicitRestoreOptions(true, true, true, true).Concat(
                new CliOption[] {
                    CommonOptions.VerbosityOption,
                    CommonOptions.InteractiveMsBuildForwardOption,
                    new ForwardedOption<bool>("--use-lock-file")
                    {
                        Description = LocalizableStrings.CmdUseLockFileOptionDescription,
                    }.ForwardAs("-property:RestorePackagesWithLockFile=true"),
                    new ForwardedOption<bool>("--locked-mode")
                    {
                        Description = LocalizableStrings.CmdLockedModeOptionDescription
                    }.ForwardAs("-property:RestoreLockedMode=true"),
                    new ForwardedOption<string>("--lock-file-path")
                    {
                        Description = LocalizableStrings.CmdLockFilePathOptionDescription,
                        HelpName = LocalizableStrings.CmdLockFilePathOption
                    }.ForwardAsSingle(o => $"-property:NuGetLockFilePath={o}"),
                    new ForwardedOption<bool>("--force-evaluate")
                    {
                        Description = LocalizableStrings.CmdReevaluateOptionDescription
                    }.ForwardAs("-property:RestoreForceEvaluate=true") });

        private static readonly CliCommand Command = ConstructCommand();

        public static CliCommand GetCommand()
        {
            return Command;
        }

        private static CliCommand ConstructCommand()
        {
            var command = new DocumentedCommand("restore", DocsLink, LocalizableStrings.AppFullName);

            command.Arguments.Add(SlnOrProjectArgument);
            command.Options.Add(CommonOptions.DisableBuildServersOption);

            foreach (var option in FullRestoreOptions())
            {
                command.Options.Add(option);
            }
<<<<<<< HEAD

            command.SetAction(RestoreCommand.Run);
=======
            command.AddOption(CommonOptions.ArchitectureOption);
            command.SetHandler(RestoreCommand.Run);
>>>>>>> 14ef05cb

            return command;
        }

        public static void AddImplicitRestoreOptions(CliCommand command, bool showHelp = false, bool useShortOptions = false, bool includeRuntimeOption = true, bool includeNoDependenciesOption = true)
        {
            foreach (var option in ImplicitRestoreOptions(showHelp, useShortOptions, includeRuntimeOption, includeNoDependenciesOption))
            {
                command.Options.Add(option);
            }
        }
        private static string GetOsFromRid(string rid) => rid.Substring(0, rid.LastIndexOf("-"));
        private static string GetArchFromRid(string rid) => rid.Substring(rid.LastIndexOf("-") + 1, rid.Length - rid.LastIndexOf("-") - 1);
        public static string RestoreRuntimeArgFunc(IEnumerable<string> rids) 
        {
            List<string> convertedRids = new();
            foreach (string rid in rids)
            {
                if (GetArchFromRid(rid.ToString()) == "amd64")
                {
                    convertedRids.Add($"{GetOsFromRid(rid.ToString())}-x64");
                }
                else
                {
                    convertedRids.Add($"{rid}");
                }
            }
            return $"-property:RuntimeIdentifiers={string.Join("%3B", convertedRids)}";
        }

        private static IEnumerable<CliOption> ImplicitRestoreOptions(bool showHelp, bool useShortOptions, bool includeRuntimeOption, bool includeNoDependenciesOption)
        {
            if (showHelp && useShortOptions)
            {
                yield return SourceOption;
            }
            else
            {
                CliOption<IEnumerable<string>> sourceOption = new ForwardedOption<IEnumerable<string>>("--source")
                {
                    Description = showHelp ? LocalizableStrings.CmdSourceOptionDescription : string.Empty,
                    HelpName = LocalizableStrings.CmdSourceOption,
                    Hidden = !showHelp
                }.ForwardAsSingle(o => $"-property:RestoreSources={string.Join("%3B", o)}") // '%3B' corresponds to ';'
                .AllowSingleArgPerToken();

                if (useShortOptions)
                {
                    sourceOption.Aliases.Add("-s");
                }

                yield return sourceOption;
            }

            yield return CommonOptions.CurrentRuntimeOption(LocalizableStrings.CmdCurrentRuntimeOptionDescription);

            yield return new ForwardedOption<bool>("--disable-parallel")
            {
                Description = showHelp ? LocalizableStrings.CmdDisableParallelOptionDescription : string.Empty,
                Hidden = !showHelp
            }.ForwardAs("-property:RestoreDisableParallel=true");

            yield return new ForwardedOption<string>("--configfile")
            {
                Description = showHelp ? LocalizableStrings.CmdConfigFileOptionDescription : string.Empty,
                HelpName = LocalizableStrings.CmdConfigFileOption,
                Hidden = !showHelp
            }.ForwardAsSingle(o => $"-property:RestoreConfigFile={CommandDirectoryContext.GetFullPath(o)}");

            yield return new ForwardedOption<bool>("--no-cache")
            {
                Description = showHelp ? LocalizableStrings.CmdNoCacheOptionDescription : string.Empty,
                Hidden = !showHelp
            }.ForwardAs("-property:RestoreNoCache=true");

            yield return new ForwardedOption<bool>("--ignore-failed-sources")
            {
                Description = showHelp ? LocalizableStrings.CmdIgnoreFailedSourcesOptionDescription : string.Empty,
                Hidden = !showHelp
            }.ForwardAs("-property:RestoreIgnoreFailedSources=true");

            ForwardedOption<bool> forceOption = new ForwardedOption<bool>("--force")
            {
                Description = LocalizableStrings.CmdForceRestoreOptionDescription,
                Hidden = !showHelp
            }.ForwardAs("-property:RestoreForce=true");
            if (useShortOptions)
            {
                forceOption.Aliases.Add("-f");
            }
            yield return forceOption;

            yield return CommonOptions.PropertiesOption;

            if (includeRuntimeOption)
            {
<<<<<<< HEAD
                CliOption<IEnumerable<string>> runtimeOption = new ForwardedOption<IEnumerable<string>>("--runtime")
                {
                    Description = LocalizableStrings.CmdRuntimeOptionDescription,
                    HelpName = LocalizableStrings.CmdRuntimeOption,
                    Hidden = !showHelp,
                }.ForwardAsSingle(o => $"-property:RuntimeIdentifiers={string.Join("%3B", o)}")
                 .AllowSingleArgPerToken()
                 .AddCompletions(Complete.RunTimesFromProjectFile);

                if (useShortOptions)
                {
                    runtimeOption.Aliases.Add("-r");
                }

                yield return runtimeOption;
=======
                options = options.Append(
                    new ForwardedOption<IEnumerable<string>>(
                        useShortOptions ? new string[] { "-r", "--runtime" } : new string[] { "--runtime" },
                        LocalizableStrings.CmdRuntimeOptionDescription)
                    {
                        ArgumentHelpName = LocalizableStrings.CmdRuntimeOption,
                        IsHidden = !showHelp
                    }.ForwardAsSingle(RestoreRuntimeArgFunc)
                    .AllowSingleArgPerToken()
                    .AddCompletions(Complete.RunTimesFromProjectFile)
                ).ToArray();
>>>>>>> 14ef05cb
            }

            if (includeNoDependenciesOption)
            {
                yield return new ForwardedOption<bool>("--no-dependencies")
                {
                    Description = LocalizableStrings.CmdNoDependenciesOptionDescription,
                    Hidden = !showHelp
                }.ForwardAs("-property:RestoreRecursive=false");
            }
        }
    }
}<|MERGE_RESOLUTION|>--- conflicted
+++ resolved
@@ -1,14 +1,11 @@
 // Copyright (c) .NET Foundation and contributors. All rights reserved.
 // Licensed under the MIT license. See LICENSE file in the project root for full license information.
 
-using System;
 using System.Collections.Generic;
 using System.CommandLine;
 using System.Linq;
-using System.Reflection.Metadata.Ecma335;
 using Microsoft.DotNet.Tools;
 using Microsoft.DotNet.Tools.Restore;
-using Microsoft.TemplateEngine.Cli.Commands;
 using LocalizableStrings = Microsoft.DotNet.Tools.Restore.LocalizableStrings;
 
 namespace Microsoft.DotNet.Cli
@@ -71,13 +68,9 @@
             {
                 command.Options.Add(option);
             }
-<<<<<<< HEAD
 
+            command.Options.Add(CommonOptions.ArchitectureOption);
             command.SetAction(RestoreCommand.Run);
-=======
-            command.AddOption(CommonOptions.ArchitectureOption);
-            command.SetHandler(RestoreCommand.Run);
->>>>>>> 14ef05cb
 
             return command;
         }
@@ -174,13 +167,12 @@
 
             if (includeRuntimeOption)
             {
-<<<<<<< HEAD
                 CliOption<IEnumerable<string>> runtimeOption = new ForwardedOption<IEnumerable<string>>("--runtime")
                 {
                     Description = LocalizableStrings.CmdRuntimeOptionDescription,
                     HelpName = LocalizableStrings.CmdRuntimeOption,
                     Hidden = !showHelp,
-                }.ForwardAsSingle(o => $"-property:RuntimeIdentifiers={string.Join("%3B", o)}")
+                }.ForwardAsSingle(RestoreRuntimeArgFunc)
                  .AllowSingleArgPerToken()
                  .AddCompletions(Complete.RunTimesFromProjectFile);
 
@@ -190,19 +182,6 @@
                 }
 
                 yield return runtimeOption;
-=======
-                options = options.Append(
-                    new ForwardedOption<IEnumerable<string>>(
-                        useShortOptions ? new string[] { "-r", "--runtime" } : new string[] { "--runtime" },
-                        LocalizableStrings.CmdRuntimeOptionDescription)
-                    {
-                        ArgumentHelpName = LocalizableStrings.CmdRuntimeOption,
-                        IsHidden = !showHelp
-                    }.ForwardAsSingle(RestoreRuntimeArgFunc)
-                    .AllowSingleArgPerToken()
-                    .AddCompletions(Complete.RunTimesFromProjectFile)
-                ).ToArray();
->>>>>>> 14ef05cb
             }
 
             if (includeNoDependenciesOption)

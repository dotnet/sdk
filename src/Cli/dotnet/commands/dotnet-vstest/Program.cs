--- conflicted
+++ resolved
@@ -6,14 +6,7 @@
 using System.CommandLine.Parsing;
 using System.Linq;
 using Microsoft.DotNet.Cli;
-<<<<<<< HEAD
-using System.CommandLine.Parsing;
-using System.Collections.Generic;
-using System.Linq;
-using System;
-=======
 using Microsoft.DotNet.Tools.Test;
->>>>>>> 8afb9046
 
 namespace Microsoft.DotNet.Tools.VSTest
 {
@@ -23,13 +16,9 @@
         {
             parseResult.HandleDebugSwitch();
 
-<<<<<<< HEAD
-            VSTestForwardingApp vsTestforwardingApp = new VSTestForwardingApp(GetArgs(parseResult));
-=======
             // We use also current process id for the correlation id for possible future usage in case we need to know the parent process
             // from the VSTest side.
             string testSessionCorrelationId = $"{Environment.ProcessId}_{Guid.NewGuid()}";
->>>>>>> 8afb9046
 
             var args = new List<string>();
             args.AddRange(GetArgs(parseResult));

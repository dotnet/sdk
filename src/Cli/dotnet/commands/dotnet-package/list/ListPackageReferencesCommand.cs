--- conflicted
+++ resolved
@@ -20,24 +20,13 @@
         _fileOrDirectory = GetAbsolutePath(Directory.GetCurrentDirectory(),
             parseResult.HasOption(PackageCommandParser.ProjectOption) ?
             parseResult.GetValue(PackageCommandParser.ProjectOption) :
-            parseResult.GetValue(ListCommandParser.SlnOrProjectArgument));
+            parseResult.GetValue(ListCommandParser.SlnOrProjectArgument) ?? "");
     }
 
-<<<<<<< HEAD
-        public ListPackageReferencesCommand(
-            ParseResult parseResult) : base(parseResult)
-        {
-            _fileOrDirectory = GetAbsolutePath(Directory.GetCurrentDirectory(),
-                parseResult.HasOption(PackageCommandParser.ProjectOption) ?
-                parseResult.GetValue(PackageCommandParser.ProjectOption) :
-                parseResult.GetValue(ListCommandParser.SlnOrProjectArgument) ?? "");
-        }
-=======
     private static string GetAbsolutePath(string currentDirectory, string relativePath)
     {
         return Path.GetFullPath(Path.Combine(currentDirectory, relativePath));
     }
->>>>>>> 5ac33521
 
     public override int Execute()
     {

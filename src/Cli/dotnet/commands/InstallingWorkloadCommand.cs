--- conflicted
+++ resolved
@@ -181,8 +181,7 @@
 
         protected void UpdateWorkloadManifests(WorkloadHistoryRecorder recorder, ITransactionContext context, DirectoryPath? offlineCache)
         {
-<<<<<<< HEAD
-            var updateToLatestWorkloadSet = ShouldUseWorkloadSetMode(_sdkFeatureBand, _dotnetPath) && !SpecifiedWorkloadSetVersionInGlobalJson;
+            var updateToLatestWorkloadSet = ShouldUseWorkloadSetMode(_sdkFeatureBand, _workloadRootDir) && !SpecifiedWorkloadSetVersionInGlobalJson;
             if (FromHistory && !string.IsNullOrWhiteSpace(_WorkloadHistoryRecord.WorkloadSetVersion))
             {
                 // This is essentially the same as updating to a specific workload set version, and we're now past the error check,
@@ -190,10 +189,6 @@
                 _workloadSetVersionFromCommandLine = _WorkloadHistoryRecord.WorkloadSetVersion;
             }
             else if ((UseRollback || FromHistory) && updateToLatestWorkloadSet)
-=======
-            var updateToLatestWorkloadSet = ShouldUseWorkloadSetMode(_sdkFeatureBand, _workloadRootDir);
-            if (UseRollback && updateToLatestWorkloadSet)
->>>>>>> 92659909
             {
                 // Rollback files are only for loose manifests. Update the mode to be loose manifests.
                 Reporter.WriteLine(Update.LocalizableStrings.UpdateFromRollbackSwitchesModeToLooseManifests);

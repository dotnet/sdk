﻿// Licensed to the .NET Foundation under one or more agreements.
// The .NET Foundation licenses this file to you under the MIT license.

using System.CommandLine;
using System.IO;
using System.Linq;
using System.Net.Http.Json;
using System.Runtime.CompilerServices;
using System.Text.Json;
<<<<<<< HEAD
=======
using System.Text.Json.Nodes;
>>>>>>> af2ee177
using Microsoft.Deployment.DotNet.Releases;
using Microsoft.DotNet.Cli;
using Microsoft.DotNet.Cli.NuGetPackageDownloader;
using Microsoft.DotNet.Cli.Utils;
using Microsoft.DotNet.ToolPackage;
using Microsoft.DotNet.Workloads.Workload.Install;
using Microsoft.Extensions.EnvironmentAbstractions;
using Microsoft.NET.Sdk.WorkloadManifestReader;
using NuGet.Versioning;
using Strings = Microsoft.DotNet.Workloads.Workload.Install.LocalizableStrings;

namespace Microsoft.DotNet.Workloads.Workload
{
    internal abstract class InstallingWorkloadCommand : WorkloadCommandBase
    {
        protected readonly bool _printDownloadLinkOnly;
        protected readonly string _fromCacheOption;
        protected readonly bool _includePreviews;
        protected readonly string _downloadToCacheOption;
        protected readonly string _dotnetPath;
        protected readonly string _userProfileDir;
        protected readonly bool _checkIfManifestExist;
        protected readonly ReleaseVersion _sdkVersion;
        protected readonly SdkFeatureBand _sdkFeatureBand;
        protected readonly ReleaseVersion _targetSdkVersion;
        protected readonly string _fromRollbackDefinition;
        protected readonly string _fromHistorySpecified;
        protected readonly bool _historyManifestOnlyOption;
        protected readonly PackageSourceLocation _packageSourceLocation;
        protected readonly IWorkloadResolverFactory _workloadResolverFactory;
        protected IWorkloadResolver _workloadResolver;
        protected readonly IInstaller _workloadInstallerFromConstructor;
        protected readonly IWorkloadManifestUpdater _workloadManifestUpdaterFromConstructor;
        protected IInstaller _workloadInstaller;
        protected IWorkloadManifestUpdater _workloadManifestUpdater;

        public InstallingWorkloadCommand(
            ParseResult parseResult,
            IReporter reporter,
            IWorkloadResolverFactory workloadResolverFactory,
            IInstaller workloadInstaller,
            INuGetPackageDownloader nugetPackageDownloader,
            IWorkloadManifestUpdater workloadManifestUpdater,
            string tempDirPath)
            : base(parseResult, reporter: reporter, tempDirPath: tempDirPath, nugetPackageDownloader: nugetPackageDownloader)
        {
            _printDownloadLinkOnly = parseResult.GetValue(InstallingWorkloadCommandParser.PrintDownloadLinkOnlyOption);
            _fromCacheOption = parseResult.GetValue(InstallingWorkloadCommandParser.FromCacheOption);
            _includePreviews = parseResult.GetValue(InstallingWorkloadCommandParser.IncludePreviewOption);
            _downloadToCacheOption = parseResult.GetValue(InstallingWorkloadCommandParser.DownloadToCacheOption);

            _fromRollbackDefinition = parseResult.GetValue(InstallingWorkloadCommandParser.FromRollbackFileOption);
            _fromHistorySpecified = parseResult.GetValue(InstallingWorkloadCommandParser.FromHistoryOption);
            _historyManifestOnlyOption = !string.IsNullOrEmpty(parseResult.GetValue(InstallingWorkloadCommandParser.HistoryManifestOnlyOption));
            var configOption = parseResult.GetValue(InstallingWorkloadCommandParser.ConfigOption);
            var sourceOption = parseResult.GetValue(InstallingWorkloadCommandParser.SourceOption);
            _packageSourceLocation = string.IsNullOrEmpty(configOption) && (sourceOption == null || !sourceOption.Any()) ? null :
                new PackageSourceLocation(string.IsNullOrEmpty(configOption) ? null : new FilePath(configOption), sourceFeedOverrides: sourceOption);

            _workloadResolverFactory = workloadResolverFactory ?? new WorkloadResolverFactory();

            if (!string.IsNullOrEmpty(parseResult.GetValue(InstallingWorkloadCommandParser.VersionOption)))
            {
                //  Specifying a different SDK version to operate on is only supported for --print-download-link-only and --download-to-cache
                if (_printDownloadLinkOnly || !string.IsNullOrEmpty(_downloadToCacheOption))
                {
                    _targetSdkVersion = new ReleaseVersion(parseResult.GetValue(InstallingWorkloadCommandParser.VersionOption));
                }
                else
                {
                    throw new GracefulException(Strings.SdkVersionOptionNotSupported);
                }
            }

            var creationResult = _workloadResolverFactory.Create();

            _dotnetPath = creationResult.DotnetPath;
            _userProfileDir = creationResult.UserProfileDir;
            _sdkVersion = creationResult.SdkVersion;
            _sdkFeatureBand = new SdkFeatureBand(creationResult.SdkVersion);
            _workloadResolver = creationResult.WorkloadResolver;
            _targetSdkVersion ??= _sdkVersion;

            _workloadInstallerFromConstructor = workloadInstaller;
            _workloadManifestUpdaterFromConstructor = workloadManifestUpdater;
        }

<<<<<<< HEAD
        protected internal void UpdateInstallState(bool createDefaultJson, IEnumerable<ManifestVersionUpdate> manifestVersionUpdates)
        {
            var failingWorkloadForTests = _workloadInstaller.GetFailingWorkloadFromTest();
            if (failingWorkloadForTests is not null)
            {
                foreach (ManifestVersionUpdate update in manifestVersionUpdates)
                {
                    if (update.ManifestId.ToString().Equals(failingWorkloadForTests))
                    {
                        throw new Exception($"Failing workload: {failingWorkloadForTests}");
                    }
                }
            }

            var defaultJsonPath = Path.Combine(WorkloadInstallType.GetInstallStateFolder(_sdkFeatureBand, _dotnetPath), "default.json");
            if (createDefaultJson)
            {
                var jsonContents = WorkloadSet.FromManifests(
                    manifestVersionUpdates.Where(update => update.NewFeatureBand != null && update.NewVersion != null)
                    .Select(update => new WorkloadManifestInfo(update.ManifestId.ToString(), update.NewVersion.ToString(), /* We don't actually use the directory here */ string.Empty, update.NewFeatureBand))
                    ).ToDictionaryForJson();
                Directory.CreateDirectory(Path.GetDirectoryName(defaultJsonPath));
                File.WriteAllLines(defaultJsonPath, ToJsonEnumerable(jsonContents));
            }
            else
            {
                if (File.Exists(defaultJsonPath))
                {
                    File.Delete(defaultJsonPath);
                }
            }
        }

        private IEnumerable<string> ToJsonEnumerable(Dictionary<string, string> dict)
        {
            yield return "{";
            yield return "\"manifests\": {";
            foreach (KeyValuePair<string, string> line in dict)
            {
                yield return $"\"{line.Key}\": \"{line.Value}\",";
            }
            yield return "}";
            yield return "}";
            yield break;
        }
=======
        protected static Dictionary<string, string> GetInstallStateContents(IEnumerable<ManifestVersionUpdate> manifestVersionUpdates) =>
            WorkloadSet.FromManifests(
                    manifestVersionUpdates.Select(update => new WorkloadManifestInfo(update.ManifestId.ToString(), update.NewVersion.ToString(), /* We don't actually use the directory here */ string.Empty, update.NewFeatureBand))
                    ).ToDictionaryForJson();
>>>>>>> af2ee177

        protected async Task<List<WorkloadDownload>> GetDownloads(IEnumerable<WorkloadId> workloadIds, bool skipManifestUpdate, bool includePreview, string downloadFolder = null)
        {
            List<WorkloadDownload> ret = new();

            DirectoryPath? tempPath = null;

            try
            {
                if (!skipManifestUpdate)
                {
                    DirectoryPath folderForManifestDownloads;
                    tempPath = new DirectoryPath(Path.Combine(TempDirectoryPath, "dotnet-manifest-extraction"));
                    string extractedManifestsPath = Path.Combine(tempPath.Value.Value, "manifests");

                    if (downloadFolder != null)
                    {
                        folderForManifestDownloads = new DirectoryPath(downloadFolder);
                    }
                    else
                    {
                        folderForManifestDownloads = tempPath.Value;
                    }

                    var manifestDownloads = await _workloadManifestUpdater.GetManifestPackageDownloadsAsync(includePreview, new SdkFeatureBand(_targetSdkVersion), _sdkFeatureBand);

                    if (!manifestDownloads.Any())
                    {
                        Reporter.WriteLine(Strings.SkippingManifestUpdate);
                    }

                    foreach (var download in manifestDownloads)
                    {
                        //  Add package to the list of downloads
                        ret.Add(download);

                        //  Download package                        
                        var downloadedPackagePath = await PackageDownloader.DownloadPackageAsync(new PackageId(download.NuGetPackageId), new NuGetVersion(download.NuGetPackageVersion),
                            _packageSourceLocation, downloadFolder: folderForManifestDownloads);

                        //  Extract manifest from package
                        await _workloadInstaller.ExtractManifestAsync(downloadedPackagePath, Path.Combine(extractedManifestsPath, download.Id));
                    }

                    //  Use updated, extracted manifests to resolve packs
                    var overlayProvider = new TempDirectoryWorkloadManifestProvider(extractedManifestsPath, _sdkFeatureBand.ToString());

                    var newResolver = _workloadResolver.CreateOverlayResolver(overlayProvider);
                    _workloadInstaller.ReplaceWorkloadResolver(newResolver);
                }

                var packDownloads = _workloadInstaller.GetDownloads(workloadIds, _sdkFeatureBand, false);
                ret.AddRange(packDownloads);

                if (downloadFolder != null)
                {
                    DirectoryPath downloadFolderDirectoryPath = new DirectoryPath(downloadFolder);
                    foreach (var packDownload in packDownloads)
                    {
                        Reporter.WriteLine(string.Format(Install.LocalizableStrings.DownloadingPackToCacheMessage, packDownload.NuGetPackageId, packDownload.NuGetPackageVersion, downloadFolder));

                        await PackageDownloader.DownloadPackageAsync(new PackageId(packDownload.NuGetPackageId), new NuGetVersion(packDownload.NuGetPackageVersion),
                            _packageSourceLocation, downloadFolder: downloadFolderDirectoryPath);
                    }
                }
            }
            finally
            {
                if (tempPath != null && Directory.Exists(tempPath.Value.Value))
                {
                    Directory.Delete(tempPath.Value.Value, true);
                }
            }

            return ret;
        }

        protected void PrintDownloadLink(IEnumerable<string> packageUrls)
        {
            Reporter.WriteLine(JsonSerializer.Serialize(packageUrls, new JsonSerializerOptions() { WriteIndented = true }));
        }

        protected IEnumerable<WorkloadId> GetInstalledWorkloads(bool fromPreviousSdk)
        {
            if (fromPreviousSdk)
            {
                var priorFeatureBands = _workloadInstaller.GetWorkloadInstallationRecordRepository().GetFeatureBandsWithInstallationRecords()
                    .Where(featureBand => featureBand.CompareTo(_sdkFeatureBand) < 0);
                if (priorFeatureBands.Any())
                {
                    var maxPriorFeatureBand = priorFeatureBands.Max();
                    return _workloadInstaller.GetWorkloadInstallationRecordRepository().GetInstalledWorkloads(maxPriorFeatureBand);
                }
                return new List<WorkloadId>();
            }
            else
            {
                var workloads = _workloadInstaller.GetWorkloadInstallationRecordRepository().GetInstalledWorkloads(_sdkFeatureBand);

                return workloads ?? Enumerable.Empty<WorkloadId>();
            }
        }
    }

    internal static class InstallingWorkloadCommandParser
    {
        public static readonly CliOption<string> WorkloadSetMode = new("--mode")
        {
            Description = Strings.WorkloadSetMode,
            Hidden = true
        };

        public static readonly CliOption<bool> PrintDownloadLinkOnlyOption = new("--print-download-link-only")
        {
            Description = Strings.PrintDownloadLinkOnlyDescription,
            Hidden = true
        };

        public static readonly CliOption<string> FromCacheOption = new("--from-cache")
        {
            Description = Strings.FromCacheOptionDescription,
            HelpName = Strings.FromCacheOptionArgumentName,
            Hidden = true
        };

        public static readonly CliOption<bool> IncludePreviewOption =
        new("--include-previews")
        {
            Description = Strings.IncludePreviewOptionDescription
        };

        public static readonly CliOption<string> DownloadToCacheOption = new("--download-to-cache")
        {
            Description = Strings.DownloadToCacheOptionDescription,
            HelpName = Strings.DownloadToCacheOptionArgumentName,
            Hidden = true
        };

        public static readonly CliOption<string> VersionOption = new("--sdk-version")
        {
            Description = Strings.VersionOptionDescription,
            HelpName = Strings.VersionOptionName,
            Hidden = true
        };

        public static readonly CliOption<string> FromRollbackFileOption = new("--from-rollback-file")
        {
            Description = Update.LocalizableStrings.FromRollbackDefinitionOptionDescription,
            Hidden = true
        };

        public static readonly CliOption<string> FromHistoryOption = new("--from-history")
        {
            Description = Update.LocalizableStrings.FromHistoryOptionDescription
        };

        public static readonly CliOption<string> HistoryManifestOnlyOption = new("--manifests-only")
        {
            Description = Update.LocalizableStrings.HistoryManifestOnlyOptionDescription
        };

        public static readonly CliOption<string> ConfigOption = new("--configfile")
        {
            Description = Strings.ConfigFileOptionDescription,
            HelpName = Strings.ConfigFileOptionName
        };

        public static readonly CliOption<string[]> SourceOption = new CliOption<string[]>("--source", "-s")
        {
            Description = Strings.SourceOptionDescription,
            HelpName = Strings.SourceOptionName
        }.AllowSingleArgPerToken();

        internal static void AddWorkloadInstallCommandOptions(CliCommand command)
        {
            command.Options.Add(VersionOption);
            command.Options.Add(ConfigOption);
            command.Options.Add(SourceOption);
            command.Options.Add(PrintDownloadLinkOnlyOption);
            command.Options.Add(FromCacheOption);
            command.Options.Add(DownloadToCacheOption);
            command.Options.Add(IncludePreviewOption);
            command.Options.Add(FromRollbackFileOption);
            command.Options.Add(FromHistoryOption);
            command.Options.Add(HistoryManifestOnlyOption);
        }
    }
}<|MERGE_RESOLUTION|>--- conflicted
+++ resolved
@@ -7,10 +7,7 @@
 using System.Net.Http.Json;
 using System.Runtime.CompilerServices;
 using System.Text.Json;
-<<<<<<< HEAD
-=======
 using System.Text.Json.Nodes;
->>>>>>> af2ee177
 using Microsoft.Deployment.DotNet.Releases;
 using Microsoft.DotNet.Cli;
 using Microsoft.DotNet.Cli.NuGetPackageDownloader;
@@ -98,58 +95,10 @@
             _workloadManifestUpdaterFromConstructor = workloadManifestUpdater;
         }
 
-<<<<<<< HEAD
-        protected internal void UpdateInstallState(bool createDefaultJson, IEnumerable<ManifestVersionUpdate> manifestVersionUpdates)
-        {
-            var failingWorkloadForTests = _workloadInstaller.GetFailingWorkloadFromTest();
-            if (failingWorkloadForTests is not null)
-            {
-                foreach (ManifestVersionUpdate update in manifestVersionUpdates)
-                {
-                    if (update.ManifestId.ToString().Equals(failingWorkloadForTests))
-                    {
-                        throw new Exception($"Failing workload: {failingWorkloadForTests}");
-                    }
-                }
-            }
-
-            var defaultJsonPath = Path.Combine(WorkloadInstallType.GetInstallStateFolder(_sdkFeatureBand, _dotnetPath), "default.json");
-            if (createDefaultJson)
-            {
-                var jsonContents = WorkloadSet.FromManifests(
-                    manifestVersionUpdates.Where(update => update.NewFeatureBand != null && update.NewVersion != null)
-                    .Select(update => new WorkloadManifestInfo(update.ManifestId.ToString(), update.NewVersion.ToString(), /* We don't actually use the directory here */ string.Empty, update.NewFeatureBand))
-                    ).ToDictionaryForJson();
-                Directory.CreateDirectory(Path.GetDirectoryName(defaultJsonPath));
-                File.WriteAllLines(defaultJsonPath, ToJsonEnumerable(jsonContents));
-            }
-            else
-            {
-                if (File.Exists(defaultJsonPath))
-                {
-                    File.Delete(defaultJsonPath);
-                }
-            }
-        }
-
-        private IEnumerable<string> ToJsonEnumerable(Dictionary<string, string> dict)
-        {
-            yield return "{";
-            yield return "\"manifests\": {";
-            foreach (KeyValuePair<string, string> line in dict)
-            {
-                yield return $"\"{line.Key}\": \"{line.Value}\",";
-            }
-            yield return "}";
-            yield return "}";
-            yield break;
-        }
-=======
         protected static Dictionary<string, string> GetInstallStateContents(IEnumerable<ManifestVersionUpdate> manifestVersionUpdates) =>
             WorkloadSet.FromManifests(
                     manifestVersionUpdates.Select(update => new WorkloadManifestInfo(update.ManifestId.ToString(), update.NewVersion.ToString(), /* We don't actually use the directory here */ string.Empty, update.NewFeatureBand))
                     ).ToDictionaryForJson();
->>>>>>> af2ee177
 
         protected async Task<List<WorkloadDownload>> GetDownloads(IEnumerable<WorkloadId> workloadIds, bool skipManifestUpdate, bool includePreview, string downloadFolder = null)
         {

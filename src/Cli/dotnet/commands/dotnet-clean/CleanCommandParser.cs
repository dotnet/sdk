// Copyright (c) .NET Foundation and contributors. All rights reserved.
// Licensed under the MIT license. See LICENSE file in the project root for full license information.

using System.Collections.Generic;
using System.CommandLine;
using Microsoft.DotNet.Tools;
using Microsoft.DotNet.Tools.Clean;
using LocalizableStrings = Microsoft.DotNet.Tools.Clean.LocalizableStrings;

namespace Microsoft.DotNet.Cli
{
    internal static class CleanCommandParser
    {
        public static readonly string DocsLink = "https://aka.ms/dotnet-clean";

        public static readonly CliArgument<IEnumerable<string>> SlnOrProjectArgument = new(CommonLocalizableStrings.SolutionOrProjectArgumentName)
        {
            Description = CommonLocalizableStrings.SolutionOrProjectArgumentDescription,
            Arity = ArgumentArity.ZeroOrMore
        };

        public static readonly CliOption<string> OutputOption = new ForwardedOption<string>("--output", "-o")
        {
            Description = LocalizableStrings.CmdOutputDirDescription,
            HelpName = LocalizableStrings.CmdOutputDir
        }.ForwardAsOutputPath("OutputPath");

        public static readonly CliOption<bool> NoLogoOption = new ForwardedOption<bool>("--nologo")
        {
            Description = LocalizableStrings.CmdNoLogo
        }.ForwardAs("-nologo");

        public static readonly CliOption FrameworkOption = CommonOptions.FrameworkOption(LocalizableStrings.FrameworkOptionDescription);

        public static readonly CliOption ConfigurationOption = CommonOptions.ConfigurationOption(LocalizableStrings.ConfigurationOptionDescription);

        private static readonly CliCommand Command = ConstructCommand();

        public static CliCommand GetCommand()
        {
            return Command;
        }

        private static CliCommand ConstructCommand()
        {
<<<<<<< HEAD
            DocumentedCommand command = new ("clean", DocsLink, LocalizableStrings.AppFullName);

            command.Arguments.Add(SlnOrProjectArgument);
            command.Options.Add(FrameworkOption);
            command.Options.Add(CommonOptions.RuntimeOption.WithHelpDescription(command, LocalizableStrings.RuntimeOptionDescription));
            command.Options.Add(ConfigurationOption);
            command.Options.Add(CommonOptions.InteractiveMsBuildForwardOption);
            command.Options.Add(CommonOptions.VerbosityOption);
            command.Options.Add(OutputOption);
            command.Options.Add(NoLogoOption);

            command.SetAction(CleanCommand.Run);
=======
            var command = new DocumentedCommand("clean", DocsLink, LocalizableStrings.AppFullName);

            command.AddArgument(SlnOrProjectArgument);
            command.AddOption(FrameworkOption);
            command.AddOption(CommonOptions.RuntimeOption.WithHelpDescription(command, LocalizableStrings.RuntimeOptionDescription));
            command.AddOption(ConfigurationOption);
            command.AddOption(CommonOptions.InteractiveMsBuildForwardOption);
            command.AddOption(CommonOptions.VerbosityOption);
            command.AddOption(OutputOption);
            command.AddOption(CommonOptions.ArtifactsPathOption);
            command.AddOption(NoLogoOption);
            command.AddOption(CommonOptions.DisableBuildServersOption);

            command.SetHandler(CleanCommand.Run);
>>>>>>> 14ef05cb

            return command;
        }
    }
}<|MERGE_RESOLUTION|>--- conflicted
+++ resolved
@@ -43,7 +43,6 @@
 
         private static CliCommand ConstructCommand()
         {
-<<<<<<< HEAD
             DocumentedCommand command = new ("clean", DocsLink, LocalizableStrings.AppFullName);
 
             command.Arguments.Add(SlnOrProjectArgument);
@@ -53,25 +52,11 @@
             command.Options.Add(CommonOptions.InteractiveMsBuildForwardOption);
             command.Options.Add(CommonOptions.VerbosityOption);
             command.Options.Add(OutputOption);
+            command.Options.Add(CommonOptions.ArtifactsPathOption);
             command.Options.Add(NoLogoOption);
+            command.Options.Add(CommonOptions.DisableBuildServersOption);
 
             command.SetAction(CleanCommand.Run);
-=======
-            var command = new DocumentedCommand("clean", DocsLink, LocalizableStrings.AppFullName);
-
-            command.AddArgument(SlnOrProjectArgument);
-            command.AddOption(FrameworkOption);
-            command.AddOption(CommonOptions.RuntimeOption.WithHelpDescription(command, LocalizableStrings.RuntimeOptionDescription));
-            command.AddOption(ConfigurationOption);
-            command.AddOption(CommonOptions.InteractiveMsBuildForwardOption);
-            command.AddOption(CommonOptions.VerbosityOption);
-            command.AddOption(OutputOption);
-            command.AddOption(CommonOptions.ArtifactsPathOption);
-            command.AddOption(NoLogoOption);
-            command.AddOption(CommonOptions.DisableBuildServersOption);
-
-            command.SetHandler(CleanCommand.Run);
->>>>>>> 14ef05cb
 
             return command;
         }

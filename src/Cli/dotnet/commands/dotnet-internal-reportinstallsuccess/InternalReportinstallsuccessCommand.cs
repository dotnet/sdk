--- conflicted
+++ resolved
@@ -19,11 +19,7 @@
         {
             var telemetry = new ThreadBlockingTelemetry();
             ProcessInputAndSendTelemetry(parseResult, telemetry);
-<<<<<<< HEAD
-
-=======
             telemetry.Dispose();
->>>>>>> 8afb9046
             return 0;
         }
 

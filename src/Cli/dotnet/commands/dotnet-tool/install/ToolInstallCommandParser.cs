// Copyright (c) .NET Foundation and contributors. All rights reserved.
// Licensed under the MIT license. See LICENSE file in the project root for full license information.

using System.CommandLine;
using Microsoft.DotNet.Tools;
using Microsoft.DotNet.Tools.Tool.Common;
using Microsoft.DotNet.Tools.Tool.Install;
using LocalizableStrings = Microsoft.DotNet.Tools.Tool.Install.LocalizableStrings;

namespace Microsoft.DotNet.Cli
{
    internal static class ToolInstallCommandParser
    {
        public static readonly CliArgument<string> PackageIdArgument = new("packageId")
        {
            HelpName = LocalizableStrings.PackageIdArgumentName,
            Description = LocalizableStrings.PackageIdArgumentDescription
        };

        public static readonly CliOption<string> VersionOption = new("--version")
        {
            Description = LocalizableStrings.VersionOptionDescription,
            HelpName = LocalizableStrings.VersionOptionName
        };

        public static readonly CliOption<string> ConfigOption = new("--configfile")
        {
            Description = LocalizableStrings.ConfigFileOptionDescription,
            HelpName = LocalizableStrings.ConfigFileOptionName
        };

        private static readonly CliOption<string[]> addSourceOption = new CliOption<string[]>("--add-source")
        {
            Description = LocalizableStrings.AddSourceOptionDescription,
            HelpName = LocalizableStrings.AddSourceOptionName
        }.AllowSingleArgPerToken();

        public static readonly CliOption<string> FrameworkOption = new("--framework")
        {
            Description = LocalizableStrings.FrameworkOptionDescription,
            HelpName = LocalizableStrings.FrameworkOptionName
        };

<<<<<<< HEAD
        public static readonly CliOption<bool> PrereleaseOption = ToolSearchCommandParser.PrereleaseOption;
=======
        public static readonly Option<bool> CreateManifestIfNeededOption = new Option<bool>("--create-manifest-if-needed", LocalizableStrings.CreateManifestIfNeededOptionDescription);

        public static readonly Option<bool> PrereleaseOption = ToolSearchCommandParser.PrereleaseOption;
>>>>>>> f6119d17

        public static readonly CliOption<VerbosityOptions> VerbosityOption = CommonOptions.VerbosityOption;

        // Don't use the common options version as we don't want this to be a forwarded option
        public static readonly CliOption<string> ArchitectureOption = new("--arch", "-a")
        {
            Description = CommonLocalizableStrings.ArchitectureOptionDescription
        };

        public static readonly CliOption<bool> GlobalOption = ToolAppliedOption.GlobalOption;
        
        public static readonly CliOption<bool> LocalOption = ToolAppliedOption.LocalOption;

        public static readonly CliOption<string> ToolPathOption = ToolAppliedOption.ToolPathOption;
        
        public static readonly CliOption<string> ToolManifestOption = ToolAppliedOption.ToolManifestOption;

        private static readonly CliCommand Command = ConstructCommand();

        public static CliOption<string[]> AddSourceOption => addSourceOption;

        public static CliCommand GetCommand()
        {
            return Command;
        }

        private static CliCommand ConstructCommand()
        {
<<<<<<< HEAD
            CliCommand command = new("install", LocalizableStrings.CommandDescription);

            command.Arguments.Add(PackageIdArgument);
            command.Options.Add(GlobalOption.WithHelpDescription(command, LocalizableStrings.GlobalOptionDescription));
            command.Options.Add(LocalOption.WithHelpDescription(command, LocalizableStrings.LocalOptionDescription));
            command.Options.Add(ToolPathOption.WithHelpDescription(command, LocalizableStrings.ToolPathOptionDescription));
            command.Options.Add(VersionOption);
            command.Options.Add(ConfigOption);
            command.Options.Add(ToolManifestOption.WithHelpDescription(command, LocalizableStrings.ManifestPathOptionDescription));
            command.Options.Add(AddSourceOption);
            command.Options.Add(FrameworkOption);
            command.Options.Add(PrereleaseOption);
            command.Options.Add(ToolCommandRestorePassThroughOptions.DisableParallelOption);
            command.Options.Add(ToolCommandRestorePassThroughOptions.IgnoreFailedSourcesOption);
            command.Options.Add(ToolCommandRestorePassThroughOptions.NoCacheOption);
            command.Options.Add(ToolCommandRestorePassThroughOptions.InteractiveRestoreOption);
            command.Options.Add(VerbosityOption);
            command.Options.Add(ArchitectureOption);

            command.SetAction((parseResult) => new ToolInstallCommand(parseResult).Execute());
=======
            var command = new Command("install", LocalizableStrings.CommandDescription);

            command.AddArgument(PackageIdArgument);
            command.AddOption(GlobalOption.WithHelpDescription(command, LocalizableStrings.GlobalOptionDescription));
            command.AddOption(LocalOption.WithHelpDescription(command, LocalizableStrings.LocalOptionDescription));
            command.AddOption(ToolPathOption.WithHelpDescription(command, LocalizableStrings.ToolPathOptionDescription));
            command.AddOption(VersionOption);
            command.AddOption(ConfigOption);
            command.AddOption(ToolManifestOption.WithHelpDescription(command, LocalizableStrings.ManifestPathOptionDescription));
            command.AddOption(AddSourceOption);
            command.AddOption(FrameworkOption);
            command.AddOption(PrereleaseOption);
            command.AddOption(ToolCommandRestorePassThroughOptions.DisableParallelOption);
            command.AddOption(ToolCommandRestorePassThroughOptions.IgnoreFailedSourcesOption);
            command.AddOption(ToolCommandRestorePassThroughOptions.NoCacheOption);
            command.AddOption(ToolCommandRestorePassThroughOptions.InteractiveRestoreOption);
            command.AddOption(VerbosityOption);
            command.AddOption(ArchitectureOption);
            command.AddOption(CreateManifestIfNeededOption);

            command.SetHandler((parseResult) => new ToolInstallCommand(parseResult).Execute());
>>>>>>> f6119d17

            return command;
        }
    }
}<|MERGE_RESOLUTION|>--- conflicted
+++ resolved
@@ -41,13 +41,12 @@
             HelpName = LocalizableStrings.FrameworkOptionName
         };
 
-<<<<<<< HEAD
         public static readonly CliOption<bool> PrereleaseOption = ToolSearchCommandParser.PrereleaseOption;
-=======
-        public static readonly Option<bool> CreateManifestIfNeededOption = new Option<bool>("--create-manifest-if-needed", LocalizableStrings.CreateManifestIfNeededOptionDescription);
 
-        public static readonly Option<bool> PrereleaseOption = ToolSearchCommandParser.PrereleaseOption;
->>>>>>> f6119d17
+        public static readonly CliOption<bool> CreateManifestIfNeededOption = new("--create-manifest-if-needed")
+        {
+            Description = LocalizableStrings.CreateManifestIfNeededOptionDescription
+        };
 
         public static readonly CliOption<VerbosityOptions> VerbosityOption = CommonOptions.VerbosityOption;
 
@@ -76,7 +75,6 @@
 
         private static CliCommand ConstructCommand()
         {
-<<<<<<< HEAD
             CliCommand command = new("install", LocalizableStrings.CommandDescription);
 
             command.Arguments.Add(PackageIdArgument);
@@ -95,31 +93,9 @@
             command.Options.Add(ToolCommandRestorePassThroughOptions.InteractiveRestoreOption);
             command.Options.Add(VerbosityOption);
             command.Options.Add(ArchitectureOption);
+            command.Options.Add(CreateManifestIfNeededOption);
 
             command.SetAction((parseResult) => new ToolInstallCommand(parseResult).Execute());
-=======
-            var command = new Command("install", LocalizableStrings.CommandDescription);
-
-            command.AddArgument(PackageIdArgument);
-            command.AddOption(GlobalOption.WithHelpDescription(command, LocalizableStrings.GlobalOptionDescription));
-            command.AddOption(LocalOption.WithHelpDescription(command, LocalizableStrings.LocalOptionDescription));
-            command.AddOption(ToolPathOption.WithHelpDescription(command, LocalizableStrings.ToolPathOptionDescription));
-            command.AddOption(VersionOption);
-            command.AddOption(ConfigOption);
-            command.AddOption(ToolManifestOption.WithHelpDescription(command, LocalizableStrings.ManifestPathOptionDescription));
-            command.AddOption(AddSourceOption);
-            command.AddOption(FrameworkOption);
-            command.AddOption(PrereleaseOption);
-            command.AddOption(ToolCommandRestorePassThroughOptions.DisableParallelOption);
-            command.AddOption(ToolCommandRestorePassThroughOptions.IgnoreFailedSourcesOption);
-            command.AddOption(ToolCommandRestorePassThroughOptions.NoCacheOption);
-            command.AddOption(ToolCommandRestorePassThroughOptions.InteractiveRestoreOption);
-            command.AddOption(VerbosityOption);
-            command.AddOption(ArchitectureOption);
-            command.AddOption(CreateManifestIfNeededOption);
-
-            command.SetHandler((parseResult) => new ToolInstallCommand(parseResult).Execute());
->>>>>>> f6119d17
 
             return command;
         }

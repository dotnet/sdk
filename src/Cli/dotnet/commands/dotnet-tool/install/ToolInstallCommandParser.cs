--- conflicted
+++ resolved
@@ -38,11 +38,9 @@
             ArgumentHelpName = LocalizableStrings.FrameworkOptionName
         };
 
-<<<<<<< HEAD
         public static readonly Option<bool> AllowPackageDowngradeOption = new Option<bool>("--allow-downgrade", LocalizableStrings.AllowPackageDowngradeOptionDescription);
-=======
+        
         public static readonly Option<bool> CreateManifestIfNeededOption = new Option<bool>("--create-manifest-if-needed", LocalizableStrings.CreateManifestIfNeededOptionDescription);
->>>>>>> f6119d17
 
         public static readonly Option<bool> PrereleaseOption = ToolSearchCommandParser.PrereleaseOption;
 
@@ -86,11 +84,8 @@
             command.AddOption(ToolCommandRestorePassThroughOptions.InteractiveRestoreOption);
             command.AddOption(VerbosityOption);
             command.AddOption(ArchitectureOption);
-<<<<<<< HEAD
             command.AddOption(AllowPackageDowngradeOption);
-=======
             command.AddOption(CreateManifestIfNeededOption);
->>>>>>> f6119d17
 
             command.SetHandler((parseResult) => new ToolInstallCommand(parseResult).Execute());
 

--- conflicted
+++ resolved
@@ -41,13 +41,11 @@
             HelpName = LocalizableStrings.FrameworkOptionName
         };
 
-<<<<<<< HEAD
         public static readonly Option<bool> AllowPackageDowngradeOption = new Option<bool>("--allow-downgrade", LocalizableStrings.AllowPackageDowngradeOptionDescription);
         
         public static readonly Option<bool> CreateManifestIfNeededOption = new Option<bool>("--create-manifest-if-needed", LocalizableStrings.CreateManifestIfNeededOptionDescription);
-=======
+
         public static readonly CliOption<bool> PrereleaseOption = ToolSearchCommandParser.PrereleaseOption;
->>>>>>> aabbd976
 
         public static readonly CliOption<bool> CreateManifestIfNeededOption = new("--create-manifest-if-needed")
         {
@@ -81,30 +79,6 @@
 
         private static CliCommand ConstructCommand()
         {
-<<<<<<< HEAD
-            var command = new Command("install", LocalizableStrings.CommandDescription);
-
-            command.AddArgument(PackageIdArgument);
-            command.AddOption(GlobalOption.WithHelpDescription(command, LocalizableStrings.GlobalOptionDescription));
-            command.AddOption(LocalOption.WithHelpDescription(command, LocalizableStrings.LocalOptionDescription));
-            command.AddOption(ToolPathOption.WithHelpDescription(command, LocalizableStrings.ToolPathOptionDescription));
-            command.AddOption(VersionOption);
-            command.AddOption(ConfigOption);
-            command.AddOption(ToolManifestOption.WithHelpDescription(command, LocalizableStrings.ManifestPathOptionDescription));
-            command.AddOption(AddSourceOption);
-            command.AddOption(FrameworkOption);
-            command.AddOption(PrereleaseOption);
-            command.AddOption(ToolCommandRestorePassThroughOptions.DisableParallelOption);
-            command.AddOption(ToolCommandRestorePassThroughOptions.IgnoreFailedSourcesOption);
-            command.AddOption(ToolCommandRestorePassThroughOptions.NoCacheOption);
-            command.AddOption(ToolCommandRestorePassThroughOptions.InteractiveRestoreOption);
-            command.AddOption(VerbosityOption);
-            command.AddOption(ArchitectureOption);
-            command.AddOption(AllowPackageDowngradeOption);
-            command.AddOption(CreateManifestIfNeededOption);
-
-            command.SetHandler((parseResult) => new ToolInstallCommand(parseResult).Execute());
-=======
             CliCommand command = new("install", LocalizableStrings.CommandDescription);
 
             command.Arguments.Add(PackageIdArgument);
@@ -126,7 +100,6 @@
             command.Options.Add(CreateManifestIfNeededOption);
 
             command.SetAction((parseResult) => new ToolInstallCommand(parseResult).Execute());
->>>>>>> aabbd976
 
             return command;
         }

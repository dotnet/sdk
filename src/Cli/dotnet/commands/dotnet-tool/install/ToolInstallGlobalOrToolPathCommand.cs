// Licensed to the .NET Foundation under one or more agreements.
// The .NET Foundation licenses this file to you under the MIT license.

using System.CommandLine;
using System.Transactions;
using Microsoft.DotNet.Cli;
using Microsoft.DotNet.Cli.NuGetPackageDownloader;
using Microsoft.DotNet.Cli.ToolPackage;
using Microsoft.DotNet.Cli.Utils;
using Microsoft.DotNet.ShellShim;
using Microsoft.DotNet.ToolPackage;
using Microsoft.DotNet.Tools.Tool.Common;
using Microsoft.DotNet.Tools.Tool.Uninstall;
using Microsoft.DotNet.Tools.Tool.Update;
using Microsoft.Extensions.EnvironmentAbstractions;
using NuGet.Common;
using NuGet.Frameworks;
using NuGet.Versioning;
using static System.Formats.Asn1.AsnWriter;

namespace Microsoft.DotNet.Tools.Tool.Install
{
    internal delegate IShellShimRepository CreateShellShimRepository(string appHostSourceDirectory, DirectoryPath? nonGlobalLocation = null);
    
    internal delegate (IToolPackageStore, IToolPackageStoreQuery, IToolPackageDownloader) CreateToolPackageStoresAndDownloader(
        DirectoryPath? nonGlobalLocation = null,
        IEnumerable<string> forwardRestoreArguments = null);

    internal class ToolInstallGlobalOrToolPathCommand : CommandBase
    {
        private readonly IEnvironmentPathInstruction _environmentPathInstruction;
        private readonly IReporter _reporter;
        private readonly IReporter _errorReporter;
        private CreateShellShimRepository _createShellShimRepository;
        private readonly CreateToolPackageStoresAndDownloaderAndUninstaller _createToolPackageStoreDownloaderUninstaller;
        private readonly ShellShimTemplateFinder _shellShimTemplateFinder;

        private readonly PackageId _packageId;
        private readonly string _packageVersion;
        private readonly string _configFilePath;
        private readonly string _framework;
        private readonly string[] _source;
        private readonly bool _global;
        private readonly VerbosityOptions _verbosity;
        private readonly string _toolPath;
        private readonly string _architectureOption;
        private IEnumerable<string> _forwardRestoreArguments;
        private readonly bool _allowRollForward;
        private readonly bool _allowPackageDowngrade;


        internal readonly RestoreActionConfig _restoreActionConfig;

        public ToolInstallGlobalOrToolPathCommand(
            ParseResult parseResult,
            CreateToolPackageStoresAndDownloaderAndUninstaller createToolPackageStoreDownloaderUninstaller = null,
            CreateShellShimRepository createShellShimRepository = null,
            IEnvironmentPathInstruction environmentPathInstruction = null,
            IReporter reporter = null,
            INuGetPackageDownloader nugetPackageDownloader = null)
            : base(parseResult)
        {
            _packageId = new PackageId(parseResult.GetValue(ToolInstallCommandParser.PackageIdArgument));
            _packageVersion = parseResult.GetValue(ToolInstallCommandParser.VersionOption);
            _configFilePath = parseResult.GetValue(ToolInstallCommandParser.ConfigOption);
            _framework = parseResult.GetValue(ToolInstallCommandParser.FrameworkOption);
            _source = parseResult.GetValue(ToolInstallCommandParser.AddSourceOption);
            _global = parseResult.GetValue(ToolAppliedOption.GlobalOption);
            _verbosity = GetValueOrDefault(ToolInstallCommandParser.VerbosityOption, VerbosityOptions.minimal, parseResult);
            _toolPath = parseResult.GetValue(ToolAppliedOption.ToolPathOption);
            _architectureOption = parseResult.GetValue(ToolInstallCommandParser.ArchitectureOption);

            _forwardRestoreArguments = parseResult.OptionValuesToBeForwarded(ToolInstallCommandParser.GetCommand());

            _environmentPathInstruction = environmentPathInstruction
                ?? EnvironmentPathFactory.CreateEnvironmentPathInstruction();
            _createShellShimRepository = createShellShimRepository ?? ShellShimRepositoryFactory.CreateShellShimRepository;
            var tempDir = new DirectoryPath(PathUtilities.CreateTempSubdirectory());
            var configOption = parseResult.GetValue(ToolInstallCommandParser.ConfigOption);
            var sourceOption = parseResult.GetValue(ToolInstallCommandParser.AddSourceOption);
            var packageSourceLocation = new PackageSourceLocation(string.IsNullOrEmpty(configOption) ? null : new FilePath(configOption), additionalSourceFeeds: sourceOption);
            _restoreActionConfig = new RestoreActionConfig(DisableParallel: parseResult.GetValue(ToolCommandRestorePassThroughOptions.DisableParallelOption),
                NoCache: parseResult.GetValue(ToolCommandRestorePassThroughOptions.NoCacheOption),
                IgnoreFailedSources: parseResult.GetValue(ToolCommandRestorePassThroughOptions.IgnoreFailedSourcesOption),
                Interactive: parseResult.GetValue(ToolCommandRestorePassThroughOptions.InteractiveRestoreOption));
<<<<<<< HEAD
            nugetPackageDownloader ??= new NuGetPackageDownloader(tempDir, verboseLogger: new NullLogger(), restoreActionConfig: _restoreActionConfig);
=======
            nugetPackageDownloader ??= new NuGetPackageDownloader(tempDir, verboseLogger: new NullLogger(), restoreActionConfig: restoreAction, verbosityOptions: _verbosity);
>>>>>>> 6e395703
            _shellShimTemplateFinder = new ShellShimTemplateFinder(nugetPackageDownloader, tempDir, packageSourceLocation);

            _allowRollForward = parseResult.GetValue(ToolInstallCommandParser.RollForwardOption);

            _allowPackageDowngrade = parseResult.GetValue(ToolInstallCommandParser.AllowPackageDowngradeOption);
            _createToolPackageStoreDownloaderUninstaller = createToolPackageStoreDownloaderUninstaller ??
                                                  ToolPackageFactory.CreateToolPackageStoresAndDownloaderAndUninstaller;

            _reporter = (reporter ?? Reporter.Output);
            _errorReporter = (reporter ?? Reporter.Error);
        }

        public static T GetValueOrDefault<T>(CliOption<T> option, T defaultOption, ParseResult parseResult)
        {
            if (parseResult.GetResult(option) is { } result &&
                result.GetValueOrDefault<T>() is { } t)
            {
                return t;
            }

            return defaultOption;
        }

        public override int Execute()
        {
            ValidateArguments();

            DirectoryPath? toolPath = null;
            if (!string.IsNullOrEmpty(_toolPath))
            {
                toolPath = new DirectoryPath(_toolPath);
            }

            VersionRange versionRange = _parseResult.GetVersionRange();

            (IToolPackageStore toolPackageStore,
             IToolPackageStoreQuery toolPackageStoreQuery,
             IToolPackageDownloader toolPackageDownloader,
             IToolPackageUninstaller toolPackageUninstaller) = _createToolPackageStoreDownloaderUninstaller(toolPath, _forwardRestoreArguments);

            var appHostSourceDirectory = ShellShimTemplateFinder.GetDefaultAppHostSourceDirectory();
            IShellShimRepository shellShimRepository = _createShellShimRepository(appHostSourceDirectory, toolPath);

            IToolPackage oldPackageNullable = GetOldPackage(toolPackageStoreQuery);

            using (var scope = new TransactionScope(
                TransactionScopeOption.Required,
                TimeSpan.Zero))
            {
                if (oldPackageNullable != null)
                {
                    RunWithHandlingUninstallError(() =>
                    {
                        foreach (RestoredCommand command in oldPackageNullable.Commands)
                        {
                            shellShimRepository.RemoveShim(command.Name);
                        }

                        toolPackageUninstaller.Uninstall(oldPackageNullable.PackageDirectory);
                    });
                }

                RunWithHandlingInstallError(() =>
                {
                    IToolPackage newInstalledPackage = toolPackageDownloader.InstallPackage(
                    new PackageLocation(nugetConfig: GetConfigFile(), additionalFeeds: _source),
                        packageId: _packageId,
                        versionRange: versionRange,
                        targetFramework: _framework,
                        verbosity: _verbosity,
                        isGlobalTool: true,
<<<<<<< HEAD
                        restoreActionConfig: _restoreActionConfig
=======
                        isGlobalToolRollForward: _allowRollForward
>>>>>>> 6e395703
                    );

                    EnsureVersionIsHigher(oldPackageNullable, newInstalledPackage, _allowPackageDowngrade);

                    NuGetFramework framework;
                    if (string.IsNullOrEmpty(_framework) && newInstalledPackage.Frameworks.Count() > 0)
                    {
                        framework = newInstalledPackage.Frameworks
                            .Where(f => f.Version < (new NuGetVersion(Product.Version)).Version)
                            .MaxBy(f => f.Version);
                    }
                    else
                    {
                        framework = string.IsNullOrEmpty(_framework) ?
                            null :
                            NuGetFramework.Parse(_framework);
                    }
                    string appHostSourceDirectory = _shellShimTemplateFinder.ResolveAppHostSourceDirectoryAsync(_architectureOption, framework, RuntimeInformation.ProcessArchitecture).Result;

                    foreach (RestoredCommand command in newInstalledPackage.Commands)
                    {
                        shellShimRepository.CreateShim(command.Executable, command.Name, newInstalledPackage.PackagedShims);
                    }

                    foreach (string w in newInstalledPackage.Warnings)
                    {
                        _reporter.WriteLine(w.Yellow());
                    }
                    if (_global)
                    {
                        _environmentPathInstruction.PrintAddPathInstructionIfPathDoesNotExist();
                    }

                    PrintSuccessMessage(oldPackageNullable, newInstalledPackage);
                });

                scope.Complete();
                
            } 
            return 0;
        }

        private static void EnsureVersionIsHigher(IToolPackage oldPackageNullable, IToolPackage newInstalledPackage, bool allowDowngrade)
        {
            if (oldPackageNullable != null && (newInstalledPackage.Version < oldPackageNullable.Version && !allowDowngrade))
            {
                throw new GracefulException(
                    new[]
                    {
                        string.Format(Update.LocalizableStrings.UpdateToLowerVersion,
                            newInstalledPackage.Version.ToNormalizedString(),
                            oldPackageNullable.Version.ToNormalizedString())
                    },
                    isUserError: false);
            }
        }

        private void ValidateArguments()
        {
            if (!string.IsNullOrEmpty(_configFilePath) && !File.Exists(_configFilePath))
            {
                throw new GracefulException(
                    string.Format(
                        LocalizableStrings.NuGetConfigurationFileDoesNotExist,
                        Path.GetFullPath(_configFilePath)));
            }
        }

        private void RunWithHandlingInstallError(Action installAction)
        {
            try
            {
                installAction();
            }
            catch (Exception ex)
                when (InstallToolCommandLowLevelErrorConverter.ShouldConvertToUserFacingError(ex))
            {
                var message = new List<string>
                {
                    string.Format(Update.LocalizableStrings.UpdateToolFailed, _packageId)
                };
                message.AddRange(
                    InstallToolCommandLowLevelErrorConverter.GetUserFacingMessages(ex, _packageId));


                throw new GracefulException(
                    messages: message,
                    verboseMessages: new[] { ex.ToString() },
                    isUserError: false);
            }
        }

        private void RunWithHandlingUninstallError(Action uninstallAction)
        {
            try
            {
                uninstallAction();           
            }
            catch (Exception ex)
                when (ToolUninstallCommandLowLevelErrorConverter.ShouldConvertToUserFacingError(ex))
            {
                var message = new List<string>
                {
                    string.Format(Update.LocalizableStrings.UpdateToolFailed, _packageId)
                };
                message.AddRange(
                    ToolUninstallCommandLowLevelErrorConverter.GetUserFacingMessages(ex, _packageId));

                throw new GracefulException(
                    messages: message,
                    verboseMessages: new[] { ex.ToString() },
                    isUserError: false);
            }
        }

        private FilePath? GetConfigFile()
        {
            FilePath? configFile = null;
            if (!string.IsNullOrEmpty(_configFilePath))
            {
                configFile = new FilePath(_configFilePath);
            }

            return configFile;
        }

        private IToolPackage GetOldPackage(IToolPackageStoreQuery toolPackageStoreQuery)
        {
            IToolPackage oldPackageNullable;
            try
            {
                oldPackageNullable = toolPackageStoreQuery.EnumeratePackageVersions(_packageId).SingleOrDefault();
            }
            catch (InvalidOperationException)
            {
                throw new GracefulException(
                    messages: new[]
                    {
                        string.Format(
                            Update.LocalizableStrings.ToolHasMultipleVersionsInstalled,
                            _packageId),
                    },
                    isUserError: false);
            }

            return oldPackageNullable;
        }

        private void PrintSuccessMessage(IToolPackage oldPackage, IToolPackage newInstalledPackage)
        {
            if (!_verbosity.IsQuiet())
            {
                if (oldPackage == null)
                {
                    _reporter.WriteLine(
                        string.Format(
                            Install.LocalizableStrings.InstallationSucceeded,
                            string.Join(", ", newInstalledPackage.Commands.Select(c => c.Name)),
                            newInstalledPackage.Id,
                            newInstalledPackage.Version.ToNormalizedString()).Green());
                }
                else if (oldPackage.Version != newInstalledPackage.Version)
                {
                    _reporter.WriteLine(
                        string.Format(
                            Update.LocalizableStrings.UpdateSucceeded,
                            newInstalledPackage.Id,
                            oldPackage.Version.ToNormalizedString(),
                            newInstalledPackage.Version.ToNormalizedString()).Green());
                }
                else
                {
                    _reporter.WriteLine(
                        string.Format(
                            (
                            newInstalledPackage.Version.IsPrerelease ?
                            Update.LocalizableStrings.UpdateSucceededPreVersionNoChange : Update.LocalizableStrings.UpdateSucceededStableVersionNoChange
                            ),
                            newInstalledPackage.Id, newInstalledPackage.Version).Green());
                }
            }
        }
    }
}<|MERGE_RESOLUTION|>--- conflicted
+++ resolved
@@ -83,11 +83,7 @@
                 NoCache: parseResult.GetValue(ToolCommandRestorePassThroughOptions.NoCacheOption),
                 IgnoreFailedSources: parseResult.GetValue(ToolCommandRestorePassThroughOptions.IgnoreFailedSourcesOption),
                 Interactive: parseResult.GetValue(ToolCommandRestorePassThroughOptions.InteractiveRestoreOption));
-<<<<<<< HEAD
-            nugetPackageDownloader ??= new NuGetPackageDownloader(tempDir, verboseLogger: new NullLogger(), restoreActionConfig: _restoreActionConfig);
-=======
-            nugetPackageDownloader ??= new NuGetPackageDownloader(tempDir, verboseLogger: new NullLogger(), restoreActionConfig: restoreAction, verbosityOptions: _verbosity);
->>>>>>> 6e395703
+            nugetPackageDownloader ??= new NuGetPackageDownloader(tempDir, verboseLogger: new NullLogger(), restoreActionConfig: _restoreActionConfig, verbosityOptions: _verbosity);
             _shellShimTemplateFinder = new ShellShimTemplateFinder(nugetPackageDownloader, tempDir, packageSourceLocation);
 
             _allowRollForward = parseResult.GetValue(ToolInstallCommandParser.RollForwardOption);
@@ -159,11 +155,8 @@
                         targetFramework: _framework,
                         verbosity: _verbosity,
                         isGlobalTool: true,
-<<<<<<< HEAD
+                        isGlobalToolRollForward: _allowRollForward,
                         restoreActionConfig: _restoreActionConfig
-=======
-                        isGlobalToolRollForward: _allowRollForward
->>>>>>> 6e395703
                     );
 
                     EnsureVersionIsHigher(oldPackageNullable, newInstalledPackage, _allowPackageDowngrade);

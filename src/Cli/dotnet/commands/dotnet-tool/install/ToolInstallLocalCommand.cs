--- conflicted
+++ resolved
@@ -45,13 +45,9 @@
                                   new ToolManifestFinder(new DirectoryPath(Directory.GetCurrentDirectory()));
             _toolManifestEditor = toolManifestEditor ?? new ToolManifestEditor();
             _localToolsResolverCache = localToolsResolverCache ?? new LocalToolsResolverCache();
-<<<<<<< HEAD
-            _toolLocalPackageInstaller = new ToolInstallLocalInstaller(parseResult, toolPackageInstaller);
             _packageId = new PackageId(parseResult.GetValue(ToolUpdateCommandParser.PackageIdArgument));
             _allowPackageDowngrade = parseResult.GetValue(ToolInstallCommandParser.AllowPackageDowngradeOption);
-=======
             _toolLocalPackageInstaller = new ToolInstallLocalInstaller(parseResult, toolPackageDownloader);
->>>>>>> 5ca48ce6
         }
         
 

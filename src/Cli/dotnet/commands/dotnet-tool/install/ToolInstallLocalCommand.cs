--- conflicted
+++ resolved
@@ -47,12 +47,11 @@
             _toolManifestEditor = toolManifestEditor ?? new ToolManifestEditor();
             _localToolsResolverCache = localToolsResolverCache ?? new LocalToolsResolverCache();
             _toolLocalPackageInstaller = new ToolInstallLocalInstaller(parseResult, toolPackageDownloader);
-<<<<<<< HEAD
             _allowRollForward = parseResult.GetValue(ToolInstallCommandParser.RollForwardOption);
-=======
+
             _packageId = new PackageId(parseResult.GetValue(ToolUpdateCommandParser.PackageIdArgument));
             _allowPackageDowngrade = parseResult.GetValue(ToolInstallCommandParser.AllowPackageDowngradeOption);
->>>>>>> 75b02ea8
+
         }
         
 

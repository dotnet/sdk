--- conflicted
+++ resolved
@@ -11,10 +11,7 @@
 using Microsoft.DotNet.ToolPackage;
 using Microsoft.DotNet.Tools.Tool.Common;
 using Microsoft.Extensions.EnvironmentAbstractions;
-<<<<<<< HEAD
-=======
 using System.Collections.Generic;
->>>>>>> f6119d17
 using NuGet.Packaging;
 
 namespace Microsoft.DotNet.Tools.Tool.Install
@@ -28,12 +25,9 @@
         private readonly IReporter _reporter;
 
         private readonly string _explicitManifestFile;
-<<<<<<< HEAD
         private readonly PackageId _packageId;
         private readonly bool _allowPackageDowngrade;
-=======
         private readonly bool _createManifestIfNeeded;
->>>>>>> f6119d17
 
         public ToolInstallLocalCommand(
             ParseResult parseResult,
@@ -63,7 +57,6 @@
         public override int Execute()
         {
             FilePath manifestFile = GetManifestFilePath();
-<<<<<<< HEAD
             var existingPackageWithPackageId = _toolManifestFinder.Find(manifestFile).Where(p => p.PackageId.Equals(_packageId));
 
             if (!existingPackageWithPackageId.Any())
@@ -122,9 +115,6 @@
                 _toolLocalPackageInstaller.TargetFrameworkToInstall);
 
             return 0;
-=======
-            return Install(manifestFile);
->>>>>>> f6119d17
         }
 
         public int Install(FilePath manifestFile)

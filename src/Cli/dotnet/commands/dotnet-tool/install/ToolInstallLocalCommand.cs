// Licensed to the .NET Foundation under one or more agreements.
// The .NET Foundation licenses this file to you under the MIT license.

using System.CommandLine;
using Microsoft.DotNet.Cli;
using Microsoft.DotNet.Cli.NuGetPackageDownloader;
using Microsoft.DotNet.Cli.ToolPackage;
using Microsoft.DotNet.Cli.Utils;
using Microsoft.DotNet.ToolManifest;
using Microsoft.DotNet.ToolPackage;
using Microsoft.DotNet.Tools.Tool.Common;
using Microsoft.DotNet.Tools.Tool.List;
using Microsoft.Extensions.EnvironmentAbstractions;

namespace Microsoft.DotNet.Tools.Tool.Install
{
    internal class ToolInstallLocalCommand : CommandBase
    {
        private readonly IToolManifestFinder _toolManifestFinder;
        private readonly IToolManifestEditor _toolManifestEditor;
        private readonly ILocalToolsResolverCache _localToolsResolverCache;
        private readonly ToolInstallLocalInstaller _toolLocalPackageInstaller;
        private readonly IReporter _reporter;
        private readonly PackageId? _packageId;
        private readonly bool _allowPackageDowngrade;

        private readonly string _explicitManifestFile;
        private readonly bool _createManifestIfNeeded;
        private readonly bool _allowRollForward;
        private readonly bool _updateAll;

        internal readonly RestoreActionConfig _restoreActionConfig;

        public ToolInstallLocalCommand(
            ParseResult parseResult,
            PackageId? packageId = null,
            IToolPackageDownloader toolPackageDownloader = null,
            IToolManifestFinder toolManifestFinder = null,
            IToolManifestEditor toolManifestEditor = null,
            ILocalToolsResolverCache localToolsResolverCache = null,
            IReporter reporter = null,
            string runtimeJsonPathForTests = null
            )
            : base(parseResult)
        {
            _updateAll = parseResult.GetValue(ToolUpdateCommandParser.UpdateAllOption);
            var packageIdArgument = parseResult.GetValue(ToolInstallCommandParser.PackageIdArgument);
            _packageId = packageId ?? (packageIdArgument is not null ? new PackageId(packageIdArgument) : null);
            _explicitManifestFile = parseResult.GetValue(ToolAppliedOption.ToolManifestOption);

            _createManifestIfNeeded = parseResult.GetValue(ToolInstallCommandParser.CreateManifestIfNeededOption);

            _reporter = (reporter ?? Reporter.Output);

            _toolManifestFinder = toolManifestFinder ??
                                  new ToolManifestFinder(new DirectoryPath(Directory.GetCurrentDirectory()));
            _toolManifestEditor = toolManifestEditor ?? new ToolManifestEditor();
            _localToolsResolverCache = localToolsResolverCache ?? new LocalToolsResolverCache();
<<<<<<< HEAD
            _restoreActionConfig = new RestoreActionConfig(DisableParallel: parseResult.GetValue(ToolCommandRestorePassThroughOptions.DisableParallelOption),
                NoCache: parseResult.GetValue(ToolCommandRestorePassThroughOptions.NoCacheOption),
                IgnoreFailedSources: parseResult.GetValue(ToolCommandRestorePassThroughOptions.IgnoreFailedSourcesOption),
                Interactive: parseResult.GetValue(ToolCommandRestorePassThroughOptions.InteractiveRestoreOption));
            _toolLocalPackageInstaller = new ToolInstallLocalInstaller(parseResult, toolPackageDownloader, _restoreActionConfig);
            _toolPackageDownloader = toolPackageDownloader;
=======
            _toolLocalPackageInstaller = new ToolInstallLocalInstaller(parseResult, toolPackageDownloader, runtimeJsonPathForTests);
>>>>>>> d28b5e32
            _allowRollForward = parseResult.GetValue(ToolInstallCommandParser.RollForwardOption);
            _allowPackageDowngrade = parseResult.GetValue(ToolInstallCommandParser.AllowPackageDowngradeOption);
        }

        public override int Execute()
        {
            if (_updateAll)
            {
                var toolListCommand = new ToolListLocalCommand(_parseResult, (IToolManifestInspector)_toolManifestFinder);
                var toolIds = toolListCommand.GetPackages(null);
                foreach (var toolId in toolIds)
                {
                    ExecuteInstallCommand(toolId.Item1.PackageId);
                }
                return 0;
            }
            else
            {
                return ExecuteInstallCommand((PackageId) _packageId);
            }
        }

        private int ExecuteInstallCommand(PackageId packageId)
        {
            FilePath manifestFile = GetManifestFilePath();

            (FilePath? manifestFileOptional, string warningMessage) =
                _toolManifestFinder.ExplicitManifestOrFindManifestContainPackageId(_explicitManifestFile, packageId);

            if (warningMessage != null)
            {
                _reporter.WriteLine(warningMessage.Yellow());
            }

            manifestFile = manifestFileOptional ?? GetManifestFilePath();
            var existingPackageWithPackageId = _toolManifestFinder.Find(manifestFile).Where(p => p.PackageId.Equals(packageId));

            if (!existingPackageWithPackageId.Any())
            {
                return InstallNewTool(manifestFile, packageId);
            }

            var existingPackage = existingPackageWithPackageId.Single();
            var toolDownloadedPackage = _toolLocalPackageInstaller.Install(manifestFile, packageId);

            InstallToolUpdate(existingPackage, toolDownloadedPackage, manifestFile, packageId);

            _localToolsResolverCache.SaveToolPackage(
                toolDownloadedPackage,
                _toolLocalPackageInstaller.TargetFrameworkToInstall);

            return 0;
        }

        public int InstallToolUpdate(ToolManifestPackage existingPackage, IToolPackage toolDownloadedPackage, FilePath manifestFile, PackageId packageId)
        {
            if (existingPackage.Version > toolDownloadedPackage.Version && !_allowPackageDowngrade)
            {
                throw new GracefulException(new[]
                    {
                        string.Format(
                            Update.LocalizableStrings.UpdateLocalToolToLowerVersion,
                            toolDownloadedPackage.Version.ToNormalizedString(),
                            existingPackage.Version.ToNormalizedString(),
                            manifestFile.Value)
                    },
                    isUserError: false);
            }
            else if (existingPackage.Version == toolDownloadedPackage.Version)
            {
                _reporter.WriteLine(
                    string.Format(
                        Update.LocalizableStrings.UpdateLocaToolSucceededVersionNoChange,
                        toolDownloadedPackage.Id,
                        existingPackage.Version.ToNormalizedString(),
                        manifestFile.Value));
            }
            else
            {
                _toolManifestEditor.Edit(
                    manifestFile,
                    packageId,
                    toolDownloadedPackage.Version,
                    toolDownloadedPackage.Commands.Select(c => c.Name).ToArray());
                _reporter.WriteLine(
                    string.Format(
                        Update.LocalizableStrings.UpdateLocalToolSucceeded,
                        toolDownloadedPackage.Id,
                        existingPackage.Version.ToNormalizedString(),
                        toolDownloadedPackage.Version.ToNormalizedString(),
                        manifestFile.Value).Green());
            }

            _localToolsResolverCache.SaveToolPackage(
                toolDownloadedPackage,
                _toolLocalPackageInstaller.TargetFrameworkToInstall);

            return 0;
        }

        public int InstallNewTool(FilePath manifestFile, PackageId packageId)
        {
            IToolPackage toolDownloadedPackage =
                _toolLocalPackageInstaller.Install(manifestFile, packageId);

            _toolManifestEditor.Add(
                manifestFile,
                toolDownloadedPackage.Id,
                toolDownloadedPackage.Version,
                toolDownloadedPackage.Commands.Select(c => c.Name).ToArray(),
                _allowRollForward);

            _localToolsResolverCache.SaveToolPackage(
                toolDownloadedPackage,
                _toolLocalPackageInstaller.TargetFrameworkToInstall);

            _reporter.WriteLine(
                string.Format(
                    LocalizableStrings.LocalToolInstallationSucceeded,
                    string.Join(", ", toolDownloadedPackage.Commands.Select(c => c.Name)),
                    toolDownloadedPackage.Id,
                    toolDownloadedPackage.Version.ToNormalizedString(),
                    manifestFile.Value).Green());

            return 0;
        }

        public FilePath GetManifestFilePath()
        {
            try
            {
                return string.IsNullOrWhiteSpace(_explicitManifestFile)
                    ? _toolManifestFinder.FindFirst(_createManifestIfNeeded)
                    : new FilePath(_explicitManifestFile);
            }
            catch (ToolManifestCannotBeFoundException e)
            {
                throw new GracefulException(new[]
                    {
                        e.Message,
                        LocalizableStrings.NoManifestGuide
                    },
                    verboseMessages: new[] { e.VerboseMessage },
                    isUserError: false);
            }
        }
    }
}<|MERGE_RESOLUTION|>--- conflicted
+++ resolved
@@ -56,16 +56,11 @@
                                   new ToolManifestFinder(new DirectoryPath(Directory.GetCurrentDirectory()));
             _toolManifestEditor = toolManifestEditor ?? new ToolManifestEditor();
             _localToolsResolverCache = localToolsResolverCache ?? new LocalToolsResolverCache();
-<<<<<<< HEAD
             _restoreActionConfig = new RestoreActionConfig(DisableParallel: parseResult.GetValue(ToolCommandRestorePassThroughOptions.DisableParallelOption),
                 NoCache: parseResult.GetValue(ToolCommandRestorePassThroughOptions.NoCacheOption),
                 IgnoreFailedSources: parseResult.GetValue(ToolCommandRestorePassThroughOptions.IgnoreFailedSourcesOption),
-                Interactive: parseResult.GetValue(ToolCommandRestorePassThroughOptions.InteractiveRestoreOption));
-            _toolLocalPackageInstaller = new ToolInstallLocalInstaller(parseResult, toolPackageDownloader, _restoreActionConfig);
-            _toolPackageDownloader = toolPackageDownloader;
-=======
-            _toolLocalPackageInstaller = new ToolInstallLocalInstaller(parseResult, toolPackageDownloader, runtimeJsonPathForTests);
->>>>>>> d28b5e32
+                Interactive: parseResult.GetValue(ToolCommandRestorePassThroughOptions.InteractiveRestoreOption));   
+            _toolLocalPackageInstaller = new ToolInstallLocalInstaller(parseResult, toolPackageDownloader, runtimeJsonPathForTests, _restoreActionConfig);
             _allowRollForward = parseResult.GetValue(ToolInstallCommandParser.RollForwardOption);
             _allowPackageDowngrade = parseResult.GetValue(ToolInstallCommandParser.AllowPackageDowngradeOption);
         }

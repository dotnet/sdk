<?xml version="1.0" encoding="utf-8"?>
<root>
  <!-- 
    Microsoft ResX Schema 
    
    Version 2.0
    
    The primary goals of this format is to allow a simple XML format 
    that is mostly human readable. The generation and parsing of the 
    various data types are done through the TypeConverter classes 
    associated with the data types.
    
    Example:
    
    ... ado.net/XML headers & schema ...
    <resheader name="resmimetype">text/microsoft-resx</resheader>
    <resheader name="version">2.0</resheader>
    <resheader name="reader">System.Resources.ResXResourceReader, System.Windows.Forms, ...</resheader>
    <resheader name="writer">System.Resources.ResXResourceWriter, System.Windows.Forms, ...</resheader>
    <data name="Name1"><value>this is my long string</value><comment>this is a comment</comment></data>
    <data name="Color1" type="System.Drawing.Color, System.Drawing">Blue</data>
    <data name="Bitmap1" mimetype="application/x-microsoft.net.object.binary.base64">
        <value>[base64 mime encoded serialized .NET Framework object]</value>
    </data>
    <data name="Icon1" type="System.Drawing.Icon, System.Drawing" mimetype="application/x-microsoft.net.object.bytearray.base64">
        <value>[base64 mime encoded string representing a byte array form of the .NET Framework object]</value>
        <comment>This is a comment</comment>
    </data>
                
    There are any number of "resheader" rows that contain simple 
    name/value pairs.
    
    Each data row contains a name, and value. The row also contains a 
    type or mimetype. Type corresponds to a .NET class that support 
    text/value conversion through the TypeConverter architecture. 
    Classes that don't support this are serialized and stored with the 
    mimetype set.
    
    The mimetype is used for serialized objects, and tells the 
    ResXResourceReader how to depersist the object. This is currently not 
    extensible. For a given mimetype the value must be set accordingly:
    
    Note - application/x-microsoft.net.object.binary.base64 is the format 
    that the ResXResourceWriter will generate, however the reader can 
    read any of the formats listed below.
    
    mimetype: application/x-microsoft.net.object.binary.base64
    value   : The object must be serialized with 
            : System.Runtime.Serialization.Formatters.Binary.BinaryFormatter
            : and then encoded with base64 encoding.
    
    mimetype: application/x-microsoft.net.object.soap.base64
    value   : The object must be serialized with 
            : System.Runtime.Serialization.Formatters.Soap.SoapFormatter
            : and then encoded with base64 encoding.

    mimetype: application/x-microsoft.net.object.bytearray.base64
    value   : The object must be serialized into a byte array 
            : using a System.ComponentModel.TypeConverter
            : and then encoded with base64 encoding.
    -->
  <xsd:schema id="root" xmlns="" xmlns:xsd="http://www.w3.org/2001/XMLSchema" xmlns:msdata="urn:schemas-microsoft-com:xml-msdata">
    <xsd:import namespace="http://www.w3.org/XML/1998/namespace" />
    <xsd:element name="root" msdata:IsDataSet="true">
      <xsd:complexType>
        <xsd:choice maxOccurs="unbounded">
          <xsd:element name="metadata">
            <xsd:complexType>
              <xsd:sequence>
                <xsd:element name="value" type="xsd:string" minOccurs="0" />
              </xsd:sequence>
              <xsd:attribute name="name" use="required" type="xsd:string" />
              <xsd:attribute name="type" type="xsd:string" />
              <xsd:attribute name="mimetype" type="xsd:string" />
              <xsd:attribute ref="xml:space" />
            </xsd:complexType>
          </xsd:element>
          <xsd:element name="assembly">
            <xsd:complexType>
              <xsd:attribute name="alias" type="xsd:string" />
              <xsd:attribute name="name" type="xsd:string" />
            </xsd:complexType>
          </xsd:element>
          <xsd:element name="data">
            <xsd:complexType>
              <xsd:sequence>
                <xsd:element name="value" type="xsd:string" minOccurs="0" msdata:Ordinal="1" />
                <xsd:element name="comment" type="xsd:string" minOccurs="0" msdata:Ordinal="2" />
              </xsd:sequence>
              <xsd:attribute name="name" type="xsd:string" use="required" msdata:Ordinal="1" />
              <xsd:attribute name="type" type="xsd:string" msdata:Ordinal="3" />
              <xsd:attribute name="mimetype" type="xsd:string" msdata:Ordinal="4" />
              <xsd:attribute ref="xml:space" />
            </xsd:complexType>
          </xsd:element>
          <xsd:element name="resheader">
            <xsd:complexType>
              <xsd:sequence>
                <xsd:element name="value" type="xsd:string" minOccurs="0" msdata:Ordinal="1" />
              </xsd:sequence>
              <xsd:attribute name="name" type="xsd:string" use="required" />
            </xsd:complexType>
          </xsd:element>
        </xsd:choice>
      </xsd:complexType>
    </xsd:element>
  </xsd:schema>
  <resheader name="resmimetype">
    <value>text/microsoft-resx</value>
  </resheader>
  <resheader name="version">
    <value>2.0</value>
  </resheader>
  <resheader name="reader">
    <value>System.Resources.ResXResourceReader, System.Windows.Forms, Version=4.0.0.0, Culture=neutral, PublicKeyToken=b77a5c561934e089</value>
  </resheader>
  <resheader name="writer">
    <value>System.Resources.ResXResourceWriter, System.Windows.Forms, Version=4.0.0.0, Culture=neutral, PublicKeyToken=b77a5c561934e089</value>
  </resheader>
  <data name="PackageIdArgumentName" xml:space="preserve">
    <value>PACKAGE_ID</value>
  </data>
  <data name="PackageIdArgumentDescription" xml:space="preserve">
    <value>The NuGet Package Id of the tool to install.</value>
  </data>
  <data name="SpecifyExactlyOnePackageId" xml:space="preserve">
    <value>Specify one tool Package Id to install.</value>
  </data>
  <data name="VersionOptionName" xml:space="preserve">
    <value>VERSION</value>
  </data>
  <data name="VersionOptionDescription" xml:space="preserve">
    <value>The version of the tool package to install.</value>
  </data>
  <data name="AddSourceOptionName" xml:space="preserve">
    <value>SOURCE</value>
  </data>
  <data name="AddSourceOptionDescription" xml:space="preserve">
    <value>Add an additional NuGet package source to use during installation.</value>
  </data>
  <data name="CommandDescription" xml:space="preserve">
    <value>Install global or local tool. Local tools are added to manifest and restored.</value>
  </data>
  <data name="ConfigFileOptionName" xml:space="preserve">
    <value>FILE</value>
  </data>
  <data name="ConfigFileOptionDescription" xml:space="preserve">
    <value>The NuGet configuration file to use.</value>
  </data>
  <data name="FrameworkOptionName" xml:space="preserve">
    <value>FRAMEWORK</value>
  </data>
  <data name="FrameworkOptionDescription" xml:space="preserve">
    <value>The target framework to install the tool for.</value>
  </data>
  <data name="NuGetConfigurationFileDoesNotExist" xml:space="preserve">
    <value>NuGet configuration file '{0}' does not exist.</value>
  </data>
  <data name="InstallationSucceeded" xml:space="preserve">
    <value>You can invoke the tool using the following command: {0}
Tool '{1}' (version '{2}') was successfully installed.</value>
  </data>
  <data name="LocalToolInstallationSucceeded" xml:space="preserve">
    <value>You can invoke the tool from this directory using the following commands: 'dotnet tool run {0}' or 'dotnet {0}'.
Tool '{1}' (version '{2}') was successfully installed. Entry is added to the manifest file {3}.</value>
  </data>
  <data name="GlobalOptionDescription" xml:space="preserve">
    <value>Install the tool for the current user.</value>
  </data>
  <data name="LocalOptionDescription" xml:space="preserve">
    <value>Install the tool and add to the local tool manifest (default).</value>
  </data>
  <data name="InstallFullCommandNameLocalized" xml:space="preserve">
    <value>.NET Install Command</value>
  </data>
  <data name="InvalidToolConfiguration" xml:space="preserve">
    <value>The settings file in the tool's NuGet package is invalid: {0}</value>
  </data>
  <data name="ToolInstallationFailed" xml:space="preserve">
    <value>Tool '{0}' failed to install.</value>
  </data>
  <data name="ToolInstallationFailedWithRestoreGuidance" xml:space="preserve">
    <value>Tool '{0}' failed to install. This failure may have been caused by:

* You are attempting to install a preview release and did not use the --version option to specify the version.
* A package by this name was found, but it was not a .NET tool.
* The required NuGet feed cannot be accessed, perhaps because of an Internet connection problem.
* You mistyped the name of the tool.

For more reasons, including package naming enforcement, visit https://aka.ms/failure-installing-tool</value>
  </data>
  <data name="ToolInstallationFailedContactAuthor" xml:space="preserve">
    <value>Tool '{0}' failed to install. Contact the tool author for assistance.</value>
  </data>
  <data name="ToolInstallationRestoreFailed" xml:space="preserve">
    <value>The tool package could not be restored.</value>
  </data>
  <data name="ToolAlreadyInstalled" xml:space="preserve">
    <value>Tool '{0}' is already installed.</value>
  </data>
  <data name="FailedToCreateToolShim" xml:space="preserve">
    <value>Failed to create shell shim for tool '{0}': {1}</value>
  </data>
  <data name="InvalidNuGetVersionRange" xml:space="preserve">
    <value>Specified version '{0}' is not a valid NuGet version range.</value>
  </data>
  <data name="InstallToolCommandInvalidGlobalAndLocalAndToolPath" xml:space="preserve">
    <value>The local option(--local), the global option (--global), the tool path option (--tool-path), can only have one at a time. Specify only one of the options: {0}.</value>
  </data>
  <data name="ToolPathOptionName" xml:space="preserve">
    <value>PATH</value>
  </data>
  <data name="ToolPathOptionDescription" xml:space="preserve">
    <value>The directory where the tool will be installed. The directory will be created if it does not exist.</value>
  </data>
  <data name="ManifestPathOptionDescription" xml:space="preserve">
    <value>Path to the manifest file.</value>
  </data>
  <data name="ManifestPathOptionName" xml:space="preserve">
    <value>PATH</value>
  </data>
  <data name="LocalOptionDoesNotSupportFrameworkOption" xml:space="preserve">
    <value>The local option(--local) does not support the framework option (--framework).</value>
  </data>
  <data name="NoManifestGuide" xml:space="preserve">
    <value>If you intended to install a global tool, add `--global` to the command.
If you would like to create a manifest, use `dotnet new tool-manifest`, usually in the repo root directory.</value>
  </data>
  <data name="InvalidRuntimeIdentifier" xml:space="preserve">
    <value>The runtime identifier {0} is invalid. Valid runtime identifiers are: {1}.</value>
  </data>
  <data name="PrereleaseAndVersionAreNotSupportedAtTheSameTime" xml:space="preserve">
    <value>The --prerelease and --version options are not supported in the same command</value>
  </data>
<<<<<<< HEAD
  <data name="UpdateLocalToolSucceeded" xml:space="preserve">
    <value>Tool '{0}' was successfully updated from version '{1}' to version '{2}' (manifest file {3}).</value>
  </data>
  <data name="UpdateLocaToolSucceededVersionNoChange" xml:space="preserve">
    <value>Tool '{0}' is up to date (version '{1}' manifest file {2}) .</value>
  </data>
  <data name="UpdateToLowerVersion" xml:space="preserve">
    <value>The requested version {0} is lower than existing version {1} (manifest file {2}).</value>
  </data>
  <data name="AllowPackageDowngradeOptionDescription" xml:space="preserve">
    <value>Allow package downgrade when installing a .NET tool package.</value>
=======
  <data name="CreateManifestIfNeededOptionDescription" xml:space="preserve">
    <value>Create a tool manifest if one isn't found during tool installation. For information on how manifests are located, see https://aka.ms/dotnet/tools/create-manifest-if-needed</value>
>>>>>>> f6119d17
  </data>
</root><|MERGE_RESOLUTION|>--- conflicted
+++ resolved
@@ -232,7 +232,6 @@
   <data name="PrereleaseAndVersionAreNotSupportedAtTheSameTime" xml:space="preserve">
     <value>The --prerelease and --version options are not supported in the same command</value>
   </data>
-<<<<<<< HEAD
   <data name="UpdateLocalToolSucceeded" xml:space="preserve">
     <value>Tool '{0}' was successfully updated from version '{1}' to version '{2}' (manifest file {3}).</value>
   </data>
@@ -244,9 +243,8 @@
   </data>
   <data name="AllowPackageDowngradeOptionDescription" xml:space="preserve">
     <value>Allow package downgrade when installing a .NET tool package.</value>
-=======
+  </data>
   <data name="CreateManifestIfNeededOptionDescription" xml:space="preserve">
     <value>Create a tool manifest if one isn't found during tool installation. For information on how manifests are located, see https://aka.ms/dotnet/tools/create-manifest-if-needed</value>
->>>>>>> f6119d17
   </data>
 </root>
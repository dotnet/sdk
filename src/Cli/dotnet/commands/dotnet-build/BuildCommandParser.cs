--- conflicted
+++ resolved
@@ -75,10 +75,7 @@
             command.AddOption(NoSelfContainedOption);
             command.AddOption(CommonOptions.ArchitectureOption);
             command.AddOption(CommonOptions.OperatingSystemOption);
-<<<<<<< HEAD
-=======
             command.AddOption(CommonOptions.DisableBuildServersOption);
->>>>>>> 8afb9046
 
             command.SetHandler(BuildCommand.Run);
 

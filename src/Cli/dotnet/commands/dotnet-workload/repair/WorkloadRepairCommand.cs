// Licensed to the .NET Foundation under one or more agreements.
// The .NET Foundation licenses this file to you under the MIT license.

using System.CommandLine;
using Microsoft.Deployment.DotNet.Releases;
using Microsoft.DotNet.Cli;
using Microsoft.DotNet.Cli.NuGetPackageDownloader;
using Microsoft.DotNet.Cli.Utils;
using Microsoft.DotNet.Workloads.Workload.Install;
using Microsoft.Extensions.EnvironmentAbstractions;
using Microsoft.NET.Sdk.WorkloadManifestReader;

namespace Microsoft.DotNet.Workloads.Workload.Repair
{
    internal class WorkloadRepairCommand : WorkloadCommandBase
    {
        private readonly PackageSourceLocation _packageSourceLocation;
        private readonly IInstaller _workloadInstaller;
        protected readonly IWorkloadResolverFactory _workloadResolverFactory;
        private IWorkloadResolver _workloadResolver;
        private readonly ReleaseVersion _sdkVersion;
        private readonly string _dotnetPath;
        private readonly string _userProfileDir;

        public WorkloadRepairCommand(
            ParseResult parseResult,
            IReporter reporter = null,
            IWorkloadResolverFactory workloadResolverFactory = null,
            IInstaller workloadInstaller = null,
<<<<<<< HEAD
            INuGetPackageDownloader nugetPackageDownloader = null,
            string dotnetDir = null,
            string tempDirPath = null,
            string version = null,
            string userProfileDir = null)
            : base(parseResult, reporter: reporter, tempDirPath: tempDirPath, nugetPackageDownloader: nugetPackageDownloader)
=======
            INuGetPackageDownloader nugetPackageDownloader = null)
            : base(parseResult, reporter: reporter, nugetPackageDownloader: nugetPackageDownloader)
>>>>>>> 7bae2d86
        {
            var configOption = parseResult.GetValue(WorkloadRepairCommandParser.ConfigOption);
            var sourceOption = parseResult.GetValue(WorkloadRepairCommandParser.SourceOption);
            _packageSourceLocation = string.IsNullOrEmpty(configOption) && (sourceOption == null || !sourceOption.Any()) ? null :
                new PackageSourceLocation(string.IsNullOrEmpty(configOption) ? null : new FilePath(configOption), sourceFeedOverrides: sourceOption);

            _workloadResolverFactory = workloadResolverFactory ?? new WorkloadResolverFactory();

            if (!string.IsNullOrEmpty(parseResult.GetValue(WorkloadRepairCommandParser.VersionOption)))
            {
                throw new GracefulException(Install.LocalizableStrings.SdkVersionOptionNotSupported);
            }

            var creationResult = _workloadResolverFactory.Create();

            _dotnetPath = creationResult.DotnetPath;
            _sdkVersion = creationResult.SdkVersion;
            _userProfileDir = creationResult.UserProfileDir;
            var sdkFeatureBand = new SdkFeatureBand(_sdkVersion);
            _workloadResolver = creationResult.WorkloadResolver;

            _workloadInstaller = workloadInstaller ??
                                 WorkloadInstallerFactory.GetWorkloadInstaller(Reporter, sdkFeatureBand,
                                     _workloadResolver, Verbosity, creationResult.UserProfileDir, VerifySignatures, PackageDownloader, _dotnetPath, TempDirectoryPath,
                                     _packageSourceLocation, _parseResult.ToRestoreActionConfig());
        }

        public override int Execute()
        {
            WorkloadHistoryRecorder recorder = new WorkloadHistoryRecorder(_workloadResolver, _workloadInstaller);
            recorder.HistoryRecord.CommandName = "uninstall";

            try
            {
                recorder.Run(() =>
                {
<<<<<<< HEAD
                    try
                    {
                        Reporter.WriteLine();

                        var workloadIds = _workloadInstaller.GetWorkloadInstallationRecordRepository().GetInstalledWorkloads(new SdkFeatureBand(_sdkVersion));

                        if (!workloadIds.Any())
                        {
                            Reporter.WriteLine(LocalizableStrings.NoWorkloadsToRepair);
                            return;
                        }

                        Reporter.WriteLine(string.Format(LocalizableStrings.RepairingWorkloads, string.Join(" ", workloadIds)));

                        ReinstallWorkloadsBasedOnCurrentManifests(workloadIds, new SdkFeatureBand(_sdkVersion));

                        WorkloadInstallCommand.TryRunGarbageCollection(_workloadInstaller, Reporter, Verbosity);

                        Reporter.WriteLine();
                        Reporter.WriteLine(string.Format(LocalizableStrings.RepairSucceeded, string.Join(" ", workloadIds)));
                        Reporter.WriteLine();
                    }
                    catch (Exception e)
                    {
                        // Don't show entire stack trace
                        throw new GracefulException(string.Format(LocalizableStrings.WorkloadRepairFailed, e.Message), e, isUserError: false);
                    }
                });
=======
                    Reporter.WriteLine(LocalizableStrings.NoWorkloadsToRepair);
                    return 0;
                }

                Reporter.WriteLine(string.Format(LocalizableStrings.RepairingWorkloads, string.Join(" ", workloadIds)));

                ReinstallWorkloadsBasedOnCurrentManifests(workloadIds, new SdkFeatureBand(_sdkVersion));

                WorkloadInstallCommand.TryRunGarbageCollection(_workloadInstaller, Reporter, Verbosity, workloadSetVersion => _workloadResolverFactory.CreateForWorkloadSet(_dotnetPath, _sdkVersion.ToString(), _userProfileDir, workloadSetVersion));

                Reporter.WriteLine();
                Reporter.WriteLine(string.Format(LocalizableStrings.RepairSucceeded, string.Join(" ", workloadIds)));
                Reporter.WriteLine();
            }
            catch (Exception e)
            {
                // Don't show entire stack trace
                throw new GracefulException(string.Format(LocalizableStrings.WorkloadRepairFailed, e.Message), e, isUserError: false);
>>>>>>> 7bae2d86
            }
            finally
            {
                _workloadInstaller.Shutdown();
            }

            return _workloadInstaller.ExitCode;
        }

        private void ReinstallWorkloadsBasedOnCurrentManifests(IEnumerable<WorkloadId> workloadIds, SdkFeatureBand sdkFeatureBand)
        {
            _workloadInstaller.RepairWorkloads(workloadIds, sdkFeatureBand);
        }
    }
}<|MERGE_RESOLUTION|>--- conflicted
+++ resolved
@@ -27,17 +27,8 @@
             IReporter reporter = null,
             IWorkloadResolverFactory workloadResolverFactory = null,
             IInstaller workloadInstaller = null,
-<<<<<<< HEAD
-            INuGetPackageDownloader nugetPackageDownloader = null,
-            string dotnetDir = null,
-            string tempDirPath = null,
-            string version = null,
-            string userProfileDir = null)
-            : base(parseResult, reporter: reporter, tempDirPath: tempDirPath, nugetPackageDownloader: nugetPackageDownloader)
-=======
             INuGetPackageDownloader nugetPackageDownloader = null)
             : base(parseResult, reporter: reporter, nugetPackageDownloader: nugetPackageDownloader)
->>>>>>> 7bae2d86
         {
             var configOption = parseResult.GetValue(WorkloadRepairCommandParser.ConfigOption);
             var sourceOption = parseResult.GetValue(WorkloadRepairCommandParser.SourceOption);
@@ -74,7 +65,6 @@
             {
                 recorder.Run(() =>
                 {
-<<<<<<< HEAD
                     try
                     {
                         Reporter.WriteLine();
@@ -87,7 +77,7 @@
                             return;
                         }
 
-                        Reporter.WriteLine(string.Format(LocalizableStrings.RepairingWorkloads, string.Join(" ", workloadIds)));
+                        WorkloadInstallCommand.TryRunGarbageCollection(_workloadInstaller, Reporter, Verbosity, workloadSetVersion => _workloadResolverFactory.CreateForWorkloadSet(_dotnetPath, _sdkVersion.ToString(), _userProfileDir, workloadSetVersion));
 
                         ReinstallWorkloadsBasedOnCurrentManifests(workloadIds, new SdkFeatureBand(_sdkVersion));
 
@@ -103,26 +93,6 @@
                         throw new GracefulException(string.Format(LocalizableStrings.WorkloadRepairFailed, e.Message), e, isUserError: false);
                     }
                 });
-=======
-                    Reporter.WriteLine(LocalizableStrings.NoWorkloadsToRepair);
-                    return 0;
-                }
-
-                Reporter.WriteLine(string.Format(LocalizableStrings.RepairingWorkloads, string.Join(" ", workloadIds)));
-
-                ReinstallWorkloadsBasedOnCurrentManifests(workloadIds, new SdkFeatureBand(_sdkVersion));
-
-                WorkloadInstallCommand.TryRunGarbageCollection(_workloadInstaller, Reporter, Verbosity, workloadSetVersion => _workloadResolverFactory.CreateForWorkloadSet(_dotnetPath, _sdkVersion.ToString(), _userProfileDir, workloadSetVersion));
-
-                Reporter.WriteLine();
-                Reporter.WriteLine(string.Format(LocalizableStrings.RepairSucceeded, string.Join(" ", workloadIds)));
-                Reporter.WriteLine();
-            }
-            catch (Exception e)
-            {
-                // Don't show entire stack trace
-                throw new GracefulException(string.Format(LocalizableStrings.WorkloadRepairFailed, e.Message), e, isUserError: false);
->>>>>>> 7bae2d86
             }
             finally
             {

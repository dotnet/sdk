// Licensed to the .NET Foundation under one or more agreements.
// The .NET Foundation licenses this file to you under the MIT license.

using System.CommandLine;
using System.CommandLine.Parsing;
using Microsoft.DotNet.Workloads.Workload.List;
using Microsoft.NET.Sdk.WorkloadManifestReader;
using Microsoft.TemplateEngine.Cli.Commands;
using CommonStrings = Microsoft.DotNet.Workloads.Workload.LocalizableStrings;
using IReporter = Microsoft.DotNet.Cli.Utils.IReporter;

namespace Microsoft.DotNet.Cli
{
    internal static class WorkloadCommandParser
    {
        public static readonly string DocsLink = "https://aka.ms/dotnet-workload";

        private static readonly CliCommand Command = ConstructCommand();

        public static readonly CliOption<bool> InfoOption = new("--info")
        {
            Description = CommonStrings.WorkloadInfoDescription
        };

        public static CliCommand GetCommand()
        {
            Command.Options.Add(InfoOption);
            return Command;
        }

        internal static void ShowWorkloadsInfo(ParseResult parseResult = null, IWorkloadInfoHelper workloadInfoHelper = null, IReporter reporter = null, string dotnetDir = null)
        {
            if(workloadInfoHelper != null)
            {
                workloadInfoHelper ??= new WorkloadInfoHelper(parseResult != null ? parseResult.HasOption(SharedOptions.InteractiveOption) : false);
            }
            else
            {
                workloadInfoHelper ??= new WorkloadInfoHelper(false);
            }
            IEnumerable<WorkloadId> installedList = workloadInfoHelper.InstalledSdkWorkloadIds;
            InstalledWorkloadsCollection installedWorkloads = workloadInfoHelper.AddInstalledVsWorkloads(installedList);
            reporter ??= Cli.Utils.Reporter.Output;
            string dotnetPath = dotnetDir ?? Path.GetDirectoryName(Environment.ProcessPath);

            if (!installedList.Any())
            {
                reporter.WriteLine(CommonStrings.NoWorkloadsInstalledInfoWarning);
                return;
            }

            var manifestInfoDict =  workloadInfoHelper.WorkloadResolver.GetInstalledManifests().ToDictionary(info => info.Id, StringComparer.OrdinalIgnoreCase);

            foreach (var workload in installedWorkloads.AsEnumerable())
            {
                var workloadManifest = workloadInfoHelper.WorkloadResolver.GetManifestFromWorkload(new WorkloadId(workload.Key));
                var workloadFeatureBand = manifestInfoDict[workloadManifest.Id].ManifestFeatureBand;

                const int align = 10;
                const string separator = "   ";

                reporter.WriteLine($" {'[' + workload.Key + ']'}");

                reporter.Write($"{separator}{CommonStrings.WorkloadSourceColumn}:");
                reporter.WriteLine($" {workload.Value,align}");

                reporter.Write($"{separator}{CommonStrings.WorkloadManfiestVersionColumn}:");
                reporter.WriteLine($"    {workloadManifest.Version + '/' + workloadFeatureBand,align}");

                reporter.Write($"{separator}{CommonStrings.WorkloadManifestPathColumn}:");
                reporter.WriteLine($"       {workloadManifest.ManifestPath,align}");

                reporter.Write($"{separator}{CommonStrings.WorkloadInstallTypeColumn}:");
                reporter.WriteLine($"       {WorkloadInstallType.GetWorkloadInstallType(new SdkFeatureBand(workloadFeatureBand), dotnetPath).ToString(),align}"
                );
                reporter.WriteLine("");
            }
        }

        private static int ProcessArgs(ParseResult parseResult)
        {
            if (parseResult.HasOption(InfoOption) && parseResult.RootSubCommandResult() == "workload")
            {
                ShowWorkloadsInfo(parseResult);
                Cli.Utils.Reporter.Output.WriteLine("");
                return 0;
            }
            return parseResult.HandleMissingCommand();
        }

        private static CliCommand ConstructCommand()
        {
<<<<<<< HEAD
            DocumentedCommand command = new("workload", DocsLink, CommonStrings.CommandDescription);

            command.Subcommands.Add(WorkloadInstallCommandParser.GetCommand());
            command.Subcommands.Add(WorkloadUpdateCommandParser.GetCommand());
            command.Subcommands.Add(WorkloadListCommandParser.GetCommand());
            command.Subcommands.Add(WorkloadSearchCommandParser.GetCommand());
            command.Subcommands.Add(WorkloadUninstallCommandParser.GetCommand());
            command.Subcommands.Add(WorkloadRepairCommandParser.GetCommand());
            command.Subcommands.Add(WorkloadRestoreCommandParser.GetCommand());
            command.Subcommands.Add(WorkloadCleanCommandParser.GetCommand());
            command.Subcommands.Add(WorkloadElevateCommandParser.GetCommand());

            command.Validators.Add(commandResult =>
            {
                if (commandResult.GetResult(InfoOption) is null && !commandResult.Children.Any(child => child is CommandResult))
                {
                    commandResult.AddError(Tools.CommonLocalizableStrings.RequiredCommandNotPassed);
                }
            });

            command.SetAction(ProcessArgs);
=======
            var command = new DocumentedCommand("workload", DocsLink, CommonStrings.CommandDescription);

            command.AddCommand(WorkloadInstallCommandParser.GetCommand());
            command.AddCommand(WorkloadUpdateCommandParser.GetCommand());
            command.AddCommand(WorkloadListCommandParser.GetCommand());
            command.AddCommand(WorkloadSearchCommandParser.GetCommand());
            command.AddCommand(WorkloadUninstallCommandParser.GetCommand());
            command.AddCommand(WorkloadRepairCommandParser.GetCommand());
            command.AddCommand(WorkloadRestoreCommandParser.GetCommand());
            command.AddCommand(WorkloadCleanCommandParser.GetCommand());
            command.AddCommand(WorkloadElevateCommandParser.GetCommand());
            command.AddCommand(WorkloadHistoryCommandParser.GetCommand());

            command.SetHandler((parseResult) => ProcessArgs(parseResult));
>>>>>>> 0047586c

            return command;
        }
    }
}<|MERGE_RESOLUTION|>--- conflicted
+++ resolved
@@ -90,7 +90,6 @@
 
         private static CliCommand ConstructCommand()
         {
-<<<<<<< HEAD
             DocumentedCommand command = new("workload", DocsLink, CommonStrings.CommandDescription);
 
             command.Subcommands.Add(WorkloadInstallCommandParser.GetCommand());
@@ -102,6 +101,7 @@
             command.Subcommands.Add(WorkloadRestoreCommandParser.GetCommand());
             command.Subcommands.Add(WorkloadCleanCommandParser.GetCommand());
             command.Subcommands.Add(WorkloadElevateCommandParser.GetCommand());
+            command.Subcommands.Add(WorkloadHistoryCommandParser.GetCommand());
 
             command.Validators.Add(commandResult =>
             {
@@ -112,22 +112,6 @@
             });
 
             command.SetAction(ProcessArgs);
-=======
-            var command = new DocumentedCommand("workload", DocsLink, CommonStrings.CommandDescription);
-
-            command.AddCommand(WorkloadInstallCommandParser.GetCommand());
-            command.AddCommand(WorkloadUpdateCommandParser.GetCommand());
-            command.AddCommand(WorkloadListCommandParser.GetCommand());
-            command.AddCommand(WorkloadSearchCommandParser.GetCommand());
-            command.AddCommand(WorkloadUninstallCommandParser.GetCommand());
-            command.AddCommand(WorkloadRepairCommandParser.GetCommand());
-            command.AddCommand(WorkloadRestoreCommandParser.GetCommand());
-            command.AddCommand(WorkloadCleanCommandParser.GetCommand());
-            command.AddCommand(WorkloadElevateCommandParser.GetCommand());
-            command.AddCommand(WorkloadHistoryCommandParser.GetCommand());
-
-            command.SetHandler((parseResult) => ProcessArgs(parseResult));
->>>>>>> 0047586c
 
             return command;
         }

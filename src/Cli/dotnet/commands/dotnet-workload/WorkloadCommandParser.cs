// Copyright (c) .NET Foundation and contributors. All rights reserved.
// Licensed under the MIT license. See LICENSE file in the project root for full license information.

using System;
using System.Collections.Generic;
using System.CommandLine;
using System.CommandLine.Parsing;
using System.IO;
using System.Linq;
using Microsoft.DotNet.Workloads.Workload.Install;
using Microsoft.DotNet.Workloads.Workload.List;
using Microsoft.NET.Sdk.WorkloadManifestReader;
using Microsoft.TemplateEngine.Cli.Commands;
using CommonStrings = Microsoft.DotNet.Workloads.Workload.LocalizableStrings;
using IReporter = Microsoft.DotNet.Cli.Utils.IReporter;

namespace Microsoft.DotNet.Cli
{
    internal static class WorkloadCommandParser
    {
        public static readonly string DocsLink = "https://aka.ms/dotnet-workload";

        private static readonly Command Command = ConstructCommand();

        public static readonly Option<bool> InfoOption = new Option<bool>("--info", CommonStrings.WorkloadInfoDescription);

        public static Command GetCommand()
        {
            Command.AddOption(InfoOption);
            return Command;
        }

<<<<<<< HEAD
        internal static void ShowWorkloadsInfo(IWorkloadInfoHelper workloadInfoHelper = null, IReporter reporter = null, string dotnetDir = null)
=======
        internal static void ShowWorkloadsInfo(ParseResult parseResult, IWorkloadInfoHelper workloadInfoHelper = null, IReporter reporter = null)
>>>>>>> c3c5f3af
        {
            workloadInfoHelper ??= new WorkloadInfoHelper(parseResult.HasOption(SharedOptions.InteractiveOption));
            IEnumerable<WorkloadId> installedList = workloadInfoHelper.InstalledSdkWorkloadIds;
            InstalledWorkloadsCollection installedWorkloads = workloadInfoHelper.AddInstalledVsWorkloads(installedList);
            reporter ??= Cli.Utils.Reporter.Output;
            string dotnetPath = dotnetDir ?? Path.GetDirectoryName(Environment.ProcessPath);

            if (!installedList.Any())
            {
                reporter.WriteLine(CommonStrings.NoWorkloadsInstalledInfoWarning);
                return;
            }


            foreach (var workload in installedWorkloads.AsEnumerable())
            {
                var workloadManifest = workloadInfoHelper.WorkloadResolver.GetManifestFromWorkload(new WorkloadId(workload.Key));
                var workloadFeatureBand = new WorkloadManifestInfo(
                    workloadManifest.Id,
                    workloadManifest.Version,
                    Path.GetDirectoryName(workloadManifest.ManifestPath)!).ManifestFeatureBand;

                const int align = 10;
                const string separator = "   ";

                reporter.WriteLine($" {'[' + workload.Key + ']'}");

                reporter.Write($"{separator}{CommonStrings.WorkloadSourceColumn}:");
                reporter.WriteLine($" {workload.Value,align}");

                reporter.Write($"{separator}{CommonStrings.WorkloadManfiestVersionColumn}:");
                reporter.WriteLine($"    {workloadManifest.Version + '/' + workloadFeatureBand,align}");

                reporter.Write($"{separator}{CommonStrings.WorkloadManifestPathColumn}:");
                reporter.WriteLine($"       {workloadManifest.ManifestPath,align}");

                reporter.Write($"{separator}{CommonStrings.WorkloadInstallTypeColumn}:");
                reporter.WriteLine($"       {WorkloadInstallerFactory.GetWorkloadInstallType(new SdkFeatureBand(workloadFeatureBand), dotnetPath),align}"
                );
                reporter.WriteLine("");
            }
        }

        private static int ProcessArgs(ParseResult parseResult)
        {
            if (parseResult.HasOption(InfoOption) && parseResult.RootSubCommandResult() == "workload")
            {
                ShowWorkloadsInfo(parseResult);
                return 0;
            }
            return parseResult.HandleMissingCommand();
        }

        private static Command ConstructCommand()
        {
            var command = new DocumentedCommand("workload", DocsLink, CommonStrings.CommandDescription);

            command.AddCommand(WorkloadInstallCommandParser.GetCommand());
            command.AddCommand(WorkloadUpdateCommandParser.GetCommand());
            command.AddCommand(WorkloadListCommandParser.GetCommand());
            command.AddCommand(WorkloadSearchCommandParser.GetCommand());
            command.AddCommand(WorkloadUninstallCommandParser.GetCommand());
            command.AddCommand(WorkloadRepairCommandParser.GetCommand());
            command.AddCommand(WorkloadRestoreCommandParser.GetCommand());
            command.AddCommand(WorkloadCleanCommandParser.GetCommand());
            command.AddCommand(WorkloadElevateCommandParser.GetCommand());

            command.SetHandler((parseResult) => ProcessArgs(parseResult));

            return command;
        }
    }
}<|MERGE_RESOLUTION|>--- conflicted
+++ resolved
@@ -30,11 +30,7 @@
             return Command;
         }
 
-<<<<<<< HEAD
-        internal static void ShowWorkloadsInfo(IWorkloadInfoHelper workloadInfoHelper = null, IReporter reporter = null, string dotnetDir = null)
-=======
-        internal static void ShowWorkloadsInfo(ParseResult parseResult, IWorkloadInfoHelper workloadInfoHelper = null, IReporter reporter = null)
->>>>>>> c3c5f3af
+        internal static void ShowWorkloadsInfo(ParseResult parseResult, IWorkloadInfoHelper workloadInfoHelper = null, IReporter reporter = null, string dotnetDir = null)
         {
             workloadInfoHelper ??= new WorkloadInfoHelper(parseResult.HasOption(SharedOptions.InteractiveOption));
             IEnumerable<WorkloadId> installedList = workloadInfoHelper.InstalledSdkWorkloadIds;

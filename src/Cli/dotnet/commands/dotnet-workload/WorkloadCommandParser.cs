--- conflicted
+++ resolved
@@ -84,7 +84,7 @@
 
         private static int ProcessArgs(ParseResult parseResult)
         {
-            if (parseResult.FindResultFor(InfoOption) is not null && parseResult.RootSubCommandResult() == "workload")
+            if (parseResult.HasOption(InfoOption) && parseResult.RootSubCommandResult() == "workload")
             {
                 ShowWorkloadsInfo(parseResult);
                 Cli.Utils.Reporter.Output.WriteLine("");
@@ -95,7 +95,6 @@
 
         private static CliCommand ConstructCommand()
         {
-<<<<<<< HEAD
             DocumentedCommand command = new("workload", DocsLink, CommonStrings.CommandDescription);
 
             command.Subcommands.Add(WorkloadInstallCommandParser.GetCommand());
@@ -105,24 +104,10 @@
             command.Subcommands.Add(WorkloadUninstallCommandParser.GetCommand());
             command.Subcommands.Add(WorkloadRepairCommandParser.GetCommand());
             command.Subcommands.Add(WorkloadRestoreCommandParser.GetCommand());
+            command.Subcommands.Add(WorkloadCleanCommandParser.GetCommand());
             command.Subcommands.Add(WorkloadElevateCommandParser.GetCommand());
 
             command.SetAction(ProcessArgs);
-=======
-            var command = new DocumentedCommand("workload", DocsLink, CommonStrings.CommandDescription);
-
-            command.AddCommand(WorkloadInstallCommandParser.GetCommand());
-            command.AddCommand(WorkloadUpdateCommandParser.GetCommand());
-            command.AddCommand(WorkloadListCommandParser.GetCommand());
-            command.AddCommand(WorkloadSearchCommandParser.GetCommand());
-            command.AddCommand(WorkloadUninstallCommandParser.GetCommand());
-            command.AddCommand(WorkloadRepairCommandParser.GetCommand());
-            command.AddCommand(WorkloadRestoreCommandParser.GetCommand());
-            command.AddCommand(WorkloadCleanCommandParser.GetCommand());
-            command.AddCommand(WorkloadElevateCommandParser.GetCommand());
-
-            command.SetHandler((parseResult) => ProcessArgs(parseResult));
->>>>>>> 14ef05cb
 
             return command;
         }

--- conflicted
+++ resolved
@@ -54,12 +54,7 @@
         private WorkloadHistoryState GetWorkloadState()
         {
             var resolver = _workloadResolverFunc();
-<<<<<<< HEAD
-            var currentWorkloadVersion = resolver.GetWorkloadVersion();
-            var versionString = currentWorkloadVersion.WorkloadInstallType == WorkloadVersion.Type.LooseManifest ? string.Empty : currentWorkloadVersion.Version;
-=======
             var currentWorkloadVersion = resolver.GetWorkloadVersion().Version;
->>>>>>> b469e4ad
             return new WorkloadHistoryState()
             {
                 ManifestVersions = resolver.GetInstalledManifests().ToDictionary(manifest => manifest.Id.ToString(), manifest => $"{manifest.Version}/{manifest.ManifestFeatureBand}"),
@@ -67,11 +62,7 @@
                                                        .GetInstalledWorkloads(new SdkFeatureBand(_workloadResolver.GetSdkFeatureBand()))
                                                        .Select(id => id.ToString())
                                                        .ToList(),
-<<<<<<< HEAD
-                WorkloadSetVersion = versionString
-=======
                 WorkloadSetVersion = currentWorkloadVersion
->>>>>>> b469e4ad
             };
 
         }

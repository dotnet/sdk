// Licensed to the .NET Foundation under one or more agreements.
// The .NET Foundation licenses this file to you under the MIT license.

using System.CommandLine;
using Microsoft.DotNet.Workloads.Workload;
using Microsoft.DotNet.Workloads.Workload.Search;
using LocalizableStrings = Microsoft.DotNet.Workloads.Workload.Search.LocalizableStrings;

namespace Microsoft.DotNet.Cli
{
    internal static class WorkloadSearchVersionsCommandParser
    {
<<<<<<< HEAD
        public static readonly Argument<string> WorkloadVersionArgument =
=======
        public static readonly CliArgument<IEnumerable<string>> WorkloadVersionArgument =
>>>>>>> 7d3013e9
            new(LocalizableStrings.WorkloadVersionArgument)
            {
                Arity = ArgumentArity.ZeroOrMore,
                Description = LocalizableStrings.WorkloadVersionArgumentDescription
            };

        public static readonly Option<int> TakeOption = new("--take") { DefaultValueFactory = (_) => 5 };

        public static readonly Option<string> FormatOption = new("--format")
        {
            Description = LocalizableStrings.FormatOptionDescription
        };

        public static readonly Option<bool> IncludePreviewsOption = new("--include-previews");

        private static readonly Command Command = ConstructCommand();

        public static Command GetCommand()
        {
            return Command;
        }

        private static Command ConstructCommand()
        {
            var command = new Command("version", LocalizableStrings.PrintSetVersionsDescription);
            command.Arguments.Add(WorkloadVersionArgument);
            command.Options.Add(FormatOption);
            command.Options.Add(TakeOption);
            command.Options.Add(IncludePreviewsOption);

            TakeOption.Validators.Add(optionResult =>
            {
                if (optionResult.GetValueOrDefault<int>() <= 0)
                {
                    throw new ArgumentException("The --take option must be positive.");
                }
            });

            command.Validators.Add(result =>
            {
                if (result.GetValue(WorkloadSearchCommandParser.WorkloadIdStubArgument) != null)
                {
                    result.AddError(string.Format(LocalizableStrings.CannotCombineSearchStringAndVersion, WorkloadSearchCommandParser.WorkloadIdStubArgument.Name, command.Name));
                }
            });

            command.Validators.Add(result =>
            {
                var versionArgument = result.GetValue(WorkloadVersionArgument);
                if (versionArgument is not null && !versionArgument.All(v => v.Contains('@')) && !WorkloadSetVersion.IsWorkloadSetPackageVersion(versionArgument.SingleOrDefault(defaultValue: string.Empty)))
                {
                    result.AddError(string.Format(CommandLineValidation.LocalizableStrings.UnrecognizedCommandOrArgument, string.Join(' ', versionArgument)));
                }
            });

            command.SetAction(parseResult => new WorkloadSearchVersionsCommand(parseResult).Execute());

            return command;
        }
    }
}<|MERGE_RESOLUTION|>--- conflicted
+++ resolved
@@ -10,11 +10,7 @@
 {
     internal static class WorkloadSearchVersionsCommandParser
     {
-<<<<<<< HEAD
-        public static readonly Argument<string> WorkloadVersionArgument =
-=======
-        public static readonly CliArgument<IEnumerable<string>> WorkloadVersionArgument =
->>>>>>> 7d3013e9
+        public static readonly Argument<IEnumerable<string>> WorkloadVersionArgument =
             new(LocalizableStrings.WorkloadVersionArgument)
             {
                 Arity = ArgumentArity.ZeroOrMore,

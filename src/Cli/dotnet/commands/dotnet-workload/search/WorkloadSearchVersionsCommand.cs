// Licensed to the .NET Foundation under one or more agreements.
// The .NET Foundation licenses this file to you under the MIT license.

using System;
using System.CommandLine;
using System.Text.Json;
using Microsoft.Deployment.DotNet.Releases;
using Microsoft.DotNet.Cli;
using Microsoft.DotNet.Cli.NuGetPackageDownloader;
using Microsoft.DotNet.Cli.Utils;
using Microsoft.DotNet.Configurer;
using Microsoft.DotNet.ToolPackage;
using Microsoft.DotNet.Workloads.Workload.Install;
using Microsoft.NET.Sdk.WorkloadManifestReader;
using Microsoft.TemplateEngine.Cli.Commands;
using NuGet.Versioning;

using InformationStrings = Microsoft.DotNet.Workloads.Workload.LocalizableStrings;

namespace Microsoft.DotNet.Workloads.Workload.Search
{
    internal class WorkloadSearchVersionsCommand : WorkloadCommandBase
    {
        private readonly ReleaseVersion _sdkVersion;
        private readonly int _numberOfWorkloadSetsToTake;
        private readonly string _workloadSetOutputFormat;
        private readonly FileBasedInstaller _installer;
        private readonly string _workloadVersion;
        private readonly bool _includePreviews;

        public WorkloadSearchVersionsCommand(
            ParseResult result,
            IReporter reporter = null,
            IWorkloadResolverFactory workloadResolverFactory = null) : base(result, CommonOptions.HiddenVerbosityOption, reporter)
        {
            workloadResolverFactory = workloadResolverFactory ?? new WorkloadResolverFactory();

            if (!string.IsNullOrEmpty(result.GetValue(WorkloadSearchCommandParser.VersionOption)))
            {
                throw new GracefulException(Install.LocalizableStrings.SdkVersionOptionNotSupported);
            }

            var creationResult = workloadResolverFactory.Create();

            _sdkVersion = creationResult.SdkVersion;
            var workloadResolver = creationResult.WorkloadResolver;

            _numberOfWorkloadSetsToTake = result.GetValue(WorkloadSearchVersionsCommandParser.TakeOption);
            _workloadSetOutputFormat = result.GetValue(WorkloadSearchVersionsCommandParser.FormatOption);

            // For these operations, we don't have to respect 'msi' because they're equivalent between the two workload
            // install types, and FileBased is much easier to work with.
            _installer = new FileBasedInstaller(
                reporter,
                new SdkFeatureBand(_sdkVersion),
                workloadResolver,
                CliFolderPathCalculator.DotnetUserProfileFolderPath,
                nugetPackageDownloader: null,
                dotnetDir: Path.GetDirectoryName(Environment.ProcessPath),
                tempDirPath: null,
                verbosity: Verbosity,
                packageSourceLocation: null,
                restoreActionConfig: new RestoreActionConfig(result.HasOption(SharedOptions.InteractiveOption)),
                nugetPackageDownloaderVerbosity: VerbosityOptions.quiet
                );

            _workloadVersion = result.GetValue(WorkloadSearchVersionsCommandParser.WorkloadVersionArgument);

            _includePreviews = result.HasOption(WorkloadSearchVersionsCommandParser.IncludePreviewsOption) ?
                result.GetValue(WorkloadSearchVersionsCommandParser.IncludePreviewsOption) :
                new SdkFeatureBand(_sdkVersion).IsPrerelease;
        }

        public override int Execute()
        {
            if (_workloadVersion is null)
            {
<<<<<<< HEAD
                var versions = GetVersions(_numberOfWorkloadSetsToTake);
                if (versions is null)
=======
                var featureBand = new SdkFeatureBand(_sdkVersion);
                var packageId = _installer.GetManifestPackageId(new ManifestId("Microsoft.NET.Workloads"), featureBand);

                List<string> versions;
                try
                {
                    versions = PackageDownloader.GetLatestPackageVersions(packageId, _numberOfWorkloadSetsToTake, packageSourceLocation: null, includePreview: _includePreviews)
                        .GetAwaiter().GetResult()
                        .Select(version => WorkloadSetVersion.FromWorkloadSetPackageVersion(featureBand, version.ToString()))
                        .ToList();
                }
                catch (NuGetPackageNotFoundException)
>>>>>>> 2e06088c
                {
                    return 0;
                }

                if (_workloadSetOutputFormat?.Equals("json", StringComparison.OrdinalIgnoreCase) == true)
                {
                    Reporter.WriteLine(JsonSerializer.Serialize(versions.Select(version => version.ToDictionary(_ => "workloadVersion", v => v))));
                }
                else
                {
                    Reporter.WriteLine(string.Join('\n', versions));
                }
            }
            else if (_workloadVersion.Contains('@'))
            {
                var versions = GetVersions(0);
                if (versions is null)
                {
                    return 0;
                }

                var workloadVersions = _workloadVersion.Split(';');
                var packageNamesAndVersions = workloadVersions.Select(version =>
                    {
                        var split = version.Split('@');
                        return (new ManifestId(split[0]), new ManifestVersion(split[1]));
                    });

                // Since these are ordered by version (descending), the first is the highest version
                var firstVersionWithPackage = versions.FirstOrDefault(version =>
                {
                    var manifestVersions = _installer.GetWorkloadSetContents(version).ManifestVersions;
                    return packageNamesAndVersions.All(tuple => manifestVersions.ContainsKey(tuple.Item1) && manifestVersions[tuple.Item1].Version.Equals(tuple.Item2));
                }, defaultValue: null);

                Reporter.WriteLine(firstVersionWithPackage is null ? string.Format(LocalizableStrings.WorkloadVersionWithSpecifiedManifestNotFound, _workloadVersion) : firstVersionWithPackage);
            }
            else
            {
                var workloadSet = _installer.GetWorkloadSetContents(_workloadVersion);
                if (_workloadSetOutputFormat?.Equals("json", StringComparison.OrdinalIgnoreCase) == true)
                {
                    var set = new WorkloadSet() { ManifestVersions = workloadSet.ManifestVersions };
                    Reporter.WriteLine(JsonSerializer.Serialize(new Dictionary<string, Dictionary<string, string>>()
                    {
                        { "manifestVersions", set.ToDictionaryForJson() }
                    }, new JsonSerializerOptions { WriteIndented = true }));
                }
                else
                {
                    PrintableTable<KeyValuePair<ManifestId, (ManifestVersion Version, SdkFeatureBand FeatureBand)>> table = new();
                    table.AddColumn(LocalizableStrings.WorkloadManifestIdColumn, manifest => manifest.Key.ToString());
                    table.AddColumn(LocalizableStrings.WorkloadManifestFeatureBandColumn, manifest => manifest.Value.FeatureBand.ToString());
                    table.AddColumn(InformationStrings.WorkloadManifestVersionColumn, manifest => manifest.Value.Version.ToString());
                    table.PrintRows(workloadSet.ManifestVersions, l => Reporter.WriteLine(l));
                }
            }

            return 0;
        }

        private List<string> GetVersions(int numberOfWorkloadSetsToTake)
        {
            var featureBand = new SdkFeatureBand(_sdkVersion);
            var packageId = _installer.GetManifestPackageId(new ManifestId("Microsoft.NET.Workloads"), featureBand);

            try
            {
                return PackageDownloader.GetLatestPackageVersions(packageId, numberOfWorkloadSetsToTake, packageSourceLocation: null, includePreview: !string.IsNullOrWhiteSpace(_sdkVersion.Prerelease))
                    .GetAwaiter().GetResult()
                    .Select(version => WorkloadSetVersion.FromWorkloadSetPackageVersion(featureBand, version.ToString()))
                    .ToList();
            }
            catch (NuGetPackageNotFoundException)
            {
                Microsoft.DotNet.Cli.Utils.Reporter.Error.WriteLine(string.Format(LocalizableStrings.NoWorkloadVersionsFound, featureBand));
                return null;
            }
        }
    }
}<|MERGE_RESOLUTION|>--- conflicted
+++ resolved
@@ -75,23 +75,8 @@
         {
             if (_workloadVersion is null)
             {
-<<<<<<< HEAD
                 var versions = GetVersions(_numberOfWorkloadSetsToTake);
                 if (versions is null)
-=======
-                var featureBand = new SdkFeatureBand(_sdkVersion);
-                var packageId = _installer.GetManifestPackageId(new ManifestId("Microsoft.NET.Workloads"), featureBand);
-
-                List<string> versions;
-                try
-                {
-                    versions = PackageDownloader.GetLatestPackageVersions(packageId, _numberOfWorkloadSetsToTake, packageSourceLocation: null, includePreview: _includePreviews)
-                        .GetAwaiter().GetResult()
-                        .Select(version => WorkloadSetVersion.FromWorkloadSetPackageVersion(featureBand, version.ToString()))
-                        .ToList();
-                }
-                catch (NuGetPackageNotFoundException)
->>>>>>> 2e06088c
                 {
                     return 0;
                 }
@@ -160,7 +145,7 @@
 
             try
             {
-                return PackageDownloader.GetLatestPackageVersions(packageId, numberOfWorkloadSetsToTake, packageSourceLocation: null, includePreview: !string.IsNullOrWhiteSpace(_sdkVersion.Prerelease))
+                return PackageDownloader.GetLatestPackageVersions(packageId, numberOfWorkloadSetsToTake, packageSourceLocation: null, includePreview: _includePreviews)
                     .GetAwaiter().GetResult()
                     .Select(version => WorkloadSetVersion.FromWorkloadSetPackageVersion(featureBand, version.ToString()))
                     .ToList();

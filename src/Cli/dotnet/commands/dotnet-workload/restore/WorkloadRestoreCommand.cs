// Licensed to the .NET Foundation under one or more agreements.
// The .NET Foundation licenses this file to you under the MIT license.

using System.CommandLine;
using Microsoft.Build.Construction;
using Microsoft.Build.Execution;
using Microsoft.Build.Logging;
using Microsoft.DotNet.Cli;
using Microsoft.DotNet.Cli.NuGetPackageDownloader;
using Microsoft.DotNet.Cli.Utils;
using Microsoft.DotNet.Workloads.Workload.Install;
using Microsoft.DotNet.Workloads.Workload.Update;
using Microsoft.Extensions.EnvironmentAbstractions;
using Microsoft.NET.Sdk.WorkloadManifestReader;

namespace Microsoft.DotNet.Workloads.Workload.Restore
{
    internal class WorkloadRestoreCommand : WorkloadCommandBase
    {
        private readonly ParseResult _result;
        private readonly IEnumerable<string> _slnOrProjectArgument;

        public WorkloadRestoreCommand(
            ParseResult result,
            IFileSystem fileSystem = null,
            IReporter reporter = null)
            : base(result, reporter: reporter)
        {
            _result = result;
            _slnOrProjectArgument =
                result.GetValue(RestoreCommandParser.SlnOrProjectArgument);
        }

        public override int Execute()
        {
            var globalJsonPath = SdkDirectoryWorkloadManifestProvider.GetGlobalJsonPath(Environment.CurrentDirectory);
            var workloadSetVersionFromGlobalJson = SdkDirectoryWorkloadManifestProvider.GlobalJsonReader.GetWorkloadVersionFromGlobalJson(globalJsonPath);

            var workloadResolverFactory = new WorkloadResolverFactory();
            var creationResult = workloadResolverFactory.Create();
            var workloadInstaller = WorkloadInstallerFactory.GetWorkloadInstaller(NullReporter.Instance, new SdkFeatureBand(creationResult.SdkVersion),
                                        creationResult.WorkloadResolver, Verbosity, creationResult.UserProfileDir, VerifySignatures, PackageDownloader,
                                        creationResult.DotnetPath, TempDirectoryPath, null, RestoreActionConfiguration, elevationRequired: true);
            var recorder = new WorkloadHistoryRecorder(
                               creationResult.WorkloadResolver,
                               workloadInstaller,
                               () => workloadResolverFactory.CreateForWorkloadSet(
                                   creationResult.DotnetPath,
                                   creationResult.SdkVersion.ToString(),
                                   creationResult.UserProfileDir,
                                   null));
            recorder.HistoryRecord.CommandName = "restore";

            recorder.Run(() =>
            {
                // If there's a workload set version specified in the global.json file, we need to make sure the workload set is installed before we try to discover workload ids.
                if (!string.IsNullOrWhiteSpace(workloadSetVersionFromGlobalJson))
                {
<<<<<<< HEAD
                    if (creationResult.WorkloadResolver.GetWorkloadManifestProvider() is SdkDirectoryWorkloadManifestProvider provider && provider.WouldThrowException())
=======
                    if (creationResult.WorkloadResolver.GetWorkloadManifestProvider().WouldThrowException())
>>>>>>> 8e820df2
                    {
                        new WorkloadUpdateCommand(_result).Execute();
                    }
                }

                var allProjects = DiscoverAllProjects(Directory.GetCurrentDirectory(), _slnOrProjectArgument).Distinct();
                List<WorkloadId> allWorkloadId = RunTargetToGetWorkloadIds(allProjects);
                Reporter.WriteLine(string.Format(LocalizableStrings.InstallingWorkloads, string.Join(" ", allWorkloadId)));

                var workloadInstallCommand = new WorkloadInstallCommand(_result,
                    workloadIds: allWorkloadId.Select(a => a.ToString()).ToList().AsReadOnly());
                workloadInstallCommand.IsRunningRestore = true;

                workloadInstallCommand.Execute();
            });
            
            return 0;
        }

        private static string GetRequiredWorkloadsTargetName = "_GetRequiredWorkloads";

        private List<WorkloadId> RunTargetToGetWorkloadIds(IEnumerable<string> allProjects)
        {
            var globalProperties = new Dictionary<string, string>(StringComparer.OrdinalIgnoreCase)
            {
                {"SkipResolvePackageAssets", "true"}
            };

            var allWorkloadId = new List<WorkloadId>();
            foreach (string projectFile in allProjects)
            {
                var project = new ProjectInstance(projectFile, globalProperties, null);
                if (!project.Targets.ContainsKey(GetRequiredWorkloadsTargetName))
                {
                    continue;
                }

                bool buildResult = project.Build([GetRequiredWorkloadsTargetName],
                    loggers: [
                        new ConsoleLogger(Verbosity.ToLoggerVerbosity())
                    ],
                    remoteLoggers: Enumerable.Empty<ForwardingLoggerRecord>(),
                    targetOutputs: out var targetOutputs);

                if (buildResult == false)
                {
                    throw new GracefulException(
                        string.Format(
                            LocalizableStrings.FailedToRunTarget,
                            projectFile),
                        isUserError: false);
                }

                var targetResult = targetOutputs[GetRequiredWorkloadsTargetName];
                allWorkloadId.AddRange(targetResult.Items.Select(item => new WorkloadId(item.ItemSpec)));
            }

            allWorkloadId = allWorkloadId.Distinct().ToList();
            return allWorkloadId;
        }


        internal static List<string> DiscoverAllProjects(string currentDirectory,
            IEnumerable<string> slnOrProjectArgument = null)
        {
            var slnFiles = new List<string>();
            var projectFiles = new List<string>();
            if (slnOrProjectArgument == null || !slnOrProjectArgument.Any())
            {
                slnFiles = Directory.GetFiles(currentDirectory, "*.sln").ToList();
                projectFiles.AddRange(Directory.GetFiles(currentDirectory, "*.*proj"));
            }
            else
            {
                slnFiles = slnOrProjectArgument
                    .Where(s => Path.GetExtension(s).Equals(".sln", StringComparison.OrdinalIgnoreCase))
                    .Select(Path.GetFullPath).ToList();
                projectFiles = slnOrProjectArgument
                    .Where(s => Path.GetExtension(s).EndsWith("proj", StringComparison.OrdinalIgnoreCase))
                    .Select(Path.GetFullPath).ToList();
            }

            foreach (string file in slnFiles)
            {
                var solutionFile = SolutionFile.Parse(file);
                var projects = solutionFile.ProjectsInOrder.Where(p => p.ProjectType != SolutionProjectType.SolutionFolder);
                foreach (var p in projects)
                {
                    projectFiles.Add(p.AbsolutePath);
                }
            }

            if (projectFiles.Count == 0)
            {
                throw new GracefulException(
                    LocalizableStrings.CouldNotFindAProject,
                    currentDirectory, "--project");
            }

            return projectFiles;
        }
    }
}<|MERGE_RESOLUTION|>--- conflicted
+++ resolved
@@ -33,9 +33,6 @@
 
         public override int Execute()
         {
-            var globalJsonPath = SdkDirectoryWorkloadManifestProvider.GetGlobalJsonPath(Environment.CurrentDirectory);
-            var workloadSetVersionFromGlobalJson = SdkDirectoryWorkloadManifestProvider.GlobalJsonReader.GetWorkloadVersionFromGlobalJson(globalJsonPath);
-
             var workloadResolverFactory = new WorkloadResolverFactory();
             var creationResult = workloadResolverFactory.Create();
             var workloadInstaller = WorkloadInstallerFactory.GetWorkloadInstaller(NullReporter.Instance, new SdkFeatureBand(creationResult.SdkVersion),
@@ -53,28 +50,19 @@
 
             recorder.Run(() =>
             {
-                // If there's a workload set version specified in the global.json file, we need to make sure the workload set is installed before we try to discover workload ids.
-                if (!string.IsNullOrWhiteSpace(workloadSetVersionFromGlobalJson))
-                {
-<<<<<<< HEAD
-                    if (creationResult.WorkloadResolver.GetWorkloadManifestProvider() is SdkDirectoryWorkloadManifestProvider provider && provider.WouldThrowException())
-=======
-                    if (creationResult.WorkloadResolver.GetWorkloadManifestProvider().WouldThrowException())
->>>>>>> 8e820df2
-                    {
-                        new WorkloadUpdateCommand(_result).Execute();
-                    }
-                }
+                // First update manifests and install a workload set as necessary
+                new WorkloadUpdateCommand(_result, recorder: recorder).Execute();
 
                 var allProjects = DiscoverAllProjects(Directory.GetCurrentDirectory(), _slnOrProjectArgument).Distinct();
                 List<WorkloadId> allWorkloadId = RunTargetToGetWorkloadIds(allProjects);
                 Reporter.WriteLine(string.Format(LocalizableStrings.InstallingWorkloads, string.Join(" ", allWorkloadId)));
 
-                var workloadInstallCommand = new WorkloadInstallCommand(_result,
-                    workloadIds: allWorkloadId.Select(a => a.ToString()).ToList().AsReadOnly());
-                workloadInstallCommand.IsRunningRestore = true;
-
-                workloadInstallCommand.Execute();
+                new WorkloadInstallCommand(_result,
+                    workloadIds: allWorkloadId.Select(a => a.ToString()).ToList().AsReadOnly(),
+                    skipWorkloadManifestUpdate: true)
+                {
+                    IsRunningRestore = true
+                }.Execute();
             });
             
             return 0;

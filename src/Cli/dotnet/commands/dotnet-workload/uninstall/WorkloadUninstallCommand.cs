// Licensed to the .NET Foundation under one or more agreements.
// The .NET Foundation licenses this file to you under the MIT license.

using System.CommandLine;
using Microsoft.Deployment.DotNet.Releases;
using Microsoft.DotNet.Cli;
using Microsoft.DotNet.Cli.NuGetPackageDownloader;
using Microsoft.DotNet.Cli.Utils;
using Microsoft.DotNet.Workloads.Workload.Install;
using Microsoft.NET.Sdk.WorkloadManifestReader;

namespace Microsoft.DotNet.Workloads.Workload.Uninstall
{
    internal class WorkloadUninstallCommand : WorkloadCommandBase
    {
        private readonly IReadOnlyCollection<WorkloadId> _workloadIds;
        private readonly IWorkloadResolver _workloadResolver;
        private readonly IInstaller _workloadInstaller;
        private readonly ReleaseVersion _sdkVersion;

        public WorkloadUninstallCommand(
            ParseResult parseResult,
            IReporter reporter = null,
            IWorkloadResolver workloadResolver = null,
            INuGetPackageDownloader nugetPackageDownloader = null,
            string dotnetDir = null,
            string version = null,
            string userProfileDir = null)
            : base(parseResult, reporter: reporter, nugetPackageDownloader: nugetPackageDownloader)
        {
            _workloadIds = parseResult.GetValue(WorkloadUninstallCommandParser.WorkloadIdArgument)
                .Select(workloadId => new WorkloadId(workloadId)).ToList().AsReadOnly();

<<<<<<< HEAD
            var creationParameters = new WorkloadResolverFactory.CreationParameters()
            {
                DotnetPath = dotnetDir,
                UserProfileDir = userProfileDir,
                GlobalJsonStartDir = null,
                SdkVersionFromOption = parseResult.GetValue(WorkloadUninstallCommandParser.VersionOption),
                VersionForTesting = version,
                CheckIfFeatureBandManifestExists = true,
                WorkloadResolverForTesting = workloadResolver,
                UseInstalledSdkVersionForResolver = true
            };

            var creationResult = WorkloadResolverFactory.Create(creationParameters);

            _sdkVersion = creationResult.SdkVersion;

            var sdkFeatureBand = new SdkFeatureBand(_sdkVersion);
            _workloadInstaller = WorkloadInstallerFactory.GetWorkloadInstaller(Reporter, sdkFeatureBand, creationResult.WorkloadResolver, Verbosity, creationResult.UserProfileDir, VerifySignatures, PackageDownloader, creationResult.DotnetPath);
=======
            var workloadManifestProvider = new SdkDirectoryWorkloadManifestProvider(dotnetPath, _sdkVersion.ToString(), userProfileDir);
            _workloadResolver ??= WorkloadResolver.Create(workloadManifestProvider, dotnetPath, _sdkVersion.ToString(), userProfileDir);

            var sdkFeatureBand = new SdkFeatureBand(_sdkVersion);
            _workloadInstaller = WorkloadInstallerFactory.GetWorkloadInstaller(Reporter, sdkFeatureBand, _workloadResolver, Verbosity, userProfileDir, VerifySignatures, PackageDownloader, dotnetPath);
>>>>>>> 0047586c
        }

        public override int Execute()
        {
            WorkloadHistoryRecorder recorder = new WorkloadHistoryRecorder(_workloadResolver, _workloadInstaller);
            recorder.HistoryRecord.CommandName = "uninstall";
            recorder.HistoryRecord.WorkloadArguments = _workloadIds.Select(id => id.ToString()).ToList();

            try
            {
                recorder.Run(() =>
                {
                    try
                    {
                        Reporter.WriteLine();

                        var featureBand = new SdkFeatureBand(_sdkVersion);
                        var installedWorkloads = _workloadInstaller.GetWorkloadInstallationRecordRepository().GetInstalledWorkloads(featureBand);
                        var unrecognizedWorkloads = _workloadIds.Where(workloadId => !installedWorkloads.Contains(workloadId));
                        if (unrecognizedWorkloads.Any())
                        {
                            throw new Exception(string.Format(LocalizableStrings.WorkloadNotInstalled, string.Join(" ", unrecognizedWorkloads)));
                        }

                        foreach (var workloadId in _workloadIds)
                        {
                            Reporter.WriteLine(string.Format(LocalizableStrings.RemovingWorkloadInstallationRecord, workloadId));
                            _workloadInstaller.GetWorkloadInstallationRecordRepository()
                                .DeleteWorkloadInstallationRecord(workloadId, featureBand);
                        }

                        _workloadInstaller.GarbageCollectInstalledWorkloadPacks();

                        Reporter.WriteLine();
                        Reporter.WriteLine(string.Format(LocalizableStrings.UninstallSucceeded, string.Join(" ", _workloadIds)));
                        Reporter.WriteLine();
                    }
                    catch (Exception e)
                    {
                        // Don't show entire stack trace
                        throw new GracefulException(string.Format(LocalizableStrings.WorkloadUninstallFailed, e.Message), e, isUserError: false);
                    }
                });
            }
            finally
            {
                _workloadInstaller.Shutdown();
            }
            
            return _workloadInstaller.ExitCode;
        }
    }
}<|MERGE_RESOLUTION|>--- conflicted
+++ resolved
@@ -31,7 +31,6 @@
             _workloadIds = parseResult.GetValue(WorkloadUninstallCommandParser.WorkloadIdArgument)
                 .Select(workloadId => new WorkloadId(workloadId)).ToList().AsReadOnly();
 
-<<<<<<< HEAD
             var creationParameters = new WorkloadResolverFactory.CreationParameters()
             {
                 DotnetPath = dotnetDir,
@@ -45,18 +44,12 @@
             };
 
             var creationResult = WorkloadResolverFactory.Create(creationParameters);
+            _workloadResolver = creationResult.WorkloadResolver;
 
             _sdkVersion = creationResult.SdkVersion;
 
             var sdkFeatureBand = new SdkFeatureBand(_sdkVersion);
-            _workloadInstaller = WorkloadInstallerFactory.GetWorkloadInstaller(Reporter, sdkFeatureBand, creationResult.WorkloadResolver, Verbosity, creationResult.UserProfileDir, VerifySignatures, PackageDownloader, creationResult.DotnetPath);
-=======
-            var workloadManifestProvider = new SdkDirectoryWorkloadManifestProvider(dotnetPath, _sdkVersion.ToString(), userProfileDir);
-            _workloadResolver ??= WorkloadResolver.Create(workloadManifestProvider, dotnetPath, _sdkVersion.ToString(), userProfileDir);
-
-            var sdkFeatureBand = new SdkFeatureBand(_sdkVersion);
-            _workloadInstaller = WorkloadInstallerFactory.GetWorkloadInstaller(Reporter, sdkFeatureBand, _workloadResolver, Verbosity, userProfileDir, VerifySignatures, PackageDownloader, dotnetPath);
->>>>>>> 0047586c
+            _workloadInstaller = WorkloadInstallerFactory.GetWorkloadInstaller(Reporter, sdkFeatureBand, _workloadResolver, Verbosity, creationResult.UserProfileDir, VerifySignatures, PackageDownloader, creationResult.DotnetPath);
         }
 
         public override int Execute()

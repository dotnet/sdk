--- conflicted
+++ resolved
@@ -39,12 +39,8 @@
                 throw new GracefulException(Install.LocalizableStrings.SdkVersionOptionNotSupported);
             }
 
-<<<<<<< HEAD
-            var creationResult = WorkloadResolverFactory.Create(creationParameters);
+            var creationResult = _workloadResolverFactory.Create();
             _workloadResolver = creationResult.WorkloadResolver;
-=======
-            var creationResult = _workloadResolverFactory.Create();
->>>>>>> 7bae2d86
 
             _dotnetPath = creationResult.DotnetPath;
             _sdkVersion = creationResult.SdkVersion;
@@ -76,16 +72,7 @@
                             throw new Exception(string.Format(LocalizableStrings.WorkloadNotInstalled, string.Join(" ", unrecognizedWorkloads)));
                         }
 
-<<<<<<< HEAD
-                        foreach (var workloadId in _workloadIds)
-                        {
-                            Reporter.WriteLine(string.Format(LocalizableStrings.RemovingWorkloadInstallationRecord, workloadId));
-                            _workloadInstaller.GetWorkloadInstallationRecordRepository()
-                                .DeleteWorkloadInstallationRecord(workloadId, featureBand);
-                        }
-=======
-                _workloadInstaller.GarbageCollect(workloadSetVersion => _workloadResolverFactory.CreateForWorkloadSet(_dotnetPath, _sdkVersion.ToString(), _userProfileDir, workloadSetVersion));
->>>>>>> 7bae2d86
+                        _workloadInstaller.GarbageCollect(workloadSetVersion => _workloadResolverFactory.CreateForWorkloadSet(_dotnetPath, _sdkVersion.ToString(), _userProfileDir, workloadSetVersion));
 
                         _workloadInstaller.GarbageCollectInstalledWorkloadPacks();
 

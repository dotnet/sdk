--- conflicted
+++ resolved
@@ -138,15 +138,12 @@
   <data name="WorkloadUpdateFailed" xml:space="preserve">
     <value>Workload update failed: {0}</value>
   </data>
-<<<<<<< HEAD
   <data name="WorkloadHistoryRecordNonIntegerId" xml:space="preserve">
     <value>The ID of a workload history record should be between 1 and the number of workload history records, inclusive.</value>
   </data>
   <data name="WorkloadSetModeTakesWorkloadSetLooseManifestOrAuto" xml:space="preserve">
     <value>Invalid argument "{0}" to the --mode argument for dotnet workload update. Only supported modes are "workloadset", "loosemanifest", and "auto".</value>
   </data>
-=======
->>>>>>> 40423bf4
   <data name="FromPreviousSdkOptionDescription" xml:space="preserve">
     <value>Include workloads installed with earlier SDK versions in update.</value>
   </data>

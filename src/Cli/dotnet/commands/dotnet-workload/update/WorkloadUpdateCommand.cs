--- conflicted
+++ resolved
@@ -249,7 +249,20 @@
                         }
                     }
 
-<<<<<<< HEAD
+                    if (shouldUpdateInstallState)
+                    {
+                        _workloadInstaller.SaveInstallStateManifestVersions(_sdkFeatureBand, GetInstallStateContents(manifestsToUpdate));
+                    }
+                    else
+                    {
+                        _workloadInstaller.RemoveManifestsFromInstallState(_sdkFeatureBand);
+                    }
+
+                    if (!string.IsNullOrWhiteSpace(_fromHistorySpecified))
+                    {
+                        _workloadInstaller.GarbageCollect(workloadSetVersion => _workloadResolverFactory.CreateForWorkloadSet(_dotnetPath, _sdkVersion.ToString(), _userProfileDir, workloadSetVersion, useInstallStateOnly: true), offlineCache);
+                    }
+
                     _workloadResolver.RefreshWorkloadManifests();
 
                     if (string.IsNullOrWhiteSpace(_fromHistorySpecified))
@@ -257,34 +270,10 @@
                         var workloads = GetUpdatableWorkloads();
                         _workloadInstaller.InstallWorkloads(workloads, sdkFeatureBand, context, offlineCache);
                     }
-
-                    if (!_historyManifestOnlyOption)
+                    else if (!_historyManifestOnlyOption)
                     {
                         UpdateInstalledWorkloadsFromHistory(sdkFeatureBand, context, offlineCache);
                     }
-
-                    if (shouldUpdateInstallState)
-=======
-                    if (useRollback)
->>>>>>> ae77f375
-                    {
-                        _workloadInstaller.SaveInstallStateManifestVersions(_sdkFeatureBand, GetInstallStateContents(manifestsToUpdate));
-                    }
-                    else
-                    {
-                        _workloadInstaller.RemoveManifestsFromInstallState(_sdkFeatureBand);
-                    }
-
-                    if (!string.IsNullOrWhiteSpace(_fromHistorySpecified))
-                    {
-                        _workloadInstaller.GarbageCollect(workloadSetVersion => _workloadResolverFactory.CreateForWorkloadSet(_dotnetPath, _sdkVersion.ToString(), _userProfileDir, workloadSetVersion, useInstallStateOnly: true), offlineCache);
-                    }
-
-                    _workloadResolver.RefreshWorkloadManifests();
-
-                    var workloads = GetUpdatableWorkloads();
-
-                    _workloadInstaller.InstallWorkloads(workloads, sdkFeatureBand, context, offlineCache);
                 },
                 rollback: () =>
                 {

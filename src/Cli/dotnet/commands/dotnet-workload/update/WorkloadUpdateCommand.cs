--- conflicted
+++ resolved
@@ -96,32 +96,6 @@
                     _workloadHistoryState = historyRecordsWithUnknownAndInitial[index - 1];
                     return _workloadHistoryState;
                 }
-<<<<<<< HEAD
-=======
-            }
-            else if (_printDownloadLinkOnly)
-            {
-                var packageUrls = GetUpdatablePackageUrlsAsync(_includePreviews).GetAwaiter().GetResult();
-                Reporter.WriteLine("==allPackageLinksJsonOutputStart==");
-                Reporter.WriteLine(JsonSerializer.Serialize(packageUrls, new JsonSerializerOptions() { WriteIndented = true }));
-                Reporter.WriteLine("==allPackageLinksJsonOutputEnd==");
-            }
-            else if (_adManifestOnlyOption)
-            {
-                _workloadManifestUpdater.UpdateAdvertisingManifestsAsync(
-                    _includePreviews,
-                    ShouldUseWorkloadSetMode(_sdkFeatureBand, _dotnetPath),
-                    string.IsNullOrWhiteSpace(_fromCacheOption) ?
-                        null :
-                        new DirectoryPath(_fromCacheOption))
-                    .Wait();
-                Reporter.WriteLine();
-                Reporter.WriteLine(LocalizableStrings.WorkloadUpdateAdManifestsSucceeded);
-            }
-            else if (_printRollbackDefinitionOnly)
-            {
-                var workloadSet = WorkloadSet.FromManifests(_workloadResolver.GetInstalledManifests());
->>>>>>> e33d9e61
 
                 return null;
             }
@@ -150,34 +124,24 @@
                 else if (_printDownloadLinkOnly)
                 {
                     var packageUrls = GetUpdatablePackageUrlsAsync(_includePreviews).GetAwaiter().GetResult();
-                    PrintDownloadLink(packageUrls);
+                    Reporter.WriteLine(JsonSerializer.Serialize(packageUrls, new JsonSerializerOptions() { WriteIndented = true }));
                 }
                 else if (_adManifestOnlyOption)
                 {
-                    _workloadManifestUpdater.UpdateAdvertisingManifestsAsync(_includePreviews, string.IsNullOrWhiteSpace(_fromCacheOption) ? null : new DirectoryPath(_fromCacheOption)).Wait();
+                     _workloadManifestUpdater.UpdateAdvertisingManifestsAsync(
+                        _includePreviews,
+                        ShouldUseWorkloadSetMode(_sdkFeatureBand, _dotnetPath),
+                        string.IsNullOrWhiteSpace(_fromCacheOption) ?
+                            null :
+                            new DirectoryPath(_fromCacheOption))
+                        .Wait();
                     Reporter.WriteLine();
                     Reporter.WriteLine(LocalizableStrings.WorkloadUpdateAdManifestsSucceeded);
                 }
                 else if (_printRollbackDefinitionOnly)
                 {
-<<<<<<< HEAD
                     var manifestInfo = WorkloadRollbackInfo.FromManifests(_workloadResolver.GetInstalledManifests());
                     Reporter.WriteLine(manifestInfo.ToJson());
-=======
-                    DirectoryPath? offlineCache = string.IsNullOrWhiteSpace(_fromCacheOption) ? null : new DirectoryPath(_fromCacheOption);
-                    if (string.IsNullOrWhiteSpace(_workloadSetVersion))
-                    {
-                        CalculateManifestUpdatesAndUpdateWorkloads(_includePreviews, offlineCache);
-                    }
-                    else
-                    {
-                        RunInNewTransaction(context =>
-                        {
-                            var manifestUpdates = HandleWorkloadUpdateFromVersion(context, offlineCache);
-                            UpdateWorkloads(false, manifestUpdates, offlineCache, context);
-                        });
-                    }
->>>>>>> e33d9e61
                 }
                 else if (!string.IsNullOrWhiteSpace(_workloadSetMode))
                 {
@@ -201,7 +165,19 @@
                     {
                         try
                         {
-                            UpdateWorkloads(recorder, _includePreviews, string.IsNullOrWhiteSpace(_fromCacheOption) ? null : new DirectoryPath(_fromCacheOption));
+                            DirectoryPath? offlineCache = string.IsNullOrWhiteSpace(_fromCacheOption) ? null : new DirectoryPath(_fromCacheOption);
+                            if (string.IsNullOrWhiteSpace(_workloadSetVersion))
+                            {
+                                CalculateManifestUpdatesAndUpdateWorkloads(recorder, _includePreviews, offlineCache);
+                            }
+                            else
+                            {
+                                RunInNewTransaction(context =>
+                                {
+                                    var manifestUpdates = HandleWorkloadUpdateFromVersion(context, offlineCache);
+                                    UpdateWorkloads(false, manifestUpdates, offlineCache, context, recorder);
+                                });
+                            }
                         }
                         catch (Exception e)
                         {
@@ -219,18 +195,14 @@
             return _workloadInstaller.ExitCode;
         }
 
-<<<<<<< HEAD
-        public void UpdateWorkloads(WorkloadHistoryRecorder recorder = null, bool includePreviews = false, DirectoryPath? offlineCache = null)
-=======
-        public void CalculateManifestUpdatesAndUpdateWorkloads(bool includePreviews = false, DirectoryPath? offlineCache = null)
->>>>>>> e33d9e61
+        public void CalculateManifestUpdatesAndUpdateWorkloads(WorkloadHistoryRecorder recorder = null, bool includePreviews = false, DirectoryPath? offlineCache = null)
         {
             Reporter.WriteLine();
 
-            var useRollback = !string.IsNullOrWhiteSpace(_fromRollbackDefinition);
+            var useRollbackOrHistory = !string.IsNullOrWhiteSpace(_fromRollbackDefinition) || !string.IsNullOrWhiteSpace(_fromHistorySpecified);
             var useWorkloadSets = ShouldUseWorkloadSetMode(_sdkFeatureBand, _dotnetPath);
 
-            if (useRollback && useWorkloadSets)
+            if (useRollbackOrHistory && useWorkloadSets)
             {
                 // Rollback files are only for loose manifests. Update the mode to be loose manifests.
                 Reporter.WriteLine(LocalizableStrings.UpdateFromRollbackSwitchesModeToLooseManifests);
@@ -239,20 +211,10 @@
             }
 
             var workloadIds = GetUpdatableWorkloads();
-<<<<<<< HEAD
             if (recorder is not null)
             {
                 recorder.HistoryRecord.WorkloadArguments = workloadIds.Select(id => id.ToString()).ToList();
             }
-
-            _workloadManifestUpdater.UpdateAdvertisingManifestsAsync(includePreviews, offlineCache).Wait();
-
-            var useRollbackOrHistory = !string.IsNullOrWhiteSpace(_fromRollbackDefinition) || !string.IsNullOrWhiteSpace(_fromHistorySpecified);
-
-            var manifestsToUpdate = CalculateManifestUpdates(recorder);
-
-            UpdateWorkloadsWithInstallRecord(_sdkFeatureBand, manifestsToUpdate, shouldUpdateInstallState: useRollbackOrHistory, offlineCache);
-=======
             WriteSDKInstallRecordsForVSWorkloads(workloadIds);
             _workloadManifestUpdater.UpdateAdvertisingManifestsAsync(includePreviews, useWorkloadSets, offlineCache).Wait();
 
@@ -265,11 +227,11 @@
                 }
                 else
                 {
-                    manifestsToUpdate = useRollback ? _workloadManifestUpdater.CalculateManifestRollbacks(_fromRollbackDefinition) :
+                    manifestsToUpdate = useRollbackOrHistory ? _workloadManifestUpdater.CalculateManifestRollbacks(_fromRollbackDefinition) :
                     _workloadManifestUpdater.CalculateManifestUpdates().Select(m => m.ManifestUpdate);
                 }
 
-                UpdateWorkloads(useRollback, manifestsToUpdate, offlineCache, context);
+                UpdateWorkloads(useRollbackOrHistory, manifestsToUpdate, offlineCache, context, recorder);
                 
                 Reporter.WriteLine();
                 Reporter.WriteLine(string.Format(LocalizableStrings.UpdateSucceeded, string.Join(" ", workloadIds)));
@@ -277,12 +239,15 @@
             });
         }
 
-        private void UpdateWorkloads(bool useRollback, IEnumerable<ManifestVersionUpdate> manifestsToUpdate, DirectoryPath? offlineCache, ITransactionContext context)
+        private void UpdateWorkloads(bool useRollback, IEnumerable<ManifestVersionUpdate> manifestsToUpdate, DirectoryPath? offlineCache, ITransactionContext context, WorkloadHistoryRecorder recorder = null)
         {
             var workloadIds = GetUpdatableWorkloads();
+            if (recorder is not null)
+            {
+                recorder.HistoryRecord.WorkloadArguments = workloadIds.Select(id => id.ToString()).ToList();
+            }
 
             UpdateWorkloadsWithInstallRecord(_sdkFeatureBand, manifestsToUpdate, useRollback, context, offlineCache);
->>>>>>> e33d9e61
 
             WorkloadInstallCommand.TryRunGarbageCollection(_workloadInstaller, Reporter, Verbosity, workloadSetVersion => _workloadResolverFactory.CreateForWorkloadSet(_dotnetPath, _sdkVersion.ToString(), _userProfileDir, workloadSetVersion), offlineCache);
 
@@ -318,12 +283,8 @@
         private void UpdateWorkloadsWithInstallRecord(
             SdkFeatureBand sdkFeatureBand,
             IEnumerable<ManifestVersionUpdate> manifestsToUpdate,
-<<<<<<< HEAD
             bool shouldUpdateInstallState,
-=======
-            bool useRollback,
             ITransactionContext context,
->>>>>>> e33d9e61
             DirectoryPath? offlineCache = null)
         {
             context.Run(
@@ -349,16 +310,12 @@
                         _workloadInstaller.RemoveManifestsFromInstallState(_sdkFeatureBand);
                     }
 
-<<<<<<< HEAD
                     if (!string.IsNullOrWhiteSpace(_fromHistorySpecified))
                     {
                         _workloadInstaller.GarbageCollect(workloadSetVersion => _workloadResolverFactory.CreateForWorkloadSet(_dotnetPath, _sdkVersion.ToString(), _userProfileDir, workloadSetVersion, useInstallStateOnly: true), offlineCache);
                     }
-=======
+
                     _workloadInstaller.AdjustWorkloadSetInInstallState(sdkFeatureBand, string.IsNullOrWhiteSpace(_workloadSetVersion) ? null : _workloadSetVersion);
-
-                    _workloadResolver.RefreshWorkloadManifests();
->>>>>>> e33d9e61
 
                     _workloadResolver.RefreshWorkloadManifests();
 
@@ -412,7 +369,6 @@
             return workloads;
         }
 
-<<<<<<< HEAD
         private void UpdateInstalledWorkloadsFromHistory(SdkFeatureBand sdkFeatureBand, ITransactionContext context, DirectoryPath? offlineCache)
         {
             if (!string.IsNullOrWhiteSpace(_fromHistorySpecified))
@@ -448,7 +404,8 @@
                        .DeleteWorkloadInstallationRecord(id, sdkFeatureBand);
                 }
             }
-=======
+        }
+        
         private void RunInNewTransaction(Action<ITransactionContext> a)
         {
             var transaction = new CliTransaction();
@@ -463,7 +420,6 @@
             };
 
             transaction.Run(context => a(context));
->>>>>>> e33d9e61
         }
     }
 }
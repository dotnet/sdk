// Copyright (c) .NET Foundation and contributors. All rights reserved.
// Licensed under the MIT license. See LICENSE file in the project root for full license information.

using System;
using System.Collections.Generic;
using System.CommandLine.Parsing;
using System.IO;
using System.Linq;
using System.Text.Json;
using System.Threading.Tasks;
using Microsoft.Deployment.DotNet.Releases;
using Microsoft.DotNet.Cli;
using Microsoft.DotNet.Cli.NuGetPackageDownloader;
using Microsoft.DotNet.Cli.Utils;
using Microsoft.DotNet.Configurer;
using Microsoft.DotNet.ToolPackage;
using Microsoft.DotNet.Workloads.Workload.Install;
using Microsoft.DotNet.Workloads.Workload.Install.InstallRecord;
using Microsoft.Extensions.EnvironmentAbstractions;
using Microsoft.NET.Sdk.WorkloadManifestReader;
using NuGet.Common;
using NuGet.Versioning;
using static Microsoft.NET.Sdk.WorkloadManifestReader.WorkloadResolver;

namespace Microsoft.DotNet.Workloads.Workload.Update
{
    internal class WorkloadUpdateCommand : CommandBase
    {
        private readonly bool _printDownloadLinkOnly;
        private readonly string _fromCacheOption;
        private readonly string _downloadToCacheOption;
        private readonly bool _adManifestOnlyOption;
        private readonly bool _printRollbackDefinitionOnly;
        private readonly string _fromRollbackDefinition;
        private readonly PackageSourceLocation _packageSourceLocation;
        private readonly IReporter _reporter;
        private readonly bool _includePreviews;
        private readonly bool _fromPreviousSdk;
        private readonly VerbosityOptions _verbosity;
        private readonly IInstaller _workloadInstaller;
        private IWorkloadResolver _workloadResolver;
        private readonly INuGetPackageDownloader _nugetPackageDownloader;
        private readonly IWorkloadManifestUpdater _workloadManifestUpdater;
        private readonly ReleaseVersion _sdkVersion;
        private readonly string _userHome;
        private readonly string _dotnetPath;
        private readonly string _tempDirPath;

        public WorkloadUpdateCommand(
            ParseResult parseResult,
            IReporter reporter = null,
            IWorkloadResolver workloadResolver = null,
            IInstaller workloadInstaller = null,
            INuGetPackageDownloader nugetPackageDownloader = null,
            IWorkloadManifestUpdater workloadManifestUpdater = null,
            string dotnetDir = null,
            string userHome = null,
            string tempDirPath = null,
            string version = null)
            : base(parseResult)
        {
            _printDownloadLinkOnly =
                parseResult.ValueForOption<bool>(WorkloadUpdateCommandParser.PrintDownloadLinkOnlyOption);
            _fromCacheOption = parseResult.ValueForOption<string>(WorkloadUpdateCommandParser.FromCacheOption);
            _reporter = reporter ?? Reporter.Output;
            _includePreviews = parseResult.ValueForOption<bool>(WorkloadUpdateCommandParser.IncludePreviewsOption);
            _fromPreviousSdk = parseResult.ValueForOption<bool>(WorkloadUpdateCommandParser.FromPreviousSdkOption);
            _adManifestOnlyOption = parseResult.ValueForOption<bool>(WorkloadUpdateCommandParser.AdManifestOnlyOption);
            _downloadToCacheOption = parseResult.ValueForOption<string>(WorkloadUpdateCommandParser.DownloadToCacheOption);
            _verbosity = parseResult.ValueForOption<VerbosityOptions>(WorkloadUpdateCommandParser.VerbosityOption);
            _dotnetPath = dotnetDir ?? Path.GetDirectoryName(Environment.ProcessPath);
            _sdkVersion = WorkloadOptionsExtensions.GetValidatedSdkVersion(parseResult.ValueForOption<string>(WorkloadUpdateCommandParser.VersionOption), version, _dotnetPath);
            _tempDirPath = tempDirPath ?? (string.IsNullOrWhiteSpace(parseResult.ValueForOption<string>(WorkloadUpdateCommandParser.TempDirOption)) ?
                Path.GetTempPath() :
                parseResult.ValueForOption<string>(WorkloadUpdateCommandParser.TempDirOption));
            _printRollbackDefinitionOnly = parseResult.ValueForOption<bool>(WorkloadUpdateCommandParser.PrintRollbackOption);
            _fromRollbackDefinition = parseResult.ValueForOption<string>(WorkloadUpdateCommandParser.FromRollbackFileOption);

            var configOption = parseResult.ValueForOption<string>(WorkloadUpdateCommandParser.ConfigOption);
            var sourceOption = parseResult.ValueForOption<string[]>(WorkloadUpdateCommandParser.SourceOption);
            _packageSourceLocation = string.IsNullOrEmpty(configOption) && (sourceOption == null || !sourceOption.Any()) ? null :
                new PackageSourceLocation(string.IsNullOrEmpty(configOption) ? null : new FilePath(configOption), sourceFeedOverrides:  sourceOption);

            var workloadManifestProvider = new SdkDirectoryWorkloadManifestProvider(_dotnetPath, _sdkVersion.ToString());
            _workloadResolver = workloadResolver ?? WorkloadResolver.Create(workloadManifestProvider, _dotnetPath, _sdkVersion.ToString());
            var sdkFeatureBand = new SdkFeatureBand(_sdkVersion);
            var restoreActionConfig = _parseResult.ToRestoreActionConfig();
            _workloadInstaller = workloadInstaller ?? WorkloadInstallerFactory.GetWorkloadInstaller(_reporter,
                sdkFeatureBand, _workloadResolver, _verbosity, nugetPackageDownloader,
                dotnetDir, _tempDirPath, packageSourceLocation: _packageSourceLocation, restoreActionConfig,
                elevationRequired: !_printDownloadLinkOnly && string.IsNullOrWhiteSpace(_downloadToCacheOption));
            _userHome = userHome ?? CliFolderPathCalculator.DotnetHomePath;
            var tempPackagesDir = new DirectoryPath(Path.Combine(_tempDirPath, "dotnet-sdk-advertising-temp"));
            _nugetPackageDownloader = nugetPackageDownloader ?? new NuGetPackageDownloader(tempPackagesDir,
                filePermissionSetter: null, new FirstPartyNuGetPackageSigningVerifier(tempPackagesDir, _verbosity.VerbosityIsDetailedOrDiagnostic() ? new NuGetConsoleLogger() : new NullLogger()),
                _verbosity.VerbosityIsDetailedOrDiagnostic() ? new NuGetConsoleLogger() : new NullLogger(), restoreActionConfig: restoreActionConfig);
            _workloadManifestUpdater = workloadManifestUpdater ?? new WorkloadManifestUpdater(_reporter, _workloadResolver, _nugetPackageDownloader, _userHome, _tempDirPath, 
                _workloadInstaller.GetWorkloadInstallationRecordRepository(), _packageSourceLocation);
        }

        public override int Execute()
        {
            if (!string.IsNullOrWhiteSpace(_downloadToCacheOption))
            {
                try
                {
                    DownloadToOfflineCacheAsync(new DirectoryPath(_downloadToCacheOption), _includePreviews).Wait();
                }
                catch (Exception e)
                {
                    throw new GracefulException(string.Format(LocalizableStrings.WorkloadCacheDownloadFailed, e.Message), e);
                }
            }
            else if (_printDownloadLinkOnly)
            {
                var packageUrls = GetUpdatablePackageUrlsAsync(_includePreviews).GetAwaiter().GetResult();

                _reporter.WriteLine("==allPackageLinksJsonOutputStart==");
                _reporter.WriteLine(JsonSerializer.Serialize(packageUrls));
                _reporter.WriteLine("==allPackageLinksJsonOutputEnd==");
            }
            else if (_adManifestOnlyOption)
            {
                _workloadManifestUpdater.UpdateAdvertisingManifestsAsync(_includePreviews, string.IsNullOrWhiteSpace(_fromCacheOption) ? null : new DirectoryPath(_fromCacheOption)).Wait();
                _reporter.WriteLine();
                _reporter.WriteLine(LocalizableStrings.WorkloadUpdateAdManifestsSucceeded);
            }
            else if (_printRollbackDefinitionOnly)
            {
                var manifests = _workloadResolver.GetInstalledManifests().ToDictionary(m => m.Id, m => m.Version, StringComparer.OrdinalIgnoreCase);

                _reporter.WriteLine("==workloadRollbackDefinitionJsonOutputStart==");
                _reporter.WriteLine(JsonSerializer.Serialize(manifests));
                _reporter.WriteLine("==workloadRollbackDefinitionJsonOutputEnd==");
            }
            else
            {
                try
                {
                    UpdateWorkloads(_includePreviews, string.IsNullOrWhiteSpace(_fromCacheOption) ? null : new DirectoryPath(_fromCacheOption));
                }
                catch (Exception e)
                {
                    // Don't show entire stack trace
                    throw new GracefulException(string.Format(LocalizableStrings.WorkloadUpdateFailed, e.Message), e);
                }
            }

            return 0;
        }

        public void UpdateWorkloads(bool includePreviews = false, DirectoryPath? offlineCache = null)
        {
            _reporter.WriteLine();
            var featureBand =
                new SdkFeatureBand(string.Join('.', _sdkVersion.Major, _sdkVersion.Minor, _sdkVersion.SdkFeatureBand));

            var workloadIds = GetUpdatableWorkloads();
            _workloadManifestUpdater.UpdateAdvertisingManifestsAsync(includePreviews, offlineCache).Wait();
            
            var manifestsToUpdate = string.IsNullOrWhiteSpace(_fromRollbackDefinition) ?
                _workloadManifestUpdater.CalculateManifestUpdates().Select(m => (m.manifestId, m.existingVersion, m.newVersion)) :
                _workloadManifestUpdater.CalculateManifestRollbacks(_fromRollbackDefinition);

            UpdateWorkloadsWithInstallRecord(workloadIds, featureBand, manifestsToUpdate, offlineCache);

<<<<<<< HEAD
            if (_workloadInstaller.GetInstallationUnit().Equals(InstallationUnit.Packs))
            {
                _workloadInstaller.GetPackInstaller().GarbageCollectInstalledWorkloadPacks(offlineCache);
            }
=======
            WorkloadInstallCommand.TryRunGarbageCollection(_workloadInstaller, _reporter, _verbosity);
>>>>>>> 072330a4

            _workloadManifestUpdater.DeleteUpdatableWorkloadsFile();

            _reporter.WriteLine();
            _reporter.WriteLine(string.Format(LocalizableStrings.UpdateSucceeded, string.Join(" ", workloadIds)));
            _reporter.WriteLine();
        }

        private void UpdateWorkloadsWithInstallRecord(
            IEnumerable<WorkloadId> workloadIds,
            SdkFeatureBand sdkFeatureBand,
            IEnumerable<(ManifestId manifestId, ManifestVersion existingVersion, ManifestVersion newVersion)> manifestsToUpdate,
            DirectoryPath? offlineCache = null)
        {
            if (_workloadInstaller.GetInstallationUnit().Equals(InstallationUnit.Packs))
            {
                var installer = _workloadInstaller.GetPackInstaller();
                IEnumerable<PackInfo> workloadPackToUpdate = new List<PackInfo>();

                TransactionalAction.Run(
                    action: () =>
                    {
                        foreach (var manifest in manifestsToUpdate)
                        {
                            _workloadInstaller.InstallWorkloadManifest(manifest.manifestId, manifest.newVersion, sdkFeatureBand, offlineCache);
                        }

                        _workloadResolver.RefreshWorkloadManifests();

                        workloadPackToUpdate = GetUpdatablePacks(installer);

                        foreach (var packId in workloadPackToUpdate)
                        {
                            installer.InstallWorkloadPack(packId, sdkFeatureBand, offlineCache);
                        }
                    },
                    rollback: () => {
                        try
                        {
                            _reporter.WriteLine(LocalizableStrings.RollingBackInstall);

                            foreach (var manifest in manifestsToUpdate)
                            {
                                _workloadInstaller.InstallWorkloadManifest(manifest.manifestId, manifest.existingVersion, sdkFeatureBand, offlineCache: null, isRollback: true);
                            }

                            foreach (var packId in workloadPackToUpdate)
                            {
                                installer.RollBackWorkloadPackInstall(packId, sdkFeatureBand);
                            }
                        }
                        catch (Exception e)
                        {
                            // Don't hide the original error if roll back fails
                            _reporter.WriteLine(string.Format(LocalizableStrings.RollBackFailedMessage, e.Message));
                        }
                    });
            }
            else
            {
                var installer = _workloadInstaller.GetWorkloadInstaller();
                foreach (var workloadId in workloadIds)
                {
                    installer.InstallWorkload(workloadId);
                }
            }
        }

        private async Task DownloadToOfflineCacheAsync(DirectoryPath offlineCache, bool includePreviews)
        {
            var manifestPackagePaths = await _workloadManifestUpdater.DownloadManifestPackagesAsync(includePreviews, offlineCache);
            var tempManifestDir = Path.Combine(offlineCache.Value, "temp-manifests");
            try
            {
                await _workloadManifestUpdater.ExtractManifestPackagesToTempDirAsync(manifestPackagePaths, new DirectoryPath(tempManifestDir));
                var overlayManifestProvider = new TempDirectoryWorkloadManifestProvider(tempManifestDir, _sdkVersion.ToString());
                _workloadResolver = WorkloadResolver.Create(overlayManifestProvider, _dotnetPath, _sdkVersion.ToString());

                if (_workloadInstaller.GetInstallationUnit().Equals(InstallationUnit.Packs))
                {
                    var installer = _workloadInstaller.GetPackInstaller();
                    var packsToUpdate = GetUpdatablePacks(installer);
                    foreach (var pack in packsToUpdate)
                    {
                        installer.DownloadToOfflineCache(pack, new DirectoryPath(_downloadToCacheOption), _includePreviews);
                    }
                }
                else
                {
                    throw new NotImplementedException();
                }
            }
            finally
            {
                if (!string.IsNullOrWhiteSpace(tempManifestDir) && Directory.Exists(tempManifestDir))
                {
                   Directory.Delete(tempManifestDir, true);
                }
            }
        }

        private async Task<IEnumerable<string>> GetUpdatablePackageUrlsAsync(bool includePreview)
        {
            IEnumerable<string> packageUrls = new List<string>();
            DirectoryPath? tempPath = null;

            try
            {
                var manifestPackageUrls = _workloadManifestUpdater.GetManifestPackageUrls(includePreview);
                packageUrls = packageUrls.Concat(manifestPackageUrls);

                tempPath = new DirectoryPath(Path.Combine(_tempDirPath, "dotnet-manifest-extraction"));
                await UseTempManifestsToResolvePacksAsync(tempPath.Value, includePreview);

                if (_workloadInstaller.GetInstallationUnit().Equals(InstallationUnit.Packs))
                {
                    var installer = _workloadInstaller.GetPackInstaller();
                    var packsToUpdate = GetUpdatablePacks(installer)
                        .Select(packInfo => _nugetPackageDownloader.GetPackageUrl(new PackageId(packInfo.ResolvedPackageId), new NuGetVersion(packInfo.Version), _packageSourceLocation).GetAwaiter().GetResult());
                    packageUrls = packageUrls.Concat(packsToUpdate);
                    return packageUrls;
                }
                else
                {
                    throw new NotImplementedException();
                }
            }
            finally
            {
                if (tempPath != null && tempPath.HasValue && Directory.Exists(tempPath.Value.Value))
                {
                    Directory.Delete(tempPath.Value.Value, true);
                }
            }
        }

        private async Task UseTempManifestsToResolvePacksAsync(DirectoryPath tempPath, bool includePreview)
        {
            var manifestPackagePaths = await _workloadManifestUpdater.DownloadManifestPackagesAsync(includePreview, tempPath);
            await _workloadManifestUpdater.ExtractManifestPackagesToTempDirAsync(manifestPackagePaths, tempPath);
            var overlayManifestProvider = new TempDirectoryWorkloadManifestProvider(tempPath.Value, _sdkVersion.ToString());
            _workloadResolver = WorkloadResolver.Create(overlayManifestProvider, _dotnetPath, _sdkVersion.ToString());
        }

        private IEnumerable<WorkloadId> GetUpdatableWorkloads()
        {
            var currentFeatureBand = new SdkFeatureBand(_sdkVersion);
            if (_fromPreviousSdk)
            {
                var priorFeatureBands = _workloadInstaller.GetWorkloadInstallationRecordRepository().GetFeatureBandsWithInstallationRecords()
                    .Where(featureBand => featureBand.CompareTo(currentFeatureBand) < 0);
                if (priorFeatureBands.Any())
                {
                    var maxPriorFeatureBand = priorFeatureBands.Max();
                    return _workloadInstaller.GetWorkloadInstallationRecordRepository().GetInstalledWorkloads(maxPriorFeatureBand);
                }
                return new List<WorkloadId>();
            }
            else
            {
                var workloads = _workloadInstaller.GetWorkloadInstallationRecordRepository().GetInstalledWorkloads(currentFeatureBand);
                if (workloads == null || !workloads.Any())
                {
                    _reporter.WriteLine(LocalizableStrings.NoWorkloadsToUpdate);
                }

                return workloads;
            }
        }

        private IEnumerable<PackInfo> GetUpdatablePacks(IWorkloadPackInstaller installer)
        {
            var currentFeatureBand = new SdkFeatureBand(_sdkVersion);
            var workloads = GetUpdatableWorkloads();
            var updatedPacks = workloads.SelectMany(workloadId => _workloadResolver.GetPacksInWorkload(workloadId))
                .Distinct()
                .Select(packId => _workloadResolver.TryGetPackInfo(packId))
                .Where(pack => pack != null);
            var installedPacks = installer.GetInstalledPacks(currentFeatureBand);

            var packsToUpdate = new List<PackInfo>();
            foreach (var updatedPack in updatedPacks)
            {
                var installedPackIds = installedPacks.Select(pack => pack.Id);
                if (installedPackIds.Contains(updatedPack.Id))
                {
                    var installedPack = installedPacks.First(pack => pack.Id.Equals(updatedPack.Id));
                    var installedVersion = new ReleaseVersion(installedPack.Version);
                    var updatedVersion = new ReleaseVersion(updatedPack.Version);
                    if (installedVersion != null && updatedVersion != null && installedVersion < updatedVersion)
                    {
                        packsToUpdate.Add(updatedPack);
                    }
                }
                else
                {
                    // New pack required for this workload, include it
                    packsToUpdate.Add(updatedPack);
                }
            }

            return packsToUpdate;
        }
    }
}<|MERGE_RESOLUTION|>--- conflicted
+++ resolved
@@ -164,14 +164,7 @@
 
             UpdateWorkloadsWithInstallRecord(workloadIds, featureBand, manifestsToUpdate, offlineCache);
 
-<<<<<<< HEAD
-            if (_workloadInstaller.GetInstallationUnit().Equals(InstallationUnit.Packs))
-            {
-                _workloadInstaller.GetPackInstaller().GarbageCollectInstalledWorkloadPacks(offlineCache);
-            }
-=======
             WorkloadInstallCommand.TryRunGarbageCollection(_workloadInstaller, _reporter, _verbosity);
->>>>>>> 072330a4
 
             _workloadManifestUpdater.DeleteUpdatableWorkloadsFile();
 

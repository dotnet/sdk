// Licensed to the .NET Foundation under one or more agreements.
// The .NET Foundation licenses this file to you under the MIT license.

using System.CommandLine;
using System.Text.Json;
using Microsoft.DotNet.Cli;
using Microsoft.DotNet.Cli.NuGetPackageDownloader;
using Microsoft.DotNet.Cli.Utils;
using Microsoft.DotNet.Installer.Windows;
using Microsoft.DotNet.ToolPackage;
using Microsoft.DotNet.Workloads.Workload.Install;
using Microsoft.DotNet.Workloads.Workload.Install.InstallRecord;
using Microsoft.DotNet.Workloads.Workload.List;
using Microsoft.Extensions.EnvironmentAbstractions;
using Microsoft.NET.Sdk.WorkloadManifestReader;
using NuGet.Versioning;

namespace Microsoft.DotNet.Workloads.Workload.Update
{
    internal class WorkloadUpdateCommand : InstallingWorkloadCommand
    {
        private readonly bool _adManifestOnlyOption;
        private readonly bool _printRollbackDefinitionOnly;
        private readonly bool _fromPreviousSdk;
        private readonly string _workloadSetMode;

        public WorkloadUpdateCommand(
            ParseResult parseResult,
            IReporter reporter = null,
            IWorkloadResolverFactory workloadResolverFactory = null,
            IInstaller workloadInstaller = null,
            INuGetPackageDownloader nugetPackageDownloader = null,
            IWorkloadManifestUpdater workloadManifestUpdater = null,
            string tempDirPath = null)
            : base(parseResult, reporter: reporter, workloadResolverFactory: workloadResolverFactory, workloadInstaller: workloadInstaller,
                  nugetPackageDownloader: nugetPackageDownloader, workloadManifestUpdater: workloadManifestUpdater,
                  tempDirPath: tempDirPath)

        {
            _workloadSetVersion = parseResult.GetValue(InstallingWorkloadCommandParser.WorkloadSetVersionOption);
            _fromPreviousSdk = parseResult.GetValue(WorkloadUpdateCommandParser.FromPreviousSdkOption);
            _adManifestOnlyOption = parseResult.GetValue(WorkloadUpdateCommandParser.AdManifestOnlyOption);
            _printRollbackDefinitionOnly = parseResult.GetValue(WorkloadUpdateCommandParser.PrintRollbackOption);
            _workloadSetMode = parseResult.GetValue(InstallingWorkloadCommandParser.WorkloadSetMode);

            _workloadInstaller = _workloadInstallerFromConstructor ?? WorkloadInstallerFactory.GetWorkloadInstaller(Reporter,
                                _sdkFeatureBand, _workloadResolver, Verbosity, _userProfileDir, VerifySignatures, PackageDownloader,
                                _dotnetPath, TempDirectoryPath, packageSourceLocation: _packageSourceLocation, RestoreActionConfiguration,
                                elevationRequired: !_printDownloadLinkOnly && !_printRollbackDefinitionOnly && string.IsNullOrWhiteSpace(_downloadToCacheOption));

            _workloadManifestUpdater = _workloadManifestUpdaterFromConstructor ?? new WorkloadManifestUpdater(Reporter, _workloadResolver, PackageDownloader, _userProfileDir,
                _workloadInstaller.GetWorkloadInstallationRecordRepository(), _workloadInstaller, _packageSourceLocation, sdkFeatureBand: _sdkFeatureBand);
        }

        public override int Execute()
        {
            if (!string.IsNullOrWhiteSpace(_downloadToCacheOption))
            {
                try
                {
                    DownloadToOfflineCacheAsync(new DirectoryPath(_downloadToCacheOption), _includePreviews).Wait();
                }
                catch (Exception e)
                {
                    throw new GracefulException(string.Format(LocalizableStrings.WorkloadCacheDownloadFailed, e.Message), e, isUserError: false);
                }
            }
            else if (_printDownloadLinkOnly)
            {
                var packageUrls = GetUpdatablePackageUrlsAsync(_includePreviews).GetAwaiter().GetResult();
                Reporter.WriteLine("==allPackageLinksJsonOutputStart==");
                Reporter.WriteLine(JsonSerializer.Serialize(packageUrls, new JsonSerializerOptions() { WriteIndented = true }));
                Reporter.WriteLine("==allPackageLinksJsonOutputEnd==");
            }
            else if (_adManifestOnlyOption)
            {
                _workloadManifestUpdater.UpdateAdvertisingManifestsAsync(
                    _includePreviews,
                    ShouldUseWorkloadSetMode(_sdkFeatureBand, _dotnetPath),
                    string.IsNullOrWhiteSpace(_fromCacheOption) ?
                        null :
                        new DirectoryPath(_fromCacheOption))
                    .Wait();
                Reporter.WriteLine();
                Reporter.WriteLine(LocalizableStrings.WorkloadUpdateAdManifestsSucceeded);
            }
            else if (_printRollbackDefinitionOnly)
            {
                var workloadSet = WorkloadSet.FromManifests(_workloadResolver.GetInstalledManifests());

                Reporter.WriteLine("==workloadRollbackDefinitionJsonOutputStart==");
                Reporter.WriteLine(workloadSet.ToJson());
                Reporter.WriteLine("==workloadRollbackDefinitionJsonOutputEnd==");
            }
            else if (!string.IsNullOrWhiteSpace(_workloadSetMode))
            {
                if (_workloadSetMode.Equals("workloadset", StringComparison.OrdinalIgnoreCase))
                {
                    _workloadInstaller.UpdateInstallMode(_sdkFeatureBand, true);
                }
                else if (_workloadSetMode.Equals("loosemanifest", StringComparison.OrdinalIgnoreCase) ||
                         _workloadSetMode.Equals("auto", StringComparison.OrdinalIgnoreCase))
                {
                    _workloadInstaller.UpdateInstallMode(_sdkFeatureBand, false);
                }
                else
                {
                    throw new GracefulException(string.Format(LocalizableStrings.WorkloadSetModeTakesWorkloadSetLooseManifestOrAuto, _workloadSetMode), isUserError: true);
                }
            }
            else
            {
                try
                {
                    DirectoryPath? offlineCache = string.IsNullOrWhiteSpace(_fromCacheOption) ? null : new DirectoryPath(_fromCacheOption);
                    if (string.IsNullOrWhiteSpace(_workloadSetVersion))
                    {
                        CalculateManifestUpdatesAndUpdateWorkloads(_includePreviews, offlineCache);
                    }
                    else
                    {
                        RunInNewTransaction(context =>
                        {
                            (var workloadVersion, var manifestUpdates) = HandleWorkloadUpdateFromVersion(context, offlineCache);
                            UpdateWorkloads(false, manifestUpdates, workloadVersion, offlineCache, context);
                        });
                    }
                }
                catch (Exception e)
                {
                    // Don't show entire stack trace
                    throw new GracefulException(string.Format(LocalizableStrings.WorkloadUpdateFailed, e.Message), e, isUserError: false);
                }
            }

            _workloadInstaller.Shutdown();
            return _workloadInstaller.ExitCode;
        }

        public void CalculateManifestUpdatesAndUpdateWorkloads(bool includePreviews = false, DirectoryPath? offlineCache = null)
        {
            Reporter.WriteLine();

<<<<<<< HEAD
=======
            var workloadIds = GetUpdatableWorkloads();
            WriteSDKInstallRecordsForVSWorkloads(workloadIds);
            _workloadManifestUpdater.UpdateAdvertisingManifestsAsync(includePreviews, offlineCache).Wait();

>>>>>>> b1509b85
            var useRollback = !string.IsNullOrWhiteSpace(_fromRollbackDefinition);
            var useWorkloadSets = ShouldUseWorkloadSetMode(_sdkFeatureBand, _dotnetPath);

            if (useRollback && useWorkloadSets)
            {
                // Rollback files are only for loose manifests. Update the mode to be loose manifests.
                Reporter.WriteLine(LocalizableStrings.UpdateFromRollbackSwitchesModeToLooseManifests);
                _workloadInstaller.UpdateInstallMode(_sdkFeatureBand, false);
                useWorkloadSets = false;
            }

            _workloadManifestUpdater.UpdateAdvertisingManifestsAsync(includePreviews, useWorkloadSets, offlineCache).Wait();

            string workloadVersion = null;
            IEnumerable<ManifestVersionUpdate> manifestsToUpdate;
            RunInNewTransaction(context =>
            {
                if (useWorkloadSets)
                {
                    (workloadVersion, manifestsToUpdate) = InstallWorkloadSet(context);
                }
                else
                {
                    manifestsToUpdate = useRollback ? _workloadManifestUpdater.CalculateManifestRollbacks(_fromRollbackDefinition) :
                    _workloadManifestUpdater.CalculateManifestUpdates().Select(m => m.ManifestUpdate);
                }

                UpdateWorkloads(useRollback, manifestsToUpdate, workloadVersion, offlineCache, context);
            });
        }

        private void UpdateWorkloads(bool useRollback, IEnumerable<ManifestVersionUpdate> manifestsToUpdate, string workloadVersion, DirectoryPath? offlineCache, ITransactionContext context)
        {
            var workloadIds = GetUpdatableWorkloads();

            UpdateWorkloadsWithInstallRecord(_sdkFeatureBand, manifestsToUpdate, workloadVersion, useRollback, context, offlineCache);

            WorkloadInstallCommand.TryRunGarbageCollection(_workloadInstaller, Reporter, Verbosity, workloadSetVersion => _workloadResolverFactory.CreateForWorkloadSet(_dotnetPath, _sdkVersion.ToString(), _userProfileDir, workloadSetVersion), offlineCache);

            _workloadManifestUpdater.DeleteUpdatableWorkloadsFile();

            Reporter.WriteLine();
            Reporter.WriteLine(string.Format(LocalizableStrings.UpdateSucceeded, string.Join(" ", workloadIds)));
            Reporter.WriteLine();
        }

        private void WriteSDKInstallRecordsForVSWorkloads(IEnumerable<WorkloadId> updateableWorkloads)
        {
#if !DOT_NET_BUILD_FROM_SOURCE
            if (OperatingSystem.IsWindows())
            {
                VisualStudioWorkloads.WriteSDKInstallRecordsForVSWorkloads(_workloadInstaller, _workloadResolver, updateableWorkloads, Reporter);
            }
#endif
        }

        private void UpdateWorkloadsWithInstallRecord(
            SdkFeatureBand sdkFeatureBand,
            IEnumerable<ManifestVersionUpdate> manifestsToUpdate,
            string workloadSetVersion,
            bool useRollback,
            ITransactionContext context,
            DirectoryPath? offlineCache = null)
        {
            context.Run(
                action: () =>
                {
                    foreach (var manifestUpdate in manifestsToUpdate)
                    {
                        _workloadInstaller.InstallWorkloadManifest(manifestUpdate, context, offlineCache, useRollback);
                    }

                    if (useRollback)
                    {
                        _workloadInstaller.SaveInstallStateManifestVersions(sdkFeatureBand, GetInstallStateContents(manifestsToUpdate));
                    }
                    else
                    {
                        _workloadInstaller.RemoveManifestsFromInstallState(sdkFeatureBand);
                    }

                    _workloadInstaller.AdjustWorkloadSetInInstallState(sdkFeatureBand, string.IsNullOrWhiteSpace(_workloadSetVersion) ? null : workloadSetVersion);

                    _workloadResolver.RefreshWorkloadManifests();

                    var workloads = GetUpdatableWorkloads();

                    _workloadInstaller.InstallWorkloads(workloads, sdkFeatureBand, context, offlineCache);
                },
                rollback: () =>
                {
                    //  Nothing to roll back at this level, InstallWorkloadManifest and InstallWorkloadPacks handle the transaction rollback
                    //  We will refresh the workload manifests to make sure that the resolver has the updated state after the rollback
                    _workloadResolver.RefreshWorkloadManifests();
                });
        }

        private async Task DownloadToOfflineCacheAsync(DirectoryPath offlineCache, bool includePreviews)
        {
            await GetDownloads(GetUpdatableWorkloads(), skipManifestUpdate: false, includePreviews, offlineCache.Value);
        }

        private async Task<IEnumerable<string>> GetUpdatablePackageUrlsAsync(bool includePreview)
        {
            var downloads = await GetDownloads(GetUpdatableWorkloads(), skipManifestUpdate: false, includePreview);

            var urls = new List<string>();
            foreach (var download in downloads)
            {
                urls.Add(await PackageDownloader.GetPackageUrl(new PackageId(download.NuGetPackageId), new NuGetVersion(download.NuGetPackageVersion), _packageSourceLocation));
            }

            return urls;
        }

        private IEnumerable<WorkloadId> GetUpdatableWorkloads()
        {
            var workloads = GetInstalledWorkloads(_fromPreviousSdk);

            if (workloads == null || !workloads.Any())
            {
                Reporter.WriteLine(LocalizableStrings.NoWorkloadsToUpdate);
            }

            return workloads;
        }

        private void RunInNewTransaction(Action<ITransactionContext> a)
        {
            var transaction = new CliTransaction();
            transaction.RollbackStarted = () =>
            {
                Reporter.WriteLine(LocalizableStrings.RollingBackInstall);
            };
            // Don't hide the original error if roll back fails, but do log the rollback failure
            transaction.RollbackFailed = ex =>
            {
                Reporter.WriteLine(string.Format(LocalizableStrings.RollBackFailedMessage, ex.Message));
            };

            transaction.Run(context => a(context));
        }
    }
}<|MERGE_RESOLUTION|>--- conflicted
+++ resolved
@@ -141,13 +141,6 @@
         {
             Reporter.WriteLine();
 
-<<<<<<< HEAD
-=======
-            var workloadIds = GetUpdatableWorkloads();
-            WriteSDKInstallRecordsForVSWorkloads(workloadIds);
-            _workloadManifestUpdater.UpdateAdvertisingManifestsAsync(includePreviews, offlineCache).Wait();
-
->>>>>>> b1509b85
             var useRollback = !string.IsNullOrWhiteSpace(_fromRollbackDefinition);
             var useWorkloadSets = ShouldUseWorkloadSetMode(_sdkFeatureBand, _dotnetPath);
 
@@ -159,6 +152,8 @@
                 useWorkloadSets = false;
             }
 
+            var workloadIds = GetUpdatableWorkloads();
+            WriteSDKInstallRecordsForVSWorkloads(workloadIds);
             _workloadManifestUpdater.UpdateAdvertisingManifestsAsync(includePreviews, useWorkloadSets, offlineCache).Wait();
 
             string workloadVersion = null;
@@ -176,6 +171,10 @@
                 }
 
                 UpdateWorkloads(useRollback, manifestsToUpdate, workloadVersion, offlineCache, context);
+                
+                Reporter.WriteLine();
+                Reporter.WriteLine(string.Format(LocalizableStrings.UpdateSucceeded, string.Join(" ", workloadIds)));
+                Reporter.WriteLine();
             });
         }
 
@@ -188,10 +187,6 @@
             WorkloadInstallCommand.TryRunGarbageCollection(_workloadInstaller, Reporter, Verbosity, workloadSetVersion => _workloadResolverFactory.CreateForWorkloadSet(_dotnetPath, _sdkVersion.ToString(), _userProfileDir, workloadSetVersion), offlineCache);
 
             _workloadManifestUpdater.DeleteUpdatableWorkloadsFile();
-
-            Reporter.WriteLine();
-            Reporter.WriteLine(string.Format(LocalizableStrings.UpdateSucceeded, string.Join(" ", workloadIds)));
-            Reporter.WriteLine();
         }
 
         private void WriteSDKInstallRecordsForVSWorkloads(IEnumerable<WorkloadId> updateableWorkloads)

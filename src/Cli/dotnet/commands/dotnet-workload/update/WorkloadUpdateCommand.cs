// Licensed to the .NET Foundation under one or more agreements.
// The .NET Foundation licenses this file to you under the MIT license.

using System.CommandLine;
using System.Text.Json;
using Microsoft.DotNet.Cli;
using Microsoft.DotNet.Cli.NuGetPackageDownloader;
using Microsoft.DotNet.Cli.Utils;
using Microsoft.DotNet.ToolPackage;
using Microsoft.DotNet.Workloads.Workload.Install;
using Microsoft.Extensions.EnvironmentAbstractions;
using Microsoft.NET.Sdk.WorkloadManifestReader;
using NuGet.Versioning;

namespace Microsoft.DotNet.Workloads.Workload.Update
{
    internal class WorkloadUpdateCommand : InstallingWorkloadCommand
    {
        private readonly bool _adManifestOnlyOption;
        private readonly bool _printRollbackDefinitionOnly;
        private readonly bool _fromPreviousSdk;

        public WorkloadUpdateCommand(
            ParseResult parseResult,
            IReporter reporter = null,
            IWorkloadResolver workloadResolver = null,
            IInstaller workloadInstaller = null,
            INuGetPackageDownloader nugetPackageDownloader = null,
            IWorkloadManifestUpdater workloadManifestUpdater = null,
            string dotnetDir = null,
            string userProfileDir = null,
            string tempDirPath = null,
            string version = null,
            string installedFeatureBand = null)
            : base(parseResult, reporter: reporter, workloadResolver: workloadResolver, workloadInstaller: workloadInstaller,
                  nugetPackageDownloader: nugetPackageDownloader, workloadManifestUpdater: workloadManifestUpdater,
                  dotnetDir: dotnetDir, userProfileDir: userProfileDir, tempDirPath: tempDirPath, version: version, installedFeatureBand: installedFeatureBand)

        {
            _fromPreviousSdk = parseResult.GetValue(WorkloadUpdateCommandParser.FromPreviousSdkOption);
            _adManifestOnlyOption = parseResult.GetValue(WorkloadUpdateCommandParser.AdManifestOnlyOption);
            _printRollbackDefinitionOnly = parseResult.GetValue(WorkloadUpdateCommandParser.PrintRollbackOption);

            _workloadInstaller = _workloadInstallerFromConstructor ?? WorkloadInstallerFactory.GetWorkloadInstaller(Reporter,
                                _sdkFeatureBand, workloadResolver ?? _workloadResolver, Verbosity, _userProfileDir, VerifySignatures, PackageDownloader,
                                _dotnetPath, TempDirectoryPath, packageSourceLocation: _packageSourceLocation, RestoreActionConfiguration,
                                elevationRequired: !_printDownloadLinkOnly && !_printRollbackDefinitionOnly && string.IsNullOrWhiteSpace(_downloadToCacheOption));

            _workloadManifestUpdater = _workloadManifestUpdaterFromConstructor ?? new WorkloadManifestUpdater(Reporter, workloadResolver ?? _workloadResolver, PackageDownloader, _userProfileDir, TempDirectoryPath,
                _workloadInstaller.GetWorkloadInstallationRecordRepository(), _workloadInstaller, _packageSourceLocation, sdkFeatureBand: _sdkFeatureBand);
        }

        public override int Execute()
        {
            WorkloadHistoryRecorder recorder = new WorkloadHistoryRecorder(_workloadResolver, _workloadInstaller);
            recorder.HistoryRecord.CommandName = "update";
            //recorder.HistoryRecord.WorkloadArguments = _workloadIds.Select(id => id.ToString()).ToList();

            bool usedRollback = !string.IsNullOrWhiteSpace(_fromRollbackDefinition);
            if (usedRollback)
            {
                //  TODO: get rollback contents
                recorder.HistoryRecord.RollbackFileContents = null;
            }

            try
            {
                if (!string.IsNullOrWhiteSpace(_downloadToCacheOption))
                {
                    try
                    {
                        recorder.Run(() => DownloadToOfflineCacheAsync(new DirectoryPath(_downloadToCacheOption), _includePreviews).Wait());
                    }
                    catch (Exception e)
                    {
                        throw new GracefulException(string.Format(LocalizableStrings.WorkloadCacheDownloadFailed, e.Message), e, isUserError: false);
                    }
                }
                else if (_printDownloadLinkOnly)
                {
                    var packageUrls = GetUpdatablePackageUrlsAsync(_includePreviews).GetAwaiter().GetResult();
                    Reporter.WriteLine("==allPackageLinksJsonOutputStart==");
                    Reporter.WriteLine(JsonSerializer.Serialize(packageUrls, new JsonSerializerOptions() { WriteIndented = true }));
                    Reporter.WriteLine("==allPackageLinksJsonOutputEnd==");
                }
<<<<<<< HEAD
            }
            else if (_printDownloadLinkOnly)
            {
                var packageUrls = GetUpdatablePackageUrlsAsync(_includePreviews).GetAwaiter().GetResult();
                Reporter.WriteLine("==allPackageLinksJsonOutputStart==");
                Reporter.WriteLine(JsonSerializer.Serialize(packageUrls, new JsonSerializerOptions() { WriteIndented = true }));
                Reporter.WriteLine("==allPackageLinksJsonOutputEnd==");
            }
            else if (_adManifestOnlyOption)
            {
                _workloadManifestUpdater.UpdateAdvertisingManifestsAsync(_includePreviews, string.IsNullOrWhiteSpace(_fromCacheOption) ? null : new DirectoryPath(_fromCacheOption)).Wait();
                Reporter.WriteLine();
                Reporter.WriteLine(LocalizableStrings.WorkloadUpdateAdManifestsSucceeded);
            }
            else if (_printRollbackDefinitionOnly)
            {
                var workloadSet = WorkloadSet.FromManifests(_workloadResolver.GetInstalledManifests());

                Reporter.WriteLine("==workloadRollbackDefinitionJsonOutputStart==");
                Reporter.WriteLine(workloadSet.ToJson());
                Reporter.WriteLine("==workloadRollbackDefinitionJsonOutputEnd==");
            }
            else
            {
                try
=======
                else if (_adManifestOnlyOption)
>>>>>>> 0047586c
                {
                    recorder.Run(() => _workloadManifestUpdater.UpdateAdvertisingManifestsAsync(_includePreviews, string.IsNullOrWhiteSpace(_fromCacheOption) ? null : new DirectoryPath(_fromCacheOption)).Wait());
                    Reporter.WriteLine();
                    Reporter.WriteLine(LocalizableStrings.WorkloadUpdateAdManifestsSucceeded);
                }
                else if (_printRollbackDefinitionOnly)
                {
                    var manifestInfo = WorkloadRollbackInfo.FromManifests(_workloadResolver.GetInstalledManifests());
                    Reporter.WriteLine("==workloadRollbackDefinitionJsonOutputStart==");
                    Reporter.WriteLine(manifestInfo.ToJson());
                    Reporter.WriteLine("==workloadRollbackDefinitionJsonOutputEnd==");
                }
                else
                {
                    recorder.Run(() =>
                    {
                        try
                        {
                            UpdateWorkloads(_includePreviews, string.IsNullOrWhiteSpace(_fromCacheOption) ? null : new DirectoryPath(_fromCacheOption));
                        }
                        catch (Exception e)
                        {
                            // Don't show entire stack trace
                            throw new GracefulException(string.Format(LocalizableStrings.WorkloadUpdateFailed, e.Message), e, isUserError: false);
                        }
                    });
                }
            }
            finally
            {
                _workloadInstaller.Shutdown();
            }
            
            return _workloadInstaller.ExitCode;
        }

        public void UpdateWorkloads(bool includePreviews = false, DirectoryPath? offlineCache = null)
        {
            Reporter.WriteLine();

            var workloadIds = GetUpdatableWorkloads();
            _workloadManifestUpdater.UpdateAdvertisingManifestsAsync(includePreviews, offlineCache).Wait();

            var manifestsToUpdate = string.IsNullOrWhiteSpace(_fromRollbackDefinition) ?
                _workloadManifestUpdater.CalculateManifestUpdates().Select(m => m.manifestUpdate) :
                _workloadManifestUpdater.CalculateManifestRollbacks(_fromRollbackDefinition);

            UpdateWorkloadsWithInstallRecord(workloadIds, _sdkFeatureBand, manifestsToUpdate, offlineCache);

            WorkloadInstallCommand.TryRunGarbageCollection(_workloadInstaller, Reporter, Verbosity, offlineCache);

            _workloadManifestUpdater.DeleteUpdatableWorkloadsFile();

            Reporter.WriteLine();
            Reporter.WriteLine(string.Format(LocalizableStrings.UpdateSucceeded, string.Join(" ", workloadIds)));
            Reporter.WriteLine();
        }

        private void UpdateWorkloadsWithInstallRecord(
            IEnumerable<WorkloadId> workloadIds,
            SdkFeatureBand sdkFeatureBand,
            IEnumerable<ManifestVersionUpdate> manifestsToUpdate,
            DirectoryPath? offlineCache = null)
        {

            var transaction = new CliTransaction();

            transaction.RollbackStarted = () =>
            {
                Reporter.WriteLine(LocalizableStrings.RollingBackInstall);
            };
            // Don't hide the original error if roll back fails, but do log the rollback failure
            transaction.RollbackFailed = ex =>
            {
                Reporter.WriteLine(string.Format(LocalizableStrings.RollBackFailedMessage, ex.Message));
            };

            transaction.Run(
                action: context =>
                {
                    bool rollback = !string.IsNullOrWhiteSpace(_fromRollbackDefinition);

                    foreach (var manifestUpdate in manifestsToUpdate)
                    {
                        _workloadInstaller.InstallWorkloadManifest(manifestUpdate, context, offlineCache, rollback);
                    }

                    _workloadResolver.RefreshWorkloadManifests();

                    var workloads = GetUpdatableWorkloads();

                    _workloadInstaller.InstallWorkloads(workloads, sdkFeatureBand, context, offlineCache);
                },
                rollback: () =>
                {
                    //  Nothing to roll back at this level, InstallWorkloadManifest and InstallWorkloadPacks handle the transaction rollback
                });
        }

        private async Task DownloadToOfflineCacheAsync(DirectoryPath offlineCache, bool includePreviews)
        {
            await GetDownloads(GetUpdatableWorkloads(), skipManifestUpdate: false, includePreviews, offlineCache.Value);
        }

        private async Task<IEnumerable<string>> GetUpdatablePackageUrlsAsync(bool includePreview)
        {
            var downloads = await GetDownloads(GetUpdatableWorkloads(), skipManifestUpdate: false, includePreview);

            var urls = new List<string>();
            foreach (var download in downloads)
            {
                urls.Add(await PackageDownloader.GetPackageUrl(new PackageId(download.NuGetPackageId), new NuGetVersion(download.NuGetPackageVersion), _packageSourceLocation));
            }

            return urls;
        }

        private IEnumerable<WorkloadId> GetUpdatableWorkloads()
        {
            var workloads = GetInstalledWorkloads(_fromPreviousSdk);

            if (workloads == null || !workloads.Any())
            {
                Reporter.WriteLine(LocalizableStrings.NoWorkloadsToUpdate);
            }

            return workloads;
        }
    }
}<|MERGE_RESOLUTION|>--- conflicted
+++ resolved
@@ -83,35 +83,7 @@
                     Reporter.WriteLine(JsonSerializer.Serialize(packageUrls, new JsonSerializerOptions() { WriteIndented = true }));
                     Reporter.WriteLine("==allPackageLinksJsonOutputEnd==");
                 }
-<<<<<<< HEAD
-            }
-            else if (_printDownloadLinkOnly)
-            {
-                var packageUrls = GetUpdatablePackageUrlsAsync(_includePreviews).GetAwaiter().GetResult();
-                Reporter.WriteLine("==allPackageLinksJsonOutputStart==");
-                Reporter.WriteLine(JsonSerializer.Serialize(packageUrls, new JsonSerializerOptions() { WriteIndented = true }));
-                Reporter.WriteLine("==allPackageLinksJsonOutputEnd==");
-            }
-            else if (_adManifestOnlyOption)
-            {
-                _workloadManifestUpdater.UpdateAdvertisingManifestsAsync(_includePreviews, string.IsNullOrWhiteSpace(_fromCacheOption) ? null : new DirectoryPath(_fromCacheOption)).Wait();
-                Reporter.WriteLine();
-                Reporter.WriteLine(LocalizableStrings.WorkloadUpdateAdManifestsSucceeded);
-            }
-            else if (_printRollbackDefinitionOnly)
-            {
-                var workloadSet = WorkloadSet.FromManifests(_workloadResolver.GetInstalledManifests());
-
-                Reporter.WriteLine("==workloadRollbackDefinitionJsonOutputStart==");
-                Reporter.WriteLine(workloadSet.ToJson());
-                Reporter.WriteLine("==workloadRollbackDefinitionJsonOutputEnd==");
-            }
-            else
-            {
-                try
-=======
                 else if (_adManifestOnlyOption)
->>>>>>> 0047586c
                 {
                     recorder.Run(() => _workloadManifestUpdater.UpdateAdvertisingManifestsAsync(_includePreviews, string.IsNullOrWhiteSpace(_fromCacheOption) ? null : new DirectoryPath(_fromCacheOption)).Wait());
                     Reporter.WriteLine();

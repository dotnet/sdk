--- conflicted
+++ resolved
@@ -145,15 +145,8 @@
             workloadIds ??= GetUpdatableWorkloads();
             _workloadManifestUpdater.UpdateAdvertisingManifestsAsync(includePreviews, offlineCache).Wait();
 
-<<<<<<< HEAD
             var manifestsToUpdate = CalculateManifestUpdates(rollbackFileContents);
-=======
             var useRollback = !string.IsNullOrWhiteSpace(_fromRollbackDefinition);
->>>>>>> 7bae2d86
-
-            var manifestsToUpdate = useRollback ?
-                _workloadManifestUpdater.CalculateManifestRollbacks(_fromRollbackDefinition) :
-                _workloadManifestUpdater.CalculateManifestUpdates().Select(m => m.ManifestUpdate);
 
             UpdateWorkloadsWithInstallRecord(_sdkFeatureBand, manifestsToUpdate, useRollback, offlineCache);
 
@@ -261,14 +254,10 @@
                     {
                         var workloads = GetUpdatableWorkloads();
 
-<<<<<<< HEAD
                         _workloadInstaller.InstallWorkloads(workloads, sdkFeatureBand, context, offlineCache);
                     }
-=======
-                    _workloadInstaller.InstallWorkloads(workloads, sdkFeatureBand, context, offlineCache);
 
                     UpdateInstallState(useRollback, manifestsToUpdate);
->>>>>>> 7bae2d86
                 },
                 rollback: () =>
                 {

--- conflicted
+++ resolved
@@ -24,12 +24,9 @@
         private readonly bool _adManifestOnlyOption;
         private readonly bool _printRollbackDefinitionOnly;
         private readonly bool _fromPreviousSdk;
-<<<<<<< HEAD
         private WorkloadHistoryRecord _workloadHistoryState;
         private readonly string _workloadSetMode;
 
-=======
->>>>>>> 40423bf4
         public WorkloadUpdateCommand(
             ParseResult parseResult,
             IReporter reporter = null,
@@ -101,7 +98,6 @@
 
                 return null;
             }
-<<<<<<< HEAD
         }
 
         public override int Execute()
@@ -146,66 +142,30 @@
                     var manifestInfo = WorkloadRollbackInfo.FromManifests(_workloadResolver.GetInstalledManifests());
                     Reporter.WriteLine(manifestInfo.ToJson());
                 }
-                else if (!string.IsNullOrWhiteSpace(_workloadSetMode))
-                {
-                    if (_workloadSetMode.Equals("workloadset", StringComparison.OrdinalIgnoreCase))
-                    {
-                        _workloadInstaller.UpdateInstallMode(_sdkFeatureBand, true);
-                    }
-                    else if (_workloadSetMode.Equals("loosemanifest", StringComparison.OrdinalIgnoreCase) ||
-                            _workloadSetMode.Equals("auto", StringComparison.OrdinalIgnoreCase))
-=======
-            else
-            {
-                var globaljsonPath = SdkDirectoryWorkloadManifestProvider.GetGlobalJsonPath(Environment.CurrentDirectory);
-                _workloadSetVersionFromGlobalJson = SdkDirectoryWorkloadManifestProvider.GlobalJsonReader.GetWorkloadVersionFromGlobalJson(globaljsonPath);
-
-                try
-                {
-                    ErrorIfGlobalJsonAndCommandLineMismatch(globaljsonPath);
-                    DirectoryPath? offlineCache = string.IsNullOrWhiteSpace(_fromCacheOption) ? null : new DirectoryPath(_fromCacheOption);
-                    if (string.IsNullOrWhiteSpace(_workloadSetVersion) && string.IsNullOrWhiteSpace(_workloadSetVersionFromGlobalJson))
->>>>>>> 40423bf4
-                    {
-                        _workloadInstaller.UpdateInstallMode(_sdkFeatureBand, false);
-                    }
-                    else
-                    {
-<<<<<<< HEAD
-                        throw new GracefulException(string.Format(LocalizableStrings.WorkloadSetModeTakesWorkloadSetLooseManifestOrAuto, _workloadSetMode), isUserError: true);
-=======
-                        RunInNewTransaction(context =>
-                        {
-                            if (!TryHandleWorkloadUpdateFromVersion(context, offlineCache, out var manifestUpdates))
-                            {
-                                return;
-                            }
-                            UpdateWorkloads(false, manifestUpdates, offlineCache, context);
-                        });
->>>>>>> 40423bf4
-                    }
-                }
                 else
                 {
                     recorder.Run(() =>
                     {
+                        var globaljsonPath = SdkDirectoryWorkloadManifestProvider.GetGlobalJsonPath(Environment.CurrentDirectory);
+                        _workloadSetVersionFromGlobalJson = SdkDirectoryWorkloadManifestProvider.GlobalJsonReader.GetWorkloadVersionFromGlobalJson(globaljsonPath);
+
                         try
                         {
+                            ErrorIfGlobalJsonAndCommandLineMismatch(globaljsonPath);
                             DirectoryPath? offlineCache = string.IsNullOrWhiteSpace(_fromCacheOption) ? null : new DirectoryPath(_fromCacheOption);
-                            if (_WorkloadHistoryRecord?.StateAfterCommand?.WorkloadSetVersion != null)
+                            if (string.IsNullOrWhiteSpace(_workloadSetVersion) && string.IsNullOrWhiteSpace(_workloadSetVersionFromGlobalJson))
                             {
-                                _workloadSetVersion = _WorkloadHistoryRecord.StateAfterCommand.WorkloadSetVersion;
-                            }
-                            if (string.IsNullOrWhiteSpace(_workloadSetVersion))
-                            {
-                                CalculateManifestUpdatesAndUpdateWorkloads(recorder, _includePreviews, offlineCache);
+                                CalculateManifestUpdatesAndUpdateWorkloads(_includePreviews, offlineCache);
                             }
                             else
                             {
-                                RunInNewTransaction(recorder, context =>
+                                RunInNewTransaction(context =>
                                 {
-                                    var manifestUpdates = HandleWorkloadUpdateFromVersion(context, offlineCache);
-                                    UpdateWorkloads(false, manifestUpdates, offlineCache, context, recorder);
+                                    if (!TryHandleWorkloadUpdateFromVersion(context, offlineCache, out var manifestUpdates))
+                                    {
+                                        return;
+                                    }
+                                    UpdateWorkloads(false, manifestUpdates, offlineCache, context);
                                 });
                             }
                         }
@@ -264,15 +224,7 @@
                     _workloadManifestUpdater.CalculateManifestUpdates().Select(m => m.ManifestUpdate);
                 }
 
-<<<<<<< HEAD
                 UpdateWorkloads(useRollbackOrHistory, manifestsToUpdate, offlineCache, context, recorder);
-                
-                Reporter.WriteLine();
-                Reporter.WriteLine(string.Format(LocalizableStrings.UpdateSucceeded, string.Join(" ", workloadIds)));
-                Reporter.WriteLine();
-=======
-                UpdateWorkloads(useRollback, manifestsToUpdate, offlineCache, context);
->>>>>>> 40423bf4
             });
 
             WorkloadInstallCommand.TryRunGarbageCollection(_workloadInstaller, Reporter, Verbosity, workloadSetVersion => _workloadResolverFactory.CreateForWorkloadSet(_dotnetPath, _sdkVersion.ToString(), _userProfileDir, workloadSetVersion), offlineCache);

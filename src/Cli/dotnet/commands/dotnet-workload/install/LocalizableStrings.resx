--- conflicted
+++ resolved
@@ -297,7 +297,6 @@
   <data name="WorkloadUpdatesAvailable" xml:space="preserve">
     <value>Workload updates are available. Run `dotnet workload list` for more information.</value>
   </data>
-<<<<<<< HEAD
   <data name="PendingReboot" xml:space="preserve">
     <value>The machine has a pending reboot. Installation will continue, but you may need to restart.</value>
   </data>
@@ -312,9 +311,8 @@
   </data>
   <data name="UnknownInstallType" xml:space="preserve">
     <value>Unknown installation type: {0}.</value>
-=======
+  </data>
   <data name="GarbageCollectionFailed" xml:space="preserve">
     <value>Warning: Workload garbage collection failed with error: {0}.</value>
->>>>>>> 072330a4
   </data>
 </root>
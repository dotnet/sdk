--- conflicted
+++ resolved
@@ -324,12 +324,10 @@
   <data name="CannotCombineSkipManifestAndRollback" xml:space="preserve">
     <value>Cannot use the {0} and {1} options together. If installing from a rollback file, remove {0}. Otherwise, remove {1}</value>
   </data>
-<<<<<<< HEAD
   <data name="SkipSignCheckOptionDescription" xml:space="preserve">
     <value>Skip signature verification of workload packages and installers.</value>
-=======
+  </data>
   <data name="CheckForUpdatedWorkloadManifests" xml:space="preserve">
     <value>Checking for updated workload manifests.</value>
->>>>>>> 5d35b25e
   </data>
 </root>
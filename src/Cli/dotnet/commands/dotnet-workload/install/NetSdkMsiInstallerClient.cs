--- conflicted
+++ resolved
@@ -185,17 +185,8 @@
             }
         }
 
-<<<<<<< HEAD
         public string GetFailingWorkloadFromTest() => null;
 
-        public void RemoveManifestsFromInstallState(SdkFeatureBand sdkFeatureBand) =>
-            RemoveManifestsFromInstallStateFile(sdkFeatureBand);
-
-        public new void SaveInstallStateManifestVersions(SdkFeatureBand sdkFeatureBand, Dictionary<string, string> manifestContents) =>
-            base.SaveInstallStateManifestVersions(sdkFeatureBand, manifestContents);
-
-=======
->>>>>>> 86e69c3c
         /// <summary>
         /// Find all the dependents that look like they belong to SDKs. We only care
         /// about dependents that match the SDK host we're running under. For example, an x86 SDK should not be

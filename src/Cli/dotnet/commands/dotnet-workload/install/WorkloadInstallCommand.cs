--- conflicted
+++ resolved
@@ -123,20 +123,7 @@
                         throw new GracefulException(string.Format(LocalizableStrings.WorkloadCacheDownloadFailed, e.Message), e, isUserError: false);
                     }
                 }
-<<<<<<< HEAD
                 else if (_skipManifestUpdate && usedRollback)
-=======
-            }
-            else if (_skipManifestUpdate && usedRollback)
-            {
-                throw new GracefulException(string.Format(LocalizableStrings.CannotCombineSkipManifestAndRollback,
-                    WorkloadInstallCommandParser.SkipManifestUpdateOption.Name, InstallingWorkloadCommandParser.FromRollbackFileOption.Name,
-                    WorkloadInstallCommandParser.SkipManifestUpdateOption.Name, InstallingWorkloadCommandParser.FromRollbackFileOption.Name), isUserError: true);
-            }
-            else
-            {
-                try
->>>>>>> 0b28bd1e
                 {
                     throw new GracefulException(string.Format(LocalizableStrings.CannotCombineSkipManifestAndRollback,
                         WorkloadInstallCommandParser.SkipManifestUpdateOption.Name, InstallingWorkloadCommandParser.FromRollbackFileOption.Name,

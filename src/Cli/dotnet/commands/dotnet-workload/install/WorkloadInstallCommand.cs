--- conflicted
+++ resolved
@@ -202,15 +202,9 @@
                 useRollback = !string.IsNullOrWhiteSpace(_fromRollbackDefinition);
 
                 _workloadManifestUpdater.UpdateAdvertisingManifestsAsync(includePreviews, offlineCache).Wait();
-<<<<<<< HEAD
-                manifestsToUpdate = string.IsNullOrWhiteSpace(_fromRollbackDefinition) ?
-                    _workloadManifestUpdater.CalculateManifestUpdates().Select(m => m.manifestUpdate) :
-                    _workloadManifestUpdater.CalculateManifestRollbacks(_fromRollbackDefinition, rollbackContents);
-=======
                 manifestsToUpdate = useRollback ?
-                    _workloadManifestUpdater.CalculateManifestRollbacks(_fromRollbackDefinition) :
+                    _workloadManifestUpdater.CalculateManifestRollbacks(_fromRollbackDefinition, rollbackContents) :
                     _workloadManifestUpdater.CalculateManifestUpdates().Select(m => m.ManifestUpdate);
->>>>>>> 7bae2d86
             }
 
             InstallWorkloadsWithInstallRecord(_workloadInstaller, workloadIds, _sdkFeatureBand, manifestsToUpdate, offlineCache, useRollback);

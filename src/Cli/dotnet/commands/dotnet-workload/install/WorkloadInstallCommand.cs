--- conflicted
+++ resolved
@@ -67,14 +67,6 @@
         public override int Execute()
         {
             bool usedRollback = !string.IsNullOrWhiteSpace(_fromRollbackDefinition);
-<<<<<<< HEAD
-=======
-            if (_printDownloadLinkOnly)
-            {
-                ValidateWorkloadIdsInput();
-
-                Reporter.WriteLine(string.Format(LocalizableStrings.ResolvingPackageUrls, string.Join(", ", _workloadIds)));
->>>>>>> 40423bf4
 
             WorkloadHistoryRecorder recorder = new WorkloadHistoryRecorder(_workloadResolver, _workloadInstaller);
             recorder.HistoryRecord.CommandName = IsRunningRestore ? "restore" : "install";
@@ -82,14 +74,10 @@
 
             try
             {
-<<<<<<< HEAD
                 if (_printDownloadLinkOnly)
-=======
-                ValidateWorkloadIdsInput();
-
-                try
->>>>>>> 40423bf4
-                {
+                {
+                    ValidateWorkloadIdsInput();
+
                     Reporter.WriteLine(string.Format(LocalizableStrings.ResolvingPackageUrls, string.Join(", ", _workloadIds)));
 
                     //  Take the union of the currently installed workloads and the ones that are being requested.  This is so that if there are updates to the manifests
@@ -99,80 +87,31 @@
                     var workloadsToDownload = existingWorkloads.Union(_workloadIds.Select(id => new WorkloadId(id))).ToList();
 
                     var packageUrls = GetPackageDownloadUrlsAsync(workloadsToDownload, _skipManifestUpdate, _includePreviews).GetAwaiter().GetResult();
-                    PrintDownloadLink(packageUrls);
-                }
-<<<<<<< HEAD
+
+                    Reporter.WriteLine("==allPackageLinksJsonOutputStart==");
+                    Reporter.WriteLine(JsonSerializer.Serialize(packageUrls, new JsonSerializerOptions() { WriteIndented = true }));
+                    Reporter.WriteLine("==allPackageLinksJsonOutputEnd==");
+                }
                 else if (!string.IsNullOrWhiteSpace(_downloadToCacheOption))
                 {
+                    ValidateWorkloadIdsInput();
+
                     try
-=======
-            }
-            else if (_skipManifestUpdate && usedRollback)
-            {
-                throw new GracefulException(string.Format(LocalizableStrings.CannotCombineSkipManifestAndRollback,
-                    WorkloadInstallCommandParser.SkipManifestUpdateOption.Name, InstallingWorkloadCommandParser.FromRollbackFileOption.Name,
-                    WorkloadInstallCommandParser.SkipManifestUpdateOption.Name, InstallingWorkloadCommandParser.FromRollbackFileOption.Name), isUserError: true);
-            }
-            else
-            {
-                var globaljsonPath = SdkDirectoryWorkloadManifestProvider.GetGlobalJsonPath(Environment.CurrentDirectory);
-                _workloadSetVersionFromGlobalJson = SdkDirectoryWorkloadManifestProvider.GlobalJsonReader.GetWorkloadVersionFromGlobalJson(globaljsonPath);
-
-                try
-                {
-                    ErrorIfGlobalJsonAndCommandLineMismatch(globaljsonPath);
-
-                    //  Normally we want to validate that the workload IDs specified were valid.  However, if there is a global.json file with a workload
-                    //  set version specified, and we might update the workload version, then we don't do that check here, because we might not have the right
-                    //  workload set installed yet, and trying to list the available workloads would throw an error
-                    if (_skipManifestUpdate || string.IsNullOrEmpty(_workloadSetVersionFromGlobalJson))
-                    {
-                        ValidateWorkloadIdsInput();
-                    }
-
-                    if (string.IsNullOrWhiteSpace(_workloadSetVersion) && string.IsNullOrWhiteSpace(_workloadSetVersionFromGlobalJson))
-                    {
-                        var installStateFilePath = Path.Combine(WorkloadInstallType.GetInstallStateFolder(_sdkFeatureBand, _dotnetPath), "default.json");
-                        if (File.Exists(installStateFilePath))
-                        {
-                            var installStateContents = InstallStateContents.FromPath(installStateFilePath);
-                            _workloadSetVersion = installStateContents.WorkloadVersion;
-                        }
-                    }
-
-                    DirectoryPath? offlineCache = string.IsNullOrWhiteSpace(_fromCacheOption) ? null : new DirectoryPath(_fromCacheOption);
-                    var workloadIds = _workloadIds.Select(id => new WorkloadId(id));
-                    if (string.IsNullOrWhiteSpace(_workloadSetVersion) && string.IsNullOrWhiteSpace(_workloadSetVersionFromGlobalJson))
->>>>>>> 40423bf4
-                    {
+                    {
+                        Reporter.WriteLine(string.Format(LocalizableStrings.ResolvingPackageUrls, string.Join(", ", _workloadIds)));
+
                         //  Take the union of the currently installed workloads and the ones that are being requested.  This is so that if there are updates to the manifests
                         //  which require new packs for currently installed workloads, those packs will be downloaded.
                         //  If the packs are already installed, they won't be included in the results
                         var existingWorkloads = GetInstalledWorkloads(false);
                         var workloadsToDownload = existingWorkloads.Union(_workloadIds.Select(id => new WorkloadId(id))).ToList();
 
-                        DownloadToOfflineCacheAsync(workloadsToDownload, new DirectoryPath(_downloadToCacheOption), _skipManifestUpdate, _includePreviews).Wait();
+                        var packageUrls = GetPackageDownloadUrlsAsync(workloadsToDownload, _skipManifestUpdate, _includePreviews).GetAwaiter().GetResult();
+                        PrintDownloadLink(packageUrls);
                     }
                     catch (Exception e)
                     {
-<<<<<<< HEAD
                         throw new GracefulException(string.Format(LocalizableStrings.WorkloadCacheDownloadFailed, e.Message), e, isUserError: false);
-=======
-                        RunInNewTransaction(context =>
-                        {
-                            if (!TryHandleWorkloadUpdateFromVersion(context, offlineCache, out var manifests))
-                            {
-                                return;
-                            }
-                            InstallWorkloadsWithInstallRecord(context, _workloadInstaller, workloadIds, _sdkFeatureBand, manifests, offlineCache, false);
-                        });
-
-                        TryRunGarbageCollection(_workloadInstaller, Reporter, Verbosity, workloadSetVersion => _workloadResolverFactory.CreateForWorkloadSet(_dotnetPath, _sdkVersion.ToString(), _userProfileDir, workloadSetVersion), offlineCache);
-
-                        Reporter.WriteLine();
-                        Reporter.WriteLine(string.Format(LocalizableStrings.InstallationSucceeded, string.Join(" ", workloadIds)));
-                        Reporter.WriteLine();
->>>>>>> 40423bf4
                     }
                 }
                 else if (_skipManifestUpdate && usedRollback)
@@ -185,26 +124,57 @@
                 {
                     recorder.Run(() =>
                     {
+                        var globaljsonPath = SdkDirectoryWorkloadManifestProvider.GetGlobalJsonPath(Environment.CurrentDirectory);
+                        _workloadSetVersionFromGlobalJson = SdkDirectoryWorkloadManifestProvider.GlobalJsonReader.GetWorkloadVersionFromGlobalJson(globaljsonPath);
+                        
                         try
                         {
+                            ErrorIfGlobalJsonAndCommandLineMismatch(globaljsonPath);
+
+                            //  Normally we want to validate that the workload IDs specified were valid.  However, if there is a global.json file with a workload
+                            //  set version specified, and we might update the workload version, then we don't do that check here, because we might not have the right
+                            //  workload set installed yet, and trying to list the available workloads would throw an error
+                            if (_skipManifestUpdate || string.IsNullOrEmpty(_workloadSetVersionFromGlobalJson))
+                            {
+                                ValidateWorkloadIdsInput();
+                            }
+
+                            if (string.IsNullOrWhiteSpace(_workloadSetVersion) && string.IsNullOrWhiteSpace(_workloadSetVersionFromGlobalJson))
+                            {
+                                var installStateFilePath = Path.Combine(WorkloadInstallType.GetInstallStateFolder(_sdkFeatureBand, _dotnetPath), "default.json");
+                                if (File.Exists(installStateFilePath))
+                                {
+                                    var installStateContents = InstallStateContents.FromPath(installStateFilePath);
+                                    _workloadSetVersion = installStateContents.WorkloadVersion;
+                                }
+                            }
+
                             DirectoryPath? offlineCache = string.IsNullOrWhiteSpace(_fromCacheOption) ? null : new DirectoryPath(_fromCacheOption);
                             var workloadIds = _workloadIds.Select(id => new WorkloadId(id));
-                            if (string.IsNullOrWhiteSpace(_workloadSetVersion))
+                            if (string.IsNullOrWhiteSpace(_workloadSetVersion) && string.IsNullOrWhiteSpace(_workloadSetVersionFromGlobalJson))
                             {
                                 InstallWorkloads(
                                     workloadIds,
                                     _skipManifestUpdate,
                                     _includePreviews,
-                                    offlineCache,
-                                    recorder);
+                                    offlineCache);
                             }
                             else
                             {
-                                RunInNewTransaction(recorder, context =>
+                                RunInNewTransaction(context =>
                                 {
-                                    var manifests = HandleWorkloadUpdateFromVersion(context, offlineCache, recorder);
-                                    InstallWorkloadsAndGarbageCollect(context, workloadIds, manifests, offlineCache, false);
+                                    if (!TryHandleWorkloadUpdateFromVersion(context, offlineCache, out var manifests))
+                                    {
+                                        return;
+                                    }
+                                    InstallWorkloadsWithInstallRecord(context, _workloadInstaller, workloadIds, _sdkFeatureBand, manifests, offlineCache, false);
                                 });
+
+                                TryRunGarbageCollection(_workloadInstaller, Reporter, Verbosity, workloadSetVersion => _workloadResolverFactory.CreateForWorkloadSet(_dotnetPath, _sdkVersion.ToString(), _userProfileDir, workloadSetVersion), offlineCache);
+
+                                Reporter.WriteLine();
+                                Reporter.WriteLine(string.Format(LocalizableStrings.InstallationSucceeded, string.Join(" ", workloadIds)));
+                                Reporter.WriteLine();
                             }
                         }
                         catch (Exception e)

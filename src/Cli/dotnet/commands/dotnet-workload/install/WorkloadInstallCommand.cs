--- conflicted
+++ resolved
@@ -143,29 +143,7 @@
 
                         Reporter.WriteLine();
 
-<<<<<<< HEAD
                         DirectoryPath? offlineCache = string.IsNullOrWhiteSpace(_fromCacheOption) ? null : new DirectoryPath(_fromCacheOption);
-                        var workloadIds = _workloadIds.Select(id => new WorkloadId(id));
-=======
-                    // Add workload Ids that already exist to our collection to later trigger an update in those installed workloads
-                    var installedWorkloads = _workloadInstaller.GetWorkloadInstallationRecordRepository().GetInstalledWorkloads(_sdkFeatureBand);
-                    var previouslyInstalledWorkloads = installedWorkloads.Intersect(workloadIds);
-                    if (previouslyInstalledWorkloads.Any())
-                    {
-                        Reporter.WriteLine(string.Format(LocalizableStrings.WorkloadAlreadyInstalled, string.Join(" ", previouslyInstalledWorkloads)).Yellow());
-                    }
-                    workloadIds = workloadIds.Concat(installedWorkloads).Distinct();
->>>>>>> f86f5456
-
-                        // Add workload Ids that already exist to our collection to later trigger an update in those installed workloads
-                        var installedWorkloads = _workloadInstaller.GetWorkloadInstallationRecordRepository().GetInstalledWorkloads(_sdkFeatureBand);
-                        var previouslyInstalledWorkloads = installedWorkloads.Intersect(workloadIds);
-                        if (previouslyInstalledWorkloads.Any())
-                        {
-                            Reporter.WriteLine(string.Format(LocalizableStrings.WorkloadAlreadyInstalled, string.Join(" ", previouslyInstalledWorkloads)).Yellow());
-                        }
-                        workloadIds = workloadIds.Concat(installedWorkloads).Distinct();
-                        workloadIds = WriteSDKInstallRecordsForVSWorkloads(workloadIds);
 
                         if (!_skipManifestUpdate)
                         {
@@ -181,14 +159,6 @@
                                 _skipManifestUpdate = true;
                             }
                         }
-<<<<<<< HEAD
-=======
-
-                        //   This depends on getting the available workloads, so it needs to run after manifests hae potentially been installed
-                        workloadIds = WriteSDKInstallRecordsForVSWorkloads(workloadIds);
-
-                        _workloadInstaller.InstallWorkloads(workloadIds, _sdkFeatureBand, context, offlineCache);
->>>>>>> f86f5456
 
                         RunInNewTransaction(context =>
                         {
@@ -200,6 +170,18 @@
                                 }
                                 UpdateWorkloadManifests(recorder, context, offlineCache);
                             }
+
+                            // Add workload Ids that already exist to our collection to later trigger an update in those installed workloads
+                            var workloadIds = _workloadIds.Select(id => new WorkloadId(id));
+                            var installedWorkloads = _workloadInstaller.GetWorkloadInstallationRecordRepository().GetInstalledWorkloads(_sdkFeatureBand);
+                            var previouslyInstalledWorkloads = installedWorkloads.Intersect(workloadIds);
+                            if (previouslyInstalledWorkloads.Any())
+                            {
+                                Reporter.WriteLine(string.Format(LocalizableStrings.WorkloadAlreadyInstalled, string.Join(" ", previouslyInstalledWorkloads)).Yellow());
+                            }
+                            workloadIds = workloadIds.Concat(installedWorkloads).Distinct();
+                            workloadIds = WriteSDKInstallRecordsForVSWorkloads(workloadIds);
+
                             _workloadInstaller.InstallWorkloads(workloadIds, _sdkFeatureBand, context, offlineCache);
 
                             //  Write workload installation records

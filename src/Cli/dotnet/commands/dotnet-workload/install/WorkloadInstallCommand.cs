--- conflicted
+++ resolved
@@ -132,12 +132,8 @@
         {
             Reporter.WriteLine();
 
-<<<<<<< HEAD
-            var manifestsToUpdate = Enumerable.Empty<ManifestVersionUpdate> ();
+            var manifestsToUpdate = Enumerable.Empty<ManifestVersionUpdate>();
             var useRollback = !string.IsNullOrWhiteSpace(_fromRollbackDefinition);
-=======
-            var manifestsToUpdate = Enumerable.Empty<ManifestVersionUpdate>();
->>>>>>> 6c8d9c2b
             if (!skipManifestUpdate)
             {
                 if (Verbosity != VerbosityOptions.quiet && Verbosity != VerbosityOptions.q)

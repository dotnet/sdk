// Copyright (c) .NET Foundation and contributors. All rights reserved.
// Licensed under the MIT license. See LICENSE file in the project root for full license information.

using System;
using System.Collections.Generic;
using System.CommandLine;
using System.CommandLine.Parsing;
using Microsoft.Deployment.DotNet.Releases;
using Microsoft.DotNet.Cli;
using Microsoft.DotNet.Cli.Utils;
using Microsoft.NET.Sdk.WorkloadManifestReader;
using Product = Microsoft.DotNet.Cli.Utils.Product;
using System.IO;
using System.Linq;
using System.Text.Json;
using Microsoft.DotNet.Configurer;
using Microsoft.DotNet.Workloads.Workload.Install.InstallRecord;
using Microsoft.DotNet.ToolPackage;
using NuGet.Versioning;
using Microsoft.DotNet.Cli.NuGetPackageDownloader;
using Microsoft.Extensions.EnvironmentAbstractions;
using NuGet.Common;
using static Microsoft.NET.Sdk.WorkloadManifestReader.WorkloadResolver;
using System.Threading.Tasks;

namespace Microsoft.DotNet.Workloads.Workload.Install
{
    internal class WorkloadInstallCommand : CommandBase
    {
        private readonly IReporter _reporter;
        private readonly bool _skipManifestUpdate;
        private readonly string _fromCacheOption;
        private readonly string _downloadToCacheOption;
        private readonly PackageSourceLocation _packageSourceLocation;
        private readonly bool _printDownloadLinkOnly;
        private readonly bool _includePreviews;
        private readonly VerbosityOptions _verbosity;
        private readonly IReadOnlyCollection<string> _workloadIds;
        private readonly IInstaller _workloadInstaller;
        private IWorkloadResolver _workloadResolver;
        private readonly INuGetPackageDownloader _nugetPackageDownloader;
        private readonly IWorkloadManifestUpdater _workloadManifestUpdater;
        private readonly ReleaseVersion _sdkVersion;
        private readonly SdkFeatureBand _sdkFeatureBand;
        private readonly string _userProfileDir;
        private readonly string _tempDirPath;
        private readonly string _dotnetPath;
        private readonly string _fromRollbackDefinition;

        public WorkloadInstallCommand(
            ParseResult parseResult,
            IReporter reporter = null,
            IWorkloadResolver workloadResolver = null,
            IInstaller workloadInstaller = null,
            INuGetPackageDownloader nugetPackageDownloader = null,
            IWorkloadManifestUpdater workloadManifestUpdater = null,
            string dotnetDir = null,
            string userProfileDir = null,
            string tempDirPath = null,
            string version = null,
            IReadOnlyCollection<string> workloadIds = null)
            : base(parseResult)
        {
            _reporter = reporter ?? Reporter.Output;
            _skipManifestUpdate = parseResult.GetValueForOption(WorkloadInstallCommandParser.SkipManifestUpdateOption);
            _includePreviews = parseResult.GetValueForOption(WorkloadInstallCommandParser.IncludePreviewOption);
            _printDownloadLinkOnly = parseResult.GetValueForOption(WorkloadInstallCommandParser.PrintDownloadLinkOnlyOption);
            _fromCacheOption = parseResult.GetValueForOption(WorkloadInstallCommandParser.FromCacheOption);
            _downloadToCacheOption = parseResult.GetValueForOption(WorkloadInstallCommandParser.DownloadToCacheOption);
            _workloadIds = workloadIds ?? parseResult.GetValueForArgument(WorkloadInstallCommandParser.WorkloadIdArgument).ToList().AsReadOnly();
            _verbosity = parseResult.GetValueForOption(WorkloadInstallCommandParser.VerbosityOption);
            _dotnetPath = dotnetDir ?? Path.GetDirectoryName(Environment.ProcessPath);
            _userProfileDir = userProfileDir ?? CliFolderPathCalculator.DotnetUserProfileFolderPath;
            _sdkVersion = WorkloadOptionsExtensions.GetValidatedSdkVersion(parseResult.GetValueForOption(WorkloadInstallCommandParser.VersionOption), version, _dotnetPath, _userProfileDir);
<<<<<<< HEAD
            _sdkFeatureBand = new SdkFeatureBand(string.Join('.', _sdkVersion.Major, _sdkVersion.Minor, _sdkVersion.SdkFeatureBand));
=======
            _sdkFeatureBand = new SdkFeatureBand(_sdkVersion);
>>>>>>> 8afb9046
            _tempDirPath = tempDirPath ?? (string.IsNullOrWhiteSpace(parseResult.GetValueForOption(WorkloadInstallCommandParser.TempDirOption)) ?
                Path.GetTempPath() :
                parseResult.GetValueForOption(WorkloadInstallCommandParser.TempDirOption));
            _fromRollbackDefinition = parseResult.GetValueForOption(WorkloadInstallCommandParser.FromRollbackFileOption);

            var configOption = parseResult.GetValueForOption(WorkloadInstallCommandParser.ConfigOption);
            var sourceOption = parseResult.GetValueForOption(WorkloadInstallCommandParser.SourceOption);
            _packageSourceLocation = string.IsNullOrEmpty(configOption) && (sourceOption == null || !sourceOption.Any()) ? null :
                new PackageSourceLocation(string.IsNullOrEmpty(configOption) ? null : new FilePath(configOption), sourceFeedOverrides: sourceOption);

            var sdkWorkloadManifestProvider = new SdkDirectoryWorkloadManifestProvider(_dotnetPath, _sdkVersion.ToString(), userProfileDir);
            _workloadResolver = workloadResolver ?? WorkloadResolver.Create(sdkWorkloadManifestProvider, _dotnetPath, _sdkVersion.ToString(), _userProfileDir);
            var tempPackagesDir = new DirectoryPath(Path.Combine(_tempDirPath, "dotnet-sdk-advertising-temp"));
            var restoreActionConfig = _parseResult.ToRestoreActionConfig();
            _nugetPackageDownloader = nugetPackageDownloader ??
                                      new NuGetPackageDownloader(tempPackagesDir,
                                          filePermissionSetter: null,
                                          new FirstPartyNuGetPackageSigningVerifier(tempPackagesDir, _verbosity.VerbosityIsDetailedOrDiagnostic() ? new NuGetConsoleLogger() : new NullLogger()),
                                          _verbosity.VerbosityIsDetailedOrDiagnostic() ? new NuGetConsoleLogger() : new NullLogger(), restoreActionConfig: restoreActionConfig);
            _workloadInstaller = workloadInstaller ??
                                 WorkloadInstallerFactory.GetWorkloadInstaller(_reporter, _sdkFeatureBand,
                                     _workloadResolver, _verbosity, _userProfileDir, _nugetPackageDownloader, _dotnetPath, _tempDirPath,
                                     _packageSourceLocation, restoreActionConfig, elevationRequired: !_printDownloadLinkOnly && string.IsNullOrWhiteSpace(_downloadToCacheOption));
            _workloadManifestUpdater = workloadManifestUpdater ?? new WorkloadManifestUpdater(_reporter, _workloadResolver, _nugetPackageDownloader, _userProfileDir, _tempDirPath, 
                _workloadInstaller.GetWorkloadInstallationRecordRepository(), _packageSourceLocation);

            ValidateWorkloadIdsInput();
        }

        private void ValidateWorkloadIdsInput()
        {
            var availableWorkloads = _workloadResolver.GetAvailableWorkloads();
            foreach (var workloadId in _workloadIds)
            {
                if (!availableWorkloads.Select(workload => workload.Id.ToString()).Contains(workloadId))
                {
                    if (_workloadResolver.IsPlatformIncompatibleWorkload(new WorkloadId(workloadId)))
                    {
                        throw new GracefulException(string.Format(LocalizableStrings.WorkloadNotSupportedOnPlatform, workloadId), isUserError: false);
                    }
                    else
                    {
                        throw new GracefulException(string.Format(LocalizableStrings.WorkloadNotRecognized, workloadId), isUserError: false);
                    }
                }
            }
        }

        public override int Execute()
        {
            if (_printDownloadLinkOnly)
            {
                _reporter.WriteLine(string.Format(LocalizableStrings.ResolvingPackageUrls, string.Join(", ", _workloadIds)));
                var packageUrls = GetPackageDownloadUrlsAsync(_workloadIds.Select(id => new WorkloadId(id)), _skipManifestUpdate, _includePreviews).GetAwaiter().GetResult();

                _reporter.WriteLine("==allPackageLinksJsonOutputStart==");
                _reporter.WriteLine(JsonSerializer.Serialize(packageUrls));
                _reporter.WriteLine("==allPackageLinksJsonOutputEnd==");
            }
            else if (!string.IsNullOrWhiteSpace(_downloadToCacheOption))
            {
                try
                {
                    DownloadToOfflineCacheAsync(_workloadIds.Select(id => new WorkloadId(id)), new DirectoryPath(_downloadToCacheOption), _skipManifestUpdate, _includePreviews).Wait();
                }
                catch (Exception e)
                {
                    _workloadInstaller.Shutdown();
                    throw new GracefulException(string.Format(LocalizableStrings.WorkloadCacheDownloadFailed, e.Message), e, isUserError: false);
                }
            }
            else
            {
                try
                {
                    InstallWorkloads(
                        _workloadIds.Select(id => new WorkloadId(id)),
                        _skipManifestUpdate,
                        _includePreviews,
                        string.IsNullOrWhiteSpace(_fromCacheOption) ? null : new DirectoryPath(_fromCacheOption));
                }
                catch (Exception e)
                {
                    _workloadInstaller.Shutdown();
                    // Don't show entire stack trace
                    throw new GracefulException(string.Format(LocalizableStrings.WorkloadInstallationFailed, e.Message), e, isUserError: false);
                }
            }

            return _workloadInstaller.ExitCode;
        }

        public void InstallWorkloads(IEnumerable<WorkloadId> workloadIds, bool skipManifestUpdate = false, bool includePreviews = false, DirectoryPath? offlineCache = null)
        {
            _reporter.WriteLine();

            IEnumerable<(ManifestId, ManifestVersion, ManifestVersion)> manifestsToUpdate = new List<(ManifestId, ManifestVersion, ManifestVersion)>();
            if (!skipManifestUpdate)
            {
                // Update currently installed workloads
                var installedWorkloads = _workloadInstaller.GetWorkloadInstallationRecordRepository().GetInstalledWorkloads(_sdkFeatureBand);
                var previouslyInstalledWorkloads = installedWorkloads.Intersect(workloadIds);
                if (previouslyInstalledWorkloads.Any())
                {
                    _reporter.WriteLine(string.Format(LocalizableStrings.WorkloadAlreadyInstalled, string.Join(" ", previouslyInstalledWorkloads)).Yellow());
                }
                workloadIds = workloadIds.Concat(installedWorkloads).Distinct();

                _workloadManifestUpdater.UpdateAdvertisingManifestsAsync(includePreviews, offlineCache).Wait();
                manifestsToUpdate = string.IsNullOrWhiteSpace(_fromRollbackDefinition) ?
                    _workloadManifestUpdater.CalculateManifestUpdates().Select(m => (m.manifestId, m.existingVersion, m.newVersion)) :
                    _workloadManifestUpdater.CalculateManifestRollbacks(_fromRollbackDefinition);
            }

            InstallWorkloadsWithInstallRecord(workloadIds, _sdkFeatureBand, manifestsToUpdate, offlineCache);

            TryRunGarbageCollection(_workloadInstaller, _reporter, _verbosity, offlineCache);

            _reporter.WriteLine();
            _reporter.WriteLine(string.Format(LocalizableStrings.InstallationSucceeded, string.Join(" ", workloadIds)));
            _reporter.WriteLine();
        }

        internal static void TryRunGarbageCollection(IInstaller workloadInstaller, IReporter reporter, VerbosityOptions verbosity, DirectoryPath? offlineCache = null)
        {
            try
            {
                if (workloadInstaller.GetInstallationUnit().Equals(InstallationUnit.Packs))
                {
                    workloadInstaller.GetPackInstaller().GarbageCollectInstalledWorkloadPacks(offlineCache);
                }
            }
            catch (Exception e)
            {
                // Garbage collection failed, warn user
                reporter.WriteLine(string.Format(LocalizableStrings.GarbageCollectionFailed,
                    verbosity.VerbosityIsDetailedOrDiagnostic() ? e.StackTrace.ToString() : e.Message).Yellow());
            }
        }

        private void InstallWorkloadsWithInstallRecord(
            IEnumerable<WorkloadId> workloadIds,
            SdkFeatureBand sdkFeatureBand,
            IEnumerable<(ManifestId manifestId, ManifestVersion existingVersion, ManifestVersion newVersion)> manifestsToUpdate,
            DirectoryPath? offlineCache)
        {
            if (_workloadInstaller.GetInstallationUnit().Equals(InstallationUnit.Packs))
            {
                var installer = _workloadInstaller.GetPackInstaller();
                IEnumerable<PackInfo> workloadPackToInstall = new List<PackInfo>();
                IEnumerable<WorkloadId> newWorkloadInstallRecords = new List<WorkloadId>();

                TransactionalAction.Run(
                    action: () =>
                    {
                        bool rollback = !string.IsNullOrWhiteSpace(_fromRollbackDefinition);

                        foreach (var manifest in manifestsToUpdate)
                        {
                            _workloadInstaller.InstallWorkloadManifest(manifest.manifestId, manifest.newVersion, sdkFeatureBand, offlineCache, rollback);
                        }

                        _workloadResolver.RefreshWorkloadManifests();

                        workloadPackToInstall = GetPacksToInstall(workloadIds);

                        foreach (var packId in workloadPackToInstall)
                        {
                            installer.InstallWorkloadPack(packId, sdkFeatureBand, offlineCache);
                        }

                        var recordRepo = _workloadInstaller.GetWorkloadInstallationRecordRepository();
                        newWorkloadInstallRecords = workloadIds.Except(recordRepo.GetInstalledWorkloads(sdkFeatureBand));
                        foreach (var workloadId in newWorkloadInstallRecords)
                        {
                            recordRepo.WriteWorkloadInstallationRecord(workloadId, sdkFeatureBand);
                        }
                    },
                    rollback: () =>
                    {
                        try
                        {
                            _reporter.WriteLine(LocalizableStrings.RollingBackInstall);

                            foreach (var manifest in manifestsToUpdate)
                            {
                                _workloadInstaller.InstallWorkloadManifest(manifest.manifestId, manifest.existingVersion, sdkFeatureBand, offlineCache: null, isRollback: true);
                            }

                            foreach (var packId in workloadPackToInstall)
                            {
                                installer.RollBackWorkloadPackInstall(packId, sdkFeatureBand);
                            }

                            foreach (var workloadId in newWorkloadInstallRecords)
                            {
                                _workloadInstaller.GetWorkloadInstallationRecordRepository()
                                    .DeleteWorkloadInstallationRecord(workloadId, sdkFeatureBand);
                            }
                        }
                        catch (Exception e)
                        {
                            // Don't hide the original error if roll back fails
                            _reporter.WriteLine(string.Format(LocalizableStrings.RollBackFailedMessage, e.Message));
                        }
                    });
            }
            else
            {
                var installer = _workloadInstaller.GetWorkloadInstaller();
                foreach (var workloadId in workloadIds)
                {
                    installer.InstallWorkload(workloadId);
                }
            }
        }

        private async Task<IEnumerable<string>> GetPackageDownloadUrlsAsync(IEnumerable<WorkloadId> workloadIds, bool skipManifestUpdate, bool includePreview)
        {
            var packageUrls = new List<string>();
            DirectoryPath? tempPath = null;

            try
            {
                if (!skipManifestUpdate)
                {
                    var manifestPackageUrls = _workloadManifestUpdater.GetManifestPackageUrls(includePreview);
                    packageUrls.AddRange(manifestPackageUrls);

                    tempPath = new DirectoryPath(Path.Combine(_tempDirPath, "dotnet-manifest-extraction"));
                    await UseTempManifestsToResolvePacksAsync(tempPath.Value, includePreview);

                    var installedWorkloads = _workloadInstaller.GetWorkloadInstallationRecordRepository().GetInstalledWorkloads(new SdkFeatureBand(_sdkVersion));
                    workloadIds = workloadIds.Concat(installedWorkloads).Distinct();
                }

                if (_workloadInstaller.GetInstallationUnit().Equals(InstallationUnit.Packs))
                {
                    var installer = _workloadInstaller.GetPackInstaller();

                    var packUrls = GetPacksToInstall(workloadIds)
                        .Select(pack => _nugetPackageDownloader.GetPackageUrl(new PackageId(pack.ResolvedPackageId), new NuGetVersion(pack.Version),
                            packageSourceLocation: _packageSourceLocation, includePreview: includePreview).GetAwaiter().GetResult());
                    packageUrls.AddRange(packUrls);
                }
                else
                {
                    throw new NotImplementedException();
                }

                return packageUrls;
            }
            finally
            {
                if (tempPath != null && tempPath.HasValue && Directory.Exists(tempPath.Value.Value))
                {
                    Directory.Delete(tempPath.Value.Value, true);
                }
            }
        }

        private async Task UseTempManifestsToResolvePacksAsync(DirectoryPath tempPath, bool includePreview)
        {
            var manifestPackagePaths = await _workloadManifestUpdater.DownloadManifestPackagesAsync(includePreview, tempPath);
            if (manifestPackagePaths == null || !manifestPackagePaths.Any())
            {
                _reporter.WriteLine(LocalizableStrings.SkippingManifestUpdate);
                return;
            }
            await _workloadManifestUpdater.ExtractManifestPackagesToTempDirAsync(manifestPackagePaths, tempPath);
            var overlayProvider = new TempDirectoryWorkloadManifestProvider(tempPath.Value, _sdkVersion.ToString());
            _workloadResolver = _workloadResolver.CreateOverlayResolver(overlayProvider);
        }

        private async Task DownloadToOfflineCacheAsync(IEnumerable<WorkloadId> workloadIds, DirectoryPath offlineCache, bool skipManifestUpdate, bool includePreviews)
        {
            string tempManifestDir = null;
            if (!skipManifestUpdate)
            {
                var manifestPackagePaths = await _workloadManifestUpdater.DownloadManifestPackagesAsync(includePreviews, offlineCache);
                if (manifestPackagePaths != null && manifestPackagePaths.Any())
                {
                    tempManifestDir = Path.Combine(offlineCache.Value, "temp-manifests");
                    await _workloadManifestUpdater.ExtractManifestPackagesToTempDirAsync(manifestPackagePaths, new DirectoryPath(tempManifestDir));
                    var overlayProvider = new TempDirectoryWorkloadManifestProvider(tempManifestDir, _sdkVersion.ToString());
                    _workloadResolver = _workloadResolver.CreateOverlayResolver(overlayProvider);
                }
                else
                {
                    _reporter.WriteLine(LocalizableStrings.SkippingManifestUpdate);
                }

                var installedWorkloads = _workloadInstaller.GetWorkloadInstallationRecordRepository().GetInstalledWorkloads(new SdkFeatureBand(_sdkVersion));
                workloadIds = workloadIds.Concat(installedWorkloads).Distinct();
            }

            if (_workloadInstaller.GetInstallationUnit().Equals(InstallationUnit.Packs))
            {
                var installer = _workloadInstaller.GetPackInstaller();

                var workloadPacks = GetPacksToInstall(workloadIds);

                foreach (var pack in workloadPacks)
                {
                    installer.DownloadToOfflineCache(pack, offlineCache, includePreviews);
                }
            }
            else
            {
                var installer = _workloadInstaller.GetWorkloadInstaller();
                foreach (var workloadId in workloadIds)
                {
                    installer.DownloadToOfflineCache(workloadId, offlineCache, includePreviews);
                }
            }

            if (!string.IsNullOrWhiteSpace(tempManifestDir) && Directory.Exists(tempManifestDir))
            {
                Directory.Delete(tempManifestDir, true);
            }
        }

        private IEnumerable<PackInfo> GetPacksToInstall(IEnumerable<WorkloadId> workloadIds)
        {
            var installedPacks = _workloadInstaller.GetPackInstaller().GetInstalledPacks(_sdkFeatureBand);
            return workloadIds
                .SelectMany(workloadId => _workloadResolver.GetPacksInWorkload(workloadId))
                .Distinct()
                .Select(packId => _workloadResolver.TryGetPackInfo(packId))
                .Where(pack => pack != null)
                .Where(pack => !installedPacks.Contains((pack.Id, pack.Version)));
        }
    }
}<|MERGE_RESOLUTION|>--- conflicted
+++ resolved
@@ -72,11 +72,7 @@
             _dotnetPath = dotnetDir ?? Path.GetDirectoryName(Environment.ProcessPath);
             _userProfileDir = userProfileDir ?? CliFolderPathCalculator.DotnetUserProfileFolderPath;
             _sdkVersion = WorkloadOptionsExtensions.GetValidatedSdkVersion(parseResult.GetValueForOption(WorkloadInstallCommandParser.VersionOption), version, _dotnetPath, _userProfileDir);
-<<<<<<< HEAD
             _sdkFeatureBand = new SdkFeatureBand(string.Join('.', _sdkVersion.Major, _sdkVersion.Minor, _sdkVersion.SdkFeatureBand));
-=======
-            _sdkFeatureBand = new SdkFeatureBand(_sdkVersion);
->>>>>>> 8afb9046
             _tempDirPath = tempDirPath ?? (string.IsNullOrWhiteSpace(parseResult.GetValueForOption(WorkloadInstallCommandParser.TempDirOption)) ?
                 Path.GetTempPath() :
                 parseResult.GetValueForOption(WorkloadInstallCommandParser.TempDirOption));

// Copyright (c) .NET Foundation and contributors. All rights reserved.
// Licensed under the MIT license. See LICENSE file in the project root for full license information.

using System;
using System.Collections.Generic;
using System.IO;
using System.Linq;
using Microsoft.DotNet.Cli;
using Microsoft.DotNet.Cli.NuGetPackageDownloader;
using Microsoft.DotNet.Cli.Utils;
using Microsoft.DotNet.Configurer;
using Microsoft.DotNet.ToolPackage;
using Microsoft.Extensions.EnvironmentAbstractions;
using Microsoft.NET.Sdk.WorkloadManifestReader;
using NuGet.Common;
using NuGet.Versioning;
using static Microsoft.NET.Sdk.WorkloadManifestReader.WorkloadResolver;
using Microsoft.DotNet.Workloads.Workload.Install.InstallRecord;
using System.Text.Json;
using System.Threading.Tasks;
using Microsoft.NET.Build.Tasks;

namespace Microsoft.DotNet.Workloads.Workload.Install
{
    internal class FileBasedInstaller : IInstaller
    {
        private readonly IReporter _reporter;
        private readonly string _workloadMetadataDir;
        private const string InstalledPacksDir = "InstalledPacks";
        protected readonly string _dotnetDir;
        protected readonly string _userProfileDir;
        protected readonly DirectoryPath _tempPackagesDir;
        private readonly INuGetPackageDownloader _nugetPackageDownloader;
        private IWorkloadResolver _workloadResolver;
        private readonly SdkFeatureBand _sdkFeatureBand;
        private readonly FileBasedInstallationRecordRepository _installationRecordRepository;
        private readonly PackageSourceLocation _packageSourceLocation;
        private readonly RestoreActionConfig _restoreActionConfig;

        public int ExitCode => 0;

        public FileBasedInstaller(IReporter reporter,
            SdkFeatureBand sdkFeatureBand,
            IWorkloadResolver workloadResolver,
            string userProfileDir,
            INuGetPackageDownloader nugetPackageDownloader = null,
            string dotnetDir = null,
            string tempDirPath = null,
            VerbosityOptions verbosity = VerbosityOptions.normal,
            PackageSourceLocation packageSourceLocation = null,
            RestoreActionConfig restoreActionConfig = null)
        {
            _userProfileDir = userProfileDir;
            _dotnetDir = dotnetDir ?? Path.GetDirectoryName(Environment.ProcessPath);
<<<<<<< HEAD
            // Security owness of custom temp path is on the user.
            _tempPackagesDir = new DirectoryPath(tempDirPath ?? FileUtilities.CreateTempPath());
            ILogger logger = verbosity.VerbosityIsDetailedOrDiagnostic() ? new NuGetConsoleLogger() : new NullLogger();
=======
            _tempPackagesDir = new DirectoryPath(tempDirPath ?? Path.GetTempPath());
            ILogger logger = verbosity.IsDetailedOrDiagnostic() ? new NuGetConsoleLogger() : new NullLogger();
>>>>>>> d3ed9b6c
            _restoreActionConfig = restoreActionConfig;
            _nugetPackageDownloader = nugetPackageDownloader ??
                                      new NuGetPackageDownloader(_tempPackagesDir, filePermissionSetter: null,
                                          new FirstPartyNuGetPackageSigningVerifier(), logger,
                                          restoreActionConfig: _restoreActionConfig);
            bool userLocal = WorkloadFileBasedInstall.IsUserLocal(_dotnetDir, sdkFeatureBand.ToString());
            _workloadMetadataDir = Path.Combine(userLocal ? _userProfileDir : _dotnetDir, "metadata", "workloads");
            _reporter = reporter;
            _sdkFeatureBand = sdkFeatureBand;
            _workloadResolver = workloadResolver;
            _installationRecordRepository = new FileBasedInstallationRecordRepository(_workloadMetadataDir);
            _packageSourceLocation = packageSourceLocation;
        }

        public IWorkloadInstallationRecordRepository GetWorkloadInstallationRecordRepository()
        {
            return _installationRecordRepository;
        }

        public void ReplaceWorkloadResolver(IWorkloadResolver workloadResolver)
        {
            _workloadResolver = workloadResolver;
        }

        IEnumerable<PackInfo> GetPacksInWorkloads(IEnumerable<WorkloadId> workloadIds)
        {
            var packs = workloadIds
                .SelectMany(workloadId => _workloadResolver.GetPacksInWorkload(workloadId))
                .Distinct()
                .Select(packId => _workloadResolver.TryGetPackInfo(packId))
                .Where(pack => pack != null);

            return packs;
        }


        public void InstallWorkloads(IEnumerable<WorkloadId> workloadIds, SdkFeatureBand sdkFeatureBand, ITransactionContext transactionContext, DirectoryPath? offlineCache = null)
        {
            var packInfos = GetPacksInWorkloads(workloadIds);

            foreach (var packInfo in packInfos)
            {
                _reporter.WriteLine(string.Format(LocalizableStrings.InstallingPackVersionMessage, packInfo.ResolvedPackageId, packInfo.Version));
                var tempDirsToDelete = new List<string>();
                var tempFilesToDelete = new List<string>();
                bool shouldRollBackPack = false;

                transactionContext.Run(
                    action: () =>
                    {
                        if (!PackIsInstalled(packInfo))
                        {
                            shouldRollBackPack = true;
                            string packagePath;
                            if (offlineCache == null || !offlineCache.HasValue)
                            {
                                packagePath = _nugetPackageDownloader
                                    .DownloadPackageAsync(new PackageId(packInfo.ResolvedPackageId),
                                        new NuGetVersion(packInfo.Version),
                                        _packageSourceLocation).GetAwaiter().GetResult();
                                tempFilesToDelete.Add(packagePath);
                            }
                            else
                            {
                                _reporter.WriteLine(string.Format(LocalizableStrings.UsingCacheForPackInstall, packInfo.ResolvedPackageId, packInfo.Version, offlineCache));
                                packagePath = Path.Combine(offlineCache.Value.Value, $"{packInfo.ResolvedPackageId}.{packInfo.Version}.nupkg");
                                if (!File.Exists(packagePath))
                                {
                                    throw new Exception(string.Format(LocalizableStrings.CacheMissingPackage, packInfo.ResolvedPackageId, packInfo.Version, offlineCache));
                                }
                            }

                            if (!Directory.Exists(Path.GetDirectoryName(packInfo.Path)))
                            {
                                Directory.CreateDirectory(Path.GetDirectoryName(packInfo.Path));
                            }

                            if (IsSingleFilePack(packInfo))
                            {
                                File.Copy(packagePath, packInfo.Path);
                            }
                            else
                            {
                                var tempExtractionDir = Path.Combine(_tempPackagesDir.Value, $"{packInfo.ResolvedPackageId}-{packInfo.Version}-extracted");
                                tempDirsToDelete.Add(tempExtractionDir);
                                Directory.CreateDirectory(tempExtractionDir);
                                var packFiles = _nugetPackageDownloader.ExtractPackageAsync(packagePath, new DirectoryPath(tempExtractionDir)).GetAwaiter().GetResult();

                                FileAccessRetrier.RetryOnMoveAccessFailure(() => DirectoryPath.MoveDirectory(tempExtractionDir, packInfo.Path));
                            }
                        }
                        else
                        {
                            _reporter.WriteLine(string.Format(LocalizableStrings.WorkloadPackAlreadyInstalledMessage, packInfo.ResolvedPackageId, packInfo.Version));
                        }

                        WritePackInstallationRecord(packInfo, sdkFeatureBand);
                    },
                    rollback: () =>
                    {
                        try
                        {
                            if (shouldRollBackPack)
                            {
                                _reporter.WriteLine(string.Format(LocalizableStrings.RollingBackPackInstall, packInfo.ResolvedPackageId));
                                DeletePackInstallationRecord(packInfo, sdkFeatureBand);
                                if (!PackHasInstallRecords(packInfo))
                                {
                                    DeletePack(packInfo);
                                }
                            }
                        }
                        catch (Exception e)
                        {
                            // Don't hide the original error if roll back fails
                            _reporter.WriteLine(string.Format(LocalizableStrings.RollBackFailedMessage, e.Message));
                        }
                    },
                    cleanup: () =>
                    {
                        // Delete leftover dirs and files
                        foreach (var file in tempFilesToDelete)
                        {
                            if (File.Exists(file))
                            {
                                File.Delete(file);
                            }
                        }
                        foreach (var dir in tempDirsToDelete)
                        {
                            if (Directory.Exists(dir))
                            {
                                Directory.Delete(dir, true);
                            }
                        }
                    });
            }
        }

        public void RepairWorkloads(IEnumerable<WorkloadId> workloadIds, SdkFeatureBand sdkFeatureBand, DirectoryPath? offlineCache = null)
        {
            //  TODO: Actually re-extract the packs to fix any corrupted files. 
            CliTransaction.RunNew(context => InstallWorkloads(workloadIds, sdkFeatureBand, context, offlineCache));
        }

        public void InstallWorkloadManifest(ManifestVersionUpdate manifestUpdate, ITransactionContext transactionContext, DirectoryPath? offlineCache = null, bool isRollback = false)
        {
            string packagePath = null;
            string tempBackupDir = null;
            string rootInstallDir = WorkloadFileBasedInstall.IsUserLocal(_dotnetDir, _sdkFeatureBand.ToString()) ? _userProfileDir : _dotnetDir;
            var newManifestPath = Path.Combine(rootInstallDir, "sdk-manifests", manifestUpdate.NewFeatureBand, manifestUpdate.ManifestId.ToString());

            _reporter.WriteLine(string.Format(LocalizableStrings.InstallingWorkloadManifest, manifestUpdate.ManifestId, manifestUpdate.NewVersion));

            try
            {
                transactionContext.Run(
                    action: () =>
                    {
                        var newManifestPackageId = GetManifestPackageId(manifestUpdate.ManifestId, new SdkFeatureBand(manifestUpdate.NewFeatureBand));
                        if (offlineCache == null || !offlineCache.HasValue)
                        {
                            packagePath = _nugetPackageDownloader.DownloadPackageAsync(newManifestPackageId,
                                new NuGetVersion(manifestUpdate.NewVersion.ToString()), _packageSourceLocation).GetAwaiter().GetResult();
                        }
                        else
                        {
                            packagePath = Path.Combine(offlineCache.Value.Value, $"{newManifestPackageId}.{manifestUpdate.NewVersion}.nupkg");
                            if (!File.Exists(packagePath))
                            {
                                throw new Exception(string.Format(LocalizableStrings.CacheMissingPackage, newManifestPackageId, manifestUpdate.NewVersion, offlineCache));
                            }
                        }

                        if (Directory.Exists(newManifestPath) && Directory.GetFileSystemEntries(newManifestPath).Any())
                        {
                            // Backup existing manifest data for roll back purposes
                            tempBackupDir = Path.Combine(_tempPackagesDir.Value, $"{manifestUpdate.ManifestId}-{manifestUpdate.ExistingVersion}-backup");
                            if (Directory.Exists(tempBackupDir))
                            {
                                Directory.Delete(tempBackupDir, true);
                            }
                            FileAccessRetrier.RetryOnMoveAccessFailure(() => DirectoryPath.MoveDirectory(newManifestPath, tempBackupDir));
                        }
                        Directory.CreateDirectory(Path.GetDirectoryName(newManifestPath));

                        ExtractManifestAsync(packagePath, newManifestPath).GetAwaiter().GetResult();
                    },
                    rollback: () =>
                    {
                        if (!string.IsNullOrEmpty(tempBackupDir) && Directory.Exists(tempBackupDir))
                        {
                            FileAccessRetrier.RetryOnMoveAccessFailure(() => DirectoryPath.MoveDirectory(tempBackupDir, newManifestPath));
                        }
                    },
                    cleanup: () =>
                    {
                        // Delete leftover dirs and files
                        if (!string.IsNullOrEmpty(packagePath) && File.Exists(packagePath) && (offlineCache == null || !offlineCache.HasValue))
                        {
                            File.Delete(packagePath);
                        }

                        var versionDir = Path.GetDirectoryName(packagePath);
                        if (Directory.Exists(versionDir) && !Directory.GetFileSystemEntries(versionDir).Any())
                        {
                            Directory.Delete(versionDir);
                            var idDir = Path.GetDirectoryName(versionDir);
                            if (Directory.Exists(idDir) && !Directory.GetFileSystemEntries(idDir).Any())
                            {
                                Directory.Delete(idDir);
                            }
                        }

                        if (!string.IsNullOrEmpty(tempBackupDir) && Directory.Exists(tempBackupDir))
                        {
                            Directory.Delete(tempBackupDir, true);
                        }
                    });
            }
            catch (Exception e)
            {
                throw new Exception(string.Format(LocalizableStrings.FailedToInstallWorkloadManifest, manifestUpdate.ManifestId, manifestUpdate.NewVersion, e.Message), e);
            }
        }

        public IEnumerable<WorkloadDownload> GetDownloads(IEnumerable<WorkloadId> workloadIds, SdkFeatureBand sdkFeatureBand, bool includeInstalledItems)
        {
            var packs = GetPacksInWorkloads(workloadIds);
            if (!includeInstalledItems)
            {
                packs = packs.Where(p => !PackIsInstalled(p));
            }

            return packs.Select(p => new WorkloadDownload(p.Id, p.ResolvedPackageId, p.Version)).ToList();
        }

        public void GarbageCollectInstalledWorkloadPacks(DirectoryPath? offlineCache = null)
        {
            var installedSdkFeatureBands = _installationRecordRepository.GetFeatureBandsWithInstallationRecords();
            _reporter.WriteLine(string.Format(LocalizableStrings.GarbageCollectingSdkFeatureBandsMessage, string.Join(" ", installedSdkFeatureBands)));
            var currentBandInstallRecords = GetExpectedPackInstallRecords(_sdkFeatureBand);
            string installedPacksDir = Path.Combine(_workloadMetadataDir, InstalledPacksDir, "v1");

            if (!Directory.Exists(installedPacksDir))
            {
                return;
            }

            foreach (var packIdDir in Directory.GetDirectories(installedPacksDir))
            {
                foreach (var packVersionDir in Directory.GetDirectories(packIdDir))
                {
                    var bandRecords = Directory.GetFileSystemEntries(packVersionDir);

                    var unneededBandRecords = bandRecords
                        .Where(recordPath => !installedSdkFeatureBands.Contains(new SdkFeatureBand(Path.GetFileName(recordPath))));

                    var currentBandRecordPath = Path.Combine(packVersionDir, _sdkFeatureBand.ToString());
                    if (bandRecords.Contains(currentBandRecordPath) && !currentBandInstallRecords.Contains(currentBandRecordPath))
                    {
                        unneededBandRecords = unneededBandRecords.Append(currentBandRecordPath);
                    }

                    if (!unneededBandRecords.Any())
                    {
                        continue;
                    }

                    // Save the pack info in case we need to delete the pack
                    var jsonPackInfo = File.ReadAllText(unneededBandRecords.First());
                    foreach (var unneededRecord in unneededBandRecords)
                    {
                        File.Delete(unneededRecord);
                    }

                    if (!bandRecords.Except(unneededBandRecords).Any())
                    {
                        Directory.Delete(packVersionDir);
                        var deletablePack = GetPackInfo(packVersionDir);
                        if (deletablePack == null)
                        {
                            // Pack no longer exists in manifests, get pack info from installation record
                            deletablePack = JsonSerializer.Deserialize(jsonPackInfo, typeof(PackInfo)) as PackInfo;
                        }
                        DeletePack(deletablePack);
                    }
                }

                if (!Directory.GetFileSystemEntries(packIdDir).Any())
                {
                    Directory.Delete(packIdDir);
                }
            }
        }

        public void Shutdown()
        {
            // Perform any additional cleanup here that's intended to run at the end of the command, regardless
            // of success or failure. For file based installs, there shouldn't be any additional work to 
            // perform.
        }

        public PackageId GetManifestPackageId(ManifestId manifestId, SdkFeatureBand featureBand)
        {
            return new PackageId($"{manifestId}.Manifest-{featureBand}");
        }

        public async Task ExtractManifestAsync(string nupkgPath, string targetPath)
        {
            var extractionPath = Path.Combine(_tempPackagesDir.Value, "dotnet-sdk-advertising-temp", $"{Path.GetFileName(nupkgPath)}-extracted");
            if (Directory.Exists(extractionPath))
            {
                Directory.Delete(extractionPath, true);
            }

            try
            {
                Directory.CreateDirectory(extractionPath);
                await _nugetPackageDownloader.ExtractPackageAsync(nupkgPath, new DirectoryPath(extractionPath));
                if (Directory.Exists(targetPath))
                {
                    Directory.Delete(targetPath, true);
                }
                Directory.CreateDirectory(Path.GetDirectoryName(targetPath));
                FileAccessRetrier.RetryOnMoveAccessFailure(() => DirectoryPath.MoveDirectory(Path.Combine(extractionPath, "data"), targetPath));
            }
            finally
            {
                if (!string.IsNullOrEmpty(extractionPath) && Directory.Exists(extractionPath))
                {
                    Directory.Delete(extractionPath, true);
                }
            }
        }

        private IEnumerable<string> GetExpectedPackInstallRecords(SdkFeatureBand sdkFeatureBand)
        {
            var installedWorkloads = _installationRecordRepository.GetInstalledWorkloads(sdkFeatureBand);
            return installedWorkloads
                .SelectMany(workload => _workloadResolver.GetPacksInWorkload(workload))
                .Select(pack => _workloadResolver.TryGetPackInfo(pack))
                .Where(pack => pack != null)
                .Select(packInfo => GetPackInstallRecordPath(packInfo, sdkFeatureBand));
        }

        private PackInfo GetPackInfo(string packRecordDir)
        {
            // Expected path: <DOTNET ROOT>/metadata/workloads/installedpacks/v1/<Pack ID>/<Pack Version>/
            var idRecordPath = Path.GetDirectoryName(packRecordDir);
            var packId = Path.GetFileName(idRecordPath);
            var packInfo = _workloadResolver.TryGetPackInfo(new WorkloadPackId(packId));
            if (packInfo != null && packInfo.Version.Equals(Path.GetFileName(packRecordDir)))
            {
                return packInfo;
            }
            return null;
        }

        private bool PackIsInstalled(PackInfo packInfo)
        {
            if (IsSingleFilePack(packInfo))
            {
                return File.Exists(packInfo.Path);
            }
            else
            {
                return Directory.Exists(packInfo.Path);
            }
        }

        private void DeletePack(PackInfo packInfo)
        {
            if (PackIsInstalled(packInfo))
            {
                _reporter.WriteLine(string.Format(LocalizableStrings.DeletingWorkloadPack, packInfo.Id, packInfo.Version));
                if (IsSingleFilePack(packInfo))
                {
                    File.Delete(packInfo.Path);
                }
                else
                {
                    Directory.Delete(packInfo.Path, true);
                    var packIdDir = Path.GetDirectoryName(packInfo.Path);
                    if (!Directory.EnumerateFileSystemEntries(packIdDir).Any())
                    {
                        Directory.Delete(packIdDir, true);
                    }
                }
            }
        }

        private string GetPackInstallRecordPath(PackInfo packInfo, SdkFeatureBand featureBand) =>
            Path.Combine(_workloadMetadataDir, InstalledPacksDir, "v1", packInfo.Id, packInfo.Version, featureBand.ToString());

        private void WritePackInstallationRecord(PackInfo packInfo, SdkFeatureBand featureBand)
        {
            _reporter.WriteLine(string.Format(LocalizableStrings.WritingPackInstallRecordMessage, packInfo.Id, packInfo.Version));
            var path = GetPackInstallRecordPath(packInfo, featureBand);
            if (!Directory.Exists(Path.GetDirectoryName(path)))
            {
                Directory.CreateDirectory(Path.GetDirectoryName(path));
            }
            File.WriteAllText(path, JsonSerializer.Serialize(packInfo));
        }

        private void DeletePackInstallationRecord(PackInfo packInfo, SdkFeatureBand featureBand)
        {
            var packInstallRecord = GetPackInstallRecordPath(packInfo, featureBand);
            if (File.Exists(packInstallRecord))
            {
                File.Delete(packInstallRecord);

                var packRecordVersionDir = Path.GetDirectoryName(packInstallRecord);
                if (!Directory.GetFileSystemEntries(packRecordVersionDir).Any())
                {
                    Directory.Delete(packRecordVersionDir);

                    var packRecordIdDir = Path.GetDirectoryName(packRecordVersionDir);
                    if (!Directory.GetFileSystemEntries(packRecordIdDir).Any())
                    {
                        Directory.Delete(packRecordIdDir);
                    }
                }
            }
        }

        private bool PackHasInstallRecords(PackInfo packInfo)
        {
            var packInstallRecordDir = Path.Combine(_workloadMetadataDir, InstalledPacksDir, "v1", packInfo.Id, packInfo.Version);
            return Directory.Exists(packInstallRecordDir) && Directory.GetFiles(packInstallRecordDir).Any();
        }

        private bool IsSingleFilePack(PackInfo packInfo) => packInfo.Kind.Equals(WorkloadPackKind.Library) || packInfo.Kind.Equals(WorkloadPackKind.Template);
    }
}<|MERGE_RESOLUTION|>--- conflicted
+++ resolved
@@ -52,14 +52,9 @@
         {
             _userProfileDir = userProfileDir;
             _dotnetDir = dotnetDir ?? Path.GetDirectoryName(Environment.ProcessPath);
-<<<<<<< HEAD
             // Security owness of custom temp path is on the user.
             _tempPackagesDir = new DirectoryPath(tempDirPath ?? FileUtilities.CreateTempPath());
-            ILogger logger = verbosity.VerbosityIsDetailedOrDiagnostic() ? new NuGetConsoleLogger() : new NullLogger();
-=======
-            _tempPackagesDir = new DirectoryPath(tempDirPath ?? Path.GetTempPath());
             ILogger logger = verbosity.IsDetailedOrDiagnostic() ? new NuGetConsoleLogger() : new NullLogger();
->>>>>>> d3ed9b6c
             _restoreActionConfig = restoreActionConfig;
             _nugetPackageDownloader = nugetPackageDownloader ??
                                       new NuGetPackageDownloader(_tempPackagesDir, filePermissionSetter: null,

--- conflicted
+++ resolved
@@ -45,8 +45,6 @@
         void ReplaceWorkloadResolver(IWorkloadResolver workloadResolver);
 
         void Shutdown();
-<<<<<<< HEAD
-=======
 
         /// <summary>
         /// Delete the install state file at the specified path.
@@ -62,7 +60,6 @@
         void SaveInstallStateManifestVersions(SdkFeatureBand sdkFeatureBand, Dictionary<string, string> manifestContents);
 
         void UpdateInstallMode(SdkFeatureBand sdkFeatureBand, bool newMode);
->>>>>>> af2ee177
     }
 
     // Interface to pass to workload manifest updater

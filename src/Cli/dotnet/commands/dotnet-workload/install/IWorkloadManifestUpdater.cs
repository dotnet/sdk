--- conflicted
+++ resolved
@@ -14,12 +14,8 @@
 
         IEnumerable<ManifestUpdateWithWorkloads> CalculateManifestUpdates();
 
-<<<<<<< HEAD
         IEnumerable<ManifestVersionUpdate>
-            CalculateManifestRollbacks(string rollbackDefinitionFile, IEnumerable<(ManifestId id, ManifestVersion version, SdkFeatureBand featureBand)> manifestRollbackContents);
-=======
-        IEnumerable<ManifestVersionUpdate> CalculateManifestRollbacks(string rollbackDefinitionFilePath);
->>>>>>> 7bae2d86
+            CalculateManifestRollbacks(string rollbackDefinitionFilePath, IEnumerable<(ManifestId id, ManifestVersion version, SdkFeatureBand featureBand)> manifestRollbackContents);
 
         Task<IEnumerable<WorkloadDownload>> GetManifestPackageDownloadsAsync(bool includePreviews, SdkFeatureBand providedSdkFeatureBand, SdkFeatureBand installedSdkFeatureBand);
 

--- conflicted
+++ resolved
@@ -457,12 +457,7 @@
                 }
             }
 
-<<<<<<< HEAD
-            return WorkloadSet.FromJson(fileContent, _sdkFeatureBand).ManifestVersions
-                .Select(kvp => (kvp.Key, kvp.Value.Version, kvp.Value.FeatureBand));
-=======
             return WorkloadRollbackInfo.FromJson(fileContent, _sdkFeatureBand).ManifestVersions;
->>>>>>> 0047586c
         }
 
         private bool BackgroundUpdatesAreDisabled() =>

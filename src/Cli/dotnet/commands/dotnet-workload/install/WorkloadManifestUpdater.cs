// Copyright (c) .NET Foundation and contributors. All rights reserved.
// Licensed under the MIT license. See LICENSE file in the project root for full license information.

using System;
using System.Collections.Generic;
using System.IO;
using System.Linq;
using System.Net.Http;
using System.Runtime.InteropServices;
using System.Text.Json;
using System.Threading.Tasks;
using Microsoft.DotNet.Cli;
using Microsoft.DotNet.Cli.NuGetPackageDownloader;
using Microsoft.DotNet.Cli.Utils;
using Microsoft.DotNet.Configurer;
using Microsoft.DotNet.MSBuildSdkResolver;
using Microsoft.DotNet.ToolPackage;
using Microsoft.DotNet.Workloads.Workload.Install.InstallRecord;
using Microsoft.Extensions.EnvironmentAbstractions;
using Microsoft.NET.Sdk.WorkloadManifestReader;
using NuGet.Common;
using NuGet.Versioning;

namespace Microsoft.DotNet.Workloads.Workload.Install
{
    internal class WorkloadManifestUpdater : IWorkloadManifestUpdater
    {
        private readonly IReporter _reporter;
        private readonly IWorkloadResolver _workloadResolver;
        private readonly INuGetPackageDownloader _nugetPackageDownloader;
        private readonly SdkFeatureBand _sdkFeatureBand;
        private readonly string _userProfileDir;
        private readonly string _tempDirPath;
        private readonly PackageSourceLocation _packageSourceLocation;
        Func<string, string> _getEnvironmentVariable;
        private readonly IWorkloadInstallationRecordRepository _workloadRecordRepo;
        private readonly IWorkloadManifestInstaller _workloadManifestInstaller;
        private readonly bool _displayManifestUpdates;

        public WorkloadManifestUpdater(IReporter reporter,
            IWorkloadResolver workloadResolver,
            INuGetPackageDownloader nugetPackageDownloader,
            string userProfileDir,
            string tempDirPath,
            IWorkloadInstallationRecordRepository workloadRecordRepo,
            IWorkloadManifestInstaller workloadManifestInstaller,
            PackageSourceLocation packageSourceLocation = null,
            Func<string, string> getEnvironmentVariable = null,
            bool displayManifestUpdates = true)
        {
            _reporter = reporter;
            _workloadResolver = workloadResolver;
            _userProfileDir = userProfileDir;
            _tempDirPath = tempDirPath;
            _nugetPackageDownloader = nugetPackageDownloader;
            _sdkFeatureBand = new SdkFeatureBand(_workloadResolver.GetSdkFeatureBand());
            _packageSourceLocation = packageSourceLocation;
            _getEnvironmentVariable = getEnvironmentVariable ?? Environment.GetEnvironmentVariable;
            _workloadRecordRepo = workloadRecordRepo;
            _workloadManifestInstaller = workloadManifestInstaller;
            _displayManifestUpdates = displayManifestUpdates;
        }

        private static WorkloadManifestUpdater GetInstance(string userProfileDir)
        {
            var reporter = new NullReporter();
            var dotnetPath = Path.GetDirectoryName(Environment.ProcessPath);
            var sdkVersion = Product.Version;
            var workloadManifestProvider = new SdkDirectoryWorkloadManifestProvider(dotnetPath, sdkVersion, userProfileDir);
            var workloadResolver = WorkloadResolver.Create(workloadManifestProvider, dotnetPath, sdkVersion, userProfileDir);
            var tempPackagesDir = new DirectoryPath(Path.Combine(Path.GetTempPath(), "dotnet-sdk-advertising-temp"));
            var nugetPackageDownloader = new NuGetPackageDownloader(tempPackagesDir,
                                          filePermissionSetter: null,
                                          new FirstPartyNuGetPackageSigningVerifier(tempPackagesDir, new NullLogger()),
                                          new NullLogger(),
                                          reporter,
                                          verifySignatures: SignCheck.IsDotNetSigned());
            var installer = WorkloadInstallerFactory.GetWorkloadInstaller(reporter, new SdkFeatureBand(sdkVersion),
                workloadResolver, Cli.VerbosityOptions.normal, userProfileDir, verifySignatures: false);
            var workloadRecordRepo = installer.GetWorkloadInstallationRecordRepository();

            return new WorkloadManifestUpdater(reporter, workloadResolver, nugetPackageDownloader, userProfileDir, tempPackagesDir.Value, workloadRecordRepo, installer);
        }

        public async Task UpdateAdvertisingManifestsAsync(bool includePreviews, DirectoryPath? offlineCache = null)
        {
            // this updates all the manifests 
            var manifests = _workloadResolver.GetInstalledManifests();
            await Task.WhenAll(manifests.Select(manifest => UpdateAdvertisingManifestAsync(manifest, includePreviews, offlineCache)))
                .ConfigureAwait(false);
            WriteUpdatableWorkloadsFile();
        }

        public async static Task BackgroundUpdateAdvertisingManifestsAsync(string userProfileDir)
        {
            try
            {
                var manifestUpdater = WorkloadManifestUpdater.GetInstance(userProfileDir);
                await manifestUpdater.BackgroundUpdateAdvertisingManifestsWhenRequiredAsync();
            }
            catch (Exception)
            {
                // Never surface messages on background updates
            }
        }

        public async Task BackgroundUpdateAdvertisingManifestsWhenRequiredAsync()
        {
            if (!BackgroundUpdatesAreDisabled() &&
                AdManifestSentinelIsDueForUpdate() &&
                UpdatedAdManifestPackagesExistAsync().GetAwaiter().GetResult())
            {
                await UpdateAdvertisingManifestsAsync(false);
                var sentinelPath = GetAdvertisingManifestSentinelPath(_sdkFeatureBand);
                if (File.Exists(sentinelPath))
                {
                    File.SetLastAccessTime(sentinelPath, DateTime.Now);
                }
                else
                {
                    File.Create(sentinelPath).Close();
                }
            }
        }

        private void WriteUpdatableWorkloadsFile()
        {
            var installedWorkloads = _workloadRecordRepo.GetInstalledWorkloads(_sdkFeatureBand);
            var updatableWorkloads = GetUpdatableWorkloadsToAdvertise(installedWorkloads);
            var filePath = GetAdvertisingWorkloadsFilePath(_sdkFeatureBand);
            var jsonContent = JsonSerializer.Serialize(updatableWorkloads.Select(workload => workload.ToString()).ToArray());
            if (Directory.Exists(Path.GetDirectoryName(filePath)))
            {
                Directory.CreateDirectory(Path.GetDirectoryName(filePath));
            }
            File.WriteAllText(filePath, jsonContent);
        }

        public void DeleteUpdatableWorkloadsFile()
        {
            var filePath = GetAdvertisingWorkloadsFilePath(_sdkFeatureBand);
            if (File.Exists(filePath))
            {
                File.Delete(filePath);
            }
        }

        public static void AdvertiseWorkloadUpdates()
        {
            try
            {
                var backgroundUpdatesDisabled = bool.TryParse(Environment.GetEnvironmentVariable(EnvironmentVariableNames.WORKLOAD_UPDATE_NOTIFY_DISABLE), out var disableEnvVar) && disableEnvVar;
                SdkFeatureBand featureBand = new SdkFeatureBand(Product.Version);
                var adUpdatesFile = GetAdvertisingWorkloadsFilePath(CliFolderPathCalculator.DotnetUserProfileFolderPath, featureBand);
                if (!backgroundUpdatesDisabled && File.Exists(adUpdatesFile))
                {
                    var updatableWorkloads = JsonSerializer.Deserialize<string[]>(File.ReadAllText(adUpdatesFile));
                    if (updatableWorkloads != null && updatableWorkloads.Any())
                    {
                        Console.WriteLine();
                        Console.WriteLine(LocalizableStrings.WorkloadUpdatesAvailable);
                    }
                }
            }
            catch (Exception)
            {
                // Never surface errors
            }
        }

        public IEnumerable<(
            ManifestVersionUpdate manifestUpdate,
            Dictionary<WorkloadId, WorkloadDefinition> Workloads
            )>
            CalculateManifestUpdates()
        {
            var manifestUpdates =
                new List<(ManifestVersionUpdate manifestUpdate,
                    Dictionary<WorkloadId, WorkloadDefinition> Workloads)>();
            var currentManifestIds = GetInstalledManifestIds();
            foreach (var manifestId in currentManifestIds)
            {
                var currentManifestVersion = GetInstalledManifestVersion(manifestId);
                var advertisingManifestVersionAndWorkloads = GetAdvertisingManifestVersionAndWorkloads(manifestId);
                if (advertisingManifestVersionAndWorkloads == null)
                {
                    continue;
                }

                if (advertisingManifestVersionAndWorkloads != null &&
                    ((advertisingManifestVersionAndWorkloads.Value.ManifestVersion.CompareTo(currentManifestVersion.manifestVersion) > 0 
                        && advertisingManifestVersionAndWorkloads.Value.ManifestFeatureBand.Equals(currentManifestVersion.sdkFeatureBand)) ||
                    advertisingManifestVersionAndWorkloads.Value.ManifestFeatureBand.CompareTo(currentManifestVersion.sdkFeatureBand) > 0)) 
                {
                    manifestUpdates.Add((new ManifestVersionUpdate(manifestId, currentManifestVersion.manifestVersion, currentManifestVersion.sdkFeatureBand.ToString(),
                        advertisingManifestVersionAndWorkloads.Value.ManifestVersion, advertisingManifestVersionAndWorkloads.Value.ManifestFeatureBand.ToString()),
                        advertisingManifestVersionAndWorkloads.Value.Workloads));
                }
            }

            return manifestUpdates;
        }

        public IEnumerable<WorkloadId> GetUpdatableWorkloadsToAdvertise(IEnumerable<WorkloadId> installedWorkloads)
        {
            try
            {
                var overlayProvider = new TempDirectoryWorkloadManifestProvider(Path.Combine(_userProfileDir, "sdk-advertising", _sdkFeatureBand.ToString()), _sdkFeatureBand.ToString());
                var advertisingManifestResolver = _workloadResolver.CreateOverlayResolver(overlayProvider);
                return _workloadResolver.GetUpdatedWorkloads(advertisingManifestResolver, installedWorkloads);
            }
            catch
            {
                return Array.Empty<WorkloadId>();
            }
        }

        public IEnumerable<ManifestVersionUpdate> CalculateManifestRollbacks(string rollbackDefinitionFilePath)
        {
            var currentManifestIds = GetInstalledManifestIds();
            var manifestRollbacks = ParseRollbackDefinitionFile(rollbackDefinitionFilePath);

            var unrecognizedManifestIds = manifestRollbacks.Where(rollbackManifest => !currentManifestIds.Contains(rollbackManifest.Item1));
            if (unrecognizedManifestIds.Any())
            {
                _reporter.WriteLine(string.Format(LocalizableStrings.RollbackDefinitionContainsExtraneousManifestIds, rollbackDefinitionFilePath, string.Join(" ", unrecognizedManifestIds)).Yellow());
                manifestRollbacks = manifestRollbacks.Where(rollbackManifest => currentManifestIds.Contains(rollbackManifest.Item1));
            }

            var manifestUpdates = manifestRollbacks
                .Select(manifest =>
                {
                    var installedManifestInfo = GetInstalledManifestVersion(manifest.id);
                    return new ManifestVersionUpdate(manifest.id, installedManifestInfo.manifestVersion, installedManifestInfo.sdkFeatureBand.ToString(),
                        manifest.version, manifest.featureBand.ToString());
                });

            return manifestUpdates;
        }


<<<<<<< HEAD
        public IEnumerable<string> GetManifestPackageUrls(bool includePreviews)     // where it gets the package URLs
        {
            var packageIds = GetInstalledManifestIds()
                .Select(manifestId => GetManifestPackageId(_sdkFeatureBand, manifestId));       // this returns nothing (third/last)
=======
        public async Task<IEnumerable<WorkloadDownload>> GetManifestPackageDownloadsAsync(bool includePreviews)
        {
            var packageIds = GetInstalledManifestIds()
                .Select(manifestId => _workloadManifestInstaller.GetManifestPackageId(manifestId, _sdkFeatureBand));
>>>>>>> 75c640a0

            var downloads = new List<WorkloadDownload>();
            foreach (var packageId in packageIds)
            {
                try
                {
                    var latestVersion = await _nugetPackageDownloader.GetLatestPackageVerion(packageId, packageSourceLocation: _packageSourceLocation, includePreview: includePreviews);
                    downloads.Add(new WorkloadDownload(packageId.ToString(), latestVersion.ToString()));
                }
                catch
                {
                    _reporter.WriteLine(string.Format(LocalizableStrings.FailedToGetPackageManifestUrl, packageId));
                }
            }
            return downloads;
        }

        private IEnumerable<ManifestId> GetInstalledManifestIds()
        {
            return _workloadResolver.GetInstalledManifests().Select(manifest => new ManifestId(manifest.Id));
        }

        private async Task UpdateAdvertisingManifestAsync(WorkloadManifestInfo manifest, bool includePreviews, DirectoryPath? offlineCache = null)
        {
            string packagePath = null;
            var manifestId = new ManifestId(manifest.Id);
            string currentFeatureBand = _sdkFeatureBand.ToString();

            try
            {
                var adManifestPath = GetAdvertisingManifestPath(_sdkFeatureBand, manifestId);
                
                bool success;
                (success, packagePath) = await GetManifestPackageUpdate(_sdkFeatureBand, manifestId, includePreviews, offlineCache);
                if (!success)
                {
                    if (!(manifest.ManifestFeatureBand).Equals(_sdkFeatureBand))
                    {
                        (success, packagePath) = await GetManifestPackageUpdate(new SdkFeatureBand(manifest.ManifestFeatureBand), manifestId, includePreviews, offlineCache);
                        currentFeatureBand = manifest.ManifestFeatureBand.ToString();
                    }
                }
                if (!success)
                {
                    _reporter.WriteLine(string.Format(LocalizableStrings.AdManifestPackageDoesNotExist, manifestId));
                    return;
                }
                
                await _workloadManifestInstaller.ExtractManifestAsync(packagePath, adManifestPath);

                // add file that contains the advertisted manifest feature band so GetAdvertisingManifestVersionAndWorkloads will use correct feature band, regardless of if rollback occurred or not
                File.WriteAllText(Path.Combine(adManifestPath, "AdvertisedManifestFeatureBand.txt"), currentFeatureBand);

                if (_displayManifestUpdates)
                {
                    _reporter.WriteLine(string.Format(LocalizableStrings.AdManifestUpdated, manifestId));
                }

            }
            catch (Exception e)
            {
                _reporter.WriteLine(string.Format(LocalizableStrings.FailedAdManifestUpdate, manifestId, e.Message));
            }
            finally
            {
                if (!string.IsNullOrEmpty(packagePath) && File.Exists(packagePath) && (offlineCache == null || !offlineCache.HasValue))
                {
                    File.Delete(packagePath);
                }
                if (!string.IsNullOrEmpty(packagePath) && (offlineCache == null || !offlineCache.HasValue))
                {
                    var versionDir = Path.GetDirectoryName(packagePath);

                    if (Directory.Exists(versionDir) && !Directory.GetFileSystemEntries(versionDir).Any())
                    {
                        Directory.Delete(versionDir);
                        var idDir = Path.GetDirectoryName(versionDir);
                        if (Directory.Exists(idDir) && !Directory.GetFileSystemEntries(idDir).Any())
                        {
                            Directory.Delete(idDir);
                        }
                    }
                }
            }
        }

        private (ManifestVersion ManifestVersion, SdkFeatureBand ManifestFeatureBand, Dictionary<WorkloadId, WorkloadDefinition> Workloads)?
            GetAdvertisingManifestVersionAndWorkloads(ManifestId manifestId)
        {
            var manifestPath = Path.Combine(GetAdvertisingManifestPath(_sdkFeatureBand, manifestId),
                "WorkloadManifest.json");
            if (!File.Exists(manifestPath))
            {
                return null;
            }

            using (FileStream fsSource = new FileStream(manifestPath, FileMode.Open, FileAccess.Read))
            {
                var manifest = WorkloadManifestReader.ReadWorkloadManifest(manifestId.ToString(), fsSource, manifestPath);
                // we need to know the feature band of the advertised manifest (read it from the AdvertisedManifestFeatureBand.txt file)
                // if we don't find the file then use the current feature band
                var adManifestFeatureBandPath = Path.Combine(GetAdvertisingManifestPath(_sdkFeatureBand, manifestId), "AdvertisedManifestFeatureBand.txt");

                SdkFeatureBand adManifestFeatureBand = _sdkFeatureBand;
                if (File.Exists(adManifestFeatureBandPath))
                {
                    adManifestFeatureBand = new SdkFeatureBand(File.ReadAllText(adManifestFeatureBandPath));
                }
                              

                return (new ManifestVersion(manifest.Version), adManifestFeatureBand, manifest.Workloads.Values.OfType<WorkloadDefinition>().ToDictionary(w => w.Id));
            }
        }

        private (ManifestVersion manifestVersion, SdkFeatureBand sdkFeatureBand) GetInstalledManifestVersion(ManifestId manifestId)
        {

            var manifest = _workloadResolver.GetInstalledManifests()
                .FirstOrDefault(manifest => manifest.Id.ToLowerInvariant().Equals(manifestId.ToString()));
            if (manifest == null)
            {
                throw new Exception(string.Format(LocalizableStrings.ManifestDoesNotExist, manifestId.ToString()));
            }
            return (new ManifestVersion(manifest.Version), new SdkFeatureBand(manifest.ManifestFeatureBand));
        }

        private bool AdManifestSentinelIsDueForUpdate()
        {
            var sentinelPath = GetAdvertisingManifestSentinelPath(_sdkFeatureBand);
            int updateIntervalHours;
            if (!int.TryParse(_getEnvironmentVariable(EnvironmentVariableNames.WORKLOAD_UPDATE_NOTIFY_INTERVAL_HOURS), out updateIntervalHours))
            {
                updateIntervalHours = 24;
            }

            if (File.Exists(sentinelPath))
            {
                var lastAccessTime = File.GetLastAccessTime(sentinelPath);
                if (lastAccessTime.AddHours(updateIntervalHours) > DateTime.Now)
                {
                    return false;
                }
            }

            return true;
        }

        private async Task<bool> UpdatedAdManifestPackagesExistAsync()
        {
            var manifests = GetInstalledManifestIds();
            var avaliableUpdates = await Task.WhenAll(manifests.Select(manifest => NewerManifestPackageExists(manifest)))
                .ConfigureAwait(false);
            return avaliableUpdates.Any();
        }

        private async Task<bool> NewerManifestPackageExists(ManifestId manifest)
        {
            try
            {
                var currentVersion = NuGetVersion.Parse(_workloadResolver.GetManifestVersion(manifest.ToString()));
                var latestVersion = await _nugetPackageDownloader.GetLatestPackageVerion(_workloadManifestInstaller.GetManifestPackageId(manifest, _sdkFeatureBand));
                return latestVersion > currentVersion;
            }
            catch (Exception)
            {
                return false;
            }
        }

        private IEnumerable<(ManifestId id, ManifestVersion version, SdkFeatureBand featureBand)> ParseRollbackDefinitionFile(string rollbackDefinitionFilePath)
        {
            string fileContent;

            if (Uri.TryCreate(rollbackDefinitionFilePath, UriKind.Absolute, out var rollbackUri) && !rollbackUri.IsFile)
            {
                fileContent = (new HttpClient()).GetStringAsync(rollbackDefinitionFilePath).Result;
            }
            else
            {
                if (File.Exists(rollbackDefinitionFilePath))
                {
                    fileContent = File.ReadAllText(rollbackDefinitionFilePath);
                }
                else
                {
                    throw new ArgumentException(string.Format(LocalizableStrings.RollbackDefinitionFileDoesNotExist, rollbackDefinitionFilePath));
                }
            }
            return JsonSerializer.Deserialize<IDictionary<string, string>>(fileContent)
                .Select(manifest =>
                {
                    ManifestVersion manifestVersion;
                    SdkFeatureBand manifestFeatureBand;
                    var parts = manifest.Value.Split('/');
                    
                    string manifestVersionString = (parts[0]);
                    if (!FXVersion.TryParse(manifestVersionString, out FXVersion version))
                    {
                        throw new FormatException(String.Format(LocalizableStrings.InvalidVersionForWorkload, manifest.Key, manifestVersionString));
                    } 

                    manifestVersion = new ManifestVersion(parts[0]);
                    if (parts.Length == 1)
                    {
                        manifestFeatureBand = _sdkFeatureBand;
                    }
                    else
                    {
                        manifestFeatureBand = new SdkFeatureBand(parts[1]);
                    }
                    return (new ManifestId(manifest.Key), manifestVersion, manifestFeatureBand);
                });
        }

        private bool BackgroundUpdatesAreDisabled() =>
            bool.TryParse(_getEnvironmentVariable(EnvironmentVariableNames.WORKLOAD_UPDATE_NOTIFY_DISABLE), out var disableEnvVar) && disableEnvVar;

        private string GetAdvertisingManifestSentinelPath(SdkFeatureBand featureBand) => Path.Combine(_userProfileDir, $".workloadAdvertisingManifestSentinel{featureBand}");

        private string GetAdvertisingWorkloadsFilePath(SdkFeatureBand featureBand) => GetAdvertisingWorkloadsFilePath(_userProfileDir, featureBand);

        private static string GetAdvertisingWorkloadsFilePath(string userProfileDir, SdkFeatureBand featureBand) => Path.Combine(userProfileDir, $".workloadAdvertisingUpdates{featureBand}");

        private async Task<String> GetOnlinePackagePath(SdkFeatureBand sdkFeatureBand, ManifestId manifestId, bool includePreviews) 
            {
                string packagePath = await _nugetPackageDownloader.DownloadPackageAsync(
                    _workloadManifestInstaller.GetManifestPackageId(manifestId, sdkFeatureBand),
                    packageSourceLocation: _packageSourceLocation,
                    includePreview: includePreviews);
                
                return packagePath;
            }

        private string GetOfflinePackagePath(SdkFeatureBand sdkFeatureBand, ManifestId manifestId, DirectoryPath? offlineCache = null)
        {
            string packagePath = Directory.GetFiles(offlineCache.Value.Value)
                .Where(path => path.EndsWith(".nupkg"))
                .Where(path =>
                {
                    var manifestPackageId = _workloadManifestInstaller.GetManifestPackageId(manifestId, sdkFeatureBand).ToString();
                    return Path.GetFileName(path).StartsWith(manifestPackageId, StringComparison.OrdinalIgnoreCase);
                })
                .Max();

            return packagePath;
        }

        private async Task<(bool, string)> GetManifestPackageUpdate(SdkFeatureBand sdkFeatureBand, ManifestId manifestId, bool includePreviews, DirectoryPath? offlineCache = null)
        {
            if (offlineCache == null || !offlineCache.HasValue)
            {
                try 
                {
                    string packagePath = await GetOnlinePackagePath(sdkFeatureBand, manifestId, includePreviews);
                    return (true, packagePath);
                }
                catch (NuGetPackageNotFoundException)
                {
                    return (false, null);
                }
            }
            else
            {
                string packagePath = GetOfflinePackagePath(sdkFeatureBand, manifestId, offlineCache);
                return (packagePath != null, packagePath);
            }
        }

        private string GetAdvertisingManifestPath(SdkFeatureBand featureBand, ManifestId manifestId) =>
            Path.Combine(_userProfileDir, "sdk-advertising", featureBand.ToString(), manifestId.ToString());
    }
}<|MERGE_RESOLUTION|>--- conflicted
+++ resolved
@@ -239,17 +239,10 @@
         }
 
 
-<<<<<<< HEAD
-        public IEnumerable<string> GetManifestPackageUrls(bool includePreviews)     // where it gets the package URLs
-        {
-            var packageIds = GetInstalledManifestIds()
-                .Select(manifestId => GetManifestPackageId(_sdkFeatureBand, manifestId));       // this returns nothing (third/last)
-=======
         public async Task<IEnumerable<WorkloadDownload>> GetManifestPackageDownloadsAsync(bool includePreviews)
         {
             var packageIds = GetInstalledManifestIds()
                 .Select(manifestId => _workloadManifestInstaller.GetManifestPackageId(manifestId, _sdkFeatureBand));
->>>>>>> 75c640a0
 
             var downloads = new List<WorkloadDownload>();
             foreach (var packageId in packageIds)

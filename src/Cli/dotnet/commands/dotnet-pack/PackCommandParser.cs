--- conflicted
+++ resolved
@@ -21,14 +21,9 @@
 
         public static readonly CliOption<string> OutputOption = new ForwardedOption<string>("--output", "-o")
         {
-<<<<<<< HEAD
             Description = LocalizableStrings.CmdOutputDirDescription,
             HelpName = LocalizableStrings.CmdOutputDir
-        }.ForwardAsOutputPath("PackageOutputPath");
-=======
-            ArgumentHelpName = LocalizableStrings.CmdOutputDir
         }.ForwardAsSingle(o => $"-property:PackageOutputPath={CommandDirectoryContext.GetFullPath(o)}");
->>>>>>> 14ef05cb
 
         public static readonly CliOption<bool> NoBuildOption = new ForwardedOption<bool>("--no-build")
         {
@@ -70,7 +65,6 @@
         {
             var command = new DocumentedCommand("pack", DocsLink, LocalizableStrings.AppFullName);
 
-<<<<<<< HEAD
             command.Arguments.Add(SlnOrProjectArgument);
             command.Options.Add(OutputOption);
             command.Options.Add(NoBuildOption);
@@ -83,22 +77,6 @@
             command.Options.Add(CommonOptions.VerbosityOption);
             command.Options.Add(CommonOptions.VersionSuffixOption);
             command.Options.Add(ConfigurationOption);
-=======
-            command.AddArgument(SlnOrProjectArgument);
-            command.AddOption(OutputOption);
-            command.AddOption(CommonOptions.ArtifactsPathOption);
-            command.AddOption(NoBuildOption);
-            command.AddOption(IncludeSymbolsOption);
-            command.AddOption(IncludeSourceOption);
-            command.AddOption(ServiceableOption);
-            command.AddOption(NoLogoOption);
-            command.AddOption(CommonOptions.InteractiveMsBuildForwardOption);
-            command.AddOption(NoRestoreOption);
-            command.AddOption(CommonOptions.VerbosityOption);
-            command.AddOption(CommonOptions.VersionSuffixOption);
-            command.AddOption(ConfigurationOption);
-            command.AddOption(CommonOptions.DisableBuildServersOption);
->>>>>>> 14ef05cb
             RestoreCommandParser.AddImplicitRestoreOptions(command, includeRuntimeOption: true, includeNoDependenciesOption: true);
 
             command.SetAction(PackCommand.Run);

﻿<?xml version="1.0" encoding="utf-8"?>
<xliff xmlns="urn:oasis:names:tc:xliff:document:1.2" xmlns:xsi="http://www.w3.org/2001/XMLSchema-instance" version="1.2" xsi:schemaLocation="urn:oasis:names:tc:xliff:document:1.2 xliff-core-1.2-transitional.xsd">
  <file datatype="xml" source-language="en" target-language="zh-Hant" original="../LocalizableStrings.resx">
    <body>
      <trans-unit id="AppDescription">
        <source>Publisher for the .NET Platform</source>
        <target state="translated">.NET 平台的發行者</target>
        <note />
      </trans-unit>
      <trans-unit id="CmdNoLogo">
        <source>Do not display the startup banner or the copyright message.</source>
        <target state="translated">不顯示啟始資訊或著作權訊息。</target>
        <note />
      </trans-unit>
      <trans-unit id="FrameworkOption">
        <source>FRAMEWORK</source>
        <target state="translated">FRAMEWORK</target>
        <note />
      </trans-unit>
      <trans-unit id="FrameworkOptionDescription">
        <source>The target framework to publish for. The target framework has to be specified in the project file.</source>
        <target state="translated">要為其進行發佈的目標架構。該架構必須在專案檔中指定。</target>
        <note />
      </trans-unit>
      <trans-unit id="OutputOption">
        <source>OUTPUT_DIR</source>
        <target state="translated">OUTPUT_DIR</target>
        <note />
      </trans-unit>
      <trans-unit id="OutputOptionDescription">
        <source>The output directory to place the published artifacts in.</source>
        <target state="translated">放置發佈之成品的輸出目錄。</target>
        <note />
      </trans-unit>
      <trans-unit id="ManifestOption">
        <source>MANIFEST</source>
        <target state="translated">MANIFEST</target>
        <note />
      </trans-unit>
      <trans-unit id="ManifestOptionDescription">
        <source>The path to a target manifest file that contains the list of packages to be excluded from the publish step.</source>
        <target state="translated">目標資訊清單檔案的路徑，其包含要從發佈步驟中排除的套件清單。</target>
        <note />
      </trans-unit>
      <trans-unit id="NoBuildOptionDescription">
        <source>Do not build the project before publishing. Implies --no-restore.</source>
        <target state="translated">請勿在發佈之前建置專案。提示: -no-restore.</target>
        <note />
      </trans-unit>
      <trans-unit id="RuntimeOptionDescription">
        <source>The target runtime to publish for. This is used when creating a self-contained deployment.
The default is to publish a framework-dependent application.</source>
        <target state="translated">要發佈至的目標執行階段。在建立獨立式部署時會使用此項目。
預設為發佈與 Framework 相依的應用程式。</target>
        <note />
      </trans-unit>
      <trans-unit id="ConfigurationOptionDescription">
<<<<<<< HEAD
        <source>The configuration to publish for. The default is 'Debug'. Use the `PublishRelease` property to make 'Release' the default for this command.</source>
        <target state="needs-review-translation">要為其進行發佈的組態。大部分的專案預設為「偵錯」。</target>
=======
        <source>The configuration to publish for. The default for most projects is 'Debug'.</source>
        <target state="new">The configuration to publish for. The default for most projects is 'Debug'.</target>
>>>>>>> 091beeec
        <note />
      </trans-unit>
    </body>
  </file>
</xliff><|MERGE_RESOLUTION|>--- conflicted
+++ resolved
@@ -55,13 +55,8 @@
         <note />
       </trans-unit>
       <trans-unit id="ConfigurationOptionDescription">
-<<<<<<< HEAD
         <source>The configuration to publish for. The default is 'Debug'. Use the `PublishRelease` property to make 'Release' the default for this command.</source>
-        <target state="needs-review-translation">要為其進行發佈的組態。大部分的專案預設為「偵錯」。</target>
-=======
-        <source>The configuration to publish for. The default for most projects is 'Debug'.</source>
         <target state="new">The configuration to publish for. The default for most projects is 'Debug'.</target>
->>>>>>> 091beeec
         <note />
       </trans-unit>
     </body>

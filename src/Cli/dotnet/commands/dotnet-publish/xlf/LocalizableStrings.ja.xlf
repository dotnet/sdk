--- conflicted
+++ resolved
@@ -23,13 +23,8 @@
         <note />
       </trans-unit>
       <trans-unit id="NoSelfContainedOptionDescription">
-<<<<<<< HEAD
-        <source>Publish your application as a framework dependent application without the .NET Core runtime. A supported .NET Core runtime must be installed to run your application.</source>
-        <target state="translated">.NET Core ランタイムを使用せずに、アプリケーションをフレームワーク依存アプリケーションとして公開します。アプリケーションを実行するには、サポートされている .NET Core ランタイムをインストールする必要があります。</target>
-=======
         <source>Publish your application as a framework dependent application without the .NET runtime. A supported .NET runtime must be installed to run your application.</source>
         <target state="needs-review-translation">.NET Core ランタイムを使用せずに、アプリケーションをフレームワーク依存アプリケーションとして発行します。アプリケーションを実行するには、サポートされている .NET Core ランタイムをインストールする必要があります。</target>
->>>>>>> 1454d9d9
         <note />
       </trans-unit>
       <trans-unit id="OutputOption">
@@ -77,11 +72,7 @@
       <trans-unit id="SelfContainedOptionDescription">
         <source>Publish the .NET runtime with your application so the runtime doesn't need to be installed on the target machine.
 The default is 'true' if a runtime identifier is specified.</source>
-<<<<<<< HEAD
-        <target state="translated">ランタイムをターゲット マシンにインストールする必要がないように、アプリケーションに .NET Core ランタイムを公開します。
-=======
-        <target state="needs-review-translation">ランタイムをターゲット マシンにインストールする必要がないように、アプリケーションに .NET Core ランタイムを発行します。
->>>>>>> 1454d9d9
+        <target state="translated">ランタイムをターゲット マシンにインストールする必要がないように、アプリケーションに .NET Core ランタイムを発行します。
 ランタイム識別子が指定されている場合、既定値は 'true' です。</target>
         <note />
       </trans-unit>

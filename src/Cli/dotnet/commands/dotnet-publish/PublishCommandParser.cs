--- conflicted
+++ resolved
@@ -79,10 +79,7 @@
             command.AddOption(CommonOptions.VerbosityOption);
             command.AddOption(CommonOptions.ArchitectureOption);
             command.AddOption(CommonOptions.OperatingSystemOption);
-<<<<<<< HEAD
-=======
             command.AddOption(CommonOptions.DisableBuildServersOption);
->>>>>>> 8afb9046
 
             command.SetHandler(PublishCommand.Run);
 

﻿// Licensed to the .NET Foundation under one or more agreements.
// The .NET Foundation licenses this file to you under the MIT license.

using Microsoft.Build.Framework;
using Microsoft.DotNet.Cli.Telemetry;
using Microsoft.DotNet.Configurer;
using System.Globalization;
using Microsoft.DotNet.Cli.Utils;

namespace Microsoft.DotNet.Tools.MSBuild
{
    public sealed class MSBuildLogger : INodeLogger
    {
        private readonly IFirstTimeUseNoticeSentinel _sentinel =
            new FirstTimeUseNoticeSentinel();
        private readonly ITelemetry _telemetry;

        internal const string TargetFrameworkTelemetryEventName = "targetframeworkeval";
        internal const string BuildTelemetryEventName = "build";
        internal const string LoggingConfigurationTelemetryEventName = "loggingConfiguration";

        internal const string SdkTaskBaseCatchExceptionTelemetryEventName = "taskBaseCatchException";
        internal const string PublishPropertiesTelemetryEventName = "PublishProperties";
        internal const string WorkloadPublishPropertiesTelemetryEventName = "WorkloadPublishProperties";
        internal const string ReadyToRunTelemetryEventName = "ReadyToRun";

        internal const string TargetFrameworkVersionTelemetryPropertyKey = "TargetFrameworkVersion";
        internal const string RuntimeIdentifierTelemetryPropertyKey = "RuntimeIdentifier";
        internal const string SelfContainedTelemetryPropertyKey = "SelfContained";
        internal const string UseApphostTelemetryPropertyKey = "UseApphost";
        internal const string OutputTypeTelemetryPropertyKey = "OutputType";
        internal const string UseArtifactsOutputTelemetryPropertyKey = "UseArtifactsOutput";
        internal const string ArtifactsPathLocationTypeTelemetryPropertyKey = "ArtifactsPathLocationType";

        public MSBuildLogger()
        {
            try
            {
                string sessionId =
                    Environment.GetEnvironmentVariable(MSBuildForwardingApp.TelemetrySessionIdEnvironmentVariableName);

                if (sessionId != null)
                {
                    // senderCount: 0 to disable sender.
                    // When senders in different process running at the same
                    // time they will read from the same global queue and cause
                    // sending duplicated events. Disable sender to reduce it.
                    _telemetry = new Telemetry(
                        _sentinel,
                        sessionId,
                        senderCount: 0);
                }
            }
            catch (Exception)
            {
                // Exceptions during telemetry shouldn't cause anything else to fail
            }
        }

        public void Initialize(IEventSource eventSource, int nodeCount)
        {
            Initialize(eventSource);
        }

        public void Initialize(IEventSource eventSource)
        {
            // Declare lack of dependency on having properties/items in ProjectStarted events
            // (since this logger doesn't ever care about those events it's irrelevant)
            if (eventSource is IEventSource4 eventSource4)
            {
                eventSource4.IncludeEvaluationPropertiesAndItems();
            }

            try
            {
                if (_telemetry != null && _telemetry.Enabled)
                {
                    if (eventSource is IEventSource2 eventSource2)
                    {
                        eventSource2.TelemetryLogged += OnTelemetryLogged;
                    }
                }
            }
            catch (Exception)
            {
                // Exceptions during telemetry shouldn't cause anything else to fail
            }
        }

        internal static void FormatAndSend(ITelemetry telemetry, TelemetryEventArgs args)
        {
            switch (args.EventName)
            {
                case TargetFrameworkTelemetryEventName:
                    {
                        var newEventName = $"msbuild/{TargetFrameworkTelemetryEventName}";
                        Dictionary<string, string> maskedProperties = new Dictionary<string, string>();

                        foreach (var key in new[] {
                            TargetFrameworkVersionTelemetryPropertyKey,
                            RuntimeIdentifierTelemetryPropertyKey,
                            SelfContainedTelemetryPropertyKey,
                            UseApphostTelemetryPropertyKey,
<<<<<<< HEAD
                            OutputTypeTelemetryPropertyKey
=======
                            OutputTypeTelemetryPropertyKey,
                            UseArtifactsOutputTelemetryPropertyKey,
                            ArtifactsPathLocationTypeTelemetryPropertyKey
>>>>>>> 94abff64
                        })
                        {
                            if (args.Properties.TryGetValue(key, out string value))
                            {
                                maskedProperties.Add(key, Sha256Hasher.HashWithNormalizedCasing(value));
                            }
                        }

                        telemetry.TrackEvent(newEventName, maskedProperties, measurements: null);
                        break;
                    }
                case BuildTelemetryEventName:
                    TrackEvent(telemetry, $"msbuild/{BuildTelemetryEventName}", args.Properties,
                        toBeHashed: new[] { "ProjectPath", "BuildTarget" },
                        toBeMeasured: new[] { "BuildDurationInMilliseconds", "InnerBuildDurationInMilliseconds" });
                    break;
                case LoggingConfigurationTelemetryEventName:
                    TrackEvent(telemetry, $"msbuild/{LoggingConfigurationTelemetryEventName}", args.Properties,
                        toBeHashed: Array.Empty<string>(),
                        toBeMeasured: new[] { "FileLoggersCount" });
                    break;
                // Pass through events that don't need special handling
                case SdkTaskBaseCatchExceptionTelemetryEventName:
                case PublishPropertiesTelemetryEventName:
                case ReadyToRunTelemetryEventName:
                case WorkloadPublishPropertiesTelemetryEventName:
                    TrackEvent(telemetry, args.EventName, args.Properties, Array.Empty<string>(), Array.Empty<string>() );
                    break;
                default:
                    // Ignore unknown events
                    break;
            }
        }

        private static void TrackEvent(ITelemetry telemetry, string eventName, IDictionary<string, string> eventProperties, string[] toBeHashed, string[] toBeMeasured)
        {
            Dictionary<string, string> properties = null;
            Dictionary<string, double> measurements = null;

            foreach (var propertyToBeHashed in toBeHashed)
            {
                if (eventProperties.TryGetValue(propertyToBeHashed, out string value))
                {
                    // Lets lazy allocate in case there is tons of telemetry 
                    properties ??= new Dictionary<string, string>(eventProperties);
                    properties[propertyToBeHashed] = Sha256Hasher.HashWithNormalizedCasing(value);
                }
            }

            foreach (var propertyToBeMeasured in toBeMeasured)
            {
                if (eventProperties.TryGetValue(propertyToBeMeasured, out string value))
                {
                    // Lets lazy allocate in case there is tons of telemetry 
                    properties ??= new Dictionary<string, string>(eventProperties);
                    properties.Remove(propertyToBeMeasured);
                    if (double.TryParse(value, CultureInfo.InvariantCulture, out double realValue))
                    {
                        // Lets lazy allocate in case there is tons of telemetry
                        measurements ??= new Dictionary<string, double>();
                        measurements[propertyToBeMeasured] = realValue;
                    }
                }
            }

            telemetry.TrackEvent(eventName, properties ?? eventProperties, measurements);
        }

        private void OnTelemetryLogged(object sender, TelemetryEventArgs args)
        {
            FormatAndSend(_telemetry, args);
        }

        public void Shutdown()
        {
            try
            {
                _sentinel?.Dispose();
            }
            catch (Exception)
            {
                // Exceptions during telemetry shouldn't cause anything else to fail
            }
        }

        public LoggerVerbosity Verbosity { get; set; }

        public string Parameters { get; set; }
    }
}<|MERGE_RESOLUTION|>--- conflicted
+++ resolved
@@ -101,13 +101,9 @@
                             RuntimeIdentifierTelemetryPropertyKey,
                             SelfContainedTelemetryPropertyKey,
                             UseApphostTelemetryPropertyKey,
-<<<<<<< HEAD
-                            OutputTypeTelemetryPropertyKey
-=======
                             OutputTypeTelemetryPropertyKey,
                             UseArtifactsOutputTelemetryPropertyKey,
                             ArtifactsPathLocationTypeTelemetryPropertyKey
->>>>>>> 94abff64
                         })
                         {
                             if (args.Properties.TryGetValue(key, out string value))

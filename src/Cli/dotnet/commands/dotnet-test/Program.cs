﻿// Copyright (c) .NET Foundation and contributors. All rights reserved.
// Licensed under the MIT license. See LICENSE file in the project root for full license information.

using System;
using System.Collections.Generic;
using System.CommandLine;
using System.CommandLine.Parsing;
using System.IO;
using System.Linq;
using Microsoft.DotNet.Cli;
using Microsoft.DotNet.Cli.Utils;

namespace Microsoft.DotNet.Tools.Test
{
    public class TestCommand : RestoringCommand
    {
        public TestCommand(
            IEnumerable<string> msbuildArgs,
            bool noRestore,
            string msbuildPath = null)
            : base(msbuildArgs, noRestore, msbuildPath)
        {
        }

<<<<<<< HEAD
        public static int Run(ParseResult parseResult)
        {
            parseResult.HandleDebugSwitch();

            FeatureFlag.Instance.PrintFlagFeatureState();

            // We use also current process id for the correlation id for possible future usage in case we need to know the parent process
            // from the VSTest side.
            string testSessionCorrelationId = $"{Environment.ProcessId}_{Guid.NewGuid()}";

            string[] args = parseResult.GetArguments();

            if (VSTestTrace.TraceEnabled)
            {
                string commandLineParameters = "";
                if (args?.Length > 0)
                {
                    commandLineParameters = args.Aggregate((a, b) => $"{a} | {b}");
                }
                VSTestTrace.SafeWriteTrace(() => $"Argument list: '{commandLineParameters}'");
            }

            // settings parameters are after -- (including --), these should not be considered by the parser
            string[] settings = args.SkipWhile(a => a != "--").ToArray();
            // all parameters before --
            args = args.TakeWhile(a => a != "--").ToArray();

            // Fix for https://github.com/Microsoft/vstest/issues/1453
            // Run dll/exe directly using the VSTestForwardingApp
            if (ContainsBuiltTestSources(args))
            {
                return ForwardToVSTestConsole(parseResult, args, settings, testSessionCorrelationId);
            }

            return ForwardToMsbuild(parseResult, settings, testSessionCorrelationId);
        }

        private static int ForwardToMsbuild(ParseResult parseResult, string[] settings, string testSessionCorrelationId)
        {
            // Workaround for https://github.com/Microsoft/vstest/issues/1503
            const string NodeWindowEnvironmentName = "MSBUILDENSURESTDOUTFORTASKPROCESSES";
            string previousNodeWindowSetting = Environment.GetEnvironmentVariable(NodeWindowEnvironmentName);
            try
            {
                Environment.SetEnvironmentVariable(NodeWindowEnvironmentName, "1");
                int exitCode = FromParseResult(parseResult, settings, testSessionCorrelationId).Execute();

                // We run post processing also if execution is failed for possible partial successful result to post process.
                exitCode |= RunArtifactPostProcessingIfNeeded(testSessionCorrelationId, parseResult, FeatureFlag.Instance);

                return exitCode;
            }
            finally
            {
                Environment.SetEnvironmentVariable(NodeWindowEnvironmentName, previousNodeWindowSetting);
            }
        }

        private static int ForwardToVSTestConsole(ParseResult parseResult, string[] args, string[] settings, string testSessionCorrelationId)
        {
            List<string> convertedArgs = new VSTestArgumentConverter().Convert(args, out List<string> ignoredArgs);
            if (ignoredArgs.Any())
            {
                Reporter.Output.WriteLine(string.Format(LocalizableStrings.IgnoredArgumentsMessage, string.Join(" ", ignoredArgs)).Yellow());
            }

            // merge the args settings, we don't need to escape
            // one more time, there is no extra hop via msbuild
            convertedArgs.AddRange(settings);

            if (!FeatureFlag.Instance.IsSet(FeatureFlag.DISABLE_ARTIFACTS_POSTPROCESSING))
            {
                // Add artifacts processing mode and test session id for the artifact post-processing
                convertedArgs.Add("--artifactsProcessingMode-collect");
                convertedArgs.Add($"--testSessionCorrelationId:{testSessionCorrelationId}");
            }

            int exitCode = new VSTestForwardingApp(convertedArgs).Execute();

            // We run post processing also if execution is failed for possible partial successful result to post process.
            exitCode |= RunArtifactPostProcessingIfNeeded(testSessionCorrelationId, parseResult, FeatureFlag.Instance);

            return exitCode;
        }

        private static TestCommand FromParseResult(ParseResult result, string[] settings, string testSessionCorrelationId, string msbuildPath = null)
        {
=======
        public static TestCommand FromParseResult(ParseResult result, string[] settings, string msbuildPath = null)
        {
>>>>>>> 7df270a3
            result.ShowHelpOrErrorIfAppropriate();

            var msbuildArgs = new List<string>()
            {
                "-target:VSTest",
                "-nodereuse:false", // workaround for https://github.com/Microsoft/vstest/issues/1503
                "-nologo"
            };

            msbuildArgs.AddRange(result.OptionValuesToBeForwarded(TestCommandParser.GetCommand()));

            msbuildArgs.AddRange(result.GetValueForArgument(TestCommandParser.SlnOrProjectArgument) ?? Array.Empty<string>());

            if (settings.Any())
            {
                // skip '--' and escape every \ to be \\ and every " to be \" to survive the next hop
                string[] escaped = settings.Skip(1).Select(s => s.Replace("\\", "\\\\").Replace("\"", "\\\"")).ToArray();

                string runSettingsArg = string.Join(";", escaped);
                msbuildArgs.Add($"-property:VSTestCLIRunSettings=\"{runSettingsArg}\"");
            }

            string verbosityArg = result.ForwardedOptionValues<IReadOnlyCollection<string>>(TestCommandParser.GetCommand(), "verbosity")?.SingleOrDefault() ?? null;
            if (verbosityArg != null)
            {
                string[] verbosity = verbosityArg.Split(':', 2);
                if (verbosity.Length == 2)
                {
                    msbuildArgs.Add($"-property:VSTestVerbosity={verbosity[1]}");
                }
            }

            if (!FeatureFlag.Instance.IsSet(FeatureFlag.DISABLE_ARTIFACTS_POSTPROCESSING))
            {
                // Add artifacts processing mode and test session id for the artifact post-processing
                msbuildArgs.Add("-property:VSTestArtifactsProcessingMode=collect");
                msbuildArgs.Add($"-property:VSTestSessionCorrelationId={testSessionCorrelationId}");
            }

            bool noRestore = result.HasOption(TestCommandParser.NoRestoreOption) || result.HasOption(TestCommandParser.NoBuildOption);

            TestCommand testCommand = new(
                msbuildArgs,
                noRestore,
                msbuildPath);

            // Apply environment variables provided by the user via --environment (-e) parameter, if present
            SetEnvironmentVariablesFromParameters(testCommand, result);

            // Set DOTNET_PATH if it isn't already set in the environment as it is required
            // by the testhost which uses the apphost feature (Windows only).
            (bool hasRootVariable, string rootVariableName, string rootValue) = VSTestForwardingApp.GetRootVariable();
            if (!hasRootVariable)
            {
                testCommand.EnvironmentVariable(rootVariableName, rootValue);
                VSTestTrace.SafeWriteTrace(() => $"Root variable set {rootVariableName}:{rootValue}");
            }

            VSTestTrace.SafeWriteTrace(() => $"Starting test using MSBuild with arguments '{testCommand.GetArgumentsToMSBuild()}' custom MSBuild path '{msbuildPath}' norestore '{noRestore}'");
            return testCommand;
        }

<<<<<<< HEAD
        internal static int RunArtifactPostProcessingIfNeeded(string testSessionCorrelationId, ParseResult parseResult, FeatureFlag disableFeatureFlag)
        {
            if (disableFeatureFlag.IsSet(FeatureFlag.DISABLE_ARTIFACTS_POSTPROCESSING))
            {
                return 0;
            }
=======
        public static int Run(ParseResult parseResult)
        {
            parseResult.HandleDebugSwitch();

            var args = parseResult.GetArguments();

            // settings parameters are after -- (including --), these should not be considered by the parser
            var settings = args.SkipWhile(a => a != "--").ToArray();
            // all parameters before --
            args = args.TakeWhile(a => a != "--").ToArray();
>>>>>>> 7df270a3

            // VSTest runner will save artifacts inside a temp folder if needed.
            string expectedArtifactDirectory = Path.Combine(Path.GetTempPath(), testSessionCorrelationId);
            if (!Directory.Exists(expectedArtifactDirectory))
            {
                VSTestTrace.SafeWriteTrace(() => "No artifact found, post-processing won't run.");
                return 0;
            }

            VSTestTrace.SafeWriteTrace(() => $"Artifacts directory found '{expectedArtifactDirectory}', running post-processing.");

            var artifactsPostProcessArgs = new List<string> { "--artifactsProcessingMode-postprocess", $"--testSessionCorrelationId:{testSessionCorrelationId}" };

            if (parseResult.HasOption(TestCommandParser.DiagOption))
            {
                artifactsPostProcessArgs.Add($"--diag:{parseResult.GetValueForOption(TestCommandParser.DiagOption)}");
            }

            try
            {
<<<<<<< HEAD
                return new VSTestForwardingApp(artifactsPostProcessArgs).Execute();
=======
                Environment.SetEnvironmentVariable(NodeWindowEnvironmentName, "1");
                return FromParseResult(parseResult, settings).Execute();
>>>>>>> 7df270a3
            }
            finally
            {
                if (Directory.Exists(expectedArtifactDirectory))
                {
                    VSTestTrace.SafeWriteTrace(() => $"Cleaning artifact directory '{expectedArtifactDirectory}'.");
                    try
                    {
                        Directory.Delete(expectedArtifactDirectory, true);
                    }
                    catch (Exception ex)
                    {
                        VSTestTrace.SafeWriteTrace(() => $"Exception during artifact cleanup: \n{ex}");
                    }
                }
            }
        }

        private static bool ContainsBuiltTestSources(string[] args)
        {
            foreach (string arg in args)
            {
                if (!arg.StartsWith("-") &&
                    (arg.EndsWith("dll", StringComparison.OrdinalIgnoreCase) || arg.EndsWith("exe", StringComparison.OrdinalIgnoreCase)))
                {
                    return true;
                }
            }
            return false;
        }

        private static void SetEnvironmentVariablesFromParameters(TestCommand testCommand, ParseResult parseResult)
        {
            Option<IEnumerable<string>> option = TestCommandParser.EnvOption;

            if (!parseResult.HasOption(option))
            {
                return;
            }

<<<<<<< HEAD
            foreach (string env in parseResult.GetValueForOption(option))
=======
            foreach (var env in parseResult.GetValueForOption(option))
>>>>>>> 7df270a3
            {
                string name = env;
                string value = string.Empty;

                int equalsIndex = env.IndexOf('=');
                if (equalsIndex > 0)
                {
                    name = env.Substring(0, equalsIndex);
                    value = env.Substring(equalsIndex + 1);
                }

                testCommand.EnvironmentVariable(name, value);
            }
        }
    }
}<|MERGE_RESOLUTION|>--- conflicted
+++ resolved
@@ -22,98 +22,8 @@
         {
         }
 
-<<<<<<< HEAD
-        public static int Run(ParseResult parseResult)
-        {
-            parseResult.HandleDebugSwitch();
-
-            FeatureFlag.Instance.PrintFlagFeatureState();
-
-            // We use also current process id for the correlation id for possible future usage in case we need to know the parent process
-            // from the VSTest side.
-            string testSessionCorrelationId = $"{Environment.ProcessId}_{Guid.NewGuid()}";
-
-            string[] args = parseResult.GetArguments();
-
-            if (VSTestTrace.TraceEnabled)
-            {
-                string commandLineParameters = "";
-                if (args?.Length > 0)
-                {
-                    commandLineParameters = args.Aggregate((a, b) => $"{a} | {b}");
-                }
-                VSTestTrace.SafeWriteTrace(() => $"Argument list: '{commandLineParameters}'");
-            }
-
-            // settings parameters are after -- (including --), these should not be considered by the parser
-            string[] settings = args.SkipWhile(a => a != "--").ToArray();
-            // all parameters before --
-            args = args.TakeWhile(a => a != "--").ToArray();
-
-            // Fix for https://github.com/Microsoft/vstest/issues/1453
-            // Run dll/exe directly using the VSTestForwardingApp
-            if (ContainsBuiltTestSources(args))
-            {
-                return ForwardToVSTestConsole(parseResult, args, settings, testSessionCorrelationId);
-            }
-
-            return ForwardToMsbuild(parseResult, settings, testSessionCorrelationId);
-        }
-
-        private static int ForwardToMsbuild(ParseResult parseResult, string[] settings, string testSessionCorrelationId)
-        {
-            // Workaround for https://github.com/Microsoft/vstest/issues/1503
-            const string NodeWindowEnvironmentName = "MSBUILDENSURESTDOUTFORTASKPROCESSES";
-            string previousNodeWindowSetting = Environment.GetEnvironmentVariable(NodeWindowEnvironmentName);
-            try
-            {
-                Environment.SetEnvironmentVariable(NodeWindowEnvironmentName, "1");
-                int exitCode = FromParseResult(parseResult, settings, testSessionCorrelationId).Execute();
-
-                // We run post processing also if execution is failed for possible partial successful result to post process.
-                exitCode |= RunArtifactPostProcessingIfNeeded(testSessionCorrelationId, parseResult, FeatureFlag.Instance);
-
-                return exitCode;
-            }
-            finally
-            {
-                Environment.SetEnvironmentVariable(NodeWindowEnvironmentName, previousNodeWindowSetting);
-            }
-        }
-
-        private static int ForwardToVSTestConsole(ParseResult parseResult, string[] args, string[] settings, string testSessionCorrelationId)
-        {
-            List<string> convertedArgs = new VSTestArgumentConverter().Convert(args, out List<string> ignoredArgs);
-            if (ignoredArgs.Any())
-            {
-                Reporter.Output.WriteLine(string.Format(LocalizableStrings.IgnoredArgumentsMessage, string.Join(" ", ignoredArgs)).Yellow());
-            }
-
-            // merge the args settings, we don't need to escape
-            // one more time, there is no extra hop via msbuild
-            convertedArgs.AddRange(settings);
-
-            if (!FeatureFlag.Instance.IsSet(FeatureFlag.DISABLE_ARTIFACTS_POSTPROCESSING))
-            {
-                // Add artifacts processing mode and test session id for the artifact post-processing
-                convertedArgs.Add("--artifactsProcessingMode-collect");
-                convertedArgs.Add($"--testSessionCorrelationId:{testSessionCorrelationId}");
-            }
-
-            int exitCode = new VSTestForwardingApp(convertedArgs).Execute();
-
-            // We run post processing also if execution is failed for possible partial successful result to post process.
-            exitCode |= RunArtifactPostProcessingIfNeeded(testSessionCorrelationId, parseResult, FeatureFlag.Instance);
-
-            return exitCode;
-        }
-
-        private static TestCommand FromParseResult(ParseResult result, string[] settings, string testSessionCorrelationId, string msbuildPath = null)
-        {
-=======
         public static TestCommand FromParseResult(ParseResult result, string[] settings, string msbuildPath = null)
         {
->>>>>>> 7df270a3
             result.ShowHelpOrErrorIfAppropriate();
 
             var msbuildArgs = new List<string>()
@@ -176,14 +86,6 @@
             return testCommand;
         }
 
-<<<<<<< HEAD
-        internal static int RunArtifactPostProcessingIfNeeded(string testSessionCorrelationId, ParseResult parseResult, FeatureFlag disableFeatureFlag)
-        {
-            if (disableFeatureFlag.IsSet(FeatureFlag.DISABLE_ARTIFACTS_POSTPROCESSING))
-            {
-                return 0;
-            }
-=======
         public static int Run(ParseResult parseResult)
         {
             parseResult.HandleDebugSwitch();
@@ -194,7 +96,6 @@
             var settings = args.SkipWhile(a => a != "--").ToArray();
             // all parameters before --
             args = args.TakeWhile(a => a != "--").ToArray();
->>>>>>> 7df270a3
 
             // VSTest runner will save artifacts inside a temp folder if needed.
             string expectedArtifactDirectory = Path.Combine(Path.GetTempPath(), testSessionCorrelationId);
@@ -215,12 +116,8 @@
 
             try
             {
-<<<<<<< HEAD
-                return new VSTestForwardingApp(artifactsPostProcessArgs).Execute();
-=======
                 Environment.SetEnvironmentVariable(NodeWindowEnvironmentName, "1");
                 return FromParseResult(parseResult, settings).Execute();
->>>>>>> 7df270a3
             }
             finally
             {
@@ -261,11 +158,7 @@
                 return;
             }
 
-<<<<<<< HEAD
-            foreach (string env in parseResult.GetValueForOption(option))
-=======
             foreach (var env in parseResult.GetValueForOption(option))
->>>>>>> 7df270a3
             {
                 string name = env;
                 string value = string.Empty;

﻿// Licensed to the .NET Foundation under one or more agreements.
// The .NET Foundation licenses this file to you under the MIT license.

using System.Collections.Immutable;
using System.CommandLine;
using System.Runtime.Versioning;
using System.Text.RegularExpressions;
using Microsoft.DotNet.Cli;
using Microsoft.DotNet.Cli.Utils;
using Microsoft.DotNet.Cli.Utils.Extensions;

namespace Microsoft.DotNet.Tools.Test
{
    public class TestCommand : RestoringCommand
    {
        public TestCommand(
            IEnumerable<string> msbuildArgs,
            bool noRestore,
            string msbuildPath = null)
            : base(msbuildArgs, noRestore, msbuildPath)
        {
        }

        public static int Run(ParseResult parseResult)
        {
            parseResult.HandleDebugSwitch();

            FeatureFlag.Instance.PrintFlagFeatureState();

            // We use also current process id for the correlation id for possible future usage in case we need to know the parent process
            // from the VSTest side.
            string testSessionCorrelationId = $"{Environment.ProcessId}_{Guid.NewGuid()}";

            string[] args = parseResult.GetArguments();

            if (VSTestTrace.TraceEnabled)
            {
                string commandLineParameters = "";
                if (args?.Length > 0)
                {
                    commandLineParameters = args.Aggregate((a, b) => $"{a} | {b}");
                }
                VSTestTrace.SafeWriteTrace(() => $"Argument list: '{commandLineParameters}'");
            }

            // settings parameters are after -- (including --), these should not be considered by the parser
            string[] settings = args.SkipWhile(a => a != "--").ToArray();
            // all parameters before --
            args = args.TakeWhile(a => a != "--").ToArray();

            // Fix for https://github.com/Microsoft/vstest/issues/1453
            // Run dll/exe directly using the VSTestForwardingApp
            if (ContainsBuiltTestSources(args))
            {
                return ForwardToVSTestConsole(parseResult, args, settings, testSessionCorrelationId);
            }

            return ForwardToMsbuild(parseResult, settings, testSessionCorrelationId);
        }

        private static int ForwardToMsbuild(ParseResult parseResult, string[] settings, string testSessionCorrelationId)
        {
            // Workaround for https://github.com/Microsoft/vstest/issues/1503
            const string NodeWindowEnvironmentName = "MSBUILDENSURESTDOUTFORTASKPROCESSES";
            string previousNodeWindowSetting = Environment.GetEnvironmentVariable(NodeWindowEnvironmentName);
            try
            {
                var forceLegacyOutput = previousNodeWindowSetting == "1";
                var properties = GetUserSpecifiedExplicitMSBuildProperties(parseResult);
                var hasUserMSBuildOutputProperty = properties.TryGetValue("VsTestUseMSBuildOutput", out var propertyValue);

                string[] additionalBuildProperties;

                var useTerminalLogger = TerminalLoggerDetector.ProcessTerminalLoggerConfiguration(parseResult);

                if (useTerminalLogger == TerminalLoggerMode.Invalid)
                {
                    // TL option is invalid we want terminal logger to fail in its own way and don't want to disable it.
                    // Do noting.
                    additionalBuildProperties = Array.Empty<string>();
                }
                else if (forceLegacyOutput)
                {
                    additionalBuildProperties = SetLegacyVSTestWorkarounds(NodeWindowEnvironmentName);
                }
                else if (useTerminalLogger == TerminalLoggerMode.Off)
                {
                    additionalBuildProperties = SetLegacyVSTestWorkarounds(NodeWindowEnvironmentName);
                }
                else if (hasUserMSBuildOutputProperty)
                {                   
                    if (propertyValue.ToLowerInvariant() == "false")
                    {
                        additionalBuildProperties = SetLegacyVSTestWorkarounds(NodeWindowEnvironmentName);
                    }
                    else
                    {
                        // the property is already present don't add it.
                        additionalBuildProperties = Array.Empty<string>();
                    }
                }
                else
                {
                    // Enable TL mode.
                    additionalBuildProperties = ["--property:VsTestUseMSBuildOutput=true"];
                }

                int exitCode = FromParseResult(parseResult, settings, testSessionCorrelationId, additionalBuildProperties).Execute();

                // We run post processing also if execution is failed for possible partial successful result to post process.
                exitCode |= RunArtifactPostProcessingIfNeeded(testSessionCorrelationId, parseResult, FeatureFlag.Instance);

                return exitCode;
            }
            finally
            {
                Environment.SetEnvironmentVariable(NodeWindowEnvironmentName, previousNodeWindowSetting);
            }

            static string[] SetLegacyVSTestWorkarounds(string NodeWindowEnvironmentName)
            {
                string[] additionalBuildProperties;
                // User explicitly disabled the new logger. Use workarounds needed for old logger.
                // Workaround for https://github.com/Microsoft/vstest/issues/1503
                Environment.SetEnvironmentVariable(NodeWindowEnvironmentName, "1");
                additionalBuildProperties = ["-nodereuse:false"];
                return additionalBuildProperties;
            }
        }

        private static int ForwardToVSTestConsole(ParseResult parseResult, string[] args, string[] settings, string testSessionCorrelationId)
        {
            List<string> convertedArgs = new VSTestArgumentConverter().Convert(args, out List<string> ignoredArgs);
            if (ignoredArgs.Any())
            {
                Reporter.Output.WriteLine(string.Format(LocalizableStrings.IgnoredArgumentsMessage, string.Join(" ", ignoredArgs)).Yellow());
            }

            // merge the args settings, we don't need to escape
            // one more time, there is no extra hop via msbuild
            convertedArgs.AddRange(settings);

            if (!FeatureFlag.Instance.IsSet(FeatureFlag.DISABLE_ARTIFACTS_POSTPROCESSING))
            {
                // Add artifacts processing mode and test session id for the artifact post-processing
                convertedArgs.Add("--artifactsProcessingMode-collect");
                convertedArgs.Add($"--testSessionCorrelationId:{testSessionCorrelationId}");
            }

            int exitCode = new VSTestForwardingApp(convertedArgs).Execute();

            // We run post processing also if execution is failed for possible partial successful result to post process.
            exitCode |= RunArtifactPostProcessingIfNeeded(testSessionCorrelationId, parseResult, FeatureFlag.Instance);

            return exitCode;
        }

        public static TestCommand FromArgs(string[] args, string testSessionCorrelationId = null, string msbuildPath = null)
        {
            var parser = Parser.Instance;
            var parseResult = parser.ParseFrom("dotnet test", args);

            // settings parameters are after -- (including --), these should not be considered by the parser
            string[] settings = args.SkipWhile(a => a != "--").ToArray();
            if (string.IsNullOrEmpty(testSessionCorrelationId))
            {
                testSessionCorrelationId = $"{Environment.ProcessId}_{Guid.NewGuid()}";
            }

            return FromParseResult(parseResult, settings, testSessionCorrelationId, Array.Empty<string>(), msbuildPath);
        }

        private static TestCommand FromParseResult(ParseResult result, string[] settings, string testSessionCorrelationId, string[] additionalBuildProperties, string msbuildPath = null)
        {
            result.ShowHelpOrErrorIfAppropriate();

            // Extra msbuild properties won't be parsed and so end up in the UnmatchedTokens list. In addition to those
            // properties, all the test settings properties are also considered as unmatched but we don't want to forward
            // these as-is to msbuild. So we filter out the test settings properties from the unmatched tokens,
            // by only taking values until the first item after `--`. (`--` is not present in the UnmatchedTokens).
            var unMatchedNonSettingsArgs = settings.Length > 1
                ? result.UnmatchedTokens.TakeWhile(x => x != settings[1])
                : result.UnmatchedTokens;

            var parsedArgs =
                result.OptionValuesToBeForwarded(TestCommandParser.GetCommand()) // all msbuild-recognized tokens
                    .Concat(unMatchedNonSettingsArgs); // all tokens that the test-parser doesn't explicitly track (minus the settings tokens)

            VSTestTrace.SafeWriteTrace(() => $"MSBuild args from forwarded options: {string.Join(", ", parsedArgs)}");

            var msbuildArgs = new List<string>(additionalBuildProperties)
            {
                "-target:VSTest",
                "-nologo",
            };

            msbuildArgs.AddRange(parsedArgs);

            if (settings.Any())
            {
                // skip '--' and escape every \ to be \\ and every " to be \" to survive the next hop
                string[] escaped = settings.Skip(1).Select(s => s.Replace("\\", "\\\\").Replace("\"", "\\\"")).ToArray();

                string runSettingsArg = string.Join(";", escaped);
                msbuildArgs.Add($"-property:VSTestCLIRunSettings=\"{runSettingsArg}\"");
            }

            string verbosityArg = result.ForwardedOptionValues<IReadOnlyCollection<string>>(TestCommandParser.GetCommand(), "--verbosity")?.SingleOrDefault() ?? null;
            if (verbosityArg != null)
            {
                string[] verbosity = verbosityArg.Split(':', 2);
                if (verbosity.Length == 2)
                {
                    msbuildArgs.Add($"-property:VSTestVerbosity={verbosity[1]}");
                }
            }

            if (!FeatureFlag.Instance.IsSet(FeatureFlag.DISABLE_ARTIFACTS_POSTPROCESSING))
            {
                // Add artifacts processing mode and test session id for the artifact post-processing
                msbuildArgs.Add("-property:VSTestArtifactsProcessingMode=collect");
                msbuildArgs.Add($"-property:VSTestSessionCorrelationId={testSessionCorrelationId}");
            }

            bool noRestore = (result.GetResult(TestCommandParser.NoRestoreOption) ?? result.GetResult(TestCommandParser.NoBuildOption)) is not null;

            TestCommand testCommand = new(
                msbuildArgs,
                noRestore,
                msbuildPath);

            // Apply environment variables provided by the user via --environment (-e) option, if present
            if (result.GetValue(CommonOptions.EnvOption) is { } environmentVariables)
            {
                foreach (var (name, value) in environmentVariables)
                {
                    testCommand.EnvironmentVariable(name, value);
                }
            }

            // Set DOTNET_PATH if it isn't already set in the environment as it is required
            // by the testhost which uses the apphost feature (Windows only).
            (bool hasRootVariable, string rootVariableName, string rootValue) = VSTestForwardingApp.GetRootVariable();
            if (!hasRootVariable)
            {
                testCommand.EnvironmentVariable(rootVariableName, rootValue);
                VSTestTrace.SafeWriteTrace(() => $"Root variable set {rootVariableName}:{rootValue}");
            }

            VSTestTrace.SafeWriteTrace(() => $"Starting test using MSBuild with arguments '{testCommand.GetArgumentsToMSBuild()}' custom MSBuild path '{msbuildPath}' norestore '{noRestore}'");
            return testCommand;
        }

        internal static int RunArtifactPostProcessingIfNeeded(string testSessionCorrelationId, ParseResult parseResult, FeatureFlag disableFeatureFlag)
        {
            if (disableFeatureFlag.IsSet(FeatureFlag.DISABLE_ARTIFACTS_POSTPROCESSING))
            {
                return 0;
            }

            // VSTest runner will save artifacts inside a temp folder if needed.
            string expectedArtifactDirectory = Path.Combine(Path.GetTempPath(), testSessionCorrelationId);
            if (!Directory.Exists(expectedArtifactDirectory))
            {
                VSTestTrace.SafeWriteTrace(() => "No artifact found, post-processing won't run.");
                return 0;
            }

            VSTestTrace.SafeWriteTrace(() => $"Artifacts directory found '{expectedArtifactDirectory}', running post-processing.");

            var artifactsPostProcessArgs = new List<string> { "--artifactsProcessingMode-postprocess", $"--testSessionCorrelationId:{testSessionCorrelationId}" };

            if (parseResult.GetResult(TestCommandParser.DiagOption) is not null)
            {
                artifactsPostProcessArgs.Add($"--diag:{parseResult.GetValue(TestCommandParser.DiagOption)}");
            }

            try
            {
                return new VSTestForwardingApp(artifactsPostProcessArgs).Execute();
            }
            finally
            {
                if (Directory.Exists(expectedArtifactDirectory))
                {
                    VSTestTrace.SafeWriteTrace(() => $"Cleaning artifact directory '{expectedArtifactDirectory}'.");
                    try
                    {
                        Directory.Delete(expectedArtifactDirectory, true);
                    }
                    catch (Exception ex)
                    {
                        VSTestTrace.SafeWriteTrace(() => $"Exception during artifact cleanup: \n{ex}");
                    }
                }
            }
        }

        private static bool ContainsBuiltTestSources(string[] args)
        {
            foreach (string arg in args)
            {
                if (!arg.StartsWith("-") &&
                    (arg.EndsWith(".dll", StringComparison.OrdinalIgnoreCase) || arg.EndsWith(".exe", StringComparison.OrdinalIgnoreCase)))
                {
                    return true;
                }
            }

            return false;
        }

<<<<<<< HEAD
        private static void SetEnvironmentVariablesFromParameters(TestCommand testCommand, ParseResult parseResult)
        {
            Option<IEnumerable<string>> option = TestCommandParser.EnvOption;

            if (parseResult.GetResult(option) is null)
            {
                return;
            }

            foreach (string env in parseResult.GetValue(option))
            {
                string name = env;
                string value = string.Empty;

                int equalsIndex = env.IndexOf('=');
                if (equalsIndex > 0)
                {
                    name = env.Substring(0, equalsIndex);
                    value = env.Substring(equalsIndex + 1);
                }

                testCommand.EnvironmentVariable(name, value);
            }
        }

=======
>>>>>>> 7d3013e9
        /// <returns>A case-insensitive dictionary of any properties passed from the user and their values.</returns>
        private static Dictionary<string, string> GetUserSpecifiedExplicitMSBuildProperties(ParseResult parseResult)
        {
            Dictionary<string, string> globalProperties = new(StringComparer.OrdinalIgnoreCase);
            IEnumerable<string> globalPropEnumerable = parseResult.UnmatchedTokens;
            foreach (var unmatchedToken in globalPropEnumerable)
            {
                var propertyPairs = MSBuildPropertyParser.ParseProperties(unmatchedToken);
                foreach (var propertyKeyValue in propertyPairs)
                {
                    string propertyName;
                    if (propertyKeyValue.key.StartsWith("--property:", StringComparison.OrdinalIgnoreCase)
                        || propertyKeyValue.key.StartsWith("/property:", StringComparison.OrdinalIgnoreCase))
                    {
                        propertyName = propertyKeyValue.key.RemovePrefix().Substring("property:".Length);
                    }
                    else if (propertyKeyValue.key.StartsWith("-p:", StringComparison.OrdinalIgnoreCase)
                        || propertyKeyValue.key.StartsWith("/p:", StringComparison.OrdinalIgnoreCase))
                    {
                        propertyName = propertyKeyValue.key.RemovePrefix().Substring("p:".Length);
                    }
                    else
                    {
                        continue;
                    }

                    globalProperties[propertyName] = propertyKeyValue.value;
                }
            }
            return globalProperties;
        }
    }

    public class TerminalLoggerDetector
    {
        public static TerminalLoggerMode ProcessTerminalLoggerConfiguration(ParseResult parseResult)
        {
            string terminalLoggerArg = null;
            if (!TryFromCommandLine(parseResult.UnmatchedTokens, out terminalLoggerArg) && !TryFromEnvironmentVariables(out terminalLoggerArg))
            {
                terminalLoggerArg = FindDefaultValue(parseResult.UnmatchedTokens) ?? "auto";
            }

            terminalLoggerArg = NormalizeIntoBooleanValues(terminalLoggerArg!);

            TerminalLoggerMode useTerminalLogger = TerminalLoggerMode.Off;
            if (bool.TryParse(terminalLoggerArg, out bool boolOption))
            {
                // When true, terminal logger will be forced, when false it won't be used.
                useTerminalLogger = boolOption ? TerminalLoggerMode.On : TerminalLoggerMode.Off;
            }
            else
            {
                //  When we could not parse the value to bool. It can be either "auto" or invalid.
                if (!terminalLoggerArg.Equals("auto", StringComparison.OrdinalIgnoreCase))
                {
                    // Value is not one of: true (or on), false (or off) or auto, MSBuild should fail.
                    // We should not return false, because that will suppress TerminalLogger from trying to setup.
                    useTerminalLogger = TerminalLoggerMode.Invalid;
                }
                else
                {
                    useTerminalLogger = CheckIfTerminalIsSupportedAndTryEnableAnsiColorCodes() ? TerminalLoggerMode.On : TerminalLoggerMode.Off;
                }
            }

            return useTerminalLogger;

            static bool CheckIfTerminalIsSupportedAndTryEnableAnsiColorCodes()
            {
                if (Environment.GetEnvironmentVariable("MSBUILDENSURESTDOUTFORTASKPROCESSES") == "1")
                {
                    return false;
                }

                (var acceptAnsiColorCodes, var outputIsScreen, var originalConsoleMode) = NativeMethods.QueryIsScreenAndTryEnableAnsiColorCodes();
                if (originalConsoleMode != null)
                {
                    // Restore to previous state, so MSBuild can set it themselves.
                    NativeMethods.RestoreConsoleMode(originalConsoleMode);
                }

                if (!outputIsScreen)
                {
                    return false;
                }

                // TerminalLogger is not used if the terminal does not support ANSI/VT100 escape sequences.
                if (!acceptAnsiColorCodes)
                {
                    return false;
                }

                return true;
            }

            string FindDefaultValue(IReadOnlyList<string> unmatchedTokens)
            {
                // Find default configuration so it is part of telemetry even when default is not used.
                // Default can be stored in /tlp:default=true|false|on|off|auto
                Switch terminalLoggerDefault = Find(unmatchedTokens, "tlp", "terminalloggerparameters");
                if (terminalLoggerDefault == null)
                {
                    return null;
                }

                if (terminalLoggerDefault.Value == null)
                {
                    return null;
                }

                foreach (string parameter in terminalLoggerDefault.Value.Split(':'))
                {
                    if (string.IsNullOrWhiteSpace(parameter))
                    {
                        continue;
                    }

                    string[] parameterAndValue = parameter.Split('=');
                    if (parameterAndValue[0].Equals("default", StringComparison.InvariantCultureIgnoreCase) && parameterAndValue.Length > 1)
                    {
                        return parameterAndValue[1];
                    }
                }

                return null;
            }

            bool TryFromCommandLine(IReadOnlyList<string> unmatchedTokens, out string value)
            {
                Switch terminalLogger = Find(unmatchedTokens, ["tl", "terminalLogger", "ll", "livelogger"]);
                if (terminalLogger == null)
                {
                    value = null;
                    return false;
                }

                if (terminalLogger.Value == null)
                {
                    // if the switch was set but not to an explicit value, the value is "auto"
                    value = "auto";
                    return true;
                }

                value = terminalLogger.Value;
                return true;
            }

            bool TryFromEnvironmentVariables(out string terminalLoggerArg)
            {
                // Keep MSBUILDLIVELOGGER supporting existing use. But MSBUILDTERMINALLOGGER takes precedence.
                string liveLoggerArg = Environment.GetEnvironmentVariable("MSBUILDLIVELOGGER");
                terminalLoggerArg = Environment.GetEnvironmentVariable("MSBUILDTERMINALLOGGER");
                if (!string.IsNullOrEmpty(terminalLoggerArg))
                {
                    return true;
                }
                else if (!string.IsNullOrEmpty(liveLoggerArg))
                {
                    terminalLoggerArg = liveLoggerArg;
                    return true;
                }
                else
                {
                    return false;
                }
            }

            string NormalizeIntoBooleanValues(string terminalLoggerArg)
            {
                // We now have a string`. It can be "true" or "false" which means just that:
                if (terminalLoggerArg.Equals("on", StringComparison.InvariantCultureIgnoreCase))
                {
                    terminalLoggerArg = bool.TrueString;
                }
                else if (terminalLoggerArg.Equals("off", StringComparison.InvariantCultureIgnoreCase))
                {
                    terminalLoggerArg = bool.FalseString;
                }

                return terminalLoggerArg;
            }
        }

        private static Switch Find(IReadOnlyList<string> unmatchedTokens, params string[] names)
        {
            foreach (string prefix in new string[] { "-", "--", "/" })
            {
                foreach (var name in names)
                {
                    var found = unmatchedTokens.FirstOrDefault(t => t.StartsWith(prefix + name, StringComparison.OrdinalIgnoreCase));
                    if (found != null)
                    {
                        var param = found.Substring(prefix.Length);
                        if (!param.Contains(":"))
                        {
                            return new Switch(param, null);
                        }
                        else
                        {
                            var parts = param.Split(":", 2);
                            return new Switch(parts[0], parts[1]);
                        }
                    }
                }
            }

            return null;
        }

        internal static class NativeMethods
        {
            internal const uint FILE_TYPE_CHAR = 0x0002;
            internal const int STD_OUTPUT_HANDLE = -11;
            internal const int STD_ERROR_HANDLE = -12;
            internal const uint ENABLE_VIRTUAL_TERMINAL_PROCESSING = 0x0004;

            private static bool? s_isWindows;

            /// <summary>
            /// Gets a value indicating whether we are running under some version of Windows.
            /// </summary>
            [SupportedOSPlatformGuard("windows")]
            internal static bool IsWindows
            {
                get
                {
                    s_isWindows ??= RuntimeInformation.IsOSPlatform(OSPlatform.Windows);
                    return s_isWindows.Value;
                }
            }

            internal static (bool AcceptAnsiColorCodes, bool OutputIsScreen, uint? OriginalConsoleMode) QueryIsScreenAndTryEnableAnsiColorCodes(StreamHandleType handleType = StreamHandleType.StdOut)
            {
                if (System.Console.IsOutputRedirected)
                {
                    // There's no ANSI terminal support if console output is redirected.
                    return (AcceptAnsiColorCodes: false, OutputIsScreen: false, OriginalConsoleMode: null);
                }

                bool acceptAnsiColorCodes = false;
                bool outputIsScreen = false;
                uint? originalConsoleMode = null;
                if (IsWindows)
                {
                    try
                    {
                        nint outputStream = GetStdHandle((int)handleType);
                        if (GetConsoleMode(outputStream, out uint consoleMode))
                        {
                            if ((consoleMode & ENABLE_VIRTUAL_TERMINAL_PROCESSING) == ENABLE_VIRTUAL_TERMINAL_PROCESSING)
                            {
                                // Console is already in required state.
                                acceptAnsiColorCodes = true;
                            }
                            else
                            {
                                originalConsoleMode = consoleMode;
                                consoleMode |= ENABLE_VIRTUAL_TERMINAL_PROCESSING;
                                if (SetConsoleMode(outputStream, consoleMode) && GetConsoleMode(outputStream, out consoleMode))
                                {
                                    // We only know if vt100 is supported if the previous call actually set the new flag, older
                                    // systems ignore the setting.
                                    acceptAnsiColorCodes = (consoleMode & ENABLE_VIRTUAL_TERMINAL_PROCESSING) == ENABLE_VIRTUAL_TERMINAL_PROCESSING;
                                }
                            }

                            uint fileType = GetFileType(outputStream);
                            // The std out is a char type (LPT or Console).
                            outputIsScreen = fileType == FILE_TYPE_CHAR;
                            acceptAnsiColorCodes &= outputIsScreen;
                        }
                    }
                    catch
                    {
                        // In the unlikely case that the above fails we just ignore and continue.
                    }
                }
                else
                {
                    // On posix OSes detect whether the terminal supports VT100 from the value of the TERM environment variable.
#pragma warning disable RS0030 // Do not use banned APIs
                    acceptAnsiColorCodes = AnsiDetector.IsAnsiSupported(Environment.GetEnvironmentVariable("TERM"));
#pragma warning restore RS0030 // Do not use banned APIs
                    // It wasn't redirected as tested above so we assume output is screen/console
                    outputIsScreen = true;
                }

                return (acceptAnsiColorCodes, outputIsScreen, originalConsoleMode);
            }

            internal static void RestoreConsoleMode(uint? originalConsoleMode, StreamHandleType handleType = StreamHandleType.StdOut)
            {
                if (IsWindows && originalConsoleMode is not null)
                {
                    nint stdOut = GetStdHandle((int)handleType);
                    _ = SetConsoleMode(stdOut, originalConsoleMode.Value);
                }
            }

            [DllImport("kernel32.dll")]
            [SupportedOSPlatform("windows")]
            internal static extern nint GetStdHandle(int nStdHandle);

            [DllImport("kernel32.dll")]
            [SupportedOSPlatform("windows")]
            internal static extern uint GetFileType(nint hFile);

            internal enum StreamHandleType
            {
                /// <summary>
                /// StdOut.
                /// </summary>
                StdOut = STD_OUTPUT_HANDLE,

                /// <summary>
                /// StdError.
                /// </summary>
                StdErr = STD_ERROR_HANDLE,
            }

            [DllImport("kernel32.dll")]
            internal static extern bool GetConsoleMode(nint hConsoleHandle, out uint lpMode);

            [DllImport("kernel32.dll")]
            internal static extern bool SetConsoleMode(nint hConsoleHandle, uint dwMode);
        }

        internal static class AnsiDetector
        {
            private static readonly Regex[] TerminalsRegexes =
            {
        new("^xterm"), // xterm, PuTTY, Mintty
        new("^rxvt"), // RXVT
        new("^(?!eterm-color).*eterm.*"), // Accepts eterm, but not eterm-color, which does not support moving the cursor, see #9950.
        new("^screen"), // GNU screen, tmux
        new("tmux"), // tmux
        new("^vt100"), // DEC VT series
        new("^vt102"), // DEC VT series
        new("^vt220"), // DEC VT series
        new("^vt320"), // DEC VT series
        new("ansi"), // ANSI
        new("scoansi"), // SCO ANSI
        new("cygwin"), // Cygwin, MinGW
        new("linux"), // Linux console
        new("konsole"), // Konsole
        new("bvterm"), // Bitvise SSH Client
        new("^st-256color"), // Suckless Simple Terminal, st
        new("alacritty"), // Alacritty
    };

            public static bool IsAnsiSupported(string termType)
                => !String.IsNullOrEmpty(termType) && TerminalsRegexes.Any(regex => regex.IsMatch(termType));
        }

        private record class Switch(string Name, string Value);
    }

    public enum TerminalLoggerMode
    {
        Off,
        On,
        Invalid
    }
}<|MERGE_RESOLUTION|>--- conflicted
+++ resolved
@@ -310,34 +310,6 @@
             return false;
         }
 
-<<<<<<< HEAD
-        private static void SetEnvironmentVariablesFromParameters(TestCommand testCommand, ParseResult parseResult)
-        {
-            Option<IEnumerable<string>> option = TestCommandParser.EnvOption;
-
-            if (parseResult.GetResult(option) is null)
-            {
-                return;
-            }
-
-            foreach (string env in parseResult.GetValue(option))
-            {
-                string name = env;
-                string value = string.Empty;
-
-                int equalsIndex = env.IndexOf('=');
-                if (equalsIndex > 0)
-                {
-                    name = env.Substring(0, equalsIndex);
-                    value = env.Substring(equalsIndex + 1);
-                }
-
-                testCommand.EnvironmentVariable(name, value);
-            }
-        }
-
-=======
->>>>>>> 7d3013e9
         /// <returns>A case-insensitive dictionary of any properties passed from the user and their values.</returns>
         private static Dictionary<string, string> GetUserSpecifiedExplicitMSBuildProperties(ParseResult parseResult)
         {

--- conflicted
+++ resolved
@@ -13,7 +13,6 @@
 
         public static readonly CliOption<string> DegreeOfParallelism = new ForwardedOption<string>("--degree-of-parallelism", "-dop")
         {
-<<<<<<< HEAD
             Description = LocalizableStrings.CmdDegreeOfParallelismDescription,
         };
 
@@ -21,11 +20,6 @@
         {
             Description = LocalizableStrings.CmdAdditionalMSBuildParametersDescription,
         };
-=======
-            Description = "degree of parallelism",
-            HelpName = "dop"
-        }.ForwardAs("-property:VSTestNoLogo=true");
->>>>>>> 6cc4cab7
 
         public static readonly CliOption<string> SettingsOption = new ForwardedOption<string>("--settings", "-s")
         {
@@ -208,10 +202,7 @@
             var command = new TestingPlatformCommand("test");
             command.SetAction((parseResult) => command.Run(parseResult));
             command.Options.Add(DegreeOfParallelism);
-<<<<<<< HEAD
             command.Options.Add(AdditionalMSBuildParameters);
-=======
->>>>>>> 6cc4cab7
 
             return command;
         }

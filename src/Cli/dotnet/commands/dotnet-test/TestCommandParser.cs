// Licensed to the .NET Foundation under one or more agreements.
// The .NET Foundation licenses this file to you under the MIT license.

using System.CommandLine;
using Microsoft.DotNet.Tools.Test;
using Microsoft.Testing.TestInfrastructure;
using LocalizableStrings = Microsoft.DotNet.Tools.Test.LocalizableStrings;

namespace Microsoft.DotNet.Cli
{
    internal static class TestCommandParser
    {
        public static readonly string DocsLink = "https://aka.ms/dotnet-test";

        public static readonly CliOption<string> DegreeOfParallelism = new ForwardedOption<string>("--degree-of-parallelism", "-dop")
        {
            Description = "degree of parallelism",
            HelpName = "dop"
        }.ForwardAs("-property:VSTestNoLogo=true");

        public static readonly CliOption<string> SettingsOption = new ForwardedOption<string>("--settings", "-s")
        {
            Description = LocalizableStrings.CmdSettingsDescription,
            HelpName = LocalizableStrings.CmdSettingsFile
        }.ForwardAsSingle(o => $"-property:VSTestSetting={SurroundWithDoubleQuotes(CommandDirectoryContext.GetFullPath(o))}");

        public static readonly CliOption<bool> ListTestsOption = new ForwardedOption<bool>("--list-tests", "-t")
        {
            Description = LocalizableStrings.CmdListTestsDescription
        }.ForwardAs("-property:VSTestListTests=true");

        public static readonly CliOption<IEnumerable<string>> EnvOption = new CliOption<IEnumerable<string>>("--environment", "-e")
        {
            Description = LocalizableStrings.CmdEnvironmentVariableDescription,
            HelpName = LocalizableStrings.CmdEnvironmentVariableExpression
        }.AllowSingleArgPerToken();

        public static readonly CliOption<string> FilterOption = new ForwardedOption<string>("--filter")
        {
            Description = LocalizableStrings.CmdTestCaseFilterDescription,
            HelpName = LocalizableStrings.CmdTestCaseFilterExpression
        }.ForwardAsSingle(o => $"-property:VSTestTestCaseFilter={SurroundWithDoubleQuotes(o)}");

        public static readonly CliOption<IEnumerable<string>> AdapterOption = new ForwardedOption<IEnumerable<string>>("--test-adapter-path")
        {
            Description = LocalizableStrings.CmdTestAdapterPathDescription,
            HelpName = LocalizableStrings.CmdTestAdapterPath
        }.ForwardAsSingle(o => $"-property:VSTestTestAdapterPath={SurroundWithDoubleQuotes(string.Join(";", o.Select(CommandDirectoryContext.GetFullPath)))}")
        .AllowSingleArgPerToken();

        public static readonly CliOption<IEnumerable<string>> LoggerOption = new ForwardedOption<IEnumerable<string>>("--logger", "-l")
        {
            Description = LocalizableStrings.CmdLoggerDescription,
            HelpName = LocalizableStrings.CmdLoggerOption
        }.ForwardAsSingle(o =>
        {
            var loggersString = string.Join(";", GetSemiColonEscapedArgs(o));

            return $"-property:VSTestLogger={SurroundWithDoubleQuotes(loggersString)}";
        })
        .AllowSingleArgPerToken();

        public static readonly CliOption<string> OutputOption = new ForwardedOption<string>("--output", "-o")
        {
            Description = LocalizableStrings.CmdOutputDescription,
            HelpName = LocalizableStrings.CmdOutputDir
        }
        .ForwardAsOutputPath("OutputPath", true);

        public static readonly CliOption<string> DiagOption = new ForwardedOption<string>("--diag", "-d")
        {
            Description = LocalizableStrings.CmdPathTologFileDescription,
            HelpName = LocalizableStrings.CmdPathToLogFile
        }
        .ForwardAsSingle(o => $"-property:VSTestDiag={SurroundWithDoubleQuotes(CommandDirectoryContext.GetFullPath(o))}");

        public static readonly CliOption<bool> NoBuildOption = new ForwardedOption<bool>("--no-build")
        {
            Description = LocalizableStrings.CmdNoBuildDescription
        }.ForwardAs("-property:VSTestNoBuild=true");

        public static readonly CliOption<string> ResultsOption = new ForwardedOption<string>("--results-directory")
        {
            Description = LocalizableStrings.CmdResultsDirectoryDescription,
            HelpName = LocalizableStrings.CmdPathToResultsDirectory
        }.ForwardAsSingle(o => $"-property:VSTestResultsDirectory={SurroundWithDoubleQuotes(CommandDirectoryContext.GetFullPath(o))}");

        public static readonly CliOption<IEnumerable<string>> CollectOption = new ForwardedOption<IEnumerable<string>>("--collect")
        {
            Description = LocalizableStrings.cmdCollectDescription,
            HelpName = LocalizableStrings.cmdCollectFriendlyName
        }.ForwardAsSingle(o => $"-property:VSTestCollect=\"{string.Join(";", GetSemiColonEscapedArgs(o))}\"")
        .AllowSingleArgPerToken();

        public static readonly CliOption<bool> BlameOption = new ForwardedOption<bool>("--blame")
        {
            Description = LocalizableStrings.CmdBlameDescription
        }.ForwardAs("-property:VSTestBlame=true");

        public static readonly CliOption<bool> BlameCrashOption = new ForwardedOption<bool>("--blame-crash")
        {
            Description = LocalizableStrings.CmdBlameCrashDescription
        }.ForwardAs("-property:VSTestBlameCrash=true");

        public static readonly CliOption<string> BlameCrashDumpOption = CreateBlameCrashDumpOption();

        private static CliOption<string> CreateBlameCrashDumpOption()
        {
            CliOption<string> result = new ForwardedOption<string>("--blame-crash-dump-type")
            {
                Description = LocalizableStrings.CmdBlameCrashDumpTypeDescription,
                HelpName = LocalizableStrings.CrashDumpTypeArgumentName,
            }
            .ForwardAsMany(o => new[] { "-property:VSTestBlameCrash=true", $"-property:VSTestBlameCrashDumpType={o}" });
            result.AcceptOnlyFromAmong(new string[] { "full", "mini" });
            return result;
        }

        public static readonly CliOption<bool> BlameCrashAlwaysOption = new ForwardedOption<bool>("--blame-crash-collect-always")
        {
            Description = LocalizableStrings.CmdBlameCrashCollectAlwaysDescription
        }.ForwardAsMany(o => new[] { "-property:VSTestBlameCrash=true", "-property:VSTestBlameCrashCollectAlways=true" });

        public static readonly CliOption<bool> BlameHangOption = new ForwardedOption<bool>("--blame-hang")
        {
            Description = LocalizableStrings.CmdBlameHangDescription
        }.ForwardAs("-property:VSTestBlameHang=true");

        public static readonly CliOption<string> BlameHangDumpOption = CreateBlameHangDumpOption();

        private static CliOption<string> CreateBlameHangDumpOption()
        {
            CliOption<string> result = new ForwardedOption<string>("--blame-hang-dump-type")
            {
                Description = LocalizableStrings.CmdBlameHangDumpTypeDescription,
                HelpName = LocalizableStrings.HangDumpTypeArgumentName
            }
            .ForwardAsMany(o => new[] { "-property:VSTestBlameHang=true", $"-property:VSTestBlameHangDumpType={o}" });
            result.AcceptOnlyFromAmong(new string[] { "full", "mini", "none" });
            return result;
        }

        public static readonly CliOption<string> BlameHangTimeoutOption = new ForwardedOption<string>("--blame-hang-timeout")
        {
            Description = LocalizableStrings.CmdBlameHangTimeoutDescription,
            HelpName = LocalizableStrings.HangTimeoutArgumentName
        }.ForwardAsMany(o => new[] { "-property:VSTestBlameHang=true", $"-property:VSTestBlameHangTimeout={o}" });

        public static readonly CliOption<bool> NoLogoOption = new ForwardedOption<bool>("--nologo")
        {
            Description = LocalizableStrings.CmdNoLogo
        }.ForwardAs("-property:VSTestNoLogo=true");

        public static readonly CliOption<bool> NoRestoreOption = CommonOptions.NoRestoreOption;

        public static readonly CliOption<string> FrameworkOption = CommonOptions.FrameworkOption(LocalizableStrings.FrameworkOptionDescription);

        public static readonly CliOption ConfigurationOption = CommonOptions.ConfigurationOption(LocalizableStrings.ConfigurationOptionDescription);

        private static readonly CliCommand Command = ConstructCommand();



        public static CliCommand GetCommand()
        {
            return Command;
        }

        private static bool IsTestingPlatformEnabled()
        {
            var testingPlatformEnabledEnvironmentVariable = Environment.GetEnvironmentVariable("DOTNET_CLI_TESTINGPLATFORM_ENABLE");
            var isTestingPlatformEnabled = testingPlatformEnabledEnvironmentVariable == "1" || string.Equals(testingPlatformEnabledEnvironmentVariable, "true", StringComparison.OrdinalIgnoreCase);
            return isTestingPlatformEnabled;
        }

        private static CliCommand ConstructCommand()
        {
<<<<<<< HEAD
            DebuggerUtility.AttachCurrentProcessToVSProcessPID(27768);

=======
>>>>>>> ff973544
#if RELEASE
            return GetVSTestCliCommand();
#else
            bool isTestingPlatformEnabled = IsTestingPlatformEnabled();
            string testingSdkName = isTestingPlatformEnabled ? "testingplatform" : "vstest";

            if (isTestingPlatformEnabled)
            {
                return GetTestingPlatformCliCommand();
            }
            else
            {
                return GetVSTestCliCommand();
            }

            throw new InvalidOperationException($"Testing sdk not supported: {testingSdkName}");
#endif
        }

        private static CliCommand GetTestingPlatformCliCommand()
        {
            var command = new TestingPlatformCommand("test");
            command.SetAction((parseResult) => command.Run(parseResult));
<<<<<<< HEAD
            command.Options.Add(DegreeOfParallelism);
=======
>>>>>>> ff973544

            return command;
        }

        private static CliCommand GetVSTestCliCommand()
        {
            DocumentedCommand command = new("test", DocsLink, LocalizableStrings.AppFullName)
            {
                TreatUnmatchedTokensAsErrors = false
            };

            // We are on purpose not capturing the solution, project or directory here. We want to pass it to the
            // MSBuild command so we are letting it flow.

            command.Options.Add(SettingsOption);
            command.Options.Add(ListTestsOption);
            command.Options.Add(EnvOption);
            command.Options.Add(FilterOption);
            command.Options.Add(AdapterOption);
            command.Options.Add(LoggerOption);
            command.Options.Add(OutputOption);
            command.Options.Add(CommonOptions.ArtifactsPathOption);
            command.Options.Add(DiagOption);
            command.Options.Add(NoBuildOption);
            command.Options.Add(ResultsOption);
            command.Options.Add(CollectOption);
            command.Options.Add(BlameOption);
            command.Options.Add(BlameCrashOption);
            command.Options.Add(BlameCrashDumpOption);
            command.Options.Add(BlameCrashAlwaysOption);
            command.Options.Add(BlameHangOption);
            command.Options.Add(BlameHangDumpOption);
            command.Options.Add(BlameHangTimeoutOption);
            command.Options.Add(NoLogoOption);
            command.Options.Add(ConfigurationOption);
            command.Options.Add(FrameworkOption);
            command.Options.Add(CommonOptions.RuntimeOption.WithHelpDescription(command, LocalizableStrings.RuntimeOptionDescription));
            command.Options.Add(NoRestoreOption);
            command.Options.Add(CommonOptions.InteractiveMsBuildForwardOption);
            command.Options.Add(CommonOptions.VerbosityOption);
            command.Options.Add(CommonOptions.ArchitectureOption);
            command.Options.Add(CommonOptions.OperatingSystemOption);
            command.Options.Add(CommonOptions.DisableBuildServersOption);
            command.SetAction(TestCommand.Run);

            return command;
        }

        private static string GetSemiColonEscapedstring(string arg)
        {
            if (arg.IndexOf(";") != -1)
            {
                return arg.Replace(";", "%3b");
            }

            return arg;
        }

        private static string[] GetSemiColonEscapedArgs(IEnumerable<string> args)
        {
            int counter = 0;
            string[] array = new string[args.Count()];

            foreach (string arg in args)
            {
                array[counter++] = GetSemiColonEscapedstring(arg);
            }

            return array;
        }

        /// <summary>
        /// Adding double quotes around the property helps MSBuild arguments parser and avoid incorrect splits on ',' or ';'.
        /// </summary>
        internal /* for testing purposes */ static string SurroundWithDoubleQuotes(string input)
        {
            if (input is null)
            {
                throw new ArgumentNullException(nameof(input));
            }

            // If already escaped by double quotes then return original string.
            if (input.StartsWith("\"", StringComparison.Ordinal)
                && input.EndsWith("\"", StringComparison.Ordinal))
            {
                return input;
            }

            // We want to count the number of trailing backslashes to ensure
            // we will have an even number before adding the final double quote.
            // Otherwise the last \" will be interpreted as escaping the double
            // quote rather than a backslash and a double quote.
            var trailingBackslashesCount = 0;
            for (int i = input.Length - 1; i >= 0; i--)
            {
                if (input[i] == '\\')
                {
                    trailingBackslashesCount++;
                }
                else
                {
                    break;
                }
            }

            return trailingBackslashesCount % 2 == 0
                ? string.Concat("\"", input, "\"")
                : string.Concat("\"", input, "\\\"");
        }
    }
}<|MERGE_RESOLUTION|>--- conflicted
+++ resolved
@@ -175,11 +175,6 @@
 
         private static CliCommand ConstructCommand()
         {
-<<<<<<< HEAD
-            DebuggerUtility.AttachCurrentProcessToVSProcessPID(27768);
-
-=======
->>>>>>> ff973544
 #if RELEASE
             return GetVSTestCliCommand();
 #else
@@ -203,10 +198,7 @@
         {
             var command = new TestingPlatformCommand("test");
             command.SetAction((parseResult) => command.Run(parseResult));
-<<<<<<< HEAD
             command.Options.Add(DegreeOfParallelism);
-=======
->>>>>>> ff973544
 
             return command;
         }

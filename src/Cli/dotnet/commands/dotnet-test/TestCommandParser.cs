// Licensed to the .NET Foundation under one or more agreements.
// The .NET Foundation licenses this file to you under the MIT license.

using System.CommandLine;
using Microsoft.DotNet.Cli.Extensions;
using Microsoft.DotNet.Tools.Test;
using Microsoft.Extensions.Configuration;
using LocalizableStrings = Microsoft.DotNet.Tools.Test.LocalizableStrings;

namespace Microsoft.DotNet.Cli;

internal static class TestCommandParser
{
    public static readonly string DocsLink = "https://aka.ms/dotnet-test";

    public static readonly CliOption<string> SettingsOption = new ForwardedOption<string>("--settings", "-s")
    {
        Description = LocalizableStrings.CmdSettingsDescription,
        HelpName = LocalizableStrings.CmdSettingsFile
    }.ForwardAsSingle(o => $"-property:VSTestSetting={SurroundWithDoubleQuotes(CommandDirectoryContext.GetFullPath(o))}");

    public static readonly CliOption<bool> ListTestsOption = new ForwardedOption<bool>("--list-tests", "-t")
    {
        Description = LocalizableStrings.CmdListTestsDescription,
        Arity = ArgumentArity.Zero
    }.ForwardAs("-property:VSTestListTests=true");

    public static readonly CliOption<string> FilterOption = new ForwardedOption<string>("--filter")
    {
        Description = LocalizableStrings.CmdTestCaseFilterDescription,
        HelpName = LocalizableStrings.CmdTestCaseFilterExpression
    }.ForwardAsSingle(o => $"-property:VSTestTestCaseFilter={SurroundWithDoubleQuotes(o)}");

    public static readonly CliOption<IEnumerable<string>> AdapterOption = new ForwardedOption<IEnumerable<string>>("--test-adapter-path")
    {
        Description = LocalizableStrings.CmdTestAdapterPathDescription,
        HelpName = LocalizableStrings.CmdTestAdapterPath
    }.ForwardAsSingle(o => $"-property:VSTestTestAdapterPath={SurroundWithDoubleQuotes(string.Join(";", o.Select(CommandDirectoryContext.GetFullPath)))}")
    .AllowSingleArgPerToken();

    public static readonly CliOption<IEnumerable<string>> LoggerOption = new ForwardedOption<IEnumerable<string>>("--logger", "-l")
    {
        Description = LocalizableStrings.CmdLoggerDescription,
        HelpName = LocalizableStrings.CmdLoggerOption
    }.ForwardAsSingle(o =>
    {
        var loggersString = string.Join(";", GetSemiColonEscapedArgs(o));

        return $"-property:VSTestLogger={SurroundWithDoubleQuotes(loggersString)}";
    })
    .AllowSingleArgPerToken();

    public static readonly CliOption<string> OutputOption = new ForwardedOption<string>("--output", "-o")
    {
        Description = LocalizableStrings.CmdOutputDescription,
        HelpName = LocalizableStrings.CmdOutputDir
    }
    .ForwardAsOutputPath("OutputPath", true);

    public static readonly CliOption<string> DiagOption = new ForwardedOption<string>("--diag", "-d")
    {
        Description = LocalizableStrings.CmdPathTologFileDescription,
        HelpName = LocalizableStrings.CmdPathToLogFile
    }
    .ForwardAsSingle(o => $"-property:VSTestDiag={SurroundWithDoubleQuotes(CommandDirectoryContext.GetFullPath(o))}");

    public static readonly CliOption<bool> NoBuildOption = new ForwardedOption<bool>("--no-build")
    {
        Description = LocalizableStrings.CmdNoBuildDescription,
        Arity = ArgumentArity.Zero
    }.ForwardAs("-property:VSTestNoBuild=true");

    public static readonly CliOption<string> ResultsOption = new ForwardedOption<string>("--results-directory")
    {
        Description = LocalizableStrings.CmdResultsDirectoryDescription,
        HelpName = LocalizableStrings.CmdPathToResultsDirectory
    }.ForwardAsSingle(o => $"-property:VSTestResultsDirectory={SurroundWithDoubleQuotes(CommandDirectoryContext.GetFullPath(o))}");

    public static readonly CliOption<IEnumerable<string>> CollectOption = new ForwardedOption<IEnumerable<string>>("--collect")
    {
        Description = LocalizableStrings.cmdCollectDescription,
        HelpName = LocalizableStrings.cmdCollectFriendlyName
    }.ForwardAsSingle(o => $"-property:VSTestCollect=\"{string.Join(";", GetSemiColonEscapedArgs(o))}\"")
    .AllowSingleArgPerToken();

    public static readonly CliOption<bool> BlameOption = new ForwardedOption<bool>("--blame")
    {
        Description = LocalizableStrings.CmdBlameDescription,
        Arity = ArgumentArity.Zero
    }.ForwardAs("-property:VSTestBlame=true");

    public static readonly CliOption<bool> BlameCrashOption = new ForwardedOption<bool>("--blame-crash")
    {
        Description = LocalizableStrings.CmdBlameCrashDescription,
        Arity = ArgumentArity.Zero
    }.ForwardAs("-property:VSTestBlameCrash=true");

    public static readonly CliOption<string> BlameCrashDumpOption = CreateBlameCrashDumpOption();

    private static CliOption<string> CreateBlameCrashDumpOption()
    {
        CliOption<string> result = new ForwardedOption<string>("--blame-crash-dump-type")
        {
            Description = LocalizableStrings.CmdBlameCrashDumpTypeDescription,
            HelpName = LocalizableStrings.CrashDumpTypeArgumentName,
        }
        .ForwardAsMany(o => new[] { "-property:VSTestBlameCrash=true", $"-property:VSTestBlameCrashDumpType={o}" });
        result.AcceptOnlyFromAmong(new string[] { "full", "mini" });
        return result;
    }

    public static readonly CliOption<bool> BlameCrashAlwaysOption = new ForwardedOption<bool>("--blame-crash-collect-always")
    {
        Description = LocalizableStrings.CmdBlameCrashCollectAlwaysDescription,
        Arity = ArgumentArity.Zero
    }.ForwardAsMany(o => new[] { "-property:VSTestBlameCrash=true", "-property:VSTestBlameCrashCollectAlways=true" });

    public static readonly CliOption<bool> BlameHangOption = new ForwardedOption<bool>("--blame-hang")
    {
        Description = LocalizableStrings.CmdBlameHangDescription,
        Arity = ArgumentArity.Zero
    }.ForwardAs("-property:VSTestBlameHang=true");

    public static readonly CliOption<string> BlameHangDumpOption = CreateBlameHangDumpOption();

    private static CliOption<string> CreateBlameHangDumpOption()
    {
        CliOption<string> result = new ForwardedOption<string>("--blame-hang-dump-type")
        {
            Description = LocalizableStrings.CmdBlameHangDumpTypeDescription,
            HelpName = LocalizableStrings.HangDumpTypeArgumentName
        }
        .ForwardAsMany(o => new[] { "-property:VSTestBlameHang=true", $"-property:VSTestBlameHangDumpType={o}" });
        result.AcceptOnlyFromAmong(new string[] { "full", "mini", "none" });
        return result;
    }

    public static readonly CliOption<string> BlameHangTimeoutOption = new ForwardedOption<string>("--blame-hang-timeout")
    {
        Description = LocalizableStrings.CmdBlameHangTimeoutDescription,
        HelpName = LocalizableStrings.HangTimeoutArgumentName
    }.ForwardAsMany(o => new[] { "-property:VSTestBlameHang=true", $"-property:VSTestBlameHangTimeout={o}" });

    public static readonly CliOption<bool> NoLogoOption = new ForwardedOption<bool>("--nologo")
    {
        Description = LocalizableStrings.CmdNoLogo,
        Arity = ArgumentArity.Zero
    }.ForwardAs("-property:VSTestNoLogo=true");

    public static readonly CliOption<bool> NoRestoreOption = CommonOptions.NoRestoreOption;

    public static readonly CliOption<string> FrameworkOption = CommonOptions.FrameworkOption(LocalizableStrings.FrameworkOptionDescription);

    public static readonly CliOption ConfigurationOption = CommonOptions.ConfigurationOption(LocalizableStrings.ConfigurationOptionDescription);

    private static readonly CliCommand Command = ConstructCommand();

    public static CliCommand GetCommand()
    {
        return Command;
    }

    public static string GetTestRunnerName()
    {
        var builder = new ConfigurationBuilder();

        string dotnetConfigPath = GetDotnetConfigPath(Environment.CurrentDirectory);

        if (!File.Exists(dotnetConfigPath))
        {
            return CliConstants.VSTest;
        }

        builder.AddIniFile(dotnetConfigPath);

        IConfigurationRoot config = builder.Build();
        var testSection = config.GetSection("dotnet.test");

        if (!testSection.Exists())
        {
            return CliConstants.VSTest;
        }

        string runnerNameSection = testSection["runner:name"];

        if (string.IsNullOrEmpty(runnerNameSection))
        {
            return CliConstants.VSTest;
        }

        return runnerNameSection;
    }

    private static string? GetDotnetConfigPath(string? startDir)
    {
        string? directory = startDir;
        while (directory != null)
        {
            string dotnetConfigPath = Path.Combine(directory, "dotnet.config");
            if (File.Exists(dotnetConfigPath))
            {
                return dotnetConfigPath;
            }

            directory = Path.GetDirectoryName(directory);
        }
        return null;
    }

    private static CliCommand ConstructCommand()
    {
        string testRunnerName = GetTestRunnerName();

        if (testRunnerName.Equals(CliConstants.VSTest, StringComparison.OrdinalIgnoreCase))
        {
            return GetVSTestCliCommand();
        }
        else if (testRunnerName.Equals(CliConstants.MicrosoftTestingPlatform, StringComparison.OrdinalIgnoreCase))
        {
            return GetTestingPlatformCliCommand();
        }

        throw new InvalidOperationException(string.Format(LocalizableStrings.CmdUnsupportedTestRunnerDescription, testRunnerName));
    }

    private static CliCommand GetTestingPlatformCliCommand()
    {
        var command = new TestingPlatformCommand("test", LocalizableStrings.DotnetTestCommand);
        command.SetAction(parseResult => command.Run(parseResult));
        command.Options.Add(TestingPlatformOptions.ProjectOption);
        command.Options.Add(TestingPlatformOptions.SolutionOption);
        command.Options.Add(TestingPlatformOptions.DirectoryOption);
        command.Options.Add(TestingPlatformOptions.TestModulesFilterOption);
        command.Options.Add(TestingPlatformOptions.TestModulesRootDirectoryOption);
        command.Options.Add(TestingPlatformOptions.MaxParallelTestModulesOption);
        command.Options.Add(CommonOptions.ArchitectureOption);
        command.Options.Add(TestingPlatformOptions.ConfigurationOption);
        command.Options.Add(TestingPlatformOptions.FrameworkOption);
        command.Options.Add(CommonOptions.OperatingSystemOption);
        command.Options.Add(CommonOptions.RuntimeOption.WithHelpDescription(command, LocalizableStrings.RuntimeOptionDescription));
        command.Options.Add(CommonOptions.VerbosityOption);
        command.Options.Add(CommonOptions.NoRestoreOption);
        command.Options.Add(TestingPlatformOptions.NoBuildOption);
        command.Options.Add(TestingPlatformOptions.NoAnsiOption);
        command.Options.Add(TestingPlatformOptions.NoProgressOption);
        command.Options.Add(TestingPlatformOptions.OutputOption);

        return command;
    }

    private static CliCommand GetVSTestCliCommand()
    {
        DocumentedCommand command = new("test", DocsLink, LocalizableStrings.AppFullName)
        {
<<<<<<< HEAD
            TreatUnmatchedTokensAsErrors = false
        };

        // We are on purpose not capturing the solution, project or directory here. We want to pass it to the
        // MSBuild command so we are letting it flow.

        command.Options.Add(SettingsOption);
        command.Options.Add(ListTestsOption);
        command.Options.Add(CommonOptions.EnvOption);
        command.Options.Add(FilterOption);
        command.Options.Add(AdapterOption);
        command.Options.Add(LoggerOption);
        command.Options.Add(OutputOption);
        command.Options.Add(CommonOptions.ArtifactsPathOption);
        command.Options.Add(DiagOption);
        command.Options.Add(NoBuildOption);
        command.Options.Add(ResultsOption);
        command.Options.Add(CollectOption);
        command.Options.Add(BlameOption);
        command.Options.Add(BlameCrashOption);
        command.Options.Add(BlameCrashDumpOption);
        command.Options.Add(BlameCrashAlwaysOption);
        command.Options.Add(BlameHangOption);
        command.Options.Add(BlameHangDumpOption);
        command.Options.Add(BlameHangTimeoutOption);
        command.Options.Add(NoLogoOption);
        command.Options.Add(ConfigurationOption);
        command.Options.Add(FrameworkOption);
        command.Options.Add(CommonOptions.RuntimeOption.WithHelpDescription(command, LocalizableStrings.RuntimeOptionDescription));
        command.Options.Add(NoRestoreOption);
        command.Options.Add(CommonOptions.InteractiveMsBuildForwardOption);
        command.Options.Add(CommonOptions.VerbosityOption);
        command.Options.Add(CommonOptions.ArchitectureOption);
        command.Options.Add(CommonOptions.OperatingSystemOption);
        command.Options.Add(CommonOptions.DisableBuildServersOption);
        command.SetAction(TestCommand.Run);

        return command;
    }
=======
            var command = new TestingPlatformCommand("test", LocalizableStrings.DotnetTestCommand);
            command.SetAction(parseResult => command.Run(parseResult));
            command.Options.Add(TestingPlatformOptions.ProjectOption);
            command.Options.Add(TestingPlatformOptions.SolutionOption);
            command.Options.Add(TestingPlatformOptions.DirectoryOption);
            command.Options.Add(TestingPlatformOptions.TestModulesFilterOption);
            command.Options.Add(TestingPlatformOptions.TestModulesRootDirectoryOption);
            command.Options.Add(TestingPlatformOptions.MaxParallelTestModulesOption);
            command.Options.Add(CommonOptions.ArchitectureOption);
            command.Options.Add(CommonOptions.PropertiesOption);
            command.Options.Add(TestingPlatformOptions.ConfigurationOption);
            command.Options.Add(TestingPlatformOptions.FrameworkOption);
            command.Options.Add(CommonOptions.OperatingSystemOption);
            command.Options.Add(CommonOptions.RuntimeOption.WithHelpDescription(command, LocalizableStrings.RuntimeOptionDescription));
            command.Options.Add(CommonOptions.VerbosityOption);
            command.Options.Add(CommonOptions.NoRestoreOption);
            command.Options.Add(TestingPlatformOptions.NoBuildOption);
            command.Options.Add(TestingPlatformOptions.NoAnsiOption);
            command.Options.Add(TestingPlatformOptions.NoProgressOption);
            command.Options.Add(TestingPlatformOptions.OutputOption);

            return command;
        }
>>>>>>> 9c64e2f3

    private static string GetSemiColonEscapedstring(string arg)
    {
        if (arg.IndexOf(";") != -1)
        {
            return arg.Replace(";", "%3b");
        }

        return arg;
    }

    private static string[] GetSemiColonEscapedArgs(IEnumerable<string> args)
    {
        int counter = 0;
        string[] array = new string[args.Count()];

        foreach (string arg in args)
        {
            array[counter++] = GetSemiColonEscapedstring(arg);
        }

        return array;
    }

    /// <summary>
    /// Adding double quotes around the property helps MSBuild arguments parser and avoid incorrect splits on ',' or ';'.
    /// </summary>
    internal /* for testing purposes */ static string SurroundWithDoubleQuotes(string input)
    {
        if (input is null)
        {
            throw new ArgumentNullException(nameof(input));
        }

        // If already escaped by double quotes then return original string.
        if (input.StartsWith("\"", StringComparison.Ordinal)
            && input.EndsWith("\"", StringComparison.Ordinal))
        {
            return input;
        }

        // We want to count the number of trailing backslashes to ensure
        // we will have an even number before adding the final double quote.
        // Otherwise the last \" will be interpreted as escaping the double
        // quote rather than a backslash and a double quote.
        var trailingBackslashesCount = 0;
        for (int i = input.Length - 1; i >= 0; i--)
        {
            if (input[i] == '\\')
            {
                trailingBackslashesCount++;
            }
            else
            {
                break;
            }
        }

        return trailingBackslashesCount % 2 == 0
            ? string.Concat("\"", input, "\"")
            : string.Concat("\"", input, "\\\"");
    }
}<|MERGE_RESOLUTION|>--- conflicted
+++ resolved
@@ -234,6 +234,7 @@
         command.Options.Add(TestingPlatformOptions.TestModulesRootDirectoryOption);
         command.Options.Add(TestingPlatformOptions.MaxParallelTestModulesOption);
         command.Options.Add(CommonOptions.ArchitectureOption);
+        command.Options.Add(CommonOptions.PropertiesOption);
         command.Options.Add(TestingPlatformOptions.ConfigurationOption);
         command.Options.Add(TestingPlatformOptions.FrameworkOption);
         command.Options.Add(CommonOptions.OperatingSystemOption);
@@ -252,7 +253,6 @@
     {
         DocumentedCommand command = new("test", DocsLink, LocalizableStrings.AppFullName)
         {
-<<<<<<< HEAD
             TreatUnmatchedTokensAsErrors = false
         };
 
@@ -292,31 +292,6 @@
 
         return command;
     }
-=======
-            var command = new TestingPlatformCommand("test", LocalizableStrings.DotnetTestCommand);
-            command.SetAction(parseResult => command.Run(parseResult));
-            command.Options.Add(TestingPlatformOptions.ProjectOption);
-            command.Options.Add(TestingPlatformOptions.SolutionOption);
-            command.Options.Add(TestingPlatformOptions.DirectoryOption);
-            command.Options.Add(TestingPlatformOptions.TestModulesFilterOption);
-            command.Options.Add(TestingPlatformOptions.TestModulesRootDirectoryOption);
-            command.Options.Add(TestingPlatformOptions.MaxParallelTestModulesOption);
-            command.Options.Add(CommonOptions.ArchitectureOption);
-            command.Options.Add(CommonOptions.PropertiesOption);
-            command.Options.Add(TestingPlatformOptions.ConfigurationOption);
-            command.Options.Add(TestingPlatformOptions.FrameworkOption);
-            command.Options.Add(CommonOptions.OperatingSystemOption);
-            command.Options.Add(CommonOptions.RuntimeOption.WithHelpDescription(command, LocalizableStrings.RuntimeOptionDescription));
-            command.Options.Add(CommonOptions.VerbosityOption);
-            command.Options.Add(CommonOptions.NoRestoreOption);
-            command.Options.Add(TestingPlatformOptions.NoBuildOption);
-            command.Options.Add(TestingPlatformOptions.NoAnsiOption);
-            command.Options.Add(TestingPlatformOptions.NoProgressOption);
-            command.Options.Add(TestingPlatformOptions.OutputOption);
-
-            return command;
-        }
->>>>>>> 9c64e2f3
 
     private static string GetSemiColonEscapedstring(string arg)
     {

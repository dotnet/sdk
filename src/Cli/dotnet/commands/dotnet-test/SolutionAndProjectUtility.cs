﻿// Licensed to the .NET Foundation under one or more agreements.
// The .NET Foundation licenses this file to you under the MIT license.

using Microsoft.DotNet.Tools;
using Microsoft.DotNet.Tools.Test;
using Microsoft.VisualStudio.SolutionPersistence;
using Microsoft.VisualStudio.SolutionPersistence.Model;
using Microsoft.VisualStudio.SolutionPersistence.Serializer;

namespace Microsoft.DotNet.Cli
{
    internal static class SolutionAndProjectUtility
    {
        public static bool TryGetProjectOrSolutionFilePath(string directory, out string projectOrSolutionFilePath, out bool isSolution)
        {
            projectOrSolutionFilePath = string.Empty;
            isSolution = false;

            if (!Directory.Exists(directory))
            {
                return false;
            }

            string[] possibleSolutionPaths = [
                ..Directory.GetFiles(directory, "*.sln", SearchOption.TopDirectoryOnly),
                    ..Directory.GetFiles(directory, "*.slnx", SearchOption.TopDirectoryOnly)];

<<<<<<< HEAD
            // If more than a single sln file is found, an error is thrown since we can't determine which one to choose.
            if (possibleSolutionPaths.Count() > 1)
            {
                VSTestTrace.SafeWriteTrace(() => string.Format(CommonLocalizableStrings.MoreThanOneSolutionInDirectory, directory));
                return false;
            }
            // If a single solution is found, use it.
            else if (possibleSolutionPaths.Length == 1)
            {
                // Get project file paths to check if there are any projects in the directory
                string[] possibleProjectPaths = GetProjectFilePaths(directory);

                if (possibleProjectPaths.Length == 0)
                {
                    projectOrSolutionFilePath = possibleSolutionPaths[0];
                    isSolution = true;
                    return true;
                }
                else // If both solution and project files are found, return false
                {
                    VSTestTrace.SafeWriteTrace(() => LocalizableStrings.CmdMultipleProjectOrSolutionFilesErrorMessage);
                    return false;
                }
            }
            // If no solutions are found, look for a project file
            else
            {
                string[] possibleProjectPath = GetProjectFilePaths(directory);

                // No projects found throws an error that no sln nor projects were found
                if (possibleProjectPath.Length == 0)
=======
                // If more than a single sln file is found, an error is thrown since we can't determine which one to choose.
                if (possibleSolutionPaths.Length > 1)
>>>>>>> 3c3d56b2
                {
                    VSTestTrace.SafeWriteTrace(() => LocalizableStrings.CmdNoProjectOrSolutionFileErrorMessage);
                    return false;
                }
                // A single project found, use it
                else if (possibleProjectPath.Length == 1)
                {
                    projectOrSolutionFilePath = possibleProjectPath[0];
                    return true;
                }
                // More than one project found. Not sure which one to choose
                else
                {
                    VSTestTrace.SafeWriteTrace(() => string.Format(CommonLocalizableStrings.MoreThanOneProjectInDirectory, directory));
                    return false;
                }
            }
        }


        private static string[] GetProjectFilePaths(string directory)
        {
            var projectFiles = Directory.GetFiles(directory, "*.*proj", SearchOption.TopDirectoryOnly)
                .Where(f => IsProjectFile(f))
                .ToArray();

            return projectFiles;
        }

        private static bool IsProjectFile(string filePath)
        {
            var extension = Path.GetExtension(filePath);
            return extension.Equals(".csproj", StringComparison.OrdinalIgnoreCase) ||
                   extension.Equals(".vbproj", StringComparison.OrdinalIgnoreCase) ||
                   extension.Equals(".fsproj", StringComparison.OrdinalIgnoreCase) ||
                   extension.Equals(".proj", StringComparison.OrdinalIgnoreCase);
        }

        public static async Task<IEnumerable<string>> ParseSolution(string solutionFilePath)
        {
            if (string.IsNullOrEmpty(solutionFilePath))
            {
                VSTestTrace.SafeWriteTrace(() => $"Solution file path cannot be null or empty: {solutionFilePath}");
                return [];
            }

            var projectsPaths = new List<string>();
            SolutionModel solution = null;

            try
            {
                solution = SolutionSerializers.GetSerializerByMoniker(solutionFilePath) is ISolutionSerializer serializer
                    ? await serializer.OpenAsync(solutionFilePath, CancellationToken.None)
                    : null;
            }
            catch (Exception ex)
            {
                VSTestTrace.SafeWriteTrace(() => $"Failed to parse solution file '{solutionFilePath}': {ex.Message}");
                return [];
            }

            if (solution is not null)
            {
                projectsPaths = [.. solution.SolutionProjects.Select(project => Path.GetFullPath(project.FilePath))];
            }

            return projectsPaths;
        }
    }
}<|MERGE_RESOLUTION|>--- conflicted
+++ resolved
@@ -25,18 +25,17 @@
                 ..Directory.GetFiles(directory, "*.sln", SearchOption.TopDirectoryOnly),
                     ..Directory.GetFiles(directory, "*.slnx", SearchOption.TopDirectoryOnly)];
 
-<<<<<<< HEAD
-            // If more than a single sln file is found, an error is thrown since we can't determine which one to choose.
-            if (possibleSolutionPaths.Count() > 1)
-            {
-                VSTestTrace.SafeWriteTrace(() => string.Format(CommonLocalizableStrings.MoreThanOneSolutionInDirectory, directory));
-                return false;
-            }
-            // If a single solution is found, use it.
-            else if (possibleSolutionPaths.Length == 1)
-            {
-                // Get project file paths to check if there are any projects in the directory
-                string[] possibleProjectPaths = GetProjectFilePaths(directory);
+                // If more than a single sln file is found, an error is thrown since we can't determine which one to choose.
+                if (possibleSolutionPaths.Length > 1)
+                {
+                    VSTestTrace.SafeWriteTrace(() => string.Format(CommonLocalizableStrings.MoreThanOneSolutionInDirectory, directory));
+                    return false;
+                }
+                // If a single solution is found, use it.
+                else if (possibleSolutionPaths.Length == 1)
+                {
+                    // Get project file paths to check if there are any projects in the directory
+                    string[] possibleProjectPaths = GetProjectFilePaths(directory);
 
                 if (possibleProjectPaths.Length == 0)
                 {
@@ -57,10 +56,6 @@
 
                 // No projects found throws an error that no sln nor projects were found
                 if (possibleProjectPath.Length == 0)
-=======
-                // If more than a single sln file is found, an error is thrown since we can't determine which one to choose.
-                if (possibleSolutionPaths.Length > 1)
->>>>>>> 3c3d56b2
                 {
                     VSTestTrace.SafeWriteTrace(() => LocalizableStrings.CmdNoProjectOrSolutionFileErrorMessage);
                     return false;

﻿// Licensed to the .NET Foundation under one or more agreements.
// The .NET Foundation licenses this file to you under the MIT license.

using Microsoft.Build.Evaluation;
using Microsoft.DotNet.Cli.Utils;
using Microsoft.DotNet.Tools;
using Microsoft.DotNet.Tools.Common;
using Microsoft.DotNet.Tools.Test;
using NuGet.Packaging;
using LocalizableStrings = Microsoft.DotNet.Tools.Test.LocalizableStrings;

namespace Microsoft.DotNet.Cli
{
    internal static class SolutionAndProjectUtility
    {
        public static (bool SolutionOrProjectFileFound, string Message) TryGetProjectOrSolutionFilePath(string directory, out string projectOrSolutionFilePath, out bool isSolution)
        {
            projectOrSolutionFilePath = string.Empty;
            isSolution = false;

            if (!Directory.Exists(directory))
            {
                return (false, string.Format(LocalizableStrings.CmdNonExistentDirectoryErrorDescription, directory));
            }

            var solutionPaths = GetSolutionFilePaths(directory);

            // If more than a single sln file is found, an error is thrown since we can't determine which one to choose.
            if (solutionPaths.Length > 1)
            {
                return (false, string.Format(CommonLocalizableStrings.MoreThanOneSolutionInDirectory, directory));
            }

            if (solutionPaths.Length == 1)
            {
                var projectPaths = GetProjectFilePaths(directory);

                if (projectPaths.Length == 0)
                {
                    projectOrSolutionFilePath = solutionPaths[0];
                    isSolution = true;
                    return (true, string.Empty);
                }

                return (false, LocalizableStrings.CmdMultipleProjectOrSolutionFilesErrorDescription);
            }
            else  // If no solutions are found, look for a project file
            {
                string[] projectPaths = GetProjectFilePaths(directory);

                if (projectPaths.Length == 0)
                {
                    var solutionFilterPaths = GetSolutionFilterFilePaths(directory);

                    if (solutionFilterPaths.Length == 0)
                    {
                        return (false, LocalizableStrings.CmdNoProjectOrSolutionFileErrorDescription);
                    }

                    if (solutionFilterPaths.Length == 1)
                    {
                        projectOrSolutionFilePath = solutionFilterPaths[0];
                        isSolution = true;
                        return (true, string.Empty);
                    }
                    else
                    {
                        return (false, LocalizableStrings.CmdMultipleProjectOrSolutionFilesErrorDescription);
                    }
                }

                if (projectPaths.Length == 1)
                {
                    projectOrSolutionFilePath = projectPaths[0];
                    return (true, string.Empty);
                }

                return (false, string.Format(CommonLocalizableStrings.MoreThanOneSolutionInDirectory, directory));
            }
        }

        private static string[] GetSolutionFilePaths(string directory)
        {
            string[] solutionFiles = Directory.GetFiles(directory, CliConstants.SolutionExtensionPattern, SearchOption.TopDirectoryOnly);
            solutionFiles.AddRange(Directory.GetFiles(directory, CliConstants.SolutionXExtensionPattern, SearchOption.TopDirectoryOnly));

            return solutionFiles;
        }

        private static string[] GetSolutionFilterFilePaths(string directory)
        {
            return Directory.GetFiles(directory, CliConstants.SolutionFilterExtensionPattern, SearchOption.TopDirectoryOnly);
        }

        private static string[] GetProjectFilePaths(string directory) => [.. Directory.EnumerateFiles(directory, CliConstants.ProjectExtensionPattern, SearchOption.TopDirectoryOnly).Where(IsProjectFile)];

        private static bool IsProjectFile(string filePath) => CliConstants.ProjectExtensions.Contains(Path.GetExtension(filePath), StringComparer.OrdinalIgnoreCase);

        public static string GetRootDirectory(string solutionOrProjectFilePath)
        {
            string fileDirectory = Path.GetDirectoryName(solutionOrProjectFilePath);
            return string.IsNullOrEmpty(fileDirectory) ? Directory.GetCurrentDirectory() : fileDirectory;
        }

        public static IEnumerable<TestModule> GetProjectProperties(string projectFilePath, IDictionary<string, string> globalProperties, ProjectCollection projectCollection)
        {
            var projects = new List<TestModule>();

            var globalPropertiesWithoutTargetFramework = new Dictionary<string, string>(globalProperties);
            globalPropertiesWithoutTargetFramework.Remove(ProjectProperties.TargetFramework);

            var project = projectCollection.LoadProject(projectFilePath, globalPropertiesWithoutTargetFramework, null);

            // Check if TargetFramework is specified in global properties
            if (globalProperties.TryGetValue(ProjectProperties.TargetFramework, out string targetFramework))
            {
                Logger.LogTrace(() => $"Loaded project '{Path.GetFileName(projectFilePath)}' with global property TargetFramework '{targetFramework}'.");

                if (IsValidTargetFramework(project, targetFramework))
                {
                    Logger.LogTrace(() => $"Project '{Path.GetFileName(projectFilePath)}' with TargetFramework '{targetFramework}': before re-evaluation '{ProjectProperties.IsTestingPlatformApplication}' is '{project.GetPropertyValue(ProjectProperties.IsTestingPlatformApplication)}'.");

                    project.SetProperty(ProjectProperties.TargetFramework, targetFramework);
                    project.ReevaluateIfNecessary();
<<<<<<< HEAD
=======
                    Logger.LogTrace(() => $"Project '{Path.GetFileName(projectFilePath)}' with TargetFramework '{targetFramework}': after re-evaluation '{ProjectProperties.IsTestingPlatformApplication}' is '{project.GetPropertyValue(ProjectProperties.IsTestingPlatformApplication)}'.");

>>>>>>> ff1ad544
                    if (GetModuleFromProject(project) is { } module)
                    {
                        projects.Add(module);
                    }
                }
                else
                {
                    // TODO: When can this happen? Should we explicitly error?
                    Logger.LogTrace(() => $"Project '{Path.GetFileName(projectFilePath)}' with TargetFramework '{targetFramework}' was considered invalid.");
                }
            }
            else
            {
                string targetFrameworks = project.GetPropertyValue(ProjectProperties.TargetFrameworks);

                if (string.IsNullOrEmpty(targetFrameworks))
                {
<<<<<<< HEAD
                    if (GetModuleFromProject(project) is { } module)
=======
                    Logger.LogTrace(() => $"Loaded project '{Path.GetFileName(projectFilePath)}' has '{ProjectProperties.IsTestingPlatformApplication}' = '{project.GetPropertyValue(ProjectProperties.IsTestingPlatformApplication)}'.");

                    if (GetModuleFromProject(project) is {} module)
>>>>>>> ff1ad544
                    {
                        projects.Add(module);
                    }
                }
                else
                {
                    Logger.LogTrace(() => $"Loaded project '{Path.GetFileName(projectFilePath)}' has '{ProjectProperties.IsTestingPlatformApplication}' = '{project.GetPropertyValue(ProjectProperties.IsTestingPlatformApplication)}' (TFMs: '{targetFrameworks}').");

                    var frameworks = targetFrameworks.Split(CliConstants.SemiColon, StringSplitOptions.RemoveEmptyEntries);
                    foreach (var framework in frameworks)
                    {
                        project.SetProperty(ProjectProperties.TargetFramework, framework);
                        project.ReevaluateIfNecessary();
<<<<<<< HEAD
                        if (GetModuleFromProject(project) is { } module)
=======
                        Logger.LogTrace(() => $"Loaded project '{Path.GetFileName(projectFilePath)}' has '{ProjectProperties.IsTestingPlatformApplication}' = '{project.GetPropertyValue(ProjectProperties.IsTestingPlatformApplication)}' (TFM: '{framework}').");

                        if (GetModuleFromProject(project) is {} module)
>>>>>>> ff1ad544
                        {
                            projects.Add(module);
                        }
                    }
                }
            }

            return projects;
        }


        private static bool IsValidTargetFramework(Project project, string targetFramework)
        {
            string targetFrameworks = project.GetPropertyValue(ProjectProperties.TargetFrameworks);
            if (string.IsNullOrEmpty(targetFrameworks))
            {
                return project.GetPropertyValue(ProjectProperties.TargetFramework) == targetFramework;
            }

            var frameworks = targetFrameworks.Split(CliConstants.SemiColon, StringSplitOptions.RemoveEmptyEntries);
            return frameworks.Contains(targetFramework);
        }

        private static TestModule? GetModuleFromProject(Project project)
        {
            _ = bool.TryParse(project.GetPropertyValue(ProjectProperties.IsTestProject), out bool isTestProject);
            _ = bool.TryParse(project.GetPropertyValue(ProjectProperties.IsTestingPlatformApplication), out bool isTestingPlatformApplication);

            if (!isTestProject && !isTestingPlatformApplication)
            {
                return null;
            }

            string targetFramework = project.GetPropertyValue(ProjectProperties.TargetFramework);

            string executablePath = GetExecutablePath(project);
            string targetPath = !string.IsNullOrEmpty(executablePath) ? executablePath : project.GetPropertyValue(ProjectProperties.TargetPath);
            string projectFullPath = project.GetPropertyValue(ProjectProperties.ProjectFullPath);
            string runSettingsFilePath = project.GetPropertyValue(ProjectProperties.RunSettingsFilePath);

            return new TestModule(targetPath, PathUtility.FixFilePath(projectFullPath), targetFramework, runSettingsFilePath, isTestingPlatformApplication, isTestProject);
        }

        private static string GetExecutablePath(Project project)
        {
            _ = bool.TryParse(project.GetPropertyValue(ProjectProperties.IsExecutable), out bool isExecutable);
            _ = bool.TryParse(project.GetPropertyValue(ProjectProperties.UseAppHost), out bool useAppHost);

            string targetFrameworkIdentifier = project.GetPropertyValue(ProjectProperties.TargetFrameworkIdentifier);

            if (targetFrameworkIdentifier.Equals(CliConstants.NetCoreIdentifier, StringComparison.OrdinalIgnoreCase) &&
               isExecutable &&
               useAppHost)
            {
                string targetDir = project.GetPropertyValue(ProjectProperties.TargetDir);
                string assemblyName = project.GetPropertyValue(ProjectProperties.AssemblyName);
                string nativeExecutableExtension = project.GetPropertyValue(ProjectProperties.NativeExecutableExtension);

                string executablePath = $"{targetDir}{assemblyName}{nativeExecutableExtension}";

                if (File.Exists(executablePath))
                {
                    return executablePath;
                }
            }

            return string.Empty;
        }

    }
}<|MERGE_RESOLUTION|>--- conflicted
+++ resolved
@@ -122,11 +122,9 @@
 
                     project.SetProperty(ProjectProperties.TargetFramework, targetFramework);
                     project.ReevaluateIfNecessary();
-<<<<<<< HEAD
-=======
+
                     Logger.LogTrace(() => $"Project '{Path.GetFileName(projectFilePath)}' with TargetFramework '{targetFramework}': after re-evaluation '{ProjectProperties.IsTestingPlatformApplication}' is '{project.GetPropertyValue(ProjectProperties.IsTestingPlatformApplication)}'.");
 
->>>>>>> ff1ad544
                     if (GetModuleFromProject(project) is { } module)
                     {
                         projects.Add(module);
@@ -144,15 +142,11 @@
 
                 if (string.IsNullOrEmpty(targetFrameworks))
                 {
-<<<<<<< HEAD
                     if (GetModuleFromProject(project) is { } module)
-=======
-                    Logger.LogTrace(() => $"Loaded project '{Path.GetFileName(projectFilePath)}' has '{ProjectProperties.IsTestingPlatformApplication}' = '{project.GetPropertyValue(ProjectProperties.IsTestingPlatformApplication)}'.");
-
-                    if (GetModuleFromProject(project) is {} module)
->>>>>>> ff1ad544
-                    {
-                        projects.Add(module);
+                    {
+                          Logger.LogTrace(() => $"Loaded project '{Path.GetFileName(projectFilePath)}' has '{ProjectProperties.IsTestingPlatformApplication}' = '{project.GetPropertyValue(ProjectProperties.IsTestingPlatformApplication)}'.");
+
+                         projects.Add(module); 
                     }
                 }
                 else
@@ -164,16 +158,13 @@
                     {
                         project.SetProperty(ProjectProperties.TargetFramework, framework);
                         project.ReevaluateIfNecessary();
-<<<<<<< HEAD
-                        if (GetModuleFromProject(project) is { } module)
-=======
+
+                      if (GetModuleFromProject(project) is { } module)
+                      {
                         Logger.LogTrace(() => $"Loaded project '{Path.GetFileName(projectFilePath)}' has '{ProjectProperties.IsTestingPlatformApplication}' = '{project.GetPropertyValue(ProjectProperties.IsTestingPlatformApplication)}' (TFM: '{framework}').");
 
-                        if (GetModuleFromProject(project) is {} module)
->>>>>>> ff1ad544
-                        {
-                            projects.Add(module);
-                        }
+                        projects.Add(module);
+                      }
                     }
                 }
             }

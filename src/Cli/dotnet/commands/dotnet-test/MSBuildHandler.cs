--- conflicted
+++ resolved
@@ -53,26 +53,18 @@
             msBuildExitCode = RunBuild(path, buildOptions);
         }
 
-        if (msBuildExitCode != ExitCode.Success)
-        {
-            _output.WriteMessage(string.Format(Microsoft.DotNet.Tools.Test.LocalizableStrings.CmdMSBuildProjectsPropertiesErrorDescription, msBuildExitCode));
-            return false;
-        }
-
-        return true;
-    }
-
-<<<<<<< HEAD
             if (msBuildExitCode != ExitCode.Success)
             {
                 _output.WriteMessage(string.Format(Tools.Test.LocalizableStrings.CmdMSBuildProjectsPropertiesErrorDescription, msBuildExitCode));
                 return false;
             }
-=======
+
+        return true;
+    }
+
     private int RunBuild(string directoryPath, BuildOptions buildOptions)
     {
         (bool solutionOrProjectFileFound, string message) = SolutionAndProjectUtility.TryGetProjectOrSolutionFilePath(directoryPath, out string projectOrSolutionFilePath, out bool isSolution);
->>>>>>> 6616a998
 
         if (!solutionOrProjectFileFound)
         {
@@ -105,11 +97,11 @@
         {
             _areTestingPlatformApplications = false;
 
-            _output.WriteMessage(
-                string.Format(
-                    Microsoft.DotNet.Tools.Test.LocalizableStrings.CmdUnsupportedVSTestTestApplicationsDescription,
-                    string.Join(Environment.NewLine, vsTestTestProjects.Select(module => Path.GetFileName(module.ProjectFullPath)))),
-                new SystemConsoleColor { ConsoleColor = ConsoleColor.Red });
+                _output.WriteMessage(
+                    string.Format(
+                        Tools.Test.LocalizableStrings.CmdUnsupportedVSTestTestApplicationsDescription,
+                        string.Join(Environment.NewLine, vsTestTestProjects.Select(module => Path.GetFileName(module.ProjectFullPath)))),
+                    new SystemConsoleColor { ConsoleColor = ConsoleColor.Red });
 
             return;
         }
@@ -118,20 +110,8 @@
         {
             if (!module.IsTestProject && !module.IsTestingPlatformApplication)
             {
-<<<<<<< HEAD
-                _areTestingPlatformApplications = false;
-
-                _output.WriteMessage(
-                    string.Format(
-                        Tools.Test.LocalizableStrings.CmdUnsupportedVSTestTestApplicationsDescription,
-                        string.Join(Environment.NewLine, vsTestTestProjects.Select(module => Path.GetFileName(module.ProjectFullPath)))),
-                    new SystemConsoleColor { ConsoleColor = ConsoleColor.Red });
-
-                return;
-=======
                 // This should never happen. We should only ever create TestModule if it's a test project.
                 throw new UnreachableException($"This program location is thought to be unreachable. Class='{nameof(MSBuildHandler)}' Method='{nameof(InitializeTestApplications)}'");
->>>>>>> 6616a998
             }
 
             var testApp = new TestApplication(module, _args);
@@ -171,7 +151,6 @@
             return;
         }
 
-<<<<<<< HEAD
             var logMessageBuilder = new StringBuilder();
 
             foreach (var module in modules)
@@ -186,18 +165,7 @@
             }
 
             Logger.LogTrace(() => logMessageBuilder.ToString());
-=======
-        foreach (var module in modules)
-        {
-            Logger.LogTrace(() => $"{ProjectProperties.ProjectFullPath}: {module.ProjectFullPath}");
-            Logger.LogTrace(() => $"{ProjectProperties.IsTestProject}: {module.IsTestProject}");
-            Logger.LogTrace(() => $"{ProjectProperties.IsTestingPlatformApplication}: {module.IsTestingPlatformApplication}");
-            Logger.LogTrace(() => $"{ProjectProperties.TargetFramework}: {module.TargetFramework}");
-            Logger.LogTrace(() => $"{ProjectProperties.TargetPath}: {module.TargetPath}");
-            Logger.LogTrace(() => $"{ProjectProperties.RunSettingsFilePath}: {module.RunSettingsFilePath}");
->>>>>>> 6616a998
         }
-    }
 
     public void Dispose()
     {

--- conflicted
+++ resolved
@@ -63,14 +63,11 @@
             Description = LocalizableStrings.CmdSolutionDescription,
             Arity = ArgumentArity.ExactlyOne
         };
-<<<<<<< HEAD
-=======
 
         public static readonly CliOption<string> DirectoryOption = new("--directory")
         {
             Description = LocalizableStrings.CmdDirectoryDescription,
             Arity = ArgumentArity.ExactlyOne
         };
->>>>>>> 818246b6
     }
 }
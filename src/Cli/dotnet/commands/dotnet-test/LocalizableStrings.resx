﻿<?xml version="1.0" encoding="utf-8"?>
<root>
  <!-- 
    Microsoft ResX Schema 
    
    Version 2.0
    
    The primary goals of this format is to allow a simple XML format 
    that is mostly human readable. The generation and parsing of the 
    various data types are done through the TypeConverter classes 
    associated with the data types.
    
    Example:
    
    ... ado.net/XML headers & schema ...
    <resheader name="resmimetype">text/microsoft-resx</resheader>
    <resheader name="version">2.0</resheader>
    <resheader name="reader">System.Resources.ResXResourceReader, System.Windows.Forms, ...</resheader>
    <resheader name="writer">System.Resources.ResXResourceWriter, System.Windows.Forms, ...</resheader>
    <data name="Name1"><value>this is my long string</value><comment>this is a comment</comment></data>
    <data name="Color1" type="System.Drawing.Color, System.Drawing">Blue</data>
    <data name="Bitmap1" mimetype="application/x-microsoft.net.object.binary.base64">
        <value>[base64 mime encoded serialized .NET Framework object]</value>
    </data>
    <data name="Icon1" type="System.Drawing.Icon, System.Drawing" mimetype="application/x-microsoft.net.object.bytearray.base64">
        <value>[base64 mime encoded string representing a byte array form of the .NET Framework object]</value>
        <comment>This is a comment</comment>
    </data>
                
    There are any number of "resheader" rows that contain simple 
    name/value pairs.
    
    Each data row contains a name, and value. The row also contains a 
    type or mimetype. Type corresponds to a .NET class that support 
    text/value conversion through the TypeConverter architecture. 
    Classes that don't support this are serialized and stored with the 
    mimetype set.
    
    The mimetype is used for serialized objects, and tells the 
    ResXResourceReader how to depersist the object. This is currently not 
    extensible. For a given mimetype the value must be set accordingly:
    
    Note - application/x-microsoft.net.object.binary.base64 is the format 
    that the ResXResourceWriter will generate, however the reader can 
    read any of the formats listed below.
    
    mimetype: application/x-microsoft.net.object.binary.base64
    value   : The object must be serialized with 
            : System.Runtime.Serialization.Formatters.Binary.BinaryFormatter
            : and then encoded with base64 encoding.
    
    mimetype: application/x-microsoft.net.object.soap.base64
    value   : The object must be serialized with 
            : System.Runtime.Serialization.Formatters.Soap.SoapFormatter
            : and then encoded with base64 encoding.

    mimetype: application/x-microsoft.net.object.bytearray.base64
    value   : The object must be serialized into a byte array 
            : using a System.ComponentModel.TypeConverter
            : and then encoded with base64 encoding.
    -->
  <xsd:schema id="root" xmlns="" xmlns:xsd="http://www.w3.org/2001/XMLSchema" xmlns:msdata="urn:schemas-microsoft-com:xml-msdata">
    <xsd:import namespace="http://www.w3.org/XML/1998/namespace" />
    <xsd:element name="root" msdata:IsDataSet="true">
      <xsd:complexType>
        <xsd:choice maxOccurs="unbounded">
          <xsd:element name="metadata">
            <xsd:complexType>
              <xsd:sequence>
                <xsd:element name="value" type="xsd:string" minOccurs="0" />
              </xsd:sequence>
              <xsd:attribute name="name" use="required" type="xsd:string" />
              <xsd:attribute name="type" type="xsd:string" />
              <xsd:attribute name="mimetype" type="xsd:string" />
              <xsd:attribute ref="xml:space" />
            </xsd:complexType>
          </xsd:element>
          <xsd:element name="assembly">
            <xsd:complexType>
              <xsd:attribute name="alias" type="xsd:string" />
              <xsd:attribute name="name" type="xsd:string" />
            </xsd:complexType>
          </xsd:element>
          <xsd:element name="data">
            <xsd:complexType>
              <xsd:sequence>
                <xsd:element name="value" type="xsd:string" minOccurs="0" msdata:Ordinal="1" />
                <xsd:element name="comment" type="xsd:string" minOccurs="0" msdata:Ordinal="2" />
              </xsd:sequence>
              <xsd:attribute name="name" type="xsd:string" use="required" msdata:Ordinal="1" />
              <xsd:attribute name="type" type="xsd:string" msdata:Ordinal="3" />
              <xsd:attribute name="mimetype" type="xsd:string" msdata:Ordinal="4" />
              <xsd:attribute ref="xml:space" />
            </xsd:complexType>
          </xsd:element>
          <xsd:element name="resheader">
            <xsd:complexType>
              <xsd:sequence>
                <xsd:element name="value" type="xsd:string" minOccurs="0" msdata:Ordinal="1" />
              </xsd:sequence>
              <xsd:attribute name="name" type="xsd:string" use="required" />
            </xsd:complexType>
          </xsd:element>
        </xsd:choice>
      </xsd:complexType>
    </xsd:element>
  </xsd:schema>
  <resheader name="resmimetype">
    <value>text/microsoft-resx</value>
  </resheader>
  <resheader name="version">
    <value>2.0</value>
  </resheader>
  <resheader name="reader">
    <value>System.Resources.ResXResourceReader, System.Windows.Forms, Version=4.0.0.0, Culture=neutral, PublicKeyToken=b77a5c561934e089</value>
  </resheader>
  <resheader name="writer">
    <value>System.Resources.ResXResourceWriter, System.Windows.Forms, Version=4.0.0.0, Culture=neutral, PublicKeyToken=b77a5c561934e089</value>
  </resheader>
  <data name="AppFullName" xml:space="preserve">
    <value>.NET Test Driver</value>
  </data>
  <data name="AppDescription" xml:space="preserve">
    <value>Test Driver for the .NET Platform</value>
  </data>
  <data name="CmdSettingsFile" xml:space="preserve">
    <value>SETTINGS_FILE</value>
  </data>
  <data name="CmdSettingsDescription" xml:space="preserve">
    <value>The settings file to use when running tests.</value>
  </data>
  <data name="CmdListTestsDescription" xml:space="preserve">
    <value>List the discovered tests instead of running the tests.</value>
  </data>
  <data name="CmdTestCaseFilterExpression" xml:space="preserve">
    <value>EXPRESSION</value>
  </data>
  <data name="CmdTestCaseFilterDescription" xml:space="preserve">
    <value>Run tests that match the given expression.
                                        Examples:
                                        Run tests with priority set to 1: --filter "Priority = 1"
                                        Run a test with the specified full name: --filter "FullyQualifiedName=Namespace.ClassName.MethodName"
                                        Run tests that contain the specified name: --filter "FullyQualifiedName~Namespace.Class"
                                        See https://aka.ms/vstest-filtering for more information on filtering support.
                                        </value>
  </data>
  <data name="CmdTestAdapterPathDescription" xml:space="preserve">
    <value>The path to the custom adapters to use for the test run.</value>
  </data>
  <data name="CmdTestAdapterPath" xml:space="preserve">
    <value>ADAPTER_PATH</value>
  </data>
  <data name="CmdLoggerOption" xml:space="preserve">
    <value>LOGGER</value>
  </data>
  <data name="CmdLoggerDescription" xml:space="preserve">
    <value>The logger to use for test results.
                                        Examples:
                                        Log in trx format using a unique file name: --logger trx
                                        Log in trx format using the specified file name: --logger "trx;LogFileName=&lt;TestResults.trx&gt;"
                                        See https://aka.ms/vstest-report for more information on logger arguments.</value>
  </data>
  <data name="CmdOutputDir" xml:space="preserve">
    <value>OUTPUT_DIR</value>
  </data>
  <data name="CmdOutputDescription" xml:space="preserve">
    <value>The output directory to place built artifacts in.</value>
  </data>
  <data name="CmdPathToLogFile" xml:space="preserve">
    <value>LOG_FILE</value>
  </data>
  <data name="CmdPathTologFileDescription" xml:space="preserve">
    <value>Enable verbose logging to the specified file.</value>
  </data>
  <data name="CmdNoBuildDescription" xml:space="preserve">
    <value>Do not build the project before testing. Implies --no-restore.</value>
  </data>
  <data name="CmdNoRestoreDescription" xml:space="preserve">
    <value>Do not execute an implicit restore.</value>
  </data>
  <data name="CmdArchitectureDescription" xml:space="preserve">
    <value>The target architecture '{0}' on which tests will run.</value>
  </data>
  <data name="CmdConfigurationDescription" xml:space="preserve">
    <value>Defines the build configuration. The default for most projects is Debug, but you can override the build configuration settings in your project.</value>
  </data>
  <data name="CmdProjectDescription" xml:space="preserve">
    <value>Defines the path of the project file to run (folder name or full path). If not specified, it defaults to the current directory.</value>
  </data>
  <data name="CmdResultsDirectoryDescription" xml:space="preserve">
    <value>The directory where the test results will be placed.
The specified directory will be created if it does not exist.</value>
  </data>
  <data name="CmdPathToResultsDirectory" xml:space="preserve">
    <value>RESULTS_DIR</value>
  </data>
  <data name="RunSettingsArgumentsDescription" xml:space="preserve">
    <value>

RunSettings arguments:
  Arguments to pass as RunSettings configurations. Arguments are specified as '[name]=[value]' pairs after "-- " (note the space after --). 
  Use a space to separate multiple '[name]=[value]' pairs.
  See https://aka.ms/vstest-runsettings-arguments for more information on RunSettings arguments.
  Example: dotnet test -- MSTest.DeploymentEnabled=false MSTest.MapInconclusiveToFailed=True</value>
  </data>
  <data name="cmdCollectFriendlyName" xml:space="preserve">
    <value>DATA_COLLECTOR_NAME</value>
  </data>
  <data name="cmdCollectDescription" xml:space="preserve">
    <value>The friendly name of the data collector to use for the test run.
                                        More info here: https://aka.ms/vstest-collect</value>
  </data>
  <data name="CmdBlameDescription" xml:space="preserve">
    <value>Runs the tests in blame mode. This option is helpful in isolating problematic tests that cause the test host to crash or hang, but it does not create a memory dump by default. 

When a crash is detected, it creates an sequence file in TestResults/guid/guid_Sequence.xml that captures the order of tests that were run before the crash.

Based on the additional settings, hang dump or crash dump can also be collected.

Example: 
  Timeout the test run when test takes more than the default timeout of 1 hour, and collect crash dump when the test host exits unexpectedly. 
  (Crash dumps require additional setup, see below.)
  dotnet test --blame-hang --blame-crash
Example: 
  Timeout the test run when a test takes more than 20 minutes and collect hang dump. 
  dotnet test --blame-hang-timeout 20min
</value>
  </data>
  <data name="FrameworkOptionDescription" xml:space="preserve">
    <value>The target framework to run tests for. The target framework must also be specified in the project file.</value>
  </data>
  <data name="RuntimeOptionDescription" xml:space="preserve">
    <value>The target runtime to test for.</value>
  </data>
  <data name="ConfigurationOptionDescription" xml:space="preserve">
    <value>The configuration to use for running tests. The default for most projects is 'Debug'.</value>
  </data>
  <data name="CmdNoLogo" xml:space="preserve">
    <value>Run test(s), without displaying Microsoft Testplatform banner</value>
  </data>
  <data name="IgnoredArgumentsMessage" xml:space="preserve">
    <value>The following arguments have been ignored : "{0}"</value>
  </data>
  <data name="CmdBlameCrashCollectAlwaysDescription" xml:space="preserve">
    <value>Enables collecting crash dump on expected as well as unexpected testhost exit.</value>
  </data>
  <data name="CmdBlameCrashDescription" xml:space="preserve">
    <value>Runs the tests in blame mode and collects a crash dump when the test host exits unexpectedly. This option depends on the version of .NET used, the type of error, and the operating system.
  
For exceptions in managed code, a dump will be automatically collected on .NET 5.0 and later versions. It will generate a dump for testhost or any child process that also ran on .NET 5.0 and crashed. Crashes in native code will not generate a dump. This option works on Windows, macOS, and Linux.

Crash dumps in native code, or when targetting .NET Framework, or .NET Core 3.1 and earlier versions, can only be collected on Windows, by using Procdump. A directory that contains procdump.exe and procdump64.exe must be in the PATH or PROCDUMP_PATH environment variable.

The tools can be downloaded here: https://docs.microsoft.com/sysinternals/downloads/procdump
  
To collect a crash dump from a native application running on .NET 5.0 or later, the usage of Procdump can be forced by setting the VSTEST_DUMP_FORCEPROCDUMP environment variable to 1.

Implies --blame.</value>
  </data>
  <data name="CmdBlameCrashDumpTypeDescription" xml:space="preserve">
    <value>The type of crash dump to be collected. Supported values are full (default) and mini. Implies --blame-crash.</value>
  </data>
  <data name="CmdBlameHangDescription" xml:space="preserve">
    <value>Run the tests in blame mode and enables collecting hang dump when test exceeds the given timeout. Implies --blame-hang.</value>
  </data>
  <data name="CmdBlameHangDumpTypeDescription" xml:space="preserve">
    <value>The type of crash dump to be collected. The supported values are full (default), mini, and none. When 'none' is used then test host is terminated on timeout, but no dump is collected. Implies --blame-hang.</value>
  </data>
  <data name="CmdBlameHangTimeoutDescription" xml:space="preserve">
    <value>Per-test timeout, after which hang dump is triggered and the testhost process is terminated. Default is 1h.
The timeout value is specified in the following format: 1.5h / 90m / 5400s / 5400000ms. When no unit is used (e.g. 5400000), the value is assumed to be in milliseconds.
When used together with data driven tests, the timeout behavior depends on the test adapter used. For xUnit, NUnit and MSTest 2.2.4+ the timeout is renewed after every test case,
For MSTest before 2.2.4, the timeout is used for all testcases.</value>
  </data>
  <data name="CrashDumpTypeArgumentName" xml:space="preserve">
    <value>DUMP_TYPE</value>
  </data>
  <data name="HangDumpTypeArgumentName" xml:space="preserve">
    <value>DUMP_TYPE</value>
  </data>
  <data name="HangTimeoutArgumentName" xml:space="preserve">
    <value>TIMESPAN</value>
  </data>
  <data name="CmdEnvironmentVariableDescription" xml:space="preserve">
    <value>Sets the value of an environment variable. 
Creates the variable if it does not exist, overrides if it does. 
This will force the tests to be run in an isolated process. 
This argument can be specified multiple times to provide multiple variables.

Examples:
-e VARIABLE=abc
-e VARIABLE="value with spaces"
-e VARIABLE="value;seperated with;semicolons"
-e VAR1=abc -e VAR2=def -e VAR3=ghi
</value>
  </data>
  <data name="CmdEnvironmentVariableExpression" xml:space="preserve">
    <value>NAME="VALUE"</value>
  </data>
  <data name="NoSerializerRegisteredWithIdErrorMessage" xml:space="preserve">
    <value>No serializer registered with ID '{0}'</value>
  </data>
  <data name="NoSerializerRegisteredWithTypeErrorMessage" xml:space="preserve">
    <value>No serializer registered with type '{0}'</value>
  </data>
  <data name="CmdMaxParallelTestModulesDescription" xml:space="preserve">
    <value>The max number of test modules that can run in parallel.</value>
  </data>
  <data name="CmdAdditionalMSBuildParametersDescription" xml:space="preserve">
    <value>The additional msbuild parameters to pass.</value>
  </data>
  <data name="CmdTestModulesDescription" xml:space="preserve">
    <value>Run tests for the specified test modules.</value>
  </data>
  <data name="CmdTestModulesRootDirectoryDescription" xml:space="preserve">
    <value>The test modules have the specified root directory.</value>
  </data>
  <data name="CmdUnsupportedMessageRequestTypeException" xml:space="preserve">
    <value>Message Request type '{0}' is unsupported.</value>
    <comment>{0} - message request type</comment>
  </data>
  <data name="CmdInvalidTestMessageStateException" xml:space="preserve">
    <value>Invalid test message state '{0}'</value>
    <comment>{0} - test message state</comment>
  </data>
  <data name="CmdUnsupportedVSTestTestApplicationsDescription" xml:space="preserve">
    <value>Test application(s) that support VSTest are not supported.</value>
  </data>
<<<<<<< HEAD
  <data name="Aborted" xml:space="preserve">
    <value>Aborted</value>
  </data>
  <data name="ActiveTestsRunning_FullTestsCount" xml:space="preserve">
    <value>{0} tests running</value>
  </data>
  <data name="ActiveTestsRunning_MoreTestsCount" xml:space="preserve">
    <value>and {0} more</value>
  </data>
  <data name="Actual" xml:space="preserve">
    <value>Actual</value>
  </data>
  <data name="CancelledLowercase" xml:space="preserve">
    <value>canceled</value>
  </data>
  <data name="CancellingTestSession" xml:space="preserve">
    <value>Canceling the test session...</value>
  </data>
  <data name="ConsoleIsAlreadyInBatchingMode" xml:space="preserve">
    <value>Console is already in batching mode.</value>
    <comment>Exception that is thrown when console is already collecting input into a batch (into a string builder), and code asks to enable batching mode again.</comment>
  </data>
  <data name="DiscoveredTestsInAssembly" xml:space="preserve">
    <value>Discovered {0} tests in assembly</value>
    <comment>0 is count, the sentence is followed by the path of the assebly</comment>
  </data>
  <data name="DiscoveringTestsFrom" xml:space="preserve">
    <value>Discovering tests from</value>
  </data>
  <data name="ExitCode" xml:space="preserve">
    <value>Exit code</value>
  </data>
  <data name="Expected" xml:space="preserve">
    <value>Expected</value>
  </data>
  <data name="Failed" xml:space="preserve">
    <value>Failed</value>
  </data>
  <data name="FailedLowercase" xml:space="preserve">
    <value>failed</value>
  </data>
  <data name="FailedWithErrors" xml:space="preserve">
    <value>failed with {0} error(s)</value>
  </data>
  <data name="FailedWithErrorsAndWarnings" xml:space="preserve">
    <value>failed with {0} error(s) and {1} warning(s)</value>
  </data>
  <data name="FailedWithWarnings" xml:space="preserve">
    <value>failed with {0} warning(s)</value>
  </data>
  <data name="ForTest" xml:space="preserve">
    <value>For test</value>
    <comment>is followed by test name</comment>
  </data>
  <data name="FromFile" xml:space="preserve">
    <value>from</value>
    <comment>from followed by a file name to point to the file from which test is originating</comment>
  </data>
  <data name="InProcessArtifactsProduced" xml:space="preserve">
    <value>In process file artifacts produced:</value>
  </data>
  <data name="MinimumExpectedTestsPolicyViolation" xml:space="preserve">
    <value>Minimum expected tests policy violation, tests ran {0}, minimum expected {1}</value>
    <comment>{0}, {1} number of tests</comment>
  </data>
  <data name="OutOfProcessArtifactsProduced" xml:space="preserve">
    <value>Out of process file artifacts produced:</value>
  </data>
  <data name="Passed" xml:space="preserve">
    <value>Passed</value>
  </data>
  <data name="PassedLowercase" xml:space="preserve">
    <value>passed</value>
  </data>
  <data name="RunningTestsFrom" xml:space="preserve">
    <value>Running tests from</value>
  </data>
  <data name="SkippedLowercase" xml:space="preserve">
    <value>skipped</value>
  </data>
  <data name="StackFrameAt" xml:space="preserve">
    <value>at</value>
    <comment>at that is used for a stack frame location in a stack trace, is followed by a class and method name</comment>
  </data>
  <data name="StackFrameIn" xml:space="preserve">
    <value>in</value>
    <comment>in that is used in stack frame it is followed by file name</comment>
  </data>
  <data name="StandardError" xml:space="preserve">
    <value>Error output</value>
  </data>
  <data name="StandardOutput" xml:space="preserve">
    <value>Standard output</value>
  </data>
  <data name="TestDiscoverySummary" xml:space="preserve">
    <value>Discovered {0} tests in {1} assemblies.</value>
    <comment>0 is number of tests, 1 is count of assemblies</comment>
  </data>
  <data name="TestDiscoverySummarySingular" xml:space="preserve">
    <value>Discovered {0} tests.</value>
    <comment>0 is number of tests</comment>
  </data>
  <data name="TestRunSummary" xml:space="preserve">
    <value>Test run summary:</value>
  </data>
  <data name="ZeroTestsRan" xml:space="preserve">
    <value>Zero tests ran</value>
=======
  <data name="CmdUnsupportedTestRunnerDescription" xml:space="preserve">
    <value>Test runner not supported: {0}.</value>
  </data>
  <data name="CmdNonExistentProjectFilePathDescription" xml:space="preserve">
    <value>The provided project file path does not exist: {0}.</value>
  </data>
  <data name="CmdMultipleProjectOrSolutionFilesErrorMessage" xml:space="preserve">
    <value>Specify which project or solution file to use because this folder contains more than one project or solution file.</value>
  </data>
  <data name="CmdNoProjectOrSolutionFileErrorMessage" xml:space="preserve">
    <value>Specify a project or solution file. The current working directory does not contain a project or solution file.</value>
  </data>
  <data name="CmdMSBuildProjectsPropertiesErrorMessage" xml:space="preserve">
    <value>Get projects properties with MSBuild didn't execute properly with exit code: {0}.</value>
>>>>>>> 71aa100f
  </data>
</root><|MERGE_RESOLUTION|>--- conflicted
+++ resolved
@@ -326,7 +326,6 @@
   <data name="CmdUnsupportedVSTestTestApplicationsDescription" xml:space="preserve">
     <value>Test application(s) that support VSTest are not supported.</value>
   </data>
-<<<<<<< HEAD
   <data name="Aborted" xml:space="preserve">
     <value>Aborted</value>
   </data>
@@ -434,7 +433,7 @@
   </data>
   <data name="ZeroTestsRan" xml:space="preserve">
     <value>Zero tests ran</value>
-=======
+  </data>
   <data name="CmdUnsupportedTestRunnerDescription" xml:space="preserve">
     <value>Test runner not supported: {0}.</value>
   </data>
@@ -449,6 +448,5 @@
   </data>
   <data name="CmdMSBuildProjectsPropertiesErrorMessage" xml:space="preserve">
     <value>Get projects properties with MSBuild didn't execute properly with exit code: {0}.</value>
->>>>>>> 71aa100f
   </data>
 </root>
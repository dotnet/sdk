--- conflicted
+++ resolved
@@ -332,13 +332,8 @@
   <data name="CmdUnsupportedTestRunnerDescription" xml:space="preserve">
     <value>Test runner not supported: {0}.</value>
   </data>
-<<<<<<< HEAD
-  <data name="CmdNonExistentProjectFilePathDescription" xml:space="preserve">
-    <value>The provided project file path does not exist: {0}.</value>
-=======
   <data name="CmdNonExistentFileDescription" xml:space="preserve">
     <value>The provided file path does not exist: {0}.</value>
->>>>>>> 517c20aa
   </data>
   <data name="CmdMultipleProjectOrSolutionFilesErrorMessage" xml:space="preserve">
     <value>Specify which project or solution file to use because this folder contains more than one project or solution file.</value>
@@ -346,8 +341,6 @@
   <data name="CmdNoProjectOrSolutionFileErrorMessage" xml:space="preserve">
     <value>Specify a project or solution file. The current working directory does not contain a project or solution file.</value>
   </data>
-<<<<<<< HEAD
-=======
   <data name="CmdMSBuildProjectsPropertiesErrorMessage" xml:space="preserve">
     <value>Get projects properties with MSBuild didn't execute properly with exit code: {0}.</value>
   </data>
@@ -360,5 +353,4 @@
   <data name="CmdProjectAndSolutionOptionErrorDescription" xml:space="preserve">
     <value>Specify either the project or solution option.</value>
   </data>
->>>>>>> 517c20aa
 </root>
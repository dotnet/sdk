--- conflicted
+++ resolved
@@ -158,11 +158,6 @@
         <target state="new">Do not execute an implicit restore.</target>
         <note />
       </trans-unit>
-<<<<<<< HEAD
-      <trans-unit id="CmdNonExistentProjectFilePathDescription">
-        <source>The provided project file path does not exist: {0}.</source>
-        <target state="new">The provided project file path does not exist: {0}.</target>
-=======
       <trans-unit id="CmdNonExistentFileDescription">
         <source>The provided file path does not exist: {0}.</source>
         <target state="new">The provided file path does not exist: {0}.</target>
@@ -171,7 +166,6 @@
       <trans-unit id="CmdProjectAndSolutionOptionErrorDescription">
         <source>Specify either the project or solution option.</source>
         <target state="new">Specify either the project or solution option.</target>
->>>>>>> 517c20aa
         <note />
       </trans-unit>
       <trans-unit id="CmdProjectDescription">

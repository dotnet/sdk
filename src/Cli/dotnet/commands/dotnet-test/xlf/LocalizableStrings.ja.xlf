--- conflicted
+++ resolved
@@ -78,40 +78,9 @@
 MSTest 2.2.4 以前の場合、タイムアウトはすべてのテスト ケースに使用されます。</target>
         <note />
       </trans-unit>
-<<<<<<< HEAD
       <trans-unit id="CmdConfigurationDescription">
         <source>Defines the build configuration. The default for most projects is Debug, but you can override the build configuration settings in your project.</source>
         <target state="new">Defines the build configuration. The default for most projects is Debug, but you can override the build configuration settings in your project.</target>
-        <note />
-      </trans-unit>
-      <trans-unit id="CmdEnvironmentVariableDescription">
-        <source>Sets the value of an environment variable. 
-Creates the variable if it does not exist, overrides if it does. 
-This will force the tests to be run in an isolated process. 
-This argument can be specified multiple times to provide multiple variables.
-
-Examples:
--e VARIABLE=abc
--e VARIABLE="value with spaces"
--e VARIABLE="value;seperated with;semicolons"
--e VAR1=abc -e VAR2=def -e VAR3=ghi
-</source>
-        <target state="translated">環境変数の値を設定します。
-変数が存在しない場合は作成され、存在する場合はオーバーライドされます。
-これにより、テストは強制的に分離プロセスで実行されます。
-この引数は、複数の変数を指定するために複数回指定できます。
-
-例:
--e VARIABLE=abc
--e VARIABLE="value with spaces"
--e VARIABLE="value;seperated with;semicolons"
--e VAR1=abc -e VAR2=def -e VAR3=ghi
-</target>
-        <note />
-      </trans-unit>
-      <trans-unit id="CmdEnvironmentVariableExpression">
-        <source>NAME="VALUE"</source>
-        <target state="translated">NAME="VALUE"</target>
         <note />
       </trans-unit>
       <trans-unit id="CmdInvalidTestMessageStateException">
@@ -124,8 +93,6 @@
         <target state="new">Get projects properties with MSBuild didn't execute properly with exit code: {0}.</target>
         <note />
       </trans-unit>
-=======
->>>>>>> 029b4b81
       <trans-unit id="CmdMaxParallelTestModulesDescription">
         <source>The max number of test modules that can run in parallel.</source>
         <target state="translated">並列で実行できるテスト モジュールの最大数。</target>

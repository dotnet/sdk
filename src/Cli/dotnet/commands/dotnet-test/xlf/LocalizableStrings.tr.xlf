--- conflicted
+++ resolved
@@ -78,40 +78,9 @@
 2.2.4’ten önceki MSTest sürümleri için zaman aşımı süresi tüm test çalışmalarına yönelik olarak kullanılır.</target>
         <note />
       </trans-unit>
-<<<<<<< HEAD
       <trans-unit id="CmdConfigurationDescription">
         <source>Defines the build configuration. The default for most projects is Debug, but you can override the build configuration settings in your project.</source>
         <target state="new">Defines the build configuration. The default for most projects is Debug, but you can override the build configuration settings in your project.</target>
-        <note />
-      </trans-unit>
-      <trans-unit id="CmdEnvironmentVariableDescription">
-        <source>Sets the value of an environment variable. 
-Creates the variable if it does not exist, overrides if it does. 
-This will force the tests to be run in an isolated process. 
-This argument can be specified multiple times to provide multiple variables.
-
-Examples:
--e VARIABLE=abc
--e VARIABLE="value with spaces"
--e VARIABLE="value;seperated with;semicolons"
--e VAR1=abc -e VAR2=def -e VAR3=ghi
-</source>
-        <target state="translated">Bir ortam değişkeninin değerini ayarlar. 
-Değişken yoksa oluşturur, varsa değişkeni geçersiz kılar. 
-Bu, testleri yalıtılmış bir işlemde çalıştırılmaya zorlar. 
-Bu bağımsız değişken, birden çok değişken sağlamak için birden çok kez belirtilebilir.
-
-Örnek:
--e DEĞİŞKEN=abc
--e DEĞİŞKEN="boşluk içeren değerler"
--e DEĞİŞKEN="noktalı virgülle;ayrılmış;değerler"
--e DEĞ1=abc -e DEĞ2=def -e DEĞ3=ghi
-</target>
-        <note />
-      </trans-unit>
-      <trans-unit id="CmdEnvironmentVariableExpression">
-        <source>NAME="VALUE"</source>
-        <target state="translated">AD="DEĞER"</target>
         <note />
       </trans-unit>
       <trans-unit id="CmdInvalidTestMessageStateException">
@@ -124,8 +93,6 @@
         <target state="new">Get projects properties with MSBuild didn't execute properly with exit code: {0}.</target>
         <note />
       </trans-unit>
-=======
->>>>>>> 029b4b81
       <trans-unit id="CmdMaxParallelTestModulesDescription">
         <source>The max number of test modules that can run in parallel.</source>
         <target state="translated">Paralel olarak çalıştırılabilecek test modüllerinin maksimum sayısı.</target>

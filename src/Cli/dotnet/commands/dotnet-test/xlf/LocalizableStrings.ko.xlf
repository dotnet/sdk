--- conflicted
+++ resolved
@@ -78,40 +78,9 @@
 2.2.4 이전 MSTest의 경우 모든 테스트 사례에 시간 제한이 사용됩니다.</target>
         <note />
       </trans-unit>
-<<<<<<< HEAD
       <trans-unit id="CmdConfigurationDescription">
         <source>Defines the build configuration. The default for most projects is Debug, but you can override the build configuration settings in your project.</source>
         <target state="new">Defines the build configuration. The default for most projects is Debug, but you can override the build configuration settings in your project.</target>
-        <note />
-      </trans-unit>
-      <trans-unit id="CmdEnvironmentVariableDescription">
-        <source>Sets the value of an environment variable. 
-Creates the variable if it does not exist, overrides if it does. 
-This will force the tests to be run in an isolated process. 
-This argument can be specified multiple times to provide multiple variables.
-
-Examples:
--e VARIABLE=abc
--e VARIABLE="value with spaces"
--e VARIABLE="value;seperated with;semicolons"
--e VAR1=abc -e VAR2=def -e VAR3=ghi
-</source>
-        <target state="translated">환경 변수의 값을 설정합니다. 
-변수가 없는 경우 변수를 만들고, 변수가 있으면 재정의합니다. 
-이는 테스트가 격리된 프로세스에서 강제로 실행되도록 합니다. 
-이 인수를 여러 번 지정하여 여러 변수를 제공할 수 있습니다.
-
-예:
--e VARIABLE=abc
--e VARIABLE="value with spaces"
--e VARIABLE="value;seperated with;semicolons"
--e VAR1=abc -e VAR2=def -e VAR3=ghi
-</target>
-        <note />
-      </trans-unit>
-      <trans-unit id="CmdEnvironmentVariableExpression">
-        <source>NAME="VALUE"</source>
-        <target state="translated">NAME="VALUE"</target>
         <note />
       </trans-unit>
       <trans-unit id="CmdInvalidTestMessageStateException">
@@ -124,8 +93,6 @@
         <target state="new">Get projects properties with MSBuild didn't execute properly with exit code: {0}.</target>
         <note />
       </trans-unit>
-=======
->>>>>>> 029b4b81
       <trans-unit id="CmdMaxParallelTestModulesDescription">
         <source>The max number of test modules that can run in parallel.</source>
         <target state="translated">병렬로 실행할 수 있는 최대 테스트 모듈 수입니다.</target>

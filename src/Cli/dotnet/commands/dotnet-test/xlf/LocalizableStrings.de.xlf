--- conflicted
+++ resolved
@@ -78,40 +78,9 @@
 für MSTest vor 2.2.4 wird das Timeout für alle Testfälle verwendet.</target>
         <note />
       </trans-unit>
-<<<<<<< HEAD
       <trans-unit id="CmdConfigurationDescription">
         <source>Defines the build configuration. The default for most projects is Debug, but you can override the build configuration settings in your project.</source>
         <target state="new">Defines the build configuration. The default for most projects is Debug, but you can override the build configuration settings in your project.</target>
-        <note />
-      </trans-unit>
-      <trans-unit id="CmdEnvironmentVariableDescription">
-        <source>Sets the value of an environment variable. 
-Creates the variable if it does not exist, overrides if it does. 
-This will force the tests to be run in an isolated process. 
-This argument can be specified multiple times to provide multiple variables.
-
-Examples:
--e VARIABLE=abc
--e VARIABLE="value with spaces"
--e VARIABLE="value;seperated with;semicolons"
--e VAR1=abc -e VAR2=def -e VAR3=ghi
-</source>
-        <target state="translated">Legt den Wert einer Umgebungsvariablen fest. 
-Erstellt die Variable, wenn Sie nicht vorhanden ist, und setzt sie andernfalls außer Kraft. 
-Dadurch wird die Ausführung der Tests in einem isolierten Prozess erzwungen. 
-Dieses Argument kann mehrmals angegeben werden, um mehrere Variablen bereitzustellen.
-
-Beispiele:
--e VARIABLE=abc
--e VARIABLE="wert mit leerzeichen"
--e VARIABLE="wert;getrennt durch;semikolons"
--e VAR1=abc -e VAR2=def -e VAR3=ghi
-</target>
-        <note />
-      </trans-unit>
-      <trans-unit id="CmdEnvironmentVariableExpression">
-        <source>NAME="VALUE"</source>
-        <target state="translated">NAME="WERT"</target>
         <note />
       </trans-unit>
       <trans-unit id="CmdInvalidTestMessageStateException">
@@ -124,8 +93,6 @@
         <target state="new">Get projects properties with MSBuild didn't execute properly with exit code: {0}.</target>
         <note />
       </trans-unit>
-=======
->>>>>>> 029b4b81
       <trans-unit id="CmdMaxParallelTestModulesDescription">
         <source>The max number of test modules that can run in parallel.</source>
         <target state="translated">Die maximale Anzahl von Testmodulen, die parallel ausgeführt werden können.</target>

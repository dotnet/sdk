﻿<?xml version="1.0" encoding="utf-8"?>
<xliff xmlns="urn:oasis:names:tc:xliff:document:1.2" xmlns:xsi="http://www.w3.org/2001/XMLSchema-instance" version="1.2" xsi:schemaLocation="urn:oasis:names:tc:xliff:document:1.2 xliff-core-1.2-transitional.xsd">
  <file datatype="xml" source-language="en" target-language="es" original="../LocalizableStrings.resx">
    <body>
      <trans-unit id="Aborted">
        <source>Aborted</source>
        <target state="new">Aborted</target>
        <note />
      </trans-unit>
      <trans-unit id="ActiveTestsRunning_FullTestsCount">
        <source>{0} tests running</source>
        <target state="new">{0} tests running</target>
        <note />
      </trans-unit>
      <trans-unit id="ActiveTestsRunning_MoreTestsCount">
        <source>and {0} more</source>
        <target state="new">and {0} more</target>
        <note />
      </trans-unit>
      <trans-unit id="Actual">
        <source>Actual</source>
        <target state="new">Actual</target>
        <note />
      </trans-unit>
      <trans-unit id="AppFullName">
        <source>.NET Test Driver</source>
        <target state="translated">Controlador de pruebas de .NET</target>
        <note />
      </trans-unit>
      <trans-unit id="AppDescription">
        <source>Test Driver for the .NET Platform</source>
        <target state="translated">Controlador de pruebas para la plataforma .NET</target>
        <note />
      </trans-unit>
      <trans-unit id="CancelledLowercase">
        <source>canceled</source>
        <target state="new">canceled</target>
        <note />
      </trans-unit>
      <trans-unit id="CancellingTestSession">
        <source>Canceling the test session...</source>
        <target state="new">Canceling the test session...</target>
        <note />
      </trans-unit>
      <trans-unit id="CmdAdditionalMSBuildParametersDescription">
        <source>The additional msbuild parameters to pass.</source>
        <target state="translated">Parámetros adicionales de msbuild que se van a pasar.</target>
        <note />
      </trans-unit>
      <trans-unit id="CmdArchitectureDescription">
        <source>The target architecture '{0}' on which tests will run.</source>
        <target state="new">The target architecture '{0}' on which tests will run.</target>
        <note />
      </trans-unit>
      <trans-unit id="CmdBlameCrashCollectAlwaysDescription">
        <source>Enables collecting crash dump on expected as well as unexpected testhost exit.</source>
        <target state="translated">Habilita la recopilación del volcado de memoria en la salida del host de prueba esperada e inesperada.</target>
        <note />
      </trans-unit>
      <trans-unit id="CmdBlameCrashDescription">
        <source>Runs the tests in blame mode and collects a crash dump when the test host exits unexpectedly. This option depends on the version of .NET used, the type of error, and the operating system.
  
For exceptions in managed code, a dump will be automatically collected on .NET 5.0 and later versions. It will generate a dump for testhost or any child process that also ran on .NET 5.0 and crashed. Crashes in native code will not generate a dump. This option works on Windows, macOS, and Linux.

Crash dumps in native code, or when targetting .NET Framework, or .NET Core 3.1 and earlier versions, can only be collected on Windows, by using Procdump. A directory that contains procdump.exe and procdump64.exe must be in the PATH or PROCDUMP_PATH environment variable.

The tools can be downloaded here: https://docs.microsoft.com/sysinternals/downloads/procdump
  
To collect a crash dump from a native application running on .NET 5.0 or later, the usage of Procdump can be forced by setting the VSTEST_DUMP_FORCEPROCDUMP environment variable to 1.

Implies --blame.</source>
        <target state="translated">Ejecuta las pruebas en modo de reprobación y recopila un volcado de memoria cuando el host de prueba se cierra inesperadamente. Esta opción depende de la versión de .NET usada, el tipo de error y el sistema operativo.
 

Para las excepciones en código administrado, se recopilará automáticamente un volcado en .NET 5.0 y versiones posteriores. Generará un volcado para testhost o cualquier proceso secundario que también se ejecutara en .NET 5.0 y se bloqueara. Los bloqueos en código nativo no generarán un volcado. Esta opción funciona en Windows, macOS y Linux.

Los volcados de memoria en código nativo, o al establecer como destino .NET Framework, o .NET Core 3.1 y versiones anteriores, solo se pueden recopilar en Windows, mediante Procdump. Un directorio que contenga procdump.exe y procdump64.exe debe estar en la variable de entorno PATH o PROCDUMP_PATH.

Las herramientas se pueden descargar aquí: https://docs.microsoft.com/sysinternals/downloads/procdump
 

Para recopilar un volcado de memoria de una aplicación nativa que se ejecuta en .NET 5.0 o posterior, se puede forzar el uso de Procdump estableciendo la variable de entorno VSTEST_DUMP_FORCEPROCDUMP en 1.

Implica --blame.</target>
        <note />
      </trans-unit>
      <trans-unit id="CmdBlameCrashDumpTypeDescription">
        <source>The type of crash dump to be collected. Supported values are full (default) and mini. Implies --blame-crash.</source>
        <target state="translated">Tipo de volcado de memoria que se va a recopilar. Los valores admitidos son completo (valor predeterminado) y mini. Implica --blame-crash.</target>
        <note />
      </trans-unit>
      <trans-unit id="CmdBlameHangDescription">
        <source>Run the tests in blame mode and enables collecting hang dump when test exceeds the given timeout. Implies --blame-hang.</source>
        <target state="translated">Ejecuta las pruebas en el modo de culpa y habilita la recopilación del volcado de bloqueo cuando la prueba supera el tiempo de espera especificado. Implica --blame-hang.</target>
        <note />
      </trans-unit>
      <trans-unit id="CmdBlameHangDumpTypeDescription">
        <source>The type of crash dump to be collected. The supported values are full (default), mini, and none. When 'none' is used then test host is terminated on timeout, but no dump is collected. Implies --blame-hang.</source>
        <target state="translated">El tipo de volcado de memoria que se va a recoger. Los valores soportados son completo (valor predeterminado), mini, y ninguno. Si se utiliza "ninguno", el host de prueba termina cuando se agota el tiempo de espera, pero no se recoge ningún volcado. Implica --blame-hang.</target>
        <note />
      </trans-unit>
      <trans-unit id="CmdBlameHangTimeoutDescription">
        <source>Per-test timeout, after which hang dump is triggered and the testhost process is terminated. Default is 1h.
The timeout value is specified in the following format: 1.5h / 90m / 5400s / 5400000ms. When no unit is used (e.g. 5400000), the value is assumed to be in milliseconds.
When used together with data driven tests, the timeout behavior depends on the test adapter used. For xUnit, NUnit and MSTest 2.2.4+ the timeout is renewed after every test case,
For MSTest before 2.2.4, the timeout is used for all testcases.</source>
        <target state="translated">Tiempo de espera por prueba, después del cual se desencadena el volcado de memoria y finaliza el proceso testhost. El valor predeterminado es 1h.
El valor de tiempo de espera se especifica en el siguiente formato: 1,5h / 90m / 5400s / 5400000ms. Cuando no se usa ninguna unidad (por ejemplo, 5400000), se supone que el valor está en milisegundos.
Cuando se usa junto con pruebas controladas por datos, el comportamiento del tiempo de espera depende del adaptador de prueba utilizado. Para xUnit, NUnit y MSTest 2.2.4+ el tiempo de espera se renueva después de cada caso de prueba,
Para MSTest antes de 2.2.4, el tiempo de espera se usa para todos los casos de prueba.</target>
        <note />
      </trans-unit>
<<<<<<< HEAD
=======
      <trans-unit id="CmdConfigurationDescription">
        <source>Defines the build configuration. The default for most projects is Debug, but you can override the build configuration settings in your project.</source>
        <target state="new">Defines the build configuration. The default for most projects is Debug, but you can override the build configuration settings in your project.</target>
        <note />
      </trans-unit>
      <trans-unit id="CmdDirectoryDescription">
        <source>Defines the path of directory to run. If not specified, it defaults to the current directory.</source>
        <target state="new">Defines the path of directory to run. If not specified, it defaults to the current directory.</target>
        <note />
      </trans-unit>
      <trans-unit id="CmdEnvironmentVariableDescription">
        <source>Sets the value of an environment variable. 
Creates the variable if it does not exist, overrides if it does. 
This will force the tests to be run in an isolated process. 
This argument can be specified multiple times to provide multiple variables.

Examples:
-e VARIABLE=abc
-e VARIABLE="value with spaces"
-e VARIABLE="value;seperated with;semicolons"
-e VAR1=abc -e VAR2=def -e VAR3=ghi
</source>
        <target state="translated">Establece el valor de una variable de entorno. 
Crea la variable si no existe o la reemplaza en caso de que exista. 
Esto forzará la ejecución de las pruebas en un proceso aislado. 
Este argumento se puede especificar varias veces para proporcionar múltiples variables.

Ejemplos:
-e VARIABLE=abc
-e VARIABLE="value with spaces"
-e VARIABLE="value;seperated with;semicolons"
-e VAR1=abc -e VAR2=def -e VAR3=ghi
</target>
        <note />
      </trans-unit>
      <trans-unit id="CmdEnvironmentVariableExpression">
        <source>NAME="VALUE"</source>
        <target state="translated">NAME="VALUE"</target>
        <note />
      </trans-unit>
      <trans-unit id="CmdInvalidProjectFileExtensionErrorDescription">
        <source>The provided project file has an invalid extension: {0}.</source>
        <target state="new">The provided project file has an invalid extension: {0}.</target>
        <note />
      </trans-unit>
      <trans-unit id="CmdInvalidSolutionFileExtensionErrorDescription">
        <source>The provided solution file has an invalid extension: {0}.</source>
        <target state="new">The provided solution file has an invalid extension: {0}.</target>
        <note />
      </trans-unit>
      <trans-unit id="CmdInvalidTestMessageStateException">
        <source>Invalid test message state '{0}'</source>
        <target state="new">Invalid test message state '{0}'</target>
        <note>{0} - test message state</note>
      </trans-unit>
      <trans-unit id="CmdMSBuildProjectsPropertiesErrorDescription">
        <source>Get projects properties with MSBuild didn't execute properly with exit code: {0}.</source>
        <target state="new">Get projects properties with MSBuild didn't execute properly with exit code: {0}.</target>
        <note />
      </trans-unit>
>>>>>>> a076841e
      <trans-unit id="CmdMaxParallelTestModulesDescription">
        <source>The max number of test modules that can run in parallel.</source>
        <target state="translated">Número máximo de módulos de prueba que se pueden ejecutar en paralelo.</target>
        <note />
      </trans-unit>
      <trans-unit id="CmdMultipleBuildPathOptionsErrorDescription">
        <source>Specify either the project, solution or directory option.</source>
        <target state="new">Specify either the project, solution or directory option.</target>
        <note />
      </trans-unit>
      <trans-unit id="CmdMultipleProjectOrSolutionFilesErrorDescription">
        <source>Specify which project or solution file to use because this folder contains more than one project or solution file.</source>
        <target state="new">Specify which project or solution file to use because this folder contains more than one project or solution file.</target>
        <note />
      </trans-unit>
      <trans-unit id="CmdNoLogo">
        <source>Run test(s), without displaying Microsoft Testplatform banner</source>
        <target state="translated">Ejecutar pruebas, sin mostrar la pancarta de Microsoft Testplatform</target>
        <note />
      </trans-unit>
      <trans-unit id="CmdNoProjectOrSolutionFileErrorDescription">
        <source>Specify a project or solution file. The current working directory does not contain a project or solution file.</source>
        <target state="new">Specify a project or solution file. The current working directory does not contain a project or solution file.</target>
        <note />
      </trans-unit>
      <trans-unit id="CmdNoRestoreDescription">
        <source>Do not execute an implicit restore.</source>
        <target state="new">Do not execute an implicit restore.</target>
        <note />
      </trans-unit>
      <trans-unit id="CmdNonExistentDirectoryErrorDescription">
        <source>The provided directory path does not exist: {0}.</source>
        <target state="new">The provided directory path does not exist: {0}.</target>
        <note />
      </trans-unit>
      <trans-unit id="CmdNonExistentFileErrorDescription">
        <source>The provided file path does not exist: {0}.</source>
        <target state="new">The provided file path does not exist: {0}.</target>
        <note />
      </trans-unit>
      <trans-unit id="CmdProjectDescription">
        <source>Defines the path of the project file to run (folder name or full path). If not specified, it defaults to the current directory.</source>
        <target state="new">Defines the path of the project file to run (folder name or full path). If not specified, it defaults to the current directory.</target>
        <note />
      </trans-unit>
      <trans-unit id="CmdSettingsFile">
        <source>SETTINGS_FILE</source>
        <target state="translated">SETTINGS_FILE</target>
        <note />
      </trans-unit>
      <trans-unit id="CmdSettingsDescription">
        <source>The settings file to use when running tests.</source>
        <target state="translated">Archivo de configuración que debe usarse al ejecutar las pruebas.</target>
        <note />
      </trans-unit>
      <trans-unit id="CmdListTestsDescription">
        <source>List the discovered tests instead of running the tests.</source>
        <target state="translated">Enumera las pruebas detectadas en vez de ejecutar las pruebas.</target>
        <note />
      </trans-unit>
      <trans-unit id="CmdSolutionDescription">
        <source>Defines the path of the solution file to run. If not specified, it defaults to the current directory.</source>
        <target state="new">Defines the path of the solution file to run. If not specified, it defaults to the current directory.</target>
        <note />
      </trans-unit>
      <trans-unit id="CmdTestCaseFilterExpression">
        <source>EXPRESSION</source>
        <target state="translated">EXPRESSION</target>
        <note />
      </trans-unit>
      <trans-unit id="CmdTestCaseFilterDescription">
        <source>Run tests that match the given expression.
                                        Examples:
                                        Run tests with priority set to 1: --filter "Priority = 1"
                                        Run a test with the specified full name: --filter "FullyQualifiedName=Namespace.ClassName.MethodName"
                                        Run tests that contain the specified name: --filter "FullyQualifiedName~Namespace.Class"
                                        See https://aka.ms/vstest-filtering for more information on filtering support.
                                        </source>
        <target state="translated">Ejecuta las pruebas que coinciden con una expresión dada.
                                        Ejemplos:
                                        Ejecuta las pruebas con una prioridad establecida en 1: --filter "Prioridad = 1"
                                        Ejecuta una prueba con el nombre completo especificado: --filter "FullyQualifiedName=Namespace.ClassName.MethodName"
                                        Ejecuta las pruebas que contienen el nombre especificado: --filter "FullyQualifiedName~Namespace.Class"
                                        Consulte https://aka.ms/vstest-filtering para obtener más información sobre la compatibilidad con el filtrado.
                                        </target>
        <note />
      </trans-unit>
      <trans-unit id="CmdTestAdapterPathDescription">
        <source>The path to the custom adapters to use for the test run.</source>
        <target state="translated">La ruta de acceso a los adaptadores personalizados que se usarán en la serie de pruebas.</target>
        <note />
      </trans-unit>
      <trans-unit id="CmdLoggerOption">
        <source>LOGGER</source>
        <target state="translated">LOGGER</target>
        <note />
      </trans-unit>
      <trans-unit id="CmdLoggerDescription">
        <source>The logger to use for test results.
                                        Examples:
                                        Log in trx format using a unique file name: --logger trx
                                        Log in trx format using the specified file name: --logger "trx;LogFileName=&lt;TestResults.trx&gt;"
                                        See https://aka.ms/vstest-report for more information on logger arguments.</source>
        <target state="translated">Registrador que se va a usar para los resultados de pruebas.
                                        Ejemplos:
                                        Registrar en formato trx con un nombre de archivo único: --logger trx
                                        Registrar en formato trx con el nombre de archivo especificado: --logger "trx;LogFileName=&lt;ResultadosPruebas.trx&gt;"
                                        Consulte https://aka.ms/vstest-report para obtener más información sobre los argumentos del registrador.</target>
        <note />
      </trans-unit>
      <trans-unit id="CmdOutputDir">
        <source>OUTPUT_DIR</source>
        <target state="translated">OUTPUT_DIR</target>
        <note />
      </trans-unit>
      <trans-unit id="CmdOutputDescription">
        <source>The output directory to place built artifacts in.</source>
        <target state="translated">Directorio de salida en el que se ubicarán los artefactos compilados.</target>
        <note />
      </trans-unit>
      <trans-unit id="CmdPathToLogFile">
        <source>LOG_FILE</source>
        <target state="translated">LOG_FILE</target>
        <note />
      </trans-unit>
      <trans-unit id="CmdPathTologFileDescription">
        <source>Enable verbose logging to the specified file.</source>
        <target state="translated">Habilite el registro detallado para el archivo especificado.</target>
        <note />
      </trans-unit>
      <trans-unit id="CmdNoBuildDescription">
        <source>Do not build the project before testing. Implies --no-restore.</source>
        <target state="translated">No compile el proyecto antes de probarlo. Implica --no-restore.</target>
        <note />
      </trans-unit>
      <trans-unit id="CmdTestAdapterPath">
        <source>ADAPTER_PATH</source>
        <target state="translated">ADAPTER_PATH</target>
        <note />
      </trans-unit>
      <trans-unit id="CmdResultsDirectoryDescription">
        <source>The directory where the test results will be placed.
The specified directory will be created if it does not exist.</source>
        <target state="translated">El directorio donde se colocarán los resultados de prueba.
Si no existe, se creará el directorio especificado.</target>
        <note />
      </trans-unit>
      <trans-unit id="CmdPathToResultsDirectory">
        <source>RESULTS_DIR</source>
        <target state="translated">RESULTS_DIR</target>
        <note />
      </trans-unit>
      <trans-unit id="CmdTestModulesDescription">
        <source>Run tests for the specified test modules.</source>
        <target state="new">Run tests for the specified test modules.</target>
        <note />
      </trans-unit>
      <trans-unit id="CmdTestModulesRootDirectoryDescription">
        <source>The test modules have the specified root directory.</source>
        <target state="new">The test modules have the specified root directory.</target>
        <note />
      </trans-unit>
      <trans-unit id="CmdUnsupportedMessageRequestTypeException">
        <source>Message Request type '{0}' is unsupported.</source>
        <target state="new">Message Request type '{0}' is unsupported.</target>
        <note>{0} - message request type</note>
      </trans-unit>
      <trans-unit id="CmdUnsupportedTestRunnerDescription">
        <source>Test runner not supported: {0}.</source>
        <target state="new">Test runner not supported: {0}.</target>
        <note />
      </trans-unit>
      <trans-unit id="CmdUnsupportedVSTestTestApplicationsDescription">
        <source>Test application(s) that support VSTest are not supported.</source>
        <target state="new">Test application(s) that support VSTest are not supported.</target>
        <note />
      </trans-unit>
      <trans-unit id="ConsoleIsAlreadyInBatchingMode">
        <source>Console is already in batching mode.</source>
        <target state="new">Console is already in batching mode.</target>
        <note>Exception that is thrown when console is already collecting input into a batch (into a string builder), and code asks to enable batching mode again.</note>
      </trans-unit>
      <trans-unit id="CrashDumpTypeArgumentName">
        <source>DUMP_TYPE</source>
        <target state="translated">DUMP_TYPE</target>
        <note />
      </trans-unit>
      <trans-unit id="DiscoveredTestsInAssembly">
        <source>Discovered {0} tests in assembly</source>
        <target state="new">Discovered {0} tests in assembly</target>
        <note>0 is count, the sentence is followed by the path of the assebly</note>
      </trans-unit>
      <trans-unit id="DiscoveringTestsFrom">
        <source>Discovering tests from</source>
        <target state="new">Discovering tests from</target>
        <note />
      </trans-unit>
      <trans-unit id="ExitCode">
        <source>Exit code</source>
        <target state="new">Exit code</target>
        <note />
      </trans-unit>
      <trans-unit id="Expected">
        <source>Expected</source>
        <target state="new">Expected</target>
        <note />
      </trans-unit>
      <trans-unit id="Failed">
        <source>Failed</source>
        <target state="new">Failed</target>
        <note />
      </trans-unit>
      <trans-unit id="FailedLowercase">
        <source>failed</source>
        <target state="new">failed</target>
        <note />
      </trans-unit>
      <trans-unit id="FailedWithErrors">
        <source>failed with {0} error(s)</source>
        <target state="new">failed with {0} error(s)</target>
        <note />
      </trans-unit>
      <trans-unit id="FailedWithErrorsAndWarnings">
        <source>failed with {0} error(s) and {1} warning(s)</source>
        <target state="new">failed with {0} error(s) and {1} warning(s)</target>
        <note />
      </trans-unit>
      <trans-unit id="FailedWithWarnings">
        <source>failed with {0} warning(s)</source>
        <target state="new">failed with {0} warning(s)</target>
        <note />
      </trans-unit>
      <trans-unit id="ForTest">
        <source>For test</source>
        <target state="new">For test</target>
        <note>is followed by test name</note>
      </trans-unit>
      <trans-unit id="FromFile">
        <source>from</source>
        <target state="new">from</target>
        <note>from followed by a file name to point to the file from which test is originating</note>
      </trans-unit>
      <trans-unit id="HangDumpTypeArgumentName">
        <source>DUMP_TYPE</source>
        <target state="translated">DUMP_TYPE</target>
        <note />
      </trans-unit>
      <trans-unit id="HangTimeoutArgumentName">
        <source>TIMESPAN</source>
        <target state="translated">TIMESPAN</target>
        <note />
      </trans-unit>
      <trans-unit id="IgnoredArgumentsMessage">
        <source>The following arguments have been ignored : "{0}"</source>
        <target state="translated">Se han omitido los argumentos siguientes: "{0}"</target>
        <note />
      </trans-unit>
      <trans-unit id="InProcessArtifactsProduced">
        <source>In process file artifacts produced:</source>
        <target state="new">In process file artifacts produced:</target>
        <note />
      </trans-unit>
      <trans-unit id="MinimumExpectedTestsPolicyViolation">
        <source>Minimum expected tests policy violation, tests ran {0}, minimum expected {1}</source>
        <target state="new">Minimum expected tests policy violation, tests ran {0}, minimum expected {1}</target>
        <note>{0}, {1} number of tests</note>
      </trans-unit>
      <trans-unit id="NoSerializerRegisteredWithIdErrorMessage">
        <source>No serializer registered with ID '{0}'</source>
        <target state="translated">No hay ningún serializador registrado con el id. '{0}'</target>
        <note />
      </trans-unit>
      <trans-unit id="NoSerializerRegisteredWithTypeErrorMessage">
        <source>No serializer registered with type '{0}'</source>
        <target state="translated">No hay ningún serializador registrado con el tipo '{0}'</target>
        <note />
      </trans-unit>
      <trans-unit id="OutOfProcessArtifactsProduced">
        <source>Out of process file artifacts produced:</source>
        <target state="new">Out of process file artifacts produced:</target>
        <note />
      </trans-unit>
      <trans-unit id="Passed">
        <source>Passed</source>
        <target state="new">Passed</target>
        <note />
      </trans-unit>
      <trans-unit id="PassedLowercase">
        <source>passed</source>
        <target state="new">passed</target>
        <note />
      </trans-unit>
      <trans-unit id="RunSettingsArgumentsDescription">
        <source>

RunSettings arguments:
  Arguments to pass as RunSettings configurations. Arguments are specified as '[name]=[value]' pairs after "-- " (note the space after --). 
  Use a space to separate multiple '[name]=[value]' pairs.
  See https://aka.ms/vstest-runsettings-arguments for more information on RunSettings arguments.
  Example: dotnet test -- MSTest.DeploymentEnabled=false MSTest.MapInconclusiveToFailed=True</source>
        <target state="translated">

Argumentos RunSettings:
  Argumentos para pasar configuraciones de RunSettings. Los argumentos se pueden especificar como pares "[nombre]=[valor]" después de "-- " (observe el espacio después de --). 
  Use un espacio para separar varios pares de "[nombre] =[valor]".
  Consulte https://aka.ms/vstest-runsettings-arguments para obtener información sobre los argumentos RunSettings:
  Ejemplo: dotnet test -- MSTest.DeploymentEnabled=false MSTest.MapInconclusiveToFailed=True</target>
        <note />
      </trans-unit>
      <trans-unit id="RunningTestsFrom">
        <source>Running tests from</source>
        <target state="new">Running tests from</target>
        <note />
      </trans-unit>
      <trans-unit id="SkippedLowercase">
        <source>skipped</source>
        <target state="new">skipped</target>
        <note />
      </trans-unit>
      <trans-unit id="StackFrameAt">
        <source>at</source>
        <target state="new">at</target>
        <note>at that is used for a stack frame location in a stack trace, is followed by a class and method name</note>
      </trans-unit>
      <trans-unit id="StackFrameIn">
        <source>in</source>
        <target state="new">in</target>
        <note>in that is used in stack frame it is followed by file name</note>
      </trans-unit>
      <trans-unit id="StandardError">
        <source>Error output</source>
        <target state="new">Error output</target>
        <note />
      </trans-unit>
      <trans-unit id="StandardOutput">
        <source>Standard output</source>
        <target state="new">Standard output</target>
        <note />
      </trans-unit>
      <trans-unit id="TestDiscoverySummary">
        <source>Discovered {0} tests in {1} assemblies.</source>
        <target state="new">Discovered {0} tests in {1} assemblies.</target>
        <note>0 is number of tests, 1 is count of assemblies</note>
      </trans-unit>
      <trans-unit id="TestDiscoverySummarySingular">
        <source>Discovered {0} tests.</source>
        <target state="new">Discovered {0} tests.</target>
        <note>0 is number of tests</note>
      </trans-unit>
      <trans-unit id="TestRunSummary">
        <source>Test run summary:</source>
        <target state="new">Test run summary:</target>
        <note />
      </trans-unit>
      <trans-unit id="ZeroTestsRan">
        <source>Zero tests ran</source>
        <target state="new">Zero tests ran</target>
        <note />
      </trans-unit>
      <trans-unit id="cmdCollectFriendlyName">
        <source>DATA_COLLECTOR_NAME</source>
        <target state="translated">DATA_COLLECTOR_NAME</target>
        <note />
      </trans-unit>
      <trans-unit id="cmdCollectDescription">
        <source>The friendly name of the data collector to use for the test run.
                                        More info here: https://aka.ms/vstest-collect</source>
        <target state="translated">Nombre descriptivo del recopilador de datos que se usará para la serie de pruebas.
                                        Más información aquí: https://aka.ms/vstest-collect</target>
        <note />
      </trans-unit>
      <trans-unit id="CmdBlameDescription">
        <source>Runs the tests in blame mode. This option is helpful in isolating problematic tests that cause the test host to crash or hang, but it does not create a memory dump by default. 

When a crash is detected, it creates an sequence file in TestResults/guid/guid_Sequence.xml that captures the order of tests that were run before the crash.

Based on the additional settings, hang dump or crash dump can also be collected.

Example: 
  Timeout the test run when test takes more than the default timeout of 1 hour, and collect crash dump when the test host exits unexpectedly. 
  (Crash dumps require additional setup, see below.)
  dotnet test --blame-hang --blame-crash
Example: 
  Timeout the test run when a test takes more than 20 minutes and collect hang dump. 
  dotnet test --blame-hang-timeout 20min
</source>
        <target state="translated">Ejecuta las pruebas en modo de reprobación. Esta opción es útil para aislar las pruebas problemáticas que hacen que el host de prueba se bloquee o se bloquee, pero no crea un volcado de memoria de forma predeterminada.

Cuando se detecta un bloqueo, crea un archivo de secuencia en TestResults/guid/guid_Sequence.xml que captura el orden de las pruebas que se ejecutaron antes del bloqueo.

En función de la configuración adicional, también se pueden recopilar volcados de memoria o volcados de memoria.

Ejemplo: 
Tiempo de espera de la serie de pruebas cuando la prueba supera el tiempo de espera predeterminado de 1 hora, y recopile el volcado de memoria cuando el host de prueba se cierre inesperadamente. 
 (los volcados de memoria requieren una configuración adicional, consulte a continuación).
 prueba de dotnet --blame-hang --blame-crash
Ejemplo: 
 Tiempo de espera de la ejecución de pruebas cuando una prueba tarda más de 20 minutos y recopilar volcado de bloqueo. 
 prueba de dotnet --blame-hang-timeout 20min
</target>
        <note />
      </trans-unit>
      <trans-unit id="FrameworkOptionDescription">
        <source>The target framework to run tests for. The target framework must also be specified in the project file.</source>
        <target state="translated">La plataforma de destino para la que se ejecutan pruebas. La plataforma de destino se debe especificar en el archivo de proyecto.</target>
        <note />
      </trans-unit>
      <trans-unit id="ConfigurationOptionDescription">
        <source>The configuration to use for running tests. The default for most projects is 'Debug'.</source>
        <target state="translated">La configuración que se usará para ejecutar pruebas. El valor predeterminado para la mayoría de los proyectos es "Debug".</target>
        <note />
      </trans-unit>
      <trans-unit id="RuntimeOptionDescription">
        <source>The target runtime to test for.</source>
        <target state="translated">El tiempo de ejecución de destino para probar.</target>
        <note />
      </trans-unit>
    </body>
  </file>
</xliff><|MERGE_RESOLUTION|>--- conflicted
+++ resolved
@@ -110,8 +110,6 @@
 Para MSTest antes de 2.2.4, el tiempo de espera se usa para todos los casos de prueba.</target>
         <note />
       </trans-unit>
-<<<<<<< HEAD
-=======
       <trans-unit id="CmdConfigurationDescription">
         <source>Defines the build configuration. The default for most projects is Debug, but you can override the build configuration settings in your project.</source>
         <target state="new">Defines the build configuration. The default for most projects is Debug, but you can override the build configuration settings in your project.</target>
@@ -172,7 +170,6 @@
         <target state="new">Get projects properties with MSBuild didn't execute properly with exit code: {0}.</target>
         <note />
       </trans-unit>
->>>>>>> a076841e
       <trans-unit id="CmdMaxParallelTestModulesDescription">
         <source>The max number of test modules that can run in parallel.</source>
         <target state="translated">Número máximo de módulos de prueba que se pueden ejecutar en paralelo.</target>

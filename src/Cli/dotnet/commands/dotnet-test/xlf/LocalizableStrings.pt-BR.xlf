﻿<?xml version="1.0" encoding="utf-8"?>
<xliff xmlns="urn:oasis:names:tc:xliff:document:1.2" xmlns:xsi="http://www.w3.org/2001/XMLSchema-instance" version="1.2" xsi:schemaLocation="urn:oasis:names:tc:xliff:document:1.2 xliff-core-1.2-transitional.xsd">
  <file datatype="xml" source-language="en" target-language="pt-BR" original="../LocalizableStrings.resx">
    <body>
      <trans-unit id="AppFullName">
        <source>.NET Test Driver</source>
        <target state="translated">Driver de Teste do .NET</target>
        <note />
      </trans-unit>
      <trans-unit id="AppDescription">
        <source>Test Driver for the .NET Platform</source>
        <target state="translated">Driver de Teste para a Plataforma .NET</target>
        <note />
      </trans-unit>
      <trans-unit id="CmdAdditionalMSBuildParametersDescription">
        <source>The additional msbuild parameters to pass.</source>
        <target state="translated">Os parâmetros msbuild adicionais a serem aprovados.</target>
        <note />
      </trans-unit>
      <trans-unit id="CmdArchitectureDescription">
        <source>The target architecture '{0}' on which tests will run.</source>
        <target state="new">The target architecture '{0}' on which tests will run.</target>
        <note />
      </trans-unit>
      <trans-unit id="CmdBlameCrashCollectAlwaysDescription">
        <source>Enables collecting crash dump on expected as well as unexpected testhost exit.</source>
        <target state="translated">Habilita a coleta de despejo de memória nas saídas esperada e inesperada do host de teste.</target>
        <note />
      </trans-unit>
      <trans-unit id="CmdBlameCrashDescription">
        <source>Runs the tests in blame mode and collects a crash dump when the test host exits unexpectedly. This option depends on the version of .NET used, the type of error, and the operating system.
  
For exceptions in managed code, a dump will be automatically collected on .NET 5.0 and later versions. It will generate a dump for testhost or any child process that also ran on .NET 5.0 and crashed. Crashes in native code will not generate a dump. This option works on Windows, macOS, and Linux.

Crash dumps in native code, or when targetting .NET Framework, or .NET Core 3.1 and earlier versions, can only be collected on Windows, by using Procdump. A directory that contains procdump.exe and procdump64.exe must be in the PATH or PROCDUMP_PATH environment variable.

The tools can be downloaded here: https://docs.microsoft.com/sysinternals/downloads/procdump
  
To collect a crash dump from a native application running on .NET 5.0 or later, the usage of Procdump can be forced by setting the VSTEST_DUMP_FORCEPROCDUMP environment variable to 1.

Implies --blame.</source>
        <target state="translated">Executa os testes no modo de culpa e coleta um despejo de memória quando o host de teste sai inesperadamente. Esta opção depende da versão do .NET utilizada, do tipo de erro e do sistema operacional.
  
Para exceções no código gerenciado, um despejo será coletado automaticamente no .NET 5.0 e versões posteriores. Ele gerará um despejo para testhost ou qualquer processo filho que também foi executado no .NET 5.0 e travou. Falhas no código nativo não gerarão um despejo. Esta opção funciona no Windows, macOS e Linux.

Os despejos de falha no código nativo ou ao direcionar o .NET Framework ou o .NET Core 3.1 e versões anteriores só podem ser coletados no Windows, usando o Procdump. Um diretório que contém procdump.exe e procdump64.exe deve estar na variável de ambiente PATH ou PROCDUMP_PATH.

As ferramentas podem ser baixadas aqui: https://docs.microsoft.com/sysinternals/downloads/procdump
  
Para coletar um despejo de memória de um aplicativo nativo em execução no .NET 5.0 ou posterior, o uso de Procdump pode ser forçado definindo a variável de ambiente VSTEST_DUMP_FORCEPROCDUMP como 1.

Implica --culpa.</target>
        <note />
      </trans-unit>
      <trans-unit id="CmdBlameCrashDumpTypeDescription">
        <source>The type of crash dump to be collected. Supported values are full (default) and mini. Implies --blame-crash.</source>
        <target state="translated">O tipo de despejo de memória a ser coletado. Os valores com suporte são full (padrão) e mini. Implica --blame-crash.</target>
        <note />
      </trans-unit>
      <trans-unit id="CmdBlameHangDescription">
        <source>Run the tests in blame mode and enables collecting hang dump when test exceeds the given timeout. Implies --blame-hang.</source>
        <target state="translated">Executar os testes no modo blame e habilitar a coleta de despejo de memória quando o teste exceder o tempo limite determinado. Implica --blame-hang.</target>
        <note />
      </trans-unit>
      <trans-unit id="CmdBlameHangDumpTypeDescription">
        <source>The type of crash dump to be collected. The supported values are full (default), mini, and none. When 'none' is used then test host is terminated on timeout, but no dump is collected. Implies --blame-hang.</source>
        <target state="translated">O tipo de despejo de memória a ser coletado. Os valores com suporte são full (padrão), mini e none. Quando “none” é usado, o host de teste é encerrado no tempo limite, mas nenhum despejo é coletado. Implica --blame-hang.</target>
        <note />
      </trans-unit>
      <trans-unit id="CmdBlameHangTimeoutDescription">
        <source>Per-test timeout, after which hang dump is triggered and the testhost process is terminated. Default is 1h.
The timeout value is specified in the following format: 1.5h / 90m / 5400s / 5400000ms. When no unit is used (e.g. 5400000), the value is assumed to be in milliseconds.
When used together with data driven tests, the timeout behavior depends on the test adapter used. For xUnit, NUnit and MSTest 2.2.4+ the timeout is renewed after every test case,
For MSTest before 2.2.4, the timeout is used for all testcases.</source>
        <target state="translated">Tempo limite por teste, após o qual o hang dump é acionado e o processo do testhost é encerrado. O padrão é 1h.
O valor do tempo limite é especificado no seguinte formato: 1.5h / 90m / 5400s / 5400000ms. Quando nenhuma unidade é usada (por exemplo, 5400000), o valor é considerado em milissegundos.
Quando usado junto com testes controlados por dados, o comportamento do tempo limite depende do adaptador de teste usado. Para xUnit, NUnit e MSTest 2.2.4+, o tempo limite é renovado após cada caso de teste,
Para MSTest antes de 2.2.4, o tempo limite é usado para todos os casos de teste.</target>
        <note />
      </trans-unit>
<<<<<<< HEAD
      <trans-unit id="CmdConfigurationDescription">
        <source>Defines the build configuration. The default for most projects is Debug, but you can override the build configuration settings in your project.</source>
        <target state="new">Defines the build configuration. The default for most projects is Debug, but you can override the build configuration settings in your project.</target>
        <note />
      </trans-unit>
      <trans-unit id="CmdEnvironmentVariableDescription">
        <source>Sets the value of an environment variable. 
Creates the variable if it does not exist, overrides if it does. 
This will force the tests to be run in an isolated process. 
This argument can be specified multiple times to provide multiple variables.

Examples:
-e VARIABLE=abc
-e VARIABLE="value with spaces"
-e VARIABLE="value;seperated with;semicolons"
-e VAR1=abc -e VAR2=def -e VAR3=ghi
</source>
        <target state="translated">Define o valor de uma variável de ambiente. 
Criará a variável quando ela não existir e a substituirá quando existir. 
Isso forçará a execução dos testes em um processo isolado. 
Esse argumento pode ser especificado várias vezes para fornecer várias variáveis.

Exemplos:
-e VARIABLE=abc
-e VARIABLE="valor com espaços"
-e VARIABLE="valor;separado com;ponto e vírgula"
-e VAR1=abc -e VAR2=def -e VAR3=ghi
</target>
        <note />
      </trans-unit>
      <trans-unit id="CmdEnvironmentVariableExpression">
        <source>NAME="VALUE"</source>
        <target state="translated">NAME="VALUE"</target>
        <note />
      </trans-unit>
      <trans-unit id="CmdInvalidTestMessageStateException">
        <source>Invalid test message state '{0}'</source>
        <target state="new">Invalid test message state '{0}'</target>
        <note>{0} - test message state</note>
      </trans-unit>
      <trans-unit id="CmdMSBuildProjectsPropertiesErrorMessage">
        <source>Get projects properties with MSBuild didn't execute properly with exit code: {0}.</source>
        <target state="new">Get projects properties with MSBuild didn't execute properly with exit code: {0}.</target>
        <note />
      </trans-unit>
=======
>>>>>>> 029b4b81
      <trans-unit id="CmdMaxParallelTestModulesDescription">
        <source>The max number of test modules that can run in parallel.</source>
        <target state="translated">O número máximo de módulos de teste que podem ser executados em paralelo.</target>
        <note />
      </trans-unit>
      <trans-unit id="CmdMultipleProjectOrSolutionFilesErrorMessage">
        <source>Specify which project or solution file to use because this folder contains more than one project or solution file.</source>
        <target state="new">Specify which project or solution file to use because this folder contains more than one project or solution file.</target>
        <note />
      </trans-unit>
      <trans-unit id="CmdNoLogo">
        <source>Run test(s), without displaying Microsoft Testplatform banner</source>
        <target state="translated">Executar testes, sem exibir a faixa do Microsoft Testplatform</target>
        <note />
      </trans-unit>
      <trans-unit id="CmdNoProjectOrSolutionFileErrorMessage">
        <source>Specify a project or solution file. The current working directory does not contain a project or solution file.</source>
        <target state="new">Specify a project or solution file. The current working directory does not contain a project or solution file.</target>
        <note />
      </trans-unit>
      <trans-unit id="CmdNoRestoreDescription">
        <source>Do not execute an implicit restore.</source>
        <target state="new">Do not execute an implicit restore.</target>
        <note />
      </trans-unit>
      <trans-unit id="CmdNonExistentProjectFilePathDescription">
        <source>The provided project file path does not exist: {0}.</source>
        <target state="new">The provided project file path does not exist: {0}.</target>
        <note />
      </trans-unit>
      <trans-unit id="CmdProjectDescription">
        <source>Defines the path of the project file to run (folder name or full path). If not specified, it defaults to the current directory.</source>
        <target state="new">Defines the path of the project file to run (folder name or full path). If not specified, it defaults to the current directory.</target>
        <note />
      </trans-unit>
      <trans-unit id="CmdSettingsFile">
        <source>SETTINGS_FILE</source>
        <target state="translated">SETTINGS_FILE</target>
        <note />
      </trans-unit>
      <trans-unit id="CmdSettingsDescription">
        <source>The settings file to use when running tests.</source>
        <target state="translated">O arquivo de configurações a ser usado ao executar os testes.</target>
        <note />
      </trans-unit>
      <trans-unit id="CmdListTestsDescription">
        <source>List the discovered tests instead of running the tests.</source>
        <target state="translated">Listar os testes detectados em vez de executar os testes.</target>
        <note />
      </trans-unit>
      <trans-unit id="CmdTestCaseFilterExpression">
        <source>EXPRESSION</source>
        <target state="translated">EXPRESSION</target>
        <note />
      </trans-unit>
      <trans-unit id="CmdTestCaseFilterDescription">
        <source>Run tests that match the given expression.
                                        Examples:
                                        Run tests with priority set to 1: --filter "Priority = 1"
                                        Run a test with the specified full name: --filter "FullyQualifiedName=Namespace.ClassName.MethodName"
                                        Run tests that contain the specified name: --filter "FullyQualifiedName~Namespace.Class"
                                        See https://aka.ms/vstest-filtering for more information on filtering support.
                                        </source>
        <target state="translated">Executar os testes que correspondem à expressão fornecida.
                                        Exemplos:
                                        Executar testes com a prioridade configurada para 1: --filter "Priority = 1"
                                        Executar um teste com o nome completo especificado: --filter "FullyQualifiedName=Namespace.ClassName.MethodName"
                                        Executar testes que contêm o nome especificado: --filter "FullyQualifiedName~Namespace.Class"
                                        Confira https://aka.ms/vstest-filtering para obter mais informações sobre o suporte para filtragem.
                                        </target>
        <note />
      </trans-unit>
      <trans-unit id="CmdTestAdapterPathDescription">
        <source>The path to the custom adapters to use for the test run.</source>
        <target state="translated">O caminho para os adaptadores personalizados a serem usados para a execução de teste.</target>
        <note />
      </trans-unit>
      <trans-unit id="CmdLoggerOption">
        <source>LOGGER</source>
        <target state="translated">LOGGER</target>
        <note />
      </trans-unit>
      <trans-unit id="CmdLoggerDescription">
        <source>The logger to use for test results.
                                        Examples:
                                        Log in trx format using a unique file name: --logger trx
                                        Log in trx format using the specified file name: --logger "trx;LogFileName=&lt;TestResults.trx&gt;"
                                        See https://aka.ms/vstest-report for more information on logger arguments.</source>
        <target state="translated">O agente a ser usado para os resultados de teste.
                                        Exemplos:
                                        Registre em log no formato trx usando um nome de arquivo exclusivo: --logger trx
                                        Registre em log no formato trx usando o nome de arquivo especificado: --logger "trx;LogFileName=&lt;TestResults.trx&gt;"
                                        Confira https://aka.ms/vstest-report para obter mais informações sobre os argumentos do agente.</target>
        <note />
      </trans-unit>
      <trans-unit id="CmdOutputDir">
        <source>OUTPUT_DIR</source>
        <target state="translated">OUTPUT_DIR</target>
        <note />
      </trans-unit>
      <trans-unit id="CmdOutputDescription">
        <source>The output directory to place built artifacts in.</source>
        <target state="translated">O diretório de saída no qual os artefatos do build serão colocados.</target>
        <note />
      </trans-unit>
      <trans-unit id="CmdPathToLogFile">
        <source>LOG_FILE</source>
        <target state="translated">LOG_FILE</target>
        <note />
      </trans-unit>
      <trans-unit id="CmdPathTologFileDescription">
        <source>Enable verbose logging to the specified file.</source>
        <target state="translated">Habilitar a criação de log detalhada no arquivo especificado.</target>
        <note />
      </trans-unit>
      <trans-unit id="CmdNoBuildDescription">
        <source>Do not build the project before testing. Implies --no-restore.</source>
        <target state="translated">Não compile o projeto antes de testar. Implica em --no-restore.</target>
        <note />
      </trans-unit>
      <trans-unit id="CmdTestAdapterPath">
        <source>ADAPTER_PATH</source>
        <target state="translated">ADAPTER_PATH</target>
        <note />
      </trans-unit>
      <trans-unit id="CmdResultsDirectoryDescription">
        <source>The directory where the test results will be placed.
The specified directory will be created if it does not exist.</source>
        <target state="translated">O diretório no qual os resultados do teste serão colocados.
O diretório especificado será criado se ele ainda não existir.</target>
        <note />
      </trans-unit>
      <trans-unit id="CmdPathToResultsDirectory">
        <source>RESULTS_DIR</source>
        <target state="translated">RESULTS_DIR</target>
        <note />
      </trans-unit>
      <trans-unit id="CmdTestModulesDescription">
        <source>Run tests for the specified test modules.</source>
        <target state="new">Run tests for the specified test modules.</target>
        <note />
      </trans-unit>
      <trans-unit id="CmdTestModulesRootDirectoryDescription">
        <source>The test modules have the specified root directory.</source>
        <target state="new">The test modules have the specified root directory.</target>
        <note />
      </trans-unit>
      <trans-unit id="CmdUnsupportedMessageRequestTypeException">
        <source>Message Request type '{0}' is unsupported.</source>
        <target state="new">Message Request type '{0}' is unsupported.</target>
        <note>{0} - message request type</note>
      </trans-unit>
      <trans-unit id="CmdUnsupportedTestRunnerDescription">
        <source>Test runner not supported: {0}.</source>
        <target state="new">Test runner not supported: {0}.</target>
        <note />
      </trans-unit>
      <trans-unit id="CmdUnsupportedVSTestTestApplicationsDescription">
        <source>Test application(s) that support VSTest are not supported.</source>
        <target state="new">Test application(s) that support VSTest are not supported.</target>
        <note />
      </trans-unit>
      <trans-unit id="CrashDumpTypeArgumentName">
        <source>DUMP_TYPE</source>
        <target state="translated">DUMP_TYPE</target>
        <note />
      </trans-unit>
      <trans-unit id="HangDumpTypeArgumentName">
        <source>DUMP_TYPE</source>
        <target state="translated">DUMP_TYPE</target>
        <note />
      </trans-unit>
      <trans-unit id="HangTimeoutArgumentName">
        <source>TIMESPAN</source>
        <target state="translated">TIMESPAN</target>
        <note />
      </trans-unit>
      <trans-unit id="IgnoredArgumentsMessage">
        <source>The following arguments have been ignored : "{0}"</source>
        <target state="translated">Os argumentos a seguir foram ignorados: "{0}"</target>
        <note />
      </trans-unit>
      <trans-unit id="NoSerializerRegisteredWithIdErrorMessage">
        <source>No serializer registered with ID '{0}'</source>
        <target state="translated">Nenhum serializador registrado com a ID '{0}'</target>
        <note />
      </trans-unit>
      <trans-unit id="NoSerializerRegisteredWithTypeErrorMessage">
        <source>No serializer registered with type '{0}'</source>
        <target state="translated">Nenhum serializador registrado com o tipo '{0}'</target>
        <note />
      </trans-unit>
      <trans-unit id="RunSettingsArgumentsDescription">
        <source>

RunSettings arguments:
  Arguments to pass as RunSettings configurations. Arguments are specified as '[name]=[value]' pairs after "-- " (note the space after --). 
  Use a space to separate multiple '[name]=[value]' pairs.
  See https://aka.ms/vstest-runsettings-arguments for more information on RunSettings arguments.
  Example: dotnet test -- MSTest.DeploymentEnabled=false MSTest.MapInconclusiveToFailed=True</source>
        <target state="translated">

Argumentos de RunSettings:
  Os argumentos a serem passados como configurações de RunSettings. Os argumentos são especificados como pares '[name]=[value]' após "-- " (observe o espaço após --). 
  Use um espaço para separar vários pares '[name]=[value]'.
  Confira https://aka.ms/vstest-runsettings-arguments para obter mais informações sobre os argumentos de RunSettings.
  Exemplo: dotnet test -- MSTest.DeploymentEnabled=false MSTest.MapInconclusiveToFailed=True</target>
        <note />
      </trans-unit>
      <trans-unit id="cmdCollectFriendlyName">
        <source>DATA_COLLECTOR_NAME</source>
        <target state="translated">DATA_COLLECTOR_NAME</target>
        <note />
      </trans-unit>
      <trans-unit id="cmdCollectDescription">
        <source>The friendly name of the data collector to use for the test run.
                                        More info here: https://aka.ms/vstest-collect</source>
        <target state="translated">O nome amigável do coletor de dados a ser usado para a execução de teste.
                                        Mais informações aqui: https://aka.ms/vstest-collect</target>
        <note />
      </trans-unit>
      <trans-unit id="CmdBlameDescription">
        <source>Runs the tests in blame mode. This option is helpful in isolating problematic tests that cause the test host to crash or hang, but it does not create a memory dump by default. 

When a crash is detected, it creates an sequence file in TestResults/guid/guid_Sequence.xml that captures the order of tests that were run before the crash.

Based on the additional settings, hang dump or crash dump can also be collected.

Example: 
  Timeout the test run when test takes more than the default timeout of 1 hour, and collect crash dump when the test host exits unexpectedly. 
  (Crash dumps require additional setup, see below.)
  dotnet test --blame-hang --blame-crash
Example: 
  Timeout the test run when a test takes more than 20 minutes and collect hang dump. 
  dotnet test --blame-hang-timeout 20min
</source>
        <target state="translated">Executa os testes no modo de culpa. Essa opção é útil para isolar testes problemáticos que fazem com que o host de teste trave ou trave, mas não cria um despejo de memória por padrão. 

Quando uma falha é detectada, ele cria um arquivo de sequência em TestResults/guid/guid_Sequence.xml que captura a ordem dos testes executados antes da falha.

Com base nas configurações adicionais, hang dump ou crash dump também podem ser coletados.

Exemplo: 
  Limite a execução do teste quando o teste demorar mais do que o tempo limite padrão de 1 hora e colete o despejo de memória quando o host de teste for encerrado inesperadamente. 
  (Os despejos de memória requerem configuração adicional, veja abaixo.)
   teste dotnet --blame-hang --blame-crash
Exemplo: 
  Tempo limite da execução do teste quando um teste leva mais de 20 minutos e coleta o dump suspenso. 
  teste dotnet --blame-hang-timeout 20min
</target>
        <note />
      </trans-unit>
      <trans-unit id="FrameworkOptionDescription">
        <source>The target framework to run tests for. The target framework must also be specified in the project file.</source>
        <target state="translated">A estrutura de destino para a qual a execução de testes ocorrerá. A estrutura de destino também precisa ser especificada no arquivo de projeto.</target>
        <note />
      </trans-unit>
      <trans-unit id="ConfigurationOptionDescription">
        <source>The configuration to use for running tests. The default for most projects is 'Debug'.</source>
        <target state="translated">A configuração a ser usada para executar testes. O padrão para a maioria dos projetos é 'Debug'.</target>
        <note />
      </trans-unit>
      <trans-unit id="RuntimeOptionDescription">
        <source>The target runtime to test for.</source>
        <target state="translated">O runtime escolhido para testar.</target>
        <note />
      </trans-unit>
    </body>
  </file>
</xliff><|MERGE_RESOLUTION|>--- conflicted
+++ resolved
@@ -78,42 +78,12 @@
 Para MSTest antes de 2.2.4, o tempo limite é usado para todos os casos de teste.</target>
         <note />
       </trans-unit>
-<<<<<<< HEAD
       <trans-unit id="CmdConfigurationDescription">
         <source>Defines the build configuration. The default for most projects is Debug, but you can override the build configuration settings in your project.</source>
         <target state="new">Defines the build configuration. The default for most projects is Debug, but you can override the build configuration settings in your project.</target>
         <note />
       </trans-unit>
-      <trans-unit id="CmdEnvironmentVariableDescription">
-        <source>Sets the value of an environment variable. 
-Creates the variable if it does not exist, overrides if it does. 
-This will force the tests to be run in an isolated process. 
-This argument can be specified multiple times to provide multiple variables.
-
-Examples:
--e VARIABLE=abc
--e VARIABLE="value with spaces"
--e VARIABLE="value;seperated with;semicolons"
--e VAR1=abc -e VAR2=def -e VAR3=ghi
-</source>
-        <target state="translated">Define o valor de uma variável de ambiente. 
-Criará a variável quando ela não existir e a substituirá quando existir. 
-Isso forçará a execução dos testes em um processo isolado. 
-Esse argumento pode ser especificado várias vezes para fornecer várias variáveis.
-
-Exemplos:
--e VARIABLE=abc
--e VARIABLE="valor com espaços"
--e VARIABLE="valor;separado com;ponto e vírgula"
--e VAR1=abc -e VAR2=def -e VAR3=ghi
-</target>
-        <note />
-      </trans-unit>
-      <trans-unit id="CmdEnvironmentVariableExpression">
-        <source>NAME="VALUE"</source>
-        <target state="translated">NAME="VALUE"</target>
-        <note />
-      </trans-unit>
+
       <trans-unit id="CmdInvalidTestMessageStateException">
         <source>Invalid test message state '{0}'</source>
         <target state="new">Invalid test message state '{0}'</target>
@@ -124,8 +94,6 @@
         <target state="new">Get projects properties with MSBuild didn't execute properly with exit code: {0}.</target>
         <note />
       </trans-unit>
-=======
->>>>>>> 029b4b81
       <trans-unit id="CmdMaxParallelTestModulesDescription">
         <source>The max number of test modules that can run in parallel.</source>
         <target state="translated">O número máximo de módulos de teste que podem ser executados em paralelo.</target>

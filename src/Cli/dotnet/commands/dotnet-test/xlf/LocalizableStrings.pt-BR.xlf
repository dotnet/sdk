﻿<?xml version="1.0" encoding="utf-8"?>
<xliff xmlns="urn:oasis:names:tc:xliff:document:1.2" xmlns:xsi="http://www.w3.org/2001/XMLSchema-instance" version="1.2" xsi:schemaLocation="urn:oasis:names:tc:xliff:document:1.2 xliff-core-1.2-transitional.xsd">
  <file datatype="xml" source-language="en" target-language="pt-BR" original="../LocalizableStrings.resx">
    <body>
      <trans-unit id="AppFullName">
        <source>.NET Test Driver</source>
        <target state="translated">Driver de Teste do .NET</target>
        <note />
      </trans-unit>
      <trans-unit id="AppDescription">
        <source>Test Driver for the .NET Platform</source>
        <target state="translated">Driver de Teste para a Plataforma .NET</target>
        <note />
      </trans-unit>
      <trans-unit id="CmdAdditionalMSBuildParametersDescription">
        <source>The additional msbuild parameters to pass.</source>
        <target state="translated">Os parâmetros msbuild adicionais a serem aprovados.</target>
        <note />
      </trans-unit>
      <trans-unit id="CmdArchitectureDescription">
        <source>The target architecture '{0}' on which tests will run.</source>
        <target state="new">The target architecture '{0}' on which tests will run.</target>
        <note />
      </trans-unit>
      <trans-unit id="CmdBlameCrashCollectAlwaysDescription">
        <source>Enables collecting crash dump on expected as well as unexpected testhost exit.</source>
        <target state="translated">Habilita a coleta de despejo de memória nas saídas esperada e inesperada do host de teste.</target>
        <note />
      </trans-unit>
      <trans-unit id="CmdBlameCrashDescription">
        <source>Runs the tests in blame mode and collects a crash dump when the test host exits unexpectedly. This option depends on the version of .NET used, the type of error, and the operating system.
  
For exceptions in managed code, a dump will be automatically collected on .NET 5.0 and later versions. It will generate a dump for testhost or any child process that also ran on .NET 5.0 and crashed. Crashes in native code will not generate a dump. This option works on Windows, macOS, and Linux.

Crash dumps in native code, or when targetting .NET Framework, or .NET Core 3.1 and earlier versions, can only be collected on Windows, by using Procdump. A directory that contains procdump.exe and procdump64.exe must be in the PATH or PROCDUMP_PATH environment variable.

The tools can be downloaded here: https://docs.microsoft.com/sysinternals/downloads/procdump
  
To collect a crash dump from a native application running on .NET 5.0 or later, the usage of Procdump can be forced by setting the VSTEST_DUMP_FORCEPROCDUMP environment variable to 1.

Implies --blame.</source>
        <target state="translated">Executa os testes no modo de culpa e coleta um despejo de memória quando o host de teste sai inesperadamente. Esta opção depende da versão do .NET utilizada, do tipo de erro e do sistema operacional.
  
Para exceções no código gerenciado, um despejo será coletado automaticamente no .NET 5.0 e versões posteriores. Ele gerará um despejo para testhost ou qualquer processo filho que também foi executado no .NET 5.0 e travou. Falhas no código nativo não gerarão um despejo. Esta opção funciona no Windows, macOS e Linux.

Os despejos de falha no código nativo ou ao direcionar o .NET Framework ou o .NET Core 3.1 e versões anteriores só podem ser coletados no Windows, usando o Procdump. Um diretório que contém procdump.exe e procdump64.exe deve estar na variável de ambiente PATH ou PROCDUMP_PATH.

As ferramentas podem ser baixadas aqui: https://docs.microsoft.com/sysinternals/downloads/procdump
  
Para coletar um despejo de memória de um aplicativo nativo em execução no .NET 5.0 ou posterior, o uso de Procdump pode ser forçado definindo a variável de ambiente VSTEST_DUMP_FORCEPROCDUMP como 1.

Implica --culpa.</target>
        <note />
      </trans-unit>
      <trans-unit id="CmdBlameCrashDumpTypeDescription">
        <source>The type of crash dump to be collected. Supported values are full (default) and mini. Implies --blame-crash.</source>
        <target state="translated">O tipo de despejo de memória a ser coletado. Os valores com suporte são full (padrão) e mini. Implica --blame-crash.</target>
        <note />
      </trans-unit>
      <trans-unit id="CmdBlameHangDescription">
        <source>Run the tests in blame mode and enables collecting hang dump when test exceeds the given timeout. Implies --blame-hang.</source>
        <target state="translated">Executar os testes no modo blame e habilitar a coleta de despejo de memória quando o teste exceder o tempo limite determinado. Implica --blame-hang.</target>
        <note />
      </trans-unit>
      <trans-unit id="CmdBlameHangDumpTypeDescription">
        <source>The type of crash dump to be collected. The supported values are full (default), mini, and none. When 'none' is used then test host is terminated on timeout, but no dump is collected. Implies --blame-hang.</source>
        <target state="translated">O tipo de despejo de memória a ser coletado. Os valores com suporte são full (padrão), mini e none. Quando “none” é usado, o host de teste é encerrado no tempo limite, mas nenhum despejo é coletado. Implica --blame-hang.</target>
        <note />
      </trans-unit>
      <trans-unit id="CmdBlameHangTimeoutDescription">
        <source>Per-test timeout, after which hang dump is triggered and the testhost process is terminated. Default is 1h.
The timeout value is specified in the following format: 1.5h / 90m / 5400s / 5400000ms. When no unit is used (e.g. 5400000), the value is assumed to be in milliseconds.
When used together with data driven tests, the timeout behavior depends on the test adapter used. For xUnit, NUnit and MSTest 2.2.4+ the timeout is renewed after every test case,
For MSTest before 2.2.4, the timeout is used for all testcases.</source>
        <target state="translated">Tempo limite por teste, após o qual o hang dump é acionado e o processo do testhost é encerrado. O padrão é 1h.
O valor do tempo limite é especificado no seguinte formato: 1.5h / 90m / 5400s / 5400000ms. Quando nenhuma unidade é usada (por exemplo, 5400000), o valor é considerado em milissegundos.
Quando usado junto com testes controlados por dados, o comportamento do tempo limite depende do adaptador de teste usado. Para xUnit, NUnit e MSTest 2.2.4+, o tempo limite é renovado após cada caso de teste,
Para MSTest antes de 2.2.4, o tempo limite é usado para todos os casos de teste.</target>
        <note />
      </trans-unit>
      <trans-unit id="CmdConfigurationDescription">
        <source>Defines the build configuration. The default for most projects is Debug, but you can override the build configuration settings in your project.</source>
        <target state="new">Defines the build configuration. The default for most projects is Debug, but you can override the build configuration settings in your project.</target>
        <note />
      </trans-unit>
      <trans-unit id="CmdDirectoryDescription">
        <source>Defines the path of directory to run. If not specified, it defaults to the current directory.</source>
        <target state="new">Defines the path of directory to run. If not specified, it defaults to the current directory.</target>
        <note />
      </trans-unit>
      <trans-unit id="CmdEnvironmentVariableDescription">
        <source>Sets the value of an environment variable. 
Creates the variable if it does not exist, overrides if it does. 
This will force the tests to be run in an isolated process. 
This argument can be specified multiple times to provide multiple variables.

Examples:
-e VARIABLE=abc
-e VARIABLE="value with spaces"
-e VARIABLE="value;seperated with;semicolons"
-e VAR1=abc -e VAR2=def -e VAR3=ghi
</source>
        <target state="translated">Define o valor de uma variável de ambiente. 
Criará a variável quando ela não existir e a substituirá quando existir. 
Isso forçará a execução dos testes em um processo isolado. 
Esse argumento pode ser especificado várias vezes para fornecer várias variáveis.

Exemplos:
-e VARIABLE=abc
-e VARIABLE="valor com espaços"
-e VARIABLE="valor;separado com;ponto e vírgula"
-e VAR1=abc -e VAR2=def -e VAR3=ghi
</target>
        <note />
      </trans-unit>
      <trans-unit id="CmdEnvironmentVariableExpression">
        <source>NAME="VALUE"</source>
        <target state="translated">NAME="VALUE"</target>
        <note />
      </trans-unit>
<<<<<<< HEAD
      <trans-unit id="CmdInvalidProjectFileExtensionDescription">
=======
      <trans-unit id="CmdInvalidProjectFileExtensionErrorDescription">
>>>>>>> 818246b6
        <source>The provided project file has an invalid extension: {0}.</source>
        <target state="new">The provided project file has an invalid extension: {0}.</target>
        <note />
      </trans-unit>
<<<<<<< HEAD
      <trans-unit id="CmdInvalidSolutionFileExtensionDescription">
=======
      <trans-unit id="CmdInvalidSolutionFileExtensionErrorDescription">
>>>>>>> 818246b6
        <source>The provided solution file has an invalid extension: {0}.</source>
        <target state="new">The provided solution file has an invalid extension: {0}.</target>
        <note />
      </trans-unit>
      <trans-unit id="CmdInvalidTestMessageStateException">
        <source>Invalid test message state '{0}'</source>
        <target state="new">Invalid test message state '{0}'</target>
        <note>{0} - test message state</note>
      </trans-unit>
<<<<<<< HEAD
      <trans-unit id="CmdMSBuildProjectsPropertiesErrorMessage">
=======
      <trans-unit id="CmdMSBuildProjectsPropertiesErrorDescription">
>>>>>>> 818246b6
        <source>Get projects properties with MSBuild didn't execute properly with exit code: {0}.</source>
        <target state="new">Get projects properties with MSBuild didn't execute properly with exit code: {0}.</target>
        <note />
      </trans-unit>
      <trans-unit id="CmdMaxParallelTestModulesDescription">
        <source>The max number of test modules that can run in parallel.</source>
        <target state="translated">O número máximo de módulos de teste que podem ser executados em paralelo.</target>
        <note />
      </trans-unit>
<<<<<<< HEAD
      <trans-unit id="CmdMultipleProjectOrSolutionFilesErrorMessage">
=======
      <trans-unit id="CmdMultipleBuildPathOptionsErrorDescription">
        <source>Specify either the project, solution or directory option.</source>
        <target state="new">Specify either the project, solution or directory option.</target>
        <note />
      </trans-unit>
      <trans-unit id="CmdMultipleProjectOrSolutionFilesErrorDescription">
>>>>>>> 818246b6
        <source>Specify which project or solution file to use because this folder contains more than one project or solution file.</source>
        <target state="new">Specify which project or solution file to use because this folder contains more than one project or solution file.</target>
        <note />
      </trans-unit>
      <trans-unit id="CmdNoLogo">
        <source>Run test(s), without displaying Microsoft Testplatform banner</source>
        <target state="translated">Executar testes, sem exibir a faixa do Microsoft Testplatform</target>
        <note />
      </trans-unit>
<<<<<<< HEAD
      <trans-unit id="CmdNoProjectOrSolutionFileErrorMessage">
=======
      <trans-unit id="CmdNoProjectOrSolutionFileErrorDescription">
>>>>>>> 818246b6
        <source>Specify a project or solution file. The current working directory does not contain a project or solution file.</source>
        <target state="new">Specify a project or solution file. The current working directory does not contain a project or solution file.</target>
        <note />
      </trans-unit>
      <trans-unit id="CmdNoRestoreDescription">
        <source>Do not execute an implicit restore.</source>
        <target state="new">Do not execute an implicit restore.</target>
        <note />
      </trans-unit>
<<<<<<< HEAD
      <trans-unit id="CmdNonExistentFileDescription">
        <source>The provided file path does not exist: {0}.</source>
        <target state="new">The provided file path does not exist: {0}.</target>
        <note />
      </trans-unit>
      <trans-unit id="CmdProjectAndSolutionOptionErrorDescription">
        <source>Specify either the project or solution option.</source>
        <target state="new">Specify either the project or solution option.</target>
=======
      <trans-unit id="CmdNonExistentDirectoryErrorDescription">
        <source>The provided directory path does not exist: {0}.</source>
        <target state="new">The provided directory path does not exist: {0}.</target>
        <note />
      </trans-unit>
      <trans-unit id="CmdNonExistentFileErrorDescription">
        <source>The provided file path does not exist: {0}.</source>
        <target state="new">The provided file path does not exist: {0}.</target>
>>>>>>> 818246b6
        <note />
      </trans-unit>
      <trans-unit id="CmdProjectDescription">
        <source>Defines the path of the project file to run (folder name or full path). If not specified, it defaults to the current directory.</source>
        <target state="new">Defines the path of the project file to run (folder name or full path). If not specified, it defaults to the current directory.</target>
        <note />
      </trans-unit>
      <trans-unit id="CmdSettingsFile">
        <source>SETTINGS_FILE</source>
        <target state="translated">SETTINGS_FILE</target>
        <note />
      </trans-unit>
      <trans-unit id="CmdSettingsDescription">
        <source>The settings file to use when running tests.</source>
        <target state="translated">O arquivo de configurações a ser usado ao executar os testes.</target>
        <note />
      </trans-unit>
      <trans-unit id="CmdListTestsDescription">
        <source>List the discovered tests instead of running the tests.</source>
        <target state="translated">Listar os testes detectados em vez de executar os testes.</target>
        <note />
      </trans-unit>
      <trans-unit id="CmdSolutionDescription">
        <source>Defines the path of the solution file to run. If not specified, it defaults to the current directory.</source>
        <target state="new">Defines the path of the solution file to run. If not specified, it defaults to the current directory.</target>
        <note />
      </trans-unit>
      <trans-unit id="CmdTestCaseFilterExpression">
        <source>EXPRESSION</source>
        <target state="translated">EXPRESSION</target>
        <note />
      </trans-unit>
      <trans-unit id="CmdTestCaseFilterDescription">
        <source>Run tests that match the given expression.
                                        Examples:
                                        Run tests with priority set to 1: --filter "Priority = 1"
                                        Run a test with the specified full name: --filter "FullyQualifiedName=Namespace.ClassName.MethodName"
                                        Run tests that contain the specified name: --filter "FullyQualifiedName~Namespace.Class"
                                        See https://aka.ms/vstest-filtering for more information on filtering support.
                                        </source>
        <target state="translated">Executar os testes que correspondem à expressão fornecida.
                                        Exemplos:
                                        Executar testes com a prioridade configurada para 1: --filter "Priority = 1"
                                        Executar um teste com o nome completo especificado: --filter "FullyQualifiedName=Namespace.ClassName.MethodName"
                                        Executar testes que contêm o nome especificado: --filter "FullyQualifiedName~Namespace.Class"
                                        Confira https://aka.ms/vstest-filtering para obter mais informações sobre o suporte para filtragem.
                                        </target>
        <note />
      </trans-unit>
      <trans-unit id="CmdTestAdapterPathDescription">
        <source>The path to the custom adapters to use for the test run.</source>
        <target state="translated">O caminho para os adaptadores personalizados a serem usados para a execução de teste.</target>
        <note />
      </trans-unit>
      <trans-unit id="CmdLoggerOption">
        <source>LOGGER</source>
        <target state="translated">LOGGER</target>
        <note />
      </trans-unit>
      <trans-unit id="CmdLoggerDescription">
        <source>The logger to use for test results.
                                        Examples:
                                        Log in trx format using a unique file name: --logger trx
                                        Log in trx format using the specified file name: --logger "trx;LogFileName=&lt;TestResults.trx&gt;"
                                        See https://aka.ms/vstest-report for more information on logger arguments.</source>
        <target state="translated">O agente a ser usado para os resultados de teste.
                                        Exemplos:
                                        Registre em log no formato trx usando um nome de arquivo exclusivo: --logger trx
                                        Registre em log no formato trx usando o nome de arquivo especificado: --logger "trx;LogFileName=&lt;TestResults.trx&gt;"
                                        Confira https://aka.ms/vstest-report para obter mais informações sobre os argumentos do agente.</target>
        <note />
      </trans-unit>
      <trans-unit id="CmdOutputDir">
        <source>OUTPUT_DIR</source>
        <target state="translated">OUTPUT_DIR</target>
        <note />
      </trans-unit>
      <trans-unit id="CmdOutputDescription">
        <source>The output directory to place built artifacts in.</source>
        <target state="translated">O diretório de saída no qual os artefatos do build serão colocados.</target>
        <note />
      </trans-unit>
      <trans-unit id="CmdPathToLogFile">
        <source>LOG_FILE</source>
        <target state="translated">LOG_FILE</target>
        <note />
      </trans-unit>
      <trans-unit id="CmdPathTologFileDescription">
        <source>Enable verbose logging to the specified file.</source>
        <target state="translated">Habilitar a criação de log detalhada no arquivo especificado.</target>
        <note />
      </trans-unit>
      <trans-unit id="CmdNoBuildDescription">
        <source>Do not build the project before testing. Implies --no-restore.</source>
        <target state="translated">Não compile o projeto antes de testar. Implica em --no-restore.</target>
        <note />
      </trans-unit>
      <trans-unit id="CmdTestAdapterPath">
        <source>ADAPTER_PATH</source>
        <target state="translated">ADAPTER_PATH</target>
        <note />
      </trans-unit>
      <trans-unit id="CmdResultsDirectoryDescription">
        <source>The directory where the test results will be placed.
The specified directory will be created if it does not exist.</source>
        <target state="translated">O diretório no qual os resultados do teste serão colocados.
O diretório especificado será criado se ele ainda não existir.</target>
        <note />
      </trans-unit>
      <trans-unit id="CmdPathToResultsDirectory">
        <source>RESULTS_DIR</source>
        <target state="translated">RESULTS_DIR</target>
        <note />
      </trans-unit>
      <trans-unit id="CmdTestModulesDescription">
        <source>Run tests for the specified test modules.</source>
        <target state="new">Run tests for the specified test modules.</target>
        <note />
      </trans-unit>
      <trans-unit id="CmdTestModulesRootDirectoryDescription">
        <source>The test modules have the specified root directory.</source>
        <target state="new">The test modules have the specified root directory.</target>
        <note />
      </trans-unit>
      <trans-unit id="CmdUnsupportedMessageRequestTypeException">
        <source>Message Request type '{0}' is unsupported.</source>
        <target state="new">Message Request type '{0}' is unsupported.</target>
        <note>{0} - message request type</note>
      </trans-unit>
      <trans-unit id="CmdUnsupportedTestRunnerDescription">
        <source>Test runner not supported: {0}.</source>
        <target state="new">Test runner not supported: {0}.</target>
        <note />
      </trans-unit>
      <trans-unit id="CmdUnsupportedVSTestTestApplicationsDescription">
        <source>Test application(s) that support VSTest are not supported.</source>
        <target state="new">Test application(s) that support VSTest are not supported.</target>
        <note />
      </trans-unit>
      <trans-unit id="CrashDumpTypeArgumentName">
        <source>DUMP_TYPE</source>
        <target state="translated">DUMP_TYPE</target>
        <note />
      </trans-unit>
      <trans-unit id="HangDumpTypeArgumentName">
        <source>DUMP_TYPE</source>
        <target state="translated">DUMP_TYPE</target>
        <note />
      </trans-unit>
      <trans-unit id="HangTimeoutArgumentName">
        <source>TIMESPAN</source>
        <target state="translated">TIMESPAN</target>
        <note />
      </trans-unit>
      <trans-unit id="IgnoredArgumentsMessage">
        <source>The following arguments have been ignored : "{0}"</source>
        <target state="translated">Os argumentos a seguir foram ignorados: "{0}"</target>
        <note />
      </trans-unit>
      <trans-unit id="NoSerializerRegisteredWithIdErrorMessage">
        <source>No serializer registered with ID '{0}'</source>
        <target state="translated">Nenhum serializador registrado com a ID '{0}'</target>
        <note />
      </trans-unit>
      <trans-unit id="NoSerializerRegisteredWithTypeErrorMessage">
        <source>No serializer registered with type '{0}'</source>
        <target state="translated">Nenhum serializador registrado com o tipo '{0}'</target>
        <note />
      </trans-unit>
      <trans-unit id="RunSettingsArgumentsDescription">
        <source>

RunSettings arguments:
  Arguments to pass as RunSettings configurations. Arguments are specified as '[name]=[value]' pairs after "-- " (note the space after --). 
  Use a space to separate multiple '[name]=[value]' pairs.
  See https://aka.ms/vstest-runsettings-arguments for more information on RunSettings arguments.
  Example: dotnet test -- MSTest.DeploymentEnabled=false MSTest.MapInconclusiveToFailed=True</source>
        <target state="translated">

Argumentos de RunSettings:
  Os argumentos a serem passados como configurações de RunSettings. Os argumentos são especificados como pares '[name]=[value]' após "-- " (observe o espaço após --). 
  Use um espaço para separar vários pares '[name]=[value]'.
  Confira https://aka.ms/vstest-runsettings-arguments para obter mais informações sobre os argumentos de RunSettings.
  Exemplo: dotnet test -- MSTest.DeploymentEnabled=false MSTest.MapInconclusiveToFailed=True</target>
        <note />
      </trans-unit>
      <trans-unit id="cmdCollectFriendlyName">
        <source>DATA_COLLECTOR_NAME</source>
        <target state="translated">DATA_COLLECTOR_NAME</target>
        <note />
      </trans-unit>
      <trans-unit id="cmdCollectDescription">
        <source>The friendly name of the data collector to use for the test run.
                                        More info here: https://aka.ms/vstest-collect</source>
        <target state="translated">O nome amigável do coletor de dados a ser usado para a execução de teste.
                                        Mais informações aqui: https://aka.ms/vstest-collect</target>
        <note />
      </trans-unit>
      <trans-unit id="CmdBlameDescription">
        <source>Runs the tests in blame mode. This option is helpful in isolating problematic tests that cause the test host to crash or hang, but it does not create a memory dump by default. 

When a crash is detected, it creates an sequence file in TestResults/guid/guid_Sequence.xml that captures the order of tests that were run before the crash.

Based on the additional settings, hang dump or crash dump can also be collected.

Example: 
  Timeout the test run when test takes more than the default timeout of 1 hour, and collect crash dump when the test host exits unexpectedly. 
  (Crash dumps require additional setup, see below.)
  dotnet test --blame-hang --blame-crash
Example: 
  Timeout the test run when a test takes more than 20 minutes and collect hang dump. 
  dotnet test --blame-hang-timeout 20min
</source>
        <target state="translated">Executa os testes no modo de culpa. Essa opção é útil para isolar testes problemáticos que fazem com que o host de teste trave ou trave, mas não cria um despejo de memória por padrão. 

Quando uma falha é detectada, ele cria um arquivo de sequência em TestResults/guid/guid_Sequence.xml que captura a ordem dos testes executados antes da falha.

Com base nas configurações adicionais, hang dump ou crash dump também podem ser coletados.

Exemplo: 
  Limite a execução do teste quando o teste demorar mais do que o tempo limite padrão de 1 hora e colete o despejo de memória quando o host de teste for encerrado inesperadamente. 
  (Os despejos de memória requerem configuração adicional, veja abaixo.)
   teste dotnet --blame-hang --blame-crash
Exemplo: 
  Tempo limite da execução do teste quando um teste leva mais de 20 minutos e coleta o dump suspenso. 
  teste dotnet --blame-hang-timeout 20min
</target>
        <note />
      </trans-unit>
      <trans-unit id="FrameworkOptionDescription">
        <source>The target framework to run tests for. The target framework must also be specified in the project file.</source>
        <target state="translated">A estrutura de destino para a qual a execução de testes ocorrerá. A estrutura de destino também precisa ser especificada no arquivo de projeto.</target>
        <note />
      </trans-unit>
      <trans-unit id="ConfigurationOptionDescription">
        <source>The configuration to use for running tests. The default for most projects is 'Debug'.</source>
        <target state="translated">A configuração a ser usada para executar testes. O padrão para a maioria dos projetos é 'Debug'.</target>
        <note />
      </trans-unit>
      <trans-unit id="RuntimeOptionDescription">
        <source>The target runtime to test for.</source>
        <target state="translated">O runtime escolhido para testar.</target>
        <note />
      </trans-unit>
    </body>
  </file>
</xliff><|MERGE_RESOLUTION|>--- conflicted
+++ resolved
@@ -118,20 +118,12 @@
         <target state="translated">NAME="VALUE"</target>
         <note />
       </trans-unit>
-<<<<<<< HEAD
-      <trans-unit id="CmdInvalidProjectFileExtensionDescription">
-=======
       <trans-unit id="CmdInvalidProjectFileExtensionErrorDescription">
->>>>>>> 818246b6
         <source>The provided project file has an invalid extension: {0}.</source>
         <target state="new">The provided project file has an invalid extension: {0}.</target>
         <note />
       </trans-unit>
-<<<<<<< HEAD
-      <trans-unit id="CmdInvalidSolutionFileExtensionDescription">
-=======
       <trans-unit id="CmdInvalidSolutionFileExtensionErrorDescription">
->>>>>>> 818246b6
         <source>The provided solution file has an invalid extension: {0}.</source>
         <target state="new">The provided solution file has an invalid extension: {0}.</target>
         <note />
@@ -141,11 +133,7 @@
         <target state="new">Invalid test message state '{0}'</target>
         <note>{0} - test message state</note>
       </trans-unit>
-<<<<<<< HEAD
-      <trans-unit id="CmdMSBuildProjectsPropertiesErrorMessage">
-=======
       <trans-unit id="CmdMSBuildProjectsPropertiesErrorDescription">
->>>>>>> 818246b6
         <source>Get projects properties with MSBuild didn't execute properly with exit code: {0}.</source>
         <target state="new">Get projects properties with MSBuild didn't execute properly with exit code: {0}.</target>
         <note />
@@ -155,16 +143,12 @@
         <target state="translated">O número máximo de módulos de teste que podem ser executados em paralelo.</target>
         <note />
       </trans-unit>
-<<<<<<< HEAD
-      <trans-unit id="CmdMultipleProjectOrSolutionFilesErrorMessage">
-=======
       <trans-unit id="CmdMultipleBuildPathOptionsErrorDescription">
         <source>Specify either the project, solution or directory option.</source>
         <target state="new">Specify either the project, solution or directory option.</target>
         <note />
       </trans-unit>
       <trans-unit id="CmdMultipleProjectOrSolutionFilesErrorDescription">
->>>>>>> 818246b6
         <source>Specify which project or solution file to use because this folder contains more than one project or solution file.</source>
         <target state="new">Specify which project or solution file to use because this folder contains more than one project or solution file.</target>
         <note />
@@ -174,11 +158,7 @@
         <target state="translated">Executar testes, sem exibir a faixa do Microsoft Testplatform</target>
         <note />
       </trans-unit>
-<<<<<<< HEAD
-      <trans-unit id="CmdNoProjectOrSolutionFileErrorMessage">
-=======
       <trans-unit id="CmdNoProjectOrSolutionFileErrorDescription">
->>>>>>> 818246b6
         <source>Specify a project or solution file. The current working directory does not contain a project or solution file.</source>
         <target state="new">Specify a project or solution file. The current working directory does not contain a project or solution file.</target>
         <note />
@@ -188,16 +168,6 @@
         <target state="new">Do not execute an implicit restore.</target>
         <note />
       </trans-unit>
-<<<<<<< HEAD
-      <trans-unit id="CmdNonExistentFileDescription">
-        <source>The provided file path does not exist: {0}.</source>
-        <target state="new">The provided file path does not exist: {0}.</target>
-        <note />
-      </trans-unit>
-      <trans-unit id="CmdProjectAndSolutionOptionErrorDescription">
-        <source>Specify either the project or solution option.</source>
-        <target state="new">Specify either the project or solution option.</target>
-=======
       <trans-unit id="CmdNonExistentDirectoryErrorDescription">
         <source>The provided directory path does not exist: {0}.</source>
         <target state="new">The provided directory path does not exist: {0}.</target>
@@ -206,7 +176,6 @@
       <trans-unit id="CmdNonExistentFileErrorDescription">
         <source>The provided file path does not exist: {0}.</source>
         <target state="new">The provided file path does not exist: {0}.</target>
->>>>>>> 818246b6
         <note />
       </trans-unit>
       <trans-unit id="CmdProjectDescription">

﻿<?xml version="1.0" encoding="utf-8"?>
<xliff xmlns="urn:oasis:names:tc:xliff:document:1.2" xmlns:xsi="http://www.w3.org/2001/XMLSchema-instance" version="1.2" xsi:schemaLocation="urn:oasis:names:tc:xliff:document:1.2 xliff-core-1.2-transitional.xsd">
  <file datatype="xml" source-language="en" target-language="zh-Hant" original="../LocalizableStrings.resx">
    <body>
      <trans-unit id="AppFullName">
        <source>.NET Test Driver</source>
        <target state="translated">.NET 測試驅動程式</target>
        <note />
      </trans-unit>
      <trans-unit id="AppDescription">
        <source>Test Driver for the .NET Platform</source>
        <target state="translated">適用於 .NET 平台的測試驅動程式</target>
        <note />
      </trans-unit>
      <trans-unit id="CmdAdditionalMSBuildParametersDescription">
        <source>The additional msbuild parameters to pass.</source>
        <target state="translated">要傳遞的其他 msbuild 參數。</target>
        <note />
      </trans-unit>
      <trans-unit id="CmdArchitectureDescription">
        <source>The target architecture '{0}' on which tests will run.</source>
        <target state="new">The target architecture '{0}' on which tests will run.</target>
        <note />
      </trans-unit>
      <trans-unit id="CmdBlameCrashCollectAlwaysDescription">
        <source>Enables collecting crash dump on expected as well as unexpected testhost exit.</source>
        <target state="translated">允許在測試主機如預期或未預期地結束時收集損毀傾印。</target>
        <note />
      </trans-unit>
      <trans-unit id="CmdBlameCrashDescription">
        <source>Runs the tests in blame mode and collects a crash dump when the test host exits unexpectedly. This option depends on the version of .NET used, the type of error, and the operating system.
  
For exceptions in managed code, a dump will be automatically collected on .NET 5.0 and later versions. It will generate a dump for testhost or any child process that also ran on .NET 5.0 and crashed. Crashes in native code will not generate a dump. This option works on Windows, macOS, and Linux.

Crash dumps in native code, or when targetting .NET Framework, or .NET Core 3.1 and earlier versions, can only be collected on Windows, by using Procdump. A directory that contains procdump.exe and procdump64.exe must be in the PATH or PROCDUMP_PATH environment variable.

The tools can be downloaded here: https://docs.microsoft.com/sysinternals/downloads/procdump
  
To collect a crash dump from a native application running on .NET 5.0 or later, the usage of Procdump can be forced by setting the VSTEST_DUMP_FORCEPROCDUMP environment variable to 1.

Implies --blame.</source>
        <target state="translated">在歸責模式中執行測試，並在測試主機未預期地結束時收集損毀傾印。此選項取決於使用的 .NET 版本、錯誤類型和作業系統。
  
對於受控程式碼中的例外，將自動在 .NET 5.0 及更新版本上收集傾印。其會為 testhost 或任何也在 .NET 5.0 上執行且毀損的子處理序產生傾印。原生程式碼中的當機將不會產生傾印。此選項適用於 Windows、macOS、和 Linux。

原生程式碼中的損毀傾印，或以 .NET Framework 或 .NET Core 3.1 和較舊版本為目標時，則只能在 Windows 上使用 Procdump 收集。包含 procdump.exe 和 procdump64.exe 的目錄必須位在 PATH 或 PROCDUMP_PATH 環境變數中。

您可以在這裡下載工具: https://docs.microsoft.com/sysinternals/downloads/procdump
  
若要從執行 .NET 5.0 或更新版本的原生應用程式收集損毀傾印，可透過將 VSTEST_DUMP_FORCEPROCDUMP 環境變數設定為 1，以強制使用 Procdump。

隱含 --blame。</target>
        <note />
      </trans-unit>
      <trans-unit id="CmdBlameCrashDumpTypeDescription">
        <source>The type of crash dump to be collected. Supported values are full (default) and mini. Implies --blame-crash.</source>
        <target state="translated">要收集的損毀傾印類型。支援的值為 full (預設值) 和 mini。表示 --blame-crash。</target>
        <note />
      </trans-unit>
      <trans-unit id="CmdBlameHangDescription">
        <source>Run the tests in blame mode and enables collecting hang dump when test exceeds the given timeout. Implies --blame-hang.</source>
        <target state="translated">當測試超過指定的逾時時，請在改動者模式中執行測試，並啟用收集停止回應傾印。Implies --blame-hang。</target>
        <note />
      </trans-unit>
      <trans-unit id="CmdBlameHangDumpTypeDescription">
        <source>The type of crash dump to be collected. The supported values are full (default), mini, and none. When 'none' is used then test host is terminated on timeout, but no dump is collected. Implies --blame-hang.</source>
        <target state="translated">要收集之損毀傾印的類型。支援的值為完整的 full (預設值)，mini 和 none。若使用「none」，則測試主機將會在逾時時終止，不會收集任何傾印。表示 --blame-hang。</target>
        <note />
      </trans-unit>
      <trans-unit id="CmdBlameHangTimeoutDescription">
        <source>Per-test timeout, after which hang dump is triggered and the testhost process is terminated. Default is 1h.
The timeout value is specified in the following format: 1.5h / 90m / 5400s / 5400000ms. When no unit is used (e.g. 5400000), the value is assumed to be in milliseconds.
When used together with data driven tests, the timeout behavior depends on the test adapter used. For xUnit, NUnit and MSTest 2.2.4+ the timeout is renewed after every test case,
For MSTest before 2.2.4, the timeout is used for all testcases.</source>
        <target state="translated">每個測試的逾時，在此之後將會觸發停止回應傾印，並終止 testhost 處理序。預設值為 1 小時。
使用下列格式來指定逾時值: 1.5 h/90m/5400s/5400000ms。若未使用單位 (例如 5400000)，將會假設該值的單位為毫秒。
當與資料驅動型測試一起使用時，逾時行為取決於使用的測試介面卡。對於 xUnit、NUnit 與 MSTest 2.2.4 以上版本，逾時會在每次執行測試案例之後更新。
對於 MSTest 2.2.4 之前的版本，該逾時會用於所有測試案例。</target>
        <note />
      </trans-unit>
<<<<<<< HEAD
      <trans-unit id="CmdConfigurationDescription">
        <source>Defines the build configuration. The default for most projects is Debug, but you can override the build configuration settings in your project.</source>
        <target state="new">Defines the build configuration. The default for most projects is Debug, but you can override the build configuration settings in your project.</target>
        <note />
      </trans-unit>
      <trans-unit id="CmdEnvironmentVariableDescription">
        <source>Sets the value of an environment variable. 
Creates the variable if it does not exist, overrides if it does. 
This will force the tests to be run in an isolated process. 
This argument can be specified multiple times to provide multiple variables.

Examples:
-e VARIABLE=abc
-e VARIABLE="value with spaces"
-e VARIABLE="value;seperated with;semicolons"
-e VAR1=abc -e VAR2=def -e VAR3=ghi
</source>
        <target state="translated">設定環境變數的值。
若變數不存在，則加以建立; 若有，則予以覆寫。
這會強制在隔離流程中執行測試。
此引數可多次指定，以提供多項變數。

範例:
-e VARIABLE=abc
-e VARIABLE="value with spaces"
-e VARIABLE="value;seperated with;semicolons"
-e VAR1=abc -e VAR2=def -e VAR3=ghi
</target>
        <note />
      </trans-unit>
      <trans-unit id="CmdEnvironmentVariableExpression">
        <source>NAME="VALUE"</source>
        <target state="translated">NAME="VALUE"</target>
        <note />
      </trans-unit>
      <trans-unit id="CmdInvalidTestMessageStateException">
        <source>Invalid test message state '{0}'</source>
        <target state="new">Invalid test message state '{0}'</target>
        <note>{0} - test message state</note>
      </trans-unit>
      <trans-unit id="CmdMSBuildProjectsPropertiesErrorMessage">
        <source>Get projects properties with MSBuild didn't execute properly with exit code: {0}.</source>
        <target state="new">Get projects properties with MSBuild didn't execute properly with exit code: {0}.</target>
        <note />
      </trans-unit>
=======
>>>>>>> 029b4b81
      <trans-unit id="CmdMaxParallelTestModulesDescription">
        <source>The max number of test modules that can run in parallel.</source>
        <target state="translated">可平行執行的測試模組數目上限。</target>
        <note />
      </trans-unit>
      <trans-unit id="CmdMultipleProjectOrSolutionFilesErrorMessage">
        <source>Specify which project or solution file to use because this folder contains more than one project or solution file.</source>
        <target state="new">Specify which project or solution file to use because this folder contains more than one project or solution file.</target>
        <note />
      </trans-unit>
      <trans-unit id="CmdNoLogo">
        <source>Run test(s), without displaying Microsoft Testplatform banner</source>
        <target state="translated">執行測試，但不顯示 Microsoft Testplatform 橫幅</target>
        <note />
      </trans-unit>
      <trans-unit id="CmdNoProjectOrSolutionFileErrorMessage">
        <source>Specify a project or solution file. The current working directory does not contain a project or solution file.</source>
        <target state="new">Specify a project or solution file. The current working directory does not contain a project or solution file.</target>
        <note />
      </trans-unit>
      <trans-unit id="CmdNoRestoreDescription">
        <source>Do not execute an implicit restore.</source>
        <target state="new">Do not execute an implicit restore.</target>
        <note />
      </trans-unit>
      <trans-unit id="CmdNonExistentProjectFilePathDescription">
        <source>The provided project file path does not exist: {0}.</source>
        <target state="new">The provided project file path does not exist: {0}.</target>
        <note />
      </trans-unit>
      <trans-unit id="CmdProjectDescription">
        <source>Defines the path of the project file to run (folder name or full path). If not specified, it defaults to the current directory.</source>
        <target state="new">Defines the path of the project file to run (folder name or full path). If not specified, it defaults to the current directory.</target>
        <note />
      </trans-unit>
      <trans-unit id="CmdSettingsFile">
        <source>SETTINGS_FILE</source>
        <target state="translated">SETTINGS_FILE</target>
        <note />
      </trans-unit>
      <trans-unit id="CmdSettingsDescription">
        <source>The settings file to use when running tests.</source>
        <target state="translated">執行測試時要使用的設定檔。</target>
        <note />
      </trans-unit>
      <trans-unit id="CmdListTestsDescription">
        <source>List the discovered tests instead of running the tests.</source>
        <target state="translated">列出探索到的測試，而非執行測試。</target>
        <note />
      </trans-unit>
      <trans-unit id="CmdTestCaseFilterExpression">
        <source>EXPRESSION</source>
        <target state="translated">EXPRESSION</target>
        <note />
      </trans-unit>
      <trans-unit id="CmdTestCaseFilterDescription">
        <source>Run tests that match the given expression.
                                        Examples:
                                        Run tests with priority set to 1: --filter "Priority = 1"
                                        Run a test with the specified full name: --filter "FullyQualifiedName=Namespace.ClassName.MethodName"
                                        Run tests that contain the specified name: --filter "FullyQualifiedName~Namespace.Class"
                                        See https://aka.ms/vstest-filtering for more information on filtering support.
                                        </source>
        <target state="translated">執行符合指定運算式的測試。
                                        範例:
                                        執行測試，而優先順序設為 1: --filter "Priority = 1"
                                        使用指定的全名執行測試: --filter "FullyQualifiedName=Namespace.ClassName.MethodName"
                                        執行內含指定名稱的測試: --filter "FullyQualifiedName~Namespace.Class"
                                        如需篩選支援的詳細資訊，請參閱 https://aka.ms/vstest-filtering。
                                        </target>
        <note />
      </trans-unit>
      <trans-unit id="CmdTestAdapterPathDescription">
        <source>The path to the custom adapters to use for the test run.</source>
        <target state="translated">到達用於測試執行的自訂配接器路徑。</target>
        <note />
      </trans-unit>
      <trans-unit id="CmdLoggerOption">
        <source>LOGGER</source>
        <target state="translated">LOGGER</target>
        <note />
      </trans-unit>
      <trans-unit id="CmdLoggerDescription">
        <source>The logger to use for test results.
                                        Examples:
                                        Log in trx format using a unique file name: --logger trx
                                        Log in trx format using the specified file name: --logger "trx;LogFileName=&lt;TestResults.trx&gt;"
                                        See https://aka.ms/vstest-report for more information on logger arguments.</source>
        <target state="translated">用於測試結果的記錄器。
                                        範例:
                                        使用獨特的檔案名稱登入 trx 格式: --logger trx
                                        使用指定的檔案名稱登入 trx 格式: --logger "trx;LogFileName=&lt;TestResults.trx&gt;"
                                        如需了解記錄器引數的詳細資訊，請參閱 https://aka.ms/vstest-report。</target>
        <note />
      </trans-unit>
      <trans-unit id="CmdOutputDir">
        <source>OUTPUT_DIR</source>
        <target state="translated">OUTPUT_DIR</target>
        <note />
      </trans-unit>
      <trans-unit id="CmdOutputDescription">
        <source>The output directory to place built artifacts in.</source>
        <target state="translated">放置建置成品的輸出目錄。</target>
        <note />
      </trans-unit>
      <trans-unit id="CmdPathToLogFile">
        <source>LOG_FILE</source>
        <target state="translated">LOG_FILE</target>
        <note />
      </trans-unit>
      <trans-unit id="CmdPathTologFileDescription">
        <source>Enable verbose logging to the specified file.</source>
        <target state="translated">為指定的檔案啟用詳細資訊記錄。</target>
        <note />
      </trans-unit>
      <trans-unit id="CmdNoBuildDescription">
        <source>Do not build the project before testing. Implies --no-restore.</source>
        <target state="translated">請勿在測試之前建置專案。提示：-no-restore。</target>
        <note />
      </trans-unit>
      <trans-unit id="CmdTestAdapterPath">
        <source>ADAPTER_PATH</source>
        <target state="translated">ADAPTER_PATH</target>
        <note />
      </trans-unit>
      <trans-unit id="CmdResultsDirectoryDescription">
        <source>The directory where the test results will be placed.
The specified directory will be created if it does not exist.</source>
        <target state="translated">將放置測試結果的目錄。
若指定的目錄不存在，則會建立該目錄。</target>
        <note />
      </trans-unit>
      <trans-unit id="CmdPathToResultsDirectory">
        <source>RESULTS_DIR</source>
        <target state="translated">RESULTS_DIR</target>
        <note />
      </trans-unit>
      <trans-unit id="CmdTestModulesDescription">
        <source>Run tests for the specified test modules.</source>
        <target state="new">Run tests for the specified test modules.</target>
        <note />
      </trans-unit>
      <trans-unit id="CmdTestModulesRootDirectoryDescription">
        <source>The test modules have the specified root directory.</source>
        <target state="new">The test modules have the specified root directory.</target>
        <note />
      </trans-unit>
      <trans-unit id="CmdUnsupportedMessageRequestTypeException">
        <source>Message Request type '{0}' is unsupported.</source>
        <target state="new">Message Request type '{0}' is unsupported.</target>
        <note>{0} - message request type</note>
      </trans-unit>
      <trans-unit id="CmdUnsupportedTestRunnerDescription">
        <source>Test runner not supported: {0}.</source>
        <target state="new">Test runner not supported: {0}.</target>
        <note />
      </trans-unit>
      <trans-unit id="CmdUnsupportedVSTestTestApplicationsDescription">
        <source>Test application(s) that support VSTest are not supported.</source>
        <target state="new">Test application(s) that support VSTest are not supported.</target>
        <note />
      </trans-unit>
      <trans-unit id="CrashDumpTypeArgumentName">
        <source>DUMP_TYPE</source>
        <target state="translated">DUMP_TYPE</target>
        <note />
      </trans-unit>
      <trans-unit id="HangDumpTypeArgumentName">
        <source>DUMP_TYPE</source>
        <target state="translated">DUMP_TYPE</target>
        <note />
      </trans-unit>
      <trans-unit id="HangTimeoutArgumentName">
        <source>TIMESPAN</source>
        <target state="translated">TIMESPAN</target>
        <note />
      </trans-unit>
      <trans-unit id="IgnoredArgumentsMessage">
        <source>The following arguments have been ignored : "{0}"</source>
        <target state="translated">已忽略下列引數: "{0}"</target>
        <note />
      </trans-unit>
      <trans-unit id="NoSerializerRegisteredWithIdErrorMessage">
        <source>No serializer registered with ID '{0}'</source>
        <target state="translated">沒有使用識別碼 '{0}' 註冊的序列化程式</target>
        <note />
      </trans-unit>
      <trans-unit id="NoSerializerRegisteredWithTypeErrorMessage">
        <source>No serializer registered with type '{0}'</source>
        <target state="translated">沒有使用類型 '{0}' 註冊的序列化程式</target>
        <note />
      </trans-unit>
      <trans-unit id="RunSettingsArgumentsDescription">
        <source>

RunSettings arguments:
  Arguments to pass as RunSettings configurations. Arguments are specified as '[name]=[value]' pairs after "-- " (note the space after --). 
  Use a space to separate multiple '[name]=[value]' pairs.
  See https://aka.ms/vstest-runsettings-arguments for more information on RunSettings arguments.
  Example: dotnet test -- MSTest.DeploymentEnabled=false MSTest.MapInconclusiveToFailed=True</source>
        <target state="translated">

RunSettings 引數:
  傳遞為 RunSettings 組態的引數。引數的指定方式為成對的 '[name]=[value]'，接在 "-- " (請注意 -- 之後的空格) 之後。
  請使用空格隔開多個成對的 '[name]=[value]'。
  如需 RunSettings 引數的詳細資訊，請參閱 https://aka.ms/vstest-runsettings-arguments。
  範例: dotnet test -- MSTest.DeploymentEnabled=false MSTest.MapInconclusiveToFailed=True</target>
        <note />
      </trans-unit>
      <trans-unit id="cmdCollectFriendlyName">
        <source>DATA_COLLECTOR_NAME</source>
        <target state="translated">DATA_COLLECTOR_NAME</target>
        <note />
      </trans-unit>
      <trans-unit id="cmdCollectDescription">
        <source>The friendly name of the data collector to use for the test run.
                                        More info here: https://aka.ms/vstest-collect</source>
        <target state="translated">用於測試執行的資料收集器之易記名稱。
                                        此處提供詳細資訊: https://aka.ms/vstest-collect</target>
        <note />
      </trans-unit>
      <trans-unit id="CmdBlameDescription">
        <source>Runs the tests in blame mode. This option is helpful in isolating problematic tests that cause the test host to crash or hang, but it does not create a memory dump by default. 

When a crash is detected, it creates an sequence file in TestResults/guid/guid_Sequence.xml that captures the order of tests that were run before the crash.

Based on the additional settings, hang dump or crash dump can also be collected.

Example: 
  Timeout the test run when test takes more than the default timeout of 1 hour, and collect crash dump when the test host exits unexpectedly. 
  (Crash dumps require additional setup, see below.)
  dotnet test --blame-hang --blame-crash
Example: 
  Timeout the test run when a test takes more than 20 minutes and collect hang dump. 
  dotnet test --blame-hang-timeout 20min
</source>
        <target state="translated">在歸責模式中執行測試。此選項有助於找出導致測試主機損毀或停止回應的問題測試，但預設不會建立記憶體傾印。

偵測到損毀時，其會在 TestResults/guid/guid_Sequence.xml 中建立順序檔案，擷取在損毀前所執行測試的順序。

依據其他設定，也可以收集損毀或停止回應的傾印。

範例: 
  當測試進行時間超過預設的 1 小時逾時讓測試逾時，並在測試主機未預期地結束時收集損毀傾印。
  (損毀傾印需要其他的設定，請參閱以下)。
  dotnet test --blame-hang --blame-crash
範例: 
  當測試進行時間超過 20 分鐘時讓測試逾時，並收集停止回應傾印。
  dotnet test --blame-hang-timeout 20min
</target>
        <note />
      </trans-unit>
      <trans-unit id="FrameworkOptionDescription">
        <source>The target framework to run tests for. The target framework must also be specified in the project file.</source>
        <target state="translated">要為其執行測試的目標架構。該目標架構必須在專案檔中指定。</target>
        <note />
      </trans-unit>
      <trans-unit id="ConfigurationOptionDescription">
        <source>The configuration to use for running tests. The default for most projects is 'Debug'.</source>
        <target state="translated">要用於執行測試的組態。大部分的專案預設為「偵錯」。</target>
        <note />
      </trans-unit>
      <trans-unit id="RuntimeOptionDescription">
        <source>The target runtime to test for.</source>
        <target state="translated">要測試的目標執行時間。</target>
        <note />
      </trans-unit>
    </body>
  </file>
</xliff><|MERGE_RESOLUTION|>--- conflicted
+++ resolved
@@ -78,40 +78,9 @@
 對於 MSTest 2.2.4 之前的版本，該逾時會用於所有測試案例。</target>
         <note />
       </trans-unit>
-<<<<<<< HEAD
       <trans-unit id="CmdConfigurationDescription">
         <source>Defines the build configuration. The default for most projects is Debug, but you can override the build configuration settings in your project.</source>
         <target state="new">Defines the build configuration. The default for most projects is Debug, but you can override the build configuration settings in your project.</target>
-        <note />
-      </trans-unit>
-      <trans-unit id="CmdEnvironmentVariableDescription">
-        <source>Sets the value of an environment variable. 
-Creates the variable if it does not exist, overrides if it does. 
-This will force the tests to be run in an isolated process. 
-This argument can be specified multiple times to provide multiple variables.
-
-Examples:
--e VARIABLE=abc
--e VARIABLE="value with spaces"
--e VARIABLE="value;seperated with;semicolons"
--e VAR1=abc -e VAR2=def -e VAR3=ghi
-</source>
-        <target state="translated">設定環境變數的值。
-若變數不存在，則加以建立; 若有，則予以覆寫。
-這會強制在隔離流程中執行測試。
-此引數可多次指定，以提供多項變數。
-
-範例:
--e VARIABLE=abc
--e VARIABLE="value with spaces"
--e VARIABLE="value;seperated with;semicolons"
--e VAR1=abc -e VAR2=def -e VAR3=ghi
-</target>
-        <note />
-      </trans-unit>
-      <trans-unit id="CmdEnvironmentVariableExpression">
-        <source>NAME="VALUE"</source>
-        <target state="translated">NAME="VALUE"</target>
         <note />
       </trans-unit>
       <trans-unit id="CmdInvalidTestMessageStateException">
@@ -124,8 +93,6 @@
         <target state="new">Get projects properties with MSBuild didn't execute properly with exit code: {0}.</target>
         <note />
       </trans-unit>
-=======
->>>>>>> 029b4b81
       <trans-unit id="CmdMaxParallelTestModulesDescription">
         <source>The max number of test modules that can run in parallel.</source>
         <target state="translated">可平行執行的測試模組數目上限。</target>

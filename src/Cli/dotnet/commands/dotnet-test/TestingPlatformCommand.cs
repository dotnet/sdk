--- conflicted
+++ resolved
@@ -12,11 +12,7 @@
     {
         private readonly ConcurrentBag<TestApplication> _testApplications = [];
 
-<<<<<<< HEAD
-        private MSBuildHandler _msBuildConnectionHandler;
-=======
         private MSBuildHandler _msBuildHandler;
->>>>>>> 517c20aa
         private TestModulesFilterHandler _testModulesFilterHandler;
         private TestApplicationActionQueue _actionQueue;
         private List<string> _args;
@@ -26,7 +22,7 @@
             TreatUnmatchedTokensAsErrors = false;
         }
 
-        public async Task<int> Run(ParseResult parseResult)
+        public int Run(ParseResult parseResult)
         {
             bool hasFailed = false;
             try
@@ -35,57 +31,8 @@
                 BuildConfigurationOptions buildConfigurationOptions = GetBuildConfigurationOptions(parseResult);
                 InitializeActionQueue(parseResult, degreeOfParallelism, buildConfigurationOptions);
 
-<<<<<<< HEAD
-                bool filterModeEnabled = parseResult.HasOption(TestingPlatformOptions.TestModulesFilterOption);
-
-                if (filterModeEnabled && parseResult.HasOption(TestingPlatformOptions.ArchitectureOption))
-                {
-                    VSTestTrace.SafeWriteTrace(() => $"The --arch option is not supported yet.");
-                }
-
-                BuiltInOptions builtInOptions = new(
-                    parseResult.HasOption(TestingPlatformOptions.NoRestoreOption),
-                    parseResult.HasOption(TestingPlatformOptions.NoBuildOption),
-                    parseResult.GetValue(TestingPlatformOptions.ConfigurationOption),
-                    parseResult.GetValue(TestingPlatformOptions.ArchitectureOption));
-
-                if (ContainsHelpOption(parseResult.GetArguments()))
-                {
-                    _actionQueue = new(degreeOfParallelism, async (TestApplication testApp) =>
-                    {
-                        testApp.HelpRequested += OnHelpRequested;
-                        testApp.ErrorReceived += OnErrorReceived;
-                        testApp.TestProcessExited += OnTestProcessExited;
-                        testApp.Run += OnTestApplicationRun;
-                        testApp.ExecutionIdReceived += OnExecutionIdReceived;
-
-                        return await testApp.RunAsync(filterModeEnabled, enableHelp: true, builtInOptions);
-                    });
-                }
-                else
-                {
-                    _actionQueue = new(degreeOfParallelism, async (TestApplication testApp) =>
-                    {
-                        testApp.HandshakeReceived += OnHandshakeReceived;
-                        testApp.DiscoveredTestsReceived += OnDiscoveredTestsReceived;
-                        testApp.TestResultsReceived += OnTestResultsReceived;
-                        testApp.FileArtifactsReceived += OnFileArtifactsReceived;
-                        testApp.SessionEventReceived += OnSessionEventReceived;
-                        testApp.ErrorReceived += OnErrorReceived;
-                        testApp.TestProcessExited += OnTestProcessExited;
-                        testApp.Run += OnTestApplicationRun;
-                        testApp.ExecutionIdReceived += OnExecutionIdReceived;
-
-                        return await testApp.RunAsync(filterModeEnabled, enableHelp: false, builtInOptions);
-                    });
-                }
-
-                _args = [.. parseResult.UnmatchedTokens];
-                _msBuildConnectionHandler = new(_args, _actionQueue, degreeOfParallelism);
-=======
                 _args = [.. parseResult.UnmatchedTokens];
                 _msBuildHandler = new(_args, _actionQueue, degreeOfParallelism);
->>>>>>> 517c20aa
                 _testModulesFilterHandler = new(_args, _actionQueue);
 
                 if (parseResult.HasOption(TestingPlatformOptions.TestModulesFilterOption))
@@ -97,23 +44,13 @@
                 }
                 else
                 {
-<<<<<<< HEAD
-                    bool allowBinLog = BinLogEnabled(_args);
-                    if (!RunMSBuild(parseResult, allowBinLog))
-=======
                     var buildPathOptions = GetBuildPathOptions(parseResult);
-                    if (!await _msBuildHandler.RunMSBuild(buildPathOptions))
->>>>>>> 517c20aa
+                    if (!_msBuildHandler.RunMSBuild(buildPathOptions).GetAwaiter().GetResult())
                     {
                         return ExitCodes.GenericFailure;
                     }
 
-<<<<<<< HEAD
-                    // If not all test projects have IsTestProject and IsTestingPlatformApplication proprties set to true, we will simply return
-                    if (!_msBuildConnectionHandler.EnqueueTestApplications())
-=======
                     if (!_msBuildHandler.EnqueueTestApplications())
->>>>>>> 517c20aa
                     {
                         VSTestTrace.SafeWriteTrace(() => LocalizableStrings.CmdUnsupportedVSTestTestApplicationsDescription);
                         return ExitCodes.GenericFailure;
@@ -122,66 +59,14 @@
 
                 _actionQueue.EnqueueCompleted();
                 hasFailed = _actionQueue.WaitAllActions();
-<<<<<<< HEAD
-                // Above line will block till we have all connections and all GetTestsProject msbuild task complete.
-=======
->>>>>>> 517c20aa
             }
             finally
             {
                 CleanUp();
             }
-
             return hasFailed ? ExitCodes.GenericFailure : ExitCodes.Success;
         }
 
-<<<<<<< HEAD
-        private bool RunMSBuild(ParseResult parseResult, bool allowBinLog)
-        {
-            int msbuildResult;
-
-            if (parseResult.HasOption(TestingPlatformOptions.ProjectOption))
-            {
-                string filePath = parseResult.GetValue(TestingPlatformOptions.ProjectOption);
-
-                if (!File.Exists(filePath))
-                {
-                    VSTestTrace.SafeWriteTrace(() => LocalizableStrings.CmdNonExistentProjectFilePathDescription);
-                    return false;
-                }
-
-                msbuildResult = _msBuildConnectionHandler.RunWithMSBuild(filePath, allowBinLog);
-            }
-            else
-            {
-                // If no filter was provided neither the project using --project,
-                // MSBuild will get the test project paths in the current directory
-                msbuildResult = _msBuildConnectionHandler.RunWithMSBuild(allowBinLog);
-            }
-
-            if (msbuildResult != 0)
-            {
-                VSTestTrace.SafeWriteTrace(() => $"Get projects properties with msbuild  didn't execute properly with exit code: {msbuildResult}.");
-                return false;
-            }
-
-            return true;
-        }
-
-        private static bool BinLogEnabled(List<string> args)
-        {
-            var binLog = args.FirstOrDefault(arg => arg.StartsWith("-bl", StringComparison.OrdinalIgnoreCase));
-
-            if (!string.IsNullOrEmpty(binLog))
-            {
-                // We remove it from the args list so that it is not passed to the test application
-                args.Remove(binLog);
-
-                return true;
-            }
-
-            return false;
-=======
         private static int GetDegreeOfParallelism(ParseResult parseResult)
         {
             if (!int.TryParse(parseResult.GetValue(TestingPlatformOptions.MaxParallelTestModulesOption), out int degreeOfParallelism) || degreeOfParallelism <= 0)
@@ -237,7 +122,6 @@
                     return await testApp.RunAsync(hasFilterMode: false, enableHelp: false, buildConfigurationOptions);
                 });
             }
->>>>>>> 517c20aa
         }
 
         private static bool ContainsHelpOption(IEnumerable<string> args) => args.Contains(CliConstants.HelpOptionKey) || args.Contains(CliConstants.HelpOptionKey.Substring(0, 2));

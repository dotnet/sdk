--- conflicted
+++ resolved
@@ -23,12 +23,8 @@
         private TerminalTestReporter _output;
         private TestApplicationActionQueue _actionQueue;
         private Task _namedPipeConnectionLoop;
-<<<<<<< HEAD
-        private string[] _args;
+        private List<string> _args;
         private Dictionary<TestApplication, (string ModulePath, string TargetFramework, string Architecture, string ExecutionId)> _executions = new();
-=======
-        private List<string> _args;
->>>>>>> 4164c5d9
 
         public TestingPlatformCommand(string name, string description = null) : base(name, description)
         {
@@ -174,11 +170,7 @@
                 return;
             }
 
-<<<<<<< HEAD
-            var handshakeInfo = args.HandshakeInfo;
-=======
             var handshake = args.Handshake;
->>>>>>> 4164c5d9
 
             foreach (var property in handshake.Properties)
             {

// Licensed to the .NET Foundation under one or more agreements.
// The .NET Foundation licenses this file to you under the MIT license.

using System;
using System.Collections.Concurrent;
using System.CommandLine;
using Microsoft.DotNet.Tools.Test;
using Microsoft.TemplateEngine.Cli.Commands;
using Microsoft.Testing.Platform.Helpers;
using Microsoft.Testing.Platform.OutputDevice;
using Microsoft.Testing.Platform.OutputDevice.Terminal;

namespace Microsoft.DotNet.Cli
{
    internal partial class TestingPlatformCommand : CliCommand, ICustomHelp
    {
        private readonly ConcurrentBag<TestApplication> _testApplications = [];

        private MSBuildHandler _msBuildHandler;
        private TestModulesFilterHandler _testModulesFilterHandler;
        private TerminalTestReporter _output;
        private TestApplicationActionQueue _actionQueue;
        private List<string> _args;
        private ConcurrentDictionary<TestApplication, (string ModulePath, string TargetFramework, string Architecture, string ExecutionId)> _executions = new();
        private byte _cancelled;
        private bool _isDiscovery;

        public TestingPlatformCommand(string name, string description = null) : base(name, description)
        {
            TreatUnmatchedTokensAsErrors = false;
        }

        public async Task<int> Run(ParseResult parseResult)
        {
            bool hasFailed = false;
            try
            {
                Console.CancelKeyPress += (s, e) =>
                {
                    _output?.StartCancelling();
                    CompleteRun();
                };

                // User can decide what the degree of parallelism should be
                // If not specified, we will default to the number of processors
                if (!int.TryParse(parseResult.GetValue(TestingPlatformOptions.MaxParallelTestModulesOption), out int degreeOfParallelism))
                    degreeOfParallelism = Environment.ProcessorCount;

                bool filterModeEnabled = parseResult.HasOption(TestingPlatformOptions.TestModulesFilterOption);

                if (filterModeEnabled && parseResult.HasOption(TestingPlatformOptions.ArchitectureOption))
                {
                    VSTestTrace.SafeWriteTrace(() => $"The --arch option is not supported yet.");
                }

                if (parseResult.HasOption(TestingPlatformOptions.ListTestsOption))
                {
                    _isDiscovery = true;
                }

                BuiltInOptions builtInOptions = new(
                    parseResult.HasOption(TestingPlatformOptions.NoRestoreOption),
                    parseResult.HasOption(TestingPlatformOptions.NoBuildOption),
                    parseResult.HasOption(TestingPlatformOptions.ListTestsOption),
                    parseResult.GetValue(TestingPlatformOptions.ConfigurationOption),
                    parseResult.GetValue(TestingPlatformOptions.ArchitectureOption));

                var console = new SystemConsole();
                var output = new TerminalTestReporter(console, new TerminalTestReporterOptions()
                {
                    ShowPassedTests = Environment.GetEnvironmentVariable("SHOW_PASSED") == "1" ? () => true : () => false,
                    ShowProgress = () => Environment.GetEnvironmentVariable("NO_PROGRESS") != "1",
                    UseAnsi = Environment.GetEnvironmentVariable("NO_ANSI") != "1",
                    ShowAssembly = true,
                    ShowAssemblyStartAndComplete = true,
                });
                _output = output;
                _output.TestExecutionStarted(DateTimeOffset.Now, degreeOfParallelism, _isDiscovery);

                if (ContainsHelpOption(parseResult.GetArguments()))
                {
                    _actionQueue = new(degreeOfParallelism, async (TestApplication testApp) =>
                    {
                        testApp.HelpRequested += OnHelpRequested;
                        testApp.ErrorReceived += OnErrorReceived;
                        testApp.TestProcessExited += OnTestProcessExited;
                        testApp.Run += OnTestApplicationRun;
                        testApp.ExecutionIdReceived += OnExecutionIdReceived;

                        var result = await testApp.RunAsync(filterModeEnabled, enableHelp: true, builtInOptions);
                        CompleteRun();
                        return result;
                    });
                }
                else
                {
                    _actionQueue = new(degreeOfParallelism, async (TestApplication testApp) =>
                    {
                        testApp.HandshakeReceived += OnHandshakeReceived;
                        testApp.DiscoveredTestsReceived += OnDiscoveredTestsReceived;
                        testApp.TestResultsReceived += OnTestResultsReceived;
                        testApp.FileArtifactsReceived += OnFileArtifactsReceived;
                        testApp.SessionEventReceived += OnSessionEventReceived;
                        testApp.ErrorReceived += OnErrorReceived;
                        testApp.TestProcessExited += OnTestProcessExited;
                        testApp.Run += OnTestApplicationRun;
                        testApp.ExecutionIdReceived += OnExecutionIdReceived;

                        return await testApp.RunAsync(filterModeEnabled, enableHelp: false, builtInOptions);
                    });
                }

                _args = [.. parseResult.UnmatchedTokens];
                _msBuildHandler = new(_args, _actionQueue, degreeOfParallelism);
                _testModulesFilterHandler = new(_args, _actionQueue);

                if (parseResult.HasOption(TestingPlatformOptions.TestModulesFilterOption))
                {
                    if (!_testModulesFilterHandler.RunWithTestModulesFilter(parseResult))
                    {
                        CompleteRun();
                        return ExitCodes.GenericFailure;
                    }
                }
                else
                {
                    if (!await RunMSBuild(parseResult))
                    {
<<<<<<< HEAD
                        VSTestTrace.SafeWriteTrace(() => $"MSBuild task _GetTestsProject didn't execute properly with exit code: {msbuildResult}.");
                        CompleteRun();
=======
>>>>>>> 71aa100f
                        return ExitCodes.GenericFailure;
                    }

                    // If not all test projects have IsTestProject and IsTestingPlatformApplication properties set to true, we will simply return
                    if (!_msBuildHandler.EnqueueTestApplications())
                    {
                        VSTestTrace.SafeWriteTrace(() => LocalizableStrings.CmdUnsupportedVSTestTestApplicationsDescription);
                        CompleteRun();
                        return ExitCodes.GenericFailure;
                    }
                }

                _actionQueue.EnqueueCompleted();
                hasFailed = _actionQueue.WaitAllActions();
                // Above line will block till we have all connections and all GetTestsProject msbuild task complete.
            }
            finally
            {
                // Clean up everything
                CleanUp();
            }

            CompleteRun();
            return hasFailed ? ExitCodes.GenericFailure : ExitCodes.Success;
        }

<<<<<<< HEAD
        private void CompleteRun()
        {
            if (Interlocked.CompareExchange(ref _cancelled, 1, 0) == 0)
            {
                _output?.TestExecutionCompleted(DateTimeOffset.Now);
            }
        }

        private void WaitOnMSBuildHandlerPipeConnectionLoop()
=======
        private async Task<bool> RunMSBuild(ParseResult parseResult)
>>>>>>> 71aa100f
        {
            int msbuildExitCode;

            if (parseResult.HasOption(TestingPlatformOptions.ProjectOption))
            {
                string filePath = parseResult.GetValue(TestingPlatformOptions.ProjectOption);

                if (!File.Exists(filePath))
                {
                    VSTestTrace.SafeWriteTrace(() => string.Format(LocalizableStrings.CmdNonExistentProjectFilePathDescription, filePath));
                    return false;
                }

                msbuildExitCode = await _msBuildHandler.RunWithMSBuild(filePath);
            }
            else
            {
                // If no filter was provided neither the project using --project,
                // MSBuild will get the test project paths in the current directory
                msbuildExitCode = await _msBuildHandler.RunWithMSBuild();
            }

            if (msbuildExitCode != ExitCodes.Success)
            {
                VSTestTrace.SafeWriteTrace(() => string.Format(LocalizableStrings.CmdMSBuildProjectsPropertiesErrorMessage, msbuildExitCode));
                return false;
            }

            return true;
        }

        private void CleanUp()
        {
            _msBuildHandler.Dispose();
            foreach (var testApplication in _testApplications)
            {
                testApplication.Dispose();
            }
        }

        private void OnHandshakeReceived(object sender, HandshakeArgs args)
        {
            var testApplication = (TestApplication)sender;
            var executionId = args.Handshake.Properties[HandshakeMessagePropertyNames.ExecutionId];
            var arch = args.Handshake.Properties[HandshakeMessagePropertyNames.Architecture]?.ToLower();
            var tfm = TargetFrameworkParser.GetShortTargetFramework(args.Handshake.Properties[HandshakeMessagePropertyNames.Framework]);
            (string ModulePath, string TargetFramework, string Architecture, string ExecutionId) appInfo = new(testApplication.Module.DllOrExePath, tfm, arch, executionId);
            _executions[testApplication] = appInfo;
            _output.AssemblyRunStarted(appInfo.ModulePath, appInfo.TargetFramework, appInfo.Architecture, appInfo.ExecutionId);

            if (!VSTestTrace.TraceEnabled)
            {
                return;
            }

            var handshake = args.Handshake;

            foreach (var property in handshake.Properties)
            {
                VSTestTrace.SafeWriteTrace(() => $"{property.Key}: {property.Value}");
            }
        }

        private void OnDiscoveredTestsReceived(object sender, DiscoveredTestEventArgs args)
        {
            var testApp = (TestApplication)sender;
            var appInfo = _executions[testApp];

            foreach (var test in args.DiscoveredTests)
            {
                _output.TestDiscovered(appInfo.ModulePath, appInfo.TargetFramework, appInfo.Architecture, appInfo.ExecutionId,
                        test.DisplayName,
                        test.Uid);
            }

            if (!VSTestTrace.TraceEnabled)
            {
                return;
            }

            var discoveredTestMessages = args.DiscoveredTests;
            VSTestTrace.SafeWriteTrace(() => $"DiscoveredTests Execution Id: {args.ExecutionId}");
            foreach (DiscoveredTest discoveredTestMessage in discoveredTestMessages)
            {
                VSTestTrace.SafeWriteTrace(() => $"DiscoveredTest: {discoveredTestMessage.Uid}, {discoveredTestMessage.DisplayName}");
            }
        }

        private void OnTestResultsReceived(object sender, TestResultEventArgs args)
        {
            foreach (var testResult in args.SuccessfulTestResults)
            {
                var testApp = (TestApplication)sender;
                var appInfo = _executions[testApp];
                _output.TestCompleted(appInfo.ModulePath, appInfo.TargetFramework, appInfo.Architecture, appInfo.ExecutionId,
                    testResult.Uid,
                    testResult.DisplayName,
                    ToOutcome(testResult.State),
                    TimeSpan.FromTicks(testResult.Duration ?? 0),
                    exceptions: null,
                    expected: null,
                    actual: null,
                    standardOutput: null,
                    errorOutput: null);
            }

            foreach (var testResult in args.FailedTestResults)
            {
                var testApp = (TestApplication)sender;
                // TODO: expected
                // TODO: actual
                var appInfo = _executions[testApp];
                _output.TestCompleted(appInfo.ModulePath, appInfo.TargetFramework, appInfo.Architecture, appInfo.ExecutionId,
                    testResult.Uid,
                    testResult.DisplayName,
                    ToOutcome(testResult.State),
                    TimeSpan.FromTicks(testResult.Duration ?? 0),
                    exceptions: testResult.Exceptions.Select(fe => new Microsoft.Testing.Platform.OutputDevice.Terminal.FlatException(fe.ErrorMessage, fe.ErrorType, fe.StackTrace)).ToArray(),
                    expected: null,
                    actual: null,
                    standardOutput: null,
                    errorOutput: null);
            }

            if (!VSTestTrace.TraceEnabled)
            {
                return;
            }

            VSTestTrace.SafeWriteTrace(() => $"TestResults Execution Id: {args.ExecutionId}");

            foreach (SuccessfulTestResult successfulTestResult in args.SuccessfulTestResults)
            {
                VSTestTrace.SafeWriteTrace(() => $"SuccessfulTestResult: {successfulTestResult.Uid}, {successfulTestResult.DisplayName}, " +
                $"{successfulTestResult.State}, {successfulTestResult.Duration}, {successfulTestResult.Reason}, {successfulTestResult.StandardOutput}," +
                $"{successfulTestResult.ErrorOutput}, {successfulTestResult.SessionUid}");
            }

            foreach (FailedTestResult failedTestResult in args.FailedTestResults)
            {
                VSTestTrace.SafeWriteTrace(() => $"FailedTestResult: {failedTestResult.Uid}, {failedTestResult.DisplayName}, " +
                $"{failedTestResult.State}, {failedTestResult.Duration}, {failedTestResult.Reason}, {string.Join(", ", failedTestResult.Exceptions?.Select(e => $"{e.ErrorMessage}, {e.ErrorType}, {e.StackTrace}"))}" +
                $"{failedTestResult.StandardOutput}, {failedTestResult.ErrorOutput}, {failedTestResult.SessionUid}");
            }
        }

        public static TestOutcome ToOutcome(byte? testState)
        {
            return testState switch
            {
                TestStates.Passed => TestOutcome.Passed,
                TestStates.Skipped => TestOutcome.Skipped,
                TestStates.Failed => TestOutcome.Fail,
                TestStates.Error => TestOutcome.Error,
                TestStates.Timeout => TestOutcome.Timeout,
                TestStates.Cancelled => TestOutcome.Canceled,
                _ => throw new ArgumentOutOfRangeException(nameof(testState), $"Invalid test state value {testState}")
            };
        }

        private void OnFileArtifactsReceived(object sender, FileArtifactEventArgs args)
        {
            var testApp = (TestApplication)sender;
            var appInfo = _executions[testApp];

            foreach (var artifact in args.FileArtifacts)
            {
                // TODO: Is artifact out of process
                _output.ArtifactAdded(
                    outOfProcess: false,
                    appInfo.ModulePath, appInfo.TargetFramework, appInfo.Architecture, appInfo.ExecutionId,
                    artifact.TestDisplayName, artifact.FullPath);
            }

            if (!VSTestTrace.TraceEnabled)
            {
                return;
            }

            VSTestTrace.SafeWriteTrace(() => $"FileArtifactMessages Execution Id: {args.ExecutionId}");

            foreach (FileArtifact fileArtifactMessage in args.FileArtifacts)
            {
                VSTestTrace.SafeWriteTrace(() => $"FileArtifact: {fileArtifactMessage.FullPath}, {fileArtifactMessage.DisplayName}, " +
                $"{fileArtifactMessage.Description}, {fileArtifactMessage.TestUid}, {fileArtifactMessage.TestDisplayName}, " +
                $"{fileArtifactMessage.SessionUid}");
            }
        }

        private void OnSessionEventReceived(object sender, SessionEventArgs args)
        {
            if (!VSTestTrace.TraceEnabled)
            {
                return;
            }

            var sessionEvent = args.SessionEvent;
            VSTestTrace.SafeWriteTrace(() => $"TestSessionEvent: {sessionEvent.SessionType}, {sessionEvent.SessionUid}, {sessionEvent.ExecutionId}");
        }

        private void OnErrorReceived(object sender, ErrorEventArgs args)
        {
            if (!VSTestTrace.TraceEnabled)
            {
                return;
            }

            VSTestTrace.SafeWriteTrace(() => args.ErrorMessage);
        }

        private void OnTestProcessExited(object sender, TestProcessExitEventArgs args)
        {
            var testApplication = (TestApplication)sender;

            // If the application exits too early we might not start the execution,
            // e.g. if the parameter is incorrect.
            if (_executions.TryGetValue(testApplication, out var appInfo))
            {
                _output.AssemblyRunCompleted(appInfo.ModulePath, appInfo.TargetFramework, appInfo.Architecture, appInfo.ExecutionId, args.ExitCode, string.Join(Environment.NewLine, args.OutputData), string.Join(Environment.NewLine, args.ErrorData));
            }

            if (!VSTestTrace.TraceEnabled)
            {
                return;
            }

            if (args.ExitCode != ExitCodes.Success)
            {
                VSTestTrace.SafeWriteTrace(() => $"Test Process exited with non-zero exit code: {args.ExitCode}");
            }

            if (args.OutputData.Count > 0)
            {
                VSTestTrace.SafeWriteTrace(() => $"Output Data: {string.Join("\n", args.OutputData)}");
            }

            if (args.ErrorData.Count > 0)
            {
                VSTestTrace.SafeWriteTrace(() => $"Error Data: {string.Join("\n", args.ErrorData)}");
            }
        }

        private void OnTestApplicationRun(object sender, EventArgs args)
        {
            TestApplication testApp = sender as TestApplication;
            _testApplications.Add(testApp);
        }

        private void OnExecutionIdReceived(object sender, ExecutionEventArgs args)
        {
        }

        private static bool ContainsHelpOption(IEnumerable<string> args) => args.Contains(CliConstants.HelpOptionKey) || args.Contains(CliConstants.HelpOptionKey.Substring(0, 2));
    }
}<|MERGE_RESOLUTION|>--- conflicted
+++ resolved
@@ -126,11 +126,7 @@
                 {
                     if (!await RunMSBuild(parseResult))
                     {
-<<<<<<< HEAD
-                        VSTestTrace.SafeWriteTrace(() => $"MSBuild task _GetTestsProject didn't execute properly with exit code: {msbuildResult}.");
                         CompleteRun();
-=======
->>>>>>> 71aa100f
                         return ExitCodes.GenericFailure;
                     }
 
@@ -157,19 +153,7 @@
             return hasFailed ? ExitCodes.GenericFailure : ExitCodes.Success;
         }
 
-<<<<<<< HEAD
-        private void CompleteRun()
-        {
-            if (Interlocked.CompareExchange(ref _cancelled, 1, 0) == 0)
-            {
-                _output?.TestExecutionCompleted(DateTimeOffset.Now);
-            }
-        }
-
-        private void WaitOnMSBuildHandlerPipeConnectionLoop()
-=======
         private async Task<bool> RunMSBuild(ParseResult parseResult)
->>>>>>> 71aa100f
         {
             int msbuildExitCode;
 
@@ -199,6 +183,14 @@
             }
 
             return true;
+        }
+
+        private void CompleteRun()
+        {
+            if (Interlocked.CompareExchange(ref _cancelled, 1, 0) == 0)
+            {
+                _output?.TestExecutionCompleted(DateTimeOffset.Now);
+            }
         }
 
         private void CleanUp()

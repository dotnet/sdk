// Licensed to the .NET Foundation under one or more agreements.
// The .NET Foundation licenses this file to you under the MIT license.

using System;
using System.Collections.Concurrent;
using System.CommandLine;
using Microsoft.DotNet.Tools.Test;
using Microsoft.TemplateEngine.Cli.Commands;
using Microsoft.Testing.Platform.Helpers;
using Microsoft.Testing.Platform.OutputDevice;
using Microsoft.Testing.Platform.OutputDevice.Terminal;

namespace Microsoft.DotNet.Cli
{
    internal partial class TestingPlatformCommand : CliCommand, ICustomHelp
    {
        private readonly ConcurrentBag<TestApplication> _testApplications = [];

        private MSBuildHandler _msBuildHandler;
        private TestModulesFilterHandler _testModulesFilterHandler;
        private TerminalTestReporter _output;
        private TestApplicationActionQueue _actionQueue;
        private List<string> _args;
        private ConcurrentDictionary<TestApplication, (string ModulePath, string TargetFramework, string Architecture, string ExecutionId)> _executions = new();
        private byte _cancelled;
        private bool _isDiscovery;

        public TestingPlatformCommand(string name, string description = null) : base(name, description)
        {
            TreatUnmatchedTokensAsErrors = false;
        }

        public int Run(ParseResult parseResult)
        {
            bool hasFailed = false;
            try
            {
<<<<<<< HEAD
                Console.CancelKeyPress += (s, e) =>
                {
                    _output?.StartCancelling();
                    CompleteRun();
                };

                // User can decide what the degree of parallelism should be
                // If not specified, we will default to the number of processors
                if (!int.TryParse(parseResult.GetValue(TestingPlatformOptions.MaxParallelTestModulesOption), out int degreeOfParallelism))
                    degreeOfParallelism = Environment.ProcessorCount;

                bool filterModeEnabled = parseResult.HasOption(TestingPlatformOptions.TestModulesFilterOption);

                if (filterModeEnabled && parseResult.HasOption(TestingPlatformOptions.ArchitectureOption))
                {
                    VSTestTrace.SafeWriteTrace(() => $"The --arch option is not supported yet.");
                }

                if (parseResult.HasOption(TestingPlatformOptions.ListTestsOption))
                {
                    _isDiscovery = true;
                }

                BuiltInOptions builtInOptions = new(
                    parseResult.HasOption(TestingPlatformOptions.NoRestoreOption),
                    parseResult.HasOption(TestingPlatformOptions.NoBuildOption),
                    parseResult.HasOption(TestingPlatformOptions.ListTestsOption),
                    parseResult.GetValue(TestingPlatformOptions.ConfigurationOption),
                    parseResult.GetValue(TestingPlatformOptions.ArchitectureOption));

                var console = new SystemConsole();
                var output = new TerminalTestReporter(console, new TerminalTestReporterOptions()
                {
                    ShowPassedTests = Environment.GetEnvironmentVariable("SHOW_PASSED") == "1" ? () => true : () => false,
                    ShowProgress = () => Environment.GetEnvironmentVariable("NO_PROGRESS") != "1",
                    UseAnsi = Environment.GetEnvironmentVariable("NO_ANSI") != "1",
                    ShowAssembly = true,
                    ShowAssemblyStartAndComplete = true,
                });
                _output = output;
                _output.TestExecutionStarted(DateTimeOffset.Now, degreeOfParallelism, _isDiscovery);

                if (ContainsHelpOption(parseResult.GetArguments()))
                {
                    _actionQueue = new(degreeOfParallelism, async (TestApplication testApp) =>
                    {
                        testApp.HelpRequested += OnHelpRequested;
                        testApp.ErrorReceived += OnErrorReceived;
                        testApp.TestProcessExited += OnTestProcessExited;
                        testApp.Run += OnTestApplicationRun;
                        testApp.ExecutionIdReceived += OnExecutionIdReceived;

                        var result = await testApp.RunAsync(filterModeEnabled, enableHelp: true, builtInOptions);
                        CompleteRun();
                        return result;
                    });
                }
                else
                {
                    _actionQueue = new(degreeOfParallelism, async (TestApplication testApp) =>
                    {
                        testApp.HandshakeReceived += OnHandshakeReceived;
                        testApp.DiscoveredTestsReceived += OnDiscoveredTestsReceived;
                        testApp.TestResultsReceived += OnTestResultsReceived;
                        testApp.FileArtifactsReceived += OnFileArtifactsReceived;
                        testApp.SessionEventReceived += OnSessionEventReceived;
                        testApp.ErrorReceived += OnErrorReceived;
                        testApp.TestProcessExited += OnTestProcessExited;
                        testApp.Run += OnTestApplicationRun;
                        testApp.ExecutionIdReceived += OnExecutionIdReceived;

                        return await testApp.RunAsync(filterModeEnabled, enableHelp: false, builtInOptions);
                    });
                }
=======
                int degreeOfParallelism = GetDegreeOfParallelism(parseResult);
                BuildConfigurationOptions buildConfigurationOptions = GetBuildConfigurationOptions(parseResult);
                InitializeActionQueue(parseResult, degreeOfParallelism, buildConfigurationOptions);
>>>>>>> 26fd6d13

                _args = [.. parseResult.UnmatchedTokens];
                _msBuildHandler = new(_args, _actionQueue, degreeOfParallelism);
                _testModulesFilterHandler = new(_args, _actionQueue);

                if (parseResult.HasOption(TestingPlatformOptions.TestModulesFilterOption))
                {
                    if (!_testModulesFilterHandler.RunWithTestModulesFilter(parseResult))
                    {
                        CompleteRun();
                        return ExitCodes.GenericFailure;
                    }
                }
                else
                {
                    var buildPathOptions = GetBuildPathOptions(parseResult);
                    if (!_msBuildHandler.RunMSBuild(buildPathOptions).GetAwaiter().GetResult())
                    {
                        CompleteRun();
                        return ExitCodes.GenericFailure;
                    }

                    if (!_msBuildHandler.EnqueueTestApplications())
                    {
                        VSTestTrace.SafeWriteTrace(() => LocalizableStrings.CmdUnsupportedVSTestTestApplicationsDescription);
                        CompleteRun();
                        return ExitCodes.GenericFailure;
                    }
                }

                _actionQueue.EnqueueCompleted();
                hasFailed = _actionQueue.WaitAllActions();
            }
            finally
            {
                CleanUp();
            }

            CompleteRun();
            return hasFailed ? ExitCodes.GenericFailure : ExitCodes.Success;
        }

        private static int GetDegreeOfParallelism(ParseResult parseResult)
        {
            if (!int.TryParse(parseResult.GetValue(TestingPlatformOptions.MaxParallelTestModulesOption), out int degreeOfParallelism) || degreeOfParallelism <= 0)
                degreeOfParallelism = Environment.ProcessorCount;
            return degreeOfParallelism;
        }

        private static BuildConfigurationOptions GetBuildConfigurationOptions(ParseResult parseResult) =>
            new(parseResult.HasOption(TestingPlatformOptions.NoRestoreOption),
                parseResult.HasOption(TestingPlatformOptions.NoBuildOption),
                parseResult.GetValue(TestingPlatformOptions.ConfigurationOption),
                parseResult.GetValue(TestingPlatformOptions.ArchitectureOption));

        private static BuildPathsOptions GetBuildPathOptions(ParseResult parseResult) =>
            new(parseResult.GetValue(TestingPlatformOptions.ProjectOption),
                parseResult.GetValue(TestingPlatformOptions.SolutionOption),
                parseResult.GetValue(TestingPlatformOptions.DirectoryOption));

        private void InitializeActionQueue(ParseResult parseResult, int degreeOfParallelism, BuildConfigurationOptions buildConfigurationOptions)
        {
            if (!ContainsHelpOption(parseResult.GetArguments()))
            {
                _actionQueue = new(degreeOfParallelism, async (TestApplication testApp) =>
                {
                    testApp.HandshakeReceived += OnHandshakeReceived;
                    testApp.DiscoveredTestsReceived += OnDiscoveredTestsReceived;
                    testApp.TestResultsReceived += OnTestResultsReceived;
                    testApp.FileArtifactsReceived += OnFileArtifactsReceived;
                    testApp.SessionEventReceived += OnSessionEventReceived;
                    testApp.ErrorReceived += OnErrorReceived;
                    testApp.TestProcessExited += OnTestProcessExited;
                    testApp.Run += OnTestApplicationRun;
                    testApp.ExecutionIdReceived += OnExecutionIdReceived;

                    return await testApp.RunAsync(hasFilterMode: false, enableHelp: false, buildConfigurationOptions);
                });
            }
            else
            {
                _actionQueue = new(degreeOfParallelism, async (TestApplication testApp) =>
                {
                    testApp.HelpRequested += OnHelpRequested;
                    testApp.ErrorReceived += OnErrorReceived;
                    testApp.TestProcessExited += OnTestProcessExited;
                    testApp.Run += OnTestApplicationRun;
                    testApp.ExecutionIdReceived += OnExecutionIdReceived;

                    return await testApp.RunAsync(hasFilterMode: true, enableHelp: true, buildConfigurationOptions);
                });
            }
        }

<<<<<<< HEAD
        private void CompleteRun()
        {
            if (Interlocked.CompareExchange(ref _cancelled, 1, 0) == 0)
            {
                _output?.TestExecutionCompleted(DateTimeOffset.Now);
            }
        }
=======
        private static bool ContainsHelpOption(IEnumerable<string> args) => args.Contains(CliConstants.HelpOptionKey) || args.Contains(CliConstants.HelpOptionKey.Substring(0, 2));
>>>>>>> 26fd6d13

        private void CleanUp()
        {
            _msBuildHandler.Dispose();
            foreach (var testApplication in _testApplications)
            {
                testApplication.Dispose();
            }
        }

        private void OnHandshakeReceived(object sender, HandshakeArgs args)
        {
<<<<<<< HEAD
            var testApplication = (TestApplication)sender;
            var executionId = args.Handshake.Properties[HandshakeMessagePropertyNames.ExecutionId];
            var arch = args.Handshake.Properties[HandshakeMessagePropertyNames.Architecture]?.ToLower();
            var tfm = TargetFrameworkParser.GetShortTargetFramework(args.Handshake.Properties[HandshakeMessagePropertyNames.Framework]);
            (string ModulePath, string TargetFramework, string Architecture, string ExecutionId) appInfo = new(testApplication.Module.DllOrExePath, tfm, arch, executionId);
            _executions[testApplication] = appInfo;
            _output.AssemblyRunStarted(appInfo.ModulePath, appInfo.TargetFramework, appInfo.Architecture, appInfo.ExecutionId);

            if (!VSTestTrace.TraceEnabled)
            {
                return;
            }
=======
            if (!VSTestTrace.TraceEnabled) return;
>>>>>>> 26fd6d13

            foreach (var property in args.Handshake.Properties)
            {
                VSTestTrace.SafeWriteTrace(() => $"{property.Key}: {property.Value}");
            }
        }

        private void OnDiscoveredTestsReceived(object sender, DiscoveredTestEventArgs args)
        {
<<<<<<< HEAD
            var testApp = (TestApplication)sender;
            var appInfo = _executions[testApp];

            foreach (var test in args.DiscoveredTests)
            {
                _output.TestDiscovered(appInfo.ModulePath, appInfo.TargetFramework, appInfo.Architecture, appInfo.ExecutionId,
                        test.DisplayName,
                        test.Uid);
            }

            if (!VSTestTrace.TraceEnabled)
            {
                return;
            }

            var discoveredTestMessages = args.DiscoveredTests;
=======
            if (!VSTestTrace.TraceEnabled) return;

>>>>>>> 26fd6d13
            VSTestTrace.SafeWriteTrace(() => $"DiscoveredTests Execution Id: {args.ExecutionId}");
            foreach (var discoveredTestMessage in args.DiscoveredTests)
            {
                VSTestTrace.SafeWriteTrace(() => $"DiscoveredTest: {discoveredTestMessage.Uid}, {discoveredTestMessage.DisplayName}");
            }
        }

        private void OnTestResultsReceived(object sender, TestResultEventArgs args)
        {
<<<<<<< HEAD
            foreach (var testResult in args.SuccessfulTestResults)
            {
                var testApp = (TestApplication)sender;
                var appInfo = _executions[testApp];
                _output.TestCompleted(appInfo.ModulePath, appInfo.TargetFramework, appInfo.Architecture, appInfo.ExecutionId,
                    testResult.Uid,
                    testResult.DisplayName,
                    ToOutcome(testResult.State),
                    TimeSpan.FromTicks(testResult.Duration ?? 0),
                    exceptions: null,
                    expected: null,
                    actual: null,
                    standardOutput: null,
                    errorOutput: null);
            }

            foreach (var testResult in args.FailedTestResults)
            {
                var testApp = (TestApplication)sender;
                // TODO: expected
                // TODO: actual
                var appInfo = _executions[testApp];
                _output.TestCompleted(appInfo.ModulePath, appInfo.TargetFramework, appInfo.Architecture, appInfo.ExecutionId,
                    testResult.Uid,
                    testResult.DisplayName,
                    ToOutcome(testResult.State),
                    TimeSpan.FromTicks(testResult.Duration ?? 0),
                    exceptions: testResult.Exceptions.Select(fe => new Microsoft.Testing.Platform.OutputDevice.Terminal.FlatException(fe.ErrorMessage, fe.ErrorType, fe.StackTrace)).ToArray(),
                    expected: null,
                    actual: null,
                    standardOutput: null,
                    errorOutput: null);
            }

            if (!VSTestTrace.TraceEnabled)
            {
                return;
            }
=======
            if (!VSTestTrace.TraceEnabled) return;
>>>>>>> 26fd6d13

            VSTestTrace.SafeWriteTrace(() => $"TestResults Execution Id: {args.ExecutionId}");

            foreach (SuccessfulTestResult successfulTestResult in args.SuccessfulTestResults)
            {
                VSTestTrace.SafeWriteTrace(() => $"SuccessfulTestResult: {successfulTestResult.Uid}, {successfulTestResult.DisplayName}, " +
                $"{successfulTestResult.State}, {successfulTestResult.Duration}, {successfulTestResult.Reason}, {successfulTestResult.StandardOutput}," +
                $"{successfulTestResult.ErrorOutput}, {successfulTestResult.SessionUid}");
            }

            foreach (FailedTestResult failedTestResult in args.FailedTestResults)
            {
                VSTestTrace.SafeWriteTrace(() => $"FailedTestResult: {failedTestResult.Uid}, {failedTestResult.DisplayName}, " +
                $"{failedTestResult.State}, {failedTestResult.Duration}, {failedTestResult.Reason}, {string.Join(", ", failedTestResult.Exceptions?.Select(e => $"{e.ErrorMessage}, {e.ErrorType}, {e.StackTrace}"))}" +
                $"{failedTestResult.StandardOutput}, {failedTestResult.ErrorOutput}, {failedTestResult.SessionUid}");
            }
        }

        public static TestOutcome ToOutcome(byte? testState)
        {
            return testState switch
            {
                TestStates.Passed => TestOutcome.Passed,
                TestStates.Skipped => TestOutcome.Skipped,
                TestStates.Failed => TestOutcome.Fail,
                TestStates.Error => TestOutcome.Error,
                TestStates.Timeout => TestOutcome.Timeout,
                TestStates.Cancelled => TestOutcome.Canceled,
                _ => throw new ArgumentOutOfRangeException(nameof(testState), $"Invalid test state value {testState}")
            };
        }

        private void OnFileArtifactsReceived(object sender, FileArtifactEventArgs args)
        {
<<<<<<< HEAD
            var testApp = (TestApplication)sender;
            var appInfo = _executions[testApp];

            foreach (var artifact in args.FileArtifacts)
            {
                // TODO: Is artifact out of process
                _output.ArtifactAdded(
                    outOfProcess: false,
                    appInfo.ModulePath, appInfo.TargetFramework, appInfo.Architecture, appInfo.ExecutionId,
                    artifact.TestDisplayName, artifact.FullPath);
            }

            if (!VSTestTrace.TraceEnabled)
            {
                return;
            }
=======
            if (!VSTestTrace.TraceEnabled) return;
>>>>>>> 26fd6d13

            VSTestTrace.SafeWriteTrace(() => $"FileArtifactMessages Execution Id: {args.ExecutionId}");

            foreach (FileArtifact fileArtifactMessage in args.FileArtifacts)
            {
                VSTestTrace.SafeWriteTrace(() => $"FileArtifact: {fileArtifactMessage.FullPath}, {fileArtifactMessage.DisplayName}, " +
                $"{fileArtifactMessage.Description}, {fileArtifactMessage.TestUid}, {fileArtifactMessage.TestDisplayName}, " +
                $"{fileArtifactMessage.SessionUid}");
            }
        }

        private void OnSessionEventReceived(object sender, SessionEventArgs args)
        {
            if (!VSTestTrace.TraceEnabled) return;

            var sessionEvent = args.SessionEvent;
            VSTestTrace.SafeWriteTrace(() => $"TestSessionEvent: {sessionEvent.SessionType}, {sessionEvent.SessionUid}, {sessionEvent.ExecutionId}");
        }

        private void OnErrorReceived(object sender, ErrorEventArgs args)
        {
            if (!VSTestTrace.TraceEnabled) return;

            VSTestTrace.SafeWriteTrace(() => args.ErrorMessage);
        }

        private void OnTestProcessExited(object sender, TestProcessExitEventArgs args)
        {
<<<<<<< HEAD
            var testApplication = (TestApplication)sender;

            // If the application exits too early we might not start the execution,
            // e.g. if the parameter is incorrect.
            if (_executions.TryGetValue(testApplication, out var appInfo))
            {
                _output.AssemblyRunCompleted(appInfo.ModulePath, appInfo.TargetFramework, appInfo.Architecture, appInfo.ExecutionId, args.ExitCode, string.Join(Environment.NewLine, args.OutputData), string.Join(Environment.NewLine, args.ErrorData));
            }

            if (!VSTestTrace.TraceEnabled)
            {
                return;
            }
=======
            if (!VSTestTrace.TraceEnabled) return;
>>>>>>> 26fd6d13

            if (args.ExitCode != ExitCodes.Success)
            {
                VSTestTrace.SafeWriteTrace(() => $"Test Process exited with non-zero exit code: {args.ExitCode}");
            }

            if (args.OutputData.Count > 0)
            {
                VSTestTrace.SafeWriteTrace(() => $"Output Data: {string.Join("\n", args.OutputData)}");
            }

            if (args.ErrorData.Count > 0)
            {
                VSTestTrace.SafeWriteTrace(() => $"Error Data: {string.Join("\n", args.ErrorData)}");
            }
        }

        private void OnTestApplicationRun(object sender, EventArgs args)
        {
            TestApplication testApp = sender as TestApplication;
            _testApplications.Add(testApp);
        }

        private void OnExecutionIdReceived(object sender, ExecutionEventArgs args)
        {
        }
    }
}<|MERGE_RESOLUTION|>--- conflicted
+++ resolved
@@ -35,17 +35,15 @@
             bool hasFailed = false;
             try
             {
-<<<<<<< HEAD
                 Console.CancelKeyPress += (s, e) =>
                 {
                     _output?.StartCancelling();
                     CompleteRun();
                 };
 
-                // User can decide what the degree of parallelism should be
-                // If not specified, we will default to the number of processors
-                if (!int.TryParse(parseResult.GetValue(TestingPlatformOptions.MaxParallelTestModulesOption), out int degreeOfParallelism))
-                    degreeOfParallelism = Environment.ProcessorCount;
+                int degreeOfParallelism = GetDegreeOfParallelism(parseResult);
+                BuildConfigurationOptions buildConfigurationOptions = GetBuildConfigurationOptions(parseResult);
+                InitializeActionQueue(parseResult, degreeOfParallelism, buildConfigurationOptions);
 
                 bool filterModeEnabled = parseResult.HasOption(TestingPlatformOptions.TestModulesFilterOption);
 
@@ -59,7 +57,7 @@
                     _isDiscovery = true;
                 }
 
-                BuiltInOptions builtInOptions = new(
+                BuildConfigurationOptions builtInOptions = new(
                     parseResult.HasOption(TestingPlatformOptions.NoRestoreOption),
                     parseResult.HasOption(TestingPlatformOptions.NoBuildOption),
                     parseResult.HasOption(TestingPlatformOptions.ListTestsOption),
@@ -110,11 +108,6 @@
                         return await testApp.RunAsync(filterModeEnabled, enableHelp: false, builtInOptions);
                     });
                 }
-=======
-                int degreeOfParallelism = GetDegreeOfParallelism(parseResult);
-                BuildConfigurationOptions buildConfigurationOptions = GetBuildConfigurationOptions(parseResult);
-                InitializeActionQueue(parseResult, degreeOfParallelism, buildConfigurationOptions);
->>>>>>> 26fd6d13
 
                 _args = [.. parseResult.UnmatchedTokens];
                 _msBuildHandler = new(_args, _actionQueue, degreeOfParallelism);
@@ -167,6 +160,7 @@
         private static BuildConfigurationOptions GetBuildConfigurationOptions(ParseResult parseResult) =>
             new(parseResult.HasOption(TestingPlatformOptions.NoRestoreOption),
                 parseResult.HasOption(TestingPlatformOptions.NoBuildOption),
+                parseResult.HasOption(TestingPlatformOptions.ListTestsOption),
                 parseResult.GetValue(TestingPlatformOptions.ConfigurationOption),
                 parseResult.GetValue(TestingPlatformOptions.ArchitectureOption));
 
@@ -209,7 +203,8 @@
             }
         }
 
-<<<<<<< HEAD
+        private static bool ContainsHelpOption(IEnumerable<string> args) => args.Contains(CliConstants.HelpOptionKey) || args.Contains(CliConstants.HelpOptionKey.Substring(0, 2));
+
         private void CompleteRun()
         {
             if (Interlocked.CompareExchange(ref _cancelled, 1, 0) == 0)
@@ -217,9 +212,6 @@
                 _output?.TestExecutionCompleted(DateTimeOffset.Now);
             }
         }
-=======
-        private static bool ContainsHelpOption(IEnumerable<string> args) => args.Contains(CliConstants.HelpOptionKey) || args.Contains(CliConstants.HelpOptionKey.Substring(0, 2));
->>>>>>> 26fd6d13
 
         private void CleanUp()
         {
@@ -232,7 +224,6 @@
 
         private void OnHandshakeReceived(object sender, HandshakeArgs args)
         {
-<<<<<<< HEAD
             var testApplication = (TestApplication)sender;
             var executionId = args.Handshake.Properties[HandshakeMessagePropertyNames.ExecutionId];
             var arch = args.Handshake.Properties[HandshakeMessagePropertyNames.Architecture]?.ToLower();
@@ -241,13 +232,7 @@
             _executions[testApplication] = appInfo;
             _output.AssemblyRunStarted(appInfo.ModulePath, appInfo.TargetFramework, appInfo.Architecture, appInfo.ExecutionId);
 
-            if (!VSTestTrace.TraceEnabled)
-            {
-                return;
-            }
-=======
-            if (!VSTestTrace.TraceEnabled) return;
->>>>>>> 26fd6d13
+            if (!VSTestTrace.TraceEnabled) return;
 
             foreach (var property in args.Handshake.Properties)
             {
@@ -257,7 +242,6 @@
 
         private void OnDiscoveredTestsReceived(object sender, DiscoveredTestEventArgs args)
         {
-<<<<<<< HEAD
             var testApp = (TestApplication)sender;
             var appInfo = _executions[testApp];
 
@@ -268,16 +252,8 @@
                         test.Uid);
             }
 
-            if (!VSTestTrace.TraceEnabled)
-            {
-                return;
-            }
-
-            var discoveredTestMessages = args.DiscoveredTests;
-=======
-            if (!VSTestTrace.TraceEnabled) return;
-
->>>>>>> 26fd6d13
+            if (!VSTestTrace.TraceEnabled) return;
+
             VSTestTrace.SafeWriteTrace(() => $"DiscoveredTests Execution Id: {args.ExecutionId}");
             foreach (var discoveredTestMessage in args.DiscoveredTests)
             {
@@ -287,7 +263,6 @@
 
         private void OnTestResultsReceived(object sender, TestResultEventArgs args)
         {
-<<<<<<< HEAD
             foreach (var testResult in args.SuccessfulTestResults)
             {
                 var testApp = (TestApplication)sender;
@@ -322,13 +297,7 @@
                     errorOutput: null);
             }
 
-            if (!VSTestTrace.TraceEnabled)
-            {
-                return;
-            }
-=======
-            if (!VSTestTrace.TraceEnabled) return;
->>>>>>> 26fd6d13
+            if (!VSTestTrace.TraceEnabled) return;
 
             VSTestTrace.SafeWriteTrace(() => $"TestResults Execution Id: {args.ExecutionId}");
 
@@ -363,7 +332,6 @@
 
         private void OnFileArtifactsReceived(object sender, FileArtifactEventArgs args)
         {
-<<<<<<< HEAD
             var testApp = (TestApplication)sender;
             var appInfo = _executions[testApp];
 
@@ -376,13 +344,7 @@
                     artifact.TestDisplayName, artifact.FullPath);
             }
 
-            if (!VSTestTrace.TraceEnabled)
-            {
-                return;
-            }
-=======
-            if (!VSTestTrace.TraceEnabled) return;
->>>>>>> 26fd6d13
+            if (!VSTestTrace.TraceEnabled) return;
 
             VSTestTrace.SafeWriteTrace(() => $"FileArtifactMessages Execution Id: {args.ExecutionId}");
 
@@ -411,7 +373,6 @@
 
         private void OnTestProcessExited(object sender, TestProcessExitEventArgs args)
         {
-<<<<<<< HEAD
             var testApplication = (TestApplication)sender;
 
             // If the application exits too early we might not start the execution,
@@ -421,13 +382,7 @@
                 _output.AssemblyRunCompleted(appInfo.ModulePath, appInfo.TargetFramework, appInfo.Architecture, appInfo.ExecutionId, args.ExitCode, string.Join(Environment.NewLine, args.OutputData), string.Join(Environment.NewLine, args.ErrorData));
             }
 
-            if (!VSTestTrace.TraceEnabled)
-            {
-                return;
-            }
-=======
-            if (!VSTestTrace.TraceEnabled) return;
->>>>>>> 26fd6d13
+            if (!VSTestTrace.TraceEnabled) return;
 
             if (args.ExitCode != ExitCodes.Success)
             {

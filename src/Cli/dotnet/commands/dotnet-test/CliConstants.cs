﻿// Licensed to the .NET Foundation under one or more agreements.
// The .NET Foundation licenses this file to you under the MIT license.

namespace Microsoft.DotNet.Cli
{
    internal static class CliConstants
    {
        public const string HelpOptionKey = "--help";
        public const string MSBuildOptionKey = "--msbuild-params";
        public const string NoBuildOptionKey = "--no-build";
        public const string ServerOptionKey = "--server";
        public const string DotNetTestPipeOptionKey = "--dotnet-test-pipe";
        public const string DegreeOfParallelismOptionKey = "--degree-of-parallelism";
        public const string DOPOptionKey = "--dop";

        public const string ServerOptionValue = "dotnettestcli";

        public const string MSBuildExeName = "MSBuild.dll";
    }

    internal static class TestStates
    {
        internal const byte Passed = 0;
        internal const byte Skipped = 1;
        internal const byte Failed = 2;
        internal const byte Error = 3;
        internal const byte Timeout = 4;
        internal const byte Cancelled = 5;
    }

    internal static class SessionEventTypes
    {
        internal const byte TestSessionStart = 0;
        internal const byte TestSessionEnd = 1;
    }

    internal static class HandshakeInfoPropertyNames
    {
        internal const byte PID = 0;
        internal const byte Architecture = 1;
        internal const byte Framework = 2;
        internal const byte OS = 3;
<<<<<<< HEAD
        internal const byte SupportedProtocolVersions = 4;
=======
        internal const byte ProtocolVersion = 4;
>>>>>>> 62c55731
        internal const byte HostType = 5;
        internal const byte ModulePath = 6;
        internal const byte ExecutionId = 7;
    }

    internal static class ProtocolConstants
    {
        internal const string Version = "1.0.0";
    }
}<|MERGE_RESOLUTION|>--- conflicted
+++ resolved
@@ -40,11 +40,7 @@
         internal const byte Architecture = 1;
         internal const byte Framework = 2;
         internal const byte OS = 3;
-<<<<<<< HEAD
         internal const byte SupportedProtocolVersions = 4;
-=======
-        internal const byte ProtocolVersion = 4;
->>>>>>> 62c55731
         internal const byte HostType = 5;
         internal const byte ModulePath = 6;
         internal const byte ExecutionId = 7;

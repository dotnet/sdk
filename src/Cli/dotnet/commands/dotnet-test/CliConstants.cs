﻿// Licensed to the .NET Foundation under one or more agreements.
// The .NET Foundation licenses this file to you under the MIT license.

namespace Microsoft.DotNet.Cli
{
    internal static class CliConstants
    {
        public const string DotnetRunCommand = "dotnet run";
        public const string HelpOptionKey = "--help";
        public const string ServerOptionKey = "--server";
        public const string DotNetTestPipeOptionKey = "--dotnet-test-pipe";
        public const string FrameworkOptionKey = "--framework";

        public const string ServerOptionValue = "dotnettestcli";

        public const string ParametersSeparator = "--";
<<<<<<< HEAD
=======
        public const string SemiColon = ";";
        public const string Colon = ":";
>>>>>>> 517c20aa

        public const string VSTest = "VSTest";
        public const string MicrosoftTestingPlatform = "MicrosoftTestingPlatform";

        public const string TestSectionKey = "test";

        public const string RestoreCommand = "restore";
<<<<<<< HEAD
=======

        public static readonly string[] ProjectExtensions = { ".proj", ".csproj", ".vbproj", ".fsproj" };
        public static readonly string[] SolutionExtensions = { ".sln", ".slnx" };

        public const string ProjectExtensionPattern = "*.*proj";
        public const string SolutionExtensionPattern = "*.sln";
        public const string SolutionXExtensionPattern = "*.slnx";

        public const string BinLogFileName = "msbuild.binlog";

        public const string TestingPlatformVsTestBridgeRunSettingsFileEnvVar = "TESTINGPLATFORM_VSTESTBRIDGE_RUNSETTINGS_FILE";
        public const string DLLExtension = "dll";
>>>>>>> 517c20aa
    }

    internal static class TestStates
    {
        internal const byte Discovered = 0;
        internal const byte Passed = 1;
        internal const byte Skipped = 2;
        internal const byte Failed = 3;
        internal const byte Error = 4;
        internal const byte Timeout = 5;
        internal const byte Cancelled = 6;
    }

    internal static class SessionEventTypes
    {
        internal const byte TestSessionStart = 0;
        internal const byte TestSessionEnd = 1;
    }

    internal static class HandshakeMessagePropertyNames
    {
        internal const byte PID = 0;
        internal const byte Architecture = 1;
        internal const byte Framework = 2;
        internal const byte OS = 3;
        internal const byte SupportedProtocolVersions = 4;
        internal const byte HostType = 5;
        internal const byte ModulePath = 6;
        internal const byte ExecutionId = 7;
    }

    internal static class ProtocolConstants
    {
        internal const string Version = "1.0.0";
    }

    internal static class ProjectProperties
    {
        internal const string IsTestingPlatformApplication = "IsTestingPlatformApplication";
        internal const string IsTestProject = "IsTestProject";
        internal const string TargetFramework = "TargetFramework";
        internal const string TargetFrameworks = "TargetFrameworks";
        internal const string TargetPath = "TargetPath";
        internal const string ProjectFullPath = "MSBuildProjectFullPath";
        internal const string RunSettingsFilePath = "RunSettingsFilePath";
    }
}<|MERGE_RESOLUTION|>--- conflicted
+++ resolved
@@ -14,11 +14,8 @@
         public const string ServerOptionValue = "dotnettestcli";
 
         public const string ParametersSeparator = "--";
-<<<<<<< HEAD
-=======
         public const string SemiColon = ";";
         public const string Colon = ":";
->>>>>>> 517c20aa
 
         public const string VSTest = "VSTest";
         public const string MicrosoftTestingPlatform = "MicrosoftTestingPlatform";
@@ -26,8 +23,6 @@
         public const string TestSectionKey = "test";
 
         public const string RestoreCommand = "restore";
-<<<<<<< HEAD
-=======
 
         public static readonly string[] ProjectExtensions = { ".proj", ".csproj", ".vbproj", ".fsproj" };
         public static readonly string[] SolutionExtensions = { ".sln", ".slnx" };
@@ -40,7 +35,6 @@
 
         public const string TestingPlatformVsTestBridgeRunSettingsFileEnvVar = "TESTINGPLATFORM_VSTESTBRIDGE_RUNSETTINGS_FILE";
         public const string DLLExtension = "dll";
->>>>>>> 517c20aa
     }
 
     internal static class TestStates

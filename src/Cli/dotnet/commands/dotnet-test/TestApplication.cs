--- conflicted
+++ resolved
@@ -46,19 +46,12 @@
         _ = _executionIds.GetOrAdd(executionId, _ => string.Empty);
     }
 
-    public async Task<int> RunAsync(TestOptions testOptions)
-    {
-        if (testOptions.HasFilterMode && !ModulePathExists())
-        {
-<<<<<<< HEAD
+        public async Task<int> RunAsync(TestOptions testOptions)
+        {
             if (testOptions.HasFilterMode && !ModulePathExists())
             {
                 return ExitCode.GenericFailure;
             }
-=======
-            return 1;
-        }
->>>>>>> 6616a998
 
         bool isDll = _module.TargetPath.HasExtension(CliConstants.DLLExtension);
         var processStartInfo = CreateProcessStartInfo(isDll, testOptions);
@@ -129,13 +122,10 @@
     {
         try
         {
-<<<<<<< HEAD
-            try
-            {
-                while (!token.IsCancellationRequested)
-                {
-                    NamedPipeServer pipeConnection = new(_pipeNameDescription, OnRequest, NamedPipeServerStream.MaxAllowedServerInstances, token, skipUnknownMessages: true);
-                    pipeConnection.RegisterAllSerializers();
+            while (!token.IsCancellationRequested)
+            {
+                NamedPipeServer pipeConnection = new(_pipeNameDescription, OnRequest, NamedPipeServerStream.MaxAllowedServerInstances, token, skipUnknownMessages: true);
+                pipeConnection.RegisterAllSerializers();
 
                     await pipeConnection.WaitConnectionAsync(token);
                     _testAppPipeConnections.Add(pipeConnection);
@@ -156,53 +146,45 @@
                 {
                     Logger.LogTrace(() => ex.ToString());
                 }
-=======
-            while (!token.IsCancellationRequested)
-            {
-                NamedPipeServer pipeConnection = new(_pipeNameDescription, OnRequest, NamedPipeServerStream.MaxAllowedServerInstances, token, skipUnknownMessages: true);
-                pipeConnection.RegisterAllSerializers();
->>>>>>> 6616a998
-
-                await pipeConnection.WaitConnectionAsync(token);
-                _testAppPipeConnections.Add(pipeConnection);
-            }
-        }
-        catch (OperationCanceledException ex)
-        {
-            // We are exiting
-            if (VSTestTrace.TraceEnabled)
-            {
-<<<<<<< HEAD
-                switch (request)
-                {
-                    case HandshakeMessage handshakeMessage:
-                        if (handshakeMessage.Properties.TryGetValue(HandshakeMessagePropertyNames.ModulePath, out string value))
-                        {
-                            OnHandshakeMessage(handshakeMessage);
-
-                            return Task.FromResult((IResponse)CreateHandshakeMessage(GetSupportedProtocolVersion(handshakeMessage)));
-                        }
-                        break;
-
-                    case CommandLineOptionMessages commandLineOptionMessages:
-                        OnCommandLineOptionMessages(commandLineOptionMessages);
-                        break;
-
-                    case DiscoveredTestMessages discoveredTestMessages:
-                        OnDiscoveredTestMessages(discoveredTestMessages);
-                        break;
-
-                    case TestResultMessages testResultMessages:
-                        OnTestResultMessages(testResultMessages);
-                        break;
-
-                    case FileArtifactMessages fileArtifactMessages:
-                        OnFileArtifactMessages(fileArtifactMessages);
-                        break;
-
-                    case TestSessionEvent sessionEvent:
-                        OnSessionEvent(sessionEvent);
-                        break;
+
+            Environment.FailFast(ex.ToString());
+        }
+    }
+
+    private Task<IResponse> OnRequest(IRequest request)
+    {
+        try
+        {
+            switch (request)
+            {
+                case HandshakeMessage handshakeMessage:
+                    if (handshakeMessage.Properties.TryGetValue(HandshakeMessagePropertyNames.ModulePath, out string value))
+                    {
+                        OnHandshakeMessage(handshakeMessage);
+
+                        return Task.FromResult((IResponse)CreateHandshakeMessage(GetSupportedProtocolVersion(handshakeMessage)));
+                    }
+                    break;
+
+                case CommandLineOptionMessages commandLineOptionMessages:
+                    OnCommandLineOptionMessages(commandLineOptionMessages);
+                    break;
+
+                case DiscoveredTestMessages discoveredTestMessages:
+                    OnDiscoveredTestMessages(discoveredTestMessages);
+                    break;
+
+                case TestResultMessages testResultMessages:
+                    OnTestResultMessages(testResultMessages);
+                    break;
+
+                case FileArtifactMessages fileArtifactMessages:
+                    OnFileArtifactMessages(fileArtifactMessages);
+                    break;
+
+                case TestSessionEvent sessionEvent:
+                    OnSessionEvent(sessionEvent);
+                    break;
 
                     // If we don't recognize the message, log and skip it
                     case UnknownMessage unknownMessage:
@@ -216,90 +198,13 @@
                         // If it doesn't match any of the above, throw an exception
                         throw new NotSupportedException(string.Format(Microsoft.DotNet.Tools.Test.LocalizableStrings.CmdUnsupportedMessageRequestTypeException, request.GetType()));
                 }
-=======
-                string tokenType = ex.CancellationToken == token ? "internal token" : "external token";
-                VSTestTrace.SafeWriteTrace(() => $"WaitConnectionAsync() throws OperationCanceledException with {tokenType}");
->>>>>>> 6616a998
-            }
-        }
-        catch (Exception ex)
-        {
-            if (VSTestTrace.TraceEnabled)
-            {
-<<<<<<< HEAD
+            }
+            catch (Exception ex)
+            {
                 if (Logger.TraceEnabled)
                 {
                     Logger.LogTrace(() => ex.ToString());
                 }
-
-                Environment.FailFast(ex.ToString());
-=======
-                VSTestTrace.SafeWriteTrace(() => ex.ToString());
->>>>>>> 6616a998
-            }
-
-            Environment.FailFast(ex.ToString());
-        }
-    }
-
-    private Task<IResponse> OnRequest(IRequest request)
-    {
-        try
-        {
-            switch (request)
-            {
-                case HandshakeMessage handshakeMessage:
-                    if (handshakeMessage.Properties.TryGetValue(HandshakeMessagePropertyNames.ModulePath, out string value))
-                    {
-                        OnHandshakeMessage(handshakeMessage);
-
-                        return Task.FromResult((IResponse)CreateHandshakeMessage(GetSupportedProtocolVersion(handshakeMessage)));
-                    }
-                    break;
-
-                case CommandLineOptionMessages commandLineOptionMessages:
-                    OnCommandLineOptionMessages(commandLineOptionMessages);
-                    break;
-
-                case DiscoveredTestMessages discoveredTestMessages:
-                    OnDiscoveredTestMessages(discoveredTestMessages);
-                    break;
-
-                case TestResultMessages testResultMessages:
-                    OnTestResultMessages(testResultMessages);
-                    break;
-
-                case FileArtifactMessages fileArtifactMessages:
-                    OnFileArtifactMessages(fileArtifactMessages);
-                    break;
-
-                case TestSessionEvent sessionEvent:
-                    OnSessionEvent(sessionEvent);
-                    break;
-
-                // If we don't recognize the message, log and skip it
-                case UnknownMessage unknownMessage:
-                    if (VSTestTrace.TraceEnabled)
-                    {
-                        VSTestTrace.SafeWriteTrace(() => $"Request '{request.GetType()}' with Serializer ID = {unknownMessage.SerializerId} is unsupported.");
-                    }
-                    return Task.FromResult((IResponse)VoidResponse.CachedInstance);
-
-                default:
-                    // If it doesn't match any of the above, throw an exception
-                    throw new NotSupportedException(string.Format(Microsoft.DotNet.Tools.Test.LocalizableStrings.CmdUnsupportedMessageRequestTypeException, request.GetType()));
-            }
-        }
-        catch (Exception ex)
-        {
-            if (Logger.TraceEnabled)
-            {
-<<<<<<< HEAD
-                Logger.LogTrace(() => $"Test application arguments: {processStartInfo.Arguments}");
-=======
-                VSTestTrace.SafeWriteTrace(() => ex.ToString());
->>>>>>> 6616a998
-            }
 
             Environment.FailFast(ex.ToString());
         }
@@ -330,12 +235,12 @@
             { HandshakeMessagePropertyNames.SupportedProtocolVersions, version }
         });
 
-    private async Task<int> StartProcess(ProcessStartInfo processStartInfo)
-    {
-        if (VSTestTrace.TraceEnabled)
-        {
-            VSTestTrace.SafeWriteTrace(() => $"Test application arguments: {processStartInfo.Arguments}");
-        }
+        private async Task<int> StartProcess(ProcessStartInfo processStartInfo)
+        {
+            if (Logger.TraceEnabled)
+            {
+                Logger.LogTrace(() => $"Test application arguments: {processStartInfo.Arguments}");
+            }
 
         var process = Process.Start(processStartInfo);
         StoreOutputAndErrorData(process);
@@ -477,7 +382,20 @@
         FileArtifactsReceived?.Invoke(this, new FileArtifactEventArgs { FileArtifacts = fileArtifactMessages.FileArtifacts.Select(message => new FileArtifact(message.FullPath, message.DisplayName, message.Description, message.TestUid, message.TestDisplayName, message.SessionUid)).ToArray() });
     }
 
-<<<<<<< HEAD
+    internal void OnSessionEvent(TestSessionEvent sessionEvent)
+    {
+        SessionEventReceived?.Invoke(this, new SessionEventArgs { SessionEvent = new TestSession(sessionEvent.SessionType, sessionEvent.SessionUid, sessionEvent.ExecutionId) });
+    }
+
+    public override string ToString()
+    {
+        StringBuilder builder = new();
+
+        if (!string.IsNullOrEmpty(_module.TargetPath))
+        {
+            builder.Append($"{ProjectProperties.TargetPath}: {_module.TargetPath}");
+        }
+
             if (!string.IsNullOrEmpty(_module.ProjectFullPath))
             {
                 builder.Append($"{ProjectProperties.ProjectFullPath}: {_module.ProjectFullPath}");
@@ -487,33 +405,6 @@
             {
                 builder.Append($"{ProjectProperties.TargetFramework} : {_module.TargetFramework}");
             }
-=======
-    internal void OnSessionEvent(TestSessionEvent sessionEvent)
-    {
-        SessionEventReceived?.Invoke(this, new SessionEventArgs { SessionEvent = new TestSession(sessionEvent.SessionType, sessionEvent.SessionUid, sessionEvent.ExecutionId) });
-    }
-
-    public override string ToString()
-    {
-        StringBuilder builder = new();
->>>>>>> 6616a998
-
-        if (!string.IsNullOrEmpty(_module.TargetPath))
-        {
-            builder.Append($"{ProjectProperties.TargetPath}: {_module.TargetPath}");
-        }
-
-        if (!string.IsNullOrEmpty(_module.ProjectFullPath))
-        {
-            builder.Append($"{ProjectProperties.ProjectFullPath}: {_module.ProjectFullPath}");
-        }
-        ;
-
-        if (!string.IsNullOrEmpty(_module.TargetFramework))
-        {
-            builder.Append($"{ProjectProperties.TargetFramework} : {_module.TargetFramework}");
-        }
-        ;
 
         return builder.ToString();
     }

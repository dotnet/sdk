﻿// Licensed to the .NET Foundation under one or more agreements.
// The .NET Foundation licenses this file to you under the MIT license.

using System.Collections.Concurrent;
using System.Diagnostics;
using System.IO.Pipes;
using Microsoft.DotNet.Tools.Common;
using Microsoft.DotNet.Tools.Test;

namespace Microsoft.DotNet.Cli
{
    internal sealed class TestApplication : IDisposable
    {
        private readonly Module _module;
        private readonly List<string> _args;

        private readonly List<string> _outputData = [];
        private readonly List<string> _errorData = [];
        private readonly PipeNameDescription _pipeNameDescription = NamedPipeServer.GetPipeName(Guid.NewGuid().ToString("N"));
        private readonly CancellationTokenSource _cancellationToken = new();

        private Task _testAppPipeConnectionLoop;
        private readonly List<NamedPipeServer> _testAppPipeConnections = new();
        private ConcurrentDictionary<string, string> _executionIds = [];

        public event EventHandler<HandshakeArgs> HandshakeReceived;
        public event EventHandler<HelpEventArgs> HelpRequested;
        public event EventHandler<DiscoveredTestEventArgs> DiscoveredTestsReceived;
        public event EventHandler<TestResultEventArgs> TestResultsReceived;
        public event EventHandler<FileArtifactEventArgs> FileArtifactsReceived;
        public event EventHandler<SessionEventArgs> SessionEventReceived;
        public event EventHandler<ErrorEventArgs> ErrorReceived;
        public event EventHandler<TestProcessExitEventArgs> TestProcessExited;
        public event EventHandler<EventArgs> Run;
        public event EventHandler<ExecutionEventArgs> ExecutionIdReceived;

        private const string TestingPlatformVsTestBridgeRunSettingsFileEnvVar = "TESTINGPLATFORM_VSTESTBRIDGE_RUNSETTINGS_FILE";
        private const string DLLExtension = "dll";

        public Module Module => _module;

        public TestApplication(Module module, List<string> args)
        {
            _module = module;
            _args = args;
        }

        public void AddExecutionId(string executionId)
        {
            _ = _executionIds.GetOrAdd(executionId, _ => string.Empty);
        }

        public async Task<int> RunAsync(bool hasFilterMode, bool enableHelp, BuildConfigurationOptions buildConfigurationOptions)
        {
            Run?.Invoke(this, EventArgs.Empty);

            if (hasFilterMode && !ModulePathExists())
            {
                return 1;
            }

<<<<<<< HEAD
            bool isDll = _module.DllOrExePath.HasExtension(CliConstants.DLLExtension);
            var processStartInfo = CreateProcessStartInfo(hasFilterMode, isDll, buildConfigurationOptions, enableHelp);
=======
            bool isDll = _module.DllOrExePath.HasExtension(DLLExtension);
>>>>>>> 71aa100f

            _testAppPipeConnectionLoop = Task.Run(async () => await WaitConnectionAsync(_cancellationToken.Token), _cancellationToken.Token);
            var result = await StartProcess(processStartInfo);

            WaitOnTestApplicationPipeConnectionLoop();

            return result;
        }


        private ProcessStartInfo CreateProcessStartInfo(bool hasFilterMode, bool isDll, BuildConfigurationOptions buildConfigurationOptions, bool enableHelp)
        {
            var processStartInfo = new ProcessStartInfo
            {
                FileName = hasFilterMode ? (isDll ? Environment.ProcessPath : _module.DllOrExePath) : Environment.ProcessPath,
                Arguments = hasFilterMode ? BuildArgs(isDll) : BuildArgsWithDotnetRun(enableHelp, buildConfigurationOptions),
                RedirectStandardOutput = true,
                RedirectStandardError = true
            };

            if (!string.IsNullOrEmpty(_module.RunSettingsFilePath))
            {
<<<<<<< HEAD
                processStartInfo.EnvironmentVariables.Add(CliConstants.TestingPlatformVsTestBridgeRunSettingsFileEnvVar, _module.RunSettingsFilePath);
=======
                processStartInfo.EnvironmentVariables.Add(TestingPlatformVsTestBridgeRunSettingsFileEnvVar, _module.RunSettingsFilePath);
>>>>>>> 71aa100f
            }

            return processStartInfo;
        }


        private void WaitOnTestApplicationPipeConnectionLoop()
        {
            _cancellationToken.Cancel();
            _testAppPipeConnectionLoop.Wait((int)TimeSpan.FromSeconds(30).TotalMilliseconds);
        }

        private async Task WaitConnectionAsync(CancellationToken token)
        {
            try
            {
                while (!token.IsCancellationRequested)
                {
                    NamedPipeServer pipeConnection = new(_pipeNameDescription, OnRequest, NamedPipeServerStream.MaxAllowedServerInstances, token, skipUnknownMessages: true);
                    pipeConnection.RegisterAllSerializers();

                    await pipeConnection.WaitConnectionAsync(token);
                    _testAppPipeConnections.Add(pipeConnection);
                }
            }
            catch (OperationCanceledException ex) when (ex.CancellationToken == token)
            {
                // We are exiting
            }
            catch (Exception ex)
            {
                if (VSTestTrace.TraceEnabled)
                {
                    VSTestTrace.SafeWriteTrace(() => ex.ToString());
                }

                Environment.FailFast(ex.ToString());
            }
        }

        private Task<IResponse> OnRequest(IRequest request)
        {
            try
            {
                switch (request)
                {
                    case HandshakeMessage handshakeMessage:
                        if (handshakeMessage.Properties.TryGetValue(HandshakeMessagePropertyNames.ModulePath, out string value))
                        {
                            OnHandshakeMessage(handshakeMessage);

                            return Task.FromResult((IResponse)CreateHandshakeMessage(GetSupportedProtocolVersion(handshakeMessage)));
                        }
                        break;

                    case CommandLineOptionMessages commandLineOptionMessages:
                        OnCommandLineOptionMessages(commandLineOptionMessages);
                        break;

                    case DiscoveredTestMessages discoveredTestMessages:
                        OnDiscoveredTestMessages(discoveredTestMessages);
                        break;

                    case TestResultMessages testResultMessages:
                        OnTestResultMessages(testResultMessages);
                        break;

                    case FileArtifactMessages fileArtifactMessages:
                        OnFileArtifactMessages(fileArtifactMessages);
                        break;

                    case TestSessionEvent sessionEvent:
                        OnSessionEvent(sessionEvent);
                        break;

                    // If we don't recognize the message, log and skip it
                    case UnknownMessage unknownMessage:
                        if (VSTestTrace.TraceEnabled)
                        {
                            VSTestTrace.SafeWriteTrace(() => $"Request '{request.GetType()}' with Serializer ID = {unknownMessage.SerializerId} is unsupported.");
                        }
                        return Task.FromResult((IResponse)VoidResponse.CachedInstance);

                    default:
                        // If it doesn't match any of the above, throw an exception
                        throw new NotSupportedException(string.Format(LocalizableStrings.CmdUnsupportedMessageRequestTypeException, request.GetType()));
                }
            }
            catch (Exception ex)
            {
                if (VSTestTrace.TraceEnabled)
                {
                    VSTestTrace.SafeWriteTrace(() => ex.ToString());
                }

                Environment.FailFast(ex.ToString());
            }

            return Task.FromResult((IResponse)VoidResponse.CachedInstance);
        }

        private static string GetSupportedProtocolVersion(HandshakeMessage handshakeMessage)
        {
            handshakeMessage.Properties.TryGetValue(HandshakeMessagePropertyNames.SupportedProtocolVersions, out string protocolVersions);

            string version = string.Empty;
            if (protocolVersions is not null && protocolVersions.Split(";").Contains(ProtocolConstants.Version))
            {
                version = ProtocolConstants.Version;
            }

            return version;
        }

        private static HandshakeMessage CreateHandshakeMessage(string version) =>
            new(new Dictionary<byte, string>
            {
                { HandshakeMessagePropertyNames.PID, Process.GetCurrentProcess().Id.ToString() },
                { HandshakeMessagePropertyNames.Architecture, RuntimeInformation.ProcessArchitecture.ToString() },
                { HandshakeMessagePropertyNames.Framework, RuntimeInformation.FrameworkDescription },
                { HandshakeMessagePropertyNames.OS, RuntimeInformation.OSDescription },
                { HandshakeMessagePropertyNames.SupportedProtocolVersions, version }
            });

        private async Task<int> StartProcess(ProcessStartInfo processStartInfo)
        {
            if (VSTestTrace.TraceEnabled)
            {
                VSTestTrace.SafeWriteTrace(() => $"Updated args: {processStartInfo.Arguments}");
            }

            var process = Process.Start(processStartInfo);
            StoreOutputAndErrorData(process);
            await process.WaitForExitAsync();

            TestProcessExited?.Invoke(this, new TestProcessExitEventArgs { OutputData = _outputData, ErrorData = _errorData, ExitCode = process.ExitCode });

            return process.ExitCode;
        }

        private void StoreOutputAndErrorData(Process process)
        {
            process.EnableRaisingEvents = true;

            process.OutputDataReceived += (sender, e) =>
            {
                if (string.IsNullOrEmpty(e.Data))
                    return;

                _outputData.Add(e.Data);
            };
            process.ErrorDataReceived += (sender, e) =>
            {
                if (string.IsNullOrEmpty(e.Data))
                    return;

                _errorData.Add(e.Data);
            };
            process.BeginOutputReadLine();
            process.BeginErrorReadLine();
        }

        private bool ModulePathExists()
        {
            if (!File.Exists(_module.DllOrExePath))
            {
                ErrorReceived.Invoke(this, new ErrorEventArgs { ErrorMessage = $"Test module '{_module.DllOrExePath}' not found. Build the test application before or run 'dotnet test'." });
                return false;
            }
            return true;
        }

        private string BuildArgsWithDotnetRun(bool hasHelp, BuildConfigurationOptions buildConfigurationOptions)
        {
            StringBuilder builder = new();

            builder.Append($"{CliConstants.DotnetRunCommand} {TestingPlatformOptions.ProjectOption.Name} \"{_module.ProjectPath}\"");

            if (buildConfigurationOptions.HasNoRestore)
            {
                builder.Append($" {TestingPlatformOptions.NoRestoreOption.Name}");
            }

            if (buildConfigurationOptions.HasNoBuild)
            {
                builder.Append($" {TestingPlatformOptions.NoBuildOption.Name}");
            }

            if (!string.IsNullOrEmpty(buildConfigurationOptions.Architecture))
            {
                builder.Append($" {TestingPlatformOptions.ArchitectureOption.Name} {buildConfigurationOptions.Architecture}");
            }

            if (!string.IsNullOrEmpty(buildConfigurationOptions.Configuration))
            {
                builder.Append($" {TestingPlatformOptions.ConfigurationOption.Name} {buildConfigurationOptions.Configuration}");
            }

            if (!string.IsNullOrEmpty(_module.TargetFramework))
            {
                builder.Append($" {CliConstants.FrameworkOptionKey} {_module.TargetFramework}");
            }

            builder.Append($" {CliConstants.ParametersSeparator} ");

            if (hasHelp)
            {
                builder.Append($" {CliConstants.HelpOptionKey} ");
            }

            builder.Append(_args.Count != 0
                ? _args.Aggregate((a, b) => $"{a} {b}")
                : string.Empty);

            builder.Append($" {CliConstants.ServerOptionKey} {CliConstants.ServerOptionValue} {CliConstants.DotNetTestPipeOptionKey} {_pipeNameDescription.Name}");

            return builder.ToString();
        }

        private string BuildArgs(bool isDll)
        {
            StringBuilder builder = new();

            if (isDll)
            {
                builder.Append($"exec {_module.DllOrExePath} ");
            }

            builder.Append(_args.Count != 0
                ? _args.Aggregate((a, b) => $"{a} {b}")
                : string.Empty);

            builder.Append($" {CliConstants.ServerOptionKey} {CliConstants.ServerOptionValue} {CliConstants.DotNetTestPipeOptionKey} {_pipeNameDescription.Name}");

            return builder.ToString();
        }

        public void OnHandshakeMessage(HandshakeMessage handshakeMessage)
        {
            if (handshakeMessage.Properties.TryGetValue(HandshakeMessagePropertyNames.ExecutionId, out string executionId))
            {
                AddExecutionId(executionId);
                ExecutionIdReceived?.Invoke(this, new ExecutionEventArgs { ModulePath = _module.DllOrExePath, ExecutionId = executionId });
            }
            HandshakeReceived?.Invoke(this, new HandshakeArgs { Handshake = new Handshake(handshakeMessage.Properties) });
        }

        public void OnCommandLineOptionMessages(CommandLineOptionMessages commandLineOptionMessages)
        {
            HelpRequested?.Invoke(this, new HelpEventArgs { ModulePath = commandLineOptionMessages.ModulePath, CommandLineOptions = commandLineOptionMessages.CommandLineOptionMessageList.Select(message => new CommandLineOption(message.Name, message.Description, message.IsHidden, message.IsBuiltIn)).ToArray() });
        }

        internal void OnDiscoveredTestMessages(DiscoveredTestMessages discoveredTestMessages)
        {
            DiscoveredTestsReceived?.Invoke(this, new DiscoveredTestEventArgs
            {
                ExecutionId = discoveredTestMessages.ExecutionId,
                DiscoveredTests = discoveredTestMessages.DiscoveredMessages.Select(message => new DiscoveredTest(message.Uid, message.DisplayName)).ToArray()
            });
        }

        internal void OnTestResultMessages(TestResultMessages testResultMessage)
        {
            TestResultsReceived?.Invoke(this, new TestResultEventArgs
            {
                ExecutionId = testResultMessage.ExecutionId,
                SuccessfulTestResults = testResultMessage.SuccessfulTestMessages.Select(message => new SuccessfulTestResult(message.Uid, message.DisplayName, message.State, message.Duration, message.Reason, message.StandardOutput, message.ErrorOutput, message.SessionUid)).ToArray(),
                FailedTestResults = testResultMessage.FailedTestMessages.Select(message => new FailedTestResult(message.Uid, message.DisplayName, message.State, message.Duration, message.Reason, message.ErrorMessage, message.ErrorStackTrace, message.StandardOutput, message.ErrorOutput, message.SessionUid)).ToArray()
            });
        }

        internal void OnFileArtifactMessages(FileArtifactMessages fileArtifactMessages)
        {
            FileArtifactsReceived?.Invoke(this, new FileArtifactEventArgs { FileArtifacts = fileArtifactMessages.FileArtifacts.Select(message => new FileArtifact(message.FullPath, message.DisplayName, message.Description, message.TestUid, message.TestDisplayName, message.SessionUid)).ToArray() });
        }

        internal void OnSessionEvent(TestSessionEvent sessionEvent)
        {
            SessionEventReceived?.Invoke(this, new SessionEventArgs { SessionEvent = new TestSession(sessionEvent.SessionType, sessionEvent.SessionUid, sessionEvent.ExecutionId) });
        }

        public override string ToString()
        {
            StringBuilder builder = new();

            if (!string.IsNullOrEmpty(_module.DllOrExePath))
            {
                builder.Append($"DLL: {_module.DllOrExePath}");
            }

            if (!string.IsNullOrEmpty(_module.ProjectPath))
            {
                builder.Append($"Project: {_module.ProjectPath}");
            };

            if (!string.IsNullOrEmpty(_module.TargetFramework))
            {
                builder.Append($"Target Framework: {_module.TargetFramework}");
            };

            return builder.ToString();
        }

        public void Dispose()
        {
            foreach (var namedPipeServer in _testAppPipeConnections)
            {
                namedPipeServer.Dispose();
            }

            WaitOnTestApplicationPipeConnectionLoop();
        }
    }
}<|MERGE_RESOLUTION|>--- conflicted
+++ resolved
@@ -59,12 +59,8 @@
                 return 1;
             }
 
-<<<<<<< HEAD
             bool isDll = _module.DllOrExePath.HasExtension(CliConstants.DLLExtension);
             var processStartInfo = CreateProcessStartInfo(hasFilterMode, isDll, buildConfigurationOptions, enableHelp);
-=======
-            bool isDll = _module.DllOrExePath.HasExtension(DLLExtension);
->>>>>>> 71aa100f
 
             _testAppPipeConnectionLoop = Task.Run(async () => await WaitConnectionAsync(_cancellationToken.Token), _cancellationToken.Token);
             var result = await StartProcess(processStartInfo);
@@ -87,11 +83,7 @@
 
             if (!string.IsNullOrEmpty(_module.RunSettingsFilePath))
             {
-<<<<<<< HEAD
                 processStartInfo.EnvironmentVariables.Add(CliConstants.TestingPlatformVsTestBridgeRunSettingsFileEnvVar, _module.RunSettingsFilePath);
-=======
-                processStartInfo.EnvironmentVariables.Add(TestingPlatformVsTestBridgeRunSettingsFileEnvVar, _module.RunSettingsFilePath);
->>>>>>> 71aa100f
             }
 
             return processStartInfo;

--- conflicted
+++ resolved
@@ -155,7 +155,6 @@
             return Task.FromResult((IResponse)VoidResponse.CachedInstance);
         }
 
-<<<<<<< HEAD
         private static string GetSupportedProtocolVersion(HandshakeInfo handshakeInfo)
         {
             handshakeInfo.Properties.TryGetValue(HandshakeInfoPropertyNames.SupportedProtocolVersions, out string protocolVersions);
@@ -170,9 +169,6 @@
         }
 
         private static HandshakeInfo CreateHandshakeInfo(string version) =>
-=======
-        private static HandshakeInfo CreateHandshakeInfo() =>
->>>>>>> 62c55731
             new(new Dictionary<byte, string>
             {
                 { HandshakeInfoPropertyNames.PID, Process.GetCurrentProcess().Id.ToString() },

--- conflicted
+++ resolved
@@ -2,12 +2,9 @@
 // Licensed under the MIT license. See LICENSE file in the project root for full license information.
 
 using System.CommandLine;
-<<<<<<< HEAD
-=======
 using Microsoft.DotNet.Tools.Sln;
 using System.CommandLine.Invocation;
 using System.CommandLine.Parsing;
->>>>>>> b4ec03b9
 using Microsoft.DotNet.Tools.Sln.List;
 using LocalizableStrings = Microsoft.DotNet.Tools.Sln.LocalizableStrings;
 
@@ -15,13 +12,9 @@
 {
     public static class SlnListParser
     {
-<<<<<<< HEAD
-        private static readonly CliCommand Command = ConstructCommand();
-=======
         public static readonly Option<bool> SolutionFolderOption = new Option<bool>(new string[] { "--solution-folders" }, LocalizableStrings.ListSolutionFoldersArgumentDescription);
 
-        private static readonly Command Command = ConstructCommand();
->>>>>>> b4ec03b9
+        private static readonly CliCommand Command = ConstructCommand();
 
         public static CliCommand GetCommand()
         {
@@ -32,12 +25,8 @@
         {
             CliCommand command = new("list", LocalizableStrings.ListAppFullName);
 
-<<<<<<< HEAD
+            command.AddOption(SolutionFolderOption);
             command.SetAction((parseResult) => new ListProjectsInSolutionCommand(parseResult).Execute());
-=======
-            command.AddOption(SolutionFolderOption);
-            command.SetHandler((parseResult) => new ListProjectsInSolutionCommand(parseResult).Execute());
->>>>>>> b4ec03b9
 
             return command;
         }

// Copyright (c) .NET Foundation and contributors. All rights reserved.
// Licensed under the MIT license. See LICENSE file in the project root for full license information.

using System;
using System.Collections.Generic;
using System.CommandLine;
<<<<<<< HEAD
using System.CommandLine.Invocation;
using System.CommandLine.Parsing;
using Microsoft.DotNet.Tools.New;
=======
using System.CommandLine.Parsing;
using Microsoft.DotNet.Cli.Utils;
using Microsoft.DotNet.Configurer;
using Microsoft.DotNet.Tools.MSBuild;
using Microsoft.DotNet.Tools.New;
using Microsoft.DotNet.Tools.Restore;
using Microsoft.TemplateEngine.Cli;
using Microsoft.TemplateEngine.Abstractions;
using Microsoft.TemplateEngine.Abstractions.TemplatePackage;
using Microsoft.TemplateEngine.Edge;
using System.Linq;
>>>>>>> 8afb9046

namespace Microsoft.DotNet.Cli
{
    internal static class NewCommandParser
    {
        public static readonly string DocsLink = "https://aka.ms/dotnet-new";
<<<<<<< HEAD

        public static readonly Argument Argument = new Argument<IEnumerable<string>>() { Arity = ArgumentArity.ZeroOrMore };
=======
        public const string CommandName = "new";
        private const string HostIdentifier = "dotnetcli";
>>>>>>> 8afb9046

        private static readonly Option<bool> _disableSdkTemplates = new Option<bool>("--debug:disable-sdk-templates", () => false, "If present, prevents templates bundled in the SDK from being presented").Hide();

        internal static readonly System.CommandLine.Command Command = GetCommand();

        public static System.CommandLine.Command GetCommand()
        {
            var getLogger = (ParseResult parseResult) => {
                var sessionId = Environment.GetEnvironmentVariable(MSBuildForwardingApp.TelemetrySessionIdEnvironmentVariableName);

                // senderCount: 0 to disable sender.
                // When senders in different process running at the same
                // time they will read from the same global queue and cause
                // sending duplicated events. Disable sender to reduce it.
                var telemetry = new Microsoft.DotNet.Cli.Telemetry.Telemetry(new FirstTimeUseNoticeSentinel(),
                                            sessionId,
                                            senderCount: 0);
                var logger = new TelemetryLogger(null);

                if (telemetry.Enabled)
                {
                    logger = new TelemetryLogger((name, props, measures) =>
                    {
                        if (telemetry.Enabled)
                        {
                            telemetry.TrackEvent($"template/{name}", props, measures);
                        }
                    });
                }
                return logger;
            };

            var callbacks = new Microsoft.TemplateEngine.Cli.NewCommandCallbacks()
            {
                RestoreProject = RestoreProject
            };

            var getEngineHost = (ParseResult parseResult) => {
                var disableSdkTemplates = parseResult.GetValueForOption(_disableSdkTemplates);
                return CreateHost(disableSdkTemplates);
            };

            var command = Microsoft.TemplateEngine.Cli.NewCommandFactory.Create(CommandName, getEngineHost, getLogger, callbacks);

            // adding this option lets us look for its bound value during binding in a typed way
            command.AddGlobalOption(_disableSdkTemplates);
            return command;
        }

<<<<<<< HEAD
        private static readonly Command Command = ConstructCommand();

        public static Command GetCommand()
        {
            return Command;
        }

        private static Command ConstructCommand()
        {
            var command = new DocumentedCommand("new", DocsLink);

            command.AddArgument(Argument);
            command.AddOption(ListOption);
            command.AddOption(NameOption);
            command.AddOption(OutputOption);
            command.AddOption(InstallOption);
            command.AddOption(UninstallOption);
            command.AddOption(InteractiveOption);
            command.AddOption(NuGetSourceOption);
            command.AddOption(TypeOption);
            command.AddOption(DryRunOption);
            command.AddOption(ForceOption);
            command.AddOption(LanguageOption);
            command.AddOption(UpdateCheckOption);
            command.AddOption(UpdateApplyOption);
            command.AddOption(ColumnsOption);

            command.SetHandler((ParseResult parseResult) => NewCommandShim.Run(parseResult.GetArguments()));

            return command;
=======
        private static ITemplateEngineHost CreateHost(bool disableSdkTemplates)
        {
            var builtIns = new List<(Type InterfaceType, IIdentifiedComponent Instance)>();
            builtIns.AddRange(Microsoft.TemplateEngine.Orchestrator.RunnableProjects.Components.AllComponents);
            builtIns.AddRange(Microsoft.TemplateEngine.Edge.Components.AllComponents);
            builtIns.AddRange(Microsoft.TemplateEngine.Cli.Components.AllComponents);
            builtIns.AddRange(Microsoft.TemplateSearch.Common.Components.AllComponents);
            if (!disableSdkTemplates)
            {
                builtIns.Add((typeof(ITemplatePackageProviderFactory), new BuiltInTemplatePackageProviderFactory()));
                builtIns.Add((typeof(ITemplatePackageProviderFactory), new OptionalWorkloadProviderFactory()));
            }

            string preferredLangEnvVar = Environment.GetEnvironmentVariable("DOTNET_NEW_PREFERRED_LANG");
            string preferredLang = string.IsNullOrWhiteSpace(preferredLangEnvVar)? "C#" : preferredLangEnvVar;

            var preferences = new Dictionary<string, string>
            {
                { "prefs:language", preferredLang },
                { "dotnet-cli-version", Product.Version },
                { "RuntimeFrameworkVersion", new Muxer().SharedFxVersion },
                { "NetStandardImplicitPackageVersion", new FrameworkDependencyFile().GetNetStandardLibraryVersion() },
            };

            return new DefaultTemplateEngineHost(HostIdentifier, "v" + Product.Version, preferences, builtIns);
        }

        private static bool RestoreProject(string pathToRestore)
        {
            return RestoreCommand.Run(new string[] { pathToRestore }) == 0;
>>>>>>> 8afb9046
        }
    }
}<|MERGE_RESOLUTION|>--- conflicted
+++ resolved
@@ -4,11 +4,6 @@
 using System;
 using System.Collections.Generic;
 using System.CommandLine;
-<<<<<<< HEAD
-using System.CommandLine.Invocation;
-using System.CommandLine.Parsing;
-using Microsoft.DotNet.Tools.New;
-=======
 using System.CommandLine.Parsing;
 using Microsoft.DotNet.Cli.Utils;
 using Microsoft.DotNet.Configurer;
@@ -20,20 +15,14 @@
 using Microsoft.TemplateEngine.Abstractions.TemplatePackage;
 using Microsoft.TemplateEngine.Edge;
 using System.Linq;
->>>>>>> 8afb9046
 
 namespace Microsoft.DotNet.Cli
 {
     internal static class NewCommandParser
     {
         public static readonly string DocsLink = "https://aka.ms/dotnet-new";
-<<<<<<< HEAD
-
-        public static readonly Argument Argument = new Argument<IEnumerable<string>>() { Arity = ArgumentArity.ZeroOrMore };
-=======
         public const string CommandName = "new";
         private const string HostIdentifier = "dotnetcli";
->>>>>>> 8afb9046
 
         private static readonly Option<bool> _disableSdkTemplates = new Option<bool>("--debug:disable-sdk-templates", () => false, "If present, prevents templates bundled in the SDK from being presented").Hide();
 
@@ -83,38 +72,6 @@
             return command;
         }
 
-<<<<<<< HEAD
-        private static readonly Command Command = ConstructCommand();
-
-        public static Command GetCommand()
-        {
-            return Command;
-        }
-
-        private static Command ConstructCommand()
-        {
-            var command = new DocumentedCommand("new", DocsLink);
-
-            command.AddArgument(Argument);
-            command.AddOption(ListOption);
-            command.AddOption(NameOption);
-            command.AddOption(OutputOption);
-            command.AddOption(InstallOption);
-            command.AddOption(UninstallOption);
-            command.AddOption(InteractiveOption);
-            command.AddOption(NuGetSourceOption);
-            command.AddOption(TypeOption);
-            command.AddOption(DryRunOption);
-            command.AddOption(ForceOption);
-            command.AddOption(LanguageOption);
-            command.AddOption(UpdateCheckOption);
-            command.AddOption(UpdateApplyOption);
-            command.AddOption(ColumnsOption);
-
-            command.SetHandler((ParseResult parseResult) => NewCommandShim.Run(parseResult.GetArguments()));
-
-            return command;
-=======
         private static ITemplateEngineHost CreateHost(bool disableSdkTemplates)
         {
             var builtIns = new List<(Type InterfaceType, IIdentifiedComponent Instance)>();
@@ -145,7 +102,6 @@
         private static bool RestoreProject(string pathToRestore)
         {
             return RestoreCommand.Run(new string[] { pathToRestore }) == 0;
->>>>>>> 8afb9046
         }
     }
 }
// Copyright (c) .NET Foundation and contributors. All rights reserved.
// Licensed under the MIT license. See LICENSE file in the project root for full license information.

#nullable enable

using System;
using System.Collections.Generic;
using System.CommandLine;
using Microsoft.DotNet.Cli.Utils;
using Microsoft.DotNet.Tools.New;
using Microsoft.TemplateEngine.Cli;
using Microsoft.TemplateEngine.Abstractions;
using Microsoft.TemplateEngine.Abstractions.TemplatePackage;
using Microsoft.DotNet.Workloads.Workload.List;
using Microsoft.TemplateEngine.Abstractions.Components;
using LocalizableStrings = Microsoft.DotNet.Tools.New.LocalizableStrings;
using Microsoft.TemplateEngine.MSBuildEvaluation;
using Microsoft.TemplateEngine.Abstractions.Constraints;
using System.IO;
using Microsoft.TemplateEngine.Cli.PostActionProcessors;
using Microsoft.DotNet.Tools.New.PostActionProcessors;
using Microsoft.TemplateEngine.Cli.Commands;
using Microsoft.Extensions.Logging;
using Microsoft.DotNet.Tools;
using System.CommandLine.Parsing;

namespace Microsoft.DotNet.Cli
{
    internal static class NewCommandParser
    {
        public static readonly string DocsLink = "https://aka.ms/dotnet-new";
        public const string CommandName = "new";
        private const string EnableProjectContextEvaluationEnvVarName = "DOTNET_CLI_DISABLE_PROJECT_EVAL";
        private const string PrefferedLangEnvVarName = "DOTNET_NEW_PREFERRED_LANG";

        private const string HostIdentifier = "dotnetcli";

        private const VerbosityOptions DefaultVerbosity = VerbosityOptions.normal;

        private static readonly CliOption<bool> s_disableSdkTemplatesOption = new CliOption<bool>("--debug:disable-sdk-templates")
        {
            DefaultValueFactory = static _ => false,
            Description = LocalizableStrings.DisableSdkTemplates_OptionDescription,
            Recursive = true
        }.Hide();

        private static readonly CliOption<bool> s_disableProjectContextEvaluationOption = new CliOption<bool>(
            "--debug:disable-project-context")
        {
            DefaultValueFactory = static _ => false,
            Description = LocalizableStrings.DisableProjectContextEval_OptionDescription,
            Recursive = true
        }.Hide();

        private static readonly CliOption<VerbosityOptions> s_verbosityOption = new("--verbosity", "-v")
        {
            DefaultValueFactory = _ => DefaultVerbosity,
            Description = LocalizableStrings.Verbosity_OptionDescription,
            HelpName = CommonLocalizableStrings.LevelArgumentName,
            Recursive = true
        };

        private static readonly CliOption<bool> s_diagnosticOption =
            CommonOptionsFactory
                .CreateDiagnosticsOption(recursive: true)
                .WithDescription(LocalizableStrings.Diagnostics_OptionDescription);

        internal static readonly CliCommand s_command = GetCommand();

        public static CliCommand GetCommand()
        {
            CliCommand command = NewCommandFactory.Create(CommandName, (Func<ParseResult, CliTemplateEngineHost>)GetEngineHost);
            command.Options.Add(s_disableSdkTemplatesOption);
            command.Options.Add(s_disableProjectContextEvaluationOption);
            command.Options.Add(s_verbosityOption);
            command.Options.Add(s_diagnosticOption);
            return command;

            static CliTemplateEngineHost GetEngineHost(ParseResult parseResult)
            {
                bool disableSdkTemplates = parseResult.GetValue(s_disableSdkTemplatesOption);
                bool disableProjectContext = parseResult.GetValue(s_disableProjectContextEvaluationOption)
                    || Env.GetEnvironmentVariableAsBool(EnableProjectContextEvaluationEnvVarName);
                bool diagnosticMode = parseResult.GetValue(s_diagnosticOption);
                FileInfo? projectPath = parseResult.GetValue(SharedOptions.ProjectPathOption);
                FileInfo? outputPath = parseResult.GetValue(SharedOptions.OutputOption);

                OptionResult? verbosityOptionResult = parseResult.FindResultFor(s_verbosityOption);
                VerbosityOptions verbosity = DefaultVerbosity;

                if (diagnosticMode || CommandLoggingContext.IsVerbose)
                {
                    CommandLoggingContext.SetError(true);
                    CommandLoggingContext.SetOutput(true);
                    CommandLoggingContext.SetVerbose(true);
                    verbosity = VerbosityOptions.diagnostic;
                }
<<<<<<< HEAD
                else if (verbosityOptionResult != null && !verbosityOptionResult.Implicit)
=======
                else if (verbosityOptionResult != null
                    && !verbosityOptionResult.IsImplicit
                    // if verbosityOptionResult contains an error, ArgumentConverter.GetValueOrDefault throws an exception
                    // and callstack is pushed to process output 
                    && string.IsNullOrWhiteSpace(verbosityOptionResult.ErrorMessage))
>>>>>>> 14ef05cb
                {
                    VerbosityOptions userSetVerbosity = verbosityOptionResult.GetValueOrDefault<VerbosityOptions>();
                    if (userSetVerbosity.IsQuiet())
                    {
                        CommandLoggingContext.SetError(false);
                        CommandLoggingContext.SetOutput(false);
                        CommandLoggingContext.SetVerbose(false);
                    }
                    else if (userSetVerbosity.IsMinimal())
                    {
                        CommandLoggingContext.SetError(true);
                        CommandLoggingContext.SetOutput(false);
                        CommandLoggingContext.SetVerbose(false);
                    }
                    else if (userSetVerbosity.IsNormal())
                    {
                        CommandLoggingContext.SetError(true);
                        CommandLoggingContext.SetOutput(true);
                        CommandLoggingContext.SetVerbose(false);
                    }
                    verbosity = userSetVerbosity;
                }
                Reporter.Reset();
                return CreateHost(disableSdkTemplates, disableProjectContext, projectPath, outputPath, parseResult, verbosity.ToLogLevel());
            }
        }

        private static CliTemplateEngineHost CreateHost(
            bool disableSdkTemplates,
            bool disableProjectContext,
            FileInfo? projectPath,
            FileInfo? outputPath,
            ParseResult parseResult,
            LogLevel logLevel)
        {
            var builtIns = new List<(Type InterfaceType, IIdentifiedComponent Instance)>();
            builtIns.AddRange(Microsoft.TemplateEngine.Orchestrator.RunnableProjects.Components.AllComponents);
            builtIns.AddRange(Microsoft.TemplateEngine.Edge.Components.AllComponents);
            builtIns.AddRange(Microsoft.TemplateEngine.Cli.Components.AllComponents);
            builtIns.AddRange(Microsoft.TemplateSearch.Common.Components.AllComponents);

            //post actions
            builtIns.AddRange(new (Type, IIdentifiedComponent)[]
            {
                (typeof(IPostActionProcessor), new DotnetAddPostActionProcessor()),
                (typeof(IPostActionProcessor), new DotnetSlnPostActionProcessor()),
                (typeof(IPostActionProcessor), new DotnetRestorePostActionProcessor()),
            });
            if (!disableSdkTemplates)
            {
                builtIns.Add((typeof(ITemplatePackageProviderFactory), new BuiltInTemplatePackageProviderFactory()));
                builtIns.Add((typeof(ITemplatePackageProviderFactory), new OptionalWorkloadProviderFactory()));
            }
            if (!disableProjectContext)
            {
                builtIns.Add((typeof(IBindSymbolSource), new ProjectContextSymbolSource()));
                builtIns.Add((typeof(ITemplateConstraintFactory), new ProjectCapabilityConstraintFactory()));
                builtIns.Add((typeof(MSBuildEvaluator), new MSBuildEvaluator(outputDirectory: outputPath?.FullName, projectPath: projectPath?.FullName)));
            }

            builtIns.Add((typeof(IWorkloadsInfoProvider), new WorkloadsInfoProvider(
                    new Lazy<IWorkloadsRepositoryEnumerator>(() => new WorkloadInfoHelper(parseResult.HasOption(SharedOptions.InteractiveOption)))))
            );
            builtIns.Add((typeof(ISdkInfoProvider), new SdkInfoProvider()));

            string? preferredLangEnvVar = Environment.GetEnvironmentVariable(PrefferedLangEnvVarName);
            string preferredLang = string.IsNullOrWhiteSpace(preferredLangEnvVar)? "C#" : preferredLangEnvVar;

            var preferences = new Dictionary<string, string>
            {
                { "prefs:language", preferredLang },
                { "dotnet-cli-version", Product.Version },
                { "RuntimeFrameworkVersion", new Muxer().SharedFxVersion },
                { "NetStandardImplicitPackageVersion", new FrameworkDependencyFile().GetNetStandardLibraryVersion() },
            };
            return new CliTemplateEngineHost(
                HostIdentifier,
                Product.Version,
                preferences,
                builtIns,
                outputPath: outputPath?.FullName,
                logLevel: logLevel);
        }
    }
}<|MERGE_RESOLUTION|>--- conflicted
+++ resolved
@@ -23,6 +23,7 @@
 using Microsoft.Extensions.Logging;
 using Microsoft.DotNet.Tools;
 using System.CommandLine.Parsing;
+using System.Linq;
 
 namespace Microsoft.DotNet.Cli
 {
@@ -95,15 +96,11 @@
                     CommandLoggingContext.SetVerbose(true);
                     verbosity = VerbosityOptions.diagnostic;
                 }
-<<<<<<< HEAD
-                else if (verbosityOptionResult != null && !verbosityOptionResult.Implicit)
-=======
                 else if (verbosityOptionResult != null
-                    && !verbosityOptionResult.IsImplicit
+                    && !verbosityOptionResult.Implicit
                     // if verbosityOptionResult contains an error, ArgumentConverter.GetValueOrDefault throws an exception
                     // and callstack is pushed to process output 
-                    && string.IsNullOrWhiteSpace(verbosityOptionResult.ErrorMessage))
->>>>>>> 14ef05cb
+                    && !parseResult.Errors.Any(error => error.SymbolResult == verbosityOptionResult))
                 {
                     VerbosityOptions userSetVerbosity = verbosityOptionResult.GetValueOrDefault<VerbosityOptions>();
                     if (userSetVerbosity.IsQuiet())

// Licensed to the .NET Foundation under one or more agreements.
// The .NET Foundation licenses this file to you under the MIT license.

using System;
using System.Collections.Generic;
using System.CommandLine;
using System.Linq;
using Microsoft.DotNet.Tools.Run;
using LocalizableStrings = Microsoft.DotNet.Tools.Run.LocalizableStrings;

namespace Microsoft.DotNet.Cli
{
    internal static class RunCommandParser
    {
        public static readonly string DocsLink = "https://aka.ms/dotnet-run";

        public static readonly CliOption<string> ConfigurationOption = CommonOptions.ConfigurationOption(LocalizableStrings.ConfigurationOptionDescription);

        public static readonly CliOption<string> FrameworkOption = CommonOptions.FrameworkOption(LocalizableStrings.FrameworkOptionDescription);

        public static readonly CliOption<string> RuntimeOption = CommonOptions.RuntimeOption;

        public static readonly CliOption<string> ProjectOption = new("--project")
        {
            Description = LocalizableStrings.CommandOptionProjectDescription
        };

        public static readonly CliOption<IEnumerable<string>> PropertyOption = new ForwardedOption<IEnumerable<string>>("--property", "-p")
        {
            Description = LocalizableStrings.PropertyOptionDescription
        }.SetForwardingFunction((values, parseResult) => parseResult.GetRunCommandPropertyValues().Select(value => $"-p:{value}"));

        public static readonly CliOption<string> LaunchProfileOption = new("--launch-profile", "-lp")
        {
            Description = LocalizableStrings.CommandOptionLaunchProfileDescription
        };

        public static readonly CliOption<bool> NoLaunchProfileOption = new("--no-launch-profile")
        {
            Description = LocalizableStrings.CommandOptionNoLaunchProfileDescription
        };

        public static readonly CliOption<bool> NoBuildOption = new("--no-build")
        {
            Description = LocalizableStrings.CommandOptionNoBuildDescription
        };

        public static readonly CliOption<bool> NoRestoreOption = CommonOptions.NoRestoreOption;

        public static readonly CliOption<bool> InteractiveOption = CommonOptions.InteractiveMsBuildForwardOption;

        public static readonly CliOption SelfContainedOption = CommonOptions.SelfContainedOption;

        public static readonly CliOption NoSelfContainedOption = CommonOptions.NoSelfContainedOption;

        public static readonly CliArgument<IEnumerable<string>> ApplicationArguments = new("applicationArguments")
        {
            DefaultValueFactory = _ => Array.Empty<string>(),
            Description = "Arguments passed to the application that is being run."
        };

        private static readonly CliCommand Command = ConstructCommand();

        public static CliCommand GetCommand()
        {
            return Command;
        }

        private static CliCommand ConstructCommand()
        {
<<<<<<< HEAD
            DocumentedCommand command = new("run", DocsLink, LocalizableStrings.AppFullName);

            command.Options.Add(ConfigurationOption);
            command.Options.Add(FrameworkOption);
            command.Options.Add(RuntimeOption.WithHelpDescription(command, LocalizableStrings.RuntimeOptionDescription));
            command.Options.Add(ProjectOption);
            command.Options.Add(PropertyOption);
            command.Options.Add(LaunchProfileOption);
            command.Options.Add(NoLaunchProfileOption);
            command.Options.Add(NoBuildOption);
            command.Options.Add(InteractiveOption);
            command.Options.Add(NoRestoreOption);
            command.Options.Add(SelfContainedOption);
            command.Options.Add(NoSelfContainedOption);
            command.Options.Add(CommonOptions.VerbosityOption);
            command.Options.Add(CommonOptions.ArchitectureOption);
            command.Options.Add(CommonOptions.OperatingSystemOption);

            command.Arguments.Add(ApplicationArguments);

            command.SetAction(RunCommand.Run);
=======
            var command = new DocumentedCommand("run", DocsLink, LocalizableStrings.AppFullName);

            command.AddOption(ConfigurationOption);
            command.AddOption(FrameworkOption);
            command.AddOption(RuntimeOption.WithHelpDescription(command, LocalizableStrings.RuntimeOptionDescription));
            command.AddOption(ProjectOption);
            command.AddOption(PropertyOption);
            command.AddOption(LaunchProfileOption);
            command.AddOption(NoLaunchProfileOption);
            command.AddOption(NoBuildOption);
            command.AddOption(InteractiveOption);
            command.AddOption(NoRestoreOption);
            command.AddOption(SelfContainedOption);
            command.AddOption(NoSelfContainedOption);
            command.AddOption(CommonOptions.VerbosityOption);
            command.AddOption(CommonOptions.ArchitectureOption);
            command.AddOption(CommonOptions.OperatingSystemOption);
            command.AddOption(CommonOptions.DisableBuildServersOption);

            command.AddArgument(ApplicationArguments);

            command.SetHandler(RunCommand.Run);
>>>>>>> f0a8aa32

            return command;
        }
    }
}<|MERGE_RESOLUTION|>--- conflicted
+++ resolved
@@ -68,7 +68,6 @@
 
         private static CliCommand ConstructCommand()
         {
-<<<<<<< HEAD
             DocumentedCommand command = new("run", DocsLink, LocalizableStrings.AppFullName);
 
             command.Options.Add(ConfigurationOption);
@@ -86,34 +85,11 @@
             command.Options.Add(CommonOptions.VerbosityOption);
             command.Options.Add(CommonOptions.ArchitectureOption);
             command.Options.Add(CommonOptions.OperatingSystemOption);
+            command.AddOption(CommonOptions.DisableBuildServersOption);
 
             command.Arguments.Add(ApplicationArguments);
 
             command.SetAction(RunCommand.Run);
-=======
-            var command = new DocumentedCommand("run", DocsLink, LocalizableStrings.AppFullName);
-
-            command.AddOption(ConfigurationOption);
-            command.AddOption(FrameworkOption);
-            command.AddOption(RuntimeOption.WithHelpDescription(command, LocalizableStrings.RuntimeOptionDescription));
-            command.AddOption(ProjectOption);
-            command.AddOption(PropertyOption);
-            command.AddOption(LaunchProfileOption);
-            command.AddOption(NoLaunchProfileOption);
-            command.AddOption(NoBuildOption);
-            command.AddOption(InteractiveOption);
-            command.AddOption(NoRestoreOption);
-            command.AddOption(SelfContainedOption);
-            command.AddOption(NoSelfContainedOption);
-            command.AddOption(CommonOptions.VerbosityOption);
-            command.AddOption(CommonOptions.ArchitectureOption);
-            command.AddOption(CommonOptions.OperatingSystemOption);
-            command.AddOption(CommonOptions.DisableBuildServersOption);
-
-            command.AddArgument(ApplicationArguments);
-
-            command.SetHandler(RunCommand.Run);
->>>>>>> f0a8aa32
 
             return command;
         }

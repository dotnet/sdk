// Licensed to the .NET Foundation under one or more agreements.
// The .NET Foundation licenses this file to you under the MIT license.

using System.CommandLine;
using Microsoft.DotNet.Tools.Run;
using LocalizableStrings = Microsoft.DotNet.Tools.Run.LocalizableStrings;

namespace Microsoft.DotNet.Cli
{
    internal static class RunCommandParser
    {
        public static readonly string DocsLink = "https://aka.ms/dotnet-run";

        public static readonly Option<string> ConfigurationOption = CommonOptions.ConfigurationOption(LocalizableStrings.ConfigurationOptionDescription);

        public static readonly Option<string> FrameworkOption = CommonOptions.FrameworkOption(LocalizableStrings.FrameworkOptionDescription);

        public static readonly Option<string> RuntimeOption = CommonOptions.RuntimeOption;

        public static readonly Option<string> ProjectOption = new("--project")
        {
            Description = LocalizableStrings.CommandOptionProjectDescription
        };

        public static readonly Option<string[]> PropertyOption = CommonOptions.PropertiesOption;

        public static readonly Option<string> LaunchProfileOption = new("--launch-profile", "-lp")
        {
            Description = LocalizableStrings.CommandOptionLaunchProfileDescription
        };

        public static readonly Option<bool> NoLaunchProfileOption = new("--no-launch-profile")
        {
            Description = LocalizableStrings.CommandOptionNoLaunchProfileDescription
        };

<<<<<<< HEAD
        public static readonly Option<bool> NoBuildOption = new("--no-build")
=======
        public static readonly CliOption<bool> NoLaunchProfileArgumentsOption = new("--no-launch-profile-arguments")
        {
            Description = LocalizableStrings.CommandOptionNoLaunchProfileArgumentsDescription
        };

        public static readonly CliOption<bool> NoBuildOption = new("--no-build")
>>>>>>> 7d3013e9
        {
            Description = LocalizableStrings.CommandOptionNoBuildDescription
        };

        public static readonly Option<bool> NoRestoreOption = CommonOptions.NoRestoreOption;

        public static readonly Option<bool> InteractiveOption = CommonOptions.InteractiveMsBuildForwardOption;

        public static readonly Option SelfContainedOption = CommonOptions.SelfContainedOption;

        public static readonly Option NoSelfContainedOption = CommonOptions.NoSelfContainedOption;

        public static readonly Argument<string[]> ApplicationArguments = new("applicationArguments")
        {
            DefaultValueFactory = _ => Array.Empty<string>(),
            Description = "Arguments passed to the application that is being run."
        };

        private static readonly Command Command = ConstructCommand();

        public static Command GetCommand()
        {
            return Command;
        }

        private static Command ConstructCommand()
        {
            DocumentedCommand command = new("run", DocsLink, LocalizableStrings.AppFullName);

            command.Options.Add(ConfigurationOption);
            command.Options.Add(FrameworkOption);
            command.Options.Add(RuntimeOption.WithHelpDescription(command, LocalizableStrings.RuntimeOptionDescription));
            command.Options.Add(ProjectOption);
            command.Options.Add(PropertyOption);
            command.Options.Add(LaunchProfileOption);
            command.Options.Add(NoLaunchProfileOption);
            command.Options.Add(NoBuildOption);
            command.Options.Add(InteractiveOption);
            command.Options.Add(NoRestoreOption);
            command.Options.Add(SelfContainedOption);
            command.Options.Add(NoSelfContainedOption);
            command.Options.Add(CommonOptions.VerbosityOption);
            command.Options.Add(CommonOptions.ArchitectureOption);
            command.Options.Add(CommonOptions.OperatingSystemOption);
            command.Options.Add(CommonOptions.DisableBuildServersOption);
            command.Options.Add(CommonOptions.ArtifactsPathOption);
            command.Options.Add(CommonOptions.EnvOption);

            command.Arguments.Add(ApplicationArguments);

            command.SetAction(RunCommand.Run);

            return command;
        }
    }
}<|MERGE_RESOLUTION|>--- conflicted
+++ resolved
@@ -34,16 +34,12 @@
             Description = LocalizableStrings.CommandOptionNoLaunchProfileDescription
         };
 
-<<<<<<< HEAD
-        public static readonly Option<bool> NoBuildOption = new("--no-build")
-=======
-        public static readonly CliOption<bool> NoLaunchProfileArgumentsOption = new("--no-launch-profile-arguments")
+        public static readonly Option<bool> NoLaunchProfileArgumentsOption = new("--no-launch-profile-arguments")
         {
             Description = LocalizableStrings.CommandOptionNoLaunchProfileArgumentsDescription
         };
 
-        public static readonly CliOption<bool> NoBuildOption = new("--no-build")
->>>>>>> 7d3013e9
+        public static readonly Option<bool> NoBuildOption = new("--no-build")
         {
             Description = LocalizableStrings.CommandOptionNoBuildDescription
         };

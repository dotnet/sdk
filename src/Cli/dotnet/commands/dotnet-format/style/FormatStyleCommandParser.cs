--- conflicted
+++ resolved
@@ -10,13 +10,10 @@
 {
     internal static class FormatStyleCommandParser
     {
-<<<<<<< HEAD
         private static readonly FormatStyleHandler s_styleHandler = new();
 
         private static readonly Command Command = ConstructCommand();
 
-=======
->>>>>>> f72371bb
         public static Command GetCommand()
         {
             return Command;

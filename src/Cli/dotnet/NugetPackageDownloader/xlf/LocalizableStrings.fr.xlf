﻿<?xml version="1.0" encoding="utf-8"?>
<xliff xmlns="urn:oasis:names:tc:xliff:document:1.2" xmlns:xsi="http://www.w3.org/2001/XMLSchema-instance" version="1.2" xsi:schemaLocation="urn:oasis:names:tc:xliff:document:1.2 xliff-core-1.2-transitional.xsd">
  <file datatype="xml" source-language="en" target-language="fr" original="../LocalizableStrings.resx">
    <body>
      <trans-unit id="DownloadVersionFailed">
        <source>Downloading {0} version {1} failed.</source>
        <target state="translated">Échec du téléchargement de {0}, version {1} .</target>
        <note />
      </trans-unit>
      <trans-unit id="FailedToFindSourceUnderPackageSourceMapping">
        <source>Package Source Mapping is enabled, but no source found under the specified package ID: {0}. See the documentation for Package Source Mapping at https://aka.ms/nuget-package-source-mapping for more details.</source>
        <target state="translated">Le mappage de source de package est activé, mais aucune source n’a été trouvée sous l’ID de package spécifié : {0}. Pour plus d’informations, consultez la documentation relative au mappage de source de package sur https://aka.ms/nuget-package-source-mapping.</target>
        <note />
      </trans-unit>
      <trans-unit id="FailedToLoadNuGetSource">
        <source>Failed to load NuGet source {0}</source>
        <target state="translated">Échec du chargement de la source DeNget {0}</target>
        <note />
      </trans-unit>
      <trans-unit id="FailedToLoadNuGetSourceSourceIsNotValid">
        <source>Failed to load NuGet source {0}: the source is not valid. It will be skipped in further processing.</source>
        <target state="translated">Échec du chargement de la source NuGet {0} : la source n’est pas valide. Il sera ignoré en cours de traitement.</target>
        <note />
      </trans-unit>
      <trans-unit id="FailedToMapSourceUnderPackageSourceMapping">
        <source>Package Source Mapping is enabled, but no source mapped under the specified package ID: {0}. See the documentation for Package Source Mapping at https://aka.ms/nuget-package-source-mapping for more details.</source>
        <target state="translated">Le mappage de source de package est activé, mais aucune source n’est mappée sous l’ID de package spécifié : {0}. Pour plus d’informations, consultez la documentation relative au mappage de source de package sur https://aka.ms/nuget-package-source-mapping.</target>
        <note />
      </trans-unit>
      <trans-unit id="FailedToValidatePackageSigning">
        <source>Failed to validate package signing.</source>
        <target state="translated">Échec de la validation de la signature du package.</target>
        <note />
      </trans-unit>
      <trans-unit id="IsNotFoundInNuGetFeeds">
        <source>{0} is not found in NuGet feeds {1}.</source>
        <target state="translated">{0} est introuvable dans les flux NuGet {1}.</target>
        <note />
      </trans-unit>
<<<<<<< HEAD
      <trans-unit id="NotATool">
        <source>Package {0} is not a .NET tool.</source>
        <target state="translated">Le package {0} n’est pas un outil .NET.</target>
        <note />
      </trans-unit>
=======
>>>>>>> 1ec37e7b
      <trans-unit id="NuGetPackageSignatureVerificationSkipped">
        <source>Skipping NuGet package signature verification.</source>
        <target state="translated">La vérification de la signature du package NuGet est ignorée.</target>
        <note />
      </trans-unit>
      <trans-unit id="PackageVersionDescriptionDefault">
        <source>A version of {0} of package {1}</source>
        <target state="translated">Une version de {0} du package {1}</target>
        <note />
      </trans-unit>
      <trans-unit id="PackageVersionDescriptionForExactVersionMatch">
        <source>Version {0} of package {1}</source>
        <target state="translated">Une version {0} du package {1}</target>
        <note />
      </trans-unit>
      <trans-unit id="PackageVersionDescriptionForVersionWithLowerAndUpperBounds">
        <source>A version between {0} and {1} of package {2}</source>
        <target state="translated">Une version comprise entre {0} et {1} du package {2}</target>
        <note />
      </trans-unit>
      <trans-unit id="PackageVersionDescriptionForVersionWithLowerBound">
        <source>A version higher than {0} of package {1}</source>
        <target state="translated">Une version supérieure à {0} du package {1}</target>
        <note />
      </trans-unit>
      <trans-unit id="PackageVersionDescriptionForVersionWithUpperBound">
        <source>A version less than {0} of package {1}</source>
        <target state="translated">Une version inférieure à {0} du package {1}</target>
        <note />
      </trans-unit>
      <trans-unit id="SkipNuGetpackageSigningValidationmacOSLinux">
        <source>Skip NuGet package signing validation. NuGet signing validation is not available on Linux or macOS https://aka.ms/workloadskippackagevalidation .</source>
        <target state="translated">Ignorer la validation de signature de package NuGet. La validation de signature NuGet n’est pas disponible sur Linux ou macOS https://aka.ms/workloadskippackagevalidation.</target>
        <note />
      </trans-unit>
    </body>
  </file>
</xliff><|MERGE_RESOLUTION|>--- conflicted
+++ resolved
@@ -37,14 +37,6 @@
         <target state="translated">{0} est introuvable dans les flux NuGet {1}.</target>
         <note />
       </trans-unit>
-<<<<<<< HEAD
-      <trans-unit id="NotATool">
-        <source>Package {0} is not a .NET tool.</source>
-        <target state="translated">Le package {0} n’est pas un outil .NET.</target>
-        <note />
-      </trans-unit>
-=======
->>>>>>> 1ec37e7b
       <trans-unit id="NuGetPackageSignatureVerificationSkipped">
         <source>Skipping NuGet package signature verification.</source>
         <target state="translated">La vérification de la signature du package NuGet est ignorée.</target>

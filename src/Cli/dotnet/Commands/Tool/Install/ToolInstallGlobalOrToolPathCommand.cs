--- conflicted
+++ resolved
@@ -92,10 +92,7 @@
             NoCache: parseResult.GetValue(ToolCommandRestorePassThroughOptions.NoCacheOption) || parseResult.GetValue(ToolCommandRestorePassThroughOptions.NoHttpCacheOption),
             IgnoreFailedSources: parseResult.GetValue(ToolCommandRestorePassThroughOptions.IgnoreFailedSourcesOption),
             Interactive: parseResult.GetValue(ToolCommandRestorePassThroughOptions.InteractiveRestoreOption));
-<<<<<<< HEAD
-        nugetPackageDownloader ??= new NuGetPackageDownloader.NuGetPackageDownloader(tempDir, verboseLogger: new NullLogger(), restoreActionConfig: _restoreActionConfig, verbosityOptions: _verbosity, verifySignatures: verifySignatures ?? true, shouldUsePackageSourceMapping: true);
-=======
-        nugetPackageDownloader ??= new NuGetPackageDownloader.NuGetPackageDownloader(tempDir, verboseLogger: new NullLogger(), restoreActionConfig: restoreActionConfig, verbosityOptions: _verbosity, verifySignatures: verifySignatures ?? true, shouldUsePackageSourceMapping: true, currentWorkingDirectory: _currentWorkingDirectory);
+        nugetPackageDownloader ??= new NuGetPackageDownloader.NuGetPackageDownloader(tempDir, verboseLogger: new NullLogger(), restoreActionConfig: _restoreActionConfig, verbosityOptions: _verbosity, verifySignatures: verifySignatures ?? true, shouldUsePackageSourceMapping: true, currentWorkingDirectory: _currentWorkingDirectory);
 
         // Perform HTTP source validation early to ensure compatibility with .NET 9 requirements
         if (_packageId != null)
@@ -111,7 +108,6 @@
             }
         }
 
->>>>>>> 807be93c
         _shellShimTemplateFinder = new ShellShimTemplateFinder(nugetPackageDownloader, tempDir, packageSourceLocation);
         _store = store;
 

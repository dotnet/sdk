--- conflicted
+++ resolved
@@ -272,13 +272,8 @@
 
     private static void EnsureNoCommandNameCollision(Dictionary<RestoredCommandIdentifier, RestoredCommand> dictionary)
     {
-<<<<<<< HEAD
         string[] errors = [.. dictionary
-            .Select(pair => (PackageId: pair.Key.PackageId, CommandName: pair.Key.CommandName))
-=======
-        string[] errors = dictionary
             .Select(pair => (pair.Key.PackageId, pair.Key.CommandName))
->>>>>>> 52e4998a
             .GroupBy(packageIdAndCommandName => packageIdAndCommandName.CommandName)
             .Where(grouped => grouped.Count() > 1)
             .Select(nonUniquePackageIdAndCommandNames =>

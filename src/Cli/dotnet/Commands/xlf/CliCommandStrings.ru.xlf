--- conflicted
+++ resolved
@@ -2682,17 +2682,10 @@
 Ensure you have a runnable project type.
 A runnable project should target a runnable TFM (for instance, net{1}) and have OutputType 'Exe'.
 The current OutputType is '{2}'.</source>
-<<<<<<< HEAD
-        <target state="new">Unable to proceed with project '{0}'.
-Ensure you have a runnable project type.
-A runnable project should target a runnable TFM (for instance, net{1}) and have OutputType 'Exe'.
-The current OutputType is '{2}'.</target>
-=======
         <target state="needs-review-translation">Не удалось запустить проект.
 Убедитесь, что тип проекта поддерживает запуск и что "{0}" поддерживает этот проект.
 Запускаемый проект должен быть предназначен для TFM с поддержкой запуска (например, net5.0) и иметь тип выходных данных "EXE".
 Текущий {1} — "{2}".</target>
->>>>>>> 69c52257
         <note>{0} is project file path. {1} is dotnet framework version. {2} is the project output type.{Locked="OutputType"}{Locked="Exe"}</note>
       </trans-unit>
       <trans-unit id="RunCommandExceptionUnableToRunSpecifyFramework">

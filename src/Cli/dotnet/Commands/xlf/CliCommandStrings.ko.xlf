﻿<?xml version="1.0" encoding="utf-8"?>
<xliff xmlns="urn:oasis:names:tc:xliff:document:1.2" xmlns:xsi="http://www.w3.org/2001/XMLSchema-instance" version="1.2" xsi:schemaLocation="urn:oasis:names:tc:xliff:document:1.2 xliff-core-1.2-transitional.xsd">
  <file datatype="xml" source-language="en" target-language="ko" original="../CliCommandStrings.resx">
    <body>
      <trans-unit id="Aborted">
        <source>Aborted</source>
        <target state="translated">중단됨</target>
        <note />
      </trans-unit>
      <trans-unit id="ActiveTestsRunning_FullTestsCount">
        <source>{0} tests running</source>
        <target state="translated">실행 중인 테스트 {0}개</target>
        <note />
      </trans-unit>
      <trans-unit id="ActiveTestsRunning_MoreTestsCount">
        <source>and {0} more</source>
        <target state="translated">외 {0}개</target>
        <note />
      </trans-unit>
      <trans-unit id="Actual">
        <source>Actual</source>
        <target state="translated">실제</target>
        <note />
      </trans-unit>
      <trans-unit id="AdManifestOnlyOptionDescription">
        <source>Only update advertising manifests.</source>
        <target state="translated">광고 매니페스트만 업데이트합니다.</target>
        <note />
      </trans-unit>
      <trans-unit id="AdManifestPackageDoesNotExist">
        <source>Advertising manifest not updated. Manifest package for {0} doesn't exist.</source>
        <target state="translated">광고 매니페스트가 업데이트되지 않았습니다. {0}에 대한 매니페스트 패키지가 없습니다.</target>
        <note />
      </trans-unit>
      <trans-unit id="AdManifestUpdated">
        <source>Updated advertising manifest {0}.</source>
        <target state="translated">광고 매니페스트 {0}(을)를 업데이트했습니다.</target>
        <note />
      </trans-unit>
      <trans-unit id="AddAppFullName">
        <source>Add one or more projects to a solution file.</source>
        <target state="translated">솔루션 파일에 하나 이상의 프로젝트를 추가합니다.</target>
        <note />
      </trans-unit>
      <trans-unit id="AddProjectPathArgumentDescription">
        <source>The paths to the projects to add to the solution.</source>
        <target state="translated">솔루션에 추가할 프로젝트의 경로입니다.</target>
        <note />
      </trans-unit>
      <trans-unit id="AddProjectPathArgumentName">
        <source>PROJECT_PATH</source>
        <target state="translated">PROJECT_PATH</target>
        <note />
      </trans-unit>
      <trans-unit id="AddProjectSolutionFolderArgumentDescription">
        <source>The destination solution folder path to add the projects to.</source>
        <target state="translated">프로젝트를 추가하려는 대상 솔루션 폴더 경로입니다.</target>
        <note />
      </trans-unit>
      <trans-unit id="AdditionalDeps">
        <source>Path to additional deps.json file.</source>
        <target state="translated">추가 deps.json 파일의 경로입니다.</target>
        <note />
      </trans-unit>
      <trans-unit id="AdditionalProbingPathDefinition">
        <source>Path containing probing policy and assemblies to probe for.</source>
        <target state="translated">프로브할 프로빙 정책 및 어셈블리를 포함하는 경로입니다.</target>
        <note />
      </trans-unit>
      <trans-unit id="AdditionalTools">
        <source>Additional commands from bundled tools:</source>
        <target state="translated">번들 도구의 추가 명령:</target>
        <note />
      </trans-unit>
      <trans-unit id="AllowPackageDowngradeOptionDescription">
        <source>Allow package downgrade when installing a .NET tool package.</source>
        <target state="translated">.NET 도구 패키지를 설치할 때 패키지 다운그레이드를 허용합니다.</target>
        <note />
      </trans-unit>
      <trans-unit id="AspireWorkloadDeprecated">
        <source>The Aspire workload is deprecated and no longer necessary. Aspire is now available as NuGet packages that you can add directly to your projects. For more information, see https://aka.ms/aspire/support-policy</source>
        <target state="translated">Aspire 워크로드는 더 이상 사용되지 않으며 필요하지 않습니다. Aspire는 이제 NuGet 패키지로 제공되어 프로젝트에 직접 추가할 수 있습니다. 자세한 내용은 https://aka.ms/aspire/support-policy를 참조하세요.</target>
        <note />
      </trans-unit>
      <trans-unit id="Authors">
        <source>Authors</source>
        <target state="translated">작성자</target>
        <note>Table lable</note>
      </trans-unit>
      <trans-unit id="BuildAppFullName">
        <source>.NET Builder</source>
        <target state="translated">.NET 작성기</target>
        <note />
      </trans-unit>
      <trans-unit id="BuildCmdNoLogo">
        <source>Do not display the startup banner or the copyright message.</source>
        <target state="translated">시작 배너 또는 저작권 메시지를 표시하지 않습니다.</target>
        <note />
      </trans-unit>
      <trans-unit id="BuildConfigurationOptionDescription">
        <source>The configuration to use for building the project. The default for most projects is 'Debug'.</source>
        <target state="translated">프로젝트 빌드에 사용할 구성입니다. 대부분의 프로젝트에서 기본값은 'Debug'입니다.</target>
        <note />
      </trans-unit>
      <trans-unit id="BuildDefinition">
        <source>Build a .NET project.</source>
        <target state="translated">.NET 프로젝트를 빌드합니다.</target>
        <note />
      </trans-unit>
      <trans-unit id="BuildFrameworkOptionDescription">
        <source>The target framework to build for. The target framework must also be specified in the project file.</source>
        <target state="translated">빌드할 대상 프레임워크입니다. 대상 프레임워크는 프로젝트 파일에도 지정되어야 합니다.</target>
        <note />
      </trans-unit>
      <trans-unit id="BuildOutputOptionDescription">
        <source>The output directory to place built artifacts in.</source>
        <target state="translated">빌드된 아티팩트를 배치할 출력 디렉터리입니다.</target>
        <note />
      </trans-unit>
      <trans-unit id="BuildRuntimeOptionDescription">
        <source>The target runtime to build for.</source>
        <target state="translated">빌드할 대상 런타임입니다.</target>
        <note />
      </trans-unit>
      <trans-unit id="BuildServerCommandDescription">
        <source>Interact with servers started from a build.</source>
        <target state="translated">서버와 상호 작용이 빌드에서 시작되었습니다.</target>
        <note />
      </trans-unit>
      <trans-unit id="BuildServerDefinition">
        <source>Interact with servers started by a build.</source>
        <target state="translated">빌드에 의해 서버와 상호 작용이 시작되었습니다.</target>
        <note />
      </trans-unit>
      <trans-unit id="BuildServerShutdownCommandDescription">
        <source>Shuts down build servers that are started from dotnet. By default, all servers are shut down.</source>
        <target state="translated">dotnet에서 시작한 빌드 서버를 종료합니다. 기본적으로 모든 서버가 종료됩니다.</target>
        <note />
      </trans-unit>
      <trans-unit id="BundleUpToDateMessage">
        <source>Up to date.</source>
        <target state="translated">최신 상태입니다.</target>
        <note />
      </trans-unit>
      <trans-unit id="CacheMissingPackage">
        <source>Package {0} version {1} doesn't exist in offline cache {2}.</source>
        <target state="translated">패키지 {0} 버전 {1}은(는) 오프라인 캐시 {2}에 존재하지 않습니다.</target>
        <note />
      </trans-unit>
      <trans-unit id="CancelledLowercase">
        <source>canceled</source>
        <target state="translated">취소됨</target>
        <note />
      </trans-unit>
      <trans-unit id="CancellingTestSession">
        <source>Canceling the test session...</source>
        <target state="translated">테스트 세션을 취소하는 중...</target>
        <note />
      </trans-unit>
      <trans-unit id="CannotAnalyzeVSWorkloadBand">
        <source>Workloads managed by Visual Studio must be uninstalled using the Visual Studio Installer. For the version of Visual Studio managing the SDK '{0}', we could not display workloads to uninstall. This is likely because '{0}' uses a different dotnet root path or custom user profile directory from the current running SDK.
Paths searched: '{1}', '{2}'.</source>
        <target state="translated">Visual Studio에서 관리하는 워크로드는 Visual Studio 설치 관리자를 사용하여 제거해야 합니다. '{0}' SDK를 관리하는 Visual Studio 버전의 경우 제거할 워크로드를 표시할 수 없습니다. '{0}'에서 현재 실행 중인 SDK와 다른 dotnet 루트 경로 또는 사용자 지정 사용자 프로필 디렉터리를 사용하기 때문일 수 있습니다.
검색된 경로: '{1}', '{2}'.</target>
        <note />
      </trans-unit>
      <trans-unit id="CannotCombineOptions">
        <source>Cannot use the {0} and {1} options together.</source>
        <target state="translated">{0} 및 {1} 옵션을 함께 사용할 수 없습니다.</target>
        <note />
      </trans-unit>
      <trans-unit id="CannotCombineSearchStringAndVersion">
        <source>Cannot specify both the {0} and {1} arguments.</source>
        <target state="translated">{0} 인수와 {1} 인수를 모두 지정할 수 없습니다.</target>
        <note />
      </trans-unit>
      <trans-unit id="CannotCombineSkipManifestAndRollback">
        <source>Cannot use the {0} and {1} options together. If installing from a rollback file, remove {0}. Otherwise, remove {1}</source>
        <target state="translated">{0} 및 {1} 옵션을 함께 사용할 수 없습니다. 롤백 파일에서 설치하는 경우 {0}을(를) 제거합니다. 그렇지 않으면 {1}을(를) 제거합니다.</target>
        <note />
      </trans-unit>
      <trans-unit id="CannotCombineSkipManifestAndVersion">
        <source>Cannot use the {0} and {1} options together.  Remove one of the options.</source>
        <target state="translated">{0} 및 {1} 옵션을 함께 사용할 수 없습니다.  옵션 중 하나를 제거하세요.</target>
        <note />
      </trans-unit>
      <trans-unit id="CannotConvertDirective">
        <source>Some directives cannot be converted: the first error is at {0}. Run the file to see all compilation errors. Specify '--force' to convert anyway.</source>
        <target state="translated">일부 지시문을 변환할 수 없습니다. 첫 번째 오류는 {0}에 있습니다. 파일을 실행하여 모든 컴파일 오류를 확인하세요. 변환을 강제로 진행하려면 '--force'를 지정하세요.</target>
        <note>{Locked="--force"}. {0} is the file path and line number.</note>
      </trans-unit>
      <trans-unit id="CannotFindCommandName">
        <source>Cannot find a tool in the manifest file that has a command named '{0}'.</source>
        <target state="translated">이름이 '{0}'인 명령이 있는 매니페스트 파일에서 도구를 찾을 수 없습니다.</target>
        <note />
      </trans-unit>
      <trans-unit id="CannotMigrateSlnx">
        <source>Only .sln files can be migrated to .slnx format.</source>
        <target state="translated">.sln 파일만 .slnx 형식으로 마이그레이션할 수 있습니다.</target>
        <note />
      </trans-unit>
      <trans-unit id="CannotSpecifyVersionAndWorkloadIdsByComponent">
        <source>Cannot specify a workload version using the --version option while also specifying versions to install using workload@version syntax.</source>
        <target state="translated">workload@version 구문을 사용하여 설치할 버전을 지정하는 동안에는 --version 옵션을 사용하여 워크로드 버전을 지정할 수 없습니다.</target>
        <note>{Locked="--version"}</note>
      </trans-unit>
      <trans-unit id="CannotSpecifyVersionOnCommandLineAndInGlobalJson">
        <source>Cannot specify a particular workload version on the command line via --version or --from-history when there is already a version specified in global.json file {0}. To update the globally installed workload version, run the command outside of the path containing that global.json file or update the version specified in the global.json file and run "dotnet workload update."</source>
        <target state="translated">global.json 파일 {0}에 지정된 버전이 이미 있는 경우 --version 또는 --from-history를 통해 명령줄에서 특정 워크로드 버전을 지정할 수 없습니다. 전역으로 설치된 워크로드 버전을 업데이트하려면 해당 global.json 파일이 포함된 경로 외부에서 명령을 실행하거나 global.json 파일에 지정된 버전을 업데이트하고 "dotnet 워크로드 업데이트"를 실행합니다.</target>
        <note />
      </trans-unit>
      <trans-unit id="CannotUseSkipManifestWithGlobalJsonWorkloadVersion">
        <source>Cannot use the {0} option when workload version is specified in global.json.  Remove the {0} option, or remove the 'workloadVersion' element from {1}.</source>
        <target state="translated">global.json에 워크로드 버전이 지정된 경우 {0} 옵션을 사용할 수 없습니다.  {0} 옵션을 제거하거나, {1}에서 'workloadVersion' 요소를 제거하세요.</target>
        <note>{Locked="workloadVersion"} Locked={"global.json"}</note>
      </trans-unit>
      <trans-unit id="CapabilityExpressionEvaluator_Exception_InvalidExpression">
        <source>Invalid expression, position: {0}.</source>
        <target state="translated">잘못된 식, 위치: {0}.</target>
        <note />
      </trans-unit>
      <trans-unit id="CheckForUpdatedWorkloadManifests">
        <source>Checking for updated workload version.</source>
        <target state="translated">업데이트된 워크로드 버전을 확인하는 중입니다.</target>
        <note />
      </trans-unit>
      <trans-unit id="CleanAllOptionDescription">
        <source>Causes clean to remove and uninstall all workload components from all SDK versions.</source>
        <target state="translated">정리를 수행하여 모든 SDK 버전에서 모든 워크로드 구성 요소를 제거합니다.</target>
        <note />
      </trans-unit>
      <trans-unit id="CleanAppFullName">
        <source>.NET Clean Command</source>
        <target state="translated">.NET 정리 명령</target>
        <note />
      </trans-unit>
      <trans-unit id="CleanCmdNoLogo">
        <source>Do not display the startup banner or the copyright message.</source>
        <target state="translated">시작 배너 또는 저작권 메시지를 표시하지 않습니다.</target>
        <note />
      </trans-unit>
      <trans-unit id="CleanCmdOutputDir">
        <source>OUTPUT_DIR</source>
        <target state="translated">OUTPUT_DIR</target>
        <note />
      </trans-unit>
      <trans-unit id="CleanCmdOutputDirDescription">
        <source>The directory containing the build artifacts to clean.</source>
        <target state="translated">정리할 빌드 아티팩트를 포함하는 디렉터리입니다.</target>
        <note />
      </trans-unit>
      <trans-unit id="CleanConfigurationOptionDescription">
        <source>The configuration to clean for. The default for most projects is 'Debug'.</source>
        <target state="translated">정리할 구성입니다. 대부분의 프로젝트에서 기본값은 'Debug'입니다.</target>
        <note />
      </trans-unit>
      <trans-unit id="CleanDefinition">
        <source>Clean build outputs of a .NET project.</source>
        <target state="translated">.NET 프로젝트의 빌드 출력을 정리합니다.</target>
        <note />
      </trans-unit>
      <trans-unit id="CleanFileBasedAppArtifactsCommandDescription">
        <source>Removes artifacts created for file-based apps</source>
        <target state="translated">파일 기반 앱에 대해 만든 아티팩트 제거</target>
        <note />
      </trans-unit>
      <trans-unit id="CleanFileBasedAppArtifactsDays">
        <source>How many days an artifact folder needs to be unused in order to be removed</source>
        <target state="translated">아티팩트 폴더를 제거하기 위해 사용하지 않아야 하는 일 수</target>
        <note />
      </trans-unit>
      <trans-unit id="CleanFileBasedAppArtifactsDirectoryNotFound">
        <source>Warning: Artifacts directory does not exist: {0}</source>
        <target state="translated">경고: 아티팩트 디렉터리가 없음: {0}</target>
        <note>{0} is directory path.</note>
      </trans-unit>
      <trans-unit id="CleanFileBasedAppArtifactsDryRun">
        <source>Determines changes without actually modifying the file system</source>
        <target state="translated">파일 시스템을 실제로 수정하지 않고 변경 내용을 결정합니다.</target>
        <note />
      </trans-unit>
      <trans-unit id="CleanFileBasedAppArtifactsErrorRemovingFolder">
        <source>Error removing folder '{0}': {1}</source>
        <target state="translated">'{0}'폴더를 제거하는 동안 오류 발생: {1}</target>
        <note>{0} is folder path. {1} is inner error message.</note>
      </trans-unit>
      <trans-unit id="CleanFileBasedAppArtifactsScanning">
        <source>Scanning for folders to remove in: {0}</source>
        <target state="translated">제거할 폴더 검색 위치: {0}</target>
        <note>{0} is directory path.</note>
      </trans-unit>
      <trans-unit id="CleanFileBasedAppArtifactsTotalFoldersRemoved">
        <source>Total folders removed: {0}</source>
        <target state="translated">제거된 총 폴더 수: {0}</target>
        <note>{0} is count.</note>
      </trans-unit>
      <trans-unit id="CleanFileBasedAppArtifactsWouldRemoveFolders">
        <source>Would remove folders: {0}</source>
        <target state="translated">제거할 폴더 수: {0}</target>
        <note>{0} is count.</note>
      </trans-unit>
      <trans-unit id="CleanFrameworkOptionDescription">
        <source>The target framework to clean for. The target framework must also be specified in the project file.</source>
        <target state="translated">정리할 대상 프레임워크입니다. 대상 프레임워크는 프로젝트 파일에도 지정되어야 합니다.</target>
        <note />
      </trans-unit>
      <trans-unit id="CleanRuntimeOptionDescription">
        <source>The target runtime to clean for.</source>
        <target state="translated">정리할 대상 런타임입니다.</target>
        <note />
      </trans-unit>
      <trans-unit id="CmdBlameCrashCollectAlwaysDescription">
        <source>Enables collecting crash dump on expected as well as unexpected testhost exit.</source>
        <target state="translated">예상된 테스트 호스트 종료와 예기치 않은 테스트 호스트 종료 시 크래시 덤프 수집을 사용하도록 설정합니다.</target>
        <note />
      </trans-unit>
      <trans-unit id="CmdBlameCrashDescription">
        <source>Runs the tests in blame mode and collects a crash dump when the test host exits unexpectedly. This option depends on the version of .NET used, the type of error, and the operating system.

For exceptions in managed code, a dump will be automatically collected on .NET 5.0 and later versions. It will generate a dump for testhost or any child process that also ran on .NET 5.0 and crashed. Crashes in native code will not generate a dump. This option works on Windows, macOS, and Linux.

Crash dumps in native code, or when targetting .NET Framework, or .NET Core 3.1 and earlier versions, can only be collected on Windows, by using Procdump. A directory that contains procdump.exe and procdump64.exe must be in the PATH or PROCDUMP_PATH environment variable.

The tools can be downloaded here: https://docs.microsoft.com/sysinternals/downloads/procdump

To collect a crash dump from a native application running on .NET 5.0 or later, the usage of Procdump can be forced by setting the VSTEST_DUMP_FORCEPROCDUMP environment variable to 1.

Implies --blame.</source>
        <target state="translated">테스트를 블레임 모드로 실행하고 테스트 호스트가 예기치 않게 종료되면 크래시 덤프를 수집합니다. 이 옵션은 사용된 .NET 버전, 오류 유형 및 운영 체제에 따라 달라집니다.

관리 코드 예외의 경우 .NET 5.0 이상 버전에서 덤프가 자동으로 수집됩니다. 역시 .NET 5.0에서 실행되어 작동이 중단된 testhost 또는 자식 프로세스에 대한 덤프를 생성합니다. 네이티브 코드의 크래시는 덤프를 생성하지 않습니다. 이 옵션은 Windows, macOS 및 Linux에서 작동합니다.

네이티브 코드의 크래시 덤프나 .NET Framework 또는 .NET Core 3.1 이하 버전을 대상으로 하는 경우 Procdump를 사용하여 Windows에서만 수집할 수 있습니다. procdump.exe 및 procdump64.exe가 포함된 디렉터리는 PATH 또는 PROCDUMP_PATH 환경 변수에 있어야 합니다.

도구는 다음 페이지에서 다운로드할 수 있습니다. https://docs.microsoft.com/sysinternals/downloads/procdump

.NET 5.0 이상에서 실행되는 네이티브 애플리케이션에서 크래시 덤프를 수집하려면 VSTEST_DUMP_FORCEPROCDUMP 환경 변수를 1로 설정하여 Procdump를 강제로 사용할 수 있습니다.

--blame을 의미합니다.</target>
        <note />
      </trans-unit>
      <trans-unit id="CmdBlameCrashDumpTypeDescription">
        <source>The type of crash dump to be collected. Supported values are full (default) and mini. Implies --blame-crash.</source>
        <target state="translated">수집할 크래시 덤프의 유형입니다. 지원되는 값은 full(기본값) 및 mini입니다. --blame-crash를 의미합니다.</target>
        <note />
      </trans-unit>
      <trans-unit id="CmdBlameDescription">
        <source>Runs the tests in blame mode. This option is helpful in isolating problematic tests that cause the test host to crash or hang, but it does not create a memory dump by default.

When a crash is detected, it creates an sequence file in TestResults/guid/guid_Sequence.xml that captures the order of tests that were run before the crash.

Based on the additional settings, hang dump or crash dump can also be collected.

Example:
  Timeout the test run when test takes more than the default timeout of 1 hour, and collect crash dump when the test host exits unexpectedly.
  (Crash dumps require additional setup, see below.)
  dotnet test --blame-hang --blame-crash
Example:
  Timeout the test run when a test takes more than 20 minutes and collect hang dump.
  dotnet test --blame-hang-timeout 20min
</source>
        <target state="translated">테스트를 블레임 모드로 실행합니다. 이 옵션은 테스트 호스트의 크래시 또는 중단을 유발하는 문제 있는 테스트를 격리하는 데 유용하지만 기본적으로 메모리 덤프를 생성하지는 않습니다.

크래시가 탐지되면 크래시 전에 실행된 테스트의 순서를 캡처하는 시퀀스 파일이 TestResults/guid/guid_Sequence.xml에 생성됩니다.

추가 설정에 따라 중단 덤프 또는 크래시 덤프가 수집될 수도 있습니다.

예: 
  테스트에 걸리는 시간이 기본 시간 제한인 1시간보다 길면 테스트 실행이 시간 초과되고, 테스트 호스트가 예기치 않게 종료되면 크래시 덤프를 수집합니다.
  (크래시 덤프에는 추가 설정이 필요합니다. 아래를 참조하세요.)
  dotnet test --blame-hang --blame-crash
예: 
  테스트에 걸리는 시간이 20분보다 길면 테스트 실행이 시간 초과되고 중단 덤프를 수집합니다.
  dotnet test --blame-hang-timeout 20min
</target>
        <note />
      </trans-unit>
      <trans-unit id="CmdBlameHangDescription">
        <source>Run the tests in blame mode and enables collecting hang dump when test exceeds the given timeout.</source>
        <target state="translated">테스트를 블레임 모드로 실행하고 테스트가 지정된 시간제한을 초과하는 경우 중단 덤프 수집을 사용하도록 설정합니다.</target>
        <note />
      </trans-unit>
      <trans-unit id="CmdBlameHangDumpTypeDescription">
        <source>The type of crash dump to be collected. The supported values are full (default), mini, and none. When 'none' is used then test host is terminated on timeout, but no dump is collected. Implies --blame-hang.</source>
        <target state="translated">수집할 크래시 덤프의 유형입니다. 지원되는 값은 full(기본값), mini, none입니다. 'none'이 사용된 경우 테스트 호스트가 시간 초과될 때 종료되지만 덤프는 수집되지 않습니다. --blame-hang을 의미합니다.</target>
        <note />
      </trans-unit>
      <trans-unit id="CmdBlameHangTimeoutDescription">
        <source>Per-test timeout, after which hang dump is triggered and the testhost process is terminated. Default is 1h.
The timeout value is specified in the following format: 1.5h / 90m / 5400s / 5400000ms. When no unit is used (e.g. 5400000), the value is assumed to be in milliseconds.
When used together with data driven tests, the timeout behavior depends on the test adapter used. For xUnit, NUnit and MSTest 2.2.4+ the timeout is renewed after every test case,
For MSTest before 2.2.4, the timeout is used for all testcases.</source>
        <target state="translated">중단 덤프가 트리거되고 테스트 호스트 프로세스가 종료되는 테스트별 시간 제한입니다. 기본값은 1h입니다.
이 시간 제한 값은 1.5h/90m/5400s/5400000ms 형식으로 지정됩니다. 단위가 사용되지 않는 경우(예: 5400000) 값은 밀리초 단위로 간주됩니다.
데이터 기반 테스트와 함께 사용하는 경우 시간제한 동작은 사용되는 테스트 어댑터에 따라 달라집니다. xUnit, NUnit 및 MSTest 2.2.4 이상의 경우 테스트 사례마다 시간제한이 갱신됩니다.
MSTest 2.2.4 이전의 경우 시간 제한은 모든 테스트케이스에 사용됩니다.</target>
        <note />
      </trans-unit>
      <trans-unit id="CmdConfig">
        <source>CONFIG_FILE</source>
        <target state="translated">CONFIG_FILE</target>
        <note />
      </trans-unit>
      <trans-unit id="CmdConfigDescription">
        <source>The path to the NuGet config file to use. Requires the '--outdated', '--deprecated' or '--vulnerable' option.</source>
        <target state="translated">사용할 NuGet 구성 파일의 경로입니다. '--outdated', '--deprecated' 또는 '--vulnerable' 옵션이 필요합니다.</target>
        <note />
      </trans-unit>
      <trans-unit id="CmdConfigFileDescription">
        <source>Specifies a testconfig.json file.</source>
        <target state="translated">testconfig.json 파일을 지정합니다.</target>
        <note />
      </trans-unit>
      <trans-unit id="CmdConfigFileOption">
        <source>FILE</source>
        <target state="translated">FILE</target>
        <note />
      </trans-unit>
      <trans-unit id="CmdConfigFileOptionDescription">
        <source>The NuGet configuration file to use.</source>
        <target state="translated">사용할 NuGet 구성 파일입니다.</target>
        <note />
      </trans-unit>
      <trans-unit id="CmdConfigFilePath">
        <source>CONFIG_FILE</source>
        <target state="translated">CONFIG_FILE</target>
        <note />
      </trans-unit>
      <trans-unit id="CmdCurrentRuntimeOptionDescription">
        <source>Use current runtime as the target runtime.</source>
        <target state="translated">현재 런타임을 대상 런타임으로 사용합니다.</target>
        <note />
      </trans-unit>
      <trans-unit id="CmdDGFileException">
        <source>Unable to create dependency graph file for project '{0}'. Cannot add package reference.</source>
        <target state="translated">'{0}' 프로젝트에 대한 종속성 그래프 파일을 만들 수 없습니다. 패키지 참조를 추가할 수 없습니다.</target>
        <note />
      </trans-unit>
      <trans-unit id="CmdDGFileIOException">
        <source>Unable to generate a temporary file for project '{0}'. Cannot add package reference. Clear the temp directory and try again.</source>
        <target state="translated">'{0}' 프로젝트에 대한 임시 파일을 생성할 수 없습니다. 패키지 참조를 추가할 수 없습니다. 임시 디렉터리를 지우고 다시 시도하세요.</target>
        <note />
      </trans-unit>
      <trans-unit id="CmdDeprecatedDescription">
        <source>Lists packages that have been deprecated. Cannot be combined with '--vulnerable' or '--outdated' options.</source>
        <target state="translated">사용되지 않는 패키지를 나열합니다. '--vulnerable' 또는 '--outdated' 옵션과 함께 사용할 수 없습니다.</target>
        <note />
      </trans-unit>
      <trans-unit id="CmdDiagnosticOutputDirectoryDescription">
        <source>Output directory of the diagnostic logging.
If not specified the file will be generated inside the default 'TestResults' directory.</source>
        <target state="translated">진단 로깅의 출력 디렉터리입니다.
지정하지 않으면 파일이 기본 'TestResults' 디렉터리 내에 생성됩니다.</target>
        <note />
      </trans-unit>
      <trans-unit id="CmdDiagnosticOutputDirectoryPath">
        <source>DIAGNOSTIC_DIR</source>
        <target state="translated">DIAGNOSTIC_DIR</target>
        <note />
      </trans-unit>
      <trans-unit id="CmdDirectoryDescription">
        <source>Defines the path of directory to run. If not specified, it defaults to the current directory.</source>
        <target state="translated">실행할 디렉터리의 경로를 정의합니다. 지정하지 않으면 기본적으로 현재 디렉터리가 사용됩니다.</target>
        <note />
      </trans-unit>
      <trans-unit id="CmdDirectoryPathName">
        <source>DIRECTORY_PATH</source>
        <target state="translated">DIRECTORY_PATH</target>
        <note />
      </trans-unit>
      <trans-unit id="CmdDisableParallelOptionDescription">
        <source>Prevent restoring multiple projects in parallel.</source>
        <target state="translated">여러 프로젝트를 병렬로 복원하지 않습니다.</target>
        <note />
      </trans-unit>
      <trans-unit id="CmdExpressionName">
        <source>EXPRESSION</source>
        <target state="translated">EXPRESSION</target>
        <note />
      </trans-unit>
      <trans-unit id="CmdFileDescription">
        <source>Path to the file-based program.</source>
        <target state="translated">파일 기반 프로그램의 경로입니다.</target>
        <note />
      </trans-unit>
      <trans-unit id="CmdForceRestoreOptionDescription">
        <source>Force all dependencies to be resolved even if the last restore was successful.
This is equivalent to deleting project.assets.json.</source>
        <target state="translated">마지막 복원이 성공적인 경우에도 모든 종속성을 확인합니다.
project.assets.json을 삭제하는 것과 동일합니다.</target>
        <note />
      </trans-unit>
      <trans-unit id="CmdFormatDescription">
        <source>Specifies the output format type for the list packages command.</source>
        <target state="translated">목록 패키지 명령의 출력 형식 유형을 지정합니다.</target>
        <note />
      </trans-unit>
      <trans-unit id="CmdHelpUsageTitle">
        <source>Usage:</source>
        <target state="translated">사용법:</target>
        <note />
      </trans-unit>
      <trans-unit id="CmdHighestMinorDescription">
        <source>Consider only the packages with a matching major version number when searching for newer packages. Requires the '--outdated' option.</source>
        <target state="translated">최신 패키지를 검색할 때 주 버전 번호가 일치하는 패키지만 고려합니다. '--outdated' 옵션이 필요합니다.</target>
        <note />
      </trans-unit>
      <trans-unit id="CmdHighestPatchDescription">
        <source>Consider only the packages with a matching major and minor version numbers when searching for newer packages. Requires the '--outdated' option.</source>
        <target state="translated">최신 패키지를 검색할 때 주 버전 번호와 부 버전 번호가 일치하는 패키지만 고려합니다. '--outdated' 옵션이 필요합니다.</target>
        <note />
      </trans-unit>
      <trans-unit id="CmdIgnoreFailedSourcesOptionDescription">
        <source>Treat package source failures as warnings.</source>
        <target state="translated">패키지 소스 오류를 경고로 처리합니다.</target>
        <note />
      </trans-unit>
      <trans-unit id="CmdIncludeSourceDescription">
        <source>Include PDBs and source files. Source files go into the 'src' folder in the resulting nuget package.</source>
        <target state="translated">PDB 및 소스 파일을 포함합니다. 소스 파일이 결과 nuget 패키지의 'src' 폴더로 이동합니다.</target>
        <note />
      </trans-unit>
      <trans-unit id="CmdIncludeSymbolsDescription">
        <source>Include packages with symbols in addition to regular packages in output directory.</source>
        <target state="translated">일반 패키지 외에 기호가 포함된 패키지를 출력 디렉터리에 포함합니다.</target>
        <note />
      </trans-unit>
      <trans-unit id="CmdInvalidProjectFileExtensionErrorDescription">
        <source>The provided project file has an invalid extension: {0}.</source>
        <target state="translated">제공된 프로젝트 파일의 확장명이 잘못되었습니다. {0}.</target>
        <note />
      </trans-unit>
      <trans-unit id="CmdInvalidSolutionFileExtensionErrorDescription">
        <source>The provided solution file has an invalid extension: {0}.</source>
        <target state="translated">제공된 솔루션 파일의 확장명이 잘못되었습니다. {0}.</target>
        <note />
      </trans-unit>
      <trans-unit id="CmdListTestsDescription">
        <source>List the discovered tests instead of running the tests.</source>
        <target state="translated">테스트 실행 대신 검색한 테스트를 나열합니다.</target>
        <note />
      </trans-unit>
      <trans-unit id="CmdLockFilePathOption">
        <source>LOCK_FILE_PATH</source>
        <target state="translated">LOCK_FILE_PATH</target>
        <note />
      </trans-unit>
      <trans-unit id="CmdLockFilePathOptionDescription">
        <source>Output location where project lock file is written. By default, this is 'PROJECT_ROOT\packages.lock.json'.</source>
        <target state="translated">프로젝트 잠금 파일이 작성되는 출력 위치입니다. 기본적으로 'PROJECT_ROOT\packages.lock.json'입니다.</target>
        <note />
      </trans-unit>
      <trans-unit id="CmdLockedModeOptionDescription">
        <source>Don't allow updating project lock file.</source>
        <target state="translated">프로젝트 잠금 파일 업데이트를 허용하지 않습니다.</target>
        <note />
      </trans-unit>
      <trans-unit id="CmdLoggerDescription">
        <source>The logger to use for test results.
                                        Examples:
                                        Log in trx format using a unique file name: --logger trx
                                        Log in trx format using the specified file name: --logger "trx;LogFileName=&lt;TestResults.trx&gt;"
                                        See https://aka.ms/vstest-report for more information on logger arguments.</source>
        <target state="translated">테스트 결과에 사용할 로거입니다.
                                        예:
                                        고유한 파일 이름을 사용하여 trx 형식으로 기록합니다. --logger trx
                                        지정된 파일 이름을 사용하여 trx 형식으로 기록합니다. --logger "trx;LogFileName=&lt;TestResults.trx&gt;"
                                        로거 인수에 대한 자세한 내용은 https://aka.ms/vstest-report를 참조하세요.</target>
        <note />
      </trans-unit>
      <trans-unit id="CmdLoggerOption">
        <source>LOGGER</source>
        <target state="translated">LOGGER</target>
        <note />
      </trans-unit>
      <trans-unit id="CmdMSBuildProjectsPropertiesErrorDescription">
        <source>Get projects properties with MSBuild didn't execute properly with exit code: {0}.</source>
        <target state="translated">MSBuild를 사용하여 프로젝트 가져오기 속성이 종료 코드에서 제대로 실행되지 않았습니다. {0}.</target>
        <note />
      </trans-unit>
      <trans-unit id="CmdMaxParallelTestModulesDescription">
        <source>The max number of test modules that can run in parallel.</source>
        <target state="translated">병렬로 실행할 수 있는 최대 테스트 모듈 수입니다.</target>
        <note />
      </trans-unit>
      <trans-unit id="CmdMinimumExpectedTestsDescription">
        <source>Specifies the minimum number of tests that are expected to run.</source>
        <target state="new">Specifies the minimum number of tests that are expected to run.</target>
        <note />
      </trans-unit>
      <trans-unit id="CmdMultipleBuildPathOptionsErrorDescription">
        <source>Specify either the project, solution, directory, or test modules option.</source>
        <target state="translated">프로젝트, 솔루션, 디렉터리 또는 테스트 모듈 옵션을 지정하세요.</target>
        <note />
      </trans-unit>
      <trans-unit id="CmdMultipleProjectOrSolutionFilesErrorDescription">
        <source>Specify which project or solution file to use because this folder contains more than one project or solution file.</source>
        <target state="translated">이 폴더에 프로젝트 또는 솔루션 파일이 두 개 이상 있으므로 사용할 프로젝트 또는 솔루션 파일을 지정하세요.</target>
        <note />
      </trans-unit>
      <trans-unit id="CmdNoAnsiDescription">
        <source>Disable ANSI output.</source>
        <target state="translated">ANSI 출력을 비활성화합니다.</target>
        <note />
      </trans-unit>
      <trans-unit id="CmdNoBuildDescription">
        <source>Do not build the project before testing. Implies --no-restore.</source>
        <target state="translated">테스트하기 전에 프로젝트를 빌드하지 않습니다. 복원 없음을 의미합니다.</target>
        <note />
      </trans-unit>
      <trans-unit id="CmdNoBuildOptionDescription">
        <source>Do not build the project before packing. Implies --no-restore.</source>
        <target state="translated">압축하기 전에 프로젝트를 빌드하지 않습니다. 복원 없음을 의미합니다.</target>
        <note />
      </trans-unit>
      <trans-unit id="CmdNoCacheOptionDescription">
        <source>Do not cache packages and http requests.</source>
        <target state="translated">패키지 및 http 요청을 캐시하지 않습니다.</target>
        <note />
      </trans-unit>
      <trans-unit id="CmdNoDependenciesOptionDescription">
        <source>Do not restore project-to-project references and only restore the specified project.</source>
        <target state="translated">p2p(프로젝트 간) 참조를 복원하지 않고 지정한 프로젝트만 복원합니다.</target>
        <note />
      </trans-unit>
      <trans-unit id="CmdNoHttpCacheOptionDescription">
        <source>Disable Http Caching for packages.</source>
        <target state="translated">패키지에 대해 HTTP 캐싱을 사용하지 않도록 설정합니다.</target>
        <note />
      </trans-unit>
      <trans-unit id="CmdNoProgressDescription">
        <source>Disable progress reporting.</source>
        <target state="translated">진행률 보고를 비활성화합니다.</target>
        <note />
      </trans-unit>
      <trans-unit id="CmdNoProjectOrSolutionFileErrorDescription">
        <source>Specify a project or solution file. The current working directory does not contain a project or solution file.</source>
        <target state="translated">프로젝트 또는 솔루션 파일을 지정하세요. 현재 작업 디렉터리에 프로젝트 또는 솔루션 파일이 없습니다.</target>
        <note />
      </trans-unit>
      <trans-unit id="CmdNoRestoreDescription">
        <source>Do not restore before running the command.</source>
        <target state="translated">명령을 실행하기 전에 복원하지 마세요.</target>
        <note />
      </trans-unit>
      <trans-unit id="CmdNoTestModulesErrorDescription">
        <source>No test modules found for the given test module pattern: {0} with root directory: {1}</source>
        <target state="translated">루트 디렉터리: {1}이(가) 있는 지정된 테스트 모듈 패턴 {0}에 대한 테스트 모듈을 찾을 수 없습니다.</target>
        <note />
      </trans-unit>
      <trans-unit id="CmdNonExistentDirectoryErrorDescription">
        <source>The provided directory path does not exist: {0}.</source>
        <target state="translated">제공된 디렉터리 경로가 없습니다. {0}</target>
        <note />
      </trans-unit>
      <trans-unit id="CmdNonExistentFileErrorDescription">
        <source>The provided file path does not exist: {0}.</source>
        <target state="translated">제공된 파일 경로가 존재하지 않습니다. {0}.</target>
        <note />
      </trans-unit>
      <trans-unit id="CmdNonExistentRootDirectoryErrorDescription">
        <source>The provided root directory does not exist: {0}.</source>
        <target state="translated">제공된 루트 디렉터리가 존재하지 않습니다. {0}.</target>
        <note />
      </trans-unit>
      <trans-unit id="CmdNumberName">
        <source>NUMBER</source>
        <target state="translated">NUMBER</target>
        <note />
      </trans-unit>
      <trans-unit id="CmdOptionCannotBeUsedWithTestModulesDescription">
        <source>The options architecture, configuration, framework, operating system, and runtime cannot be used with '--test-modules' option.</source>
        <target state="translated">옵션 아키텍처, 구성, 프레임워크, 운영 체제 및 런타임은 '--test-modules' 옵션과 함께 사용할 수 없습니다.</target>
        <note />
      </trans-unit>
      <trans-unit id="CmdOptionForceDescription">
        <source>Force conversion even if there are malformed directives.</source>
        <target state="translated">잘못된 형식의 지시문이 있는 경우에도 강제로 변환합니다.</target>
        <note />
      </trans-unit>
      <trans-unit id="CmdOutdatedDescription">
        <source>Lists packages that have newer versions. Cannot be combined with '--deprecated' or '--vulnerable' options.</source>
        <target state="translated">최신 버전이 포함된 패키지를 나열합니다. '--deprecated' 또는 '--vulnerable' 옵션과 함께 사용할 수 없습니다.</target>
        <note />
      </trans-unit>
      <trans-unit id="CmdOutputDescription">
        <source>The output directory to place built artifacts in.</source>
        <target state="translated">빌드된 아티팩트를 배치할 출력 디렉터리입니다.</target>
        <note />
      </trans-unit>
      <trans-unit id="CmdOutputVersionDescription">
        <source>Specifies the version of machine-readable output. Requires the '--format json' option.</source>
        <target state="translated">컴퓨터에서 읽을 수 있는 출력의 버전을 지정합니다. '--format json' 옵션이 필요합니다.</target>
        <note />
      </trans-unit>
      <trans-unit id="CmdPackage">
        <source>PACKAGE_NAME</source>
        <target state="translated">PACKAGE_NAME</target>
        <note />
      </trans-unit>
      <trans-unit id="CmdPackageDescription">
        <source>The package reference to add. This can be in the form of just the package identifier, for example 'Newtonsoft.Json', or a package identifier and version separated by '@', for example 'Newtonsoft.Json@13.0.3'</source>
        <target state="translated">추가할 패키지 참조입니다. 패키지 식별자(예: 'Newtonsoft.Json') 또는 '@'로 구분된 패키지 식별자 및 버전(예: 'Newtonsoft.Json@13.0.3') 형식일 수 있습니다.</target>
        <note />
      </trans-unit>
      <trans-unit id="CmdPackageDirectory">
        <source>PACKAGE_DIR</source>
        <target state="translated">PACKAGE_DIR</target>
        <note />
      </trans-unit>
      <trans-unit id="CmdPackageDirectoryDescription">
        <source>The directory to restore packages to.</source>
        <target state="translated">패키지를 복원할 디렉터리입니다.</target>
        <note />
      </trans-unit>
      <trans-unit id="CmdPackagesOption">
        <source>PACKAGES_DIR</source>
        <target state="translated">PACKAGES_DIR</target>
        <note />
      </trans-unit>
      <trans-unit id="CmdPackagesOptionDescription">
        <source>The directory to restore packages to.</source>
        <target state="translated">패키지를 복원할 디렉터리입니다.</target>
        <note />
      </trans-unit>
      <trans-unit id="CmdPathToLogFile">
        <source>LOG_FILE</source>
        <target state="translated">LOG_FILE</target>
        <note />
      </trans-unit>
      <trans-unit id="CmdPathToResultsDirectory">
        <source>RESULTS_DIR</source>
        <target state="translated">RESULTS_DIR</target>
        <note />
      </trans-unit>
      <trans-unit id="CmdPathTologFileDescription">
        <source>Enable verbose logging to the specified file.</source>
        <target state="translated">지정한 파일에 대해 자세한 정보 로깅을 사용합니다.</target>
        <note />
      </trans-unit>
      <trans-unit id="CmdPrereleaseDescription">
        <source>Consider packages with prerelease versions when searching for newer packages. Requires the '--outdated' option.</source>
        <target state="translated">최신 패키지를 검색할 때 시험판 버전이 있는 패키지를 고려합니다. '--outdated' 옵션이 필요합니다.</target>
        <note />
      </trans-unit>
      <trans-unit id="CmdProjectDescription">
        <source>Defines the path of the project file to run (folder name or full path). If not specified, it defaults to the current directory.</source>
        <target state="translated">실행할 프로젝트 파일의 경로(폴더 이름 또는 전체 경로)를 정의합니다. 지정하지 않으면 기본적으로 현재 디렉터리가 사용됩니다.</target>
        <note />
      </trans-unit>
      <trans-unit id="CmdProjectPathName">
        <source>PROJECT_PATH</source>
        <target state="translated">PROJECT_PATH</target>
        <note />
      </trans-unit>
      <trans-unit id="CmdReevaluateOptionDescription">
        <source>Forces restore to reevaluate all dependencies even if a lock file already exists.</source>
        <target state="translated">잠금 파일이 이미 존재하는 경우에도 모든 종속성을 다시 평가하기 위해 복원합니다.</target>
        <note />
      </trans-unit>
      <trans-unit id="CmdResultsDirectoryDescription">
        <source>The directory where the test results will be placed.
The specified directory will be created if it does not exist.</source>
        <target state="translated">테스트 결과를 배치할 디렉터리입니다.
지정한 디렉터리가 존재하지 않는 경우 생성됩니다.</target>
        <note />
      </trans-unit>
      <trans-unit id="CmdRootPathName">
        <source>ROOT_PATH</source>
        <target state="translated">ROOT_PATH</target>
        <note />
      </trans-unit>
      <trans-unit id="CmdRuntimeOption">
        <source>RUNTIME_IDENTIFIER</source>
        <target state="translated">RUNTIME_IDENTIFIER</target>
        <note />
      </trans-unit>
      <trans-unit id="CmdRuntimeOptionDescription">
        <source>The target runtime to restore packages for.</source>
        <target state="translated">패키지를 복원할 대상 런타임입니다.</target>
        <note />
      </trans-unit>
      <trans-unit id="CmdServiceableDescription">
        <source>Set the serviceable flag in the package. See https://aka.ms/nupkgservicing for more information.</source>
        <target state="translated">패키지에서 서비스 가능 플래그를 설정합니다. 자세한 내용은 https://aka.ms/nupkgservicing을 참조하세요.</target>
        <note />
      </trans-unit>
      <trans-unit id="CmdSettingsDescription">
        <source>The settings file to use when running tests.</source>
        <target state="translated">테스트를 실행할 때 사용할 설정 파일입니다.</target>
        <note />
      </trans-unit>
      <trans-unit id="CmdSettingsFile">
        <source>SETTINGS_FILE</source>
        <target state="translated">SETTINGS_FILE</target>
        <note />
      </trans-unit>
      <trans-unit id="CmdSolutionDescription">
        <source>Defines the path of the solution file to run. If not specified, it defaults to the current directory.</source>
        <target state="translated">실행할 솔루션 파일의 경로를 정의합니다. 지정하지 않으면 기본적으로 현재 디렉터리가 사용됩니다.</target>
        <note />
      </trans-unit>
      <trans-unit id="CmdSolutionPathName">
        <source>SOLUTION_PATH</source>
        <target state="translated">SOLUTION_PATH</target>
        <note />
      </trans-unit>
      <trans-unit id="CmdSourceOption">
        <source>SOURCE</source>
        <target state="translated">SOURCE</target>
        <note />
      </trans-unit>
      <trans-unit id="CmdSourceOptionDescription">
        <source>The NuGet package source to use for the restore.</source>
        <target state="translated">복원에 사용할 NuGet 패키지 소스입니다.</target>
        <note />
      </trans-unit>
      <trans-unit id="CmdTestAdapterPath">
        <source>ADAPTER_PATH</source>
        <target state="translated">ADAPTER_PATH</target>
        <note />
      </trans-unit>
      <trans-unit id="CmdTestAdapterPathDescription">
        <source>The path to the custom adapters to use for the test run.</source>
        <target state="translated">테스트 실행에 사용할 사용자 지정 어댑터의 경로입니다.</target>
        <note />
      </trans-unit>
      <trans-unit id="CmdTestCaseFilterDescription">
        <source>Run tests that match the given expression.
                                        Examples:
                                        Run tests with priority set to 1: --filter "Priority = 1"
                                        Run a test with the specified full name: --filter "FullyQualifiedName=Namespace.ClassName.MethodName"
                                        Run tests that contain the specified name: --filter "FullyQualifiedName~Namespace.Class"
                                        See https://aka.ms/vstest-filtering for more information on filtering support.
                                        </source>
        <target state="translated">지정된 식과 일치하는 테스트를 실행합니다.
                                        예:
                                        우선순위가 1로 설정된 테스트 실행: --filter "Priority = 1"
                                        지정된 전체 이름이 있는 테스트 실행: --filter "FullyQualifiedName=Namespace.ClassName.MethodName"
                                        지정된 이름을 포함하는 테스트 실행: --filter "FullyQualifiedName~Namespace.Class"
                                        필터링 지원에 대한 자세한 내용은 https://aka.ms/vstest-filtering을 참조하세요.
                                        </target>
        <note />
      </trans-unit>
      <trans-unit id="CmdTestCaseFilterExpression">
        <source>EXPRESSION</source>
        <target state="translated">EXPRESSION</target>
        <note />
      </trans-unit>
      <trans-unit id="CmdTestModulesDescription">
        <source>Run tests for the specified test modules.</source>
        <target state="translated">지정된 테스트 모듈에 대한 테스트를 실행합니다.</target>
        <note />
      </trans-unit>
      <trans-unit id="CmdTestModulesRootDirectoryDescription">
        <source>The test modules have the specified root directory.</source>
        <target state="translated">테스트 모듈에 지정된 루트 디렉터리가 있습니다.</target>
        <note />
      </trans-unit>
      <trans-unit id="CmdTestOutputDescription">
        <source>Verbosity of test output.</source>
        <target state="translated">테스트 출력의 세부 정보 표시입니다.</target>
        <note />
      </trans-unit>
      <trans-unit id="CmdTransitiveDescription">
        <source>Lists transitive and top-level packages.</source>
        <target state="translated">전이적 패키지 및 최상위 패키지를 나열합니다.</target>
        <note />
      </trans-unit>
      <trans-unit id="CmdUnsupportedMessageRequestTypeException">
        <source>Message Request type '{0}' is unsupported.</source>
        <target state="translated">메시지 요청 유형 '{0}'은(는) 지원되지 않습니다.</target>
        <note>{0} - message request type</note>
      </trans-unit>
      <trans-unit id="CmdUnsupportedTestRunnerDescription">
        <source>Test runner '{0}' is not supported.</source>
        <target state="translated">Test Runner '{0}'은(는) 지원되지 않습니다.</target>
        <note />
      </trans-unit>
      <trans-unit id="CmdUnsupportedVSTestTestApplicationsDescription">
        <source>dotnet.config defines test runner to be Microsoft.Testing.Platform. All projects must use that test runner.
The following test projects are using VSTest test runner:
{0}

See https://aka.ms/dotnet-test/mtp for more information.</source>
        <target state="translated">dotnet.config는 Test Runner를 Microsoft.Testing.Platform으로 정의합니다. 모든 프로젝트는 해당 Test Runner를 사용해야 합니다.
다음 테스트 프로젝트에서 VSTest Test Runner를 사용하고 있습니다.
{0}

자세한 내용은 https://aka.ms/dotnet-test/mtp를 참조하세요.</target>
        <note>{0} is one or more project names.
Microsoft.Testing.Platform is a name, don't translate.
dotnet.config is a name don't translate.</note>
      </trans-unit>
      <trans-unit id="CmdUseLockFileOptionDescription">
        <source>Enables project lock file to be generated and used with restore.</source>
        <target state="translated">복원에 사용되고 생성될 프로젝트 잠금 파일을 사용합니다.</target>
        <note />
      </trans-unit>
      <trans-unit id="CmdVersion">
        <source>VERSION</source>
        <target state="translated">VERSION</target>
        <note />
      </trans-unit>
      <trans-unit id="CmdVersionDescription">
        <source>The version of the package to add.</source>
        <target state="translated">추가할 패키지의 버전입니다.</target>
        <note />
      </trans-unit>
      <trans-unit id="CmdVulnerableDescription">
        <source>Lists packages that have known vulnerabilities. Cannot be combined with '--deprecated' or '--outdated' options.</source>
        <target state="translated">알려진 취약성이 있는 패키지를 나열합니다. '--deprecated' 또는 '--outdated' 옵션과 함께 사용할 수 없습니다.</target>
        <note />
      </trans-unit>
      <trans-unit id="Command">
        <source>Command</source>
        <target state="translated">명령</target>
        <note />
      </trans-unit>
      <trans-unit id="CommandArgumentDescription">
        <source>The SDK command to launch online help for.</source>
        <target state="translated">온라인 도움말을 시작하는 SDK 명령입니다.</target>
        <note />
      </trans-unit>
      <trans-unit id="CommandArgumentName">
        <source>COMMAND_NAME</source>
        <target state="translated">COMMAND_NAME</target>
        <note />
      </trans-unit>
      <trans-unit id="CommandDoesNotExist">
        <source>Specified command '{0}' is not a valid SDK command. Specify a valid SDK command. For more information, run dotnet help.</source>
        <target state="translated">지정된 명령 '{0}'은(는) 유효한 SDK 명령이 아닙니다. 유효한 SDK 명령을 지정하세요. 자세한 내용은 dotnet 도움말을 실행하세요.</target>
        <note />
      </trans-unit>
      <trans-unit id="CommandFooter">
        <source>The latest versions of .NET can be installed from https://aka.ms/dotnet-core-download. For more information about .NET lifecycles, see https://aka.ms/dotnet-core-support.</source>
        <target state="translated">최신 .Net 버전은 https://aka.ms/dotnet-core-download에서 설치할 수 있습니다. .NET 수명 주기에 대한 자세한 내용은 https://aka.ms/dotnet-core-support를 참조하세요.</target>
        <note />
      </trans-unit>
      <trans-unit id="CommandNameArgumentDescription">
        <source>The command name of the tool to run.</source>
        <target state="translated">실행할 도구의 명령 이름입니다.</target>
        <note />
      </trans-unit>
      <trans-unit id="CommandNameArgumentName">
        <source>COMMAND_NAME</source>
        <target state="translated">COMMAND_NAME</target>
        <note />
      </trans-unit>
      <trans-unit id="CommandOptionFileDescription">
        <source>The path to the file-based app to run (can be also passed as the first argument if there is no project in the current directory).</source>
        <target state="translated">실행할 파일 기반 앱의 경로입니다(현재 디렉터리에 프로젝트가 없는 경우 첫 번째 인수로도 전달할 수 있습니다).</target>
        <note />
      </trans-unit>
      <trans-unit id="CommandOptionFileHelpName">
        <source>FILE_PATH</source>
        <target state="translated">FILE_PATH</target>
        <note />
      </trans-unit>
      <trans-unit id="CommandOptionLaunchProfileDescription">
        <source>The name of the launch profile (if any) to use when launching the application.</source>
        <target state="translated">애플리케이션을 시작할 때 사용하는 시작 프로필(있는 경우)의 이름입니다.</target>
        <note />
      </trans-unit>
      <trans-unit id="CommandOptionLaunchProfileHelpName">
        <source>LAUNCH_PROFILE</source>
        <target state="translated">LAUNCH_PROFILE</target>
        <note />
      </trans-unit>
      <trans-unit id="CommandOptionNoBuildDescription">
        <source>Do not build the project before running. Implies --no-restore.</source>
        <target state="translated">실행하기 전에 프로젝트를 빌드하지 않습니다. --no-restore 의미합니다.</target>
        <note>{Locked="--no-restore"}</note>
      </trans-unit>
      <trans-unit id="CommandOptionNoCacheDescription">
        <source>Skip up to date checks and always build the program before running.</source>
        <target state="translated">최신 검사를 건너뛰고 실행하기 전에 항상 프로그램을 빌드합니다.</target>
        <note />
      </trans-unit>
      <trans-unit id="CommandOptionNoLaunchProfileArgumentsDescription">
        <source>Do not use arguments specified in launch profile to run the application.</source>
        <target state="translated">시작 프로필에 지정된 인수를 사용하여 애플리케이션을 실행하지 마세요.</target>
        <note />
      </trans-unit>
      <trans-unit id="CommandOptionNoLaunchProfileDescription">
        <source>Do not attempt to use launchSettings.json or [app].run.json to configure the application.</source>
        <target state="translated">launchSettings.json 또는 [app].run.json을 사용하여 애플리케이션을 구성하지 마세요.</target>
        <note>{Locked="launchSettings.json"}{Locked=".run.json"}</note>
      </trans-unit>
      <trans-unit id="CommandOptionProjectDescription">
        <source>The path to the project file to run (defaults to the current directory if there is only one project).</source>
        <target state="translated">실행할 프로젝트 파일의 경로입니다(프로젝트가 하나만 있는 경우 현재 디렉터리로 기본 설정됨).</target>
        <note />
      </trans-unit>
      <trans-unit id="CommandOptionProjectHelpName">
        <source>PROJECT_PATH</source>
        <target state="translated">PROJECT_PATH</target>
        <note />
      </trans-unit>
      <trans-unit id="Commands">
        <source>SDK commands</source>
        <target state="translated">SDK 명령</target>
        <note />
      </trans-unit>
      <trans-unit id="CommandsMismatch">
        <source>The command {0} specified in the tool manifest file is not contained in the package with Package Id {1}. The commands contained in the package are {2}.</source>
        <target state="translated">도구 매니페스트 파일에 지정된 {0} 명령이 패키지 ID가 {1}인 패키지에 포함되지 않았습니다. 패키지에 포함된 명령은 {2}입니다.</target>
        <note />
      </trans-unit>
      <trans-unit id="ConfigFileArgumentName">
        <source>ConfigFile</source>
        <target state="translated">ConfigFile</target>
        <note />
      </trans-unit>
      <trans-unit id="ConfigFileDescription">
        <source>The NuGet configuration file. If specified, only the settings from this file will be used. If not specified, the hierarchy of configuration files from the current directory will be used. For more information, see https://docs.microsoft.com/nuget/consume-packages/configuring-nuget-behavior</source>
        <target state="translated">NuGet 구성 파일. 지정한 경우 이 파일의 설정만 사용됩니다. 지정하지 않은 경우 현재 디렉터리의 구성 파일 계층 구조가 사용됩니다. 자세한 내용은 https://docs.microsoft.com/nuget/consume-packages/configuring-nuget-behavior를 참조하세요.</target>
        <note />
      </trans-unit>
      <trans-unit id="ConfirmationPromptInvalidChoiceMessage">
        <source>Please type '{0}' for yes or '{1}' for no.</source>
        <target state="translated">'{0}'을(를) 예로 입력하거나 '{1}'을(를) 아니요로 입력하세요.</target>
        <note />
      </trans-unit>
      <trans-unit id="ConfirmationPromptNoValue">
        <source>n</source>
        <target state="translated">n</target>
        <note>For a command line connfirmation prompt, this is the key that should be pressed for "no", ie to cancel the operation.</note>
      </trans-unit>
      <trans-unit id="ConfirmationPromptYesValue">
        <source>y</source>
        <target state="translated">y</target>
        <note>For a command line connfirmation prompt, this is the key that should be pressed for "yes", ie to agree.</note>
      </trans-unit>
      <trans-unit id="ConsoleIsAlreadyInBatchingMode">
        <source>Console is already in batching mode.</source>
        <target state="translated">콘솔이 이미 일괄 처리 모드에 있습니다.</target>
        <note>Exception that is thrown when console is already collecting input into a batch (into a string builder), and code asks to enable batching mode again.</note>
      </trans-unit>
      <trans-unit id="CouldNotConvertToBoolean">
        <source>Could not convert the value of property '{0}' to a boolean.</source>
        <target state="translated">'{0}' 속성 값을 부울로 변환할 수 없습니다.</target>
        <note />
      </trans-unit>
      <trans-unit id="CouldNotConvertToString">
        <source>Could not convert the value of property '{0}' to a string.</source>
        <target state="translated">'{0}' 속성 값을 문자열로 변환할 수 없습니다.</target>
        <note />
      </trans-unit>
      <trans-unit id="CouldNotFindAProject">
        <source>Couldn't find a project. Ensure that a project exists in {0}, or pass the path to the project using {1}.</source>
        <target state="translated">프로젝트를 찾을 수 없습니다. 프로젝트가 {0}에 있는지 확인하거나 {1}을(를) 사용하여 프로젝트에 경로를 전달하세요.</target>
        <note />
      </trans-unit>
      <trans-unit id="CrashDumpTypeArgumentName">
        <source>DUMP_TYPE</source>
        <target state="translated">DUMP_TYPE</target>
        <note />
      </trans-unit>
      <trans-unit id="CreateManifestIfNeededOptionDescription">
        <source>Create a tool manifest if one isn't found during tool installation. For information on how manifests are located, see https://aka.ms/dotnet/tools/create-manifest-if-needed</source>
        <target state="translated">도구 설치 중에 도구 매니페스트를 찾을 수 없는 경우 도구 매니페스트를 만드세요. 매니페스트의 위치는 https://aka.ms/dotnet/tools/create-manifest-if-needed를 참조하세요.</target>
        <note />
      </trans-unit>
      <trans-unit id="CurrentRuntimeOptionDescription">
        <source>Use current runtime as the target runtime.</source>
        <target state="translated">현재 런타임을 대상 런타임으로 사용합니다.</target>
        <note />
      </trans-unit>
      <trans-unit id="Date">
        <source>Date</source>
        <target state="translated">날짜</target>
        <note />
      </trans-unit>
      <trans-unit id="DefaultLaunchProfileDisplayName">
        <source>(Default)</source>
        <target state="translated">(기본값)</target>
        <note />
      </trans-unit>
      <trans-unit id="DeletingWorkloadManifest">
        <source>Uninstalling workload manifest {0} version {1}...</source>
        <target state="translated">워크로드 매니페스트 {0} 버전 {1} 제거 중...</target>
        <note />
      </trans-unit>
      <trans-unit id="DeletingWorkloadPack">
        <source>Uninstalling workload pack {0} version {1}...</source>
        <target state="translated">워크로드 팩 {0} 버전 {1} 제거 중...</target>
        <note />
      </trans-unit>
      <trans-unit id="DeletingWorkloadSet">
        <source>Deleting workload version {0}.</source>
        <target state="translated">워크로드 버전 {0}을(를) 삭제하는 중입니다.</target>
        <note />
      </trans-unit>
      <trans-unit id="DepsFileDefinition">
        <source>Path to &lt;application&gt;.deps.json file.</source>
        <target state="translated">&lt;application&gt;.deps.json 파일의 경로입니다.</target>
        <note />
      </trans-unit>
      <trans-unit id="Description">
        <source>Description</source>
        <target state="translated">설명</target>
        <note>Table lable</note>
      </trans-unit>
      <trans-unit id="DescriptionColumnName">
        <source>Description</source>
        <target state="translated">설명</target>
        <note />
      </trans-unit>
      <trans-unit id="DeserializationExceptionMessage">
        <source>An error was encountered when reading '{0}': {1}</source>
        <target state="translated">'{0}'을 읽는 동안 오류가 발생했습니다. {1}</target>
        <note>{0} is file path. {1} is exception message.</note>
      </trans-unit>
      <trans-unit id="DetailDescription">
        <source>Show detail result of the query.</source>
        <target state="translated">쿼리의 세부 결과를 표시합니다.</target>
        <note />
      </trans-unit>
      <trans-unit id="DevCertsDefinition">
        <source>Create and manage development certificates.</source>
        <target state="translated">개발 인증서를 만들고 관리합니다.</target>
        <note />
      </trans-unit>
      <trans-unit id="Diagnostics_OptionDescription">
        <source>Enables diagnostic output.</source>
        <target state="translated">진단 출력을 사용하도록 설정합니다.</target>
        <note />
      </trans-unit>
      <trans-unit id="DirectivesRemoved">
        <source>Removed '{0}' directives ({1}) for '{2}' from: {3}</source>
        <target state="translated">다음에서 '{2}'에 대한 '{0}' 지시문({1})을 제거했습니다. {3}</target>
        <note>{0} is a directive kind (like '#:package'). {1} is number of removed directives.
    {2} is directive key (e.g., package name). {3} is file path from which directives were removed.</note>
      </trans-unit>
      <trans-unit id="DirectoryAlreadyExists">
        <source>The target directory already exists: '{0}'</source>
        <target state="translated">대상 디렉터리가 이미 있습니다. '{0}'</target>
        <note />
      </trans-unit>
      <trans-unit id="DisableProjectContextEval_OptionDescription">
        <source>Disables evaluating project context using MSBuild.</source>
        <target state="translated">MSBuild를 사용하여 프로젝트 컨텍스트 평가를 사용하지 않도록 설정합니다.</target>
        <note />
      </trans-unit>
      <trans-unit id="DisableSdkTemplates_OptionDescription">
        <source>If present, prevents templates bundled in the SDK from being presented.</source>
        <target state="translated">있는 경우 SDK에 번들로 제공되는 템플릿이 표시되지 않도록 합니다.</target>
        <note />
      </trans-unit>
      <trans-unit id="DiscoveredTestsInAssembly">
        <source>Discovered {0} tests in assembly</source>
        <target state="translated">어셈블리에서 {0}개의 테스트가 검색됨</target>
        <note>0 is count, the sentence is followed by the path of the assebly</note>
      </trans-unit>
      <trans-unit id="DiscoveringTestsFrom">
        <source>Discovering tests from</source>
        <target state="translated">다음에서 테스트 검색하는 중</target>
        <note />
      </trans-unit>
      <trans-unit id="DotnetTestCommand">
        <source>.NET Test Command</source>
        <target state="translated">.NET 테스트 명령</target>
        <note />
      </trans-unit>
      <trans-unit id="DotnetTestIncompatibleHandshakeVersion">
        <source>Supported protocol versions sent by Microsoft.Testing.Platform are '{0}'. The SDK supports '{1}', which is incompatible.</source>
        <target state="new">Supported protocol versions sent by Microsoft.Testing.Platform are '{0}'. The SDK supports '{1}', which is incompatible.</target>
        <note />
      </trans-unit>
      <trans-unit id="DotnetTestPipeFailureHasHandshake">
        <source>Error disposing 'NamedPipeServer' corresponding to handshake:</source>
        <target state="new">Error disposing 'NamedPipeServer' corresponding to handshake:</target>
        <note />
      </trans-unit>
      <trans-unit id="DotnetTestPipeFailureWithoutHandshake">
        <source>Error disposing 'NamedPipeServer', and no handshake was found.</source>
        <target state="new">Error disposing 'NamedPipeServer', and no handshake was found.</target>
        <note />
      </trans-unit>
      <trans-unit id="DotnetTestPipeIncompleteSize">
        <source>'dotnet' unexpectedly received less than 4 bytes from the 'dotnet test' named pipe.</source>
        <target state="new">'dotnet' unexpectedly received less than 4 bytes from the 'dotnet test' named pipe.</target>
        <note />
      </trans-unit>
      <trans-unit id="DotnetTestPipeOverlapping">
        <source>'dotnet' unexpectedly received overlapping messages from the 'dotnet test' named pipe.</source>
        <target state="new">'dotnet' unexpectedly received overlapping messages from the 'dotnet test' named pipe.</target>
        <note />
      </trans-unit>
      <trans-unit id="DownloadToCacheOptionArgumentName">
        <source>DIRECTORY</source>
        <target state="translated">디렉터리</target>
        <note />
      </trans-unit>
      <trans-unit id="DownloadToCacheOptionDescription">
        <source>Download packages needed to install a workload to a folder that can be used for offline installation.</source>
        <target state="translated">오프라인 설치에 사용할 수 있는 폴더에 워크로드를 설치하는 데 필요한 패키지를 다운로드합니다.</target>
        <note />
      </trans-unit>
      <trans-unit id="DownloadingPackToCacheMessage">
        <source>Downloading pack {0} version {1} to offline cache {2}...</source>
        <target state="translated">오프라인 캐시 {2}(으)로 팩 {0} 버전 {1}(을)를 다운로드하는 중...</target>
        <note />
      </trans-unit>
      <trans-unit id="Downloads">
        <source>Downloads</source>
        <target state="translated">다운로드</target>
        <note>Table lable</note>
      </trans-unit>
      <trans-unit id="DuplicateCaseInsensitiveLaunchProfileNames">
        <source>There are several launch profiles with case-sensitive names, which isn't permitted:
{0}
Make the profile names distinct.</source>
        <target state="translated">대/소문자를 구분하는 이름을 가진 여러 시작 프로필이 있으며 이는 허용되지 않습니다.
{0}
고유한 프로필 이름을 사용하세요.</target>
        <note />
      </trans-unit>
      <trans-unit id="DuplicateDirective">
        <source>Duplicate directives are not supported: {0} at {1}</source>
        <target state="translated">중복된 지시문은 지원되지 않습니다. {1}의 {0}.</target>
        <note>{0} is the directive type and name. {1} is the file path and line number.</note>
      </trans-unit>
      <trans-unit id="Error_restore">
        <source>Restore failed. Run `dotnet restore` for more details on the issue.</source>
        <target state="translated">복원하지 못했습니다. 문제에 대한 자세한 내용을 보려면 'dotnet restore'를 실행하세요.</target>
        <note>{Locked="dotnet restore"}</note>
      </trans-unit>
      <trans-unit id="ExactMatchDescription">
        <source>Require that the search term exactly match the name of the package. Causes `--take` and `--skip` options to be ignored.</source>
        <target state="translated">검색 용어가 패키지 이름과 정확히 일치해야 합니다. '--take' 및 '--skip' 옵션을 무시합니다.</target>
        <note />
      </trans-unit>
      <trans-unit id="ExecutionUsageDescription">
        <source>Execute a .NET application.</source>
        <target state="translated">.NET 애플리케이션을 실행합니다.</target>
        <note />
      </trans-unit>
      <trans-unit id="ExitCode">
        <source>Exit code</source>
        <target state="translated">종료 코드</target>
        <note />
      </trans-unit>
      <trans-unit id="Expected">
        <source>Expected</source>
        <target state="translated">필요</target>
        <note />
      </trans-unit>
      <trans-unit id="ExpectedSingleManifest">
        <source>Expected single manifest feature band and manifest folder in MSI from package {0}</source>
        <target state="translated">패키지 {0}의 MSI에 단일 매니페스트 기능 밴드 및 매니페스트 폴더가 필요합니다.</target>
        <note />
      </trans-unit>
      <trans-unit id="Failed">
        <source>Failed</source>
        <target state="translated">실패</target>
        <note />
      </trans-unit>
      <trans-unit id="FailedAdManifestUpdate">
        <source>Failed to update the advertising manifest {0}: {1}.</source>
        <target state="translated">광고 매니페스트 {0}: {1}을(를) 업데이트하지 못했습니다.</target>
        <note />
      </trans-unit>
      <trans-unit id="FailedLowercase">
        <source>failed</source>
        <target state="translated">실패</target>
        <note />
      </trans-unit>
      <trans-unit id="FailedToCreateToolShim">
        <source>Failed to create shell shim for tool '{0}': {1}</source>
        <target state="translated">'{0}' 도구에 대해 셸 shim을 만들지 못했습니다. {1}</target>
        <note />
      </trans-unit>
      <trans-unit id="FailedToExtractMsi">
        <source>Failed to extract information from MSI: {0}</source>
        <target state="translated">MSI에서 정보를 추출하지 못했습니다. {0}</target>
        <note />
      </trans-unit>
      <trans-unit id="FailedToInstallWorkloadManifest">
        <source>Failed to install manifest {0} version {1}: {2}.</source>
        <target state="translated">매니페스트 {0} 버전 {1}: {2}을(를) 설치하지 못했습니다.</target>
        <note />
      </trans-unit>
      <trans-unit id="FailedToInstallWorkloadSet">
        <source>Failed to install workload version {0}: {1}</source>
        <target state="translated">{0} 워크로드 버전을 설치하지 못했습니다. {1}</target>
        <note />
      </trans-unit>
      <trans-unit id="FailedToRunTarget">
        <source>Failed to restore workload for project {0}: Failed to run MSBuild Target _GetRequiredWorkloads.</source>
        <target state="translated">프로젝트 {0}에 대한 워크로드를 복원하지 못했습니다. MSBuild Target _GetRequiredWorkloads를 실행하지 못했습니다.</target>
        <note />
      </trans-unit>
      <trans-unit id="FailedToUninstallTool">
        <source>Failed to uninstall tool '{0}': {1}</source>
        <target state="translated">도구 '{0}'을(를) 제거하지 못했습니다. {1}</target>
        <note />
      </trans-unit>
      <trans-unit id="FailedWithErrors">
        <source>failed with {0} error(s)</source>
        <target state="translated">{0} 오류로 실패</target>
        <note />
      </trans-unit>
      <trans-unit id="FailedWithErrorsAndWarnings">
        <source>failed with {0} error(s) and {1} warning(s)</source>
        <target state="translated">{0} 오류와 {1} 경고와 함께 실패</target>
        <note />
      </trans-unit>
      <trans-unit id="FailedWithWarnings">
        <source>failed with {0} warning(s)</source>
        <target state="translated">{0} 경고와 함께 실패</target>
        <note />
      </trans-unit>
      <trans-unit id="ForTest">
        <source>For test</source>
        <target state="translated">테스트용</target>
        <note>is followed by test name</note>
      </trans-unit>
      <trans-unit id="FormatArgumentName">
        <source>Format</source>
        <target state="translated">형식</target>
        <note />
      </trans-unit>
      <trans-unit id="FormatDefinition">
        <source>Apply style preferences to a project or solution.</source>
        <target state="translated">프로젝트 또는 솔루션에 스타일 기본 설정을 적용합니다.</target>
        <note />
      </trans-unit>
      <trans-unit id="FormatDescription">
        <source>Format the output accordingly. Either `table`, or `json`. The default value is `table`.</source>
        <target state="translated">출력의 서식을 적절하게 지정하세요. 'table' 또는 'json'입니다. 기본값은 'table'입니다.</target>
        <note />
      </trans-unit>
      <trans-unit id="FormatOptionDescription">
        <source>Changes the format of outputted workload versions. Can take 'json' or 'list'</source>
        <target state="translated">출력된 워크로드 버전의 형식을 변경합니다. 'json' 또는 'list'를 사용할 수 있습니다.</target>
        <note />
      </trans-unit>
      <trans-unit id="FrameworkVersionOption">
        <source>FRAMEWORK_VERSION</source>
        <target state="translated">FRAMEWORK_VERSION</target>
        <note />
      </trans-unit>
      <trans-unit id="FrameworkVersionOptionDescription">
        <source>The Microsoft.NETCore.App package version that will be used to run the assemblies.</source>
        <target state="translated">어셈블리를 실행하는 데 사용되는 Microsoft.NETCore.App 패키지 버전입니다.</target>
        <note />
      </trans-unit>
      <trans-unit id="FromCacheOptionArgumentName">
        <source>DIRECTORY</source>
        <target state="translated">디렉터리</target>
        <note />
      </trans-unit>
      <trans-unit id="FromCacheOptionDescription">
        <source>Complete the operation from cache (offline).</source>
        <target state="translated">캐시에서 작업을 완료합니다(오프라인).</target>
        <note />
      </trans-unit>
      <trans-unit id="FromFile">
        <source>from</source>
        <target state="translated">출처</target>
        <note>from followed by a file name to point to the file from which test is originating</note>
      </trans-unit>
      <trans-unit id="FromHistoryOptionDescription">
        <source>Update workloads to a previous version specified by the argument. Use the 'dotnet workload history' to see available workload history records.</source>
        <target state="translated">인수에 지정된 이전 버전으로 워크로드를 업데이트합니다. 'dotnet 워크로드 기록'을 사용하여 사용 가능한 워크로드 기록 레코드를 확인합니다.</target>
        <note />
      </trans-unit>
      <trans-unit id="FromPreviousSdkOptionDescription">
        <source>Include workloads installed with earlier SDK versions in update.</source>
        <target state="translated">업데이트에 이전 SDK 버전과 함께 설치된 워크로드를 포함합니다.</target>
        <note />
      </trans-unit>
      <trans-unit id="FromRollbackDefinitionOptionDescription">
        <source>Update workloads based on specified rollback definition file.</source>
        <target state="translated">지정된 롤백 정의 파일을 기반으로 워크로드를 업데이트합니다.</target>
        <note />
      </trans-unit>
      <trans-unit id="FsiDefinition">
        <source>Start F# Interactive / execute F# scripts.</source>
        <target state="translated">F# Interactive를 시작하고 F# 스크립트를 실행합니다.</target>
        <note />
      </trans-unit>
      <trans-unit id="FxVersionDefinition">
        <source>Version of the installed Shared Framework to use to run the application.</source>
        <target state="translated">애플리케이션을 실행하는 데 사용할 설치된 공유 프레임워크의 버전입니다.</target>
        <note />
      </trans-unit>
      <trans-unit id="GarbageCollectingSdkFeatureBandsMessage">
        <source>Garbage collecting for SDK feature band(s) {0}...</source>
        <target state="translated">SDK 기능 대역 {0}에 대한 가비지 수집 중...</target>
        <note />
      </trans-unit>
      <trans-unit id="GarbageCollectionFailed">
        <source>Warning: Workload garbage collection failed with error: {0}.</source>
        <target state="translated">경고: {0} 오류로 인해 워크로드 가비지 수집에 실패했습니다.</target>
        <note />
      </trans-unit>
      <trans-unit id="GlobalJsonVersion">
        <source>Global.json Version</source>
        <target state="translated">Global.json 버전</target>
        <note />
      </trans-unit>
      <trans-unit id="HangDumpTypeArgumentName">
        <source>DUMP_TYPE</source>
        <target state="translated">DUMP_TYPE</target>
        <note />
      </trans-unit>
      <trans-unit id="HangTimeoutArgumentName">
        <source>TIMESPAN</source>
        <target state="translated">TIMESPAN</target>
        <note />
      </trans-unit>
      <trans-unit id="HelpAppFullName">
        <source>.NET CLI help utility</source>
        <target state="translated">.NET CLI 도움말 유틸리티</target>
        <note />
      </trans-unit>
      <trans-unit id="HelpDefinition">
        <source>Opens the reference page in a browser for the specified command.</source>
        <target state="translated">지정된 명령에 대한 참조 페이지를 브라우저에서 엽니다.</target>
        <note />
      </trans-unit>
      <trans-unit id="HelpExtensionOptions">
        <source>Extension Options:</source>
        <target state="translated">확장 옵션:</target>
        <note />
      </trans-unit>
      <trans-unit id="HelpModuleIsMissingTheOptionBelow">
        <source>{0} is missing the option below</source>
        <target state="translated">{0}에는 아래 옵션이 없습니다.</target>
        <note>0 is name of the module, this string is followed by lined that list the option</note>
      </trans-unit>
      <trans-unit id="HelpModuleIsMissingTheOptionsBelow">
        <source>{0} is missing the options below</source>
        <target state="translated">{0}에는 아래 옵션이 없습니다.</target>
        <note>0 is name of the module, this string is followed by lined that list the options</note>
      </trans-unit>
      <trans-unit id="HelpModulesAreMissingTheOptionBelow">
        <source>{0} are missing the option below</source>
        <target state="translated">{0}에는 아래 옵션이 없습니다.</target>
        <note>0 is name of the module, this string is followed by lined that list the option</note>
      </trans-unit>
      <trans-unit id="HelpModulesAreMissingTheOptionsBelow">
        <source>{0} are missing the options below</source>
        <target state="translated">{0}에는 아래 옵션이 없습니다.</target>
        <note>0 is name of the module, this string is followed by lined that list the options</note>
      </trans-unit>
      <trans-unit id="HelpOptions">
        <source>Options:</source>
        <target state="translated">옵션:</target>
        <note />
      </trans-unit>
      <trans-unit id="HelpPlatformOptions">
        <source>Platform Options:</source>
        <target state="translated">플랫폼 옵션:</target>
        <note />
      </trans-unit>
      <trans-unit id="HelpUnavailableExtensionOptions">
        <source>Unavailable extension options:</source>
        <target state="translated">사용할 수 없는 확장 옵션:</target>
        <note />
      </trans-unit>
      <trans-unit id="HelpUnavailableOptions">
        <source>Unavailable options:</source>
        <target state="translated">사용할 수 없는 옵션:</target>
        <note />
      </trans-unit>
      <trans-unit id="HelpWaitingForOptionsAndExtensions">
        <source>Waiting for options and extensions...</source>
        <target state="translated">옵션 및 확장을 기다리는 중...</target>
        <note />
      </trans-unit>
      <trans-unit id="HistoryManifestOnlyOptionDescription">
        <source>Update to the workload versions specified in the history without changing which workloads are installed. Currently installed workloads will be updated to match the specified history version.</source>
        <target state="translated">설치된 워크로드를 변경하지 않고 기록에 지정된 워크로드 버전으로 업데이트합니다. 현재 설치된 워크로드는 지정된 기록 버전과 일치하도록 업데이트됩니다.</target>
        <note />
      </trans-unit>
      <trans-unit id="HostFxrCouldNotBeLoaded">
        <source>Could not load hostfxr from '{0}'.</source>
        <target state="translated">'{0}'에서 hostfxr를 로드할 수 없습니다.</target>
        <note />
      </trans-unit>
      <trans-unit id="Id">
        <source>Id</source>
        <target state="translated">ID</target>
        <note />
      </trans-unit>
      <trans-unit id="IgnoredArgumentsMessage">
        <source>The following arguments have been ignored : "{0}"</source>
        <target state="translated">"{0}" 인수가 무시되었습니다.</target>
        <note />
      </trans-unit>
      <trans-unit id="InProcessArtifactsProduced">
        <source>In process file artifacts produced:</source>
        <target state="translated">생성된 In process 파일 아티팩트:</target>
        <note />
      </trans-unit>
      <trans-unit id="InRoot">
        <source>Place project in root of the solution, rather than creating a solution folder.</source>
        <target state="translated">솔루션 폴더를 만드는 대신, 솔루션의 루트에 프로젝트를 배치하세요.</target>
        <note />
      </trans-unit>
      <trans-unit id="InadequatePermissions">
        <source>Inadequate permissions. Run the command with elevated privileges.</source>
        <target state="translated">권한이 부족합니다. 관리자 권한으로 명령을 실행합니다.</target>
        <note />
      </trans-unit>
      <trans-unit id="IncludePreviewOptionDescription">
        <source>Allow prerelease workload manifests.</source>
        <target state="translated">시험판 워크로드 매니페스트를 허용합니다.</target>
        <note />
      </trans-unit>
      <trans-unit id="InstallToolCommandInvalidGlobalAndLocalAndToolPath">
        <source>The local option(--local), the global option (--global), the tool path option (--tool-path), can only have one at a time. Specify only one of the options: {0}.</source>
        <target state="translated">로컬 옵션(--local), 전역 옵션(--global), 도구 경로 옵션(--tool-path)은 한 번에 하나씩만 사용할 수 있습니다. {0} 옵션 중에서 하나만 지정하세요.</target>
        <note />
      </trans-unit>
      <trans-unit id="InstallingPackVersionMessage">
        <source>Installing pack {0} version {1}...</source>
        <target state="translated">{0} 팩 버전 {1} 설치 중...</target>
        <note />
      </trans-unit>
      <trans-unit id="InstallingWorkloadManifest">
        <source>Installing workload manifest {0} version {1}...</source>
        <target state="translated">워크로드 매니페스트 {0} 버전 {1} 설치 중...</target>
        <note />
      </trans-unit>
      <trans-unit id="InstallingWorkloads">
        <source>Installing workloads: {0}</source>
        <target state="translated">워크로드 {0} 설치 중...</target>
        <note />
      </trans-unit>
      <trans-unit id="InsufficientPrivilegeToStartServer">
        <source>Insufficient privilege to start the server.</source>
        <target state="translated">서버를 시작할 권한이 없습니다.</target>
        <note />
      </trans-unit>
      <trans-unit id="IntermediateWorkingDirOption">
        <source>WORKING_DIR</source>
        <target state="translated">WORKING_DIR</target>
        <note />
      </trans-unit>
      <trans-unit id="IntermediateWorkingDirOptionDescription">
        <source>The working directory used by the command to execute.</source>
        <target state="translated">실행할 명령에서 사용하는 작업 디렉터리입니다.</target>
        <note />
      </trans-unit>
      <trans-unit id="InternalLoopAsyncDidNotExitSuccessfullyErrorMessage">
        <source>Method '{0}' did not exit successfully</source>
        <target state="new">Method '{0}' did not exit successfully</target>
        <note />
      </trans-unit>
      <trans-unit id="InvalidDirectiveName">
        <source>The directive at '{2}' should contain a name without special characters and an optional value separated by '{1}' like '#:{0} Name{1}Value'.</source>
        <target state="translated">'{2}'의 지시문에는 특수 문자가 없는 이름과 '{1}' 구분 기호로 구분되는 선택적 값('#:{0} 이름{1}값')이 포함되어야 합니다.</target>
        <note>{0} is the directive type like 'package' or 'sdk'. {1} is the expected separator like '@' or '='. {2} is the file path and line number.</note>
      </trans-unit>
      <trans-unit id="InvalidFilePath">
        <source>The specified file must exist and have '.cs' file extension: '{0}'</source>
        <target state="translated">지정한 파일이 존재해야 하며 '.cs' 파일 확장명이 있어야 합니다. '{0}'.</target>
        <note>{Locked=".cs"}</note>
      </trans-unit>
      <trans-unit id="InvalidOptionForFileBasedApp">
        <source>Cannot specify option '{0}' when operating on a file-based app.</source>
        <target state="translated">파일 기반 앱에서 작업할 때 '{0}' 옵션을 지정할 수 없습니다.</target>
        <note>{0} is an option name like '--source'.</note>
      </trans-unit>
      <trans-unit id="InvalidOptionForStdin">
        <source>Cannot specify option '{0}' when also using '-' to read the file from standard input.</source>
        <target state="translated">'-'를 사용하여 표준 입력에서 파일을 읽는 경우에도 '{0}' 옵션을 지정할 수 없습니다.</target>
        <note>{0} is an option name like '--no-build'.</note>
      </trans-unit>
      <trans-unit id="InvalidProjectDirective">
        <source>The '#:project' directive at '{0}' is invalid: {1}</source>
        <target state="translated">'{0}'의 '#:project' 지시문이 잘못되었습니다. {1}.</target>
        <note>{0} is the file path and line number. {1} is the inner error message.</note>
      </trans-unit>
      <trans-unit id="InvalidSemVerVersionString">
        <source>Failed to parse "{0}" as a semantic version.</source>
        <target state="translated">'{0}'을(를) 의미 체계 버전으로 구문 분석하지 못했습니다.</target>
        <note>{0} is a version string that the user entered that was not parsed as a Semantic Version</note>
      </trans-unit>
      <trans-unit id="InvalidToolConfiguration">
        <source>The settings file in the tool's NuGet package is invalid: {0}</source>
        <target state="translated">도구의 NuGet 패키지에 있는 설정 파일이 잘못되었습니다. {0}</target>
        <note />
      </trans-unit>
      <trans-unit id="InvalidVersionForWorkload">
        <source>Error parsing version '{1}' for workload manifest ID '{0}'</source>
        <target state="translated">작업 매니페스트 ID '{1}'의 버전 '{0}'을(를) 구문 분석하는 동안 오류가 발생했습니다.</target>
        <note />
      </trans-unit>
      <trans-unit id="LatestVersion">
        <source>Latest Version</source>
        <target state="translated">최신 버전</target>
        <note>Table lable</note>
      </trans-unit>
      <trans-unit id="LaunchProfileDoesNotExist">
        <source>A launch profile with the name '{0}' doesn't exist.</source>
        <target state="translated">이름이 '{0}'인 시작 프로필이 없습니다.</target>
        <note />
      </trans-unit>
      <trans-unit id="LaunchProfileHandlerCannotBeLocated">
        <source>The launch profile type '{0}' is not supported.</source>
        <target state="translated">시작 프로필 형식 '{0}'은(는) 지원되지 않습니다.</target>
        <note />
      </trans-unit>
      <trans-unit id="LaunchProfileIsNotAJsonObject">
        <source>A profile with the specified name isn't a valid JSON object.</source>
        <target state="translated">지정된 이름의 프로필은 유효한 JSON 개체가 아닙니다.</target>
        <note />
      </trans-unit>
      <trans-unit id="LaunchProfilesCollectionIsNotAJsonObject">
        <source>The 'profiles' property of the launch settings document is not a JSON object.</source>
        <target state="translated">시작 설정 문서의 '프로필' 속성이 JSON 개체가 아닙니다.</target>
        <note />
      </trans-unit>
      <trans-unit id="ListAppFullName">
        <source>List all projects in a solution file.</source>
        <target state="translated">솔루션 파일의 프로젝트를 모두 나열합니다.</target>
        <note />
      </trans-unit>
      <trans-unit id="ListSolutionFoldersArgumentDescription">
        <source>Display solution folder paths.</source>
        <target state="translated">솔루션 폴더 경로를 표시합니다.</target>
        <note />
      </trans-unit>
      <trans-unit id="ListToolCommandInvalidGlobalAndLocalAndToolPath">
        <source>The local option(--local), the global option (--global), the tool path option (--tool-path), can only have one at a time. Specify only one of the options: {0}.</source>
        <target state="translated">로컬 옵션(--local), 전역 옵션(--global), 도구 경로 옵션(--tool-path)은 한 번에 하나씩만 사용할 수 있습니다. {0} 옵션 중에서 하나만 지정하세요.</target>
        <note />
      </trans-unit>
      <trans-unit id="LocalOptionDoesNotSupportFrameworkOption">
        <source>The local option(--local) does not support the framework option (--framework).</source>
        <target state="translated">로컬 옵션(--local)은 프레임워크 옵션(--framework)을 지원하지 않습니다.</target>
        <note />
      </trans-unit>
      <trans-unit id="LocalToolInstallationSucceeded">
        <source>You can invoke the tool from this directory using the following commands: 'dotnet tool run {0}' or 'dotnet {0}'.
Tool '{1}' (version '{2}') was successfully installed. Entry is added to the manifest file {3}.</source>
        <target state="translated">'dotnet tool run {0}' 또는 'dotnet {0}' 명령을 사용하여 이 디렉터리에서 도구를 호출할 수 있습니다.
'{1}' 도구(버전 '{2}')가 설치되었습니다. 매니페스트 파일 {3}에 항목이 추가됩니다.</target>
        <note />
      </trans-unit>
      <trans-unit id="LocalToolsRestoreWasSuccessful">
        <source>Restore was successful.</source>
        <target state="translated">복원했습니다.</target>
        <note />
      </trans-unit>
      <trans-unit id="MSBuildEvaluationResult_Error_NoProjectFound">
        <source>No project was found at the path: {0}.</source>
        <target state="translated">경로 {0}에서 프로젝트를 찾을 수 없습니다.</target>
        <note>{0} - the file path where project was expected to be found.</note>
      </trans-unit>
      <trans-unit id="MSBuildEvaluationResult_Error_NotRestored">
        <source>{0} is not restored.</source>
        <target state="translated">{0}은(는) 복원되지 않습니다.</target>
        <note>{0} - the full path to the project.</note>
      </trans-unit>
      <trans-unit id="MSBuildEvaluator_Error_NoTargetFramework">
        <source>Project '{0}' is a SDK-style project, but does not specify the framework.</source>
        <target state="translated">프로젝트 '{0}'은(는) SDK 스타일 프로젝트이지만 프레임워크를 지정하지 않습니다.</target>
        <note>{0} - the full path to the project.</note>
      </trans-unit>
      <trans-unit id="MSBuildOptionDescription">
        <source>Shut down the MSBuild build server.</source>
        <target state="translated">MSBuild 빌드 서버를 종료합니다.</target>
        <note />
      </trans-unit>
      <trans-unit id="MaintenanceMessage">
        <source>.NET {0} is going out of support soon.</source>
        <target state="translated">.NET {0}은(는) 곧 지원이 중단됩니다.</target>
        <note />
      </trans-unit>
      <trans-unit id="ManifestFileColumn">
        <source>Manifest</source>
        <target state="translated">매니페스트</target>
        <note />
      </trans-unit>
      <trans-unit id="ManifestMsiNotFoundInNuGetPackage">
        <source>Manifest MSI not found in NuGet package {0}</source>
        <target state="translated">NuGet 패키지 {0}에서 매니페스트 MSI를 찾을 수 없습니다.</target>
        <note />
      </trans-unit>
      <trans-unit id="ManifestOption">
        <source>MANIFEST</source>
        <target state="translated">MANIFEST</target>
        <note />
      </trans-unit>
      <trans-unit id="ManifestOptionDescription">
        <source>The path to a target manifest file that contains the list of packages to be excluded from the publish step.</source>
        <target state="translated">게시 단계에서 제외할 패키지 목록이 들어 있는 대상 매니페스트 파일의 경로입니다.</target>
        <note />
      </trans-unit>
      <trans-unit id="ManifestPackageUrlNotResolved">
        <source>Manifest package not resolved. Manifest package or URL for {0} doesn't exist.</source>
        <target state="translated">매니페스트 패키지가 해결되지 않았습니다. {0}에 대한 매니페스트 패키지 또는 URL이 존재하지 않습니다.</target>
        <note />
      </trans-unit>
      <trans-unit id="MigrateAppFullName">
        <source>Generate a .slnx file from a .sln file.</source>
        <target state="translated">.sln 파일에서 .slnx 파일을 생성합니다.</target>
        <note />
      </trans-unit>
      <trans-unit id="MinimumExpectedTestsPolicyViolation">
        <source>Minimum expected tests policy violation, tests ran {0}, minimum expected {1}</source>
        <target state="translated">예상되는 최소 테스트 정책 위반, 테스트 실행 {0}, 필요한 최소 {1}</target>
        <note>{0}, {1} number of tests</note>
      </trans-unit>
      <trans-unit id="MissingDirectiveName">
        <source>Missing name of '{0}' at {1}.</source>
        <target state="translated">{1}에 ' {0}'의 이름이 없습니다.</target>
        <note>{0} is the directive name like 'package' or 'sdk', {1} is the file path and line number.</note>
      </trans-unit>
      <trans-unit id="MsBuildDefinition">
        <source>Run Microsoft Build Engine (MSBuild) commands.</source>
        <target state="translated">Microsoft Build Engine(MSBuild) 명령을 실행합니다.</target>
        <note />
      </trans-unit>
      <trans-unit id="MsiProgressInstall">
        <source>Installing {0} </source>
        <target state="translated">{0} 설치 중 </target>
        <note />
      </trans-unit>
      <trans-unit id="MsiProgressRepair">
        <source>Repairing {0} </source>
        <target state="translated">{0} 복구 중 </target>
        <note />
      </trans-unit>
      <trans-unit id="MsiProgressUninstall">
        <source>Removing {0} </source>
        <target state="translated">{0} 제거 중 </target>
        <note />
      </trans-unit>
      <trans-unit id="MultipleProjectsEvaluationResult_Error">
        <source>Multiple projects found: {0}.</source>
        <target state="translated">여러 프로젝트를 찾았습니다: {0}.</target>
        <note>{0} - semi-colon separated list of path to projects found.</note>
      </trans-unit>
      <trans-unit id="NameColumnHeader">
        <source>Name</source>
        <target state="translated">이름</target>
        <note />
      </trans-unit>
      <trans-unit id="NeedNuGetInConfig">
        <source>The 'dotnet tool search' command unconditionally accesses nuget.org to find tools, but it is not present in your nuget.config. Add it to run this command.
    This can be done with this command:
  dotnet nuget add source https://api.nuget.org/v3/index.json -n nuget.org</source>
        <target state="translated">'dotnet tool search' 명령은 도구를 찾기 위해 nuget.org에 무조건 액세스하지만, nuget.config에 없습니다. 이 명령을 실행하려면 추가하세요.
    이 작업은 다음 명령으로 수행할 수 있습니다.
  dotnet nuget add source https://api.nuget.org/v3/index.json -n nuget.org</target>
        <note>Do not translate 'dotnet tool search' or 'nuget.config'. Do not localize the last line at all.</note>
      </trans-unit>
      <trans-unit id="NetAddCommand">
        <source>.NET Add Command</source>
        <target state="translated">.NET 추가 명령</target>
        <note />
      </trans-unit>
      <trans-unit id="NetListCommand">
        <source>List references or packages of a .NET project.</source>
        <target state="translated">.NET 프로젝트의 참조 또는 패키지를 나열합니다.</target>
        <note />
      </trans-unit>
      <trans-unit id="NetRemoveCommand">
        <source>.NET Remove Command</source>
        <target state="translated">.NET 제거 명령</target>
        <note />
      </trans-unit>
      <trans-unit id="NewDefinition">
        <source>Create a new .NET project or file.</source>
        <target state="translated">새 .NET 프로젝트 또는 파일을 만듭니다.</target>
        <note />
      </trans-unit>
      <trans-unit id="NewFeatureBandMessage">
        <source>Try out the newest .NET SDK features with .NET {0}.</source>
        <target state="translated">.NET {0}에서 최신 .NET SDK 기능을 사용해 보세요.</target>
        <note />
      </trans-unit>
      <trans-unit id="NewPatchAvailableMessage">
        <source>Patch {0} is available.</source>
        <target state="translated">패치 {0}을(를) 사용할 수 있습니다.</target>
        <note />
      </trans-unit>
      <trans-unit id="NewWorkloadSet">
        <source>Installing workload version {0}.</source>
        <target state="translated">작업 버전 {0}을(를) 설치하는 중입니다.</target>
        <note />
      </trans-unit>
      <trans-unit id="NoBinaryLogBecauseRunningJustCsc">
        <source>Warning: Binary log option was specified but MSBuild will be skipped because running just csc is enough. Specify '--no-cache' to force full build.</source>
        <target state="translated">경고: 이진 로그 옵션이 지정되었지만 csc만 실행하면 충분하므로 MSBuild는 건너뜁니다. 전체 빌드를 강제 적용하려면 '--no-cache'를 지정하세요.</target>
        <note>{Locked="--no-cache"}{Locked="MSBuild"}{Locked="csc"}</note>
      </trans-unit>
      <trans-unit id="NoBinaryLogBecauseUpToDate">
        <source>Warning: Binary log option was specified but build will be skipped because output is up to date. Specify '--no-cache' to force build.</source>
        <target state="translated">경고: 이진 로그 옵션이 지정되었지만 출력이 최신 상태이므로 빌드를 건너뜁니다. 빌드를 강제로 진행하려면 '--no-cache'를 지정하세요.</target>
        <note>{Locked="--no-cache"}</note>
      </trans-unit>
      <trans-unit id="NoBuildOptionDescription">
        <source>Do not build the project before publishing. Implies --no-restore.</source>
        <target state="translated">게시하기 전에 프로젝트를 빌드하지 않습니다. 복원 없음을 의미합니다.</target>
        <note />
      </trans-unit>
      <trans-unit id="NoDependenciesOptionDescription">
        <source>Do not build project-to-project references and only build the specified project.</source>
        <target state="translated">p2p(프로젝트 간) 참조를 빌드하지 않고 지정한 프로젝트만 빌드합니다.</target>
        <note />
      </trans-unit>
      <trans-unit id="NoHistoryFound">
        <source>No workload history found</source>
        <target state="translated">워크로드 기록을 찾을 수 없음</target>
        <note />
      </trans-unit>
      <trans-unit id="NoIncrementalOptionDescription">
        <source>Do not use incremental building.</source>
        <target state="translated">증분 빌드를 사용하지 않습니다.</target>
        <note />
      </trans-unit>
      <trans-unit id="NoManifestFileContainPackageId">
        <source>Cannot find a manifest file that contains package id '{0}'.</source>
        <target state="translated">패키지 ID '{0}'을(를) 포함하는 매니페스트 파일을 찾을 수 없습니다.</target>
        <note />
      </trans-unit>
      <trans-unit id="NoProjectsOrSolutions">
        <source>A project or solution file could not be found in {0}. Specify a project or solution file to use.</source>
        <target state="translated">{0}에서 프로젝트 또는 솔루션 파일을 찾을 수 없습니다. 사용할 프로젝트 또는 솔루션 파일을 지정하세요.</target>
        <note />
      </trans-unit>
      <trans-unit id="NoResult">
        <source>Could not find any results.</source>
        <target state="translated">결과를 찾을 수 없습니다.</target>
        <note />
      </trans-unit>
      <trans-unit id="NoSerializerRegisteredWithIdErrorMessage">
        <source>No serializer registered with ID '{0}'</source>
        <target state="translated">ID '{0}'(으)로 등록된 직렬 변환기가 없습니다.</target>
        <note />
      </trans-unit>
      <trans-unit id="NoSerializerRegisteredWithTypeErrorMessage">
        <source>No serializer registered with type '{0}'</source>
        <target state="translated">'{0}' 형식으로 등록된 직렬 변환기가 없습니다.</target>
        <note />
      </trans-unit>
      <trans-unit id="NoServersToShutdown">
        <source>No build servers are running.</source>
        <target state="translated">빌드 서버가 실행되지 않습니다.</target>
        <note />
      </trans-unit>
      <trans-unit id="NoToolsWereRestored">
        <source>No tools were restored.</source>
        <target state="translated">복원된 도구가 없습니다.</target>
        <note />
      </trans-unit>
      <trans-unit id="NoTrustWithParentPID">
        <source>Failed to establish a trust relationship with parent process ({0}).</source>
        <target state="translated">부모 프로세스({0})와 신뢰 관계를 설정하지 못했습니다.</target>
        <note />
      </trans-unit>
      <trans-unit id="NoWorkloadHistoryRecords">
        <source>Workload history records are created when when running an operation that modifies workloads like update or install. Cannot update from history until workload history records exist.</source>
        <target state="translated">워크로드 기록 레코드는 업데이트 또는 설치와 같은 워크로드를 수정하는 작업을 실행할 때 만들어집니다. 워크로드 기록 레코드가 있어야 기록에서 업데이트할 수 있습니다.</target>
        <note />
      </trans-unit>
      <trans-unit id="NoWorkloadUpdateFound">
        <source>No workload update found.</source>
        <target state="translated">워크로드 업데이트를 찾을 수 없습니다.</target>
        <note />
      </trans-unit>
      <trans-unit id="NoWorkloadVersionsFound">
        <source>No workload versions found for SDK feature band {0}.</source>
        <target state="translated">SDK 기능 대역 {0}에 대한 워크로드 버전을 찾을 수 없습니다.</target>
        <note />
      </trans-unit>
      <trans-unit id="NoWorkloadsInstalledInfoWarning">
        <source>There are no installed workloads to display.</source>
        <target state="translated">표시할 설치된 워크로드가 없습니다.</target>
        <note />
      </trans-unit>
      <trans-unit id="NoWorkloadsToRepair">
        <source>No workloads are installed, nothing to repair. Run `dotnet workload search` to find workloads to install.</source>
        <target state="needs-review-translation">워크로드가 설치되어 있지 않고 복구할 것도 없습니다. ‘dotnet 워크로드 검색’을 실행하여 설치할 워크로드를 찾으세요.</target>
        <note>{Locked="dotnet workload search"}</note>
      </trans-unit>
      <trans-unit id="NoWorkloadsToUpdate">
        <source>No workloads installed for this feature band. To update workloads installed with earlier SDK versions, include the --from-previous-sdk option.</source>
        <target state="translated">이 기능 밴드에 대해 설치된 워크로드가 없습니다. 이전 SDK 버전으로 설치된 워크로드를 업데이트하려면 --from-previous-sdk 옵션을 포함합니다.</target>
        <note />
      </trans-unit>
      <trans-unit id="NugetDefinition">
        <source>Provides additional NuGet commands.</source>
        <target state="translated">추가 NuGet 명령을 제공합니다.</target>
        <note />
      </trans-unit>
      <trans-unit id="OSDoesNotSupportMsi">
        <source>MSI installations are only supported on Windows.</source>
        <target state="translated">MSI 설치는 Windows에서만 지원됩니다.</target>
        <note />
      </trans-unit>
      <trans-unit id="OnlyLocalOptionSupportManifestFileOption">
        <source>Specifying the tool manifest option (--tool-manifest) is only valid with the local option (--local or the default).</source>
        <target state="translated">도구 매니페스트 옵션(--tool-manifest) 지정은 로컬 옵션(--local 또는 기본값)에만 유효합니다.</target>
        <note />
      </trans-unit>
      <trans-unit id="OptionsCannotBeCombined">
        <source>Options '--outdated', '--deprecated' and '--vulnerable' cannot be combined.</source>
        <target state="translated">'--outdated', '--deprecated' 및 '--vulnerable' 옵션은 함께 사용할 수 없습니다.</target>
        <note />
      </trans-unit>
      <trans-unit id="OutOfProcessArtifactsProduced">
        <source>Out of process file artifacts produced:</source>
        <target state="translated">생성된 Out of process 파일 아티팩트:</target>
        <note />
      </trans-unit>
      <trans-unit id="OutOfSupportMessage">
        <source>.NET {0} is out of support.</source>
        <target state="translated">.NET {0}은(는) 지원되지 않습니다.</target>
        <note />
      </trans-unit>
      <trans-unit id="OutputOptionName">
        <source>OUTPUT_DIR</source>
        <target state="translated">OUTPUT_DIR</target>
        <note />
      </trans-unit>
      <trans-unit id="PackAppFullName">
        <source>.NET Core NuGet Package Packer</source>
        <target state="translated">.NET Core NuGet 패키지 패커</target>
        <note />
      </trans-unit>
      <trans-unit id="PackCmdNoLogo">
        <source>Do not display the startup banner or the copyright message.</source>
        <target state="translated">시작 배너 또는 저작권 메시지를 표시하지 않습니다.</target>
        <note />
      </trans-unit>
      <trans-unit id="PackCmdOutputDir">
        <source>OUTPUT_DIR</source>
        <target state="translated">OUTPUT_DIR</target>
        <note />
      </trans-unit>
      <trans-unit id="PackCmdOutputDirDescription">
        <source>The output directory to place built packages in.</source>
        <target state="translated">빌드된 패키지를 배치할 출력 디렉터리입니다.</target>
        <note />
      </trans-unit>
      <trans-unit id="PackCmdVersion">
        <source>VERSION</source>
        <target state="translated">VERSION</target>
        <note />
      </trans-unit>
      <trans-unit id="PackCmdVersionDescription">
        <source>The version of the package to create</source>
        <target state="translated">생성할 패키지의 버전</target>
        <note />
      </trans-unit>
      <trans-unit id="PackConfigurationOptionDescription">
        <source>The configuration to use for building the package. The default is 'Release'.</source>
        <target state="translated">패키지를 빌드하는 데 사용할 구성입니다. 기본값은 'Release'입니다.</target>
        <note />
      </trans-unit>
      <trans-unit id="PackDefinition">
        <source>Create a NuGet package.</source>
        <target state="translated">NuGet 패키지를 만듭니다.</target>
        <note />
      </trans-unit>
      <trans-unit id="PackageAddAppFullName">
        <source>Add a NuGet package reference to the project.</source>
        <target state="translated">프로젝트에 NuGet 패키지 참조를 추가합니다.</target>
        <note />
      </trans-unit>
      <trans-unit id="PackageAddCmdFramework">
        <source>FRAMEWORK</source>
        <target state="translated">FRAMEWORK</target>
        <note />
      </trans-unit>
      <trans-unit id="PackageAddCmdFrameworkDescription">
        <source>Add the reference only when targeting a specific framework.</source>
        <target state="translated">특정 프레임워크를 대상으로 지정할 때에만 참조를 추가합니다.</target>
        <note />
      </trans-unit>
      <trans-unit id="PackageAddCmdNoRestoreDescription">
        <source>Add the reference without performing restore preview and compatibility check.</source>
        <target state="translated">미리 보기 복원 및 호환성 검사를 수행하지 않고 참조를 추가합니다.</target>
        <note />
      </trans-unit>
      <trans-unit id="PackageAddCmdSource">
        <source>SOURCE</source>
        <target state="translated">SOURCE</target>
        <note />
      </trans-unit>
      <trans-unit id="PackageAddCmdSourceDescription">
        <source>The NuGet package source to use during the restore.</source>
        <target state="translated">복원 중 사용할 NuGet 패키지 소스입니다.</target>
        <note />
      </trans-unit>
      <trans-unit id="PackageDefinition">
        <source>Search for, add, remove, or list PackageReferences for a .NET project.</source>
        <target state="translated">.NET 프로젝트에 대한 PackageReferences를 검색, 추가, 제거 또는 나열합니다.</target>
        <note />
      </trans-unit>
      <trans-unit id="PackageFailedToRestore">
        <source>Package "{0}" failed to restore, due to {1}</source>
        <target state="translated">{1}(으)로 인해 "{0}" 패키지를 복원하지 못했습니다.</target>
        <note />
      </trans-unit>
      <trans-unit id="PackageId">
        <source>Package ID</source>
        <target state="translated">패키지 ID</target>
        <note>Table lable</note>
      </trans-unit>
      <trans-unit id="PackageListAppFullName">
        <source>List all package references of the project or solution.</source>
        <target state="translated">프로젝트 또는 솔루션의 모든 패키지 참조를 나열합니다.</target>
        <note />
      </trans-unit>
      <trans-unit id="PackageListCmdFramework">
        <source>FRAMEWORK | FRAMEWORK\RID</source>
        <target state="translated">FRAMEWORK | FRAMEWORK\RID</target>
        <note />
      </trans-unit>
      <trans-unit id="PackageListCmdFrameworkDescription">
        <source>Chooses a framework to show its packages. Use the option multiple times for multiple frameworks.</source>
        <target state="translated">프레임워크를 선택하여 패키지를 표시합니다. 여러 프레임워크의 경우 옵션을 여러 번 사용합니다.</target>
        <note />
      </trans-unit>
      <trans-unit id="PackageListCmdSource">
        <source>SOURCE</source>
        <target state="translated">SOURCE</target>
        <note />
      </trans-unit>
      <trans-unit id="PackageListCmdSourceDescription">
        <source>The NuGet sources to use when searching for newer packages. Requires the '--outdated', '--deprecated' or '--vulnerable' option.</source>
        <target state="translated">최신 패키지를 검색할 때 사용하는 NuGet 소스입니다. '--outdated', '--deprecated' 또는 '--vulnerable' 옵션이 필요합니다.</target>
        <note />
      </trans-unit>
      <trans-unit id="PackageListFileNotFound">
        <source>Could not find file or directory '{0}'.</source>
        <target state="translated">'{0}' 파일 또는 디렉터리를 찾을 수 없습니다.</target>
        <note />
      </trans-unit>
      <trans-unit id="PackageRemoveAppFullName">
        <source>Remove a NuGet package reference from the project.</source>
        <target state="translated">프로젝트에서 NuGet 패키지 참조를 제거합니다.</target>
        <note />
      </trans-unit>
      <trans-unit id="PackageRemoveAppHelpText">
        <source>The package reference to remove.</source>
        <target state="translated">제거할 패키지 참조입니다.</target>
        <note />
      </trans-unit>
      <trans-unit id="PackageRemoveSpecifyExactlyOnePackageReference">
        <source>Specify only one package reference to remove.</source>
        <target state="translated">제거할 패키지 참조를 하나만 지정하세요.</target>
        <note />
      </trans-unit>
      <trans-unit id="PackageSearchCommandDescription">
        <source>Searches one or more package sources for packages that match a search term. If no sources are specified, all sources defined in the NuGet.Config are used.</source>
        <target state="translated">하나 이상의 패키지 원본에서 검색어와 일치하는 패키지를 검색합니다. 원본을 지정하지 않으면 NuGet.Config에 정의된 모든 원본이 사용됩니다.</target>
        <note />
      </trans-unit>
      <trans-unit id="PackageSearchPrereleaseDescription">
        <source>Include prerelease packages.</source>
        <target state="translated">시험판 패키지를 포함합니다.</target>
        <note />
      </trans-unit>
      <trans-unit id="PackageSearchSearchTermArgumentName">
        <source>SearchTerm</source>
        <target state="translated">SearchTerm</target>
        <note />
      </trans-unit>
      <trans-unit id="PackageSearchSearchTermDescription">
        <source>Search term to filter package names, descriptions, and tags. Used as a literal value. Example: `dotnet package search some.package`. See also `--exact-match`.</source>
        <target state="translated">용어를 검색하여 패키지 이름, 설명 및 태그를 필터링합니다. 리터럴 값으로 사용됩니다. 예: 'dotnet package search some.package'. `--exact-match`도 확인합니다.</target>
        <note />
      </trans-unit>
      <trans-unit id="PackageSearchSkipArgumentName">
        <source>Skip</source>
        <target state="translated">건너뛰기</target>
        <note />
      </trans-unit>
      <trans-unit id="PackageSearchSkipDescription">
        <source>Number of results to skip, to allow pagination. Default 0.</source>
        <target state="translated">페이지 매김을 허용하기 위해 건너뛸 결과 수입니다. 기본값 0.</target>
        <note />
      </trans-unit>
      <trans-unit id="PackageSearchTakeArgumentName">
        <source>Take</source>
        <target state="translated">가져오기</target>
        <note />
      </trans-unit>
      <trans-unit id="PackageSearchTakeDescription">
        <source>Number of results to return. Default 20.</source>
        <target state="translated">반환할 결과 수입니다. 기본값 20.</target>
        <note />
      </trans-unit>
      <trans-unit id="PackagesCommandNameCollisionConclusion">
        <source>Command names conflict. Command names are case insensitive.
{0}</source>
        <target state="translated">명령 이름이 충돌합니다. 명령 이름은 대/소문자를 구분하지 않습니다.
{0}</target>
        <note />
      </trans-unit>
      <trans-unit id="PackagesCommandNameCollisionForOnePackage">
        <source>A command "{0}" in package "{1}"</source>
        <target state="translated">"{1}" 패키지의 "{0}" 명령</target>
        <note />
      </trans-unit>
      <trans-unit id="Passed">
        <source>Passed</source>
        <target state="translated">통과</target>
        <note />
      </trans-unit>
      <trans-unit id="PassedLowercase">
        <source>passed</source>
        <target state="translated">통과</target>
        <note />
      </trans-unit>
      <trans-unit id="PathToApplicationDefinition">
        <source>The path to an application .dll file to execute.</source>
        <target state="translated">실행할 애플리케이션 .dll 파일의 경로입니다.</target>
        <note />
      </trans-unit>
      <trans-unit id="PendingReboot">
        <source>The machine has a pending reboot. The workload operation will continue, but you may need to restart.</source>
        <target state="translated">컴퓨터에 보류 중인 재부팅이 있습니다. 워크로드 작업은 계속되지만 다시 시작해야 할 수 있습니다.</target>
        <note />
      </trans-unit>
      <trans-unit id="PostAction_AddProjToSln_Error_BothInRootAndSolutionFolderSpecified">
        <source>Add project reference to solution action is not configured correctly in the template.
    The 'solutionFolder' and 'inRoot' cannot be used together; use only one of the options.</source>
        <target state="translated">솔루션 작업에 대한 프로젝트 참조 추가가 템플릿에 올바르게 구성되지 않았습니다.
    'solutionFolder' 및 'inRoot'는 함께 사용할 수 없습니다. 옵션 중 하나만 사용하세요.</target>
        <note>do not translate: 'solutionFolder', 'inRoot'</note>
      </trans-unit>
      <trans-unit id="PostAction_AddProjToSln_Error_NoProjectsToAdd">
        <source>Add project reference to solution action is not configured correctly in the template. Unable to determine the project files to add.</source>
        <target state="translated">솔루션 작업에 프로젝트 참조 추가가 템플릿에서 올바르게 구성되지 않았습니다. 추가할 프로젝트 파일을 확인할 수 없습니다.</target>
        <note />
      </trans-unit>
      <trans-unit id="PostAction_AddProjToSln_Error_NoSolutionFile">
        <source>Unable to determine which solution file to add the reference to.</source>
        <target state="translated">참조를 추가할 솔루션 파일을 확인할 수 없습니다.</target>
        <note />
      </trans-unit>
      <trans-unit id="PostAction_AddProjToSln_Failed">
        <source>Failed to add project(s) to the solution: {0}</source>
        <target state="translated">솔루션에 프로젝트 추가 실패: {0}</target>
        <note>{0} - the reason why operation failed, normally ends with period</note>
      </trans-unit>
      <trans-unit id="PostAction_AddProjToSln_Failed_NoReason">
        <source>Failed to add project(s) to a solution file.</source>
        <target state="translated">솔루션 파일에 프로젝트를 추가하지 못했습니다.</target>
        <note />
      </trans-unit>
      <trans-unit id="PostAction_AddProjToSln_InRoot_Running">
        <source>Adding
    project(s): {0}
    in the root of solution file: {1}</source>
        <target state="translated">추가
    프로젝트: {0}
    솔루션 파일의 루트에서: {1}</target>
        <note>{0} - list of file paths to projects to add,
{1} - the path to target solution file</note>
      </trans-unit>
      <trans-unit id="PostAction_AddProjToSln_Running">
        <source>Adding
    project(s): {0}
    to solution file: {1}
    solution folder: {2}</source>
        <target state="translated">추가
    프로젝트: {0}
    대상 솔루션 파일: {1}
    솔루션 폴더: {2}</target>
        <note>{0} - list of file paths to projects to add,
{1} - the path to target solution file,
{2} - the solution folder inside solution to add the projects to.</note>
      </trans-unit>
      <trans-unit id="PostAction_AddProjToSln_Succeeded">
        <source>Successfully added project(s) to a solution file.</source>
        <target state="translated">솔루션 파일에 프로젝트를 추가했습니다.</target>
        <note />
      </trans-unit>
      <trans-unit id="PostAction_AddReference_AddPackageReference">
        <source>Adding a package reference {0} to project file {1}:</source>
        <target state="translated">{1} 프로젝트 파일에 {0} 패키지 참조를 추가하는 중:</target>
        <note />
      </trans-unit>
      <trans-unit id="PostAction_AddReference_AddPackageReference_Failed">
        <source>Failed to add package reference: {0}</source>
        <target state="translated">패키지 참조 추가 실패: {0}</target>
        <note>{0} - the reason why operation failed, normally ends with period</note>
      </trans-unit>
      <trans-unit id="PostAction_AddReference_AddPackageReference_WithVersion">
        <source>Adding a package reference {0} (version: {1}) to project file {2}:</source>
        <target state="translated">{2} 프로젝트 파일에 {0} 패키지 참조(버전: {1})를 추가하는 중:</target>
        <note />
      </trans-unit>
      <trans-unit id="PostAction_AddReference_AddProjectReference">
        <source>Adding a project reference {0} to project file {1}:</source>
        <target state="translated">{1} 프로젝트 파일에 {0} 프로젝트 참조를 추가하는 중:</target>
        <note />
      </trans-unit>
      <trans-unit id="PostAction_AddReference_AddProjectReference_Failed">
        <source>Failed to add project reference: {0}</source>
        <target state="translated">프로젝트 참조 추가 실패: {0}</target>
        <note>{0} - the reason why operation failed, normally ends with period</note>
      </trans-unit>
      <trans-unit id="PostAction_AddReference_Error_ActionMisconfigured">
        <source>Add reference action is not configured correctly in the template.</source>
        <target state="translated">템플릿에서 참조 추가 작업이 올바르게 구성되지 않았습니다.</target>
        <note />
      </trans-unit>
      <trans-unit id="PostAction_AddReference_Error_FrameworkNotSupported">
        <source>Unable to automatically add the framework reference {0} to the project. Manually edit the project file to add it.</source>
        <target state="translated">프레임워크 참조 {0}을(를) 프로젝트에 자동으로 추가할 수 없습니다. 프로젝트 파일을 수동으로 편집하여 추가하세요.</target>
        <note />
      </trans-unit>
      <trans-unit id="PostAction_AddReference_Error_ProjFileListHeader">
        <source>Project files found:</source>
        <target state="translated">찾은 프로젝트 파일 :</target>
        <note />
      </trans-unit>
      <trans-unit id="PostAction_AddReference_Error_UnresolvedProjFile">
        <source>Unable to determine which project file to add the reference to.</source>
        <target state="translated">참조를 추가할 프로젝트 파일을 확인할 수 없습니다.</target>
        <note />
      </trans-unit>
      <trans-unit id="PostAction_AddReference_Error_UnsupportedRefType">
        <source>Adding reference type {0} is not supported.</source>
        <target state="translated">참조 형식 {0} 추가는 지원되지 않습니다.</target>
        <note />
      </trans-unit>
      <trans-unit id="PostAction_AddReference_Failed">
        <source>Failed to add a reference to the project file.</source>
        <target state="translated">프로젝트 파일에 참조를 추가하지 못했습니다.</target>
        <note />
      </trans-unit>
      <trans-unit id="PostAction_AddReference_Succeeded">
        <source>Successfully added a reference to the project file.</source>
        <target state="translated">프로젝트 파일에 참조를 추가했습니다.</target>
        <note />
      </trans-unit>
      <trans-unit id="PostAction_Restore_Error_FailedToDetermineProjectToRestore">
        <source>Couldn't determine files to restore.</source>
        <target state="translated">복원할 파일을 확인할 수 없습니다.</target>
        <note />
      </trans-unit>
      <trans-unit id="PostAction_Restore_Error_NoProjectsToRestore">
        <source>No projects are configured to restore. Check primary outputs configuration in template.json.</source>
        <target state="translated">복원하도록 구성된 프로젝트가 없습니다. template.json에서 기본 출력 구성을 확인하세요.</target>
        <note />
      </trans-unit>
      <trans-unit id="PostAction_Restore_Failed">
        <source>Restore failed.</source>
        <target state="translated">복원하지 못했습니다.</target>
        <note />
      </trans-unit>
      <trans-unit id="PostAction_Restore_RestoreFailed">
        <source>Failed to perform restore: {0}</source>
        <target state="translated">복원 수행 실패: {0}</target>
        <note>{0} - the reason why operation failed, normally ends with period</note>
      </trans-unit>
      <trans-unit id="PostAction_Restore_Running">
        <source>Restoring {0}:</source>
        <target state="translated">{0} 복원 중:</target>
        <note>{0} - path to a project to restore</note>
      </trans-unit>
      <trans-unit id="PostAction_Restore_Succeeded">
        <source>Restore succeeded.</source>
        <target state="translated">복원에 성공했습니다.</target>
        <note />
      </trans-unit>
      <trans-unit id="PrereleaseAndVersionAreNotSupportedAtTheSameTime">
        <source>The --prerelease and --version options are not supported in the same command</source>
        <target state="translated">--prerelease 및 --version 옵션은 같은 명령에서 지원되지 않습니다</target>
        <note />
      </trans-unit>
      <trans-unit id="PrintDownloadLinkOnlyDescription">
        <source>Only print the list of links to download without downloading.</source>
        <target state="translated">다운로드할 링크 목록을 다운로드하지 않고 인쇄만 합니다.</target>
        <note />
      </trans-unit>
      <trans-unit id="PrintSetVersionsDescription">
        <source>'dotnet workload search version' has three functions depending on its argument:
      1. If no argument is specified, it outputs a list of the latest released workload versions from this feature band. Takes the --take option to specify how many to provide and --format to alter the format.
         Example:
           dotnet workload search version --take 2 --format json
           [{"workloadVersion":"9.0.201"},{"workloadVersion":"9.0.200.1"}]
      2. If a workload version is provided as an argument, it outputs a table of various workloads and their versions for the specified workload version. Takes the --format option to alter the output format.
         Example:
           dotnet workload search version 9.0.201
           Workload manifest ID                               Manifest feature band      Manifest Version
           ------------------------------------------------------------------------------------------------
           microsoft.net.workload.emscripten.current          9.0.100-rc.1               9.0.0-rc.1.24430.3
           microsoft.net.workload.emscripten.net6             9.0.100-rc.1               9.0.0-rc.1.24430.3
           microsoft.net.workload.emscripten.net7             9.0.100-rc.1               9.0.0-rc.1.24430.3
           microsoft.net.workload.emscripten.net8             9.0.100-rc.1               9.0.0-rc.1.24430.3
           microsoft.net.sdk.android                          9.0.100-rc.1               35.0.0-rc.1.80
           microsoft.net.sdk.ios                              9.0.100-rc.1               17.5.9270-net9-rc1
           microsoft.net.sdk.maccatalyst                      9.0.100-rc.1               17.5.9270-net9-rc1
           microsoft.net.sdk.macos                            9.0.100-rc.1               14.5.9270-net9-rc1
           microsoft.net.sdk.maui                             9.0.100-rc.1               9.0.0-rc.1.24453.9
           microsoft.net.sdk.tvos                             9.0.100-rc.1               17.5.9270-net9-rc1
           microsoft.net.workload.mono.toolchain.current      9.0.100-rc.1               9.0.0-rc.1.24431.7
           microsoft.net.workload.mono.toolchain.net6         9.0.100-rc.1               9.0.0-rc.1.24431.7
           microsoft.net.workload.mono.toolchain.net7         9.0.100-rc.1               9.0.0-rc.1.24431.7
           microsoft.net.workload.mono.toolchain.net8         9.0.100-rc.1               9.0.0-rc.1.24431.7
      3. If one or more workloads are provided along with their versions (by joining them with the '@' character), it outputs workload versions that match the provided versions. Takes the --take option to specify how many to provide and --format to alter the format.
         Example:
           dotnet workload search version maui@9.0.0-rc.1.24453.9 ios@17.5.9270-net9-rc1
           9.0.201
    </source>
        <target state="translated">'dotnet workload search version'에는 인수에 따라 세 가지 기능이 있습니다.
      1. 인수를 지정하지 않으면 이 기능 밴드에서 릴리스된 최신 워크로드 버전 목록을 출력합니다. --take 옵션을 사용하여 얼마나 제공할지 지정하고 --format을 사용하여 형식을 변경합니다.
         예:
           dotnet workload search version --take 2 --format json
           [{"workloadVersion":"9.0.201"},{"workloadVersion":"9.0.200.1"}]
      2. 특정 워크로드 버전이 인수로 제공되는 경우 지정된 워크로드 버전에 대한 다양한 워크로드 및 해당 버전의 테이블을 출력합니다. --format 옵션을 사용하여 출력 형식을 변경합니다.
         예: 
           dotnet workload search version 9.0.201
           워크로드 매니페스트 ID                               매니페스트 기능 밴드      매니페스트 버전
           ------------------------------------------------------------------------------------------------
           microsoft.net.workload.emscripten.current          9.0.100-rc.1               9.0.0-rc.1.24430.3
           microsoft.net.workload.emscripten.net6             9.0.100-rc.1               9.0.0-rc.1.24430.3
           microsoft.net.workload.emscripten.net7             9.0.100-rc.1               9.0.0-rc.1.24430.3
           microsoft.net.workload.emscripten.net8             9.0.100-rc.1               9.0.0-rc.1.24430.3
           microsoft.net.sdk.android                          9.0.100-rc.1               35.0.0-rc.1.80
           microsoft.net.sdk.ios                              9.0.100-rc.1               17.5.9270-net9-rc1
           microsoft.net.sdk.maccatalyst                      9.0.100-rc.1               17.5.9270-net9-rc1
           microsoft.net.sdk.macos                            9.0.100-rc.1               14.5.9270-net9-rc1
           microsoft.net.sdk.maui                             9.0.100-rc.1               9.0.0-rc.1.24453.9
           microsoft.net.sdk.tvos                             9.0.100-rc.1               17.5.9270-net9-rc1
           microsoft.net.workload.mono.toolchain.current      9.0.100-rc.1               9.0.0-rc.1.24431.7
           microsoft.net.workload.mono.toolchain.net6         9.0.100-rc.1               9.0.0-rc.1.24431.7
           microsoft.net.workload.mono.toolchain.net7         9.0.100-rc.1               9.0.0-rc.1.24431.7
           microsoft.net.workload.mono.toolchain.net8         9.0.100-rc.1               9.0.0-rc.1.24431.7
      3. 하나 이상의 워크로드가 해당 버전과 함께 제공되는 경우('@' 문자와 조인하여) 제공된 버전과 일치하는 워크로드 버전을 출력합니다. --take 옵션을 사용하여 얼마나 제공할지 지정하고 --format을 사용하여 형식을 변경합니다.
         예: 
           dotnet workload search version maui@9.0.0-rc.1.24453.9 ios@17.5.9270-net9-rc1
           9.0.201
    </target>
        <note>{Locked="--take"} {Locked="--format"} {Locked="dotnet workload search version"} {Locked="workloadVersion"}</note>
      </trans-unit>
      <trans-unit id="ProjectCapabilityConstraintFactory_Exception_EvaluationFailed">
        <source>Failed to create constraint '{0}': failed to evaluate the project: {1}</source>
        <target state="translated">제약 조건 '{0}' 생성 실패: 프로젝트 평가 실패: {1}</target>
        <note>{0} - type of constraint (non-localizable), {1} - localized reason why evaluation failed, ends with period.</note>
      </trans-unit>
      <trans-unit id="ProjectCapabilityConstraintFactory_Exception_NoEvaluator">
        <source>Failed to create constraint '{0}': {1} component is not available.</source>
        <target state="translated">제약 조건 '{0}' 생성 실패: {1} 구성 요소를 사용할 수 없습니다.</target>
        <note>{0} - type of constraint (non-localizable), {1} - name of required component (non-localizable).</note>
      </trans-unit>
      <trans-unit id="ProjectCapabilityConstraint_DisplayName">
        <source>Project capabilities</source>
        <target state="translated">프로젝트 기능</target>
        <note />
      </trans-unit>
      <trans-unit id="ProjectCapabilityConstraint_Error_ArgumentShouldBeString">
        <source>argument should be a string</source>
        <target state="translated">인수는 문자열이어야 합니다.</target>
        <note>part of a sentence</note>
      </trans-unit>
      <trans-unit id="ProjectCapabilityConstraint_Error_ArgumentShouldNotBeEmpty">
        <source>arguments should not contain empty values</source>
        <target state="translated">인수에는 빈 값이 포함되어서는 안 됩니다.</target>
        <note>part of a sentence</note>
      </trans-unit>
      <trans-unit id="ProjectCapabilityConstraint_Error_InvalidConstraintConfiguration">
        <source>Invalid constraint configuration</source>
        <target state="translated">잘못된 제약 조건 구성</target>
        <note>part of a sentence</note>
      </trans-unit>
      <trans-unit id="ProjectCapabilityConstraint_Error_InvalidJson">
        <source>invalid JSON</source>
        <target state="translated">잘못된 JSON</target>
        <note>part of a sentence</note>
      </trans-unit>
      <trans-unit id="ProjectCapabilityConstraint_Restricted_EvaluationFailed_Message">
        <source>Failed to evaluate project context: {0}</source>
        <target state="translated">프로젝트 컨텍스트 평가 실패: {0}</target>
        <note>{0} - failure reason</note>
      </trans-unit>
      <trans-unit id="ProjectCapabilityConstraint_Restricted_Message">
        <source>The template needs project capability '{0}', and current project ({1}) does not satisfy it.</source>
        <target state="translated">템플릿에 프로젝트 기능 '{0}'이(가) 필요하며 현재 프로젝트({1})가 이를 충족하지 않습니다.</target>
        <note>{0} - project capability expression (non-localizable), {1} - path to the project.</note>
      </trans-unit>
      <trans-unit id="ProjectCapabilityConstraint_Restricted_MultipleProjectsFound_CTA">
        <source>Specify the project to use using {0} option.</source>
        <target state="translated">{0} 옵션을 사용하여 사용할 프로젝트를 지정합니다.</target>
        <note>{0} - option to use - non localizable</note>
      </trans-unit>
      <trans-unit id="ProjectCapabilityConstraint_Restricted_NoProjectFound_CTA">
        <source>This template can only be created inside the project.</source>
        <target state="translated">이 템플릿은 프로젝트 내에서만 만들 수 있습니다.</target>
        <note />
      </trans-unit>
      <trans-unit id="ProjectCapabilityConstraint_Restricted_NonSDKStyle_Message">
        <source>The project {0} is not an SDK style project, and is not supported for evaluation. It is only possible to use this template with SDK-style projects.</source>
        <target state="translated">프로젝트 {0}은(는) SDK 스타일 프로젝트가 아니며 평가가 지원되지 않습니다. 이 템플릿은 SDK 스타일 프로젝트에서만 사용할 수 있습니다.</target>
        <note>{0} - path to the project</note>
      </trans-unit>
      <trans-unit id="ProjectCapabilityConstraint_Restricted_NotRestored_CTA">
        <source>Run 'dotnet restore {0}' to restore the project.</source>
        <target state="translated">프로젝트를 복원하려면 'dotnet restore {0}'을(를) 실행하세요.</target>
        <note>{Locked="dotnet restore {0}"}</note>
      </trans-unit>
      <trans-unit id="ProjectContextSymbolSource_DisplayName">
        <source>Project context</source>
        <target state="translated">프로젝트 컨텍스트</target>
        <note />
      </trans-unit>
      <trans-unit id="ProjectConvertAppFullName">
        <source>Convert a file-based program to a project-based program.</source>
        <target state="translated">파일 기반 프로그램을 프로젝트 기반 프로그램으로 변환합니다.</target>
        <note />
      </trans-unit>
      <trans-unit id="ProjectConvertAskForOutputDirectory">
        <source>Specify the output directory ({0}):</source>
        <target state="translated">출력 디렉터리 지정({0}):</target>
        <note>{0} is the default value</note>
      </trans-unit>
      <trans-unit id="ProjectConvertDryRun">
        <source>Determines changes without actually modifying the file system</source>
        <target state="translated">파일 시스템을 실제로 수정하지 않고 변경 내용을 결정합니다.</target>
        <note />
      </trans-unit>
      <trans-unit id="ProjectConvertWouldConvertFile">
        <source>Dry run: would remove file-level directives from file: {0}</source>
        <target state="translated">시험 실행: 파일에서 파일 수준 지시문을 제거합니다. {0}</target>
        <note>{0} is the file full path.</note>
      </trans-unit>
      <trans-unit id="ProjectConvertWouldCopyFile">
        <source>Dry run: would copy file '{0}' to '{1}'.</source>
        <target state="translated">시험 실행: '{0}' 파일을 '{1}'에 복사합니다.</target>
        <note>{0} and {1} are file full paths.</note>
      </trans-unit>
      <trans-unit id="ProjectConvertWouldCreateDirectory">
        <source>Dry run: would create directory: {0}</source>
        <target state="translated">시험 실행: 디렉터리를 만듭니다. {0}</target>
        <note>{0} is the directory full path.</note>
      </trans-unit>
      <trans-unit id="ProjectConvertWouldCreateFile">
        <source>Dry run: would create file: {0}</source>
        <target state="translated">시험 실행: 파일을 만듭니다. {0}</target>
        <note>{0} is the file full path.</note>
      </trans-unit>
      <trans-unit id="ProjectConvertWouldDeleteFile">
        <source>Dry run: would delete file: {0}</source>
        <target state="translated">시험 실행: 파일을 삭제합니다. {0}</target>
        <note>{0} is the file full path.</note>
      </trans-unit>
      <trans-unit id="ProjectConvertWouldMoveFile">
        <source>Dry run: would move file '{0}' to '{1}'.</source>
        <target state="translated">시험 실행: '{0}' 파일을 '{1}'(으)로 이동합니다.</target>
        <note>{0} and {1} are file full paths.</note>
      </trans-unit>
      <trans-unit id="ProjectManifest">
        <source>PROJECT_MANIFEST</source>
        <target state="translated">PROJECT_MANIFEST</target>
        <note />
      </trans-unit>
      <trans-unit id="ProjectManifestDescription">
        <source>The XML file that contains the list of packages to be stored.</source>
        <target state="translated">저장될 패키지 목록을 포함하는 XML 파일입니다.</target>
        <note />
      </trans-unit>
      <trans-unit id="ProjectsHeader">
        <source>Project(s)</source>
        <target state="translated">프로젝트</target>
        <note />
      </trans-unit>
      <trans-unit id="PropertyDirectiveInvalidName">
        <source>Invalid property name at {0}. {1}</source>
        <target state="translated">{0}의 속성 이름이 잘못되었습니다. {1}</target>
        <note>{0} is the file path and line number. {1} is an inner exception message.</note>
      </trans-unit>
      <trans-unit id="PropertyDirectiveMissingParts">
        <source>The property directive needs to have two parts separated by '=' like '#:property PropertyName=PropertyValue': {0}</source>
        <target state="translated">property 지시문에는 '#:property PropertyName=PropertyValue'와 같이 '='로 구분된 두 부분이 있어야 합니다. {0}.</target>
        <note>{0} is the file path and line number.{Locked="#:property"}</note>
      </trans-unit>
      <trans-unit id="PublishAppDescription">
        <source>Publisher for the .NET Platform</source>
        <target state="translated">.NET 플랫폼용 게시자입니다.</target>
        <note />
      </trans-unit>
      <trans-unit id="PublishCmdNoLogo">
        <source>Do not display the startup banner or the copyright message.</source>
        <target state="translated">시작 배너 또는 저작권 메시지를 표시하지 않습니다.</target>
        <note />
      </trans-unit>
      <trans-unit id="PublishConfigurationOptionDescription">
        <source>The configuration to publish for. The default is 'Release' for NET 8.0 projects and above, but 'Debug' for older projects.</source>
        <target state="translated">게시할 구성입니다. 기본값은 NET 8.0 프로젝트의 경우 'Release'이지만, 이전 프로젝트의 경우 'Debug'입니다.</target>
        <note />
      </trans-unit>
      <trans-unit id="PublishDefinition">
        <source>Publish a .NET project for deployment.</source>
        <target state="translated">배포에 대해 .NET 프로젝트를 게시합니다.</target>
        <note />
      </trans-unit>
      <trans-unit id="PublishFrameworkOptionDescription">
        <source>The target framework to publish for. The target framework has to be specified in the project file.</source>
        <target state="translated">게시할 대상 프레임워크입니다. 대상 프레임워크는 프로젝트 파일에서 지정해야 합니다.</target>
        <note />
      </trans-unit>
      <trans-unit id="PublishOutputOption">
        <source>OUTPUT_DIR</source>
        <target state="translated">OUTPUT_DIR</target>
        <note />
      </trans-unit>
      <trans-unit id="PublishOutputOptionDescription">
        <source>The output directory to place the published artifacts in.</source>
        <target state="translated">게시된 아티팩트를 배치할 출력 디렉터리입니다.</target>
        <note />
      </trans-unit>
      <trans-unit id="PublishRuntimeOptionDescription">
        <source>The target runtime to publish for. This is used when creating a self-contained deployment.
The default is to publish a framework-dependent application.</source>
        <target state="translated">게시할 대상 런타임입니다. 자체 포함 배포를 만들 때 사용됩니다.
기본값은 프레임워크 종속 애플리케이션을 게시하는 것입니다.</target>
        <note />
      </trans-unit>
      <trans-unit id="RazorOptionDescription">
        <source>Shut down the Razor build server.</source>
        <target state="translated">Razor 빌드 서버를 종료합니다.</target>
        <note />
      </trans-unit>
      <trans-unit id="ReferenceAddAppFullName">
        <source>Add a project-to-project reference to the project.</source>
        <target state="translated">프로젝트에 프로젝트 간 참조를 추가합니다.</target>
        <note />
      </trans-unit>
      <trans-unit id="ReferenceAddCmdFrameworkDescription">
        <source>Add the reference only when targeting a specific framework.</source>
        <target state="translated">특정 프레임워크를 대상으로 지정할 때에만 참조를 추가합니다.</target>
        <note />
      </trans-unit>
      <trans-unit id="ReferenceAddProjectPathArgumentDescription">
        <source>The paths to the projects to add as references.</source>
        <target state="translated">참조로 추가할 프로젝트의 경로입니다.</target>
        <note />
      </trans-unit>
      <trans-unit id="ReferenceAddProjectPathArgumentName">
        <source>PROJECT_PATH</source>
        <target state="translated">PROJECT_PATH</target>
        <note />
      </trans-unit>
      <trans-unit id="ReferenceDefinition">
        <source>Add, remove, or list ProjectReferences for a .NET project.</source>
        <target state="translated">.NET 프로젝트에 대한 ProjectReferences를 추가, 제거 또는 나열합니다.</target>
        <note />
      </trans-unit>
      <trans-unit id="ReferenceListAppFullName">
        <source>List all project-to-project references of the project.</source>
        <target state="translated">프로젝트의 모든 프로젝트 간 참조를 나열합니다.</target>
        <note />
      </trans-unit>
      <trans-unit id="ReferenceRemoveAppFullName">
        <source>Remove a project-to-project reference from the project.</source>
        <target state="translated">프로젝트에서 프로젝트 간 참조를 제거합니다.</target>
        <note />
      </trans-unit>
      <trans-unit id="ReferenceRemoveCmdFrameworkDescription">
        <source>Remove the reference only when targeting a specific framework.</source>
        <target state="translated">특정 프레임워크를 대상으로 지정할 때에만 참조를 제거합니다.</target>
        <note />
      </trans-unit>
      <trans-unit id="ReferenceRemoveProjectPathArgumentDescription">
        <source>The paths to the referenced projects to remove.</source>
        <target state="translated">제거할 참조된 프로젝트의 경로입니다.</target>
        <note />
      </trans-unit>
      <trans-unit id="ReferenceRemoveProjectPathArgumentName">
        <source>PROJECT_PATH</source>
        <target state="translated">PROJECT_PATH</target>
        <note />
      </trans-unit>
      <trans-unit id="ReleasesLibraryFailed">
        <source>Unable to get releases information: {0}</source>
        <target state="translated">릴리스 정보를 가져올 수 없음: {0}</target>
        <note />
      </trans-unit>
      <trans-unit id="RemoveAppFullName">
        <source>Remove one or more projects from a solution file.</source>
        <target state="translated">솔루션 파일에서 하나 이상의 프로젝트를 제거합니다.</target>
        <note />
      </trans-unit>
      <trans-unit id="RemoveProjectPathArgumentDescription">
        <source>The project paths or names to remove from the solution.</source>
        <target state="translated">솔루션에서 제거할 프로젝트 경로 또는 이름입니다.</target>
        <note />
      </trans-unit>
      <trans-unit id="RemoveProjectPathArgumentName">
        <source>PROJECT_PATH</source>
        <target state="translated">PROJECT_PATH</target>
        <note />
      </trans-unit>
      <trans-unit id="RemovingWorkloadInstallationRecord">
        <source>Removing workload installation record for {0}...</source>
        <target state="translated">{0}에 대한 워크로드 설치 레코드를 제거하는 중...</target>
        <note />
      </trans-unit>
      <trans-unit id="RepairSucceeded">
        <source>Successfully repaired workloads: {0}</source>
        <target state="translated">워크로드를 복구했습니다. {0}</target>
        <note />
      </trans-unit>
      <trans-unit id="RepairingWorkloads">
        <source>Repairing workload installation for workloads: {0}</source>
        <target state="translated">워크로드에 대한 워크로드 설치 복구 중: {0}</target>
        <note />
      </trans-unit>
      <trans-unit id="RequiresWindows">
        <source>This command can only be run on Windows</source>
        <target state="translated">이 명령은 Windows에서만 실행할 수 있습니다</target>
        <note />
      </trans-unit>
      <trans-unit id="RestoreAppFullName">
        <source>.NET dependency restorer</source>
        <target state="translated">.NET 의존성 복원 도구</target>
        <note />
      </trans-unit>
      <trans-unit id="RestoreDefinition">
        <source>Restore dependencies specified in a .NET project.</source>
        <target state="translated">.NET 프로젝트에 지정된 종속성을 복원합니다.</target>
        <note />
      </trans-unit>
      <trans-unit id="RestoreFailed">
        <source>Restore failed.</source>
        <target state="translated">복원하지 못했습니다.</target>
        <note />
      </trans-unit>
      <trans-unit id="RestorePartiallyFailed">
        <source>Restore partially failed.</source>
        <target state="translated">부분적으로 복원하지 못했습니다.</target>
        <note />
      </trans-unit>
      <trans-unit id="RestoreSuccessful">
        <source>Tool '{0}' (version '{1}') was restored. Available commands: {2}</source>
        <target state="translated">'{0}' 도구(버전 '{1}')가 복원되었습니다. 사용 가능한 명령: {2}</target>
        <note />
      </trans-unit>
      <trans-unit id="RollForwardDefinition">
        <source>Roll forward to framework version  (LatestPatch, Minor, LatestMinor, Major, LatestMajor, Disable).</source>
        <target state="translated">프레임워크 버전(LatestPatch, Minor, LatestMinor, Major, LatestMajor, Disable)으로 롤포워드합니다.</target>
        <note />
      </trans-unit>
      <trans-unit id="RollForwardOptionDescription">
        <source>Allow a .NET tool to roll forward to newer versions of the .NET runtime if the runtime it targets isn't installed.</source>
        <target state="translated">대상으로 하는 런타임이 설치되지 않은 경우 .NET 도구가 최신 버전의 .NET 런타임으로 롤포워드하도록 허용합니다.</target>
        <note />
      </trans-unit>
      <trans-unit id="RollbackDefinitionContainsExtraneousManifestIds">
        <source>Invalid rollback definition. The manifest IDs in rollback definition {0} do not match installed manifest IDs {1}.</source>
        <target state="translated">롤백 정의가 잘못되었습니다. 롤백 정의 {0}의 매니페스트 ID {1}와(과) 일치하지 않습니다.</target>
        <note />
      </trans-unit>
      <trans-unit id="RollbackDefinitionFileDoesNotExist">
        <source>Provided rollback definition file {0} doesn't exist.</source>
        <target state="translated">제공된 롤백 정의 파일 {0}이(가) 없습니다.</target>
        <note />
      </trans-unit>
      <trans-unit id="RollingBackPackInstall">
        <source>Rolling back pack {0} installation...</source>
        <target state="translated">팩 {0} 설치를 롤백 중...</target>
        <note />
      </trans-unit>
      <trans-unit id="RunAppFullName">
        <source>.NET Run Command</source>
        <target state="translated">.NET 실행 명령</target>
        <note />
      </trans-unit>
      <trans-unit id="RunCommandBuilding">
        <source>Building...</source>
        <target state="translated">빌드하는 중...</target>
        <note />
      </trans-unit>
      <trans-unit id="RunCommandEvaluationExceptionBuildFailed">
        <source>Running the {0} target to discover run commands failed for this project. Fix the errors and warnings and run again.</source>
        <target state="translated">이 프로젝트에 대해 실행 명령을 검색하기 위해 {0} 대상을 실행하지 못했습니다. 오류 및 경고를 수정하고 다시 실행합니다.</target>
        <note>{0} is the name of an MSBuild target</note>
      </trans-unit>
      <trans-unit id="RunCommandException">
        <source>The build failed. Fix the build errors and run again.</source>
        <target state="translated">빌드하지 못했습니다. 빌드 오류를 수정하고 다시 실행하세요.</target>
        <note />
      </trans-unit>
      <trans-unit id="RunCommandExceptionCouldNotApplyLaunchSettings">
        <source>The launch profile "{0}" could not be applied.
{1}</source>
        <target state="translated">시작 프로필 "{0}"을(를) 적용할 수 없습니다.
{1}</target>
        <note />
      </trans-unit>
      <trans-unit id="RunCommandExceptionCouldNotLocateALaunchSettingsFile">
        <source>Cannot use launch profile '{0}' because the launch settings file could not be located. Locations tried:
{1}</source>
        <target state="translated">시작 설정 파일을 찾을 수 없으므로 시작 프로필 '{0}'을(를) 사용할 수 없습니다. 시도한 위치: 
{1}</target>
        <note />
      </trans-unit>
      <trans-unit id="RunCommandExceptionMultipleProjects">
        <source>Specify which project file to use because {0} contains more than one project file.</source>
        <target state="translated">{0}에 둘 이상의 프로젝트 파일이 포함되어 있으므로 사용할 프로젝트 파일을 지정하세요.</target>
        <note />
      </trans-unit>
      <trans-unit id="RunCommandExceptionNoProjects">
        <source>Couldn't find a project to run. Ensure a project exists in {0}, or pass the path to the project using {1}.</source>
        <target state="translated">실행할 프로젝트를 찾을 수 없습니다. 프로젝트가 {0}에 존재하는지 확인하거나 {1}을(를) 사용하여 프로젝트에 경로를 전달하세요.</target>
        <note />
      </trans-unit>
      <trans-unit id="RunCommandExceptionUnableToRun">
        <source>Unable to proceed with project '{0}'.
Ensure you have a runnable project type.
A runnable project should target a runnable TFM (for instance, net{1}) and have OutputType 'Exe'.
The current OutputType is '{2}'.</source>
<<<<<<< HEAD
        <target state="translated">프로젝트 '{0}'을(를) 진행할 수 없습니다.
실행 가능한 프로젝트 형식이 있는지 확인하세요.
실행 가능한 프로젝트는 실행 가능한 TFM(예: net{1})을(를) 대상으로 하고 OutputType 'Exe'가 있어야 합니다.
현재 OutputType은(는) '{2}'입니다.</target>
=======
        <target state="needs-review-translation">프로젝트를 실행할 수 없습니다.
실행 가능한 프로젝트 형식이 있고 '{0}'에서 이 프로젝트를 지원하는지 확인하세요.
실행 가능한 프로젝트는 실행 가능한 TFM(예: net5.0)을 대상으로 하고 OutputType 'Exe'가 있어야 합니다.
현재 {1}은(는) '{2}'입니다.</target>
>>>>>>> 270865c5
        <note>{0} is project file path. {1} is dotnet framework version. {2} is the project output type.{Locked="OutputType"}{Locked="Exe"}</note>
      </trans-unit>
      <trans-unit id="RunCommandExceptionUnableToRunSpecifyFramework">
        <source>Unable to run your project
Your project targets multiple frameworks. Specify which framework to run using '{0}'.</source>
        <target state="translated">프로젝트를 실행할 수 없습니다.
프로젝트에서 여러 프레임워크를 대상으로 합니다. '{0}'을(를) 사용하여 실행할 프레임워크를 지정하세요.</target>
        <note />
      </trans-unit>
      <trans-unit id="RunCommandProjectAbbreviationDeprecated">
        <source>Warning NETSDK1174: The abbreviation of -p for --project is deprecated. Please use --project.</source>
        <target state="translated">경고 NETSDK1174: --project에 대한 약어 -p는 더 이상 사용되지 않습니다. --project를 사용하세요.</target>
        <note>{Locked="--project"}</note>
      </trans-unit>
      <trans-unit id="RunCommandSpecifiedFileIsNotAValidProject">
        <source>'{0}' is not a valid project file.</source>
        <target state="translated">'{0}'은(는) 유효한 프로젝트 파일이 아닙니다.</target>
        <note />
      </trans-unit>
      <trans-unit id="RunCommandWarningRunJsonNotUsed">
        <source>Warning: Settings from '{0}' are not used because '{1}' has precedence.</source>
        <target state="translated">경고: '{0}'의 설정은 '{1}'이(가) 우선하므로 사용되지 않습니다.</target>
        <note>{0} is an app.run.json file path. {1} is a launchSettings.json file path.</note>
      </trans-unit>
      <trans-unit id="RunConfigurationOptionDescription">
        <source>The configuration to run for. The default for most projects is 'Debug'.</source>
        <target state="translated">실행할 구성입니다. 대부분의 프로젝트에서 기본값은 'Debug'입니다.</target>
        <note />
      </trans-unit>
      <trans-unit id="RunDefinition">
        <source>Build and run a .NET project output.</source>
        <target state="translated">.NET 프로젝트 출력을 빌드하고 실행합니다.</target>
        <note />
      </trans-unit>
      <trans-unit id="RunDotnetCommandHelpForMore">
        <source>Run 'dotnet [command] --help' for more information on a command.</source>
        <target state="translated">명령에 대한 자세한 정보를 보려면 'dotnet [명령] --help'를 실행합니다.</target>
        <note />
      </trans-unit>
      <trans-unit id="RunFrameworkOptionDescription">
        <source>The target framework to run for. The target framework must also be specified in the project file.</source>
        <target state="translated">실행할 대상 프레임워크입니다. 대상 프레임워크는 프로젝트 파일에도 지정되어야 합니다.</target>
        <note />
      </trans-unit>
      <trans-unit id="RunRuntimeOptionDescription">
        <source>The target runtime to run for.</source>
        <target state="translated">실행할 대상 런타임입니다.</target>
        <note />
      </trans-unit>
      <trans-unit id="RunningTestsFrom">
        <source>Running tests from</source>
        <target state="translated">다음 위치에서 테스트를 실행하는 중</target>
        <note />
      </trans-unit>
      <trans-unit id="RuntimeConfigDefinition">
        <source>Path to &lt;application&gt;.runtimeconfig.json file.</source>
        <target state="translated">&lt;application&gt;.runtimeconfig.json 파일의 경로입니다.</target>
        <note />
      </trans-unit>
      <trans-unit id="RuntimePropertyNotFound">
        <source>Runtime property 'HOSTFXR_PATH' was not set or empty.</source>
        <target state="translated">런타임 속성 'HOSTFXR_PATH'이(가) 설정되지 않았거나 비어 있습니다.</target>
        <note />
      </trans-unit>
      <trans-unit id="RuntimeSectionHeader">
        <source>.NET Runtimes:</source>
        <target state="translated">.NET 런타임:</target>
        <note />
      </trans-unit>
      <trans-unit id="SDKCommandUsageDescription">
        <source>Execute a .NET SDK command.</source>
        <target state="translated">.NET SDK 명령을 실행합니다.</target>
        <note />
      </trans-unit>
      <trans-unit id="SDKInfoCommandDefinition">
        <source>Display .NET information.</source>
        <target state="translated">.NET 정보를 표시합니다.</target>
        <note />
      </trans-unit>
      <trans-unit id="SDKListRuntimesCommandDefinition">
        <source>Display the installed runtimes.</source>
        <target state="translated">설치된 런타임을 표시합니다.</target>
        <note />
      </trans-unit>
      <trans-unit id="SDKListSdksCommandDefinition">
        <source>Display the installed SDKs.</source>
        <target state="translated">설치된 SDK를 표시합니다.</target>
        <note />
      </trans-unit>
      <trans-unit id="SDKOptionsHelpDefinition">
        <source>Show command line help.</source>
        <target state="translated">명령줄 도움말을 표시합니다.</target>
        <note />
      </trans-unit>
      <trans-unit id="SDKVersionCommandDefinition">
        <source>Display .NET SDK version in use.</source>
        <target state="translated">사용 중인 .NET SDK 버전을 표시합니다.</target>
        <note />
      </trans-unit>
      <trans-unit id="SamePackageIdInOtherManifestFile">
        <source>Warning: There are other manifest files in the directory hierarchy that will affect this local tool. The following files have not been changed:
{0}</source>
        <target state="translated">경고: 이 로컬 도구에 영향을 줄 수 있는 다른 매니페스트 파일이 디렉터리 계층 구조에 있습니다. 다음 파일은 변경되지 않았습니다.
{0}</target>
        <note />
      </trans-unit>
      <trans-unit id="SdkAppFullName">
        <source>.NET SDK Command</source>
        <target state="translated">.NET SDK 명령</target>
        <note />
      </trans-unit>
      <trans-unit id="SdkCheckAppFullName">
        <source>.NET SDK Check Command</source>
        <target state="translated">.NET SDK 확인 명령</target>
        <note />
      </trans-unit>
      <trans-unit id="SdkDefinition">
        <source>Manage .NET SDK installation.</source>
        <target state="translated">.NET SDK 설치를 관리합니다.</target>
        <note />
      </trans-unit>
      <trans-unit id="SdkInfoProvider_Message_InstallSdk">
        <source>Go to aka.ms/get-dotnet and install any of the supported SDK versions: '{0}'.</source>
        <target state="translated">aka.ms/get-dotnet으로 이동하여 지원되는 SDK 버전 '{0}'을(를) 설치합니다.</target>
        <note>{0} is the list of supported versions.</note>
      </trans-unit>
      <trans-unit id="SdkInfoProvider_Message_SwitchSdk">
        <source>You have other SDK version(s) installed that can be used to run this template. Switch to any of the following SDK(s) on your system to run this template: '{0}'. Details on selecting SDK version to run: https://docs.microsoft.com/dotnet/core/tools/global-json.</source>
        <target state="translated">이 템플릿을 실행하는 데 사용할 수 있는 다른 SDK 버전이 설치되어 있습니다. 이 템플릿을 실행하려면 시스템에서 다음 SDK 중 하나로 전환하세요. '{0}'. 실행할 SDK 버전 선택에 대한 세부 정보: https://docs.microsoft.com/dotnet/core/tools/global-json.</target>
        <note>{0} is the list of installed and supported versions.</note>
      </trans-unit>
      <trans-unit id="SdkSectionHeader">
        <source>.NET SDKs:</source>
        <target state="translated">.NET SDK:</target>
        <note />
      </trans-unit>
      <trans-unit id="SdkVersionOptionNotSupported">
        <source>The --sdk-version option is no longer supported for this command.</source>
        <target state="translated">--sdk-version 옵션은 더 이상 이 명령의 지원을 받지 않습니다.</target>
        <note>{Locked="--sdk-version"}</note>
      </trans-unit>
      <trans-unit id="ShouldInstallAWorkloadSet">
        <source>No workload sets are installed. Run "dotnet workload restore" to install a workload set.</source>
        <target state="translated">워크로드 집합이 설치되어 있지 않습니다. "dotnet workload restore"를 실행하여 워크로드 집합을 설치하세요.</target>
        <note>{Locked="dotnet workload restore"}</note>
      </trans-unit>
      <trans-unit id="ShutDownFailed">
        <source>{0} failed to shut down: {1}</source>
        <target state="translated">{0}을(를) 종료하지 못했습니다. {1}</target>
        <note />
      </trans-unit>
      <trans-unit id="ShutDownFailedWithPid">
        <source>{0} (process {1}) failed to shut down: {2}</source>
        <target state="translated">{0}(프로세스 {1})을(를) 종료하지 못했습니다. {2}</target>
        <note />
      </trans-unit>
      <trans-unit id="ShutDownSucceeded">
        <source>{0} shut down successfully.</source>
        <target state="translated">{0}을(를) 종료했습니다.</target>
        <note />
      </trans-unit>
      <trans-unit id="ShutDownSucceededWithPid">
        <source>{0} (process {1}) shut down successfully.</source>
        <target state="translated">{0}(프로세스 {1})을(를) 종료했습니다.</target>
        <note />
      </trans-unit>
      <trans-unit id="ShuttingDownServer">
        <source>Shutting down {0}...</source>
        <target state="translated">{0}을(를) 종료하는 중...</target>
        <note />
      </trans-unit>
      <trans-unit id="ShuttingDownServerWithPid">
        <source>Shutting down {0} (process {1})...</source>
        <target state="translated">{0}(프로세스 {1})을(를) 종료하는 중...</target>
        <note />
      </trans-unit>
      <trans-unit id="SkipManifestUpdateOptionDescription">
        <source>Skip updating the workload manifests.</source>
        <target state="translated">워크로드 매니페스트 업데이트 건너뛰기</target>
        <note />
      </trans-unit>
      <trans-unit id="SkipOptimizationOptionDescription">
        <source>Skip the optimization phase.</source>
        <target state="translated">최적화 단계를 건너뜁니다.</target>
        <note />
      </trans-unit>
      <trans-unit id="SkipSignCheckInvalidOption">
        <source>Unable to bypass signature verification. The specified option conflicts with a global policy.</source>
        <target state="translated">서명 확인을 무시할 수 없습니다. 지정한 옵션이 전역 정책과 충돌합니다.</target>
        <note />
      </trans-unit>
      <trans-unit id="SkipSignCheckOptionDescription">
        <source>Skip signature verification of workload packages and installers.</source>
        <target state="translated">워크로드 패키지 및 설치 관리자의 서명 확인을 건너뜁니다.</target>
        <note />
      </trans-unit>
      <trans-unit id="SkipSymbolsOptionDescription">
        <source>Skip creating symbol files which can be used for profiling the optimized assemblies.</source>
        <target state="translated">최적화된 어셈블리 프로파일링에 대해 사용할 수 있는 기호 파일 만들기를 건너뜁니다.</target>
        <note />
      </trans-unit>
      <trans-unit id="SkippedLowercase">
        <source>skipped</source>
        <target state="translated">건너뜀</target>
        <note />
      </trans-unit>
      <trans-unit id="SkippingManifestUpdate">
        <source>Manifest packages were not found. Skipping manifest update...</source>
        <target state="translated">매니페스트 패키지를 찾을 수 없습니다. 매니페스트 업데이트를 건너뛰는 중...</target>
        <note />
      </trans-unit>
      <trans-unit id="SlnDefinition">
        <source>Modify Visual Studio solution files.</source>
        <target state="translated">Visual Studio 솔루션 파일을 수정합니다.</target>
        <note />
      </trans-unit>
      <trans-unit id="SlnxGenerated">
        <source>.slnx file {0} generated.</source>
        <target state="translated">.slnx 파일 {0}이(가) 생성되었습니다.</target>
        <note />
      </trans-unit>
      <trans-unit id="SolutionAddReferencedProjectsOptionDescription">
        <source>Recursively add projects' ReferencedProjects to solution</source>
        <target state="translated">프로젝트의 ReferencedProjects를 솔루션에 재귀적으로 추가</target>
        <note />
      </trans-unit>
      <trans-unit id="SolutionAppFullName">
        <source>.NET modify solution file command</source>
        <target state="translated">.NET 솔루션 파일 수정 명령</target>
        <note />
      </trans-unit>
      <trans-unit id="SolutionArgumentDescription">
        <source>The solution file to operate on. If not specified, the command will search the current directory for one.</source>
        <target state="translated">수행할 솔루션 파일입니다. 파일을 지정하지 않으면 명령이 현재 디렉터리에서 파일을 검색합니다.</target>
        <note />
      </trans-unit>
      <trans-unit id="SolutionArgumentName">
        <source>SLN_FILE</source>
        <target state="translated">SLN_FILE</target>
        <note />
      </trans-unit>
      <trans-unit id="SolutionFolderAndInRootMutuallyExclusive">
        <source>The --solution-folder and --in-root options cannot be used together; use only one of the options.</source>
        <target state="translated">--solution-folder와 --in-root 옵션을 함께 사용할 수 없습니다. 옵션을 하나만 사용하세요.</target>
        <note />
      </trans-unit>
      <trans-unit id="SolutionFolderHeader">
        <source>Solution Folder(s)</source>
        <target state="translated">솔루션 폴더</target>
        <note />
      </trans-unit>
      <trans-unit id="SourceArgumentName">
        <source>Source</source>
        <target state="translated">원본</target>
        <note />
      </trans-unit>
      <trans-unit id="SourceDescription">
        <source>The package source to search. You can pass multiple `--source` options to search multiple package sources. Example: `--source https://api.nuget.org/v3/index.json`.</source>
        <target state="translated">검색할 패키지 원본입니다. 여러 '--source' 옵션을 전달하여 여러 패키지 원본을 검색할 수 있습니다. 예: '--source https://api.nuget.org/v3/index.json'.</target>
        <note />
      </trans-unit>
      <trans-unit id="SpecifiedNoWorkloadVersionAndSpecificWorkloadVersion">
        <source>'useWorkloadVersions' specified to not use a workload version. This is not compatible with updating or installing with a specified workload version from the command line, global.json, or from a history record with a workload version.</source>
        <target state="translated">'useWorkloadVersions'가 작업 버전을 사용하지 않도록 지정되었습니다. 이는 명령줄, global.json 또는 작업 버전이 있는 기록 레코드에서 지정된 워크로드 버전을 업데이트하거나 설치하는 것과 호환되지 않습니다.</target>
        <note />
      </trans-unit>
      <trans-unit id="SpecifiedWorkloadVersionAndSpecificNonWorkloadVersion">
        <source>'useWorkloadVersions' specified to use a workload version. This option is not compatible with updating from a rollback file or from history using a set of manifests.</source>
        <target state="translated">'useWorkloadVersions'가 작업 버전을 사용하도록 지정되었습니다. 이 옵션은 롤백 파일 또는 매니페스트 집합을 사용하여 기록에서 업데이트하는 경우와 호환되지 않습니다.</target>
        <note />
      </trans-unit>
      <trans-unit id="SpecifyManifests">
        <source>Specify at least one manifest with --manifest.</source>
        <target state="translated">--manifest가 포함된 매니페스트를 하나 이상 지정하세요.</target>
        <note />
      </trans-unit>
      <trans-unit id="StackFrameAt">
        <source>at</source>
        <target state="translated">위치</target>
        <note>at that is used for a stack frame location in a stack trace, is followed by a class and method name</note>
      </trans-unit>
      <trans-unit id="StackFrameIn">
        <source>in</source>
        <target state="translated">포함</target>
        <note>in that is used in stack frame it is followed by file name</note>
      </trans-unit>
      <trans-unit id="StandardError">
        <source>Error output</source>
        <target state="translated">오류 출력</target>
        <note />
      </trans-unit>
      <trans-unit id="StandardOutput">
        <source>Standard output</source>
        <target state="translated">표준 출력</target>
        <note />
      </trans-unit>
      <trans-unit id="StaticGraphRestoreNotSupported">
        <source>Static graph restore is not supported for file-based apps. Remove the '#:property' at {0}.</source>
        <target state="new">Static graph restore is not supported for file-based apps. Remove the '#:property' at {0}.</target>
        <note>{0} is the file path and line number.{Locked="#:property"}</note>
      </trans-unit>
      <trans-unit id="StatusColumnHeader">
        <source>Status</source>
        <target state="translated">상태</target>
        <note />
      </trans-unit>
      <trans-unit id="StoreAppDescription">
        <source>Stores the specified assemblies for the .NET Platform. By default, these will be optimized for the target runtime and framework.</source>
        <target state="translated">.NET 플랫폼에 대해 지정된 어셈블리를 저장합니다. 기본적으로 대상 런타임 및 프레임워크에 대해 최적화됩니다.</target>
        <note />
      </trans-unit>
      <trans-unit id="StoreDefinition">
        <source>Store the specified assemblies in the runtime package store.</source>
        <target state="translated">지정된 어셈블리를 런타임 패키지 저장소에 저장합니다.</target>
        <note />
      </trans-unit>
      <trans-unit id="StoreFrameworkOptionDescription">
        <source>The target framework to store packages for. The target framework has to be specified in the project file.</source>
        <target state="translated">패키지를 저장할 대상 프레임워크입니다. 대상 프레임워크는 프로젝트 파일에서 지정해야 합니다.</target>
        <note />
      </trans-unit>
      <trans-unit id="StoreOutputOption">
        <source>OUTPUT_DIR</source>
        <target state="translated">OUTPUT_DIR</target>
        <note />
      </trans-unit>
      <trans-unit id="StoreOutputOptionDescription">
        <source>The output directory to store the given assemblies in.</source>
        <target state="translated">지정된 어셈블리를 저장할 출력 디렉터리입니다.</target>
        <note />
      </trans-unit>
      <trans-unit id="StoreRuntimeOptionDescription">
        <source>The target runtime to store packages for.</source>
        <target state="translated">패키지를 저장할 대상 런타임입니다.</target>
        <note />
      </trans-unit>
      <trans-unit id="Summary">
        <source>Summary</source>
        <target state="translated">요약</target>
        <note>Table lable</note>
      </trans-unit>
      <trans-unit id="Tags">
        <source>Tags</source>
        <target state="translated">태그</target>
        <note>Table lable</note>
      </trans-unit>
      <trans-unit id="TempDirOptionDescription">
        <source>Specify a temporary directory for this command to download and extract NuGet packages (must be secure).</source>
        <target state="translated">NuGet 패키지를 다운로드하고 추출하려면 이 명령의 임시 디렉터리를 지정합니다(보안이 있어야 합니다).</target>
        <note />
      </trans-unit>
      <trans-unit id="TestAppFullName">
        <source>.NET Test Driver</source>
        <target state="translated">.NET 테스트 드라이버</target>
        <note />
      </trans-unit>
      <trans-unit id="TestCmdNoLogo">
        <source>Run test(s), without displaying Microsoft Testplatform banner</source>
        <target state="translated">Microsoft Testplatform 배너를 표시하지 않고 테스트 실행</target>
        <note />
      </trans-unit>
      <trans-unit id="TestCmdOutputDir">
        <source>OUTPUT_DIR</source>
        <target state="translated">OUTPUT_DIR</target>
        <note />
      </trans-unit>
      <trans-unit id="TestCommandUseDirectoryWithSwitch">
        <source>Specifying a directory for 'dotnet test' should be via '--project' or '--solution'.</source>
        <target state="translated">'dotnet test'에 대한 디렉터리를 지정하려면 '--project' 또는 '--solution'을 통해 지정해야 합니다.</target>
        <note />
      </trans-unit>
      <trans-unit id="TestCommandUseProject">
        <source>Specifying a project for 'dotnet test' should be via '--project'.</source>
        <target state="translated">'dotnet test'에 대한 프로젝트를 지정하려면 '--project'를 통해 지정해야 합니다.</target>
        <note />
      </trans-unit>
      <trans-unit id="TestCommandUseSolution">
        <source>Specifying a solution for 'dotnet test' should be via '--solution'.</source>
        <target state="translated">'dotnet test'에 대한 솔루션을 지정하려면 '--solution'을 통해 지정해야 합니다.</target>
        <note />
      </trans-unit>
      <trans-unit id="TestCommandUseTestModules">
        <source>Specifying dlls or executables for 'dotnet test' should be via '--test-modules'.</source>
        <target state="translated">'dotnet test'에 대한 dll 또는 실행 파일을 지정하는 것은 '--test-modules'를 통해 지정해야 합니다.</target>
        <note />
      </trans-unit>
      <trans-unit id="TestConfigurationOptionDescription">
        <source>The configuration to use for running tests. The default for most projects is 'Debug'.</source>
        <target state="translated">테스트 실행에 사용할 구성입니다. 대부분의 프로젝트에서 기본값은 'Debug'입니다.</target>
        <note />
      </trans-unit>
      <trans-unit id="TestDefinition">
        <source>Run unit tests using the test runner specified in a .NET project.</source>
        <target state="translated">.NET 프로젝트에 지정된 Test Runner를 사용하여 단위 테스트를 실행합니다.</target>
        <note />
      </trans-unit>
      <trans-unit id="TestDiscoveryExitCode">
        <source>Test discovery completed with non-success exit code: {0} (see: https://aka.ms/testingplatform/exitcodes)</source>
        <target state="translated">성공하지 않은 종료 코드로 테스트 검색이 완료되었습니다. {0}(참조: https://aka.ms/testingplatform/exitcodes)</target>
        <note>0 is whole number, the value of exit code</note>
      </trans-unit>
      <trans-unit id="TestDiscoverySummary">
        <source>Discovered {0} tests in {1} assemblies.</source>
        <target state="translated">{1}개의 어셈블리에서 {0}개의 테스트가 검색됨</target>
        <note>0 is number of tests, 1 is count of assemblies</note>
      </trans-unit>
      <trans-unit id="TestDiscoverySummarySingular">
        <source>Discovered {0} tests.</source>
        <target state="translated">{0}개 테스트가 검색됨</target>
        <note>0 is number of tests</note>
      </trans-unit>
      <trans-unit id="TestFrameworkOptionDescription">
        <source>The target framework to run tests for. The target framework must also be specified in the project file.</source>
        <target state="translated">테스트를 실행할 대상 프레임워크입니다. 대상 프레임워크는 프로젝트 파일에도 지정되어야 합니다.</target>
        <note />
      </trans-unit>
      <trans-unit id="TestRunExitCode">
        <source>Test run completed with non-success exit code: {0} (see: https://aka.ms/testingplatform/exitcodes)</source>
        <target state="translated">성공하지 않은 종료 코드로 테스트 실행이 완료되었습니다. {0}(참조: https://aka.ms/testingplatform/exitcodes)</target>
        <note>0 is whole number, the value of exit code</note>
      </trans-unit>
      <trans-unit id="TestRunSummary">
        <source>Test run summary:</source>
        <target state="translated">테스트 실행 요약:</target>
        <note />
      </trans-unit>
      <trans-unit id="TestRuntimeOptionDescription">
        <source>The target runtime to test for.</source>
        <target state="translated">테스트할 대상 런타임입니다.</target>
        <note />
      </trans-unit>
      <trans-unit id="ToolAlreadyInstalled">
        <source>Tool '{0}' is already installed.</source>
        <target state="translated">'{0}' 도구가 이미 설치되어 있습니다.</target>
        <note />
      </trans-unit>
      <trans-unit id="ToolCommandDescription">
        <source>Install or work with tools that extend the .NET experience.</source>
        <target state="translated">.NET 환경을 확장하는 도구를 설치하거나 도구로 작업합니다.</target>
        <note />
      </trans-unit>
      <trans-unit id="ToolCommonNoManifestGuide">
        <source>If you intended to perform the action on a global tool, use the `--global` option for the command.</source>
        <target state="translated">전역 도구에 대해 작업을 수행하려면 명령에 '--global' 옵션을 사용하세요.</target>
        <note />
      </trans-unit>
      <trans-unit id="ToolDefinition">
        <source>Install or manage tools that extend the .NET experience.</source>
        <target state="translated">.NET 환경을 확장하는 도구를 설치하거나 관리합니다.</target>
        <note />
      </trans-unit>
      <trans-unit id="ToolDownloadCanceled">
        <source>Tool package download canceled</source>
        <target state="translated">도구 패키지 다운로드가 취소됨</target>
        <note />
      </trans-unit>
      <trans-unit id="ToolDownloadConfirmationPrompt">
        <source>Tool package {0}@{1} will be downloaded from source {2}.
Proceed?</source>
        <target state="translated">도구 패키지 {0}@{1}이(가) 원본 {2}에서 다운로드됩니다.
계속하시겠습니까?</target>
        <note />
      </trans-unit>
      <trans-unit id="ToolDownloadNeedsConfirmation">
        <source>Tool package download needs confirmation. Run in interactive mode or use the "--yes" command-line option to confirm.</source>
        <target state="translated">도구 패키지 다운로드를 확인해야 합니다. 대화형 모드에서 실행하거나 "--yes" 명령줄 옵션을 사용하여 확인하세요.</target>
        <note>{Locked="--yes"}</note>
      </trans-unit>
      <trans-unit id="ToolExecuteCommandDescription">
        <source>Executes a tool from source without permanently installing it.</source>
        <target state="translated">영구적으로 설치하지 않고 원본에서 도구를 실행합니다.</target>
        <note />
      </trans-unit>
      <trans-unit id="ToolInstallAddSourceOptionDescription">
        <source>Add an additional NuGet package source to use during installation.</source>
        <target state="translated">설치 중 사용할 추가 NuGet 패키지 소스를 추가합니다.</target>
        <note />
      </trans-unit>
      <trans-unit id="ToolInstallAddSourceOptionName">
        <source>ADDSOURCE</source>
        <target state="translated">ADDSOURCE</target>
        <note />
      </trans-unit>
      <trans-unit id="ToolInstallCommandDescription">
        <source>Install global or local tool. Local tools are added to manifest and restored.</source>
        <target state="translated">전역 또는 로컬 도구를 설치합니다. 로컬 도구는 매니페스트에 추가되고 복원됩니다.</target>
        <note />
      </trans-unit>
      <trans-unit id="ToolInstallConfigFileOptionDescription">
        <source>The NuGet configuration file to use.</source>
        <target state="translated">사용할 NuGet 구성 파일입니다.</target>
        <note />
      </trans-unit>
      <trans-unit id="ToolInstallConfigFileOptionName">
        <source>FILE</source>
        <target state="translated">FILE</target>
        <note />
      </trans-unit>
      <trans-unit id="ToolInstallFrameworkOptionDescription">
        <source>The target framework to install the tool for.</source>
        <target state="translated">도구를 설치할 대상 프레임워크입니다.</target>
        <note />
      </trans-unit>
      <trans-unit id="ToolInstallFrameworkOptionName">
        <source>FRAMEWORK</source>
        <target state="translated">FRAMEWORK</target>
        <note />
      </trans-unit>
      <trans-unit id="ToolInstallGlobalOptionDescription">
        <source>Install the tool for the current user.</source>
        <target state="translated">현재 사용자에 대해 도구를 설치합니다.</target>
        <note />
      </trans-unit>
      <trans-unit id="ToolInstallInstallationSucceeded">
        <source>You can invoke the tool using the following command: {0}
Tool '{1}' (version '{2}') was successfully installed.</source>
        <target state="translated">다음 명령을 사용하여 도구를 호출할 수 있습니다. {0}
'{1}' 도구('{2}' 버전)가 설치되었습니다.</target>
        <note />
      </trans-unit>
      <trans-unit id="ToolInstallInvalidNuGetVersionRange">
        <source>Specified version '{0}' is not a valid NuGet version range.</source>
        <target state="translated">지정된 버전 '{0}'이(가) 유효한 NuGet 버전 범위가 아닙니다.</target>
        <note />
      </trans-unit>
      <trans-unit id="ToolInstallLocalOptionDescription">
        <source>Install the tool and add to the local tool manifest (default).</source>
        <target state="translated">도구를 설치하고 로컬 도구 매니페스트에 추가합니다(기본값).</target>
        <note />
      </trans-unit>
      <trans-unit id="ToolInstallManifestPathOptionDescription">
        <source>Path to the manifest file.</source>
        <target state="translated">매니페스트 파일 경로입니다.</target>
        <note />
      </trans-unit>
      <trans-unit id="ToolInstallManifestPathOptionName">
        <source>PATH</source>
        <target state="translated">PATH</target>
        <note />
      </trans-unit>
      <trans-unit id="ToolInstallNuGetConfigurationFileDoesNotExist">
        <source>NuGet configuration file '{0}' does not exist.</source>
        <target state="translated">NuGet 구성 파일 '{0}'이(가) 없습니다.</target>
        <note />
      </trans-unit>
      <trans-unit id="ToolInstallPackageIdArgumentDescription">
        <source>The NuGet Package Id of the tool to install.</source>
        <target state="translated">설치할 도구의 NuGet 패키지 ID입니다.</target>
        <note />
      </trans-unit>
      <trans-unit id="ToolInstallPackageIdArgumentName">
        <source>PACKAGE_ID</source>
        <target state="translated">PACKAGE_ID</target>
        <note />
      </trans-unit>
      <trans-unit id="ToolInstallSourceOptionDescription">
        <source>Replace all NuGet package sources to use during installation with these.</source>
        <target state="translated">설치 중에 사용할 모든 NuGet 패키지 원본을 이러한 패키지 원본으로 바꿉니다.</target>
        <note />
      </trans-unit>
      <trans-unit id="ToolInstallSourceOptionName">
        <source>SOURCE</source>
        <target state="translated">SOURCE</target>
        <note />
      </trans-unit>
      <trans-unit id="ToolInstallToolPathOptionDescription">
        <source>The directory where the tool will be installed. The directory will be created if it does not exist.</source>
        <target state="translated">도구를 설치할 디렉터리입니다. 디렉터리가 존재하지 않는 경우 생성됩니다.</target>
        <note />
      </trans-unit>
      <trans-unit id="ToolInstallToolPathOptionName">
        <source>PATH</source>
        <target state="translated">PATH</target>
        <note />
      </trans-unit>
      <trans-unit id="ToolInstallVersionOptionDescription">
        <source>The version of the tool package to install.</source>
        <target state="translated">설치할 도구 패키지 버전입니다.</target>
        <note />
      </trans-unit>
      <trans-unit id="ToolInstallVersionOptionName">
        <source>VERSION</source>
        <target state="translated">VERSION</target>
        <note />
      </trans-unit>
      <trans-unit id="ToolInstallationFailed">
        <source>Tool '{0}' failed to install.</source>
        <target state="translated">'{0}' 도구를 설치하지 못했습니다.</target>
        <note />
      </trans-unit>
      <trans-unit id="ToolInstallationFailedContactAuthor">
        <source>Tool '{0}' failed to install. Contact the tool author for assistance.</source>
        <target state="translated">'{0}' 도구를 설치하지 못했습니다. 도구 작성자에게 문의하세요.</target>
        <note />
      </trans-unit>
      <trans-unit id="ToolInstallationRestoreFailed">
        <source>The tool package could not be restored.</source>
        <target state="translated">도구 패키지를 복원할 수 없습니다.</target>
        <note />
      </trans-unit>
      <trans-unit id="ToolListCommandDescription">
        <source>List tools installed globally or locally.</source>
        <target state="translated">전역으로 또는 로컬로 설치된 도구를 나열합니다.</target>
        <note />
      </trans-unit>
      <trans-unit id="ToolListCommandsColumn">
        <source>Commands</source>
        <target state="translated">명령</target>
        <note />
      </trans-unit>
      <trans-unit id="ToolListFormatOptionDescription">
        <source>The output format for the list of tools.</source>
        <target state="translated">도구 목록의 출력 형식입니다.</target>
        <note />
      </trans-unit>
      <trans-unit id="ToolListGlobalOptionDescription">
        <source>List tools installed for the current user.</source>
        <target state="translated">현재 사용자에 대해 설치된 도구를 나열합니다.</target>
        <note />
      </trans-unit>
      <trans-unit id="ToolListInvalidPackageWarning">
        <source>Warning: tool package '{0}' is invalid, contact tool author:
{1}</source>
        <target state="translated">경고: 도구 패키지 '{0}'이(가) 잘못되었습니다. 도구 작성자에게 문의하세요.
{1}</target>
        <note />
      </trans-unit>
      <trans-unit id="ToolListInvalidToolPathOption">
        <source>Tool path '{0}' does not exist.</source>
        <target state="translated">'{0}' 도구 경로가 없습니다.</target>
        <note />
      </trans-unit>
      <trans-unit id="ToolListLocalOptionDescription">
        <source>List the tools installed in the local tool manifest.</source>
        <target state="translated">로컬 도구 매니페스트에 설치된 도구를 나열합니다.</target>
        <note />
      </trans-unit>
      <trans-unit id="ToolListPackageIdArgumentDescription">
        <source>The NuGet Package Id of the tool to list</source>
        <target state="translated">나열할 도구의 NuGet 패키지 ID</target>
        <note />
      </trans-unit>
      <trans-unit id="ToolListPackageIdArgumentName">
        <source>PACKAGE_ID</source>
        <target state="translated">PACKAGE_ID</target>
        <note />
      </trans-unit>
      <trans-unit id="ToolListPackageIdColumn">
        <source>Package Id</source>
        <target state="translated">패키지 ID</target>
        <note />
      </trans-unit>
      <trans-unit id="ToolListToolPathOptionDescription">
        <source>The directory containing the tools to list.</source>
        <target state="translated">나열할 도구를 포함하는 디렉터리입니다.</target>
        <note />
      </trans-unit>
      <trans-unit id="ToolListVersionColumn">
        <source>Version</source>
        <target state="translated">버전</target>
        <note />
      </trans-unit>
      <trans-unit id="ToolRestoreCommandDescription">
        <source>Restore tools defined in the local tool manifest.</source>
        <target state="translated">로컬 도구 매니페스트에 정의된 도구를 복원합니다.</target>
        <note />
      </trans-unit>
      <trans-unit id="ToolRestoreManifestPathOptionDescription">
        <source>Path to the manifest file.</source>
        <target state="translated">매니페스트 파일 경로입니다.</target>
        <note />
      </trans-unit>
      <trans-unit id="ToolRunArgumentsDescription">
        <source>Arguments forwarded to the tool</source>
        <target state="translated">도구에 전달된 인수</target>
        <note />
      </trans-unit>
      <trans-unit id="ToolRunCommandDescription">
        <source>Run a local tool. Note that this command cannot be used to run a global tool. </source>
        <target state="translated">로컬 도구를 실행합니다. 이 명령은 전역 도구를 실행하는 데 사용할 수 없습니다. </target>
        <note />
      </trans-unit>
      <trans-unit id="ToolSearchCommandDescription">
        <source>Search dotnet tools in nuget.org</source>
        <target state="translated">nuget.org에서 dotnet 도구 검색</target>
        <note />
      </trans-unit>
      <trans-unit id="ToolSearchPrereleaseDescription">
        <source>Include pre-release packages.</source>
        <target state="translated">시험판 패키지를 포함합니다.</target>
        <note />
      </trans-unit>
      <trans-unit id="ToolSearchSearchTermArgumentName">
        <source>SEARCH_TERM</source>
        <target state="translated">SEARCH_TERM</target>
        <note />
      </trans-unit>
      <trans-unit id="ToolSearchSearchTermDescription">
        <source>Search term from package id or package description. Require at least one character.</source>
        <target state="translated">패키지 ID 또는 패키지 설명에서 가져온 검색어입니다. 1자 이상이어야 합니다.</target>
        <note />
      </trans-unit>
      <trans-unit id="ToolSearchSkipArgumentName">
        <source>Skip</source>
        <target state="translated">건너뛰기</target>
        <note />
      </trans-unit>
      <trans-unit id="ToolSearchSkipDescription">
        <source>The number of results to skip, for pagination.</source>
        <target state="translated">페이지 매김을 위해 건너뛸 결과 수입니다.</target>
        <note />
      </trans-unit>
      <trans-unit id="ToolSearchTakeArgumentName">
        <source>Take</source>
        <target state="translated">가져오기</target>
        <note />
      </trans-unit>
      <trans-unit id="ToolSearchTakeDescription">
        <source>The number of results to return, for pagination.</source>
        <target state="translated">페이지 매김을 위해 반환할 결과 수입니다.</target>
        <note />
      </trans-unit>
      <trans-unit id="ToolUninstallCommandDescription">
        <source>Uninstall a global tool or local tool.</source>
        <target state="translated">전역 도구 또는 로컬 도구를 제거합니다.</target>
        <note />
      </trans-unit>
      <trans-unit id="ToolUninstallGlobalOptionDescription">
        <source>Uninstall the tool from the current user's tools directory.</source>
        <target state="translated">현재 사용자의 도구 디렉터리에서 도구를 제거합니다.</target>
        <note />
      </trans-unit>
      <trans-unit id="ToolUninstallInvalidToolPathOption">
        <source>Tool path '{0}' does not exist.</source>
        <target state="translated">'{0}' 도구 경로가 없습니다.</target>
        <note />
      </trans-unit>
      <trans-unit id="ToolUninstallLocalOptionDescription">
        <source>Uninstall the tool and remove it from the local tool manifest.</source>
        <target state="translated">도구를 제거하고 로컬 도구 매니페스트에서 제거합니다.</target>
        <note />
      </trans-unit>
      <trans-unit id="ToolUninstallManifestPathOptionDescription">
        <source>Path to the manifest file.</source>
        <target state="translated">매니페스트 파일 경로입니다.</target>
        <note />
      </trans-unit>
      <trans-unit id="ToolUninstallToolHasMultipleVersionsInstalled">
        <source>Tool '{0}' has multiple versions installed and cannot be uninstalled.</source>
        <target state="translated">도구 '{0}'의 여러 버전이 설치되어 있으며 제거할 수 없습니다.</target>
        <note />
      </trans-unit>
      <trans-unit id="ToolUninstallToolNotInstalled">
        <source>A tool with the package Id '{0}' could not be found.

Tools are uninstalled using their package Id which may be different
from the tool name you use when calling the tool. You can find the tool names
and the corresponding package Ids for installed tools using the command
'dotnet tool list'.</source>
        <target state="translated">패키지 ID가 '{0}'인 도구를 찾을 수 없습니다.

도구를 호출할 때 사용한 도구 이름과 다를 수 있는 패키지 ID를 사용하여
도구가 제거되었습니다. 'dotnet tool list' 명령을 사용하여 설치된 도구의 도구 이름
및 해당 패키지 ID를
확인할 수 있습니다.</target>
        <note />
      </trans-unit>
      <trans-unit id="ToolUninstallToolPathOptionDescription">
        <source>The directory containing the tool to uninstall.</source>
        <target state="translated">제거할 도구를 포함하는 디렉터리입니다.</target>
        <note />
      </trans-unit>
      <trans-unit id="ToolUninstallUninstallSucceeded">
        <source>Tool '{0}' (version '{1}') was successfully uninstalled.</source>
        <target state="translated">도구 '{0}'(버전 '{1}')을(를) 제거했습니다.</target>
        <note />
      </trans-unit>
      <trans-unit id="ToolUpdateCommandDescription">
        <source>Update a global or local tool.</source>
        <target state="translated">전역 또는 로컬 도구를 업데이트합니다.</target>
        <note />
      </trans-unit>
      <trans-unit id="ToolUpdatePackageIdArgumentDescription">
        <source>The NuGet Package Id of the tool to update.</source>
        <target state="translated">업데이트할 도구의 NuGet 패키지 ID입니다.</target>
        <note />
      </trans-unit>
      <trans-unit id="ToolUpdatePackageIdArgumentName">
        <source>PACKAGE_ID</source>
        <target state="translated">PACKAGE_ID</target>
        <note />
      </trans-unit>
      <trans-unit id="ToolUpdateToolHasMultipleVersionsInstalled">
        <source>Tool '{0}' has multiple versions installed and cannot be updated.</source>
        <target state="translated">'{0}' 도구는 여러 버전이 설치되어 있으며 업데이트할 수 없습니다.</target>
        <note />
      </trans-unit>
      <trans-unit id="ToolUpdateUpdateSucceeded">
        <source>Tool '{0}' was successfully updated from version '{1}' to version '{2}'.</source>
        <target state="translated">'{0}' 도구가 '{1}' 버전에서 '{2}' 버전으로 업데이트되었습니다.</target>
        <note />
      </trans-unit>
      <trans-unit id="Try">
        <source>try {0}</source>
        <target state="translated">{0} 시도</target>
        <note>number or tries of the current test assembly when test assembly is being retried. {0} is number that starts at 1</note>
      </trans-unit>
      <trans-unit id="UninstallLocalToolSucceeded">
        <source>Tool '{0}' was successfully uninstalled and removed from manifest file {1}.</source>
        <target state="translated">'{0}' 도구가 제거되었으며 매니페스트 파일 {1}에서 제거되었습니다.</target>
        <note />
      </trans-unit>
      <trans-unit id="UninstallToolCommandInvalidGlobalAndLocalAndToolPath">
        <source>The local option(--local), the global option (--global), the tool path option (--tool-path), can only have one at a time. Specify only one of the options: {0}.</source>
        <target state="translated">로컬 옵션(--local), 전역 옵션(--global), 도구 경로 옵션(--tool-path)은 한 번에 하나씩만 사용할 수 있습니다. {0} 옵션 중에서 하나만 지정하세요.</target>
        <note />
      </trans-unit>
      <trans-unit id="UnknownRecordsInformationalMessage">
        <source>Rows with Unlogged changes represent changes from actions other than .NET CLI workload commands. Usually this represents an update to the .NET SDK or to Visual Studio.</source>
        <target state="translated">기록되지 않은 변경 내용이 있는 행은 .NET CLI 워크로드 명령 이외의 작업에서 변경된 사항을 나타냅니다. 이러한 변경 사항은 일반적으로 .NET SDK 또는 Visual Studio에 대한 업데이트를 나타냅니다.</target>
        <note />
      </trans-unit>
      <trans-unit id="UnrecognizedDirective">
        <source>Unrecognized directive '{0}' at {1}.</source>
        <target state="translated">'{0}' 지시문을 {1}에서 인식할 수 없습니다.</target>
        <note>{0} is the directive name like 'package' or 'sdk', {1} is the file path and line number.</note>
      </trans-unit>
      <trans-unit id="UpdateAllOptionDescription">
        <source>Update all tools.</source>
        <target state="translated">모든 도구를 업데이트합니다.</target>
        <note />
      </trans-unit>
      <trans-unit id="UpdateFromRollbackSwitchesModeToLooseManifests">
        <source>Updating to a rollback file is not compatible with workload sets. Install and Update will now use loose manifests. To update to a specific workload version, use --version.</source>
        <target state="translated">롤백 파일로 업데이트하는 것은 워크로드 집합과 호환되지 않습니다. 이제 설치 및 업데이트에서 느슨한 매니페스트를 사용합니다. 특정 워크로드 버전으로 업데이트하려면 --version을 사용합니다.</target>
        <note />
      </trans-unit>
      <trans-unit id="UpdateLocaToolSucceededVersionNoChange">
        <source>Tool '{0}' is up to date (version '{1}' manifest file {2}) .</source>
        <target state="translated">'{0}' 도구는 최신 버전(버전 '{1}' 매니페스트 파일 {2})입니다.</target>
        <note />
      </trans-unit>
      <trans-unit id="UpdateLocalToolSucceeded">
        <source>Tool '{0}' was successfully updated from version '{1}' to version '{2}' (manifest file {3}).</source>
        <target state="translated">'{0}' 도구가 '{1}' 버전에서 '{2}' 버전(매니페스트 파일 {3})으로 업데이트되었습니다.</target>
        <note />
      </trans-unit>
      <trans-unit id="UpdateLocalToolToLowerVersion">
        <source>The requested version {0} is lower than existing version {1} (manifest file {2}). Use the --allow-downgrade option to allow this update.</source>
        <target state="translated">요청된 {0} 버전이 기존 {1} 버전(매니페스트 파일 {2})보다 낮습니다. --allow-downgrade 옵션을 사용하여 이 업데이트를 허용하세요.</target>
        <note />
      </trans-unit>
      <trans-unit id="UpdateModeDescription">
        <source>Controls whether updates should look for workload sets or the latest version of each individual manifest.</source>
        <target state="translated">업데이트에서 워크로드 집합을 찾을지 또는 각 개별 매니페스트의 최신 버전을 찾을지 여부를 제어합니다.</target>
        <note />
      </trans-unit>
      <trans-unit id="UpdateModeDoesNotMatchGlobalJson">
        <source>Specified to update workloads using {0} from the command line, but global.json file at {1} specified to use {2}.</source>
        <target state="translated">명령줄에서 {0}을(를) 사용하여 워크로드를 업데이트하도록 지정되었지만, {1}에서 {2}을(를) 사용하도록 지정된 global.json 파일입니다.</target>
        <note />
      </trans-unit>
      <trans-unit id="UpdateSucceededPreVersionNoChange">
        <source>Tool '{0}' was reinstalled with the prerelease version (version '{1}').</source>
        <target state="translated">'{0}' 도구가 시험판 버전('{1}' 버전)으로 다시 설치되었습니다.</target>
        <note />
      </trans-unit>
      <trans-unit id="UpdateSucceededStableVersionNoChange">
        <source>Tool '{0}' was reinstalled with the stable version (version '{1}').</source>
        <target state="translated">'{0}' 도구가 안정화 버전('{1}' 버전)으로 다시 설치되었습니다.</target>
        <note />
      </trans-unit>
      <trans-unit id="UpdateToLowerVersion">
        <source>The requested version {0} is lower than existing version {1}.</source>
        <target state="translated">요청된 버전 {0}이(가) 기존 버전 {1}보다 낮습니다.</target>
        <note />
      </trans-unit>
      <trans-unit id="UpdateToolCommandInvalidAllAndPackageId">
        <source>One must specify either package ID or use the update all option (--all).</source>
        <target state="translated">패키지 ID를 지정하거나 모든 업데이트 옵션(--all)을 사용해야 합니다.</target>
        <note />
      </trans-unit>
      <trans-unit id="UpdateToolCommandInvalidAllAndVersion">
        <source>The version option (--version) and the update all option (--all) cannot be used together. Specify only one of the options: {0}.</source>
        <target state="translated">버전 옵션(--version) 및 업데이트 모두 옵션(--all)을 함께 사용할 수 없습니다. 옵션 중 하나만 지정: {0}.</target>
        <note />
      </trans-unit>
      <trans-unit id="UpdateToolCommandInvalidGlobalAndLocalAndToolPath">
        <source>The local option (--local), the global option (--global), and the tool path option (--tool-path) cannot be used together. Specify only one of the options: {0}.</source>
        <target state="translated">로컬 옵션(--local), 전역 옵션(--global), 도구 경로 옵션(--tool-path)을 함께 사용할 수 없습니다. 옵션 {0}에 대해 하나만 지정하세요.</target>
        <note />
      </trans-unit>
      <trans-unit id="UpdateToolFailed">
        <source>Tool '{0}' failed to update due to the following:</source>
        <target state="translated">다음으로 인해 '{0}' 도구를 업데이트하지 못했습니다.</target>
        <note />
      </trans-unit>
      <trans-unit id="UpdatedWorkloadMode">
        <source>Successfully updated workload install mode to use {0}.</source>
        <target state="translated">{0}을(를) 사용하도록 워크로드 설치 모드를 업데이트했습니다.</target>
        <note />
      </trans-unit>
      <trans-unit id="UsableLaunchProfileCannotBeLocated">
        <source>A usable launch profile could not be located.</source>
        <target state="translated">사용할 수 있는 시작 프로필을 찾을 수 없습니다.</target>
        <note />
      </trans-unit>
      <trans-unit id="Usage">
        <source>Usage</source>
        <target state="translated">사용법</target>
        <note />
      </trans-unit>
      <trans-unit id="UserJwtsDefinition">
        <source>Manage JSON Web Tokens in development.</source>
        <target state="translated">개발 중인 JSON 웹 토큰을 관리합니다.</target>
        <note />
      </trans-unit>
      <trans-unit id="UserSecretsDefinition">
        <source>Manage development user secrets.</source>
        <target state="translated">개발 사용자 비밀을 관리합니다.</target>
        <note />
      </trans-unit>
      <trans-unit id="UsingCacheForPackInstall">
        <source>Installing package {0} version {1} from offline cache {2}.</source>
        <target state="translated">오프라인 캐시 {2}에서 패키지 {0} 버전 {1}(을)를 설치하는 중입니다.</target>
        <note />
      </trans-unit>
      <trans-unit id="UsingLaunchSettingsFromMessage">
        <source>Using launch settings from {0}...</source>
        <target state="translated">{0}의 시작 설정을 사용하는 중...</target>
        <note />
      </trans-unit>
      <trans-unit id="VBCSCompilerOptionDescription">
        <source>Shut down the VB/C# compiler build server.</source>
        <target state="translated">VB/C# 컴파일러 빌드 서버를 종료합니다.</target>
        <note />
      </trans-unit>
      <trans-unit id="VSWorkloadNotRemoved">
        <source>Workload '{0}' was not removed because it is installed and managed by Visual Studio: '{1}'. Please uninstall this workload using the Visual Studio Installer to fully remove it.</source>
        <target state="translated">'{0}' 워크로드는 '{1}' Visual Studio 설치 관리자에서 설치하고 관리하므로 제거되지 않았습니다. Visual Studio 설치 관리자를 사용하여 이 워크로드를 제거하여 완전히 제거하세요.</target>
        <note />
      </trans-unit>
      <trans-unit id="ValidationFailedDuplicateVersion">
        <source>Cannot specify --version when the package argument already contains a version.</source>
        <target state="translated">패키지 인수에 이미 버전이 포함되어 있을 때는 --version을 지정할 수 없습니다.</target>
        <note>{Locked="--version"}</note>
      </trans-unit>
      <trans-unit id="ValueMustBeAnObject">
        <source>The property '{0}' must be an object if it is specified.</source>
        <target state="translated">'{0}' 속성이 지정된 경우 개체여야 합니다.</target>
        <note />
      </trans-unit>
      <trans-unit id="VerbosityArgumentName">
        <source>Verbosity</source>
        <target state="translated">세부 정보 표시</target>
        <note />
      </trans-unit>
      <trans-unit id="VerbosityDescription">
        <source>Display this amount of details in the output: `normal`, `minimal`, `detailed`. The default is `normal`</source>
        <target state="translated">출력에 'normal', 'minimal', 'detailed'의 세부 정보 정도를 표시합니다. 기본값은 'normal'입니다.</target>
        <note />
      </trans-unit>
      <trans-unit id="Verbosity_OptionDescription">
        <source>Sets the verbosity level. Allowed values are q[uiet], m[inimal], n[ormal], and diag[nostic].</source>
        <target state="translated">세부 정보 표시 수준을 설정합니다. 허용되는 값은 q[uiet], m[inimal], n[ormal] 및 diag[nostic]입니다.</target>
        <note />
      </trans-unit>
      <trans-unit id="Verified">
        <source>Verified</source>
        <target state="translated">확인됨</target>
        <note>Table lable</note>
      </trans-unit>
      <trans-unit id="Version">
        <source>Version</source>
        <target state="translated">버전</target>
        <note>Table lable</note>
      </trans-unit>
      <trans-unit id="VersionCheckFailure">
        <source>No version found to check if this is up to date. Please check for updates manually.</source>
        <target state="translated">최신 버전인지 확인할 버전이 없습니다. 업데이트를 수동으로 확인하세요.</target>
        <note />
      </trans-unit>
      <trans-unit id="VersionColumnHeader">
        <source>Version</source>
        <target state="translated">버전</target>
        <note />
      </trans-unit>
      <trans-unit id="Versions">
        <source>Versions</source>
        <target state="translated">버전</target>
        <note>Table lable</note>
      </trans-unit>
      <trans-unit id="VsTestDefinition">
        <source>Run Microsoft Test Engine (VSTest) commands.</source>
        <target state="translated">Microsoft Test Engine(VSTest) 명령을 실행합니다.</target>
        <note />
      </trans-unit>
      <trans-unit id="WatchDefinition">
        <source>Start a file watcher that runs a command when files change.</source>
        <target state="translated">파일이 변경되면 명령을 실행하는 파일 감시자를 시작합니다.</target>
        <note />
      </trans-unit>
      <trans-unit id="WorkloadAlreadyInstalled">
        <source>Workload(s) '{0}' are already installed.</source>
        <target state="translated">'{0}' 워크로드가 이미 설치되어 있습니다.</target>
        <note />
      </trans-unit>
      <trans-unit id="WorkloadCleanCommandDescription">
        <source>Removes workload components that may have been left behind from previous updates and uninstallations.</source>
        <target state="translated">이전 업데이트 및 제거에서 남아 있을 수 있는 워크로드 구성 요소를 제거합니다.</target>
        <note />
      </trans-unit>
      <trans-unit id="WorkloadCommandDescription">
        <source>Install or work with workloads that extend the .NET experience.</source>
        <target state="translated">.NET 환경을 확장하는 워크로드를 설치하거나 워크로드로 작업합니다.</target>
        <note />
      </trans-unit>
      <trans-unit id="WorkloadConfigCommandDescription">
        <source>Modify or display workload configuration values.
To display a value, specify the corresponding command-line option without providing a value.  For example: "dotnet workload config --update-mode"</source>
        <target state="translated">워크로드 구성 값을 수정하거나 표시합니다.
값을 표시하려면 값을 제공하지 않고 해당 명령줄 옵션을 지정합니다.  예: "dotnet workload config --update-mode"</target>
        <note />
      </trans-unit>
      <trans-unit id="WorkloadDefinition">
        <source>Manage optional workloads.</source>
        <target state="translated">선택적 워크로드를 관리합니다.</target>
        <note />
      </trans-unit>
      <trans-unit id="WorkloadElevateCommandDescription">
        <source>Start the elevated server process to facilitate MSI based installations.</source>
        <target state="translated">MSI 기반 설치를 용이하게 하도록 관리자 권한 서버 프로세스를 시작합니다.</target>
        <note />
      </trans-unit>
      <trans-unit id="WorkloadHistoryCommandDescription">
        <source>Shows a history of workload installation actions.</source>
        <target state="translated">워크로드 설치 작업의 기록을 표시합니다.</target>
        <note />
      </trans-unit>
      <trans-unit id="WorkloadHistoryRecordInvalidIdValue">
        <source>The ID of a workload history record should be between 1 and the number of workload history records, inclusive.</source>
        <target state="translated">워크로드 기록 레코드의 ID는 1에서 워크로드 기록 레코드 수(포함) 사이여야 합니다.</target>
        <note />
      </trans-unit>
      <trans-unit id="WorkloadHistoryWorkloadSetVersion">
        <source>Workload Version</source>
        <target state="translated">워크로드 버전</target>
        <note />
      </trans-unit>
      <trans-unit id="WorkloadIdArgumentDescription">
        <source>The NuGet package ID of the workload to install.</source>
        <target state="translated">설치할 워크로드의 NuGet 패키지 ID입니다.</target>
        <note />
      </trans-unit>
      <trans-unit id="WorkloadIdArgumentName">
        <source>WORKLOAD_ID</source>
        <target state="translated">WORKLOAD_ID</target>
        <note />
      </trans-unit>
      <trans-unit id="WorkloadIdColumn">
        <source>Installed Workload Id</source>
        <target state="translated">설치된 워크로드 ID</target>
        <note />
      </trans-unit>
      <trans-unit id="WorkloadIdColumnName">
        <source>Workload ID</source>
        <target state="translated">워크로드 ID</target>
        <note />
      </trans-unit>
      <trans-unit id="WorkloadIdStubArgumentDescription">
        <source>The text to search for in the IDs and descriptions of available workloads.</source>
        <target state="translated">ID에서 검색할 텍스트 및 사용 가능한 워크로드에 대한 설명입니다.</target>
        <note />
      </trans-unit>
      <trans-unit id="WorkloadIdStubArgumentName">
        <source>SEARCH_STRING</source>
        <target state="translated">SEARCH_STRING</target>
        <note />
      </trans-unit>
      <trans-unit id="WorkloadInfoDescription">
        <source>Display information about installed workloads.</source>
        <target state="translated">설치된 워크로드에 대한 정보를 표시합니다.</target>
        <note />
      </trans-unit>
      <trans-unit id="WorkloadInfoProvider_Message_AddWorkloads">
        <source>Run 'dotnet workload search' to search workloads available to be installed on your SDK.</source>
        <target state="translated">'dotnet workload search'을 실행하여 SDK에 설치할 수 있는 워크로드를 검색합니다.</target>
        <note>{Locked="dotnet workload search"}</note>
      </trans-unit>
      <trans-unit id="WorkloadInstallCommandDescription">
        <source>Install one or more workloads.</source>
        <target state="translated">하나 이상의 워크로드를 설치합니다.</target>
        <note />
      </trans-unit>
      <trans-unit id="WorkloadInstallConfigFileOptionDescription">
        <source>The NuGet configuration file to use.</source>
        <target state="translated">사용할 NuGet 구성 파일입니다.</target>
        <note />
      </trans-unit>
      <trans-unit id="WorkloadInstallConfigFileOptionName">
        <source>FILE</source>
        <target state="translated">FILE</target>
        <note />
      </trans-unit>
      <trans-unit id="WorkloadInstallInstallationSucceeded">
        <source>Successfully installed workload(s) {0}.</source>
        <target state="translated">워크로드 {0}을(를) 설치했습니다.</target>
        <note />
      </trans-unit>
      <trans-unit id="WorkloadInstallRollBackFailedMessage">
        <source>Installation rollback failed: {0}</source>
        <target state="translated">설치 롤백 실패: {0}</target>
        <note />
      </trans-unit>
      <trans-unit id="WorkloadInstallRollingBackInstall">
        <source>Workload installation failed. Rolling back installed packs...</source>
        <target state="translated">워크로드를 설치하지 못했습니다. 설치된 팩을 롤백하는 중...</target>
        <note />
      </trans-unit>
      <trans-unit id="WorkloadInstallSourceOptionDescription">
        <source>The NuGet package source to use during the restore. To specify multiple sources, repeat the option.</source>
        <target state="translated">복원 중에 사용할 NuGet 패키지 원본입니다. 여러 원본을 지정하려면 옵션을 반복합니다.</target>
        <note />
      </trans-unit>
      <trans-unit id="WorkloadInstallSourceOptionName">
        <source>SOURCE</source>
        <target state="translated">SOURCE</target>
        <note />
      </trans-unit>
      <trans-unit id="WorkloadInstallTypeColumn">
        <source>Install Type</source>
        <target state="translated">설치 유형</target>
        <note />
      </trans-unit>
      <trans-unit id="WorkloadInstallVersionOptionDescription">
        <source>The version of the SDK.</source>
        <target state="translated">SDK의 버전입니다.</target>
        <note />
      </trans-unit>
      <trans-unit id="WorkloadInstallVersionOptionName">
        <source>VERSION</source>
        <target state="translated">VERSION</target>
        <note />
      </trans-unit>
      <trans-unit id="WorkloadInstallWorkloadCacheDownloadFailed">
        <source>Download of workload packs to offline cache failed: {0}</source>
        <target state="translated">오프라인 캐시에 워크로드 팩을 다운로드하지 못했습니다. {0}</target>
        <note />
      </trans-unit>
      <trans-unit id="WorkloadInstallWorkloadUpdatesAvailable">
        <source>Workload updates are available. Run `dotnet workload list` for more information.</source>
        <target state="translated">워크로드 업데이트를 사용할 수 있습니다. 자세한 내용을 보려면 `dotnet workload list`을 실행하세요.</target>
        <note />
      </trans-unit>
      <trans-unit id="WorkloadInstallationFailed">
        <source>Workload installation failed: {0}</source>
        <target state="translated">워크로드 설치 실패: {0}</target>
        <note />
      </trans-unit>
      <trans-unit id="WorkloadIntegrityCheck">
        <source>Checking the state of installed workloads...</source>
        <target state="translated">설치된 워크로드의 상태를 확인하는 중...</target>
        <note />
      </trans-unit>
      <trans-unit id="WorkloadListCommandDescription">
        <source>List workloads available.</source>
        <target state="translated">사용 가능한 워크로드를 나열합니다.</target>
        <note />
      </trans-unit>
      <trans-unit id="WorkloadListFooter">
        <source>Use `dotnet workload search` to find additional workloads to install.</source>
        <target state="translated">`dotnet workload search`을 사용하여 설치할 추가 워크로드를 찾습니다.</target>
        <note>{Locked="dotnet workload search"}</note>
      </trans-unit>
      <trans-unit id="WorkloadListWorkloadSetVersion">
        <source>Workload version: {0}</source>
        <target state="translated">워크로드 버전: {0}</target>
        <note />
      </trans-unit>
      <trans-unit id="WorkloadListWorkloadUpdatesAvailable">
        <source>Updates are available for the following workload(s): {0}. Run `dotnet workload update` to get the latest.</source>
        <target state="translated">다음 워크로드에 대한 업데이트를 사용할 수 있습니다. {0}. 최신 버전을 받으려면 `dotnet workload update`를 실행하세요.</target>
        <note>{Locked="dotnet workload update"}</note>
      </trans-unit>
      <trans-unit id="WorkloadManifestFeatureBandColumn">
        <source>Manifest feature band</source>
        <target state="translated">매니페스트 기능 밴드</target>
        <note />
      </trans-unit>
      <trans-unit id="WorkloadManifestIdColumn">
        <source>Workload manifest ID</source>
        <target state="translated">워크로드 매니페스트 ID</target>
        <note />
      </trans-unit>
      <trans-unit id="WorkloadManifestInstallationConfigurationLooseManifests">
        <source>Configured to use loose manifests when installing new manifests.</source>
        <target state="translated">새 매니페스트를 설치할 때 느슨한 매니페스트를 사용하도록 구성됩니다.</target>
        <note />
      </trans-unit>
      <trans-unit id="WorkloadManifestInstallationConfigurationWorkloadSets">
        <source>Configured to use workload sets when installing new manifests.</source>
        <target state="translated">새 매니페스트를 설치할 때 use workload sets 사용하도록 구성됩니다.</target>
        <note>{Locked="workload sets"}</note>
      </trans-unit>
      <trans-unit id="WorkloadManifestPathColumn">
        <source>Manifest Path</source>
        <target state="translated">매니페스트 경로</target>
        <note />
      </trans-unit>
      <trans-unit id="WorkloadManifestVersionColumn">
        <source>Manifest Version</source>
        <target state="translated">매니페스트 버전</target>
        <note />
      </trans-unit>
      <trans-unit id="WorkloadNotInstalled">
        <source>Couldn't find workload ID(s): {0}</source>
        <target state="translated">작업 ID {0}을(를) 찾을 수 없습니다</target>
        <note />
      </trans-unit>
      <trans-unit id="WorkloadNotRecognized">
        <source>Workload ID {0} is not recognized.</source>
        <target state="translated">워크로드 ID {0} 인식할 수 없습니다.</target>
        <note />
      </trans-unit>
      <trans-unit id="WorkloadNotSupportedOnPlatform">
        <source>Workload ID {0} isn't supported on this platform.</source>
        <target state="translated">이 플랫폼에서는 워크로드 ID {0}이(가) 지원되지 않습니다.</target>
        <note />
      </trans-unit>
      <trans-unit id="WorkloadPackAlreadyInstalledMessage">
        <source>Pack {0} version {1} is already installed.</source>
        <target state="translated">{0} 팩 버전 {1}이(가) 이미 설치되었습니다.</target>
        <note />
      </trans-unit>
      <trans-unit id="WorkloadRepairCommandDescription">
        <source>Repair workload installations.</source>
        <target state="translated">워크로드 설치를 복구합니다.</target>
        <note />
      </trans-unit>
      <trans-unit id="WorkloadRepairFailed">
        <source>Workload repair failed: {0}</source>
        <target state="translated">워크로드를 복구하지 못했습니다. {0}</target>
        <note />
      </trans-unit>
      <trans-unit id="WorkloadRestoreCommandDescription">
        <source>Restore workloads required for a project.</source>
        <target state="translated">프로젝트에 필요한 워크로드를 복원합니다.</target>
        <note />
      </trans-unit>
      <trans-unit id="WorkloadSearchCommandDescription">
        <source>Search for available workloads.</source>
        <target state="translated">사용 가능한 워크로드를 검색합니다.</target>
        <note />
      </trans-unit>
      <trans-unit id="WorkloadSetFromGlobalJsonInstalled">
        <source>Using workload version {0}, which was specified in the global.json file at {1}.</source>
        <target state="translated">{1}의 global.json 파일에 지정된 워크로드 버전 {0}을(를) 사용합니다.</target>
        <note />
      </trans-unit>
      <trans-unit id="WorkloadSetFromGlobalJsonNotInstalled">
        <source>Workload version {0}, which was specified in {1}, was not found. Run "dotnet workload restore" to install this workload version.</source>
        <target state="translated">{1}에 지정된 워크로드 버전 {0}을(를) 찾을 수 없습니다. "dotnet workload restore"을 실행하여 이 워크로드 버전을 설치합니다.</target>
        <note>{Locked="dotnet workload restore"}</note>
      </trans-unit>
      <trans-unit id="WorkloadSetVersionOptionDescription">
        <source>A workload version to display or one or more workloads and their versions joined by the '@' character.</source>
        <target state="translated">표시할 워크로드 버전 또는 '@' 문자로 결합된 하나 이상의 워크로드와 해당 버전입니다.</target>
        <note />
      </trans-unit>
      <trans-unit id="WorkloadSourceColumn">
        <source>Installation Source</source>
        <target state="translated">설치 원본</target>
        <note />
      </trans-unit>
      <trans-unit id="WorkloadUninstallCommandDescription">
        <source>Uninstall one or more workloads.</source>
        <target state="translated">하나 이상의 워크로드를 제거합니다.</target>
        <note />
      </trans-unit>
      <trans-unit id="WorkloadUninstallFailed">
        <source>Workload uninstallation failed: {0}</source>
        <target state="translated">워크로드를 제거하지 못함: {0}</target>
        <note />
      </trans-unit>
      <trans-unit id="WorkloadUninstallUninstallSucceeded">
        <source>Successfully uninstalled workload(s): {0}</source>
        <target state="translated">워크로드를 제거함: {0}</target>
        <note />
      </trans-unit>
      <trans-unit id="WorkloadUpdateAdManifestsSucceeded">
        <source>Successfully updated advertising manifests.</source>
        <target state="translated">알림 매니페스트를 업데이트했습니다.</target>
        <note />
      </trans-unit>
      <trans-unit id="WorkloadUpdateCommandDescription">
        <source>Update all installed workloads.</source>
        <target state="translated">설치된 모든 워크로드를 업데이트합니다.</target>
        <note />
      </trans-unit>
      <trans-unit id="WorkloadUpdateFailed">
        <source>Workload update failed: {0}</source>
        <target state="translated">워크로드 업데이트 실패: {0}</target>
        <note />
      </trans-unit>
      <trans-unit id="WorkloadUpdateRollBackFailedMessage">
        <source>Installation rollback failed: {0}</source>
        <target state="translated">설치 롤백 실패: {0}</target>
        <note />
      </trans-unit>
      <trans-unit id="WorkloadUpdateRollingBackInstall">
        <source>Workload installation failed. Rolling back installed packs...</source>
        <target state="translated">워크로드를 설치하지 못했습니다. 설치된 팩을 롤백하는 중...</target>
        <note />
      </trans-unit>
      <trans-unit id="WorkloadUpdateUpdateSucceeded">
        <source>Successfully updated workload(s): {0}.</source>
        <target state="translated">워크로드를 업데이트했습니다. {0}.</target>
        <note />
      </trans-unit>
      <trans-unit id="WorkloadUpdateWorkloadCacheDownloadFailed">
        <source>Failed to download workload update packages to cache: {0}</source>
        <target state="translated">캐시할 워크로드 업데이트 패키지를 다운로드하지 못했습니다. {0}</target>
        <note />
      </trans-unit>
      <trans-unit id="WorkloadVersionArgument">
        <source>WORKLOAD_VERSION</source>
        <target state="translated">WORKLOAD_VERSION</target>
        <note />
      </trans-unit>
      <trans-unit id="WorkloadVersionArgumentDescription">
        <source>Output workload manifest versions associated with the provided workload version.</source>
        <target state="translated">제공된 워크로드 버전과 연결된 워크로드 매니페스트 버전을 출력합니다.</target>
        <note />
      </trans-unit>
      <trans-unit id="WorkloadVersionDescription">
        <source>Display the currently installed workload version.</source>
        <target state="translated">현재 설치된 워크로드 버전을 표시합니다.</target>
        <note />
      </trans-unit>
      <trans-unit id="WorkloadVersionNotInstalledShort">
        <source>(not installed)</source>
        <target state="translated">(설치되지 않음)</target>
        <note />
      </trans-unit>
      <trans-unit id="WorkloadVersionRequestedNotFound">
        <source>Workload version {0} not found.</source>
        <target state="translated">워크로드 버전 {0}을(를) 찾을 수 없습니다.</target>
        <note />
      </trans-unit>
      <trans-unit id="WorkloadVersionWithSpecifiedManifestNotFound">
        <source>No workload version matching {0} was found.</source>
        <target state="translated">{0}와(과) 일치하는 워크로드 버전을 찾을 수 없습니다.</target>
        <note />
      </trans-unit>
      <trans-unit id="Workloads">
        <source>Workloads</source>
        <target state="translated">워크로드</target>
        <note />
      </trans-unit>
      <trans-unit id="WriteCLIRecordForVisualStudioWorkloadMessage">
        <source>Writing install records for Visual Studio workloads: '{0}'</source>
        <target state="translated">Visual Studio 워크로드에 대한 설치 레코드를 쓰는 중: '{0}'</target>
        <note />
      </trans-unit>
      <trans-unit id="WritingPackInstallRecordMessage">
        <source>Writing workload pack installation record for {0} version {1}...</source>
        <target state="translated">{0} 버전 {1}에 대한 워크로드 팩 설치 레코드를 작성하는 중...</target>
        <note />
      </trans-unit>
      <trans-unit id="ZeroTestsRan">
        <source>Zero tests ran</source>
        <target state="translated">테스트가 0개 실행됨</target>
        <note />
      </trans-unit>
      <trans-unit id="cmdCollectDescription">
        <source>The friendly name of the data collector to use for the test run.
                                        More info here: https://aka.ms/vstest-collect</source>
        <target state="translated">테스트 실행에 사용할 데이터 수집기의 이름입니다.
                                        자세한 정보: https://aka.ms/vstest-collect</target>
        <note />
      </trans-unit>
      <trans-unit id="cmdCollectFriendlyName">
        <source>DATA_COLLECTOR_NAME</source>
        <target state="translated">DATA_COLLECTOR_NAME</target>
        <note />
      </trans-unit>
    </body>
  </file>
</xliff><|MERGE_RESOLUTION|>--- conflicted
+++ resolved
@@ -2717,17 +2717,10 @@
 Ensure you have a runnable project type.
 A runnable project should target a runnable TFM (for instance, net{1}) and have OutputType 'Exe'.
 The current OutputType is '{2}'.</source>
-<<<<<<< HEAD
-        <target state="translated">프로젝트 '{0}'을(를) 진행할 수 없습니다.
-실행 가능한 프로젝트 형식이 있는지 확인하세요.
-실행 가능한 프로젝트는 실행 가능한 TFM(예: net{1})을(를) 대상으로 하고 OutputType 'Exe'가 있어야 합니다.
-현재 OutputType은(는) '{2}'입니다.</target>
-=======
         <target state="needs-review-translation">프로젝트를 실행할 수 없습니다.
 실행 가능한 프로젝트 형식이 있고 '{0}'에서 이 프로젝트를 지원하는지 확인하세요.
 실행 가능한 프로젝트는 실행 가능한 TFM(예: net5.0)을 대상으로 하고 OutputType 'Exe'가 있어야 합니다.
 현재 {1}은(는) '{2}'입니다.</target>
->>>>>>> 270865c5
         <note>{0} is project file path. {1} is dotnet framework version. {2} is the project output type.{Locked="OutputType"}{Locked="Exe"}</note>
       </trans-unit>
       <trans-unit id="RunCommandExceptionUnableToRunSpecifyFramework">
